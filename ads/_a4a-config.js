--- conflicted
+++ resolved
@@ -44,11 +44,7 @@
       'fake': () => true,
       // TODO: Add new ad network implementation "is enabled" functions here.
       // Note: if you add a function here that requires a new "import", above,
-<<<<<<< HEAD
-      // you'll probably also need to add a allowlist exception to
-=======
       // you'll probably also need to add an exception to
->>>>>>> 21219087
       // build-system/test-configs/dep-check-config.js in the
       // "filesMatching: 'ads/**/*.js'" rule.
     });
