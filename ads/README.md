# Integrating ad networks into AMP

**Table of content**

- [Overview](#overview)
- [Constraints](#constraints)
- [The iframe sandbox](#the-iframe-sandbox)
    - [Available information](#available-information)
    - [Available APIs](#available-apis)
    - [Exceptions to available APIs and information](#exceptions-to-available-apis-and-information)
    - [Ad viewability](#ad-viewability)
    - [Ad resizing](#ad-resizing)
    - [Support for multi-size ad requests](#support-for-multi-size-ad-requests)
    - [Optimizing ad performance](#optimizing-ad-performance)
    - [Ad markup](#ad-markup)
    - [1st party cookies](#1st-party-cookies)
- [Developer guidelines for a pull request](#developer-guidelines-for-a-pull-request)
    - [Files to change](#files-to-change)
    - [Verify your examples](#verify-your-examples)
    - [Tests](#tests)
    - [Other tips](#other-tips)

## Overview
Ads are just another external resource and must play within the same constraints placed on all resources in AMP. We aim to support a large subset of existing ads with little or no changes to how the integrations work. Our long term goal is to further improve the impact of ads on the user experience through changes across the entire vertical client side stack. Although technically feasible, do not use amp-iframe to render display ads. Using amp-iframe for display ads breaks ad clicks and prevents recording viewability information. If you are an ad technology provider looking to integrate with AMP HTML, please also check the [general 3P inclusion guidelines](../3p/README.md#ads) and [ad service integration guidelines](./_integration-guide.md).

## Constraints
A summary of constraints placed on external resources such as ads in AMP HTML:

- Because AMPs are served on HTTPS and ads cannot be proxied, ads must be served over HTTPS.
- The size of an ad unit must be static. It must be knowable without fetching the ad and it cannot change at runtime except through iframe resizing https://github.com/ampproject/amphtml/issues/728.
- If placing the ad requires running JavaScript (assumed to be true for 100% of ads served through networks), the ad must be placed on an origin different from the AMP document itself.
Reasons include:
  - Improved security.
  - Takes synchronous HTTP requests made by the ad out of the critical rendering path of the primary page.
  - Allows browsers to run the ad in a different process from the primary page (even better security and prevents JS inside the ad to block the main page UI thread).
  - Prevents ads doing less than optimal things to measure user behavior and other interference with the primary page.
- The AMP runtime may at any moment decide that there are too many iframes on a page and that memory is low. In that case it would unload ads that were previously loaded and are no longer visible. It may later load new ads in the same slot if the user scrolls them back into view.
- The AMP runtime may decide to set an ad that is currently not visible to `display: none` to reduce browser layout and compositing cost.

## The iframe sandbox

The ad itself is hosted within a document that has an origin different from the primary page. The iframe by default loads a [bootstrap HTML](../3p/frame.max.html), which provides a container `div` to hold your content together with a set of APIs. Note that the container `div` (with `id="c"`) is absolute positioned and takes the whole space of the iframe, so you will want to append your content as a child of the container (don't append to `body`).  

### Available information
We will provide the following information to the ad:

- `window.context.referrer` contains the origin of the referrer value of the primary document if available.
- `document.referrer` will typically contain the URL of the primary document. This may change in the future (See next value for a more reliable method).
- `window.context.location` contains the sanitized `Location` object of the primary document.
  This object contains keys like `href`, `origin` and other keys common for [Location](https://developer.mozilla.org/en-US/docs/Web/API/Location) objects.
  In browsers that support `location.ancestorOrigins` you can trust that the `origin` of the
  location is actually correct (So rogue pages cannot claim they represent an origin they do not actually represent).
- `window.context.canonicalUrl` contains the canonical URL of the primary document as defined by its `link rel=canonical` tag.
- `window.context.sourceUrl` contains the source URL of the original AMP document. See details [here](../spec/amp-var-substitutions.md#source-url).
- `window.context.clientId` contains a unique id that is persistently the same for a given user and AMP origin site in their current browser until local data is deleted or the value expires (expiration is currently set to 1 year).
  - Ad networks must register their cid scope in the variable clientIdScope in [_config.js](./_config.js).
  - Only available on pages that load `amp-analytics`. The clientId will be null if `amp-analytics` was not loaded on the given page.
- `window.context.pageViewId` contains a relatively low entropy id that is the same for all ads shown on a page.
- [ad viewability](#ad-viewability)
- `window.context.startTime` contains the time at which processing of the amp-ad element started.
- `window.context.container` contains the ad container extension name if the current ad slot has one as its DOM ancestor. An valid ad container is one of the following AMP extensions: `amp-sticky-ad`, `amp-fx-flying-carpet`, `amp-lightbox`. As they provide non-trivial user experience, ad networks might want to use this info to select their serving strategies.

More information can be provided in a similar fashion if needed (Please file an issue).

### Available APIs

- `window.context.renderStart(opt_data)` is a method to inform AMP runtime when the ad starts rendering. The ad will then become visible to user. The optional param `opt_data` is an object of form `{width, height}` to request an [ad resize](#ad-resizing) if the size of the returned ad doesn't match the ad slot. To enable this method, add a line `renderStartImplemented=true` to the corresponding ad config in [_config.js](./_config.js).
- `window.context.noContentAvailable()` is a method to inform AMP runtime that the ad slot cannot be filled. The ad slot will then display the fallback content if provided, otherwise try to collapse.
- `window.context.reportRenderedEntityIdentifier()` MUST be called by ads, when they know information about which creative was rendered into a particular ad frame and should contain information to allow identifying the creative. Consider including a small string identifying the ad network. This is used by AMP for reporting purposes. The value MUST NOT contain user data or personal identifiable information.
- `window.context.getHtml (selector, attrs, callback)` is a method that retrieves specified node's content from the parent window which cannot be accessed directly because of security restrictions caused by AMP rules and iframe's usage. `selector` is a CSS selector of the node to take content from. `attrs` takes an array of tag attributes to be left in the stringified HTML representation (for instance, ['id', 'class']). All not specified attributes will be cut off from the result string. `callback` takes a function to be called when the content is ready. `getHtml` invokes callback with the only argument of type string.

### Exceptions to available APIs and information
Depending on the ad server / provider some methods of rendering ads involve a second iframe inside the AMP iframe. In these cases, the iframe sandbox methods and information will be unavailable to the ad. We are working on a creative level API that will enable this information to be accessible in such iframed cases and this README will be updated when that is available. Refer to the documentation for the relevant ad servers / providers (e.g., [doubleclick.md](./google/doubleclick.md)) for more details on how to handle such cases.

### Ad viewability

#### Position in viewport

Ads can call the special API `window.context.observeIntersection(changesCallback)` to receive IntersectionObserver style [change records](http://rawgit.com/slightlyoff/IntersectionObserver/master/index.html#intersectionobserverentry) of the ad's intersection with the parent viewport.

The API allows specifying a callback that fires with change records when AMP observes that an ad becomes visible and then while it is visible, changes are reported as they happen.

Example usage:

```javascript
  window.context.observeIntersection(function(changes) {
    changes.forEach(function(c) {
      console.info('Height of intersection', c.intersectionRect.height);
    });
  });
```

`window.context.observeIntersection` returns a function which when called will stop listening for intersection messages.

Example usage:

```javascript
  var unlisten = window.context.observeIntersection(function(changes) {
    changes.forEach(function(c) {
      console.info('Height of intersection', c.intersectionRect.height);
    });
  });

  // condition to stop listening to intersection messages.
  unlisten();
```

##### Initial position

The value `window.context.initialIntersection` contains the initial intersection record at the time the iframe was created.

#### Page visibility

AMP documents may be practically invisible without the visibility being reflected by the [page visibility API](https://developer.mozilla.org/en-US/docs/Web/API/Page_Visibility_API). This is primarily the case when a document is swiped away or being prerendered.

Whether a document is actually being visible can be queried using:

`window.context.hidden` which is true if the page is not visible as per page visibility API or because the AMP viewer currently does not show it.

Additionally one can observe the `amp:visibilitychange` on the `window` object to be notified about changes in visibility.

### Ad resizing

Ads can call the special API
`window.context.requestResize(width, height)` to send a resize request.

Once the request is processed the AMP runtime will try to accommodate this request as soon as
possible, but it will take into account where the reader is currently reading, whether the scrolling
is ongoing and any other UX or performance factors.

Ads can observe whether resize request were successful using the `window.context.onResizeSuccess` and `window.context.onResizeDenied` methods.

Example
```javascript
var unlisten = window.context.onResizeSuccess(function(requestedHeight, requestedWidth) {
  // Hide any overflow elements that were shown.
  // The requestedHeight and requestedWidth arguments may be used to check which size change the request corresponds to.
});

var unlisten = window.context.onResizeDenied(function(requestedHeight, requestedWidth) {
  // Show the overflow element and send a window.context.requestResize(width, height) when the overflow element is clicked.
  // You may use the requestedHeight and requestedWidth to check which size change the request corresponds to.
});
```

Here are some factors that affect whether the resize will be executed:

- Whether the resize is triggered by the user action;
- Whether the resize is requested for a currently active ad;
- Whether the resize is requested for an ad below the viewport or above the viewport.


### Support for multi-size ad requests
Allowing more than a single ad size to fill a slot improves ad server competition. Increased competition gives the publisher better monetization for the same slot, therefore increasing overall revenue earned by the publisher.
In order to support multi-size ad requests, AMP accepts an optional `data` param to `window.context.renderStart` (details in [Available APIs](#available-apis) section) which will automatically invoke request resize with the width and height passed.
In case the resize is not successful, AMP will horizontally and vertically center align the creative within the space initially reserved for the creative.

#### Example
```javascript
// Use the optional param to specify the width and height to request resize.
window.context.renderStart({width: 200, height: 100});
```

Note that if the creative needs to resize on user interaction, the creative can continue to do that by calling the `window.context.requestResize(width, height)` API. Details in [Ad Resizing](#ad-resizing).

### Optimizing ad performance

#### JS reuse across iframes
To allow ads to bundle HTTP requests across multiple ad units on the same page the object `window.context.master` will contain the window object of the iframe being elected master iframe for the current page. The `window.context.isMaster` property is `true` when the current frame is the master frame.

The `computeInMasterFrame` function is designed to make it easy to perform a task only in the master frame and provide the result to all frames. It is also available to custom ad iframes as `window.context.computeInMasterFrame`. See [3p.js](https://github.com/ampproject/amphtml/blob/master/src/3p.js) for function signature.

#### Preconnect and prefetch
Add the JS URLs that an ad **always** fetches or always connects to (if you know the origin but not the path) to [_config.js](_config.js).

This triggers prefetch/preconnect when the ad is first seen, so that loads are faster when they come into view.

### Ad markup
Ads are loaded using a the <amp-ad> tag given the type of the ad network and name value pairs of configuration. This is an example for the A9 network:

```html
  <amp-ad width=300 height=250
      type="a9"
      data-aax_size="300x250"
      data-aax_pubname="test123"
      data-aax_src="302">
  </amp-ad>
```

and another for DoubleClick:

```html
  <amp-ad width=320 height=50
      type="doubleclick"
      json="{…}">
  </amp-ad>
```

For ad networks that support loading via a single script tag, this form is supported:

```html
  <amp-ad width=300 height=250
      type="adtech"
      src="https://adserver.adtechus.com/addyn/3.0/5280.1/2274008/0/-1/ADTECH;size=300x250;key=plumber;alias=careerbear-ros-middle1;loc=300;;target=_blank;grp=27980912;misc=3767074">
  </amp-ad>
```

Note, that the network still needs to be whitelisted and provide a prefix to valid URLs. We may add similar support for ad networks that support loading via an iframe tag.

Technically the `<amp-ad>` tag loads an iframe to a generic bootstrap URL that knows how to render the ad given the parameters to the tag.

### 1st party cookies

Access to a publishers 1st party cookies may be achieved through a custom ad bootstrap file. See ["Running ads from a custom domain"](../extensions/amp-ad/amp-ad.md#running-ads-from-a-custom-domain) in the ad documentation for details.

If the publisher would like to add custom JavaScript in the `remote.html` file that wants to read or write to the publisher owned cookies, then the publisher needs to ensure that the `remote.html` file is hosted on a sub-domain of the publisher URL. e.g. if the publisher hosts a webpage on https://nytimes.com, then the remote file should be hosted on something similar to https://sub-domain.nytimes.com for the custom JavaScript to have the abiity to read or write cookies for nytimes.com.

## Developer guidelines for a pull request
<<<<<<< HEAD
Please read through [DEVELOPING.md](contributing/DEVELOPING.md) before contributing to this code repository.
=======
Please read through [DEVELOPING.md](../contributing/DEVELOPING.md) before contributing to this code repository.
>>>>>>> de9f5737

### Files to change

If you're adding support for a new 3P ad service, changes to the following files are expected:

- `/ads/yournetwork.js` - implement the main logic here. This is the code that will be invoked in the 3P iframe once loaded.
- `/ads/yournetwork.md` - have your service documented for the publishers to read.
- `/ads/_config.js` - add service specific configuration here.
- `/3p/integration.js` - register your service here.
- `/extensions/amp-ad/amp-ad.md` - add a link that points to your publisher doc.
- `/examples/ads.amp.html` - add publisher examples here. Since real ad isn't guaranteed to fill, a consistently displayed fake ad is highly recommended here to help AMP developers confidently identify new bugs.

### Verify your examples

To verify the examples that you have put in `/examples/ads.amp.html`, you will need to start a local gulp web server by running command `gulp`. Then visit `http://localhost:8000/examples/ads.amp.max.html?type=yournetwork` in your browser to make sure the examples load ads.

Please consider having the example consistently load a fake ad (with ad targeting disabled). Not only it will be a more confident example for publishers to follow, but also for us to catch any regression bug during our releases.

It's encouraged to have multiple examples to cover different use cases.

Please verify your ad is fully functioning, for example, by clicking on an ad. We have seen bugs reported for ads not being clickable, which was due to incorrectly appended content divs.

### Tests

Please make sure your changes pass the tests:

```
gulp test --watch --nobuild --files=test/functional/{test-ads-config.js,test-integration.js}

```

If you have non-trivial logic in `/ads/yournetwork.js`, adding a unit test at `/test/functional/ads/test-yournetwork.js` is highly recommended.

### Lint and type-check

To speed up the review process, please run `gulp lint` and `gulp check-types`, then fix errors, if any, before sending out the PR.

### Other tips

- Please consider implementing the `render-start` and `no-content-available` APIs (see [Available APIs](#available-apis)), which helps AMP to provide user a much better ad loading experience.
- [CLA](../CONTRIBUTIONG.md#contributing-code): for anyone who has trouble to pass the automatic CLA check in a pull request, try to follow the guidelines provided by the CLA Bot. Common mistakes are 1) used a different email address in git commit; 2) didn't provide the exact company name in the PR thread.
<|MERGE_RESOLUTION|>--- conflicted
+++ resolved
@@ -216,11 +216,8 @@
 If the publisher would like to add custom JavaScript in the `remote.html` file that wants to read or write to the publisher owned cookies, then the publisher needs to ensure that the `remote.html` file is hosted on a sub-domain of the publisher URL. e.g. if the publisher hosts a webpage on https://nytimes.com, then the remote file should be hosted on something similar to https://sub-domain.nytimes.com for the custom JavaScript to have the abiity to read or write cookies for nytimes.com.
 
 ## Developer guidelines for a pull request
-<<<<<<< HEAD
-Please read through [DEVELOPING.md](contributing/DEVELOPING.md) before contributing to this code repository.
-=======
+
 Please read through [DEVELOPING.md](../contributing/DEVELOPING.md) before contributing to this code repository.
->>>>>>> de9f5737
 
 ### Files to change
 
