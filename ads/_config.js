/**
 * Copyright 2016 The AMP HTML Authors. All Rights Reserved.
 *
 * Licensed under the Apache License, Version 2.0 (the "License");
 * you may not use this file except in compliance with the License.
 * You may obtain a copy of the License at
 *
 *      http://www.apache.org/licenses/LICENSE-2.0
 *
 * Unless required by applicable law or agreed to in writing, software
 * distributed under the License is distributed on an "AS-IS" BASIS,
 * WITHOUT WARRANTIES OR CONDITIONS OF ANY KIND, either express or implied.
 * See the License for the specific language governing permissions and
 * limitations under the License.
 */

/**
 * URLs to prefetch for a given ad type.
 *
 * This MUST be kept in sync with actual implementation.
 *
 * @const {!Object<string, (string|!Array<string>)>}
 */
export const adPrefetch = {
  doubleclick: [
    'https://www.googletagservices.com/tag/js/gpt.js',
    'https://securepubads.g.doubleclick.net/static/glade.js',
  ],
  a9: 'https://c.amazon-adsystem.com/aax2/assoc.js',
  adblade: 'https://web.adblade.com/js/ads/async/show.js',
  // TODO: Remove this once we switch over to the direct request version of adsense.js.
  adsense: 'https://pagead2.googlesyndication.com/pagead/js/adsbygoogle.js',
  aduptech: 'https://s.d.adup-tech.com/jsapi',
  criteo: 'https://static.criteo.net/js/ld/publishertag.js',
  dotandads: 'https://amp.ad.dotandad.com/dotandadsAmp.js',
  industrybrains: 'https://web.industrybrains.com/js/ads/async/show.js',
  mediaimpact: 'https://ec-ns.sascdn.com/diff/251/divscripte/amp.js',
  nativo: 'https://s.ntv.io/serve/load.js',
  openx: 'https://www.googletagservices.com/tag/js/gpt.js',
  smartadserver: 'https://ec-ns.sascdn.com/diff/js/smart.js',
  'mantis-display': 'https://assets.mantisadnetwork.com/mantodea.min.js',
  'mantis-recommend': 'https://assets.mantisadnetwork.com/recommend.min.js',
  sovrn: 'https://ap.lijit.com/www/sovrn_amp/sovrn_ads.js',
  yieldmo: 'https://static.yieldmo.com/ym.amp1.js',
  revcontent: 'https://labs-cdn.revcontent.com/build/amphtml/revcontent.amp.min.js',
  teads: 'https://cdn.teads.tv/media/format/v3/teads-format.min.js',
  imobile: 'https://spamp.i-mobile.co.jp/script/amp.js',
  pubmatic: 'https://ads.pubmatic.com/AdServer/js/amp.js',
  sortable: 'https://www.googletagservices.com/tag/js/gpt.js',
  gmossp: 'https://cdn.gmossp-sp.jp/ads/amp.js',
  'weborama-display': [
    'https://cstatic.weborama.fr/js/advertiserv2/adperf_launch_1.0.0_scrambled.js',
    'https://cstatic.weborama.fr/js/advertiserv2/adperf_core_1.0.0_scrambled.js',
  ],
  yieldbot: [
    'https://cdn.yldbt.com/js/yieldbot.intent.amp.js',
    'https://msg.yldbt.com/js/ybmsg.html',
  ],
  adstir: 'https://js.ad-stir.com/js/adstir_async.js',
  colombia: 'https://static.clmbtech.com/ad/commons/js/colombia-amp.js',
  eplanning: 'https://us.img.e-planning.net/layers/epl-amp.js',
  appnexus: 'https://acdn.adnxs.com/ast/ast.js',
  microad: 'https://j.microad.net/js/camp.js',
  yahoojp: [
    'https://s.yimg.jp/images/listing/tool/yads/ydn/amp/amp.js',
    'https://yads.c.yimg.jp/js/yads.js',
  ],
<<<<<<< HEAD
=======
  nend: 'https://js1.nend.net/js/amp.js',
  adgeneration: 'https://i.socdm.com/sdk/js/adg-script-loader.js',
  adtech: 'http://s.aolcdn.com/os/ads/adsWrapper3.js',
  genieessp: 'https://js.gsspcln.jp/l/amp.js',
  pulsepoint: 'https://ads.contextweb.com/TagPublish/getjs.static.js',
  amoad: 'https://j.amoad.com/js/a.js',
>>>>>>> 793a82ec
};

/**
 * URLs to connect to for a given ad type.
 *
 * This MUST be kept in sync with actual implementation.
 *
 * @const {!Object<string, (string|!Array<string>)>}
 */
export const adPreconnect = {
  adblade: [
    'https://staticd.cdn.adblade.com',
    'https://static.adblade.com',
  ],
  industrybrains: [
    'https://staticd.cdn.industrybrains.com',
    'https://static.industrybrains.com',
  ],
  adition: 'https://imagesrv.adition.com',
  adform: 'https://track.adform.net',
  adreactor: 'https://adserver.adreactor.com',
  adsense: 'https://googleads.g.doubleclick.net',
  aduptech: 'https://s.d.adup-tech.com',
  taboola: [
    'https://cdn.taboola.com',
    'https://trc.taboola.com',
    'https://images.taboola.com',
  ],
  teads: [
    'https://cdn.teads.tv',
    'https://cdn2.teads.tv',
    'https://a.teads.tv',
    'https://t.teads.tv',
  ],
  criteo: [
    'https://cas.criteo.com',
  ],
  doubleclick: [
    'https://partner.googleadservices.com',
    'https://securepubads.g.doubleclick.net',
    'https://tpc.googlesyndication.com',
  ],
  'mantis-display': [
    'https://mantodea.mantisadnetwork.com',
    'https://res.cloudinary.com',
    'https://resize.mantisadnetwork.com',
  ],
  'mantis-recommend': [
    'https://mantodea.mantisadnetwork.com',
    'https://resize.mantisadnetwork.com',
  ],
  dotandads: 'https://bal.ad.dotandad.com',
  widespace: 'https://engine.widespace.com',
  improvedigital: 'https://ad.360yield.com/',
  openx: [
    'https://partner.googleadservices.com',
    'https://securepubads.g.doubleclick.net',
    'https://tpc.googlesyndication.com',
  ],
  yieldmo: [
    'https://static.yieldmo.com',
    'https://s.yieldmo.com',
    'https://ads.yieldmo.com',
  ],
  triplelift: [
    'https://ib.3lift.com',
    'https://dynamic.3lift.com',
    'https://img.3lift.com',
    'https://eb2.3lift.com',
  ],
  revcontent: [
    'https://trends.revcontent.com',
    'https://cdn.revcontent.com',
    'https://img.revcontent.com',
  ],
  rubicon: [
    'https://ads.rubiconproject.com',
    'https://optimized-by.rubiconproject.com',
  ],
  sortable: [
    'https://tags-cdn.deployads.com',
    'https://partner.googleadservices.com',
    'https://securepubads.g.doubleclick.net',
    'https://tpc.googlesyndication.com',
  ],
  imobile: 'https://spad.i-mobile.co.jp',
  webediads: [
    'https://eu1.wbdds.com',
  ],
  gmossp: 'https://cdn.gmossp-sp.jp',
  yieldbot: 'https://i.yldbt.com',
  adstir: 'https://ad.ad-stir.com',
  appnexus: 'https://ib.adnxs.com',
  microad: [
    'https://s-rtb.send.microad.jp',
    'https://s-rtb.send.microadinc.com',
    'https://cache.send.microad.jp',
    'https://cache.send.microadinc.com',
    'https://deb.send.microad.jp',
  ],
  yahoojp: [
    'https://s.yimg.jp',
    'https://yads.yahoo.co.jp',
  ],
  chargeads: [
    'https://www.chargeplatform.com',
  ],
  nend: [
    'https://js1.nend.net',
    'https://output.nend.net',
    'https://img1.nend.net',
  ],
  adtech: [
    'https://mads.at.atwola.com',
    'https://aka-cdn.adtechus.com',
  ],
  kargo: [
    'https://storage.cloud.kargo.com',
    'https://pubads.g.doubleclick.net',
    'https://prg.kargo.com',
  ],
  pulsepoint: 'https://tag.contextweb.com',
  amoad: [
    'https://d.amoad.com',
    'https://i.amoad.com',
    'https://m.amoad.com',
    'https://v.amoad.com',
  ],
  yahoojp: [
    'https://s.yimg.jp',
    'https://yads.yahoo.co.jp',
  ],
};

/**
 * The externalCidScope used to provide CIDs to ads of the given type.
 *
 * @const {!Object<string, string>}
 */
export const clientIdScope = {
  // Add a mapping like
  // adNetworkType: 'cidScope' here.
  adsense: 'AMP_ECID_GOOGLE',
  doubleclick: 'AMP_ECID_GOOGLE',
};<|MERGE_RESOLUTION|>--- conflicted
+++ resolved
@@ -65,15 +65,12 @@
     'https://s.yimg.jp/images/listing/tool/yads/ydn/amp/amp.js',
     'https://yads.c.yimg.jp/js/yads.js',
   ],
-<<<<<<< HEAD
-=======
   nend: 'https://js1.nend.net/js/amp.js',
   adgeneration: 'https://i.socdm.com/sdk/js/adg-script-loader.js',
   adtech: 'http://s.aolcdn.com/os/ads/adsWrapper3.js',
   genieessp: 'https://js.gsspcln.jp/l/amp.js',
   pulsepoint: 'https://ads.contextweb.com/TagPublish/getjs.static.js',
   amoad: 'https://j.amoad.com/js/a.js',
->>>>>>> 793a82ec
 };
 
 /**
@@ -202,10 +199,6 @@
     'https://m.amoad.com',
     'https://v.amoad.com',
   ],
-  yahoojp: [
-    'https://s.yimg.jp',
-    'https://yads.yahoo.co.jp',
-  ],
 };
 
 /**
