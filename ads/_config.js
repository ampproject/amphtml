--- conflicted
+++ resolved
@@ -199,16 +199,13 @@
     prefetch: 'https://cdn.gmossp-sp.jp/ads/amp.js',
   },
 
-<<<<<<< HEAD
   holder: {
     prefetch: 'https://h.holder.com.ua/script/amp.js',
     preconnect: 'https://h.holder.com.ua',
   },  
   
-=======
   ibillboard: {},
 
->>>>>>> 09ff6c86
   imobile: {
     prefetch: 'https://spamp.i-mobile.co.jp/script/amp.js',
     preconnect: 'https://spad.i-mobile.co.jp',
