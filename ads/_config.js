/**
 * Copyright 2016 The AMP HTML Authors. All Rights Reserved.
 *
 * Licensed under the Apache License, Version 2.0 (the "License");
 * you may not use this file except in compliance with the License.
 * You may obtain a copy of the License at
 *
 *      http://www.apache.org/licenses/LICENSE-2.0
 *
 * Unless required by applicable law or agreed to in writing, software
 * distributed under the License is distributed on an "AS-IS" BASIS,
 * WITHOUT WARRANTIES OR CONDITIONS OF ANY KIND, either express or implied.
 * See the License for the specific language governing permissions and
 * limitations under the License.
 */

/**
 * @typedef {{
 *   prefetch: (string|undefined),
 *   preconnect: (string|undefined),
 *   renderStartImplemented: (boolean|undefined),
 *   clientIdScope: (string|undefined),
 *   clientIdCookieName: (string|undefined),
 *   remoteHTMLDisabled: (boolean|undefined),
 *   fullWidthHeightRatio: (number|undefined),
 * }}
 */
let AdNetworkConfigDef;

/**
 * The config of each ad network.
 * Please keep the list alphabetic order.
 *
 * yourNetworkName: {  // This is the "type" attribute of <amp-ad>
 *
 *   // List of URLs for prefetch
 *   prefetch: string|array
 *
 *   // List of hosts for preconnect
 *   preconnect: string|array
 *
 *   // The scope used to provide CIDs to ads
 *   clientIdScope: string
 *
 *  // The cookie name to store the CID. In absence, `clientIdScope` is used.
 *   clientIdCookieName: string
 *
 *   // Whether render-start API has been implemented
 *   // We highly recommend all networks to implement the API,
 *   // see details in the README.md
 *   renderStartImplemented: boolean
 *
 *   // The width / height ratio for full width ad units.
 *   // If absent, it means the network does not support full width ad units.
 *   // Example value: 1.2
 *   fullWidthHeightRatio: number
 * }
 *
 * @const {!Object<string, !AdNetworkConfigDef>}}
 */
export const adConfig = {
  _ping_: {
    renderStartImplemented: true,
    clientIdScope: '_PING_',
  },

  '24smi': {
    prefetch: 'https://jsn.24smi.net/smi.js',
    preconnect: 'https://data.24smi.net',
  },

  a8: {
    prefetch: 'https://statics.a8.net/amp/ad.js',
    renderStartImplemented: true,
  },

  a9: {
    prefetch: 'https://c.amazon-adsystem.com/aax2/assoc.js',
  },

  accesstrade: {
    prefetch: 'https://h.accesstrade.net/js/amp/amp.js',
  },

  adagio: {
    prefetch: 'https://js-ssl.neodatagroup.com/adagio_amp.js',
    preconnect: [
      'https://ad-aws-it.neodatagroup.com',
      'https://tracker.neodatagroup.com',
    ],
    renderStartImplemented: true,
  },

  adblade: {
    prefetch: 'https://web.adblade.com/js/ads/async/show.js',
    preconnect: [
      'https://staticd.cdn.adblade.com',
      'https://static.adblade.com',
    ],
    renderStartImplemented: true,
  },

  adbutler: {
    prefetch: 'https://servedbyadbutler.com/app.js',
  },

  adform: {},

  adfox: {
    prefetch: 'https://yastatic.net/pcode/adfox/loader.js',
    renderStartImplemented: true,
  },

  adgeneration: {
    prefetch: 'https://i.socdm.com/sdk/js/adg-script-loader.js',
  },

  adhese: {
    renderStartImplemented: true,
  },

  adincube: {
    renderStartImplemented: true,
  },

  adition: {},

  adman: {},

  admanmedia: {
    renderStartImplemented: true,
  },

  admixer: {
    renderStartImplemented: true,
    preconnect: [
      'https://inv-nets.admixer.net',
      'https://cdn.admixer.net',
    ],
  },

  adocean: {},

  adpicker: {
    renderStartImplemented: true,
  },

  adplugg: {
    prefetch: 'https://www.adplugg.com/serve/js/ad.js',
    renderStartImplemented: true,
  },

  adreactor: {},

  adsense: {
    prefetch: 'https://pagead2.googlesyndication.com/pagead/js/adsbygoogle.js',
    preconnect: 'https://googleads.g.doubleclick.net',
    clientIdScope: 'AMP_ECID_GOOGLE',
    clientIdCookieName: '_ga',
    remoteHTMLDisabled: true,
    masterFrameAccessibleType: 'google_network',
    fullWidthHeightRatio: 1.2,
  },

  adsnative: {
    prefetch: 'https://static.adsnative.com/static/js/render.v1.js',
    preconnect: 'https://api.adsnative.com',
  },

  adspeed: {
    preconnect: 'https://g.adspeed.net',
    renderStartImplemented: true,
  },

  adspirit: {},

  adstir: {
    prefetch: 'https://js.ad-stir.com/js/adstir_async.js',
    preconnect: 'https://ad.ad-stir.com',
  },

  adtech: {
    prefetch: 'https://s.aolcdn.com/os/ads/adsWrapper3.js',
    preconnect: [
      'https://mads.at.atwola.com',
      'https://aka-cdn.adtechus.com',
    ],
  },

  adthrive: {
    prefetch: [
      'https://www.googletagservices.com/tag/js/gpt.js',
    ],
    preconnect: [
      'https://partner.googleadservices.com',
      'https://securepubads.g.doubleclick.net',
      'https://tpc.googlesyndication.com',
    ],
    renderStartImplemented: true,
  },

  aduptech: {
    prefetch: 'https://s.d.adup-tech.com/jsapi',
    preconnect: [
      'https://d.adup-tech.com',
      'https://m.adup-tech.com',
    ],
    renderStartImplemented: true,
  },

  adventive: {
    preconnect: [
      'https://ads.adventive.com',
      'https://amp.adventivedev.com',
    ],
    renderStartImplemented: true,
  },

  adverline: {
    prefetch: 'https://ads.adverline.com/richmedias/amp.js',
    preconnect: [
      'https://adnext.fr',
    ],
    renderStartImplemented: true,
  },

  adverticum: {},

  advertserve: {
    renderStartImplemented: true,
  },

  adzerk: {},

  affiliateb: {
    prefetch: 'https://track.affiliate-b.com/amp/a.js',
    renderStartImplemented: true,
  },

  appvador: {
    prefetch: [
      'https://cdn.apvdr.com/js/VastAdUnit.min.js',
      'https://cdn.apvdr.com/js/VideoAd.min.js',
      'https://cdn.apvdr.com/js/VideoAd3PAS.min.js',
      'https://cdn.apvdr.com/js/VideoAdAutoPlay.min.js',
      'https://cdn.apvdr.com/js/VideoAdNative.min.js',
    ],
    renderStartImplemented: true,
  },

  amoad: {
    prefetch: [
      'https://j.amoad.com/js/a.js',
      'https://j.amoad.com/js/n.js',
    ],
    preconnect: [
      'https://d.amoad.com',
      'https://i.amoad.com',
      'https://m.amoad.com',
      'https://v.amoad.com',
    ],
  },

  appnexus: {
    prefetch: 'https://acdn.adnxs.com/ast/ast.js',
    preconnect: 'https://ib.adnxs.com',
    renderStartImplemented: true,
  },

  atomx: {
    prefetch: 'https://s.ato.mx/p.js',
  },

  beopinion: {
    prefetch: 'https://widget.beopinion.com/sdk.js',
    preconnect: [
      'https://t.beopinion.com',
      'https://s.beopinion.com',
      'https://data.beopinion.com',
    ],
    renderStartImplemented: true,
  },

  bidtellect: {},

  brainy: {},

  bringhub: {
    renderStartImplemented: true,
    preconnect: [
      'https://static.bh-cdn.com',
      'https://core-api.bringhub.io',
    ],
  },

  broadstreetads: {
    prefetch: 'https://cdn.broadstreetads.com/init-2.min.js',
  },

  caajainfeed: {
    prefetch: [
      'https://cdn.amanad.adtdp.com/sdk/ajaamp.js',
    ],
    preconnect: [
      'https://ad.amanad.adtdp.com',
    ],
  },

  capirs: {
    renderStartImplemented: true,
  },

  caprofitx: {
    prefetch: [
      'https://cdn.caprofitx.com/pfx.min.js',
      'https://cdn.caprofitx.com/tags/amp/profitx_amp.js',
    ],
    preconnect: 'https://ad.caprofitx.adtdp.com',
  },

  cedato: {
    renderStartImplemented: true,
  },

  chargeads: {},

  colombia: {
    prefetch: 'https://static.clmbtech.com/ad/commons/js/colombia-amp.js',
  },

  connatix: {
    renderStartImplemented: true,
  },

  contentad: {},


  criteo: {
    prefetch: 'https://static.criteo.net/js/ld/publishertag.js',
    preconnect: 'https://cas.criteo.com',
  },

  csa: {
    prefetch: 'https://www.google.com/adsense/search/ads.js',
  },

  dable: {
    preconnect: [
      'https://static.dable.io',
      'https://api.dable.io',
      'https://images.dable.io',
    ],
    renderStartImplemented: true,
  },

  directadvert: {
    renderStartImplemented: true,
  },

  distroscale: {
    preconnect: [
      'https://c.jsrdn.com',
      'https://s.jsrdn.com',
      'https://i.jsrdn.com',
    ],
    renderStartImplemented: true,
  },

  dotandads: {
    prefetch: 'https://amp.ad.dotandad.com/dotandadsAmp.js',
    preconnect: 'https://bal.ad.dotandad.com',
  },

  doubleclick: {
    prefetch: [
      'https://www.googletagservices.com/tag/js/gpt.js',
      'https://securepubads.g.doubleclick.net/static/glade.js',
    ],
    preconnect: [
      'https://partner.googleadservices.com',
      'https://tpc.googlesyndication.com',
    ],
    clientIdScope: 'AMP_ECID_GOOGLE',
    clientIdCookieName: '_ga',
    renderStartImplemented: true,
    masterFrameAccessibleType: 'google_network',
  },

  eadv: {
    renderStartImplemented: true,
    clientIdScope: 'AMP_ECID_EADV',
    prefetch: [
      'https://www.eadv.it/track/esr.min.js',
      'https://www.eadv.it/track/ead.min.js',
    ],
  },

  eas: {
    prefetch: 'https://amp.emediate.eu/amp.v0.js',
    renderStartImplemented: true,
  },

  engageya: {},

  eplanning: {
    prefetch: 'https://us.img.e-planning.net/layers/epl-amp.js',
  },

  ezoic: {
    prefetch: [
      'https://www.googletagservices.com/tag/js/gpt.js',
      'https://g.ezoic.net/ezoic/ampad.js',
    ],
    clientIdScope: 'AMP_ECID_EZOIC',
  },

  f1e: {
    prefetch: 'https://img.ak.impact-ad.jp/util/f1e_amp.min.js',
  },

  f1h: {
    preconnect: 'https://img.ak.impact-ad.jp',
    renderStartImplemented: true,
  },

  fake: {},

  felmat: {
    prefetch: 'https://t.felmat.net/js/fmamp.js',
    renderStartImplemented: true,
  },

  flite: {},

  fluct: {
    preconnect: [
      'https://cdn-fluct.sh.adingo.jp',
      'https://s.sh.adingo.jp',
      'https://i.adingo.jp',
    ],
  },

  fusion: {
    prefetch: 'https://assets.adtomafusion.net/fusion/latest/fusion-amp.min.js',
  },

  genieessp: {
    prefetch: 'https://js.gsspcln.jp/l/amp.js',
  },

  giraff: {
    renderStartImplemented: true,
  },

  gmossp: {
    prefetch: 'https://cdn.gmossp-sp.jp/ads/amp.js',
  },

  gumgum: {
    prefetch: 'https://g2.gumgum.com/javascripts/ad.js',
    renderStartImplemented: true,
  },

  holder: {
    prefetch: 'https://i.holder.com.ua/js2/holder/ajax/ampv1.js',
    preconnect: 'https://h.holder.com.ua',
    renderStartImplemented: true,
  },

  ibillboard: {},

  imedia: {
    prefetch: 'https://i.imedia.cz/js/im3.js',
    renderStartImplemented: true,
  },

  imobile: {
    prefetch: 'https://spamp.i-mobile.co.jp/script/amp.js',
    preconnect: 'https://spad.i-mobile.co.jp',
  },
  imonomy: {
    renderStartImplemented: true,
  },
  improvedigital: {},

  industrybrains: {
    prefetch: 'https://web.industrybrains.com/js/ads/async/show.js',
    preconnect: [
      'https://staticd.cdn.industrybrains.com',
      'https://static.industrybrains.com',
    ],
    renderStartImplemented: true,
  },

  inmobi: {
    prefetch: 'https://cf.cdn.inmobi.com/ad/inmobi.secure.js',
    renderStartImplemented: true,
  },

  innity: {
    prefetch: 'https://cdn.innity.net/admanager.js',
    preconnect: 'https://as.innity.com',
    renderStartImplemented: true,
  },

  ix: {
    prefetch: [
      'https://js-sec.indexww.com/apl/amp.js',
    ],
    preconnect: 'https://as-sec.casalemedia.com',
    renderStartImplemented: true,
  },

  kargo: {},

  kiosked: {
    renderStartImplemented: true,
  },

  kixer: {
    prefetch: 'https://cdn.kixer.com/ad/load.js',
    renderStartImplemented: true,
  },

  kuadio: {},

  ligatus: {
    prefetch: 'https://ssl.ligatus.com/render/ligrend.js',
    renderStartImplemented: true,
  },

  lockerdome: {
    prefetch: 'https://cdn2.lockerdomecdn.com/_js/amp.js',
    renderStartImplemented: true,
  },

  loka: {
    prefetch: 'https://loka-cdn.akamaized.net/scene/amp.js',
    preconnect: [
      'https://scene-front.lokaplatform.com',
      'https://loka-materials.akamaized.net',
    ],
    renderStartImplemented: true,
  },

  mads: {
    prefetch: 'https://eu2.madsone.com/js/tags.js',
  },

  'mantis-display': {
    prefetch: 'https://assets.mantisadnetwork.com/mantodea.min.js',
    preconnect: [
      'https://mantodea.mantisadnetwork.com',
      'https://res.cloudinary.com',
      'https://resize.mantisadnetwork.com',
    ],
  },

  'mantis-recommend': {
    prefetch: 'https://assets.mantisadnetwork.com/recommend.min.js',
    preconnect: [
      'https://mantodea.mantisadnetwork.com',
      'https://resize.mantisadnetwork.com',
    ],
  },

  mediaimpact: {
    prefetch: 'https://ec-ns.sascdn.com/diff/251/pages/amp_default.js',
    preconnect: [
      'https://ww251.smartadserver.com',
      'https://static.sascdn.com/',
    ],
    renderStartImplemented: true,
  },

  medianet: {
    preconnect: 'https://contextual.media.net',
    renderStartImplemented: true,
  },

  mediavine: {
    prefetch: 'https://amp.mediavine.com/wrapper.min.js',
    preconnect: [
      'https://partner.googleadservices.com',
      'https://securepubads.g.doubleclick.net',
      'https://tpc.googlesyndication.com',
    ],
    renderStartImplemented: true,
  },

  medyanet: {
    renderStartImplemented: true,
  },

  meg: {
    renderStartImplemented: true,
  },

  microad: {
    prefetch: 'https://j.microad.net/js/camp.js',
    preconnect: [
      'https://s-rtb.send.microad.jp',
      'https://s-rtb.send.microadinc.com',
      'https://cache.send.microad.jp',
      'https://cache.send.microadinc.com',
      'https://deb.send.microad.jp',
    ],
  },

  mixpo: {
    prefetch: 'https://cdn.mixpo.com/js/loader.js',
    preconnect: [
      'https://player1.mixpo.com',
      'https://player2.mixpo.com',
    ],
  },

  monetizer101: {
    renderStartImplemented: true,
  },

  mytarget: {
    prefetch: 'https://ad.mail.ru/static/ads-async.js',
    renderStartImplemented: true,
  },

  mywidget: {
    preconnect: 'https://likemore-fe.go.mail.ru',
    prefetch: 'https://likemore-go.imgsmail.ru/widget_amp.js',
    renderStartImplemented: true,
  },

  nativo: {
    prefetch: 'https://s.ntv.io/serve/load.js',
  },

  navegg: {
    renderStartImplemented: true,
  },

  nend: {
    prefetch: 'https://js1.nend.net/js/amp.js',
    preconnect: [
      'https://output.nend.net',
      'https://img1.nend.net',
    ],
  },

  netletix: {
    preconnect: [
      'https://call.netzathleten-media.de',
    ],
    renderStartImplemented: true,
  },

  nokta: {
    prefetch: 'https://static.virgul.com/theme/mockups/noktaamp/ampjs.js',
    renderStartImplemented: true,
  },

  openadstream: {},

  openx: {
    prefetch: 'https://www.googletagservices.com/tag/js/gpt.js',
    preconnect: [
      'https://partner.googleadservices.com',
      'https://securepubads.g.doubleclick.net',
      'https://tpc.googlesyndication.com',
    ],
    renderStartImplemented: true,
  },

  outbrain: {
    renderStartImplemented: true,
    prefetch: 'https://widgets.outbrain.com/widgetAMP/outbrainAMP.min.js',
    preconnect: [
      'https://odb.outbrain.com',
    ],
  },

  pixels: {
    prefetch: 'https://cdn.adsfactor.net/amp/pixels-amp.min.js',
    clientIdCookieName: '__AF',
    renderStartImplemented: true,
  },

  plista: {},

  polymorphicads: {
    prefetch: 'https://www.polymorphicads.jp/js/amp.js',
    preconnect: [
      'https://img.polymorphicads.jp',
      'https://ad.polymorphicads.jp',
    ],
    renderStartImplemented: true,
  },

  popin: {
    renderStartImplemented: true,
  },

  postquare: {},

  pubexchange: {},

  pubguru: {
    renderStartImplemented: true,
  },

  pubmatic: {
    prefetch: 'https://ads.pubmatic.com/AdServer/js/amp.js',
  },

  pubmine: {
    prefetch: [
      'https://s.pubmine.com/head.js',
      'https://s.pubmine.com/showad.js',
    ],
    preconnect: 'https://delivery.g.switchadhub.com',
    renderStartImplemented: true,
  },

  pulsepoint: {
    prefetch: 'https://ads.contextweb.com/TagPublish/getjs.static.js',
    preconnect: 'https://tag.contextweb.com',
  },

  purch: {
    prefetch: 'https://ramp.purch.com/serve/creative_amp.js',
    renderStartImplemented: true,
  },

  quoraad: {
    prefetch: 'https://a.quora.com/amp_ad.js',
    preconnect: 'https://ampad.quora.com',
    renderStartImplemented: true,
  },

  relap: {
    renderStartImplemented: true,
  },

  revcontent: {
    prefetch: 'https://labs-cdn.revcontent.com/build/amphtml/revcontent.amp.min.js',
    preconnect: [
      'https://trends.revcontent.com',
      'https://cdn.revcontent.com',
      'https://img.revcontent.com',
    ],
    renderStartImplemented: true,
  },

  revjet: {
    prefetch: 'https://cdn.revjet.com/~cdn/JS/03/amp.js',
    renderStartImplemented: true,
  },

  rubicon: {},

  sekindo: {
    renderStartImplemented: true,
  },

  sharethrough: {
    renderStartImplemented: true,
  },

  sklik: {
    prefetch: 'https://c.imedia.cz/js/amp.js',
  },

  slimcutmedia: {
    preconnect: [
      'https://sb.freeskreen.com',
      'https://static.freeskreen.com',
      'https://video.freeskreen.com',
    ],
    renderStartImplemented: true,
  },

  smartadserver: {
    prefetch: 'https://ec-ns.sascdn.com/diff/js/amp.v0.js',
    preconnect: 'https://static.sascdn.com',
    renderStartImplemented: true,
  },

  smartclip: {
    prefetch: 'https://cdn.smartclip.net/amp/amp.v0.js',
    preconnect: 'https://des.smartclip.net',
    renderStartImplemented: true,
  },

  smi2: {
    renderStartImplemented: true,
  },

  sogouad: {
    prefetch: 'https://theta.sogoucdn.com/wap/js/aw.js',
    renderStartImplemented: true,
  },

  sortable: {
    prefetch: 'https://www.googletagservices.com/tag/js/gpt.js',
    preconnect: [
      'https://tags-cdn.deployads.com',
      'https://partner.googleadservices.com',
      'https://securepubads.g.doubleclick.net',
      'https://tpc.googlesyndication.com',
    ],
    renderStartImplemented: true,
  },

  sovrn: {
    prefetch: 'https://ap.lijit.com/www/sovrn_amp/sovrn_ads.js',
  },

  spotx: {
    preconnect: 'https://js.spotx.tv',
    renderStartImplemented: true,
  },

  sunmedia: {
    prefetch: 'https://vod.addevweb.com/sunmedia/amp/ads/sunmedia.js',
    preconnect: 'https://static.addevweb.com',
    renderStartImplemented: true,
  },

  swoop: {
    prefetch: 'https://www.swoop-amp.com/amp.js',
    preconnect: [
      'https://www.swpsvc.com',
      'https://client.swpcld.com',
    ],
    renderStartImplemented: true,
  },

  taboola: {},

  teads: {
    prefetch: 'https://cdn.teads.tv/media/format/v3/teads-format.min.js',
    preconnect: [
      'https://cdn2.teads.tv',
      'https://a.teads.tv',
      'https://t.teads.tv',
    ],
  },

  triplelift: {},

  trugaze: {
    clientIdScope: '__tg_amp',
    renderStartImplemented: true,
  },

<<<<<<< HEAD
  uzou: {
    preconnect: [
      'https://speee-ad.akamaized.net',
    ],
    renderStartImplemented: true,
=======
  uas: {
    prefetch: 'https://ads.pubmatic.com/AdServer/js/phoenix.js',
>>>>>>> 652b514b
  },

  valuecommerce: {
    prefetch: 'https://amp.valuecommerce.com/amp_bridge.js',
    preconnect: [
      'https://ad.jp.ap.valuecommerce.com',
      'https://ad.omks.valuecommerce.com',
    ],
    renderStartImplemented: true,
  },

  videonow: {
    renderStartImplemented: true,
  },

  viralize: {
    renderStartImplemented: true,
  },

  vmfive: {
    prefetch: 'https://man.vm5apis.com/dist/adn-web-sdk.js',
    preconnect: [
      'https://vawpro.vm5apis.com',
      'https://vahfront.vm5apis.com',
    ],
    renderStartImplemented: true,
  },

  webediads: {
    prefetch: 'https://eu1.wbdds.com/amp.min.js',
    preconnect: [
      'https://goutee.top',
      'https://mediaathay.org.uk',
    ],
    renderStartImplemented: true,
  },

  'weborama-display': {
    prefetch: [
      'https://cstatic.weborama.fr/js/advertiserv2/adperf_launch_1.0.0_scrambled.js',
      'https://cstatic.weborama.fr/js/advertiserv2/adperf_core_1.0.0_scrambled.js',
    ],
  },

  widespace: {},

  xlift: {
    prefetch: 'https://cdn.x-lift.jp/resources/common/xlift_amp.js',
    renderStartImplemented: true,
  },

  yahoo: {
    prefetch: 'https://s.yimg.com/os/ampad/display.js',
    preconnect: 'https://us.adserver.yahoo.com',
  },

  yahoojp: {
    prefetch: [
      'https://s.yimg.jp/images/listing/tool/yads/ydn/amp/amp.js',
      'https://yads.c.yimg.jp/js/yads.js',
    ],
    preconnect: 'https://yads.yahoo.co.jp',
  },

  yandex: {
    prefetch: 'https://yastatic.net/partner-code/loaders/context_amp.js',
    renderStartImplemented: true,
  },

  yengo: {
    renderStartImplemented: true,
  },

  yieldbot: {
    prefetch: [
      'https://cdn.yldbt.com/js/yieldbot.intent.amp.js',
      'https://msg.yldbt.com/js/ybmsg.html',
    ],
    preconnect: 'https://i.yldbt.com',
  },

  yieldmo: {
    prefetch: 'https://static.yieldmo.com/ym.amp1.js',
    preconnect: [
      'https://s.yieldmo.com',
      'https://ads.yieldmo.com',
    ],
    renderStartImplemented: true,
  },

  yieldone: {
    prefetch: 'https://img.ak.impact-ad.jp/ic/pone/commonjs/yone-amp.js',
  },

  yieldpro: {
    preconnect: 'https://creatives.yieldpro.eu',
    renderStartImplemented: true,
  },

  zedo: {
    prefetch: 'https://ss3.zedo.com/gecko/tag/Gecko.amp.min.js',
    renderStartImplemented: true,
  },

  zergnet: {},

  zucks: {
    preconnect: [
      'https://j.zucks.net.zimg.jp',
      'https://sh.zucks.net',
      'https://k.zucks.net',
      'https://static.zucks.net.zimg.jp',
    ],
  },

};<|MERGE_RESOLUTION|>--- conflicted
+++ resolved
@@ -852,16 +852,15 @@
     renderStartImplemented: true,
   },
 
-<<<<<<< HEAD
-  uzou: {
-    preconnect: [
-      'https://speee-ad.akamaized.net',
-    ],
-    renderStartImplemented: true,
-=======
   uas: {
     prefetch: 'https://ads.pubmatic.com/AdServer/js/phoenix.js',
->>>>>>> 652b514b
+  },
+  
+  uzou: {
+    preconnect: [
+      'https://speee-ad.akamaized.net',
+    ],
+    renderStartImplemented: true,
   },
 
   valuecommerce: {
