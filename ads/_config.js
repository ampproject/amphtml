/**
 * Copyright 2016 The AMP HTML Authors. All Rights Reserved.
 *
 * Licensed under the Apache License, Version 2.0 (the "License");
 * you may not use this file except in compliance with the License.
 * You may obtain a copy of the License at
 *
 *      http://www.apache.org/licenses/LICENSE-2.0
 *
 * Unless required by applicable law or agreed to in writing, software
 * distributed under the License is distributed on an "AS-IS" BASIS,
 * WITHOUT WARRANTIES OR CONDITIONS OF ANY KIND, either express or implied.
 * See the License for the specific language governing permissions and
 * limitations under the License.
 */

/**
 * @typedef {{
 *   prefetch: (string|undefined),
 *   preconnect: (string|undefined),
 *   renderStartImplemented: (boolean|undefined),
 *   clientIdScope: (string|undefined),
 *   clientIdCookieName: (string|undefined),
 *   consentHandlingOverride: (boolean|undefined),
 *   remoteHTMLDisabled: (boolean|undefined),
 *   fullWidthHeightRatio: (number|undefined),
 *   mcFullWidthHeightRatio: (number|undefined),
 * }}
 */
let AdNetworkConfigDef;

/**
 * The config of each ad network.
 * Please keep the list alphabetic order.
 *
 * yourNetworkName: {  // This is the "type" attribute of <amp-ad>
 *
 *   // List of URLs for prefetch
 *   prefetch: string|array
 *
 *   // List of hosts for preconnect
 *   preconnect: string|array
 *
 *   // The scope used to provide CIDs to ads
 *   clientIdScope: string
 *
 *   // The cookie name to store the CID. In absence, `clientIdScope` is used.
 *   clientIdCookieName: string
 *
 *   // If the ad network is willing to override the consent handling, which
 *   // by default is blocking ad load until the consent is accepted.
 *   consentHandlingOverride: boolean
 *
 *   // Whether render-start API has been implemented
 *   // We highly recommend all networks to implement the API,
 *   // see details in the README.md
 *   renderStartImplemented: boolean
 *
 *   // The width / height ratio for full width ad units.
 *   // If absent, it means the network does not support full width ad units.
 *   // Example value: 1.2
 *   fullWidthHeightRatio: number
 *
 *   // The width / height ratio for matched content full width ad units.
 *   // If absent, it means the network does not support matched content full
 *   // width ad unit.
 *   // Example value: 0.27
 *   mcFullWidthHeightRatio: number
 * }
 *
 * @const {!Object<string, !AdNetworkConfigDef>}}
 */
export const adConfig = {
  '_ping_': {
    renderStartImplemented: true,
    clientIdScope: '_PING_',
    consentHandlingOverride: true,
  },

  '24smi': {
    prefetch: 'https://jsn.24smi.net/smi.js',
    preconnect: 'https://data.24smi.net',
  },

  'a8': {
    prefetch: 'https://statics.a8.net/amp/ad.js',
    renderStartImplemented: true,
  },

  'a9': {
    prefetch: 'https://c.amazon-adsystem.com/aax2/assoc.js',
  },

  'accesstrade': {
    prefetch: 'https://h.accesstrade.net/js/amp/amp.js',
  },

  'adagio': {
    prefetch: 'https://js-ssl.neodatagroup.com/adagio_amp.js',
    preconnect: [
      'https://ad-aws-it.neodatagroup.com',
      'https://tracker.neodatagroup.com',
    ],
    renderStartImplemented: true,
  },

  'adblade': {
    prefetch: 'https://web.adblade.com/js/ads/async/show.js',
    preconnect: [
      'https://staticd.cdn.adblade.com',
      'https://static.adblade.com',
    ],
    renderStartImplemented: true,
  },

  'adbutler': {
    prefetch: 'https://servedbyadbutler.com/app.js',
  },

  'adform': {},

  'adfox': {
    prefetch: 'https://yastatic.net/pcode/adfox/loader.js',
    renderStartImplemented: true,
  },

  'adgeneration': {
    prefetch: 'https://i.socdm.com/sdk/js/adg-script-loader.js',
  },

  'adhese': {
    renderStartImplemented: true,
  },

  'adincube': {
    renderStartImplemented: true,
  },

  'adition': {},

  'adman': {},

  'admanmedia': {
    renderStartImplemented: true,
  },

  'admixer': {
    renderStartImplemented: true,
    preconnect: [
      'https://inv-nets.admixer.net',
      'https://cdn.admixer.net',
    ],
  },

  'adocean': {},

  'adpicker': {
    renderStartImplemented: true,
  },

  'adplugg': {
    prefetch: 'https://www.adplugg.com/serve/js/ad.js',
    renderStartImplemented: true,
  },

  'adreactor': {},

  'adsense': {
    prefetch: 'https://pagead2.googlesyndication.com/pagead/js/adsbygoogle.js',
    preconnect: 'https://googleads.g.doubleclick.net',
    clientIdScope: 'AMP_ECID_GOOGLE',
    clientIdCookieName: '_ga',
    remoteHTMLDisabled: true,
    masterFrameAccessibleType: 'google_network',
    fullWidthHeightRatio: 1.2,
    mcFullWidthHeightRatio: 0.27,
    consentHandlingOverride: true,
  },

  'adsnative': {
    prefetch: 'https://static.adsnative.com/static/js/render.v1.js',
    preconnect: 'https://api.adsnative.com',
  },

  'adspeed': {
    preconnect: 'https://g.adspeed.net',
    renderStartImplemented: true,
  },

  'adspirit': {},

  'adstir': {
    prefetch: 'https://js.ad-stir.com/js/adstir_async.js',
    preconnect: 'https://ad.ad-stir.com',
  },

  'adtech': {
    prefetch: 'https://s.aolcdn.com/os/ads/adsWrapper3.js',
    preconnect: [
      'https://mads.at.atwola.com',
      'https://aka-cdn.adtechus.com',
    ],
  },

  'adthrive': {
    prefetch: [
      'https://www.googletagservices.com/tag/js/gpt.js',
    ],
    preconnect: [
      'https://partner.googleadservices.com',
      'https://securepubads.g.doubleclick.net',
      'https://tpc.googlesyndication.com',
    ],
    renderStartImplemented: true,
  },

  'adunity': {
    preconnect: [
      'https://content.adunity.com',
    ],
    renderStartImplemented: true,
  },

  'aduptech': {
    prefetch: 'https://s.d.adup-tech.com/jsapi',
    preconnect: [
      'https://d.adup-tech.com',
      'https://m.adup-tech.com',
    ],
    renderStartImplemented: true,
  },

  'adventive': {
    preconnect: [
      'https://ads.adventive.com',
      'https://amp.adventivedev.com',
    ],
    renderStartImplemented: true,
  },

  'adverline': {
    prefetch: 'https://ads.adverline.com/richmedias/amp.js',
    preconnect: [
      'https://adnext.fr',
    ],
    renderStartImplemented: true,
  },

  'adverticum': {},

  'advertserve': {
    renderStartImplemented: true,
  },

  'adzerk': {},

  'affiliateb': {
    prefetch: 'https://track.affiliate-b.com/amp/a.js',
    renderStartImplemented: true,
  },

  'aja': {
    renderStartImplemented: true,
    prefetch: 'https://cdn.as.amanad.adtdp.com/sdk/asot-v2.js',
  },

  'appvador': {
    prefetch: [
      'https://cdn.apvdr.com/js/VastAdUnit.min.js',
      'https://cdn.apvdr.com/js/VideoAd.min.js',
      'https://cdn.apvdr.com/js/VideoAd3PAS.min.js',
      'https://cdn.apvdr.com/js/VideoAdAutoPlay.min.js',
      'https://cdn.apvdr.com/js/VideoAdNative.min.js',
    ],
    renderStartImplemented: true,
  },

  'amoad': {
    prefetch: [
      'https://j.amoad.com/js/a.js',
      'https://j.amoad.com/js/n.js',
    ],
    preconnect: [
      'https://d.amoad.com',
      'https://i.amoad.com',
      'https://m.amoad.com',
      'https://v.amoad.com',
    ],
  },

  'appnexus': {
    prefetch: 'https://acdn.adnxs.com/ast/ast.js',
    preconnect: 'https://ib.adnxs.com',
    renderStartImplemented: true,
  },

  'atomx': {
    prefetch: 'https://s.ato.mx/p.js',
  },

  'beopinion': {
    prefetch: 'https://widget.beopinion.com/sdk.js',
    preconnect: [
      'https://t.beopinion.com',
      'https://s.beopinion.com',
      'https://data.beopinion.com',
    ],
    renderStartImplemented: true,
  },

  'bidtellect': {},

  'brainy': {},

  'bringhub': {
    renderStartImplemented: true,
    preconnect: [
      'https://static.bh-cdn.com',
      'https://core-api.bringhub.io',
    ],
  },

  'broadstreetads': {
    prefetch: 'https://cdn.broadstreetads.com/init-2.min.js',
  },

  'caajainfeed': {
    prefetch: [
      'https://cdn.amanad.adtdp.com/sdk/ajaamp.js',
    ],
    preconnect: [
      'https://ad.amanad.adtdp.com',
    ],
  },

  'capirs': {
    renderStartImplemented: true,
  },

  'caprofitx': {
    prefetch: [
      'https://cdn.caprofitx.com/pfx.min.js',
      'https://cdn.caprofitx.com/tags/amp/profitx_amp.js',
    ],
    preconnect: 'https://ad.caprofitx.adtdp.com',
  },

  'cedato': {
    renderStartImplemented: true,
  },

  'chargeads': {},

  'colombia': {
    prefetch: 'https://static.clmbtech.com/ad/commons/js/colombia-amp.js',
  },

  'connatix': {
    renderStartImplemented: true,
  },

  'contentad': {},


  'criteo': {
    prefetch: 'https://static.criteo.net/js/ld/publishertag.js',
    preconnect: 'https://cas.criteo.com',
  },

  'csa': {
    prefetch: 'https://www.google.com/adsense/search/ads.js',
  },

  'dable': {
    preconnect: [
      'https://static.dable.io',
      'https://api.dable.io',
      'https://images.dable.io',
    ],
    renderStartImplemented: true,
  },

  'directadvert': {
    renderStartImplemented: true,
  },

  'distroscale': {
    preconnect: [
      'https://c.jsrdn.com',
      'https://s.jsrdn.com',
      'https://i.jsrdn.com',
    ],
    renderStartImplemented: true,
  },

  'dotandads': {
    prefetch: 'https://amp.ad.dotandad.com/dotandadsAmp.js',
    preconnect: 'https://bal.ad.dotandad.com',
  },

  'eadv': {
    renderStartImplemented: true,
    clientIdScope: 'AMP_ECID_EADV',
    prefetch: [
      'https://www.eadv.it/track/esr.min.js',
      'https://www.eadv.it/track/ead.min.js',
    ],
  },

  'eas': {
    prefetch: 'https://amp.emediate.eu/amp.v0.js',
    renderStartImplemented: true,
  },

  'engageya': {},

  'epeex': {},

  'eplanning': {
    prefetch: 'https://us.img.e-planning.net/layers/epl-amp.js',
  },

  'ezoic': {
    prefetch: [
      'https://www.googletagservices.com/tag/js/gpt.js',
      'https://g.ezoic.net/ezoic/ampad.js',
    ],
    clientIdScope: 'AMP_ECID_EZOIC',
    consentHandlingOverride: true,
  },

  'f1e': {
    prefetch: 'https://img.ak.impact-ad.jp/util/f1e_amp.min.js',
  },

  'f1h': {
    preconnect: 'https://img.ak.impact-ad.jp',
    renderStartImplemented: true,
  },

  'fake': {},

  'felmat': {
    prefetch: 'https://t.felmat.net/js/fmamp.js',
    renderStartImplemented: true,
  },

  'flite': {},

  'fluct': {
    preconnect: [
      'https://cdn-fluct.sh.adingo.jp',
      'https://s.sh.adingo.jp',
      'https://i.adingo.jp',
    ],
  },

  'fusion': {
    prefetch: 'https://assets.adtomafusion.net/fusion/latest/fusion-amp.min.js',
  },

  'genieessp': {
    prefetch: 'https://js.gsspcln.jp/l/amp.js',
  },

  'giraff': {
    renderStartImplemented: true,
  },

  'gmossp': {
    prefetch: 'https://cdn.gmossp-sp.jp/ads/amp.js',
  },

  'gumgum': {
    prefetch: 'https://g2.gumgum.com/javascripts/ad.js',
    renderStartImplemented: true,
  },

  'holder': {
    prefetch: 'https://i.holder.com.ua/js2/holder/ajax/ampv1.js',
    preconnect: 'https://h.holder.com.ua',
    renderStartImplemented: true,
  },

  'ibillboard': {},

  'imedia': {
    prefetch: 'https://i.imedia.cz/js/im3.js',
    renderStartImplemented: true,
  },

  'imobile': {
    prefetch: 'https://spamp.i-mobile.co.jp/script/amp.js',
    preconnect: 'https://spad.i-mobile.co.jp',
  },
  'imonomy': {
    renderStartImplemented: true,
  },
  'improvedigital': {},

  'industrybrains': {
    prefetch: 'https://web.industrybrains.com/js/ads/async/show.js',
    preconnect: [
      'https://staticd.cdn.industrybrains.com',
      'https://static.industrybrains.com',
    ],
    renderStartImplemented: true,
  },

  'inmobi': {
    prefetch: 'https://cf.cdn.inmobi.com/ad/inmobi.secure.js',
    renderStartImplemented: true,
  },

  'innity': {
    prefetch: 'https://cdn.innity.net/admanager.js',
    preconnect: 'https://as.innity.com',
    renderStartImplemented: true,
  },

  'ix': {
    prefetch: [
      'https://js-sec.indexww.com/apl/amp.js',
    ],
    preconnect: 'https://as-sec.casalemedia.com',
    renderStartImplemented: true,
  },

  'kargo': {},

  'kiosked': {
    renderStartImplemented: true,
  },

  'kixer': {
    prefetch: 'https://cdn.kixer.com/ad/load.js',
    renderStartImplemented: true,
  },

  'kuadio': {},

  'ligatus': {
    prefetch: 'https://ssl.ligatus.com/render/ligrend.js',
    renderStartImplemented: true,
  },

  'lockerdome': {
    prefetch: 'https://cdn2.lockerdomecdn.com/_js/amp.js',
    renderStartImplemented: true,
  },

  'loka': {
    prefetch: 'https://loka-cdn.akamaized.net/scene/amp.js',
    preconnect: [
      'https://scene-front.lokaplatform.com',
      'https://loka-materials.akamaized.net',
    ],
    renderStartImplemented: true,
  },

  'mads': {
    prefetch: 'https://eu2.madsone.com/js/tags.js',
  },

  'mantis-display': {
    prefetch: 'https://assets.mantisadnetwork.com/mantodea.min.js',
    preconnect: [
      'https://mantodea.mantisadnetwork.com',
      'https://res.cloudinary.com',
      'https://resize.mantisadnetwork.com',
    ],
  },

  'mantis-recommend': {
    prefetch: 'https://assets.mantisadnetwork.com/recommend.min.js',
    preconnect: [
      'https://mantodea.mantisadnetwork.com',
      'https://resize.mantisadnetwork.com',
    ],
  },

  'mediaimpact': {
    prefetch: 'https://ec-ns.sascdn.com/diff/251/pages/amp_default.js',
    preconnect: [
      'https://ww251.smartadserver.com',
      'https://static.sascdn.com/',
    ],
    renderStartImplemented: true,
  },

  'medianet': {
    preconnect: 'https://contextual.media.net',
    renderStartImplemented: true,
  },

  'mediavine': {
    prefetch: 'https://amp.mediavine.com/wrapper.min.js',
    preconnect: [
      'https://partner.googleadservices.com',
      'https://securepubads.g.doubleclick.net',
      'https://tpc.googlesyndication.com',
    ],
    renderStartImplemented: true,
    consentHandlingOverride: true,
  },

  'medyanet': {
    renderStartImplemented: true,
  },

  'meg': {
    renderStartImplemented: true,
  },

  'microad': {
    prefetch: 'https://j.microad.net/js/camp.js',
    preconnect: [
      'https://s-rtb.send.microad.jp',
      'https://s-rtb.send.microadinc.com',
      'https://cache.send.microad.jp',
      'https://cache.send.microadinc.com',
      'https://deb.send.microad.jp',
    ],
  },

  'miximedia': {
    renderStartImplemented: true,
  },

  'mixpo': {
    prefetch: 'https://cdn.mixpo.com/js/loader.js',
    preconnect: [
      'https://player1.mixpo.com',
      'https://player2.mixpo.com',
    ],
  },

  'monetizer101': {
    renderStartImplemented: true,
  },

  'mytarget': {
    prefetch: 'https://ad.mail.ru/static/ads-async.js',
    renderStartImplemented: true,
  },

  'mywidget': {
    preconnect: 'https://likemore-fe.go.mail.ru',
    prefetch: 'https://likemore-go.imgsmail.ru/widget_amp.js',
    renderStartImplemented: true,
  },

  'nativo': {
    prefetch: 'https://s.ntv.io/serve/load.js',
  },

  'navegg': {
    renderStartImplemented: true,
  },

  'nend': {
    prefetch: 'https://js1.nend.net/js/amp.js',
    preconnect: [
      'https://output.nend.net',
      'https://img1.nend.net',
    ],
  },

  'netletix': {
    preconnect: [
      'https://call.netzathleten-media.de',
    ],
    renderStartImplemented: true,
  },

  'noddus': {
    prefetch: 'https://noddus.com/amp_loader.js',
    renderStartImplemented: true,
  },

  'nokta': {
    prefetch: 'https://static.virgul.com/theme/mockups/noktaamp/ampjs.js',
    renderStartImplemented: true,
  },

  'openadstream': {},

  'openx': {
    prefetch: 'https://www.googletagservices.com/tag/js/gpt.js',
    preconnect: [
      'https://partner.googleadservices.com',
      'https://securepubads.g.doubleclick.net',
      'https://tpc.googlesyndication.com',
    ],
    renderStartImplemented: true,
  },

  'outbrain': {
    renderStartImplemented: true,
    prefetch: 'https://widgets.outbrain.com/widgetAMP/outbrainAMP.min.js',
    preconnect: [
      'https://odb.outbrain.com',
    ],
    consentHandlingOverride: true,
  },

  'pixels': {
    prefetch: 'https://cdn.adsfactor.net/amp/pixels-amp.min.js',
    clientIdCookieName: '__AF',
    renderStartImplemented: true,
  },

  'plista': {},

  'polymorphicads': {
    prefetch: 'https://www.polymorphicads.jp/js/amp.js',
    preconnect: [
      'https://img.polymorphicads.jp',
      'https://ad.polymorphicads.jp',
    ],
    renderStartImplemented: true,
  },

  'popin': {
    renderStartImplemented: true,
  },

  'postquare': {},

  'pubexchange': {},

  'pubguru': {
    renderStartImplemented: true,
  },

  'pubmatic': {
    prefetch: 'https://ads.pubmatic.com/AdServer/js/amp.js',
  },

  'pubmine': {
    prefetch: [
      'https://s.pubmine.com/head.js',
      'https://s.pubmine.com/showad.js',
    ],
    preconnect: 'https://delivery.g.switchadhub.com',
    renderStartImplemented: true,
  },

  'pulsepoint': {
    prefetch: 'https://ads.contextweb.com/TagPublish/getjs.static.js',
    preconnect: 'https://tag.contextweb.com',
  },

  'purch': {
    prefetch: 'https://ramp.purch.com/serve/creative_amp.js',
    renderStartImplemented: true,
  },

  'quoraad': {
    prefetch: 'https://a.quora.com/amp_ad.js',
    preconnect: 'https://ampad.quora.com',
    renderStartImplemented: true,
  },

  'realclick': {
    renderStartImplemented: true,
  },

  'relap': {
    renderStartImplemented: true,
  },

  'revcontent': {
    prefetch: 'https://labs-cdn.revcontent.com/build/amphtml/revcontent.amp.min.js',
    preconnect: [
      'https://trends.revcontent.com',
      'https://cdn.revcontent.com',
      'https://img.revcontent.com',
    ],
    renderStartImplemented: true,
  },

  'revjet': {
    prefetch: 'https://cdn.revjet.com/~cdn/JS/03/amp.js',
    renderStartImplemented: true,
  },

  'rfp': {
    prefetch: 'https://js.rfp.fout.jp/rfp-amp.js',
    preconnect: 'https://ad.rfp.fout.jp',
    renderStartImplemented: true,
  },

  'rubicon': {},

  'runative': {
    prefetch: 'https://cdn.run-syndicate.com/sdk/v1/n.js',
    renderStartImplemented: true,
  },

  'sekindo': {
    renderStartImplemented: true,
  },

  'sharethrough': {
    renderStartImplemented: true,
  },

  'sklik': {
    prefetch: 'https://c.imedia.cz/js/amp.js',
  },

  'slimcutmedia': {
    preconnect: [
      'https://sb.freeskreen.com',
      'https://static.freeskreen.com',
      'https://video.freeskreen.com',
    ],
    renderStartImplemented: true,
  },

  'smartadserver': {
    prefetch: 'https://ec-ns.sascdn.com/diff/js/amp.v0.js',
    preconnect: 'https://static.sascdn.com',
    renderStartImplemented: true,
  },

  'smartclip': {
    prefetch: 'https://cdn.smartclip.net/amp/amp.v0.js',
    preconnect: 'https://des.smartclip.net',
    renderStartImplemented: true,
  },

  'smi2': {
    renderStartImplemented: true,
  },

  'sogouad': {
    prefetch: 'https://theta.sogoucdn.com/wap/js/aw.js',
    renderStartImplemented: true,
  },

  'sortable': {
    prefetch: 'https://www.googletagservices.com/tag/js/gpt.js',
    preconnect: [
      'https://tags-cdn.deployads.com',
      'https://partner.googleadservices.com',
      'https://securepubads.g.doubleclick.net',
      'https://tpc.googlesyndication.com',
    ],
    renderStartImplemented: true,
  },

  'sovrn': {
    prefetch: 'https://ap.lijit.com/www/sovrn_amp/sovrn_ads.js',
  },

  'spotx': {
    preconnect: 'https://js.spotx.tv',
    renderStartImplemented: true,
  },

  'sunmedia': {
    prefetch: 'https://vod.addevweb.com/sunmedia/amp/ads/sunmedia.js',
    preconnect: 'https://static.addevweb.com',
    renderStartImplemented: true,
  },

  'swoop': {
    prefetch: 'https://www.swoop-amp.com/amp.js',
    preconnect: [
      'https://www.swpsvc.com',
      'https://client.swpcld.com',
    ],
    renderStartImplemented: true,
  },

  'taboola': {},

  'teads': {
    prefetch: 'https://cdn.teads.tv/media/format/v3/teads-format.min.js',
    preconnect: [
      'https://cdn2.teads.tv',
      'https://a.teads.tv',
      'https://t.teads.tv',
      'https://r.teads.tv',
    ],
    consentHandlingOverride: true,
  },

  'triplelift': {},

  'trugaze': {
    clientIdScope: '__tg_amp',
    renderStartImplemented: true,
  },

  'uas': {
    prefetch: 'https://ads.pubmatic.com/AdServer/js/phoenix.js',
  },

  'uzou': {
    preconnect: [
      'https://speee-ad.akamaized.net',
    ],
    renderStartImplemented: true,
  },

  'unruly': {
    prefetch: 'https://video.unrulymedia.com/native/native-loader.js',
    renderStartImplemented: true,
  },

  'valuecommerce': {
    prefetch: 'https://amp.valuecommerce.com/amp_bridge.js',
    preconnect: [
      'https://ad.jp.ap.valuecommerce.com',
      'https://ad.omks.valuecommerce.com',
    ],
    renderStartImplemented: true,
  },

  'videointelligence': {
    preconnect: 'https://s.vi-serve.com',
    renderStartImplemented: true,
  },

  'videonow': {
    renderStartImplemented: true,
  },

  'viralize': {
    renderStartImplemented: true,
  },

  'vmfive': {
    prefetch: 'https://man.vm5apis.com/dist/adn-web-sdk.js',
    preconnect: [
      'https://vawpro.vm5apis.com',
      'https://vahfront.vm5apis.com',
    ],
    renderStartImplemented: true,
  },

  'webediads': {
    prefetch: 'https://eu1.wbdds.com/amp.min.js',
    preconnect: [
      'https://goutee.top',
      'https://mediaathay.org.uk',
    ],
    renderStartImplemented: true,
  },

  'weborama-display': {
    prefetch: [
      'https://cstatic.weborama.fr/js/advertiserv2/adperf_launch_1.0.0_scrambled.js',
      'https://cstatic.weborama.fr/js/advertiserv2/adperf_core_1.0.0_scrambled.js',
    ],
  },

  'widespace': {},

  'wisteria': {
    renderStartImplemented: true,
  },

  'wpmedia': {
    prefetch: 'https://std.wpcdn.pl/wpjslib/wpjslib-amp.js',
    preconnect: [
      'https://www.wp.pl',
      'https://v.wpimg.pl',
    ],
    renderStartImplemented: true,
  },

<<<<<<< HEAD
  wpmedia: {
    prefetch: 'https://std.wpcdn.pl/wpjslib/wpjslib-amp.js',
    preconnect: [
      'https://www.wp.pl',
      'https://v.wpimg.pl',
    ],
    renderStartImplemented: true,
  },

  xlift: {
=======
  'xlift': {
>>>>>>> dce61786
    prefetch: 'https://cdn.x-lift.jp/resources/common/xlift_amp.js',
    renderStartImplemented: true,
  },

  'yahoo': {
    prefetch: 'https://s.yimg.com/os/ampad/display.js',
    preconnect: 'https://us.adserver.yahoo.com',
  },

  'yahoojp': {
    prefetch: [
      'https://s.yimg.jp/images/listing/tool/yads/ydn/amp/amp.js',
      'https://yads.c.yimg.jp/js/yads.js',
    ],
    preconnect: 'https://yads.yahoo.co.jp',
  },

  'yandex': {
    prefetch: 'https://yastatic.net/partner-code/loaders/context_amp.js',
    renderStartImplemented: true,
  },

  'yengo': {
    renderStartImplemented: true,
  },

  'yieldbot': {
    prefetch: [
      'https://cdn.yldbt.com/js/yieldbot.intent.amp.js',
      'https://msg.yldbt.com/js/ybmsg.html',
    ],
    preconnect: 'https://i.yldbt.com',
  },

  'yieldmo': {
    prefetch: 'https://static.yieldmo.com/ym.1.js',
    preconnect: [
      'https://s.yieldmo.com',
      'https://ads.yieldmo.com',
    ],
    renderStartImplemented: true,
  },

  'yieldone': {
    prefetch: 'https://img.ak.impact-ad.jp/ic/pone/commonjs/yone-amp.js',
  },

  'yieldpro': {
    preconnect: 'https://creatives.yieldpro.eu',
    renderStartImplemented: true,
  },

  'zedo': {
    prefetch: 'https://ss3.zedo.com/gecko/tag/Gecko.amp.min.js',
    renderStartImplemented: true,
  },

  'zergnet': {},

  'zucks': {
    preconnect: [
      'https://j.zucks.net.zimg.jp',
      'https://sh.zucks.net',
      'https://k.zucks.net',
      'https://static.zucks.net.zimg.jp',
    ],
  },

};<|MERGE_RESOLUTION|>--- conflicted
+++ resolved
@@ -973,20 +973,7 @@
     renderStartImplemented: true,
   },
 
-<<<<<<< HEAD
-  wpmedia: {
-    prefetch: 'https://std.wpcdn.pl/wpjslib/wpjslib-amp.js',
-    preconnect: [
-      'https://www.wp.pl',
-      'https://v.wpimg.pl',
-    ],
-    renderStartImplemented: true,
-  },
-
   xlift: {
-=======
-  'xlift': {
->>>>>>> dce61786
     prefetch: 'https://cdn.x-lift.jp/resources/common/xlift_amp.js',
     renderStartImplemented: true,
   },
