/**
 * Copyright 2016 The AMP HTML Authors. All Rights Reserved.
 *
 * Licensed under the Apache License, Version 2.0 (the "License");
 * you may not use this file except in compliance with the License.
 * You may obtain a copy of the License at
 *
 *      http://www.apache.org/licenses/LICENSE-2.0
 *
 * Unless required by applicable law or agreed to in writing, software
 * distributed under the License is distributed on an "AS-IS" BASIS,
 * WITHOUT WARRANTIES OR CONDITIONS OF ANY KIND, either express or implied.
 * See the License for the specific language governing permissions and
 * limitations under the License.
 */

/**
 * @typedef {{
 *   prefetch: (string|undefined),
 *   preconnect: (string|undefined),
 *   renderStartImplemented: (boolean|undefined),
 *   clientIdScope: (string|undefined),
 *   clientIdCookieName: (string|undefined),
 *   consentHandlingOverride: (boolean|undefined),
 *   remoteHTMLDisabled: (boolean|undefined),
 *   fullWidthHeightRatio: (number|undefined),
 * }}
 */
let AdNetworkConfigDef;

/**
 * The config of each ad network.
 * Please keep the list alphabetic order.
 *
 * yourNetworkName: {  // This is the "type" attribute of <amp-ad>
 *
 *   // List of URLs for prefetch
 *   prefetch: string|array
 *
 *   // List of hosts for preconnect
 *   preconnect: string|array
 *
 *   // The scope used to provide CIDs to ads
 *   clientIdScope: string
 *
 *   // The cookie name to store the CID. In absence, `clientIdScope` is used.
 *   clientIdCookieName: string
 *
 *   // If the ad network is willing to override the consent handling, which
 *   // by default is blocking ad load until the consent is accepted.
 *   consentHandlingOverride: boolean
 *
 *   // Whether render-start API has been implemented
 *   // We highly recommend all networks to implement the API,
 *   // see details in the README.md
 *   renderStartImplemented: boolean
 *
 *   // The width / height ratio for full width ad units.
 *   // If absent, it means the network does not support full width ad units.
 *   // Example value: 1.2
 *   fullWidthHeightRatio: number
 * }
 *
 * @const {!Object<string, !AdNetworkConfigDef>}}
 */
export const adConfig = {
  '_ping_': {
    renderStartImplemented: true,
    clientIdScope: '_PING_',
    consentHandlingOverride: true,
  },

  '24smi': {
    prefetch: 'https://jsn.24smi.net/smi.js',
    preconnect: 'https://data.24smi.net',
  },

  'a8': {
    prefetch: 'https://statics.a8.net/amp/ad.js',
    renderStartImplemented: true,
  },

  'a9': {
    prefetch: 'https://c.amazon-adsystem.com/aax2/assoc.js',
  },

  'accesstrade': {
    prefetch: 'https://h.accesstrade.net/js/amp/amp.js',
  },

  'adagio': {
    prefetch: 'https://js-ssl.neodatagroup.com/adagio_amp.js',
    preconnect: [
      'https://ad-aws-it.neodatagroup.com',
      'https://tracker.neodatagroup.com',
    ],
    renderStartImplemented: true,
  },

  'adblade': {
    prefetch: 'https://web.adblade.com/js/ads/async/show.js',
    preconnect: [
      'https://staticd.cdn.adblade.com',
      'https://static.adblade.com',
    ],
    renderStartImplemented: true,
  },

  'adbutler': {
    prefetch: 'https://servedbyadbutler.com/app.js',
  },

  'adform': {},

  'adfox': {
    prefetch: 'https://yastatic.net/pcode/adfox/loader.js',
    renderStartImplemented: true,
  },

  'adgeneration': {
    prefetch: 'https://i.socdm.com/sdk/js/adg-script-loader.js',
  },

  'adhese': {
    renderStartImplemented: true,
  },

  'adincube': {
    renderStartImplemented: true,
  },

  'adition': {},

  'adman': {},

  'admanmedia': {
    renderStartImplemented: true,
  },

  'admixer': {
    renderStartImplemented: true,
    preconnect: [
      'https://inv-nets.admixer.net',
      'https://cdn.admixer.net',
    ],
  },

  'adocean': {},

  'adpicker': {
    renderStartImplemented: true,
  },

  'adplugg': {
    prefetch: 'https://www.adplugg.com/serve/js/ad.js',
    renderStartImplemented: true,
  },

  'adreactor': {},

  'adsense': {
    prefetch: 'https://pagead2.googlesyndication.com/pagead/js/adsbygoogle.js',
    preconnect: 'https://googleads.g.doubleclick.net',
    clientIdScope: 'AMP_ECID_GOOGLE',
    clientIdCookieName: '_ga',
    remoteHTMLDisabled: true,
    masterFrameAccessibleType: 'google_network',
    fullWidthHeightRatio: 1.2,
    consentHandlingOverride: true,
  },

  'adsnative': {
    prefetch: 'https://static.adsnative.com/static/js/render.v1.js',
    preconnect: 'https://api.adsnative.com',
  },

  'adspeed': {
    preconnect: 'https://g.adspeed.net',
    renderStartImplemented: true,
  },

  'adspirit': {},

  'adstir': {
    prefetch: 'https://js.ad-stir.com/js/adstir_async.js',
    preconnect: 'https://ad.ad-stir.com',
  },

  'adtech': {
    prefetch: 'https://s.aolcdn.com/os/ads/adsWrapper3.js',
    preconnect: [
      'https://mads.at.atwola.com',
      'https://aka-cdn.adtechus.com',
    ],
  },

  'adthrive': {
    prefetch: [
      'https://www.googletagservices.com/tag/js/gpt.js',
    ],
    preconnect: [
      'https://partner.googleadservices.com',
      'https://securepubads.g.doubleclick.net',
      'https://tpc.googlesyndication.com',
    ],
    renderStartImplemented: true,
  },

  'adunity': {
    preconnect: [
      'https://content.adunity.com',
    ],
    renderStartImplemented: true,
  },

  'aduptech': {
    prefetch: 'https://s.d.adup-tech.com/jsapi',
    preconnect: [
      'https://d.adup-tech.com',
      'https://m.adup-tech.com',
    ],
    renderStartImplemented: true,
  },

  'adventive': {
    preconnect: [
      'https://ads.adventive.com',
      'https://amp.adventivedev.com',
    ],
    renderStartImplemented: true,
  },

  'adverline': {
    prefetch: 'https://ads.adverline.com/richmedias/amp.js',
    preconnect: [
      'https://adnext.fr',
    ],
    renderStartImplemented: true,
  },

  'adverticum': {},

  'advertserve': {
    renderStartImplemented: true,
  },

  'adzerk': {},

  'affiliateb': {
    prefetch: 'https://track.affiliate-b.com/amp/a.js',
    renderStartImplemented: true,
  },

  'aja': {
    renderStartImplemented: true,
    prefetch: 'https://cdn.as.amanad.adtdp.com/sdk/asot-v2.js',
  },

  'appvador': {
    prefetch: [
      'https://cdn.apvdr.com/js/VastAdUnit.min.js',
      'https://cdn.apvdr.com/js/VideoAd.min.js',
      'https://cdn.apvdr.com/js/VideoAd3PAS.min.js',
      'https://cdn.apvdr.com/js/VideoAdAutoPlay.min.js',
      'https://cdn.apvdr.com/js/VideoAdNative.min.js',
    ],
    renderStartImplemented: true,
  },

  'amoad': {
    prefetch: [
      'https://j.amoad.com/js/a.js',
      'https://j.amoad.com/js/n.js',
    ],
    preconnect: [
      'https://d.amoad.com',
      'https://i.amoad.com',
      'https://m.amoad.com',
      'https://v.amoad.com',
    ],
  },

  'appnexus': {
    prefetch: 'https://acdn.adnxs.com/ast/ast.js',
    preconnect: 'https://ib.adnxs.com',
    renderStartImplemented: true,
  },

  'atomx': {
    prefetch: 'https://s.ato.mx/p.js',
  },

  'beopinion': {
    prefetch: 'https://widget.beopinion.com/sdk.js',
    preconnect: [
      'https://t.beopinion.com',
      'https://s.beopinion.com',
      'https://data.beopinion.com',
    ],
    renderStartImplemented: true,
  },

  'bidtellect': {},

  'brainy': {},

  'bringhub': {
    renderStartImplemented: true,
    preconnect: [
      'https://static.bh-cdn.com',
      'https://core-api.bringhub.io',
    ],
  },

  'broadstreetads': {
    prefetch: 'https://cdn.broadstreetads.com/init-2.min.js',
  },

  'caajainfeed': {
    prefetch: [
      'https://cdn.amanad.adtdp.com/sdk/ajaamp.js',
    ],
    preconnect: [
      'https://ad.amanad.adtdp.com',
    ],
  },

  'capirs': {
    renderStartImplemented: true,
  },

  'caprofitx': {
    prefetch: [
      'https://cdn.caprofitx.com/pfx.min.js',
      'https://cdn.caprofitx.com/tags/amp/profitx_amp.js',
    ],
    preconnect: 'https://ad.caprofitx.adtdp.com',
  },

  'cedato': {
    renderStartImplemented: true,
  },

  'chargeads': {},

  'colombia': {
    prefetch: 'https://static.clmbtech.com/ad/commons/js/colombia-amp.js',
  },

  'connatix': {
    renderStartImplemented: true,
  },

  'contentad': {},


  'criteo': {
    prefetch: 'https://static.criteo.net/js/ld/publishertag.js',
    preconnect: 'https://cas.criteo.com',
  },

  'csa': {
    prefetch: 'https://www.google.com/adsense/search/ads.js',
  },

  'dable': {
    preconnect: [
      'https://static.dable.io',
      'https://api.dable.io',
      'https://images.dable.io',
    ],
    renderStartImplemented: true,
  },

  'directadvert': {
    renderStartImplemented: true,
  },

  'distroscale': {
    preconnect: [
      'https://c.jsrdn.com',
      'https://s.jsrdn.com',
      'https://i.jsrdn.com',
    ],
    renderStartImplemented: true,
  },

  'dotandads': {
    prefetch: 'https://amp.ad.dotandad.com/dotandadsAmp.js',
    preconnect: 'https://bal.ad.dotandad.com',
  },

  'eadv': {
    renderStartImplemented: true,
    clientIdScope: 'AMP_ECID_EADV',
    prefetch: [
      'https://www.eadv.it/track/esr.min.js',
      'https://www.eadv.it/track/ead.min.js',
    ],
  },

  'eas': {
    prefetch: 'https://amp.emediate.eu/amp.v0.js',
    renderStartImplemented: true,
  },

  'engageya': {},

  'epeex': {},

  'eplanning': {
    prefetch: 'https://us.img.e-planning.net/layers/epl-amp.js',
  },

  'ezoic': {
    prefetch: [
      'https://www.googletagservices.com/tag/js/gpt.js',
      'https://g.ezoic.net/ezoic/ampad.js',
    ],
    clientIdScope: 'AMP_ECID_EZOIC',
    consentHandlingOverride: true,
  },

  'f1e': {
    prefetch: 'https://img.ak.impact-ad.jp/util/f1e_amp.min.js',
  },

  'f1h': {
    preconnect: 'https://img.ak.impact-ad.jp',
    renderStartImplemented: true,
  },

  'fake': {},

  'felmat': {
    prefetch: 'https://t.felmat.net/js/fmamp.js',
    renderStartImplemented: true,
  },

  'flite': {},

  'fluct': {
    preconnect: [
      'https://cdn-fluct.sh.adingo.jp',
      'https://s.sh.adingo.jp',
      'https://i.adingo.jp',
    ],
  },

  'fusion': {
    prefetch: 'https://assets.adtomafusion.net/fusion/latest/fusion-amp.min.js',
  },

  'genieessp': {
    prefetch: 'https://js.gsspcln.jp/l/amp.js',
  },

  'giraff': {
    renderStartImplemented: true,
  },

  'gmossp': {
    prefetch: 'https://cdn.gmossp-sp.jp/ads/amp.js',
  },

  'gumgum': {
    prefetch: 'https://g2.gumgum.com/javascripts/ad.js',
    renderStartImplemented: true,
  },

  'holder': {
    prefetch: 'https://i.holder.com.ua/js2/holder/ajax/ampv1.js',
    preconnect: 'https://h.holder.com.ua',
    renderStartImplemented: true,
  },

  'ibillboard': {},

  'imedia': {
    prefetch: 'https://i.imedia.cz/js/im3.js',
    renderStartImplemented: true,
  },

  'imobile': {
    prefetch: 'https://spamp.i-mobile.co.jp/script/amp.js',
    preconnect: 'https://spad.i-mobile.co.jp',
  },
  'imonomy': {
    renderStartImplemented: true,
  },
  'improvedigital': {},

  'industrybrains': {
    prefetch: 'https://web.industrybrains.com/js/ads/async/show.js',
    preconnect: [
      'https://staticd.cdn.industrybrains.com',
      'https://static.industrybrains.com',
    ],
    renderStartImplemented: true,
  },

  'inmobi': {
    prefetch: 'https://cf.cdn.inmobi.com/ad/inmobi.secure.js',
    renderStartImplemented: true,
  },

  'innity': {
    prefetch: 'https://cdn.innity.net/admanager.js',
    preconnect: 'https://as.innity.com',
    renderStartImplemented: true,
  },

  'ix': {
    prefetch: [
      'https://js-sec.indexww.com/apl/amp.js',
    ],
    preconnect: 'https://as-sec.casalemedia.com',
    renderStartImplemented: true,
  },

  'kargo': {},

  'kiosked': {
    renderStartImplemented: true,
  },

  'kixer': {
    prefetch: 'https://cdn.kixer.com/ad/load.js',
    renderStartImplemented: true,
  },

  'kuadio': {},

  'ligatus': {
    prefetch: 'https://ssl.ligatus.com/render/ligrend.js',
    renderStartImplemented: true,
  },

  'lockerdome': {
    prefetch: 'https://cdn2.lockerdomecdn.com/_js/amp.js',
    renderStartImplemented: true,
  },

  'loka': {
    prefetch: 'https://loka-cdn.akamaized.net/scene/amp.js',
    preconnect: [
      'https://scene-front.lokaplatform.com',
      'https://loka-materials.akamaized.net',
    ],
    renderStartImplemented: true,
  },

  'mads': {
    prefetch: 'https://eu2.madsone.com/js/tags.js',
  },

  'mantis-display': {
    prefetch: 'https://assets.mantisadnetwork.com/mantodea.min.js',
    preconnect: [
      'https://mantodea.mantisadnetwork.com',
      'https://res.cloudinary.com',
      'https://resize.mantisadnetwork.com',
    ],
  },

  'mantis-recommend': {
    prefetch: 'https://assets.mantisadnetwork.com/recommend.min.js',
    preconnect: [
      'https://mantodea.mantisadnetwork.com',
      'https://resize.mantisadnetwork.com',
    ],
  },

  'mediaimpact': {
    prefetch: 'https://ec-ns.sascdn.com/diff/251/pages/amp_default.js',
    preconnect: [
      'https://ww251.smartadserver.com',
      'https://static.sascdn.com/',
    ],
    renderStartImplemented: true,
  },

  'medianet': {
    preconnect: 'https://contextual.media.net',
    renderStartImplemented: true,
  },

  'mediavine': {
    prefetch: 'https://amp.mediavine.com/wrapper.min.js',
    preconnect: [
      'https://partner.googleadservices.com',
      'https://securepubads.g.doubleclick.net',
      'https://tpc.googlesyndication.com',
    ],
    renderStartImplemented: true,
    consentHandlingOverride: true,
  },

  'medyanet': {
    renderStartImplemented: true,
  },

  'meg': {
    renderStartImplemented: true,
  },

  'microad': {
    prefetch: 'https://j.microad.net/js/camp.js',
    preconnect: [
      'https://s-rtb.send.microad.jp',
      'https://s-rtb.send.microadinc.com',
      'https://cache.send.microad.jp',
      'https://cache.send.microadinc.com',
      'https://deb.send.microad.jp',
    ],
  },

  'miximedia': {
    renderStartImplemented: true,
  },

  'mixpo': {
    prefetch: 'https://cdn.mixpo.com/js/loader.js',
    preconnect: [
      'https://player1.mixpo.com',
      'https://player2.mixpo.com',
    ],
  },

  'monetizer101': {
    renderStartImplemented: true,
  },

  'mytarget': {
    prefetch: 'https://ad.mail.ru/static/ads-async.js',
    renderStartImplemented: true,
  },

  'mywidget': {
    preconnect: 'https://likemore-fe.go.mail.ru',
    prefetch: 'https://likemore-go.imgsmail.ru/widget_amp.js',
    renderStartImplemented: true,
  },

  'nativo': {
    prefetch: 'https://s.ntv.io/serve/load.js',
  },

  'navegg': {
    renderStartImplemented: true,
  },

  'nend': {
    prefetch: 'https://js1.nend.net/js/amp.js',
    preconnect: [
      'https://output.nend.net',
      'https://img1.nend.net',
    ],
  },

  'netletix': {
    preconnect: [
      'https://call.netzathleten-media.de',
    ],
    renderStartImplemented: true,
  },

  'noddus': {
    prefetch: 'https://noddus.com/amp_loader.js',
    renderStartImplemented: true,
  },

  'nokta': {
    prefetch: 'https://static.virgul.com/theme/mockups/noktaamp/ampjs.js',
    renderStartImplemented: true,
  },

  'openadstream': {},

  'openx': {
    prefetch: 'https://www.googletagservices.com/tag/js/gpt.js',
    preconnect: [
      'https://partner.googleadservices.com',
      'https://securepubads.g.doubleclick.net',
      'https://tpc.googlesyndication.com',
    ],
    renderStartImplemented: true,
  },

  'outbrain': {
    renderStartImplemented: true,
    prefetch: 'https://widgets.outbrain.com/widgetAMP/outbrainAMP.min.js',
    preconnect: [
      'https://odb.outbrain.com',
    ],
    consentHandlingOverride: true,
  },

  'pixels': {
    prefetch: 'https://cdn.adsfactor.net/amp/pixels-amp.min.js',
    clientIdCookieName: '__AF',
    renderStartImplemented: true,
  },

  'plista': {},

  'polymorphicads': {
    prefetch: 'https://www.polymorphicads.jp/js/amp.js',
    preconnect: [
      'https://img.polymorphicads.jp',
      'https://ad.polymorphicads.jp',
    ],
    renderStartImplemented: true,
  },

  'popin': {
    renderStartImplemented: true,
  },

  'postquare': {},

  'pubexchange': {},

  'pubguru': {
    renderStartImplemented: true,
  },

  'pubmatic': {
    prefetch: 'https://ads.pubmatic.com/AdServer/js/amp.js',
  },

  'pubmine': {
    prefetch: [
      'https://s.pubmine.com/head.js',
      'https://s.pubmine.com/showad.js',
    ],
    preconnect: 'https://delivery.g.switchadhub.com',
    renderStartImplemented: true,
  },

  'pulsepoint': {
    prefetch: 'https://ads.contextweb.com/TagPublish/getjs.static.js',
    preconnect: 'https://tag.contextweb.com',
  },

  'purch': {
    prefetch: 'https://ramp.purch.com/serve/creative_amp.js',
    renderStartImplemented: true,
  },

  'quoraad': {
    prefetch: 'https://a.quora.com/amp_ad.js',
    preconnect: 'https://ampad.quora.com',
    renderStartImplemented: true,
  },

  'realclick': {
    renderStartImplemented: true,
  },

  'relap': {
    renderStartImplemented: true,
  },

  'revcontent': {
    prefetch: 'https://labs-cdn.revcontent.com/build/amphtml/revcontent.amp.min.js',
    preconnect: [
      'https://trends.revcontent.com',
      'https://cdn.revcontent.com',
      'https://img.revcontent.com',
    ],
    renderStartImplemented: true,
  },

  'revjet': {
    prefetch: 'https://cdn.revjet.com/~cdn/JS/03/amp.js',
    renderStartImplemented: true,
  },

<<<<<<< HEAD
  rfp: {
    prefetch: 'https://js.rfp.fout.jp/rfp-amp.js',
    preconnect: 'https://ad.rfp.fout.jp',
    renderStartImplemented: true,
  },

  rubicon: {},
=======
  'rubicon': {},
>>>>>>> ca0b8da0

  'sekindo': {
    renderStartImplemented: true,
  },

  'sharethrough': {
    renderStartImplemented: true,
  },

  'sklik': {
    prefetch: 'https://c.imedia.cz/js/amp.js',
  },

  'slimcutmedia': {
    preconnect: [
      'https://sb.freeskreen.com',
      'https://static.freeskreen.com',
      'https://video.freeskreen.com',
    ],
    renderStartImplemented: true,
  },

  'smartadserver': {
    prefetch: 'https://ec-ns.sascdn.com/diff/js/amp.v0.js',
    preconnect: 'https://static.sascdn.com',
    renderStartImplemented: true,
  },

  'smartclip': {
    prefetch: 'https://cdn.smartclip.net/amp/amp.v0.js',
    preconnect: 'https://des.smartclip.net',
    renderStartImplemented: true,
  },

  'smi2': {
    renderStartImplemented: true,
  },

  'sogouad': {
    prefetch: 'https://theta.sogoucdn.com/wap/js/aw.js',
    renderStartImplemented: true,
  },

  'sortable': {
    prefetch: 'https://www.googletagservices.com/tag/js/gpt.js',
    preconnect: [
      'https://tags-cdn.deployads.com',
      'https://partner.googleadservices.com',
      'https://securepubads.g.doubleclick.net',
      'https://tpc.googlesyndication.com',
    ],
    renderStartImplemented: true,
  },

  'sovrn': {
    prefetch: 'https://ap.lijit.com/www/sovrn_amp/sovrn_ads.js',
  },

  'spotx': {
    preconnect: 'https://js.spotx.tv',
    renderStartImplemented: true,
  },

  'sunmedia': {
    prefetch: 'https://vod.addevweb.com/sunmedia/amp/ads/sunmedia.js',
    preconnect: 'https://static.addevweb.com',
    renderStartImplemented: true,
  },

  'swoop': {
    prefetch: 'https://www.swoop-amp.com/amp.js',
    preconnect: [
      'https://www.swpsvc.com',
      'https://client.swpcld.com',
    ],
    renderStartImplemented: true,
  },

  'taboola': {},

  'teads': {
    prefetch: 'https://cdn.teads.tv/media/format/v3/teads-format.min.js',
    preconnect: [
      'https://cdn2.teads.tv',
      'https://a.teads.tv',
      'https://t.teads.tv',
    ],
  },

  'triplelift': {},

  'trugaze': {
    clientIdScope: '__tg_amp',
    renderStartImplemented: true,
  },

  'uas': {
    prefetch: 'https://ads.pubmatic.com/AdServer/js/phoenix.js',
  },

  'uzou': {
    preconnect: [
      'https://speee-ad.akamaized.net',
    ],
    renderStartImplemented: true,
  },

  'unruly': {
    prefetch: 'https://video.unrulymedia.com/amp-demo/native-loader.js',
    renderStartImplemented: true,
  },

  'valuecommerce': {
    prefetch: 'https://amp.valuecommerce.com/amp_bridge.js',
    preconnect: [
      'https://ad.jp.ap.valuecommerce.com',
      'https://ad.omks.valuecommerce.com',
    ],
    renderStartImplemented: true,
  },

  'videonow': {
    renderStartImplemented: true,
  },

  'viralize': {
    renderStartImplemented: true,
  },

  'vmfive': {
    prefetch: 'https://man.vm5apis.com/dist/adn-web-sdk.js',
    preconnect: [
      'https://vawpro.vm5apis.com',
      'https://vahfront.vm5apis.com',
    ],
    renderStartImplemented: true,
  },

  'webediads': {
    prefetch: 'https://eu1.wbdds.com/amp.min.js',
    preconnect: [
      'https://goutee.top',
      'https://mediaathay.org.uk',
    ],
    renderStartImplemented: true,
  },

  'weborama-display': {
    prefetch: [
      'https://cstatic.weborama.fr/js/advertiserv2/adperf_launch_1.0.0_scrambled.js',
      'https://cstatic.weborama.fr/js/advertiserv2/adperf_core_1.0.0_scrambled.js',
    ],
  },

  'widespace': {},

  'wisteria': {
    renderStartImplemented: true,
  },

  'wpmedia': {
    prefetch: 'https://std.wpcdn.pl/wpjslib/wpjslib-amp.js',
    preconnect: [
      'https://www.wp.pl',
      'https://v.wpimg.pl',
    ],
    renderStartImplemented: true,
  },

  'xlift': {
    prefetch: 'https://cdn.x-lift.jp/resources/common/xlift_amp.js',
    renderStartImplemented: true,
  },

  'yahoo': {
    prefetch: 'https://s.yimg.com/os/ampad/display.js',
    preconnect: 'https://us.adserver.yahoo.com',
  },

  'yahoojp': {
    prefetch: [
      'https://s.yimg.jp/images/listing/tool/yads/ydn/amp/amp.js',
      'https://yads.c.yimg.jp/js/yads.js',
    ],
    preconnect: 'https://yads.yahoo.co.jp',
  },

  'yandex': {
    prefetch: 'https://yastatic.net/partner-code/loaders/context_amp.js',
    renderStartImplemented: true,
  },

  'yengo': {
    renderStartImplemented: true,
  },

  'yieldbot': {
    prefetch: [
      'https://cdn.yldbt.com/js/yieldbot.intent.amp.js',
      'https://msg.yldbt.com/js/ybmsg.html',
    ],
    preconnect: 'https://i.yldbt.com',
  },

  'yieldmo': {
    prefetch: 'https://static.yieldmo.com/ym.1.js',
    preconnect: [
      'https://s.yieldmo.com',
      'https://ads.yieldmo.com',
    ],
    renderStartImplemented: true,
  },

  'yieldone': {
    prefetch: 'https://img.ak.impact-ad.jp/ic/pone/commonjs/yone-amp.js',
  },

  'yieldpro': {
    preconnect: 'https://creatives.yieldpro.eu',
    renderStartImplemented: true,
  },

  'zedo': {
    prefetch: 'https://ss3.zedo.com/gecko/tag/Gecko.amp.min.js',
    renderStartImplemented: true,
  },

  'zergnet': {},

  'zucks': {
    preconnect: [
      'https://j.zucks.net.zimg.jp',
      'https://sh.zucks.net',
      'https://k.zucks.net',
      'https://static.zucks.net.zimg.jp',
    ],
  },

};<|MERGE_RESOLUTION|>--- conflicted
+++ resolved
@@ -777,17 +777,13 @@
     renderStartImplemented: true,
   },
 
-<<<<<<< HEAD
-  rfp: {
+  'rfp': {
     prefetch: 'https://js.rfp.fout.jp/rfp-amp.js',
     preconnect: 'https://ad.rfp.fout.jp',
     renderStartImplemented: true,
   },
 
-  rubicon: {},
-=======
   'rubicon': {},
->>>>>>> ca0b8da0
 
   'sekindo': {
     renderStartImplemented: true,
