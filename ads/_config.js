/**
 * Copyright 2016 The AMP HTML Authors. All Rights Reserved.
 *
 * Licensed under the Apache License, Version 2.0 (the "License");
 * you may not use this file except in compliance with the License.
 * You may obtain a copy of the License at
 *
 *      http://www.apache.org/licenses/LICENSE-2.0
 *
 * Unless required by applicable law or agreed to in writing, software
 * distributed under the License is distributed on an "AS-IS" BASIS,
 * WITHOUT WARRANTIES OR CONDITIONS OF ANY KIND, either express or implied.
 * See the License for the specific language governing permissions and
 * limitations under the License.
 */

/**
 * @typedef {{
 *   prefetch: (string|undefined),
 *   preconnect: (string|undefined),
 *   renderStartImplemented: (boolean|undefined),
 *   clientIdScope: (string|undefined),
 *   clientIdCookieName: (string|undefined),
 *   consentHandlingOverride: (boolean|undefined),
 *   remoteHTMLDisabled: (boolean|undefined),
 *   fullWidthHeightRatio: (number|undefined),
 * }}
 */
let AdNetworkConfigDef;

/**
 * The config of each ad network.
 * Please keep the list alphabetic order.
 *
 * yourNetworkName: {  // This is the "type" attribute of <amp-ad>
 *
 *   // List of URLs for prefetch
 *   prefetch: string|array
 *
 *   // List of hosts for preconnect
 *   preconnect: string|array
 *
 *   // The scope used to provide CIDs to ads
 *   clientIdScope: string
 *
 *   // The cookie name to store the CID. In absence, `clientIdScope` is used.
 *   clientIdCookieName: string
 *
 *   // If the ad network is willing to override the consent handling, which
 *   // by default is blocking ad load until the consent is accepted.
 *   consentHandlingOverride: boolean
 *
 *   // Whether render-start API has been implemented
 *   // We highly recommend all networks to implement the API,
 *   // see details in the README.md
 *   renderStartImplemented: boolean
 *
 *   // The width / height ratio for full width ad units.
 *   // If absent, it means the network does not support full width ad units.
 *   // Example value: 1.2
 *   fullWidthHeightRatio: number
 * }
 *
 * @const {!Object<string, !AdNetworkConfigDef>}}
 */
export const adConfig = {
  '_ping_': {
    renderStartImplemented: true,
    clientIdScope: '_PING_',
    consentHandlingOverride: true,
  },

  '24smi': {
    prefetch: 'https://jsn.24smi.net/smi.js',
    preconnect: 'https://data.24smi.net',
  },

  'a8': {
    prefetch: 'https://statics.a8.net/amp/ad.js',
    renderStartImplemented: true,
  },

  'a9': {
    prefetch: 'https://z-na.amazon-adsystem.com/widgets/onejs?MarketPlace=US',
  },

  'accesstrade': {
    prefetch: 'https://h.accesstrade.net/js/amp/amp.js',
  },

  'adagio': {
    prefetch: 'https://js-ssl.neodatagroup.com/adagio_amp.js',
    preconnect: [
      'https://ad-aws-it.neodatagroup.com',
      'https://tracker.neodatagroup.com',
    ],
    renderStartImplemented: true,
  },

  'adblade': {
    prefetch: 'https://web.adblade.com/js/ads/async/show.js',
    preconnect: [
      'https://staticd.cdn.adblade.com',
      'https://static.adblade.com',
    ],
    renderStartImplemented: true,
  },

  'adbutler': {
    prefetch: 'https://servedbyadbutler.com/app.js',
  },

  'adform': {},

  'adfox': {
    prefetch: 'https://yastatic.net/pcode/adfox/loader.js',
    renderStartImplemented: true,
  },

  'adgeneration': {
    prefetch: 'https://i.socdm.com/sdk/js/adg-script-loader.js',
  },

  'adhese': {
    renderStartImplemented: true,
  },

  'adincube': {
    renderStartImplemented: true,
  },

  'adition': {},

  'adman': {},

  'admanmedia': {
    renderStartImplemented: true,
  },

  'admixer': {
    renderStartImplemented: true,
    preconnect: [
      'https://inv-nets.admixer.net',
      'https://cdn.admixer.net',
    ],
  },

  'adocean': {},

  'adpicker': {
    renderStartImplemented: true,
  },

  'adplugg': {
    prefetch: 'https://www.adplugg.com/serve/js/ad.js',
    renderStartImplemented: true,
  },

  'adreactor': {},

  'adsense': {
    prefetch: 'https://pagead2.googlesyndication.com/pagead/js/adsbygoogle.js',
    preconnect: 'https://googleads.g.doubleclick.net',
    clientIdScope: 'AMP_ECID_GOOGLE',
    clientIdCookieName: '_ga',
    remoteHTMLDisabled: true,
    masterFrameAccessibleType: 'google_network',
    fullWidthHeightRatio: 1.2,
    consentHandlingOverride: true,
  },

  'adsnative': {
    prefetch: 'https://static.adsnative.com/static/js/render.v1.js',
    preconnect: 'https://api.adsnative.com',
  },

  'adspeed': {
    preconnect: 'https://g.adspeed.net',
    renderStartImplemented: true,
  },

  'adspirit': {},

  'adstir': {
    prefetch: 'https://js.ad-stir.com/js/adstir_async.js',
    preconnect: 'https://ad.ad-stir.com',
  },

  'adtech': {
    prefetch: 'https://s.aolcdn.com/os/ads/adsWrapper3.js',
    preconnect: [
      'https://mads.at.atwola.com',
      'https://aka-cdn.adtechus.com',
    ],
  },

  'adthrive': {
    prefetch: [
      'https://www.googletagservices.com/tag/js/gpt.js',
    ],
    preconnect: [
      'https://partner.googleadservices.com',
      'https://securepubads.g.doubleclick.net',
      'https://tpc.googlesyndication.com',
    ],
    renderStartImplemented: true,
  },

  'adunity': {
    preconnect: [
      'https://content.adunity.com',
    ],
    renderStartImplemented: true,
  },

  'aduptech': {
    prefetch: 'https://s.d.adup-tech.com/jsapi',
    preconnect: [
      'https://d.adup-tech.com',
      'https://m.adup-tech.com',
    ],
    renderStartImplemented: true,
  },

  'adventive': {
    preconnect: [
      'https://ads.adventive.com',
      'https://amp.adventivedev.com',
    ],
    renderStartImplemented: true,
  },

  'adverline': {
    prefetch: 'https://ads.adverline.com/richmedias/amp.js',
    preconnect: [
      'https://adnext.fr',
    ],
    renderStartImplemented: true,
  },

  'adverticum': {},

  'advertserve': {
    renderStartImplemented: true,
  },

  'adyoulike': {
    consentHandlingOverride: true,
    prefetch: 'https://pixels.omnitagjs.com/amp.js',
    renderStartImplemented: true,
  },

  'adzerk': {},

  'affiliateb': {
    prefetch: 'https://track.affiliate-b.com/amp/a.js',
    renderStartImplemented: true,
  },

  'aja': {
    renderStartImplemented: true,
    prefetch: 'https://cdn.as.amanad.adtdp.com/sdk/asot-v2.js',
  },

  'appvador': {
    prefetch: [
      'https://cdn.apvdr.com/js/VastAdUnit.min.js',
      'https://cdn.apvdr.com/js/VideoAd.min.js',
      'https://cdn.apvdr.com/js/VideoAd3PAS.min.js',
      'https://cdn.apvdr.com/js/VideoAdAutoPlay.min.js',
      'https://cdn.apvdr.com/js/VideoAdNative.min.js',
    ],
    renderStartImplemented: true,
  },

  'amoad': {
    prefetch: [
      'https://j.amoad.com/js/a.js',
      'https://j.amoad.com/js/n.js',
    ],
    preconnect: [
      'https://d.amoad.com',
      'https://i.amoad.com',
      'https://m.amoad.com',
      'https://v.amoad.com',
    ],
  },

  'appnexus': {
    prefetch: 'https://acdn.adnxs.com/ast/ast.js',
    preconnect: 'https://ib.adnxs.com',
    renderStartImplemented: true,
  },

  'atomx': {
    prefetch: 'https://s.ato.mx/p.js',
  },

  'beopinion': {
    prefetch: 'https://widget.beopinion.com/sdk.js',
    preconnect: [
      'https://t.beopinion.com',
      'https://s.beopinion.com',
      'https://data.beopinion.com',
    ],
    renderStartImplemented: true,
  },

  'bidtellect': {},

  'brainy': {},

  'bringhub': {
    renderStartImplemented: true,
    preconnect: [
      'https://static.bh-cdn.com',
      'https://core-api.bringhub.io',
    ],
  },

  'broadstreetads': {
    prefetch: 'https://cdn.broadstreetads.com/init-2.min.js',
  },

  'caajainfeed': {
    prefetch: [
      'https://cdn.amanad.adtdp.com/sdk/ajaamp.js',
    ],
    preconnect: [
      'https://ad.amanad.adtdp.com',
    ],
  },

  'capirs': {
    renderStartImplemented: true,
  },

  'caprofitx': {
    prefetch: [
      'https://cdn.caprofitx.com/pfx.min.js',
      'https://cdn.caprofitx.com/tags/amp/profitx_amp.js',
    ],
    preconnect: 'https://ad.caprofitx.adtdp.com',
  },

  'cedato': {
    renderStartImplemented: true,
  },

  'chargeads': {},

  'colombia': {
    prefetch: 'https://static.clmbtech.com/ad/commons/js/colombia-amp.js',
  },

  'connatix': {
    renderStartImplemented: true,
  },

  'contentad': {},


  'criteo': {
    prefetch: 'https://static.criteo.net/js/ld/publishertag.js',
    preconnect: 'https://cas.criteo.com',
  },

  'csa': {
    prefetch: 'https://www.google.com/adsense/search/ads.js',
  },

  'dable': {
    preconnect: [
      'https://static.dable.io',
      'https://api.dable.io',
      'https://images.dable.io',
    ],
    renderStartImplemented: true,
  },

  'directadvert': {
    renderStartImplemented: true,
  },

  'distroscale': {
    preconnect: [
      'https://c.jsrdn.com',
      'https://s.jsrdn.com',
      'https://i.jsrdn.com',
    ],
    renderStartImplemented: true,
  },

  'dotandads': {
    prefetch: 'https://amp.ad.dotandad.com/dotandadsAmp.js',
    preconnect: 'https://bal.ad.dotandad.com',
  },

  'eadv': {
    renderStartImplemented: true,
    clientIdScope: 'AMP_ECID_EADV',
    prefetch: [
      'https://www.eadv.it/track/esr.min.js',
      'https://www.eadv.it/track/ead.min.js',
    ],
  },

  'eas': {
    prefetch: 'https://amp.emediate.eu/amp.v0.js',
    renderStartImplemented: true,
  },

  'engageya': {},

  'epeex': {},

  'eplanning': {
    prefetch: 'https://us.img.e-planning.net/layers/epl-amp.js',
  },

  'ezoic': {
    prefetch: [
      'https://www.googletagservices.com/tag/js/gpt.js',
      'https://g.ezoic.net/ezoic/ampad.js',
    ],
    clientIdScope: 'AMP_ECID_EZOIC',
    consentHandlingOverride: true,
  },

  'f1e': {
    prefetch: 'https://img.ak.impact-ad.jp/util/f1e_amp.min.js',
  },

  'f1h': {
    preconnect: 'https://img.ak.impact-ad.jp',
    renderStartImplemented: true,
  },

  'fake': {},

  'felmat': {
    prefetch: 'https://t.felmat.net/js/fmamp.js',
    renderStartImplemented: true,
  },

  'flite': {},

  'fluct': {
    preconnect: [
      'https://cdn-fluct.sh.adingo.jp',
      'https://s.sh.adingo.jp',
      'https://i.adingo.jp',
    ],
  },

  'freewheel': {
    prefetch: 'https://cdn.stickyadstv.com/prime-time/fw-amp.min.js',
    renderStartImplemented: true,
  },

  'fusion': {
    prefetch: 'https://assets.adtomafusion.net/fusion/latest/fusion-amp.min.js',
  },

  'genieessp': {
    prefetch: 'https://js.gsspcln.jp/l/amp.js',
  },

  'giraff': {
    renderStartImplemented: true,
  },

  'gmossp': {
    prefetch: 'https://cdn.gmossp-sp.jp/ads/amp.js',
  },

  'gumgum': {
    prefetch: 'https://g2.gumgum.com/javascripts/ad.js',
    renderStartImplemented: true,
  },

  'holder': {
    prefetch: 'https://i.holder.com.ua/js2/holder/ajax/ampv1.js',
    preconnect: 'https://h.holder.com.ua',
    renderStartImplemented: true,
  },

  'ibillboard': {},

  'imedia': {
    prefetch: 'https://i.imedia.cz/js/im3.js',
    renderStartImplemented: true,
  },

  'imobile': {
    prefetch: 'https://spamp.i-mobile.co.jp/script/amp.js',
    preconnect: 'https://spad.i-mobile.co.jp',
  },
  'imonomy': {
    renderStartImplemented: true,
  },
  'improvedigital': {},

  'industrybrains': {
    prefetch: 'https://web.industrybrains.com/js/ads/async/show.js',
    preconnect: [
      'https://staticd.cdn.industrybrains.com',
      'https://static.industrybrains.com',
    ],
    renderStartImplemented: true,
  },

  'inmobi': {
    prefetch: 'https://cf.cdn.inmobi.com/ad/inmobi.secure.js',
    renderStartImplemented: true,
  },

  'innity': {
    prefetch: 'https://cdn.innity.net/admanager.js',
    preconnect: 'https://as.innity.com',
    renderStartImplemented: true,
  },

  'ix': {
    prefetch: [
      'https://js-sec.indexww.com/apl/amp.js',
    ],
    preconnect: 'https://as-sec.casalemedia.com',
    renderStartImplemented: true,
  },

  'kargo': {},

  'kiosked': {
    renderStartImplemented: true,
  },

  'kixer': {
    prefetch: 'https://cdn.kixer.com/ad/load.js',
    renderStartImplemented: true,
  },

  'kuadio': {},

  'ligatus': {
    prefetch: 'https://ssl.ligatus.com/render/ligrend.js',
    renderStartImplemented: true,
  },

  'lockerdome': {
    prefetch: 'https://cdn2.lockerdomecdn.com/_js/amp.js',
    renderStartImplemented: true,
  },

  'loka': {
    prefetch: 'https://loka-cdn.akamaized.net/scene/amp.js',
    preconnect: [
      'https://scene-front.lokaplatform.com',
      'https://loka-materials.akamaized.net',
    ],
    renderStartImplemented: true,
  },

  'mads': {
    prefetch: 'https://eu2.madsone.com/js/tags.js',
  },

  'mantis-display': {
    prefetch: 'https://assets.mantisadnetwork.com/mantodea.min.js',
    preconnect: [
      'https://mantodea.mantisadnetwork.com',
      'https://res.cloudinary.com',
      'https://resize.mantisadnetwork.com',
    ],
  },

  'mantis-recommend': {
    prefetch: 'https://assets.mantisadnetwork.com/recommend.min.js',
    preconnect: [
      'https://mantodea.mantisadnetwork.com',
      'https://resize.mantisadnetwork.com',
    ],
  },

  'mediaimpact': {
    prefetch: 'https://ec-ns.sascdn.com/diff/251/pages/amp_default.js',
    preconnect: [
      'https://ww251.smartadserver.com',
      'https://static.sascdn.com/',
    ],
    renderStartImplemented: true,
  },

  'medianet': {
    preconnect: 'https://contextual.media.net',
    renderStartImplemented: true,
  },

  'mediavine': {
    prefetch: 'https://amp.mediavine.com/wrapper.min.js',
    preconnect: [
      'https://partner.googleadservices.com',
      'https://securepubads.g.doubleclick.net',
      'https://tpc.googlesyndication.com',
    ],
    renderStartImplemented: true,
    consentHandlingOverride: true,
  },

  'medyanet': {
    renderStartImplemented: true,
  },

  'meg': {
    renderStartImplemented: true,
  },

  'microad': {
    prefetch: 'https://j.microad.net/js/camp.js',
    preconnect: [
      'https://s-rtb.send.microad.jp',
      'https://s-rtb.send.microadinc.com',
      'https://cache.send.microad.jp',
      'https://cache.send.microadinc.com',
      'https://deb.send.microad.jp',
    ],
  },

  'miximedia': {
    renderStartImplemented: true,
  },

  'mixpo': {
    prefetch: 'https://cdn.mixpo.com/js/loader.js',
    preconnect: [
      'https://player1.mixpo.com',
      'https://player2.mixpo.com',
    ],
  },

  'monetizer101': {
    renderStartImplemented: true,
  },

  'mytarget': {
    prefetch: 'https://ad.mail.ru/static/ads-async.js',
    renderStartImplemented: true,
  },

  'mywidget': {
    preconnect: 'https://likemore-fe.go.mail.ru',
    prefetch: 'https://likemore-go.imgsmail.ru/widget_amp.js',
    renderStartImplemented: true,
  },

  'nativo': {
    prefetch: 'https://s.ntv.io/serve/load.js',
  },

  'navegg': {
    renderStartImplemented: true,
  },

  'nend': {
    prefetch: 'https://js1.nend.net/js/amp.js',
    preconnect: [
      'https://output.nend.net',
      'https://img1.nend.net',
    ],
  },

  'netletix': {
    preconnect: [
      'https://call.netzathleten-media.de',
    ],
    renderStartImplemented: true,
  },

  'noddus': {
    prefetch: 'https://noddus.com/amp_loader.js',
    renderStartImplemented: true,
  },

  'nokta': {
    prefetch: 'https://static.virgul.com/theme/mockups/noktaamp/ampjs.js',
    renderStartImplemented: true,
  },

  'onead': {
    prefetch: 'https://ad-specs.guoshipartners.com/static/js/onead-amp.min.js',
    renderStartImplemented: true,
  },

  'onnetwork': {
    renderStartImplemented: true,
  },

  'openadstream': {},

  'openx': {
    prefetch: 'https://www.googletagservices.com/tag/js/gpt.js',
    preconnect: [
      'https://partner.googleadservices.com',
      'https://securepubads.g.doubleclick.net',
      'https://tpc.googlesyndication.com',
    ],
    renderStartImplemented: true,
  },

  'outbrain': {
    renderStartImplemented: true,
    prefetch: 'https://widgets.outbrain.com/widgetAMP/outbrainAMP.min.js',
    preconnect: [
      'https://odb.outbrain.com',
    ],
    consentHandlingOverride: true,
  },

  'pixels': {
    prefetch: 'https://cdn.adsfactor.net/amp/pixels-amp.min.js',
    clientIdCookieName: '__AF',
    renderStartImplemented: true,
  },

  'plista': {},

  'polymorphicads': {
    prefetch: 'https://www.polymorphicads.jp/js/amp.js',
    preconnect: [
      'https://img.polymorphicads.jp',
      'https://ad.polymorphicads.jp',
    ],
    renderStartImplemented: true,
  },

  'popin': {
    renderStartImplemented: true,
  },

  'postquare': {},

  'pressboard': {
    renderStartImplemented: true,
  },

  'pubexchange': {},

  'pubguru': {
    renderStartImplemented: true,
  },

  'pubmatic': {
    prefetch: 'https://ads.pubmatic.com/AdServer/js/amp.js',
  },

  'pubmine': {
    prefetch: [
      'https://s.pubmine.com/head.js',
      'https://s.pubmine.com/showad.js',
    ],
    preconnect: 'https://delivery.g.switchadhub.com',
    renderStartImplemented: true,
  },

  'pulsepoint': {
    prefetch: 'https://ads.contextweb.com/TagPublish/getjs.static.js',
    preconnect: 'https://tag.contextweb.com',
  },

  'purch': {
    prefetch: 'https://ramp.purch.com/serve/creative_amp.js',
    renderStartImplemented: true,
  },

  'quoraad': {
    prefetch: 'https://a.quora.com/amp_ad.js',
    preconnect: 'https://ampad.quora.com',
    renderStartImplemented: true,
  },

  'realclick': {
    renderStartImplemented: true,
  },

  'recomad': {
    renderStartImplemented: true,
  },

  'relap': {
    renderStartImplemented: true,
  },

  'revcontent': {
    prefetch: 'https://labs-cdn.revcontent.com/build/amphtml/revcontent.amp.min.js',
    preconnect: [
      'https://trends.revcontent.com',
      'https://cdn.revcontent.com',
      'https://img.revcontent.com',
    ],
    renderStartImplemented: true,
  },

  'revjet': {
    prefetch: 'https://cdn.revjet.com/~cdn/JS/03/amp.js',
    renderStartImplemented: true,
  },

  'rfp': {
    prefetch: 'https://js.rfp.fout.jp/rfp-amp.js',
    preconnect: 'https://ad.rfp.fout.jp',
    renderStartImplemented: true,
  },

  'rubicon': {},

  'runative': {
    prefetch: 'https://cdn.run-syndicate.com/sdk/v1/n.js',
    renderStartImplemented: true,
  },

  'sekindo': {
    renderStartImplemented: true,
  },

  'sharethrough': {
    renderStartImplemented: true,
  },

  'sklik': {
    prefetch: 'https://c.imedia.cz/js/amp.js',
  },

  'slimcutmedia': {
    preconnect: [
      'https://sb.freeskreen.com',
      'https://static.freeskreen.com',
      'https://video.freeskreen.com',
    ],
    renderStartImplemented: true,
  },

  'smartadserver': {
    prefetch: 'https://ec-ns.sascdn.com/diff/js/amp.v0.js',
    preconnect: 'https://static.sascdn.com',
    renderStartImplemented: true,
  },

  'smartclip': {
    prefetch: 'https://cdn.smartclip.net/amp/amp.v0.js',
    preconnect: 'https://des.smartclip.net',
    renderStartImplemented: true,
  },

  'smi2': {
    renderStartImplemented: true,
  },

  'sogouad': {
    prefetch: 'https://theta.sogoucdn.com/wap/js/aw.js',
    renderStartImplemented: true,
  },

  'sortable': {
    prefetch: 'https://www.googletagservices.com/tag/js/gpt.js',
    preconnect: [
      'https://tags-cdn.deployads.com',
      'https://partner.googleadservices.com',
      'https://securepubads.g.doubleclick.net',
      'https://tpc.googlesyndication.com',
    ],
    renderStartImplemented: true,
  },

  'sovrn': {
    prefetch: 'https://ap.lijit.com/www/sovrn_amp/sovrn_ads.js',
  },

  'spotx': {
    preconnect: 'https://js.spotx.tv',
    renderStartImplemented: true,
  },

  'sunmedia': {
    prefetch: 'https://vod.addevweb.com/sunmedia/amp/ads/sunmedia.js',
    preconnect: 'https://static.addevweb.com',
    renderStartImplemented: true,
  },

  'swoop': {
    prefetch: 'https://www.swoop-amp.com/amp.js',
    preconnect: [
      'https://www.swpsvc.com',
      'https://client.swpcld.com',
    ],
    renderStartImplemented: true,
  },

  'taboola': {},

  'teads': {
    prefetch: 'https://a.teads.tv/media/format/v3/teads-format.min.js',
    preconnect: [
      'https://cdn2.teads.tv',
      'https://t.teads.tv',
      'https://r.teads.tv',
    ],
    consentHandlingOverride: true,
  },

  'triplelift': {},

  'trugaze': {
    clientIdScope: '__tg_amp',
    renderStartImplemented: true,
  },

  'uas': {
    prefetch: 'https://ads.pubmatic.com/AdServer/js/phoenix.js',
  },

  'uzou': {
    preconnect: [
      'https://speee-ad.akamaized.net',
    ],
    renderStartImplemented: true,
  },

  'unruly': {
    prefetch: 'https://video.unrulymedia.com/native/native-loader.js',
    renderStartImplemented: true,
  },

  'valuecommerce': {
    prefetch: 'https://amp.valuecommerce.com/amp_bridge.js',
    preconnect: [
      'https://ad.jp.ap.valuecommerce.com',
      'https://ad.omks.valuecommerce.com',
    ],
    renderStartImplemented: true,
  },

  'videointelligence': {
    preconnect: 'https://s.vi-serve.com',
    renderStartImplemented: true,
  },

  'videonow': {
    renderStartImplemented: true,
  },

  'viralize': {
    renderStartImplemented: true,
  },

  'vmfive': {
    prefetch: 'https://man.vm5apis.com/dist/adn-web-sdk.js',
    preconnect: [
      'https://vawpro.vm5apis.com',
      'https://vahfront.vm5apis.com',
    ],
    renderStartImplemented: true,
  },

  'webediads': {
    prefetch: 'https://eu1.wbdds.com/amp.min.js',
    preconnect: [
      'https://goutee.top',
      'https://mediaathay.org.uk',
    ],
    renderStartImplemented: true,
  },

  'weborama-display': {
    prefetch: [
      'https://cstatic.weborama.fr/js/advertiserv2/adperf_launch_1.0.0_scrambled.js',
      'https://cstatic.weborama.fr/js/advertiserv2/adperf_core_1.0.0_scrambled.js',
    ],
  },

  'widespace': {},

  'wisteria': {
    renderStartImplemented: true,
  },

  'wpmedia': {
    prefetch: 'https://std.wpcdn.pl/wpjslib/wpjslib-amp.js',
    preconnect: [
      'https://www.wp.pl',
      'https://v.wpimg.pl',
    ],
    renderStartImplemented: true,
  },

  'xlift': {
    prefetch: 'https://cdn.x-lift.jp/resources/common/xlift_amp.js',
    renderStartImplemented: true,
  },

  'yahoo': {
    prefetch: 'https://s.yimg.com/os/ampad/display.js',
    preconnect: 'https://us.adserver.yahoo.com',
  },

  'yahoojp': {
    prefetch: [
      'https://s.yimg.jp/images/listing/tool/yads/ydn/amp/amp.js',
      'https://yads.c.yimg.jp/js/yads.js',
    ],
    preconnect: 'https://yads.yahoo.co.jp',
  },

  'yandex': {
    prefetch: 'https://yastatic.net/partner-code/loaders/context_amp.js',
    renderStartImplemented: true,
  },

  'yengo': {
    renderStartImplemented: true,
  },

  'yieldbot': {
    prefetch: [
      'https://cdn.yldbt.com/js/yieldbot.intent.amp.js',
      'https://msg.yldbt.com/js/ybmsg.html',
    ],
    preconnect: 'https://i.yldbt.com',
  },

  'yieldmo': {
    prefetch: 'https://static.yieldmo.com/ym.1.js',
    preconnect: [
      'https://s.yieldmo.com',
      'https://ads.yieldmo.com',
    ],
    renderStartImplemented: true,
  },

  'yieldone': {
    prefetch: 'https://img.ak.impact-ad.jp/ic/pone/commonjs/yone-amp.js',
  },

  'yieldpro': {
    preconnect: 'https://creatives.yieldpro.eu',
    renderStartImplemented: true,
  },

  'zedo': {
    prefetch: 'https://ss3.zedo.com/gecko/tag/Gecko.amp.min.js',
    renderStartImplemented: true,
  },

  'zen': {
    prefetch: 'https://zen.yandex.ru/widget-loader',
    preconnect: [
      'https://yastatic.net/',
    ],
    renderStartImplemented: true,
  },

  'zergnet': {},

  'zucks': {
    preconnect: [
      'https://j.zucks.net.zimg.jp',
      'https://sh.zucks.net',
      'https://k.zucks.net',
      'https://static.zucks.net.zimg.jp',
    ],
  },

<<<<<<< HEAD
  'speakol': {},
=======
  'baidu': {
    prefetch: 'https://dup.baidustatic.com/js/dm.js',
    renderStartImplemented: true,
  },
>>>>>>> a7fdb611

};<|MERGE_RESOLUTION|>--- conflicted
+++ resolved
@@ -1069,13 +1069,11 @@
     ],
   },
 
-<<<<<<< HEAD
   'speakol': {},
-=======
+  
   'baidu': {
     prefetch: 'https://dup.baidustatic.com/js/dm.js',
     renderStartImplemented: true,
   },
->>>>>>> a7fdb611
 
 };