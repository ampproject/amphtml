/**
 * Copyright 2016 The AMP HTML Authors. All Rights Reserved.
 *
 * Licensed under the Apache License, Version 2.0 (the "License");
 * you may not use this file except in compliance with the License.
 * You may obtain a copy of the License at
 *
 *      http://www.apache.org/licenses/LICENSE-2.0
 *
 * Unless required by applicable law or agreed to in writing, software
 * distributed under the License is distributed on an "AS-IS" BASIS,
 * WITHOUT WARRANTIES OR CONDITIONS OF ANY KIND, either express or implied.
 * See the License for the specific language governing permissions and
 * limitations under the License.
 */

import {jsonConfiguration} from '../src/json';

/**
 * @typedef {{
 *   prefetch: (string|undefined),
 *   preconnect: (string|undefined),
 *   renderStartImplemented: (boolean|undefined),
 *   clientIdScope: (string|undefined),
 *   clientIdCookieName: (string|undefined),
 *   consentHandlingOverride: (boolean|undefined),
 *   remoteHTMLDisabled: (boolean|undefined),
 *   fullWidthHeightRatio: (number|undefined),
 * }}
 */
let AdNetworkConfigDef;

/**
 * The config of each ad network.
 * Please keep the list alphabetic order.
 *
 * yourNetworkName: {  // This is the "type" attribute of <amp-ad>
 *
 *   // List of URLs for prefetch
 *   prefetch: string|array
 *
 *   // List of hosts for preconnect
 *   preconnect: string|array
 *
 *   // The scope used to provide CIDs to ads
 *   clientIdScope: string
 *
 *   // The cookie name to store the CID. In absence, `clientIdScope` is used.
 *   clientIdCookieName: string
 *
 *   // If the ad network is willing to override the consent handling, which
 *   // by default is blocking ad load until the consent is accepted.
 *   consentHandlingOverride: boolean
 *
 *   // Whether render-start API has been implemented
 *   // We highly recommend all networks to implement the API,
 *   // see details in the README.md
 *   renderStartImplemented: boolean
 *
 *   // The width / height ratio for full width ad units.
 *   // If absent, it means the network does not support full width ad units.
 *   // Example value: 1.2
 *   fullWidthHeightRatio: number
 * }
 *
 * @const {!Object<string, !JsonObject>}
 */
const adConfig = jsonConfiguration({
  '_ping_': {
    renderStartImplemented: true,
    clientIdScope: '_PING_',
    consentHandlingOverride: true,
  },

  '1wo': {},

  '24smi': {
    prefetch: 'https://jsn.24smi.net/smi.js',
    preconnect: 'https://data.24smi.net',
  },

  'a8': {
    prefetch: 'https://statics.a8.net/amp/ad.js',
    renderStartImplemented: true,
  },

  'a9': {
    prefetch: 'https://z-na.amazon-adsystem.com/widgets/onejs?MarketPlace=US',
  },

  'accesstrade': {
    prefetch: 'https://h.accesstrade.net/js/amp/amp.js',
  },

  'adagio': {
    prefetch: 'https://js-ssl.neodatagroup.com/adagio_amp.js',
    preconnect: [
      'https://ad-aws-it.neodatagroup.com',
      'https://tracker.neodatagroup.com',
    ],
    renderStartImplemented: true,
  },

  'adblade': {
    prefetch: 'https://web.adblade.com/js/ads/async/show.js',
    preconnect: [
      'https://staticd.cdn.adblade.com',
      'https://static.adblade.com',
    ],
    renderStartImplemented: true,
  },

  'adbutler': {
    prefetch: 'https://servedbyadbutler.com/app.js',
  },

  'adform': {},

  'adfox': {
    prefetch: 'https://yastatic.net/pcode/adfox/loader.js',
    renderStartImplemented: true,
  },

  'adgeneration': {
    prefetch: 'https://i.socdm.com/sdk/js/adg-script-loader.js',
  },

  'adglare': {
    renderStartImplemented: true,
  },

  'adhese': {
    renderStartImplemented: true,
  },

  'adincube': {
    renderStartImplemented: true,
  },

  'adition': {},

  'adman': {},

  'admanmedia': {
    renderStartImplemented: true,
  },

  'admixer': {
    renderStartImplemented: true,
    preconnect: ['https://inv-nets.admixer.net', 'https://cdn.admixer.net'],
  },

  'adocean': {
    consentHandlingOverride: true,
  },

  'adop': {},

  'adpicker': {
    renderStartImplemented: true,
  },

  'adplugg': {
    prefetch: 'https://www.adplugg.com/serve/js/ad.js',
    renderStartImplemented: true,
  },

  'adpon': {
    prefetch: 'https://ad.adpon.jp/amp.js',
    clientIdScope: 'AMP_ECID_ADPON',
  },

  'adreactor': {},

  'adsensor': {
    prefetch: 'https://wfpscripts.webspectator.com/amp/adsensor-amp.js',
    clientIdScope: 'amp_ecid_adensor',
    renderStartImplemented: true,
  },

  'adservsolutions': {},

  'adsloom': {
    clientIdScope: 'AMP_ECID_ADSLOOM',
  },
  'adsnative': {
    prefetch: 'https://static.adsnative.com/static/js/render.v1.js',
    preconnect: 'https://api.adsnative.com',
  },

  'adspeed': {
    preconnect: 'https://g.adspeed.net',
    renderStartImplemented: true,
  },

  'adspirit': {},

  'adstir': {
    prefetch: 'https://js.ad-stir.com/js/adstir_async.js',
    preconnect: 'https://ad.ad-stir.com',
  },

  'adstyle': {
    prefetch: 'https://widgets.ad.style/amp.js',
    preconnect: ['https://w.ad.style'],
  },

  'adtech': {
    prefetch: 'https://s.aolcdn.com/os/ads/adsWrapper3.js',
    preconnect: ['https://mads.at.atwola.com', 'https://aka-cdn.adtechus.com'],
  },

  'adthrive': {
    prefetch: ['https://www.googletagservices.com/tag/js/gpt.js'],
    preconnect: [
      'https://partner.googleadservices.com',
      'https://securepubads.g.doubleclick.net',
      'https://tpc.googlesyndication.com',
    ],
    renderStartImplemented: true,
  },

  'adunity': {
    preconnect: ['https://content.adunity.com'],
    renderStartImplemented: true,
  },

  'aduptech': {
    prefetch: 'https://s.d.adup-tech.com/jsapi',
    preconnect: ['https://d.adup-tech.com', 'https://m.adup-tech.com'],
    renderStartImplemented: true,
  },

  'adventive': {
    preconnect: ['https://ads.adventive.com', 'https://amp.adventivedev.com'],
    renderStartImplemented: true,
  },

  'adverline': {
    prefetch: 'https://ads.adverline.com/richmedias/amp.js',
    preconnect: ['https://adnext.fr'],
    renderStartImplemented: true,
  },

  'adverticum': {},

  'advertserve': {
    renderStartImplemented: true,
  },

  'adyoulike': {
    consentHandlingOverride: true,
    prefetch: 'https://fo-static.omnitagjs.com/amp.js',
    renderStartImplemented: true,
  },

  'adzerk': {},

  'affiliateb': {
    prefetch: 'https://track.affiliate-b.com/amp/a.js',
    renderStartImplemented: true,
  },

  'aja': {
    prefetch: [
      'https://cdn.as.amanad.adtdp.com/sdk/asot-amp.js',
      'https://cdn.as.amanad.adtdp.com/sdk/asot-v2.js',
    ],
    preconnect: ['https://ad.as.amanad.adtdp.com'],
  },

  'appvador': {
    prefetch: [
      'https://cdn.apvdr.com/js/VastAdUnit.min.js',
      'https://cdn.apvdr.com/js/VideoAd.min.js',
      'https://cdn.apvdr.com/js/VideoAd3PAS.min.js',
      'https://cdn.apvdr.com/js/VideoAdAutoPlay.min.js',
      'https://cdn.apvdr.com/js/VideoAdNative.min.js',
    ],
    renderStartImplemented: true,
  },

  'amoad': {
    prefetch: ['https://j.amoad.com/js/a.js', 'https://j.amoad.com/js/n.js'],
    preconnect: [
      'https://d.amoad.com',
      'https://i.amoad.com',
      'https://m.amoad.com',
      'https://v.amoad.com',
    ],
  },

  'aniview': {
    renderStartImplemented: true,
  },

  'appnexus': {
    prefetch: 'https://acdn.adnxs.com/ast/ast.js',
    preconnect: 'https://ib.adnxs.com',
    renderStartImplemented: true,
  },

  'atomx': {
    prefetch: 'https://s.ato.mx/p.js',
  },

  'beaverads': {
    renderStartImplemented: true,
  },

  'beopinion': {
    prefetch: 'https://widget.beopinion.com/sdk.js',
    preconnect: [
      'https://t.beopinion.com',
      'https://s.beopinion.com',
      'https://data.beopinion.com',
    ],
    renderStartImplemented: true,
  },

  'bidtellect': {},

  'blade': {
    prefetch: 'https://sdk.streamrail.com/blade/sr.blade.js',
    renderStartImplemented: true,
  },

  'brainy': {},

  'bringhub': {
    renderStartImplemented: true,
    preconnect: ['https://static.bh-cdn.com', 'https://core-api.bringhub.io'],
  },

  'broadstreetads': {
    prefetch: 'https://cdn.broadstreetads.com/init-2.min.js',
  },

  'byplay': {},

  'caajainfeed': {
    prefetch: ['https://cdn.amanad.adtdp.com/sdk/ajaamp.js'],
    preconnect: ['https://ad.amanad.adtdp.com'],
  },

  'capirs': {
    renderStartImplemented: true,
  },

  'caprofitx': {
    prefetch: [
      'https://cdn.caprofitx.com/pfx.min.js',
      'https://cdn.caprofitx.com/tags/amp/profitx_amp.js',
    ],
    preconnect: 'https://ad.caprofitx.adtdp.com',
  },

  'cedato': {
    renderStartImplemented: true,
  },

  'chargeads': {}, // Deprecated, to be removed on 2019-05-23

  'colombia': {
    prefetch: 'https://static.clmbtech.com/ad/commons/js/colombia-amp.js',
  },

  'conative': {
    renderStartImplemented: true,
  },

  'connatix': {
    renderStartImplemented: true,
  },

  'contentad': {},

  'criteo': {
    prefetch: 'https://static.criteo.net/js/ld/publishertag.js',
    preconnect: 'https://cas.criteo.com',
  },

  'csa': {
    prefetch: 'https://www.google.com/adsense/search/ads.js',
  },

  'dable': {
    preconnect: [
      'https://static.dable.io',
      'https://api.dable.io',
      'https://images.dable.io',
    ],
    renderStartImplemented: true,
  },

  'directadvert': {
    renderStartImplemented: true,
  },

  'distroscale': {
    preconnect: [
      'https://c.jsrdn.com',
      'https://s.jsrdn.com',
      'https://i.jsrdn.com',
    ],
    renderStartImplemented: true,
  },

  'dotandads': {
    prefetch: 'https://amp.ad.dotandad.com/dotandadsAmp.js',
    preconnect: 'https://bal.ad.dotandad.com',
  },
  'dynad': {
    preconnect: ['https://t.dynad.net', 'https://tm.jsuol.com.br'],
  },
  'eadv': {
    renderStartImplemented: true,
    clientIdScope: 'AMP_ECID_EADV',
    prefetch: [
      'https://www.eadv.it/track/esr.min.js',
      'https://www.eadv.it/track/ead.min.js',
    ],
  },

  'eas': {
    prefetch: 'https://amp.emediate.eu/amp.v0.js',
    renderStartImplemented: true,
  },

  'empower': {
    prefetch: 'https://cdn.empower.net/sdk/amp-ad.min.js',
    renderStartImplemented: true,
  },

  'engageya': {},

  'epeex': {},

  'eplanning': {
    prefetch: 'https://us.img.e-planning.net/layers/epl-amp.js',
  },

  'ezoic': {
    prefetch: [
      'https://www.googletagservices.com/tag/js/gpt.js',
      'https://g.ezoic.net/ezoic/ampad.js',
    ],
    clientIdScope: 'AMP_ECID_EZOIC',
    consentHandlingOverride: true,
  },

  'f1e': {
    prefetch: 'https://img.ak.impact-ad.jp/util/f1e_amp.min.js',
  },

  'f1h': {
    preconnect: 'https://img.ak.impact-ad.jp',
    renderStartImplemented: true,
  },

  'fake': {},

  'felmat': {
    prefetch: 'https://t.felmat.net/js/fmamp.js',
    renderStartImplemented: true,
  },

  'flite': {},

  'fluct': {
    preconnect: [
      'https://cdn-fluct.sh.adingo.jp',
      'https://s.sh.adingo.jp',
      'https://i.adingo.jp',
    ],
  },

  'forkmedia': {
    renderStartImplemented: true,
  },

  'freewheel': {
    prefetch: 'https://cdn.stickyadstv.com/prime-time/fw-amp.min.js',
    renderStartImplemented: true,
  },

  'fusion': {
    prefetch: 'https://assets.adtomafusion.net/fusion/latest/fusion-amp.min.js',
  },

  'genieessp': {
    prefetch: 'https://js.gsspcln.jp/l/amp.js',
  },

  'giraff': {
    renderStartImplemented: true,
  },

  'gmossp': {
    prefetch: 'https://cdn.gmossp-sp.jp/ads/amp.js',
  },

  'gumgum': {
    prefetch: 'https://js.gumgum.com/slot.js',
    renderStartImplemented: true,
  },

  'holder': {
    prefetch: 'https://i.holder.com.ua/js2/holder/ajax/ampv1.js',
    preconnect: 'https://h.holder.com.ua',
    renderStartImplemented: true,
  },

  'ibillboard': {},

  'idealmedia': {
    renderStartImplemented: true,
    preconnect: [
      'https://jsc.idealmedia.io',
      'https://servicer.idealmedia.io',
      'https://s-img.idealmedia.io/',
    ],
  },

  'imedia': {
    prefetch: 'https://i.imedia.cz/js/im3.js',
    renderStartImplemented: true,
  },

  'imobile': {
    prefetch: 'https://spamp.i-mobile.co.jp/script/amp.js',
    preconnect: 'https://spad.i-mobile.co.jp',
  },
  'imonomy': {
    renderStartImplemented: true,
  },
  'improvedigital': {},

  'industrybrains': {
    prefetch: 'https://web.industrybrains.com/js/ads/async/show.js',
    preconnect: [
      'https://staticd.cdn.industrybrains.com',
      'https://static.industrybrains.com',
    ],
    renderStartImplemented: true,
  },

  'inmobi': {
    prefetch: 'https://cf.cdn.inmobi.com/ad/inmobi.secure.js',
    renderStartImplemented: true,
  },

  'innity': {
    prefetch: 'https://cdn.innity.net/admanager.js',
    preconnect: 'https://as.innity.com',
    renderStartImplemented: true,
  },

<<<<<<< HEAD
=======
  'insticator': {
    preconnect: 'https://d3lcz8vpax4lo2.cloudfront.net', // can also be array if more than one URL needed
    renderStartImplemented: true,
  },

>>>>>>> c1165b52
  'invibes': {
    prefetch: 'https://k.r66net.com/GetAmpLink',
    renderStartImplemented: true,
    consentHandlingOverride: true,
  },

  'ix': {
    prefetch: ['https://js-sec.indexww.com/apl/amp.js'],
    preconnect: 'https://as-sec.casalemedia.com',
    renderStartImplemented: true,
  },

  'jubna': {},

  'kargo': {},

  'kiosked': {
    renderStartImplemented: true,
  },

  'kixer': {
    prefetch: 'https://cdn.kixer.com/ad/load.js',
    renderStartImplemented: true,
  },

  'kuadio': {},

  'lentainform': {
    renderStartImplemented: true,
    preconnect: [
      'https://jsc.lentainform.com',
      'https://servicer.lentainform.com',
      'https://s-img.lentainform.com',
    ],
  },

  'ligatus': {
    prefetch: 'https://ssl.ligatus.com/render/ligrend.js',
    renderStartImplemented: true,
  },

  'lockerdome': {
    prefetch: 'https://cdn2.lockerdomecdn.com/_js/amp.js',
    renderStartImplemented: true,
  },

  'logly': {
    preconnect: ['https://l.logly.co.jp', 'https://cdn.logly.co.jp'],
    renderStartImplemented: true,
  },

  'loka': {
    prefetch: 'https://loka-cdn.akamaized.net/scene/amp.js',
    preconnect: [
      'https://scene-front.lokaplatform.com',
      'https://loka-materials.akamaized.net',
    ],
    renderStartImplemented: true,
  },

  'mads': {
    prefetch: 'https://eu2.madsone.com/js/tags.js',
  },

  'mantis-display': {
    prefetch: 'https://assets.mantisadnetwork.com/mantodea.min.js',
    preconnect: [
      'https://mantodea.mantisadnetwork.com',
      'https://res.cloudinary.com',
      'https://resize.mantisadnetwork.com',
    ],
  },

  'mantis-recommend': {
    prefetch: 'https://assets.mantisadnetwork.com/recommend.min.js',
    preconnect: [
      'https://mantodea.mantisadnetwork.com',
      'https://resize.mantisadnetwork.com',
    ],
  },

  'medianet': {
    preconnect: 'https://contextual.media.net',
    renderStartImplemented: true,
  },

  'mediavine': {
    prefetch: 'https://amp.mediavine.com/wrapper.min.js',
    preconnect: [
      'https://partner.googleadservices.com',
      'https://securepubads.g.doubleclick.net',
      'https://tpc.googlesyndication.com',
    ],
    renderStartImplemented: true,
    consentHandlingOverride: true,
  },

  'medyanet': {
    renderStartImplemented: true,
  },

  'meg': {
    renderStartImplemented: true,
  },

  'mgid': {
    renderStartImplemented: true,
    preconnect: [
      'https://jsc.mgid.com',
      'https://servicer.mgid.com',
      'https://s-img.mgid.com',
    ],
  },

  'microad': {
    prefetch: 'https://j.microad.net/js/camp.js',
    preconnect: [
      'https://s-rtb.send.microad.jp',
      'https://s-rtb.send.microadinc.com',
      'https://cache.send.microad.jp',
      'https://cache.send.microadinc.com',
      'https://deb.send.microad.jp',
    ],
  },

  'miximedia': {
    renderStartImplemented: true,
  },

  'mixpo': {
    prefetch: 'https://cdn.mixpo.com/js/loader.js',
    preconnect: ['https://player1.mixpo.com', 'https://player2.mixpo.com'],
  },

  'monetizer101': {
    renderStartImplemented: true,
  },

  'mox': {
    prefetch: [
      'https://ad.mox.tv/js/amp.min.js',
      'https://ad.mox.tv/mox/mwayss_invocation.min.js',
    ],
    renderStartImplemented: true,
  },

  'my6sense': {
    renderStartImplemented: true,
  },

  'mytarget': {
    prefetch: 'https://ad.mail.ru/static/ads-async.js',
    renderStartImplemented: true,
  },

  'mywidget': {
    preconnect: 'https://likemore-fe.go.mail.ru',
    prefetch: 'https://likemore-go.imgsmail.ru/widget_amp.js',
    renderStartImplemented: true,
  },

  'nativeroll': {
    prefetch: 'https://cdn01.nativeroll.tv/js/seedr-player.min.js',
  },

  'nativery': {
    preconnect: 'https://cdn.nativery.com',
  },

  'nativo': {
    prefetch: 'https://s.ntv.io/serve/load.js',
  },

  'navegg': {
    renderStartImplemented: true,
  },

  'nend': {
    prefetch: 'https://js1.nend.net/js/amp.js',
    preconnect: ['https://output.nend.net', 'https://img1.nend.net'],
  },

  'netletix': {
    preconnect: ['https://call.netzathleten-media.de'],
    renderStartImplemented: true,
  },

  'noddus': {
    prefetch: 'https://noddus.com/amp_loader.js',
    renderStartImplemented: true,
  },

  'nokta': {
    prefetch: 'https://static.virgul.com/theme/mockups/noktaamp/ampjs.js',
    renderStartImplemented: true,
  },

  'nws': {},

  'onead': {
    prefetch: 'https://ad-specs.guoshipartners.com/static/js/onead-amp.min.js',
    renderStartImplemented: true,
  },

  'onnetwork': {
    renderStartImplemented: true,
  },

  'openadstream': {},

  'openx': {
    prefetch: 'https://www.googletagservices.com/tag/js/gpt.js',
    preconnect: [
      'https://partner.googleadservices.com',
      'https://securepubads.g.doubleclick.net',
      'https://tpc.googlesyndication.com',
    ],
    renderStartImplemented: true,
  },

  'opinary': {},

  'outbrain': {
    renderStartImplemented: true,
    prefetch: 'https://widgets.outbrain.com/widgetAMP/outbrainAMP.min.js',
    preconnect: ['https://odb.outbrain.com'],
    consentHandlingOverride: true,
  },

  'pixels': {
    prefetch: 'https://cdn.adsfactor.net/amp/pixels-amp.min.js',
    clientIdCookieName: '__AF',
    renderStartImplemented: true,
  },

  'plista': {},

  'polymorphicads': {
    prefetch: 'https://www.polymorphicads.jp/js/amp.js',
    preconnect: [
      'https://img.polymorphicads.jp',
      'https://ad.polymorphicads.jp',
    ],
    renderStartImplemented: true,
  },

  'popin': {
    renderStartImplemented: true,
  },

  'postquare': {},

  'pressboard': {
    renderStartImplemented: true,
  },

  'promoteiq': {},

  'pubexchange': {},

  'pubguru': {
    renderStartImplemented: true,
  },

  'pubmatic': {
    prefetch: 'https://ads.pubmatic.com/AdServer/js/amp.js',
  },

  'pubmine': {
    prefetch: ['https://s.pubmine.com/head.js'],
    preconnect: 'https://delivery.g.switchadhub.com',
    renderStartImplemented: true,
  },

  'puffnetwork': {
    prefetch: 'https://static.puffnetwork.com/amp_ad.js',
    renderStartImplemented: true,
  },

  'pulsepoint': {
    prefetch: 'https://ads.contextweb.com/TagPublish/getjs.static.js',
    preconnect: 'https://tag.contextweb.com',
  },

  'purch': {
    prefetch: 'https://ramp.purch.com/serve/creative_amp.js',
    renderStartImplemented: true,
  },

  'quoraad': {
    prefetch: 'https://a.quora.com/amp_ad.js',
    preconnect: 'https://ampad.quora.com',
    renderStartImplemented: true,
  },

  'rakutenunifiedads': {
    prefetch: 'https://s-cdn.rmp.rakuten.co.jp/js/amp.js',
    renderStartImplemented: true,
  },

  'rbinfox': {
    renderStartImplemented: true,
  },

  'readmo': {
    renderStartImplemented: true,
  },

  'realclick': {
    renderStartImplemented: true,
  },

  'recomad': {
    renderStartImplemented: true,
  },

  'relap': {
    renderStartImplemented: true,
  },

  'revcontent': {
    prefetch:
      'https://labs-cdn.revcontent.com/build/amphtml/revcontent.amp.min.js',
    preconnect: [
      'https://trends.revcontent.com',
      'https://cdn.revcontent.com',
      'https://img.revcontent.com',
    ],
    renderStartImplemented: true,
  },

  'revjet': {
    prefetch: 'https://cdn.revjet.com/~cdn/JS/03/amp.js',
    renderStartImplemented: true,
  },

  'rfp': {
    prefetch: 'https://js.rfp.fout.jp/rfp-amp.js',
    preconnect: 'https://ad.rfp.fout.jp',
    renderStartImplemented: true,
  },

  'rnetplus': {},

  'rubicon': {},

  'runative': {
    prefetch: 'https://cdn.run-syndicate.com/sdk/v1/n.js',
    renderStartImplemented: true,
  },

  'sas': {
    renderStartImplemented: true,
  },

  'seedingalliance': {},

  'sekindo': {
    renderStartImplemented: true,
  },

  'sharethrough': {
    renderStartImplemented: true,
  },

  'shemedia': {
    prefetch: [
      'https://securepubads.g.doubleclick.net/tag/js/gpt.js',
      'https://ads.shemedia.com/static/amp.js',
    ],
    preconnect: [
      'https://partner.googleadservices.com',
      'https://tpc.googlesyndication.com',
      'https://ads.blogherads.com',
    ],
    renderStartImplemented: true,
  },

  'sklik': {
    prefetch: 'https://c.imedia.cz/js/amp.js',
  },

  'slimcutmedia': {
    preconnect: [
      'https://sb.freeskreen.com',
      'https://static.freeskreen.com',
      'https://video.freeskreen.com',
    ],
    renderStartImplemented: true,
  },

  'smartadserver': {
    prefetch: 'https://ec-ns.sascdn.com/diff/js/amp.v0.js',
    preconnect: 'https://static.sascdn.com',
    renderStartImplemented: true,
  },

  'smartclip': {
    prefetch: 'https://cdn.smartclip.net/amp/amp.v0.js',
    preconnect: 'https://des.smartclip.net',
    renderStartImplemented: true,
  },

  'smi2': {
    renderStartImplemented: true,
  },

  'smilewanted': {
    prefetch: 'https://prebid.smilewanted.com/amp/amp.js',
    preconnect: 'https://static.smilewanted.com',
    renderStartImplemented: true,
  },

  'sogouad': {
    prefetch: 'https://theta.sogoucdn.com/wap/js/aw.js',
    renderStartImplemented: true,
  },

  'sortable': {
    prefetch: 'https://www.googletagservices.com/tag/js/gpt.js',
    preconnect: [
      'https://tags-cdn.deployads.com',
      'https://partner.googleadservices.com',
      'https://securepubads.g.doubleclick.net',
      'https://tpc.googlesyndication.com',
    ],
    renderStartImplemented: true,
  },

  'sovrn': {
    prefetch: 'https://ap.lijit.com/www/sovrn_amp/sovrn_ads.js',
  },

  'speakol': {
    renderStartImplemented: true,
  },

  'spotx': {
    preconnect: 'https://js.spotx.tv',
    renderStartImplemented: true,
  },

  'springAds': {
    prefetch: 'https://www.asadcdn.com/adlib/adlib_seq.js',
    preconnect: ['https://ib.adnxs.com'],
    renderStartImplemented: true,
  },

  'ssp': {
    prefetch: 'https://ssp.imedia.cz/static/js/ssp.js',
    renderStartImplemented: true,
    consentHandlingOverride: true,
  },

  'strossle': {
    preconnect: [
      'https://amp.spklw.com',
      'https://widgets.sprinklecontent.com',
      'https://images.sprinklecontent.com',
    ],
  },

  'sunmedia': {
    prefetch: 'https://vod.addevweb.com/sunmedia/amp/ads/sunmedia.js',
    preconnect: 'https://static.addevweb.com',
    renderStartImplemented: true,
  },

  'svknative': {
    renderStartImplemented: true,
    prefetch: 'https://widget.svk-native.ru/js/embed.js',
  },

  'swoop': {
    prefetch: 'https://www.swoop-amp.com/amp.js',
    preconnect: ['https://www.swpsvc.com', 'https://client.swpcld.com'],
    renderStartImplemented: true,
  },

  'taboola': {},

  'tcsemotion': {
    prefetch: 'https://ads.tcsemotion.com/www/delivery/amphb.js',
    renderStartImplemented: true,
  },

  'teads': {
    prefetch: 'https://a.teads.tv/media/format/v3/teads-format.min.js',
    preconnect: [
      'https://cdn2.teads.tv',
      'https://t.teads.tv',
      'https://r.teads.tv',
    ],
    consentHandlingOverride: true,
  },

  'temedya': {
    prefetch: [
      'https://widget.cdn.vidyome.com/builds/loader-amp.js',
      'https://vidyome-com.cdn.vidyome.com/vidyome/builds/widgets.js',
    ],
    renderStartImplemented: true,
  },

  'torimochi': {
    renderStartImplemented: true,
  },

  'tracdelight': {
    prefetch: 'https://scripts.tracdelight.io/amp.js',
    renderStartImplemented: true,
  },

  'triplelift': {},

  'trugaze': {
    clientIdScope: '__tg_amp',
    renderStartImplemented: true,
  },

  'uas': {
    prefetch: 'https://ads.pubmatic.com/AdServer/js/phoenix.js',
  },

  'ucfunnel': {
    renderStartImplemented: true,
  },

  'uzou': {
    preconnect: ['https://speee-ad.akamaized.net'],
    renderStartImplemented: true,
  },

  'unruly': {
    prefetch: 'https://video.unrulymedia.com/native/native-loader.js',
    renderStartImplemented: true,
  },

  'valuecommerce': {
    prefetch: 'https://amp.valuecommerce.com/amp_bridge.js',
    preconnect: ['https://ad.jp.ap.valuecommerce.com'],
    renderStartImplemented: true,
  },

  'vdoai': {
    prefetch: 'https://a.vdo.ai/core/dependencies_amp/vdo.min.js',
    renderStartImplemented: true,
  },

  'videointelligence': {
    preconnect: 'https://s.vi-serve.com',
    renderStartImplemented: true,
  },

  'videonow': {
    renderStartImplemented: true,
  },

  'viralize': {
    renderStartImplemented: true,
  },

  'vmfive': {
    prefetch: 'https://man.vm5apis.com/dist/adn-web-sdk.js',
    preconnect: ['https://vawpro.vm5apis.com', 'https://vahfront.vm5apis.com'],
    renderStartImplemented: true,
  },

  'webediads': {
    prefetch: 'https://eu1.wbdds.com/amp.min.js',
    preconnect: ['https://goutee.top', 'https://mediaathay.org.uk'],
    renderStartImplemented: true,
  },

  'weborama-display': {
    prefetch: [
      'https://cstatic.weborama.fr/js/advertiserv2/adperf_launch_1.0.0_scrambled.js',
      'https://cstatic.weborama.fr/js/advertiserv2/adperf_core_1.0.0_scrambled.js',
    ],
  },

  'whopainfeed': {
    prefetch: 'https://widget.infeed.com.ar/widget/widget-amp.js',
  },

  'widespace': {},

  'wisteria': {
    renderStartImplemented: true,
  },

  'wpmedia': {
    prefetch: 'https://std.wpcdn.pl/wpjslib/wpjslib-amp.js',
    preconnect: ['https://www.wp.pl', 'https://v.wpimg.pl'],
    renderStartImplemented: true,
  },

  'xlift': {
    prefetch: 'https://cdn.x-lift.jp/resources/common/xlift_amp.js',
    renderStartImplemented: true,
  },

  'yahoo': {
    prefetch: 'https://s.yimg.com/aaq/ampad/display.js',
    preconnect: 'https://us.adserver.yahoo.com',
  },

  'yahoojp': {
    prefetch: [
      'https://s.yimg.jp/images/listing/tool/yads/ydn/amp/amp.js',
      'https://yads.c.yimg.jp/js/yads.js',
    ],
    preconnect: 'https://yads.yahoo.co.jp',
  },

  'yahoonativeads': {
    renderStartImplemented: true,
  },

  'yandex': {
    prefetch: 'https://yastatic.net/partner-code/loaders/context_amp.js',
    renderStartImplemented: true,
  },

  'yengo': {
    renderStartImplemented: true,
  },

  'yieldbot': {
    prefetch: [
      'https://cdn.yldbt.com/js/yieldbot.intent.amp.js',
      'https://msg.yldbt.com/js/ybmsg.html',
    ],
    preconnect: 'https://i.yldbt.com',
  },

  'yieldmo': {
    prefetch: 'https://static.yieldmo.com/ym.1.js',
    preconnect: ['https://s.yieldmo.com', 'https://ads.yieldmo.com'],
    renderStartImplemented: true,
  },

  'yieldone': {
    prefetch: 'https://img.ak.impact-ad.jp/ic/pone/commonjs/yone-amp.js',
  },

  'yieldpro': {
    preconnect: 'https://creatives.yieldpro.eu',
    renderStartImplemented: true,
  },

  'zedo': {
    prefetch: 'https://ss3.zedo.com/gecko/tag/Gecko.amp.min.js',
    renderStartImplemented: true,
  },

  'zen': {
    prefetch: 'https://zen.yandex.ru/widget-loader',
    preconnect: ['https://yastatic.net/'],
    renderStartImplemented: true,
  },

  'zergnet': {},

  'zucks': {
    preconnect: [
      'https://j.zucks.net.zimg.jp',
      'https://sh.zucks.net',
      'https://k.zucks.net',
      'https://static.zucks.net.zimg.jp',
    ],
  },

  'baidu': {
    prefetch: 'https://dup.baidustatic.com/js/dm.js',
    renderStartImplemented: true,
  },

  'sulvo': {},
});

export {adConfig};<|MERGE_RESOLUTION|>--- conflicted
+++ resolved
@@ -556,14 +556,10 @@
     renderStartImplemented: true,
   },
 
-<<<<<<< HEAD
-=======
   'insticator': {
     preconnect: 'https://d3lcz8vpax4lo2.cloudfront.net', // can also be array if more than one URL needed
     renderStartImplemented: true,
   },
-
->>>>>>> c1165b52
   'invibes': {
     prefetch: 'https://k.r66net.com/GetAmpLink',
     renderStartImplemented: true,
