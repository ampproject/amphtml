--- conflicted
+++ resolved
@@ -129,12 +129,12 @@
 
   adocean: {},
 
-<<<<<<< HEAD
   adpicker: {
-=======
+    renderStartImplemented: true,
+  },
+
   adplugg: {
     prefetch: 'https://www.adplugg.com/serve/js/ad.js',
->>>>>>> 8e63b40e
     renderStartImplemented: true,
   },
 
