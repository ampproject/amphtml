--- conflicted
+++ resolved
@@ -493,11 +493,7 @@
 
   'idealmedia': {
     renderStartImplemented: true,
-<<<<<<< HEAD
-    prefetch: [
-=======
-    preconnect: [
->>>>>>> 62a9eab0
+    preconnect: [
       'https://jsc.idealmedia.io',
       'https://servicer.idealmedia.io',
       'https://s-img.idealmedia.io/',
