/**
 * Copyright 2016 The AMP HTML Authors. All Rights Reserved.
 *
 * Licensed under the Apache License, Version 2.0 (the "License");
 * you may not use this file except in compliance with the License.
 * You may obtain a copy of the License at
 *
 *      http://www.apache.org/licenses/LICENSE-2.0
 *
 * Unless required by applicable law or agreed to in writing, software
 * distributed under the License is distributed on an "AS-IS" BASIS,
 * WITHOUT WARRANTIES OR CONDITIONS OF ANY KIND, either express or implied.
 * See the License for the specific language governing permissions and
 * limitations under the License.
 */

/**
 * @typedef {{
 *   prefetch: (string|undefined),
 *   preconnect: (string|undefined),
 *   renderStartImplemented: (boolean|undefined),
 *   clientIdScope: (string|undefined),
 *   clientIdCookieName: (string|undefined),
 *   consentHandlingOverride: (boolean|undefined),
 *   remoteHTMLDisabled: (boolean|undefined),
 *   fullWidthHeightRatio: (number|undefined),
 * }}
 */
let AdNetworkConfigDef;

/**
 * The config of each ad network.
 * Please keep the list alphabetic order.
 *
 * yourNetworkName: {  // This is the "type" attribute of <amp-ad>
 *
 *   // List of URLs for prefetch
 *   prefetch: string|array
 *
 *   // List of hosts for preconnect
 *   preconnect: string|array
 *
 *   // The scope used to provide CIDs to ads
 *   clientIdScope: string
 *
 *   // The cookie name to store the CID. In absence, `clientIdScope` is used.
 *   clientIdCookieName: string
 *
 *   // If the ad network is willing to override the consent handling, which
 *   // by default is blocking ad load until the consent is accepted.
 *   consentHandlingOverride: boolean
 *
 *   // Whether render-start API has been implemented
 *   // We highly recommend all networks to implement the API,
 *   // see details in the README.md
 *   renderStartImplemented: boolean
 *
 *   // The width / height ratio for full width ad units.
 *   // If absent, it means the network does not support full width ad units.
 *   // Example value: 1.2
 *   fullWidthHeightRatio: number
 * }
 *
 * @const {!Object<string, !AdNetworkConfigDef>}}
 */
export const adConfig = {
  _ping_: {
    renderStartImplemented: true,
    clientIdScope: '_PING_',
    consentHandlingOverride: true,
  },

  '24smi': {
    prefetch: 'https://jsn.24smi.net/smi.js',
    preconnect: 'https://data.24smi.net',
  },

  a8: {
    prefetch: 'https://statics.a8.net/amp/ad.js',
    renderStartImplemented: true,
  },

  a9: {
    prefetch: 'https://c.amazon-adsystem.com/aax2/assoc.js',
  },

  accesstrade: {
    prefetch: 'https://h.accesstrade.net/js/amp/amp.js',
  },

  adagio: {
    prefetch: 'https://js-ssl.neodatagroup.com/adagio_amp.js',
    preconnect: [
      'https://ad-aws-it.neodatagroup.com',
      'https://tracker.neodatagroup.com',
    ],
    renderStartImplemented: true,
  },

  adblade: {
    prefetch: 'https://web.adblade.com/js/ads/async/show.js',
    preconnect: [
      'https://staticd.cdn.adblade.com',
      'https://static.adblade.com',
    ],
    renderStartImplemented: true,
  },

  adbutler: {
    prefetch: 'https://servedbyadbutler.com/app.js',
  },

  adform: {},

  adfox: {
    prefetch: 'https://yastatic.net/pcode/adfox/loader.js',
    renderStartImplemented: true,
  },

  adgeneration: {
    prefetch: 'https://i.socdm.com/sdk/js/adg-script-loader.js',
  },

  adhese: {
    renderStartImplemented: true,
  },

  adincube: {
    renderStartImplemented: true,
  },

  adition: {},

  adman: {},

  admanmedia: {
    renderStartImplemented: true,
  },

  admixer: {
    renderStartImplemented: true,
    preconnect: [
      'https://inv-nets.admixer.net',
      'https://cdn.admixer.net',
    ],
  },

  adocean: {},

  adpicker: {
    renderStartImplemented: true,
  },

  adplugg: {
    prefetch: 'https://www.adplugg.com/serve/js/ad.js',
    renderStartImplemented: true,
  },

  adreactor: {},

  adsense: {
    prefetch: 'https://pagead2.googlesyndication.com/pagead/js/adsbygoogle.js',
    preconnect: 'https://googleads.g.doubleclick.net',
    clientIdScope: 'AMP_ECID_GOOGLE',
    clientIdCookieName: '_ga',
    remoteHTMLDisabled: true,
    masterFrameAccessibleType: 'google_network',
    fullWidthHeightRatio: 1.2,
    consentHandlingOverride: true,
  },

  adsnative: {
    prefetch: 'https://static.adsnative.com/static/js/render.v1.js',
    preconnect: 'https://api.adsnative.com',
  },

  adspeed: {
    preconnect: 'https://g.adspeed.net',
    renderStartImplemented: true,
  },

  adspirit: {},

  adstir: {
    prefetch: 'https://js.ad-stir.com/js/adstir_async.js',
    preconnect: 'https://ad.ad-stir.com',
  },

  adtech: {
    prefetch: 'https://s.aolcdn.com/os/ads/adsWrapper3.js',
    preconnect: [
      'https://mads.at.atwola.com',
      'https://aka-cdn.adtechus.com',
    ],
  },

  adthrive: {
    prefetch: [
      'https://www.googletagservices.com/tag/js/gpt.js',
    ],
    preconnect: [
      'https://partner.googleadservices.com',
      'https://securepubads.g.doubleclick.net',
      'https://tpc.googlesyndication.com',
    ],
    renderStartImplemented: true,
  },

  aduptech: {
    prefetch: 'https://s.d.adup-tech.com/jsapi',
    preconnect: [
      'https://d.adup-tech.com',
      'https://m.adup-tech.com',
    ],
    renderStartImplemented: true,
  },

  adventive: {
    preconnect: [
      'https://ads.adventive.com',
      'https://amp.adventivedev.com',
    ],
    renderStartImplemented: true,
  },

  adverline: {
    prefetch: 'https://ads.adverline.com/richmedias/amp.js',
    preconnect: [
      'https://adnext.fr',
    ],
    renderStartImplemented: true,
  },

  adverticum: {},

  advertserve: {
    renderStartImplemented: true,
  },

  adzerk: {},

  affiliateb: {
    prefetch: 'https://track.affiliate-b.com/amp/a.js',
    renderStartImplemented: true,
  },

  appvador: {
    prefetch: [
      'https://cdn.apvdr.com/js/VastAdUnit.min.js',
      'https://cdn.apvdr.com/js/VideoAd.min.js',
      'https://cdn.apvdr.com/js/VideoAd3PAS.min.js',
      'https://cdn.apvdr.com/js/VideoAdAutoPlay.min.js',
      'https://cdn.apvdr.com/js/VideoAdNative.min.js',
    ],
    renderStartImplemented: true,
  },

  amoad: {
    prefetch: [
      'https://j.amoad.com/js/a.js',
      'https://j.amoad.com/js/n.js',
    ],
    preconnect: [
      'https://d.amoad.com',
      'https://i.amoad.com',
      'https://m.amoad.com',
      'https://v.amoad.com',
    ],
  },

  appnexus: {
    prefetch: 'https://acdn.adnxs.com/ast/ast.js',
    preconnect: 'https://ib.adnxs.com',
    renderStartImplemented: true,
  },

  atomx: {
    prefetch: 'https://s.ato.mx/p.js',
  },

  beopinion: {
    prefetch: 'https://widget.beopinion.com/sdk.js',
    preconnect: [
      'https://t.beopinion.com',
      'https://s.beopinion.com',
      'https://data.beopinion.com',
    ],
    renderStartImplemented: true,
  },

  bidtellect: {},

  brainy: {},

  bringhub: {
    renderStartImplemented: true,
    preconnect: [
      'https://static.bh-cdn.com',
      'https://core-api.bringhub.io',
    ],
  },

  broadstreetads: {
    prefetch: 'https://cdn.broadstreetads.com/init-2.min.js',
  },

  caajainfeed: {
    prefetch: [
      'https://cdn.amanad.adtdp.com/sdk/ajaamp.js',
    ],
    preconnect: [
      'https://ad.amanad.adtdp.com',
    ],
  },

  capirs: {
    renderStartImplemented: true,
  },

  caprofitx: {
    prefetch: [
      'https://cdn.caprofitx.com/pfx.min.js',
      'https://cdn.caprofitx.com/tags/amp/profitx_amp.js',
    ],
    preconnect: 'https://ad.caprofitx.adtdp.com',
  },

  cedato: {
    renderStartImplemented: true,
  },

  chargeads: {},

  colombia: {
    prefetch: 'https://static.clmbtech.com/ad/commons/js/colombia-amp.js',
  },

  connatix: {
    renderStartImplemented: true,
  },

  contentad: {},


  criteo: {
    prefetch: 'https://static.criteo.net/js/ld/publishertag.js',
    preconnect: 'https://cas.criteo.com',
  },

  csa: {
    prefetch: 'https://www.google.com/adsense/search/ads.js',
  },

  dable: {
    preconnect: [
      'https://static.dable.io',
      'https://api.dable.io',
      'https://images.dable.io',
    ],
    renderStartImplemented: true,
  },

  directadvert: {
    renderStartImplemented: true,
  },

  distroscale: {
    preconnect: [
      'https://c.jsrdn.com',
      'https://s.jsrdn.com',
      'https://i.jsrdn.com',
    ],
    renderStartImplemented: true,
  },

  dotandads: {
    prefetch: 'https://amp.ad.dotandad.com/dotandadsAmp.js',
    preconnect: 'https://bal.ad.dotandad.com',
  },

  doubleclick: {
    prefetch: [
      'https://www.googletagservices.com/tag/js/gpt.js',
      'https://securepubads.g.doubleclick.net/static/glade.js',
    ],
    preconnect: [
      'https://partner.googleadservices.com',
      'https://tpc.googlesyndication.com',
    ],
    clientIdScope: 'AMP_ECID_GOOGLE',
    clientIdCookieName: '_ga',
    renderStartImplemented: true,
    masterFrameAccessibleType: 'google_network',
  },

  eadv: {
    renderStartImplemented: true,
    clientIdScope: 'AMP_ECID_EADV',
    prefetch: [
      'https://www.eadv.it/track/esr.min.js',
      'https://www.eadv.it/track/ead.min.js',
    ],
  },

  eas: {
    prefetch: 'https://amp.emediate.eu/amp.v0.js',
    renderStartImplemented: true,
  },

  engageya: {},

  eplanning: {
    prefetch: 'https://us.img.e-planning.net/layers/epl-amp.js',
  },

  ezoic: {
    prefetch: [
      'https://www.googletagservices.com/tag/js/gpt.js',
      'https://g.ezoic.net/ezoic/ampad.js',
    ],
    clientIdScope: 'AMP_ECID_EZOIC',
  },

  f1e: {
    prefetch: 'https://img.ak.impact-ad.jp/util/f1e_amp.min.js',
  },

  f1h: {
    preconnect: 'https://img.ak.impact-ad.jp',
    renderStartImplemented: true,
  },

  fake: {},

  felmat: {
    prefetch: 'https://t.felmat.net/js/fmamp.js',
    renderStartImplemented: true,
  },

  flite: {},

  fluct: {
    preconnect: [
      'https://cdn-fluct.sh.adingo.jp',
      'https://s.sh.adingo.jp',
      'https://i.adingo.jp',
    ],
  },

  fusion: {
    prefetch: 'https://assets.adtomafusion.net/fusion/latest/fusion-amp.min.js',
  },

  genieessp: {
    prefetch: 'https://js.gsspcln.jp/l/amp.js',
  },

  giraff: {
    renderStartImplemented: true,
  },

  gmossp: {
    prefetch: 'https://cdn.gmossp-sp.jp/ads/amp.js',
  },

  gumgum: {
    prefetch: 'https://g2.gumgum.com/javascripts/ad.js',
    renderStartImplemented: true,
  },

  holder: {
    prefetch: 'https://i.holder.com.ua/js2/holder/ajax/ampv1.js',
    preconnect: 'https://h.holder.com.ua',
    renderStartImplemented: true,
  },

  ibillboard: {},

  imedia: {
    prefetch: 'https://i.imedia.cz/js/im3.js',
    renderStartImplemented: true,
  },

  imobile: {
    prefetch: 'https://spamp.i-mobile.co.jp/script/amp.js',
    preconnect: 'https://spad.i-mobile.co.jp',
  },
  imonomy: {
    renderStartImplemented: true,
  },
  improvedigital: {},

  industrybrains: {
    prefetch: 'https://web.industrybrains.com/js/ads/async/show.js',
    preconnect: [
      'https://staticd.cdn.industrybrains.com',
      'https://static.industrybrains.com',
    ],
    renderStartImplemented: true,
  },

  inmobi: {
    prefetch: 'https://cf.cdn.inmobi.com/ad/inmobi.secure.js',
    renderStartImplemented: true,
  },

  innity: {
    prefetch: 'https://cdn.innity.net/admanager.js',
    preconnect: 'https://as.innity.com',
    renderStartImplemented: true,
  },

  ix: {
    prefetch: [
      'https://js-sec.indexww.com/apl/amp.js',
    ],
    preconnect: 'https://as-sec.casalemedia.com',
    renderStartImplemented: true,
  },

  kargo: {},

  kiosked: {
    renderStartImplemented: true,
  },

  kixer: {
    prefetch: 'https://cdn.kixer.com/ad/load.js',
    renderStartImplemented: true,
  },

  kuadio: {},

  ligatus: {
    prefetch: 'https://ssl.ligatus.com/render/ligrend.js',
    renderStartImplemented: true,
  },

  lockerdome: {
    prefetch: 'https://cdn2.lockerdomecdn.com/_js/amp.js',
    renderStartImplemented: true,
  },

  loka: {
    prefetch: 'https://loka-cdn.akamaized.net/scene/amp.js',
    preconnect: [
      'https://scene-front.lokaplatform.com',
      'https://loka-materials.akamaized.net',
    ],
    renderStartImplemented: true,
  },

  mads: {
    prefetch: 'https://eu2.madsone.com/js/tags.js',
  },

  'mantis-display': {
    prefetch: 'https://assets.mantisadnetwork.com/mantodea.min.js',
    preconnect: [
      'https://mantodea.mantisadnetwork.com',
      'https://res.cloudinary.com',
      'https://resize.mantisadnetwork.com',
    ],
  },

  'mantis-recommend': {
    prefetch: 'https://assets.mantisadnetwork.com/recommend.min.js',
    preconnect: [
      'https://mantodea.mantisadnetwork.com',
      'https://resize.mantisadnetwork.com',
    ],
  },

  mediaimpact: {
    prefetch: 'https://ec-ns.sascdn.com/diff/251/pages/amp_default.js',
    preconnect: [
      'https://ww251.smartadserver.com',
      'https://static.sascdn.com/',
    ],
    renderStartImplemented: true,
  },

  medianet: {
    preconnect: 'https://contextual.media.net',
    renderStartImplemented: true,
  },

  mediavine: {
    prefetch: 'https://amp.mediavine.com/wrapper.min.js',
    preconnect: [
      'https://partner.googleadservices.com',
      'https://securepubads.g.doubleclick.net',
      'https://tpc.googlesyndication.com',
    ],
    renderStartImplemented: true,
    consentHandlingOverride: true,
  },

  medyanet: {
    renderStartImplemented: true,
  },

  meg: {
    renderStartImplemented: true,
  },

  microad: {
    prefetch: 'https://j.microad.net/js/camp.js',
    preconnect: [
      'https://s-rtb.send.microad.jp',
      'https://s-rtb.send.microadinc.com',
      'https://cache.send.microad.jp',
      'https://cache.send.microadinc.com',
      'https://deb.send.microad.jp',
    ],
  },

  mixpo: {
    prefetch: 'https://cdn.mixpo.com/js/loader.js',
    preconnect: [
      'https://player1.mixpo.com',
      'https://player2.mixpo.com',
    ],
  },

  monetizer101: {
    renderStartImplemented: true,
  },

  mytarget: {
    prefetch: 'https://ad.mail.ru/static/ads-async.js',
    renderStartImplemented: true,
  },

  mywidget: {
    preconnect: 'https://likemore-fe.go.mail.ru',
    prefetch: 'https://likemore-go.imgsmail.ru/widget_amp.js',
    renderStartImplemented: true,
  },

  nativo: {
    prefetch: 'https://s.ntv.io/serve/load.js',
  },

  navegg: {
    renderStartImplemented: true,
  },

  nend: {
    prefetch: 'https://js1.nend.net/js/amp.js',
    preconnect: [
      'https://output.nend.net',
      'https://img1.nend.net',
    ],
  },

  netletix: {
    preconnect: [
      'https://call.netzathleten-media.de',
    ],
    renderStartImplemented: true,
  },

  nokta: {
    prefetch: 'https://static.virgul.com/theme/mockups/noktaamp/ampjs.js',
    renderStartImplemented: true,
  },

  openadstream: {},

  openx: {
    prefetch: 'https://www.googletagservices.com/tag/js/gpt.js',
    preconnect: [
      'https://partner.googleadservices.com',
      'https://securepubads.g.doubleclick.net',
      'https://tpc.googlesyndication.com',
    ],
    renderStartImplemented: true,
  },

  outbrain: {
    renderStartImplemented: true,
    prefetch: 'https://widgets.outbrain.com/widgetAMP/outbrainAMP.min.js',
    preconnect: [
      'https://odb.outbrain.com',
    ],
  },

  pixels: {
    prefetch: 'https://cdn.adsfactor.net/amp/pixels-amp.min.js',
    clientIdCookieName: '__AF',
    renderStartImplemented: true,
  },

  plista: {},

  polymorphicads: {
    prefetch: 'https://www.polymorphicads.jp/js/amp.js',
    preconnect: [
      'https://img.polymorphicads.jp',
      'https://ad.polymorphicads.jp',
    ],
    renderStartImplemented: true,
  },

  popin: {
    renderStartImplemented: true,
  },

  postquare: {},

  pubexchange: {},

  pubguru: {
    renderStartImplemented: true,
  },

  pubmatic: {
    prefetch: 'https://ads.pubmatic.com/AdServer/js/amp.js',
  },

  pubmine: {
    prefetch: [
      'https://s.pubmine.com/head.js',
      'https://s.pubmine.com/showad.js',
    ],
    preconnect: 'https://delivery.g.switchadhub.com',
    renderStartImplemented: true,
  },

  pulsepoint: {
    prefetch: 'https://ads.contextweb.com/TagPublish/getjs.static.js',
    preconnect: 'https://tag.contextweb.com',
  },

  purch: {
    prefetch: 'https://ramp.purch.com/serve/creative_amp.js',
    renderStartImplemented: true,
  },

  quoraad: {
    prefetch: 'https://a.quora.com/amp_ad.js',
    preconnect: 'https://ampad.quora.com',
    renderStartImplemented: true,
  },

  relap: {
    renderStartImplemented: true,
  },

  revcontent: {
    prefetch: 'https://labs-cdn.revcontent.com/build/amphtml/revcontent.amp.min.js',
    preconnect: [
      'https://trends.revcontent.com',
      'https://cdn.revcontent.com',
      'https://img.revcontent.com',
    ],
    renderStartImplemented: true,
  },

  revjet: {
    prefetch: 'https://cdn.revjet.com/~cdn/JS/03/amp.js',
    renderStartImplemented: true,
  },

  rubicon: {},

  sekindo: {
    renderStartImplemented: true,
  },

  sharethrough: {
    renderStartImplemented: true,
  },

  sklik: {
    prefetch: 'https://c.imedia.cz/js/amp.js',
  },

  slimcutmedia: {
    preconnect: [
      'https://sb.freeskreen.com',
      'https://static.freeskreen.com',
      'https://video.freeskreen.com',
    ],
    renderStartImplemented: true,
  },

  smartadserver: {
    prefetch: 'https://ec-ns.sascdn.com/diff/js/amp.v0.js',
    preconnect: 'https://static.sascdn.com',
    renderStartImplemented: true,
  },

  smartclip: {
    prefetch: 'https://cdn.smartclip.net/amp/amp.v0.js',
    preconnect: 'https://des.smartclip.net',
    renderStartImplemented: true,
  },

  smi2: {
    renderStartImplemented: true,
  },

  sogouad: {
    prefetch: 'https://theta.sogoucdn.com/wap/js/aw.js',
    renderStartImplemented: true,
  },

  sortable: {
    prefetch: 'https://www.googletagservices.com/tag/js/gpt.js',
    preconnect: [
      'https://tags-cdn.deployads.com',
      'https://partner.googleadservices.com',
      'https://securepubads.g.doubleclick.net',
      'https://tpc.googlesyndication.com',
    ],
    renderStartImplemented: true,
  },

  sovrn: {
    prefetch: 'https://ap.lijit.com/www/sovrn_amp/sovrn_ads.js',
  },

  spotx: {
    preconnect: 'https://js.spotx.tv',
    renderStartImplemented: true,
  },

  sunmedia: {
    prefetch: 'https://vod.addevweb.com/sunmedia/amp/ads/sunmedia.js',
    preconnect: 'https://static.addevweb.com',
    renderStartImplemented: true,
  },

  swoop: {
    prefetch: 'https://www.swoop-amp.com/amp.js',
    preconnect: [
      'https://www.swpsvc.com',
      'https://client.swpcld.com',
    ],
    renderStartImplemented: true,
  },

  taboola: {},

  teads: {
    prefetch: 'https://cdn.teads.tv/media/format/v3/teads-format.min.js',
    preconnect: [
      'https://cdn2.teads.tv',
      'https://a.teads.tv',
      'https://t.teads.tv',
    ],
  },

  triplelift: {},

  trugaze: {
    clientIdScope: '__tg_amp',
    renderStartImplemented: true,
  },

  uas: {
    prefetch: 'https://ads.pubmatic.com/AdServer/js/phoenix.js',
  },

  uzou: {
    preconnect: [
      'https://speee-ad.akamaized.net',
    ],
    renderStartImplemented: true,
  },

  unruly: {
    prefetch: 'https://video.unrulymedia.com/amp-demo/native-loader.js',
    renderStartImplemented: true,
  },

  valuecommerce: {
    prefetch: 'https://amp.valuecommerce.com/amp_bridge.js',
    preconnect: [
      'https://ad.jp.ap.valuecommerce.com',
      'https://ad.omks.valuecommerce.com',
    ],
    renderStartImplemented: true,
  },

  videonow: {
    renderStartImplemented: true,
  },

  viralize: {
    renderStartImplemented: true,
  },

  vmfive: {
    prefetch: 'https://man.vm5apis.com/dist/adn-web-sdk.js',
    preconnect: [
      'https://vawpro.vm5apis.com',
      'https://vahfront.vm5apis.com',
    ],
    renderStartImplemented: true,
  },

  webediads: {
    prefetch: 'https://eu1.wbdds.com/amp.min.js',
    preconnect: [
      'https://goutee.top',
      'https://mediaathay.org.uk',
    ],
    renderStartImplemented: true,
  },

  'weborama-display': {
    prefetch: [
      'https://cstatic.weborama.fr/js/advertiserv2/adperf_launch_1.0.0_scrambled.js',
      'https://cstatic.weborama.fr/js/advertiserv2/adperf_core_1.0.0_scrambled.js',
    ],
  },

  widespace: {},

<<<<<<< HEAD
  wisteria: {
=======
  wpmedia: {
    prefetch: 'https://std.wpcdn.pl/wpjslib/wpjslib-amp.js',
    preconnect: [
      'https://www.wp.pl',
      'https://v.wpimg.pl',
    ],
>>>>>>> fa71cd5b
    renderStartImplemented: true,
  },

  xlift: {
    prefetch: 'https://cdn.x-lift.jp/resources/common/xlift_amp.js',
    renderStartImplemented: true,
  },

  yahoo: {
    prefetch: 'https://s.yimg.com/os/ampad/display.js',
    preconnect: 'https://us.adserver.yahoo.com',
  },

  yahoojp: {
    prefetch: [
      'https://s.yimg.jp/images/listing/tool/yads/ydn/amp/amp.js',
      'https://yads.c.yimg.jp/js/yads.js',
    ],
    preconnect: 'https://yads.yahoo.co.jp',
  },

  yandex: {
    prefetch: 'https://yastatic.net/partner-code/loaders/context_amp.js',
    renderStartImplemented: true,
  },

  yengo: {
    renderStartImplemented: true,
  },

  yieldbot: {
    prefetch: [
      'https://cdn.yldbt.com/js/yieldbot.intent.amp.js',
      'https://msg.yldbt.com/js/ybmsg.html',
    ],
    preconnect: 'https://i.yldbt.com',
  },

  yieldmo: {
    prefetch: 'https://static.yieldmo.com/ym.1.js',
    preconnect: [
      'https://s.yieldmo.com',
      'https://ads.yieldmo.com',
    ],
    renderStartImplemented: true,
  },

  yieldone: {
    prefetch: 'https://img.ak.impact-ad.jp/ic/pone/commonjs/yone-amp.js',
  },

  yieldpro: {
    preconnect: 'https://creatives.yieldpro.eu',
    renderStartImplemented: true,
  },

  zedo: {
    prefetch: 'https://ss3.zedo.com/gecko/tag/Gecko.amp.min.js',
    renderStartImplemented: true,
  },

  zergnet: {},

  zucks: {
    preconnect: [
      'https://j.zucks.net.zimg.jp',
      'https://sh.zucks.net',
      'https://k.zucks.net',
      'https://static.zucks.net.zimg.jp',
    ],
  },

};<|MERGE_RESOLUTION|>--- conflicted
+++ resolved
@@ -919,17 +919,17 @@
   },
 
   widespace: {},
-
-<<<<<<< HEAD
+  
   wisteria: {
-=======
+    renderStartImplemented: true,
+  },
+  
   wpmedia: {
     prefetch: 'https://std.wpcdn.pl/wpjslib/wpjslib-amp.js',
     preconnect: [
       'https://www.wp.pl',
       'https://v.wpimg.pl',
     ],
->>>>>>> fa71cd5b
     renderStartImplemented: true,
   },
 
