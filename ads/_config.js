/**
 * Copyright 2016 The AMP HTML Authors. All Rights Reserved.
 *
 * Licensed under the Apache License, Version 2.0 (the "License");
 * you may not use this file except in compliance with the License.
 * You may obtain a copy of the License at
 *
 *      http://www.apache.org/licenses/LICENSE-2.0
 *
 * Unless required by applicable law or agreed to in writing, software
 * distributed under the License is distributed on an "AS-IS" BASIS,
 * WITHOUT WARRANTIES OR CONDITIONS OF ANY KIND, either express or implied.
 * See the License for the specific language governing permissions and
 * limitations under the License.
 */

/**
 * The config of each ad network.
 * Please keep the list alphabetic order.
 *
 * yourNetworkName: {  // This is the "type" attribute of <amp-ad>
 *
 *   // List of URLs for prefetch
 *   prefetch: string|array
 *
 *   // List of hosts for preconnect
 *   preconnect: string|array
 *
 *   // The externalCidScope used to provide CIDs to ads
 *   clientIdScope: string
 *
 *   // Whether render-start API has been implemented
 *   // We highly recommend all networks to implement the API,
 *   // see details in the README.md
 *   renderStartImplemented: boolean
 * }
 */
export const adConfig = {
  _ping_: {
    renderStartImplemented: true,
  },

  a9: {
    prefetch: 'https://c.amazon-adsystem.com/aax2/assoc.js',
  },

  accesstrade: {
    prefetch: 'https://h.accesstrade.net/js/amp/amp.js',
  },

  adblade: {
    prefetch: 'https://web.adblade.com/js/ads/async/show.js',
    preconnect: [
      'https://staticd.cdn.adblade.com',
      'https://static.adblade.com',
    ],
  },

  adform: {},

  adgeneration: {
    prefetch: 'https://i.socdm.com/sdk/js/adg-script-loader.js',
  },

  adition: {},

  adman: {},

  adreactor: {},

  adsense: {
    prefetch: 'https://pagead2.googlesyndication.com/pagead/js/adsbygoogle.js',
    preconnect: 'https://googleads.g.doubleclick.net',
    clientIdScope: 'AMP_ECID_GOOGLE',
  },

  adsnative: {
    prefetch: 'https://static.adsnative.com/static/js/render.v1.js',
    preconnect: 'https://api.adsnative.com',
  },

  adspirit: {},

  adstir: {
    prefetch: 'https://js.ad-stir.com/js/adstir_async.js',
    preconnect: 'https://ad.ad-stir.com',
  },

  adtech: {
    prefetch: 'https://s.aolcdn.com/os/ads/adsWrapper3.js',
    preconnect: [
      'https://mads.at.atwola.com',
      'https://aka-cdn.adtechus.com',
    ],
  },

  aduptech: {
    prefetch: 'https://s.d.adup-tech.com/jsapi',
  },

  advertserve: {
    renderStartImplemented: true,
  },

  affiliateb: {
    prefetch: 'https://track.affiliate-b.com/amp/a.js',
    renderStartImplemented: true,
  },

  amoad: {
    prefetch: [
      'https://j.amoad.com/js/a.js',
      'https://j.amoad.com/js/n.js',
    ],
    preconnect: [
      'https://d.amoad.com',
      'https://i.amoad.com',
      'https://m.amoad.com',
      'https://v.amoad.com',
    ],
  },

  appnexus: {
    prefetch: 'https://acdn.adnxs.com/ast/ast.js',
    preconnect: 'https://ib.adnxs.com',
  },

  atomx: {
    prefetch: 'https://s.ato.mx/p.js',
  },

  caprofitx: {
    prefetch: [
      'https://cdn.caprofitx.com/pfx.min.js',
      'https://cdn.caprofitx.com/tags/amp/profitx_amp.js',
    ],
    preconnect: 'https://ad.caprofitx.adtdp.com',
  },

  chargeads: {},

  colombia: {
    prefetch: 'https://static.clmbtech.com/ad/commons/js/colombia-amp.js',
  },

  contentad: {},

  criteo: {
    prefetch: 'https://static.criteo.net/js/ld/publishertag.js',
    preconnect: 'https://cas.criteo.com',
  },

  dotandads: {
    prefetch: 'https://amp.ad.dotandad.com/dotandadsAmp.js',
    preconnect: 'https://bal.ad.dotandad.com',
  },

  doubleclick: {
    prefetch: [
      'https://www.googletagservices.com/tag/js/gpt.js',
      'https://securepubads.g.doubleclick.net/static/glade.js',
    ],
    preconnect: [
      'https://partner.googleadservices.com',
      'https://tpc.googlesyndication.com',
    ],
    clientIdScope: 'AMP_ECID_GOOGLE',
    renderStartImplemented: true,
  },

  eplanning: {
    prefetch: 'https://us.img.e-planning.net/layers/epl-amp.js',
  },

  ezoic: {
    prefetch: [
      'https://www.googletagservices.com/tag/js/gpt.js',
      'https://g.ezoic.net/ezoic/ampad.js',
    ],
  },

  flite: {},

  genieessp: {
    prefetch: 'https://js.gsspcln.jp/l/amp.js',
  },

  gmossp: {
    prefetch: 'https://cdn.gmossp-sp.jp/ads/amp.js',
  },

  ibillboard: {},

  imobile: {
    prefetch: 'https://spamp.i-mobile.co.jp/script/amp.js',
    preconnect: 'https://spad.i-mobile.co.jp',
  },

  improvedigital: {},

  industrybrains: {
    prefetch: 'https://web.industrybrains.com/js/ads/async/show.js',
    preconnect: [
      'https://staticd.cdn.industrybrains.com',
      'https://static.industrybrains.com',
    ],
  },

  inmobi: {
    prefetch: 'https://cf.cdn.inmobi.com/ad/inmobi.secure.js',
    renderStartImplemented: true,
  },

  kargo: {},

<<<<<<< HEAD
  kixer: {
    prefetch: 'https://cdn.kixer.com/ad/load.js',
    renderStartImplemented: true,
  },
=======
  ligatus: {},
>>>>>>> 7bb04480

  loka: {
    prefetch: 'https://loka-cdn.akamaized.net/scene/amp.js',
    preconnect: [
      'https://scene-front.lokaplatform.com',
      'https://loka-materials.akamaized.net',
    ],
    renderStartImplemented: true,
  },

  mads: {
    prefetch: 'https://eu2.madsone.com/js/tags.js',
  },

  'mantis-display': {
    prefetch: 'https://assets.mantisadnetwork.com/mantodea.min.js',
    preconnect: [
      'https://mantodea.mantisadnetwork.com',
      'https://res.cloudinary.com',
      'https://resize.mantisadnetwork.com',
    ],
  },

  'mantis-recommend': {
    prefetch: 'https://assets.mantisadnetwork.com/recommend.min.js',
    preconnect: [
      'https://mantodea.mantisadnetwork.com',
      'https://resize.mantisadnetwork.com',
    ],
  },

  mediaimpact: {
    prefetch: 'https://ec-ns.sascdn.com/diff/251/pages/amp_default.js',
    preconnect: [
      'https://ww251.smartadserver.com',
      'https://static.sascdn.com/',
    ],
    renderStartImplemented: true,
  },

  meg: {
    renderStartImplemented: true,
  },

  microad: {
    prefetch: 'https://j.microad.net/js/camp.js',
    preconnect: [
      'https://s-rtb.send.microad.jp',
      'https://s-rtb.send.microadinc.com',
      'https://cache.send.microad.jp',
      'https://cache.send.microadinc.com',
      'https://deb.send.microad.jp',
    ],
  },

  mixpo: {
    prefetch: 'https://cdn.mixpo.com/js/loader.js',
    preconnect: [
      'https://player1.mixpo.com',
      'https://player2.mixpo.com',
    ],
  },

  nativo: {
    prefetch: 'https://s.ntv.io/serve/load.js',
  },

  nend: {
    prefetch: 'https://js1.nend.net/js/amp.js',
    preconnect: [
      'https://output.nend.net',
      'https://img1.nend.net',
    ],
  },

  nokta: {
    prefetch: 'https://static.virgul.com/theme/mockups/noktaamp/ampjs.js',
    renderStartImplemented: true,
  },

  openadstream: {},

  openx: {
    prefetch: 'https://www.googletagservices.com/tag/js/gpt.js',
    preconnect: [
      'https://partner.googleadservices.com',
      'https://securepubads.g.doubleclick.net',
      'https://tpc.googlesyndication.com',
    ],
  },

  plista: {},

  pubmatic: {
    prefetch: 'https://ads.pubmatic.com/AdServer/js/amp.js',
  },

  pubmine: {
    prefetch: 'https://s.pubmine.com/showad.js',
  },

  pulsepoint: {
    prefetch: 'https://ads.contextweb.com/TagPublish/getjs.static.js',
    preconnect: 'https://tag.contextweb.com',
  },

  purch: {
    prefetch: 'https://ramp.purch.com/serve/creative_amp.js',
    renderStartImplemented: true,
  },

  revcontent: {
    prefetch: 'https://labs-cdn.revcontent.com/build/amphtml/revcontent.amp.min.js',
    preconnect: [
      'https://trends.revcontent.com',
      'https://cdn.revcontent.com',
      'https://img.revcontent.com',
    ],
  },

  rubicon: {},

  sharethrough: {
    renderStartImplemented: true,
  },

  smartadserver: {
    prefetch: 'https://ec-ns.sascdn.com/diff/js/amp.v0.js',
    preconnect: 'https://static.sascdn.com',
    renderStartImplemented: true,
  },

  sortable: {
    prefetch: 'https://www.googletagservices.com/tag/js/gpt.js',
    preconnect: [
      'https://tags-cdn.deployads.com',
      'https://partner.googleadservices.com',
      'https://securepubads.g.doubleclick.net',
      'https://tpc.googlesyndication.com',
    ],
  },

  sovrn: {
    prefetch: 'https://ap.lijit.com/www/sovrn_amp/sovrn_ads.js',
  },

  taboola: {},

  teads: {
    prefetch: 'https://cdn.teads.tv/media/format/v3/teads-format.min.js',
    preconnect: [
      'https://cdn2.teads.tv',
      'https://a.teads.tv',
      'https://t.teads.tv',
    ],
  },

  triplelift: {},

  webediads: {
    prefetch: 'https://eu1.wbdds.com/amp.min.js',
    preconnect: [
      'https://goutee.top',
      'https://mediaathay.org.uk',
    ],
    renderStartImplemented: true,
  },

  'weborama-display': {
    prefetch: [
      'https://cstatic.weborama.fr/js/advertiserv2/adperf_launch_1.0.0_scrambled.js',
      'https://cstatic.weborama.fr/js/advertiserv2/adperf_core_1.0.0_scrambled.js',
    ],
  },

  widespace: {},

  yahoo: {
    prefetch: 'https://s.yimg.com/os/ampad/display.js',
    preconnect: 'https://us.adserver.yahoo.com',
  },

  yahoojp: {
    prefetch: [
      'https://s.yimg.jp/images/listing/tool/yads/ydn/amp/amp.js',
      'https://yads.c.yimg.jp/js/yads.js',
    ],
    preconnect: 'https://yads.yahoo.co.jp',
  },

  yieldbot: {
    prefetch: [
      'https://cdn.yldbt.com/js/yieldbot.intent.amp.js',
      'https://msg.yldbt.com/js/ybmsg.html',
    ],
    preconnect: 'https://i.yldbt.com',
  },

  yieldmo: {
    prefetch: 'https://static.yieldmo.com/ym.amp1.js',
    preconnect: [
      'https://s.yieldmo.com',
      'https://ads.yieldmo.com',
    ],
    renderStartImplemented: true,
  },

  yieldone: {
    prefetch: 'https://img.ak.impact-ad.jp/ic/pone/commonjs/yone-amp.js',
  },

  zergnet: {},

  zucks: {
    preconnect: [
      'https://j.zucks.net.zimg.jp',
      'https://sh.zucks.net',
      'https://k.zucks.net',
      'https://static.zucks.net.zimg.jp',
    ],
  },
};<|MERGE_RESOLUTION|>--- conflicted
+++ resolved
@@ -213,14 +213,12 @@
 
   kargo: {},
 
-<<<<<<< HEAD
   kixer: {
     prefetch: 'https://cdn.kixer.com/ad/load.js',
     renderStartImplemented: true,
   },
-=======
+
   ligatus: {},
->>>>>>> 7bb04480
 
   loka: {
     prefetch: 'https://loka-cdn.akamaized.net/scene/amp.js',
