/**
 * Copyright 2016 The AMP HTML Authors. All Rights Reserved.
 *
 * Licensed under the Apache License, Version 2.0 (the "License");
 * you may not use this file except in compliance with the License.
 * You may obtain a copy of the License at
 *
 *      http://www.apache.org/licenses/LICENSE-2.0
 *
 * Unless required by applicable law or agreed to in writing, software
 * distributed under the License is distributed on an "AS-IS" BASIS,
 * WITHOUT WARRANTIES OR CONDITIONS OF ANY KIND, either express or implied.
 * See the License for the specific language governing permissions and
 * limitations under the License.
 */

/**
 * URLs to prefetch for a given ad type.
 *
 * This MUST be kept in sync with actual implementation.
 *
 * @const {!Object<string, (string|!Array<string>)>}
 */
export const adPrefetch = {
  doubleclick: [
    'https://www.googletagservices.com/tag/js/gpt.js',
    'https://securepubads.g.doubleclick.net/static/glade.js',
  ],
  a9: 'https://c.amazon-adsystem.com/aax2/assoc.js',
  adblade: 'https://web.adblade.com/js/ads/async/show.js',
  // TODO: Remove this once we switch over to the direct request version of adsense.js.
  adsense: 'https://pagead2.googlesyndication.com/pagead/js/adsbygoogle.js',
  aduptech: 'https://s.d.adup-tech.com/jsapi',
  criteo: 'https://static.criteo.net/js/ld/publishertag.js',
  dotandads: 'https://amp.ad.dotandad.com/dotandadsAmp.js',
  industrybrains: 'https://web.industrybrains.com/js/ads/async/show.js',
  mediaimpact: 'https://ec-ns.sascdn.com/diff/251/divscripte/amp.js',
  openx: 'https://www.googletagservices.com/tag/js/gpt.js',
  smartadserver: 'https://ec-ns.sascdn.com/diff/js/smart.js',
  'mantis-display': 'https://assets.mantisadnetwork.com/mantodea.min.js',
  'mantis-recommend': 'https://assets.mantisadnetwork.com/recommend.min.js',
  sovrn: 'https://ap.lijit.com/www/sovrn_amp/sovrn_ads.js',
  yieldmo: 'https://static.yieldmo.com/ym.amp1.js',
  revcontent: 'https://labs-cdn.revcontent.com/build/amphtml/revcontent.amp.min.js',
  teads: 'https://cdn.teads.tv/media/format/v3/teads-format.min.js',
  imobile: 'https://spamp.i-mobile.co.jp/script/amp.js',
  pubmatic: 'https://ads.pubmatic.com/AdServer/js/amp.js',
  sortable: 'https://www.googletagservices.com/tag/js/gpt.js',
  gmossp: 'https://cdn.gmossp-sp.jp/ads/amp.js',
  'weborama-display': [
    'https://cstatic.weborama.fr/js/advertiserv2/adperf_launch_1.0.0_scrambled.js',
    'https://cstatic.weborama.fr/js/advertiserv2/adperf_core_1.0.0_scrambled.js',
  ],
  yieldbot: 'https://cdn.yldbt.com/js/yieldbot.intent.js',
  adstir: 'https://js.ad-stir.com/js/adstir_async.js',
  colombia: 'https://static.clmbtech.com/ad/commons/js/colombia-amp.js',
  eplanning: 'https://us.img.e-planning.net/layers/epl-amp.js',
  appnexus: 'https://acdn.adnxs.com/ast/ast.js',
  microad: 'https://j.microad.net/js/camp.js',
  yahoojp: [
    'https://s.yimg.jp/images/listing/tool/yads/ydn/amp/amp.js',
    'https://yads.c.yimg.jp/js/yads.js',
  ],
  nend: 'https://js1.nend.net/js/amp.js',
  adgeneration: 'https://i.socdm.com/sdk/js/adg-script-loader.js',
<<<<<<< HEAD
  pulsepoint: 'https://ads.contextweb.com/TagPublish/getjs.static.js'
=======
  adtech: 'http://s.aolcdn.com/os/ads/adsWrapper3.js',
  genieessp: 'https://js.gsspcln.jp/l/amp.js',
>>>>>>> 2f4e9871
};

/**
 * URLs to connect to for a given ad type.
 *
 * This MUST be kept in sync with actual implementation.
 *
 * @const {!Object<string, (string|!Array<string>)>}
 */
export const adPreconnect = {
  adblade: [
    'https://staticd.cdn.adblade.com',
    'https://static.adblade.com',
  ],
  industrybrains: [
    'https://staticd.cdn.industrybrains.com',
    'https://static.industrybrains.com',
  ],
  adition: 'https://imagesrv.adition.com',
  adform: 'https://track.adform.net',
  adreactor: 'https://adserver.adreactor.com',
  adsense: 'https://googleads.g.doubleclick.net',
  aduptech: 'https://s.d.adup-tech.com',
  taboola: [
    'https://cdn.taboola.com',
    'https://trc.taboola.com',
    'https://images.taboola.com',
  ],
  teads: [
    'https://cdn.teads.tv',
    'https://cdn2.teads.tv',
    'https://a.teads.tv',
    'https://t.teads.tv',
  ],
  criteo: [
    'https://cas.criteo.com',
  ],
  doubleclick: [
    'https://partner.googleadservices.com',
    'https://securepubads.g.doubleclick.net',
    'https://tpc.googlesyndication.com',
  ],
  'mantis-display': [
    'https://mantodea.mantisadnetwork.com',
    'https://res.cloudinary.com',
    'https://resize.mantisadnetwork.com',
  ],
  'mantis-recommend': [
    'https://mantodea.mantisadnetwork.com',
    'https://resize.mantisadnetwork.com',
  ],
  dotandads: 'https://bal.ad.dotandad.com',
  improvedigital: 'https://ad.360yield.com/',
  openx: [
    'https://partner.googleadservices.com',
    'https://securepubads.g.doubleclick.net',
    'https://tpc.googlesyndication.com',
  ],
  yieldmo: [
    'https://static.yieldmo.com',
    'https://s.yieldmo.com',
    'https://ads.yieldmo.com',
  ],
  triplelift: [
    'https://ib.3lift.com',
    'https://dynamic.3lift.com',
    'https://img.3lift.com',
    'https://eb2.3lift.com',
  ],
  revcontent: [
    'https://trends.revcontent.com',
    'https://cdn.revcontent.com',
    'https://img.revcontent.com',
  ],
  rubicon: [
    'https://ads.rubiconproject.com',
    'https://optimized-by.rubiconproject.com',
  ],
  sortable: [
    'https://tags-cdn.deployads.com',
    'https://partner.googleadservices.com',
    'https://securepubads.g.doubleclick.net',
    'https://tpc.googlesyndication.com',
  ],
  imobile: 'https://spad.i-mobile.co.jp',
  webediads: [
    'https://eu1.wbdds.com',
  ],
  gmossp: 'https://cdn.gmossp-sp.jp',
  yieldbot: 'https://i.yldbt.com',
  adstir: 'https://ad.ad-stir.com',
  appnexus: 'https://ib.adnxs.com',
  microad: [
    'https://s-rtb.send.microad.jp',
    'https://s-rtb.send.microadinc.com',
    'https://cache.send.microad.jp',
    'https://cache.send.microadinc.com',
    'https://deb.send.microad.jp',
  ],
  yahoojp: [
    'https://s.yimg.jp',
    'https://yads.yahoo.co.jp',
  ],
  chargeads: [
    'https://www.chargeplatform.com',
  ],
  nend: [
    'https://js1.nend.net',
    'https://output.nend.net',
    'https://img1.nend.net',
  ],
<<<<<<< HEAD
  pulsepoint: [
    'https://tag.contextweb.com',
    'https://ads.contextweb.com'
  ]
=======
  adtech: [
    'https://mads.at.atwola.com',
    'https://aka-cdn.adtechus.com',
  ],
>>>>>>> 2f4e9871
};

/**
 * The externalCidScope used to provide CIDs to ads of the given type.
 *
 * @const {!Object<string, string>}
 */
export const clientIdScope = {
  // Add a mapping like
  // adNetworkType: 'cidScope' here.
  adsense: 'AMP_ECID_GOOGLE',
  doubleclick: 'AMP_ECID_GOOGLE',
};

/**
 * Registry for A4A (AMP Ads for AMPHTML pages) "is supported" predicates.
 * If an ad network, {@code ${NETWORK}}, is registered in this object, then the
 * {@code <amp-ad type="${NETWORK}">} implementation will look up its predicate
 * here. If there is a predicate and it and returns {@code true}, then
 * {@code amp-ad} will attempt to render the ad via the A4A pathway (fetch
 * ad creative via early XHR CORS request; verify that it is validated AMP;
 * and then render directly in the host page by splicing into the host DOM).
 * Otherwise, it will attempt to render the ad via the existing "3p iframe"
 * pathway (delay load into a cross-domain iframe).
 *
 * @type {!Object<!string, !function(!Window, !Element): boolean>}
 */
export const a4aRegistry = {
  // Add mappings for specific ad networks here.
};<|MERGE_RESOLUTION|>--- conflicted
+++ resolved
@@ -63,12 +63,9 @@
   ],
   nend: 'https://js1.nend.net/js/amp.js',
   adgeneration: 'https://i.socdm.com/sdk/js/adg-script-loader.js',
-<<<<<<< HEAD
-  pulsepoint: 'https://ads.contextweb.com/TagPublish/getjs.static.js'
-=======
   adtech: 'http://s.aolcdn.com/os/ads/adsWrapper3.js',
   genieessp: 'https://js.gsspcln.jp/l/amp.js',
->>>>>>> 2f4e9871
+  pulsepoint: 'https://ads.contextweb.com/TagPublish/getjs.static.js'
 };
 
 /**
@@ -180,17 +177,14 @@
     'https://output.nend.net',
     'https://img1.nend.net',
   ],
-<<<<<<< HEAD
+  adtech: [
+    'https://mads.at.atwola.com',
+    'https://aka-cdn.adtechus.com',
+  ],
   pulsepoint: [
     'https://tag.contextweb.com',
     'https://ads.contextweb.com'
   ]
-=======
-  adtech: [
-    'https://mads.at.atwola.com',
-    'https://aka-cdn.adtechus.com',
-  ],
->>>>>>> 2f4e9871
 };
 
 /**
