--- conflicted
+++ resolved
@@ -112,9 +112,7 @@
     'https://resize.mantisadnetwork.com',
   ],
   dotandads: 'https://bal.ad.dotandad.com',
-<<<<<<< HEAD
   widespace: 'https://engine.widespace.com',
-=======
   improvedigital: 'https://ad.360yield.com/',
   openx: [
     'https://partner.googleadservices.com',
@@ -163,7 +161,6 @@
     'https://s.yimg.jp',
     'https://yads.yahoo.co.jp',
   ],
->>>>>>> 8531416c
 };
 
 /**
