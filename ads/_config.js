/**
 * Copyright 2016 The AMP HTML Authors. All Rights Reserved.
 *
 * Licensed under the Apache License, Version 2.0 (the "License");
 * you may not use this file except in compliance with the License.
 * You may obtain a copy of the License at
 *
 *      http://www.apache.org/licenses/LICENSE-2.0
 *
 * Unless required by applicable law or agreed to in writing, software
 * distributed under the License is distributed on an "AS-IS" BASIS,
 * WITHOUT WARRANTIES OR CONDITIONS OF ANY KIND, either express or implied.
 * See the License for the specific language governing permissions and
 * limitations under the License.
 */

/**
 * URLs to prefetch for a given ad type.
 *
 * This MUST be kept in sync with actual implementation.
 *
 * @const {!Object<string, (string|!Array<string>)>}
 */
export const adPrefetch = {
  // Keep the list in alphabetic order
  a9: 'https://c.amazon-adsystem.com/aax2/assoc.js',
  accesstrade: 'https://h.accesstrade.net/js/amp/amp.js',
  adblade: 'https://web.adblade.com/js/ads/async/show.js',
  adgeneration: 'https://i.socdm.com/sdk/js/adg-script-loader.js',
  // TODO: Remove this once we switch over to the direct request version of adsense.js.
  adsense: 'https://pagead2.googlesyndication.com/pagead/js/adsbygoogle.js',
  adsnative: 'https://static.adsnative.com/static/js/render.v1.js',
  adstir: 'https://js.ad-stir.com/js/adstir_async.js',
  adtech: 'http://s.aolcdn.com/os/ads/adsWrapper3.js',
  aduptech: 'https://s.d.adup-tech.com/jsapi',
  amoad: [
    'https://j.amoad.com/js/a.js',
    'https://j.amoad.com/js/n.js',
  ],
  appnexus: 'https://acdn.adnxs.com/ast/ast.js',
  atomx: 'https://s.ato.mx/p.js',
  caprofitx: [
    'https://cdn.caprofitx.com/pfx.min.js',
    'https://cdn.caprofitx.com/tags/amp/profitx_amp.js',
  ],
  colombia: 'https://static.clmbtech.com/ad/commons/js/colombia-amp.js',
  criteo: 'https://static.criteo.net/js/ld/publishertag.js',
  dotandads: 'https://amp.ad.dotandad.com/dotandadsAmp.js',
  doubleclick: [
    'https://www.googletagservices.com/tag/js/gpt.js',
    'https://securepubads.g.doubleclick.net/static/glade.js',
  ],
  eplanning: 'https://us.img.e-planning.net/layers/epl-amp.js',
  ezoic: [
    'https://www.googletagservices.com/tag/js/gpt.js',
    'https://g.ezoic.net/ezoic/ampad.js',
  ],
  genieessp: 'https://js.gsspcln.jp/l/amp.js',
  gmossp: 'https://cdn.gmossp-sp.jp/ads/amp.js',
  imobile: 'https://spamp.i-mobile.co.jp/script/amp.js',
  industrybrains: 'https://web.industrybrains.com/js/ads/async/show.js',
  inmobi: 'https://cf.cdn.inmobi.com/ad/inmobi.secure.js',
  mads: 'https://eu2.madsone.com/js/tags.js',
  'mantis-display': 'https://assets.mantisadnetwork.com/mantodea.min.js',
  'mantis-recommend': 'https://assets.mantisadnetwork.com/recommend.min.js',
  mediaimpact: 'https://ec-ns.sascdn.com/diff/251/divscripte/amp.js',
  microad: 'https://j.microad.net/js/camp.js',
  nativo: 'https://s.ntv.io/serve/load.js',
  nend: 'https://js1.nend.net/js/amp.js',
  openx: 'https://www.googletagservices.com/tag/js/gpt.js',
  pubmatic: 'https://ads.pubmatic.com/AdServer/js/amp.js',
  pubmine: 'https://s.pubmine.com/showad.js',
  pulsepoint: 'https://ads.contextweb.com/TagPublish/getjs.static.js',
  revcontent: 'https://labs-cdn.revcontent.com/build/amphtml/revcontent.amp.min.js',
  smartadserver: 'https://ec-ns.sascdn.com/diff/js/amp.v0.js',
  sortable: 'https://www.googletagservices.com/tag/js/gpt.js',
  sovrn: 'https://ap.lijit.com/www/sovrn_amp/sovrn_ads.js',
  teads: 'https://cdn.teads.tv/media/format/v3/teads-format.min.js',
  'weborama-display': [
    'https://cstatic.weborama.fr/js/advertiserv2/adperf_launch_1.0.0_scrambled.js',
    'https://cstatic.weborama.fr/js/advertiserv2/adperf_core_1.0.0_scrambled.js',
  ],
  yahoojp: [
    'https://s.yimg.jp/images/listing/tool/yads/ydn/amp/amp.js',
    'https://yads.c.yimg.jp/js/yads.js',
  ],
  yieldbot: [
    'https://cdn.yldbt.com/js/yieldbot.intent.amp.js',
    'https://msg.yldbt.com/js/ybmsg.html',
  ],
  yieldmo: 'https://static.yieldmo.com/ym.amp1.js',
  yieldone: 'https://img.ak.impact-ad.jp/ic/pone/commonjs/yone-amp.js',
};

/**
 * URLs to connect to for a given ad type.
 * No need to add URLs that have same hosts as in the adPrefetch.
 * This MUST be kept in sync with actual implementation.
 *
 * @const {!Object<string, (string|!Array<string>)>}
 */
export const adPreconnect = {
  // Keep the list in alphabetic order
  adblade: [
    'https://staticd.cdn.adblade.com',
    'https://static.adblade.com',
  ],
  adform: 'https://track.adform.net',
  adition: 'https://imagesrv.adition.com',
  adreactor: 'https://adserver.adreactor.com',
  adsense: 'https://googleads.g.doubleclick.net',
  adsnative: 'https://api.adsnative.com',
  adstir: 'https://ad.ad-stir.com',
  adtech: [
    'https://mads.at.atwola.com',
    'https://aka-cdn.adtechus.com',
  ],
  amoad: [
    'https://d.amoad.com',
    'https://i.amoad.com',
    'https://m.amoad.com',
    'https://v.amoad.com',
  ],
  appnexus: 'https://ib.adnxs.com',
  caprofitx: 'https://ad.caprofitx.adtdp.com',
  chargeads: [
    'https://www.chargeplatform.com',
  ],
  criteo: [
    'https://cas.criteo.com',
  ],
  dotandads: 'https://bal.ad.dotandad.com',
  doubleclick: [
    'https://partner.googleadservices.com',
    'https://tpc.googlesyndication.com',
  ],
  imobile: 'https://spad.i-mobile.co.jp',
  improvedigital: 'https://ad.360yield.com/',
  industrybrains: [
    'https://staticd.cdn.industrybrains.com',
    'https://static.industrybrains.com',
  ],
  kargo: [
    'https://storage.cloud.kargo.com',
    'https://pubads.g.doubleclick.net',
    'https://prg.kargo.com',
  ],
  'mantis-display': [
    'https://mantodea.mantisadnetwork.com',
    'https://res.cloudinary.com',
    'https://resize.mantisadnetwork.com',
  ],
  'mantis-recommend': [
    'https://mantodea.mantisadnetwork.com',
    'https://resize.mantisadnetwork.com',
  ],
  microad: [
    'https://s-rtb.send.microad.jp',
    'https://s-rtb.send.microadinc.com',
    'https://cache.send.microad.jp',
    'https://cache.send.microadinc.com',
    'https://deb.send.microad.jp',
  ],
  nend: [
    'https://output.nend.net',
    'https://img1.nend.net',
  ],
  openx: [
    'https://partner.googleadservices.com',
    'https://securepubads.g.doubleclick.net',
    'https://tpc.googlesyndication.com',
  ],
  pulsepoint: 'https://tag.contextweb.com',
  revcontent: [
    'https://trends.revcontent.com',
    'https://cdn.revcontent.com',
    'https://img.revcontent.com',
  ],
  rubicon: [
    'https://ads.rubiconproject.com',
    'https://optimized-by.rubiconproject.com',
  ],
  smartadserver: [
    'https://ec-ns.sascdn.com',
    'https://static.sascdn.com',
  ],
  sortable: [
    'https://tags-cdn.deployads.com',
    'https://partner.googleadservices.com',
    'https://securepubads.g.doubleclick.net',
    'https://tpc.googlesyndication.com',
  ],
  taboola: [
    'https://cdn.taboola.com',
    'https://trc.taboola.com',
    'https://images.taboola.com',
  ],
  teads: [
    'https://cdn2.teads.tv',
    'https://a.teads.tv',
    'https://t.teads.tv',
  ],
  triplelift: [
    'https://ib.3lift.com',
    'https://dynamic.3lift.com',
    'https://img.3lift.com',
    'https://eb2.3lift.com',
  ],
  webediads: [
    'https://eu1.wbdds.com',
  ],
  widespace: 'https://engine.widespace.com',
  yahoojp: [
    'https://yads.yahoo.co.jp',
  ],
  yieldbot: 'https://i.yldbt.com',
  yieldmo: [
    'https://s.yieldmo.com',
    'https://ads.yieldmo.com',
  ],
  zergnet: [
    'https://www.zergnet.com',
    'https://zergnet.com',
  ],
};

/**
 * The externalCidScope used to provide CIDs to ads of the given type.
 *
 * @const {!Object<string, string>}
 */
export const clientIdScope = {
  // Add a mapping like
  // adNetworkType: 'cidScope' here.
  adsense: 'AMP_ECID_GOOGLE',
  doubleclick: 'AMP_ECID_GOOGLE',
};

/**
 * List of ad networks that will manually call `window.context.renderStart` to
 * emit render-start event when ad actually starts rendering.
 * Please add yourself here if you'd like to do so (which we encourage).
 * @const {!Array<string>}
 */
export const waitForRenderStart = [
  'doubleclick',
  'fakead3p',
<<<<<<< HEAD
  'inmobi',
=======
  'smartadserver',
>>>>>>> 90ec9657
];<|MERGE_RESOLUTION|>--- conflicted
+++ resolved
@@ -245,9 +245,6 @@
 export const waitForRenderStart = [
   'doubleclick',
   'fakead3p',
-<<<<<<< HEAD
   'inmobi',
-=======
   'smartadserver',
->>>>>>> 90ec9657
 ];