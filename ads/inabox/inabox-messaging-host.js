--- conflicted
+++ resolved
@@ -91,29 +91,19 @@
     /** @private {!Object<string,!AdFrameDef>} */
     this.iframeMap_ = Object.create(null);
 
-<<<<<<< HEAD
-    /** @private {!PositionObserver} */
-    this.positionObserver_ = new PositionObserver(hostWin);
-=======
     /** @private {!./position-observer.PositionObserver} */
-    this.positionObserver_ = getPositionObserver(win);
->>>>>>> 6bf9466f
+    this.positionObserver_ = getPositionObserver(hostWin);
 
     /** @private {!NamedObservable} */
     this.msgObservable_ = new NamedObservable();
 
-<<<<<<< HEAD
-    /** @private {!FrameOverlayManager} */
-    this.frameOverlayManager_ = new FrameOverlayManager(hostWin);
+    /** @private {!./frame-overlay-manager.FrameOverlayManager} */
+    this.frameOverlayManager_ = getFrameOverlayManager(hostWin);
 
     this.msgObservable_.listen(
       MessageType.HOST_BROADCAST,
       this.handleHostBroadcast_
     );
-=======
-    /** @private {!./frame-overlay-manager.FrameOverlayManager} */
-    this.frameOverlayManager_ = getFrameOverlayManager(win);
->>>>>>> 6bf9466f
 
     this.msgObservable_.listen(
       MessageType.SEND_POSITIONS,
