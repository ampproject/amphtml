/**
 * Copyright 2017 The AMP HTML Authors. All Rights Reserved.
 *
 * Licensed under the Apache License, Version 2.0 (the "License");
 * you may not use this file except in compliance with the License.
 * You may obtain a copy of the License at
 *
 *      http://www.apache.org/licenses/LICENSE-2.0
 *
 * Unless required by applicable law or agreed to in writing, software
 * distributed under the License is distributed on an "AS-IS" BASIS,
 * WITHOUT WARRANTIES OR CONDITIONS OF ANY KIND, either express or implied.
 * See the License for the specific language governing permissions and
 * limitations under the License.
 */

import {CONSENT_POLICY_STATE} from '../../src/consent-state';
import {ImaPlayerData} from './ima-player-data';
import {camelCaseToTitleCase, px, setStyle, setStyles} from '../../src/style';
import {getData} from '../../src/event-helper';
import {isObject} from '../../src/types';
import {loadScript} from '../../3p/3p';
import {throttle} from '../../src/utils/rate-limit';
import {tryParseJson} from '../../src/json';

/**
 * Possible player states.
 * @enum {number}
 * @private
 */
const PlayerStates = {
  PLAYING: 1,
  PAUSED: 2,
};

/**
 * Icons from Google Material Icons
 * https://material.io/tools/icons
 */
const icons = {
  'play': `<path d="M8 5v14l11-7z"></path>
     <path d="M0 0h24v24H0z" fill="none"></path>`,
  'pause': `<path d="M6 19h4V5H6v14zm8-14v14h4V5h-4z"></path>
     <path d="M0 0h24v24H0z" fill="none"></path>`,
  'fullscreen': `<path d="M0 0h24v24H0z" fill="none"/>
     <path d="M7 14H5v5h5v-2H7v-3zm-2-4h2V7h3V5H5v5zm12 7h-3v2h5v-5h-2v3zM14 5v2h3v3h2V5h-5z"/>`,
  'mute': `<path d="M16.5 12c0-1.77-1.02-3.29-2.5-4.03v2.21l2.45 2.45c.03-.2.05-.41.05-.63zm2.5 0c0 .94-.2 1.82-.54 2.64l1.51 1.51C20.63 14.91 21 13.5 21 12c0-4.28-2.99-7.86-7-8.77v2.06c2.89.86 5 3.54 5 6.71zM4.27 3L3 4.27 7.73 9H3v6h4l5 5v-6.73l4.25 4.25c-.67.52-1.42.93-2.25 1.18v2.06c1.38-.31 2.63-.95 3.69-1.81L19.73 21 21 19.73l-9-9L4.27 3zM12 4L9.91 6.09 12 8.18V4z"></path>
     <path d="M0 0h24v24H0z" fill="none"></path>`,
  'volume_max': `<path d="M3 9v6h4l5 5V4L7 9H3zm13.5 3c0-1.77-1.02-3.29-2.5-4.03v8.05c1.48-.73 2.5-2.25 2.5-4.02zM14 3.23v2.06c2.89.86 5 3.54 5 6.71s-2.11 5.85-5 6.71v2.06c4.01-.91 7-4.49 7-8.77s-2.99-7.86-7-8.77z"></path>
     <path d="M0 0h24v24H0z" fill="none"></path>`,
  'seek': `<circle cx="12" cy="12" r="12" />`,
};

const bigPlayDivDisplayStyle = 'table-cell';

// Div wrapping our entire DOM.
let wrapperDiv;

// Div containing big play button. Rendered before player starts.
let bigPlayDiv;

// Div contianing play button. Double-nested for alignment.
let playButtonDiv;

// Div containing player controls.
let controlsDiv;

// Wrapper for ad countdown element.
let countdownWrapperDiv;

// Div containing ad countdown timer.
let countdownDiv;

// Div containing play or pause button.
let playPauseDiv;

// Div containing player time.
let timeDiv;

// Node containing the player time text.
let timeNode;

// Wrapper for progress bar DOM elements.
let progressBarWrapperDiv;

// Line for progress bar.
let progressLine;

// Line for total time in progress bar.
let totalTimeLine;

// Div containing the marker for the progress.
let progressMarkerDiv;

// Div for fullscreen icon.
let fullscreenDiv;

// Div for mute/unmute icon.
let muteUnmuteDiv;

// Div for ad container.
let adContainerDiv;

// Div for content player.
let contentDiv;

// Content player.
let videoPlayer;

// Event indicating user interaction.
let interactEvent;

// Event for mouse down.
let mouseDownEvent;

// Event for mouse move.
let mouseMoveEvent;

// Event for mouse up.
let mouseUpEvent;

// Percent of the way through the video the user has seeked. Used for seek
// events.
let seekPercent;

// Flag tracking whether or not content has played to completion.
let contentComplete;

// Flag tracking whether or not all ads have been played and been completed.
let allAdsCompleted;

// Flag tracking if an ad request has failed.
let adRequestFailed;

// IMA SDK Ad object
let currentAd;

// IMA SDK AdDisplayContainer object.
let adDisplayContainer;

// IMA SDK AdsRequest object.
let adsRequest;

// IMA SDK AdsLoader object.
let adsLoader;

// IMA SDK AdsManager object;
let adsManager;

// Timer for UI updates.
let uiTicker;

// Tracks the current state of the player.
let playerState;

// Flag for whether or not we are currently in fullscreen mode.
let fullscreen;

// Width the player should be in fullscreen mode.
let fullscreenWidth;

// Height the player should be in fullscreen mode.
let fullscreenHeight;

// "Ad" label used in ad controls.
let adLabel;

// Flag tracking if ads are currently active.
let adsActive;

// Flag tracking if playback has started.
let playbackStarted;

// Flag for video's controls first being shown.
let showControlsFirstCalled;

// Flag to indicate that showControls() should
// not take immediate effect: i.e. the case when
// hideControls() is called before controls are
// visible.
let hideControlsQueued;

// Boolean tracking if controls are hidden or shown
let controlsVisible;

// Timer used to hide controls after user action.
let hideControlsTimeout;

// Flag tracking if we need to mute the ads manager once it loads. Used for
// autoplay.
let muteAdsManagerOnLoaded;

// Flag tracking if we are in native fullscreen mode. Used for iPhone.
let nativeFullscreen;

// Flag tracking if the IMA library was allowed to load. Will be set to false
// when e.g. a user is using an ad blocker.
let imaLoadAllowed;

// Used if the adsManager needs to be resized on load.
let adsManagerWidthOnLoad, adsManagerHeightOnLoad;

// Initial video dimensions.
let videoWidth, videoHeight;

// IMASettings provided via <script> tag in parent element.
let imaSettings;

// Player data used for video analytics.
const playerData = new ImaPlayerData();

// Flag used to track if ads have been requested or not.
let adsRequested;

// Flag that tracks if the user tapped and dragged on the big play button.
let userTappedAndDragged;

// User consent state.
let consentState;

// Throttle for the showControls() function
let showControlsThrottled = throttle(window, showControls, 1000);

/**
 * @param {!Object} global
 * @param {!Object} data
 */
export function imaVideo(global, data) {
  videoWidth = global./*OK*/ innerWidth;
  videoHeight = global./*OK*/ innerHeight;
  adLabel = data.adLabel || 'Ad (%s of %s)';

  // Wraps *everything*.
  wrapperDiv = global.document.createElement('div');
  wrapperDiv.id = 'ima-wrapper';
  setStyle(wrapperDiv, 'width', px(videoWidth));
  setStyle(wrapperDiv, 'height', px(videoHeight));
  setStyle(wrapperDiv, 'background-color', 'black');

  // Wraps the big play button we show before video start.
  bigPlayDiv = global.document.createElement('div');
  bigPlayDiv.id = 'ima-big-play';
  setStyles(bigPlayDiv, {
    'position': 'relative',
    'width': px(videoWidth),
    'height': px(videoHeight),
    'display': bigPlayDivDisplayStyle,
    'vertical-align': 'middle',
    'text-align': 'center',
    'cursor': 'pointer',
  });
  // Inner div so we can v and h align.
  playButtonDiv = createIcon(global, 'play');
  playButtonDiv.id = 'ima-play-button';
  setStyles(playButtonDiv, {
    'display': 'inline-block',
    'max-width': '120px',
    'max-height': '120px',
  });
  bigPlayDiv.appendChild(playButtonDiv);

  // Video controls.
  controlsDiv = global.document.createElement('div');
  controlsDiv.id = 'ima-controls';
  setStyles(controlsDiv, {
    'position': 'absolute',
    'bottom': '0px',
    'width': '100%',
    'height': '100px',
    'background-color': 'rgba(7, 20, 30, .7)',
    'background':
      'linear-gradient(0, rgba(7, 20, 30, .7) 0%, rgba(7, 20, 30, 0) 100%)',
    'box-sizing': 'border-box',
    'padding': '10px',
    'padding-top': '60px',
    'color': 'white',
    'display': 'none',
    'font-family': 'Helvetica, Arial, Sans-serif',
    'justify-content': 'center',
    'align-items': 'center',
    'user-select': 'none',
    'z-index': '1',
  });
  controlsVisible = false;

  // Play button
  playPauseDiv = createIcon(global, 'play');
  playPauseDiv.id = 'ima-play-pause';
  setStyles(playPauseDiv, {
    'width': '30px',
    'height': '30px',
    'margin-right': '20px',
    'font-size': '1.25em',
    'cursor': 'pointer',
  });
  controlsDiv.appendChild(playPauseDiv);
  // Ad progress
  countdownWrapperDiv = global.document.createElement('div');
  countdownWrapperDiv.id = 'ima-countdown';
  setStyles(countdownWrapperDiv, {
    'align-items': 'center',
    'box-sizing': 'border-box',
    'display': 'none',
    'flex-grow': '1',
    'font-size': '12px',
    'height': '20px',
    'overflow': 'hidden',
    'padding': '5px',
    'text-shadow': '0px 0px 10px black',
    'white-space': 'nowrap',
  });
  countdownDiv = global.document.createElement('div');
  countdownWrapperDiv.appendChild(countdownDiv);
  controlsDiv.appendChild(countdownWrapperDiv);
  // Current time and duration.
  timeDiv = global.document.createElement('div');
  timeDiv.id = 'ima-time';
  setStyles(timeDiv, {
    'margin-right': '20px',
    'text-align': 'center',
    'font-size': '14px',
    'text-shadow': '0px 0px 10px black',
  });
  timeNode = global.document.createTextNode('-:- / 0:00');
  timeDiv.appendChild(timeNode);
  controlsDiv.appendChild(timeDiv);
  // Progress bar.
  progressBarWrapperDiv = global.document.createElement('div');
  progressBarWrapperDiv.id = 'ima-progress-wrapper';
  setStyles(progressBarWrapperDiv, {
    'height': '30px',
    'flex-grow': '1',
    'position': 'relative',
    'margin-right': '20px',
  });
  progressLine = global.document.createElement('div');
  progressLine.id = 'progress-line';
  setStyles(progressLine, {
    'background-color': 'rgb(255, 255, 255)',
    'height': '2px',
    'margin-top': '14px',
    'width': '0%',
    'float': 'left',
  });
  totalTimeLine = global.document.createElement('div');
  totalTimeLine.id = 'total-time-line';
  setStyles(totalTimeLine, {
    'background-color': 'rgba(255, 255, 255, 0.45)',
    'height': '2px',
    'width': '100%',
    'margin-top': '14px',
  });
  progressMarkerDiv = global.document.createElement('div');
  progressMarkerDiv.id = 'ima-progress-marker';
  setStyles(progressMarkerDiv, {
    'height': '14px',
    'width': '14px',
    'position': 'absolute',
    'left': '0%',
    'top': '50%',
    'margin-top': '-7px',
    'cursor': 'pointer',
  });
  progressMarkerDiv.appendChild(createIcon(global, 'seek'));
  progressBarWrapperDiv.appendChild(progressLine);
  progressBarWrapperDiv.appendChild(progressMarkerDiv);
  progressBarWrapperDiv.appendChild(totalTimeLine);
  controlsDiv.appendChild(progressBarWrapperDiv);

  // Mute/Unmute button
  muteUnmuteDiv = createIcon(global, 'volume_max');
  muteUnmuteDiv.id = 'ima-mute-unmute';
  setStyles(muteUnmuteDiv, {
    'width': '30px',
    'height': '30px',
    'flex-shrink': '0',
    'margin-right': '20px',
    'font-size': '1.25em',
    'cursor': 'pointer',
  });
  controlsDiv.appendChild(muteUnmuteDiv);

  // Fullscreen button
  fullscreenDiv = createIcon(global, 'fullscreen');
  fullscreenDiv.id = 'ima-fullscreen';
  setStyles(fullscreenDiv, {
    'width': '30px',
    'height': '30px',
    'flex-shrink': '0',
    'font-size': '1.25em',
    'cursor': 'pointer',
    'text-align': 'center',
    'font-weight': 'bold',
    'line-height': '1.4em',
  });
  controlsDiv.appendChild(fullscreenDiv);

  // Ad container.
  adContainerDiv = global.document.createElement('div');
  adContainerDiv.id = 'ima-ad-container';
  setStyles(adContainerDiv, {
    'position': 'absolute',
    'top': '0px',
    'left': '0px',
    'width': '100%',
    'height': '100%',
  });

  // Wraps our content video.
  contentDiv = global.document.createElement('div');
  contentDiv.id = 'ima-content';
  setStyles(contentDiv, {
    'position': 'absolute',
    'top': '0px',
    'left': '0px',
    'width': '100%',
    'height': '100%',
  });
  // The video player
  videoPlayer = global.document.createElement('video');
  videoPlayer.id = 'ima-content-player';
  setStyles(videoPlayer, {
    'width': '100%',
    'height': '100%',
    'background-color': 'black',
  });
  videoPlayer.setAttribute('poster', data.poster);
  if (data['crossorigin'] != null) {
    videoPlayer.setAttribute('crossorigin', data['crossorigin']);
  }
  videoPlayer.setAttribute('playsinline', true);
  videoPlayer.setAttribute(
    'controlsList',
    'nodownload nofullscreen noremoteplayback'
  );
  if (data.src) {
    const sourceElement = document.createElement('source');
    sourceElement.setAttribute('src', data.src);
    videoPlayer.appendChild(sourceElement);
  }
  if (data.childElements) {
    const children = JSON.parse(data.childElements);
    /** @type {!Array} */ (children).forEach((child) => {
      videoPlayer.appendChild(htmlToElement(child));
    });
  }
  if (data.imaSettings) {
    imaSettings = tryParseJson(data.imaSettings);
  }

  contentDiv.appendChild(videoPlayer);
  wrapperDiv.appendChild(contentDiv);
  wrapperDiv.appendChild(adContainerDiv);
  wrapperDiv.appendChild(controlsDiv);
  wrapperDiv.appendChild(bigPlayDiv);
  global.document.getElementById('c').appendChild(wrapperDiv);

  window.addEventListener('message', onMessage.bind(null, global));

  hideControlsQueued = false;
  showControlsFirstCalled = false;
  contentComplete = false;
  adsActive = false;
  allAdsCompleted = false;
  playbackStarted = false;
  nativeFullscreen = false;
  imaLoadAllowed = true;

  let mobileBrowser = false;
  interactEvent = 'click';
  mouseDownEvent = 'mousedown';
  mouseMoveEvent = 'mousemove';
  mouseUpEvent = 'mouseup';
  if (
    navigator.userAgent.match(/iPhone/i) ||
    navigator.userAgent.match(/iPad/i) ||
    navigator.userAgent.match(/Android/i)
  ) {
    mobileBrowser = true;
    interactEvent = 'touchend';
    mouseDownEvent = 'touchstart';
    mouseMoveEvent = 'touchmove';
    mouseUpEvent = 'touchend';
  }
  if (mobileBrowser) {
    // Create our own tap listener that ignores tap and drag.
    bigPlayDiv.addEventListener(mouseMoveEvent, onBigPlayTouchMove);
    bigPlayDiv.addEventListener(mouseUpEvent, onBigPlayTouchEnd);
    bigPlayDiv.addEventListener(
      'tapwithoutdrag',
      onBigPlayClick.bind(null, global)
    );
  } else {
    bigPlayDiv.addEventListener(
      interactEvent,
      onBigPlayClick.bind(null, global)
    );
  }
  playPauseDiv.addEventListener(interactEvent, onPlayPauseClick);
  progressBarWrapperDiv.addEventListener(mouseDownEvent, onProgressClick);
  muteUnmuteDiv.addEventListener(interactEvent, onMuteUnmuteClick);
  fullscreenDiv.addEventListener(
    interactEvent,
    toggleFullscreen.bind(null, global)
  );

  // Timeout is 1s, because showControls will hide after 3s
  showControlsThrottled = throttle(window, showControls, 1000);

  const fullScreenEvents = [
    'fullscreenchange',
    'mozfullscreenchange',
    'webkitfullscreenchange',
  ];
  fullScreenEvents.forEach((fsEvent) => {
    global.document.addEventListener(
      fsEvent,
      onFullscreenChange.bind(null, global),
      false
    );
  });

  consentState = global.context.initialConsentState;

  if (consentState == 4) {
    // UNKNOWN
    // On unknown consent state, do not load IMA. Treat this the same as if IMA
    // failed to load.
    onImaLoadFail();
  } else {
    // Set-up code that can't run until the IMA lib loads.
    loadScript(
      /** @type {!Window} */ (global),
      'https://imasdk.googleapis.com/js/sdkloader/ima3.js',
      () => onImaLoadSuccess(global, data),
      onImaLoadFail
    );
  }
}

/**
 * Adds the appropriate event listener to an element
 * to represent a hover state.
 *
 * NOTE: This does not add a throttler,
 * since this is applied per element,
 * and would require wrapping the callback.
 * Thus, the callback passed should be,
 * appropriately throttled. See showControlsThrottled.
 *
 * @param {!Element} element
 * @param {!Function} callback
 */
export function addHoverEventToElement(element, callback) {
  element.addEventListener(interactEvent, callback);
  element.addEventListener(mouseMoveEvent, callback);
}

/**
 * Removes the appropriate event listener from an element
 * that represented a hover state.
 * @param {!Element} element
 * @param {!Function} callback
 */
export function removeHoverEventFromElement(element, callback) {
  element.removeEventListener(interactEvent, callback);
  element.removeEventListener(mouseMoveEvent, callback);
}

/**
 * @param {!Object} global
 * @param {!Object} data
 */
function onImaLoadSuccess(global, data) {
  // This is the first place where we have access to any IMA objects.

  // Handle settings that need to be set before the AdDisplayContainer is
  // created.
  if (imaSettings) {
    if (imaSettings['locale']) {
      global.google.ima.settings.setLocale(imaSettings['locale']);
    }
    if (imaSettings['vpaidMode']) {
      global.google.ima.settings.setVpaidMode(imaSettings['vpaidMode']);
    }
  }

  adDisplayContainer = new global.google.ima.AdDisplayContainer(
    adContainerDiv,
    videoPlayer
  );

  adsLoader = new global.google.ima.AdsLoader(adDisplayContainer);
  adsLoader.getSettings().setPlayerType('amp-ima');
  adsLoader.getSettings().setPlayerVersion('0.1');
  // Propogate settings provided via child script tag.
  // locale and vpaidMode are set above, as they must be set before we create
  // an AdDisplayContainer.
  // playerType and playerVersion are used by the developers to track usage,
  // so we do not want to allow users to overwrite those values.
  const skippedSettings = [
    'locale',
    'vpaidMode',
    'playerType',
    'playerVersion',
  ];
  for (const setting in imaSettings) {
    if (!skippedSettings.includes(setting)) {
      // Change e.g. 'ppid' to 'setPpid'.
      const methodName = 'set' + camelCaseToTitleCase(setting);
      if (typeof adsLoader.getSettings()[methodName] === 'function') {
        adsLoader.getSettings()[methodName](imaSettings[setting]);
      }
    }
  }
  adsLoader.addEventListener(
    global.google.ima.AdsManagerLoadedEvent.Type.ADS_MANAGER_LOADED,
    onAdsManagerLoaded.bind(null, global),
    false
  );
  adsLoader.addEventListener(
    global.google.ima.AdErrorEvent.Type.AD_ERROR,
    onAdsLoaderError,
    false
  );

  videoPlayer.addEventListener('ended', onContentEnded);

  adsRequest = new global.google.ima.AdsRequest();
  adsRequest.adTagUrl = data.tag;
  adsRequest.linearAdSlotWidth = videoWidth;
  adsRequest.linearAdSlotHeight = videoHeight;
  adsRequest.nonLinearAdSlotWidth = videoWidth;
  adsRequest.nonLinearAdSlotHeight = videoHeight / 3;

  if (!data['delayAdRequest']) {
    requestAds();
  } else {
    // Let amp-ima-video know that we are done set-up.
    postMessage({event: VideoEvents.LOAD});
  }
}

/**
 * Handler for on fail.
 */
function onImaLoadFail() {
  // Something blocked ima3.js from loading - ignore all IMA stuff and just play
  // content.
  addHoverEventToElement(
    /** @type {!Element} */ (videoPlayer),
    showControlsThrottled
  );
  imaLoadAllowed = false;
  postMessage({event: VideoEvents.LOAD});
}

/**
 * @param {string} html
 * @return {!Element}
 */
function htmlToElement(html) {
  const template = document.createElement('template');
  template./*OK*/ innerHTML = html;
  return template.content.firstChild;
}

/**
 * @param {!Object} global
 * @param {string} name
 * @param {string} [fill='#FFFFFF']
 * @return {!Element}
 */
function createIcon(global, name, fill = '#FFFFFF') {
  const doc = global.document;
  const icon = doc.createElementNS('http://www.w3.org/2000/svg', 'svg');
  icon.setAttributeNS(null, 'fill', fill);
  icon.setAttributeNS(null, 'height', '100%');
  icon.setAttributeNS(null, 'width', '100%');
  icon.setAttributeNS(null, 'viewBox', '0 0 24 24');
  setStyle(icon, 'filter', 'drop-shadow(0px 0px 14px rgba(0,0,0,0.4))');
  icon./*OK*/ innerHTML = icons[name];
  return icon;
}

/**
 * @param {!Element} element
 * @param {string} name
 * @param {string} [fill='#FFFFFF']
 */
function changeIcon(element, name, fill = '#FFFFFF') {
  element./*OK*/ innerHTML = icons[name];
  if (fill != element.getAttributeNS(null, 'fill')) {
    element.setAttributeNS(null, 'fill', fill);
  }
}

/**
 * Triggered when the user clicks on the big play button div.
 * @param {!Object} global
 * @visibleForTesting
 */
export function onBigPlayClick(global) {
  if (playbackStarted) {
    // Resart the video
    playVideo();
  } else {
    // Play the video for the first time
    playbackStarted = true;
    uiTicker = setInterval(uiTickerClick, 500);
    setInterval(playerDataTick, 1000);
    if (adDisplayContainer) {
      adDisplayContainer.initialize();
    }
    videoPlayer.load();
    playAds(global);
  }

  setStyle(bigPlayDiv, 'display', 'none');
}

/**
 * Triggered when the user ends a tap on the big play button.
 */
function onBigPlayTouchEnd() {
  if (userTappedAndDragged) {
    // Reset state and ignore this tap.
    userTappedAndDragged = false;
  } else {
    const tapWithoutDragEvent = new Event('tapwithoutdrag');
    bigPlayDiv.dispatchEvent(tapWithoutDragEvent);
  }
}

/**
 * Triggered when the user moves a tap on the big play button.
 */
function onBigPlayTouchMove() {
  userTappedAndDragged = true;
}

/**
 * Requests ads.
 */
export function requestAds() {
  adsRequested = true;
  adRequestFailed = false;
  if (consentState == CONSENT_POLICY_STATE.UNKNOWN) {
    // We're unaware of the user's consent state - do not request ads.
    imaLoadAllowed = false;
    return;
  } else if (consentState == CONSENT_POLICY_STATE.INSUFFICIENT) {
    // User has provided consent state but has not consented to personalized
    // ads.
    adsRequest.adTagUrl += '&npa=1';
  }
  adsLoader.requestAds(adsRequest);
}

/**
 * Starts ad playback. If the ad request has not yet resolved, calls itself
 * again after 250ms.
 * @param {!Object} global
 * @visibleForTesting
 */
export function playAds(global) {
  if (!imaLoadAllowed) {
    playVideo();
    return;
  }

  if (!adsRequested) {
    requestAds();
    playAds(global);
    return;
  } else if (adsManager) {
    // Ad request resolved.
    try {
      adsManager.init(
        videoWidth,
        videoHeight,
        global.google.ima.ViewMode.NORMAL
      );
      adsManager.start();
    } catch (adError) {
      playVideo();
    }
  } else if (!adRequestFailed) {
    // Ad request did not yet resolve but also did not yet fail.
    setTimeout(playAds.bind(null, global), 250);
  } else {
    // Ad request failed.
    playVideo();
  }
}

/**
 * Called when the content completes.
 *
 * @visibleForTesting
 */
export function onContentEnded() {
  contentComplete = true;
  if (adsLoader) {
    adsLoader.contentComplete();
  }

  // If all ads are not completed,
  // onContentResume will show the bigPlayDiv
  if (allAdsCompleted) {
    setStyle(bigPlayDiv, 'display', bigPlayDivDisplayStyle);
  }

  postMessage({event: VideoEvents.PAUSE});
  postMessage({event: VideoEvents.ENDED});
}

/**
 * Called when the IMA SDK has an AdsManager ready for us.
 * @param {!Object} global
 * @param {*} adsManagerLoadedEvent
 * @visibleForTesting
 */
export function onAdsManagerLoaded(global, adsManagerLoadedEvent) {
  const adsRenderingSettings = new global.google.ima.AdsRenderingSettings();
  adsRenderingSettings.restoreCustomPlaybackStateOnAdBreakComplete = true;
  adsManager = adsManagerLoadedEvent.getAdsManager(
    videoPlayer,
    adsRenderingSettings
  );
  adsManager.addEventListener(
    global.google.ima.AdErrorEvent.Type.AD_ERROR,
    onAdError
  );
  adsManager.addEventListener(global.google.ima.AdEvent.Type.LOADED, onAdLoad);
  adsManager.addEventListener(
    global.google.ima.AdEvent.Type.PAUSED,
    onAdPaused
  );
  adsManager.addEventListener(
    global.google.ima.AdEvent.Type.RESUMED,
    onAdResumed
  );
  adsManager.addEventListener(
    global.google.ima.AdEvent.Type.AD_PROGRESS,
    onAdProgress
  );
  adsManager.addEventListener(
    global.google.ima.AdEvent.Type.CONTENT_PAUSE_REQUESTED,
    onContentPauseRequested.bind(null, global)
  );
  adsManager.addEventListener(
    global.google.ima.AdEvent.Type.CONTENT_RESUME_REQUESTED,
    onContentResumeRequested
  );
  adsManager.addEventListener(
    global.google.ima.AdEvent.Type.ALL_ADS_COMPLETED,
    onAllAdsCompleted
  );
  if (muteAdsManagerOnLoaded) {
    adsManager.setVolume(0);
  }
  postMessage({event: VideoEvents.LOAD});
}

/**
 * Called when we encounter an error trying to load ads.
 *
 * @visibleForTesting
 */
export function onAdsLoaderError() {
  adRequestFailed = true;
  // Send this message to trigger auto-play for failed pre-roll requests -
  // failing to load an ad is just as good as loading one as far as starting
  // playback is concerned because our content will be ready to play.
  postMessage({event: VideoEvents.LOAD});
  addHoverEventToElement(
    /** @type {!Element} */ (videoPlayer),
    showControlsThrottled
  );
  if (playbackStarted) {
    playVideo();
  }
}

/**
 * Called when we encounter an error trying to play ads.
 *
 * @visibleForTesting
 */
export function onAdError() {
  postMessage({event: VideoEvents.AD_END});
  currentAd = null;
  if (adsManager) {
    adsManager.destroy();
  }
  addHoverEventToElement(
    /** @type {!Element} */ (videoPlayer),
    showControlsThrottled
  );
  playVideo();
}

/**
 * Called each time a new ad loads. Sets currentAd
 * @param {!Object} global
 * @visibleForTesting
 */
export function onAdLoad(global) {
  currentAd = global.getAd();
}

/**
 * Called intermittently as the ad plays, allowing us to display ad counter.
 * @param {!Object} unusedEvent
 * @visibleForTesting
 */
export function onAdProgress(unusedEvent) {
  const adPodInfo = currentAd.getAdPodInfo();
  const adPosition = adPodInfo.getAdPosition();
  const totalAds = adPodInfo.getTotalAds();
  const remainingTime = adsManager.getRemainingTime();
  const remainingMinutes = Math.floor(remainingTime / 60);
  let remainingSeconds = Math.floor(remainingTime % 60);
  if (remainingSeconds.toString().length < 2) {
    remainingSeconds = '0' + remainingSeconds;
  }
  const label = adLabel.replace('%s', adPosition).replace('%s', totalAds);
  countdownDiv.textContent = `${label}: ${remainingMinutes}:${remainingSeconds}`;
}

/**
 * Called by the IMA SDK. Pauses the content and readies the player for ads.
 * @param {!Object} global
 * @visibleForTesting
 */
export function onContentPauseRequested(global) {
  if (adsManagerWidthOnLoad) {
    adsManager.resize(
      adsManagerWidthOnLoad,
      adsManagerHeightOnLoad,
      global.google.ima.ViewMode.NORMAL
    );
    adsManagerWidthOnLoad = null;
    adsManagerHeightOnLoad = null;
  }
  adsActive = true;
  postMessage({event: VideoEvents.AD_START});
  removeHoverEventFromElement(
    /** @type {!Element} */ (videoPlayer),
    showControlsThrottled
  );
  setStyle(adContainerDiv, 'display', 'block');
  videoPlayer.removeEventListener('ended', onContentEnded);
  showAdControls();
  videoPlayer.pause();
}

/**
 * Called by the IMA SDK. Resumes content after an ad break.
 *
 * @visibleForTesting
 */
export function onContentResumeRequested() {
  adsActive = false;
  addHoverEventToElement(
    /** @type {!Element} */ (videoPlayer),
    showControlsThrottled
  );
  postMessage({event: VideoEvents.AD_END});
  resetControlsAfterAd();
  if (!contentComplete) {
    // CONTENT_RESUME will fire after post-rolls as well, and we don't want to
    // resume content in that case.
    playVideo();
  } else {
    setStyle(bigPlayDiv, 'display', bigPlayDivDisplayStyle);
  }

  videoPlayer.addEventListener('ended', onContentEnded);
}

/**
 * Called when the IMA SDK emmitts the event: AdEvent.Type.PAUSED.
 * Sets the (ads) controls to reflect a paused state.
 * Does not need to set the big play pause since that is handled
 * by the SDK generally.
 * @visibleForTesting
 */
export function onAdPaused() {
  // show play button while ad is paused
  changeIcon(playPauseDiv, 'play');
}

/**
 * Called when the IMA SDK emmitts the event: AdEvent.Type.RESUMED.
 * Sets the (ads) controls to reflect a paused state.
 * Does not need to set the big play pause since that is handled
 * by the SDK generally.
 * @visibleForTesting
 */
export function onAdResumed() {
  // show pause button when ad resumes
  changeIcon(playPauseDiv, 'pause');
}

/**
 * Called by the IMA SDK. Signifies all ads have been played for the video.
 *
 * @visibleForTesting
 */
export function onAllAdsCompleted() {
  currentAd = null;
  allAdsCompleted = true;
}

/**
 * Called when our ui timer goes off. Updates the player UI.
 */
function uiTickerClick() {
  updateUi(videoPlayer.currentTime, videoPlayer.duration);
}

/**
 *  Called when our player data timer goes off. Sends a message to the parent
 *  iframe to update the player data.
 */
function playerDataTick() {
  // Skip while ads are active in case of custom playback. No harm done for
  // non-custom playback because content won't be progressing while ads are
  // playing.
  if (videoPlayer && !adsActive) {
    playerData.update(videoPlayer);
    postMessage({
      event: ImaPlayerData.IMA_PLAYER_DATA,
      data: playerData,
    });
  }
}

/**
 * Updates the video player UI.
 * @param {number} currentTime
 * @param {number} duration
 * @visibleForTesting
 */
export function updateUi(currentTime, duration) {
  timeNode.textContent = formatTime(currentTime) + ' / ' + formatTime(duration);
  const progressPercent = Math.floor((currentTime / duration) * 100);
  setStyle(progressLine, 'width', progressPercent + '%');
  setStyle(progressMarkerDiv, 'left', progressPercent - 1 + '%');
}

/**
 * Formats an int in seconds into a string of the format X:XX:XX. Omits the
 * hour if the content is less than one hour.
 * @param {number} time
 * @return {*} TODO(#23582): Specify return type
 * @visibleForTesting
 */
export function formatTime(time) {
  if (isNaN(time)) {
    return '0:00';
  }
  let timeString = '';
  const hours = Math.floor(time / 3600);
  if (hours > 0) {
    timeString += hours + ':';
  }
  const minutes = Math.floor((time % 3600) / 60);
  if (hours > 0) {
    timeString += zeroPad(minutes) + ':';
  } else {
    timeString += minutes + ':';
  }
  const seconds = Math.floor(time - (hours * 3600 + minutes * 60));
  timeString += zeroPad(seconds);
  return timeString;
}

/**
 * Zero-pads the provided int and returns a string of length 2.
 * @param {string|number} input
 * @return {*} TODO(#23582): Specify return type
 * @visibleForTesting
 */
export function zeroPad(input) {
  input = String(input);
  return input.length == 1 ? '0' + input : input;
}

/**
 * Detects clicks on the progress bar.
 * @param {!Event} event
 */
function onProgressClick(event) {
  // Call this logic once to make sure we still seek if the user just clicks
  // instead of clicking and dragging.
  clearInterval(hideControlsTimeout);
  onProgressMove(event);
  event.preventDefault();
  event.stopPropagation();
  clearInterval(uiTicker);
  document.addEventListener(mouseMoveEvent, onProgressMove);
  document.addEventListener(mouseUpEvent, onProgressClickEnd);
}

/**
 * Detects the end of interaction on the progress bar.
 */
function onProgressClickEnd() {
  document.removeEventListener(mouseMoveEvent, onProgressMove);
  document.removeEventListener(mouseUpEvent, onProgressClickEnd);
  uiTicker = setInterval(uiTickerClick, 500);
  videoPlayer.currentTime = videoPlayer.duration * seekPercent;
  // Reset hide controls timeout.
  showControls();
}

/**
 * Detects when the user clicks and drags on the progress bar.
 * @param {!Event} event
 */
function onProgressMove(event) {
  const progressWrapperPosition = getPagePosition(progressBarWrapperDiv);
  const progressListStart = progressWrapperPosition.x;
  const progressListWidth = progressBarWrapperDiv./*OK*/ offsetWidth;

  // Handle Android Chrome touch events.
  const eventX = event.clientX || event.touches[0].pageX;

  seekPercent = (eventX - progressListStart) / progressListWidth;
  if (seekPercent < 0) {
    seekPercent = 0;
  } else if (seekPercent > 1) {
    seekPercent = 1;
  }
  updateUi(videoPlayer.duration * seekPercent, videoPlayer.duration);
}

/**
 * Returns the x,y coordinates of the given element relative to the window.
 * @param {!Element} el
 * @return {{x: number, y: number}}
 */
function getPagePosition(el) {
  let lx, ly;
  for (
    lx = 0, ly = 0;
    el != null;
    lx += el./*OK*/ offsetLeft,
      ly += el./*OK*/ offsetTop,
      el = el./*OK*/ offsetParent
  ) {}
  return {x: lx, y: ly};
}

/**
 * Called when the user clicks on the play / pause button.
 *
 * @visibleForTesting
 */
export function onPlayPauseClick() {
  if (playerState == PlayerStates.PLAYING) {
    pauseVideo();
  } else {
    playVideo();
  }
}

/**
 * Plays the content video.
 *
 * @visibleForTesting
 */
export function playVideo() {
  if (adsActive) {
    adsManager.resume();
  } else {
    setStyle(adContainerDiv, 'display', 'none');
    // Kick off the hide controls timer.
    showControls();
    videoPlayer.play();
  }
  playerState = PlayerStates.PLAYING;
  postMessage({event: VideoEvents.PLAYING});
  changeIcon(playPauseDiv, 'pause');
}

/**
 * Pauses the video player.
 * @param {?Event} event
 * @visibleForTesting
 */
export function pauseVideo(event = null) {
  if (adsActive) {
    adsManager.pause();
  } else {
    videoPlayer.pause();
    // Show controls and keep them there because we're paused.
    clearInterval(hideControlsTimeout);
    showControls();
    if (event && event.type == 'webkitendfullscreen') {
      // Video was paused because we exited fullscreen.
      videoPlayer.removeEventListener('webkitendfullscreen', pauseVideo);
      fullscreen = false;
    }
  }
  playerState = PlayerStates.PAUSED;
  postMessage({event: VideoEvents.PAUSE});
  changeIcon(playPauseDiv, 'play');
}

/**
 * Handler when the mute/unmute button is clicked
 */
export function onMuteUnmuteClick() {
  if (videoPlayer.muted) {
    unmuteVideo();
  } else {
    muteVideo();
  }
}

/**
 * Function to mute the video
 */
export function muteVideo() {
  if (!videoPlayer.muted) {
    videoPlayer.volume = 0;
    videoPlayer.muted = true;
    if (adsManager) {
      adsManager.setVolume(0);
    } else {
      muteAdsManagerOnLoaded = true;
    }
    changeIcon(muteUnmuteDiv, 'mute');
    postMessage({event: VideoEvents.MUTED});
  }
}

/**
 * Function to unmute the video
 */
export function unmuteVideo() {
  if (videoPlayer.muted) {
    videoPlayer.volume = 1;
    videoPlayer.muted = false;
    if (adsManager) {
      adsManager.setVolume(1);
    } else {
      muteAdsManagerOnLoaded = false;
    }
    changeIcon(muteUnmuteDiv, 'volume_max');
    postMessage({event: VideoEvents.UNMUTED});
  }
}

/**
 * @param {Object} global
 */
function exitFullscreen(global) {
  // The video is currently in fullscreen mode
  const cancelFullscreen =
    global.document.exitFullscreen ||
    global.document.exitFullScreen ||
    global.document.webkitCancelFullScreen ||
    global.document.mozCancelFullScreen;
  if (cancelFullscreen) {
    cancelFullscreen.call(document);
  }
}

/**
 * @param {Object} global
 */
function enterFullscreen(global) {
  // Try to enter fullscreen mode in the browser
  const requestFullscreen =
    global.document.documentElement.requestFullscreen ||
    global.document.documentElement.webkitRequestFullscreen ||
    global.document.documentElement.mozRequestFullscreen ||
    global.document.documentElement.requestFullScreen ||
    global.document.documentElement.webkitRequestFullScreen ||
    global.document.documentElement.mozRequestFullScreen;
  if (requestFullscreen) {
    fullscreenWidth = window.screen.width;
    fullscreenHeight = window.screen.height;
    requestFullscreen.call(global.document.documentElement);
  } else {
    // Use native fullscreen (iPhone)
    videoPlayer.webkitEnterFullscreen();
    // Pause the video when we leave fullscreen. iPhone does this
    // automatically, but we still use pauseVideo as an event handler to
    // sync the UI.
    videoPlayer.addEventListener('webkitendfullscreen', pauseVideo);
    nativeFullscreen = true;
    onFullscreenChange(global);
  }
}

/**
 * @param {Object} global
 */
function toggleFullscreen(global) {
  if (fullscreen) {
    exitFullscreen(global);
    return;
  }
  enterFullscreen(global);
}

/**
 * Called when the fullscreen mode of the browser or content player changes.
 * @param {Object} global
 */
function onFullscreenChange(global) {
  if (fullscreen) {
    if (adsManager) {
      // Resize the ad container
      adsManager.resize(
        videoWidth,
        videoHeight,
        global.google.ima.ViewMode.NORMAL
      );
      adsManagerWidthOnLoad = null;
      adsManagerHeightOnLoad = null;
    }
    // Return the video to its original size and position
    setStyle(wrapperDiv, 'width', px(videoWidth));
    setStyle(wrapperDiv, 'height', px(videoHeight));
    fullscreen = false;
  } else {
    // The user just entered fullscreen
    if (!nativeFullscreen) {
      if (adsManager) {
        // Resize the ad container
        adsManager.resize(
          fullscreenWidth,
          fullscreenHeight,
          global.google.ima.ViewMode.FULLSCREEN
        );
        adsManagerWidthOnLoad = null;
        adsManagerHeightOnLoad = null;
      }
      // Make the video take up the entire screen
      setStyle(wrapperDiv, 'width', px(fullscreenWidth));
      setStyle(wrapperDiv, 'height', px(fullscreenHeight));
      hideControls();
    }
    fullscreen = true;
  }
  postMessage({event: 'fullscreenchange', isFullscreen: fullscreen});
}

/**
 * Show a subset of controls when ads are playing.
 * Visible controls are countdownDiv, playPauseDiv, muteUnmuteDiv, and fullscreenDiv
 *
 * @visibleForTesting
 */
export function showAdControls() {
  const hasMobileStyles = videoWidth <= 400;
  const isSkippable = currentAd ? currentAd.getSkipTimeOffset() !== -1 : false;
  const miniControls = hasMobileStyles && isSkippable;
  // hide non-ad controls
  [timeDiv, progressBarWrapperDiv].forEach((button) => {
    setStyle(button, 'display', 'none');
  });
  // set ad control styles
  setStyles(controlsDiv, {
    'height': miniControls ? '20px' : '30px',
    'justify-content': 'flex-end',
    'padding': '10px',
  });
  [fullscreenDiv, playPauseDiv, muteUnmuteDiv].forEach((button) => {
    setStyles(button, {'height': miniControls ? '18px' : '22px'});
  });
  setStyles(muteUnmuteDiv, {'margin-right': '10px'});
  // show pause button while ad begins playing
  changeIcon(playPauseDiv, 'pause');
  // show ad controls
  setStyle(countdownWrapperDiv, 'display', 'flex');
  showControls(true);
}

/**
 * Reinstate access to all controls when ads have ended.
 *
 * @visibleForTesting
 */
export function resetControlsAfterAd() {
  // hide ad controls
  setStyle(countdownWrapperDiv, 'display', 'none');
  // set non-ad control styles
  setStyles(controlsDiv, {
    'justify-content': 'center',
    'height': '100px',
    'padding': '60px 10px 10px',
  });
  [fullscreenDiv, playPauseDiv, muteUnmuteDiv].forEach((button) => {
    setStyles(button, {'height': '30px'});
  });
  setStyles(muteUnmuteDiv, {'margin-right': '20px'});
  // show non-ad controls
  [timeDiv, progressBarWrapperDiv].forEach((button) => {
    setStyle(button, 'display', 'block');
  });
}

/**
 * Show video controls and reset hide controls timeout.
 * @param {boolean} opt_adsForce
 * @visibleForTesting
 */
export function showControls(opt_adsForce) {
  showControlsFirstCalled = true;
  if (!controlsVisible) {
    // Bail out if hideControls signal was queued before
    // showControls (does not matter for ads case)
    if (hideControlsQueued && !opt_adsForce) {
      hideControlsQueued = false;
      return;
    }
    setStyle(controlsDiv, 'display', 'flex');
    controlsVisible = true;
  }

  // Hide controls after 3 seconds
  if (playerState == PlayerStates.PLAYING) {
    // Reset hide controls timer.
    // Be sure to keep the timer greater than showControlsThrottled.
    clearInterval(hideControlsTimeout);
    hideControlsTimeout = setTimeout(hideControls, 3000);
  }
}

/**
 * Hide video controls, except when ads are active.
 *
 * @visibleForTesting
 */
export function hideControls() {
  if (controlsVisible && !adsActive) {
    setStyle(controlsDiv, 'display', 'none');
    controlsVisible = false;
  } else if (!showControlsFirstCalled) {
    // showControls has not been called yet,
    // so set flag to indicate first showControls
    // should not take precedence.
    hideControlsQueued = true;
  }
}

/**
 * Handles messages from the top window.
 * @param {!Object} global
 * @param {!Event} event
 */
function onMessage(global, event) {
  const eventData = getData(event);
  if (!eventData) {
    return;
  }
  const msg = isObject(eventData) ? eventData : tryParseJson(eventData);
  if (!msg) {
    return; // We only process valid JSON.
  }
  if (!msg['event'] || !msg['func']) {
    return;
  }
  switch (msg['func']) {
    case 'playVideo':
      if (adsActive || playbackStarted) {
        playVideo();
      } else {
        // Auto-play support
        onBigPlayClick(global);
      }
      break;
    case 'pauseVideo':
      pauseVideo();
      break;
    case 'mute':
      muteVideo();
      break;
    case 'unMute':
      unmuteVideo();
      break;
    case 'hideControls':
      if (!adsActive) {
        hideControls();
      }
      break;
    case 'showControls':
      if (!adsActive) {
        showControls();
      }
      break;
    case 'resize':
      const args = msg['args'];
      if (args && args.width && args.height) {
        setStyles(wrapperDiv, {
          'width': px(args.width),
          'height': px(args.height),
        });
        setStyles(bigPlayDiv, {
          'width': px(args.width),
          'height': px(args.height),
        });
        if (adsActive && !fullscreen) {
          adsManager.resize(
            args.width,
            args.height,
            global.google.ima.ViewMode.NORMAL
          );
        } else {
          adsManagerWidthOnLoad = args.width;
          adsManagerHeightOnLoad = args.height;
        }
      }
      break;
    case 'onFirstScroll':
    case 'onAdRequestDelayTimeout':
      if (!adsRequested && imaLoadAllowed) {
        requestAds();
      }
      break;
    case 'enterFullscreen':
      if (fullscreen) {
        return;
      }
      enterFullscreen(global);
      break;
    case 'exitFullscreen':
      if (!fullscreen) {
        return;
      }
      exitFullscreen(global);
      break;
  }
}

/**
 * @param {!Object} data
 */
function postMessage(data) {
  window.parent./*OK*/ postMessage(data, '*');
}

/**
 * Returns the properties we need to access for testing.
 *
 * @return {*} TODO(#23582): Specify return type
 * @visibleForTesting
 */
export function getPropertiesForTesting() {
  return {
    adContainerDiv,
    allAdsCompleted,
    adRequestFailed,
    adsActive,
    adsManagerWidthOnLoad,
    adsManagerHeightOnLoad,
    adsRequest,
    bigPlayDiv,
    contentComplete,
    controlsDiv,
    controlsVisible,
    hideControlsTimeout,
    imaLoadAllowed,
    interactEvent,
    playbackStarted,
    playerState,
    PlayerStates,
    playPauseDiv,
    progressLine,
    progressMarkerDiv,
    timeNode,
    uiTicker,
    videoPlayer,
<<<<<<< HEAD
    hideControlsQueued,
=======
    icons,
>>>>>>> 65c454ce
  };
}

/**
 * Gets the throttled show controls
 * @return {Function}
 * @visibleForTesting
 */
export function getShowControlsThrottledForTesting() {
  return showControlsThrottled;
}

/**
 * Sets the big play button div.
 * @param {!Element} div
 * @visibleForTesting
 */
export function setBigPlayDivForTesting(div) {
  bigPlayDiv = div;
}

/**
 * Sets the ad display container.
 * @param {!Element} adc
 * @visibleForTesting
 */
export function setAdDisplayContainerForTesting(adc) {
  adDisplayContainer = adc;
}

/**
 * Sets the video width and height.
 * @param {number} width
 * @param {number} height
 * @visibleForTesting
 */
export function setVideoWidthAndHeightForTesting(width, height) {
  videoWidth = width;
  videoHeight = height;
}

/**
 * Sets the video muted state
 * @param {boolean} shouldMute
 * @visibleForTesting
 */
export function setVideoPlayerMutedForTesting(shouldMute) {
  videoPlayer.muted = shouldMute;
}

/**
 * Sets the allAdsCompleted flag.
 * @param {boolean} newValue
 * @visibleForTesting
 */
export function setAllAdsCompletedForTesting(newValue) {
  allAdsCompleted = newValue;
}

/**
 * Sets the ad request failed flag.
 * @param {boolean} newValue
 * @visibleForTesting
 */
export function setAdRequestFailedForTesting(newValue) {
  adRequestFailed = newValue;
}

/**
 * Sets the ads loader.
 * @param {*} newAdsLoader
 * @visibleForTesting
 */
export function setAdsLoaderForTesting(newAdsLoader) {
  adsLoader = newAdsLoader;
}

/**
 * Sets the ads request.
 * @param {*} newAdsRequest
 * @visibleForTesting
 */
export function setAdsRequestForTesting(newAdsRequest) {
  adsRequest = newAdsRequest;
}

/**
 * Sets the flag to mute the ads manager when it loads.
 * @param {boolean} shouldMute
 * @visibleForTesting
 */
export function setMuteAdsManagerOnLoadedForTesting(shouldMute) {
  muteAdsManagerOnLoaded = shouldMute;
}

/**
 * Sets the ads manager.
 * @param {*} newAdsManager
 * @visibleForTesting
 */
export function setAdsManagerForTesting(newAdsManager) {
  adsManager = newAdsManager;
}

/**
 * Sets the ads manager dimensions on load.
 * @param {number} width
 * @param {number} height
 * @visibleForTesting
 */
export function setAdsManagerDimensionsOnLoadForTesting(width, height) {
  adsManagerWidthOnLoad = width;
  adsManagerHeightOnLoad = height;
}

/**
 * Sets the content complete flag.
 * @param {*} newContentComplete
 * @visibleForTesting
 */
export function setContentCompleteForTesting(newContentComplete) {
  contentComplete = newContentComplete;
}

/**
 * Sets the video player.
 * @param {*} newPlayer
 * @visibleForTesting
 */
export function setVideoPlayerForTesting(newPlayer) {
  videoPlayer = newPlayer;
}

/**
 * Sets the player state.
 * @param {*} newState
 * @visibleForTesting
 */
export function setPlayerStateForTesting(newState) {
  playerState = newState;
}

/**
 * Sets the hideControlsTimeout
 * @param {number} newTimeout
 * @visibleForTesting
 */
export function setHideControlsTimeoutForTesting(newTimeout) {
  hideControlsTimeout = newTimeout;
}

/**
 * Sets the consent state.
 * @param {*} newConsentState
 * @visibleForTesting
 */
export function setConsentStateForTesting(newConsentState) {
  consentState = newConsentState;
}

/**
 * Events
 *
 * Copied from src/video-interface.js.
 *
 * @const {!Object<string, string>}
 */
// TODO(aghassemi, #9216): Use video-interface.js
const VideoEvents = {
  /**
   * load
   *
   * Fired when the video player is loaded and calls to methods such as `play()`
   * are allowed.
   *
   * @event load
   */
  LOAD: 'load',

  /**
   * play
   *
   * Fired when the video plays.
   *
   * @event play
   */
  PLAYING: 'playing',

  /**
   * pause
   *
   * Fired when the video pauses.
   *
   * @event pause
   */
  PAUSE: 'pause',

  /**
   * ended
   *
   * Fired when the video ends.
   *
   * This event should be fired in addition to `pause` when video ends.
   *
   * @event ended
   */
  ENDED: 'ended',

  /**
   * muted
   *
   * Fired when the video is muted.
   *
   * @event play
   */
  MUTED: 'muted',

  /**
   * unmuted
   *
   * Fired when the video is unmuted.
   *
   * @event unmuted
   */
  UNMUTED: 'unmuted',

  /**
   * amp:video:visibility
   *
   * Fired when the video's visibility changes.
   *
   * @event amp:video:visibility
   * @property {boolean} visible Whether the video player is visible or not.
   */
  VISIBILITY: 'amp:video:visibility',

  /**
   * reload
   *
   * Fired when the video's src changes.
   *
   * @event reload
   */
  RELOAD: 'reloaded',
  /**
   * pre/mid/post Ad start
   *
   * Fired when an Ad starts playing.
   *
   * This is used to remove any overlay shims during Ad play during autoplay
   * or minimized-to-corner version of the player.
   *
   * @event ad_start
   */
  AD_START: 'ad_start',

  /**
   * pre/mid/post Ad ends
   *
   * Fired when an Ad ends playing.
   *
   * This is used to restore any overlay shims during Ad play during autoplay
   * or minimized-to-corner version of the player.
   *
   * @event ad_end
   */
  AD_END: 'ad_end',
};<|MERGE_RESOLUTION|>--- conflicted
+++ resolved
@@ -1579,11 +1579,8 @@
     timeNode,
     uiTicker,
     videoPlayer,
-<<<<<<< HEAD
     hideControlsQueued,
-=======
     icons,
->>>>>>> 65c454ce
   };
 }
 
