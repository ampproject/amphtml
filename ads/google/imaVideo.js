--- conflicted
+++ resolved
@@ -175,9 +175,8 @@
   setStyle(videoPlayer, 'background-color', 'black');
   videoPlayer.setAttribute('poster', data.poster);
   videoPlayer.setAttribute('playsinline', true);
-<<<<<<< HEAD
   videoPlayer.setAttribute('controls', true);
-=======
+
   if (data.src) {
     const sourceElement = document.createElement('source');
     sourceElement.setAttribute('src', data.src);
@@ -189,7 +188,6 @@
       videoPlayer.appendChild(htmlToElement(child));
     });
   }
->>>>>>> 297302a6
 
   contentDiv.appendChild(videoPlayer);
   wrapperDiv.appendChild(contentDiv);
