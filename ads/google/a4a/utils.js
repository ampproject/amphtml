/**
 * Copyright 2016 The AMP HTML Authors. All Rights Reserved.
 *
 * Licensed under the Apache License, Version 2.0 (the "License");
 * you may not use this file except in compliance with the License.
 * You may obtain a copy of the License at
 *
 *      http://www.apache.org/licenses/LICENSE-2.0
 *
 * Unless required by applicable law or agreed to in writing, software
 * distributed under the License is distributed on an "AS-IS" BASIS,
 * WITHOUT WARRANTIES OR CONDITIONS OF ANY KIND, either express or implied.
 * See the License for the specific language governing permissions and
 * limitations under the License.
 */

import {buildUrl} from './url-builder';
import {makeCorrelator} from '../correlator';
import {isCanary} from '../../../src/experiments';
import {getClientAdCid} from '../../../src/ad-cid';
import {documentInfoForDoc} from '../../../src/services';
import {dev} from '../../../src/log';
import {getMode} from '../../../src/mode';
import {isProxyOrigin} from '../../../src/url';
import {
  resourcesForDoc,
  viewerForDoc,
  viewportForDoc,
} from '../../../src/services';
import {base64UrlDecodeToBytes} from '../../../src/utils/base64';
import {domFingerprint} from '../../../src/utils/dom-fingerprint';
import {
  isExperimentOn,
  toggleExperiment,
} from '../../../src/experiments';

/** @const {string} */
const AMP_SIGNATURE_HEADER = 'X-AmpAdSignature';

/** @const {string} */
const CREATIVE_SIZE_HEADER = 'X-CreativeSize';

/** @type {string}  */
const AMP_ANALYTICS_HEADER = 'X-AmpAnalytics';

/** @const {number} */
const MAX_URL_LENGTH = 4096;

/** @enum {string} */
const AmpAdImplementation = {
  AMP_AD_XHR_TO_IFRAME: '2',
  AMP_AD_XHR_TO_IFRAME_OR_AMP: '3',
};

/** @const {!Object} */
export const ValidAdContainerTypes = {
  'AMP-STICKY-AD': 'sa',
  'AMP-FX-FLYING-CARPET': 'fc',
  'AMP-LIGHTBOX': 'lb',
};

/** @const {string} */
export const QQID_HEADER = 'X-QQID';

/**
 * Element attribute that stores experiment IDs.
 *
 * Note: This attribute should be used only for tracking experimental
 * implementations of AMP tags, e.g., by AMPHTML implementors.  It should not be
 * added by a publisher page.
 *
 * @const {!string}
 * @visibleForTesting
 */
export const EXPERIMENT_ATTRIBUTE = 'data-experiment-id';

/** @typedef {{urls: !Array<string>}}
 */
export let AmpAnalyticsConfigDef;

/**
 * Check whether Google Ads supports the A4A rendering pathway is valid for the
 * environment by ensuring native crypto support and page originated in the
 * the {@code cdn.ampproject.org} CDN <em>or</em> we must be running in local
 * dev mode.
 *
 * @param {!Window} win  Host window for the ad.
 * @returns {boolean}  Whether Google Ads should attempt to render via the A4A
 *   pathway.
 */
export function isGoogleAdsA4AValidEnvironment(win) {
  const supportsNativeCrypto = win.crypto &&
      (win.crypto.subtle || win.crypto.webkitSubtle);
  // Note: Theoretically, isProxyOrigin is the right way to do this, b/c it
  // will be kept up to date with known proxies.  However, it doesn't seem to
  // be compatible with loading the example files from localhost.  To hack
  // around that, just say that we're A4A eligible if we're in local dev
  // mode, regardless of origin path.
  return supportsNativeCrypto &&
      (isProxyOrigin(win.location) || getMode().localDev || getMode().test);
}

/**
 * @param {!AMP.BaseElement} ampElement The element on whose lifecycle this
 *    reporter will be reporting.
 * @return {boolean} whether reporting is enabled for this element
 */
export function isReportingEnabled(ampElement) {
  // Carve-outs: We only want to enable profiling pingbacks when:
  //   - The ad is from one of the Google networks (AdSense or Doubleclick).
  //   - The ad slot is in the A4A-vs-3p amp-ad control branch (either via
  //     internal, client-side selection or via external, Google Search
  //     selection).
  //   - We haven't turned off profiling via the rate controls in
  //     build-system/global-config/{canary,prod}-config.json
  // If any of those fail, we use the `BaseLifecycleReporter`, which is a
  // a no-op (sends no pings).
  const type = ampElement.element.getAttribute('type');
  const win = ampElement.win;
  const experimentName = 'a4aProfilingRate';
  // In local dev mode, neither the canary nor prod config files is available,
  // so manually set the profiling rate, for testing/dev.
  if (getMode().localDev) {
    toggleExperiment(win, experimentName, true, true);
  }
  return (type == 'doubleclick' || type == 'adsense') &&
      isExperimentOn(win, experimentName);
}

/**
 * Has side-effect of incrementing ifi counter on window.
 * @param {!../../../extensions/amp-a4a/0.1/amp-a4a.AmpA4A} a4a
 * @param {!Array<string>=} opt_experimentIds Any experiments IDs (in addition
 *     to those specified on the ad element) that should be included in the
 *     request.
 * @return {!Object<string,string|number|boolean>} block level parameters
 */
export function googleBlockParameters(a4a, opt_experimentIds) {
  const adElement = a4a.element;
  const win = a4a.win;
  win['ampAdGoogleIfiCounter'] = win['ampAdGoogleIfiCounter'] || 1;
  const slotRect = a4a.getPageLayoutBox();
  const iframeDepth = iframeNestingDepth(win);
  // Detect container types.
  const containerTypeSet = {};
  for (let el = adElement.parentElement, counter = 0;
      el && counter < 20; el = el.parentElement, counter++) {
    const tagName = el.tagName.toUpperCase();
    if (ValidAdContainerTypes[tagName]) {
      containerTypeSet[ValidAdContainerTypes[tagName]] = true;
    }
  }
  const pfx =
      (containerTypeSet[ValidAdContainerTypes['AMP-FX-FLYING-CARPET']]
       || containerTypeSet[ValidAdContainerTypes['AMP-STICKY-AD']])
      ? '1' : '0';
  let eids = adElement.getAttribute('data-experiment-id');
  if (opt_experimentIds) {
    eids = mergeExperimentIds(opt_experimentIds, eids);
  }
  return {
    'ifi': win['ampAdGoogleIfiCounter']++,
    'adf': domFingerprint(adElement),
    'nhd': iframeDepth,
    'eid': eids,
    'adx': slotRect.left,
    'ady': slotRect.top,
    'oid': '2',
    pfx,
    'rc': a4a.fromResumeCallback ? 1 : null,
    'act': containerTypeSet.length ?
      Object.keys(containerTypeSet).join() : null,
  };
}

/**
 * @param {!Window} win
 * @param {string} type matching typing attribute.
 * @param {!function(!Element):string} groupFn
 * @return {!Promise<!Object<string,!Array<!Promise<!../../../src/base-element.BaseElement>>>>}
 */
export function groupAmpAdsByType(win, type, groupFn) {
  return resourcesForDoc(win.document).getMeasuredResources(win,
      r => r.element.tagName == 'AMP-AD' &&
        r.element.getAttribute('type') == type)
      .then(resources => {
        const result = {};
        resources.forEach(r => {
          const groupId = groupFn(r.element);
          (result[groupId] || (result[groupId] = [])).push(r.element.getImpl());
        });
        return result;
      });
}

/**
 * @param {!Window} win
 * @param {!Document} doc
 * @param {number} startTime
 * @param {string=} opt_output default is 'html'
 * @return {!Promise<!Object<string,string|number|boolean>>}
 */
export function googlePageParameters(win, doc, startTime, output = 'html') {
  const referrerPromise = viewerForDoc(doc).getReferrerUrl();
  return getClientAdCid(win, doc, 'AMP_ECID_GOOGLE')
    .then(clientId => referrerPromise.then(referrer => {
      const documentInfo = documentInfoForDoc(win.document);
        // Read by GPT for GA/GPT integration.
      win.gaGlobal = win.gaGlobal ||
        {cid: clientId, hid: documentInfo.pageViewId};
      const screen = win.screen;
      const viewport = viewportForDoc(win.document);
      const viewportRect = viewport.getRect();
      const viewportSize = viewport.getSize();
      return {
        'is_amp': AmpAdImplementation.AMP_AD_XHR_TO_IFRAME_OR_AMP,
        'amp_v': '$internalRuntimeVersion$',
        'd_imp': '1',
        'c': getCorrelator(win, clientId),
        'dt': startTime,
        output,
        'biw': viewportRect.width,
        'bih': viewportRect.height,
        'u_aw': screen ? screen.availWidth : null,
        'u_ah': screen ? screen.availHeight : null,
        'u_cd': screen ? screen.colorDepth : null,
        'u_w': screen ? screen.width : null,
        'u_h': screen ? screen.height : null,
        'u_tz': -new Date().getTimezoneOffset(),
        'u_his': getHistoryLength(win),
        'brdim': additionalDimensions(win, viewportSize),
        'isw': viewportSize.width,
        'ish': viewportSize.height,
        'isc': isCanary(win) ? '1' : null,
        'url': documentInfo.canonicalUrl,
        'top': win != win.top ? topWindowUrlOrDomain(win) : null,
        'loc': win.location.href == documentInfo.canonicalUrl ?
          null : win.location.href,
        'ref': referrer,
      };
    }));
}

/**
 * @param {!../../../extensions/amp-a4a/0.1/amp-a4a.AmpA4A} a4a
 * @param {string} baseUrl
 * @param {number} startTime
 * @param {!Object<string,string|number|boolean>} parameters
 * @return {!Promise<string>}
 */
export function googleAdUrl(a4a, baseUrl, startTime, parameters) {
  // TODO: Maybe add checks in case these promises fail.
<<<<<<< HEAD
  const blockLevelParameters = googleBlockParameters(a4a);
  return googlePageParameters(a4a.win, a4a.getAmpDoc(), startTime)
    .then(pageLevelParameters => {
      Object.assign(parameters, blockLevelParameters);
      Object.assign(parameters, pageLevelParameters);
      return truncAndTimeUrl(baseUrl, parameters, startTime);
    });
}

/**
 * @param {string} baseUrl
 * @param {!Object<string,string|number|boolean>} parameters
 * @param {number} startTime
 * @return {string}
 */
export function truncAndTimeUrl(baseUrl, parameters, startTime) {
  const paramsArray = [];
  Object.keys(parameters).forEach(key =>
    parameters[key] && paramsArray.push({name: key, value: parameters[key]}));
  return buildUrl(
    baseUrl, paramsArray, MAX_URL_LENGTH - 10, {name: 'trunc', value: '1'})
    + '&dtd=' + elapsedTimeWithCeiling(Date.now(), startTime);
=======
  /** @const {!Promise<string>} */
  const referrerPromise = viewerForDoc(a4a.getAmpDoc()).getReferrerUrl();
  return getAdCid(a4a).then(clientId => referrerPromise.then(referrer => {
    const adElement = a4a.element;
    window['ampAdGoogleIfiCounter'] = window['ampAdGoogleIfiCounter'] || 1;
    const slotNumber = window['ampAdGoogleIfiCounter']++;
    const win = a4a.win;
    const documentInfo = documentInfoForDoc(adElement);
      // Read by GPT for GA/GPT integration.
    win.gaGlobal = win.gaGlobal ||
      {cid: clientId, hid: documentInfo.pageViewId};
    const slotRect = a4a.getPageLayoutBox();
    const screen = win.screen;
    const viewport = a4a.getViewport();
    const viewportRect = viewport.getRect();
    const iframeDepth = iframeNestingDepth(win);
    const viewportSize = viewport.getSize();
    // Detect container types.
    const containerTypeSet = {};
    for (let el = adElement.parentElement, counter = 0;
        el && counter < 20; el = el.parentElement, counter++) {
      const tagName = el.tagName.toUpperCase();
      if (ValidAdContainerTypes[tagName]) {
        containerTypeSet[ValidAdContainerTypes[tagName]] = true;
      }
    }
    const pfx =
        (containerTypeSet[ValidAdContainerTypes['AMP-FX-FLYING-CARPET']]
         || containerTypeSet[ValidAdContainerTypes['AMP-STICKY-AD']])
        ? '1' : '0';
    queryParams.push({name: 'act', value:
      Object.keys(containerTypeSet).join()});
    if (isCanary(win)) {
      // The semantics here are:
      //   0: production branch (this is never actually sent)
      //   1: control branch (this is not yet supported, so is never sent)
      //   2: canary branch
      queryParams.push({name: 'art', value: '2'});
    }
    let eids = adElement.getAttribute('data-experiment-id');
    if (opt_experimentIds) {
      eids = mergeExperimentIds(opt_experimentIds, eids);
    }
    const allQueryParams = queryParams.concat(
      [
        {
          name: 'is_amp',
          value: AmpAdImplementation.AMP_AD_XHR_TO_IFRAME_OR_AMP,
        },
        {name: 'amp_v', value: '$internalRuntimeVersion$'},
        {name: 'd_imp', value: '1'},
        {name: 'dt', value: startTime},
        {name: 'ifi', value: slotNumber},
        {name: 'adf', value: domFingerprint(adElement)},
        {name: 'c', value: getCorrelator(win, clientId)},
        {name: 'output', value: 'html'},
        {name: 'nhd', value: iframeDepth},
        {name: 'iu', value: adElement.getAttribute('data-ad-slot')},
        {name: 'eid', value: eids},
        {name: 'biw', value: viewportRect.width},
        {name: 'bih', value: viewportRect.height},
        {name: 'adx', value: slotRect.left},
        {name: 'ady', value: slotRect.top},
        {name: 'u_aw', value: screen ? screen.availWidth : null},
        {name: 'u_ah', value: screen ? screen.availHeight : null},
        {name: 'u_cd', value: screen ? screen.colorDepth : null},
        {name: 'u_w', value: screen ? screen.width : null},
        {name: 'u_h', value: screen ? screen.height : null},
        {name: 'u_tz', value: -new Date().getTimezoneOffset()},
        {name: 'u_his', value: getHistoryLength(win)},
        {name: 'oid', value: '2'},
        {name: 'brdim', value: additionalDimensions(win, viewportSize)},
        {name: 'isw', value: viewportSize.width},
        {name: 'ish', value: viewportSize.height},
        {name: 'pfx', value: pfx},
        {name: 'rc', value: a4a.fromResumeCallback ? 1 : null},
      ],
      unboundedQueryParams,
      [
        {name: 'url', value: documentInfo.canonicalUrl},
        {name: 'top', value: iframeDepth ? topWindowUrlOrDomain(win) : null},
        {
          name: 'loc',
          value: win.location.href == documentInfo.canonicalUrl ?
            null : win.location.href,
        },
        {name: 'ref', value: referrer},
      ]
    );
    const url = buildUrl(baseUrl, allQueryParams, MAX_URL_LENGTH - 10,
                         {name: 'trunc', value: '1'});
    return url + '&dtd=' + elapsedTimeWithCeiling(Date.now(), startTime);
  }));
>>>>>>> e363fae0
}

/**
 * @param {!ArrayBuffer} creative
 * @param {!../../../src/service/xhr-impl.FetchResponseHeaders} responseHeaders
 * @return {!Promise<!../../../extensions/amp-a4a/0.1/amp-a4a.AdResponseDef>}
 */
export function extractGoogleAdCreativeAndSignature(
    creative, responseHeaders) {
  let signature = null;
  let size = null;
  try {
    if (responseHeaders.has(AMP_SIGNATURE_HEADER)) {
      signature =
        base64UrlDecodeToBytes(dev().assertString(
            responseHeaders.get(AMP_SIGNATURE_HEADER)));
    }
    if (responseHeaders.has(CREATIVE_SIZE_HEADER)) {
      const sizeHeader = responseHeaders.get(CREATIVE_SIZE_HEADER);
      dev().assert(new RegExp('[0-9]+x[0-9]+').test(sizeHeader));
      const sizeArr = sizeHeader
          .split('x')
          .map(dim => Number(dim));
      size = {width: sizeArr[0], height: sizeArr[1]};
    }
  } finally {
    return Promise.resolve(/** @type {
          !../../../extensions/amp-a4a/0.1/amp-a4a.AdResponseDef} */ (
          {creative, signature, size}));
  }
}

/**
 * @param {!Window} win
 * @return {number}
 */
function iframeNestingDepth(win) {
  let w = win;
  let depth = 0;
  while (w != w.parent && depth < 100) {
    w = w.parent;
    depth++;
  }
  dev().assert(w == win.top);
  return depth;
}

/**
 * @param {!Window} win
 * @return {number}
 */
function getHistoryLength(win) {
  // We have seen cases where accessing history length causes errors.
  try {
    return win.history.length;
  } catch (e) {
    return 0;
  }
}

/**
 * @param {!Window} win
 * @return {?string}
 */
function topWindowUrlOrDomain(win) {
  const ancestorOrigins = win.location.ancestorOrigins;
  if (ancestorOrigins) {
    const origin = win.location.origin;
    const topOrigin = ancestorOrigins[ancestorOrigins.length - 1];
    if (origin == topOrigin) {
      return win.top.location.href;
    }
    const secondFromTop = secondWindowFromTop(win);
    if (secondFromTop == win ||
        origin == ancestorOrigins[ancestorOrigins.length - 2]) {
      return secondFromTop./*REVIEW*/document.referrer;
    }
    return topOrigin;
  } else {
    try {
      return win.top.location.href;
    } catch (e) {}
    const secondFromTop = secondWindowFromTop(win);
    try {
      return secondFromTop./*REVIEW*/document.referrer;
    } catch (e) {}
    return null;
  }
}

/**
 * @param {!Window} win
 * @return {!Window}
 */
function secondWindowFromTop(win) {
  let secondFromTop = win;
  let depth = 0;
  while (secondFromTop.parent != secondFromTop.parent.parent &&
        depth < 100) {
    secondFromTop = secondFromTop.parent;
    depth++;
  }
  dev().assert(secondFromTop.parent == win.top);
  return secondFromTop;
}

/**
 * @param {number} time
 * @param {number} start
 * @return {(number|string)}
 */
function elapsedTimeWithCeiling(time, start) {
  const duration = time - start;
  if (duration >= 1e6) {
    return 'M';
  } else if (duration >= 0) {
    return duration;
  }
  return '-M';
}

/**
 * @param {!Window} win
 * @param {string=} opt_cid
 * @return {number} The correlator.
 */
export function getCorrelator(win, opt_cid) {
  if (!win.ampAdPageCorrelator) {
    win.ampAdPageCorrelator = makeCorrelator(
        opt_cid, documentInfoForDoc(win.document).pageViewId);
  }
  return win.ampAdPageCorrelator;
}

/**
 * Collect additional dimensions for the brdim parameter.
 * @param {!Window} win The window for which we read the browser dimensions.
 * @param {{width: number, height: number}|null} viewportSize
 * @return {string}
 * @visibleForTesting
 */
export function additionalDimensions(win, viewportSize) {
  // Some browsers throw errors on some of these.
  let screenX, screenY, outerWidth, outerHeight, innerWidth, innerHeight;
  try {
    screenX = win.screenX;
    screenY = win.screenY;
  } catch (e) {}
  try {
    outerWidth = win.outerWidth;
    outerHeight = win.outerHeight;
  } catch (e) {}
  try {
    innerWidth = viewportSize.width;
    innerHeight = viewportSize.height;
  } catch (e) {}
  return [win.screenLeft,
          win.screenTop,
          screenX,
          screenY,
          win.screen ? win.screen.availWidth : undefined,
          win.screen ? win.screen.availTop : undefined,
          outerWidth,
          outerHeight,
          innerWidth,
          innerHeight].join();
};

/**
 * Extracts configuration used to build amp-analytics element for active view.
 *
 * @param {!../../../extensions/amp-a4a/0.1/amp-a4a.AmpA4A} a4a
 * @param {!../../../src/service/xhr-impl.FetchResponseHeaders} responseHeaders
 *   XHR service FetchResponseHeaders object containing the response
 *   headers.
 * @param {number=} opt_deltaTime The time difference, in ms, between the
 *   lifecycle reporter's initialization and now.
 * @param {number=} opt_initTime The initialization time, in ms, of the
 *   lifecycle reporter.
 *   TODO(levitzky) Remove the above two params once AV numbers stabilize.
 * @return {?JSONType} config or null if invalid/missing.
 */
export function extractAmpAnalyticsConfig(
    a4a, responseHeaders, opt_deltaTime = -1, opt_initTime = -1) {
  if (!responseHeaders.has(AMP_ANALYTICS_HEADER)) {
    return null;
  }
  try {
    const analyticsConfig =
      JSON.parse(responseHeaders.get(AMP_ANALYTICS_HEADER));
    dev().assert(Array.isArray(analyticsConfig['url']));
    const urls = analyticsConfig.url;
    if (!urls.length) {
      return null;
    }

    const config = /** @type {JSONType}*/ ({
      'transport': {'beacon': false, 'xhrpost': false},
      'triggers': {
        'continuousVisible': {
          'on': 'visible',
          'visibilitySpec': {
            'selector': 'amp-ad',
            'selectionMethod': 'closest',
            'visiblePercentageMin': 50,
            'continuousTimeMin': 1000,
          },
        },
        'continuousVisibleIniLoad': {
          'on': 'ini-load',
          'selector': 'amp-ad',
          'selectionMethod': 'closest',
        },
        'continuousVisibleRenderStart': {
          'on': 'render-start',
          'selector': 'amp-ad',
          'selectionMethod': 'closest',
        },
      },
    });
    const requests = {};
    for (let idx = 1; idx <= urls.length; idx++) {
      // TODO: Ensure url is valid and not freeform JS?
      requests[`visibility${idx}`] = `${urls[idx - 1]}`;
    }
    // Security review needed here.
    config['requests'] = requests;
    config['triggers']['continuousVisible']['request'] =
        Object.keys(requests);
    // Add CSI pingbacks.
    const correlator = getCorrelator(a4a.win);
    const slotId = a4a.element.getAttribute('data-amp-slot-index');
    const qqid = (responseHeaders && responseHeaders.has(QQID_HEADER))
        ? responseHeaders.get(QQID_HEADER) : 'null';
    const eids = encodeURIComponent(
        a4a.element.getAttribute(EXPERIMENT_ATTRIBUTE));
    const adType = a4a.element.getAttribute('type');
    const baseCsiUrl = 'https://csi.gstatic.com/csi?s=a4a' +
        `&c=${correlator}&slotId=${slotId}&qqid.${slotId}=${qqid}` +
        `&dt=${opt_initTime}` +
        (eids != 'null' ? `&e.${slotId}=${eids}` : ``) +
        `&rls=$internalRuntimeVersion$&adt.${slotId}=${adType}`;
    opt_deltaTime = Math.round(opt_deltaTime);
    config['requests']['iniLoadCsi'] = baseCsiUrl +
        `&met.a4a.${slotId}=iniLoadCsi.${opt_deltaTime}`;
    config['requests']['renderStartCsi'] = baseCsiUrl +
        `&met.a4a.${slotId}=renderStartCsi.${opt_deltaTime}`;
    config['triggers']['continuousVisibleIniLoad']['request'] =
        'iniLoadCsi';
    config['triggers']['continuousVisibleRenderStart']['request'] =
        'renderStartCsi';
    return config;
  } catch (err) {
    dev().error('AMP-A4A', 'Invalid analytics', err,
        responseHeaders.get(AMP_ANALYTICS_HEADER));
  }
  return null;
}

/**
 * Add new experiment IDs to a (possibly empty) existing set of experiment IDs.
 * The {@code currentIdString} may be {@code null} or {@code ''}, but if it is
 * populated, it must contain a comma-separated list of integer experiment IDs
 * (per {@code parseExperimentIds()}).  Returns the new set of IDs, encoded
 * as a comma-separated list.  Does not de-duplicate ID entries.
 *
 * @param {!Array<string>} newIds IDs to merge in. Should contain stringified
 *     integer (base 10) experiment IDs.
 * @param {?string} currentIdString  If present, a string containing a
 *   comma-separated list of integer experiment IDs.
 * @returns {string}  New experiment list string, including newId iff it is
 *   a valid (integer) experiment ID.
 * @see parseExperimentIds, validateExperimentIds
 */
export function mergeExperimentIds(newIds, currentIdString) {
  const newIdString = newIds.filter(newId => Number(newId)).join(',');
  currentIdString = currentIdString || '';
  return currentIdString + (currentIdString && newIdString ? ',' : '')
      + newIdString;
}<|MERGE_RESOLUTION|>--- conflicted
+++ resolved
@@ -231,7 +231,7 @@
         'brdim': additionalDimensions(win, viewportSize),
         'isw': viewportSize.width,
         'ish': viewportSize.height,
-        'isc': isCanary(win) ? '1' : null,
+        'art': isCanary(win) ? '2' : null,
         'url': documentInfo.canonicalUrl,
         'top': win != win.top ? topWindowUrlOrDomain(win) : null,
         'loc': win.location.href == documentInfo.canonicalUrl ?
@@ -250,7 +250,6 @@
  */
 export function googleAdUrl(a4a, baseUrl, startTime, parameters) {
   // TODO: Maybe add checks in case these promises fail.
-<<<<<<< HEAD
   const blockLevelParameters = googleBlockParameters(a4a);
   return googlePageParameters(a4a.win, a4a.getAmpDoc(), startTime)
     .then(pageLevelParameters => {
@@ -273,101 +272,6 @@
   return buildUrl(
     baseUrl, paramsArray, MAX_URL_LENGTH - 10, {name: 'trunc', value: '1'})
     + '&dtd=' + elapsedTimeWithCeiling(Date.now(), startTime);
-=======
-  /** @const {!Promise<string>} */
-  const referrerPromise = viewerForDoc(a4a.getAmpDoc()).getReferrerUrl();
-  return getAdCid(a4a).then(clientId => referrerPromise.then(referrer => {
-    const adElement = a4a.element;
-    window['ampAdGoogleIfiCounter'] = window['ampAdGoogleIfiCounter'] || 1;
-    const slotNumber = window['ampAdGoogleIfiCounter']++;
-    const win = a4a.win;
-    const documentInfo = documentInfoForDoc(adElement);
-      // Read by GPT for GA/GPT integration.
-    win.gaGlobal = win.gaGlobal ||
-      {cid: clientId, hid: documentInfo.pageViewId};
-    const slotRect = a4a.getPageLayoutBox();
-    const screen = win.screen;
-    const viewport = a4a.getViewport();
-    const viewportRect = viewport.getRect();
-    const iframeDepth = iframeNestingDepth(win);
-    const viewportSize = viewport.getSize();
-    // Detect container types.
-    const containerTypeSet = {};
-    for (let el = adElement.parentElement, counter = 0;
-        el && counter < 20; el = el.parentElement, counter++) {
-      const tagName = el.tagName.toUpperCase();
-      if (ValidAdContainerTypes[tagName]) {
-        containerTypeSet[ValidAdContainerTypes[tagName]] = true;
-      }
-    }
-    const pfx =
-        (containerTypeSet[ValidAdContainerTypes['AMP-FX-FLYING-CARPET']]
-         || containerTypeSet[ValidAdContainerTypes['AMP-STICKY-AD']])
-        ? '1' : '0';
-    queryParams.push({name: 'act', value:
-      Object.keys(containerTypeSet).join()});
-    if (isCanary(win)) {
-      // The semantics here are:
-      //   0: production branch (this is never actually sent)
-      //   1: control branch (this is not yet supported, so is never sent)
-      //   2: canary branch
-      queryParams.push({name: 'art', value: '2'});
-    }
-    let eids = adElement.getAttribute('data-experiment-id');
-    if (opt_experimentIds) {
-      eids = mergeExperimentIds(opt_experimentIds, eids);
-    }
-    const allQueryParams = queryParams.concat(
-      [
-        {
-          name: 'is_amp',
-          value: AmpAdImplementation.AMP_AD_XHR_TO_IFRAME_OR_AMP,
-        },
-        {name: 'amp_v', value: '$internalRuntimeVersion$'},
-        {name: 'd_imp', value: '1'},
-        {name: 'dt', value: startTime},
-        {name: 'ifi', value: slotNumber},
-        {name: 'adf', value: domFingerprint(adElement)},
-        {name: 'c', value: getCorrelator(win, clientId)},
-        {name: 'output', value: 'html'},
-        {name: 'nhd', value: iframeDepth},
-        {name: 'iu', value: adElement.getAttribute('data-ad-slot')},
-        {name: 'eid', value: eids},
-        {name: 'biw', value: viewportRect.width},
-        {name: 'bih', value: viewportRect.height},
-        {name: 'adx', value: slotRect.left},
-        {name: 'ady', value: slotRect.top},
-        {name: 'u_aw', value: screen ? screen.availWidth : null},
-        {name: 'u_ah', value: screen ? screen.availHeight : null},
-        {name: 'u_cd', value: screen ? screen.colorDepth : null},
-        {name: 'u_w', value: screen ? screen.width : null},
-        {name: 'u_h', value: screen ? screen.height : null},
-        {name: 'u_tz', value: -new Date().getTimezoneOffset()},
-        {name: 'u_his', value: getHistoryLength(win)},
-        {name: 'oid', value: '2'},
-        {name: 'brdim', value: additionalDimensions(win, viewportSize)},
-        {name: 'isw', value: viewportSize.width},
-        {name: 'ish', value: viewportSize.height},
-        {name: 'pfx', value: pfx},
-        {name: 'rc', value: a4a.fromResumeCallback ? 1 : null},
-      ],
-      unboundedQueryParams,
-      [
-        {name: 'url', value: documentInfo.canonicalUrl},
-        {name: 'top', value: iframeDepth ? topWindowUrlOrDomain(win) : null},
-        {
-          name: 'loc',
-          value: win.location.href == documentInfo.canonicalUrl ?
-            null : win.location.href,
-        },
-        {name: 'ref', value: referrer},
-      ]
-    );
-    const url = buildUrl(baseUrl, allQueryParams, MAX_URL_LENGTH - 10,
-                         {name: 'trunc', value: '1'});
-    return url + '&dtd=' + elapsedTimeWithCeiling(Date.now(), startTime);
-  }));
->>>>>>> e363fae0
 }
 
 /**
