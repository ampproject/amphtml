--- conflicted
+++ resolved
@@ -37,13 +37,12 @@
   AMP_AD_XHR_TO_IFRAME_OR_AMP: '3',
 };
 
-<<<<<<< HEAD
 /** @const {!Object} */
 export const ValidAdContainerTypes = [
   'AMP-STICKY-AD',
   'AMP-FX-FLYING-CARPET',
 ];
-=======
+
 /** @const {string} */
 export const QQID_HEADER = 'X-QQID';
 
@@ -58,7 +57,6 @@
  * @visibleForTesting
  */
 export const EXPERIMENT_ATTRIBUTE = 'data-experiment-id';
->>>>>>> a08bfcf6
 
 /**
  * Check whether Google Ads supports the A4A rendering pathway is valid for the
