--- conflicted
+++ resolved
@@ -243,15 +243,8 @@
         {name: 'ref', value: referrer},
           ]
     );
-<<<<<<< HEAD
     return allQueryParams;
   }));
-=======
-        const url = buildUrl(baseUrl, allQueryParams, MAX_URL_LENGTH - 10,
-                         {name: 'trunc', value: '1'});
-        return url + '&dtd=' + elapsedTimeWithCeiling(Date.now(), startTime);
-      }));
->>>>>>> 018f7e1f
 }
 
 /**
