/**
 * Copyright 2016 The AMP HTML Authors. All Rights Reserved.
 *
 * Licensed under the Apache License, Version 2.0 (the "License");
 * you may not use this file except in compliance with the License.
 * You may obtain a copy of the License at
 *
 *      http://www.apache.org/licenses/LICENSE-2.0
 *
 * Unless required by applicable law or agreed to in writing, software
 * distributed under the License is distributed on an "AS-IS" BASIS,
 * WITHOUT WARRANTIES OR CONDITIONS OF ANY KIND, either express or implied.
 * See the License for the specific language governing permissions and
 * limitations under the License.
 */

import {buildUrl} from './url-builder';
import {makeCorrelator} from '../correlator';
import {isCanary} from '../../../src/experiments';
import {getAdCid} from '../../../src/ad-cid';
import {documentInfoForDoc} from '../../../src/services';
import {dev} from '../../../src/log';
import {getMode} from '../../../src/mode';
import {isProxyOrigin} from '../../../src/url';
import {viewerForDoc} from '../../../src/services';
import {base64UrlDecodeToBytes} from '../../../src/utils/base64';
import {domFingerprint} from '../../../src/utils/dom-fingerprint';

/** @const {string} */
const AMP_SIGNATURE_HEADER = 'X-AmpAdSignature';

/** @const {string} */
const CREATIVE_SIZE_HEADER = 'X-CreativeSize';

/** @type {string}  */
const AMP_ANALYTICS_HEADER = 'X-AmpAnalytics';

/** @const {number} */
const MAX_URL_LENGTH = 4096;

/** @enum {string} */
const AmpAdImplementation = {
  AMP_AD_XHR_TO_IFRAME: '2',
  AMP_AD_XHR_TO_IFRAME_OR_AMP: '3',
};

/** @const {!Object} */
export const ValidAdContainerTypes = {
  'AMP-STICKY-AD': 'sa',
  'AMP-FX-FLYING-CARPET': 'fc',
  'AMP-LIGHTBOX': 'lb',
};

/** @const {string} */
export const QQID_HEADER = 'X-QQID';

/**
 * Element attribute that stores experiment IDs.
 *
 * Note: This attribute should be used only for tracking experimental
 * implementations of AMP tags, e.g., by AMPHTML implementors.  It should not be
 * added by a publisher page.
 *
 * @const {!string}
 * @visibleForTesting
 */
export const EXPERIMENT_ATTRIBUTE = 'data-experiment-id';

/** @typedef {{urls: !Array<string>}}
 */
export let AmpAnalyticsConfigDef;

/**
 * Check whether Google Ads supports the A4A rendering pathway is valid for the
 * environment by ensuring native crypto support and page originated in the
 * the {@code cdn.ampproject.org} CDN <em>or</em> we must be running in local
 * dev mode.
 *
 * @param {!Window} win  Host window for the ad.
 * @returns {boolean}  Whether Google Ads should attempt to render via the A4A
 *   pathway.
 */
export function isGoogleAdsA4AValidEnvironment(win) {
  const supportsNativeCrypto = win.crypto &&
      (win.crypto.subtle || win.crypto.webkitSubtle);
  // Note: Theoretically, isProxyOrigin is the right way to do this, b/c it
  // will be kept up to date with known proxies.  However, it doesn't seem to
  // be compatible with loading the example files from localhost.  To hack
  // around that, just say that we're A4A eligible if we're in local dev
  // mode, regardless of origin path.
  return supportsNativeCrypto &&
      (isProxyOrigin(win.location) || getMode().localDev || getMode().test);
}

/**
 * @param {!../../../extensions/amp-a4a/0.1/amp-a4a.AmpA4A} a4a
 * @param {string} baseUrl
 * @param {number} startTime
 * @param {!Array<!./url-builder.QueryParameterDef>} queryParams
 * @param {!Array<!./url-builder.QueryParameterDef>} unboundedQueryParams
 *     Parameters that will be put at the end of the URL, where they may be
 *     elided for length reasons. Intended for parameters with potentially
 *     long values, like URLs.
 * @return {!Promise<string>}
 */
export function googleAdUrl(
    a4a, baseUrl, startTime, queryParams, unboundedQueryParams) {
  // TODO: Maybe add checks in case these promises fail.
  /** @const {!Promise<string>} */
  const referrerPromise = viewerForDoc(a4a.getAmpDoc()).getReferrerUrl();
  return getAdCid(a4a).then(clientId => referrerPromise.then(referrer => {
    const adElement = a4a.element;
    window['ampAdGoogleIfiCounter'] = window['ampAdGoogleIfiCounter'] || 1;
    const slotNumber = window['ampAdGoogleIfiCounter']++;
    const win = a4a.win;
    const documentInfo = documentInfoForDoc(adElement);
      // Read by GPT for GA/GPT integration.
    win.gaGlobal = win.gaGlobal ||
      {cid: clientId, hid: documentInfo.pageViewId};
    const slotRect = a4a.getIntersectionElementLayoutBox();
    const screen = win.screen;
    const viewport = a4a.getViewport();
    const viewportRect = viewport.getRect();
    const iframeDepth = iframeNestingDepth(win);
    const viewportSize = viewport.getSize();
    // Detect container types.
    const containerTypeSet = {};
    for (let el = adElement.parentElement, counter = 0;
        el && counter < 20; el = el.parentElement, counter++) {
      const tagName = el.tagName.toUpperCase();
      if (ValidAdContainerTypes[tagName]) {
        containerTypeSet[ValidAdContainerTypes[tagName]] = true;
      }
    }
    const pfx =
        (containerTypeSet[ValidAdContainerTypes['AMP-FX-FLYING-CARPET']]
         || containerTypeSet[ValidAdContainerTypes['AMP-STICKY-AD']])
        ? '1' : '0';
    queryParams.push({name: 'act', value:
      Object.keys(containerTypeSet).join()});
    if (isCanary(win)) {
      queryParams.push({name: 'isc', value: '1'});
    }
    const allQueryParams = queryParams.concat(
      [
        {
          name: 'is_amp',
          value: AmpAdImplementation.AMP_AD_XHR_TO_IFRAME_OR_AMP,
        },
        {name: 'amp_v', value: '$internalRuntimeVersion$'},
        {name: 'd_imp', value: '1'},
        {name: 'dt', value: startTime},
        {name: 'ifi', value: slotNumber},
        {name: 'adf', value: domFingerprint(adElement)},
        {name: 'c', value: getCorrelator(win, clientId)},
        {name: 'output', value: 'html'},
        {name: 'nhd', value: iframeDepth},
        {name: 'iu', value: adElement.getAttribute('data-ad-slot')},
        {name: 'eid', value: adElement.getAttribute('data-experiment-id')},
        {name: 'biw', value: viewportRect.width},
        {name: 'bih', value: viewportRect.height},
        {name: 'adx', value: slotRect.left},
        {name: 'ady', value: slotRect.top},
        {name: 'u_aw', value: screen ? screen.availWidth : null},
        {name: 'u_ah', value: screen ? screen.availHeight : null},
        {name: 'u_cd', value: screen ? screen.colorDepth : null},
        {name: 'u_w', value: screen ? screen.width : null},
        {name: 'u_h', value: screen ? screen.height : null},
        {name: 'u_tz', value: -new Date().getTimezoneOffset()},
        {name: 'u_his', value: getHistoryLength(win)},
        {name: 'oid', value: '2'},
        {name: 'brdim', value: additionalDimensions(win, viewportSize)},
        {name: 'isw', value: viewportSize.width},
        {name: 'ish', value: viewportSize.height},
        {name: 'pfx', value: pfx},
      ],
      unboundedQueryParams,
      [
        {name: 'url', value: documentInfo.canonicalUrl},
        {name: 'top', value: iframeDepth ? topWindowUrlOrDomain(win) : null},
        {
          name: 'loc',
          value: win.location.href == documentInfo.canonicalUrl ?
            null : win.location.href,
        },
        {name: 'ref', value: referrer},
      ]
    );
    const url = buildUrl(baseUrl, allQueryParams, MAX_URL_LENGTH - 10,
                         {name: 'trunc', value: '1'});
    return url + '&dtd=' + elapsedTimeWithCeiling(Date.now(), startTime);
  }));
}

/**
 * @param {!ArrayBuffer} creative
 * @param {!../../../src/service/xhr-impl.FetchResponseHeaders} responseHeaders
 * @return {!Promise<!../../../extensions/amp-a4a/0.1/amp-a4a.AdResponseDef>}
 */
export function extractGoogleAdCreativeAndSignature(
    creative, responseHeaders) {
  let signature = null;
  let size = null;
  try {
    if (responseHeaders.has(AMP_SIGNATURE_HEADER)) {
      signature =
        base64UrlDecodeToBytes(dev().assertString(
            responseHeaders.get(AMP_SIGNATURE_HEADER)));
    }
    if (responseHeaders.has(CREATIVE_SIZE_HEADER)) {
      const sizeHeader = responseHeaders.get(CREATIVE_SIZE_HEADER);
      dev().assert(new RegExp('[0-9]+x[0-9]+').test(sizeHeader));
      const sizeArr = sizeHeader
          .split('x')
          .map(dim => Number(dim));
      size = {width: sizeArr[0], height: sizeArr[1]};
    }
  } finally {
    return Promise.resolve(/** @type {
          !../../../extensions/amp-a4a/0.1/amp-a4a.AdResponseDef} */ (
          {creative, signature, size}));
  }
}

/**
 * @param {!Window} win
 * @return {number}
 */
function iframeNestingDepth(win) {
  let w = win;
  let depth = 0;
  while (w != w.parent && depth < 100) {
    w = w.parent;
    depth++;
  }
  dev().assert(w == win.top);
  return depth;
}

/**
 * @param {!Window} win
 * @return {number}
 */
function getHistoryLength(win) {
  // We have seen cases where accessing history length causes errors.
  try {
    return win.history.length;
  } catch (e) {
    return 0;
  }
}

/**
 * @param {!Window} win
 * @return {?string}
 */
function topWindowUrlOrDomain(win) {
  const ancestorOrigins = win.location.ancestorOrigins;
  if (ancestorOrigins) {
    const origin = win.location.origin;
    const topOrigin = ancestorOrigins[ancestorOrigins.length - 1];
    if (origin == topOrigin) {
      return win.top.location.href;
    }
    const secondFromTop = secondWindowFromTop(win);
    if (secondFromTop == win ||
        origin == ancestorOrigins[ancestorOrigins.length - 2]) {
      return secondFromTop./*REVIEW*/document.referrer;
    }
    return topOrigin;
  } else {
    try {
      return win.top.location.href;
    } catch (e) {}
    const secondFromTop = secondWindowFromTop(win);
    try {
      return secondFromTop./*REVIEW*/document.referrer;
    } catch (e) {}
    return null;
  }
}

/**
 * @param {!Window} win
 * @return {!Window}
 */
function secondWindowFromTop(win) {
  let secondFromTop = win;
  let depth = 0;
  while (secondFromTop.parent != secondFromTop.parent.parent &&
        depth < 100) {
    secondFromTop = secondFromTop.parent;
    depth++;
  }
  dev().assert(secondFromTop.parent == win.top);
  return secondFromTop;
}

/**
 * @param {number} time
 * @param {number} start
 * @return {(number|string)}
 */
function elapsedTimeWithCeiling(time, start) {
  const duration = time - start;
  if (duration >= 1e6) {
    return 'M';
  } else if (duration >= 0) {
    return duration;
  }
  return '-M';
}

/**
 * @param {!Window} win
 * @param {string=} opt_cid
 * @return {number} The correlator.
 */
export function getCorrelator(win, opt_cid) {
  if (!win.ampAdPageCorrelator) {
    win.ampAdPageCorrelator = makeCorrelator(
        opt_cid, documentInfoForDoc(win.document).pageViewId);
  }
  return win.ampAdPageCorrelator;
}

/**
 * Collect additional dimensions for the brdim parameter.
 * @param {!Window} win The window for which we read the browser dimensions.
 * @param {{width: number, height: number}|null} viewportSize
 * @return {string}
 * @visibleForTesting
 */
export function additionalDimensions(win, viewportSize) {
  // Some browsers throw errors on some of these.
  let screenX, screenY, outerWidth, outerHeight, innerWidth, innerHeight;
  try {
    screenX = win.screenX;
    screenY = win.screenY;
  } catch (e) {}
  try {
    outerWidth = win.outerWidth;
    outerHeight = win.outerHeight;
  } catch (e) {}
  try {
    innerWidth = viewportSize.width;
    innerHeight = viewportSize.height;
  } catch (e) {}
  return [win.screenLeft,
          win.screenTop,
          screenX,
          screenY,
          win.screen ? win.screen.availWidth : undefined,
          win.screen ? win.screen.availTop : undefined,
          outerWidth,
          outerHeight,
          innerWidth,
          innerHeight].join();
};

/**
 * Extracts configuration used to build amp-analytics element for active view.
 *
 * @param {!../../../extensions/amp-a4a/0.1/amp-a4a.AmpA4A} a4a
 * @param {!../../../src/service/xhr-impl.FetchResponseHeaders} responseHeaders
 *   XHR service FetchResponseHeaders object containing the response
 *   headers.
 * @param {number=} opt_deltaTime The time difference, in ms, between the
 *   lifecycle reporter's initialization and now.
 * @param {number=} opt_initTime The initialization time, in ms, of the
 *   lifecycle reporter.
<<<<<<< HEAD
 * @return {?JSONType} config or null if invalid/missing.
 */
export function extractAmpAnalyticsConfig(
    a4a, responseHeaders, opt_deltaTime, opt_initTime) {
=======
 *   TODO(levitzky) Remove the above two params once AV numbers stabilize.
 * @return {?JSONType} config or null if invalid/missing.
 */
export function extractAmpAnalyticsConfig(
    a4a, responseHeaders, opt_deltaTime = -1, opt_initTime = -1) {
>>>>>>> 97666ddf
  if (!responseHeaders.has(AMP_ANALYTICS_HEADER)) {
    return null;
  }
  try {
    const analyticsConfig =
      JSON.parse(responseHeaders.get(AMP_ANALYTICS_HEADER));
    dev().assert(Array.isArray(analyticsConfig['url']));
    const urls = analyticsConfig.url;
    if (!urls.length) {
      return null;
    }
    const qqid = (responseHeaders && responseHeaders.has(QQID_HEADER))
        ? responseHeaders.get(QQID_HEADER) : 'null';
<<<<<<< HEAD
    return buildAmpAnalyticsConfig(
        a4a.win, a4a.element, urls, true, qqid, opt_deltaTime, opt_initTime);

=======
    const eids = encodeURIComponent(
        a4a.element.getAttribute(EXPERIMENT_ATTRIBUTE));
    const adType = a4a.element.getAttribute('type');
    const baseCsiUrl = 'https://csi.gstatic.com/csi?s=a4a' +
        `&c=${correlator}&slotId=${slotId}&qqid.${slotId}=${qqid}` +
        `&dt=${opt_initTime}` +
        (eids != 'null' ? `&e.${slotId}=${eids}` : ``) +
        `&rls=$internalRuntimeVersion$&adt.${slotId}=${adType}`;
    opt_deltaTime = Math.round(opt_deltaTime);
    config['requests']['iniLoadCsi'] = baseCsiUrl +
        `&met.a4a.${slotId}=iniLoadCsi.${opt_deltaTime}`;
    config['requests']['renderStartCsi'] = baseCsiUrl +
        `&met.a4a.${slotId}=renderStartCsi.${opt_deltaTime}`;
    config['triggers']['continuousVisibleIniLoad']['request'] =
        'iniLoadCsi';
    config['triggers']['continuousVisibleRenderStart']['request'] =
        'renderStartCsi';
    return config;
>>>>>>> 97666ddf
  } catch (err) {
    dev().error('AMP-A4A', 'Invalid analytics', err,
        responseHeaders.get(AMP_ANALYTICS_HEADER));
  }
  return null;
}

/**
 * Builds the Amp Analytics configuration object.
 *
 * @param {!Window} win
 * @param {!element} element
 * @param {!Array.<string>} urls Array of urls to send pings to.
 * @param {!boolean} isA4a
 * @param {string=} opt_qqid
 * @param {number=} opt_deltaTime The time difference, in ms, between the
 *   lifecycle reporter's initialization and now.
 * @param {number=} opt_initTime The initialization time, in ms, of the
 *   lifecycle reporter.
 * @return {?JSONType} config
 */
export function buildAmpAnalyticsConfig(
    win, element, urls, isA4a, opt_qqid, opt_deltaTime, opt_initTime) {
  const config = /** @type {JSONType}*/ ({
    'transport': {'beacon': false, 'xhrpost': false},
    'triggers': {
      'continuousVisible': {
        'on': 'visible',
        'visibilitySpec': {
          'selector': 'amp-ad',
          'selectionMethod': 'closest',
          'visiblePercentageMin': 50,
          'continuousTimeMin': 1000,
        },
      },
      'continuousVisibleIniLoad': {
        'on': 'ini-load',
        'selector': 'amp-ad',
        'selectionMethod': 'closest',
      },
      'continuousVisibleRenderStart': {
        'on': 'render-start',
        'selector': 'amp-ad',
        'selectionMethod': 'closest',
      },
    },
  });
  const requests = {};
  for (let idx = 1; idx <= urls.length; idx++) {
    // TODO: Ensure url is valid and not freeform JS?
    requests[`visibility${idx}`] = `${urls[idx - 1]}`;
  }
  // Security review needed here.
  config['requests'] = requests;
  config['triggers']['continuousVisible']['request'] =
      Object.keys(requests);
  // Add CSI pingbacks.
  // TODO(bradfrizzell@) talk to tdrl@ about this
  const correlator = getCorrelator(win);
  const slotId = element.getAttribute('data-amp-slot-index');
  const eids = encodeURIComponent(
      element.getAttribute(EXPERIMENT_ATTRIBUTE));
  const adType = element.getAttribute('type');
  const baseCsiUrl = 'https://csi.gstatic.com/csi?s=a4a' +
      `&c=${correlator}&slotId=${slotId}` +
      `&a4a=` + (isA4a ? '2' : '1') +
      (!!opt_qqid ? `&qqid.${slotId}=${opt_qqid}` : '') +
      `&dt=${opt_initTime}` +
      (eids != 'null' ? `&e.${slotId}=${eids}` : ``) +
      `&rls=$internalRuntimeVersion$&adt.${slotId}=${adType}`;
  opt_deltaTime = Math.round(opt_deltaTime);
  config['requests']['iniLoadCsi'] = baseCsiUrl +
      `&met.a4a.${slotId}=iniLoadCsi.${opt_deltaTime}`;
  config['requests']['renderStartCsi'] = baseCsiUrl +
      `&met.a4a.${slotId}=renderStartCsi.${opt_deltaTime}`;
  config['triggers']['continuousVisibleIniLoad']['request'] =
      'iniLoadCsi';
  config['triggers']['continuousVisibleRenderStart']['request'] =
      'renderStartCsi';
  return config;

}<|MERGE_RESOLUTION|>--- conflicted
+++ resolved
@@ -369,18 +369,11 @@
  *   lifecycle reporter's initialization and now.
  * @param {number=} opt_initTime The initialization time, in ms, of the
  *   lifecycle reporter.
-<<<<<<< HEAD
- * @return {?JSONType} config or null if invalid/missing.
- */
-export function extractAmpAnalyticsConfig(
-    a4a, responseHeaders, opt_deltaTime, opt_initTime) {
-=======
  *   TODO(levitzky) Remove the above two params once AV numbers stabilize.
  * @return {?JSONType} config or null if invalid/missing.
  */
 export function extractAmpAnalyticsConfig(
     a4a, responseHeaders, opt_deltaTime = -1, opt_initTime = -1) {
->>>>>>> 97666ddf
   if (!responseHeaders.has(AMP_ANALYTICS_HEADER)) {
     return null;
   }
@@ -394,30 +387,8 @@
     }
     const qqid = (responseHeaders && responseHeaders.has(QQID_HEADER))
         ? responseHeaders.get(QQID_HEADER) : 'null';
-<<<<<<< HEAD
     return buildAmpAnalyticsConfig(
         a4a.win, a4a.element, urls, true, qqid, opt_deltaTime, opt_initTime);
-
-=======
-    const eids = encodeURIComponent(
-        a4a.element.getAttribute(EXPERIMENT_ATTRIBUTE));
-    const adType = a4a.element.getAttribute('type');
-    const baseCsiUrl = 'https://csi.gstatic.com/csi?s=a4a' +
-        `&c=${correlator}&slotId=${slotId}&qqid.${slotId}=${qqid}` +
-        `&dt=${opt_initTime}` +
-        (eids != 'null' ? `&e.${slotId}=${eids}` : ``) +
-        `&rls=$internalRuntimeVersion$&adt.${slotId}=${adType}`;
-    opt_deltaTime = Math.round(opt_deltaTime);
-    config['requests']['iniLoadCsi'] = baseCsiUrl +
-        `&met.a4a.${slotId}=iniLoadCsi.${opt_deltaTime}`;
-    config['requests']['renderStartCsi'] = baseCsiUrl +
-        `&met.a4a.${slotId}=renderStartCsi.${opt_deltaTime}`;
-    config['triggers']['continuousVisibleIniLoad']['request'] =
-        'iniLoadCsi';
-    config['triggers']['continuousVisibleRenderStart']['request'] =
-        'renderStartCsi';
-    return config;
->>>>>>> 97666ddf
   } catch (err) {
     dev().error('AMP-A4A', 'Invalid analytics', err,
         responseHeaders.get(AMP_ANALYTICS_HEADER));
