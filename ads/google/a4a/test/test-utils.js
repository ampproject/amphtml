--- conflicted
+++ resolved
@@ -759,7 +759,6 @@
     });
   });
 
-<<<<<<< HEAD
   describe('isCanonical', () => {
     let fakeWin;
     beforeEach(() => {
@@ -776,7 +775,8 @@
       fakeWin.location.origin = 'https://www-somesite.cdn.ampproject.org';
       expect(isCanonical(fakeWin)).to.be.false;
     });
-=======
+  });
+
   describe('#extractHost', () => {
     [
       {in: 'http://foo.com/sl?lj=fl', out: 'foo.com'},
@@ -796,6 +796,5 @@
       {in: '', out: ''},
     ].forEach(test =>
       it(test.in, () => expect(extractHost(test.in)).to.equal(test.out)));
->>>>>>> d3123558
   });
 });