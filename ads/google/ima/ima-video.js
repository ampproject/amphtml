/**
 * Copyright 2017 The AMP HTML Authors. All Rights Reserved.
 *
 * Licensed under the Apache License, Version 2.0 (the "License");
 * you may not use this file except in compliance with the License.
 * You may obtain a copy of the License at
 *
 *      http://www.apache.org/licenses/LICENSE-2.0
 *
 * Unless required by applicable law or agreed to in writing, software
 * distributed under the License is distributed on an "AS-IS" BASIS,
 * WITHOUT WARRANTIES OR CONDITIONS OF ANY KIND, either express or implied.
 * See the License for the specific language governing permissions and
 * limitations under the License.
 */

import {CONSENT_POLICY_STATE} from '../../../src/core/constants/consent-state';
import {ImaPlayerData} from './ima-player-data';
import {camelCaseToTitleCase, setStyle, toggle} from '../../../src/style';
import {getData} from '../../../src/event-helper';
<<<<<<< HEAD
import {htmlFor, htmlRefs, svgFor} from '../../../src/static-template';
import {isObject} from '../../../src/core/types';
=======
import {isArray, isObject} from '../../../src/core/types';
>>>>>>> da4174a4
import {loadScript} from '../../../3p/3p';
import {throttle} from '../../../src/core/types/function';
import {tryParseJson} from '../../../src/json';
// Source for this constant is css/amp-ima-video-iframe.css
import {cssText} from '../../../build/amp-ima-video-iframe.css';

/**
 * Possible player states.
 * @enum {number}
 * @private
 */
const PlayerStates = {
  PLAYING: 1,
  PAUSED: 2,
};

/**
 * Icons from Google Material Icons
 * https://material.io/tools/icons
 */
const icons = {
  play: (svg) => svg`
    <svg viewBox="0 0 24 24">
      <path d="M8 5v14l11-7z"></path>
    </svg>
  `,
  pause: (svg) => svg`
    <svg viewBox="0 0 24 24">
      <path d="M6 19h4V5H6v14zm8-14v14h4V5h-4z"></path>
      <path d="M0 0h24v24H0z" fill="none"></path>
    </svg>
  `,
  fullscreen: (svg) => svg`
    <svg viewBox="0 0 24 24">
      <path d="M0 0h24v24H0z" fill="none"></path>
      <path
        d="M7 14H5v5h5v-2H7v-3zm-2-4h2V7h3V5H5v5zm12 7h-3v2h5v-5h-2v3zM14 5v2h3v3h2V5h-5z"
      ></path>
    </svg>
  `,
  muted: (svg) => svg`
    <svg viewBox="0 0 24 24">
      <path
        d="M16.5 12c0-1.77-1.02-3.29-2.5-4.03v2.21l2.45 2.45c.03-.2.05-.41.05-.63zm2.5 0c0 .94-.2 1.82-.54 2.64l1.51 1.51C20.63 14.91 21 13.5 21 12c0-4.28-2.99-7.86-7-8.77v2.06c2.89.86 5 3.54 5 6.71zM4.27 3L3 4.27 7.73 9H3v6h4l5 5v-6.73l4.25 4.25c-.67.52-1.42.93-2.25 1.18v2.06c1.38-.31 2.63-.95 3.69-1.81L19.73 21 21 19.73l-9-9L4.27 3zM12 4L9.91 6.09 12 8.18V4z"
      ></path>
      <path d="M0 0h24v24H0z" fill="none"></path>
    </svg>
  `,
  volumeMax: (svg) => svg`
    <svg viewBox="0 0 24 24">
      <path
        d="M3 9v6h4l5 5V4L7 9H3zm13.5 3c0-1.77-1.02-3.29-2.5-4.03v8.05c1.48-.73 2.5-2.25 2.5-4.02zM14 3.23v2.06c2.89.86 5 3.54 5 6.71s-2.11 5.85-5 6.71v2.06c4.01-.91 7-4.49 7-8.77s-2.99-7.86-7-8.77z"
      ></path>
      <path d="M0 0h24v24H0z" fill="none"></path>
    </svg>
  `,
};

// References to rendered elements. See renderElements().
let elements;

// Event indicating user interaction.
let interactEvent;

// Event for mouse down.
let mouseDownEvent;

// Event for mouse move.
let mouseMoveEvent;

// Event for mouse up.
let mouseUpEvent;

// Percent of the way through the video the user has seeked. Used for seek
// events.
let seekPercent;

// Flag tracking whether or not content has played to completion.
let contentComplete;

// Flag tracking whether or not all ads have been played and been completed.
let allAdsCompleted;

// Flag tracking if an ad request has failed.
let adRequestFailed;

// IMA SDK Ad object
let currentAd;

// IMA SDK AdDisplayContainer object.
let adDisplayContainer;

// IMA SDK AdsRequest object.
let adsRequest;

// IMA SDK AdsLoader object.
let adsLoader;

// IMA SDK AdsManager object;
let adsManager;

// Timer for UI updates.
let uiTicker;

// Tracks the current state of the player.
let playerState;

// Flag for whether or not we are currently in fullscreen mode.
let fullscreen;

// Width the player should be in fullscreen mode.
let fullscreenWidth;

// Height the player should be in fullscreen mode.
let fullscreenHeight;

// "Ad" label used in ad controls.
let adLabel;

// Flag tracking if ads are currently active.
let adsActive;

// Flag tracking if playback has started.
let playbackStarted;

// Flag for video's controls first being shown.
let showControlsFirstCalled;

// Flag to indicate that showControls() should
// not take immediate effect: i.e. the case when
// hideControls() is called before controls are
// visible.
let hideControlsQueued;

// Boolean tracking if controls are hidden or shown
let controlsVisible;

// Timer used to hide controls after user action.
let hideControlsTimeout;

// Flag tracking if we need to mute the ads manager once it loads. Used for
// autoplay.
let muteAdsManagerOnLoaded;

// Flag tracking if we are in native fullscreen mode. Used for iPhone.
let nativeFullscreen;

// Flag tracking if the IMA library was allowed to load. Will be set to false
// when e.g. a user is using an ad blocker.
let imaLoadAllowed;

// Used if the adsManager needs to be resized on load.
let adsManagerWidthOnLoad, adsManagerHeightOnLoad;

// Initial video dimensions.
let videoWidth, videoHeight;

// IMASettings provided via <script> tag in parent element.
let imaSettings;

// Player data used for video analytics.
const playerData = new ImaPlayerData();

// Flag used to track if ads have been requested or not.
let adsRequested;

// Flag that tracks if the user tapped and dragged on the overlay button.
let userTappedAndDragged;

// User consent state.
let consentState;

// Throttle for the showControls() function
let showControlsThrottled = throttle(window, showControls, 1000);

/**
<<<<<<< HEAD
 * @param {!Node} parent
 * @param {string} css
 */
function insertCss(parent, css) {
  const style = parent.ownerDocument.createElement('style');
  style./*OK*/ textContent = css;
  parent.appendChild(style);
}

/**
 * @param {string} state
 * @param {boolean} active
 */
function toggleRootDataAttribute(state, active) {
  const {'root': root} = elements;
  const attributeName = `data-${state}`;
  if (active) {
    root.setAttribute(attributeName, '');
  } else {
    root.removeAttribute(attributeName);
  }
}

/**
 * @param {Document} elementOrDoc
 * @return {!Object<string, !Element>}
 */
function renderElements(elementOrDoc) {
  const html = htmlFor(elementOrDoc);

  // Elements annotated with `ref="name"` are referenced as `elements['name']`.
  // They also have their `ref` copied as a classname, so they can be selected
  // from CSS using that exact value.
  const root = html`
    <div class="fill">
      <div class="fill">
        <video
          ref="video"
          playsinline
          controlslist="nodownload nofullscreen noremoteplayback"
        >
          <!-- Video children are later propagated from the iframe's name. -->
        </video>
      </div>

      <div ref="adContainer" class="fill" hidden>
        <!-- This subtree may be modified by the IMA SDK. -->
      </div>

      <div ref="controls" hidden>
        <button ref="playButton"></button>

        <div class="countdownWrapper">
          <div ref="countdown">
            <!-- Text content updated using data-ad-label onAdProgress(). -->
          </div>
        </div>

        <div ref="time">
          <!-- Text content must match format in updateTime(). -->
          -:- / 0:00
        </div>

        <div ref="progress">
          <div ref="progressLine"></div>
          <div ref="progressMarker"></div>
        </div>

        <button ref="muteButton"></button>
        <button ref="fullscreenButton"></button>
      </div>

      <button ref="overlayButton" class="fill"></button>
    </div>
  `;

  const elements = htmlRefs(root);

  // The root element cannot be referenced by `ref="root"`, so we insert it.
  elements['root'] = root;

  // For a smaller template, we copy each element's `ref` value as a classname.
  for (const ref in elements) {
    elements[ref].classList.add(ref);
  }

  // Adding SVGs separately because they require a different namespace, and the
  // HTML template must be static.
  const svg = svgFor(elementOrDoc);

  elements['overlayButton'].appendChild(icons.play(svg));
  elements['fullscreenButton'].appendChild(icons.fullscreen(svg));

  // Buttons toggle SVGs by including two each, one is displayed at a time.
  // See CSS selectors for buttons under .root[data-*].
  const {'playButton': playButton, 'muteButton': muteButton} = elements;

  playButton.appendChild(icons.play(svg));
  playButton.appendChild(icons.pause(svg));

  muteButton.appendChild(icons.volumeMax(svg));
  muteButton.appendChild(icons.muted(svg));

  return elements;
=======
 * @param {!Document} document
 * @param {?Array<Array<string|Object>>} childrenDef
 *   an array of [tagName, attributes] items like:
 *     [
 *       ['SOURCE', {'src': 'foo.mp4'}],
 *       ['TRACK', {'src': 'bar.mp4'}],
 *     ]
 * @return {?Node} Optional DocumentFragment containing created children
 */
function maybeCreateChildren(document, childrenDef) {
  if (!isArray(childrenDef)) {
    return null;
  }
  const fragment = document.createDocumentFragment();
  childrenDef.forEach((child) => {
    const tagName = child[0];
    const attributes = child[1];
    if (
      !(
        typeof tagName === 'string' &&
        typeof attributes === 'object' &&
        attributes != null
      )
    ) {
      throw new Error(child);
    }
    const element = document.createElement(tagName);
    for (const attr in attributes) {
      element.setAttribute(attr, attributes[attr]);
    }
  });
  return fragment;
>>>>>>> da4174a4
}

/**
 * @param {!Object} global
 * @param {!Object} data
 */
export function imaVideo(global, data) {
  insertCss(global.document.head, cssText);

  videoWidth = global./*OK*/ innerWidth;
  videoHeight = global./*OK*/ innerHeight;
  adLabel = data.adLabel || 'Ad (%s of %s)';

  elements = renderElements(global.document);

  controlsVisible = false;

  // Propagate settings and video element's children.
  const {'video': video} = elements;
  video.setAttribute('poster', data.poster);
  if (data['crossorigin'] != null) {
    video.setAttribute('crossorigin', data['crossorigin']);
  }
  if (data.src) {
    const sourceElement = document.createElement('source');
    sourceElement.setAttribute('src', data.src);
    video.appendChild(sourceElement);
  }
<<<<<<< HEAD
  if (data.childElements) {
    const children = JSON.parse(data.childElements);
    /** @type {!Array} */ (children).forEach((child) => {
      video.appendChild(htmlToElement(child));
    });
=======
  const childrenFragment = maybeCreateChildren(
    global.document,
    data['_context']?.['sourceChildren']
  );
  if (childrenFragment) {
    videoPlayer.appendChild(childrenFragment);
>>>>>>> da4174a4
  }

  if (data.imaSettings) {
    imaSettings = tryParseJson(data.imaSettings);
  }

  global.document.getElementById('c').appendChild(elements['root']);

  // Attach events and configure IMA SDK.

  window.addEventListener('message', onMessage.bind(null, global));

  hideControlsQueued = false;
  showControlsFirstCalled = false;
  contentComplete = false;
  adsActive = false;
  allAdsCompleted = false;
  playbackStarted = false;
  nativeFullscreen = false;
  imaLoadAllowed = true;

  const {
    'playButton': playButton,
    'progress': progress,
    'muteButton': muteButton,
    'fullscreenButton': fullscreenButton,
  } = elements;

  let mobileBrowser = false;
  interactEvent = 'click';
  mouseDownEvent = 'mousedown';
  mouseMoveEvent = 'mousemove';
  mouseUpEvent = 'mouseup';
  if (
    navigator.userAgent.match(/iPhone/i) ||
    navigator.userAgent.match(/iPad/i) ||
    navigator.userAgent.match(/Android/i)
  ) {
    mobileBrowser = true;
    interactEvent = 'touchend';
    mouseDownEvent = 'touchstart';
    mouseMoveEvent = 'touchmove';
    mouseUpEvent = 'touchend';
  }
  const {'overlayButton': overlayButton} = elements;
  if (mobileBrowser) {
    // Create our own tap listener that ignores tap and drag.
    overlayButton.addEventListener(mouseMoveEvent, onOverlayButtonTouchMove);
    overlayButton.addEventListener(mouseUpEvent, onOverlayButtonTouchEnd);
    overlayButton.addEventListener(
      'tapwithoutdrag',
      onOverlayButtonInteract.bind(null, global)
    );
  } else {
    overlayButton.addEventListener(
      interactEvent,
      onOverlayButtonInteract.bind(null, global)
    );
  }
  playButton.addEventListener(interactEvent, onPlayPauseClick);
  progress.addEventListener(mouseDownEvent, onProgressClick);
  muteButton.addEventListener(interactEvent, onMuteUnmuteClick);
  fullscreenButton.addEventListener(
    interactEvent,
    toggleFullscreen.bind(null, global)
  );

  // Timeout is 1s, because showControls will hide after 3s
  showControlsThrottled = throttle(window, showControls, 1000);

  const fullScreenEvents = [
    'fullscreenchange',
    'mozfullscreenchange',
    'webkitfullscreenchange',
  ];
  fullScreenEvents.forEach((fsEvent) => {
    global.document.addEventListener(
      fsEvent,
      onFullscreenChange.bind(null, global),
      false
    );
  });

  consentState = global.context.initialConsentState;

  if (consentState == 4) {
    // UNKNOWN
    // On unknown consent state, do not load IMA. Treat this the same as if IMA
    // failed to load.
    onImaLoadFail();
  } else {
    // Set-up code that can't run until the IMA lib loads.
    loadScript(
      /** @type {!Window} */ (global),
      'https://imasdk.googleapis.com/js/sdkloader/ima3.js',
      () => onImaLoadSuccess(global, data),
      onImaLoadFail
    );
  }
}

/**
 * Adds the appropriate event listener to an element
 * to represent a hover state.
 *
 * NOTE: This does not add a throttler,
 * since this is applied per element,
 * and would require wrapping the callback.
 * Thus, the callback passed should be,
 * appropriately throttled. See showControlsThrottled.
 *
 * @param {!Element} element
 * @param {!Function} callback
 */
export function addHoverEventToElement(element, callback) {
  element.addEventListener(interactEvent, callback);
  element.addEventListener(mouseMoveEvent, callback);
}

/**
 * Removes the appropriate event listener from an element
 * that represented a hover state.
 * @param {!Element} element
 * @param {!Function} callback
 */
export function removeHoverEventFromElement(element, callback) {
  element.removeEventListener(interactEvent, callback);
  element.removeEventListener(mouseMoveEvent, callback);
}

/**
 * @param {!Object} global
 * @param {!Object} data
 */
function onImaLoadSuccess(global, data) {
  // This is the first place where we have access to any IMA objects.

  // Handle settings that need to be set before the AdDisplayContainer is
  // created.
  if (imaSettings) {
    if (imaSettings['locale']) {
      global.google.ima.settings.setLocale(imaSettings['locale']);
    }
    if (imaSettings['vpaidMode']) {
      global.google.ima.settings.setVpaidMode(imaSettings['vpaidMode']);
    }
  }

  const {'adContainer': adContainer, 'video': video} = elements;

  adDisplayContainer = new global.google.ima.AdDisplayContainer(
    adContainer,
    video
  );

  adsLoader = new global.google.ima.AdsLoader(adDisplayContainer);
  adsLoader.getSettings().setPlayerType('amp-ima');
  adsLoader.getSettings().setPlayerVersion('0.1');
  // Propogate settings provided via child script tag.
  // locale and vpaidMode are set above, as they must be set before we create
  // an AdDisplayContainer.
  // playerType and playerVersion are used by the developers to track usage,
  // so we do not want to allow users to overwrite those values.
  const skippedSettings = [
    'locale',
    'vpaidMode',
    'playerType',
    'playerVersion',
  ];
  for (const setting in imaSettings) {
    if (!skippedSettings.includes(setting)) {
      // Change e.g. 'ppid' to 'setPpid'.
      const methodName = 'set' + camelCaseToTitleCase(setting);
      if (typeof adsLoader.getSettings()[methodName] === 'function') {
        adsLoader.getSettings()[methodName](imaSettings[setting]);
      }
    }
  }
  adsLoader.addEventListener(
    global.google.ima.AdsManagerLoadedEvent.Type.ADS_MANAGER_LOADED,
    onAdsManagerLoaded.bind(null, global),
    false
  );
  adsLoader.addEventListener(
    global.google.ima.AdErrorEvent.Type.AD_ERROR,
    onAdsLoaderError,
    false
  );

  video.addEventListener('ended', onContentEnded);

  adsRequest = new global.google.ima.AdsRequest();
  adsRequest.adTagUrl = data.tag;
  adsRequest.linearAdSlotWidth = videoWidth;
  adsRequest.linearAdSlotHeight = videoHeight;
  adsRequest.nonLinearAdSlotWidth = videoWidth;
  adsRequest.nonLinearAdSlotHeight = videoHeight / 3;

  if (!data['delayAdRequest']) {
    requestAds();
  } else {
    // Let amp-ima-video know that we are done set-up.
    postMessage({event: VideoEvents.LOAD});
  }
}

/**
 * Handler for on fail.
 */
function onImaLoadFail() {
  // Something blocked ima3.js from loading - ignore all IMA stuff and just play
  // content.
  addHoverEventToElement(
    /** @type {!Element} */ (elements['video']),
    showControlsThrottled
  );
  imaLoadAllowed = false;
  postMessage({event: VideoEvents.LOAD});
}

/**
<<<<<<< HEAD
 * @param {string} html
 * @return {!Element}
 */
function htmlToElement(html) {
  const template = document.createElement('template');
  template./*OK*/ innerHTML = html;
  return template.content.firstChild;
}

/**
 * Triggered when the user clicks on the overlay button.
=======
 * @param {!Object} global
 * @param {string} name
 * @param {string} [fill='#FFFFFF']
 * @return {!Element}
 */
function createIcon(global, name, fill = '#FFFFFF') {
  const doc = global.document;
  const icon = doc.createElementNS('http://www.w3.org/2000/svg', 'svg');
  icon.setAttributeNS(null, 'fill', fill);
  icon.setAttributeNS(null, 'height', '100%');
  icon.setAttributeNS(null, 'width', '100%');
  icon.setAttributeNS(null, 'viewBox', '0 0 24 24');
  setStyle(icon, 'filter', 'drop-shadow(0px 0px 14px rgba(0,0,0,0.4))');
  icon./*OK*/ innerHTML = icons[name];
  return icon;
}

/**
 * @param {!Element} element
 * @param {string} name
 * @param {string} [fill='#FFFFFF']
 */
function changeIcon(element, name, fill = '#FFFFFF') {
  element./*OK*/ innerHTML = icons[name];
  if (fill != element.getAttributeNS(null, 'fill')) {
    element.setAttributeNS(null, 'fill', fill);
  }
}

/**
 * Triggered when the user clicks on the big play button div.
>>>>>>> da4174a4
 * @param {!Object} global
 * @visibleForTesting
 */
export function onOverlayButtonInteract(global) {
  const {'video': video, 'overlayButton': overlayButton} = elements;
  if (playbackStarted) {
    // Resart the video
    playVideo();
  } else {
    // Play the video for the first time
    playbackStarted = true;
    uiTicker = setInterval(uiTickerClick, 500);
    setInterval(playerDataTick, 1000);
    if (adDisplayContainer) {
      adDisplayContainer.initialize();
    }
    video.load();
    playAds(global);
  }

  toggle(overlayButton, false);
}

// TODO(alanorozco): Update name on test's end.
export const onBigPlayClick = onOverlayButtonInteract;

/**
 * Triggered when the user ends a tap on the overlay button.
 * @param {Event} event
 */
function onOverlayButtonTouchEnd(event) {
  if (userTappedAndDragged) {
    // Reset state and ignore this tap.
    userTappedAndDragged = false;
  } else {
    const tapWithoutDragEvent = new Event('tapwithoutdrag');
    event.currentTarget.dispatchEvent(tapWithoutDragEvent);
  }
}

/**
 * Triggered when the user moves a tap on the overlay button.
 */
function onOverlayButtonTouchMove() {
  userTappedAndDragged = true;
}

/**
 * Requests ads.
 */
export function requestAds() {
  adsRequested = true;
  adRequestFailed = false;
  if (consentState == CONSENT_POLICY_STATE.UNKNOWN) {
    // We're unaware of the user's consent state - do not request ads.
    imaLoadAllowed = false;
    return;
  } else if (consentState == CONSENT_POLICY_STATE.INSUFFICIENT) {
    // User has provided consent state but has not consented to personalized
    // ads.
    adsRequest.adTagUrl += '&npa=1';
  }
  adsLoader.requestAds(adsRequest);
}

/**
 * Starts ad playback. If the ad request has not yet resolved, calls itself
 * again after 250ms.
 * @param {!Object} global
 * @visibleForTesting
 */
export function playAds(global) {
  if (!imaLoadAllowed) {
    playVideo();
    return;
  }

  if (!adsRequested) {
    requestAds();
    playAds(global);
    return;
  } else if (adsManager) {
    // Ad request resolved.
    try {
      adsManager.init(
        videoWidth,
        videoHeight,
        global.google.ima.ViewMode.NORMAL
      );
      adsManager.start();
    } catch (adError) {
      playVideo();
    }
  } else if (!adRequestFailed) {
    // Ad request did not yet resolve but also did not yet fail.
    setTimeout(playAds.bind(null, global), 250);
  } else {
    // Ad request failed.
    playVideo();
  }
}

/**
 * Called when the content completes.
 *
 * @visibleForTesting
 */
export function onContentEnded() {
  contentComplete = true;
  if (adsLoader) {
    adsLoader.contentComplete();
  }

  // If all ads are not completed,
  // onContentResume will show the elements['overlayButton']
  if (allAdsCompleted) {
    toggle(elements['overlayButton'], true);
  }

  postMessage({event: VideoEvents.PAUSE});
  postMessage({event: VideoEvents.ENDED});
}

/**
 * Called when the IMA SDK has an AdsManager ready for us.
 * @param {!Object} global
 * @param {*} adsManagerLoadedEvent
 * @visibleForTesting
 */
export function onAdsManagerLoaded(global, adsManagerLoadedEvent) {
  const adsRenderingSettings = new global.google.ima.AdsRenderingSettings();
  adsRenderingSettings.restoreCustomPlaybackStateOnAdBreakComplete = true;
  adsManager = adsManagerLoadedEvent.getAdsManager(
    elements['video'],
    adsRenderingSettings
  );
  adsManager.addEventListener(
    global.google.ima.AdErrorEvent.Type.AD_ERROR,
    onAdError
  );
  adsManager.addEventListener(global.google.ima.AdEvent.Type.LOADED, onAdLoad);
  adsManager.addEventListener(
    global.google.ima.AdEvent.Type.PAUSED,
    onAdPaused
  );
  adsManager.addEventListener(
    global.google.ima.AdEvent.Type.RESUMED,
    onAdResumed
  );
  adsManager.addEventListener(
    global.google.ima.AdEvent.Type.AD_PROGRESS,
    onAdProgress
  );
  adsManager.addEventListener(
    global.google.ima.AdEvent.Type.CONTENT_PAUSE_REQUESTED,
    onContentPauseRequested.bind(null, global)
  );
  adsManager.addEventListener(
    global.google.ima.AdEvent.Type.CONTENT_RESUME_REQUESTED,
    onContentResumeRequested
  );
  adsManager.addEventListener(
    global.google.ima.AdEvent.Type.ALL_ADS_COMPLETED,
    onAllAdsCompleted
  );
  if (muteAdsManagerOnLoaded) {
    adsManager.setVolume(0);
  }
  postMessage({event: VideoEvents.LOAD});
}

/**
 * Called when we encounter an error trying to load ads.
 *
 * @visibleForTesting
 */
export function onAdsLoaderError() {
  adRequestFailed = true;
  // Send this message to trigger auto-play for failed pre-roll requests -
  // failing to load an ad is just as good as loading one as far as starting
  // playback is concerned because our content will be ready to play.
  postMessage({event: VideoEvents.LOAD});
  addHoverEventToElement(
    /** @type {!Element} */ (elements['video']),
    showControlsThrottled
  );
  if (playbackStarted) {
    playVideo();
  }
}

/**
 * Called when we encounter an error trying to play ads.
 *
 * @visibleForTesting
 */
export function onAdError() {
  postMessage({event: VideoEvents.AD_END});
  currentAd = null;
  if (adsManager) {
    adsManager.destroy();
  }
  addHoverEventToElement(
    /** @type {!Element} */ (elements['video']),
    showControlsThrottled
  );
  playVideo();
}

/**
 * Called each time a new ad loads. Sets currentAd
 * @param {!Object} global
 * @visibleForTesting
 */
export function onAdLoad(global) {
  currentAd = global.getAd();
}

/**
 * Called intermittently as the ad plays, allowing us to display ad counter.
 * @param {!Object} unusedEvent
 * @visibleForTesting
 */
export function onAdProgress(unusedEvent) {
  const adPodInfo = currentAd.getAdPodInfo();
  const adPosition = adPodInfo.getAdPosition();
  const totalAds = adPodInfo.getTotalAds();
  const remainingTime = adsManager.getRemainingTime();
  const remainingMinutes = Math.floor(remainingTime / 60);
  let remainingSeconds = Math.floor(remainingTime % 60);
  if (remainingSeconds.toString().length < 2) {
    remainingSeconds = '0' + remainingSeconds;
  }
  const label = adLabel.replace('%s', adPosition).replace('%s', totalAds);
  const {'countdown': countdown} = elements;
  countdown.textContent = `${label}: ${remainingMinutes}:${remainingSeconds}`;
}

/**
 * Called by the IMA SDK. Pauses the content and readies the player for ads.
 * @param {!Object} global
 * @visibleForTesting
 */
export function onContentPauseRequested(global) {
  if (adsManagerWidthOnLoad) {
    adsManager.resize(
      adsManagerWidthOnLoad,
      adsManagerHeightOnLoad,
      global.google.ima.ViewMode.NORMAL
    );
    adsManagerWidthOnLoad = null;
    adsManagerHeightOnLoad = null;
  }
  adsActive = true;
  postMessage({event: VideoEvents.AD_START});
  toggle(elements['adContainer'], true);
  showAdControls();

  const {'video': video} = elements;
  video.removeEventListener('ended', onContentEnded);
  video.pause();
  removeHoverEventFromElement(
    /** @type {!Element} */ (video),
    showControlsThrottled
  );
}

/**
 * Called by the IMA SDK. Resumes content after an ad break.
 *
 * @visibleForTesting
 */
export function onContentResumeRequested() {
  const {'video': video, 'overlayButton': overlayButton} = elements;
  adsActive = false;
  addHoverEventToElement(
    /** @type {!Element} */ (video),
    showControlsThrottled
  );
  postMessage({event: VideoEvents.AD_END});
  resetControlsAfterAd();
  if (!contentComplete) {
    // CONTENT_RESUME will fire after post-rolls as well, and we don't want to
    // resume content in that case.
    playVideo();
  } else {
    toggle(overlayButton, true);
  }

  video.addEventListener('ended', onContentEnded);
}

/**
 * Called when the IMA SDK emmitts the event: AdEvent.Type.PAUSED.
 * Sets the (ads) controls to reflect a paused state.
 * Does not need to set the big play pause since that is handled
 * by the SDK generally.
 * @visibleForTesting
 */
export function onAdPaused() {
  toggleRootDataAttribute('playing', false);
}

/**
 * Called when the IMA SDK emmitts the event: AdEvent.Type.RESUMED.
 * Sets the (ads) controls to reflect a paused state.
 * Does not need to set the big play pause since that is handled
 * by the SDK generally.
 * @visibleForTesting
 */
export function onAdResumed() {
  toggleRootDataAttribute('playing', true);
}

/**
 * Called by the IMA SDK. Signifies all ads have been played for the video.
 *
 * @visibleForTesting
 */
export function onAllAdsCompleted() {
  currentAd = null;
  allAdsCompleted = true;
}

/**
 * Called when our ui timer goes off. Updates the player UI.
 */
function uiTickerClick() {
  const {currentTime, duration} = elements['video'];
  updateTime(currentTime, duration);
}

/**
 *  Called when our player data timer goes off. Sends a message to the parent
 *  iframe to update the player data.
 */
function playerDataTick() {
  // Skip while ads are active in case of custom playback. No harm done for
  // non-custom playback because content won't be progressing while ads are
  // playing.
  const {'video': video} = elements;
  if (video && !adsActive) {
    playerData.update(video);
    postMessage({
      event: ImaPlayerData.IMA_PLAYER_DATA,
      data: playerData,
    });
  }
}

/**
 * Updates the time and progress.
 * @param {number} currentTime
 * @param {number} duration
 * @visibleForTesting
 */
export function updateTime(currentTime, duration) {
  const {
    'time': time,
    'progressLine': progressLine,
    'progressMarker': progressMarker,
  } = elements;
  time.textContent = formatTime(currentTime) + ' / ' + formatTime(duration);
  const progressPercent = Math.floor((currentTime / duration) * 100);
  setStyle(progressLine, 'width', progressPercent + '%');
  setStyle(progressMarker, 'left', progressPercent - 1 + '%');
}

/**
 * Formats an int in seconds into a string of the format X:XX:XX. Omits the
 * hour if the content is less than one hour.
 * @param {number} time
 * @return {*} TODO(#23582): Specify return type
 * @visibleForTesting
 */
export function formatTime(time) {
  if (isNaN(time)) {
    return '0:00';
  }
  let timeString = '';
  const hours = Math.floor(time / 3600);
  if (hours > 0) {
    timeString += hours + ':';
  }
  const minutes = Math.floor((time % 3600) / 60);
  if (hours > 0) {
    timeString += zeroPad(minutes) + ':';
  } else {
    timeString += minutes + ':';
  }
  const seconds = Math.floor(time - (hours * 3600 + minutes * 60));
  timeString += zeroPad(seconds);
  return timeString;
}

/**
 * Zero-pads the provided int and returns a string of length 2.
 * @param {string|number} input
 * @return {*} TODO(#23582): Specify return type
 * @visibleForTesting
 */
export function zeroPad(input) {
  input = String(input);
  return input.length == 1 ? '0' + input : input;
}

/**
 * Detects clicks on the progress bar.
 * @param {!Event} event
 */
function onProgressClick(event) {
  // Call this logic once to make sure we still seek if the user just clicks
  // instead of clicking and dragging.
  clearTimeout(hideControlsTimeout);
  onProgressMove(event);
  event.preventDefault();
  event.stopPropagation();
  clearInterval(uiTicker);
  document.addEventListener(mouseMoveEvent, onProgressMove);
  document.addEventListener(mouseUpEvent, onProgressClickEnd);
}

/**
 * Detects the end of interaction on the progress bar.
 */
function onProgressClickEnd() {
  document.removeEventListener(mouseMoveEvent, onProgressMove);
  document.removeEventListener(mouseUpEvent, onProgressClickEnd);
  uiTicker = setInterval(uiTickerClick, 500);
  const {'video': video} = elements;
  video.currentTime = video.duration * seekPercent;
  // Reset hide controls timeout.
  showControls();
}

/**
 * Detects when the user clicks and drags on the progress bar.
 * @param {!Event} event
 */
function onProgressMove(event) {
  const {'video': video, 'progress': progress} = elements;
  const progressWrapperPosition = getPagePosition(progress);
  const progressListStart = progressWrapperPosition.x;
  const progressListWidth = progress./*OK*/ offsetWidth;

  // Handle Android Chrome touch events.
  const eventX = event.clientX || event.touches[0].pageX;

  seekPercent = (eventX - progressListStart) / progressListWidth;
  if (seekPercent < 0) {
    seekPercent = 0;
  } else if (seekPercent > 1) {
    seekPercent = 1;
  }
  updateTime(video.duration * seekPercent, video.duration);
}

/**
 * Returns the x,y coordinates of the given element relative to the window.
 * @param {!Element} el
 * @return {{x: number, y: number}}
 */
function getPagePosition(el) {
  let lx, ly;
  for (
    lx = 0, ly = 0;
    el != null;
    lx += el./*OK*/ offsetLeft,
      ly += el./*OK*/ offsetTop,
      el = el./*OK*/ offsetParent
  ) {}
  return {x: lx, y: ly};
}

/**
 * Called when the user clicks on the play / pause button.
 *
 * @visibleForTesting
 */
export function onPlayPauseClick() {
  if (playerState == PlayerStates.PLAYING) {
    pauseVideo();
  } else {
    playVideo();
  }
}

/**
 * Plays the content video.
 *
 * @visibleForTesting
 */
export function playVideo() {
  const {'adContainer': adContainer, 'video': video} = elements;
  if (adsActive) {
    adsManager.resume();
  } else {
    toggle(adContainer, false);
    // Kick off the hide controls timer.
    showControls();
    video.play();
  }
  playerState = PlayerStates.PLAYING;
  postMessage({event: VideoEvents.PLAYING});
  toggleRootDataAttribute('playing', true);
}

/**
 * Pauses the video player.
 * @param {?Event} event
 * @visibleForTesting
 */
export function pauseVideo(event = null) {
  if (adsActive) {
    adsManager.pause();
  } else {
    const {'video': video} = elements;
    video.pause();
    // Show controls and keep them there because we're paused.
    clearTimeout(hideControlsTimeout);
    showControls();
    if (event && event.type == 'webkitendfullscreen') {
      // Video was paused because we exited fullscreen.
      video.removeEventListener('webkitendfullscreen', pauseVideo);
      fullscreen = false;
    }
  }
  playerState = PlayerStates.PAUSED;
  postMessage({event: VideoEvents.PAUSE});
  toggleRootDataAttribute('playing', false);
}

/**
 * Handler when the mute/unmute button is clicked
 */
export function onMuteUnmuteClick() {
  if (elements['video'].muted) {
    unmuteVideo();
  } else {
    muteVideo();
  }
}

/**
 * Function to mute the video
 */
export function muteVideo() {
  toggleMuted(elements['video'], true);
}

/**
 * Function to unmute the video
 */
export function unmuteVideo() {
  toggleMuted(elements['video'], false);
}

/**
 * Mutes or unmutes the video.
 * @param {!HTMLMediaElement} video
 * @param {boolean} muted
 */
export function toggleMuted(video, muted) {
  if (video.muted == muted) {
    return;
  }
  const volume = muted ? 0 : 1;
  video.volume = volume;
  video.muted = muted;
  if (adsManager) {
    adsManager.setVolume(volume);
  } else {
    muteAdsManagerOnLoaded = muted;
  }
  toggleRootDataAttribute('muted', muted);
  postMessage({event: muted ? VideoEvents.MUTED : VideoEvents.UNMUTED});
}

/**
 * @param {Object} global
 */
function exitFullscreen(global) {
  // The video is currently in fullscreen mode
  const cancelFullscreen =
    global.document.exitFullscreen ||
    global.document.exitFullScreen ||
    global.document.webkitCancelFullScreen ||
    global.document.mozCancelFullScreen;
  if (cancelFullscreen) {
    cancelFullscreen.call(document);
  }
}

/**
 * @param {Object} global
 */
function enterFullscreen(global) {
  // Try to enter fullscreen mode in the browser
  const requestFullscreen =
    global.document.documentElement.requestFullscreen ||
    global.document.documentElement.webkitRequestFullscreen ||
    global.document.documentElement.mozRequestFullscreen ||
    global.document.documentElement.requestFullScreen ||
    global.document.documentElement.webkitRequestFullScreen ||
    global.document.documentElement.mozRequestFullScreen;
  if (requestFullscreen) {
    fullscreenWidth = window.screen.width;
    fullscreenHeight = window.screen.height;
    requestFullscreen.call(global.document.documentElement);
  } else {
    const {'video': video} = elements;
    // Use native fullscreen (iPhone)
    video.webkitEnterFullscreen();
    // Pause the video when we leave fullscreen. iPhone does this
    // automatically, but we still use pauseVideo as an event handler to
    // sync the UI.
    video.addEventListener('webkitendfullscreen', pauseVideo);
    nativeFullscreen = true;
    onFullscreenChange(global);
  }
}

/**
 * @param {Object} global
 */
function toggleFullscreen(global) {
  if (fullscreen) {
    exitFullscreen(global);
    return;
  }
  enterFullscreen(global);
}

/**
 * Called when the fullscreen mode of the browser or content player changes.
 * @param {Object} global
 */
function onFullscreenChange(global) {
  if (fullscreen) {
    if (adsManager) {
      // Resize the ad container
      adsManager.resize(
        videoWidth,
        videoHeight,
        global.google.ima.ViewMode.NORMAL
      );
      adsManagerWidthOnLoad = null;
      adsManagerHeightOnLoad = null;
    }
    fullscreen = false;
  } else {
    // The user just entered fullscreen
    if (!nativeFullscreen) {
      if (adsManager) {
        // Resize the ad container
        adsManager.resize(
          fullscreenWidth,
          fullscreenHeight,
          global.google.ima.ViewMode.FULLSCREEN
        );
        adsManagerWidthOnLoad = null;
        adsManagerHeightOnLoad = null;
      }
      hideControls();
    }
    fullscreen = true;
  }
  postMessage({event: 'fullscreenchange', isFullscreen: fullscreen});
}

/**
 * Show a subset of controls when ads are playing.
 * See CSS for selectors affected by -controls-ads and -controls-ads-mini
 *
 * @visibleForTesting
 */
export function showAdControls() {
  showControls(true);
  toggleRootDataAttribute('playing', true);
  toggleRootDataAttribute('ad', true);
  toggleRootDataAttribute(
    'skippable',
    currentAd ? currentAd?.getSkipTimeOffset() !== -1 : false
  );
}

/**
 * Reinstate access to all controls when ads have ended.
 *
 * @visibleForTesting
 */
export function resetControlsAfterAd() {
  toggleRootDataAttribute('ad', false);
  toggleRootDataAttribute('skippable', false);
}

/**
 * Show video controls and reset hide controls timeout.
 * @param {boolean} opt_adsForce
 * @visibleForTesting
 */
export function showControls(opt_adsForce) {
  showControlsFirstCalled = true;
  if (!controlsVisible) {
    // Bail out if hideControls signal was queued before
    // showControls (does not matter for ads case)
    if (hideControlsQueued && !opt_adsForce) {
      hideControlsQueued = false;
      return;
    }
    toggle(elements['controls'], true);
    controlsVisible = true;
  }

  // Hide controls after 3 seconds
  if (playerState == PlayerStates.PLAYING) {
    // Reset hide controls timer.
    // Be sure to keep the timer greater than showControlsThrottled.
    clearTimeout(hideControlsTimeout);
    hideControlsTimeout = setTimeout(hideControls, 3000);
  }
}

/**
 * Hide video controls, except when ads are active.
 *
 * @visibleForTesting
 */
export function hideControls() {
  if (controlsVisible && !adsActive) {
    toggle(elements['controls'], false);
    controlsVisible = false;
  } else if (!showControlsFirstCalled) {
    // showControls has not been called yet,
    // so set flag to indicate first showControls
    // should not take precedence.
    hideControlsQueued = true;
  }
}

/**
 * Handles messages from the top window.
 * @param {!Object} global
 * @param {!Event} event
 */
function onMessage(global, event) {
  const eventData = getData(event);
  if (!eventData) {
    return;
  }
  const msg = isObject(eventData) ? eventData : tryParseJson(eventData);
  if (!msg) {
    return; // We only process valid JSON.
  }
  if (!msg['event'] || !msg['func']) {
    return;
  }
  switch (msg['func']) {
    case 'play':
      if (adsActive || playbackStarted) {
        playVideo();
      } else {
        // Auto-play support
        onOverlayButtonInteract(global);
      }
      break;
    case 'pause':
      pauseVideo();
      break;
    case 'mute':
      muteVideo();
      break;
    case 'unmute':
      unmuteVideo();
      break;
    case 'hideControls':
      if (!adsActive) {
        hideControls();
      }
      break;
    case 'showControls':
      if (!adsActive) {
        showControls();
      }
      break;
    case 'resize':
      const args = msg['args'];
      if (args && args.width && args.height) {
        if (adsActive && !fullscreen) {
          adsManager.resize(
            args.width,
            args.height,
            global.google.ima.ViewMode.NORMAL
          );
        } else {
          adsManagerWidthOnLoad = args.width;
          adsManagerHeightOnLoad = args.height;
        }
      }
      break;
    case 'onFirstScroll':
    case 'onAdRequestDelayTimeout':
      if (!adsRequested && imaLoadAllowed) {
        requestAds();
      }
      break;
    case 'requestFullscreen':
      if (fullscreen) {
        return;
      }
      enterFullscreen(global);
      break;
    case 'exitFullscreen':
      if (!fullscreen) {
        return;
      }
      exitFullscreen(global);
      break;
  }
}

/**
 * @param {!Object} data
 */
function postMessage(data) {
  window.parent./*OK*/ postMessage(data, '*');
}

/**
 * Returns the properties we need to access for testing.
 *
 * @return {*} TODO(#23582): Specify return type
 * @visibleForTesting
 */
export function getPropertiesForTesting() {
  return {
    allAdsCompleted,
    adRequestFailed,
    adsActive,
    adsManagerWidthOnLoad,
    adsManagerHeightOnLoad,
    adsRequest,
    contentComplete,
    controlsVisible,
    hideControlsTimeout,
    imaLoadAllowed,
    interactEvent,
    playbackStarted,
    playerState,
    PlayerStates,
    uiTicker,
    hideControlsQueued,
    icons,
    // TODO(alanorozco): Update names on test's end to pass `elements` instead.
    elements,
    videoPlayer: elements['video'],
    adContainerDiv: elements['adContainer'],
    controlsDiv: elements['controls'],
    playPauseDiv: elements['playButton'],
    countdownDiv: elements['countdown'],
    timeDiv: elements['time'],
    progressBarWrapper: elements['progress'],
    progressLine: elements['progressLine'],
    progressMarkerDiv: elements['progressMarker'],
    muteUnmuteDiv: elements['muteButton'],
    fullscreenDiv: elements['fullscreenButton'],
    bigPlayDiv: elements['overlayButton'],
  };
}

/**
 * Gets the throttled show controls
 * @return {Function}
 * @visibleForTesting
 */
export function getShowControlsThrottledForTesting() {
  return showControlsThrottled;
}

/**
 * Sets the overlay button.
 * @param {!Element} div
 * @visibleForTesting
 */
export function setBigPlayDivForTesting(div) {
  elements['overlayButton'] = div;
}

/**
 * Sets the ad display container.
 * @param {!Element} adc
 * @visibleForTesting
 */
export function setAdDisplayContainerForTesting(adc) {
  adDisplayContainer = adc;
}

/**
 * Sets the video width and height.
 * @param {number} width
 * @param {number} height
 * @visibleForTesting
 */
export function setVideoWidthAndHeightForTesting(width, height) {
  videoWidth = width;
  videoHeight = height;
}

/**
 * Sets the video muted state
 * @param {boolean} shouldMute
 * @visibleForTesting
 */
export function setVideoPlayerMutedForTesting(shouldMute) {
  elements['video'].muted = shouldMute;
}

/**
 * Sets the allAdsCompleted flag.
 * @param {boolean} newValue
 * @visibleForTesting
 */
export function setAllAdsCompletedForTesting(newValue) {
  allAdsCompleted = newValue;
}

/**
 * Sets the ad request failed flag.
 * @param {boolean} newValue
 * @visibleForTesting
 */
export function setAdRequestFailedForTesting(newValue) {
  adRequestFailed = newValue;
}

/**
 * Sets the ads loader.
 * @param {*} newAdsLoader
 * @visibleForTesting
 */
export function setAdsLoaderForTesting(newAdsLoader) {
  adsLoader = newAdsLoader;
}

/**
 * Sets the ads request.
 * @param {*} newAdsRequest
 * @visibleForTesting
 */
export function setAdsRequestForTesting(newAdsRequest) {
  adsRequest = newAdsRequest;
}

/**
 * Sets the flag to mute the ads manager when it loads.
 * @param {boolean} shouldMute
 * @visibleForTesting
 */
export function setMuteAdsManagerOnLoadedForTesting(shouldMute) {
  muteAdsManagerOnLoaded = shouldMute;
}

/**
 * Sets the ads manager.
 * @param {*} newAdsManager
 * @visibleForTesting
 */
export function setAdsManagerForTesting(newAdsManager) {
  adsManager = newAdsManager;
}

/**
 * Sets the ads manager dimensions on load.
 * @param {number} width
 * @param {number} height
 * @visibleForTesting
 */
export function setAdsManagerDimensionsOnLoadForTesting(width, height) {
  adsManagerWidthOnLoad = width;
  adsManagerHeightOnLoad = height;
}

/**
 * Sets the content complete flag.
 * @param {*} newContentComplete
 * @visibleForTesting
 */
export function setContentCompleteForTesting(newContentComplete) {
  contentComplete = newContentComplete;
}

/**
 * Sets the video player.
 * @param {*} newPlayer
 * @visibleForTesting
 */
export function setVideoPlayerForTesting(newPlayer) {
  elements['video'] = newPlayer;
}

/**
 * Sets the player state.
 * @param {*} newState
 * @visibleForTesting
 */
export function setPlayerStateForTesting(newState) {
  playerState = newState;
}

/**
 * Sets the hideControlsTimeout
 * @param {number} newTimeout
 * @visibleForTesting
 */
export function setHideControlsTimeoutForTesting(newTimeout) {
  hideControlsTimeout = newTimeout;
}

/**
 * Sets the consent state.
 * @param {*} newConsentState
 * @visibleForTesting
 */
export function setConsentStateForTesting(newConsentState) {
  consentState = newConsentState;
}

/**
 * Events
 *
 * Copied from src/video-interface.js.
 *
 * @const {!Object<string, string>}
 */
// TODO(aghassemi, #9216): Use video-interface.js
const VideoEvents = {
  /**
   * load
   *
   * Fired when the video player is loaded and calls to methods such as `play()`
   * are allowed.
   *
   * @event load
   */
  LOAD: 'load',

  /**
   * play
   *
   * Fired when the video plays.
   *
   * @event play
   */
  PLAYING: 'playing',

  /**
   * pause
   *
   * Fired when the video pauses.
   *
   * @event pause
   */
  PAUSE: 'pause',

  /**
   * ended
   *
   * Fired when the video ends.
   *
   * This event should be fired in addition to `pause` when video ends.
   *
   * @event ended
   */
  ENDED: 'ended',

  /**
   * muted
   *
   * Fired when the video is muted.
   *
   * @event play
   */
  MUTED: 'muted',

  /**
   * unmuted
   *
   * Fired when the video is unmuted.
   *
   * @event unmuted
   */
  UNMUTED: 'unmuted',

  /**
   * amp:video:visibility
   *
   * Fired when the video's visibility changes.
   *
   * @event amp:video:visibility
   * @property {boolean} visible Whether the video player is visible or not.
   */
  VISIBILITY: 'amp:video:visibility',

  /**
   * reload
   *
   * Fired when the video's src changes.
   *
   * @event reload
   */
  RELOAD: 'reloaded',
  /**
   * pre/mid/post Ad start
   *
   * Fired when an Ad starts playing.
   *
   * This is used to remove any overlay shims during Ad play during autoplay
   * or minimized-to-corner version of the player.
   *
   * @event ad_start
   */
  AD_START: 'ad_start',

  /**
   * pre/mid/post Ad ends
   *
   * Fired when an Ad ends playing.
   *
   * This is used to restore any overlay shims during Ad play during autoplay
   * or minimized-to-corner version of the player.
   *
   * @event ad_end
   */
  AD_END: 'ad_end',
};<|MERGE_RESOLUTION|>--- conflicted
+++ resolved
@@ -18,12 +18,8 @@
 import {ImaPlayerData} from './ima-player-data';
 import {camelCaseToTitleCase, setStyle, toggle} from '../../../src/style';
 import {getData} from '../../../src/event-helper';
-<<<<<<< HEAD
 import {htmlFor, htmlRefs, svgFor} from '../../../src/static-template';
-import {isObject} from '../../../src/core/types';
-=======
 import {isArray, isObject} from '../../../src/core/types';
->>>>>>> da4174a4
 import {loadScript} from '../../../3p/3p';
 import {throttle} from '../../../src/core/types/function';
 import {tryParseJson} from '../../../src/json';
@@ -200,7 +196,6 @@
 let showControlsThrottled = throttle(window, showControls, 1000);
 
 /**
-<<<<<<< HEAD
  * @param {!Node} parent
  * @param {string} css
  */
@@ -305,7 +300,9 @@
   muteButton.appendChild(icons.muted(svg));
 
   return elements;
-=======
+}
+
+/**
  * @param {!Document} document
  * @param {?Array<Array<string|Object>>} childrenDef
  *   an array of [tagName, attributes] items like:
@@ -338,7 +335,6 @@
     }
   });
   return fragment;
->>>>>>> da4174a4
 }
 
 /**
@@ -367,20 +363,12 @@
     sourceElement.setAttribute('src', data.src);
     video.appendChild(sourceElement);
   }
-<<<<<<< HEAD
-  if (data.childElements) {
-    const children = JSON.parse(data.childElements);
-    /** @type {!Array} */ (children).forEach((child) => {
-      video.appendChild(htmlToElement(child));
-    });
-=======
   const childrenFragment = maybeCreateChildren(
     global.document,
     data['_context']?.['sourceChildren']
   );
   if (childrenFragment) {
-    videoPlayer.appendChild(childrenFragment);
->>>>>>> da4174a4
+    video.appendChild(childrenFragment);
   }
 
   if (data.imaSettings) {
@@ -602,51 +590,7 @@
 }
 
 /**
-<<<<<<< HEAD
- * @param {string} html
- * @return {!Element}
- */
-function htmlToElement(html) {
-  const template = document.createElement('template');
-  template./*OK*/ innerHTML = html;
-  return template.content.firstChild;
-}
-
-/**
  * Triggered when the user clicks on the overlay button.
-=======
- * @param {!Object} global
- * @param {string} name
- * @param {string} [fill='#FFFFFF']
- * @return {!Element}
- */
-function createIcon(global, name, fill = '#FFFFFF') {
-  const doc = global.document;
-  const icon = doc.createElementNS('http://www.w3.org/2000/svg', 'svg');
-  icon.setAttributeNS(null, 'fill', fill);
-  icon.setAttributeNS(null, 'height', '100%');
-  icon.setAttributeNS(null, 'width', '100%');
-  icon.setAttributeNS(null, 'viewBox', '0 0 24 24');
-  setStyle(icon, 'filter', 'drop-shadow(0px 0px 14px rgba(0,0,0,0.4))');
-  icon./*OK*/ innerHTML = icons[name];
-  return icon;
-}
-
-/**
- * @param {!Element} element
- * @param {string} name
- * @param {string} [fill='#FFFFFF']
- */
-function changeIcon(element, name, fill = '#FFFFFF') {
-  element./*OK*/ innerHTML = icons[name];
-  if (fill != element.getAttributeNS(null, 'fill')) {
-    element.setAttributeNS(null, 'fill', fill);
-  }
-}
-
-/**
- * Triggered when the user clicks on the big play button div.
->>>>>>> da4174a4
  * @param {!Object} global
  * @visibleForTesting
  */
