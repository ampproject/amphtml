--- conflicted
+++ resolved
@@ -889,13 +889,8 @@
  * @visibleForTesting
  */
 export function onAdPaused() {
-<<<<<<< HEAD
-  // show play button while ad is paused
-  changeIcon(playPauseDiv, 'play');
+  toggleRootDataAttribute('playing', false);
   playerState = PlayerStates.PAUSE;
-=======
-  toggleRootDataAttribute('playing', false);
->>>>>>> ceebc5bb
 }
 
 /**
@@ -906,13 +901,8 @@
  * @visibleForTesting
  */
 export function onAdResumed() {
-<<<<<<< HEAD
-  // show pause button when ad resumes
-  changeIcon(playPauseDiv, 'pause');
+  toggleRootDataAttribute('playing', true);
   playerState = PlayerStates.PLAYING;
-=======
-  toggleRootDataAttribute('playing', true);
->>>>>>> ceebc5bb
 }
 
 /**
