--- conflicted
+++ resolved
@@ -27,11 +27,7 @@
   // TODO: check mandatory fields
   validateData(data, [],
       ['adClient', 'adSlot', 'adHost', 'adtest', 'tagOrigin', 'experimentId',
-<<<<<<< HEAD
-        'ampSlotIndex', 'autoFormat']);
-=======
-        'ampSlotIndex', 'adChannel']);
->>>>>>> f4d6c335
+        'ampSlotIndex', 'adChannel', 'autoFormat']);
 
   if (global.context.clientId) {
     // Read by GPT for GA/GPT integration.
