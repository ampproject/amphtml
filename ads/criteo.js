--- conflicted
+++ resolved
@@ -25,7 +25,6 @@
  */
 export function criteo(global, data) {
   loadScript(global, 'https://static.criteo.net/js/ld/publishertag.js', () => {
-<<<<<<< HEAD
     if (data.tagtype === "rta") {
         if (!data.varname) {
             data.varname = Criteo.PubTag.RTA.DefaultCrtgContentName;
@@ -43,13 +42,10 @@
 
         setTargeting(data);
    } else if (!data.tagtype || data.tagtype === 'passback') {
-        Criteo.DisplayAd({ 'zoneid': data.zone, 'containerid': 'c', 'integrationmode': 'amp' });
-    }
-=======
-    Criteo.DisplayAd({'zoneid': data.zone,
-                      'containerid': 'c',
-                      'integrationmode': 'amp'});
->>>>>>> cfc616df
+        Criteo.DisplayAd({'zoneid': data.zone,
+                          'containerid': 'c',
+                          'integrationmode': 'amp'});
+   }
   });
 }
 
