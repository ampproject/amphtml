<!---
Copyright 2020 The AMP HTML Authors. All Rights Reserved.

Licensed under the Apache License, Version 2.0 (the "License");
you may not use this file except in compliance with the License.
You may obtain a copy of the License at

      http://www.apache.org/licenses/LICENSE-2.0

Unless required by applicable law or agreed to in writing, software
distributed under the License is distributed on an "AS-IS" BASIS,
WITHOUT WARRANTIES OR CONDITIONS OF ANY KIND, either express or implied.
See the License for the specific language governing permissions and
limitations under the License.
-->

# TE Medya

## Example of TE Medya's widget implementation

### Basic

```html
<amp-embed
  width="320"
  height="320"
  type="temedya"
  layout="responsive"
  data-widgetId="widget-id"
>
</amp-embed>
```

## Configuration

For details on the configuration semantics, please contact the ad network or refer to their documentation. You need to register to the [vidyome platform](https://www.vidyome.com) for widget-id parameter. 

### Required parameters

<<<<<<< HEAD
- `data-widgetId`: Widget ID
=======
- `data-title`: Widget Title
- `data-siteId`: Vidyome Website Id
- `data-keyId`: Vidyome Widget Key Id
- `data-siteUrl`: Web Site URL
- `data-typeId`: Widget Type ID (7)
- `data-paidItem`: Paid Item Count
- `data-organicItem`: Organic Item Count
- `data-theme`: Theme Type (light | dark | google)
>>>>>>> 833ec756
<|MERGE_RESOLUTION|>--- conflicted
+++ resolved
@@ -37,15 +37,4 @@
 
 ### Required parameters
 
-<<<<<<< HEAD
-- `data-widgetId`: Widget ID
-=======
-- `data-title`: Widget Title
-- `data-siteId`: Vidyome Website Id
-- `data-keyId`: Vidyome Widget Key Id
-- `data-siteUrl`: Web Site URL
-- `data-typeId`: Widget Type ID (7)
-- `data-paidItem`: Paid Item Count
-- `data-organicItem`: Organic Item Count
-- `data-theme`: Theme Type (light | dark | google)
->>>>>>> 833ec756
+- `data-widgetId`: Widget ID