--- conflicted
+++ resolved
@@ -80,16 +80,13 @@
     global.context.getHtml('a', ['href'], function(html) {
       dev().info('GET-HTML', html);
     });
-<<<<<<< HEAD
     global.context.getConsentState(function(consentState) {
       dev().info('GET-CONSENT-STATE', consentState);
     });
-=======
     if (global.context.consentSharedData) {
       const TAG = 'consentSharedData';
       dev().info(TAG, global.context.consentSharedData);
     }
->>>>>>> 1a600cec
   } else {
     global.setTimeout(() => {
       global.context.noContentAvailable();
