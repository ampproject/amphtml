--- conflicted
+++ resolved
@@ -18,12 +18,8 @@
     clmbposition: data.clmb_position,
     clmbsection: data.clmb_section,
     clmbdivid: data.clmb_divid,
-<<<<<<< HEAD
-    clmbpolicy: data.clmb_policy,
-=======
     gam: data.gam,
     clmbcustom: data.clmb_custom,
->>>>>>> b226f9d2
   });
   // install observation on entering/leaving the view
   global.context.observeIntersection(function (newrequest) {
