--- conflicted
+++ resolved
@@ -32,7 +32,6 @@
 
 The Quick Start Guide's  [One-time setup](getting-started-quick.md#one-time-setup) has instructions for installing Node.js, yarn, and Gulp which you'll need before running these commands.
 
-<<<<<<< HEAD
 Command                                                                 | Description
 ------------------------------------------------------------------------|----------------------------------------------------------------------
 **`gulp`**                                                              | Runs "watch" and "serve". Use this for standard local dev.
@@ -87,6 +86,7 @@
 `gulp serve`                                                            | Serves content in repo root dir over http://localhost:8000/. Examples live in http://localhost:8000/examples/. Serve unminified AMP by default.
 `gulp serve --quiet`                                                    | Same as `serve`, with logging silenced.
 `gulp serve --port 9000`                                                | Same as `serve`, but uses a port number other than the default of 8000.
+`gulp serve --inspect`                                                  | Same as `serve`, but runs the server in `node --inspect` mode
 `gulp check-types`                                                      | Verifies that there are no errors associated with Closure typing. Run automatically upon push.
 `gulp dep-check`                                                        | Runs a dependency check on each module. Run automatically upon push.
 `gulp presubmit`                                                        | Run validation against files to check for forbidden and required terms. Run automatically upon push.
@@ -99,71 +99,6 @@
 `gulp visual-diff --headless`                                           | Same as above, but launches local Chrome in headless mode.
 `gulp visual-diff --chrome_debug --webserver_debug`                     | Same as above, with additional logging. Debug flags can be used independently.
 `gulp visual-diff --grep=<regular-expression-pattern>`                  | Same as above, but executes only those tests whose name matches the regular expression pattern.
-=======
-| Command                                                                 | Description                                                           |
-| ----------------------------------------------------------------------- | --------------------------------------------------------------------- |
-| **`gulp`**                                                              | Runs "watch" and "serve". Use this for standard local dev.            |
-| `gulp --extensions=<amp-foo,amp-bar>`                                   | Runs "watch" and "serve", after building only the listed extensions.
-| `gulp --extensions=minimal_set`                                         | Runs "watch" and "serve", after building the extensions needed to load `article.amp.html`.
-| `gulp --noextensions`                                                   | Runs "watch" and "serve" without building any extensions.
-| `gulp dist`                                                             | Builds production binaries.                                           |
-| `gulp dist --extensions=<amp-foo,amp-bar>`                              | Builds production binaries, with only the listed extensions.
-| `gulp dist --extensions=minimal_set`                                    | Builds production binaries, with only the extensions needed to load `article.amp.html`.
-| `gulp dist --noextensions`                                              | Builds production binaries without building any extensions.
-| `gulp dist --fortesting`                                                | Builds production binaries for local testing. (Allows use cases like ads, tweets, etc. to work with minified sources. Overrides `TESTING_HOST` if specified. Uses the production `AMP_CONFIG` by default.) |
-| `gulp dist --fortesting --config=<config>`                              | Builds production binaries for local testing, with the specified `AMP_CONFIG`. `config` can be `prod` or `canary`. (Defaults to `prod`.) |
-| `gulp lint`                                                             | Validates against the ESLint linter.                              |
-| `gulp lint --watch`                                                     | Watches for changes in files, and validates against the ESLint linter. |
-| `gulp lint --fix`                                                       | Fixes simple lint warnings/errors automatically.                      |
-| `gulp lint --files=<files-path-glob>`                                   | Lints just the files provided. Can be used with `--fix`.              |
-| `gulp lint --local-changes`                                             | Lints just the files changed in the local branch. Can be used with `--fix`.   |
-| `gulp build`                                                            | Builds the AMP library.                                               |
-| `gulp build --extensions=<amp-foo,amp-bar>`                             | Builds the AMP library, with only the listed extensions.
-| `gulp build --extensions=minimal_set`                                   | Builds the AMP library, with only the extensions needed to load `article.amp.html`.
-| `gulp build --noextensions`                                             | Builds the AMP library with no extensions.
-| `gulp check-links --files foo.md,bar.md`                                | Reports dead links in `.md` files.                                                 |
-| `gulp clean`                                                            | Removes build output.                                                 |
-| `gulp css`                                                              | Recompiles css to build directory and builds the embedded css into js files for the AMP library. |
-| `gulp watch`                                                            | Watches for changes in files, re-builds.                               |
-| `gulp watch --extensions=<amp-foo,amp-bar>`                             | Watches for changes in files, re-builds only the listed extensions.
-| `gulp watch --extensions=minimal_set`                                   | Watches for changes in files, re-builds only the extensions needed to load `article.amp.html`.
-| `gulp watch --noextensions`                                             | Watches for changes in files, re-builds with no extensions.
-| `gulp pr-check`                                                         | Runs all the Travis CI checks locally.         |
-| `gulp pr-check --nobuild`                                               | Runs all the Travis CI checks locally, but skips the `gulp build` step.         |
-| `gulp pr-check --files=<test-files-path-glob>`                          | Runs all the Travis CI checks locally, and restricts tests to the files provided.  |
-| `gulp test --unit`                                                      | Runs the unit tests in Chrome (doesn't require the AMP library to be built).                                                 |
-| `gulp test --unit --files=<test-files-path-glob>`                       | Runs the unit tests from the specified files in Chrome.                                                 |
-| `gulp test --local-changes`                                             | Runs the unit tests directly affected by the files changed in the local branch in Chrome.   |
-| `gulp test --integration`                                               | Runs the integration tests in Chrome (requires the AMP library to be built).                                                 |
-| `gulp test --integration --files=<test-files-path-glob>`                | Runs the integration tests from the specified files in Chrome.                                                 |
-| `gulp test [--unit\|--integration] --verbose`                           | Runs tests in Chrome with logging enabled.                            |
-| `gulp test [--unit\|--integration] --nobuild`                           | Runs tests without re-build.                                          |
-| `gulp test [--unit\|--integration] --coverage`                          | Runs code coverage tests. After running, the report will be available at test/coverage/index.html |
-| `gulp test [--unit\|--integration] --watch`                             | Watches for changes in files, runs corresponding test(s) in Chrome.   |
-| `gulp test [--unit\|--integration] --watch --verbose`                   | Same as `watch`, with logging enabled.                                 |
-| `gulp test [--integration] --saucelabs`                                 | Runs integration tests on saucelabs (requires [setup](#testing-on-sauce-labs)).                |
-| `gulp test [--unit] --saucelabs_lite`                                   | Runs unit tests on a subset of saucelabs browsers (requires [setup](#testing-on-sauce-labs)).                |
-| `gulp test [--unit\|--integration] --safari`                            | Runs tests in Safari.                                                 |
-| `gulp test [--unit\|--integration] --firefox`                           | Runs tests in Firefox.                                                |
-| `gulp test [--unit\|--integration] --files=<test-files-path-glob>`      | Runs specific test files.                                             |
-| `gulp test [--unit\|--integration] --testnames`                         | Lists the name of each test being run, and prints a summary at the end.  |
-| `gulp serve`                                                            | Serves content in repo root dir over http://localhost:8000/. Examples live in http://localhost:8000/examples/. Serve unminified AMP by default. |
-| `gulp serve --quiet`                                                    | Same as `serve`, with logging silenced. |
-| `gulp serve --port 9000`                                                | Same as `serve`, but uses a port number other than the default of 8000. |
-| `gulp serve --inspect`                                                  | Same as `serve`, but runs the server in `node --inspect` mode |
-| `gulp check-types`                                                      | Verifies that there are no errors associated with Closure typing. Run automatically upon push.  |
-| `gulp dep-check`                                                        | Runs a dependency check on each module. Run automatically upon push.  |
-| `gulp presubmit`                                                        | Run validation against files to check for forbidden and required terms. Run automatically upon push.  |
-| `gulp validator`                                                        | Builds and tests the AMP validator. Run automatically upon push.  |
-| `node build-system/pr-check.js`                                         | Runs all tests that will be run upon pushing a CL.                     |
-| `gulp ava`                                                              | Run node tests for tasks and offline/node code using [ava](https://github.com/avajs/ava). |
-| `gulp todos:find-closed`                                                | Find `TODO`s in code for issues that have been closed. |
-| `gulp visual-diff`                                                      | Runs all visual diff tests on local Chrome. Requires `PERCY_PROJECT` and `PERCY_TOKEN` to be set as environment variables or passed to the task with `--percy_project` and `--percy_token`. |
-| `gulp visual-diff --nobuild`                                            | Same as above, but without re-build. |
-| `gulp visual-diff --headless`                                           | Same as above, but launches local Chrome in headless mode. |
-| `gulp visual-diff --chrome_debug --webserver_debug`                     | Same as above, with additional logging. Debug flags can be used independently.  |
-| `gulp visual-diff --grep=<regular-expression-pattern>`                  | Same as above, but executes only those tests whose name matches the regular expression pattern. |
->>>>>>> 49ecf006
 
 ## Manual testing
 
