--- conflicted
+++ resolved
@@ -137,13 +137,8 @@
 
 To be merged, all code must be approved by both:
 
-<<<<<<< HEAD
 * At least one [Reviewer](https://github.com/orgs/ampproject/teams/reviewers-amphtml) who is not the author.  If the author is a Reviewer, a [Collaborator](https://github.com/orgs/ampproject/teams/collaborators-amphtml) may fulfill this requirement instead.
-* At least one [Owner](https://github.com/ampproject/amphtml/search?o=asc&q=filename%3AOWNERS.yaml&s=indexed) for all areas the PR affects, except those areas in which the code author is an Owner.
-=======
-* At least one [Reviewer](https://github.com/orgs/ampproject/teams/reviewers-amphtml) who is not the author.  If the author is a Reviewer, a [Collaborator](https://github.com/orgs/ampproject/teams/reviewers-amphtml) may fulfill this requirement instead.
 * At least one [Owner](https://github.com/ampproject/amphtml/search?o=asc&q=filename%3AOWNERS&s=indexed) for all areas the PR affects, except those areas in which the code author is an Owner.
->>>>>>> 6aa3bf2f
 
 It is acceptable for one person to fulfill these requirements, e.g. if an Owner who is also a Reviewer approves the PR it may be merged.
 
