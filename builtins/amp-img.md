--- conflicted
+++ resolved
@@ -226,11 +226,7 @@
 
 [/filter]<!-- formats="email" -->
 
-<<<<<<< HEAD
-A string of alternate text, similar to the `alt` attribute on `img`. Always provide an appropriate alternative text whenever you use `amp-img`. Otherwise, assistive technologies (such as screen readers) will announce the element as "unlabelled graphic" or similar. If the image is purely decorative and does not convey any content, you can use an empty `alt=""` - in this case, assistive technologies will simply ignore/not announce the element at all.
-=======
 [filter formats="websites, stories, ads"]
->>>>>>> 82f11dc2
 
 ### Maintain the aspect ratio for images with unknown dimensions
 
@@ -247,6 +243,18 @@
 
 [/filter]<!-- formats="websites, stories, ads" -->
 
+### Accessibility considerations for images
+
+`<amp-img>` allows you to include animated images, like GIF or APNG. However, remember that animations included this way can't usually be paused/stopped by users. This can, depending on the image and its size, be a minor distraction, or a major problem for certain user groups - particularly, if the animation contains fast strobing color changes. In general, we recommend avoiding the use of animated images altogether, unless you are certain that they won't have an adverse impact.
+
+`<amp-img>` can also be used to include images of text. It is usually preferable to use actual HTML text, rather than images of text, whenever possible. If an image of text must be used (for instance, because a specific typefaces is mandated by corporate identity/brand guidelines), make sure that the `alt` accurately reflects the text visible in the image.
+
+Lastly, if images contain text or important non-text elements (such as bar charts, infographics, icons) that are essential to understanding the content of the image, make sure that they have sufficient color contrast. See [web.dev color and contrast accessibility](https://web.dev/color-and-contrast-accessibility/) for an introduction (primarily around text contrast) and [Knowbility: Exploring WCAG 2.1 — 1.4.11 Non‑text Contrast](https://knowbility.org/blog/2018/WCAG21-1411Contrast/) for more details around non-text elements.
+
+#### Choosing an appropriate text alternative
+
+For suggestions and advice on how to choose an appropriate text alternative for images, you can refer to the [W3C WAI tutorial "An alt Decision Tree"](https://www.w3.org/WAI/tutorials/images/decision-tree/) and the [HTML5.2 Requirements for providing text to act as an alternative for images](https://www.w3.org/TR/html52/semantics-embedded-content.html#alt-text).
+
 ## Attributes
 
 ### `src`
@@ -317,7 +325,7 @@
 
 ### `alt`
 
-A string of alternate text, similar to the `alt` attribute on `img`.
+A string of alternate text, similar to the `alt` attribute on `img`. Always provide an appropriate alternative text whenever you use `amp-img`. Otherwise, assistive technologies (such as screen readers) will announce the element as "unlabelled graphic" or similar. If the image is purely decorative and does not convey any content, you can use an empty `alt=""` - in this case, assistive technologies will simply ignore/not announce the element at all.
 
 ### `attribution`
 
@@ -331,25 +339,9 @@
 
 ### Common attributes
 
-<<<<<<< HEAD
-#### Choosing an appropriate text alternative
-
-For suggestions and advice on how to choose an appropriate text alternative for images, you can refer to the [W3C WAI tutorial "An alt Decision Tree"](https://www.w3.org/WAI/tutorials/images/decision-tree/) and the [HTML5.2 Requirements for providing text to act as an alternative for images](https://www.w3.org/TR/html52/semantics-embedded-content.html#alt-text).
-
-### Accessibility considerations for images
-
-`<amp-img>` allows you to include animated images, like GIF or APNG. However, remember that animations included this way can't usually be paused/stopped by users. This can, depending on the image and its size, be a minor distraction, or a major problem for certain user groups - particularly, if the animation contains fast strobing color changes. In general, we recommend avoiding the use of animated images altogether, unless you are certain that they won't have an adverse impact.
-
-`<amp-img>` can also be used to include images of text. It is usually preferable to use actual HTML text, rather than images of text, whenever possible. If an image of text must be used (for instance, because a specific typefaces is mandated by corporate identity/brand guidelines), make sure that the `alt` accurately reflects the text visible in the image.
-
-Lastly, if images contain text or important non-text elements (such as bar charts, infographics, icons) that are essential to understanding the content of the image, make sure that they have sufficient color contrast. See [web.dev color and contrast accessibility](https://web.dev/color-and-contrast-accessibility/) for an introduction (primarily around text contrast) and [Knowbility: Exploring WCAG 2.1 — 1.4.11 Non‑text Contrast](https://knowbility.org/blog/2018/WCAG21-1411Contrast/) for more details around non-text elements.
-
-#### Setting multiple source files for different screen resolutions
-=======
 `amp-img` includes the
 [common attributes](https://amp.dev/documentation/guides-and-tutorials/learn/common_attributes)
 extended to AMP components.
->>>>>>> 82f11dc2
 
 ### Data attributes
 
