--- conflicted
+++ resolved
@@ -300,15 +300,12 @@
 
 [tip type="note"]
 
-<<<<<<< HEAD
 For the `<img>` tag in `HTML`, the `sizes` attribute is used in conjunction with
 the `srcset` attribute and specifies the intended display size of the image as
 corresponding to a media condition. It will influence the intrinsic display size
 of the underlying `<img>` based on
 [browser behavior](https://gist.github.com/cathyxz/f17d12c07d60bcef52591e64e5e684fb).
-=======
-Both the `responsive` and `intrinsic` layouts create an image that will scale automatically. The main difference is that the `intrinsic` layout uses an SVG image as its scaling element. This will make it behave in the same way as a standard HTML image while retaining the benefit of the browser knowing the image size on initial layout. The `intrinsic` layout will have an intrinsic size and will inflate a floated `div` until it reaches either the image size defined by the width and height attributes passed to the amp-img (not by the natural size of the image) or a CSS constraint such as `max-width`. The `responsive` layout will render 0x0 in a floated `div` because it takes its size from the parent, which has no natural size when floated.
->>>>>>> 710daa6f
+
 
 [/tip]
 
