---
$category: layout
formats:
  - websites
  - email
  - ads
  - stories
teaser:
<<<<<<< HEAD
  text: "AMP's layout system for any element."
=======
  text: A generic, multi-purpose container element that brings AMP's powerful layouts to any element.
>>>>>>> 40e22b63
---

<!---
Copyright 2016 The AMP HTML Authors. All Rights Reserved.

Licensed under the Apache License, Version 2.0 (the "License");
you may not use this file except in compliance with the License.
You may obtain a copy of the License at

      http://www.apache.org/licenses/LICENSE-2.0

Unless required by applicable law or agreed to in writing, software
distributed under the License is distributed on an "AS-IS" BASIS,
WITHOUT WARRANTIES OR CONDITIONS OF ANY KIND, either express or implied.
See the License for the specific language governing permissions and
limitations under the License.
-->

# <a name="amp-layout"></a> `amp-layout`

<table>
  <tr>
    <td width="40%"><strong>Description</strong></td>
    <td>A generic, multi-purpose container element that brings AMP's powerful <a href="https://amp.dev/documentation/guides-and-tutorials/develop/style_and_layout/control_layout#the-layout-attribute">layouts </a> to any element.</td>
  </tr>
  <tr>
    <td class="col-fourty"><strong><a href="https://amp.dev/documentation/guides-and-tutorials/develop/style_and_layout/control_layout">Supported Layouts</a></strong></td>
    <td>container, fill, fixed, fixed-height, flex-item, intrinsic, responsive</td>
  </tr>
</table>

## Overview

The `amp-layout` component allows you to apply aspect-ratio based responsive layouts to any element. The `amp-layout` component works similarly to the [layout](https://amp.dev/documentation/guides-and-tutorials/develop/style_and_layout/control_layout#the-layout-attribute) attribute on existing AMP components, but supports any HTML markup as children. Other supported layouts all work with `amp-layout` (e.g., fixed-height, fixed, etc.).

**Example**

This example uses `amp-layout` to create a responsive container around a circle drawn with inline SVG.

```html
<amp-layout layout="responsive" width="1" height="1">
  <svg viewBox="0 0 100 100">
    <circle cx="50%" cy="50%" r="40%" stroke="black" stroke-width="3" />
    Sorry, your browser does not support inline SVG.
  </svg>
</amp-layout>
```

## Attributes

This element includes [common attributes](https://amp.dev/documentation/guides-and-tutorials/learn/common_attributes) extended to AMP components.

## Validation

See [amp-layout rules](https://github.com/ampproject/amphtml/blob/master/validator/validator-main.protoascii) in the AMP validator specification.<|MERGE_RESOLUTION|>--- conflicted
+++ resolved
@@ -6,11 +6,7 @@
   - ads
   - stories
 teaser:
-<<<<<<< HEAD
-  text: "AMP's layout system for any element."
-=======
   text: A generic, multi-purpose container element that brings AMP's powerful layouts to any element.
->>>>>>> 40e22b63
 ---
 
 <!---
