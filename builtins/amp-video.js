--- conflicted
+++ resolved
@@ -64,13 +64,9 @@
       this.video_.setAttribute('webkit-playsinline', '');
       // Disable video preload in prerender mode.
       this.video_.setAttribute('preload', 'none');
-<<<<<<< HEAD
-      this.propagateAttributes(['poster', 'controls'], this.video_);
-      this.forwardEvents([VideoEvents.PLAY, VideoEvents.PAUSE], this.video_);
-=======
       this.propagateAttributes(['poster', 'controls', 'aria-label',
           'aria-describedby', 'aria-labelledby'], this.video_);
->>>>>>> d44006d9
+      this.forwardEvents([VideoEvents.PLAY, VideoEvents.PAUSE], this.video_);
       this.applyFillContent(this.video_, true);
       this.element.appendChild(this.video_);
 
