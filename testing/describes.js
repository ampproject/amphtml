/**
 * Copyright 2016 The AMP HTML Authors. All Rights Reserved.
 *
 * Licensed under the Apache License, Version 2.0 (the "License");
 * you may not use this file except in compliance with the License.
 * You may obtain a copy of the License at
 *
 *      http://www.apache.org/licenses/LICENSE-2.0
 *
 * Unless required by applicable law or agreed to in writing, software
 * distributed under the License is distributed on an "AS-IS" BASIS,
 * WITHOUT WARRANTIES OR CONDITIONS OF ANY KIND, either express or implied.
 * See the License for the specific language governing permissions and
 * limitations under the License.
 */

/**
 * @fileoverview
 *
 * describes.js helps save you from writing a lot of boilerplate test code.
 * It also helps avoid mutating global state in tests by providing mock globals
 * like FakeWindow.
 *
 * `describes` is a global test variable that wraps and augments Mocha's test
 * methods. For each test method, it takes an additional `spec` parameter and
 * returns an `env` object containing mocks, etc. that help testing.
 *
 * For example, a typical Mocha test may look like:
 *
 *     describe('myTest', () => {
 *       // I gotta do this sandbox creation and restore for every test? Ugh...
 *       let sandbox;
 *       beforeEach(() => { sandbox = sinon.sandbox.create(); })
 *       it('stubbing', () => { sandbox.stub(foo, 'bar'); });
 *       afterEach(() => { sandbox.restore(); });
 *     });
 *
 * A test that uses describes.js can save you the work of setting up sandboxes,
 * embedded iframes, mock windows, etc. For example:
 *
 *     // Yay! describes.sandboxed() sets up the sandbox for me.
 *     // Note the second `spec` param, and the returned `env` object.
 *     describes.sandboxed('myTest', {}, env => {
 *       it('stubbing', () => { env.sandbox.stub(foo, 'bar'); });
 *     });
 *
 * In addition to `sandboxed()`, describes.js has three other modes of
 * operation (that actually all support `env.sandbox`):
 *
 * 1. `sandboxed()` just helps you set up and tear down a sinon sandbox.
 *    Use this to save some sinon boilerplate code.
 *
 * 2. `fakeWin()` provides a fake Window (fake-dom.js#FakeWindow) in `env.win`.
 *    Use this when you're testing APIs that don't heavily depend on the DOM.
 *
 * 3. `realWin()` provides a real Window in an embedded iframe in `env.win`.
 *    Use this when you're testing APIs that need a real DOM.
 *
 * 4. `integration()` also provides a real Window in an embedded iframe, but
 *    the iframe contains an AMP doc where you can specify its <body> markup.
 *    Use this to save boilerplate for setting up the DOM of the iframe.
 *
 * The returned `env` object contains different objects depending on (A) the
 * mode of operation and (B) the `spec` object you provide it.
 *
 * - `fakeWin()` and `realWin()` both read `spec.amp`, which configures
 *   the AMP runtime on the returned window (see AmpTestSpec). You can also
 *   pass `false` to `spec.amp` to disable the AMP runtime if you just need
 *   a plain, non-AMP window.
 *
 *   Several AMP runtime objects (e.g. AmpDoc, AmpDocService) are returned to
 *   the test method in `env.amp`. See AmpTestEnv for details.
 *
 * - `integration()` reads `spec.body` and sets the string literal as the
 *   innerHTML of the embedded iframe's AMP document's <body>.
 *
 * The are more advanced usages of the various `spec` and returned `env`
 * objects. See the type definitions for `sandboxed`, `fakeWin`, `realWin`,
 * and `integration` below.
 */

import installCustomElements from
    'document-register-element/build/document-register-element.node';
import {BaseElement} from '../src/base-element';
import {
  FakeCustomElements,
  FakeLocation,
  FakeWindow,
  interceptEventListeners,
} from './fake-dom';
import {installFriendlyIframeEmbed} from '../src/friendly-iframe-embed';
import {doNotLoadExternalResourcesInTest} from './iframe';
import {Services} from '../src/services';
import {
  adopt,
  adoptShadowMode,
  installAmpdocServices,
  installRuntimeServices,
  registerElementForTesting,
} from '../src/runtime';
import {createElementWithAttributes} from '../src/dom';
import {addParamsToUrl} from '../src/url';
import {cssText} from '../build/css';
import {createAmpElementProto} from '../src/custom-element';
import {installDocService} from '../src/service/ampdoc-impl';
import {
  installBuiltinElements,
  installExtensionsService,
  registerExtension,
} from '../src/service/extensions-impl';
import {resetLoadingCheckForTests} from '../src/element-stub';
import {resetScheduledElementForTesting} from '../src/custom-element';
import {setStyles} from '../src/style';
import {toggleExperiment} from '../src/experiments';
import * as sinon from 'sinon';

/** Should have something in the name, otherwise nothing is shown. */
const SUB = ' ';


/** @type {number} */
let iframeCount = 0;


/**
 * @const {!Object<string, function(!Object)>}
 */
const extensionsBuffer = {};


/**
 * @param {string} name
 * @param {function(!Object)} installer
 * @const
 */
export function bufferExtension(name, installer) {
  extensionsBuffer[name] = installer;
}


/**
 * @typedef {{
 *   fakeRegisterElement: (boolean|undefined),
 * }}
 */
export let TestSpec;


/**
 * An object specifying the configuration of an AmpFixture.
 *
 * - ampdoc: "single", "shadow", "multi", "none", "fie".
 *
 * @typedef {{
 *   runtimeOn: (boolean|undefined),
 *   extensions: (!Array<string>|undefined),
 *   canonicalUrl: (string|undefined),
 *   ampdoc: (string|undefined),
 *   params: (!Object<string, string>|undefined),
 * }}
 */
export let AmpTestSpec;


/**
 * An object containing artifacts of AmpFixture that's returned to test methods.
 * @typedef {{
 *   win: !Window,
 *   extensions: !Extensions,
 *   ampdocService: !AmpDocService,
 *   ampdoc: (!AmpDoc|undefined),
 *   flushVsync: function(),
 * }}
 */
export let AmpTestEnv;


/**
 * A test with a sandbox.
 * @param {string} name
 * @param {!TestSpec} spec
 * @param {function()} fn
 */
export const sandboxed = describeEnv(spec => []);


/**
 * A test with a fake window.
 * @param {string} name
 * @param {{
 *   win: !FakeWindowSpec,
 *   amp: (boolean|!AmpTestSpec|undefined),
 * }} spec
 * @param {function({
 *   win: !FakeWindow,
 *   amp: (!AmpTestEnv|undefined),
 * })} fn
 */
export const fakeWin = describeEnv(spec => [
  new FakeWinFixture(spec),
  new AmpFixture(spec),
]);


/**
 * A test with a real (iframed) window.
 * @param {string} name
 * @param {{
 *   fakeRegisterElement: (boolean|undefined),
 *   amp: (boolean|!AmpTestSpec|undefined),
 * }} spec
 * @param {function({
 *   win: !Window,
 *   iframe: !HTMLIFrameElement,
 *   amp: (!AmpTestEnv|undefined),
 * })} fn
 */
export const realWin = describeEnv(spec => [
  new RealWinFixture(spec),
  new AmpFixture(spec),
]);


/**
 * A test that loads HTML markup in `spec.body` into an embedded iframe.
 * @param {string} name
 * @param {{
 *   body: string,
 *   hash: (string|undefined),
 * }} spec
 * @param {function({
 *   win: !Window,
 *   iframe: !HTMLIFrameElement,
 * })} fn
 */
export const integration = describeEnv(spec => [
  new IntegrationFixture(spec),
]);


/**
 * A repeating test.
 * @param {string} name
 * @param {!Object<string, *>} variants
 * @param {function(string, *)} fn
 */
export const repeated = (function() {
  /**
   * @param {string} name
   * @param {!Object<string, *>} variants
   * @param {function(string, *)} fn
   * @param {function(string, function())} describeFunc
   */
  const templateFunc = function(name, variants, fn, describeFunc) {
    return describeFunc(name, function() {
      for (const name in variants) {
        describe(name ? ` ${name} ` : SUB, function() {
          fn.call(this, name, variants[name]);
        });
      }
    });
  };

  /**
   * @param {string} name
   * @param {!Object<string, *>} variants
   * @param {function(string, *)} fn
   */
  const mainFunc = function(name, variants, fn) {
    return templateFunc(name, variants, fn, describe);
  };

  /**
   * @param {string} name
   * @param {!Object<string, *>} variants
   * @param {function(string, *)} fn
   */
  mainFunc.only = function(name, variants, fn) {
    return templateFunc(name, variants, fn, describe./*OK*/only);
  };

  return mainFunc;
})();


/**
 * Returns a wrapped version of Mocha's describe(), it() and only() methods
 * that also sets up the provided fixtures and returns the corresponding
 * environment objects of each fixture to the test method.
 * @param {function(!Object):!Array<?Fixture>} factory
 */
function describeEnv(factory) {
  /**
   * @param {string} name
   * @param {!Object} spec
   * @param {function(!Object)} fn
   * @param {function(string, function())} describeFunc
   */
  const templateFunc = function(name, spec, fn, describeFunc) {
    const fixtures = [new SandboxFixture(spec)];
    factory(spec).forEach(fixture => {
      if (fixture && fixture.isOn()) {
        fixtures.push(fixture);
      }
    });
    return describeFunc(name, function() {
      const env = Object.create(null);

      beforeEach(() => {
        let totalPromise = undefined;
        // Set up all fixtures.
        fixtures.forEach((fixture, index) => {
          if (totalPromise) {
            totalPromise = totalPromise.then(() => fixture.setup(env));
          } else {
            const res = fixture.setup(env);
            if (res && typeof res.then == 'function') {
              totalPromise = res;
            }
          }
        });
        return totalPromise;
      });

      afterEach(() => {
        // Tear down all fixtures.
        fixtures.slice(0).reverse().forEach(fixture => {
          fixture.teardown(env);
        });

        // Delete all other keys.
        for (const key in env) {
          delete env[key];
        }
      });

      describe(SUB, function() {
        fn.call(this, env);
      });
    });
  };

  /**
   * @param {string} name
   * @param {!Object} spec
   * @param {function(!Object)} fn
   */
  const mainFunc = function(name, spec, fn) {
    return templateFunc(name, spec, fn, describe);
  };

  /**
   * @param {string} name
   * @param {!Object} spec
   * @param {function(!Object)} fn
   */
  mainFunc.only = function(name, spec, fn) {
    return templateFunc(name, spec, fn, describe./*OK*/only);
  };

  mainFunc.skip = function(name, variants, fn) {
    return templateFunc(name, variants, fn, describe.skip);
  };

  return mainFunc;
}


/** @interface */
class Fixture {

  /** @return {boolean} */
  isOn() {}

  /**
   * @param {!Object} env
   * @return {!Promise|undefined}
   */
  setup(env) {}

  /**
   * @param {!Object} env
   */
  teardown(env) {}
}


/** @implements {Fixture} */
class SandboxFixture {

  /** @param {!TestSpec} spec */
  constructor(spec) {
    /** @const */
    this.spec = spec;

    /** @private {boolean} */
    this.sandboxOwner_ = false;
  }

  /** @override */
  isOn() {
    return true;
  }

  /** @override */
  setup(env) {
    const spec = this.spec;

    // Sandbox.
    let sandbox = global.sandbox;
    if (!sandbox) {
      sandbox = global.sandbox = sinon.sandbox.create();
      this.sandboxOwner_ = true;
    }
    env.sandbox = sandbox;
  }

  /** @override */
  teardown(env) {
    // Sandbox.
    if (this.sandboxOwner_) {
      env.sandbox.restore();
      delete global.sandbox;
      this.sandboxOwner_ = false;
    }
  }
}

/** @implements {Fixture} */
class IntegrationFixture {

  /** @param {!{body: string}} spec */
  constructor(spec) {
    /** @const */
    this.spec = spec;

    /** @const {string} */
    this.hash = spec.hash || '';
    delete spec.hash;

    /** @const {string} */
    this.experimentId = spec.experimentId || '';
    delete spec.experimentId;
  }

  /** @override */
  isOn() {
    return true;
  }

  /** @override */
  setup(env) {
    const body = typeof this.spec.body == 'function' ?
<<<<<<< HEAD
        this.spec.body() : this.spec.body;
    const extensions = this.spec.extensions || [''];

    if (this.experimentId != '') {
      toggleExperiment(window, this.experimentId, true);
    }
    return new Promise((resolve, reject) => {
      env.iframe = createElementWithAttributes(document, 'iframe', {
        src: addParamsToUrl('/amp4test/compose-doc',
                    {body, extensions: extensions.join(' ')}) + `#${this.hash}`,
=======
          this.spec.body() : this.spec.body;
    const experiments = this.spec.experiments;
    return new Promise((resolve, reject) => {
      env.iframe = createElementWithAttributes(document, 'iframe', {
        src: addParamsToUrl('/amp4test/compose-doc',
            {body, experiments: experiments == undefined ?
                undefined : experiments.join(',')}) + `#${this.hash}`,
>>>>>>> d8af46f9
      });
      env.iframe.onload = function() {
        env.win = env.iframe.contentWindow;
        resolve();
      };
      env.iframe.onerror = reject;
      document.body.appendChild(env.iframe);
    });
  }

  /** @override */
  teardown(env) {
    if (env.iframe.parentNode) {
      env.iframe.parentNode.removeChild(env.iframe);
    }
    toggleExperiment(window, this.experimentId, false);
  }
}

/** @implements {Fixture} */
class FakeWinFixture {

  /** @param {!{win: !FakeWindowSpec}} spec */
  constructor(spec) {
    /** @const */
    this.spec = spec;
  }

  /** @override */
  isOn() {
    return true;
  }

  /** @override */
  setup(env) {
    env.win = new FakeWindow(this.spec.win || {});
  }

  /** @override */
  teardown(env) {
  }
}


/** @implements {Fixture} */
class RealWinFixture {

  /** @param {!{
  *   fakeRegisterElement: boolean,
  *   ampCss: boolean,
  *   allowExternalResources: boolean
  * }} spec */
  constructor(spec) {
    /** @const */
    this.spec = spec;
  }

  /** @override */
  isOn() {
    return true;
  }

  /** @override */
  setup(env) {
    const spec = this.spec;
    return new Promise((resolve, reject) => {
      const iframe = document.createElement('iframe');
      env.iframe = iframe;
      iframe.name = 'test_' + iframeCount++;
      iframe.srcdoc = '<!doctype><html><head>' +
          '<style>.i-amphtml-element {display: block;}</style>' +
          '<body style="margin:0"><div id=parent></div>';
      iframe.onload = function() {
        const win = iframe.contentWindow;
        env.win = win;

        // Flag as being a test window.
        win.AMP_TEST_IFRAME = true;
        // Set the testLocation on iframe to parent's location since location of
        // the test iframe is about:srcdoc.
        // Unfortunately location object is not configurable, so we have to
        // define a new property.
        win.testLocation = new FakeLocation(window.location.href, win);

        if (!spec.allowExternalResources) {
          doNotLoadExternalResourcesInTest(win);
        }

        // Install AMP CSS if requested.
        if (spec.ampCss) {
          installRuntimeStylesPromise(win);
        }

        if (spec.fakeRegisterElement) {
          const customElements = new FakeCustomElements(win);
          Object.defineProperty(win, 'customElements', {
            get: () => customElements,
          });
        } else {
          installCustomElements(win);
        }

        // Intercept event listeners
        interceptEventListeners(win);
        interceptEventListeners(win.document);
        interceptEventListeners(win.document.documentElement);
        interceptEventListeners(win.document.body);
        env.interceptEventListeners = interceptEventListeners;

        resolve();
      };
      iframe.onerror = reject;
      document.body.appendChild(iframe);
    });
  }

  /** @override */
  teardown(env) {
    // TODO(dvoytenko): test that window is returned in a good condition.
    if (env.iframe.parentNode) {
      env.iframe.parentNode.removeChild(env.iframe);
    }
  }
}


/** @implements {Fixture} */
class AmpFixture {

  /**
   * @param {!{amp: (boolean|!AmpTestSpec)}} spec
   */
  constructor(spec) {
    /** @const */
    this.spec = spec;
  }

  /** @override */
  isOn() {
    return !!this.spec.amp;
  }

  /** @override */
  setup(env) {
    const spec = this.spec.amp;
    const win = env.win;
    let completePromise;

    // AMP requires canonical URL.
    const link = win.document.createElement('link');
    link.setAttribute('rel', 'canonical');
    link.setAttribute('href', spec.canonicalUrl || window.location.href);
    win.document.head.appendChild(link);

    if (!spec.runtimeOn) {
      win.name = '__AMP__off=1';
    }
    const ampdocType = spec.ampdoc || 'single';
    const singleDoc = ampdocType == 'single' || ampdocType == 'fie';
    installDocService(win, singleDoc);
    const ampdocService = Services.ampdocServiceFor(win);
    env.ampdocService = ampdocService;
    installExtensionsService(win);
    env.extensions = Services.extensionsFor(win);
    installBuiltinElements(win);
    installRuntimeServices(win);
    env.flushVsync = function() {
      win.services.vsync.obj.runScheduledTasks_();
    };
    if (singleDoc) {
      // Install AMP CSS for main runtime, if it hasn't been installed yet.
      completePromise = installRuntimeStylesPromise(win);
      const ampdoc = ampdocService.getAmpDoc(win.document);
      env.ampdoc = ampdoc;
      installAmpdocServices(ampdoc, spec.params);
      adopt(win);
      Services.resourcesForDoc(ampdoc).ampInitComplete();
    } else if (ampdocType == 'multi' || ampdocType == 'shadow') {
      adoptShadowMode(win);
      // Notice that ampdoc's themselves install runtime styles in shadow roots.
      // Thus, not changes needed here.
    }
    const extensionIds = [];
    if (spec.extensions) {
      spec.extensions.forEach(extensionIdWithVersion => {
        const tuple = extensionIdWithVersion.split(':');
        const extensionId = tuple[0];
        extensionIds.push(extensionId);
        // Default to 0.1 if no version was provided.
        const version = tuple[1] || '0.1';
        const installer = extensionsBuffer[`${extensionId}:${version}`];
        if (installer) {
          registerExtension(env.extensions, extensionId, installer, win.AMP);
        } else {
          registerElementForTesting(win, extensionId);
        }
      });
    }

    /**
     * Creates a custom element without registration.
     * @param {string=} opt_name
     * @param {function(new:./base-element.BaseElement, !Element)} opt_implementationClass
     * @return {!AmpElement}
     */
    env.createAmpElement = createAmpElement.bind(null, win);

    // Friendly embed setup.
    if (ampdocType == 'fie') {
      const container = win.document.createElement('div');
      const embedIframe = win.document.createElement('iframe');
      container.appendChild(embedIframe);
      embedIframe.setAttribute('frameborder', '0');
      embedIframe.setAttribute('allowfullscreen', '');
      embedIframe.setAttribute('scrolling', 'no');
      setStyles(embedIframe, {
        width: '300px',
        height: '150px',
      });
      win.document.body.appendChild(container);
      const html = '<!doctype html>'
          + '<html amp4ads>'
          + '<head></head>'
          + '<body></body>'
          + '</html>';
      const promise = installFriendlyIframeEmbed(
          embedIframe, container, {
            url: 'http://ads.localhost:8000/example',
            html,
            extensionIds,
          }, embedWin => {
            interceptEventListeners(embedWin);
            interceptEventListeners(embedWin.document);
            interceptEventListeners(embedWin.document.documentElement);
            interceptEventListeners(embedWin.document.body);
          }).then(embed => {
            env.embed = embed;
            env.parentWin = env.win;
            env.win = embed.win;
          });
      completePromise = completePromise ?
          completePromise.then(() => promise) : promise;
    } else if (ampdocType == 'shadow') {
      const hostElement = win.document.createElement('div');
      win.document.body.appendChild(hostElement);
      const importDoc = win.document.implementation.createHTMLDocument('');
      const ret = win.AMP.attachShadowDoc(
          hostElement, importDoc, win.location.href);
      const ampdoc = ret.ampdoc;
      env.ampdoc = ampdoc;
      const promise = ampdoc.whenReady();
      completePromise = completePromise ?
          completePromise.then(() => promise) : promise;
    }

    return completePromise;
  }

  /** @override */
  teardown(env) {
    const win = env.win;
    if (env.embed) {
      env.embed.destroy();
    }
    resetLoadingCheckForTests();
    if (win.customElements && win.customElements.elements) {
      for (const k in win.customElements.elements) {
        resetScheduledElementForTesting(win, k);
      }
    }
    if (this.spec.amp.extensions) {
      this.spec.amp.extensions.forEach(extensionId => {
        if (extensionId.indexOf(':') != -1) {
          extensionId = extensionId.substring(0, extensionId.indexOf(':'));
        }
        resetScheduledElementForTesting(win, extensionId);
      });
    }
  }
}


/**
 * @param {!Window} win
 */
function installRuntimeStylesPromise(win) {
  if (win.document.querySelector('style[amp-runtime]')) {
    // Already installed.
    return;
  }
  const style = document.createElement('style');
  style.setAttribute('amp-runtime', '');
  style./*OK*/textContent = cssText;
  win.document.head.appendChild(style);
}


/**
 * Creates a custom element without registration.
 * @param {!Window} win
 * @param {string=} opt_name
 * @param {function(new:./base-element.BaseElement, !Element)} opt_implementationClass
 * @return {!AmpElement}
 */
function createAmpElement(win, opt_name, opt_implementationClass) {
  // Create prototype and constructor.
  const name = opt_name || 'amp-element';
  const proto = createAmpElementProto(win, name);
  const ctor = function() {
    const el = win.document.createElement(name);
    el.__proto__ = proto;
    return el;
  };
  ctor.prototype = proto;
  proto.constructor = ctor;

  // Create the element instance.
  const element = new ctor();
  element.implementationClassForTesting =
      opt_implementationClass || BaseElement;
  element.createdCallback();
  element.classList.add('i-amphtml-element');
  return element;
};<|MERGE_RESOLUTION|>--- conflicted
+++ resolved
@@ -437,10 +437,6 @@
     /** @const {string} */
     this.hash = spec.hash || '';
     delete spec.hash;
-
-    /** @const {string} */
-    this.experimentId = spec.experimentId || '';
-    delete spec.experimentId;
   }
 
   /** @override */
@@ -451,18 +447,6 @@
   /** @override */
   setup(env) {
     const body = typeof this.spec.body == 'function' ?
-<<<<<<< HEAD
-        this.spec.body() : this.spec.body;
-    const extensions = this.spec.extensions || [''];
-
-    if (this.experimentId != '') {
-      toggleExperiment(window, this.experimentId, true);
-    }
-    return new Promise((resolve, reject) => {
-      env.iframe = createElementWithAttributes(document, 'iframe', {
-        src: addParamsToUrl('/amp4test/compose-doc',
-                    {body, extensions: extensions.join(' ')}) + `#${this.hash}`,
-=======
           this.spec.body() : this.spec.body;
     const experiments = this.spec.experiments;
     return new Promise((resolve, reject) => {
@@ -470,7 +454,6 @@
         src: addParamsToUrl('/amp4test/compose-doc',
             {body, experiments: experiments == undefined ?
                 undefined : experiments.join(',')}) + `#${this.hash}`,
->>>>>>> d8af46f9
       });
       env.iframe.onload = function() {
         env.win = env.iframe.contentWindow;
