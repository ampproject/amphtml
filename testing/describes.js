--- conflicted
+++ resolved
@@ -118,10 +118,6 @@
 import {setStyles} from '../src/style';
 import * as sinon from 'sinon';
 import fetchMock from 'fetch-mock';
-<<<<<<< HEAD
-=======
-
->>>>>>> bb64d3ce
 /** Should have something in the name, otherwise nothing is shown. */
 const SUB = ' ';
 
