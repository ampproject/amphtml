--- conflicted
+++ resolved
@@ -448,16 +448,6 @@
   setup(env) {
     const body = typeof this.spec.body == 'function' ?
           this.spec.body() : this.spec.body;
-<<<<<<< HEAD
-    const css = typeof this.spec.css == 'function' ?
-          this.spec.css() : this.spec.css;
-    const experiments = (this.spec.experiments || []).join(',');
-    const extensions = (this.spec.extensions || []).join(',');
-    return new Promise((resolve, reject) => {
-      env.iframe = createElementWithAttributes(document, 'iframe', {
-        src: addParamsToUrl('/amp4test/compose-doc',
-            {body, css, extensions, experiments}) + `#${this.hash}`,
-=======
     const experiments = this.spec.experiments == undefined ?
         undefined : this.spec.experiments.join(',');
     const extensions = this.spec.extensions == undefined ?
@@ -467,7 +457,6 @@
       env.iframe = createElementWithAttributes(document, 'iframe', {
         src: addParamsToUrl('/amp4test/compose-doc',
             {body, experiments, extensions}) + `#${this.hash}`,
->>>>>>> 007aff1e
       });
       env.iframe.onload = function() {
         env.win = env.iframe.contentWindow;
