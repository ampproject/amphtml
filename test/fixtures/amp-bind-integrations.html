<!doctype html>
<html ⚡>
<head>
  <meta charset="utf-8">
  <title>amp-bind integration test</title>
  <link rel="canonical" href="amps.html" >
  <meta name="viewport" content="width=device-width,minimum-scale=1,initial-scale=1">
  <style amp-custom>
    .original {
      background-color:green;
    }
    .new {
      background-color:blue;
    }

  </style>
  <style amp-boilerplate>body{-webkit-animation:-amp-start 8s steps(1,end) 0s 1 normal both;-moz-animation:-amp-start 8s steps(1,end) 0s 1 normal both;-ms-animation:-amp-start 8s steps(1,end) 0s 1 normal both;animation:-amp-start 8s steps(1,end) 0s 1 normal both}@-webkit-keyframes -amp-start{from{visibility:hidden}to{visibility:visible}}@-moz-keyframes -amp-start{from{visibility:hidden}to{visibility:visible}}@-ms-keyframes -amp-start{from{visibility:hidden}to{visibility:visible}}@-o-keyframes -amp-start{from{visibility:hidden}to{visibility:visible}}@keyframes -amp-start{from{visibility:hidden}to{visibility:visible}}</style><noscript><style amp-boilerplate>body{-webkit-animation:none;-moz-animation:none;-ms-animation:none;animation:none}</style></noscript>
  <script src="/dist/amp.js"></script>
  <script custom-element="amp-carousel" src="/dist/v0/amp-carousel-0.1.js"></script>
  <script async custom-element="amp-selector" src="/dist/v0/amp-selector-0.1.js"></script>
</head>

<body>
  <p>P TAG TEST</p>
  <button on="tap:AMP.setState(boundText='hello world')" id="changeTextButton"></button>
  <button on="tap:AMP.setState(boundClass='new')" id="changeTextClassButton"></button>
  <p id="textElement" class="original" [class]="boundClass" [text]="boundText">unbound</p>

  <p>CAROUSEL TEST</p>
  <button on="tap:AMP.setState(selectedSlide=1)" id="goToSlide1Button">slide 1!</button>
  <p id="slideNum" [text]="selectedSlide">0</p>
  <amp-carousel width="300" height="100" type="slides"  id="carousel" on="slideChange:AMP.setState(selectedSlide=event.index)" [slide]="selectedSlide">
    <amp-img src="http://www.google.com/image1" height="200" width="200"></amp-img>
    <amp-img src="http://www.google.com/image1" height="200" width="200"></amp-img>
    <amp-img src="http://www.google.com/image1" height="200" width="200"></amp-img>
  </amp-carousel>

  <p>AMP-IMG TEST</p>
  <button on="tap:AMP.setState(imageSrc='http://www.google.com/image2')" id="changeImgSrcButton"></button>
  <button on="tap:AMP.setState(imageSrc='__amp_source_origin')" id="invalidSrcButton"></button>
  <button on="tap:AMP.setState(imageSrc='ftp://foo:bar@192.168.1.1/lol.jpg')" id="ftpSrcButton"></button>
  <button on="tap:AMP.setState(imageSrc='tel:1-555-867-5309')" id="telSrcButton"></button>
  <button on="tap:AMP.setState(imageAlt='hello world')" id="changeImgAltButton"></button>
  <button on="tap:AMP.setState(imageWidth=300, imageHeight=300)" id="changeImgDimensButton"></button>

  <amp-img id="image"
    src="http://www.google.com/image1" [src]="imageSrc"
    alt="unbound" [alt]="imageAlt"
    width="200" [width]="imageWidth"
    height="200" [height]="imageHeight"
    layout="responsive">

  <p> AMP-SELECTOR TEST</p>
  <button on="tap:AMP.setState(selected=2)" id="changeSelectionButton">Change selection to 2!</button>
  <p id=selectionText [text]="selected">None</p>
  <amp-selector layout="container" [selected]="selected" on="select:AMP.setState(selected=event.targetOption)">
<<<<<<< HEAD
    <amp-img src="image1.jpg" width="60" height="40" option="1" id="selectorImg1"></amp-img>
    <amp-img src="image2.jpg" width="60" height="40" option="2" id="selectorImg2"></amp-img>
    <amp-img src="image3.jpg" width="60" height="40" option="3" id="selectorImg3"></amp-img>
  </amp-selector>

  <p> AMP-VIDEO TEST</p>
  <button on="tap:AMP.setState(videoSrc='https://www.google.com/bound.webm')" id="changeVidSrcButton"></button>
  <button on="tap:AMP.setState(videoSrc='http://www.google.com/justhttp.ogg')" id="httpVidSrcButton"></button>
  <button on="tap:AMP.setState(videoSrc='__amp_source_origin')" id="disallowedVidUrlButton"></button>
  <button on="tap:AMP.setState(videoAlt='hello world')" id="changeVidAltButton"></button>
  <button on="tap:AMP.setState(videoWidth=300, videoHeight=300)" id="changeVidDimensButton"></button>
  <button on="tap:AMP.setState(videoControls=true)" id="showVidControlsButton"></button>
  <button on="tap:AMP.setState(videoControls=false)" id="hideVidControlsButton"></button>
  <amp-video
    layout="responsive"
    id="video"
    src="https://www.google.com/unbound.webm"
    [src]="videoSrc"
    alt="unbound"
    [alt]="videoAlt"
    width="200"
    [width]="videoWidth"
    height="200"
    [height]="videoHeight"
    [controls]="videoControls">
  </amp-video>

=======
    <amp-img src="/image0.jpg" width="60" height="40" option="1" id="selectorImg1"></amp-img>
    <amp-img src="/image1.jpg" width="60" height="40" option="2" id="selectorImg2"></amp-img>
    <amp-img src="/image2.jpg" width="60" height="40" option="3" id="selectorImg3"></amp-img>
  </amp-selector>

>>>>>>> 3ed0b09f
</body>
</html><|MERGE_RESOLUTION|>--- conflicted
+++ resolved
@@ -48,13 +48,12 @@
     alt="unbound" [alt]="imageAlt"
     width="200" [width]="imageWidth"
     height="200" [height]="imageHeight"
-    layout="responsive">
+    layout="responsive"></amp-img>
 
   <p> AMP-SELECTOR TEST</p>
   <button on="tap:AMP.setState(selected=2)" id="changeSelectionButton">Change selection to 2!</button>
   <p id=selectionText [text]="selected">None</p>
   <amp-selector layout="container" [selected]="selected" on="select:AMP.setState(selected=event.targetOption)">
-<<<<<<< HEAD
     <amp-img src="image1.jpg" width="60" height="40" option="1" id="selectorImg1"></amp-img>
     <amp-img src="image2.jpg" width="60" height="40" option="2" id="selectorImg2"></amp-img>
     <amp-img src="image3.jpg" width="60" height="40" option="3" id="selectorImg3"></amp-img>
@@ -82,12 +81,5 @@
     [controls]="videoControls">
   </amp-video>
 
-=======
-    <amp-img src="/image0.jpg" width="60" height="40" option="1" id="selectorImg1"></amp-img>
-    <amp-img src="/image1.jpg" width="60" height="40" option="2" id="selectorImg2"></amp-img>
-    <amp-img src="/image2.jpg" width="60" height="40" option="3" id="selectorImg3"></amp-img>
-  </amp-selector>
-
->>>>>>> 3ed0b09f
 </body>
 </html>