<!doctype html>
<html ⚡>
<head>
  <meta charset="utf-8">
  <title>amp-bind integration test</title>
  <link rel="canonical" href="amps.html" >
  <meta name="viewport" content="width=device-width,minimum-scale=1,initial-scale=1">
  <style amp-custom>
    .original {
      background-color:green;
    }
    .new {
      background-color:blue;
    }

  </style>
  <style amp-boilerplate>body{-webkit-animation:-amp-start 8s steps(1,end) 0s 1 normal both;-moz-animation:-amp-start 8s steps(1,end) 0s 1 normal both;-ms-animation:-amp-start 8s steps(1,end) 0s 1 normal both;animation:-amp-start 8s steps(1,end) 0s 1 normal both}@-webkit-keyframes -amp-start{from{visibility:hidden}to{visibility:visible}}@-moz-keyframes -amp-start{from{visibility:hidden}to{visibility:visible}}@-ms-keyframes -amp-start{from{visibility:hidden}to{visibility:visible}}@-o-keyframes -amp-start{from{visibility:hidden}to{visibility:visible}}@keyframes -amp-start{from{visibility:hidden}to{visibility:visible}}</style><noscript><style amp-boilerplate>body{-webkit-animation:none;-moz-animation:none;-ms-animation:none;animation:none}</style></noscript>
  <script src="/dist/amp.js"></script>
  <script custom-element="amp-carousel" src="/dist/v0/amp-carousel-0.1.js"></script>
  <script custom-element="amp-live-list" src="https://cdn.ampproject.org/v0/amp-live-list-0.1.js"></script>
</head>

<body>
  <p>P TAG TEST</p>
  <button on="tap:AMP.setState(boundText='hello world')" id="changeTextButton"></button>
  <button on="tap:AMP.setState(boundClass='new')" id="changeTextClassButton"></button>
  <p id="textElement" class="original" [class]="boundClass" [text]="boundText">unbound</p>

  <p>CAROUSEL TEST</p>
  <button on="tap:AMP.setState(selectedSlide=1)" id="goToSlide1Button">slide 1!</button>
  <p id="slideNum" [text]="selectedSlide">0</p>
  <amp-carousel width="300" height="100" type="slides"  id="carousel" on="slideChange:AMP.setState(selectedSlide=event.index)" [slide]="selectedSlide">
    <amp-img src="http://www.google.com/image1" height="200" width="200"></amp-img>
    <amp-img src="http://www.google.com/image1" height="200" width="200"></amp-img>
    <amp-img src="http://www.google.com/image1" height="200" width="200"></amp-img>
  </amp-carousel>

<<<<<<< HEAD


  <p> AMP-LIVE-LIST TEST</p>
  <button on="tap:AMP.setState(liveListText='hello world')" id="changeLiveListTextButton"></button>
  <amp-live-list id="liveList" data-poll-interval="20000" data-max-items-per-page="2">
    <button update id="liveListUpdateButton" on="tap:liveList.update"></button>
    <div items id="liveListItems">
      <div id="liveListItem1" data-sort-time="123456789">
        <p [text]=liveListText>unbound</p>
      </div>
    </div>
  </amp-live-list>
=======
  <p>AMP-IMG TEST</p>
  <button on="tap:AMP.setState(imageSrc='http://www.google.com/image2')" id="changeImgSrcButton"></button>
  <button on="tap:AMP.setState(imageSrc='__amp_source_origin')" id="invalidSrcButton"></button>
  <button on="tap:AMP.setState(imageSrc='ftp://foo:bar@192.168.1.1/lol.jpg')" id="ftpSrcButton"></button>
  <button on="tap:AMP.setState(imageSrc='tel:1-555-867-5309')" id="telSrcButton"></button>
  <button on="tap:AMP.setState(imageAlt='hello world')" id="changeImgAltButton"></button>
  <button on="tap:AMP.setState(imageWidth=300, imageHeight=300)" id="changeImgDimensButton"></button>

  <amp-img id="image"
    src="http://www.google.com/image1" [src]="imageSrc"
    alt="unbound" [alt]="imageAlt"
    width="200" [width]="imageWidth"
    height="200" [height]="imageHeight"
    layout="responsive">
>>>>>>> de9f5737

</body>
</html><|MERGE_RESOLUTION|>--- conflicted
+++ resolved
@@ -35,20 +35,6 @@
     <amp-img src="http://www.google.com/image1" height="200" width="200"></amp-img>
   </amp-carousel>
 
-<<<<<<< HEAD
-
-
-  <p> AMP-LIVE-LIST TEST</p>
-  <button on="tap:AMP.setState(liveListText='hello world')" id="changeLiveListTextButton"></button>
-  <amp-live-list id="liveList" data-poll-interval="20000" data-max-items-per-page="2">
-    <button update id="liveListUpdateButton" on="tap:liveList.update"></button>
-    <div items id="liveListItems">
-      <div id="liveListItem1" data-sort-time="123456789">
-        <p [text]=liveListText>unbound</p>
-      </div>
-    </div>
-  </amp-live-list>
-=======
   <p>AMP-IMG TEST</p>
   <button on="tap:AMP.setState(imageSrc='http://www.google.com/image2')" id="changeImgSrcButton"></button>
   <button on="tap:AMP.setState(imageSrc='__amp_source_origin')" id="invalidSrcButton"></button>
@@ -62,8 +48,18 @@
     alt="unbound" [alt]="imageAlt"
     width="200" [width]="imageWidth"
     height="200" [height]="imageHeight"
-    layout="responsive">
->>>>>>> de9f5737
+    layout="responsive"></amp-img>
+
+  <p> AMP-LIVE-LIST TEST</p>
+  <button on="tap:AMP.setState(liveListText='hello world')" id="changeLiveListTextButton"></button>
+  <amp-live-list id="liveList" data-poll-interval="20000" data-max-items-per-page="2">
+    <button update id="liveListUpdateButton" on="tap:liveList.update"></button>
+    <div items id="liveListItems">
+      <div id="liveListItem1" data-sort-time="123456789">
+        <p [text]=liveListText>unbound</p>
+      </div>
+    </div>
+  </amp-live-list>
 
 </body>
 </html>