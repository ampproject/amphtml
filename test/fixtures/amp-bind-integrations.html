--- conflicted
+++ resolved
@@ -57,7 +57,6 @@
     [height]="imageHeight"
     layout="responsive">
 
-<<<<<<< HEAD
   <p> AMP-SELECTOR TEST</p>
   <button on="tap:AMP.setState(selected=2)" id="changeSelectionButton">Change selection to 2!</button>
   <p id=selectionText [text]="selected">None</p>
@@ -67,9 +66,5 @@
     <amp-img src="/image2.jpg" width="60" height="40" option="3" id="selectorImg3"></amp-img>
   </amp-selector>
 
-
-
-=======
->>>>>>> 167ef572
 </body>
 </html>