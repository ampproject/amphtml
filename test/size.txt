      max   |         min   |        gzip   |   file
      ---   |         ---   |         ---   |   ---
<<<<<<< HEAD
 71.16 kB   |     5.77 kB   |     2.51 kB   |   alp.js / alp.max.js
808.58 kB   |   149.51 kB   |    47.25 kB   |   shadow-v0.js / amp-shadow.js
   5.8 kB   |       428 B   |       278 B   |   sw-kill.js / sw-kill.max.js
298.49 kB   |       577 B   |       400 B   |   sw.js / sw.max.js
843.24 kB   |   151.08 kB   |     47.8 kB   |   v0.js / amp.js
213.36 kB   |     2.11 kB   |     1.29 kB   |   v0/amp-a4a-0.1.js
294.54 kB   |    37.24 kB   |    12.58 kB   |   v0/amp-access-0.1.js
 55.52 kB   |     3.45 kB   |     1.41 kB   |   v0/amp-accordion-0.1.js
287.54 kB   |    30.45 kB   |    11.26 kB   |   v0/amp-ad-0.1.js
292.89 kB   |    25.16 kB   |     9.76 kB   |   v0/amp-ad-network-adsense-impl-0.1.js
286.27 kB   |    23.55 kB   |     9.23 kB   |   v0/amp-ad-network-doubleclick-impl-0.1.js
216.24 kB   |     16.5 kB   |     6.51 kB   |   v0/amp-ad-network-fake-impl-0.1.js
273.29 kB   |    54.83 kB   |    20.08 kB   |   v0/amp-analytics-0.1.js
 49.65 kB   |     3.74 kB   |     1.72 kB   |   v0/amp-anim-0.1.js
=======
 71.16 kB   |     5.77 kB   |     2.52 kB   |   alp.js / alp.max.js
807.98 kB   |   149.18 kB   |     47.1 kB   |   shadow-v0.js / amp-shadow.js
   5.8 kB   |       428 B   |       278 B   |   sw-kill.js / sw-kill.max.js
298.49 kB   |       577 B   |       400 B   |   sw.js / sw.max.js
842.64 kB   |   150.76 kB   |    47.64 kB   |   v0.js / amp.js
330.87 kB   |     2.11 kB   |     1.29 kB   |   v0/amp-a4a-0.1.js
294.54 kB   |    37.24 kB   |    12.57 kB   |   v0/amp-access-0.1.js
 55.52 kB   |     3.45 kB   |     1.41 kB   |   v0/amp-accordion-0.1.js
286.57 kB   |    30.43 kB   |    11.24 kB   |   v0/amp-ad-0.1.js
373.31 kB   |    31.52 kB   |    12.04 kB   |   v0/amp-ad-network-adsense-impl-0.1.js
366.69 kB   |     29.9 kB   |    11.53 kB   |   v0/amp-ad-network-doubleclick-impl-0.1.js
333.74 kB   |    23.44 kB   |     9.12 kB   |   v0/amp-ad-network-fake-impl-0.1.js
273.27 kB   |    54.84 kB   |    20.09 kB   |   v0/amp-analytics-0.1.js
 49.57 kB   |     3.74 kB   |     1.72 kB   |   v0/amp-anim-0.1.js
>>>>>>> 00d71883
116.11 kB   |     4.83 kB   |     2.08 kB   |   v0/amp-apester-media-0.1.js
156.82 kB   |    11.84 kB   |     4.64 kB   |   v0/amp-app-banner-0.1.js
 51.52 kB   |     2.31 kB   |     1.15 kB   |   v0/amp-audio-0.1.js
 41.34 kB   |     3.15 kB   |     1.33 kB   |   v0/amp-brid-player-0.1.js
 72.19 kB   |     2.79 kB   |     1.25 kB   |   v0/amp-brightcove-0.1.js
<<<<<<< HEAD
246.25 kB   |    31.98 kB   |     9.72 kB   |   v0/amp-carousel-0.1.js
=======
246.24 kB   |    31.98 kB   |     9.72 kB   |   v0/amp-carousel-0.1.js
>>>>>>> 00d71883
 34.05 kB   |     1.81 kB   |       920 B   |   v0/amp-dailymotion-0.1.js
113.21 kB   |     2.18 kB   |     1.07 kB   |   v0/amp-dynamic-css-classes-0.1.js
128.53 kB   |      5.3 kB   |     2.34 kB   |   v0/amp-experiment-0.1.js
146.92 kB   |    11.68 kB   |     4.96 kB   |   v0/amp-facebook-0.1.js
 42.51 kB   |     3.11 kB   |     1.38 kB   |   v0/amp-fit-text-0.1.js
111.34 kB   |     4.03 kB   |      1.8 kB   |   v0/amp-font-0.1.js
167.22 kB   |    11.23 kB   |     4.53 kB   |   v0/amp-form-0.1.js
 41.66 kB   |     1.48 kB   |       816 B   |   v0/amp-fresh-0.1.js
 52.56 kB   |     4.22 kB   |     1.81 kB   |   v0/amp-fx-flying-carpet-0.1.js
 33.42 kB   |     1.55 kB   |       790 B   |   v0/amp-gfycat-0.1.js
 62.24 kB   |     3.78 kB   |     1.73 kB   |   v0/amp-google-vrview-image-0.1.js
<<<<<<< HEAD
165.22 kB   |    10.69 kB   |     4.44 kB   |   v0/amp-iframe-0.1.js
242.19 kB   |    26.96 kB   |     8.72 kB   |   v0/amp-image-lightbox-0.1.js
 60.08 kB   |     2.75 kB   |     1.29 kB   |   v0/amp-instagram-0.1.js
 98.16 kB   |     5.25 kB   |     2.46 kB   |   v0/amp-install-serviceworker-0.1.js
=======
165.14 kB   |    10.61 kB   |     4.41 kB   |   v0/amp-iframe-0.1.js
242.19 kB   |    26.96 kB   |     8.72 kB   |   v0/amp-image-lightbox-0.1.js
 60.08 kB   |     2.75 kB   |     1.29 kB   |   v0/amp-instagram-0.1.js
 98.15 kB   |     5.27 kB   |     2.48 kB   |   v0/amp-install-serviceworker-0.1.js
>>>>>>> 00d71883
  40.6 kB   |     2.58 kB   |     1.21 kB   |   v0/amp-jwplayer-0.1.js
 77.62 kB   |     3.67 kB   |     1.62 kB   |   v0/amp-kaltura-player-0.1.js
149.44 kB   |     7.86 kB   |     2.97 kB   |   v0/amp-lightbox-0.1.js
142.83 kB   |     9.87 kB   |     3.48 kB   |   v0/amp-lightbox-viewer-0.1.js
103.25 kB   |     2.93 kB   |     1.39 kB   |   v0/amp-list-0.1.js
 161.5 kB   |     9.14 kB   |     3.54 kB   |   v0/amp-live-list-0.1.js
156.23 kB   |    37.36 kB   |    13.39 kB   |   v0/amp-mustache-0.1.js
 34.44 kB   |     2.24 kB   |       972 B   |   v0/amp-o2-player-0.1.js
146.31 kB   |     17.4 kB   |     4.96 kB   |   v0/amp-pinterest-0.1.js
 33.16 kB   |     1.39 kB   |       704 B   |   v0/amp-reach-player-0.1.js
<<<<<<< HEAD
101.46 kB   |        3 kB   |     1.46 kB   |   v0/amp-share-tracking-0.1.js
=======
101.35 kB   |     2.99 kB   |     1.45 kB   |   v0/amp-share-tracking-0.1.js
>>>>>>> 00d71883
100.84 kB   |     6.24 kB   |     2.34 kB   |   v0/amp-sidebar-0.1.js
118.85 kB   |        7 kB   |     2.86 kB   |   v0/amp-slides-0.1.js
131.43 kB   |    10.66 kB   |     4.01 kB   |   v0/amp-social-share-0.1.js
 34.17 kB   |     1.79 kB   |       870 B   |   v0/amp-soundcloud-0.1.js
 41.63 kB   |     3.33 kB   |     1.32 kB   |   v0/amp-springboard-player-0.1.js
111.41 kB   |     4.22 kB   |     1.76 kB   |   v0/amp-sticky-ad-0.1.js
147.28 kB   |     11.8 kB   |        5 kB   |   v0/amp-twitter-0.1.js
132.95 kB   |     7.61 kB   |     3.03 kB   |   v0/amp-user-notification-0.1.js
 33.47 kB   |     1.56 kB   |       803 B   |   v0/amp-vimeo-0.1.js
 33.06 kB   |     1.43 kB   |       759 B   |   v0/amp-vine-0.1.js
   644 kB   |   511.32 kB   |   167.46 kB   |   v0/amp-viz-vega-0.1.js
133.13 kB   |     4.26 kB   |     1.94 kB   |   v0/amp-youtube-0.1.js
 15.89 kB   |     1.55 kB   |       799 B   |   v0/cache-service-worker-0.1.js
207.36 kB   |    46.06 kB   |    16.03 kB   |   current-min/f.js / current/integration.js<|MERGE_RESOLUTION|>--- conflicted
+++ resolved
@@ -1,46 +1,25 @@
       max   |         min   |        gzip   |   file
       ---   |         ---   |         ---   |   ---
-<<<<<<< HEAD
- 71.16 kB   |     5.77 kB   |     2.51 kB   |   alp.js / alp.max.js
-808.58 kB   |   149.51 kB   |    47.25 kB   |   shadow-v0.js / amp-shadow.js
+ 70.51 kB   |     5.62 kB   |                    2.45 kB   |   alp.js / alp.max.js
+794.16 kB   |   142.77 kB   |                   45.05 kB   |   shadow-v0.js / amp-shadow.js
    5.8 kB   |       428 B   |       278 B   |   sw-kill.js / sw-kill.max.js
 298.49 kB   |       577 B   |       400 B   |   sw.js / sw.max.js
-843.24 kB   |   151.08 kB   |     47.8 kB   |   v0.js / amp.js
-213.36 kB   |     2.11 kB   |     1.29 kB   |   v0/amp-a4a-0.1.js
-294.54 kB   |    37.24 kB   |    12.58 kB   |   v0/amp-access-0.1.js
+828.82 kB   |   144.25 kB   |                   45.55 kB   |   v0.js / amp.js
+334.66 kB   |    47.72 kB   |                   17.04 kB   |   v0/amp-a4a-0.1.js
+298.19 kB   |    41.62 kB   |                   14.05 kB   |   v0/amp-access-0.1.js
  55.52 kB   |     3.45 kB   |     1.41 kB   |   v0/amp-accordion-0.1.js
-287.54 kB   |    30.45 kB   |    11.26 kB   |   v0/amp-ad-0.1.js
-292.89 kB   |    25.16 kB   |     9.76 kB   |   v0/amp-ad-network-adsense-impl-0.1.js
-286.27 kB   |    23.55 kB   |     9.23 kB   |   v0/amp-ad-network-doubleclick-impl-0.1.js
-216.24 kB   |     16.5 kB   |     6.51 kB   |   v0/amp-ad-network-fake-impl-0.1.js
-273.29 kB   |    54.83 kB   |    20.08 kB   |   v0/amp-analytics-0.1.js
- 49.65 kB   |     3.74 kB   |     1.72 kB   |   v0/amp-anim-0.1.js
-=======
- 71.16 kB   |     5.77 kB   |     2.52 kB   |   alp.js / alp.max.js
-807.98 kB   |   149.18 kB   |     47.1 kB   |   shadow-v0.js / amp-shadow.js
-   5.8 kB   |       428 B   |       278 B   |   sw-kill.js / sw-kill.max.js
-298.49 kB   |       577 B   |       400 B   |   sw.js / sw.max.js
-842.64 kB   |   150.76 kB   |    47.64 kB   |   v0.js / amp.js
-330.87 kB   |     2.11 kB   |     1.29 kB   |   v0/amp-a4a-0.1.js
-294.54 kB   |    37.24 kB   |    12.57 kB   |   v0/amp-access-0.1.js
- 55.52 kB   |     3.45 kB   |     1.41 kB   |   v0/amp-accordion-0.1.js
-286.57 kB   |    30.43 kB   |    11.24 kB   |   v0/amp-ad-0.1.js
-373.31 kB   |    31.52 kB   |    12.04 kB   |   v0/amp-ad-network-adsense-impl-0.1.js
-366.69 kB   |     29.9 kB   |    11.53 kB   |   v0/amp-ad-network-doubleclick-impl-0.1.js
-333.74 kB   |    23.44 kB   |     9.12 kB   |   v0/amp-ad-network-fake-impl-0.1.js
-273.27 kB   |    54.84 kB   |    20.09 kB   |   v0/amp-analytics-0.1.js
- 49.57 kB   |     3.74 kB   |     1.72 kB   |   v0/amp-anim-0.1.js
->>>>>>> 00d71883
+290.36 kB   |    74.95 kB   |                   25.12 kB   |   v0/amp-ad-0.1.js
+377.09 kB   |     76.7 kB   |                   26.76 kB   |   v0/amp-ad-network-adsense-impl-0.1.js
+370.47 kB   |    75.08 kB   |                   26.27 kB   |   v0/amp-ad-network-doubleclick-impl-0.1.js
+337.53 kB   |    69.41 kB   |                   24.27 kB   |   v0/amp-ad-network-fake-impl-0.1.js
+291.52 kB   |    62.46 kB   |                    22.6 kB   |   v0/amp-analytics-0.1.js
+107.05 kB   |     8.03 kB   |                    3.36 kB   |   v0/amp-anim-0.1.js
 116.11 kB   |     4.83 kB   |     2.08 kB   |   v0/amp-apester-media-0.1.js
 156.82 kB   |    11.84 kB   |     4.64 kB   |   v0/amp-app-banner-0.1.js
  51.52 kB   |     2.31 kB   |     1.15 kB   |   v0/amp-audio-0.1.js
  41.34 kB   |     3.15 kB   |     1.33 kB   |   v0/amp-brid-player-0.1.js
  72.19 kB   |     2.79 kB   |     1.25 kB   |   v0/amp-brightcove-0.1.js
-<<<<<<< HEAD
-246.25 kB   |    31.98 kB   |     9.72 kB   |   v0/amp-carousel-0.1.js
-=======
-246.24 kB   |    31.98 kB   |     9.72 kB   |   v0/amp-carousel-0.1.js
->>>>>>> 00d71883
+249.84 kB   |    36.36 kB   |                    11.3 kB   |   v0/amp-carousel-0.1.js
  34.05 kB   |     1.81 kB   |       920 B   |   v0/amp-dailymotion-0.1.js
 113.21 kB   |     2.18 kB   |     1.07 kB   |   v0/amp-dynamic-css-classes-0.1.js
 128.53 kB   |      5.3 kB   |     2.34 kB   |   v0/amp-experiment-0.1.js
@@ -52,17 +31,10 @@
  52.56 kB   |     4.22 kB   |     1.81 kB   |   v0/amp-fx-flying-carpet-0.1.js
  33.42 kB   |     1.55 kB   |       790 B   |   v0/amp-gfycat-0.1.js
  62.24 kB   |     3.78 kB   |     1.73 kB   |   v0/amp-google-vrview-image-0.1.js
-<<<<<<< HEAD
-165.22 kB   |    10.69 kB   |     4.44 kB   |   v0/amp-iframe-0.1.js
+174.21 kB   |    15.01 kB   |                    6.02 kB   |   v0/amp-iframe-0.1.js
 242.19 kB   |    26.96 kB   |     8.72 kB   |   v0/amp-image-lightbox-0.1.js
  60.08 kB   |     2.75 kB   |     1.29 kB   |   v0/amp-instagram-0.1.js
- 98.16 kB   |     5.25 kB   |     2.46 kB   |   v0/amp-install-serviceworker-0.1.js
-=======
-165.14 kB   |    10.61 kB   |     4.41 kB   |   v0/amp-iframe-0.1.js
-242.19 kB   |    26.96 kB   |     8.72 kB   |   v0/amp-image-lightbox-0.1.js
- 60.08 kB   |     2.75 kB   |     1.29 kB   |   v0/amp-instagram-0.1.js
- 98.15 kB   |     5.27 kB   |     2.48 kB   |   v0/amp-install-serviceworker-0.1.js
->>>>>>> 00d71883
+ 101.8 kB   |     8.29 kB   |                    3.55 kB   |   v0/amp-install-serviceworker-0.1.js
   40.6 kB   |     2.58 kB   |     1.21 kB   |   v0/amp-jwplayer-0.1.js
  77.62 kB   |     3.67 kB   |     1.62 kB   |   v0/amp-kaltura-player-0.1.js
 149.44 kB   |     7.86 kB   |     2.97 kB   |   v0/amp-lightbox-0.1.js
@@ -73,11 +45,7 @@
  34.44 kB   |     2.24 kB   |       972 B   |   v0/amp-o2-player-0.1.js
 146.31 kB   |     17.4 kB   |     4.96 kB   |   v0/amp-pinterest-0.1.js
  33.16 kB   |     1.39 kB   |       704 B   |   v0/amp-reach-player-0.1.js
-<<<<<<< HEAD
-101.46 kB   |        3 kB   |     1.46 kB   |   v0/amp-share-tracking-0.1.js
-=======
-101.35 kB   |     2.99 kB   |     1.45 kB   |   v0/amp-share-tracking-0.1.js
->>>>>>> 00d71883
+100.75 kB   |     5.62 kB   |                    2.46 kB   |   v0/amp-share-tracking-0.1.js
 100.84 kB   |     6.24 kB   |     2.34 kB   |   v0/amp-sidebar-0.1.js
 118.85 kB   |        7 kB   |     2.86 kB   |   v0/amp-slides-0.1.js
 131.43 kB   |    10.66 kB   |     4.01 kB   |   v0/amp-social-share-0.1.js
