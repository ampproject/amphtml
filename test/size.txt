--- conflicted
+++ resolved
@@ -1,126 +1,62 @@
-<<<<<<< HEAD
-      max   |         min   |                       gzip   |   file
-      ---   |         ---   |                        ---   |   ---
- 70.51 kB   |     5.62 kB   |                    2.45 kB   |   alp.js / alp.max.js
-794.16 kB   |   142.77 kB   |                   45.05 kB   |   shadow-v0.js / amp-shadow.js
-   5.8 kB   |       428 B   |                      278 B   |   sw-kill.js / sw-kill.max.js
-296.23 kB   |       537 B   |                      382 B   |   sw.js / sw.max.js
-828.82 kB   |   144.25 kB   |                   45.55 kB   |   v0.js / amp.js
-334.66 kB   |    47.72 kB   |                   17.04 kB   |   v0/amp-a4a-0.1.js
-298.19 kB   |    41.62 kB   |                   14.05 kB   |   v0/amp-access-0.1.js
- 54.96 kB   |      6.2 kB   |                     2.5 kB   |   v0/amp-accordion-0.1.js
-290.36 kB   |    74.95 kB   |                   25.12 kB   |   v0/amp-ad-0.1.js
-377.09 kB   |     76.7 kB   |                   26.76 kB   |   v0/amp-ad-network-adsense-impl-0.1.js
-370.47 kB   |    75.08 kB   |                   26.27 kB   |   v0/amp-ad-network-doubleclick-impl-0.1.js
-337.53 kB   |    69.41 kB   |                   24.27 kB   |   v0/amp-ad-network-fake-impl-0.1.js
-291.52 kB   |    62.46 kB   |                    22.6 kB   |   v0/amp-analytics-0.1.js
-107.05 kB   |     8.03 kB   |                    3.36 kB   |   v0/amp-anim-0.1.js
-126.15 kB   |     9.14 kB   |                     3.7 kB   |   v0/amp-apester-media-0.1.js
-163.94 kB   |    16.86 kB   |                    6.45 kB   |   v0/amp-app-banner-0.1.js
-109.06 kB   |     6.73 kB   |                    2.88 kB   |   v0/amp-audio-0.1.js
- 98.67 kB   |     7.35 kB   |                    2.99 kB   |   v0/amp-brid-player-0.1.js
-129.72 kB   |     7.18 kB   |                    2.94 kB   |   v0/amp-brightcove-0.1.js
-249.84 kB   |    36.36 kB   |                    11.3 kB   |   v0/amp-carousel-0.1.js
-  91.4 kB   |     6.11 kB   |                    2.62 kB   |   v0/amp-dailymotion-0.1.js
-112.65 kB   |     2.25 kB   |                    1.09 kB   |   v0/amp-dynamic-css-classes-0.1.js
-127.92 kB   |     9.38 kB   |                    3.85 kB   |   v0/amp-experiment-0.1.js
-155.96 kB   |    15.22 kB   |                    6.19 kB   |   v0/amp-facebook-0.1.js
-  41.9 kB   |     3.07 kB   |                    1.35 kB   |   v0/amp-fit-text-0.1.js
-114.94 kB   |     7.71 kB   |                    3.17 kB   |   v0/amp-font-0.1.js
-170.88 kB   |    15.16 kB   |                    5.93 kB   |   v0/amp-form-0.1.js
- 41.05 kB   |     4.13 kB   |                    1.83 kB   |   v0/amp-fresh-0.1.js
- 51.95 kB   |     6.88 kB   |                    2.82 kB   |   v0/amp-fx-flying-carpet-0.1.js
- 90.89 kB   |    22.19 kB   |   v0/amp-gfycat-0.1.max.js
-119.78 kB   |     8.18 kB   |                    3.41 kB   |   v0/amp-google-vrview-image-0.1.js
-174.21 kB   |    15.01 kB   |                    6.02 kB   |   v0/amp-iframe-0.1.js
- 245.8 kB   |    31.92 kB   |                   10.55 kB   |   v0/amp-image-lightbox-0.1.js
-117.47 kB   |        7 kB   |                    2.95 kB   |   v0/amp-instagram-0.1.js
- 101.8 kB   |     8.29 kB   |                    3.55 kB   |   v0/amp-install-serviceworker-0.1.js
- 98.09 kB   |     6.82 kB   |                    2.88 kB   |   v0/amp-jwplayer-0.1.js
-135.02 kB   |     8.01 kB   |                    3.31 kB   |   v0/amp-kaltura-player-0.1.js
-153.04 kB   |     12.3 kB   |                    4.68 kB   |   v0/amp-lightbox-0.1.js
-146.44 kB   |    13.24 kB   |                    4.68 kB   |   v0/amp-lightbox-viewer-0.1.js
-102.69 kB   |      5.7 kB   |                    2.48 kB   |   v0/amp-list-0.1.js
-164.78 kB   |       14 kB   |                     5.3 kB   |   v0/amp-live-list-0.1.js
-155.67 kB   |    40.12 kB   |                   14.38 kB   |   v0/amp-mustache-0.1.js
- 91.92 kB   |     6.49 kB   |                    2.67 kB   |   v0/amp-o2-player-0.1.js
-145.75 kB   |    20.15 kB   |                    6.04 kB   |   v0/amp-pinterest-0.1.js
- 90.52 kB   |     5.77 kB   |                    2.47 kB   |   v0/amp-reach-player-0.1.js
-100.75 kB   |     5.62 kB   |                    2.46 kB   |   v0/amp-share-tracking-0.1.js
-104.44 kB   |     9.83 kB   |                    3.71 kB   |   v0/amp-sidebar-0.1.js
-118.24 kB   |      9.6 kB   |                    3.86 kB   |   v0/amp-slides-0.1.js
-130.87 kB   |    14.05 kB   |                    5.36 kB   |   v0/amp-social-share-0.1.js
- 91.53 kB   |     6.09 kB   |                    2.58 kB   |   v0/amp-soundcloud-0.1.js
- 98.99 kB   |     7.55 kB   |                    2.99 kB   |   v0/amp-springboard-player-0.1.js
-115.01 kB   |     7.85 kB   |                    3.18 kB   |   v0/amp-sticky-ad-0.1.js
-156.37 kB   |    15.34 kB   |                    6.23 kB   |   v0/amp-twitter-0.1.js
-132.44 kB   |    10.21 kB   |                    4.01 kB   |   v0/amp-user-notification-0.1.js
- 90.95 kB   |     5.86 kB   |                    2.51 kB   |   v0/amp-vimeo-0.1.js
- 90.55 kB   |     5.72 kB   |                    2.47 kB   |   v0/amp-vine-0.1.js
-643.44 kB   |   514.09 kB   |                  168.48 kB   |   v0/amp-viz-vega-0.1.js
-142.21 kB   |     8.51 kB   |                    3.54 kB   |   v0/amp-youtube-0.1.js
- 12.87 kB   |     1.44 kB   |                      750 B   |   v0/cache-service-worker-0.1.js
-206.76 kB   |    45.74 kB   |                   15.92 kB   |   current-min/f.js / current/integration.js
-=======
-      max   |         min   |         gzip   |   file
-      ---   |         ---   |          ---   |   ---
- 71.15 kB   |     5.77 kB   |      2.51 kB   |   alp.js / alp.max.js
-787.38 kB   |   146.54 kB   |     46.22 kB   |   shadow-v0.js / amp-shadow.js
-    428 B   |       278 B   |   sw-kill.js
-    577 B   |       400 B   |        sw.js
-822.03 kB   |   148.12 kB   |     46.75 kB   |   v0.js / amp.js
-213.34 kB   |     2.11 kB   |      1.29 kB   |   v0/amp-a4a-0.1.js
-294.51 kB   |    37.24 kB   |     12.59 kB   |   v0/amp-access-0.1.js
- 55.52 kB   |     3.45 kB   |      1.41 kB   |   v0/amp-accordion-0.1.js
-287.54 kB   |    30.45 kB   |     11.25 kB   |   v0/amp-ad-0.1.js
-292.87 kB   |    25.16 kB   |      9.76 kB   |   v0/amp-ad-network-adsense-impl-0.1.js
-286.25 kB   |    23.55 kB   |      9.23 kB   |   v0/amp-ad-network-doubleclick-impl-0.1.js
-216.21 kB   |     16.5 kB   |      6.51 kB   |   v0/amp-ad-network-fake-impl-0.1.js
-273.27 kB   |    54.84 kB   |     20.09 kB   |   v0/amp-analytics-0.1.js
- 49.56 kB   |     3.74 kB   |      1.72 kB   |   v0/amp-anim-0.1.js
-116.11 kB   |     4.83 kB   |      2.08 kB   |   v0/amp-apester-media-0.1.js
-156.82 kB   |    11.84 kB   |      4.64 kB   |   v0/amp-app-banner-0.1.js
- 51.52 kB   |     2.31 kB   |      1.15 kB   |   v0/amp-audio-0.1.js
- 41.34 kB   |     3.15 kB   |      1.33 kB   |   v0/amp-brid-player-0.1.js
- 72.18 kB   |     2.79 kB   |      1.25 kB   |   v0/amp-brightcove-0.1.js
-246.23 kB   |    31.98 kB   |      9.72 kB   |   v0/amp-carousel-0.1.js
- 34.04 kB   |     1.81 kB   |        920 B   |   v0/amp-dailymotion-0.1.js
- 113.2 kB   |     2.18 kB   |      1.07 kB   |   v0/amp-dynamic-css-classes-0.1.js
-128.52 kB   |      5.3 kB   |      2.34 kB   |   v0/amp-experiment-0.1.js
-146.91 kB   |    11.68 kB   |      4.96 kB   |   v0/amp-facebook-0.1.js
-  42.5 kB   |     3.11 kB   |      1.38 kB   |   v0/amp-fit-text-0.1.js
-111.33 kB   |     4.03 kB   |       1.8 kB   |   v0/amp-font-0.1.js
-167.22 kB   |    11.23 kB   |      4.53 kB   |   v0/amp-form-0.1.js
- 41.65 kB   |     1.48 kB   |        816 B   |   v0/amp-fresh-0.1.js
- 52.56 kB   |     4.22 kB   |      1.81 kB   |   v0/amp-fx-flying-carpet-0.1.js
- 33.41 kB   |     1.55 kB   |        790 B   |   v0/amp-gfycat-0.1.js
- 62.24 kB   |     3.78 kB   |      1.73 kB   |   v0/amp-google-vrview-image-0.1.js
-165.13 kB   |    10.61 kB   |      4.42 kB   |   v0/amp-iframe-0.1.js
-242.19 kB   |    26.96 kB   |      8.72 kB   |   v0/amp-image-lightbox-0.1.js
- 60.08 kB   |     2.75 kB   |      1.29 kB   |   v0/amp-instagram-0.1.js
- 98.15 kB   |     5.27 kB   |      2.48 kB   |   v0/amp-install-serviceworker-0.1.js
-  40.6 kB   |     2.58 kB   |      1.21 kB   |   v0/amp-jwplayer-0.1.js
- 77.62 kB   |     3.67 kB   |      1.62 kB   |   v0/amp-kaltura-player-0.1.js
-149.44 kB   |     7.86 kB   |      2.97 kB   |   v0/amp-lightbox-0.1.js
-142.83 kB   |     9.87 kB   |      3.48 kB   |   v0/amp-lightbox-viewer-0.1.js
-103.25 kB   |     2.93 kB   |      1.39 kB   |   v0/amp-list-0.1.js
-161.49 kB   |     9.14 kB   |      3.54 kB   |   v0/amp-live-list-0.1.js
-156.23 kB   |    37.36 kB   |     13.39 kB   |   v0/amp-mustache-0.1.js
- 34.44 kB   |     2.24 kB   |        972 B   |   v0/amp-o2-player-0.1.js
-146.31 kB   |     17.4 kB   |      4.96 kB   |   v0/amp-pinterest-0.1.js
- 33.15 kB   |     1.39 kB   |        704 B   |   v0/amp-reach-player-0.1.js
-101.35 kB   |     2.99 kB   |      1.45 kB   |   v0/amp-share-tracking-0.1.js
-100.83 kB   |     6.24 kB   |      2.34 kB   |   v0/amp-sidebar-0.1.js
-118.85 kB   |        7 kB   |      2.86 kB   |   v0/amp-slides-0.1.js
-131.43 kB   |    10.66 kB   |      4.01 kB   |   v0/amp-social-share-0.1.js
- 34.17 kB   |     1.79 kB   |        870 B   |   v0/amp-soundcloud-0.1.js
- 41.62 kB   |     3.33 kB   |      1.32 kB   |   v0/amp-springboard-player-0.1.js
- 111.4 kB   |     4.22 kB   |      1.76 kB   |   v0/amp-sticky-ad-0.1.js
-147.27 kB   |     11.8 kB   |         5 kB   |   v0/amp-twitter-0.1.js
-132.95 kB   |     7.61 kB   |      3.03 kB   |   v0/amp-user-notification-0.1.js
- 33.46 kB   |     1.56 kB   |        803 B   |   v0/amp-vimeo-0.1.js
- 33.06 kB   |     1.43 kB   |        759 B   |   v0/amp-vine-0.1.js
-   644 kB   |   511.32 kB   |    167.46 kB   |   v0/amp-viz-vega-0.1.js
-133.13 kB   |     4.26 kB   |      1.94 kB   |   v0/amp-youtube-0.1.js
-207.35 kB   |    46.06 kB   |     16.03 kB   |   current-min/f.js / current/integration.js
->>>>>>> 4f1c10cf
+      max   |         min   |        gzip   |   file
+      ---   |         ---   |         ---   |   ---
+ 71.16 kB   |     5.77 kB   |     2.51 kB   |   alp.js / alp.max.js
+808.58 kB   |   149.51 kB   |    47.25 kB   |   shadow-v0.js / amp-shadow.js
+   5.8 kB   |       428 B   |       278 B   |   sw-kill.js / sw-kill.max.js
+298.49 kB   |       577 B   |       400 B   |   sw.js / sw.max.js
+843.24 kB   |   151.08 kB   |     47.8 kB   |   v0.js / amp.js
+213.36 kB   |     2.11 kB   |     1.29 kB   |   v0/amp-a4a-0.1.js
+294.54 kB   |    37.24 kB   |    12.58 kB   |   v0/amp-access-0.1.js
+ 55.52 kB   |     3.45 kB   |     1.41 kB   |   v0/amp-accordion-0.1.js
+287.54 kB   |    30.45 kB   |    11.26 kB   |   v0/amp-ad-0.1.js
+292.89 kB   |    25.16 kB   |     9.76 kB   |   v0/amp-ad-network-adsense-impl-0.1.js
+286.27 kB   |    23.55 kB   |     9.23 kB   |   v0/amp-ad-network-doubleclick-impl-0.1.js
+216.24 kB   |     16.5 kB   |     6.51 kB   |   v0/amp-ad-network-fake-impl-0.1.js
+273.29 kB   |    54.83 kB   |    20.08 kB   |   v0/amp-analytics-0.1.js
+ 49.65 kB   |     3.74 kB   |     1.72 kB   |   v0/amp-anim-0.1.js
+116.11 kB   |     4.83 kB   |     2.08 kB   |   v0/amp-apester-media-0.1.js
+156.82 kB   |    11.84 kB   |     4.64 kB   |   v0/amp-app-banner-0.1.js
+ 51.52 kB   |     2.31 kB   |     1.15 kB   |   v0/amp-audio-0.1.js
+ 41.34 kB   |     3.15 kB   |     1.33 kB   |   v0/amp-brid-player-0.1.js
+ 72.19 kB   |     2.79 kB   |     1.25 kB   |   v0/amp-brightcove-0.1.js
+246.25 kB   |    31.98 kB   |     9.72 kB   |   v0/amp-carousel-0.1.js
+ 34.05 kB   |     1.81 kB   |       920 B   |   v0/amp-dailymotion-0.1.js
+113.21 kB   |     2.18 kB   |     1.07 kB   |   v0/amp-dynamic-css-classes-0.1.js
+128.53 kB   |      5.3 kB   |     2.34 kB   |   v0/amp-experiment-0.1.js
+146.92 kB   |    11.68 kB   |     4.96 kB   |   v0/amp-facebook-0.1.js
+ 42.51 kB   |     3.11 kB   |     1.38 kB   |   v0/amp-fit-text-0.1.js
+111.34 kB   |     4.03 kB   |      1.8 kB   |   v0/amp-font-0.1.js
+167.22 kB   |    11.23 kB   |     4.53 kB   |   v0/amp-form-0.1.js
+ 41.66 kB   |     1.48 kB   |       816 B   |   v0/amp-fresh-0.1.js
+ 52.56 kB   |     4.22 kB   |     1.81 kB   |   v0/amp-fx-flying-carpet-0.1.js
+ 33.42 kB   |     1.55 kB   |       790 B   |   v0/amp-gfycat-0.1.js
+ 62.24 kB   |     3.78 kB   |     1.73 kB   |   v0/amp-google-vrview-image-0.1.js
+165.22 kB   |    10.69 kB   |     4.44 kB   |   v0/amp-iframe-0.1.js
+242.19 kB   |    26.96 kB   |     8.72 kB   |   v0/amp-image-lightbox-0.1.js
+ 60.08 kB   |     2.75 kB   |     1.29 kB   |   v0/amp-instagram-0.1.js
+ 98.16 kB   |     5.25 kB   |     2.46 kB   |   v0/amp-install-serviceworker-0.1.js
+  40.6 kB   |     2.58 kB   |     1.21 kB   |   v0/amp-jwplayer-0.1.js
+ 77.62 kB   |     3.67 kB   |     1.62 kB   |   v0/amp-kaltura-player-0.1.js
+149.44 kB   |     7.86 kB   |     2.97 kB   |   v0/amp-lightbox-0.1.js
+142.83 kB   |     9.87 kB   |     3.48 kB   |   v0/amp-lightbox-viewer-0.1.js
+103.25 kB   |     2.93 kB   |     1.39 kB   |   v0/amp-list-0.1.js
+ 161.5 kB   |     9.14 kB   |     3.54 kB   |   v0/amp-live-list-0.1.js
+156.23 kB   |    37.36 kB   |    13.39 kB   |   v0/amp-mustache-0.1.js
+ 34.44 kB   |     2.24 kB   |       972 B   |   v0/amp-o2-player-0.1.js
+146.31 kB   |     17.4 kB   |     4.96 kB   |   v0/amp-pinterest-0.1.js
+ 33.16 kB   |     1.39 kB   |       704 B   |   v0/amp-reach-player-0.1.js
+101.46 kB   |        3 kB   |     1.46 kB   |   v0/amp-share-tracking-0.1.js
+100.84 kB   |     6.24 kB   |     2.34 kB   |   v0/amp-sidebar-0.1.js
+118.85 kB   |        7 kB   |     2.86 kB   |   v0/amp-slides-0.1.js
+131.43 kB   |    10.66 kB   |     4.01 kB   |   v0/amp-social-share-0.1.js
+ 34.17 kB   |     1.79 kB   |       870 B   |   v0/amp-soundcloud-0.1.js
+ 41.63 kB   |     3.33 kB   |     1.32 kB   |   v0/amp-springboard-player-0.1.js
+111.41 kB   |     4.22 kB   |     1.76 kB   |   v0/amp-sticky-ad-0.1.js
+147.28 kB   |     11.8 kB   |        5 kB   |   v0/amp-twitter-0.1.js
+132.95 kB   |     7.61 kB   |     3.03 kB   |   v0/amp-user-notification-0.1.js
+ 33.47 kB   |     1.56 kB   |       803 B   |   v0/amp-vimeo-0.1.js
+ 33.06 kB   |     1.43 kB   |       759 B   |   v0/amp-vine-0.1.js
+   644 kB   |   511.32 kB   |   167.46 kB   |   v0/amp-viz-vega-0.1.js
+133.13 kB   |     4.26 kB   |     1.94 kB   |   v0/amp-youtube-0.1.js
+ 15.89 kB   |     1.55 kB   |       799 B   |   v0/cache-service-worker-0.1.js
+207.36 kB   |    46.06 kB   |    16.03 kB   |   current-min/f.js / current/integration.js