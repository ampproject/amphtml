<!DOCTYPE html>
<html ⚡>
    <head>
        <meta charset="utf-8" />
        <title>Session Analytics</title>
        <link rel="canonical" href="session-analytics.amp.html" />
        <meta name="viewport" content="width=device-width,minimum-scale=1,initial-scale=1" />
        <style amp-custom>
            .box {
                background: #ccc;
                border: 1px solid #aaa;
                padding: 10px;
                margin: 10px;
            }
            #container {
                position: absolute;
                top: 10000px;
                height: 10px;
            }
        </style>
        <style amp-boilerplate>body{-webkit-animation:-amp-start 8s steps(1,end) 0s 1 normal both;-moz-animation:-amp-start 8s steps(1,end) 0s 1 normal both;-ms-animation:-amp-start 8s steps(1,end) 0s 1 normal both;animation:-amp-start 8s steps(1,end) 0s 1 normal both}@-webkit-keyframes -amp-start{from{visibility:hidden}to{visibility:visible}}@-moz-keyframes -amp-start{from{visibility:hidden}to{visibility:visible}}@-ms-keyframes -amp-start{from{visibility:hidden}to{visibility:visible}}@-o-keyframes -amp-start{from{visibility:hidden}to{visibility:visible}}@keyframes -amp-start{from{visibility:hidden}to{visibility:visible}}</style><noscript><style amp-boilerplate>body{-webkit-animation:none;-moz-animation:none;-ms-animation:none;animation:none}</style></noscript>
        <script async src="https://cdn.ampproject.org/v0.js"></script>
        <script async custom-element="amp-analytics" src="https://cdn.ampproject.org/v0/amp-analytics-0.1.js"></script>
    </head>
    <body>
        <p>Scroll down to see content</p>
        <div id="container">
            Container for analytics tags. Positioned far away from top to make sure that doesn't matter.

            <amp-analytics type="_fake_">
                <script type="application/json">
                    {
                        "requests": {
                            "endpoint": "https://_fake_.com/analytics?session=SESSION_ID&ct=SESSION_TIMESTAMP"
                        },
                        "triggers": {
                            "pageview": {
                                "on": "visible",
                                "request": "endpoint",
                                "extraUrlParams": {
                                    "pageview": 1
                                }
                            },
                            "session": {
                              "on": "timer",
                              "timerSpec": {
                                  "interval": 10
                              },
                              "enabled": true,
                              "request": "endpoint",
                              "extraUrlParams": {
                                "timer": true
                              }
                            },
                            "session2": {
                              "on": "timer",
                              "timerSpec": {
                                  "interval": 15
                              },
                              "enabled": true,
                              "request": "endpoint",
                              "extraUrlParams": {
                                "timer2": true
                              }
                            }
                        },
                        "transport": {
                            "beacon": false,
                            "xhrpost": false,
                            "image": true
                        }
                    }
                </script>
            </amp-analytics>

            <amp-analytics type="googleanalytics">
                <script type="application/json">
                    {
                        "requests": {
<<<<<<< HEAD
                            "endpoint": "https://example.com/analytics?session=SESSION_ID&ct=SESSION_TIMESTAMP"
=======
                            "endpoint": "https://example.com/analytics?session=${sessionId}"
>>>>>>> caeb8765
                        },
                        "triggers": {
                            "pageview": {
                                "on": "visible",
                                "request": "endpoint",
                                "extraUrlParams": {
                                    "pageview": 1
                                }
                            },
                            "session": {
                              "on": "timer",
                              "timerSpec": {
                                  "interval": 5
                              },
                              "enabled": false,
                              "request": "endpoint",
                              "extraUrlParams": {
                                "timer": true
                              }
                            }
                        },
                        "transport": {
                            "beacon": false,
                            "xhrpost": false,
                            "image": true
                        }
                    }
                </script>
            </amp-analytics>

            <div class="logo"></div>
            <h1 id="top">Session Analytics</h1>
            <span id="test1" class="box" data-vars-title="Example request with element level overrides">
                Click here to generate an event
            </span>
            <p>
                Lorem ipsum dolor sit amet, consectetur adipiscing elit. Nam pellentesque augue quis elementum tempus. Pellentesque sit amet neque bibendum, sagittis purus vitae, pellentesque magna. Vestibulum non viverra metus, eget
                feugiat lacus. Nulla in maximus orci. Maecenas id turpis vel ipsum vestibulum bibendum ut sit amet magna. Nullam hendrerit ex at est eleifend, nec dignissim nibh rutrum. Aliquam quis tellus et nibh faucibus laoreet in eget
                turpis. Nam quam nisl, porttitor vel ex eget, dapibus placerat dui. Mauris commodo pellentesque leo, eu tempus quam. In hac habitasse platea dictumst. Suspendisse non ante finibus, luctus augue non, luctus orci. Vestibulum
                ornare lacinia aliquam. In sollicitudin vehicula vulputate. Sed mi elit, commodo nec sapien nec, pretium bibendum leo. Donec id justo tortor. Ut in mauris dapibus, laoreet metus vitae, dictum nisi.
            </p>
            <p>
                Integer dapibus egestas arcu. Nunc vitae velit congue, placerat augue quis, suscipit nisi. Donec suscipit imperdiet turpis pharetra feugiat. Pellentesque habitant morbi tristique senectus et netus et malesuada fames ac
                turpis egestas. Phasellus aliquam eleifend dolor, at lacinia orci semper vel. Nunc semper sem vel tincidunt posuere. Nunc lobortis velit vitae condimentum mollis. Morbi eu ullamcorper mauris. Pellentesque ac eros maximus,
                pulvinar sapien vitae, semper nisi. Curabitur imperdiet non mauris vitae sollicitudin.
            </p>
            <p>
                Nam posuere velit euismod risus pulvinar, in sollicitudin sapien consectetur. Vestibulum nec ex odio. Quisque at elit nec nunc ultricies lacinia nec non lorem. Maecenas porttitor consequat mauris, vitae porttitor ligula
                pellentesque ut. Pellentesque rhoncus diam vel lacus lobortis imperdiet. Sed maximus dictum hendrerit. Vivamus ornare, purus in laoreet sagittis, est ante pretium mauris, vel vulputate arcu erat eget mauris. Suspendisse eu
                lorem metus. Aliquam tempus aliquet urna, vitae mollis lacus pretium vitae. Etiam semper gravida commodo. Maecenas at pulvinar quam. Nullam dolor ipsum, ornare a sollicitudin et, sodales porttitor neque.
            </p>
            <p>
                Integer in felis at lacus mattis facilisis. Curabitur tincidunt, felis porttitor mollis finibus, tortor elit elementum dolor, vel vulputate lorem dui id ante. Vivamus in velit at lectus blandit gravida vitae quis arcu. Nam
                et magna magna. Fusce condimentum diam lacus, ac ullamcorper purus malesuada eu. Mauris ullamcorper elit et venenatis faucibus. Nullam lobortis molestie purus quis pellentesque. Sed at libero id nisi rhoncus tincidunt.
                Praesent vestibulum vehicula tristique. Etiam rutrum, nunc id porta interdum, nulla nisi molestie leo, at fermentum justo dolor at lorem. Duis in egestas sapien.
            </p>
            <div placeholder>
                This is a placeholder
            </div>
            <div fallback>
                This is a fallback
            </div>
            <p>
                Donec pharetra molestie sollicitudin. Duis mattis eleifend rutrum. Quisque luctus tincidunt lacus, vitae lobortis nisi malesuada ac. Aliquam mattis leo vel elit rutrum, nec consequat massa vestibulum. Maecenas bibendum metus
                nec ante feugiat, eu faucibus orci mattis. Cras tristique sem non elit congue malesuada. Proin ornare, lacus et porttitor consequat, sapien urna rutrum diam, ac pellentesque ligula est eget nisi. Interdum et malesuada fames
                ac ante ipsum primis in faucibus. Donec ultrices sollicitudin eros a placerat. Proin eget pulvinar est. Donec posuere ultrices odio at ultrices. Suspendisse potenti. Phasellus id orci id purus porttitor consectetur a at
                erat. Nullam volutpat ultricies nisl id maximus. Morbi porta ex ante, et egestas odio ultricies consequat.
            </p>
            <p></p>
            <ul>
                <li>Lorem ipsum dolor sit amet, consectetur adipiscing elit.</li>
                <li>Aliquam in ex porta, imperdiet elit sit amet, condimentum diam.</li>
                <li>Etiam fermentum nisi at porta pulvinar.</li>
            </ul>
            <p></p>
            <ul>
                <li>Proin mattis neque vel elit posuere molestie.</li>
                <li>Integer tincidunt sem sed nunc auctor elementum.</li>
                <li>Integer a felis in ipsum aliquet auctor sit amet a neque.</li>
            </ul>
            <p></p>
            <ul>
                <li>Sed suscipit dolor molestie, rhoncus quam ac, lacinia ex.</li>
                <li>Curabitur et tellus vel justo ultrices aliquet sed id turpis.</li>
                <li>Nam finibus risus at justo elementum bibendum.</li>
                <li>In non lacus non urna congue feugiat at vel diam.</li>
            </ul>
            <p></p>
            <ul>
                <li>Integer hendrerit augue interdum dui venenatis, sit amet tristique mauris cursus.</li>
                <li>Etiam quis eros viverra, tincidunt justo in, facilisis nunc.</li>
                <li>Aliquam at lacus faucibus, congue lorem interdum, semper mauris.</li>
                <li>Ut vulputate erat vel feugiat pharetra.</li>
                <li>Morbi id augue id orci sagittis tempus.</li>
                <li>Vestibulum varius libero ac dignissim sodales.</li>
            </ul>
            <p></p>
            <ul>
                <li>Aenean ac sem eget libero varius viverra sit amet vitae nunc.</li>
            </ul>
        </div>
    </body>
</html><|MERGE_RESOLUTION|>--- conflicted
+++ resolved
@@ -77,11 +77,7 @@
                 <script type="application/json">
                     {
                         "requests": {
-<<<<<<< HEAD
-                            "endpoint": "https://example.com/analytics?session=SESSION_ID&ct=SESSION_TIMESTAMP"
-=======
-                            "endpoint": "https://example.com/analytics?session=${sessionId}"
->>>>>>> caeb8765
+                            "endpoint": "https://example.com/analytics?session=${sessionId}&ct=SESSION_TIMESTAMP"
                         },
                         "triggers": {
                             "pageview": {
