--- conflicted
+++ resolved
@@ -36,12 +36,8 @@
     .dropdown-container,
     .dropdown-container option,
     .dropdown-container select,
-<<<<<<< HEAD
     .optional-attrs-container,
     #analytics-events td {
-=======
-    .optional-attrs-container {
->>>>>>> 754ebe34
       font-family: Inconsolata, Menlo, monospace;
       font-size: 14px;
     }
@@ -52,10 +48,7 @@
 
     .main {
       display: flex;
-<<<<<<< HEAD
       flex-wrap: wrap;
-=======
->>>>>>> 754ebe34
     }
 
     .main, h1 {
@@ -72,8 +65,6 @@
       margin: 40px auto;
       font-size: 32px;
     }
-
-<<<<<<< HEAD
     h2 {
       font-weight: bold;
       margin: 40px 0;
@@ -82,13 +73,10 @@
       flex: 0 0 100%;
     }
 
-=======
->>>>>>> 754ebe34
     aside {
       margin-left: 20px;
       min-width: 240px;
     }
-<<<<<<< HEAD
 
     .analytics-events-container {
       padding: 40px 0;
@@ -103,8 +91,6 @@
     #analytics-events thead td {
       font-weight: bold;
     }
-=======
->>>>>>> 754ebe34
   </style>
   <style amp-boilerplate>body{-webkit-animation:-amp-start 8s steps(1,end) 0s 1 normal both;-moz-animation:-amp-start 8s steps(1,end) 0s 1 normal both;-ms-animation:-amp-start 8s steps(1,end) 0s 1 normal both;animation:-amp-start 8s steps(1,end) 0s 1 normal both}@-webkit-keyframes -amp-start{from{visibility:hidden}to{visibility:visible}}@-moz-keyframes -amp-start{from{visibility:hidden}to{visibility:visible}}@-ms-keyframes -amp-start{from{visibility:hidden}to{visibility:visible}}@-o-keyframes -amp-start{from{visibility:hidden}to{visibility:visible}}@keyframes -amp-start{from{visibility:hidden}to{visibility:visible}}</style><noscript><style amp-boilerplate>body{-webkit-animation:none;-moz-animation:none;-ms-animation:none;animation:none}</style></noscript>
   <script async custom-element="amp-video" src="https://cdn.ampproject.org/v0/amp-video-0.1.js"></script>
@@ -123,10 +109,7 @@
           width="358"
           height="204"
           layout="responsive"
-<<<<<<< HEAD
           id="my-video"
-=======
->>>>>>> 754ebe34
           controls>
         <div placeholder>
           This is a placeholder
@@ -135,7 +118,6 @@
           This is a fallback
         </div>
       </amp-video>
-<<<<<<< HEAD
     </div>
     <aside>
       <div class="dropdown-container"></div>
@@ -220,13 +202,5 @@
       }
     </script>
   </amp-analytics>
-=======
-    </div>
-    <aside>
-      <div class="dropdown-container"></div>
-      <div class="optional-attrs-container"></div>
-    </aside>
-  </div>
->>>>>>> 754ebe34
 </body>
 </html>