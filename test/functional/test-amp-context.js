/**
 * Copyright 2017 The AMP HTML Authors. All Rights Reserved.
 *
 * Licensed under the Apache License, Version 2.0 (the "License");
 * you may not use this file except in compliance with the License.
 * You may obtain a copy of the License at
 *
 *      http://www.apache.org/licenses/LICENSE-2.0
 *
 * Unless required by applicable law or agreed to in writing, software
 * distributed under the License is distributed on an "AS-IS" BASIS,
 * WITHOUT WARRANTIES OR CONDITIONS OF ANY KIND, either express or implied.
 * See the License for the specific language governing permissions and
 * limitations under the License.
 */
import {
  AmpContext,
} from '../../3p/ampcontext';
import {MessageType} from '../../src/3p-frame-messaging';
import * as sinon from 'sinon';

const NOOP = () => {};

describe('3p ampcontext.js', () => {
  let windowPostMessageSpy;
  let windowMessageHandler;
  let win;
  let sandbox;

  beforeEach(() => {
    sandbox = sinon.sandbox.create();
    windowPostMessageSpy = sandbox.spy();
    win = {
      addEventListener: (eventType, handlerFn) => {
        //console.log('event type: ' + eventType);
        // expect(windowMessageHandler).to.not.be.ok;
        windowMessageHandler = handlerFn;
      },
      parent: {
        postMessage: windowPostMessageSpy,
      },

      // setTimeout is needed for nextTick.
      // makes nextTick behavior synchronous for test assertions.
      setTimeout: cb => cb(),

      // we don't care about window events for these tests since that behavior
      // is deprecated.
      document: {
        createEvent: () => ({
          initEvent: NOOP,
        }),
      },
      dispatchEvent: NOOP,
    };
  });

  afterEach(() => {
    sandbox.restore();
    win = undefined;
    windowMessageHandler = undefined;
  });

  // it('should call addEventListener with correct eventType', () => {
  //   win.name = generateSerializedAttributes();
  //   const context = new AmpContext(win);
  //   expect(context).to.be.ok;
  //   const addEventListenerSpy = sandbox.spy(win, 'addEventListener');
  //   context.errorReport();
  //
  //   expect(addEventListenerSpy).to.have.been.called;
  //   expect(addEventListenerSpy)
  //       .to.have.been.calledWith('error');
  // });
  //
  // it('should send error and message when errorReport()', () => {
  //   win.name = generateSerializedAttributes();
  //   const context = new AmpContext(win);
  //   expect(context).to.be.ok;
  //
  //   // Resetting since a message is sent on construction.
  //   windowPostMessageSpy.reset();
  //   context.errorReport();
  //
  //   // window.context should have sent postMessage sending 3p errors
  //   expect(windowPostMessageSpy.calledWith({
  //     sentinel: '1-291921',
  //     type: MessageType.USER_ERROR,
  //     error: sinon.match.any,
  //     message: sinon.match.any,
  //   }, '*'));
  // });


  it('should add metadata to window.context using name as per 3P.', () => {
    win.name = generateSerializedAttributes();
    const context = new AmpContext(win);
    expect(context.location).to.deep.equal({
      'hash': '',
      'host': 'foo.com',
      'hostname': 'foo.com',
      'href': 'https://foo.com/a?b=c',
      'origin': 'https://foo.com',
      'pathname': '/a',
      'port': '',
      'protocol': 'https:',
      'search': '?b=c',
    });
    expect(context.canonicalUrl).to.equal('https://bar.com');
    expect(context.pageViewId).to.equal('1');
    expect(context.sentinel).to.equal('1-291921');
    expect(context.startTime).to.equal(0);
    expect(context.referrer).to.equal('baz.net');
  });

  it('should add metadata to window.context using name as per A4A.', () => {
    win.name = generateSerializedAttributesA4A();
    const context = new AmpContext(win);
    expect(context.location).to.deep.equal({
      'hash': '',
      'host': 'foo.com',
      'hostname': 'foo.com',
      'href': 'https://foo.com/a?b=c',
      'origin': 'https://foo.com',
      'pathname': '/a',
      'port': '',
      'protocol': 'https:',
      'search': '?b=c',
    });
    expect(context.canonicalUrl).to.equal('https://bar.com');
    expect(context.pageViewId).to.equal('1');
    expect(context.sentinel).to.equal('1-291921');
    expect(context.startTime).to.equal(0);
    expect(context.referrer).to.equal('baz.net');
  });

  it('should add metadata to window.context using window var.', () => {
    win.AMP_CONTEXT_DATA = generateAttributes();
    const context = new AmpContext(win);
    expect(context.location).to.deep.equal({
      'hash': '',
      'host': 'foo.com',
      'hostname': 'foo.com',
      'href': 'https://foo.com/a?b=c',
      'origin': 'https://foo.com',
      'pathname': '/a',
      'port': '',
      'protocol': 'https:',
      'search': '?b=c',
    });
    expect(context.canonicalUrl).to.equal('https://bar.com');
    expect(context.pageViewId).to.equal('1');
    expect(context.sentinel).to.equal('1-291921');
    expect(context.startTime).to.equal(0);
    expect(context.referrer).to.equal('baz.net');
  });

  it('should set up only sentinel if no metadata provided.', () => {
    const sentinel = '1-456';
    win.AMP_CONTEXT_DATA = sentinel;
    const context = new AmpContext(win);
    expect(context.sentinel).to.equal(sentinel);
  });

  it('should throw error if sentinel invalid', () => {
    win.name = generateSerializedAttributes('foobar');
    expect(() => new AmpContext(win)).to.throw('Incorrect sentinel format');
  });

  it('should throw error if metadata missing', () => {
    win.name = generateIncorrectAttributes();
    expect(() => new AmpContext(win)).to.throw(/Cannot read property/);
  });

  it('should be able to send an intersection observer request', () => {
    win.name = generateSerializedAttributes();
    const context = new AmpContext(win);
    const callbackSpy = sandbox.spy();

    // Resetting since a message is sent on construction.
    windowPostMessageSpy.reset();

    const stopObserving = context.observeIntersection(callbackSpy);

    // window.context should have sent postMessage asking for intersection
    // observer
    expect(windowPostMessageSpy).to.be.calledOnce;
    expect(windowPostMessageSpy).to.be.calledWith(
        'amp-$internalRuntimeVersion$' +
        '{"type":"send-intersections","sentinel":"1-291921"}',
        '*');

    // send an intersection message down
    const messagePayload = {
      sentinel: '1-291921',
      type: MessageType.INTERSECTION,
      changes: 'changes',
    };
    const messageData = 'amp-' + JSON.stringify(messagePayload);
    const message = {
      source: context.client_.hostWindow_,
      data: messageData,
    };
    windowMessageHandler(message);

    // window.context should have received intersection observer postMessage
    // back, and should have called the callback function
    // TODO(alanorozco): Called twice for backwards compatibility with
    // window.context. This behavior is deprecated and this test should be
    // changed when removed.
    expect(callbackSpy).to.be.calledTwice;
<<<<<<< HEAD
    expect(callbackSpy).to.be.calledWith(messagePayload);
=======
    expect(callbackSpy).to.be.calledWith('changes');
>>>>>>> 0062a613

    // Stop listening for intersection observer messages
    stopObserving();

    // Send intersection observer message
    windowMessageHandler(message);

    // TODO(alanorozco): Called twice for backwards compatibility with
    // window.context. This behavior is deprecated and this test should be
    // changed when removed.
    expect(callbackSpy).to.be.calledTwice;
  });

  it('should send a pM and set callback when onPageVisibilityChange()', () => {
    win.name = generateSerializedAttributes();
    const context = new AmpContext(win);
    const callbackSpy = sandbox.spy();
    const stopObserving = context.onPageVisibilityChange(callbackSpy);

    // window.context should have sent postMessage asking for visibility
    // observer
    expect(windowPostMessageSpy).to.be.calledOnce;
    expect(windowPostMessageSpy).to.be.calledWith(
        'amp-$internalRuntimeVersion$' +
        '{"type":"send-embed-state","sentinel":"1-291921"}', '*');

    // send a page visibility message down
    const messagePayload = {
      sentinel: '1-291921',
      type: MessageType.EMBED_STATE,
      pageHidden: true,
    };
    const messageData = 'amp-' + JSON.stringify(messagePayload);
    const message = {
      source: context.client_.hostWindow_,
      data: messageData,
    };
    windowMessageHandler(message);

    // window.context should have received visibility observer postMessage
    // back, and should have called the callback function
    expect(callbackSpy).to.be.calledOnce;
<<<<<<< HEAD
    expect(callbackSpy).to.be.calledWith(messagePayload);
=======
    expect(callbackSpy).to.be.calledWith({hidden: true});
>>>>>>> 0062a613

    // Stop listening for page visibility observer messages
    stopObserving();

    // Send visibility observer message
    windowMessageHandler(message);

    // callback should not have been called a second time
    expect(callbackSpy).to.be.calledOnce;
  });

  it('should call resize success callback on resize success', () => {
    win.name = generateSerializedAttributes();
    const context = new AmpContext(win);

    // Resetting since a message is sent on construction.
    windowPostMessageSpy.reset();

    const successCallbackSpy = sandbox.spy();
    const deniedCallbackSpy = sandbox.spy();

    context.onResizeSuccess(successCallbackSpy);
    context.onResizeDenied(deniedCallbackSpy);

    const height = 100;
    const width = 200;
    context.requestResize(height, width);

    // window.context should have sent postMessage requesting resize
    expect(windowPostMessageSpy).to.be.calledOnce;
    expect(windowPostMessageSpy).to.be.calledWith(
        'amp-$internalRuntimeVersion$' +
        '{"width":100,"height":200,"type":"embed-size","sentinel":"1-291921"}',
        '*');

    // send a resize success message down
    const messagePayload = {
      sentinel: '1-291921',
      type: MessageType.EMBED_SIZE_CHANGED,
      requestedHeight: 300,
      requestedWidth: 200,
    };
    const messageData = 'amp-' + JSON.stringify(messagePayload);
    const message = {
      source: context.client_.hostWindow_,
      data: messageData,
    };
    windowMessageHandler(message);

    // window.context should have received resize success message, and then
    // called the success callback
    expect(successCallbackSpy).to.be.calledOnce;
<<<<<<< HEAD
    expect(successCallbackSpy).to.be.calledWith(messagePayload);
=======
    expect(successCallbackSpy).to.be.calledWith(300, 200);
>>>>>>> 0062a613

    expect(deniedCallbackSpy).to.not.be.called;
  });

  it('should call resize denied callback on resize denied', () => {
    win.name = generateSerializedAttributes();
    const context = new AmpContext(win);

    // Resetting since a message is sent on construction.
    windowPostMessageSpy.reset();

    const successCallbackSpy = sandbox.spy();
    const deniedCallbackSpy = sandbox.spy();

    context.onResizeSuccess(successCallbackSpy);
    context.onResizeDenied(deniedCallbackSpy);

    const height = 100;
    const width = 200;
    context.requestResize(height, width);

    // window.context should have sent resize request postMessage
    expect(windowPostMessageSpy).to.be.calledOnce;
    expect(windowPostMessageSpy).to.be.calledWith(
        'amp-$internalRuntimeVersion$' +
        '{"width":100,"height":200,"type":"embed-size","sentinel":"1-291921"}',
        '*');

    // send a resize denied message down
    const messagePayload = {
      sentinel: '1-291921',
      type: MessageType.EMBED_SIZE_DENIED,
      requestedHeight: 300,
      requestedWidth: 200,
    };
    const messageData = 'amp-' + JSON.stringify(messagePayload);
    const message = {
      source: context.client_.hostWindow_,
      data: messageData,
    };
    windowMessageHandler(message);

    // resize denied callback should have been called
    expect(deniedCallbackSpy).to.be.calledOnce;
<<<<<<< HEAD
    expect(deniedCallbackSpy).to.be.calledWith(messagePayload);
=======
    expect(deniedCallbackSpy).to.be.calledWith(300, 200);
>>>>>>> 0062a613

    expect(successCallbackSpy).to.not.be.called;
  });
});

function generateSerializedAttributes(opt_sentinel) {
  return JSON.stringify(generateAttributes(opt_sentinel));
}

function generateAttributes(opt_sentinel) {
  const name = {};
  name.attributes = {};
  const sentinel = opt_sentinel || '1-291921';
  name.attributes._context = {
    location: {
      href: 'https://foo.com/a?b=c',
    },
    canonicalUrl: 'https://bar.com',
    pageViewId: '1',
    sentinel,
    startTime: 0,
    referrer: 'baz.net',
  };

  return name;
}

function generateSerializedAttributesA4A(opt_sentinel) {
  return JSON.stringify(generateAttributesA4A(opt_sentinel));
}

function generateAttributesA4A(opt_sentinel) {
  const attributes = {};
  const sentinel = opt_sentinel || '1-291921';
  attributes._context = {
    location: {
      href: 'https://foo.com/a?b=c',
    },
    canonicalUrl: 'https://bar.com',
    pageViewId: '1',
    sentinel,
    startTime: 0,
    referrer: 'baz.net',
  };

  return attributes;
}


function generateIncorrectAttributes() {
  const name = {};
  name.attributes = {};
  name.attributes.wrong = {
    location: {
      href: 'https://foo.com/a?b=c',
    },
    canonicalUrl: 'https://foo.com',
    pageViewId: '1',
    sentinel: '1-291921',
    startTime: 0,
    referrer: 'baz.net',
  };

  return JSON.stringify(name);
}<|MERGE_RESOLUTION|>--- conflicted
+++ resolved
@@ -209,11 +209,7 @@
     // window.context. This behavior is deprecated and this test should be
     // changed when removed.
     expect(callbackSpy).to.be.calledTwice;
-<<<<<<< HEAD
-    expect(callbackSpy).to.be.calledWith(messagePayload);
-=======
     expect(callbackSpy).to.be.calledWith('changes');
->>>>>>> 0062a613
 
     // Stop listening for intersection observer messages
     stopObserving();
@@ -256,11 +252,7 @@
     // window.context should have received visibility observer postMessage
     // back, and should have called the callback function
     expect(callbackSpy).to.be.calledOnce;
-<<<<<<< HEAD
-    expect(callbackSpy).to.be.calledWith(messagePayload);
-=======
     expect(callbackSpy).to.be.calledWith({hidden: true});
->>>>>>> 0062a613
 
     // Stop listening for page visibility observer messages
     stopObserving();
@@ -313,11 +305,7 @@
     // window.context should have received resize success message, and then
     // called the success callback
     expect(successCallbackSpy).to.be.calledOnce;
-<<<<<<< HEAD
-    expect(successCallbackSpy).to.be.calledWith(messagePayload);
-=======
     expect(successCallbackSpy).to.be.calledWith(300, 200);
->>>>>>> 0062a613
 
     expect(deniedCallbackSpy).to.not.be.called;
   });
@@ -362,11 +350,7 @@
 
     // resize denied callback should have been called
     expect(deniedCallbackSpy).to.be.calledOnce;
-<<<<<<< HEAD
-    expect(deniedCallbackSpy).to.be.calledWith(messagePayload);
-=======
     expect(deniedCallbackSpy).to.be.calledWith(300, 200);
->>>>>>> 0062a613
 
     expect(successCallbackSpy).to.not.be.called;
   });
