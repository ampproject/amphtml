/**
 * Copyright 2015 The AMP HTML Authors. All Rights Reserved.
 *
 * Licensed under the Apache License, Version 2.0 (the "License");
 * you may not use this file except in compliance with the License.
 * You may obtain a copy of the License at
 *
 *      http://www.apache.org/licenses/LICENSE-2.0
 *
 * Unless required by applicable law or agreed to in writing, software
 * distributed under the License is distributed on an "AS-IS" BASIS,
 * WITHOUT WARRANTIES OR CONDITIONS OF ANY KIND, either express or implied.
 * See the License for the specific language governing permissions and
 * limitations under the License.
 */

// Tests integration.js
// Most coverage through test-3p-frame

import {
  draw3p,
  ensureFramed,
  parseFragment,
  validateAllowedEmbeddingOrigins,
  validateAllowedTypes,
  validateParentOrigin,
} from '../../3p/integration';
import {getRegistrations, register} from '../../3p/3p';

describe('3p integration.js', () => {
  const registrations = getRegistrations();
  afterEach(() => {
    delete registrations.testAction;
  });

  it('should register integrations', () => {
<<<<<<< HEAD
    expect(registrations).to.include.key('a9');
    expect(registrations).to.include.key('adblade');
    expect(registrations).to.include.key('adform');
    expect(registrations).to.include.key('adsense');
    expect(registrations).to.include.key('adtech');
    expect(registrations).to.include.key('adreactor');
    expect(registrations).to.include.key('criteo');
    expect(registrations).to.include.key('doubleclick');
    expect(registrations).to.include.key('flite');
    expect(registrations).to.include.key('industrybrains');
    expect(registrations).to.include.key('openx');
    expect(registrations).to.include.key('twitter');
    expect(registrations).to.include.key('yieldmo');
    expect(registrations).to.include.key('sortable');
    expect(registrations).to.include.key('triplelift');
    expect(registrations).to.include.key('_ping_');
    expect(registrations).to.include.key('imobile');
    expect(registrations).to.include.key('gmossp');
    expect(registrations).to.include.key('weborama-display');
    expect(registrations).to.include.key('yieldbot');
    expect(registrations).to.include.key('adstir');
    expect(registrations).to.include.key('colombia');
=======
    window.ampTestRuntimeConfig.adTypes.forEach(adType => {
      expect(registrations, `Missing registration for [${adType}]`)
          .to.contain.key(adType);
    });
>>>>>>> 671ec47d
  });

  it('should not throw validateParentOrigin without ancestorOrigins', () => {
    let parent = {};
    validateParentOrigin({
      location: {},
    }, parent);

    parent = {};
    validateParentOrigin({
      location: {
        ancestorOrigins: [],
      },
    }, parent);
  });

  it('should validateParentOrigin with correct ancestorOrigins', () => {
    const parent = {
      origin: 'abc',
    };
    validateParentOrigin({
      location: {
        ancestorOrigins: ['abc', 'xyz'],
      },
    }, parent);
  });

  it('should throw in validateParentOrigin with incorrect ancestorOrigins',
      () => {
        const parent = {
          origin: 'abc',
        };
        allowConsoleError(() => { expect(() => {
          validateParentOrigin({
            location: {
              ancestorOrigins: ['xyz'],
            },
          }, parent);
        }).to.throw(/Parent origin mismatch/); });
      });

  it('should parse JSON from fragment unencoded (most browsers)', () => {
    const unencoded = '#{"tweetid":"638793490521001985","width":390,' +
        '"height":50,' +
        '"type":"twitter","_context":{"referrer":"http://localhost:8000/' +
        'examples/","canonicalUrl":"http://localhost:8000/' +
        'examples/amps.html","location":{"href":"http://' +
        'localhost:8000/examples/twitter.amp.html"},' +
        '"mode":{"localDev":true,"development":false,"minified":false}}}';
    const data = parseFragment(unencoded);
    expect(data).to.be.an('object');
    expect(data.tweetid).to.equal('638793490521001985');
    expect(data._context.location.href).to.equal(
        'http://localhost:8000/examples/twitter.amp.html');
  });

  it('should parse JSON from fragment encoded (Firefox)', () => {
    const encoded = '#{%22tweetid%22:%22638793490521001985%22,%22width' +
        '%22:390,%22height%22:50,%22initialWindowWidth%22:1290,%22initial' +
        'WindowHeight%22:165,%22type%22:%22twitter%22,%22_context%22:{%22' +
        'referrer%22:%22http://localhost:8000/examples/%22,%22canoni' +
        'calUrl%22:%22http://localhost:8000/examples/amps.html%22,%22' +
        'location%22:{%22href%22:%22http://localhost:8000/examples/t' +
        'witter.amp.html%22},%22mode%22:{%22localDev%22:true,%22develop' +
        'ment%22:false,%22minified%22:false}}}';
    const data = parseFragment(encoded);
    expect(data).to.be.an('object');
    expect(data.tweetid).to.equal('638793490521001985');
    expect(data._context.location.href).to.equal(
        'http://localhost:8000/examples/twitter.amp.html');
  });

  it('should be ok with empty fragment', () => {
    expect(parseFragment('')).to.be.empty;
    expect(parseFragment('#')).to.be.empty;
  });

  it('should call the right action based on type', () => {
    const data = {
      type: 'testAction',
    };
    const win = {
      context: {
        location: {
          originValidated: true,
        },
        data,
      },
    };
    let called = false;
    register('testAction', function(myWin, myData) {
      called = true;
      expect(myWin).to.equal(win);
      expect(myData).to.equal(myData);
    });
    expect(called).to.be.false;
    draw3p(win, data);
    expect(called).to.be.true;
  });

  it('should support config processing in draw3p', () => {
    const data = {
      type: 'testAction2',
    };
    const win = {
      context: {
        location: {
          originValidated: true,
        },
        data,
      },
    };
    let called = false;
    register('testAction2', function(myWin, myData) {
      expect(called).to.be.false;
      called = true;
      expect(myWin).to.equal(win);
      expect(myData).to.not.equal(data);
      expect(myData).to.have.property('custom');
    });
    expect(called).to.be.false;
    let finish;
    draw3p(win, data, (_config, done) => {
      finish = () => {
        done({
          custom: true,
        });
      };
    });
    expect(called).to.be.false;
    finish();
    expect(called).to.be.true;
  });

  it('should throw if origin was never validated', () => {
    const data = {
      type: 'testAction',
    };
    const win = {
      context: {
        location: {
          originValidated: true,
        },
        data,
        tagName: 'AMP-EMBED',
      },
    };
    allowConsoleError(() => { expect(() => {
      draw3p(win, data);
    }).to.throw(/Embed type testAction not allowed with tag AMP-EMBED/); });
  });

  it('should allow all types on localhost', () => {
    const localhost = {
      location: {
        hostname: 'ads.localhost',
      },
    };
    validateAllowedTypes(localhost, 'twitter');
    validateAllowedTypes(localhost, 'facebook');
    validateAllowedTypes(localhost, 'a9');
    validateAllowedTypes(localhost, 'not present');
  });

  it('should allow all types on default host', () => {
    const defaultHost = {
      location: {
        hostname: '3p.ampproject.net',
      },
    };
    validateAllowedTypes(defaultHost, 'twitter');
    validateAllowedTypes(defaultHost, 'facebook');
    validateAllowedTypes(defaultHost, 'a9');
    validateAllowedTypes(defaultHost, 'not present');
  });

  it('should allow all types on unique default host', () => {
    function get(domain) {
      return {
        location: {
          hostname: domain,
        },
      };
    }
    validateAllowedTypes(get('d-123.ampproject.net'), 'twitter');
    validateAllowedTypes(get('d-46851196780996873.ampproject.net'), 'adtech');
    validateAllowedTypes(get('d-46851196780996873.ampproject.net'), 'a9');
    allowConsoleError(() => { expect(() => {
      validateAllowedTypes(get('d-124.ampproject.net.com'), 'not present');
    }).to.throw(/Non-whitelisted 3p type for custom iframe/); });
  });

  it('should validate types on custom host', () => {
    const defaultHost = {
      location: {
        hostname: 'other.com',
      },
    };
    validateAllowedTypes(defaultHost, 'twitter');
    validateAllowedTypes(defaultHost, 'facebook');
    validateAllowedTypes(defaultHost, 'doubleclick');
    allowConsoleError(() => { expect(() => {
      validateAllowedTypes(defaultHost, 'not present');
    }).to.throw(/Non-whitelisted 3p type for custom iframe/); });
    allowConsoleError(() => { expect(() => {
      validateAllowedTypes(defaultHost, 'adtech');
    }).to.throw(/Non-whitelisted 3p type for custom iframe/); });
    validateAllowedTypes(defaultHost, 'adtech', ['adtech']);
  });

  it('should ensure the 3p frame is actually framed', () => {
    ensureFramed(window); // Test window is always framed.
    ensureFramed({
      parent: 'other',
    });
    const win = {
      location: {
        href: 'sentinel',
      },
    };
    win.parent = win;
    allowConsoleError(() => { expect(() => {
      ensureFramed(win);
    }).to.throw(/Must be framed: sentinel/); });
  });

  it('should validateAllowedEmbeddingOrigins: non-cache', () => {
    const win = {
      document: {
        referrer: 'https://should-be-ignored',
      },
      location: {
        ancestorOrigins: ['https://www.foo.com'],
      },
    };
    function invalid(fn) {
      allowConsoleError(() => {
        expect(fn).to.throw(/Invalid embedding hostname/);
      });
    }
    validateAllowedEmbeddingOrigins(win, ['foo.com']);
    validateAllowedEmbeddingOrigins(win, ['foo.net', 'foo.com']);
    validateAllowedEmbeddingOrigins(win, ['www.foo.com']);
    invalid(() => validateAllowedEmbeddingOrigins(win, ['bar.com']));
    invalid(() => validateAllowedEmbeddingOrigins(win, ['amp.www.foo.com']));
    invalid(() => validateAllowedEmbeddingOrigins(win, ['ampwww.foo.com']));
  });

  it('should validateAllowedEmbeddingOrigins: cache', () => {
    const win = {
      location: {
        ancestorOrigins: ['https://cdn.ampproject.org'],
      },
      document: {
        referrer: 'https://cdn.ampproject.org/c/www.foo.com/test',
      },
    };
    function invalid(fn) {
      allowConsoleError(() => {
        expect(fn).to.throw(/Invalid embedding hostname/);
      });
    }
    validateAllowedEmbeddingOrigins(win, ['foo.com']);
    validateAllowedEmbeddingOrigins(win, ['www.foo.com']);
    invalid(() => validateAllowedEmbeddingOrigins(win, ['bar.com']));
    invalid(() => validateAllowedEmbeddingOrigins(win, ['amp.www.foo.com']));
    invalid(() => validateAllowedEmbeddingOrigins(win, ['ampwww.foo.com']));
    win.document.referrer = 'https://cdn.ampproject.net/c/www.foo.com/test';
    invalid(() => validateAllowedEmbeddingOrigins(win, ['foo.com']));
  });

  it('should validateAllowedEmbeddingOrigins: referrer non-cache', () => {
    const win = {
      location: {
      },
      document: {
        referrer: 'https://www.foo.com/test',
      },
    };
    function invalid(fn) {
      allowConsoleError(() => {
        expect(fn).to.throw(/Invalid embedding hostname/);
      });
    }
    validateAllowedEmbeddingOrigins(win, ['foo.com']);
    validateAllowedEmbeddingOrigins(win, ['www.foo.com']);
    invalid(() => validateAllowedEmbeddingOrigins(win, ['bar.com']));
    invalid(() => validateAllowedEmbeddingOrigins(win, ['amp.www.foo.com']));
    invalid(() => validateAllowedEmbeddingOrigins(win, ['ampwww.foo.com']));
  });

  it('should validateAllowedEmbeddingOrigins: referrer cache', () => {
    const win = {
      location: {
      },
      document: {
        referrer: 'https://cdn.ampproject.org/c/www.foo.com/test',
      },
    };
    function invalid(fn) {
      allowConsoleError(() => {
        expect(fn).to.throw(/Invalid embedding hostname/);
      });
    }
    validateAllowedEmbeddingOrigins(win, ['foo.com']);
    validateAllowedEmbeddingOrigins(win, ['www.foo.com']);
    invalid(() => validateAllowedEmbeddingOrigins(win, ['bar.com']));
    invalid(() => validateAllowedEmbeddingOrigins(win, ['amp.www.foo.com']));
    invalid(() => validateAllowedEmbeddingOrigins(win, ['ampwww.foo.com']));
    win.document.referrer = 'https://cdn.ampproject.net/c/www.foo.com/test';
    invalid(() => validateAllowedEmbeddingOrigins(win, ['foo.com']));
  });
});<|MERGE_RESOLUTION|>--- conflicted
+++ resolved
@@ -34,7 +34,6 @@
   });
 
   it('should register integrations', () => {
-<<<<<<< HEAD
     expect(registrations).to.include.key('a9');
     expect(registrations).to.include.key('adblade');
     expect(registrations).to.include.key('adform');
@@ -57,12 +56,12 @@
     expect(registrations).to.include.key('yieldbot');
     expect(registrations).to.include.key('adstir');
     expect(registrations).to.include.key('colombia');
-=======
+
     window.ampTestRuntimeConfig.adTypes.forEach(adType => {
       expect(registrations, `Missing registration for [${adType}]`)
           .to.contain.key(adType);
     });
->>>>>>> 671ec47d
+
   });
 
   it('should not throw validateParentOrigin without ancestorOrigins', () => {
