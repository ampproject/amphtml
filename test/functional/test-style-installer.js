/**
 * Copyright 2015 The AMP HTML Authors. All Rights Reserved.
 *
 * Licensed under the Apache License, Version 2.0 (the "License");
 * you may not use this file except in compliance with the License.
 * You may obtain a copy of the License at
 *
 *      http://www.apache.org/licenses/LICENSE-2.0
 *
 * Unless required by applicable law or agreed to in writing, software
 * distributed under the License is distributed on an "AS-IS" BASIS,
 * WITHOUT WARRANTIES OR CONDITIONS OF ANY KIND, either express or implied.
 * See the License for the specific language governing permissions and
 * limitations under the License.
 */

import {getStyle} from '../../src/style';
import * as rds from '../../src/render-delaying-services';
import {installPerformanceService} from '../../src/service/performance-impl';
import {createIframePromise} from '../../testing/iframe';
import {installResourcesServiceForDoc} from '../../src/service/resources-impl';
import * as sinon from 'sinon';
import * as styles from '../../src/style-installer';


describe('Styles', () => {

  let sandbox;
  let win;
  let doc;
  let tickSpy;
  let schedulePassSpy;
  let waitForServicesStub;

  beforeEach(() => {
    return createIframePromise().then(iframe => {
      sandbox = sinon.sandbox.create();
      win = iframe.win;
      doc = win.document;
      const perf = installPerformanceService(doc.defaultView);
      tickSpy = sandbox.spy(perf, 'tick');

      const resources = installResourcesServiceForDoc(doc);
      schedulePassSpy = sandbox.spy(resources, 'schedulePass');
      waitForServicesStub = sandbox.stub(rds, 'waitForServices');
    });
  });

  afterEach(() => {
    sandbox.restore();
  });

  describe('makeBodyVisible', () => {

    it('should work with waitForService=false', () => {
      expect(getStyle(doc.body, 'opacity')).to.equal('');
      expect(getStyle(doc.body, 'visibility')).to.equal('');
      expect(getStyle(doc.body, 'animation')).to.equal('');

      styles.makeBodyVisible(doc);
      expect(doc.body).to.exist;
      expect(getStyle(doc.body, 'opacity')).to.equal('1');
      expect(getStyle(doc.body, 'visibility')).to.equal('visible');
      expect(getStyle(doc.body, 'animation')).to.equal('none');
    });

    it('should wait for render delaying services', done => {
      expect(getStyle(doc.body, 'opacity')).to.equal('');
      expect(getStyle(doc.body, 'visibility')).to.equal('');
      expect(getStyle(doc.body, 'animation')).to.equal('');

      waitForServicesStub.withArgs(win)
          .returns(Promise.resolve(['service1', 'service2']));
      styles.makeBodyVisible(doc, true);
      styles.makeBodyVisible(doc, true); // 2nd call should make no difference
      setTimeout(() => {
        expect(getStyle(doc.body, 'opacity')).to.equal('1');
        expect(getStyle(doc.body, 'visibility')).to.equal('visible');
        expect(getStyle(doc.body, 'animation')).to.equal('none');
        expect(tickSpy.withArgs('mbv')).to.be.calledOnce;
        expect(schedulePassSpy.withArgs(1, true)).to.be.calledOnce;
        done();
      }, 0);
    });

    it('should skip schedulePass if no render delaying services', done => {
      waitForServicesStub.withArgs(win).returns(Promise.resolve([]));
      styles.makeBodyVisible(doc, true);
      setTimeout(() => {
        expect(tickSpy.withArgs('mbv')).to.be.calledOnce;
        expect(schedulePassSpy).to.not.be.called;
        done();
      }, 0);
    });
  });

<<<<<<< HEAD
  describe('installStyles', () => {
    it('should install runtime styles', () => {
      const cssText = '/*amp-runtime*/';
      return new Promise(resolve => {
        styles.installStyles(doc, cssText, () => {
          resolve();
        }, true);
      }).then(() => {
        const styleEl = doc.head.querySelector('style');
        expect(styleEl.hasAttribute('amp-runtime')).to.be.true;
        expect(styleEl.textContent).to.equal(cssText);
        doc.head.removeChild(styleEl);
      });
    });

    it('should install extension styles after runtime', () => {
      const runtimeCssText = '/*amp-runtime*/';
      const extCssText = '/*amp-ext1*/';
      styles.installStyles(doc, runtimeCssText, () => {
      }, true);
      return new Promise(resolve => {
        styles.installStyles(doc, extCssText, () => {
          resolve();
        }, false, 'amp-ext1');
      }).then(() => {
        const styleEls = doc.head.querySelectorAll('style');
        expect(styleEls[0].hasAttribute('amp-runtime')).to.be.true;
        expect(styleEls[1].getAttribute('amp-extension')).to.equal('amp-ext1');
        expect(styleEls[1].textContent).to.equal(extCssText);
        doc.head.removeChild(styleEls[0]);
        doc.head.removeChild(styleEls[1]);
=======
  it('should only set body to be visible only once per document', () => {
    const tickSpy = sandbox.spy(perf, 'tick');
    expect(tickSpy.callCount).to.equal(0);
    expect(document.defaultView[bodyVisibleSentinel]).to.be.undefined;
    styles.makeBodyVisible(document, true);
    // mbv = make body visible
    return waitForBodyPromise(document).then(() => {
      return waitForServices(document.defaultView).then(() => {
        expect(tickSpy.lastCall.args[0]).to.equal('mbv');
        expect(tickSpy.callCount).to.equal(2);
        expect(document.defaultView[bodyVisibleSentinel]).to.be.true;
        styles.makeBodyVisible(document, true);
        return waitForBodyPromise(document).then(() => {
          return waitForServices(document.defaultView);
        }).then(() => {
          expect(tickSpy.callCount).to.equal(2);
          expect(document.defaultView[bodyVisibleSentinel]).to.be.true;
        });
>>>>>>> 1981555d
      });
    });
  });
});<|MERGE_RESOLUTION|>--- conflicted
+++ resolved
@@ -94,8 +94,8 @@
     });
   });
 
-<<<<<<< HEAD
   describe('installStyles', () => {
+
     it('should install runtime styles', () => {
       const cssText = '/*amp-runtime*/';
       return new Promise(resolve => {
@@ -126,26 +126,6 @@
         expect(styleEls[1].textContent).to.equal(extCssText);
         doc.head.removeChild(styleEls[0]);
         doc.head.removeChild(styleEls[1]);
-=======
-  it('should only set body to be visible only once per document', () => {
-    const tickSpy = sandbox.spy(perf, 'tick');
-    expect(tickSpy.callCount).to.equal(0);
-    expect(document.defaultView[bodyVisibleSentinel]).to.be.undefined;
-    styles.makeBodyVisible(document, true);
-    // mbv = make body visible
-    return waitForBodyPromise(document).then(() => {
-      return waitForServices(document.defaultView).then(() => {
-        expect(tickSpy.lastCall.args[0]).to.equal('mbv');
-        expect(tickSpy.callCount).to.equal(2);
-        expect(document.defaultView[bodyVisibleSentinel]).to.be.true;
-        styles.makeBodyVisible(document, true);
-        return waitForBodyPromise(document).then(() => {
-          return waitForServices(document.defaultView);
-        }).then(() => {
-          expect(tickSpy.callCount).to.equal(2);
-          expect(document.defaultView[bodyVisibleSentinel]).to.be.true;
-        });
->>>>>>> 1981555d
       });
     });
   });
