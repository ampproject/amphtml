/**
 * Copyright 2015 The AMP HTML Authors. All Rights Reserved.
 *
 * Licensed under the Apache License, Version 2.0 (the "License");
 * you may not use this file except in compliance with the License.
 * You may obtain a copy of the License at
 *
 *      http://www.apache.org/licenses/LICENSE-2.0
 *
 * Unless required by applicable law or agreed to in writing, software
 * distributed under the License is distributed on an "AS-IS" BASIS,
 * WITHOUT WARRANTIES OR CONDITIONS OF ANY KIND, either express or implied.
 * See the License for the specific language governing permissions and
 * limitations under the License.
 */

import {AmpDocSingle, installDocService} from '../../src/service/ampdoc-impl';
import {ampdocServiceFor} from '../../src/ampdoc';
import {
  installViewportServiceForDoc,
  Viewport,
  ViewportBindingDef,
  ViewportBindingIosEmbedWrapper_,
  ViewportBindingNatural_,
  ViewportBindingNaturalIosEmbed_,
  parseViewportMeta,
  stringifyViewportMeta,
  updateViewportMetaString,
} from '../../src/service/viewport-impl';
import {dev} from '../../src/log';
import {getMode} from '../../src/mode';
import {installPlatformService} from '../../src/service/platform-impl';
import {installTimerService} from '../../src/service/timer-impl';
import {installViewerServiceForDoc} from '../../src/service/viewer-impl';
import {installVsyncService} from '../../src/service/vsync-impl';
import {loadPromise} from '../../src/event-helper';
import {platformFor} from '../../src/services';
import {setParentWindow} from '../../src/service';
import {vsyncFor} from '../../src/services';
import * as sinon from 'sinon';


describes.fakeWin('Viewport', {}, env => {
  let clock;
  let viewport;
  let binding;
  let viewer;
  let viewerMock;
  let windowApi;
  let ampdoc;
  let visibilityState;
  let viewerViewportHandler;
  let viewerScrollDocHandler;
  let updatedPaddingTop;
  let viewportSize;
  let vsyncTasks;

  beforeEach(() => {
    clock = sandbox.useFakeTimers();

    windowApi = env.win;
    windowApi.requestAnimationFrame = fn => window.setTimeout(fn, 16);

    viewerViewportHandler = undefined;
    viewerScrollDocHandler = undefined;
    visibilityState = 'visible';
    viewer = {
      isEmbedded: () => false,
      getParam: param => {
        if (param == 'paddingTop') {
          return 19;
        }
        return undefined;
      },
      onMessage: (eventType, handler) => {
        if (eventType == 'viewport') {
          viewerViewportHandler = handler;
        } else if (eventType == 'scroll') {
          viewerScrollDocHandler = handler;
        }
      },
      sendMessage: sandbox.spy(),
      getVisibilityState: () => visibilityState,
      isVisible: () => (visibilityState == 'visible'),
      onVisibilityChanged: () => {},
    };
    viewerMock = sandbox.mock(viewer);
    installTimerService(windowApi);
    installVsyncService(windowApi);
    installPlatformService(windowApi);

    installDocService(windowApi, /* isSingleDoc */ true);
    ampdoc = ampdocServiceFor(windowApi).getAmpDoc();
    installViewerServiceForDoc(ampdoc);

    binding = new ViewportBindingDef();
    viewportSize = {width: 111, height: 222};
    binding.getSize = () => {
      return {width: viewportSize.width, height: viewportSize.height};
    };
    binding.getScrollTop = () => 17;
    binding.getScrollLeft = () => 0;
    binding.connect = sandbox.spy();
    binding.disconnect = sandbox.spy();
    updatedPaddingTop = undefined;
    binding.updatePaddingTop = paddingTop => updatedPaddingTop = paddingTop;
    viewport = new Viewport(ampdoc, binding, viewer);
    viewport.fixedLayer_ = {
      update: () => {
        return {then: callback => callback()};
      },
      updatePaddingTop: () => {},
    };
    viewport.getSize();

    // Use window since Animation by default will use window.
    const vsync = vsyncFor(window);
    vsyncTasks = [];
    sandbox.stub(vsync, 'canAnimate').returns(true);
    sandbox.stub(vsync, 'createAnimTask', (unusedContextNode, task) => {
      return () => {
        vsyncTasks.push(task);
      };
    });
  });

  afterEach(() => {
    expect(vsyncTasks.length).to.equal(0);
    viewerMock.verify();
  });

  function runVsync() {
    const tasks = vsyncTasks.slice(0);
    vsyncTasks = [];
    tasks.forEach(function(task) {
      const state = {};
      if (task.measure) {
        task.measure(state);
      }
      task.mutate(state);
    });
  }

  describe('top-level classes', () => {
    let root;

    beforeEach(() => {
      root = windowApi.document.documentElement;
      root.className = '';
    });

    it('should set singledoc class', () => {
      new Viewport(ampdoc, binding, viewer);
      expect(root).to.have.class('i-amphtml-singledoc');
    });

    it('should not set singledoc class', () => {
      sandbox.stub(ampdoc, 'isSingleDoc', () => false);
      new Viewport(ampdoc, binding, viewer);
      expect(root).to.not.have.class('i-amphtml-singledoc');
    });

    it('should set standalone class', () => {
      new Viewport(ampdoc, binding, viewer);
      expect(root).to.have.class('i-amphtml-standalone');
      expect(root).to.not.have.class('i-amphtml-embedded');
    });

    it('should set embedded class', () => {
      sandbox.stub(viewer, 'isEmbedded', () => true);
      new Viewport(ampdoc, binding, viewer);
      expect(root).to.have.class('i-amphtml-embedded');
      expect(root).to.not.have.class('i-amphtml-standalone');
    });

    it('should not set iframed class', () => {
      new Viewport(ampdoc, binding, viewer);
      expect(root).to.not.have.class('i-amphtml-iframed');
    });

    it('should set iframed class', () => {
      ampdoc.win.parent = {};
      new Viewport(ampdoc, binding, viewer);
      expect(root).to.have.class('i-amphtml-iframed');
    });

    describe('ios-webview', () => {
      let webviewParam;
      let isIos;

      beforeEach(() => {
        webviewParam = '1';
        sandbox.stub(viewer, 'getParam', param => {
          if (param == 'webview') {
            return webviewParam;
          }
          return null;
        });
        const platform = platformFor(ampdoc.win);
        isIos = true;
        sandbox.stub(platform, 'isIos', () => isIos);
      });

      it('should set ios-webview class', () => {
        new Viewport(ampdoc, binding, viewer);
        expect(root).to.have.class('i-amphtml-ios-webview');
      });

      it('should not set ios-webview class when not on iOS', () => {
        isIos = false;
        new Viewport(ampdoc, binding, viewer);
        expect(root).to.not.have.class('i-amphtml-ios-webview');
      });

      it('should not set ios-webview class w/o webview param', () => {
        webviewParam = null;
        new Viewport(ampdoc, binding, viewer);
        expect(root).to.not.have.class('i-amphtml-ios-webview');
      });
    });
  });

  describe('zero dimensions', () => {
    let errorStub;
    let randomValue;

    beforeEach(() => {
      viewport.size_ = null;
      errorStub = sandbox.stub(dev(), 'error');
      randomValue = 0.009;
      sandbox.stub(Math, 'random', () => randomValue);
    });

    it('should be ok with non-zero dimensions', () => {
      expect(viewport.getSize().width).to.equal(111);
      expect(viewport.getSize().height).to.equal(222);
      expect(errorStub).to.not.be.called;
    });

    it('should report zero width', () => {
      binding.getSize = () => {
        return {width: 0, height: viewportSize.height};
      };
      expect(viewport.getSize().width).to.equal(0);
      expect(viewport.getSize().height).to.equal(222);
      expect(errorStub).to.be.calledOnce;
      expect(errorStub).to.be.calledWith(
          'Viewport', 'viewport has zero dimensions');
    });

    it('should report zero height', () => {
      binding.getSize = () => {
        return {width: viewportSize.width, height: 0};
      };
      expect(viewport.getSize().width).to.equal(111);
      expect(viewport.getSize().height).to.equal(0);
      expect(errorStub).to.be.calledOnce;
      expect(errorStub).to.be.calledWith(
          'Viewport', 'viewport has zero dimensions');
    });

    it('should report both zero width and height', () => {
      binding.getSize = () => {
        return {width: 0, height: 0};
      };
      expect(viewport.getSize().width).to.equal(0);
      expect(viewport.getSize().height).to.equal(0);
      expect(errorStub).to.be.calledOnce;
      expect(errorStub).to.be.calledWith(
          'Viewport', 'viewport has zero dimensions');
    });

    it('should report only 1% of the time', () => {
      binding.getSize = () => {
        return {width: 0, height: 0};
      };
      randomValue = 0.011;
      expect(viewport.getSize().width).to.equal(0);
      expect(viewport.getSize().height).to.equal(0);
      expect(errorStub).to.not.be.called;
    });

    it('should report in prerender state', () => {
      visibilityState = 'prerender';
      binding.getSize = () => {
        return {width: 0, height: 0};
      };
      expect(viewport.getSize().width).to.equal(0);
      expect(viewport.getSize().height).to.equal(0);
      expect(errorStub).to.be.calledOnce;
      expect(errorStub).to.be.calledWith(
          'Viewport', 'viewport has zero dimensions');
    });

    it('should NOT report in hidden state', () => {
      visibilityState = 'hidden';
      binding.getSize = () => {
        return {width: 0, height: 0};
      };
      expect(viewport.getSize().width).to.equal(0);
      expect(viewport.getSize().height).to.equal(0);
      expect(errorStub).to.not.be.called;
    });

    it('should NOT report in inactive state', () => {
      visibilityState = 'inactive';
      binding.getSize = () => {
        return {width: 0, height: 0};
      };
      expect(viewport.getSize().width).to.equal(0);
      expect(viewport.getSize().height).to.equal(0);
      expect(errorStub).to.not.be.called;
    });
  });

  it('should connect binding right away when visible', () => {
    expect(binding.connect).to.be.calledOnce;
    expect(binding.disconnect).to.not.be.called;
  });

  it('should disconnect binding on dispose', () => {
    viewport.dispose();
    expect(binding.disconnect).to.be.calledOnce;
  });

  it('should connect binding later when visibility changes', () => {
    binding.connect = sandbox.spy();
    binding.disconnect = sandbox.spy();
    viewer.isVisible = () => false;
    let onVisibilityHandler;
    viewer.onVisibilityChanged = handler => onVisibilityHandler = handler;
    viewport = new Viewport(ampdoc, binding, viewer);

    // Hasn't been called at first.
    expect(binding.connect).to.not.be.called;
    expect(binding.disconnect).to.not.be.called;
    expect(viewport.size_).to.be.null;

    // When becomes visible - it gets called.
    viewer.isVisible = () => true;
    onVisibilityHandler();
    expect(binding.connect).to.be.calledOnce;
    expect(binding.disconnect).to.not.be.called;

    // Repeat visibility calls do not affect anything.
    onVisibilityHandler();
    expect(binding.connect).to.be.calledOnce;
    expect(binding.disconnect).to.not.be.called;

    // When becomes invisible - it gets disconnected.
    viewer.isVisible = () => false;
    onVisibilityHandler();
    expect(binding.connect).to.be.calledOnce;
    expect(binding.disconnect).to.be.calledOnce;
  });

  it('should resize only after size has been initialed', () => {
    binding.connect = sandbox.spy();
    binding.disconnect = sandbox.spy();
    viewer.isVisible = () => true;
    let onVisibilityHandler;
    viewer.onVisibilityChanged = handler => onVisibilityHandler = handler;
    viewport = new Viewport(ampdoc, binding, viewer);

    // Size has not be initialized yet.
    expect(binding.connect).to.be.calledOnce;
    expect(binding.disconnect).to.not.be.called;
    expect(viewport.size_).to.be.null;

    // Disconnect: ignore resizing.
    viewer.isVisible = () => false;
    onVisibilityHandler();
    expect(binding.connect).to.be.calledOnce;
    expect(binding.disconnect).to.be.calledOnce;
    expect(viewport.size_).to.be.null;

    // Size has been initialized.
    viewport.size_ = {width: 0, height: 0};
    viewer.isVisible = () => true;
    onVisibilityHandler();
    expect(binding.connect).to.be.calledTwice;
    expect(binding.disconnect).to.be.calledOnce;
    expect(viewport.size_).to.deep.equal(viewportSize);
  });

  it('should pass through size and scroll', () => {
    expect(viewport.getPaddingTop()).to.equal(19);
    expect(updatedPaddingTop).to.equal(19);
    expect(viewport.getSize().width).to.equal(111);
    expect(viewport.getSize().height).to.equal(222);
    expect(viewport.getTop()).to.equal(17);
    expect(viewport.getRect().left).to.equal(0);
    expect(viewport.getRect().top).to.equal(17);
    expect(viewport.getRect().width).to.equal(111);
    expect(viewport.getRect().height).to.equal(222);
  });

  it('should cache result for getRect()', () => {
    assert.strictEqual(viewport.getRect(), viewport.getRect());
  });

  it('should invalidate getRect() cache after scroll', () => {
    expect(viewport.getRect().top).to.equal(17);

    // Scroll vertically.
    binding.getScrollTop = () => 44;
    viewport.scroll_();

    expect(viewport.getRect().top).to.equal(44);
  });

  it('should invalidate getRect() cache after resize', () => {
    expect(viewport.getRect().width).to.equal(111);

    // Resize horizontally.
    viewportSize.width = 112;
    viewport.resize_();

    expect(viewport.getRect().width).to.equal(112);
  });

  it('should not relayout on height resize', () => {
    let changeEvent = null;
    viewport.onChanged(event => {
      changeEvent = event;
    });
    viewportSize.height = 223;
    viewport.resize_();
    expect(changeEvent).to.not.equal(null);
    expect(changeEvent.relayoutAll).to.equal(false);
    expect(changeEvent.velocity).to.equal(0);
  });

  it('should relayout on width resize', () => {
    let changeEvent = null;
    viewport.onChanged(event => {
      changeEvent = event;
    });
    viewportSize.width = 112;
    viewport.resize_();
    expect(changeEvent).to.not.equal(null);
    expect(changeEvent.relayoutAll).to.equal(true);
    expect(changeEvent.velocity).to.equal(0);
  });

  it('should defer change event until fixed layer is complete', () => {
    let changeEvent = null;
    viewport.onChanged(event => {
      changeEvent = event;
    });
    let fixedResolver;
    const fixedPromise = new Promise(resolve => fixedResolver = resolve);
    viewport.fixedLayer_ = {update: () => fixedPromise};
    viewportSize.width = 112;
    viewport.resize_();
    expect(changeEvent).to.be.null;
    fixedResolver();
    return fixedPromise.then(() => {
      expect(changeEvent).to.not.be.null;
    });
  });

  it('should not do anything if padding is not changed', () => {
    const bindingMock = sandbox.mock(binding);
    viewerViewportHandler({paddingTop: 19});
    bindingMock.verify();
  });

  it('should update non-transient padding', () => {
    const bindingMock = sandbox.mock(binding);
    const fixedLayerMock = sandbox.mock(viewport.fixedLayer_);
    fixedLayerMock.expects('updatePaddingTop')
        .withExactArgs(/* paddingTop */ 0, /* transient */ undefined)
        .once();
    viewerViewportHandler({paddingTop: 0});
    bindingMock.verify();
    fixedLayerMock.verify();
  });

  it('should update padding when viewer wants to hide header', () => {
    const bindingMock = sandbox.mock(binding);
    const fixedLayerMock = sandbox.mock(viewport.fixedLayer_);
    fixedLayerMock.expects('updatePaddingTop')
        .withExactArgs(/* paddingTop */ 0, /* transient */ true)
        .once();
    bindingMock.expects('hideViewerHeader').withArgs(true, 19).once();
    viewerViewportHandler({paddingTop: 0, duation: 300, curve: 'ease-in',
        transient: true});
    bindingMock.verify();
    fixedLayerMock.verify();
  });

  it('should update padding for fixed layer when viewer wants to ' +
      'hide header', () => {
    viewport.fixedLayer_ = {updatePaddingTop: () => {}};
    const fixedLayerMock = sandbox.mock(viewport.fixedLayer_);
    fixedLayerMock.expects('updatePaddingTop').withArgs(0).once();
    viewerViewportHandler({paddingTop: 0, duation: 300, curve: 'ease-in',
        transient: 'true'});
    fixedLayerMock.verify();
  });

  it('should update viewport when entering lightbox mode', () => {
    viewport.vsync_ = {mutate: callback => callback()};
    const enterOverlayModeStub = sandbox.stub(viewport, 'enterOverlayMode');
    const hideFixedLayerStub = sandbox.stub(viewport, 'hideFixedLayer');
    const bindingMock = sandbox.mock(binding);
    bindingMock.expects('updateLightboxMode').withArgs(true).once();

    viewport.enterLightboxMode();

    bindingMock.verify();
    expect(enterOverlayModeStub).to.be.calledOnce;
    expect(hideFixedLayerStub).to.be.calledOnce;

    expect(viewer.sendMessage).to.have.been.calledOnce;
    expect(viewer.sendMessage).to.have.been.calledWith('requestFullOverlay',
        {}, true);
  });

  it('should update viewport when leaving lightbox mode', () => {
    viewport.vsync_ = {mutate: callback => callback()};
    const leaveOverlayModeStub = sandbox.stub(viewport, 'leaveOverlayMode');
    const showFixedLayerStub = sandbox.stub(viewport, 'showFixedLayer');
    const bindingMock = sandbox.mock(binding);
    bindingMock.expects('updateLightboxMode').withArgs(false).once();

    viewport.leaveLightboxMode();

    bindingMock.verify();
    expect(leaveOverlayModeStub).to.be.calledOnce;
    expect(showFixedLayerStub).to.be.calledOnce;

    expect(viewer.sendMessage).to.have.been.calledOnce;
    expect(viewer.sendMessage).to.have.been.calledWith('cancelFullOverlay',
        {}, true);
  });

  it('should update viewport when entering overlay mode', () => {
    const disableTouchZoomStub = sandbox.stub(viewport, 'disableTouchZoom');
    const disableScrollStub = sandbox.stub(viewport, 'disableScroll');

    viewport.enterOverlayMode();

    expect(disableTouchZoomStub).to.be.calledOnce;
    expect(disableScrollStub).to.be.calledOnce;
  });

  it('should update viewport when leaving overlay mode', () => {
    const restoreOriginalTouchZoomStub = sandbox.stub(viewport,
        'restoreOriginalTouchZoom');
    const resetScrollStub = sandbox.stub(viewport, 'resetScroll');

    viewport.leaveOverlayMode();

    expect(restoreOriginalTouchZoomStub).to.be.calledOnce;
    expect(resetScrollStub).to.be.calledOnce;
  });

  it('should send scroll events', () => {
    // 0         ->    6     ->      12   ->      16         ->   18
    // scroll-10    scroll-20    scroll-30   2nd anim frame    scroll-40

    // when there's no scroll
    expect(viewport.scrollAnimationFrameThrottled_).to.be.false;
    expect(viewer.sendMessage).to.not.have.been.called;
    // scroll to 10
    viewport.getScrollTop = () => 10;
    viewport.sendScrollMessage_();
    expect(viewport.scrollAnimationFrameThrottled_).to.be.true;
    expect(viewer.sendMessage).to.not.have.been.called;
    // 6 ticks later, still during first animation frame
    clock.tick(6);
    expect(viewport.scrollAnimationFrameThrottled_).to.be.true;
    // scroll to 20
    viewport.getScrollTop = () => 20;
    viewport.sendScrollMessage_();
    expect(viewport.scrollAnimationFrameThrottled_).to.be.true;
    expect(viewer.sendMessage).to.not.have.been.called;
    // 6 ticks later, still during first animation frame
    clock.tick(6);
    expect(viewport.scrollAnimationFrameThrottled_).to.be.true;
    // scroll to 30
    viewport.getScrollTop = () => 30;
    viewport.sendScrollMessage_();
    expect(viewport.scrollAnimationFrameThrottled_).to.be.true;
    expect(viewer.sendMessage).to.not.have.been.called;
    // 6 ticks later, second animation frame starts
    clock.tick(6);
    expect(viewport.scrollAnimationFrameThrottled_).to.be.false;
    expect(viewer.sendMessage).to.have.been.calledOnce;
    expect(viewer.sendMessage).to.have.been.calledWith('scroll',
        {scrollTop: 30}, true);
    // scroll to 40
    viewport.getScrollTop = () => 40;
    viewport.sendScrollMessage_();
    expect(viewport.scrollAnimationFrameThrottled_).to.be.true;
    expect(viewer.sendMessage).to.have.been.calledOnce;
  });

  it('should defer scroll events', () => {
    let changeEvent = null;
    let eventCount = 0;
    viewport.onChanged(event => {
      changeEvent = event;
      eventCount++;
    });
    // when there's no scroll
    expect(viewport.scrollTracking_).to.be.false;
    expect(viewer.sendMessage).to.not.have.been.called;

    // time 0: scroll to 34
    // raf for viewer.postScroll, delay 36 ticks till raf for throttledScroll_
    binding.getScrollTop = () => 34;
    viewport.scroll_();
    expect(viewport.scrollTracking_).to.be.true;
    viewport.scroll_();
    viewport.scroll_();
    expect(changeEvent).to.equal(null);
    expect(viewport.scrollTracking_).to.be.true;

    clock.tick(8);
    expect(changeEvent).to.equal(null);
    clock.tick(8);
    // time 16: scroll to 35
    // call viewer.postScroll, raf for viewer.postScroll
    expect(changeEvent).to.equal(null);
    expect(viewer.sendMessage).to.have.callCount(1);
    expect(viewer.sendMessage).to.have.been.calledWith('scroll',
        {scrollTop: 34}, true);
    binding.getScrollTop = () => 35;
    viewport.scroll_();

    clock.tick(16);
    // time 32: scroll to 35
    // call viewer.postScroll, raf for viewer.postScroll
    viewport.scroll_();
    expect(changeEvent).to.equal(null);
    expect(viewport.scrollTracking_).to.be.true;
    expect(viewer.sendMessage).to.have.callCount(2);

    // time 36:
    // raf for throttledScroll_

    clock.tick(16);
    // time 48: scroll to 35
    // call viewer.postScroll, call throttledScroll_
    // raf for viewer.postScroll
    // delay 36 ticks till raf for throttledScroll_
    expect(viewport.scrollTracking_).to.be.false;
    viewport.scroll_();
    expect(changeEvent).to.not.equal(null);
    expect(changeEvent.relayoutAll).to.equal(false);
    expect(changeEvent.velocity).to.be.closeTo(0.020833, 1e-4);
    expect(eventCount).to.equal(1);
    expect(viewport.scrollTracking_).to.be.true;
    expect(viewer.sendMessage).to.have.callCount(3);
    changeEvent = null;

    clock.tick(16);
    // time 64:
    // call viewer.postScroll
    expect(viewer.sendMessage).to.have.callCount(4);

    clock.tick(20);
    // time 84:
    // raf for throttledScroll_

    clock.tick(16);
    // time 100:
    // call throttledScroll_
    expect(changeEvent).to.not.equal(null);
    expect(changeEvent.relayoutAll).to.equal(false);
    expect(viewport.scrollTracking_).to.be.false;
    expect(changeEvent.velocity).to.be.equal(0);
    expect(eventCount).to.equal(2);
  });

  it('should update scroll pos and reset cache', () => {
    const bindingMock = sandbox.mock(binding);
    bindingMock.expects('setScrollTop').withArgs(117).once();
    viewport.setScrollTop(117);
    expect(viewport./*OK*/scrollTop_).to.be.null;
  });

  it('should change scrollTop for scrollIntoView and respect padding', () => {
    const element = document.createElement('div');
    const bindingMock = sandbox.mock(binding);
    bindingMock.expects('getLayoutRect').withArgs(element)
        .returns({top: 111}).once();
    bindingMock.expects('setScrollTop').withArgs(111 - /* padding */ 19).once();
    viewport.scrollIntoView(element);
    bindingMock.verify();
  });

  it('should change scrollTop for animateScrollIntoView and respect ' +
    'padding', () => {
    const element = document.createElement('div');
    const bindingMock = sandbox.mock(binding);
    bindingMock.expects('getLayoutRect').withArgs(element)
        .returns({top: 111}).once();
    bindingMock.expects('setScrollTop').withArgs(111 - /* padding */ 19).once();
    const duration = 1000;
    const promise = viewport.animateScrollIntoView(element, 1000).then(() => {
      bindingMock.verify();
    });
    clock.tick(duration);
    runVsync();
    return promise;
  });

  it('should not change scrollTop for animateScrollIntoView', () => {
    const element = document.createElement('div');
    const bindingMock = sandbox.mock(binding);
    bindingMock.expects('getLayoutRect').withArgs(element)
        .returns({top: 111}).once();
    viewport.paddingTop_ = 0;
    sandbox.stub(viewport, 'getScrollTop').returns(111);
    bindingMock.expects('setScrollTop').withArgs(111).never();
    const duration = 1000;
    const promise = viewport.animateScrollIntoView(element, 1000).then(() => {
      bindingMock.verify();
    });
    clock.tick(duration);
    runVsync();
    return promise;
  });

  it('should send cached scroll pos to getLayoutRect', () => {
    const element = document.createElement('div');
    const bindingMock = sandbox.mock(binding);
    viewport.scrollTop_ = 111;
    viewport.scrollLeft_ = 222;
    bindingMock.expects('getLayoutRect').withArgs(element, 222, 111)
        .returns('sentinel').once();
    expect(viewport.getLayoutRect(element)).to.equal('sentinel');
  });

  it('should deletegate scrollWidth', () => {
    const bindingMock = sandbox.mock(binding);
    bindingMock.expects('getScrollWidth').withArgs().returns(111).once();
    expect(viewport.getScrollWidth()).to.equal(111);
  });

  it('should deletegate scrollHeight', () => {
    const bindingMock = sandbox.mock(binding);
    bindingMock.expects('getScrollHeight').withArgs().returns(117).once();
    expect(viewport.getScrollHeight()).to.equal(117);
  });

  it('should scroll to target position when the viewer sets scrollTop', () => {
    const bindingMock = sandbox.mock(binding);
    bindingMock.expects('setScrollTop').withArgs(117).once();
    viewerScrollDocHandler({scrollTop: 117});
    bindingMock.verify();
  });

  describes.realWin('top-level styles', {amp: 1}, env => {
    let win;
    let root;

    beforeEach(() => {
      win = env.win;
      ampdoc = new AmpDocSingle(win);
      root = win.document.documentElement;
      root.className = '';
    });

    it('should not set pan-y when not embedded', () => {
      viewer.isEmbedded = () => false;
      viewport = new Viewport(ampdoc, binding, viewer);
      expect(win.getComputedStyle(root)['touch-action']).to.equal('auto');
    });

    it('should set pan-y with experiment', () => {
      viewer.isEmbedded = () => true;
      viewport = new Viewport(ampdoc, binding, viewer);
      expect(win.getComputedStyle(root)['touch-action']).to.equal('pan-y');
    });
  });

  describe('for child window', () => {
    let viewport;
    let bindingMock;
    let iframe;
    let iframeWin;
    let ampdoc;

    beforeEach(() => {
      ampdoc = new AmpDocSingle(window);
      viewport = new Viewport(ampdoc, binding, viewer);
      bindingMock = sandbox.mock(binding);
      iframe = document.createElement('iframe');
      const html = '<div id="one"></div>';
      let promise;
      if ('srcdoc' in iframe) {
        iframe.srcdoc = html;
        promise = loadPromise(iframe);
        document.body.appendChild(iframe);
      } else {
        iframe.src = 'about:blank';
        document.body.appendChild(iframe);
        const childDoc = iframe.contentWindow.document;
        childDoc.open();
        childDoc.write(html);
        childDoc.close();
        promise = Promise.resolve();
      }
      return promise.then(() => {
        iframeWin = iframe.contentWindow;
        setParentWindow(iframeWin, window);
      });
    });

    afterEach(() => {
      if (iframe.parentElement) {
        iframe.parentElement.removeChild(iframe);
      }
      bindingMock.verify();
    });

    it('should calculate child window element rect via parent', () => {
      viewport.scrollLeft_ = 0;
      viewport.scrollTop_ = 0;
      const element = iframeWin.document.createElement('div');
      iframeWin.document.body.appendChild(element);
      bindingMock.expects('getLayoutRect')
          .withExactArgs(element, 0, 0)
          .returns({left: 20, top: 10}).once();
      bindingMock.expects('getLayoutRect')
          .withExactArgs(iframe, 0, 0)
          .returns({left: 211, top: 111}).once();

      const rect = viewport.getLayoutRect(element);
      expect(rect.left).to.equal(211 + 20);
      expect(rect.top).to.equal(111 + 10);
    });

    it('should offset child window element with parent scroll pos', () => {
      viewport.scrollLeft_ = 200;
      viewport.scrollTop_ = 100;
      const element = iframeWin.document.createElement('div');
      iframeWin.document.body.appendChild(element);
      bindingMock.expects('getLayoutRect')
          .withExactArgs(element, 0, 0)
          .returns({left: 20, top: 10}).once();
      bindingMock.expects('getLayoutRect')
          .withExactArgs(iframe, 200, 100)
          .returns({left: 211, top: 111}).once();

      const rect = viewport.getLayoutRect(element);
      expect(rect.left).to.equal(211 + 20);
      expect(rect.top).to.equal(111 + 10);
    });
  });
});


describe('Viewport META', () => {

  describe('parseViewportMeta', () => {
    it('should accept null or empty strings', () => {
      expect(parseViewportMeta(null)).to.be.empty;
    });
    it('should parse single key-value', () => {
      expect(parseViewportMeta('width=device-width')).to.deep.equal({
        'width': 'device-width',
      });
    });
    it('should parse two key-values', () => {
      expect(parseViewportMeta('width=device-width,minimum-scale=1')).to.deep
          .equal({
            'width': 'device-width',
            'minimum-scale': '1',
          });
    });
    it('should parse empty value', () => {
      expect(parseViewportMeta('width=device-width,minimal-ui')).to.deep.equal({
        'width': 'device-width',
        'minimal-ui': '',
      });
      expect(parseViewportMeta('minimal-ui,width=device-width')).to.deep.equal({
        'width': 'device-width',
        'minimal-ui': '',
      });
    });
    it('should return last dupe', () => {
      expect(parseViewportMeta('width=100,width=200')).to.deep.equal({
        'width': '200',
      });
    });
    it('should ignore extra delims', () => {
      expect(parseViewportMeta(',,,width=device-width,,,,minimum-scale=1,,,'))
          .to.deep.equal({
            'width': 'device-width',
            'minimum-scale': '1',
          });
    });
    it('should support semicolon', () => {
      expect(parseViewportMeta('width=device-width;minimum-scale=1'))
          .to.deep.equal({
            'width': 'device-width',
            'minimum-scale': '1',
          });
    });
    it('should support mix of comma and semicolon', () => {
      expect(parseViewportMeta('width=device-width,minimum-scale=1;test=3;'))
          .to.deep.equal({
            'width': 'device-width',
            'minimum-scale': '1',
            'test': '3',
          });
    });
    it('should ignore extra mix delims', () => {
      expect(parseViewportMeta(',,;;,width=device-width;;,minimum-scale=1,,;'))
          .to.deep.equal({
            'width': 'device-width',
            'minimum-scale': '1',
          });
    });
  });

  describe('stringifyViewportMeta', () => {
    it('should stringify empty', () => {
      expect(stringifyViewportMeta({})).to.equal('');
    });
    it('should stringify single key-value', () => {
      expect(stringifyViewportMeta({'width': 'device-width'}))
          .to.equal('width=device-width');
    });
    it('should stringify two key-values', () => {
      const res = stringifyViewportMeta({
        'width': 'device-width',
        'minimum-scale': '1',
      });
      expect(res == 'width=device-width,minimum-scale=1' ||
          res == 'minimum-scale=1,width=device-width')
          .to.be.true;
    });
    it('should stringify empty values', () => {
      const res = stringifyViewportMeta({
        'width': 'device-width',
        'minimal-ui': '',
      });
      expect(res == 'width=device-width,minimal-ui' ||
          res == 'minimal-ui,width=device-width')
          .to.be.true;
    });
  });

  describe('updateViewportMetaString', () => {
    it('should do nothing with empty values', () => {
      expect(updateViewportMetaString(
          '', {})).to.equal('');
      expect(updateViewportMetaString(
          'width=device-width', {})).to.equal('width=device-width');
    });
    it('should add a new value', () => {
      expect(updateViewportMetaString(
          '', {'minimum-scale': '1'})).to.equal('minimum-scale=1');
      expect(parseViewportMeta(updateViewportMetaString(
          'width=device-width', {'minimum-scale': '1'})))
          .to.deep.equal({
            'width': 'device-width',
            'minimum-scale': '1',
          });
    });
    it('should replace the existing value', () => {
      expect(parseViewportMeta(updateViewportMetaString(
          'width=device-width,minimum-scale=2', {'minimum-scale': '1'})))
          .to.deep.equal({
            'width': 'device-width',
            'minimum-scale': '1',
          });
    });
    it('should delete the existing value', () => {
      expect(parseViewportMeta(updateViewportMetaString(
          'width=device-width,minimum-scale=1', {'minimum-scale': undefined})))
          .to.deep.equal({
            'width': 'device-width',
          });
    });
    it('should ignore delete for a non-existing value', () => {
      expect(parseViewportMeta(updateViewportMetaString(
          'width=device-width', {'minimum-scale': undefined})))
          .to.deep.equal({
            'width': 'device-width',
          });
    });
    it('should do nothing if values did not change', () => {
      expect(updateViewportMetaString(
          'width=device-width,minimum-scale=1', {'minimum-scale': '1'}))
          .to.equal('width=device-width,minimum-scale=1');
    });
  });

  describe('TouchZoom', () => {
    let sandbox;
    let clock;
    let viewport;
    let binding;
    let viewer;
    let windowApi;
    let ampdoc;
    let originalViewportMetaString, viewportMetaString;
    let viewportMeta;
    let viewportMetaSetter;

    beforeEach(() => {
      sandbox = sinon.sandbox.create();
      clock = sandbox.useFakeTimers();
      viewer = {
        isEmbedded: () => false,
        getParam: param => {
          if (param == 'paddingTop') {
            return 0;
          }
          return undefined;
        },
        onMessage: () => {},
        isVisible: () => true,
        onVisibilityChanged: () => {},
      };

      originalViewportMetaString = 'width=device-width,minimum-scale=1';
      viewportMetaString = originalViewportMetaString;
      viewportMeta = Object.create(null);
      viewportMetaSetter = sandbox.spy();
      Object.defineProperty(viewportMeta, 'content', {
        get: () => viewportMetaString,
        set: value => {
          viewportMetaSetter(value);
          viewportMetaString = value;
        },
      });
      windowApi = {
        document: {
          documentElement: {
            style: {},
            classList: {
              add: function() {},
            },
          },
          querySelector: selector => {
            if (selector == 'meta[name=viewport]') {
              return viewportMeta;
            }
            return undefined;
          },
        },
        navigator: window.navigator,
        setTimeout: window.setTimeout,
        clearTimeout: window.clearTimeout,
        location: {},
      };
      installTimerService(windowApi);
      installVsyncService(windowApi);
      installPlatformService(windowApi);
      installDocService(windowApi, /* isSingleDoc */ true);
      ampdoc = ampdocServiceFor(windowApi).getAmpDoc();
      installViewerServiceForDoc(ampdoc);
      binding = new ViewportBindingDef();
      viewport = new Viewport(ampdoc, binding, viewer);
    });

    afterEach(() => {
      sandbox.restore();
    });

    it('should initialize original viewport meta', () => {
      viewport.getViewportMeta_();
      expect(viewport.originalViewportMetaString_).to.equal(viewportMetaString);
      expect(viewportMetaSetter).to.have.not.been.called;
    });

    it('should disable TouchZoom', () => {
      viewport.disableTouchZoom();
      expect(viewportMetaSetter).to.be.calledOnce;
      expect(viewportMetaString).to.have.string('maximum-scale=1');
      expect(viewportMetaString).to.have.string('user-scalable=no');
    });

    it('should ignore disable TouchZoom if already disabled', () => {
      viewportMetaString = 'width=device-width,minimum-scale=1,' +
          'maximum-scale=1,user-scalable=no';
      viewport.disableTouchZoom();
      expect(viewportMetaSetter).to.have.not.been.called;
    });

    it('should ignore disable TouchZoom if embedded', () => {
      windowApi.parent = {};
      viewport.disableTouchZoom();
      expect(viewportMetaSetter).to.have.not.been.called;
    });

    it('should restore TouchZoom', () => {
      viewport.disableTouchZoom();
      expect(viewportMetaSetter).to.be.calledOnce;
      expect(viewportMetaString).to.have.string('maximum-scale=1');
      expect(viewportMetaString).to.have.string('user-scalable=no');

      viewport.restoreOriginalTouchZoom();
      expect(viewportMetaSetter).to.have.callCount(2);
      expect(viewportMetaString).to.equal(originalViewportMetaString);
    });

    it('should reset TouchZoom; zooming state unknown', () => {
      viewport.resetTouchZoom();
      expect(viewportMetaSetter).to.be.calledOnce;
      expect(viewportMetaString).to.have.string('maximum-scale=1');
      expect(viewportMetaString).to.have.string('user-scalable=no');

      clock.tick(1000);
      expect(viewportMetaSetter).to.have.callCount(2);
      expect(viewportMetaString).to.equal(originalViewportMetaString);
    });

    it('should ignore reset TouchZoom if not currently zoomed', () => {
      windowApi.document.documentElement.clientHeight = 500;
      windowApi.innerHeight = 500;
      viewport.resetTouchZoom();
      expect(viewportMetaSetter).to.have.not.been.called;
    });

    it('should proceed with reset TouchZoom if currently zoomed', () => {
      windowApi.document.documentElement.clientHeight = 500;
      windowApi.innerHeight = 300;
      viewport.resetTouchZoom();
      expect(viewportMetaSetter).to.be.calledOnce;
    });

    it('should ignore reset TouchZoom if embedded', () => {
      windowApi.parent = {};
      viewport.resetTouchZoom();
      expect(viewportMetaSetter).to.have.not.been.called;
    });
  });
});


describes.realWin('ViewportBindingNatural', {ampCss: true}, env => {
  let binding;
  let win;
  let ampdoc;
  let viewer;

  beforeEach(() => {
    env.iframe.style.width = '100px';
    env.iframe.style.height = '200px';
    win = env.win;
    win.document.documentElement.classList.add('i-amphtml-singledoc');

    const child = win.document.createElement('div');
    child.style.width = '200px';
    child.style.height = '300px';
    win.document.body.appendChild(child);

    viewer = {};

    installPlatformService(win);
    installVsyncService(win);
    const ampdocService = installDocService(win, /* isSingleDoc */ true);
    ampdoc = ampdocService.getAmpDoc(win.document);

    binding = new ViewportBindingNatural_(ampdoc, viewer);
    binding.connect();
  });

  it('should setup overflow:visible on body', () => {
    expect(win.getComputedStyle(win.document.body).overflow)
        .to.equal('visible');
  });

  it('should configure body as relative', () => {
    binding = new ViewportBindingNatural_(ampdoc, viewer);
    expect(win.document.body.style.display).to.not.be.ok;
    const bodyStyles = win.getComputedStyle(win.document.body);
    expect(bodyStyles.position).to.equal('relative');
    // It's important that this experiment does NOT override the previously
    // set `overflow`.
    expect(bodyStyles.overflow).to.equal('visible');
  });

  it('should override body overflow for iOS webview', () => {
    win.document.documentElement.classList.add('i-amphtml-ios-webview');
    binding = new ViewportBindingNatural_(ampdoc, viewer);
    const bodyStyles = win.getComputedStyle(win.document.body);
    expect(bodyStyles.position).to.equal('relative');
    expect(bodyStyles.overflowX).to.equal('hidden');
    expect(bodyStyles.overflowY).to.not.equal('hidden');
  });

  it('should NOT require fixed layer transferring', () => {
    expect(binding.requiresFixedLayerTransfer()).to.be.false;
  });

  it('should connect events: subscribe to scroll and resize events', () => {
    expect(win.eventListeners.count('resize')).to.equal(1);
    expect(win.eventListeners.count('scroll')).to.equal(1);
  });

  it('should disconnect events', () => {
    // After disconnect, there are no more listeners on window.
    binding.disconnect();
    expect(win.eventListeners.count('resize')).to.equal(0);
    expect(win.eventListeners.count('scroll')).to.equal(0);
  });

  it('should update padding', () => {
    binding.updatePaddingTop(31);
    expect(win.document.documentElement.style.paddingTop).to.equal('31px');
  });

  it('should calculate size', () => {
    const size = binding.getSize();
    expect(size.width).to.equal(100);
    expect(size.height).to.equal(200);
  });

  it('should calculate scrollTop from scrollElement', () => {
    win.pageYOffset = 11;
    win.document.scrollingElement.scrollTop = 17;
    expect(binding.getScrollTop()).to.equal(17);
  });

  it('should calculate scrollWidth from scrollElement', () => {
    expect(binding.getScrollWidth()).to.equal(200);
  });

  it('should calculate scrollHeight from scrollElement', () => {
    expect(binding.getScrollHeight()).to.equal(300);
  });

  it('should update scrollTop on scrollElement', () => {
    win.pageYOffset = 11;
    win.document.scrollingElement.scrollTop = 17;
    binding.setScrollTop(21);
    expect(win.document.scrollingElement./*OK*/scrollTop).to.equal(21);
  });

  it('should fallback scrollTop to pageYOffset', () => {
    win.pageYOffset = 11;
    delete win.document.scrollingElement.scrollTop;
    expect(binding.getScrollTop()).to.equal(11);
  });

  it('should offset client rect for layout', () => {
    win.pageXOffset = 0;
    win.pageYOffset = 200;
    delete win.document.scrollingElement;
    const el = {
      getBoundingClientRect: () => {
        return {left: 11.5, top: 12.5, width: 13.5, height: 14.5};
      },
    };
    const rect = binding.getLayoutRect(el);
    expect(rect.left).to.equal(12);  // round(0 + 11.5)
    expect(rect.top).to.equal(213);  // round(200 + 12.5)
    expect(rect.width).to.equal(14);  // round(13.5)
    expect(rect.height).to.equal(15);  // round(14.5)
  });

  it('should offset client rect for layout and position passed in', () => {
    win.pageXOffset = 0;
    win.pageYOffset = 2000;
    delete win.document.scrollingElement;
    const el = {
      getBoundingClientRect: () => {
        return {left: 11.5, top: 12.5, width: 13.5, height: 14.5};
      },
    };
    const rect = binding.getLayoutRect(el, 100, 200);
    expect(rect.left).to.equal(112);  // round(100 + 11.5)
    expect(rect.top).to.equal(213);  // round(200 + 12.5)
    expect(rect.width).to.equal(14);  // round(13.5)
    expect(rect.height).to.equal(15);  // round(14.5)
  });


  it('should disable scroll temporarily and reset scroll', () => {
    let htmlCss = win.getComputedStyle(win.document.documentElement);
    expect(htmlCss.overflowX).to.equal('hidden');
    expect(htmlCss.overflowY).to.equal('auto');

    binding.disableScroll();

    expect(win.document.documentElement).to.have.class(
        'i-amphtml-scroll-disabled');
    htmlCss = win.getComputedStyle(win.document.documentElement);
    expect(htmlCss.overflowX).to.equal('hidden');
    expect(htmlCss.overflowY).to.equal('hidden');

    binding.resetScroll();

    expect(win.document.documentElement).to.not.have.class(
        'i-amphtml-scroll-disabled');
    htmlCss = win.getComputedStyle(win.document.documentElement);
    expect(htmlCss.overflowX).to.equal('hidden');
    expect(htmlCss.overflowY).to.equal('auto');
  });
});

describes.realWin('ViewportBindingNaturalIosEmbed', {}, env => {
  let binding;
  let win;

  beforeEach(() => {
    env.iframe.style.width = '100px';
    env.iframe.style.height = '200px';
    win = env.win;
    const child = win.document.createElement('div');
    child.id = 'child';
    child.style.width = '200px';
    child.style.height = '300px';
    win.document.body.appendChild(child);
<<<<<<< HEAD
    installDocService(win, /* isSingleDoc */ true);
    const ampdoc = ampdocServiceFor(win).getAmpDoc();
=======
    const ampdoc = installDocService(win, /* isSingleDoc */ true).getAmpDoc(
        win.document);
>>>>>>> 04ac234a

    installPlatformService(win);
    installViewerServiceForDoc(ampdoc);

    binding = new ViewportBindingNaturalIosEmbed_(win, ampdoc);
    return Promise.resolve();
  });

  it('should require fixed layer transferring', () => {
    expect(binding.requiresFixedLayerTransfer()).to.be.true;
  });

  it('should subscribe to resize events on window, scroll on body', () => {
    expect(win.eventListeners.count('resize')).to.equal(1);
    expect(win.eventListeners.count('scroll')).to.equal(0);
    expect(win.document.body.eventListeners.count('scroll')).to.equal(1);
  });

  it('should setup document for embed scrolling', () => {
    const documentElement = win.document.documentElement;
    const body = win.document.body;
    expect(documentElement.style.overflowY).to.equal('auto');
    expect(documentElement.style.webkitOverflowScrolling).to.equal('touch');
    expect(body.style.overflowX).to.equal('hidden');
    expect(body.style.overflowY).to.equal('auto');
    expect(body.style.webkitOverflowScrolling).to.equal('touch');
    expect(body.style.position).to.equal('absolute');
    expect(body.style.top).to.equal('0px');
    expect(body.style.left).to.equal('0px');
    expect(body.style.right).to.equal('0px');
    expect(body.style.bottom).to.equal('0px');

    const scrollpos = body.querySelector('#i-amphtml-scrollpos');
    expect(scrollpos).to.be.ok;
    expect(scrollpos.style.position).to.equal('absolute');
    expect(scrollpos.style.top).to.equal('0px');
    expect(scrollpos.style.left).to.equal('0px');
    expect(scrollpos.style.width).to.equal('0px');
    expect(scrollpos.style.height).to.equal('0px');
    expect(scrollpos.style.visibility).to.equal('hidden');

    const scrollmove = body.querySelector('#i-amphtml-scrollmove');
    expect(scrollmove).to.be.ok;
    expect(scrollmove.style.position).to.equal('absolute');
    expect(scrollmove.style.top).to.equal('0px');
    expect(scrollmove.style.left).to.equal('0px');
    expect(scrollmove.style.width).to.equal('0px');
    expect(scrollmove.style.height).to.equal('0px');
    expect(scrollmove.style.visibility).to.equal('hidden');

    const endpos = body.querySelector('#i-amphtml-endpos');
    expect(endpos).to.be.ok;
    expect(endpos.style.position).to.not.be.ok;
    expect(endpos.style.top).to.not.be.ok;
    expect(endpos.style.width).to.equal('0px');
    expect(endpos.style.height).to.equal('0px');
    expect(endpos.style.visibility).to.equal('hidden');
    expect(endpos.getBoundingClientRect().top).to.equal(300);
  });

  it('should always have scrollWidth equal window.innerWidth', () => {
    expect(binding.getScrollWidth()).to.equal(100);
  });

  it('should update border on BODY when updatePaddingTop', () => {
    binding.updatePaddingTop(31);
    expect(win.document.body.style.borderTop).to
        .equal('31px solid transparent');
    expect(win.document.body.style.paddingTop).to.not.be.ok;
  });

  it('should update border in lightbox mode when updateLightboxMode', () => {
    binding.updatePaddingTop(31);
    expect(win.document.body.style.borderTop).to
        .equal('31px solid transparent');
    expect(win.document.body.style.borderTopStyle).to.equal('solid');

    binding.updateLightboxMode(true);
    expect(win.document.body.style.borderTopStyle).to.equal('none');

    binding.updateLightboxMode(false);
    expect(win.document.body.style.borderTopStyle).to.equal('solid');
    expect(win.document.body.style.borderBottomStyle).to.not.equal('solid');
    expect(win.document.body.style.borderLeftStyle).to.not.equal('solid');
    expect(win.document.body.style.borderRightStyle).to.not.equal('solid');
  });

  it('should calculate size', () => {
    const size = binding.getSize();
    expect(size.width).to.equal(100);
    expect(size.height).to.equal(200);
  });

  it('should calculate scrollTop from scrollpos element', () => {
    binding.setScrollTop(17);
    const scrollpos = win.document.body.querySelector('#i-amphtml-scrollpos');
    expect(scrollpos.getBoundingClientRect().top).to.equal(-17);
    binding.onScrolled_();
    expect(binding.getScrollTop()).to.equal(17);
  });

  it('should calculate scrollTop from scrollpos element with padding', () => {
    binding.setScrollTop(17);
    const scrollpos = win.document.body.querySelector('#i-amphtml-scrollpos');
    expect(scrollpos.getBoundingClientRect().top).to.equal(-17);
    binding.updatePaddingTop(10);
    binding.onScrolled_();
    // scrollTop = - BCR.top + paddingTop
    expect(binding.getScrollTop()).to.equal(27);
  });

  it('should calculate scrollHeight from scrollpos/endpos elements', () => {
    binding.setScrollTop(17);
    const scrollpos = win.document.body.querySelector('#i-amphtml-scrollpos');
    expect(scrollpos.getBoundingClientRect().top).to.equal(-17);
    const endpos = win.document.body.querySelector('#i-amphtml-endpos');
    expect(endpos.getBoundingClientRect().top).to.equal(283);  // 300 - 17
    expect(binding.getScrollHeight()).to.equal(300);  // 283 - (-17)
  });


  it('should offset client rect for layout', () => {
    binding.setScrollTop(100);
    const scrollpos = win.document.body.querySelector('#i-amphtml-scrollpos');
    expect(scrollpos.getBoundingClientRect().top).to.equal(-100);
    expect(scrollpos.getBoundingClientRect().left).to.equal(0);
    binding.onScrolled_();
    const el = {
      getBoundingClientRect: () => {
        return {left: 11.5, top: 12.5, width: 13.5, height: 14.5};
      },
    };
    const rect = binding.getLayoutRect(el);
    expect(rect.left).to.equal(12);  // round(0 + 11.5)
    expect(rect.top).to.equal(113);  // round(100 + 12.5)
    expect(rect.width).to.equal(14);  // round(13.5)
    expect(rect.height).to.equal(15);  // round(14.5)
  });

  it('should set scroll position via moving element', () => {
    binding.setScrollTop(10);
    const scrollmove = win.document.body.querySelector('#i-amphtml-scrollmove');
    expect(scrollmove.style.transform).to.equal('translateY(10px)');
  });

  it('should set scroll position via moving element with padding', () => {
    binding.updatePaddingTop(19);
    binding.setScrollTop(10);
    const scrollmove = win.document.body.querySelector('#i-amphtml-scrollmove');
    // transform = scrollTop - paddingTop
    expect(scrollmove.style.transform).to.equal('translateY(-9px)');
  });

  it('should adjust scroll position when scrolled to 0', () => {
    const scrollpos = win.document.body.querySelector('#i-amphtml-scrollpos');
    expect(scrollpos.getBoundingClientRect().top).to.equal(0);
    const scrollmove = win.document.body.querySelector('#i-amphtml-scrollmove');
    const event = {preventDefault: sandbox.spy()};
    binding.adjustScrollPos_(event);
    expect(scrollmove.style.transform).to.equal('translateY(1px)');
    expect(scrollpos.getBoundingClientRect().top).to.equal(-1);
    expect(event.preventDefault).to.be.calledOnce;
  });

  it('should adjust scroll position when scrolled to 0 w/padding', () => {
    binding.updatePaddingTop(10);
    const scrollpos = win.document.body.querySelector('#i-amphtml-scrollpos');
    expect(scrollpos.getBoundingClientRect().top).to.equal(10);
    const scrollmove = win.document.body.querySelector('#i-amphtml-scrollmove');
    const event = {preventDefault: sandbox.spy()};
    binding.adjustScrollPos_(event);
    // transform = 1 - updatePadding
    expect(scrollmove.style.transform).to.equal('translateY(-9px)');
    // scroll pos should not change
    expect(scrollpos.getBoundingClientRect().top).to.equal(10);
    expect(event.preventDefault).to.be.calledOnce;
  });

  it('should adjust scroll position when scrolled to 0; w/o event', () => {
    const scrollpos = win.document.body.querySelector('#i-amphtml-scrollpos');
    expect(scrollpos.getBoundingClientRect().top).to.equal(0);
    const scrollmove = win.document.body.querySelector('#i-amphtml-scrollmove');
    binding.adjustScrollPos_();
    expect(scrollmove.style.transform).to.equal('translateY(1px)');
    expect(scrollpos.getBoundingClientRect().top).to.equal(-1);
  });

  it('should NOT adjust scroll position when scrolled away from 0', () => {
    binding.setScrollTop(10);
    const scrollpos = win.document.body.querySelector('#i-amphtml-scrollpos');
    expect(scrollpos.getBoundingClientRect().top).to.equal(-10);
    const event = {preventDefault: sandbox.spy()};
    binding.adjustScrollPos_(event);
    expect(scrollpos.getBoundingClientRect().top).to.equal(-10);
    expect(event.preventDefault).to.have.not.been.called;
  });

  it('should NOT adjust scroll position when overscrolled', () => {
    binding.setScrollTop(310);
    const event = {preventDefault: sandbox.spy()};
    binding.adjustScrollPos_(event);
    expect(event.preventDefault).to.have.not.been.called;
  });
});


describes.realWin('ViewportBindingIosEmbedWrapper', {ampCss: true}, env => {
  let win;
  let binding;
  let child;

  beforeEach(() => {
    env.iframe.style.width = '100px';
    env.iframe.style.height = '100px';
    win = env.win;
    win.document.documentElement.className = 'top';
    child = win.document.createElement('div');
    child.style.width = '200px';
    child.style.height = '300px';
    child.textContent = 'test';
    win.document.body.appendChild(child);
    binding = new ViewportBindingIosEmbedWrapper_(win);
    binding.connect();
  });

  it('should NOT require fixed layer transferring', () => {
    expect(binding.requiresFixedLayerTransfer()).to.be.true;
  });

  it('should have UI setup', () => {
    expect(binding.setupDone_).to.be.true;
    expect(win.document.documentElement)
        .to.have.class('i-amphtml-ios-embed');
    expect(win.document.body).to.exist;
    expect(win.document.body.parentNode)
        .to.not.equal(win.document.documentElement);
    expect(win.document.body.parentNode)
        .to.equal(binding.wrapper_);
    expect(binding.wrapper_.parentNode)
        .to.equal(win.document.documentElement);
    expect(binding.wrapper_.tagName).to.equal('HTML');
    expect(binding.wrapper_.id).to.equal('i-amphtml-wrapper');
    expect(win.document.body.contains(child)).to.be.true;
    expect(binding.wrapper_.contains(child)).to.be.true;
    expect(win.document.contains(child)).to.be.true;
    expect(child.textContent).to.equal('test');

    // Top-level classes moved to the wrapper element.
    expect(win.document.documentElement).to.not.have.class('top');
    expect(binding.wrapper_).to.have.class('top');
  });

  it('should have CSS setup', () => {
    win.document.body.style.display = 'table';
    const htmlCss = win.getComputedStyle(win.document.documentElement);
    const wrapperCss = win.getComputedStyle(binding.wrapper_);
    const bodyCss = win.getComputedStyle(win.document.body);

    // `<html>` must have `position: static` or layout is broken.
    expect(htmlCss.position).to.equal('static');

    // `<html>` and `<i-amphtml-wrapper>` must be scrollable, but not `body`.
    // Unfortunately, we can't test here `-webkit-overflow-scrolling`.
    expect(htmlCss.overflowY).to.equal('auto');
    expect(htmlCss.overflowX).to.equal('hidden');
    expect(wrapperCss.overflowY).to.equal('auto');
    expect(wrapperCss.overflowX).to.equal('hidden');
    expect(bodyCss.overflowY).to.equal('visible');
    expect(bodyCss.overflowX).to.equal('visible');

    // Wrapper must be a block and positioned absolute at 0/0/0/0.
    expect(wrapperCss.display).to.equal('block');
    expect(wrapperCss.position).to.equal('absolute');
    expect(wrapperCss.top).to.equal('0px');
    expect(wrapperCss.left).to.equal('0px');
    expect(wrapperCss.right).to.equal('0px');
    expect(wrapperCss.bottom).to.equal('0px');
    expect(wrapperCss.margin).to.equal('0px');

    // `body` must have `relative` positioning and `block` display.
    expect(bodyCss.position).to.equal('relative');
    // Preserve the customized `display` value.
    expect(bodyCss.display).to.equal('table');

    // `body` must have a 1px transparent border for two purposes:
    // (1) to cancel out margin collapse in body's children;
    // (2) to offset scroll adjustment to 1 to avoid scroll freeze problem.
    expect(bodyCss.borderTop.replace('rgba(0, 0, 0, 0)', 'transparent'))
        .to.equal('1px solid transparent');
    expect(bodyCss.margin).to.equal('0px');
  });

  it('should be immediately scrolled to 1 to avoid freeze', () => {
    expect(binding.wrapper_.scrollTop).to.equal(1);
  });

  it('should connect events: subscribe to scroll and resize events', () => {
    expect(win.eventListeners.count('resize')).to.equal(1);
    // Note that scroll event is on the wrapper, and NOT on root or body.
    expect(win.eventListeners.count('scroll')).to.equal(0);
    expect(win.document.eventListeners.count('scroll')).to.equal(0);
    expect(win.document.documentElement.eventListeners.count('scroll'))
        .to.equal(0);
    expect(win.document.body.eventListeners.count('scroll'))
        .to.equal(0);
  });

  it('should disconnect events', () => {
    // After disconnect, there are no more listeners on window.
    binding.disconnect();
    expect(win.eventListeners.count('resize')).to.equal(0);
  });

  it('should update padding', () => {
    binding.updatePaddingTop(31);
    expect(binding.wrapper_.style.paddingTop).to.equal('31px');
    // Notice, root is not touched.
    expect(win.document.documentElement.style.paddingTop).to.equal('');
  });

  it('should calculate size', () => {
    const size = binding.getSize();
    expect(size.width).to.equal(100);
    expect(size.height).to.equal(100);
  });

  it('should calculate scrollTop from wrapper', () => {
    binding.wrapper_.scrollTop = 17;
    expect(binding.getScrollTop()).to.equal(17);
  });

  it('should calculate scrollWidth from wrapper', () => {
    expect(binding.getScrollWidth()).to.equal(200);
  });

  it('should calculate scrollHeight from wrapper', () => {
    expect(binding.getScrollHeight()).to.equal(301); // +1px for border-top.
  });

  it('should update scrollTop on wrapper', () => {
    binding.setScrollTop(21);
    expect(binding.wrapper_.scrollTop).to.equal(21);
  });

  it('should adjust scrollTop to avoid scroll freeze', () => {
    binding.setScrollTop(21);
    expect(binding.wrapper_.scrollTop).to.equal(21);

    // `scrollTop=0` is normally not allowed.
    binding.setScrollTop(0);
    expect(binding.wrapper_.scrollTop).to.equal(1);
  });

  it('should offset client rect for layout', () => {
    binding.wrapper_.scrollTop = 200;
    const el = {
      getBoundingClientRect: () => {
        return {left: 11.5, top: 12.5, width: 13.5, height: 14.5};
      },
    };
    const rect = binding.getLayoutRect(el);
    expect(rect.top).to.equal(213);  // round(200 + 12.5)
    expect(rect.width).to.equal(14);  // round(13.5)
    expect(rect.height).to.equal(15);  // round(14.5)
  });

  it('should offset client rect for layout and position passed in', () => {
    binding.wrapper_.scrollTop = 10;
    const el = {
      getBoundingClientRect: () => {
        return {left: 11.5, top: 12.5, width: 13.5, height: 14.5};
      },
    };
    const rect = binding.getLayoutRect(el, 100, 200);
    expect(rect.left).to.equal(112);  // round(100 + 11.5)
    expect(rect.top).to.equal(213);  // round(200 + 12.5)
    expect(rect.width).to.equal(14);  // round(13.5)
    expect(rect.height).to.equal(15);  // round(14.5)
  });

  it('should call scroll event', () => {
    return new Promise(resolve => {
      binding.onScroll(resolve);
      binding.wrapper_.scrollTop = 11;
    }).then(() => {
      expect(binding.getScrollTop()).to.equal(11);
    });
  });

  it('should disable scroll temporarily and reset scroll', () => {
    let wrapperCss = win.getComputedStyle(binding.wrapper_);
    expect(wrapperCss.overflowX).to.equal('hidden');
    expect(wrapperCss.overflowY).to.equal('auto');

    binding.disableScroll();

    expect(binding.wrapper_).to.have.class('i-amphtml-scroll-disabled');
    wrapperCss = win.getComputedStyle(binding.wrapper_);
    expect(wrapperCss.overflowX).to.equal('hidden');
    expect(wrapperCss.overflowY).to.equal('hidden');

    binding.resetScroll();

    expect(binding.wrapper_).to.not.have.class(
        'i-amphtml-scroll-disabled');
    wrapperCss = win.getComputedStyle(binding.wrapper_);
    expect(wrapperCss.overflowX).to.equal('hidden');
    expect(wrapperCss.overflowY).to.equal('auto');
  });
});

describe('createViewport', () => {

  describes.fakeWin('in Android', {
    win: {navigator: {userAgent: 'Android'}},
  }, env => {
    let win;

    beforeEach(() => {
      win = env.win;
      installPlatformService(win);
      installTimerService(win);
      installVsyncService(win);
    });

    it('should bind to "natural" when not iframed', () => {
      win.parent = win;
      installDocService(win, /* isSingleDoc */ true);
      const ampDoc = ampdocServiceFor(win).getAmpDoc();
      installViewerServiceForDoc(ampDoc);
      const viewport = installViewportServiceForDoc(ampDoc);
      expect(viewport.binding_).to.be.instanceof(ViewportBindingNatural_);
    });

    it('should bind to "naturual" when iframed', () => {
      win.parent = {};
      installDocService(win, /* isSingleDoc */ true);
      const ampDoc = ampdocServiceFor(win).getAmpDoc();
      installViewerServiceForDoc(ampDoc);
      const viewport = installViewportServiceForDoc(ampDoc);
      expect(viewport.binding_).to.be.instanceof(ViewportBindingNatural_);
    });
  });

  describes.fakeWin('in iOS', {
    win: {navigator: {userAgent: 'iPhone'}},
  }, env => {
    let win;

    beforeEach(() => {
      win = env.win;
      installPlatformService(win);
      installTimerService(win);
      installVsyncService(win);
    });

    it('should bind to "natural" when not iframed', () => {
      win.parent = win;
      installDocService(win, /* isSingleDoc */ true);
      const ampDoc = ampdocServiceFor(win).getAmpDoc();
      installViewerServiceForDoc(ampDoc);
      const viewport = installViewportServiceForDoc(ampDoc);
      expect(viewport.binding_).to.be.instanceof(ViewportBindingNatural_);
    });

    it('should bind to "iOS embed" when iframed', () => {
      win.parent = {};
      installDocService(win, /* isSingleDoc */ true);
      const ampDoc = ampdocServiceFor(win).getAmpDoc();
      const viewer = installViewerServiceForDoc(ampDoc);
      sandbox.stub(viewer, 'isEmbedded', () => true);
      const viewport = installViewportServiceForDoc(ampDoc);
      expect(viewport.binding_).to
          .be.instanceof(ViewportBindingNaturalIosEmbed_);
    });

    it('should NOT bind to "iOS embed" when iframed but not embedded', () => {
      win.parent = {};
      installDocService(win, /* isSingleDoc */ true);
      const ampDoc = ampdocServiceFor(win).getAmpDoc();
      const viewer = installViewerServiceForDoc(ampDoc);
      sandbox.stub(viewer, 'isEmbedded', () => false);
      const viewport = installViewportServiceForDoc(ampDoc);
      expect(viewport.binding_).to
          .be.instanceof(ViewportBindingNatural_);
    });

    it('should bind to "iOS embed" when not iframed but in dev mode', () => {
      installDocService(win, /* isSingleDoc */ true);
      const ampDoc = ampdocServiceFor(win).getAmpDoc();
      getMode(win).development = true;
      const viewer = installViewerServiceForDoc(ampDoc);
      sandbox.stub(viewer, 'isEmbedded', () => false);
      const viewport = installViewportServiceForDoc(ampDoc);
      expect(viewport.binding_).to
          .be.instanceof(ViewportBindingNaturalIosEmbed_);
    });

    it('should bind to "iOS embed" when iframed but in test mode', () => {
      win.parent = {};
      installDocService(win, /* isSingleDoc */ true);
      const ampDoc = ampdocServiceFor(win).getAmpDoc();
      getMode(win).test = true;
      const viewer = installViewerServiceForDoc(ampDoc);
      sandbox.stub(viewer, 'isEmbedded', () => false);
      const viewport = installViewportServiceForDoc(ampDoc);
      expect(viewport.binding_).to
          .be.instanceof(ViewportBindingNaturalIosEmbed_);
    });

    it('should NOT bind to "iOS embed" when in dev mode, but iframed', () => {
      win.parent = {};
      installDocService(win, /* isSingleDoc */ true);
      const ampDoc = ampdocServiceFor(win).getAmpDoc();
      getMode(win).development = true;
      const viewer = installViewerServiceForDoc(ampDoc);
      sandbox.stub(viewer, 'isEmbedded', () => false);
      const viewport = installViewportServiceForDoc(ampDoc);
      expect(viewport.binding_).to
          .be.instanceof(ViewportBindingNatural_);
    });
  });
});<|MERGE_RESOLUTION|>--- conflicted
+++ resolved
@@ -1159,9 +1159,8 @@
 
     installPlatformService(win);
     installVsyncService(win);
-    const ampdocService = installDocService(win, /* isSingleDoc */ true);
-    ampdoc = ampdocService.getAmpDoc(win.document);
-
+    installDocService(win, /* isSingleDoc */ true);
+    ampdoc = ampdocServiceFor(win).getAmpDoc();
     binding = new ViewportBindingNatural_(ampdoc, viewer);
     binding.connect();
   });
@@ -1313,14 +1312,8 @@
     child.style.width = '200px';
     child.style.height = '300px';
     win.document.body.appendChild(child);
-<<<<<<< HEAD
     installDocService(win, /* isSingleDoc */ true);
     const ampdoc = ampdocServiceFor(win).getAmpDoc();
-=======
-    const ampdoc = installDocService(win, /* isSingleDoc */ true).getAmpDoc(
-        win.document);
->>>>>>> 04ac234a
-
     installPlatformService(win);
     installViewerServiceForDoc(ampdoc);
 
