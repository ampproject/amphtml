/**
 * Copyright 2015 The AMP HTML Authors. All Rights Reserved.
 *
 * Licensed under the Apache License, Version 2.0 (the "License");
 * you may not use this file except in compliance with the License.
 * You may obtain a copy of the License at
 *
 *      http://www.apache.org/licenses/LICENSE-2.0
 *
 * Unless required by applicable law or agreed to in writing, software
 * distributed under the License is distributed on an "AS-IS" BASIS,
 * WITHOUT WARRANTIES OR CONDITIONS OF ANY KIND, either express or implied.
 * See the License for the specific language governing permissions and
 * limitations under the License.
 */

import {AmpDocSingle, installDocService} from '../../src/service/ampdoc-impl';
import {ampdocServiceFor} from '../../src/ampdoc';
import {
  installViewportServiceForDoc,
  Viewport,
  ViewportBindingDef,
  ViewportBindingIosEmbedWrapper_,
  ViewportBindingNatural_,
  ViewportBindingNaturalIosEmbed_,
  parseViewportMeta,
  stringifyViewportMeta,
  updateViewportMetaString,
} from '../../src/service/viewport-impl';
import {dev} from '../../src/log';
import {getMode} from '../../src/mode';
import {installPlatformService} from '../../src/service/platform-impl';
import {installTimerService} from '../../src/service/timer-impl';
import {installViewerServiceForDoc} from '../../src/service/viewer-impl';
import {installVsyncService} from '../../src/service/vsync-impl';
import {loadPromise} from '../../src/event-helper';
import {
  platformFor,
  viewerForDoc,
  viewportForDoc,
  vsyncFor,
} from '../../src/services';
import {setParentWindow} from '../../src/service';
import * as sinon from 'sinon';

describes.fakeWin('Viewport', {}, env => {
  let clock;
  let viewport;
  let binding;
  let viewer;
  let viewerMock;
  let windowApi;
  let ampdoc;
  let visibilityState;
  let viewerViewportHandler;
  let viewerScrollDocHandler;
  let updatedPaddingTop;
  let viewportSize;
  let vsyncTasks;

  beforeEach(() => {
    clock = sandbox.useFakeTimers();

    windowApi = env.win;
    windowApi.requestAnimationFrame = fn => window.setTimeout(fn, 16);

    viewerViewportHandler = undefined;
    viewerScrollDocHandler = undefined;
    visibilityState = 'visible';
    viewer = {
      isEmbedded: () => false,
      getParam: param => {
        if (param == 'paddingTop') {
          return 19;
        }
        return undefined;
      },
      onMessage: (eventType, handler) => {
        if (eventType == 'viewport') {
          viewerViewportHandler = handler;
        } else if (eventType == 'scroll') {
          viewerScrollDocHandler = handler;
        }
      },
      sendMessage: sandbox.spy(),
      getVisibilityState: () => visibilityState,
      isVisible: () => (visibilityState == 'visible'),
      onVisibilityChanged: () => {},
    };
    viewerMock = sandbox.mock(viewer);
    installTimerService(windowApi);
    installVsyncService(windowApi);
    installPlatformService(windowApi);

    installDocService(windowApi, /* isSingleDoc */ true);
    ampdoc = ampdocServiceFor(windowApi).getAmpDoc();
    installViewerServiceForDoc(ampdoc);

    binding = new ViewportBindingDef();
    viewportSize = {width: 111, height: 222};
    binding.getSize = () => {
      return {width: viewportSize.width, height: viewportSize.height};
    };
    binding.getScrollTop = () => 17;
    binding.getScrollLeft = () => 0;
    binding.connect = sandbox.spy();
    binding.disconnect = sandbox.spy();
    updatedPaddingTop = undefined;
    binding.updatePaddingTop = paddingTop => updatedPaddingTop = paddingTop;
    viewport = new Viewport(ampdoc, binding, viewer);
    viewport.fixedLayer_ = {
      update: () => {
        return {then: callback => callback()};
      },
      updatePaddingTop: () => {},
    };
    viewport.getSize();

    // Use window since Animation by default will use window.
    const vsync = vsyncFor(window);
    vsyncTasks = [];
    sandbox.stub(vsync, 'canAnimate').returns(true);
    sandbox.stub(vsync, 'createAnimTask', (unusedContextNode, task) => {
      return () => {
        vsyncTasks.push(task);
      };
    });
  });

  afterEach(() => {
    expect(vsyncTasks.length).to.equal(0);
    viewerMock.verify();
  });

  function runVsync() {
    const tasks = vsyncTasks.slice(0);
    vsyncTasks = [];
    tasks.forEach(function(task) {
      const state = {};
      if (task.measure) {
        task.measure(state);
      }
      task.mutate(state);
    });
  }

  describe('top-level classes', () => {
    let root;

    beforeEach(() => {
      root = windowApi.document.documentElement;
      root.className = '';
    });

    it('should set singledoc class', () => {
      new Viewport(ampdoc, binding, viewer);
      expect(root).to.have.class('i-amphtml-singledoc');
    });

    it('should not set singledoc class', () => {
      sandbox.stub(ampdoc, 'isSingleDoc', () => false);
      new Viewport(ampdoc, binding, viewer);
      expect(root).to.not.have.class('i-amphtml-singledoc');
    });

    it('should set standalone class', () => {
      new Viewport(ampdoc, binding, viewer);
      expect(root).to.have.class('i-amphtml-standalone');
      expect(root).to.not.have.class('i-amphtml-embedded');
    });

    it('should set embedded class', () => {
      sandbox.stub(viewer, 'isEmbedded', () => true);
      new Viewport(ampdoc, binding, viewer);
      expect(root).to.have.class('i-amphtml-embedded');
      expect(root).to.not.have.class('i-amphtml-standalone');
    });

    it('should not set iframed class', () => {
      new Viewport(ampdoc, binding, viewer);
      expect(root).to.not.have.class('i-amphtml-iframed');
    });

    it('should set iframed class', () => {
      ampdoc.win.parent = {};
      new Viewport(ampdoc, binding, viewer);
      expect(root).to.have.class('i-amphtml-iframed');
    });

    describe('ios-webview', () => {
      let webviewParam;
      let isIos;

      beforeEach(() => {
        webviewParam = '1';
        sandbox.stub(viewer, 'getParam', param => {
          if (param == 'webview') {
            return webviewParam;
          }
          return null;
        });
        const platform = platformFor(ampdoc.win);
        isIos = true;
        sandbox.stub(platform, 'isIos', () => isIos);
      });

      it('should set ios-webview class', () => {
        new Viewport(ampdoc, binding, viewer);
        expect(root).to.have.class('i-amphtml-webview');
      });

      it('should set ios-webview class even when not on iOS', () => {
        isIos = false;
        new Viewport(ampdoc, binding, viewer);
        expect(root).to.have.class('i-amphtml-webview');
      });

      it('should not set ios-webview class w/o webview param', () => {
        webviewParam = null;
        new Viewport(ampdoc, binding, viewer);
        expect(root).to.not.have.class('i-amphtml-webview');
      });
    });
  });

  describe('zero dimensions', () => {
    let errorStub;
    let randomValue;

    beforeEach(() => {
      viewport.size_ = null;
      errorStub = sandbox.stub(dev(), 'error');
      randomValue = 0.009;
      sandbox.stub(Math, 'random', () => randomValue);
    });

    it('should be ok with non-zero dimensions', () => {
      expect(viewport.getSize().width).to.equal(111);
      expect(viewport.getSize().height).to.equal(222);
      expect(errorStub).to.not.be.called;
    });

    it('should report zero width', () => {
      binding.getSize = () => {
        return {width: 0, height: viewportSize.height};
      };
      expect(viewport.getSize().width).to.equal(0);
      expect(viewport.getSize().height).to.equal(222);
      expect(errorStub).to.be.calledOnce;
      expect(errorStub).to.be.calledWith(
          'Viewport', 'viewport has zero dimensions');
    });

    it('should report zero height', () => {
      binding.getSize = () => {
        return {width: viewportSize.width, height: 0};
      };
      expect(viewport.getSize().width).to.equal(111);
      expect(viewport.getSize().height).to.equal(0);
      expect(errorStub).to.be.calledOnce;
      expect(errorStub).to.be.calledWith(
          'Viewport', 'viewport has zero dimensions');
    });

    it('should report both zero width and height', () => {
      binding.getSize = () => {
        return {width: 0, height: 0};
      };
      expect(viewport.getSize().width).to.equal(0);
      expect(viewport.getSize().height).to.equal(0);
      expect(errorStub).to.be.calledOnce;
      expect(errorStub).to.be.calledWith(
          'Viewport', 'viewport has zero dimensions');
    });

    it('should report only 1% of the time', () => {
      binding.getSize = () => {
        return {width: 0, height: 0};
      };
      randomValue = 0.011;
      expect(viewport.getSize().width).to.equal(0);
      expect(viewport.getSize().height).to.equal(0);
      expect(errorStub).to.not.be.called;
    });

    it('should report in prerender state', () => {
      visibilityState = 'prerender';
      binding.getSize = () => {
        return {width: 0, height: 0};
      };
      expect(viewport.getSize().width).to.equal(0);
      expect(viewport.getSize().height).to.equal(0);
      expect(errorStub).to.be.calledOnce;
      expect(errorStub).to.be.calledWith(
          'Viewport', 'viewport has zero dimensions');
    });

    it('should NOT report in hidden state', () => {
      visibilityState = 'hidden';
      binding.getSize = () => {
        return {width: 0, height: 0};
      };
      expect(viewport.getSize().width).to.equal(0);
      expect(viewport.getSize().height).to.equal(0);
      expect(errorStub).to.not.be.called;
    });

    it('should NOT report in inactive state', () => {
      visibilityState = 'inactive';
      binding.getSize = () => {
        return {width: 0, height: 0};
      };
      expect(viewport.getSize().width).to.equal(0);
      expect(viewport.getSize().height).to.equal(0);
      expect(errorStub).to.not.be.called;
    });
  });

  it('should connect binding right away when visible', () => {
    expect(binding.connect).to.be.calledOnce;
    expect(binding.disconnect).to.not.be.called;
  });

  it('should disconnect binding on dispose', () => {
    viewport.dispose();
    expect(binding.disconnect).to.be.calledOnce;
  });

  it('should connect binding later when visibility changes', () => {
    binding.connect = sandbox.spy();
    binding.disconnect = sandbox.spy();
    viewer.isVisible = () => false;
    let onVisibilityHandler;
    viewer.onVisibilityChanged = handler => onVisibilityHandler = handler;
    viewport = new Viewport(ampdoc, binding, viewer);

    // Hasn't been called at first.
    expect(binding.connect).to.not.be.called;
    expect(binding.disconnect).to.not.be.called;
    expect(viewport.size_).to.be.null;

    // When becomes visible - it gets called.
    viewer.isVisible = () => true;
    onVisibilityHandler();
    expect(binding.connect).to.be.calledOnce;
    expect(binding.disconnect).to.not.be.called;

    // Repeat visibility calls do not affect anything.
    onVisibilityHandler();
    expect(binding.connect).to.be.calledOnce;
    expect(binding.disconnect).to.not.be.called;

    // When becomes invisible - it gets disconnected.
    viewer.isVisible = () => false;
    onVisibilityHandler();
    expect(binding.connect).to.be.calledOnce;
    expect(binding.disconnect).to.be.calledOnce;
  });

  it('should resize only after size has been initialed', () => {
    binding.connect = sandbox.spy();
    binding.disconnect = sandbox.spy();
    viewer.isVisible = () => true;
    let onVisibilityHandler;
    viewer.onVisibilityChanged = handler => onVisibilityHandler = handler;
    viewport = new Viewport(ampdoc, binding, viewer);

    // Size has not be initialized yet.
    expect(binding.connect).to.be.calledOnce;
    expect(binding.disconnect).to.not.be.called;
    expect(viewport.size_).to.be.null;

    // Disconnect: ignore resizing.
    viewer.isVisible = () => false;
    onVisibilityHandler();
    expect(binding.connect).to.be.calledOnce;
    expect(binding.disconnect).to.be.calledOnce;
    expect(viewport.size_).to.be.null;

    // Size has been initialized.
    viewport.size_ = {width: 0, height: 0};
    viewer.isVisible = () => true;
    onVisibilityHandler();
    expect(binding.connect).to.be.calledTwice;
    expect(binding.disconnect).to.be.calledOnce;
    expect(viewport.size_).to.deep.equal(viewportSize);
  });

  it('should pass through size and scroll', () => {
    expect(viewport.getPaddingTop()).to.equal(19);
    expect(updatedPaddingTop).to.equal(19);
    expect(viewport.getSize().width).to.equal(111);
    expect(viewport.getSize().height).to.equal(222);
    expect(viewport.getTop()).to.equal(17);
    expect(viewport.getRect().left).to.equal(0);
    expect(viewport.getRect().top).to.equal(17);
    expect(viewport.getRect().width).to.equal(111);
    expect(viewport.getRect().height).to.equal(222);
  });

  it('should cache result for getRect()', () => {
    assert.strictEqual(viewport.getRect(), viewport.getRect());
  });

  it('should invalidate getRect() cache after scroll', () => {
    expect(viewport.getRect().top).to.equal(17);

    // Scroll vertically.
    binding.getScrollTop = () => 44;
    viewport.scroll_();

    expect(viewport.getRect().top).to.equal(44);
  });

  it('should invalidate getRect() cache after resize', () => {
    expect(viewport.getRect().width).to.equal(111);

    // Resize horizontally.
    viewportSize.width = 112;
    viewport.resize_();

    expect(viewport.getRect().width).to.equal(112);
  });

  it('should not relayout on height resize', () => {
    let changeEvent = null;
    viewport.onChanged(event => {
      changeEvent = event;
    });
    viewportSize.height = 223;
    viewport.resize_();
    expect(changeEvent).to.not.equal(null);
    expect(changeEvent.relayoutAll).to.equal(false);
    expect(changeEvent.velocity).to.equal(0);
  });

  it('should relayout on width resize', () => {
    let changeEvent = null;
    viewport.onChanged(event => {
      changeEvent = event;
    });
    viewportSize.width = 112;
    viewport.resize_();
    expect(changeEvent).to.not.equal(null);
    expect(changeEvent.relayoutAll).to.equal(true);
    expect(changeEvent.velocity).to.equal(0);
  });

  it('should defer change event until fixed layer is complete', () => {
    let changeEvent = null;
    viewport.onChanged(event => {
      changeEvent = event;
    });
    let fixedResolver;
    const fixedPromise = new Promise(resolve => fixedResolver = resolve);
    viewport.fixedLayer_ = {update: () => fixedPromise};
    viewportSize.width = 112;
    viewport.resize_();
    expect(changeEvent).to.be.null;
    fixedResolver();
    return fixedPromise.then(() => {
      expect(changeEvent).to.not.be.null;
    });
  });

  it('should not do anything if padding is not changed', () => {
    const bindingMock = sandbox.mock(binding);
    viewerViewportHandler({paddingTop: 19});
    bindingMock.verify();
  });

  it('should update non-transient padding', () => {
    const bindingMock = sandbox.mock(binding);
    const fixedLayerMock = sandbox.mock(viewport.fixedLayer_);
    fixedLayerMock.expects('updatePaddingTop')
        .withExactArgs(/* paddingTop */ 0, /* transient */ undefined)
        .once();
    viewerViewportHandler({paddingTop: 0});
    bindingMock.verify();
    fixedLayerMock.verify();
  });

  it('should update padding when viewer wants to hide header', () => {
    const bindingMock = sandbox.mock(binding);
    const fixedLayerMock = sandbox.mock(viewport.fixedLayer_);
    fixedLayerMock.expects('updatePaddingTop')
        .withExactArgs(/* paddingTop */ 0, /* transient */ true)
        .once();
    bindingMock.expects('hideViewerHeader').withArgs(true, 19).once();
    viewerViewportHandler({paddingTop: 0, duation: 300, curve: 'ease-in',
        transient: true});
    bindingMock.verify();
    fixedLayerMock.verify();
  });

  it('should update padding for fixed layer when viewer wants to ' +
      'hide header', () => {
    viewport.fixedLayer_ = {updatePaddingTop: () => {}};
    const fixedLayerMock = sandbox.mock(viewport.fixedLayer_);
    fixedLayerMock.expects('updatePaddingTop').withArgs(0).once();
    viewerViewportHandler({paddingTop: 0, duation: 300, curve: 'ease-in',
        transient: 'true'});
    fixedLayerMock.verify();
  });

  it('should update viewport when entering lightbox mode', () => {
    viewport.vsync_ = {mutate: callback => callback()};
    const enterOverlayModeStub = sandbox.stub(viewport, 'enterOverlayMode');
    const hideFixedLayerStub = sandbox.stub(viewport, 'hideFixedLayer');
    const bindingMock = sandbox.mock(binding);
    bindingMock.expects('updateLightboxMode').withArgs(true).once();

    viewport.enterLightboxMode();

    bindingMock.verify();
    expect(enterOverlayModeStub).to.be.calledOnce;
    expect(hideFixedLayerStub).to.be.calledOnce;

    expect(viewer.sendMessage).to.have.been.calledOnce;
    expect(viewer.sendMessage).to.have.been.calledWith('requestFullOverlay',
        {}, true);
  });

  it('should update viewport when leaving lightbox mode', () => {
    viewport.vsync_ = {mutate: callback => callback()};
    const leaveOverlayModeStub = sandbox.stub(viewport, 'leaveOverlayMode');
    const showFixedLayerStub = sandbox.stub(viewport, 'showFixedLayer');
    const bindingMock = sandbox.mock(binding);
    bindingMock.expects('updateLightboxMode').withArgs(false).once();

    viewport.leaveLightboxMode();

    bindingMock.verify();
    expect(leaveOverlayModeStub).to.be.calledOnce;
    expect(showFixedLayerStub).to.be.calledOnce;

    expect(viewer.sendMessage).to.have.been.calledOnce;
    expect(viewer.sendMessage).to.have.been.calledWith('cancelFullOverlay',
        {}, true);
  });

  it('should update viewport when entering overlay mode', () => {
    const disableTouchZoomStub = sandbox.stub(viewport, 'disableTouchZoom');
    const disableScrollStub = sandbox.stub(viewport, 'disableScroll');

    viewport.enterOverlayMode();

    expect(disableTouchZoomStub).to.be.calledOnce;
    expect(disableScrollStub).to.be.calledOnce;
  });

  it('should update viewport when leaving overlay mode', () => {
    const restoreOriginalTouchZoomStub = sandbox.stub(viewport,
        'restoreOriginalTouchZoom');
    const resetScrollStub = sandbox.stub(viewport, 'resetScroll');

    viewport.leaveOverlayMode();

    expect(restoreOriginalTouchZoomStub).to.be.calledOnce;
    expect(resetScrollStub).to.be.calledOnce;
  });

  it('should send scroll events', () => {
    // 0         ->    6     ->      12   ->      16         ->   18
    // scroll-10    scroll-20    scroll-30   2nd anim frame    scroll-40

    // when there's no scroll
    expect(viewport.scrollAnimationFrameThrottled_).to.be.false;
    expect(viewer.sendMessage).to.not.have.been.called;
    // scroll to 10
    viewport.getScrollTop = () => 10;
    viewport.sendScrollMessage_();
    expect(viewport.scrollAnimationFrameThrottled_).to.be.true;
    expect(viewer.sendMessage).to.not.have.been.called;
    // 6 ticks later, still during first animation frame
    clock.tick(6);
    expect(viewport.scrollAnimationFrameThrottled_).to.be.true;
    // scroll to 20
    viewport.getScrollTop = () => 20;
    viewport.sendScrollMessage_();
    expect(viewport.scrollAnimationFrameThrottled_).to.be.true;
    expect(viewer.sendMessage).to.not.have.been.called;
    // 6 ticks later, still during first animation frame
    clock.tick(6);
    expect(viewport.scrollAnimationFrameThrottled_).to.be.true;
    // scroll to 30
    viewport.getScrollTop = () => 30;
    viewport.sendScrollMessage_();
    expect(viewport.scrollAnimationFrameThrottled_).to.be.true;
    expect(viewer.sendMessage).to.not.have.been.called;
    // 6 ticks later, second animation frame starts
    clock.tick(6);
    expect(viewport.scrollAnimationFrameThrottled_).to.be.false;
    expect(viewer.sendMessage).to.have.been.calledOnce;
    expect(viewer.sendMessage).to.have.been.calledWith('scroll',
        {scrollTop: 30}, true);
    // scroll to 40
    viewport.getScrollTop = () => 40;
    viewport.sendScrollMessage_();
    expect(viewport.scrollAnimationFrameThrottled_).to.be.true;
    expect(viewer.sendMessage).to.have.been.calledOnce;
  });

  it('should defer scroll events', () => {
    let changeEvent = null;
    let eventCount = 0;
    viewport.onChanged(event => {
      changeEvent = event;
      eventCount++;
    });
    // when there's no scroll
    expect(viewport.scrollTracking_).to.be.false;
    expect(viewer.sendMessage).to.not.have.been.called;

    // time 0: scroll to 34
    // raf for viewer.postScroll, delay 36 ticks till raf for throttledScroll_
    binding.getScrollTop = () => 34;
    viewport.scroll_();
    expect(viewport.scrollTracking_).to.be.true;
    viewport.scroll_();
    viewport.scroll_();
    expect(changeEvent).to.equal(null);
    expect(viewport.scrollTracking_).to.be.true;

    clock.tick(8);
    expect(changeEvent).to.equal(null);
    clock.tick(8);
    // time 16: scroll to 35
    // call viewer.postScroll, raf for viewer.postScroll
    expect(changeEvent).to.equal(null);
    expect(viewer.sendMessage).to.have.callCount(1);
    expect(viewer.sendMessage).to.have.been.calledWith('scroll',
        {scrollTop: 34}, true);
    binding.getScrollTop = () => 35;
    viewport.scroll_();

    clock.tick(16);
    // time 32: scroll to 35
    // call viewer.postScroll, raf for viewer.postScroll
    viewport.scroll_();
    expect(changeEvent).to.equal(null);
    expect(viewport.scrollTracking_).to.be.true;
    expect(viewer.sendMessage).to.have.callCount(2);

    // time 36:
    // raf for throttledScroll_

    clock.tick(16);
    // time 48: scroll to 35
    // call viewer.postScroll, call throttledScroll_
    // raf for viewer.postScroll
    // delay 36 ticks till raf for throttledScroll_
    expect(viewport.scrollTracking_).to.be.false;
    viewport.scroll_();
    expect(changeEvent).to.not.equal(null);
    expect(changeEvent.relayoutAll).to.equal(false);
    expect(changeEvent.velocity).to.be.closeTo(0.020833, 1e-4);
    expect(eventCount).to.equal(1);
    expect(viewport.scrollTracking_).to.be.true;
    expect(viewer.sendMessage).to.have.callCount(3);
    changeEvent = null;

    clock.tick(16);
    // time 64:
    // call viewer.postScroll
    expect(viewer.sendMessage).to.have.callCount(4);

    clock.tick(20);
    // time 84:
    // raf for throttledScroll_

    clock.tick(16);
    // time 100:
    // call throttledScroll_
    expect(changeEvent).to.not.equal(null);
    expect(changeEvent.relayoutAll).to.equal(false);
    expect(viewport.scrollTracking_).to.be.false;
    expect(changeEvent.velocity).to.be.equal(0);
    expect(eventCount).to.equal(2);
  });

  it('should update scroll pos and reset cache', () => {
    const bindingMock = sandbox.mock(binding);
    bindingMock.expects('setScrollTop').withArgs(117).once();
    viewport.setScrollTop(117);
    expect(viewport./*OK*/scrollTop_).to.be.null;
  });

  it('should change scrollTop for scrollIntoView and respect padding', () => {
    const element = document.createElement('div');
    const bindingMock = sandbox.mock(binding);
    bindingMock.expects('getLayoutRect').withArgs(element)
        .returns({top: 111}).once();
    bindingMock.expects('setScrollTop').withArgs(111 - /* padding */ 19).once();
    viewport.scrollIntoView(element);
    bindingMock.verify();
  });

  it('should change scrollTop for animateScrollIntoView and respect ' +
    'padding', () => {
    const element = document.createElement('div');
    const bindingMock = sandbox.mock(binding);
    bindingMock.expects('getLayoutRect').withArgs(element)
        .returns({top: 111}).once();
    bindingMock.expects('setScrollTop').withArgs(111 - /* padding */ 19).once();
    const duration = 1000;
    const promise = viewport.animateScrollIntoView(element, 1000).then(() => {
      bindingMock.verify();
    });
    clock.tick(duration);
    runVsync();
    return promise;
  });

  it('should not change scrollTop for animateScrollIntoView', () => {
    const element = document.createElement('div');
    const bindingMock = sandbox.mock(binding);
    bindingMock.expects('getLayoutRect').withArgs(element)
        .returns({top: 111}).once();
    viewport.paddingTop_ = 0;
    sandbox.stub(viewport, 'getScrollTop').returns(111);
    bindingMock.expects('setScrollTop').withArgs(111).never();
    const duration = 1000;
    const promise = viewport.animateScrollIntoView(element, 1000).then(() => {
      bindingMock.verify();
    });
    clock.tick(duration);
    runVsync();
    return promise;
  });

  it('should send cached scroll pos to getLayoutRect', () => {
    const element = document.createElement('div');
    const bindingMock = sandbox.mock(binding);
    viewport.scrollTop_ = 111;
    viewport.scrollLeft_ = 222;
    bindingMock.expects('getLayoutRect').withArgs(element, 222, 111)
        .returns('sentinel').once();
    expect(viewport.getLayoutRect(element)).to.equal('sentinel');
  });

  it('should deletegate scrollWidth', () => {
    const bindingMock = sandbox.mock(binding);
    bindingMock.expects('getScrollWidth').withArgs().returns(111).once();
    expect(viewport.getScrollWidth()).to.equal(111);
  });

  it('should deletegate scrollHeight', () => {
    const bindingMock = sandbox.mock(binding);
    bindingMock.expects('getScrollHeight').withArgs().returns(117).once();
    expect(viewport.getScrollHeight()).to.equal(117);
  });

  it('should scroll to target position when the viewer sets scrollTop', () => {
    const bindingMock = sandbox.mock(binding);
    bindingMock.expects('setScrollTop').withArgs(117).once();
    viewerScrollDocHandler({scrollTop: 117});
    bindingMock.verify();
  });

  describes.realWin('top-level styles', {amp: 1}, env => {
    let win;
    let root;

    beforeEach(() => {
      win = env.win;
      ampdoc = new AmpDocSingle(win);
      root = win.document.documentElement;
      root.className = '';
    });

    it('should not set pan-y when not embedded', () => {
      viewer.isEmbedded = () => false;
      viewport = new Viewport(ampdoc, binding, viewer);
      expect(win.getComputedStyle(root)['touch-action']).to.equal('auto');
    });

    it('should set pan-y with experiment', () => {
      viewer.isEmbedded = () => true;
      viewport = new Viewport(ampdoc, binding, viewer);
      expect(win.getComputedStyle(root)['touch-action']).to.equal('pan-y');
    });
  });

  describe('for child window', () => {
    let viewport;
    let bindingMock;
    let iframe;
    let iframeWin;
    let ampdoc;

    beforeEach(() => {
      ampdoc = new AmpDocSingle(window);
      viewport = new Viewport(ampdoc, binding, viewer);
      bindingMock = sandbox.mock(binding);
      iframe = document.createElement('iframe');
      const html = '<div id="one"></div>';
      let promise;
      if ('srcdoc' in iframe) {
        iframe.srcdoc = html;
        promise = loadPromise(iframe);
        document.body.appendChild(iframe);
      } else {
        iframe.src = 'about:blank';
        document.body.appendChild(iframe);
        const childDoc = iframe.contentWindow.document;
        childDoc.open();
        childDoc.write(html);
        childDoc.close();
        promise = Promise.resolve();
      }
      return promise.then(() => {
        iframeWin = iframe.contentWindow;
        setParentWindow(iframeWin, window);
      });
    });

    afterEach(() => {
      if (iframe.parentElement) {
        iframe.parentElement.removeChild(iframe);
      }
      bindingMock.verify();
    });

    it('should calculate child window element rect via parent', () => {
      viewport.scrollLeft_ = 0;
      viewport.scrollTop_ = 0;
      const element = iframeWin.document.createElement('div');
      iframeWin.document.body.appendChild(element);
      bindingMock.expects('getLayoutRect')
          .withExactArgs(element, 0, 0)
          .returns({left: 20, top: 10}).once();
      bindingMock.expects('getLayoutRect')
          .withExactArgs(iframe, 0, 0)
          .returns({left: 211, top: 111}).once();

      const rect = viewport.getLayoutRect(element);
      expect(rect.left).to.equal(211 + 20);
      expect(rect.top).to.equal(111 + 10);
    });

    it('should offset child window element with parent scroll pos', () => {
      viewport.scrollLeft_ = 200;
      viewport.scrollTop_ = 100;
      const element = iframeWin.document.createElement('div');
      iframeWin.document.body.appendChild(element);
      bindingMock.expects('getLayoutRect')
          .withExactArgs(element, 0, 0)
          .returns({left: 20, top: 10}).once();
      bindingMock.expects('getLayoutRect')
          .withExactArgs(iframe, 200, 100)
          .returns({left: 211, top: 111}).once();

      const rect = viewport.getLayoutRect(element);
      expect(rect.left).to.equal(211 + 20);
      expect(rect.top).to.equal(111 + 10);
    });
  });
});


describe('Viewport META', () => {

  describe('parseViewportMeta', () => {
    it('should accept null or empty strings', () => {
      expect(parseViewportMeta(null)).to.be.empty;
    });
    it('should parse single key-value', () => {
      expect(parseViewportMeta('width=device-width')).to.deep.equal({
        'width': 'device-width',
      });
    });
    it('should parse two key-values', () => {
      expect(parseViewportMeta('width=device-width,minimum-scale=1')).to.deep
          .equal({
            'width': 'device-width',
            'minimum-scale': '1',
          });
    });
    it('should parse empty value', () => {
      expect(parseViewportMeta('width=device-width,minimal-ui')).to.deep.equal({
        'width': 'device-width',
        'minimal-ui': '',
      });
      expect(parseViewportMeta('minimal-ui,width=device-width')).to.deep.equal({
        'width': 'device-width',
        'minimal-ui': '',
      });
    });
    it('should return last dupe', () => {
      expect(parseViewportMeta('width=100,width=200')).to.deep.equal({
        'width': '200',
      });
    });
    it('should ignore extra delims', () => {
      expect(parseViewportMeta(',,,width=device-width,,,,minimum-scale=1,,,'))
          .to.deep.equal({
            'width': 'device-width',
            'minimum-scale': '1',
          });
    });
    it('should support semicolon', () => {
      expect(parseViewportMeta('width=device-width;minimum-scale=1'))
          .to.deep.equal({
            'width': 'device-width',
            'minimum-scale': '1',
          });
    });
    it('should support mix of comma and semicolon', () => {
      expect(parseViewportMeta('width=device-width,minimum-scale=1;test=3;'))
          .to.deep.equal({
            'width': 'device-width',
            'minimum-scale': '1',
            'test': '3',
          });
    });
    it('should ignore extra mix delims', () => {
      expect(parseViewportMeta(',,;;,width=device-width;;,minimum-scale=1,,;'))
          .to.deep.equal({
            'width': 'device-width',
            'minimum-scale': '1',
          });
    });
  });

  describe('stringifyViewportMeta', () => {
    it('should stringify empty', () => {
      expect(stringifyViewportMeta({})).to.equal('');
    });
    it('should stringify single key-value', () => {
      expect(stringifyViewportMeta({'width': 'device-width'}))
          .to.equal('width=device-width');
    });
    it('should stringify two key-values', () => {
      const res = stringifyViewportMeta({
        'width': 'device-width',
        'minimum-scale': '1',
      });
      expect(res == 'width=device-width,minimum-scale=1' ||
          res == 'minimum-scale=1,width=device-width')
          .to.be.true;
    });
    it('should stringify empty values', () => {
      const res = stringifyViewportMeta({
        'width': 'device-width',
        'minimal-ui': '',
      });
      expect(res == 'width=device-width,minimal-ui' ||
          res == 'minimal-ui,width=device-width')
          .to.be.true;
    });
  });

  describe('updateViewportMetaString', () => {
    it('should do nothing with empty values', () => {
      expect(updateViewportMetaString(
          '', {})).to.equal('');
      expect(updateViewportMetaString(
          'width=device-width', {})).to.equal('width=device-width');
    });
    it('should add a new value', () => {
      expect(updateViewportMetaString(
          '', {'minimum-scale': '1'})).to.equal('minimum-scale=1');
      expect(parseViewportMeta(updateViewportMetaString(
          'width=device-width', {'minimum-scale': '1'})))
          .to.deep.equal({
            'width': 'device-width',
            'minimum-scale': '1',
          });
    });
    it('should replace the existing value', () => {
      expect(parseViewportMeta(updateViewportMetaString(
          'width=device-width,minimum-scale=2', {'minimum-scale': '1'})))
          .to.deep.equal({
            'width': 'device-width',
            'minimum-scale': '1',
          });
    });
    it('should delete the existing value', () => {
      expect(parseViewportMeta(updateViewportMetaString(
          'width=device-width,minimum-scale=1', {'minimum-scale': undefined})))
          .to.deep.equal({
            'width': 'device-width',
          });
    });
    it('should ignore delete for a non-existing value', () => {
      expect(parseViewportMeta(updateViewportMetaString(
          'width=device-width', {'minimum-scale': undefined})))
          .to.deep.equal({
            'width': 'device-width',
          });
    });
    it('should do nothing if values did not change', () => {
      expect(updateViewportMetaString(
          'width=device-width,minimum-scale=1', {'minimum-scale': '1'}))
          .to.equal('width=device-width,minimum-scale=1');
    });
  });

  describe('TouchZoom', () => {
    let sandbox;
    let clock;
    let viewport;
    let binding;
    let viewer;
    let windowApi;
    let ampdoc;
    let originalViewportMetaString, viewportMetaString;
    let viewportMeta;
    let viewportMetaSetter;

    beforeEach(() => {
      sandbox = sinon.sandbox.create();
      clock = sandbox.useFakeTimers();
      viewer = {
        isEmbedded: () => false,
        getParam: param => {
          if (param == 'paddingTop') {
            return 0;
          }
          return undefined;
        },
        onMessage: () => {},
        isVisible: () => true,
        onVisibilityChanged: () => {},
      };

      originalViewportMetaString = 'width=device-width,minimum-scale=1';
      viewportMetaString = originalViewportMetaString;
      viewportMeta = Object.create(null);
      viewportMetaSetter = sandbox.spy();
      Object.defineProperty(viewportMeta, 'content', {
        get: () => viewportMetaString,
        set: value => {
          viewportMetaSetter(value);
          viewportMetaString = value;
        },
      });
      windowApi = {
        document: {
          documentElement: {
            style: {},
            classList: {
              add: function() {},
            },
          },
          querySelector: selector => {
            if (selector == 'meta[name=viewport]') {
              return viewportMeta;
            }
            return undefined;
          },
        },
        navigator: window.navigator,
        setTimeout: window.setTimeout,
        clearTimeout: window.clearTimeout,
        location: {},
      };
      installTimerService(windowApi);
      installVsyncService(windowApi);
      installPlatformService(windowApi);
      installDocService(windowApi, /* isSingleDoc */ true);
      ampdoc = ampdocServiceFor(windowApi).getAmpDoc();
      installViewerServiceForDoc(ampdoc);
      binding = new ViewportBindingDef();
      viewport = new Viewport(ampdoc, binding, viewer);
    });

    afterEach(() => {
      sandbox.restore();
    });

    it('should initialize original viewport meta', () => {
      viewport.getViewportMeta_();
      expect(viewport.originalViewportMetaString_).to.equal(viewportMetaString);
      expect(viewportMetaSetter).to.have.not.been.called;
    });

    it('should disable TouchZoom', () => {
      viewport.disableTouchZoom();
      expect(viewportMetaSetter).to.be.calledOnce;
      expect(viewportMetaString).to.have.string('maximum-scale=1');
      expect(viewportMetaString).to.have.string('user-scalable=no');
    });

    it('should ignore disable TouchZoom if already disabled', () => {
      viewportMetaString = 'width=device-width,minimum-scale=1,' +
          'maximum-scale=1,user-scalable=no';
      viewport.disableTouchZoom();
      expect(viewportMetaSetter).to.have.not.been.called;
    });

    it('should ignore disable TouchZoom if embedded', () => {
      windowApi.parent = {};
      viewport.disableTouchZoom();
      expect(viewportMetaSetter).to.have.not.been.called;
    });

    it('should restore TouchZoom', () => {
      viewport.disableTouchZoom();
      expect(viewportMetaSetter).to.be.calledOnce;
      expect(viewportMetaString).to.have.string('maximum-scale=1');
      expect(viewportMetaString).to.have.string('user-scalable=no');

      viewport.restoreOriginalTouchZoom();
      expect(viewportMetaSetter).to.have.callCount(2);
      expect(viewportMetaString).to.equal(originalViewportMetaString);
    });

    it('should reset TouchZoom; zooming state unknown', () => {
      viewport.resetTouchZoom();
      expect(viewportMetaSetter).to.be.calledOnce;
      expect(viewportMetaString).to.have.string('maximum-scale=1');
      expect(viewportMetaString).to.have.string('user-scalable=no');

      clock.tick(1000);
      expect(viewportMetaSetter).to.have.callCount(2);
      expect(viewportMetaString).to.equal(originalViewportMetaString);
    });

    it('should ignore reset TouchZoom if not currently zoomed', () => {
      windowApi.document.documentElement.clientHeight = 500;
      windowApi.innerHeight = 500;
      viewport.resetTouchZoom();
      expect(viewportMetaSetter).to.have.not.been.called;
    });

    it('should proceed with reset TouchZoom if currently zoomed', () => {
      windowApi.document.documentElement.clientHeight = 500;
      windowApi.innerHeight = 300;
      viewport.resetTouchZoom();
      expect(viewportMetaSetter).to.be.calledOnce;
    });

    it('should ignore reset TouchZoom if embedded', () => {
      windowApi.parent = {};
      viewport.resetTouchZoom();
      expect(viewportMetaSetter).to.have.not.been.called;
    });
  });
});


describes.realWin('ViewportBindingNatural', {ampCss: true}, env => {
  let binding;
  let win;
  let ampdoc;
  let viewer;

  beforeEach(() => {
    env.iframe.style.width = '100px';
    env.iframe.style.height = '200px';
    win = env.win;
    win.document.documentElement.classList.add('i-amphtml-singledoc');

    const child = win.document.createElement('div');
    child.style.width = '200px';
    child.style.height = '300px';
    win.document.body.appendChild(child);

    viewer = {};

    installPlatformService(win);
    installVsyncService(win);
    installDocService(win, /* isSingleDoc */ true);
    ampdoc = ampdocServiceFor(win).getAmpDoc();
    binding = new ViewportBindingNatural_(ampdoc, viewer);
    binding.connect();
  });

  it('should setup overflow:visible on body', () => {
    expect(win.getComputedStyle(win.document.body).overflow)
        .to.equal('visible');
  });

  it('should configure body as relative', () => {
    binding = new ViewportBindingNatural_(ampdoc, viewer);
    expect(win.document.body.style.display).to.not.be.ok;
    const bodyStyles = win.getComputedStyle(win.document.body);
    expect(bodyStyles.position).to.equal('relative');
    // It's important that this experiment does NOT override the previously
    // set `overflow`.
    expect(bodyStyles.overflow).to.equal('visible');
  });

  it('should override body overflow for iOS webview', () => {
    win.document.documentElement.classList.add('i-amphtml-webview');
    binding = new ViewportBindingNatural_(ampdoc, viewer);
    const bodyStyles = win.getComputedStyle(win.document.body);
    expect(bodyStyles.position).to.equal('relative');
    expect(bodyStyles.overflowX).to.equal('hidden');
    expect(bodyStyles.overflowY).to.not.equal('hidden');
  });

  it('should NOT require fixed layer transferring', () => {
    expect(binding.requiresFixedLayerTransfer()).to.be.false;
  });

  it('should connect events: subscribe to scroll and resize events', () => {
    expect(win.eventListeners.count('resize')).to.equal(1);
    expect(win.eventListeners.count('scroll')).to.equal(1);
  });

  it('should disconnect events', () => {
    // After disconnect, there are no more listeners on window.
    binding.disconnect();
    expect(win.eventListeners.count('resize')).to.equal(0);
    expect(win.eventListeners.count('scroll')).to.equal(0);
  });

  it('should update padding', () => {
    binding.updatePaddingTop(31);
    expect(win.document.documentElement.style.paddingTop).to.equal('31px');
  });

  it('should calculate size', () => {
    const size = binding.getSize();
    expect(size.width).to.equal(100);
    expect(size.height).to.equal(200);
  });

  it('should calculate scrollTop from scrollElement', () => {
    win.pageYOffset = 11;
    win.document.scrollingElement.scrollTop = 17;
    expect(binding.getScrollTop()).to.equal(17);
  });

  it('should calculate scrollWidth from scrollElement', () => {
    expect(binding.getScrollWidth()).to.equal(200);
  });

  it('should calculate scrollHeight from scrollElement', () => {
    expect(binding.getScrollHeight()).to.equal(300);
  });

  it('should update scrollTop on scrollElement', () => {
    win.pageYOffset = 11;
    win.document.scrollingElement.scrollTop = 17;
    binding.setScrollTop(21);
    expect(win.document.scrollingElement./*OK*/scrollTop).to.equal(21);
  });

  it('should fallback scrollTop to pageYOffset', () => {
    win.pageYOffset = 11;
    delete win.document.scrollingElement.scrollTop;
    expect(binding.getScrollTop()).to.equal(11);
  });

  it('should offset client rect for layout', () => {
    win.pageXOffset = 0;
    win.pageYOffset = 200;
    delete win.document.scrollingElement;
    const el = {
      getBoundingClientRect: () => {
        return {left: 11.5, top: 12.5, width: 13.5, height: 14.5};
      },
    };
    const rect = binding.getLayoutRect(el);
    expect(rect.left).to.equal(12);  // round(0 + 11.5)
    expect(rect.top).to.equal(213);  // round(200 + 12.5)
    expect(rect.width).to.equal(14);  // round(13.5)
    expect(rect.height).to.equal(15);  // round(14.5)
  });

  it('should offset client rect for layout and position passed in', () => {
    win.pageXOffset = 0;
    win.pageYOffset = 2000;
    delete win.document.scrollingElement;
    const el = {
      getBoundingClientRect: () => {
        return {left: 11.5, top: 12.5, width: 13.5, height: 14.5};
      },
    };
    const rect = binding.getLayoutRect(el, 100, 200);
    expect(rect.left).to.equal(112);  // round(100 + 11.5)
    expect(rect.top).to.equal(213);  // round(200 + 12.5)
    expect(rect.width).to.equal(14);  // round(13.5)
    expect(rect.height).to.equal(15);  // round(14.5)
  });


  it('should disable scroll temporarily and reset scroll', () => {
    let htmlCss = win.getComputedStyle(win.document.documentElement);
    expect(htmlCss.overflowX).to.equal('hidden');
    expect(htmlCss.overflowY).to.equal('auto');

    binding.disableScroll();

    expect(win.document.documentElement).to.have.class(
        'i-amphtml-scroll-disabled');
    htmlCss = win.getComputedStyle(win.document.documentElement);
    expect(htmlCss.overflowX).to.equal('hidden');
    expect(htmlCss.overflowY).to.equal('hidden');

    binding.resetScroll();

    expect(win.document.documentElement).to.not.have.class(
        'i-amphtml-scroll-disabled');
    htmlCss = win.getComputedStyle(win.document.documentElement);
    expect(htmlCss.overflowX).to.equal('hidden');
    expect(htmlCss.overflowY).to.equal('auto');
  });
});

describes.realWin('ViewportBindingNaturalIosEmbed', {}, env => {
  let binding;
  let win;

  beforeEach(() => {
    env.iframe.style.width = '100px';
    env.iframe.style.height = '200px';
    win = env.win;
    const child = win.document.createElement('div');
    child.id = 'child';
    child.style.width = '200px';
    child.style.height = '300px';
    win.document.body.appendChild(child);
    installDocService(win, /* isSingleDoc */ true);
    const ampdoc = ampdocServiceFor(win).getAmpDoc();
    installPlatformService(win);
    installViewerServiceForDoc(ampdoc);

    binding = new ViewportBindingNaturalIosEmbed_(win, ampdoc);
    return Promise.resolve();
  });

  it('should require fixed layer transferring', () => {
    expect(binding.requiresFixedLayerTransfer()).to.be.true;
  });

  it('should subscribe to resize events on window, scroll on body', () => {
    expect(win.eventListeners.count('resize')).to.equal(1);
    expect(win.eventListeners.count('scroll')).to.equal(0);
    expect(win.document.body.eventListeners.count('scroll')).to.equal(1);
  });

  it('should setup document for embed scrolling', () => {
    const documentElement = win.document.documentElement;
    const body = win.document.body;
    expect(documentElement.style.overflowY).to.equal('auto');
    expect(documentElement.style.webkitOverflowScrolling).to.equal('touch');
    expect(body.style.overflowX).to.equal('hidden');
    expect(body.style.overflowY).to.equal('auto');
    expect(body.style.webkitOverflowScrolling).to.equal('touch');
    expect(body.style.position).to.equal('absolute');
    expect(body.style.top).to.equal('0px');
    expect(body.style.left).to.equal('0px');
    expect(body.style.right).to.equal('0px');
    expect(body.style.bottom).to.equal('0px');

    const scrollpos = body.querySelector('#i-amphtml-scrollpos');
    expect(scrollpos).to.be.ok;
    expect(scrollpos.style.position).to.equal('absolute');
    expect(scrollpos.style.top).to.equal('0px');
    expect(scrollpos.style.left).to.equal('0px');
    expect(scrollpos.style.width).to.equal('0px');
    expect(scrollpos.style.height).to.equal('0px');
    expect(scrollpos.style.visibility).to.equal('hidden');

    const scrollmove = body.querySelector('#i-amphtml-scrollmove');
    expect(scrollmove).to.be.ok;
    expect(scrollmove.style.position).to.equal('absolute');
    expect(scrollmove.style.top).to.equal('0px');
    expect(scrollmove.style.left).to.equal('0px');
    expect(scrollmove.style.width).to.equal('0px');
    expect(scrollmove.style.height).to.equal('0px');
    expect(scrollmove.style.visibility).to.equal('hidden');

    const endpos = body.querySelector('#i-amphtml-endpos');
    expect(endpos).to.be.ok;
    expect(endpos.style.position).to.not.be.ok;
    expect(endpos.style.top).to.not.be.ok;
    expect(endpos.style.width).to.equal('0px');
    expect(endpos.style.height).to.equal('0px');
    expect(endpos.style.visibility).to.equal('hidden');
    expect(endpos.getBoundingClientRect().top).to.equal(300);
  });

  it('should always have scrollWidth equal window.innerWidth', () => {
    expect(binding.getScrollWidth()).to.equal(100);
  });

  it('should update border on BODY when updatePaddingTop', () => {
    binding.updatePaddingTop(31);
    expect(win.document.body.style.borderTop).to
        .equal('31px solid transparent');
    expect(win.document.body.style.paddingTop).to.not.be.ok;
  });

  it('should update border in lightbox mode when updateLightboxMode', () => {
    binding.updatePaddingTop(31);
    expect(win.document.body.style.borderTop).to
        .equal('31px solid transparent');
    expect(win.document.body.style.borderTopStyle).to.equal('solid');

    binding.updateLightboxMode(true);
    expect(win.document.body.style.borderTopStyle).to.equal('none');

    binding.updateLightboxMode(false);
    expect(win.document.body.style.borderTopStyle).to.equal('solid');
    expect(win.document.body.style.borderBottomStyle).to.not.equal('solid');
    expect(win.document.body.style.borderLeftStyle).to.not.equal('solid');
    expect(win.document.body.style.borderRightStyle).to.not.equal('solid');
  });

  it('should calculate size', () => {
    const size = binding.getSize();
    expect(size.width).to.equal(100);
    expect(size.height).to.equal(200);
  });

  it('should calculate scrollTop from scrollpos element', () => {
    binding.setScrollTop(17);
    const scrollpos = win.document.body.querySelector('#i-amphtml-scrollpos');
    expect(scrollpos.getBoundingClientRect().top).to.equal(-17);
    binding.onScrolled_();
    expect(binding.getScrollTop()).to.equal(17);
  });

  it('should calculate scrollTop from scrollpos element with padding', () => {
    binding.setScrollTop(17);
    const scrollpos = win.document.body.querySelector('#i-amphtml-scrollpos');
    expect(scrollpos.getBoundingClientRect().top).to.equal(-17);
    binding.updatePaddingTop(10);
    binding.onScrolled_();
    // scrollTop = - BCR.top + paddingTop
    expect(binding.getScrollTop()).to.equal(27);
  });

  it('should calculate scrollHeight from scrollpos/endpos elements', () => {
    binding.setScrollTop(17);
    const scrollpos = win.document.body.querySelector('#i-amphtml-scrollpos');
    expect(scrollpos.getBoundingClientRect().top).to.equal(-17);
    const endpos = win.document.body.querySelector('#i-amphtml-endpos');
    expect(endpos.getBoundingClientRect().top).to.equal(283);  // 300 - 17
    expect(binding.getScrollHeight()).to.equal(300);  // 283 - (-17)
  });


  it('should offset client rect for layout', () => {
    binding.setScrollTop(100);
    const scrollpos = win.document.body.querySelector('#i-amphtml-scrollpos');
    expect(scrollpos.getBoundingClientRect().top).to.equal(-100);
    expect(scrollpos.getBoundingClientRect().left).to.equal(0);
    binding.onScrolled_();
    const el = {
      getBoundingClientRect: () => {
        return {left: 11.5, top: 12.5, width: 13.5, height: 14.5};
      },
    };
    const rect = binding.getLayoutRect(el);
    expect(rect.left).to.equal(12);  // round(0 + 11.5)
    expect(rect.top).to.equal(113);  // round(100 + 12.5)
    expect(rect.width).to.equal(14);  // round(13.5)
    expect(rect.height).to.equal(15);  // round(14.5)
  });

  it('should set scroll position via moving element', () => {
    binding.setScrollTop(10);
    const scrollmove = win.document.body.querySelector('#i-amphtml-scrollmove');
    expect(scrollmove.style.transform).to.equal('translateY(10px)');
  });

  it('should set scroll position via moving element with padding', () => {
    binding.updatePaddingTop(19);
    binding.setScrollTop(10);
    const scrollmove = win.document.body.querySelector('#i-amphtml-scrollmove');
    // transform = scrollTop - paddingTop
    expect(scrollmove.style.transform).to.equal('translateY(-9px)');
  });

  it('should adjust scroll position when scrolled to 0', () => {
    const scrollpos = win.document.body.querySelector('#i-amphtml-scrollpos');
    expect(scrollpos.getBoundingClientRect().top).to.equal(0);
    const scrollmove = win.document.body.querySelector('#i-amphtml-scrollmove');
    const event = {preventDefault: sandbox.spy()};
    binding.adjustScrollPos_(event);
    expect(scrollmove.style.transform).to.equal('translateY(1px)');
    expect(scrollpos.getBoundingClientRect().top).to.equal(-1);
    expect(event.preventDefault).to.be.calledOnce;
  });

  it('should adjust scroll position when scrolled to 0 w/padding', () => {
    binding.updatePaddingTop(10);
    const scrollpos = win.document.body.querySelector('#i-amphtml-scrollpos');
    expect(scrollpos.getBoundingClientRect().top).to.equal(10);
    const scrollmove = win.document.body.querySelector('#i-amphtml-scrollmove');
    const event = {preventDefault: sandbox.spy()};
    binding.adjustScrollPos_(event);
    // transform = 1 - updatePadding
    expect(scrollmove.style.transform).to.equal('translateY(-9px)');
    // scroll pos should not change
    expect(scrollpos.getBoundingClientRect().top).to.equal(10);
    expect(event.preventDefault).to.be.calledOnce;
  });

  it('should adjust scroll position when scrolled to 0; w/o event', () => {
    const scrollpos = win.document.body.querySelector('#i-amphtml-scrollpos');
    expect(scrollpos.getBoundingClientRect().top).to.equal(0);
    const scrollmove = win.document.body.querySelector('#i-amphtml-scrollmove');
    binding.adjustScrollPos_();
    expect(scrollmove.style.transform).to.equal('translateY(1px)');
    expect(scrollpos.getBoundingClientRect().top).to.equal(-1);
  });

  it('should NOT adjust scroll position when scrolled away from 0', () => {
    binding.setScrollTop(10);
    const scrollpos = win.document.body.querySelector('#i-amphtml-scrollpos');
    expect(scrollpos.getBoundingClientRect().top).to.equal(-10);
    const event = {preventDefault: sandbox.spy()};
    binding.adjustScrollPos_(event);
    expect(scrollpos.getBoundingClientRect().top).to.equal(-10);
    expect(event.preventDefault).to.have.not.been.called;
  });

  it('should NOT adjust scroll position when overscrolled', () => {
    binding.setScrollTop(310);
    const event = {preventDefault: sandbox.spy()};
    binding.adjustScrollPos_(event);
    expect(event.preventDefault).to.have.not.been.called;
  });
});


describes.realWin('ViewportBindingIosEmbedWrapper', {ampCss: true}, env => {
  let win;
  let binding;
  let child;

  beforeEach(() => {
    env.iframe.style.width = '100px';
    env.iframe.style.height = '100px';
    win = env.win;
    win.document.documentElement.className = 'top';
    child = win.document.createElement('div');
    child.style.width = '200px';
    child.style.height = '300px';
    child.textContent = 'test';
    win.document.body.appendChild(child);
    binding = new ViewportBindingIosEmbedWrapper_(win);
    binding.connect();
  });

  it('should NOT require fixed layer transferring', () => {
    expect(binding.requiresFixedLayerTransfer()).to.be.true;
  });

  it('should have UI setup', () => {
    expect(binding.setupDone_).to.be.true;
    expect(win.document.documentElement)
        .to.have.class('i-amphtml-ios-embed');
    expect(win.document.body).to.exist;
    expect(win.document.body.parentNode)
        .to.not.equal(win.document.documentElement);
    expect(win.document.body.parentNode)
        .to.equal(binding.wrapper_);
    expect(binding.wrapper_.parentNode)
        .to.equal(win.document.documentElement);
    expect(binding.wrapper_.tagName).to.equal('HTML');
    expect(binding.wrapper_.id).to.equal('i-amphtml-wrapper');
    expect(win.document.body.contains(child)).to.be.true;
    expect(binding.wrapper_.contains(child)).to.be.true;
    expect(win.document.contains(child)).to.be.true;
    expect(child.textContent).to.equal('test');

    // Top-level classes moved to the wrapper element.
    expect(win.document.documentElement).to.not.have.class('top');
    expect(binding.wrapper_).to.have.class('top');
  });

  it('should have CSS setup', () => {
    win.document.body.style.display = 'table';
    const htmlCss = win.getComputedStyle(win.document.documentElement);
    const wrapperCss = win.getComputedStyle(binding.wrapper_);
    const bodyCss = win.getComputedStyle(win.document.body);

    // `<html>` must have `position: static` or layout is broken.
    expect(htmlCss.position).to.equal('static');

    // `<html>` and `<i-amphtml-wrapper>` must be scrollable, but not `body`.
    // Unfortunately, we can't test here `-webkit-overflow-scrolling`.
    expect(htmlCss.overflowY).to.equal('auto');
    expect(htmlCss.overflowX).to.equal('hidden');
    expect(wrapperCss.overflowY).to.equal('auto');
    expect(wrapperCss.overflowX).to.equal('hidden');
    expect(bodyCss.overflowY).to.equal('visible');
    expect(bodyCss.overflowX).to.equal('visible');

    // Wrapper must be a block and positioned absolute at 0/0/0/0.
    expect(wrapperCss.display).to.equal('block');
    expect(wrapperCss.position).to.equal('absolute');
    expect(wrapperCss.top).to.equal('0px');
    expect(wrapperCss.left).to.equal('0px');
    expect(wrapperCss.right).to.equal('0px');
    expect(wrapperCss.bottom).to.equal('0px');
    expect(wrapperCss.margin).to.equal('0px');

    // `body` must have `relative` positioning and `block` display.
    expect(bodyCss.position).to.equal('relative');
    // Preserve the customized `display` value.
    expect(bodyCss.display).to.equal('table');

    // `body` must have a 1px transparent border for two purposes:
    // (1) to cancel out margin collapse in body's children;
    // (2) to offset scroll adjustment to 1 to avoid scroll freeze problem.
    expect(bodyCss.borderTop.replace('rgba(0, 0, 0, 0)', 'transparent'))
        .to.equal('1px solid transparent');
    expect(bodyCss.margin).to.equal('0px');
  });

  it('should be immediately scrolled to 1 to avoid freeze', () => {
    expect(binding.wrapper_.scrollTop).to.equal(1);
  });

  it('should connect events: subscribe to scroll and resize events', () => {
    expect(win.eventListeners.count('resize')).to.equal(1);
    // Note that scroll event is on the wrapper, and NOT on root or body.
    expect(win.eventListeners.count('scroll')).to.equal(0);
    expect(win.document.eventListeners.count('scroll')).to.equal(0);
    expect(win.document.documentElement.eventListeners.count('scroll'))
        .to.equal(0);
    expect(win.document.body.eventListeners.count('scroll'))
        .to.equal(0);
  });

  it('should disconnect events', () => {
    // After disconnect, there are no more listeners on window.
    binding.disconnect();
    expect(win.eventListeners.count('resize')).to.equal(0);
  });

  it('should update padding', () => {
    binding.updatePaddingTop(31);
    expect(binding.wrapper_.style.paddingTop).to.equal('31px');
    // Notice, root is not touched.
    expect(win.document.documentElement.style.paddingTop).to.equal('');
  });

  it('should calculate size', () => {
    const size = binding.getSize();
    expect(size.width).to.equal(100);
    expect(size.height).to.equal(100);
  });

  it('should calculate scrollTop from wrapper', () => {
    binding.wrapper_.scrollTop = 17;
    expect(binding.getScrollTop()).to.equal(17);
  });

  it('should calculate scrollWidth from wrapper', () => {
    expect(binding.getScrollWidth()).to.equal(200);
  });

  it('should calculate scrollHeight from wrapper', () => {
    expect(binding.getScrollHeight()).to.equal(301); // +1px for border-top.
  });

  it('should update scrollTop on wrapper', () => {
    binding.setScrollTop(21);
    expect(binding.wrapper_.scrollTop).to.equal(21);
  });

  it('should adjust scrollTop to avoid scroll freeze', () => {
    binding.setScrollTop(21);
    expect(binding.wrapper_.scrollTop).to.equal(21);

    // `scrollTop=0` is normally not allowed.
    binding.setScrollTop(0);
    expect(binding.wrapper_.scrollTop).to.equal(1);
  });

  it('should offset client rect for layout', () => {
    binding.wrapper_.scrollTop = 200;
    const el = {
      getBoundingClientRect: () => {
        return {left: 11.5, top: 12.5, width: 13.5, height: 14.5};
      },
    };
    const rect = binding.getLayoutRect(el);
    expect(rect.top).to.equal(213);  // round(200 + 12.5)
    expect(rect.width).to.equal(14);  // round(13.5)
    expect(rect.height).to.equal(15);  // round(14.5)
  });

  it('should offset client rect for layout and position passed in', () => {
    binding.wrapper_.scrollTop = 10;
    const el = {
      getBoundingClientRect: () => {
        return {left: 11.5, top: 12.5, width: 13.5, height: 14.5};
      },
    };
    const rect = binding.getLayoutRect(el, 100, 200);
    expect(rect.left).to.equal(112);  // round(100 + 11.5)
    expect(rect.top).to.equal(213);  // round(200 + 12.5)
    expect(rect.width).to.equal(14);  // round(13.5)
    expect(rect.height).to.equal(15);  // round(14.5)
  });

  it('should call scroll event', () => {
    return new Promise(resolve => {
      binding.onScroll(resolve);
      binding.wrapper_.scrollTop = 11;
    }).then(() => {
      expect(binding.getScrollTop()).to.equal(11);
    });
  });

  it('should disable scroll temporarily and reset scroll', () => {
    let wrapperCss = win.getComputedStyle(binding.wrapper_);
    expect(wrapperCss.overflowX).to.equal('hidden');
    expect(wrapperCss.overflowY).to.equal('auto');

    binding.disableScroll();

    expect(binding.wrapper_).to.have.class('i-amphtml-scroll-disabled');
    wrapperCss = win.getComputedStyle(binding.wrapper_);
    expect(wrapperCss.overflowX).to.equal('hidden');
    expect(wrapperCss.overflowY).to.equal('hidden');

    binding.resetScroll();

    expect(binding.wrapper_).to.not.have.class(
        'i-amphtml-scroll-disabled');
    wrapperCss = win.getComputedStyle(binding.wrapper_);
    expect(wrapperCss.overflowX).to.equal('hidden');
    expect(wrapperCss.overflowY).to.equal('auto');
  });
});

describe('createViewport', () => {

  describes.fakeWin('in Android', {
    win: {navigator: {userAgent: 'Android'}},
  }, env => {
    let win;

    beforeEach(() => {
      win = env.win;
      installPlatformService(win);
      installTimerService(win);
      installVsyncService(win);
    });

    it('should bind to "natural" when not iframed', () => {
      win.parent = win;
      installDocService(win, /* isSingleDoc */ true);
      const ampDoc = ampdocServiceFor(win).getAmpDoc();
      installViewerServiceForDoc(ampDoc);
      installViewportServiceForDoc(ampDoc);
      const viewport = viewportForDoc(ampDoc);
      expect(viewport.binding_).to.be.instanceof(ViewportBindingNatural_);
    });

    it('should bind to "naturual" when iframed', () => {
      win.parent = {};
      installDocService(win, /* isSingleDoc */ true);
      const ampDoc = ampdocServiceFor(win).getAmpDoc();
      installViewerServiceForDoc(ampDoc);
      installViewportServiceForDoc(ampDoc);
      const viewport = viewportForDoc(ampDoc);
      expect(viewport.binding_).to.be.instanceof(ViewportBindingNatural_);
    });
  });

  describes.fakeWin('in iOS', {
    win: {navigator: {userAgent: 'iPhone'}},
  }, env => {
    let win;

    beforeEach(() => {
      win = env.win;
      installPlatformService(win);
      installTimerService(win);
      installVsyncService(win);
    });

    it('should bind to "natural" when not iframed', () => {
      win.parent = win;
      installDocService(win, /* isSingleDoc */ true);
      const ampDoc = ampdocServiceFor(win).getAmpDoc();
      installViewerServiceForDoc(ampDoc);
      installViewportServiceForDoc(ampDoc);
      const viewport = viewportForDoc(ampDoc);
      expect(viewport.binding_).to.be.instanceof(ViewportBindingNatural_);
    });

    it('should bind to "iOS embed" when iframed', () => {
      win.parent = {};
<<<<<<< HEAD
      const ampDoc = installDocService(win, true).getAmpDoc();
      installViewerServiceForDoc(ampDoc);
      const viewer = viewerForDoc(ampDoc);
=======
      installDocService(win, /* isSingleDoc */ true);
      const ampDoc = ampdocServiceFor(win).getAmpDoc();
      const viewer = installViewerServiceForDoc(ampDoc);
>>>>>>> 51a9d484
      sandbox.stub(viewer, 'isEmbedded', () => true);
      installViewportServiceForDoc(ampDoc);
      const viewport = viewportForDoc(ampDoc);
      expect(viewport.binding_).to
          .be.instanceof(ViewportBindingNaturalIosEmbed_);
    });

    it('should NOT bind to "iOS embed" when iframed but not embedded', () => {
      win.parent = {};
<<<<<<< HEAD
      const ampDoc = installDocService(win, true).getAmpDoc();
      installViewerServiceForDoc(ampDoc);
      const viewer = viewerForDoc(ampDoc);
=======
      installDocService(win, /* isSingleDoc */ true);
      const ampDoc = ampdocServiceFor(win).getAmpDoc();
      const viewer = installViewerServiceForDoc(ampDoc);
>>>>>>> 51a9d484
      sandbox.stub(viewer, 'isEmbedded', () => false);
      installViewportServiceForDoc(ampDoc);
      const viewport = viewportForDoc(ampDoc);
      expect(viewport.binding_).to
          .be.instanceof(ViewportBindingNatural_);
    });

    it('should bind to "iOS embed" when not iframed but in dev mode', () => {
      installDocService(win, /* isSingleDoc */ true);
      const ampDoc = ampdocServiceFor(win).getAmpDoc();
      getMode(win).development = true;
      installViewerServiceForDoc(ampDoc);
      const viewer = viewerForDoc(ampDoc);
      sandbox.stub(viewer, 'isEmbedded', () => false);
      installViewportServiceForDoc(ampDoc);
      const viewport = viewportForDoc(ampDoc);
      expect(viewport.binding_).to
          .be.instanceof(ViewportBindingNaturalIosEmbed_);
    });

    it('should bind to "iOS embed" when iframed but in test mode', () => {
      win.parent = {};
      installDocService(win, /* isSingleDoc */ true);
      const ampDoc = ampdocServiceFor(win).getAmpDoc();
      getMode(win).test = true;
      installViewerServiceForDoc(ampDoc);
      const viewer = viewerForDoc(ampDoc);
      sandbox.stub(viewer, 'isEmbedded', () => false);
      installViewportServiceForDoc(ampDoc);
      const viewport = viewportForDoc(ampDoc);
      expect(viewport.binding_).to
          .be.instanceof(ViewportBindingNaturalIosEmbed_);
    });

    it('should NOT bind to "iOS embed" when in dev mode, but iframed', () => {
      win.parent = {};
      installDocService(win, /* isSingleDoc */ true);
      const ampDoc = ampdocServiceFor(win).getAmpDoc();
      getMode(win).development = true;
      installViewerServiceForDoc(ampDoc);
      const viewer = viewerForDoc(ampDoc);
      sandbox.stub(viewer, 'isEmbedded', () => false);
      installViewportServiceForDoc(ampDoc);
      const viewport = viewportForDoc(ampDoc);
      expect(viewport.binding_).to
          .be.instanceof(ViewportBindingNatural_);
    });
  });
});<|MERGE_RESOLUTION|>--- conflicted
+++ resolved
@@ -1766,19 +1766,22 @@
     win: {navigator: {userAgent: 'iPhone'}},
   }, env => {
     let win;
+    let ampDoc;
+    let viewer;
 
     beforeEach(() => {
       win = env.win;
       installPlatformService(win);
       installTimerService(win);
       installVsyncService(win);
+      installDocService(win, /* isSingleDoc */ true);
+      ampDoc = ampdocServiceFor(win).getAmpDoc();
+      installViewerServiceForDoc(ampDoc);
+      viewer = viewerForDoc(ampDoc);
     });
 
     it('should bind to "natural" when not iframed', () => {
       win.parent = win;
-      installDocService(win, /* isSingleDoc */ true);
-      const ampDoc = ampdocServiceFor(win).getAmpDoc();
-      installViewerServiceForDoc(ampDoc);
       installViewportServiceForDoc(ampDoc);
       const viewport = viewportForDoc(ampDoc);
       expect(viewport.binding_).to.be.instanceof(ViewportBindingNatural_);
@@ -1786,15 +1789,6 @@
 
     it('should bind to "iOS embed" when iframed', () => {
       win.parent = {};
-<<<<<<< HEAD
-      const ampDoc = installDocService(win, true).getAmpDoc();
-      installViewerServiceForDoc(ampDoc);
-      const viewer = viewerForDoc(ampDoc);
-=======
-      installDocService(win, /* isSingleDoc */ true);
-      const ampDoc = ampdocServiceFor(win).getAmpDoc();
-      const viewer = installViewerServiceForDoc(ampDoc);
->>>>>>> 51a9d484
       sandbox.stub(viewer, 'isEmbedded', () => true);
       installViewportServiceForDoc(ampDoc);
       const viewport = viewportForDoc(ampDoc);
@@ -1804,15 +1798,6 @@
 
     it('should NOT bind to "iOS embed" when iframed but not embedded', () => {
       win.parent = {};
-<<<<<<< HEAD
-      const ampDoc = installDocService(win, true).getAmpDoc();
-      installViewerServiceForDoc(ampDoc);
-      const viewer = viewerForDoc(ampDoc);
-=======
-      installDocService(win, /* isSingleDoc */ true);
-      const ampDoc = ampdocServiceFor(win).getAmpDoc();
-      const viewer = installViewerServiceForDoc(ampDoc);
->>>>>>> 51a9d484
       sandbox.stub(viewer, 'isEmbedded', () => false);
       installViewportServiceForDoc(ampDoc);
       const viewport = viewportForDoc(ampDoc);
@@ -1821,11 +1806,7 @@
     });
 
     it('should bind to "iOS embed" when not iframed but in dev mode', () => {
-      installDocService(win, /* isSingleDoc */ true);
-      const ampDoc = ampdocServiceFor(win).getAmpDoc();
       getMode(win).development = true;
-      installViewerServiceForDoc(ampDoc);
-      const viewer = viewerForDoc(ampDoc);
       sandbox.stub(viewer, 'isEmbedded', () => false);
       installViewportServiceForDoc(ampDoc);
       const viewport = viewportForDoc(ampDoc);
@@ -1835,11 +1816,7 @@
 
     it('should bind to "iOS embed" when iframed but in test mode', () => {
       win.parent = {};
-      installDocService(win, /* isSingleDoc */ true);
-      const ampDoc = ampdocServiceFor(win).getAmpDoc();
       getMode(win).test = true;
-      installViewerServiceForDoc(ampDoc);
-      const viewer = viewerForDoc(ampDoc);
       sandbox.stub(viewer, 'isEmbedded', () => false);
       installViewportServiceForDoc(ampDoc);
       const viewport = viewportForDoc(ampDoc);
@@ -1849,11 +1826,7 @@
 
     it('should NOT bind to "iOS embed" when in dev mode, but iframed', () => {
       win.parent = {};
-      installDocService(win, /* isSingleDoc */ true);
-      const ampDoc = ampdocServiceFor(win).getAmpDoc();
       getMode(win).development = true;
-      installViewerServiceForDoc(ampDoc);
-      const viewer = viewerForDoc(ampDoc);
       sandbox.stub(viewer, 'isEmbedded', () => false);
       installViewportServiceForDoc(ampDoc);
       const viewport = viewportForDoc(ampDoc);
