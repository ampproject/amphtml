/**
 * Copyright 2015 The AMP HTML Authors. All Rights Reserved.
 *
 * Licensed under the Apache License, Version 2.0 (the "License");
 * you may not use this file except in compliance with the License.
 * You may obtain a copy of the License at
 *
 *      http://www.apache.org/licenses/LICENSE-2.0
 *
 * Unless required by applicable law or agreed to in writing, software
 * distributed under the License is distributed on an "AS-IS" BASIS,
 * WITHOUT WARRANTIES OR CONDITIONS OF ANY KIND, either express or implied.
 * See the License for the specific language governing permissions and
 * limitations under the License.
 */

import {cidForDoc} from '../../src/cid';
import {
  cidServiceForDocForTesting,
  getProxySourceOrigin,
  viewerBaseCid,
} from '../../extensions/amp-analytics/0.1/cid-impl';
import {
  installCryptoService,
  Crypto,
  cryptoServiceForTesting,}
    from '../../src/service/crypto-impl';
import {installDocService} from '../../src/service/ampdoc-impl';
import {parseUrl} from '../../src/url';
import {timerFor} from '../../src/timer';
import {installPlatformService} from '../../src/service/platform-impl';
import {installViewerServiceForDoc} from '../../src/service/viewer-impl';
import {installTimerService} from '../../src/service/timer-impl';
import {
  installCryptoPolyfill,
} from '../../extensions/amp-crypto-polyfill/0.1/amp-crypto-polyfill';
import {
  installExtensionsService,
} from '../../src/service/extensions-impl';
import * as sinon from 'sinon';

const DAY = 24 * 3600 * 1000;

describe('cid', () => {

  let sandbox;
  let clock;
  let fakeWin;
  let ampdoc;
  let viewer;
  let storage;
  let viewerStorage;
  let cid;
  let crypto;
  let viewerSendMessageStub;
  let whenFirstVisible;
  let trustedViewer;
  let shouldSendMessageTimeout;

  const hasConsent = Promise.resolve();
  const timer = timerFor(window);

  beforeEach(() => {
    let call = 1;
    sandbox = sinon.sandbox.create();
    clock = sandbox.useFakeTimers();
    whenFirstVisible = Promise.resolve();
    trustedViewer = true;
    shouldSendMessageTimeout = false;
    storage = {};
    viewerStorage = null;
    fakeWin = {
      localStorage: {
        setItem: (key, value) => {
          expect(key).to.equal('amp-cid');
          expect(value).to.be.string;
          storage[key] = value;
        },
        getItem: key => {
          expect(key).to.equal('amp-cid');
          return storage[key];
        },
      },
      location: {
        href: 'https://cdn.ampproject.org/v/www.origin.com/foo/?f=0',
      },
      crypto: {
        getRandomValues: array => {
          array[0] = call++;
          array[1] = 2;
          array[2] = 3;
          array[15] = 15;
        },
      },
      document: {
        nodeType: /* DOCUMENT */ 9,
        body: {},
      },
      navigator: window.navigator,
      setTimeout: window.setTimeout,
    };
    fakeWin.document.defaultView = fakeWin;
    const ampdocService = installDocService(fakeWin, /* isSingleDoc */ true);
    ampdoc = ampdocService.getAmpDoc();
    installTimerService(fakeWin);
    installPlatformService(fakeWin);

    // stub extensions service to provide crypto-polyfill
    const extensions = installExtensionsService(fakeWin);
    sandbox.stub(extensions, 'loadExtension', extensionId => {
      expect(extensionId).to.equal('amp-crypto-polyfill');
      installCryptoPolyfill(fakeWin);
      return Promise.resolve();
    });

    viewer = installViewerServiceForDoc(ampdoc);
    sandbox.stub(viewer, 'whenFirstVisible', function() {
      return whenFirstVisible;
    });
    sandbox.stub(viewer, 'isTrustedViewer',
        () => Promise.resolve(trustedViewer));
    viewerSendMessageStub = sandbox.stub(viewer, 'sendMessageAwaitResponse',
        (eventType, opt_data) => {
          if (eventType != 'cid') {
            return Promise.reject();
          }
          if (shouldSendMessageTimeout) {
            return timer.promise(15000);
          }
          if (opt_data) {
            viewerStorage = opt_data;
          }
          return Promise.resolve(viewerStorage || undefined);
        });

    return Promise
<<<<<<< HEAD
        .all([installCidServiceForDocForTesting(ampdoc),
              cryptoServiceForTesting(fakeWin)])
=======
        .all([cidServiceForDocForTesting(ampdoc),
              installCryptoService(fakeWin)])
>>>>>>> bae90708
        .then(results => {
          cid = results[0];
          crypto = results[1];
          crypto.sha384Base64 = val => {
            if (val instanceof Uint8Array) {
              val = '[' + Array.apply([], val).join(',') + ']';
            }

            return Promise.resolve('sha384(' + val + ')');
          };
        });
  });

  afterEach(() => {
    window.localStorage.removeItem('amp-cid');
    sandbox.restore();
  });

  it('should depend on external id e1', () => {
    clock.tick(123);
    return compare(
        'e1',
        'sha384(sha384([1,2,3,0,0,0,0,0,0,0,0,0,0,0,0,15])http://www.origin.come1)').then(() => {
          expect(storage['amp-cid']).to.be.string;
          const stored = JSON.parse(storage['amp-cid']);
          expect(stored.cid).to.equal(
              'sha384([1,2,3,0,0,0,0,0,0,0,0,0,0,0,0,15])');
          expect(stored.time).to.equal(123);
        });
  });

  it('should depend on external id e2', () => {
    return compare(
        'e2',
        'sha384(sha384([1,2,3,0,0,0,0,0,0,0,0,0,0,0,0,15])http://www.origin.come2)');
  });

  it('should depend on domain', () => {
    fakeWin.location.href =
        'https://cdn.ampproject.org/v/www.DIFFERENT.com/foo/?f=0';
    return compare(
        'e2',
        'sha384(sha384([1,2,3,0,0,0,0,0,0,0,0,0,0,0,0,15])http://www.different.come2)');
  });

  it('should fallback to cookie value on custom domain.', () => {
    fakeWin.location.href =
        'https://abc.org/v/www.DIFFERENT.com/foo/?f=0';
    fakeWin.document.cookie = 'cookie_name=12345;';
    return compare(
        'cookie_name',
        '12345');
  });

  it('should depend fall back to cookies on custom ' +
      'domain and not create a cookie', () => {
    fakeWin.location.href =
        'https://some.domain/v/www.DIFFERENT.com/foo/?f=0';
    fakeWin.document.cookie = 'cookie_name=12345;';
    return compare(
        'other_cookie',
        null);
  });

  it('should produce golden value', () => {
    crypto.sha384Base64 = new Crypto(fakeWin).sha384Base64;
    return compare(
        'e2',
        'q0pPfZTWGruPrtURDJHexzs-MgOkt9SJAsAZodzr8tx8hKv8BS62AVpbttaFX8fK');
  });

  it('should be stable with respect to a saved seed', () => {
    const expected = 'sha384(sha384([1,2,3,0,0,0,0,0,0,0,0,0,0,0,0,15])http://www.origin.come2)';
    return compare('e2', expected).then(() => {
      return compare('e2', expected).then(() => {
        storage['amp-cid'] = undefined;
        removeMemoryCacheOfCid();
        return compare(
            'e2',
            'sha384(sha384([' +
            // 2 because we increment the first value on each random
            // call.
            '2' +
            ',2,3,0,0,0,0,0,0,0,0,0,0,0,0,15])http://www.origin.come2)');
      });
    });
  });

  it('should pick up the cid value from storage', () => {
    storage['amp-cid'] = JSON.stringify({
      cid: 'YYY',
      time: Date.now(),
    });
    return compare(
        'e2',
        'sha384(YYYhttp://www.origin.come2)');
  });

  it('should read from viewer storage if embedded', () => {
    fakeWin.parent = {};
    const expectedBaseCid = 'from-viewer';
    viewerStorage = JSON.stringify({
      time: 0,
      cid: expectedBaseCid,
    });
    return Promise.all([
      compare('e1', `sha384(${expectedBaseCid}http://www.origin.come1)`),
      compare('e2', `sha384(${expectedBaseCid}http://www.origin.come2)`),
    ]).then(() => {
      expect(viewerSendMessageStub).to.be.calledOnce;
      expect(viewerSendMessageStub).to.be.calledWith('cid');

      // Ensure it's called only once since we cache it in memory.
      return compare('e3', `sha384(${expectedBaseCid}http://www.origin.come3)`);
    }).then(() => {
      expect(viewerSendMessageStub).to.be.calledOnce;
      return expect(cid.baseCid_).to.eventually.equal(expectedBaseCid);
    });
  });

  it('should read from viewer storage if embedded and convert cid to ' +
      'new format', () => {
    fakeWin.parent = {};
    const expectedBaseCid = 'from-viewer';
    // baseCid returned by legacy API
    viewerStorage = expectedBaseCid;
    return Promise.all([
      compare('e1', `sha384(${expectedBaseCid}http://www.origin.come1)`),
      compare('e2', `sha384(${expectedBaseCid}http://www.origin.come2)`),
    ]).then(() => {
      expect(viewerSendMessageStub).to.be.calledOnce;
      expect(viewerSendMessageStub).to.be.calledWith('cid');
    });
  });

  it('should not read from untrusted viewer', () => {
    fakeWin.parent = {};
    trustedViewer = false;
    const viewerBaseCid = 'from-viewer';
    viewerStorage = JSON.stringify({
      time: 0,
      cid: viewerBaseCid,
    });
    return Promise.all([
      compare('e1', 'sha384(sha384([1,2,3,0,0,0,0,0,0,0,0,0,0,0,0,15])http://www.origin.come1)'),
      compare('e2', 'sha384(sha384([1,2,3,0,0,0,0,0,0,0,0,0,0,0,0,15])http://www.origin.come2)'),
    ]).then(() => {
      expect(viewerSendMessageStub).to.not.be.called;
    });
  });

  it('should time out reading from viewer', () => {
    shouldSendMessageTimeout = true;
    const promise = viewerBaseCid(ampdoc);
    return Promise.resolve().then(() => {
      clock.tick(10001);
      return promise;
    }).then(cid => {
      expect(cid).to.be.undefined;
    });
  });

  it('should store to viewer storage if embedded', () => {
    fakeWin.parent = {};
    const expectedBaseCid = 'sha384([1,2,3,0,0,0,0,0,0,0,0,0,0,0,0,15])';
    return compare('e2', `sha384(${expectedBaseCid}http://www.origin.come2)`)
        .then(() => {
          expect(viewerSendMessageStub).to.be.calledWith('cid', JSON.stringify({
            time: 0,
            cid: expectedBaseCid,
          }));

          // Ensure it's called only once since we cache it in memory.
          return compare('e3', `sha384(${expectedBaseCid}http://www.origin.come3)`);
        })
        .then(() => {
          expect(viewerSendMessageStub).to.be.calledWith(sinon.match.string);
          return expect(cid.baseCid_).to.eventually.equal(expectedBaseCid);
        });
  });

  it('should prefer value in storage if present', () => {
    fakeWin.parent = {};
    storage['amp-cid'] = JSON.stringify({
      cid: 'in-storage',
      time: Date.now(),
    });
    return compare(
        'e2',
        'sha384(in-storagehttp://www.origin.come2)');
  });

  it('should work without mocking', () => {
    // Can't stub Window's readonly properties nor access properties via
    // __proto__ (as of Chrome 57), so we must wrap individual props like so.
    const win = {
      crypto: window.crypto,
      document: {
        body: {},
      },
      location: {
        href: 'https://cdn.ampproject.org/v/www.origin.com/',
        search: '',
      },
      name: window.name,
      navigator: window.navigator,
      services: {},
    };

    const ampdocService = installDocService(win, /* isSingleDoc */ true);
    const ampdoc2 = ampdocService.getAmpDoc();
    expect(win.location.href).to.equal('https://cdn.ampproject.org/v/www.origin.com/');
    installTimerService(win);
    installPlatformService(win);
    installViewerServiceForDoc(ampdoc2);
    cidServiceForDocForTesting(ampdoc2);
    installCryptoService(win);
    return cidForDoc(ampdoc2).then(cid => {
      return cid.get('foo', hasConsent).then(c1 => {
        return cid.get('foo', hasConsent).then(c2 => {
          expect(c1).to.equal(c2);
          window.localStorage.removeItem('amp-cid');
          removeMemoryCacheOfCid(cid);
          return cid.get('foo', hasConsent).then(c3 => {
            expect(c1).to.not.equal(c3);
          });
        });
      });
    });
  });

  it('should expire on read after 365 days', () => {
    const expected = 'sha384(sha384([1,2,3,0,0,0,0,0,0,0,0,0,0,0,0,15])http://www.origin.come2)';
    return compare('e2', expected).then(() => {
      clock.tick(364 * DAY);
      return compare('e2', expected).then(() => {
        clock.tick(365 * DAY + 1);
        removeMemoryCacheOfCid();
        return compare(
            'e2',
            'sha384(sha384([' +
            // 2 because we increment the first value on each random
            // call.
            '2' +
            ',2,3,0,0,0,0,0,0,0,0,0,0,0,0,15])http://www.origin.come2)');
      });
    });
  });

  it('should expire on read after 365 days when embedded', () => {
    fakeWin.parent = {};
    const expectedBaseCid = 'from-viewer';
    viewerStorage = JSON.stringify({
      time: 0,
      cid: expectedBaseCid,
    });

    const expectedIdFromViewer = 'sha384(from-viewerhttp://www.origin.come2)';
    const expectedNewId = 'sha384(sha384([1,2,3,0,0,0,0,0,0,0,0,0,0,0,0,15])http://www.origin.come2)';
    return compare('e2', expectedIdFromViewer).then(() => {
      clock.tick(364 * DAY);
      return compare('e2', expectedIdFromViewer).then(() => {
        clock.tick(365 * DAY + 1);
        removeMemoryCacheOfCid();
        return compare('e2', expectedNewId);
      });
    });
  });

  it('should set last access time once a day', () => {
    const expected = 'sha384(sha384([1,2,3,0,0,0,0,0,0,0,0,0,0,0,0,15])http://www.origin.come2)';
    function getStoredTime() {
      return JSON.parse(storage['amp-cid']).time;
    }
    clock.tick(100);
    return compare('e2', expected).then(() => {
      expect(getStoredTime()).to.equal(100);
      removeMemoryCacheOfCid();
      clock.tick(3600);
      return compare('e2', expected).then(() => {
        expect(getStoredTime()).to.equal(100);
        removeMemoryCacheOfCid();
        clock.tick(DAY);
        return compare('e2', expected).then(() => {
          expect(getStoredTime()).to.equal(100 + 3600 + DAY);
        });
      });
    });
  });

  it('should set last access time once a day when embedded', () => {
    fakeWin.parent = {};
    const expected = 'sha384(sha384([1,2,3,0,0,0,0,0,0,0,0,0,0,0,0,15])http://www.origin.come2)';
    function getStoredTime() {
      return JSON.parse(viewerStorage).time;
    }
    clock.tick(100);
    return compare('e2', expected).then(() => {
      expect(getStoredTime()).to.equal(100);
      removeMemoryCacheOfCid();
      clock.tick(3600);
      return compare('e2', expected).then(() => {
        expect(getStoredTime()).to.equal(100);
        removeMemoryCacheOfCid();
        clock.tick(DAY);
        return compare('e2', expected).then(() => {
          expect(getStoredTime()).to.equal(100 + 3600 + DAY);
        });
      });
    });
  });

  it('should wait until after pre-rendering', () => {
    let nonce = 'not visible';
    whenFirstVisible = timer.promise(100).then(() => {
      nonce = 'visible';
    });
    const p = cid.get('test', hasConsent).then(unusedC => {
      expect(nonce).to.equal('visible');
    });
    clock.tick(100);
    return p;
  });

  it('should wait for consent', () => {
    let nonce = 'before';
    const consent = timer.promise(100).then(() => {
      nonce = 'timer fired';
    });
    const p = cid.get('test', consent).then(unusedC => {
      expect(nonce).to.equal('timer fired');
    });
    clock.tick(100);
    return p;
  });

  it('should fail on failed consent', () => {
    return expect(cid.get('abc', Promise.reject())).to.be.rejected;
  });

  it('should fail on invalid scope', () => {
    expect(() => {
      cid.get('$$$', Promise.resolve());
    }).to.throw(/\$\$\$/);
  });

  it('should not store until persistence promise resolves', () => {
    let resolve;
    const persistencePromise = new Promise(r => {
      resolve = r;
    });

    let sha384Promise;
    crypto.sha384Base64 = val => {
      if (val instanceof Uint8Array) {
        val = '[' + Array.apply([], val).join(',') + ']';
      }

      return sha384Promise = Promise.resolve('sha384(' + val + ')');
    };

    return cid.get('e2', hasConsent, persistencePromise).then(c => {
      expect(c).to.equal('sha384(sha384([1,2,3,0,0,0,0,0,0,0,0,0,0,0,0,15])http://www.origin.come2)');
      expect(storage['amp-cid']).to.be.undefined;
      clock.tick(777);
      resolve();
      return Promise.all([persistencePromise, sha384Promise]).then(() => {
        expect(storage['amp-cid']).to.be.string;
        const stored = JSON.parse(storage['amp-cid']);
        expect(stored.cid).to.equal(
            'sha384([1,2,3,0,0,0,0,0,0,0,0,0,0,0,0,15])');
        expect(stored.time).to.equal(777);
      });
    });
  });

  it('should not wait persistence consent for viewer storage', () => {
    fakeWin.parent = {};
    const persistencePromise = new Promise(() => {/* never resolves */});
    return cid.get('e2', hasConsent, persistencePromise).then(() => {
      expect(viewerStorage).to.equal(JSON.stringify({
        time: 0,
        cid: 'sha384([1,2,3,0,0,0,0,0,0,0,0,0,0,0,0,15])',
      }));
    });
  });

  it('fallback with no window.crypto', () => {
    fakeWin.crypto = undefined;
    fakeWin.screen = {
      width: '111',
      height: '222',
    };
    fakeWin.Math = {
      random: () => {
        return 999;
      },
    };
    clock.tick(7777);
    return compare(
        'e2',
        'sha384(sha384(https://cdn.ampproject.org/v' +
        '/www.origin.com/foo/?f=07777999111222)http://www.origin.come2)');
  });

  it('should NOT create fallback cookie by default with string scope', () => {
    fakeWin.location.href =
        'https://abc.org/v/www.DIFFERENT.com/foo/?f=0';
    return cid.get('cookie_name', hasConsent).then(c => {
      expect(c).to.not.exist;
      expect(fakeWin.document.cookie).to.not.exist;
    });
  });

  it('should NOT create fallback cookie by default with struct scope', () => {
    fakeWin.location.href =
        'https://abc.org/v/www.DIFFERENT.com/foo/?f=0';
    return cid.get({scope: 'cookie_name'}, hasConsent).then(c => {
      expect(c).to.not.exist;
      expect(fakeWin.document.cookie).to.not.exist;
    });
  });

  it('should create fallback cookie when asked', () => {
    fakeWin.location.href =
        'https://foo.abc.org/v/www.DIFFERENT.com/foo/?f=0';
    fakeWin.location.hostname = 'foo.abc.org';
    return cid.get({scope: 'cookie_name', createCookieIfNotPresent: true},
        hasConsent).then(c => {
          expect(c).to.exist;
          expect(c).to.equal('amp-sha384([1,2,3,0,0,0,0,0,0,0,0,0,0,0,0,15])');
          expect(fakeWin.document.cookie).to.equal(
              'cookie_name=' + encodeURIComponent(c) +
              '; path=/' +
              '; domain=abc.org' +
              '; expires=Fri, 01 Jan 1971 00:00:00 GMT');  // 1 year from 0.
        });
  });

  it('should update fallback cookie expiration when present', () => {
    fakeWin.location.href = 'https://foo.abc.org/v/www.DIFFERENT.com/foo/?f=0';
    fakeWin.location.hostname = 'foo.abc.org';
    fakeWin.document.cookie = 'cookie_name=amp-12345';

    return cid.get('cookie_name', hasConsent).then(c => {
      expect(fakeWin.document.cookie).to.equal(
        'cookie_name=' + encodeURIComponent(c) +
        '; path=/' +
        '; domain=abc.org' +
        '; expires=Fri, 01 Jan 1971 00:00:00 GMT'  // 1 year from 0.
      );
    });
  });

  it('should not update expiration when created externally', () => {
    fakeWin.location.href = 'https://foo.abc.org/v/www.DIFFERENT.com/foo/?f=0';
    fakeWin.location.hostname = 'foo.abc.org';
    fakeWin.document.cookie = 'cookie_name=12345';

    return cid.get('cookie_name', hasConsent).then(() => {
      expect(fakeWin.document.cookie).to.equal('cookie_name=12345');
    });
  });

  it('should return same value for multiple calls on non-proxied urls', () => {
    fakeWin.location.href = 'https://abc.org/foo/?f=0';
    fakeWin.location.hostname = 'foo.abc.org';
    const cid1 = cid.get({scope: 'cookie', createCookieIfNotPresent: true},
        hasConsent);
    const cid2 = cid.get({scope: 'cookie', createCookieIfNotPresent: true},
        hasConsent);
    return cid1.then(c1 => {
      return cid2.then(c2 => {
        expect(c1).to.equal(c2);
      });
    });
  });

  it('should return same value for multiple calls on proxied urls', () => {
    fakeWin.location.href = 'https://cdn.ampproject.org/v/abc.org/foo/?f=0';
    fakeWin.location.hostname = 'cdn.ampproject.org';
    const cid1 = cid.get({scope: 'cookie', createCookieIfNotPresent: true},
        hasConsent);
    return cid1.then(c1 => {
      const cid2 = cid.get({scope: 'cookie', createCookieIfNotPresent: true},
          hasConsent);
      return cid2.then(c2 => {
        expect(c1).to.equal(c2);
      });
    });
  });

  it('should retreive cookie value with . in name', () => {
    fakeWin.location.href =
        'https://abc.org/';
    fakeWin.document.cookie = '_sp_id.44=4567;';
    return compare(
        '_sp_id.44',
        '4567');
  });

  function compare(externalCidScope, compareValue) {
    return cid.get(externalCidScope, hasConsent).then(c => {
      expect(c).to.equal(compareValue);
    });
  }

  function removeMemoryCacheOfCid(opt_cid) {
    (opt_cid || cid).baseCid_ = null;
  }
});

describe('getProxySourceOrigin', () => {
  it('should fail on non-proxy origin', () => {
    expect(() => {
      getProxySourceOrigin(parseUrl('https://abc.org/v/foo.com/'));
    }).to.throw(/Expected proxy origin/);
  });
});<|MERGE_RESOLUTION|>--- conflicted
+++ resolved
@@ -20,11 +20,8 @@
   getProxySourceOrigin,
   viewerBaseCid,
 } from '../../extensions/amp-analytics/0.1/cid-impl';
-import {
-  installCryptoService,
-  Crypto,
-  cryptoServiceForTesting,}
-    from '../../src/service/crypto-impl';
+import {installCryptoService, Crypto} from '../../src/service/crypto-impl';
+import {cryptoFor} from '../../src/crypto';
 import {installDocService} from '../../src/service/ampdoc-impl';
 import {parseUrl} from '../../src/url';
 import {timerFor} from '../../src/timer';
@@ -133,25 +130,16 @@
           return Promise.resolve(viewerStorage || undefined);
         });
 
-    return Promise
-<<<<<<< HEAD
-        .all([installCidServiceForDocForTesting(ampdoc),
-              cryptoServiceForTesting(fakeWin)])
-=======
-        .all([cidServiceForDocForTesting(ampdoc),
-              installCryptoService(fakeWin)])
->>>>>>> bae90708
-        .then(results => {
-          cid = results[0];
-          crypto = results[1];
-          crypto.sha384Base64 = val => {
-            if (val instanceof Uint8Array) {
-              val = '[' + Array.apply([], val).join(',') + ']';
-            }
-
-            return Promise.resolve('sha384(' + val + ')');
-          };
-        });
+    cid = cidServiceForDocForTesting(ampdoc);
+    installCryptoService(fakeWin);
+    crypto = cryptoFor(fakeWin);
+    crypto.sha384Base64 = val => {
+      if (val instanceof Uint8Array) {
+        val = '[' + Array.apply([], val).join(',') + ']';
+      }
+
+      return Promise.resolve('sha384(' + val + ')');
+    };
   });
 
   afterEach(() => {
