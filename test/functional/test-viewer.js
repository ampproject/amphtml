/**
 * Copyright 2015 The AMP HTML Authors. All Rights Reserved.
 *
 * Licensed under the Apache License, Version 2.0 (the "License");
 * you may not use this file except in compliance with the License.
 * You may obtain a copy of the License at
 *
 *      http://www.apache.org/licenses/LICENSE-2.0
 *
 * Unless required by applicable law or agreed to in writing, software
 * distributed under the License is distributed on an "AS-IS" BASIS,
 * WITHOUT WARRANTIES OR CONDITIONS OF ANY KIND, either express or implied.
 * See the License for the specific language governing permissions and
 * limitations under the License.
 */

import * as sinon from 'sinon';
import {Services} from '../../src/services';
import {Viewer} from '../../src/service/viewer-impl';
import {dev} from '../../src/log';
import {installDocService} from '../../src/service/ampdoc-impl';
import {installDocumentInfoServiceForDoc} from
  '../../src/service/document-info-impl';
import {installDocumentStateService} from '../../src/service/document-state';
import {installPlatformService} from '../../src/service/platform-impl';
import {installTimerService} from '../../src/service/timer-impl';
import {parseUrlDeprecated, removeFragment} from '../../src/url';


describe('Viewer', () => {

  let sandbox;
  let windowMock;
  let viewer;
  let windowApi;
  let ampdoc;
  let clock;
  let events;
  let errorStub;
  let expectedErrorStub;

  /**
   * Change the current visibility state.
   * @param {string} vis The visibility state.
   */
  function changeVisibility(vis) {
    windowApi.document.hidden = vis !== 'visible';
    windowApi.document.visibilityState = vis;
    if (events.visibilitychange) {
      events.visibilitychange({
        target: windowApi.document,
        type: 'visibilitychange',
        bubbles: false,
        cancelable: false,
      });
    }
  }

  beforeEach(() => {
    sandbox = sinon.sandbox.create();
    clock = sandbox.useFakeTimers();
    const WindowApi = function() {};
    windowApi = new WindowApi();
    windowApi.Math = window.Math;
    windowApi.setTimeout = window.setTimeout;
    windowApi.clearTimeout = window.clearTimeout;
    windowApi.location = {
      hash: '#origin=g.com',
      href: '/test/viewer',
      ancestorOrigins: null,
      search: '',
    };
    windowApi.document = {
      nodeType: /* DOCUMENT */ 9,
      defaultView: windowApi,
      hidden: false,
      visibilityState: 'visible',
      addEventListener(type, listener) {
        events[type] = listener;
      },
      referrer: '',
      body: {style: {}},
      documentElement: {style: {}},
      title: 'Awesome doc',
      querySelector() { return parseUrlDeprecated('http://www.example.com/'); },
    };
    windowApi.navigator = window.navigator;
    windowApi.history = {
      replaceState: () => {},
    };
    sandbox.stub(windowApi.history, 'replaceState').callsFake(
        (state, title, url) => {
          windowApi.location.href = url;
        });
    installDocService(windowApi, /* isSingleDoc */ true);
    installDocumentStateService(windowApi);
    ampdoc = Services.ampdocServiceFor(windowApi).getAmpDoc();
    installPlatformService(windowApi);
    installTimerService(windowApi);
    installDocumentInfoServiceForDoc(windowApi.document);
    events = {};
    errorStub = sandbox.stub(dev(), 'error');
    expectedErrorStub = sandbox.stub(dev(), 'expectedError');
    windowMock = sandbox.mock(windowApi);
    viewer = new Viewer(ampdoc);
  });

  afterEach(() => {
    windowMock.verify();
    sandbox.restore();
  });

  it('should configure correctly based on window name and hash', () => {
    windowApi.name = '__AMP__viewportType=natural';
    windowApi.location.hash = '#paddingTop=17&other=something';
    const viewer = new Viewer(ampdoc);

    // All of the startup params are also available via getParam.
    expect(viewer.getParam('paddingTop')).to.equal('17');
    expect(viewer.getParam('other')).to.equal('something');
  });

  it('should configure ignore name and hash with explicit params', () => {
    const params = {
      'paddingTop': '171',
    };
    windowApi.name = '__AMP__other=something';
    windowApi.location.hash = '#paddingTop=17';
    const viewer = new Viewer(ampdoc, params);

    // All of the startup params are also available via getParam.
    expect(viewer.getParam('paddingTop')).to.equal('171');
    expect(viewer.getParam('other')).to.not.exist;
  });

  it('should expose viewer capabilities', () => {
    windowApi.name = '__AMP__viewportType=natural';
    windowApi.location.hash = '#paddingTop=17&cap=foo,bar';
    const viewer = new Viewer(ampdoc);
    expect(viewer.hasCapability('foo')).to.be.true;
    expect(viewer.hasCapability('bar')).to.be.true;
    expect(viewer.hasCapability('other')).to.be.false;
  });

  it('should not clear fragment in non-embedded mode', () => {
    windowApi.parent = windowApi;
    windowApi.location.href = 'http://www.example.com#test=1';
    windowApi.location.hash = '#test=1';
    const viewer = new Viewer(ampdoc);
    expect(windowApi.history.replaceState).to.have.not.been.called;
    expect(viewer.getParam('test')).to.equal('1');
    expect(viewer.hasCapability('foo')).to.be.false;
  });

  it('should not clear fragment in embedded mode', () => {
    windowApi.parent = {};
    windowApi.location.href = 'http://www.example.com#test=1';
    windowApi.location.hash = '#origin=g.com&test=1';
    const viewer = new Viewer(ampdoc);
    expect(windowApi.history.replaceState).to.not.be.called;
    expect(viewer.getParam('test')).to.equal('1');
  });

  it('should set ampshare fragment within custom tab', () => {
    windowApi.parent = windowApi;
    windowApi.location.href = 'http://www.example.com/';
<<<<<<< HEAD
    windowApi.location.hash = '#origin=g.com';
    windowApi.location.search = '?amp_gsa=1&amp_js_v=a0';
=======
    windowApi.location.hash = '';
    windowApi.location.search = '?amp_gsa=1';
>>>>>>> 53de1af1
    const viewer = new Viewer(ampdoc);
    expect(viewer.isCctEmbedded()).to.be.true;
    expect(windowApi.history.replaceState).to.be.calledWith({}, '',
        '#ampshare=http%3A%2F%2Fwww.example.com%2F');
  });

  it('should merge fragments within custom tab', () => {
    windowApi.parent = windowApi;
    windowApi.location.href = 'http://www.example.com/#test=1';
<<<<<<< HEAD
    windowApi.location.hash = '#origin=g.com&test=1';
    windowApi.location.search = '?amp_gsa=1&amp_js_v=a0';
=======
    windowApi.location.hash = '#test=1';
    windowApi.location.search = '?amp_gsa=1';
    const viewer = new Viewer(ampdoc);
    expect(viewer.getParam('test')).to.equal('1');
    expect(viewer.isCctEmbedded()).to.be.true;
    expect(windowApi.history.replaceState).to.be.calledWith({}, '',
        '#test=1&ampshare=http%3A%2F%2Fwww.example.com%2F');
  });

  it('should not duplicate ampshare when merging', () => {
    windowApi.parent = windowApi;
    windowApi.location.href = 'http://www.example.com/#test=1&ampshare=old';
    windowApi.location.hash = '#test=1&ampshare=old';
    windowApi.location.search = '?amp_gsa=1';
    const viewer = new Viewer(ampdoc);
    expect(viewer.getParam('test')).to.equal('1');
    expect(viewer.isCctEmbedded()).to.be.true;
    expect(windowApi.history.replaceState).to.be.calledWith({}, '',
        '#test=1&ampshare=http%3A%2F%2Fwww.example.com%2F');
  });

  it('should remove multiple ampshares when merging', () => {
    windowApi.parent = windowApi;
    windowApi.location.href =
        'http://www.example.com/#test=1&ampshare=a&ampshare=b&ampshare=c';
    windowApi.location.hash =
        '#test=1&ampshare=a&ampshare=b&ampshare=c';
    windowApi.location.search = '?amp_gsa=1';
>>>>>>> 53de1af1
    const viewer = new Viewer(ampdoc);
    expect(viewer.getParam('test')).to.equal('1');
    expect(viewer.isCctEmbedded()).to.be.true;
    expect(windowApi.history.replaceState).to.be.calledWith({}, '',
        '#test=1&ampshare=http%3A%2F%2Fwww.example.com%2F');
  });

  it('should remove extra ampshare even when it\'s first', () => {
    windowApi.parent = windowApi;
    windowApi.location.href = 'http://www.example.com/#ampshare=old&test=1';
    windowApi.location.hash = '#ampshare=old&test=1';
    windowApi.location.search = '?amp_gsa=1';
    const viewer = new Viewer(ampdoc);
    expect(viewer.getParam('test')).to.equal('1');
    expect(viewer.isCctEmbedded()).to.be.true;
    expect(windowApi.history.replaceState).to.be.calledWith({}, '',
        '#ampshare=http%3A%2F%2Fwww.example.com%2F&test=1');
  });

  it('should remove extra ampshare even when it\'s sandwiched', () => {
    windowApi.parent = windowApi;
    windowApi.location.href =
        'http://www.example.com/#note=ok&ampshare=old&test=1';
    windowApi.location.hash =
        '#note=ok&ampshare=old&test=1';
    windowApi.location.search = '?amp_gsa=1';
    const viewer = new Viewer(ampdoc);
    expect(viewer.getParam('test')).to.equal('1');
    expect(viewer.getParam('note')).to.equal('ok');
    expect(viewer.isCctEmbedded()).to.be.true;
    expect(windowApi.history.replaceState).to.be.calledWith({}, '',
        '#note=ok&ampshare=http%3A%2F%2Fwww.example.com%2F&test=1');
  });

  it('should clear fragment when click param is present', () => {
    windowApi.parent = windowApi;
    windowApi.location.href = 'http://www.example.com#click=abc';
    windowApi.location.hash = '#click=abc';
    const viewer = new Viewer(ampdoc);
    expect(windowApi.history.replaceState).to.be.calledOnce;
    const replace = windowApi.history.replaceState.lastCall;
    expect(replace.args).to.jsonEqual([{}, '', 'http://www.example.com']);
    expect(viewer.getParam('click')).to.equal('abc');
  });

  it('should restore fragment within custom tab with click param', () => {
    windowApi.parent = windowApi;
    windowApi.location.href = 'http://www.example.com#click=abc';
    windowApi.location.hash = '#click=abc';
    windowApi.location.search = '?amp_gsa=1&amp_js_v=a0';
    const viewer = new Viewer(ampdoc);
    expect(windowApi.history.replaceState).to.be.calledWith({}, '',
        'http://www.example.com');
    expect(viewer.getParam('click')).to.equal('abc');
    expect(windowApi.history.replaceState).to.be.calledWith({}, '',
        '#ampshare=http%3A%2F%2Fwww.example.com%2F');
  });

  it('should configure visibilityState visible by default', () => {
    expect(viewer.getVisibilityState()).to.equal('visible');
    expect(viewer.isVisible()).to.equal(true);
    expect(viewer.getPrerenderSize()).to.equal(1);
    expect(viewer.getFirstVisibleTime()).to.equal(0);
    expect(viewer.getLastVisibleTime()).to.equal(0);
  });

  it('should return promise that resolve on visible', function* () {
    const viewer = new Viewer(ampdoc);
    expect(viewer.isVisible()).to.be.true;
    let promise = viewer.whenNextVisible();
    yield promise;
    viewer.receiveMessage('visibilitychange', {
      state: 'hidden',
    });
    promise = viewer.whenNextVisible();
    expect(viewer.isVisible()).to.be.false;
    viewer.receiveMessage('visibilitychange', {
      state: 'visible',
    });
    return promise;
  });

  it('should initialize firstVisibleTime for initially visible doc', () => {
    clock.tick(1);
    const viewer = new Viewer(ampdoc);
    expect(viewer.isVisible()).to.be.true;
    expect(viewer.getFirstVisibleTime()).to.equal(1);
    expect(viewer.getLastVisibleTime()).to.equal(1);
  });

  it('should initialize firstVisibleTime when doc becomes visible', () => {
    clock.tick(1);
    windowApi.location.hash = '#visibilityState=prerender&prerenderSize=3';
    const viewer = new Viewer(ampdoc);
    expect(viewer.isVisible()).to.be.false;
    expect(viewer.getFirstVisibleTime()).to.be.null;
    expect(viewer.getLastVisibleTime()).to.be.null;

    // Becomes visible.
    viewer.receiveMessage('visibilitychange', {
      state: 'visible',
    });
    expect(viewer.isVisible()).to.be.true;
    expect(viewer.getFirstVisibleTime()).to.equal(1);
    expect(viewer.getLastVisibleTime()).to.equal(1);

    // Back to invisible.
    clock.tick(1);
    viewer.receiveMessage('visibilitychange', {
      state: 'hidden',
    });
    expect(viewer.isVisible()).to.be.false;
    expect(viewer.getFirstVisibleTime()).to.equal(1);
    expect(viewer.getLastVisibleTime()).to.equal(1);

    // Back to visible again.
    clock.tick(1);
    viewer.receiveMessage('visibilitychange', {
      state: 'visible',
    });
    expect(viewer.isVisible()).to.be.true;
    expect(viewer.getFirstVisibleTime()).to.equal(1);
    expect(viewer.getLastVisibleTime()).to.equal(3);
  });

  it('should configure visibilityState and prerender', () => {
    windowApi.location.hash = '#visibilityState=prerender&prerenderSize=3';
    const viewer = new Viewer(ampdoc);
    expect(viewer.getVisibilityState()).to.equal('prerender');
    expect(viewer.isVisible()).to.equal(false);
    expect(viewer.getPrerenderSize()).to.equal(3);
  });

  it('should receive viewport event', () => {
    let viewportEvent = null;
    viewer.onMessage('viewport', event => {
      viewportEvent = event;
    });
    viewer.receiveMessage('viewport', {
      paddingTop: 19,
    });
    expect(viewportEvent).to.not.equal(null);
  });

  describe('replaceUrl', () => {
    /** @param {string} href */
    function setUrl(href) {
      const url = parseUrlDeprecated(href);
      windowApi.location.href = url.href;
      windowApi.location.hash = url.hash;
    }

    it('should replace URL for the same non-proxy origin', () => {
      const fragment = '#replaceUrl=http://www.example.com/two%3Fa%3D1&b=1';
      setUrl('http://www.example.com/one' + fragment);
      const viewer = new Viewer(ampdoc);
      viewer.replaceUrl(viewer.getParam('replaceUrl'));
      expect(windowApi.history.replaceState).to.be.calledOnce;
      expect(windowApi.history.replaceState).to.be.calledWith({}, '',
          'http://www.example.com/two?a=1' + fragment);
      expect(ampdoc.getUrl())
          .to.equal('http://www.example.com/two?a=1' + fragment);
      expect(windowApi.location.originalHref)
          .to.equal('http://www.example.com/one' + fragment);
    });

    it('should ignore replacement fragment', () => {
      const fragment = '#replaceUrl=http://www.example.com/two%23b=2&b=1';
      setUrl('http://www.example.com/one' + fragment);
      const viewer = new Viewer(ampdoc);
      viewer.replaceUrl(viewer.getParam('replaceUrl'));
      expect(windowApi.history.replaceState).to.be.calledOnce;
      expect(windowApi.history.replaceState).to.be.calledWith({}, '',
          'http://www.example.com/two' + fragment);
      expect(windowApi.location.originalHref)
          .to.equal('http://www.example.com/one' + fragment);
    });

    it('should replace relative URL for the same non-proxy origin', () => {
      const fragment = '#replaceUrl=/two&b=1';
      setUrl(removeFragment(window.location.href) + fragment);
      const viewer = new Viewer(ampdoc);
      viewer.replaceUrl(viewer.getParam('replaceUrl'));
      expect(windowApi.history.replaceState).to.be.calledOnce;
      expect(windowApi.history.replaceState).to.be.calledWith({}, '',
          window.location.origin + '/two' + fragment);
      expect(windowApi.location.originalHref)
          .to.equal(removeFragment(window.location.href) + fragment);
    });

    it('should fail to replace URL for a wrong non-proxy origin', () => {
      const fragment = '#replaceUrl=http://other.example.com/two&b=1';
      setUrl('http://www.example.com/one' + fragment);
      const viewer = new Viewer(ampdoc);
      viewer.replaceUrl(viewer.getParam('replaceUrl'));
      expect(windowApi.history.replaceState).to.not.be.called;
      expect(windowApi.location.originalHref).to.be.undefined;
    });

    it('should tolerate errors when trying to replace URL', () => {
      const fragment = '#replaceUrl=http://www.example.com/two&b=1';
      setUrl('http://www.example.com/one' + fragment);
      windowApi.history.replaceState.restore();
      sandbox.stub(windowApi.history, 'replaceState').callsFake(() => {
        throw new Error('intentional');
      });
      const viewer = new Viewer(ampdoc);
      expect(() => {
        viewer.replaceUrl(viewer.getParam('replaceUrl'));
      }).to.not.throw();
      expect(windowApi.location.originalHref).to.be.undefined;
    });

    it('should replace URL for the same source origin on proxy', () => {
      const fragment =
          '#replaceUrl=https://cdn.ampproject.org/c/www.example.com/two&b=1';
      setUrl('https://cdn.ampproject.org/c/www.example.com/one' + fragment);
      const viewer = new Viewer(ampdoc);
      viewer.replaceUrl(viewer.getParam('replaceUrl'));
      expect(windowApi.history.replaceState).to.be.calledOnce;
      expect(windowApi.history.replaceState).to.be.calledWith({}, '',
          'https://cdn.ampproject.org/c/www.example.com/two' + fragment);
      expect(windowApi.location.originalHref)
          .to.equal('https://cdn.ampproject.org/c/www.example.com/one' +
              fragment);
    });

    it('should fail replace URL for wrong source origin on proxy', () => {
      const fragment =
          '#replaceUrl=https://cdn.ampproject.org/c/other.example.com/two&b=1';
      setUrl('https://cdn.ampproject.org/c/www.example.com/one' + fragment);
      const viewer = new Viewer(ampdoc);
      viewer.replaceUrl(viewer.getParam('replaceUrl'));
      expect(windowApi.history.replaceState).to.not.be.called;
      expect(windowApi.location.originalHref).to.be.undefined;
    });

    it('should NOT replace URL in shadow doc', () => {
      const fragment = '#replaceUrl=http://www.example.com/two&b=1';
      setUrl('http://www.example.com/one' + fragment);
      sandbox.stub(ampdoc, 'isSingleDoc').callsFake(() => false);
      const viewer = new Viewer(ampdoc);
      viewer.replaceUrl(viewer.getParam('replaceUrl'));
      expect(windowApi.history.replaceState).to.not.be.called;
    });
  });

  describe('should receive the visibilitychange event', () => {
    it('should change prerenderSize', () => {
      viewer.receiveMessage('visibilitychange', {
        prerenderSize: 4,
      });
      expect(viewer.getPrerenderSize()).to.equal(4);
    });

    it('should change visibilityState', () => {
      viewer.receiveMessage('visibilitychange', {
        state: 'paused',
      });
      expect(viewer.getVisibilityState()).to.equal('paused');
      expect(viewer.isVisible()).to.equal(false);
    });

    it('should receive "paused" visibilityState', () => {
      viewer.receiveMessage('visibilitychange', {
        state: 'paused',
      });
      expect(viewer.getVisibilityState()).to.equal('paused');
      expect(viewer.isVisible()).to.equal(false);
    });

    it('should receive "inactive" visibilityState', () => {
      viewer.receiveMessage('visibilitychange', {
        state: 'inactive',
      });
      expect(viewer.getVisibilityState()).to.equal('inactive');
      expect(viewer.isVisible()).to.equal(false);
    });

    it('should parse "hidden" as "prerender" before first visible', () => {
      viewer.hasBeenVisible_ = false;
      viewer.receiveMessage('visibilitychange', {
        state: 'hidden',
      });
      expect(viewer.getVisibilityState()).to.equal('prerender');
      expect(viewer.isVisible()).to.equal(false);
    });

    it('should parse "hidden" as "inactive" after first visible', () => {
      viewer.hasBeenVisible_ = true;
      viewer.receiveMessage('visibilitychange', {
        state: 'hidden',
      });
      expect(viewer.getVisibilityState()).to.equal('inactive');
      expect(viewer.isVisible()).to.equal(false);
    });

    it('should reject unknown values', () => {
      viewer.receiveMessage('visibilitychange', {
        state: 'paused',
      });
      allowConsoleError(() => { expect(() => {
        viewer.receiveMessage('visibilitychange', {
          state: 'what is this',
        });
      }).to.throw('Unknown VisibilityState value'); });
      expect(viewer.getVisibilityState()).to.equal('paused');
      expect(viewer.isVisible()).to.equal(false);
    });

    it('should be inactive when the viewer tells us we are inactive', () => {
      viewer.receiveMessage('visibilitychange', {
        state: 'inactive',
      });
      expect(viewer.getVisibilityState()).to.equal('inactive');
      expect(viewer.isVisible()).to.equal(false);
      changeVisibility('hidden');
      expect(viewer.getVisibilityState()).to.equal('inactive');
      expect(viewer.isVisible()).to.equal(false);
    });

    it('should be prerender when the viewer tells us we are prerender', () => {
      viewer.receiveMessage('visibilitychange', {
        state: 'prerender',
      });
      expect(viewer.getVisibilityState()).to.equal('prerender');
      expect(viewer.isVisible()).to.equal(false);
      changeVisibility('visible');
      expect(viewer.getVisibilityState()).to.equal('prerender');
      expect(viewer.isVisible()).to.equal(false);
    });

    it('should be hidden when the browser document is hidden', () => {
      changeVisibility('hidden');
      viewer.receiveMessage('visibilitychange', {
        state: 'visible',
      });
      expect(viewer.getVisibilityState()).to.equal('hidden');
      expect(viewer.isVisible()).to.equal(false);
      viewer.receiveMessage('visibilitychange', {
        state: 'paused',
      });
      expect(viewer.getVisibilityState()).to.equal('hidden');
      expect(viewer.isVisible()).to.equal(false);
      viewer.receiveMessage('visibilitychange', {
        state: 'visible',
      });
      expect(viewer.getVisibilityState()).to.equal('hidden');
      expect(viewer.isVisible()).to.equal(false);
    });

    it('should be paused when the browser document is visible but viewer is' +
       'paused', () => {
      changeVisibility('visible');
      viewer.receiveMessage('visibilitychange', {
        state: 'paused',
      });
      expect(viewer.getVisibilityState()).to.equal('paused');
      expect(viewer.isVisible()).to.equal(false);
    });

    it('should be visible when the browser document is visible', () => {
      changeVisibility('visible');
      viewer.receiveMessage('visibilitychange', {
        state: 'visible',
      });
      expect(viewer.getVisibilityState()).to.equal('visible');
      expect(viewer.isVisible()).to.equal(true);
    });

    it('should be hidden when the browser document is unknown state', () => {
      changeVisibility('what is this');
      expect(viewer.getVisibilityState()).to.equal('hidden');
      expect(viewer.isVisible()).to.equal(false);
      viewer.receiveMessage('visibilitychange', {
        state: 'paused',
      });
      expect(viewer.getVisibilityState()).to.equal('hidden');
      expect(viewer.isVisible()).to.equal(false);
    });

    it('should change visibility on visibilitychange event', () => {
      changeVisibility('hidden');
      expect(viewer.getVisibilityState()).to.equal('hidden');
      expect(viewer.isVisible()).to.equal(false);
      changeVisibility('visible');
      expect(viewer.getVisibilityState()).to.equal('visible');
      expect(viewer.isVisible()).to.equal(true);

      viewer.receiveMessage('visibilitychange', {
        state: 'hidden',
      });
      changeVisibility('hidden');
      expect(viewer.getVisibilityState()).to.equal('inactive');
      expect(viewer.isVisible()).to.equal(false);
      changeVisibility('visible');
      expect(viewer.getVisibilityState()).to.equal('inactive');
      expect(viewer.isVisible()).to.equal(false);

      viewer.receiveMessage('visibilitychange', {
        state: 'inactive',
      });
      changeVisibility('hidden');
      expect(viewer.getVisibilityState()).to.equal('inactive');
      expect(viewer.isVisible()).to.equal(false);
      changeVisibility('visible');
      expect(viewer.getVisibilityState()).to.equal('inactive');
      expect(viewer.isVisible()).to.equal(false);

      viewer.receiveMessage('visibilitychange', {
        state: 'paused',
      });
      changeVisibility('hidden');
      expect(viewer.getVisibilityState()).to.equal('hidden');
      expect(viewer.isVisible()).to.equal(false);
      changeVisibility('visible');
      expect(viewer.getVisibilityState()).to.equal('paused');
      expect(viewer.isVisible()).to.equal(false);

      viewer.receiveMessage('visibilitychange', {
        state: 'visible',
      });
      changeVisibility('hidden');
      expect(viewer.getVisibilityState()).to.equal('hidden');
      expect(viewer.isVisible()).to.equal(false);
      changeVisibility('visible');
      expect(viewer.getVisibilityState()).to.equal('visible');
      expect(viewer.isVisible()).to.equal(true);
    });
  });

  describe('Messaging not embedded', () => {

    it('should not expect messaging', () => {
      expect(viewer.messagingReadyPromise_).to.be.null;
      expect(viewer.messagingMaybePromise_).to.be.null;
    });

    it('should fail sendMessageAwaitResponse', () => {
      return viewer.sendMessageAwaitResponse('event', {})
          .then(() => {
            throw new Error('should not succeed');
          }, error => {
            expect(error.message).to.match(/No messaging channel/);
          });
    });

    it('should do nothing in sendMessage but not fail', () => {
      viewer.sendMessage('event', {});
      expect(viewer.messageQueue_.length).to.equal(0);
    });

    it('should post broadcast event but not fail', () => {
      viewer.broadcast({type: 'type1'});
      expect(viewer.messageQueue_.length).to.equal(0);
    });
  });

  describe('Messaging embedded', () => {
    beforeEach(() => {
      windowApi.parent = {};
      viewer = new Viewer(ampdoc);
    });

    it('should receive broadcast event', () => {
      let broadcastMessage = null;
      viewer.onBroadcast(message => {
        broadcastMessage = message;
      });
      viewer.receiveMessage('broadcast', {type: 'type1'});
      expect(broadcastMessage).to.exist;
      expect(broadcastMessage.type).to.equal('type1');
    });

    it('should post broadcast event', () => {
      const delivered = [];
      viewer.setMessageDeliverer((eventType, data) => {
        delivered.push({eventType, data});
        return Promise.resolve();
      }, 'https://www.example.com');
      viewer.broadcast({type: 'type1'});
      expect(viewer.messageQueue_.length).to.equal(0);
      return viewer.messagingMaybePromise_.then(() => {
        expect(delivered.length).to.equal(1);
        const m = delivered[0];
        expect(m.eventType).to.equal('broadcast');
        expect(m.data.type).to.equal('type1');
      });
    });

    it('should post broadcast event but not fail w/o messaging', () => {
      viewer.broadcast({type: 'type1'});
      expect(viewer.messageQueue_.length).to.equal(0);
      clock.tick(20001);
      return viewer.messagingReadyPromise_.then(() => 'OK', () => 'ERROR')
          .then(res => {
            expect(res).to.equal('ERROR');
            return viewer.messagingMaybePromise_;
          }).then(() => {
            expect(viewer.messageQueue_.length).to.equal(0);
          });
    });

    it('sendMessageAwaitResponse should wait for messaging channel', () => {
      let mResolved = false;
      const m = viewer.sendMessageAwaitResponse('event', {})
          .then(() => {
            mResolved = true;
          });
      return Promise.resolve().then(() => {
        // Not resolved yet.
        expect(mResolved).to.be.false;

        // Set message deliverer.
        viewer.setMessageDeliverer(() => {
          return Promise.resolve();
        }, 'https://www.example.com');
        expect(mResolved).to.be.false;

        return m;
      }).then(() => {
        // All resolved now.
        expect(mResolved).to.be.true;
      });
    });

    it('should timeout messaging channel', () => {
      let mResolved = false;
      const m = viewer.sendMessageAwaitResponse('event', {})
          .then(() => {
            mResolved = true;
          });
      return Promise.resolve().then(() => {
        // Not resolved yet.
        expect(mResolved).to.be.false;

        // Timeout.
        clock.tick(20001);
        return m;
      }).then(() => {
        throw new Error('must never be here');
      }, () => {
        // Not resolved ever.
        expect(mResolved).to.be.false;
      });
    });

    describe('sendMessage', () => {
      it('should send event when deliverer is set', () => {
        const delivered = [];
        viewer.setMessageDeliverer((eventType, data) => {
          delivered.push({eventType, data});
          return Promise.resolve();
        }, 'https://www.example.com');
        viewer.sendMessage('event', {value: 1});
        expect(viewer.messageQueue_.length).to.equal(0);
        expect(delivered.length).to.equal(1);
        expect(delivered[0].eventType).to.equal('event');
      });
    });

    describe('sendMessage with cancelUnsent', () => {
      it('should queue non-dupe events', () => {
        viewer.sendMessage('event-a', {value: 1}, /* cancelUnsent*/true);
        viewer.sendMessage('event-b', {value: 2}, /* cancelUnsent*/true);
        expect(viewer.messageQueue_.length).to.equal(2);
        expect(viewer.messageQueue_[0].eventType).to.equal('event-a');
        expect(viewer.messageQueue_[0].data.value).to.equal(1);
        expect(viewer.messageQueue_[1].eventType).to.equal('event-b');
        expect(viewer.messageQueue_[1].data.value).to.equal(2);
      });

      it('should queue dupe events', () => {
        viewer.sendMessage('event', {value: 1}, /* cancelUnsent*/true);
        viewer.sendMessage('event', {value: 2}, /* cancelUnsent*/true);
        expect(viewer.messageQueue_.length).to.equal(1);
        expect(viewer.messageQueue_[0].eventType).to.equal('event');
        expect(viewer.messageQueue_[0].data.value).to.equal(2);
      });

      it('should dequeue events when deliverer is set', () => {
        viewer.sendMessage('event-a', {value: 1}, /* cancelUnsent*/true);
        viewer.sendMessage('event-b', {value: 2}, /* cancelUnsent*/true);
        expect(viewer.messageQueue_.length).to.equal(2);

        const delivered = [];
        viewer.setMessageDeliverer((eventType, data) => {
          delivered.push({eventType, data});
          return Promise.resolve();
        }, 'https://www.example.com');

        expect(viewer.messageQueue_.length).to.equal(0);
        expect(delivered.length).to.equal(2);
        expect(delivered[0].eventType).to.equal('event-a');
        expect(delivered[1].eventType).to.equal('event-b');
      });

      it('should return undefined', () => {
        const response = viewer.sendMessage('event', {value: 1},
            /* cancelUnsent */true);
        expect(response).to.be.undefined;
      });
    });

    describe('sendMessageAwaitResponse', () => {
      it('should send event when deliverer is set', () => {
        const delivered = [];
        viewer.setMessageDeliverer((eventType, data) => {
          delivered.push({eventType, data});
          return Promise.resolve();
        }, 'https://www.example.com');
        viewer.sendMessageAwaitResponse('event', {value: 'foo'}).then(() => {
          expect(viewer.messageQueue_.length).to.equal(0);
          expect(delivered.length).to.equal(1);
          expect(delivered[0].eventType).to.equal('event');
        });
      });
    });

    describe('sendMessageAwaitResponse with cancelUnsent', () => {
      it('should send queued messages', () => {
        viewer.sendMessageAwaitResponse('event-a', {value: 1},
            /* cancelUnsent */true);
        viewer.sendMessageAwaitResponse('event-b', {value: 2},
            /* cancelUnsent */true);
        viewer.sendMessageAwaitResponse('event-a', {value: 3},
            /* cancelUnsent */true);

        const delivererSpy = sandbox.stub();
        delivererSpy.returns(Promise.resolve());

        viewer.setMessageDeliverer(delivererSpy, 'https://www.example.com');
        sinon.assert.callOrder(
            delivererSpy.withArgs('event-b', {value: 2}, true),
            delivererSpy.withArgs('event-a', {value: 3}, true));
        expect(delivererSpy).to.not.be.calledWith('event-a', {value: 1}, true);

        viewer.sendMessageAwaitResponse('event-a', {value: 4},
            /* cancelUnsent */true);
        expect(delivererSpy).to.be.calledWith('event-a', {value: 4}, true);
      });

      it('should return promise that resolves on response', () => {
        const response1 = viewer.sendMessageAwaitResponse('event-a', {value: 1},
            /* cancelUnsent */true);
        const response2 = viewer.sendMessageAwaitResponse('event-a', {value: 2},
            /* cancelUnsent */true);

        const delivererSpy = sandbox.stub();
        delivererSpy.withArgs('event-a', {value: 2}, true)
            .returns(Promise.resolve('result-2'));
        delivererSpy.withArgs('event-a', {value: 3}, true)
            .returns(Promise.resolve('result-3'));
        viewer.setMessageDeliverer(delivererSpy, 'https://www.example.com');

        const response3 = viewer.sendMessageAwaitResponse('event-a', {value: 3},
            /* cancelUnsent */true);
        return expect(Promise.all([response1, response2, response3]))
            .to.eventually.deep.equal(['result-2', 'result-2', 'result-3']);
      });
    });
  });

  describe('isEmbedded', () => {
    it('should NOT be embedded when not iframed', () => {
      windowApi.parent = windowApi;
      windowApi.location.hash = '#origin=g.com';
      expect(new Viewer(ampdoc).isEmbedded()).to.be.false;
    });

    it('should be embedded when iframed w/ "origin" in URL hash', () => {
      windowApi.parent = {};
      windowApi.location.hash = '#origin=g.com';
      expect(new Viewer(ampdoc).isEmbedded()).to.be.true;
    });

    it('should be embedded when iframed w/ "visibilityState"', () => {
      windowApi.parent = {};
      windowApi.location.hash = '#visibilityState=hidden';
      expect(new Viewer(ampdoc).isEmbedded()).to.be.true;
    });

    it('should NOT be embedded when iframed w/o "origin" in URL hash', () => {
      windowApi.parent = {};
      windowApi.location.hash = '#';
      expect(new Viewer(ampdoc).isEmbedded()).to.be.false;
    });

    it('should be embedded with "webview=1" param', () => {
      windowApi.parent = windowApi;
      windowApi.location.hash = '#webview=1';
      expect(new Viewer(ampdoc).isEmbedded()).to.be.true;
    });

    it('should be embedded with query param', () => {
      windowApi.parent = {};
      windowApi.location.search = '?amp_js_v=1';
      expect(new Viewer(ampdoc).isEmbedded()).to.be.true;
    });

    it('should be embedded when isCctEmbedded', () => {
      windowApi.parent = {};
      windowApi.location.search = '?amp_gsa=1&amp_js_v=a0';
      expect(new Viewer(ampdoc).isEmbedded()).to.be.true;
    });
  });

  describe('isWebviewEmbedded', () => {
    it('should be webview w/ "webview=1"', () => {
      windowApi.parent = windowApi;
      windowApi.location.hash = '#webview=1';
      expect(new Viewer(ampdoc).isWebviewEmbedded()).to.be.true;
    });

    it('should NOT be webview w/o "webview=1"', () => {
      windowApi.parent = windowApi;
      windowApi.location.hash = '#foo=1';
      expect(new Viewer(ampdoc).isWebviewEmbedded()).to.be.false;
    });

    it('should NOT be webview w/ "webview=0"', () => {
      windowApi.parent = windowApi;
      windowApi.location.hash = '#webview=0';
      expect(new Viewer(ampdoc).isWebviewEmbedded()).to.be.false;
    });

    it('should NOT be webview if iframed regardless of "webview=1"', () => {
      windowApi.parent = {};
      windowApi.location.hash = '#webview=1';
      expect(new Viewer(ampdoc).isEmbedded()).to.be.false;
    });
  });

  describe('isCctEmbedded', () => {
    it('should be CCT embedded with "amp_gsa=1" and "amp_js_v=a\\d*"', () => {
      windowApi.parent = windowApi;
      windowApi.location.search = '?amp_gsa=1&amp_js_v=a0';
      expect(new Viewer(ampdoc).isCctEmbedded()).to.be.true;
    });

    it('should NOT be CCT embedded w/o "amp_gsa=1"', () => {
      windowApi.parent = windowApi;
      windowApi.location.search = '?amp_js_v=a0';
      expect(new Viewer(ampdoc).isCctEmbedded()).to.be.false;
    });

    it('should NOT be CCT embedded w/ "amp_gsa=0"', () => {
      windowApi.parent = windowApi;
      windowApi.location.search = '?amp_gsa=0&amp_js_v=a0';
      expect(new Viewer(ampdoc).isCctEmbedded()).to.be.false;
    });

    it('should NOT be CCT embedded w/ "amp_js_v" not starting with "a"', () => {
      windowApi.parent = windowApi;
      windowApi.location.search = '?amp_gsa=1&amp_js_v=0';
      expect(new Viewer(ampdoc).isCctEmbedded()).to.be.false;
    });

    it('should NOT be CCT embedded if iframed regardless of "amp_gsa=1"',
       () => {
         windowApi.parent = {};
         windowApi.location.search = '?amp_gsa=0&amp_js_v=a0';
         expect(new Viewer(ampdoc).isCctEmbedded()).to.be.false;
       });
  });

  describe('isTrustedViewer', () => {

    it('should consider non-trusted when not iframed', () => {
      windowApi.parent = windowApi;
      windowApi.location.ancestorOrigins = ['https://google.com'];
      return new Viewer(ampdoc).isTrustedViewer().then(res => {
        expect(res).to.be.false;
      });
    });

    it('should consider trusted by ancestor', () => {
      windowApi.parent = {};
      windowApi.location.ancestorOrigins = ['https://google.com'];
      return new Viewer(ampdoc).isTrustedViewer().then(res => {
        expect(res).to.be.true;
      });
    });

    it('should consider non-trusted without ancestor', () => {
      windowApi.parent = {};
      windowApi.location.ancestorOrigins = [];
      return new Viewer(ampdoc).isTrustedViewer().then(res => {
        expect(res).to.be.false;
      });
    });

    it('should consider non-trusted with wrong ancestor', () => {
      windowApi.parent = {};
      windowApi.location.ancestorOrigins = ['https://untrusted.com'];
      return new Viewer(ampdoc).isTrustedViewer().then(res => {
        expect(res).to.be.false;
      });
    });

    it('should decide trusted on connection with origin', () => {
      windowApi.parent = {};
      windowApi.location.ancestorOrigins = null;
      const viewer = new Viewer(ampdoc);
      viewer.setMessageDeliverer(() => {}, 'https://google.com');
      return viewer.isTrustedViewer().then(res => {
        expect(res).to.be.true;
      });
    });

    it('should NOT allow channel without origin', () => {
      windowApi.parent = {};
      windowApi.location.ancestorOrigins = null;
      const viewer = new Viewer(ampdoc);
      expect(() => {
        viewer.setMessageDeliverer(() => {});
      }).to.throw(/message channel must have an origin/);
    });

    it('should allow channel without origin thats an empty string', () => {
      windowApi.parent = {};
      windowApi.location.ancestorOrigins = null;
      const viewer = new Viewer(ampdoc);
      expect(() => {
        viewer.setMessageDeliverer(() => {}, '');
      }).to.not.throw(/message channel must have an origin/);
    });

    it('should decide non-trusted on connection with wrong origin', () => {
      windowApi.parent = {};
      windowApi.location.ancestorOrigins = null;
      const viewer = new Viewer(ampdoc);
      viewer.setMessageDeliverer(() => {}, 'https://untrusted.com');
      return viewer.isTrustedViewer().then(res => {
        expect(res).to.be.false;
      });
    });

    it('should give precedence to ancestor', () => {
      windowApi.parent = {};
      windowApi.location.ancestorOrigins = ['https://google.com'];
      const viewer = new Viewer(ampdoc);
      viewer.setMessageDeliverer(() => {}, 'https://untrusted.com');
      return viewer.isTrustedViewer().then(res => {
        expect(res).to.be.true;
      });
    });

    describe('when in webview', () => {
      it('should decide trusted on connection with origin', () => {
        windowApi.parent = windowApi;
        windowApi.location.hash = '#webview=1';
        windowApi.location.ancestorOrigins = [];
        const viewer = new Viewer(ampdoc);
        viewer.setMessageDeliverer(() => {}, 'https://google.com');
        return viewer.isTrustedViewer().then(res => {
          expect(res).to.be.true;
        });
      });

      it('should NOT allow channel without origin', () => {
        windowApi.parent = windowApi;
        windowApi.location.hash = '#webview=1';
        windowApi.location.ancestorOrigins = [];
        const viewer = new Viewer(ampdoc);
        expect(() => {
          viewer.setMessageDeliverer(() => {});
        }).to.throw(/message channel must have an origin/);
      });

      it('should decide non-trusted on connection with wrong origin', () => {
        windowApi.parent = windowApi;
        windowApi.location.hash = '#webview=1';
        windowApi.location.ancestorOrigins = [];
        const viewer = new Viewer(ampdoc);
        viewer.setMessageDeliverer(() => {}, 'https://untrusted.com');
        return viewer.isTrustedViewer().then(res => {
          expect(res).to.be.false;
        });
      });

      it('should NOT give precedence to ancestor', () => {
        windowApi.parent = windowApi;
        windowApi.location.hash = '#webview=1';
        windowApi.location.ancestorOrigins = ['https://google.com'];
        const viewer = new Viewer(ampdoc);
        viewer.setMessageDeliverer(() => {}, 'https://untrusted.com');
        return viewer.isTrustedViewer().then(res => {
          expect(res).to.be.false;
        });
      });
    });

    describe('when isCctEmbedded', () => {
      it('should decide trusted on connection with origin', () => {
        windowApi.parent = windowApi;
        windowApi.location.search = '?amp_gsa=1&amp_js_v=a0';
        windowApi.location.ancestorOrigins = [];
        const viewer = new Viewer(ampdoc);
        viewer.setMessageDeliverer(() => {}, 'https://google.com');
        return viewer.isTrustedViewer().then(res => {
          expect(res).to.be.true;
        });
      });

      it('should NOT allow channel without origin', () => {
        windowApi.parent = windowApi;
        windowApi.location.search = '?amp_gsa=1&amp_js_v=a0';
        windowApi.location.ancestorOrigins = [];
        const viewer = new Viewer(ampdoc);
        expect(() => {
          viewer.setMessageDeliverer(() => {});
        }).to.throw(/message channel must have an origin/);
      });

      it('should decide non-trusted on connection with wrong origin', () => {
        windowApi.parent = windowApi;
        windowApi.location.search = '?amp_gsa=1&amp_js_v=a0';
        windowApi.location.ancestorOrigins = [];
        const viewer = new Viewer(ampdoc);
        viewer.setMessageDeliverer(() => {}, 'https://untrusted.com');
        return viewer.isTrustedViewer().then(res => {
          expect(res).to.be.false;
        });
      });

      it('should NOT give precedence to ancestor', () => {
        windowApi.parent = windowApi;
        windowApi.location.search = '?amp_gsa=1&amp_js_v=a0';
        windowApi.location.ancestorOrigins = ['https://google.com'];
        const viewer = new Viewer(ampdoc);
        viewer.setMessageDeliverer(() => {}, 'https://untrusted.com');
        return viewer.isTrustedViewer().then(res => {
          expect(res).to.be.false;
        });
      });

    });

    describe('when in a fake webview (a bad actor iframe)', () => {
      it('should consider trusted by ancestor', () => {
        windowApi.parent = {};
        windowApi.location.hash = '#origin=g.com&webview=1';
        windowApi.location.ancestorOrigins = ['https://google.com'];
        return new Viewer(ampdoc).isTrustedViewer().then(res => {
          expect(res).to.be.true;
        });
      });

      it('should consider non-trusted without ancestor', () => {
        windowApi.parent = {};
        windowApi.location.hash = '#origin=g.com&webview=1';
        windowApi.location.ancestorOrigins = [];
        return new Viewer(ampdoc).isTrustedViewer().then(res => {
          expect(res).to.be.false;
        });
      });

      it('should consider non-trusted with wrong ancestor', () => {
        windowApi.parent = {};
        windowApi.location.hash = '#origin=g.com&webview=1';
        windowApi.location.ancestorOrigins = ['https://untrusted.com'];
        return new Viewer(ampdoc).isTrustedViewer().then(res => {
          expect(res).to.be.false;
        });
      });

      it('should decide trusted on connection with origin', () => {
        windowApi.parent = {};
        windowApi.location.hash = '#origin=g.com&webview=1';
        windowApi.location.ancestorOrigins = null;
        const viewer = new Viewer(ampdoc);
        viewer.setMessageDeliverer(() => {}, 'https://google.com');
        return viewer.isTrustedViewer().then(res => {
          expect(res).to.be.true;
        });
      });

      it('should NOT allow channel without origin', () => {
        windowApi.parent = {};
        windowApi.location.hash = '#origin=g.com&webview=1';
        windowApi.location.ancestorOrigins = null;
        const viewer = new Viewer(ampdoc);
        expect(() => {
          viewer.setMessageDeliverer(() => {});
        }).to.throw(/message channel must have an origin/);
      });

      it('should decide non-trusted on connection with wrong origin', () => {
        windowApi.parent = {};
        windowApi.location.hash = '#origin=g.com&webview=1';
        windowApi.location.ancestorOrigins = null;
        const viewer = new Viewer(ampdoc);
        viewer.setMessageDeliverer(() => {}, 'https://untrusted.com');
        return viewer.isTrustedViewer().then(res => {
          expect(res).to.be.false;
        });
      });

      it('should give precedence to ancestor', () => {
        windowApi.parent = {};
        windowApi.location.hash = '#origin=g.com&webview=1';
        windowApi.location.ancestorOrigins = ['https://google.com'];
        const viewer = new Viewer(ampdoc);
        viewer.setMessageDeliverer(() => {}, 'https://untrusted.com');
        return viewer.isTrustedViewer().then(res => {
          expect(res).to.be.true;
        });
      });
    });

    /**
     * Tests whether two URLs have the same origin according to our
     * simple heuristic.
     * @param {string} first The first URL.
     * @param {string} second The second URL.
     */
    function testHasRoughlySameOrigin(first, second) {
      it('should find ' + first + ' and ' + second + ' to match', () => {
        const viewer = new Viewer(ampdoc);
        expect(viewer.hasRoughlySameOrigin_(first, second)).to.be.true;
      });
    }

    /**
     * Tests whether two URLs have different origins according to our simple
     * heuristic.
     * @param {string} first The first URL.
     * @param {string} second The second URL.
     */
    function testHasRoughlyDifferentOrigin(first, second) {
      it('should NOT find ' + first + ' and ' + second + ' to match', () => {
        const viewer = new Viewer(ampdoc);
        expect(viewer.hasRoughlySameOrigin_(first, second)).to.be.false;
      });
    }

    describe('should be able to roughly compare origins', () => {
      testHasRoughlySameOrigin('http://google.com', 'http://google.com');
      testHasRoughlySameOrigin('https://google.com', 'https://google.com');
      testHasRoughlySameOrigin('https://www.google.com', 'https://google.com');
      testHasRoughlySameOrigin('https://www.google.net', 'https://google.net');
      testHasRoughlySameOrigin('https://www.google.co.uk', 'https://google.co.uk');
      testHasRoughlySameOrigin('https://www.google.co.uk:80', 'https://google.co.uk:80');
      testHasRoughlySameOrigin('https://www.www.google.com', 'https://google.com');
      testHasRoughlySameOrigin('https://www.www.www.google.com', 'https://google.com');
      testHasRoughlySameOrigin('http://www.www.www.google.com:1337', 'http://google.com:1337');
      testHasRoughlySameOrigin('https://amp.google.com', 'https://google.com');
      testHasRoughlySameOrigin('https://www.amp.google.com', 'https://google.com');
      testHasRoughlySameOrigin('https://amp.www.google.com', 'https://google.com');
      testHasRoughlySameOrigin('https://mobile.google.com', 'https://google.com');
      testHasRoughlySameOrigin('https://m.google.com', 'https://google.com');
      testHasRoughlySameOrigin('https://amp.m.google.com', 'https://google.com');
      testHasRoughlySameOrigin('https://amp.mobile.google.com', 'https://google.com');
      testHasRoughlySameOrigin('https://amp.mobile.google.co.uk', 'https://google.co.uk');
      testHasRoughlySameOrigin('https://www1.www2.www3.google.com', 'https://google.com');
      testHasRoughlySameOrigin('https://www.xyz.google.com', 'https://xyz.google.com');
      testHasRoughlySameOrigin('https://xyz.www.xyz.google.com', 'https://xyz.www.xyz.google.com');
      testHasRoughlyDifferentOrigin('http://google.com', 'https://google.com');
      testHasRoughlyDifferentOrigin('https://google.com', 'https://google.net');
      testHasRoughlyDifferentOrigin('https://www.google.com', 'http://google.com');
      testHasRoughlyDifferentOrigin('https://google.com:80', 'https://google.com:81');
      testHasRoughlyDifferentOrigin('https://xyz.google.com', 'https://google.com');
      testHasRoughlyDifferentOrigin('https://xyz.google.com', 'http://xyz.google.com');
      testHasRoughlyDifferentOrigin('https://xyz.google.com:80', 'https://xyz.google.com:81');
    });

    /**
     * Tests trust determination by origin.
     *
     * @param {string} origin URL under test.
     * @param {boolean} toBeTrusted The expected outcome.
     * @param {boolean=} opt_inWebView Whether doc is in a web view.
     */
    function test(origin, toBeTrusted, opt_inWebView) {
      it('testing ' + origin, () => {
        const viewer = new Viewer(ampdoc);
        viewer.isWebviewEmbedded_ = !!opt_inWebView;
        expect(viewer.isTrustedViewerOrigin_(origin)).to.equal(toBeTrusted);
      });
    }

    describe('should trust domain variations', () => {
      test('https://google.com', true);
      test('https://www.google.com', true);
      test('https://news.google.com', true);
      test('https://google.co', true);
      test('https://www.google.co', true);
      test('https://news.google.co', true);
      test('https://www.google.co.uk', true);
      test('https://www.google.co.au', true);
      test('https://news.google.co.uk', true);
      test('https://news.google.co.au', true);
      test('https://google.de', true);
      test('https://www.google.de', true);
      test('https://news.google.de', true);
      test('https://abc.www.google.com', true);
      test('https://google.cat', true);
      test('https://www.google.cat', true);
    });

    describe('should not trust host as referrer with http', () => {
      test('http://google.com', false);
    });

    describe('should NOT trust wrong or non-whitelisted domain variations',
        () => {
          test('https://google.net', false);
          test('https://google.other.com', false);
          test('https://www.google.other.com', false);
          test('https://withgoogle.com', false);
          test('https://acme.com', false);
          test('https://google', false);
          test('https://www.google', false);
        });

    describe('tests for b/32626673', () => {
      test('www.google.com', true, true);
      test('www.google.com', false, /* not in webview */ false);
      test('www.google.de', true, true);
      test('www.google.co.uk', true, true);
      test(':www.google.de', false, true);
      test('news.google.de', false, true);
      test('www.google.de/', false, true);
      test('www.acme.com', false, true);
    });
  });

  describe('referrer', () => {
    /**
     * Tests trust determination by referrer.
     * @param {string} referrer URL under test.
     * @param {boolean} toBeTrusted The expected outcome.
     */
    function test(referrer, toBeTrusted) {
      it('testing ' + referrer, () => {
        const viewer = new Viewer(ampdoc);
        expect(viewer.isTrustedReferrer_(referrer)).to.equal(toBeTrusted);
      });
    }

    describe('should not trust host as referrer with http', () => {
      test('http://t.co/asdf', false);
    });

    describe('should trust whitelisted hosts', () => {
      test('https://t.co/asdf', true);
    });

    describe('should not trust non-whitelisted hosts', () => {
      test('https://www.t.co/asdf', false);
      test('https://t.com/asdf', false);
      test('https://t.cn/asdf', false);
    });

    describe('isTrustedReferrer', () => {
      it('should return true for whitelisted hosts', () => {
        windowApi.document.referrer = 'https://t.co/docref';
        const viewer = new Viewer(ampdoc);
        return viewer.isTrustedReferrer().then(isTrusted => {
          expect(isTrusted).to.equal(true);
        });
      });
    });

    it('should return document referrer if not overriden', () => {
      windowApi.parent = {};
      windowApi.location.hash = '#';
      windowApi.document.referrer = 'https://acme.org/docref';
      const viewer = new Viewer(ampdoc);
      expect(viewer.getUnconfirmedReferrerUrl())
          .to.equal('https://acme.org/docref');
      return viewer.getReferrerUrl().then(referrerUrl => {
        expect(referrerUrl).to.equal('https://acme.org/docref');
        expect(errorStub).to.have.not.been.called;
      });
    });

    it('should NOT allow override if not iframed', () => {
      windowApi.parent = windowApi;
      windowApi.location.hash = '#referrer=' +
          encodeURIComponent('https://acme.org/viewer');
      windowApi.document.referrer = 'https://acme.org/docref';
      const viewer = new Viewer(ampdoc);
      expect(viewer.getUnconfirmedReferrerUrl())
          .to.equal('https://acme.org/docref');
      return viewer.getReferrerUrl().then(referrerUrl => {
        expect(referrerUrl).to.equal('https://acme.org/docref');
        expect(errorStub).to.have.not.been.called;
      });
    });

    it('should NOT allow override if not trusted', () => {
      windowApi.parent = {};
      windowApi.location.hash = '#origin=g.com&referrer=' +
          encodeURIComponent('https://acme.org/viewer');
      windowApi.document.referrer = 'https://acme.org/docref';
      windowApi.location.ancestorOrigins = ['https://untrusted.com'];
      const viewer = new Viewer(ampdoc);
      expect(viewer.getUnconfirmedReferrerUrl())
          .to.equal('https://acme.org/docref');
      return viewer.getReferrerUrl().then(referrerUrl => {
        expect(referrerUrl).to.equal('https://acme.org/docref');
        expect(errorStub).to.have.not.been.called;
      });
    });

    it('should NOT allow override if ancestor is empty', () => {
      windowApi.parent = {};
      windowApi.location.hash = '#origin=g.com&referrer=' +
          encodeURIComponent('https://acme.org/viewer');
      windowApi.document.referrer = 'https://acme.org/docref';
      windowApi.location.ancestorOrigins = [];
      const viewer = new Viewer(ampdoc);
      expect(viewer.getUnconfirmedReferrerUrl())
          .to.equal('https://acme.org/docref');
      return viewer.getReferrerUrl().then(referrerUrl => {
        expect(referrerUrl).to.equal('https://acme.org/docref');
        expect(errorStub).to.have.not.been.called;
      });
    });

    it('should allow partial override if async not trusted', () => {
      windowApi.parent = {};
      windowApi.location.hash = '#origin=g.com&referrer=' +
          encodeURIComponent('https://acme.org/viewer');
      windowApi.document.referrer = 'https://acme.org/docref';
      const viewer = new Viewer(ampdoc);
      // Unconfirmed referrer is overriden, but not confirmed yet.
      expect(viewer.getUnconfirmedReferrerUrl())
          .to.equal('https://acme.org/viewer');
      viewer.setMessageDeliverer(() => {}, 'https://untrusted.com');
      return viewer.getReferrerUrl().then(referrerUrl => {
        expect(referrerUrl).to.equal('https://acme.org/docref');
        // Unconfirmed referrer is reset. Async error is thrown.
        expect(viewer.getUnconfirmedReferrerUrl())
            .to.equal('https://acme.org/docref');
        expect(expectedErrorStub).to.be.calledOnce;
        expect(expectedErrorStub.calledWith('Viewer',
            sinon.match(arg => {
              return !!arg.match(/Untrusted viewer referrer override/);
            }))).to.be.true;
      });
    });

    it('should allow full override if async trusted', () => {
      windowApi.parent = {};
      windowApi.location.hash = '#origin=g.com&referrer=' +
          encodeURIComponent('https://acme.org/viewer');
      windowApi.document.referrer = 'https://acme.org/docref';
      const viewer = new Viewer(ampdoc);
      // Unconfirmed referrer is overriden and will be confirmed next.
      expect(viewer.getUnconfirmedReferrerUrl())
          .to.equal('https://acme.org/viewer');
      viewer.setMessageDeliverer(() => {}, 'https://google.com');
      return viewer.getReferrerUrl().then(referrerUrl => {
        expect(referrerUrl).to.equal('https://acme.org/viewer');
        // Unconfirmed is confirmed and kept.
        expect(viewer.getUnconfirmedReferrerUrl())
            .to.equal('https://acme.org/viewer');
        expect(errorStub).to.have.not.been.called;
      });
    });

    it('should allow override if iframed and trusted', () => {
      windowApi.parent = {};
      windowApi.location.hash = '#origin=g.com&referrer=' +
          encodeURIComponent('https://acme.org/viewer');
      windowApi.document.referrer = 'https://acme.org/docref';
      windowApi.location.ancestorOrigins = ['https://google.com'];
      const viewer = new Viewer(ampdoc);
      expect(viewer.getUnconfirmedReferrerUrl())
          .to.equal('https://acme.org/viewer');
      return viewer.getReferrerUrl().then(referrerUrl => {
        expect(referrerUrl).to.equal('https://acme.org/viewer');
        expect(errorStub).to.have.not.been.called;
      });
    });

    it('should allow override to empty if iframed and trusted', () => {
      windowApi.parent = {};
      windowApi.location.hash = '#origin=g.com&referrer=';
      windowApi.document.referrer = 'https://acme.org/docref';
      windowApi.location.ancestorOrigins = ['https://google.com'];
      const viewer = new Viewer(ampdoc);
      expect(viewer.getUnconfirmedReferrerUrl())
          .to.equal('');
      return viewer.getReferrerUrl().then(referrerUrl => {
        expect(referrerUrl).to.equal('');
        expect(errorStub).to.have.not.been.called;
      });
    });
  });

  describe('viewerUrl', () => {

    it('should initially always return current location', () => {
      windowApi.location.href = 'https://acme.org/doc1#hash';
      const viewer = new Viewer(ampdoc);
      expect(viewer.getResolvedViewerUrl()).to.equal('https://acme.org/doc1');
    });

    it('should always return current location for top-level window', () => {
      windowApi.parent = windowApi;
      windowApi.location.href = 'https://acme.org/doc1#hash';
      const viewer = new Viewer(ampdoc);
      expect(viewer.getResolvedViewerUrl()).to.equal('https://acme.org/doc1');
      return viewer.getViewerUrl().then(viewerUrl => {
        expect(viewerUrl).to.equal('https://acme.org/doc1');
        expect(viewer.getResolvedViewerUrl()).to.equal('https://acme.org/doc1');
        expect(errorStub).to.have.not.been.called;
      });
    });

    it('should NOT allow override if not iframed', () => {
      windowApi.parent = windowApi;
      windowApi.location.href = 'https://acme.org/doc1';
      windowApi.location.hash = '#origin=g.com&viewerUrl=' +
          encodeURIComponent('https://acme.org/viewer');
      const viewer = new Viewer(ampdoc);
      expect(viewer.getResolvedViewerUrl()).to.equal('https://acme.org/doc1');
      return viewer.getViewerUrl().then(viewerUrl => {
        expect(viewerUrl).to.equal('https://acme.org/doc1');
        expect(viewer.getResolvedViewerUrl()).to.equal('https://acme.org/doc1');
        expect(errorStub).to.have.not.been.called;
      });
    });

    it('should NOT allow override if not trusted', () => {
      windowApi.parent = {};
      windowApi.location.href = 'https://acme.org/doc1';
      windowApi.location.hash = '#origin=g.com&viewerUrl=' +
          encodeURIComponent('https://acme.org/viewer');
      windowApi.location.ancestorOrigins = ['https://untrusted.com'];
      const viewer = new Viewer(ampdoc);
      expect(viewer.getResolvedViewerUrl()).to.equal('https://acme.org/doc1');
      return viewer.getViewerUrl().then(viewerUrl => {
        expect(viewerUrl).to.equal('https://acme.org/doc1');
        expect(viewer.getResolvedViewerUrl()).to.equal('https://acme.org/doc1');
        expect(errorStub).to.be.calledOnce;
        expect(errorStub.calledWith('Viewer',
            sinon.match(arg => {
              return !!arg.match(/Untrusted viewer url override/);
            }))).to.be.true;
      });
    });

    it('should NOT allow override if ancestor is empty', () => {
      windowApi.parent = {};
      windowApi.location.href = 'https://acme.org/doc1';
      windowApi.location.hash = '#origin=g.com&viewerUrl=' +
          encodeURIComponent('https://acme.org/viewer');
      windowApi.location.ancestorOrigins = [];
      const viewer = new Viewer(ampdoc);
      expect(viewer.getResolvedViewerUrl()).to.equal('https://acme.org/doc1');
      return viewer.getViewerUrl().then(viewerUrl => {
        expect(viewerUrl).to.equal('https://acme.org/doc1');
        expect(viewer.getResolvedViewerUrl()).to.equal('https://acme.org/doc1');
        expect(errorStub).to.be.calledOnce;
        expect(errorStub.calledWith('Viewer',
            sinon.match(arg => {
              return !!arg.match(/Untrusted viewer url override/);
            }))).to.be.true;
      });
    });

    it('should allow partial override if async not trusted', () => {
      windowApi.parent = {};
      windowApi.location.href = 'https://acme.org/doc1';
      windowApi.location.hash = '#origin=g.com&viewerUrl=' +
          encodeURIComponent('https://acme.org/viewer');
      const viewer = new Viewer(ampdoc);
      expect(viewer.getResolvedViewerUrl()).to.equal('https://acme.org/doc1');
      viewer.setMessageDeliverer(() => {}, 'https://untrusted.com');
      return viewer.getViewerUrl().then(viewerUrl => {
        expect(viewerUrl).to.equal('https://acme.org/doc1');
        expect(viewer.getResolvedViewerUrl()).to.equal('https://acme.org/doc1');
        expect(errorStub).to.be.calledOnce;
        expect(errorStub.calledWith('Viewer',
            sinon.match(arg => {
              return !!arg.match(/Untrusted viewer url override/);
            }))).to.be.true;
      });
    });

    it('should allow full override if async trusted', () => {
      windowApi.parent = {};
      windowApi.location.href = 'https://acme.org/doc1';
      windowApi.location.hash = '#origin=g.com&viewerUrl=' +
          encodeURIComponent('https://acme.org/viewer');
      const viewer = new Viewer(ampdoc);
      expect(viewer.getResolvedViewerUrl()).to.equal('https://acme.org/doc1');
      viewer.setMessageDeliverer(() => {}, 'https://google.com');
      return viewer.getViewerUrl().then(viewerUrl => {
        expect(viewerUrl).to.equal('https://acme.org/viewer');
        expect(viewer.getResolvedViewerUrl())
            .to.equal('https://acme.org/viewer');
        expect(errorStub).to.have.not.been.called;
      });
    });

    it('should allow override if iframed and trusted', () => {
      windowApi.parent = {};
      windowApi.location.href = 'https://acme.org/doc1';
      windowApi.location.hash = '#origin=g.com&viewerUrl=' +
          encodeURIComponent('https://acme.org/viewer');
      windowApi.location.ancestorOrigins = ['https://google.com'];
      const viewer = new Viewer(ampdoc);
      expect(viewer.getResolvedViewerUrl()).to.equal('https://acme.org/doc1');
      return viewer.getViewerUrl().then(viewerUrl => {
        expect(viewerUrl).to.equal('https://acme.org/viewer');
        expect(viewer.getResolvedViewerUrl())
            .to.equal('https://acme.org/viewer');
        expect(errorStub).to.have.not.been.called;
      });
    });

    it('should ignore override to empty if iframed and trusted', () => {
      windowApi.parent = {};
      windowApi.location.href = 'https://acme.org/doc1';
      windowApi.location.hash = '#origin=g.com&viewerUrl=';
      windowApi.location.ancestorOrigins = ['https://google.com'];
      const viewer = new Viewer(ampdoc);
      expect(viewer.getResolvedViewerUrl()).to.equal('https://acme.org/doc1');
      return viewer.getViewerUrl().then(viewerUrl => {
        expect(viewerUrl).to.equal('https://acme.org/doc1');
        expect(viewer.getResolvedViewerUrl()).to.equal('https://acme.org/doc1');
        expect(errorStub).to.have.not.been.called;
      });
    });
  });

  describe('viewerOrigin', () => {

    it('should return empty string if origin is not known', () => {
      const viewer = new Viewer(ampdoc);
      return viewer.getViewerOrigin().then(viewerOrigin => {
        expect(viewerOrigin).to.equal('');
      });
    });

    it('should return ancestor origin if known', () => {
      windowApi.parent = {};
      windowApi.location.ancestorOrigins = ['https://google.com'];
      const viewer = new Viewer(ampdoc);
      return viewer.getViewerOrigin().then(viewerOrigin => {
        expect(viewerOrigin).to.equal('https://google.com');
      });
    });

    it('should return viewer origin if set via handshake', () => {
      windowApi.parent = {};
      const viewer = new Viewer(ampdoc);
      const result = viewer.getViewerOrigin().then(viewerOrigin => {
        expect(viewerOrigin).to.equal('https://foobar.com');
      });
      viewer.setMessageDeliverer(() => {}, 'https://foobar.com');
      return result;
    });

    it('should return empty string if handshake does not happen', () => {
      windowApi.parent = {};
      const viewer = new Viewer(ampdoc);
      const result = viewer.getViewerOrigin().then(viewerOrigin => {
        expect(viewerOrigin).to.equal('');
      });
      clock.tick(1010);
      return result;
    });
  });

  describe('navigateTo', () => {
    const ampUrl = 'https://cdn.ampproject.org/test/123';
    it('should message viewer if a2a capability is supported', () => {
      windowApi.location.hash = '#cap=a2a';
      const viewer = new Viewer(ampdoc);
      const send = sandbox.stub(viewer, 'sendMessage');
      const result = viewer.navigateToAmpUrl(ampUrl, 'abc123');
      expect(send.lastCall.args[0]).to.equal('a2aNavigate');
      expect(send.lastCall.args[1]).to.jsonEqual({
        url: ampUrl,
        requestedBy: 'abc123',
      });
      expect(result).to.be.true;
    });

    it('should return false if a2a capability is not supported', () => {
      const viewer = new Viewer(ampdoc);
      const send = sandbox.stub(viewer, 'sendMessage');
      const result = viewer.navigateToAmpUrl(ampUrl, 'abc123');
      expect(send).to.have.not.been.called;
      expect(result).to.be.false;
    });
  });
});<|MERGE_RESOLUTION|>--- conflicted
+++ resolved
@@ -164,13 +164,8 @@
   it('should set ampshare fragment within custom tab', () => {
     windowApi.parent = windowApi;
     windowApi.location.href = 'http://www.example.com/';
-<<<<<<< HEAD
-    windowApi.location.hash = '#origin=g.com';
+    windowApi.location.hash = '';
     windowApi.location.search = '?amp_gsa=1&amp_js_v=a0';
-=======
-    windowApi.location.hash = '';
-    windowApi.location.search = '?amp_gsa=1';
->>>>>>> 53de1af1
     const viewer = new Viewer(ampdoc);
     expect(viewer.isCctEmbedded()).to.be.true;
     expect(windowApi.history.replaceState).to.be.calledWith({}, '',
@@ -180,12 +175,8 @@
   it('should merge fragments within custom tab', () => {
     windowApi.parent = windowApi;
     windowApi.location.href = 'http://www.example.com/#test=1';
-<<<<<<< HEAD
-    windowApi.location.hash = '#origin=g.com&test=1';
+    windowApi.location.hash = '#test=1';
     windowApi.location.search = '?amp_gsa=1&amp_js_v=a0';
-=======
-    windowApi.location.hash = '#test=1';
-    windowApi.location.search = '?amp_gsa=1';
     const viewer = new Viewer(ampdoc);
     expect(viewer.getParam('test')).to.equal('1');
     expect(viewer.isCctEmbedded()).to.be.true;
@@ -197,7 +188,7 @@
     windowApi.parent = windowApi;
     windowApi.location.href = 'http://www.example.com/#test=1&ampshare=old';
     windowApi.location.hash = '#test=1&ampshare=old';
-    windowApi.location.search = '?amp_gsa=1';
+    windowApi.location.search = '?amp_gsa=1&amp_js_v=a0';
     const viewer = new Viewer(ampdoc);
     expect(viewer.getParam('test')).to.equal('1');
     expect(viewer.isCctEmbedded()).to.be.true;
@@ -211,8 +202,7 @@
         'http://www.example.com/#test=1&ampshare=a&ampshare=b&ampshare=c';
     windowApi.location.hash =
         '#test=1&ampshare=a&ampshare=b&ampshare=c';
-    windowApi.location.search = '?amp_gsa=1';
->>>>>>> 53de1af1
+    windowApi.location.search = '?amp_gsa=1&amp_js_v=a0';
     const viewer = new Viewer(ampdoc);
     expect(viewer.getParam('test')).to.equal('1');
     expect(viewer.isCctEmbedded()).to.be.true;
@@ -224,7 +214,7 @@
     windowApi.parent = windowApi;
     windowApi.location.href = 'http://www.example.com/#ampshare=old&test=1';
     windowApi.location.hash = '#ampshare=old&test=1';
-    windowApi.location.search = '?amp_gsa=1';
+    windowApi.location.search = '?amp_gsa=1&amp_js_v=a0';
     const viewer = new Viewer(ampdoc);
     expect(viewer.getParam('test')).to.equal('1');
     expect(viewer.isCctEmbedded()).to.be.true;
@@ -238,7 +228,7 @@
         'http://www.example.com/#note=ok&ampshare=old&test=1';
     windowApi.location.hash =
         '#note=ok&ampshare=old&test=1';
-    windowApi.location.search = '?amp_gsa=1';
+    windowApi.location.search = '?amp_gsa=1&amp_js_v=a0';
     const viewer = new Viewer(ampdoc);
     expect(viewer.getParam('test')).to.equal('1');
     expect(viewer.getParam('note')).to.equal('ok');
