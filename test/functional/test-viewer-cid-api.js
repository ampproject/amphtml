/**
 * Copyright 2017 The AMP HTML Authors. All Rights Reserved.
 *
 * Licensed under the Apache License, Version 2.0 (the "License");
 * you may not use this file except in compliance with the License.
 * You may obtain a copy of the License at
 *
 *      http://www.apache.org/licenses/LICENSE-2.0
 *
 * Unless required by applicable law or agreed to in writing, software
 * distributed under the License is distributed on an "AS-IS" BASIS,
 * WITHOUT WARRANTIES OR CONDITIONS OF ANY KIND, either express or implied.
 * See the License for the specific language governing permissions and
 * limitations under the License.
 */


import {ViewerCidApi} from '../../src/service/viewer-cid-api';
import {dict} from '../../src/utils/object';
import {mockServiceForDoc} from '../../testing/test-helper';

describes.realWin('viewerCidApi', {amp: true}, env => {
  let ampdoc;
  let api;
  let sandbox;
  let viewerMock;

  beforeEach(() => {
    ampdoc = env.ampdoc;
    sandbox = env.sandbox;
    viewerMock = mockServiceForDoc(sandbox, ampdoc, 'viewer', [
      'sendMessageAwaitResponse',
      'hasCapability',
      'isTrustedViewer',
    ]);

    api = new ViewerCidApi(env.ampdoc);
  });

  describe('isSupported', () => {
    it('should return true if Viewer is trusted and has CID capability', () => {
      viewerMock.isTrustedViewer.returns(Promise.resolve(true));
      viewerMock.hasCapability.withArgs('cid').returns(true);
      return expect(api.isSupported()).to.eventually.be.true;
    });

    it('should return false if Viewer has no CID capability', () => {
      viewerMock.isTrustedViewer.returns(new Promise(() => {}));
      viewerMock.hasCapability.withArgs('cid').returns(false);
      return expect(api.isSupported()).to.eventually.be.false;
    });

    it('should return false if Viewer is not trusted', () => {
      viewerMock.isTrustedViewer.returns(Promise.resolve(false));
      viewerMock.hasCapability.withArgs('cid').returns(true);
      return expect(api.isSupported()).to.eventually.be.false;
    });
  });

  describe('getScopedCid', () => {
    function verifyClientIdApiInUse(used) {
      viewerMock.sendMessageAwaitResponse
          .returns(Promise.resolve('client-id-from-viewer'));
      return api.getScopedCid(used ? 'api-key' : undefined,
          'AMP_ECID_GOOGLE').then(cid => {
        expect(cid).to.equal('client-id-from-viewer');
        const payload = dict({
          'scope': 'AMP_ECID_GOOGLE',
          'clientIdApi': used,
          'canonicalOrigin': 'http://localhost:9876',
        });
        if (used) {
          payload['apiKey'] = 'api-key';
        }
        expect(viewerMock.sendMessageAwaitResponse)
            .to.be.calledWith('cid', payload);
      });
    }

    it('should use client ID API from api if everything great', () => {
      return verifyClientIdApiInUse(true);
    });

    it('should not use client ID API if no opt in meta tag', () => {
      return verifyClientIdApiInUse(false);
    });

    it('should not use client ID API if scope not whitelisted', () => {
      viewerMock.sendMessageAwaitResponse.withArgs('cid', dict({
        'scope': 'NON_WHITELISTED_SCOPE',
        'clientIdApi': false,
        'canonicalOrigin': 'http://localhost:9876',
      })).returns(Promise.resolve('client-id-from-viewer'));
      return expect(api.getScopedCid(undefined, 'NON_WHITELISTED_SCOPE'))
          .to.eventually.equal('client-id-from-viewer');
    });

    it('should return undefined if Viewer returns undefined', () => {
      viewerMock.sendMessageAwaitResponse.returns(Promise.resolve());
      return expect(api.getScopedCid('api-key', 'AMP_ECID_GOOGLE'))
          .to.eventually.be.undefined;
    });

    it('should reject if Viewer rejects', () => {
      viewerMock.sendMessageAwaitResponse
          .returns(Promise.reject('Client API error'));
<<<<<<< HEAD
      return expect(api.getScopedCid('api-key', 'AMP_ECID_GOOGLE'))
          .to.eventually.be.rejectedWith(/Client API error/);
=======
      allowConsoleError(() => {
        return expect(api.getScopedCid('AMP_ECID_GOOGLE'))
            .to.eventually.be.rejectedWith(/Client API error/);
      });
>>>>>>> 0dab5ed9
    });
  });
});<|MERGE_RESOLUTION|>--- conflicted
+++ resolved
@@ -104,15 +104,10 @@
     it('should reject if Viewer rejects', () => {
       viewerMock.sendMessageAwaitResponse
           .returns(Promise.reject('Client API error'));
-<<<<<<< HEAD
-      return expect(api.getScopedCid('api-key', 'AMP_ECID_GOOGLE'))
-          .to.eventually.be.rejectedWith(/Client API error/);
-=======
       allowConsoleError(() => {
-        return expect(api.getScopedCid('AMP_ECID_GOOGLE'))
+        return expect(api.getScopedCid('api-key', 'AMP_ECID_GOOGLE'))
             .to.eventually.be.rejectedWith(/Client API error/);
       });
->>>>>>> 0dab5ed9
     });
   });
 });