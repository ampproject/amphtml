--- conflicted
+++ resolved
@@ -763,14 +763,7 @@
       const fie = createFie(bodyElementMock, 'amp-ad');
 
       const scrollTop = 0;
-<<<<<<< HEAD
       stubViewportScrollTop(scrollTop);
-=======
-
-      sandbox.stub(Services, 'viewportForDoc').returns({
-        getScrollTop: () => scrollTop,
-      });
->>>>>>> 4549f74d
 
       expect(() => fie.enterFullOverlayMode()).to.not.throw();
     });
@@ -780,14 +773,7 @@
       const fie = createFie(bodyElementMock, 'not-an-amp-ad');
 
       const scrollTop = 0;
-<<<<<<< HEAD
       stubViewportScrollTop(scrollTop);
-=======
-
-      sandbox.stub(Services, 'viewportForDoc').returns({
-        getScrollTop: () => scrollTop,
-      });
->>>>>>> 4549f74d
 
       expect(() => fie.enterFullOverlayMode())
           .to.throw(/Only .?amp-ad.? is allowed/);
@@ -798,14 +784,7 @@
       const fie = createFie(bodyElementMock);
 
       const scrollTop = 45;
-<<<<<<< HEAD
       stubViewportScrollTop(scrollTop);
-=======
-
-      sandbox.stub(Services, 'viewportForDoc').returns({
-        getScrollTop: () => scrollTop,
-      });
->>>>>>> 4549f74d
 
       yield fie.enterFullOverlayMode();
 
@@ -834,14 +813,7 @@
       const fie = createFie(bodyElementMock);
 
       const scrollTop = 19;
-<<<<<<< HEAD
       stubViewportScrollTop(scrollTop);
-=======
-
-      sandbox.stub(Services, 'viewportForDoc').returns({
-        getScrollTop: () => scrollTop,
-      });
->>>>>>> 4549f74d
 
       yield fie.enterFullOverlayMode();
       yield fie.leaveFullOverlayMode();
