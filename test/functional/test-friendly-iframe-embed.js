/**
 * Copyright 2016 The AMP HTML Authors. All Rights Reserved.
 *
 * Licensed under the Apache License, Version 2.0 (the "License");
 * you may not use this file except in compliance with the License.
 * You may obtain a copy of the License at
 *
 *      http://www.apache.org/licenses/LICENSE-2.0
 *
 * Unless required by applicable law or agreed to in writing, software
 * distributed under the License is distributed on an "AS-IS" BASIS,
 * WITHOUT WARRANTIES OR CONDITIONS OF ANY KIND, either express or implied.
 * See the License for the specific language governing permissions and
 * limitations under the License.
 */

import * as sinon from 'sinon';

import {
  FriendlyIframeEmbed,
  getFriendlyIframeEmbedOptional,
  installFriendlyIframeEmbed,
  mergeHtmlForTesting,
  setFriendlyIframeEmbedVisible,
  setSrcdocSupportedForTesting,
  whenContentIniLoad,
} from '../../src/friendly-iframe-embed';
import {Services} from '../../src/services';
import {Signals} from '../../src/utils/signals';
import {installServiceInEmbedScope} from '../../src/service';
import {isAnimationNone} from '../../testing/test-helper';
import {layoutRectLtwh} from '../../src/layout-rect';
import {loadPromise} from '../../src/event-helper';


describe('friendly-iframe-embed', () => {

  let sandbox;
  let iframe;
  let extensionsMock;
  let resourcesMock;

  beforeEach(() => {
    sandbox = sinon.sandbox.create();

    const extensions = Services.extensionsFor(window);
    const resources = Services.resourcesForDoc(window.document);
    extensionsMock = sandbox.mock(extensions);
    resourcesMock = sandbox.mock(resources);

    iframe = document.createElement('iframe');
  });

  afterEach(() => {
    if (iframe.parentElement) {
      iframe.parentElement.removeChild(iframe);
    }
    extensionsMock.verify();
    resourcesMock.verify();
    setSrcdocSupportedForTesting(undefined);
    sandbox.restore();
  });

  it('should follow main install steps', () => {

    // Resources are not involved.
    extensionsMock.expects('preloadExtension').never();
    resourcesMock.expects('add').never();

    const embedPromise = installFriendlyIframeEmbed(iframe, document.body, {
      url: 'https://acme.org/url1',
      html: '<a href="/url2"></a>',
    });

    // Attributes set.
    expect(iframe.style.visibility).to.equal('hidden');
    expect(iframe.getAttribute('referrerpolicy')).to.equal('unsafe-url');

    // Iframe has been appended to DOM.
    expect(iframe.parentElement).to.equal(document.body);

    return embedPromise.then(embed => {
      expect(embed.win).to.be.ok;
      expect(embed.win).to.equal(iframe.contentWindow);
      expect(embed.iframe).to.equal(iframe);
      expect(embed.spec.url).to.equal('https://acme.org/url1');
      expect(embed.host).to.be.null;
      expect(embed.signals()).to.be.ok;
      expect(getFriendlyIframeEmbedOptional(embed.iframe)).to.equal(embed);

      // Iframe is rendered.
      expect(embed.signals().get('render-start')).to.be.ok;
      expect(iframe.style.visibility).to.equal('');
      expect(embed.win.document.body.style.visibility).to.equal('visible');
      expect(String(embed.win.document.body.style.opacity)).to.equal('1');
<<<<<<< HEAD
      expect(getStyle(embed.win.document.body, 'animation-name'))
          .to.equal('none');
=======
      expect(isAnimationNone(embed.win.document.body)).to.be.true;
>>>>>>> 84fcf7b9
      expect(embed.win.document.documentElement.classList.contains(
          'i-amphtml-fie')).to.be.true;

      // BASE element has been inserted.
      expect(embed.win.document.querySelector('base').href)
          .to.equal('https://acme.org/url1');
      expect(embed.win.document.querySelector('a').href)
          .to.equal('https://acme.org/url2');

      return loadPromise(iframe);
    }).then(() => {
      // Iframe is marked as complete.
      expect(iframe.readyState).to.equal('complete');
    });
  });

  it('should write doc if srcdoc is not available', () => {
    setSrcdocSupportedForTesting(false);

    const embedPromise = installFriendlyIframeEmbed(iframe, document.body, {
      url: 'https://acme.org/url1',
      html: '<a href="/url2"></a>',
    });

    return embedPromise.then(embed => {
      expect(embed.iframe.src).to.equal('about:blank');
      expect(!!embed.iframe.srcdoc).to.be.false;

      expect(embed.win).to.be.ok;
      expect(embed.win).to.equal(iframe.contentWindow);
      expect(embed.iframe).to.equal(iframe);

      expect(embed.win.document.querySelector('base')).to.exist;
      expect(embed.win.document.querySelector('a')).to.exist;
    });
  });

  it('should install extensions', () => {

    // Extensions preloading have been requested.
    extensionsMock.expects('preloadExtension')
        .withExactArgs('amp-test')
        .returns(Promise.resolve())
        .once();

    // Extensions are installed.
    let installExtWin;
    extensionsMock.expects('installExtensionsInChildWindow')
        .withExactArgs(sinon.match(arg => {
          installExtWin = arg;
          return true;
        }), ['amp-test'], /* preinstallCallback */ undefined)
        .once();

    const embedPromise = installFriendlyIframeEmbed(iframe, document.body, {
      url: 'https://acme.org/url1',
      html: '<amp-test></amp-test>',
      extensionIds: ['amp-test'],
    });
    return embedPromise.then(embed => {
      expect(installExtWin).to.equal(embed.win);
    });
  });

  it('should pass pre-install callback', () => {

    const preinstallCallback = function() {};

    // Extensions are installed.
    extensionsMock.expects('installExtensionsInChildWindow')
        .withExactArgs(sinon.match(() => true), [], preinstallCallback)
        .once();

    const embedPromise = installFriendlyIframeEmbed(iframe, document.body, {
      url: 'https://acme.org/url1',
      html: '<amp-test></amp-test>',
    }, preinstallCallback);
    return embedPromise;
  });

  it('should uninstall all resources', () => {
    extensionsMock.expects('preloadExtension').atLeast(1);
    extensionsMock.expects('installExtensionsInChildWindow').atLeast(1);
    const embedPromise = installFriendlyIframeEmbed(iframe, document.body, {
      url: 'https://acme.org/url1',
      html: '<amp-test></amp-test>',
      extensionIds: ['amp-test'],
    });
    return embedPromise.then(embed => {
      resourcesMock.expects('removeForChildWindow')
          .withExactArgs(embed.win)
          .once();
      embed.destroy();
    });
  });

  it('should install and dispose services', () => {
    const disposeSpy = sandbox.spy();
    const embedService = {
      dispose: disposeSpy,
    };
    const embedPromise = installFriendlyIframeEmbed(iframe, document.body, {
      url: 'https://acme.org/url1',
      html: '<amp-test></amp-test>',
    }, embedWin => {
      installServiceInEmbedScope(embedWin, 'c', embedService);
    });
    return embedPromise.then(embed => {
      expect(embed.win.services['c'].obj).to.equal(embedService);
      expect(disposeSpy).to.not.be.called;
      embed.destroy();
      expect(disposeSpy).to.be.calledOnce;
    });
  });

  it('should start invisible by default and update on request', () => {
    extensionsMock.expects('installExtensionsInChildWindow').once();
    const embedPromise = installFriendlyIframeEmbed(iframe, document.body, {
      url: 'https://acme.org/url1',
      html: '',
      extensionIds: [],
    });
    return embedPromise.then(embed => {
      expect(embed.isVisible()).to.be.false;
      const spy = sandbox.spy();
      embed.onVisibilityChanged(spy);

      setFriendlyIframeEmbedVisible(embed, false);
      expect(embed.isVisible()).to.be.false;
      expect(spy).to.not.be.called;

      setFriendlyIframeEmbedVisible(embed, true);
      expect(embed.isVisible()).to.be.true;
      expect(spy).to.be.calledOnce;
      expect(spy.args[0][0]).to.equal(true);
    });
  });

  it('should support host', () => {
    const host = document.createElement('amp-host');
    const hostSignals = new Signals();
    host.signals = () => hostSignals;
    host.renderStarted = sandbox.spy();
    host.getLayoutBox = () => layoutRectLtwh(10, 10, 100, 200);
    const embedPromise = installFriendlyIframeEmbed(iframe, document.body, {
      url: 'https://acme.org/url1',
      html: '<amp-test></amp-test>',
      host,
    });
    return embedPromise.then(embed => {
      expect(embed.host).to.equal(host);
      expect(embed.signals()).to.equal(hostSignals);
      expect(host.renderStarted).to.be.calledOnce;
    });
  });

  it('should await initial load', () => {
    resourcesMock
        .expects('getResourcesInRect')
        .withExactArgs(
            sinon.match(arg => arg == iframe.contentWindow),
            sinon.match(arg =>
              arg.left == 0 &&
                arg.top == 0 &&
                arg.width == iframe.contentWindow.innerWidth &&
                arg.height == iframe.contentWindow.innerHeight))
        .returns(Promise.resolve([]))
        .once();
    const embedPromise = installFriendlyIframeEmbed(iframe, document.body, {
      url: 'https://acme.org/url1',
      html: '<amp-test></amp-test>',
    });
    let embed;
    return embedPromise.then(em => {
      embed = em;
      return embed.whenIniLoaded();
    }).then(() => {
      expect(embed.signals().get('ini-load')).to.be.ok;
      return embed.whenReady(); // `whenReady` should also be complete.
    });
  });

  it('should await initial with host', () => {
    const rect = layoutRectLtwh(10, 10, 100, 200);
    const host = document.createElement('amp-host');
    const hostSignals = new Signals();
    host.signals = () => hostSignals;
    host.renderStarted = function() {
      hostSignals.signal('render-start');
    };
    host.getLayoutBox = () => rect;
    resourcesMock
        .expects('getResourcesInRect')
        .withExactArgs(
            sinon.match(arg => arg == iframe.contentWindow),
            sinon.match(arg =>
              arg.left == 10 &&
                arg.top == 10 &&
                arg.width == 100 &&
                arg.height == 200))
        .returns(Promise.resolve([]))
        .once();
    const embedPromise = installFriendlyIframeEmbed(iframe, document.body, {
      url: 'https://acme.org/url1',
      html: '<amp-test></amp-test>',
      host,
    });
    let embed;
    return embedPromise.then(em => {
      embed = em;
      return embed.whenIniLoaded();
    }).then(() => {
      expect(embed.signals().get('ini-load')).to.be.ok;
      return embed.whenReady(); // `whenReady` should also be complete.
    });
  });

  it('should find and await all content elements', () => {
    function resource(tagName) {
      const res = {
        element: {
          tagName: tagName.toUpperCase(),
        },
        loadedComplete: false,
      };
      res.loadedOnce = () => Promise.resolve().then(() => {
        res.loadedComplete = true;
      });
      return res;
    }

    let content1;
    let content2;
    let blacklistedAd;
    let blacklistedAnalytics;
    let blacklistedPixel;
    let blacklistedAmpAdExit;

    const context = document.createElement('div');
    document.body.appendChild(context);
    resourcesMock
        .expects('getResourcesInRect')
        .withArgs(sinon.match(arg => arg == window))
        .returns(Promise.resolve([
          content1 = resource('amp-img', 0),
          content2 = resource('amp-video', 0),
          blacklistedAd = resource('amp-ad', 0),
          blacklistedAnalytics = resource('amp-analytics', 0),
          blacklistedPixel = resource('amp-pixel', 0),
          blacklistedAmpAdExit = resource('amp-ad-exit', 0),
        ]))
        .once();

    return whenContentIniLoad(context, window).then(() => {
      expect(content1.loadedComplete).to.be.true;
      expect(content2.loadedComplete).to.be.true;
      expect(blacklistedAd.loadedComplete).to.be.false;
      expect(blacklistedAnalytics.loadedComplete).to.be.false;
      expect(blacklistedPixel.loadedComplete).to.be.false;
      expect(blacklistedAmpAdExit.loadedComplete).to.be.false;
    });
  });

  describe('mergeHtml', () => {
    let spec;

    beforeEach(() => {
      spec = {
        url: 'https://acme.org/embed1',
        html: '<a></a>',
      };
    });

    it('should install base', () => {
      const html = mergeHtmlForTesting(spec);
      expect(html.indexOf('<base href="https://acme.org/embed1">')).to.equal(0);
    });

    it('should install fonts', () => {
      const FONT1 = 'https://acme.org/font1';
      const FONT2 = 'https://acme.org/font2';
      spec.fonts = [FONT1, FONT2];
      const html = mergeHtmlForTesting(spec);
      const templ = '<link href="FONT" rel="stylesheet" type="text/css">';
      expect(html.indexOf(templ.replace('FONT', FONT1))).to.be.greaterThan(0);
      expect(html.indexOf(templ.replace('FONT', FONT2))).to.be.greaterThan(0);
    });

    it('should escape urls', () => {
      spec.url = 'https://acme.org/embed<1';
      spec.fonts = ['https://acme.org/font<1'];
      const html = mergeHtmlForTesting(spec);
      expect(html.indexOf('<base href="https://acme.org/embed&lt;1">'))
          .to.greaterThan(-1);
      expect(html.indexOf('<link href="https://acme.org/font&lt;1"'))
          .to.greaterThan(-1);
    });

    it('should pre-pend to html', () => {
      const html = mergeHtmlForTesting(spec);
      expect(html).to.equal('<base href="https://acme.org/embed1">'
          + '<meta http-equiv=Content-Security-Policy content='
          + '"script-src \'none\';object-src \'none\';child-src \'none\'">'
          + '<a></a>');
    });

    it('should insert into head', () => {
      spec.html = '<html><head>head</head><body>body';
      const html = mergeHtmlForTesting(spec);
      expect(html).to.equal('<html><head><base href="https://acme.org/embed1">'
          + '<meta http-equiv=Content-Security-Policy content='
          + '"script-src \'none\';object-src \'none\';'
          + 'child-src \'none\'">head</head><body>body');
    });

    it('should insert into head w/o html', () => {
      spec.html = '<head>head</head><body>body';
      const html = mergeHtmlForTesting(spec);
      expect(html).to.equal('<head><base href="https://acme.org/embed1">'
          + '<meta http-equiv=Content-Security-Policy content="'
          + 'script-src \'none\';object-src \'none\';child-src \'none\'">head'
          + '</head><body>body');
    });

    it('should insert before body', () => {
      spec.html = '<html><body>body';
      const html = mergeHtmlForTesting(spec);
      expect(html).to.equal('<html><base href="https://acme.org/embed1">'
          + '<meta http-equiv=Content-Security-Policy content="script-src '
          + '\'none\';object-src \'none\';child-src \'none\'"><body>body');
    });

    it('should insert before body w/o html', () => {
      spec.html = '<body>body';
      const html = mergeHtmlForTesting(spec);
      expect(html).to.equal('<base href="https://acme.org/embed1">'
          + '<meta http-equiv=Content-Security-Policy content="script-src '
          + '\'none\';object-src \'none\';child-src \'none\'"><body>body');
    });

    it('should insert after html', () => {
      spec.html = '<html>content';
      const html = mergeHtmlForTesting(spec);
      expect(html).to.equal('<html><base href="https://acme.org/embed1">'
          + '<meta http-equiv=Content-Security-Policy content="script-src '
          + '\'none\';object-src \'none\';child-src \'none\'">content');
    });

    it('should insert CSP', () => {
      spec.html = '<html><head></head><body></body></html>';
      expect(mergeHtmlForTesting(spec)).to.equal(
          '<html><head><base href="https://acme.org/embed1">' +
          '<meta http-equiv=Content-Security-Policy ' +
          'content="script-src \'none\';object-src \'none\';' +
          'child-src \'none\'">' +
          '</head><body></body></html>');
      spec.html = '<html>foo';
      expect(mergeHtmlForTesting(spec)).to.equal(
          '<html><base href="https://acme.org/embed1">' +
          '<meta http-equiv=Content-Security-Policy ' +
          'content="script-src \'none\';object-src \'none\';' +
          'child-src \'none\'">foo');
      spec.html = '<body>foo';
      expect(mergeHtmlForTesting(spec)).to.equal(
          '<base href="https://acme.org/embed1">' +
          '<meta http-equiv=Content-Security-Policy ' +
          'content="script-src \'none\';object-src \'none\';' +
          'child-src \'none\'"><body>foo');
    });
  });

  describe('child document ready and loaded states', () => {

    it('should wait until ready', () => {
      const embedPromise = installFriendlyIframeEmbed(iframe, document.body, {
        url: 'https://acme.org/url1',
        html: '<a id="a1"></a>',
      });
      return embedPromise.then(() => {
        expect(iframe.contentDocument.getElementById('a1')).to.be.ok;
      });
    });

    it('should wait until ready for doc.write case', () => {
      setSrcdocSupportedForTesting(false);
      const embedPromise = installFriendlyIframeEmbed(iframe, document.body, {
        url: 'https://acme.org/url1',
        html: '<a id="a1"></a>',
      });
      return embedPromise.then(() => {
        expect(iframe.contentDocument.getElementById('a1')).to.be.ok;
      });
    });

    it('should wait for loaded state', () => {
      const embedPromise = installFriendlyIframeEmbed(iframe, document.body, {
        url: 'https://acme.org/url1',
        html: '<a id="a1"></a>',
      });
      return embedPromise.then(embed => {
        return embed.whenWindowLoaded();
      });
    });

    it('should wait for loaded state for doc.write case', () => {
      setSrcdocSupportedForTesting(false);
      const embedPromise = installFriendlyIframeEmbed(iframe, document.body, {
        url: 'https://acme.org/url1',
        html: '<a id="a1"></a>',
      });
      return embedPromise.then(embed => {
        return embed.whenWindowLoaded();
      });
    });

    it('should add violation listener', () => {
      let eventListenerSpy;
      const container = {
        appendChild: child => {
          document.body.appendChild(child);
          eventListenerSpy =
              sandbox.spy(child.contentWindow, 'addEventListener');
        },
      };
      const embedPromise = installFriendlyIframeEmbed(iframe, container, {
        url: 'https://acme.org/url1',
        html: '<a id="a1"></a>',
      });
      return embedPromise.then(() => {
        expect(eventListenerSpy).to.be.calledOnce;
      });
    });
  });

  describe('child document ready polling', () => {
    let clock;
    let win;
    let iframe;
    let contentWindow;
    let contentDocument;
    let contentBody;
    let container;
    let loadListener, errorListener;
    let polls;
    let renderStartStub;

    beforeEach(() => {
      setSrcdocSupportedForTesting(true);

      clock = sandbox.useFakeTimers();

      polls = [];
      win = {
        services: {
          'extensions': {obj: {
            installExtensionsInChildWindow: () => {},
            preloadExtension: () => {},
          }},
        },
        setInterval() {
          const interval = window.setInterval.apply(window, arguments);
          polls.push(interval);
          return interval;
        },
        clearInterval(interval) {
          window.clearInterval.apply(window, arguments);
          const index = polls.indexOf(interval);
          if (index != -1) {
            polls.splice(index, 1);
          }
        },
      };

      loadListener = undefined;
      iframe = {
        tagName: 'IFRAME',
        nodeType: 1,
        ownerDocument: {defaultView: win},
        style: {},
        setAttribute: () => {},
        addEventListener: (eventType, listener) => {
          if (eventType == 'load') {
            loadListener = listener;
          } else if (eventType == 'error') {
            errorListener = listener;
          }
        },
        removeEventListener: () => {},
      };
      contentWindow = {
        addEventListener: () => {},
      };
      contentDocument = {};
      contentBody = {nodeType: 1, style: {}};
      container = {
        appendChild: () => {},
      };
      renderStartStub = sandbox.stub(
          FriendlyIframeEmbed.prototype, 'startRender_');
    });

    afterEach(() => {
      expect(polls).to.have.length(0);
    });

    it('should not poll if body is already ready', () => {
      contentBody.firstChild = {};
      contentDocument.body = contentBody;
      contentWindow.document = contentDocument;
      iframe.contentWindow = contentWindow;
      const embedPromise = installFriendlyIframeEmbed(iframe, container, {
        url: 'https://acme.org/url1',
        html: '<body></body>',
      });
      expect(polls).to.have.length(0);
      let ready = false;
      embedPromise.then(() => {
        ready = true;
      });
      return Promise.race([Promise.resolve(), embedPromise]).then(() => {
        expect(ready).to.be.true;
      });
    });

    it('should poll until ready', () => {
      iframe.contentWindow = contentWindow;
      const embedPromise = installFriendlyIframeEmbed(iframe, container, {
        url: 'https://acme.org/url1',
        html: '<body></body>',
      });
      let ready = false;
      embedPromise.then(() => {
        ready = true;
      });
      expect(polls).to.have.length(1);
      return Promise.race([Promise.resolve(), embedPromise]).then(() => {
        expect(ready).to.be.false;
        expect(polls).to.have.length(1);

        // Window is now available.
        iframe.contentWindow = contentWindow;
        clock.tick(5);
        return Promise.race([Promise.resolve(), embedPromise]);
      }).then(() => {
        expect(ready).to.be.false;
        expect(polls).to.have.length(1);

        // Document is now available.
        contentWindow.document = contentDocument;
        clock.tick(5);
        return Promise.race([Promise.resolve(), embedPromise]);
      }).then(() => {
        expect(ready).to.be.false;
        expect(polls).to.have.length(1);

        // Body is now available.
        contentDocument.body = contentBody;
        clock.tick(5);
        return Promise.race([Promise.resolve(), embedPromise]);
      }).then(() => {
        expect(ready).to.be.false;
        expect(polls).to.have.length(1);

        // Body is now not empty.
        contentBody.firstChild = {};
        clock.tick(5);
        return Promise.race([Promise.resolve(), embedPromise]);
      }).then(() => {
        expect(ready).to.equal(true, 'Finally ready');
        expect(polls).to.have.length(0);
      });
    });

    it('should stop polling when loaded', () => {
      iframe.contentWindow = contentWindow;
      const embedPromise = installFriendlyIframeEmbed(iframe, container, {
        url: 'https://acme.org/url1',
        html: '<body></body>',
      });
      expect(polls).to.have.length(1);
      iframe.contentWindow = contentWindow;
      loadListener();
      return embedPromise.then(() => {
        expect(polls).to.have.length(0);
        expect(renderStartStub).to.be.calledOnce;
      });
    });

    it('should stop polling when loading failed', () => {
      iframe.contentWindow = contentWindow;
      const embedPromise = installFriendlyIframeEmbed(iframe, container, {
        url: 'https://acme.org/url1',
        html: '<body></body>',
      });
      expect(polls).to.have.length(1);
      iframe.contentWindow = contentWindow;
      errorListener();
      return embedPromise.then(() => {
        expect(polls).to.have.length(0);
      });
    });

  });

  describe('full overlay mode', () => {
    const x = 10;
    const y = 500;
    const w = 400;
    const h = 300;

    const winW = 600;
    const winH = 800;

    const resourcesMock = {
      measureMutateElement: (unusedEl, measure, mutate) => {
        if (measure) {
          measure();
        }
        if (mutate) {
          mutate();
        }
        return Promise.resolve();
      },
    };

    let win;

    function createFie(bodyElementMock, parentType = 'amp-ad') {
      const iframe = document.createElement('iframe');
      const parent = document.createElement(parentType);

      parent.appendChild(iframe);

      sandbox./*OK*/stub(iframe, 'getBoundingClientRect')
          .returns(layoutRectLtwh(x, y, w, h));

      const fie = new FriendlyIframeEmbed(iframe, {
        url: 'https://acme.org/url1',
        html: '<body></body>',
      }, Promise.resolve());

      sandbox.stub(fie, 'getResources_').returns(resourcesMock);
      sandbox.stub(fie, 'getBodyElement').returns(bodyElementMock);

      fie.win = win;

      return fie;
    }


    beforeEach(() => {
      win = {
        innerWidth: winW,
        innerHeight: winH,
      };
    });

    it('should not throw if inside an amp-ad', () => {
      const bodyElementMock = document.createElement('div');
      const fie = createFie(bodyElementMock, 'amp-ad');

      const scrollTop = 0;

      sandbox.stub(Services, 'viewportForDoc').returns({
        getScrollTop: () => scrollTop,
      });

      expect(() => fie.enterFullOverlayMode()).to.not.throw();
    });

    it('should throw if not inside an amp-ad', () => {
      const bodyElementMock = document.createElement('div');
      const fie = createFie(bodyElementMock, 'not-an-amp-ad');

      const scrollTop = 0;

      sandbox.stub(Services, 'viewportForDoc').returns({
        getScrollTop: () => scrollTop,
      });

      expect(() => fie.enterFullOverlayMode())
          .to.throw(/Only .?amp-ad.? is allowed/);
    });

    it('resizes body and fixed container when entering', function* () {
      const bodyElementMock = document.createElement('div');
      const fie = createFie(bodyElementMock);

      const scrollTop = 45;

      sandbox.stub(Services, 'viewportForDoc').returns({
        getScrollTop: () => scrollTop,
      });

      yield fie.enterFullOverlayMode();

      expect(bodyElementMock.style.background).to.equal('transparent');
      expect(bodyElementMock.style.position).to.equal('absolute');
      expect(bodyElementMock.style.width).to.equal(`${w}px`);
      expect(bodyElementMock.style.height).to.equal(`${h}px`);
      expect(bodyElementMock.style.top).to.equal(`${y - scrollTop}px`);
      expect(bodyElementMock.style.left).to.equal(`${x}px`);
      expect(bodyElementMock.style.right).to.equal('auto');
      expect(bodyElementMock.style.bottom).to.equal('auto');

      const {iframe} = fie;

      expect(iframe.style.position).to.equal('fixed');
      expect(iframe.style.left).to.equal('0px');
      expect(iframe.style.right).to.equal('0px');
      expect(iframe.style.top).to.equal('0px');
      expect(iframe.style.bottom).to.equal('0px');
      expect(iframe.style.width).to.equal('100vw');
      expect(iframe.style.height).to.equal('100vh');
    });

    it('should reset body and fixed container when leaving', function* () {
      const bodyElementMock = document.createElement('div');
      const fie = createFie(bodyElementMock);

      const scrollTop = 19;

      sandbox.stub(Services, 'viewportForDoc').returns({
        getScrollTop: () => scrollTop,
      });

      yield fie.enterFullOverlayMode();
      yield fie.leaveFullOverlayMode();

      expect(bodyElementMock.style.position).to.be.empty;
      expect(bodyElementMock.style.width).to.be.empty;
      expect(bodyElementMock.style.height).to.be.empty;
      expect(bodyElementMock.style.top).to.be.empty;
      expect(bodyElementMock.style.left).to.be.empty;
      expect(bodyElementMock.style.right).to.be.empty;
      expect(bodyElementMock.style.bottom).to.be.empty;

      const {iframe} = fie;

      expect(iframe.style.position).to.be.empty;
      expect(iframe.style.left).to.be.empty;
      expect(iframe.style.right).to.be.empty;
      expect(iframe.style.top).to.be.empty;
      expect(iframe.style.bottom).to.be.empty;
      expect(iframe.style.width).to.be.empty;
      expect(iframe.style.height).to.be.empty;
    });
  });
});<|MERGE_RESOLUTION|>--- conflicted
+++ resolved
@@ -93,12 +93,7 @@
       expect(iframe.style.visibility).to.equal('');
       expect(embed.win.document.body.style.visibility).to.equal('visible');
       expect(String(embed.win.document.body.style.opacity)).to.equal('1');
-<<<<<<< HEAD
-      expect(getStyle(embed.win.document.body, 'animation-name'))
-          .to.equal('none');
-=======
       expect(isAnimationNone(embed.win.document.body)).to.be.true;
->>>>>>> 84fcf7b9
       expect(embed.win.document.documentElement.classList.contains(
           'i-amphtml-fie')).to.be.true;
 
