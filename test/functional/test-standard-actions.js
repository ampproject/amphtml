/**
 * Copyright 2016 The AMP HTML Authors. All Rights Reserved.
 *
 * Licensed under the Apache License, Version 2.0 (the "License");
 * you may not use this file except in compliance with the License.
 * You may obtain a copy of the License at
 *
 *      http://www.apache.org/licenses/LICENSE-2.0
 *
 * Unless required by applicable law or agreed to in writing, software
 * distributed under the License is distributed on an "AS-IS" BASIS,
 * WITHOUT WARRANTIES OR CONDITIONS OF ANY KIND, either express or implied.
 * See the License for the specific language governing permissions and
 * limitations under the License.
 */

import {AmpDocSingle} from '../../src/service/ampdoc-impl';
import {RAW_OBJECT_ARGS_KEY} from '../../src/action-constants';
import {Services} from '../../src/services';
import {StandardActions} from '../../src/service/standard-actions-impl';
import {cidServiceForDocForTesting} from '../../src/service/cid-impl';
import {installHistoryServiceForDoc} from '../../src/service/history-impl';
import {macroTask} from '../../testing/yield';
import {setParentWindow} from '../../src/service';
import {user} from '../../src/log';

describes.sandboxed('StandardActions', {}, () => {
  let standardActions;
  let mutateElementStub;
  let scrollStub;
  let ampdoc;

  function createElement() {
    return document.createElement('div');
  }

  function createAmpElement() {
    const element = createElement();
    element.classList.add('i-amphtml-element');
    element.collapse = sandbox.stub();
    element.expand = sandbox.stub();
    return element;
  }

  function stubMutate(methodName) {
    return sandbox.stub(standardActions.resources_, methodName).callsFake(
        (unusedElement, mutator) => mutator());
  }

  function expectElementToHaveBeenHidden(element) {
    expect(mutateElementStub).to.be.calledOnce;
    expect(mutateElementStub.firstCall.args[0]).to.equal(element);
    expect(element.style.display).to.equal('none');
  }

  function expectElementToHaveBeenShown(element) {
    expect(mutateElementStub).to.be.calledOnce;
    expect(mutateElementStub.firstCall.args[0]).to.equal(element);
    expect(element.style.display).to.not.equal('none');
    expect(element.hasAttribute('hidden')).to.be.false;
  }

  function expectAmpElementToHaveBeenHidden(element) {
    expect(mutateElementStub).to.be.calledOnce;
    expect(mutateElementStub.firstCall.args[0]).to.equal(element);
    expect(element.collapse).to.be.calledOnce;
  }

  function expectAmpElementToHaveBeenShown(element) {
    expect(mutateElementStub).to.be.calledOnce;
    expect(mutateElementStub.firstCall.args[0]).to.equal(element);
    expect(element.expand).to.be.calledOnce;
  }

  function expectAmpElementToHaveBeenScrolledIntoView(element) {
    expect(scrollStub).to.be.calledOnce;
    expect(scrollStub.firstCall.args[0]).to.equal(element);
  }

  beforeEach(() => {
    ampdoc = new AmpDocSingle(window);
    standardActions = new StandardActions(ampdoc);
    mutateElementStub = stubMutate('mutateElement');
    scrollStub = sandbox.stub(
        standardActions.viewport_,
        'animateScrollIntoView');

  });

  describe('"hide" action', () => {
    it('should handle normal element', () => {
      const element = createElement();
      const invocation = {node: element, satisfiesTrust: () => true};
      standardActions.handleHide(invocation);
      expectElementToHaveBeenHidden(element);
    });

    it('should handle AmpElement', () => {
      const element = createAmpElement();
      const invocation = {node: element, satisfiesTrust: () => true};
      standardActions.handleHide(invocation);
      expectAmpElementToHaveBeenHidden(element);
    });
  });

  describe('"show" action', () => {
    it('should handle normal element (inline css)', () => {
      const element = createElement();
      element.style.display = 'none';
      const invocation = {node: element, satisfiesTrust: () => true};
      standardActions.handleShow(invocation);
      expectElementToHaveBeenShown(element);
    });

    it('should handle normal element (hidden attribute)', () => {
      const element = createElement();
      element.setAttribute('hidden', '');
      const invocation = {node: element, satisfiesTrust: () => true};
      standardActions.handleShow(invocation);
      expectElementToHaveBeenShown(element);
    });

    it('should handle AmpElement (inline css)', () => {
      const element = createAmpElement();
      element.style.display = 'none';
      const invocation = {node: element, satisfiesTrust: () => true};
      standardActions.handleShow(invocation);
      expectAmpElementToHaveBeenShown(element);
    });

  });

  describe('"toggle" action', () => {
    it('should show normal element when hidden (inline css)', () => {
      const element = createElement();
      element.style.display = 'none';
      const invocation = {node: element, satisfiesTrust: () => true};
      standardActions.handleToggle(invocation);
      expectElementToHaveBeenShown(element);
    });

    it('should show normal element when hidden (hidden attribute)', () => {
      const element = createElement();
      element.setAttribute('hidden', '');
      const invocation = {node: element, satisfiesTrust: () => true};
      standardActions.handleToggle(invocation);
      expectElementToHaveBeenShown(element);
    });

    it('should hide normal element when shown', () => {
      const element = createElement();
      const invocation = {node: element, satisfiesTrust: () => true};
      standardActions.handleToggle(invocation);
      expectElementToHaveBeenHidden(element);
    });

    it('should show AmpElement when hidden (inline css)', () => {
      const element = createAmpElement();
      element.style.display = 'none';
      const invocation = {node: element, satisfiesTrust: () => true};
      standardActions.handleToggle(invocation);
      expectAmpElementToHaveBeenShown(element);
    });

    it('should hide AmpElement when shown', () => {
      const element = createAmpElement();
      const invocation = {node: element, satisfiesTrust: () => true};
      standardActions.handleToggle(invocation);
      expectAmpElementToHaveBeenHidden(element);
    });
  });

  describe('"scrollTo" action', () => {
    it('should handle normal element', () => {
      const element = createElement();
      const invocation = {node: element, satisfiesTrust: () => true};
      standardActions.handleScrollTo(invocation);
      expectAmpElementToHaveBeenScrolledIntoView(element);
    });

    it('should handle AmpElement', () => {
      const element = createAmpElement();
      const invocation = {node: element, satisfiesTrust: () => true};
      standardActions.handleScrollTo(invocation);
      expectAmpElementToHaveBeenScrolledIntoView(element);
    });
  });

  describe('"focus" action', () => {
    it('should handle normal element', () => {
      const element = createElement();
      const invocation = {node: element, satisfiesTrust: () => true};
      const focusStub = sandbox.stub(element, 'focus');
      standardActions.handleFocus(invocation);
      expect(focusStub).to.be.calledOnce;
    });

    it('should handle AmpElement', () => {
      const element = createAmpElement();
      const invocation = {node: element, satisfiesTrust: () => true};
      const focusStub = sandbox.stub(element, 'focus');
      standardActions.handleFocus(invocation);
      expect(focusStub).to.be.calledOnce;
    });
  });

  describe('"AMP" global target', () => {
<<<<<<< HEAD
    describe('navigateTo', () => {
      let win;
      let navigator;
      let invocation;

      beforeEach(() => {
        win = {};

        navigator = {navigateTo: sandbox.stub()};
        sandbox.stub(Services, 'navigationForDoc').returns(navigator);

        // Fake ActionInvocation.
        invocation = {
          method: 'navigateTo',
          args: {
            url: 'http://bar.com',
          },
          node: {
            tagName: 'DIV',
            ownerDocument: {
              defaultView: win,
            },
          },
          satisfiesTrust: () => true,
        };
      });
=======
    let win;
    let invocation;

    beforeEach(() => {
      win = {};
      invocation = {
        args: {},
        node: {
          ownerDocument: {
            defaultView: win,
          },
        },
        satisfiesTrust: () => true,
      };
    });

    it('should implement navigateTo', () => {
      const navigator = {navigateTo: sandbox.stub()};
      sandbox.stub(Services, 'navigationForDoc').returns(navigator);

      invocation.method = 'navigateTo';
      invocation.args.url = 'http://bar.com';
>>>>>>> 465205a9

      it('should be implemented', () => {
        // Should check trust and fail.
        invocation.satisfiesTrust = () => false;
        standardActions.handleAmpTarget(invocation);
        expect(navigator.navigateTo).to.be.not.called;

        // Should succeed.
        invocation.satisfiesTrust = () => true;
        return standardActions.handleAmpTarget(invocation).then(() => {
          expect(navigator.navigateTo).to.be.calledOnce;
          expect(navigator.navigateTo).to.be.calledWithExactly(
              win, 'http://bar.com', 'AMP.navigateTo');
        });
      });

      it('should pass if node does not have throwIfCannotNavigate()', () => {
        invocation.node.tagName = 'AMP-FOO';
        invocation.node.getImpl = () => Promise.resolve({});

        return standardActions.handleAmpTarget(invocation).then(() => {
          expect(navigator.navigateTo).to.be.calledOnce;
          expect(navigator.navigateTo).to.be.calledWithExactly(
              win, 'http://bar.com', 'AMP.navigateTo');
        });
      });

      it('should check throwIfCannotNavigate() for AMP elements', function*() {
        const userError = sandbox.stub(user(), 'error');

        invocation.node.tagName = 'AMP-FOO';

        // Should succeed if throwIfCannotNavigate() is not implemented.
        invocation.node.getImpl = () => Promise.resolve({});
        yield standardActions.handleAmpTarget(invocation);
        expect(navigator.navigateTo).to.be.calledOnce;
        expect(navigator.navigateTo).to.be.calledWithExactly(
            win, 'http://bar.com', 'AMP.navigateTo');

        // Should succeed if throwIfCannotNavigate() returns null.
        invocation.node.getImpl = () => Promise.resolve({
          throwIfCannotNavigate: () => null,
        });
        yield standardActions.handleAmpTarget(invocation);
        expect(navigator.navigateTo).to.be.calledTwice;
        expect(navigator.navigateTo.getCall(1)).to.be.calledWithExactly(
            win, 'http://bar.com', 'AMP.navigateTo');

        // Should fail if throwIfCannotNavigate() throws an error.
        invocation.node.getImpl = () => Promise.resolve({
          throwIfCannotNavigate: () => { throw new Error('Fake error.'); },
        });
        yield standardActions.handleAmpTarget(invocation);
        expect(navigator.navigateTo).to.be.calledTwice;
        expect(userError).to.be.calledWith('STANDARD-ACTIONS',
            'Fake error.');
      });
    });

    it('should implement goBack', () => {
      installHistoryServiceForDoc(ampdoc);
      const history = Services.historyForDoc(ampdoc);
      const goBackStub = sandbox.stub(history, 'goBack');
      invocation.method = 'goBack';
      standardActions.handleAmpTarget(invocation);
      expect(goBackStub).to.be.calledOnce;
    });


    it('should implement optoutOfCid', function*() {
      const cid = cidServiceForDocForTesting(ampdoc);
      const optoutStub = sandbox.stub(cid, 'optOut');
      invocation.method = 'optoutOfCid';
      standardActions.handleAmpTarget(invocation);
      yield macroTask();
      expect(optoutStub).to.be.calledOnce;
    });


    it('should implement setState()', () => {
      const invokeSpy = sandbox.stub();
      // Bind.invoke() doesn't resolve with a value,
      // but add one here to check that the promise is chained.
      invokeSpy.returns(Promise.resolve('set-state-complete'));

      window.services.bind = {
        obj: {invoke: invokeSpy},
      };

      invocation.method = 'setState';
      invocation.args = {
        [RAW_OBJECT_ARGS_KEY]: '{foo: 123}',
      };
      invocation.node = ampdoc;

      return standardActions.handleAmpTarget(invocation).then(result => {
        expect(result).to.equal('set-state-complete');
        expect(invokeSpy).to.be.calledOnce;
        expect(invokeSpy).to.be.calledWith(invocation);
      });
    });

    it('should implement pushState()', () => {
      const invokeSpy = sandbox.stub();
      // Bind.invoke() doesn't resolve with a value,
      // but add one here to check that the promise is chained.
      invokeSpy.returns(Promise.resolve('push-state-complete'));

      window.services.bind = {
        obj: {invoke: invokeSpy},
      };

      invocation.method = 'pushState';
      invocation.args = {
        [RAW_OBJECT_ARGS_KEY]: '{foo: 123}',
      };
      invocation.node = ampdoc;

      return standardActions.handleAmpTarget(invocation).then(result => {
        expect(result).to.equal('push-state-complete');
        expect(invokeSpy).to.be.calledOnce;
        expect(invokeSpy).to.be.calledWith(invocation);
      });
    });

    it('should implement print', () => {
      const windowApi = {
        print: () => {},
      };
      const printStub = sandbox.stub(windowApi, 'print');

      invocation.method = 'print';
      invocation.node = {
        ownerDocument: {
          defaultView: windowApi,
        },
      };
      standardActions.handleAmpTarget(invocation);
      expect(printStub).to.be.calledOnce;
    });
  });

  describes.fakeWin('adoptEmbedWindow', {}, env => {
    let embedWin;
    let embedActions;
    let hideStub;

    beforeEach(() => {
      embedActions = {
        addGlobalTarget: sandbox.spy(),
        addGlobalMethodHandler: sandbox.spy(),
      };
      embedWin = env.win;
      embedWin.services = {
        action: {obj: embedActions},
      };
      setParentWindow(embedWin, window);
      hideStub = sandbox.stub(standardActions, 'handleHide');
    });

    it('should configured the embedded actions service', () => {
      const stub = sandbox.stub(standardActions, 'handleAmpTarget');
      standardActions.adoptEmbedWindow(embedWin);

      // Global targets.
      expect(embedActions.addGlobalTarget).to.be.calledOnce;
      expect(embedActions.addGlobalTarget.args[0][0]).to.equal('AMP');
      embedActions.addGlobalTarget.args[0][1]();
      expect(stub).to.be.calledOnce;

      // Global actions.
      expect(embedActions.addGlobalMethodHandler).to.have.callCount(5);
      expect(embedActions.addGlobalMethodHandler.args[0][0]).to.equal('hide');
      expect(
          embedActions.addGlobalMethodHandler.args[0][1]).to.be.a('function');
      expect(embedActions.addGlobalMethodHandler.args[1][0]).to.equal('show');
      expect(
          embedActions.addGlobalMethodHandler.args[1][1]).to.be.a('function');
      expect(embedActions.addGlobalMethodHandler.args[2][0]).to
          .equal('toggleVisibility');
      expect(
          embedActions.addGlobalMethodHandler.args[2][1]).to.be.a('function');
      expect(embedActions.addGlobalMethodHandler.args[3][0]).to
          .equal('scrollTo');
      expect(
          embedActions.addGlobalMethodHandler.args[3][1]).to.be.a('function');
      expect(embedActions.addGlobalMethodHandler.args[4][0]).to
          .equal('focus');
      expect(
          embedActions.addGlobalMethodHandler.args[4][1]).to.be.a('function');
      embedActions.addGlobalMethodHandler.args[0][1]();
      expect(hideStub).to.be.calledOnce;
    });
  });
});<|MERGE_RESOLUTION|>--- conflicted
+++ resolved
@@ -205,7 +205,6 @@
   });
 
   describe('"AMP" global target', () => {
-<<<<<<< HEAD
     describe('navigateTo', () => {
       let win;
       let navigator;
@@ -232,30 +231,6 @@
           satisfiesTrust: () => true,
         };
       });
-=======
-    let win;
-    let invocation;
-
-    beforeEach(() => {
-      win = {};
-      invocation = {
-        args: {},
-        node: {
-          ownerDocument: {
-            defaultView: win,
-          },
-        },
-        satisfiesTrust: () => true,
-      };
-    });
-
-    it('should implement navigateTo', () => {
-      const navigator = {navigateTo: sandbox.stub()};
-      sandbox.stub(Services, 'navigationForDoc').returns(navigator);
-
-      invocation.method = 'navigateTo';
-      invocation.args.url = 'http://bar.com';
->>>>>>> 465205a9
 
       it('should be implemented', () => {
         // Should check trust and fail.
