--- conflicted
+++ resolved
@@ -178,21 +178,8 @@
     });
 
     it('should NOT output security-sensitive markup', () => {
-<<<<<<< HEAD
-      expect(purifyHtml('a<script>b</script>c')).to.be.equal('ac');
-      expect(purifyHtml('a<script>b<img>d</script>c')).to.be.equal('ac');
-      expect(purifyHtml('a<img>c')).to.be.equal('ac');
-      expect(purifyHtml('a<iframe></iframe>c')).to.be.equal('ac');
-      expect(purifyHtml('a<frame></frame>c')).to.be.equal('ac');
-      expect(purifyHtml('a<video></video>c')).to.be.equal('ac');
-      expect(purifyHtml('a<audio></audio>c')).to.be.equal('ac');
-      expect(purifyHtml('a<applet></applet>c')).to.be.equal('ac');
-      expect(purifyHtml('a<link>c')).to.be.equal('ac');
-      expect(purifyHtml('a<meta>c')).to.be.equal('ac');
-=======
       expect(purify('a<script>b</script>c')).to.be.equal('ac');
       expect(purify('a<script>b<img>d</script>c')).to.be.equal('ac');
-      expect(purify('a<style>b</style>c')).to.be.equal('ac');
       expect(purify('a<img>c')).to.be.equal('ac');
       expect(purify('a<iframe></iframe>c')).to.be.equal('ac');
       expect(purify('a<frame></frame>c')).to.be.equal('ac');
@@ -201,7 +188,6 @@
       expect(purify('a<applet></applet>c')).to.be.equal('ac');
       expect(purify('a<link>c')).to.be.equal('ac');
       expect(purify('a<meta>c')).to.be.equal('ac');
->>>>>>> 8056da51
     });
 
     it('should NOT output security-sensitive markup when nested', () => {
@@ -318,43 +304,20 @@
     });
 
     it('should NOT output security-sensitive attributes', () => {
-<<<<<<< HEAD
-      expect(purifyHtml('a<a onclick="alert">b</a>')).to.be.equal(
+      expect(purify('a<a onclick="alert">b</a>')).to.be.equal(
           'a<a>b</a>');
-      expect(purifyHtml('a<a href="javascript:alert">b</a>')).to.be.equal(
+      expect(purify('a<a href="javascript:alert">b</a>')).to.be.equal(
           'a<a target="_top">b</a>');
-      expect(purifyHtml('a<a href="JAVASCRIPT:alert">b</a>')).to.be.equal(
+      expect(purify('a<a href="JAVASCRIPT:alert">b</a>')).to.be.equal(
           'a<a target="_top">b</a>');
-      expect(purifyHtml('a<a href="vbscript:alert">b</a>')).to.be.equal(
+      expect(purify('a<a href="vbscript:alert">b</a>')).to.be.equal(
           'a<a target="_top">b</a>');
-      expect(purifyHtml('a<a href="VBSCRIPT:alert">b</a>')).to.be.equal(
+      expect(purify('a<a href="VBSCRIPT:alert">b</a>')).to.be.equal(
           'a<a target="_top">b</a>');
-      expect(purifyHtml('a<a href="data:alert">b</a>')).to.be.equal(
+      expect(purify('a<a href="data:alert">b</a>')).to.be.equal(
           'a<a target="_top">b</a>');
-      expect(purifyHtml('a<a href="DATA:alert">b</a>')).to.be.equal(
+      expect(purify('a<a href="DATA:alert">b</a>')).to.be.equal(
           'a<a target="_top">b</a>');
-=======
-      allowConsoleError(() => {
-        expect(purify('a<a onclick="alert">b</a>')).to.be.equal(
-            'a<a>b</a>');
-        expect(purify('a<a style="color: red;">b</a>')).to.be.equal(
-            'a<a>b</a>');
-        expect(purify('a<a STYLE="color: red;">b</a>')).to.be.equal(
-            'a<a>b</a>');
-        expect(purify('a<a href="javascript:alert">b</a>')).to.be.equal(
-            'a<a target="_top">b</a>');
-        expect(purify('a<a href="JAVASCRIPT:alert">b</a>')).to.be.equal(
-            'a<a target="_top">b</a>');
-        expect(purify('a<a href="vbscript:alert">b</a>')).to.be.equal(
-            'a<a target="_top">b</a>');
-        expect(purify('a<a href="VBSCRIPT:alert">b</a>')).to.be.equal(
-            'a<a target="_top">b</a>');
-        expect(purify('a<a href="data:alert">b</a>')).to.be.equal(
-            'a<a target="_top">b</a>');
-        expect(purify('a<a href="DATA:alert">b</a>')).to.be.equal(
-            'a<a target="_top">b</a>');
-      });
->>>>>>> 8056da51
     });
 
     it('should NOT output blacklisted values for class attributes', () => {
