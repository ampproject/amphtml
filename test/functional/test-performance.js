/**
 * Copyright 2015 The AMP HTML Authors. All Rights Reserved.
 *
 * Licensed under the Apache License, Version 2.0 (the "License");
 * you may not use this file except in compliance with the License.
 * You may obtain a copy of the License at
 *
 *      http://www.apache.org/licenses/LICENSE-2.0
 *
 * Unless required by applicable law or agreed to in writing, software
 * distributed under the License is distributed on an "AS-IS" BASIS,
 * WITHOUT WARRANTIES OR CONDITIONS OF ANY KIND, either express or implied.
 * See the License for the specific language governing permissions and
 * limitations under the License.
 */

<<<<<<< HEAD
import * as sinon from 'sinon';
import {
  installPerformanceService,
  performanceFor,
} from '../../src/service/performance-impl';
import {getService, resetServiceForTesting} from '../../src/service';
=======
import {installPerformanceService} from '../../src/service/performance-impl';
>>>>>>> bae90708
import {resourcesForDoc} from '../../src/resources';
import {viewerForDoc} from '../../src/viewer';
import * as lolex from 'lolex';
import {getMode} from '../../src/mode';

describes.realWin('performance', {amp: true}, env => {
  let sandbox;
  let perf;
  let clock;
  let win;
  let ampdoc;

  beforeEach(() => {
<<<<<<< HEAD
    sandbox = sinon.sandbox.create();
    clock = sandbox.useFakeTimers();
    installPerformanceService(window);
    perf = performanceFor(window);
  });

  afterEach(() => {
    resetServiceForTesting(window, 'performance');
    sandbox.restore();
=======
    win = env.win;
    sandbox = env.sandbox;
    ampdoc = env.ampdoc;
    clock = lolex.install(win, 0, ['Date', 'setTimeout', 'clearTimeout']);
    perf = installPerformanceService(win);
>>>>>>> bae90708
  });

  describe('when viewer is not ready', () => {
    it('should queue up tick events', () => {
      expect(perf.events_.length).to.equal(0);

      perf.tick('start');
      expect(perf.events_.length).to.equal(1);

      perf.tick('startEnd');
      expect(perf.events_.length).to.equal(2);
    });

    it('should map tickDelta to tick', () => {
      expect(perf.events_.length).to.equal(0);

      perf.tickDelta('test', 99);
      expect(perf.events_.length).to.equal(2);
      expect(perf.events_[0])
          .to.be.jsonEqual({
            label: '_test',
            from: null,
            value: perf.initTime_,
          });
      expect(perf.events_[1]).to.be.jsonEqual({
        label: 'test',
        from: '_test',
        value: perf.initTime_ + 99,
      });
    });

    it('should have max 50 queued events', () => {
      expect(perf.events_.length).to.equal(0);

      for (let i = 0; i < 200; i++) {
        perf.tick(`start${i}`);
      }

      expect(perf.events_.length).to.equal(50);
    });

    it('should add default optional relative start time on the ' +
       'queued tick event', () => {
      clock.tick(150);
      perf.tick('start0');

      expect(perf.events_[0]).to.be.jsonEqual({
        label: 'start0',
        from: null,
        value: 150,
      });
    });

    it('should save all 3 arguments as queued tick event if present', () => {
      clock.tick(150);
      perf.tick('start0', 'start1', 300);

      expect(perf.events_[0]).to.be.jsonEqual({
        label: 'start0',
        from: 'start1',
        value: 300,
      });
    });

    it('should drop events in the head of the queue', () => {
      const tickTime = 100;
      clock.tick(tickTime);

      expect(perf.events_.length).to.equal(0);

      for (let i = 0; i < 50 ; i++) {
        perf.tick(`start${i}`);
      }

      expect(perf.events_.length).to.equal(50);
      expect(perf.events_[0]).to.be.jsonEqual({
        label: 'start0',
        from: null,
        value: tickTime,
      });

      clock.tick(1);
      perf.tick('start50');

      expect(perf.events_[0]).to.be.jsonEqual({
        label: 'start1',
        from: null,
        value: tickTime,
      });
      expect(perf.events_[49]).to.be.jsonEqual({
        label: 'start50',
        from: null,
        value: tickTime + 1,
      });
    });
  });

  describe('when viewer is ready,', () => {
    let viewer;
    let viewerSendMessageStub;

    beforeEach(() => {
      viewer = viewerForDoc(ampdoc);
      viewerSendMessageStub = sandbox.stub(viewer, 'sendMessage');
    });


    describe('config', () => {
      it('should configure correctly when viewer is embedded and supports ' +
          'csi', () => {
        sandbox.stub(viewer, 'getParam').withArgs('csi').returns('1');
        sandbox.stub(viewer, 'isEmbedded').returns(true);
        perf.coreServicesAvailable().then(() => {
          expect(perf.isPerformanceTrackingOn()).to.be.true;
        });
      });

      it('should configure correctly when viewer is embedded and does ' +
          'NOT support csi', () => {
        sandbox.stub(viewer, 'getParam').withArgs('csi').returns('0');
        sandbox.stub(viewer, 'isEmbedded').returns(true);
        perf.coreServicesAvailable().then(() => {
          expect(perf.isPerformanceTrackingOn()).to.be.false;
        });
      });

      it('should configure correctly when viewer is embedded and does ' +
          'NOT support csi', () => {
        sandbox.stub(viewer, 'getParam').withArgs('csi').returns(null);
        sandbox.stub(viewer, 'isEmbedded').returns(true);
        perf.coreServicesAvailable().then(() => {
          expect(perf.isPerformanceTrackingOn()).to.be.false;
        });
      });

      it('should configure correctly when viewer is not embedded', () => {
        sandbox.stub(viewer, 'getParam').withArgs('csi').returns(null);
        sandbox.stub(viewer, 'isEmbedded').returns(false);
        perf.coreServicesAvailable().then(() => {
          expect(perf.isPerformanceTrackingOn()).to.be.false;
        });
      });
    });

    describe('channel established', () => {

      it('should flush events when channel is ready', () => {
        sandbox.stub(viewer, 'getParam').withArgs('csi').returns(null);
        sandbox.stub(viewer, 'whenMessagingReady')
            .returns(Promise.resolve());
        expect(perf.isMessagingReady_).to.be.false;
        const promise = perf.coreServicesAvailable();
        expect(perf.events_.length).to.equal(0);

        perf.tick('start');
        expect(perf.events_.length).to.equal(1);

        perf.tick('startEnd');
        expect(perf.events_.length).to.equal(2);
        expect(perf.isMessagingReady_).to.be.false;

        const flushSpy = sandbox.spy(perf, 'flush');
        expect(flushSpy).to.have.callCount(0);
        perf.flush();
        expect(flushSpy).to.have.callCount(1);
        expect(perf.events_.length).to.equal(2);

        return promise.then(() => {
          expect(perf.isMessagingReady_).to.be.true;
          expect(flushSpy).to.have.callCount(4);
          expect(perf.events_.length).to.equal(0);
        });
      });
    });

    describe('channel not established', () => {

      it('should not flush anything', () => {
        sandbox.stub(viewer, 'whenMessagingReady').returns(null);
        expect(perf.isMessagingReady_).to.be.false;

        expect(perf.events_.length).to.equal(0);

        perf.tick('start');
        expect(perf.events_.length).to.equal(1);

        perf.tick('startEnd');
        expect(perf.events_.length).to.equal(2);
        expect(perf.isMessagingReady_).to.be.false;

        const flushSpy = sandbox.spy(perf, 'flush');
        expect(flushSpy).to.have.callCount(0);
        perf.flush();
        expect(flushSpy).to.have.callCount(1);
        expect(perf.events_.length).to.equal(2);

        return perf.coreServicesAvailable().then(() => {
          expect(flushSpy).to.have.callCount(3);
          expect(perf.isMessagingReady_).to.be.false;
          expect(perf.events_.length).to.equal(4);
        });
      });
    });

    describe('tickSinceVisible', () => {

      let tickDeltaStub;
      let firstVisibleTime;

      beforeEach(() => {
        tickDeltaStub = sandbox.stub(perf, 'tickDelta');
        firstVisibleTime = null;
        sandbox.stub(viewer, 'getFirstVisibleTime', () => firstVisibleTime);
      });

      it('should always be zero before viewer is set', () => {
        clock.tick(10);
        perf.tickSinceVisible('test');

        expect(tickDeltaStub).to.have.been.calledOnce;
        expect(tickDeltaStub.firstCall.args[1]).to.equal(0);
      });

      it('should always be zero before visible', () => {
        perf.coreServicesAvailable();

        clock.tick(10);
        perf.tickSinceVisible('test');

        expect(tickDeltaStub).to.have.been.calledOnce;
        expect(tickDeltaStub.firstCall.args[1]).to.equal(0);
      });

      it('should calculate after visible', () => {
        perf.coreServicesAvailable();
        firstVisibleTime = 5;

        clock.tick(10);
        perf.tickSinceVisible('test');

        expect(tickDeltaStub).to.have.been.calledOnce;
        expect(tickDeltaStub.firstCall.args[1]).to.equal(5);
      });

      it('should be zero after visible but for earlier event', () => {
        perf.coreServicesAvailable();
        firstVisibleTime = 5;

        // An earlier event, since event time (4) is less than visible time (5).
        clock.tick(4);
        perf.tickSinceVisible('test');

        expect(tickDeltaStub).to.have.been.calledOnce;
        expect(tickDeltaStub.firstCall.args[1]).to.equal(0);
      });
    });

    describe('and performanceTracking is off', () => {

      beforeEach(() => {
        sandbox.stub(viewer, 'getParam').withArgs('csi').returns(null);
        sandbox.stub(viewer, 'isEmbedded').returns(false);
      });

      it('should not forward queued ticks', () => {
        perf.tick('start0');
        clock.tick(1);
        perf.tick('start1', 'start0');

        expect(perf.events_.length).to.equal(2);

        return perf.coreServicesAvailable().then(() => {
          perf.flushQueuedTicks_();
          perf.flush();
          expect(perf.events_.length).to.equal(0);

          expect(viewerSendMessageStub.withArgs('tick')).to.not.be.called;
          expect(viewerSendMessageStub.withArgs('sendCsi', undefined,
              /* cancelUnsent */true)).to.not.be.called;
        });
      });

      it('should ignore all calls to tick', () => {
        perf.tick('start0');
        return perf.coreServicesAvailable().then(() => {
          expect(viewerSendMessageStub.withArgs('tick')).to.not.be.called;
        });
      });

      it('should ignore all calls to flush', () => {
        perf.tick('start0');
        perf.flush();
        return perf.coreServicesAvailable().then(() => {
          expect(viewerSendMessageStub.withArgs('sendCsi', undefined,
              /* cancelUnsent */true)).to.not.be.called;
        });
      });
    });

    describe('and performanceTracking is on', () => {

      beforeEach(() => {
        sandbox.stub(viewer, 'getParam').withArgs('csi').returns('1');
        sandbox.stub(viewer, 'isEmbedded').returns(true);
        sandbox.stub(viewer, 'whenMessagingReady')
            .returns(Promise.resolve());
      });

      it('should forward all queued tick events', () => {
        perf.tick('start0');
        clock.tick(1);
        perf.tick('start1', 'start0');

        expect(perf.events_.length).to.equal(2);

        return perf.coreServicesAvailable().then(() => {
          expect(viewerSendMessageStub.withArgs('tick').getCall(0).args[1])
              .to.be.jsonEqual({
                label: 'start0',
                from: null,
                value: 0,
              });
          expect(viewerSendMessageStub.withArgs('tick').getCall(1).args[1])
              .to.be.jsonEqual({
                label: 'start1',
                from: 'start0',
                value: 1,
              });
        });
      });

      it('should have no more queued tick events after flush', () => {
        perf.tick('start0');
        perf.tick('start1');

        expect(perf.events_.length).to.equal(2);

        return perf.coreServicesAvailable().then(() => {
          expect(perf.events_.length).to.equal(0);
        });
      });

      it('should forward tick events', () => {
        return perf.coreServicesAvailable().then(() => {
          clock.tick(100);
          perf.tick('start0');
          perf.tick('start1', 'start0', 300);

          expect(viewerSendMessageStub.withArgs('tick').getCall(2).args[1])
              .to.be.jsonEqual({
                label: 'start0',
                from: null,
                value: 100,
              });
          expect(viewerSendMessageStub.withArgs('tick').getCall(3).args[1])
              .to.be.jsonEqual({
                label: 'start1',
                from: 'start0',
                value: 300,
              });
        });
      });

      it('should call the flush callback', () => {
        const payload = {
          ampexp: getMode(win).rtvVersion,
        };
        expect(viewerSendMessageStub.withArgs('sendCsi', payload,
            /* cancelUnsent */true)).to.have.callCount(0);
        // coreServicesAvailable calls flush once.
        return perf.coreServicesAvailable().then(() => {
          expect(viewerSendMessageStub.withArgs('sendCsi', payload,
              /* cancelUnsent */true)).to.have.callCount(1);
          perf.flush();
          expect(viewerSendMessageStub.withArgs('sendCsi', payload,
              /* cancelUnsent */true)).to.have.callCount(2);
          perf.flush();
          expect(viewerSendMessageStub.withArgs('sendCsi', payload,
              /* cancelUnsent */true)).to.have.callCount(3);
        });
      });
    });
  });

  // TODO(dvoytenko, #7815): re-enable once the reporting regression is
  // confirmed.
  it.skip('should wait for visible resources', () => {
    function resource() {
      const res = {
        loadedComplete: false,
      };
      res.loadedOnce = () => Promise.resolve().then(() => {
        res.loadedComplete = true;
      });
      return res;
    }

    const resources = resourcesForDoc(ampdoc);
    const resourcesMock = sandbox.mock(resources);
    perf.resources_ = resources;

    const res1 = resource();
    const res2 = resource();

    resourcesMock
        .expects('getResourcesInRect')
        .withExactArgs(
            perf.win,
            sinon.match(arg =>
                arg.left == 0 &&
                arg.top == 0 &&
                arg.width == perf.win.innerWidth &&
                arg.height == perf.win.innerHeight),
            /* inPrerender */ true)
        .returns(Promise.resolve([res1, res2]))
        .once();

    return perf.whenViewportLayoutComplete_().then(() => {
      expect(res1.loadedComplete).to.be.true;
      expect(res2.loadedComplete).to.be.true;
    });
  });

  describe('coreServicesAvailable', () => {
    let tickSpy;
    let viewer;
    let viewerSendMessageStub;
    let whenFirstVisiblePromise;
    let whenFirstVisibleResolve;
    let whenViewportLayoutCompletePromise;
    let whenViewportLayoutCompleteResolve;

    function stubHasBeenVisible(visibility) {
      sandbox.stub(viewer, 'hasBeenVisible')
          .returns(visibility);
    }

    beforeEach(() => {
      viewer = viewerForDoc(ampdoc);
      sandbox.stub(viewer, 'whenMessagingReady')
          .returns(Promise.resolve());
      viewerSendMessageStub = sandbox.stub(viewer,
          'sendMessage');

      tickSpy = sandbox.spy(perf, 'tick');

      whenFirstVisiblePromise = new Promise(resolve => {
        whenFirstVisibleResolve = resolve;
      });

      whenViewportLayoutCompletePromise = new Promise(resolve => {
        whenViewportLayoutCompleteResolve = resolve;
      });

      sandbox.stub(viewer, 'whenFirstVisible')
          .returns(whenFirstVisiblePromise);
      // TODO(dvoytenko, #7815): switch back to the non-legacy version once the
      // reporting regression is confirmed.
      sandbox.stub(perf, 'whenViewportLayoutCompleteLegacy_')
          .returns(whenViewportLayoutCompletePromise);
      sandbox.stub(perf, 'whenViewportLayoutComplete_')
          .returns(whenViewportLayoutCompletePromise);
      return viewer.whenMessagingReady();
    });

    describe('document started in prerender', () => {

      beforeEach(() => {
        clock.tick(100);
        stubHasBeenVisible(false);
        return perf.coreServicesAvailable();
      });

      it('should call prerenderComplete on viewer', () => {
        clock.tick(100);
        whenFirstVisibleResolve();
        sandbox.stub(viewer, 'getParam').withArgs('csi').returns('1');
        sandbox.stub(viewer, 'isEmbedded').returns(true);
        return viewer.whenFirstVisible().then(() => {
          clock.tick(400);
          whenViewportLayoutCompleteResolve();
          return perf.whenViewportLayoutComplete_().then(() => {
            expect(viewerSendMessageStub.withArgs(
                'prerenderComplete').firstCall.args[1].value).to.equal(400);
          });
        });
      });

      it('should call prerenderComplete on viewer even if csi is ' +
        'off', () => {
        clock.tick(100);
        whenFirstVisibleResolve();
        sandbox.stub(viewer, 'getParam').withArgs('csi').returns(null);
        return viewer.whenFirstVisible().then(() => {
          clock.tick(400);
          whenViewportLayoutCompleteResolve();
          return perf.whenViewportLayoutComplete_().then(() => {
            expect(viewerSendMessageStub.withArgs(
                'prerenderComplete').firstCall.args[1].value).to.equal(400);
          });
        });
      });

      it('should tick `pc` with opt_value=400 when user request document ' +
         'to be visible before before first viewport completion', () => {
        clock.tick(100);
        whenFirstVisibleResolve();
        expect(tickSpy).to.have.callCount(1);
        return viewer.whenFirstVisible().then(() => {
          clock.tick(400);
          expect(tickSpy).to.have.callCount(2);
          whenViewportLayoutCompleteResolve();
          return perf.whenViewportLayoutComplete_().then(() => {
            expect(tickSpy).to.have.callCount(4);
            expect(tickSpy.getCall(1).args[0]).to.equal('ofv');
            expect(tickSpy.getCall(2).args[0]).to.equal('_pc');
            expect(tickSpy.getCall(3).args[0]).to.equal('pc');
            expect(tickSpy.getCall(3).args[1]).to.equal('_pc');
            expect(Number(tickSpy.getCall(2).args[2])).to.equal(perf.initTime_);
            expect(Number(tickSpy.getCall(3).args[2]))
                .to.equal(perf.initTime_ + 400);
          });
        });
      });

      it('should tick `pc` with `opt_value=0` when viewport is complete ' +
         'before user request document to be visible', () => {
        clock.tick(300);
        whenViewportLayoutCompleteResolve();
        return perf.whenViewportLayoutComplete_().then(() => {
          expect(tickSpy).to.have.callCount(3);
          expect(tickSpy.firstCall.args[0]).to.equal('ol');
          expect(tickSpy.secondCall.args[0]).to.equal('_pc');
          expect(tickSpy.thirdCall.args[0]).to.equal('pc');
          expect(tickSpy.thirdCall.args[1]).to.equal('_pc');
          expect(Number(tickSpy.secondCall.args[2])).to.equal(perf.initTime_);
          expect(Number(tickSpy.thirdCall.args[2])).to.equal(
              perf.initTime_ + 1);
        });
      });
    });

    describe('document did not start in prerender', () => {

      beforeEach(() => {
        stubHasBeenVisible(true);
        perf.coreServicesAvailable();
      });

      it('should call prerenderComplete on viewer', () => {
        sandbox.stub(viewer, 'getParam').withArgs('csi').returns('1');
        sandbox.stub(viewer, 'isEmbedded').returns(true);
        clock.tick(300);
        whenViewportLayoutCompleteResolve();
        return perf.whenViewportLayoutComplete_().then(() => {
          expect(viewerSendMessageStub.withArgs(
              'prerenderComplete').firstCall.args[1].value).to.equal(300);
        });
      });

      it('should tick `pc` with `opt_value=undefined` when user requests ' +
         'document to be visible', () => {
        clock.tick(300);
        whenViewportLayoutCompleteResolve();
        return perf.whenViewportLayoutComplete_().then(() => {
          expect(tickSpy).to.have.callCount(2);
          expect(tickSpy.firstCall.args[0]).to.equal('ol');
          expect(tickSpy.secondCall.args[0]).to.equal('pc');
          expect(tickSpy.secondCall.args[2]).to.be.undefined;
        });
      });
    });
  });
});

describes.realWin('performance with experiment', {amp: true}, env => {

  let win;
  let perf;
  let viewerSendMessageStub;
  let sandbox;

  beforeEach(() => {
    win = env.win;
    sandbox = env.sandbox;
    const viewer = viewerForDoc(env.ampdoc);
    viewerSendMessageStub = sandbox.stub(viewer, 'sendMessage');
    sandbox.stub(viewer, 'whenMessagingReady').returns(Promise.resolve());
    sandbox.stub(viewer, 'getParam').withArgs('csi').returns('1');
    sandbox.stub(viewer, 'isEmbedded').returns(true);
    installPerformanceService(win);
    perf = performanceFor(win);
  });

  it('legacy-cdn-domain experiment enabled', () => {
    sandbox.stub(perf, 'getHostname_', () => 'cdn.ampproject.org');
    return perf.coreServicesAvailable().then(() => {
      perf.flush();
      expect(viewerSendMessageStub).to.be.calledWith('sendCsi', {
        ampexp: getMode(win).rtvVersion + ',legacy-cdn-domain',
      });
    });
  });

  it('no experiment', () => {
    sandbox.stub(perf, 'getHostname_', () => 'curls.cdn.ampproject.org');
    return perf.coreServicesAvailable().then(() => {
      perf.flush();
      expect(viewerSendMessageStub).to.be.calledWith('sendCsi', {
        ampexp: getMode(win).rtvVersion,
      });
    });
  });
});<|MERGE_RESOLUTION|>--- conflicted
+++ resolved
@@ -14,16 +14,11 @@
  * limitations under the License.
  */
 
-<<<<<<< HEAD
 import * as sinon from 'sinon';
 import {
   installPerformanceService,
   performanceFor,
 } from '../../src/service/performance-impl';
-import {getService, resetServiceForTesting} from '../../src/service';
-=======
-import {installPerformanceService} from '../../src/service/performance-impl';
->>>>>>> bae90708
 import {resourcesForDoc} from '../../src/resources';
 import {viewerForDoc} from '../../src/viewer';
 import * as lolex from 'lolex';
@@ -37,23 +32,12 @@
   let ampdoc;
 
   beforeEach(() => {
-<<<<<<< HEAD
-    sandbox = sinon.sandbox.create();
-    clock = sandbox.useFakeTimers();
-    installPerformanceService(window);
-    perf = performanceFor(window);
-  });
-
-  afterEach(() => {
-    resetServiceForTesting(window, 'performance');
-    sandbox.restore();
-=======
     win = env.win;
     sandbox = env.sandbox;
     ampdoc = env.ampdoc;
     clock = lolex.install(win, 0, ['Date', 'setTimeout', 'clearTimeout']);
-    perf = installPerformanceService(win);
->>>>>>> bae90708
+    installPerformanceService(window);
+    perf = performanceFor(window);
   });
 
   describe('when viewer is not ready', () => {
