--- conflicted
+++ resolved
@@ -127,11 +127,6 @@
     });
 
     it('should not instantiate service when registered', () => {
-<<<<<<< HEAD
-      registerServiceBuilder(window, 'fake service', Class);
-      expect(count).to.equal(0);
-      getService(window, 'fake service');
-=======
       registerServiceBuilder(window, 'a', Class);
       expect(count).to.equal(0);
       getService(window, 'a');
@@ -143,7 +138,6 @@
       expect(count).to.equal(0);
       getService(window, 'b');
       getService(window, 'b');
->>>>>>> 9317fd14
       expect(count).to.equal(1);
     });
 
