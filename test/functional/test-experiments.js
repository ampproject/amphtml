--- conflicted
+++ resolved
@@ -20,7 +20,7 @@
   isExperimentOn,
   isExperimentOnAllowUrlOverride,
   toggleExperiment,
-  resetExperimentToggles_,
+  resetExperimentTogglesForTesting,
   getExperimentToglesFromCookieForTesting,
 } from '../../src/experiments';
 import * as sinon from 'sinon';
@@ -43,12 +43,12 @@
   });
 
   afterEach(() => {
-    resetExperimentToggles_();
+    resetExperimentTogglesForTesting();
     sandbox.restore();
   });
 
   function expectExperiment(cookieString, experimentId) {
-    resetExperimentToggles_();
+    resetExperimentTogglesForTesting();
     win._experimentCookie = undefined;
     win.document.cookie = cookieString;
     return expect(isExperimentOn(win, experimentId));
@@ -75,19 +75,11 @@
       expectExperiment('AMP_EXP=e2 , e1', 'e1').to.be.true;
     });
 
-<<<<<<< HEAD
-    it('should return "off" when disabling value is after enabling', () => {
-      expectExperiment('AMP_EXP=-e1,e1', 'e1').to.be.true;
-      expectExperiment('AMP_EXP=e1,e2,-e1', 'e1').to.be.false;
-      expectExperiment('AMP_EXP=e2,-e1,e1', 'e1').to.be.true;
-      expectExperiment('AMP_EXP=e2 , e1,  -e1', 'e1').to.be.false;
-=======
     it('should return "off" when disabling value is in the list', () => {
       expectExperiment('AMP_EXP=-e1', 'e1').to.be.false;
       expectExperiment('AMP_EXP=e2,-e1', 'e1').to.be.false;
       expectExperiment('AMP_EXP=-e1,e2', 'e1').to.be.false;
       expectExperiment('AMP_EXP=e2 , -e1', 'e1').to.be.false;
->>>>>>> 61442ba5
     });
   });
 
@@ -122,28 +114,22 @@
     it('should calc if experiment should be "on"', () => {
       win.AMP_CONFIG['e1'] = 1;
       expectExperiment('', 'e1').to.be.true;
-      resetExperimentToggles_();
 
       win.AMP_CONFIG['e2'] = 0;
       expectExperiment('', 'e2').to.be.false;
-      resetExperimentToggles_();
 
       sandbox.stub(Math, 'random').returns(0.5);
       win.AMP_CONFIG['e3'] = 0.3;
       expectExperiment('', 'e3').to.be.false;
-      resetExperimentToggles_();
 
       win.AMP_CONFIG['e4'] = 0.6;
       expectExperiment('', 'e4').to.be.true;
-      resetExperimentToggles_();
 
       win.AMP_CONFIG['e5'] = 0.5;
       expectExperiment('', 'e5').to.be.false;
-      resetExperimentToggles_();
 
       win.AMP_CONFIG['e6'] = 0.51;
       expectExperiment('', 'e6').to.be.true;
-      resetExperimentToggles_();
     });
 
     it('should cache calc value', () => {
@@ -191,14 +177,14 @@
 
   afterEach(() => {
     sandbox.restore();
-    resetExperimentToggles_();
+    resetExperimentTogglesForTesting();
   });
 
   function expectToggle(cookiesString, experimentId, opt_on) {
     const doc = {
       cookie: cookiesString,
     };
-    resetExperimentToggles_();
+    resetExperimentTogglesForTesting();
     const on = toggleExperiment({document: doc}, experimentId, opt_on);
     const parts = doc.cookie.split(/\s*;\s*/g);
     if (parts.length > 1) {
@@ -387,19 +373,19 @@
 
     // The new setting should be persisted in cookie, so cache reset should not
     // affect its status.
-    resetExperimentToggles_();
+    resetExperimentTogglesForTesting();
     expect(isExperimentOn(win, 'e1')).to.be.false;
 
     // Now let's explicitly toggle to true
     expect(toggleExperiment(win, 'e1', true)).to.be.true;
     expect(isExperimentOn(win, 'e1')).to.be.true;
-    resetExperimentToggles_();
+    resetExperimentTogglesForTesting();
     expect(isExperimentOn(win, 'e1')).to.be.true;
 
     // Toggle transiently should still work
     expect(toggleExperiment(win, 'e1', false, true)).to.be.false;
     expect(isExperimentOn(win, 'e1')).to.be.false;
-    resetExperimentToggles_(); // cache reset should bring it back to true
+    resetExperimentTogglesForTesting(); // cache reset should bring it back to true
     expect(isExperimentOn(win, 'e1')).to.be.true;
 
     // Sanity check, the global setting should never be changed.
@@ -410,6 +396,7 @@
 describe('isDevChannel', () => {
 
   function expectDevChannel(cookiesString) {
+    resetExperimentTogglesForTesting();
     return expect(isDevChannel({
       document: {
         cookie: cookiesString,
@@ -419,7 +406,6 @@
 
   it('should return value based on cookie', () => {
     expectDevChannel('AMP_EXP=other').to.be.false;
-    resetExperimentToggles_();
     expectDevChannel('AMP_EXP=dev-channel').to.be.true;
   });
 
