--- conflicted
+++ resolved
@@ -138,51 +138,39 @@
         </iframe>
         <script src="/examples/inabox-tag-integration.js"></script>
         `,
-<<<<<<< HEAD
-    }, env => {
-      it('should layout amp-img, amp-pixel, amp-analytics', () => {
-        // See amp4test.js for creative content
-        return testAmpComponents();
-      });
-
-      afterEach(() => {
-        unregisterIframe(env.win.document.getElementById('inabox'));
-      });
-    });
-
-    const srcdoc = `
+        },
+        env => {
+          it('should layout amp-img, amp-pixel, amp-analytics', () => {
+            // See amp4test.js for creative content
+            return testAmpComponents();
+          });
+
+          afterEach(() => {
+            unregisterIframe(env.win.document.getElementById('inabox'));
+          });
+        }
+      );
+
+      const srcdoc = `
         <iframe
         src='//ads.localhost:9876/amp4test/a4a/${RequestBank.getBrowserId()}'
         width='300' height='250' scrolling='no' frameborder=0>
         </iframe>
         `;
-    describes.integration('rendered on non-AMP page ATF nested', {
-      amp: false,
-      body: `
+      describes.integration(
+        'rendered on non-AMP page ATF nested',
+        {
+          amp: false,
+          body: `
         <iframe srcdoc="${srcdoc}"
             scrolling="no" id="inabox"
             width="300" height="250">
         </iframe>
         <script src="/examples/inabox-tag-integration.js"></script>
         `,
-    }, env => {
-      it('should layout amp-img, amp-pixel, amp-analytics', () => {
-        return testAmpComponents();
-      });
-
-      afterEach(() => {
-        unregisterIframe(env.win.document.getElementById('inabox'));
-      });
-    });
-
-    describes.integration('AMPHTML ads rendered on non-AMP page BTF', {
-      amp: false,
-      body: `
-=======
         },
         env => {
           it('should layout amp-img, amp-pixel, amp-analytics', () => {
-            // See amp4test.js for creative content
             return testAmpComponents();
           });
 
@@ -197,7 +185,6 @@
         {
           amp: false,
           body: `
->>>>>>> 76e91407
         <div style="height: 100vh"></div>
         <iframe
         src="//ads.localhost:9876/amp4test/a4a/${RequestBank.getBrowserId()}"
@@ -234,25 +221,6 @@
         body: `
       <script src="/examples/inabox-tag-integration.js"></script>
       `,
-<<<<<<< HEAD
-  }, env => {
-    let adContent;
-    let iframe;
-    before(() => {
-      // Gets the same ad as the other tests.
-      return fetchAdContent().then(text => { adContent = text; });
-    });
-
-    beforeEach(() => {
-      iframe = document.createElement('iframe');
-      Array.prototype.push.apply(env.win.ampInaboxIframes, [iframe]);
-    });
-
-    afterEach(() => {
-      unregisterIframe(iframe);
-      env.win.document.body.removeChild(iframe);
-    });
-=======
       },
       env => {
         let adContent;
@@ -263,7 +231,6 @@
             adContent = text;
           });
         });
->>>>>>> 76e91407
 
         beforeEach(() => {
           iframe = document.createElement('iframe');
@@ -306,20 +273,6 @@
       <div style="height: 100vh"></div>
       <script src="/examples/inabox-tag-integration.js"></script>
       `,
-<<<<<<< HEAD
-  }, env => {
-    let adContent;
-    let iframe;
-    before(() => {
-      return fetchAdContent().then(text => { adContent = text; });
-    });
-
-    beforeEach(() => {
-      env.iframe.style.height = '100vh';
-      iframe = document.createElement('iframe');
-      Array.prototype.push.apply(env.win.ampInaboxIframes, [iframe]);
-    });
-=======
       },
       env => {
         let adContent;
@@ -329,7 +282,6 @@
             adContent = text;
           });
         });
->>>>>>> 76e91407
 
         beforeEach(() => {
           env.iframe.style.height = '100vh';
@@ -410,18 +362,6 @@
         body: `
         <script src="/examples/inabox-tag-integration.js"></script>
         `,
-<<<<<<< HEAD
-  }, env => {
-    let iframe;
-    let doc;
-    beforeEach(() => {
-      doc = env.win.document;
-      iframe = document.createElement('iframe');
-      // we add the iframe here because it's dynamically created, so the
-      // bootstrap script would have missed it.
-      Array.prototype.push.apply(env.win.ampInaboxIframes, [iframe]);
-    });
-=======
       },
       env => {
         let iframe;
@@ -433,7 +373,6 @@
           // bootstrap script would have missed it.
           Array.prototype.push.apply(env.win.top.ampInaboxIframes, [iframe]);
         });
->>>>>>> 76e91407
 
         it('should properly render ad in a friendly iframe with viewability pings', () => {
           writeFriendlyFrame(doc, iframe, adBody);
@@ -501,21 +440,6 @@
         <div style="height: 100vh"></div>
         <script src="/examples/inabox-tag-integration.js"></script>
         `,
-<<<<<<< HEAD
-  }, env => {
-    let iframe;
-    let doc;
-    beforeEach(() => {
-      env.iframe.style.height = '100vh';
-      doc = env.win.document;
-      iframe = document.createElement('iframe');
-      Array.prototype.push.apply(env.win.ampInaboxIframes, [iframe]);
-      setTimeout(() => {
-        env.win.scrollTo(0, 1000);
-        window.top.scrollTo(window.top.scrollX, window.top.scrollY - 1);
-      }, 2000);
-    });
-=======
       },
       env => {
         let iframe;
@@ -530,7 +454,6 @@
             window.top.scrollTo(window.top.scrollX, window.top.scrollY - 1);
           }, 2000);
         });
->>>>>>> 76e91407
 
         it.skip('should properly render ad in a friendly iframe with viewability pings', () => {
           writeFriendlyFrame(doc, iframe, adBody);
