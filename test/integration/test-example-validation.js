--- conflicted
+++ resolved
@@ -75,14 +75,11 @@
   const errorWhitelist = [
     /GENERAL_DISALLOWED_TAG script viewer-integr.js/,
     /DISALLOWED_TAG content/,  // Experiments with shadow slots
-<<<<<<< HEAD
-    /DISALLOWED_TAG amp-gfycat/,
-=======
     // amp-app-banner related validation discrepancies.
     /GENERAL_DISALLOWED_TAG script amp-app-banner.js/,
     /DISALLOWED_TAG amp-app-banner/,
     /DISALLOWED_ATTR open-link a/,
->>>>>>> 816d266a
+    /DISALLOWED_TAG amp-gfycat/,
   ];
 
   const usedWhitelist = [];
