/**
 * Copyright 2018 The AMP HTML Authors. All Rights Reserved.
 *
 * Licensed under the Apache License, Version 2.0 (the "License");
 * you may not use this file except in compliance with the License.
 * You may obtain a copy of the License at
 *
 *      http://www.apache.org/licenses/LICENSE-2.0
 *
 * Unless required by applicable law or agreed to in writing, software
 * distributed under the License is distributed on an "AS-IS" BASIS,
 * WITHOUT WARRANTIES OR CONDITIONS OF ANY KIND, either express or implied.
 * See the License for the specific language governing permissions and
 * limitations under the License.
 */

<<<<<<< HEAD
import {BrowserController, RequestBank} from '../../testing/test-helper';
=======
import {RequestBank} from '../../testing/test-helper';
import {parseQueryString} from '../../src/url';
>>>>>>> 7f6863f3

describe.configure().skipIfPropertiesObfuscated().run('amp' +
    '-analytics', function() {
  this.timeout(15000);

<<<<<<< HEAD
  describes.integration('basic pageview', {
    body:
      `<amp-analytics>
=======
  describes.integration('amp-analytics basic request', {
    body: `
      <script>
        // initialize _cid cookie with a CLIENT_ID
        document.cookie='_cid=amp-12345';
      </script>
      <amp-analytics>
>>>>>>> 7f6863f3
        <script type="application/json">
        {
          "requests": {
            "endpoint": "${RequestBank.getUrl()}"
          },
          "triggers": {
            "pageview": {
              "on": "visible",
              "request": "endpoint",
              "extraUrlParams": {
                "a": 2
              }
            }
          },
          "extraUrlParams": {
            "a": 1,
            "b": "\${title}",
            "cid": "\${clientId(_cid)}"
          }
        }
        </script>
      </amp-analytics>`,
    extensions: ['amp-analytics'],
  }, () => {
    afterEach(() => {
      // clean up written _cid cookie
      document.cookie = '_cid=;expires=' + new Date(0).toUTCString();
    });

    it('should send request', () => {
      return RequestBank.withdraw().then(req => {
        expect(req.url).to.equal('/?a=2&b=AMP%20TEST&cid=amp-12345');
        expect(req.headers.referer,
            'should keep referrer if no referrerpolicy specified').to.be.ok;
      });
    });
  });

<<<<<<< HEAD
  describes.integration('click trigger', {
    body: `
      <a href="javascript:;"
          data-vars-foo-bar="hello world"
          data-vars-bar-foo="2">
        Anchor
      </a>
=======
  describes.integration('amp-analytics CLIENT_ID new user', {
    body: `
      <script>
        // expires existing _cid cookie if any
        document.cookie='_cid=;expires=' + new Date(0).toUTCString();
      </script>
>>>>>>> 7f6863f3
      <amp-analytics>
        <script type="application/json">
        {
          "requests": {
<<<<<<< HEAD
            "endpoint": "${RequestBank.getUrl()}"
          },
          "triggers": {
            "click": {
              "on": "click",
              "selector": "a",
              "request": "endpoint",
              "extraUrlParams": {
                "f": "\${fooBar}",
                "b": "\${barFoo}"
              }
            }
          },
          "vars": {
            "barFoo": 1
          }
        }
        </script>
      </amp-analytics>
      `,
    extensions: ['amp-analytics'],
  }, env => {
    let browser;

    beforeEach(() => {
      browser = new BrowserController(env.win);
    });

    it('should send request', () => {
      const reqPromise = RequestBank.withdraw().then(req => {
        expect(req.url).to.equal('/?f=hello%20world&b=2');
      });
      browser.click('a');
      return reqPromise;
    });
  });

  describes.integration('scroll trigger', {
    body: `
      <amp-analytics>
        <script type="application/json">
        {
          "requests": {
            "endpoint": "${RequestBank.getUrl()}"
          },
          "triggers": {
            "scroll": {
              "on": "scroll",
              "request": "endpoint",
              "scrollSpec": {
                "verticalBoundaries": [70]
              },
              "extraUrlParams": {
                "scrollTop": "\${scrollTop}",
                "scrollHeight": "\${scrollHeight}"
              }
=======
            "pageview": "${RequestBank.getUrl(1)}?cid=CLIENT_ID(_cid)"
          },
          "triggers": {
            "pageview": {
              "on": "visible",
              "request": "pageview"
>>>>>>> 7f6863f3
            }
          }
        }
        </script>
      </amp-analytics>
<<<<<<< HEAD
      <div class="block" style="height: 100vh; background: red">
        1st viewport
      </div>
      <div class="block" style="height: 100vh; background: blue">
        2nd viewport
      </div>
      `,
    extensions: ['amp-analytics'],
  }, env => {
    let browser;

    beforeEach(() => {
      browser = new BrowserController(env.win);
    });

    it('should trigger on scroll', () => {
      const reqPromise = RequestBank.withdraw().then(req => {
        expect(req.url).to.equal('/?scrollTop=75&scrollHeight=300');
      });
      // verticalBoundaries is set to 70%
      // (windowHeight + scrollTop) / scrollHeight = (150 + 75) / 300 = 75%
      // so scrolling 75px guarantees a triggering
      browser.scroll(75);
      return reqPromise;
    });
  });

  describes.integration('element visible trigger', {
    body: `
=======
>>>>>>> 7f6863f3
      <amp-analytics>
        <script type="application/json">
        {
          "requests": {
<<<<<<< HEAD
            "endpoint": "${RequestBank.getUrl()}"
          },
          "triggers": {
            "visible": {
              "on": "visible",
              "request": "endpoint",
              "visibilitySpec": {
                "selector": "amp-img",
                "selectionMethod": "scope",
                "visiblePercentageMin": 10
              },
              "extraUrlParams": {
                "timestamp": "\${timestamp}",
                "loadTimeVisibility": "\${loadTimeVisibility}",
                "maxVisiblePercentage": "\${maxVisiblePercentage}",
                "totalVisibleTime": "\${totalVisibleTime}"
              }
=======
            "pageview": "${RequestBank.getUrl(2)}?cid=CLIENT_ID(_cid)"
          },
          "triggers": {
            "pageview": {
              "on": "visible",
              "request": "pageview"
>>>>>>> 7f6863f3
            }
          }
        }
        </script>
      </amp-analytics>
<<<<<<< HEAD
      <div class="block" style="height: 100vh; background: red">
        1st viewport
      </div>
      <amp-img layout="fixed" width="300" height="500"
          src="/examples/img/bigbuckbunny.jpg"></amp-img>
      `,
    extensions: ['amp-analytics'],
  }, env => {
    let browser;

    beforeEach(() => {
      browser = new BrowserController(env.win);
    });

    it('should trigger when image visible', () => {
      let scrollTime = Infinity;
      const reqPromise = RequestBank.withdraw().then(req => {
        expect(Date.now()).to.be.not.below(scrollTime);
        expect(req.url).to.equal('/?scrollTop=75&scrollHeight=300');
      });
      browser.wait(1000)
          .then(() => {
            browser.scroll(40);
          }).then(() => browser.wait(1000))
          .then(() => {
            scrollTime = Date.now();
            browser.scroll(50);
          });
      return reqPromise;
=======
      `,
    extensions: ['amp-analytics'],
  }, () => {
    afterEach(() => {
      // clean up written _cid cookie
      document.cookie = '_cid=;expires=' + new Date(0).toUTCString();
    });

    it('should assign new cid', () => {
      return Promise.all([
        RequestBank.withdraw(1),
        RequestBank.withdraw(2),
      ]).then(reqs => {
        const req1 = reqs[0];
        const req2 = reqs[1];
        expect(req1.url).to.match(/^\/\?cid=/);
        expect(req2.url).to.match(/^\/\?cid=/);
        const cid1 = req1.url.substr('/?cid='.length);
        const cid2 = req2.url.substr('/?cid='.length);
        expect(cid1).to.match(/^amp-/);
        expect(cid2).to.equal(cid1);
        expect(document.cookie).to.contain('_cid=' + cid1);
      });
>>>>>>> 7f6863f3
    });
  });

  describes.integration('amp-analytics batch', {
    body:
      `<amp-analytics>
        <script type="application/json">
        {
          "requests": {
            "endpoint": {
              "baseUrl": "${RequestBank.getUrl()}",
              "batchInterval": 1
            }
          },
          "triggers": {
            "pageview1": {
              "on": "visible",
              "request": "endpoint",
              "extraUrlParams": {
                "a": 1,
                "b": "\${title}"
              }
            },
            "pageview2": {
              "on": "visible",
              "request": "endpoint",
              "extraUrlParams": {
                "a": 1,
                "b": "\${title}"
              }
            }
          },
          "transport": {
            "beacon": false,
            "xhrpost": true
          }
        }
        </script>
      </amp-analytics>`,
    extensions: ['amp-analytics'],
  }, () => {
    it('should send request in batch', () => {
      return RequestBank.withdraw().then(req => {
        expect(req.url).to.equal('/?a=1&b=AMP%20TEST&a=1&b=AMP%20TEST');
      });
    });
  });

  describes.integration('amp-analytics useBody', {
    body:
      `<amp-analytics>
        <script type="application/json">
        {
          "requests": {
            "endpoint": "${RequestBank.getUrl()}"
          },
          "triggers": {
            "pageview": {
              "on": "visible",
              "request": "endpoint",
              "extraUrlParams": {
                "a": 2
              }
            }
          },
          "transport": {
            "beacon": false,
            "xhrpost": true,
            "useBody": true
          },
          "extraUrlParams": {
            "a": 1,
            "b": "\${title}"
          }
        }
        </script>
      </amp-analytics>`,
    extensions: ['amp-analytics'],
  }, () => {
    it('should send request use POST body payload', () => {
      return RequestBank.withdraw().then(req => {
        expect(req.url).to.equal('/');
        expect(JSON.parse(req.body)).to.deep.equal({a: 2, b: 'AMP TEST'});
      });
    });
  });

  describes.integration('amp-analytics batch useBody', {
    body:
      `<amp-analytics>
        <script type="application/json">
        {
          "requests": {
            "endpoint": {
              "baseUrl": "${RequestBank.getUrl()}",
              "batchInterval": 1
            }
          },
          "triggers": {
            "pageview1": {
              "on": "visible",
              "request": "endpoint",
              "extraUrlParams": {
                "a": 1,
                "b": "\${title}"
              }
            },
            "pageview2": {
              "on": "visible",
              "request": "endpoint",
              "extraUrlParams": {
                "a": 1,
                "b": "\${title}"
              }
            }
          },
          "transport": {
            "beacon": false,
            "xhrpost": true,
            "useBody": true
          }
        }
        </script>
      </amp-analytics>`,
    extensions: ['amp-analytics'],
  }, () => {
    it('should send batch request use POST body payload', () => {
      return RequestBank.withdraw().then(req => {
        expect(req.url).to.equal('/');
        expect(JSON.parse(req.body)).to.deep.equal([{
          a: 1, b: 'AMP TEST',
        }, {
          a: 1, b: 'AMP TEST',
        }]);
      });
    });
  });

  describes.integration('amp-analytics referrerPolicy', {
    body:
      `<amp-analytics>
          <script type="application/json">
          {
            "requests": {
              "endpoint": "${RequestBank.getUrl()}"
            },
            "triggers": {
              "pageview": {
                "on": "visible",
                "request": "endpoint"
              }
            },
            "transport": {
              "referrerPolicy": "no-referrer"
            }
          }
          </script>
      </amp-analytics>`,
    extensions: ['amp-analytics'],
  }, () => {
    it('should remove referrer if referrerpolicy=no-referrer', () => {
      return RequestBank.withdraw().then(req => {
        expect(req.url).to.equal('/');
        expect(req.headers.referer).to.not.be.ok;
      });
    });
  });

  describes.integration('amp-analytics type=googleanalytics', {
    body: `
      <script>
        // initialize with a valid _ga cookie
        document.cookie='_ga=GA1.2.1427830804.1524174812';
      </script>
      <amp-analytics type="googleanalytics">
        <script type="application/json">
        {
          "vars": {
            "account": "UA-67833617-1"
          },
          "requests": {
            "host": "${RequestBank.getUrl()}"
          },
          "triggers": {
            "pageview": {
              "on": "visible",
              "request": "pageview"
            },
            "performanceTiming": {
              "enabled": false
            },
            "adwordsTiming": {
              "enabled": false
            }
          }
        }
        </script>
      </amp-analytics>`,
    extensions: ['amp-analytics'],
  }, () => {
    afterEach(() => {
      // clean up written _ga cookie
      document.cookie = '_ga=;expires=' + new Date(0).toUTCString();
    });

    it('should send request', () => {
      return RequestBank.withdraw().then(req => {
        expect(req.url).to.match(/^\/r\/collect\?/);
        const queries = parseQueryString(req.url.substr('/r/collect'.length));
        // see vendors/googleanalytics.js "pageview" request for config
        expect(queries).to.include({
          _v: 'a1',
          _r: '1',
          v: '1',
          cid: '1427830804.1524174812',
          dr: '',
          ds: 'AMP',
          dt: 'AMP TEST',
          tid: 'UA-67833617-1',
          t: 'pageview',
        });
        const isNumber = /^\d+$/;
        const isRandomNumber = /^0\.\d+$/;
        expect(queries['dl']).to.contain('/amp4test/compose-doc?'); // ${documentLocation}
        expect(queries['_s']).to.match(isNumber); // ${requestCount}
        expect(queries['_utmht']).to.match(isNumber); // ${timestamp}
        expect(queries['sr']).to.match(/^\d+x\d+$/); // ${screenWidth}x${screenHeight}
        expect(queries['sd']).to.match(isNumber); // ${screenColorDepth}
        expect(queries['ul']).to.be.ok; // ${browserLanguage}
        expect(queries['de']).to.be.ok; // ${documentCharset}
        expect(queries['jid']).to.match(isRandomNumber); // ${random}
        expect(queries['a']).to.match(isNumber); // ${pageViewId}
        expect(queries['z']).to.match(isRandomNumber); // ${random}
      });
    });
  });
});<|MERGE_RESOLUTION|>--- conflicted
+++ resolved
@@ -14,30 +14,20 @@
  * limitations under the License.
  */
 
-<<<<<<< HEAD
 import {BrowserController, RequestBank} from '../../testing/test-helper';
-=======
-import {RequestBank} from '../../testing/test-helper';
 import {parseQueryString} from '../../src/url';
->>>>>>> 7f6863f3
 
 describe.configure().skipIfPropertiesObfuscated().run('amp' +
     '-analytics', function() {
   this.timeout(15000);
 
-<<<<<<< HEAD
   describes.integration('basic pageview', {
-    body:
-      `<amp-analytics>
-=======
-  describes.integration('amp-analytics basic request', {
     body: `
       <script>
         // initialize _cid cookie with a CLIENT_ID
         document.cookie='_cid=amp-12345';
       </script>
       <amp-analytics>
->>>>>>> 7f6863f3
         <script type="application/json">
         {
           "requests": {
@@ -76,7 +66,6 @@
     });
   });
 
-<<<<<<< HEAD
   describes.integration('click trigger', {
     body: `
       <a href="javascript:;"
@@ -84,19 +73,10 @@
           data-vars-bar-foo="2">
         Anchor
       </a>
-=======
-  describes.integration('amp-analytics CLIENT_ID new user', {
-    body: `
-      <script>
-        // expires existing _cid cookie if any
-        document.cookie='_cid=;expires=' + new Date(0).toUTCString();
-      </script>
->>>>>>> 7f6863f3
       <amp-analytics>
         <script type="application/json">
         {
           "requests": {
-<<<<<<< HEAD
             "endpoint": "${RequestBank.getUrl()}"
           },
           "triggers": {
@@ -153,20 +133,11 @@
                 "scrollTop": "\${scrollTop}",
                 "scrollHeight": "\${scrollHeight}"
               }
-=======
-            "pageview": "${RequestBank.getUrl(1)}?cid=CLIENT_ID(_cid)"
-          },
-          "triggers": {
-            "pageview": {
-              "on": "visible",
-              "request": "pageview"
->>>>>>> 7f6863f3
             }
           }
         }
         </script>
       </amp-analytics>
-<<<<<<< HEAD
       <div class="block" style="height: 100vh; background: red">
         1st viewport
       </div>
@@ -196,13 +167,10 @@
 
   describes.integration('element visible trigger', {
     body: `
-=======
->>>>>>> 7f6863f3
       <amp-analytics>
         <script type="application/json">
         {
           "requests": {
-<<<<<<< HEAD
             "endpoint": "${RequestBank.getUrl()}"
           },
           "triggers": {
@@ -220,20 +188,11 @@
                 "maxVisiblePercentage": "\${maxVisiblePercentage}",
                 "totalVisibleTime": "\${totalVisibleTime}"
               }
-=======
-            "pageview": "${RequestBank.getUrl(2)}?cid=CLIENT_ID(_cid)"
-          },
-          "triggers": {
-            "pageview": {
-              "on": "visible",
-              "request": "pageview"
->>>>>>> 7f6863f3
             }
           }
         }
         </script>
       </amp-analytics>
-<<<<<<< HEAD
       <div class="block" style="height: 100vh; background: red">
         1st viewport
       </div>
@@ -263,7 +222,45 @@
             browser.scroll(50);
           });
       return reqPromise;
-=======
+    });
+  });
+
+  describes.integration('CLIENT_ID new user', {
+    body: `
+      <script>
+        // expires existing _cid cookie if any
+        document.cookie='_cid=;expires=' + new Date(0).toUTCString();
+      </script>
+      <amp-analytics>
+        <script type="application/json">
+        {
+          "requests": {
+            "pageview": "${RequestBank.getUrl(1)}?cid=CLIENT_ID(_cid)"
+          },
+          "triggers": {
+            "pageview": {
+              "on": "visible",
+              "request": "pageview"
+            }
+          }
+        }
+        </script>
+      </amp-analytics>
+      <amp-analytics>
+        <script type="application/json">
+        {
+          "requests": {
+            "pageview": "${RequestBank.getUrl(2)}?cid=CLIENT_ID(_cid)"
+          },
+          "triggers": {
+            "pageview": {
+              "on": "visible",
+              "request": "pageview"
+            }
+          }
+        }
+        </script>
+      </amp-analytics>
       `,
     extensions: ['amp-analytics'],
   }, () => {
@@ -287,11 +284,10 @@
         expect(cid2).to.equal(cid1);
         expect(document.cookie).to.contain('_cid=' + cid1);
       });
->>>>>>> 7f6863f3
-    });
-  });
-
-  describes.integration('amp-analytics batch', {
+    });
+  });
+
+  describes.integration('batch', {
     body:
       `<amp-analytics>
         <script type="application/json">
@@ -336,7 +332,7 @@
     });
   });
 
-  describes.integration('amp-analytics useBody', {
+  describes.integration('useBody', {
     body:
       `<amp-analytics>
         <script type="application/json">
@@ -375,7 +371,7 @@
     });
   });
 
-  describes.integration('amp-analytics batch useBody', {
+  describes.integration('batch useBody', {
     body:
       `<amp-analytics>
         <script type="application/json">
@@ -426,7 +422,7 @@
     });
   });
 
-  describes.integration('amp-analytics referrerPolicy', {
+  describes.integration('referrerPolicy', {
     body:
       `<amp-analytics>
           <script type="application/json">
@@ -456,7 +452,7 @@
     });
   });
 
-  describes.integration('amp-analytics type=googleanalytics', {
+  describes.integration('type=googleanalytics', {
     body: `
       <script>
         // initialize with a valid _ga cookie
