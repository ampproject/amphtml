/**
 * Copyright 2018 The AMP HTML Authors. All Rights Reserved.
 *
 * Licensed under the Apache License, Version 2.0 (the "License");
 * you may not use this file except in compliance with the License.
 * You may obtain a copy of the License at
 *
 *      http://www.apache.org/licenses/LICENSE-2.0
 *
 * Unless required by applicable law or agreed to in writing, software
 * distributed under the License is distributed on an "AS-IS" BASIS,
 * WITHOUT WARRANTIES OR CONDITIONS OF ANY KIND, either express or implied.
 * See the License for the specific language governing permissions and
 * limitations under the License.
 */

import {BrowserController, RequestBank} from '../../testing/test-helper';
import {parseQueryString} from '../../src/url';

describe('amp-analytics', function() {
  describes.integration(
    'basic pageview',
    {
      body: `
      <script>
        // initialize _cid cookie with a CLIENT_ID
        document.cookie='_cid=amp-12345';
      </script>
      <!-- put amp-analytics > 3 viewports away from viewport -->
      <div style="height: 400vh">
        viewport
      </div>
      <amp-analytics>
        <script type="application/json">
        {
          "requests": {
            "endpoint": "${RequestBank.getUrl()}"
          },
          "triggers": {
            "pageview": {
              "on": "visible",
              "request": "endpoint",
              "extraUrlParams": {
                "a": 2
              }
            }
          },
          "extraUrlParams": {
            "a": 1,
            "b": "\${title}",
            "cid": "\${clientId(_cid)}",
            "loadend": "\${navTiming(loadEventEnd)}",
            "default": "\$DEFAULT( , test)",
<<<<<<< HEAD
            "cookie": "\${cookie(test-cookie)}",
            "firstContentfulPaint": "FIRST_CONTENTFUL_PAINT",
            "firstViewportReady": "FIRST_VIEWPORT_READY",
            "makeBodyVisible": "MAKE_BODY_VISIBLE"
=======
            "fcp": "FIRST_CONTENTFUL_PAINT",
            "fvr": "FIRST_VIEWPORT_READY",
            "mbv": "MAKE_BODY_VISIBLE",
            "cookie": "\${cookie(test-cookie)}"
>>>>>>> 4917e709
          }
        }
        </script>
      </amp-analytics>`,
      extensions: ['amp-analytics'],
    },
    () => {
      afterEach(() => {
        // clean up written _cid cookie
        document.cookie = '_cid=;expires=' + new Date(0).toUTCString();
      });

      it.only('should send request', () => {
        return RequestBank.withdraw().then(req => {
          const q = parseQueryString(req.url.substr(1));
          expect(q['a']).to.equal('2');
          expect(q['b']).to.equal('AMP TEST');
          expect(q['cid']).to.equal('amp-12345');
          expect(q['loadend']).to.not.equal('0');
          expect(q['default']).to.equal('test');
          console.log(q['firstViewportReady']);
          console.log(q['makeBodyVisible']);
          console.log(q['firstContentfulPaint']);
          console.log(JSON.stringify(q));
          console.log(req.url);
          // cookie set via http response header when requesting
          // localhost:9876/amp4test/compose-doc
          expect(q['cookie']).to.equal('test');

          // FCP only resolves for Chrome and Opera
          expect(q['fcp']).to.not.be.null;
          expect(q['fvr']).to.not.be.null;
          expect(q['mbv']).to.not.be.null;
          expect(
            req.headers.referer,
            'should keep referrer if no referrerpolicy specified'
          ).to.be.ok;
        });
      });
    }
  );

  describes.integration(
    'click trigger',
    {
      body: `
      <a href="javascript:;"
          data-vars-foo-bar="hello world"
          data-vars-bar-foo="2">
        Anchor
      </a>
      <amp-analytics>
        <script type="application/json">
        {
          "requests": {
            "endpoint": "${RequestBank.getUrl()}"
          },
          "triggers": {
            "click": {
              "on": "click",
              "selector": "a",
              "request": "endpoint",
              "extraUrlParams": {
                "f": "\${fooBar}",
                "b": "\${barFoo}"
              }
            }
          },
          "vars": {
            "barFoo": 1
          }
        }
        </script>
      </amp-analytics>
      `,
      extensions: ['amp-analytics'],
    },
    env => {
      let browser;

      beforeEach(() => {
        browser = new BrowserController(env.win);
        return browser.waitForElementLayout('amp-analytics');
      });

      it('should send request', () => {
        const reqPromise = RequestBank.withdraw().then(req => {
          expect(req.url).to.equal('/?f=hello%20world&b=2');
        });
        browser.click('a');
        return reqPromise;
      });
    }
  );

  describes.integration(
    'scroll trigger',
    {
      body: `
      <amp-analytics>
        <script type="application/json">
        {
          "requests": {
            "endpoint": "${RequestBank.getUrl()}"
          },
          "triggers": {
            "scroll": {
              "on": "scroll",
              "request": "endpoint",
              "scrollSpec": {
                "verticalBoundaries": [70]
              },
              "extraUrlParams": {
                "scrollTop": "\${scrollTop}",
                "scrollHeight": "\${scrollHeight}"
              }
            }
          }
        }
        </script>
      </amp-analytics>
      <div class="block" style="height: 100vh; background: red">
        1st viewport
      </div>
      <div class="block" style="height: 100vh; background: blue">
        2nd viewport
      </div>
      `,
      extensions: ['amp-analytics'],
    },
    env => {
      let browser;

      beforeEach(() => {
        browser = new BrowserController(env.win);
        return browser.waitForElementLayout('amp-analytics');
      });

      it('should trigger on scroll', () => {
        const reqPromise = RequestBank.withdraw().then(req => {
          expect(req.url).to.equal('/?scrollTop=75&scrollHeight=300');
        });
        // verticalBoundaries is set to 70%
        // (windowHeight + scrollTop) / scrollHeight = (150 + 75) / 300 = 75%
        // so scrolling 75px guarantees a triggering
        browser.scrollTo(75);
        return reqPromise;
      });
    }
  );

  describes.integration(
    'element visible trigger',
    {
      body: `
      <amp-analytics>
        <script type="application/json">
        {
          "requests": {
            "endpoint": "${RequestBank.getUrl()}"
          },
          "triggers": {
            "visible": {
              "on": "visible",
              "request": "endpoint",
              "visibilitySpec": {
                "selector": "amp-img",
                "selectionMethod": "scope",
                "visiblePercentageMin": 50,
                "totalTimeMin": 500
              },
              "extraUrlParams": {
                "timestamp": "\${timestamp}",
                "loadTimeVisibility": "\${loadTimeVisibility}",
                "maxVisiblePercentage": "\${maxVisiblePercentage}",
                "totalVisibleTime": "\${totalVisibleTime}"
              }
            }
          }
        }
        </script>
      </amp-analytics>
      <div class="block" style="height: 100vh; background: red">
        1st viewport
      </div>
      <amp-img layout="fixed" width="300" height="150"
          src="/examples/img/bigbuckbunny.jpg"></amp-img>
      `,
      extensions: ['amp-analytics'],
    },
    env => {
      let browser;

      beforeEach(() => {
        browser = new BrowserController(env.win);
        return browser.waitForElementLayout('amp-analytics');
      });

      it('should trigger when image being 50% visible for 0.5s', () => {
        let scrollTime = Infinity;
        const reqPromise = RequestBank.withdraw().then(req => {
          const q = parseQueryString(req.url.substr(1));
          expect(Date.now()).to.be.not.below(scrollTime + 500);
          expect(parseInt(q['timestamp'], 10)).to.be.not.below(
            scrollTime + 500
          );
          expect(q['loadTimeVisibility']).to.equal('0');
          expect(parseFloat(q['maxVisiblePercentage'])).to.be.above(50);
          expect(parseFloat(q['totalVisibleTime'])).to.be.not.below(500);
        });

        browser
          .wait(1000) // wait for amp-analytics to start so loadTimeVisibility=0
          .then(() => browser.scrollTo(50)) // image 50/150 visible
          .then(() => browser.wait(1000)) // wait for a 1s to make sure no trigger
          .then(() => {
            scrollTime = Date.now();
            browser.scrollTo(80); // image 80/150 visible
            // keep visible for 0.5s to fire a ping
          });
        return reqPromise;
      });
    }
  );

  describes.integration(
    'timer trigger',
    {
      body: `
      <amp-analytics>
        <script type="application/json">
        {
          "requests": {
            "endpoint": "${RequestBank.getUrl()}"
          },
          "triggers": {
            "visible": {
              "on": "timer",
              "request": "endpoint",
              "timerSpec": {
                "interval": 1,
                "maxTimerLength": 2,
                "immediate": false
              },
              "extraUrlParams": {
                "timestamp": "\${timestamp}",
                "timerStart": "\${timerStart}",
                "timerDuration": "\${timerDuration}"
              }
            }
          }
        }
        </script>
      </amp-analytics>
      `,
      extensions: ['amp-analytics'],
    },
    env => {
      beforeEach(() => {
        const browser = new BrowserController(env.win);
        return browser.waitForElementLayout('amp-analytics');
      });

      it('should trigger 1s after amp-analytics starts', () => {
        const startTime = Date.now();
        return RequestBank.withdraw().then(req => {
          const q = parseQueryString(req.url.substr(1));
          const timerStart = parseFloat(q['timerStart']);
          expect(timerStart + 1000).to.be.at.most(Date.now());
          expect(timerStart + 1000).to.be.at.most(parseInt(q['timestamp'], 10));
          // Verify that timerStart is about current time
          expect(timerStart - startTime)
            .to.be.above(-1000)
            .and.below(1000);
          expect(parseFloat(q['timerDuration']))
            .to.be.at.least(950)
            .below(1100);
        });
      });
    }
  );

  describes.integration(
    'CLIENT_ID new user',
    {
      body: `
      <script>
        // expires existing _cid cookie if any
        document.cookie='_cid=;expires=' + new Date(0).toUTCString();
      </script>
      <amp-analytics>
        <script type="application/json">
        {
          "requests": {
            "pageview": "${RequestBank.getUrl(1)}?cid=CLIENT_ID(_cid)"
          },
          "triggers": {
            "pageview": {
              "on": "visible",
              "request": "pageview"
            }
          }
        }
        </script>
      </amp-analytics>
      <amp-analytics>
        <script type="application/json">
        {
          "requests": {
            "pageview": "${RequestBank.getUrl(2)}?cid=CLIENT_ID(_cid)"
          },
          "triggers": {
            "pageview": {
              "on": "visible",
              "request": "pageview"
            }
          }
        }
        </script>
      </amp-analytics>
      `,
      extensions: ['amp-analytics'],
    },
    env => {
      beforeEach(() => {
        const browser = new BrowserController(env.win);
        return browser.waitForElementLayout('amp-analytics');
      });

      afterEach(() => {
        // clean up written _cid cookie
        document.cookie = '_cid=;expires=' + new Date(0).toUTCString();
      });

      it('should assign new cid', () => {
        return Promise.all([
          RequestBank.withdraw(1),
          RequestBank.withdraw(2),
        ]).then(reqs => {
          const req1 = reqs[0];
          const req2 = reqs[1];
          expect(req1.url).to.match(/^\/\?cid=/);
          expect(req2.url).to.match(/^\/\?cid=/);
          const cid1 = req1.url.substr('/?cid='.length);
          const cid2 = req2.url.substr('/?cid='.length);
          expect(cid1).to.match(/^amp-/);
          expect(cid2).to.equal(cid1);
          expect(document.cookie).to.contain('_cid=' + cid1);
        });
      });
    }
  );

  describes.integration(
    'batch',
    {
      body: `<amp-analytics>
        <script type="application/json">
        {
          "requests": {
            "endpoint": {
              "baseUrl": "${RequestBank.getUrl()}",
              "batchInterval": 1
            }
          },
          "triggers": {
            "pageview1": {
              "on": "visible",
              "request": "endpoint",
              "extraUrlParams": {
                "a": 1,
                "b": "\${title}"
              }
            },
            "pageview2": {
              "on": "visible",
              "request": "endpoint",
              "extraUrlParams": {
                "a": 1,
                "b": "\${title}"
              }
            }
          },
          "transport": {
            "beacon": false,
            "xhrpost": true
          }
        }
        </script>
      </amp-analytics>`,
      extensions: ['amp-analytics'],
    },
    env => {
      beforeEach(() => {
        const browser = new BrowserController(env.win);
        return browser.waitForElementLayout('amp-analytics');
      });

      it('should send request in batch', () => {
        return RequestBank.withdraw().then(req => {
          expect(req.url).to.equal('/?a=1&b=AMP%20TEST&a=1&b=AMP%20TEST');
        });
      });
    }
  );

  describes.integration(
    'useBody',
    {
      body: `<amp-analytics>
        <script type="application/json">
        {
          "requests": {
            "endpoint": "${RequestBank.getUrl()}"
          },
          "triggers": {
            "pageview": {
              "on": "visible",
              "request": "endpoint",
              "extraUrlParams": {
                "a": 2
              }
            }
          },
          "transport": {
            "beacon": false,
            "xhrpost": true,
            "useBody": true
          },
          "extraUrlParams": {
            "a": 1,
            "b": "\${title}",
            "c": {
              "d": "\${title}",
              "e": {
                "f": ["\${title}", "\${title}"]
              }
            },
            "g": ["\${title}", "\${title}"],
            "context.a": 1,
            "context.b": {
              "context.c": "\${title}",
              "context.d": {
                "context.e": ["\${title}", "\${title}"]
              }
            }
          },
          "extraUrlParamsReplaceMap": {
            "context.": "_c_"
          }
        }
        </script>
      </amp-analytics>`,
      extensions: ['amp-analytics'],
    },
    env => {
      beforeEach(() => {
        const browser = new BrowserController(env.win);
        return browser.waitForElementLayout('amp-analytics');
      });

      it('should send request use POST body payload', () => {
        return RequestBank.withdraw().then(req => {
          expect(req.url).to.equal('/');
          expect(JSON.parse(req.body)).to.deep.equal({
            a: 2,
            b: 'AMP TEST',
            c: {
              d: 'AMP TEST',
              e: {
                f: ['AMP TEST', 'AMP TEST'],
              },
            },
            g: ['AMP TEST', 'AMP TEST'],
            '_c_a': 1,
            '_c_b': {
              'context.c': 'AMP TEST',
              'context.d': {
                'context.e': ['AMP TEST', 'AMP TEST'],
              },
            },
          });
        });
      });
    }
  );

  describes.integration(
    'batch useBody',
    {
      body: `<amp-analytics>
        <script type="application/json">
        {
          "requests": {
            "endpoint": {
              "baseUrl": "${RequestBank.getUrl()}",
              "batchInterval": 1
            }
          },
          "triggers": {
            "pageview1": {
              "on": "visible",
              "request": "endpoint",
              "extraUrlParams": {
                "a": 1,
                "b": "\${title}"
              }
            },
            "pageview2": {
              "on": "visible",
              "request": "endpoint",
              "extraUrlParams": {
                "a": 1,
                "b": "\${title}"
              }
            }
          },
          "transport": {
            "beacon": false,
            "xhrpost": true,
            "useBody": true
          }
        }
        </script>
      </amp-analytics>`,
      extensions: ['amp-analytics'],
    },
    env => {
      beforeEach(() => {
        const browser = new BrowserController(env.win);
        return browser.waitForElementLayout('amp-analytics');
      });

      it('should send batch request use POST body payload', () => {
        return RequestBank.withdraw().then(req => {
          expect(req.url).to.equal('/');
          expect(JSON.parse(req.body)).to.deep.equal([
            {
              a: 1,
              b: 'AMP TEST',
            },
            {
              a: 1,
              b: 'AMP TEST',
            },
          ]);
        });
      });
    }
  );

  describes.integration(
    'referrerPolicy',
    {
      body: `<amp-analytics>
          <script type="application/json">
          {
            "requests": {
              "endpoint": "${RequestBank.getUrl()}"
            },
            "triggers": {
              "pageview": {
                "on": "visible",
                "request": "endpoint"
              }
            },
            "transport": {
              "referrerPolicy": "no-referrer"
            }
          }
          </script>
      </amp-analytics>`,
      extensions: ['amp-analytics'],
    },
    env => {
      beforeEach(() => {
        const browser = new BrowserController(env.win);
        return browser.waitForElementLayout('amp-analytics');
      });

      it('should remove referrer if referrerpolicy=no-referrer', () => {
        return RequestBank.withdraw().then(req => {
          expect(req.url).to.equal('/');
          expect(req.headers.referer).to.not.be.ok;
        });
      });
    }
  );

  describes.integration(
    'configRewriter',
    {
      body: `<amp-analytics type="_fake_">
          <script type="application/json">
          {
            "vars": {
              "url" : "${RequestBank.getUrl()}"
            },
            "configRewriter": {
              "varGroups": {
                "feature2": {
                  "enabled": true
                }
              }
            }
          }
          </script>
      </amp-analytics>`,
      extensions: ['amp-analytics'],
    },
    env => {
      beforeEach(() => {
        const browser = new BrowserController(env.win);
        return browser.waitForElementLayout('amp-analytics');
      });

      it('should use config from server', () => {
        return RequestBank.withdraw().then(req => {
          // The config here should have been rewritten by the /analytics/rewriter
          // endpoint. This logic is located in the file
          // /build-system/routes/analytics.js
          const body = JSON.parse(req.body);
          expect(body.reqBody.configRewriter.vars).to.deep.equal({
            name: 'cats',
            title: 'AMP TEST',
            title2: 'AMP TEST',
          });
          expect(body.rewritten).to.be.true;
          expect(body.testId).to.equal(12358);
        });
      });
    }
  );

  describes.integration(
    'configRewriter without publisher config',
    {
      body: `<amp-analytics type="_fake_">
          <script type="application/json">
          {
            "vars": {
              "url" : "${RequestBank.getUrl()}"
            }
          }
          </script>
      </amp-analytics>`,
      extensions: ['amp-analytics'],
    },
    env => {
      beforeEach(() => {
        const browser = new BrowserController(env.win);
        return browser.waitForElementLayout('amp-analytics');
      });

      it('should use config from server', () => {
        return RequestBank.withdraw().then(req => {
          // The config here should have been rewritten by the /analytics/rewriter
          // endpoint. This logic is located in the file
          // /build-system/routes/analytics.js
          const body = JSON.parse(req.body);
          expect(body.reqBody.configRewriter.vars).to.deep.equal({
            title2: 'AMP TEST',
          });
          expect(body.rewritten).to.be.true;
          expect(body.testId).to.equal(12358);
        });
      });
    }
  );

  describes.integration(
    'type=googleanalytics',
    {
      body: `
      <script>
        // initialize with a valid _ga cookie
        document.cookie='_ga=GA1.2.1427830804.1524174812';
      </script>
      <amp-analytics type="googleanalytics">
        <script type="application/json">
        {
          "vars": {
            "account": "UA-67833617-1"
          },
          "requests": {
            "host": "${RequestBank.getUrl()}"
          },
          "triggers": {
            "pageview": {
              "on": "visible",
              "request": "pageview"
            },
            "performanceTiming": {
              "enabled": false
            },
            "adwordsTiming": {
              "enabled": false
            }
          }
        }
        </script>
      </amp-analytics>`,
      extensions: ['amp-analytics'],
    },
    env => {
      beforeEach(() => {
        const browser = new BrowserController(env.win);
        return browser.waitForElementLayout('amp-analytics');
      });

      afterEach(() => {
        // clean up written _ga cookie
        document.cookie = '_ga=;expires=' + new Date(0).toUTCString();
      });

      it('should send request', () => {
        return RequestBank.withdraw().then(req => {
          expect(req.url).to.match(/^\/r\/collect\?/);
          const queries = parseQueryString(req.url.substr('/r/collect'.length));
          // see vendors/googleanalytics.js "pageview" request for config
          expect(queries).to.include({
            _v: 'a1',
            _r: '1',
            v: '1',
            cid: '1427830804.1524174812',
            dr: '',
            ds: 'AMP',
            dt: 'AMP TEST',
            tid: 'UA-67833617-1',
            t: 'pageview',
          });
          const isNumber = /^\d+$/;
          const isRandomNumber = /^0\.\d+$/;
          expect(queries['dl']).to.contain('/amp4test/compose-doc?'); // ${documentLocation}
          expect(queries['_s']).to.match(isNumber); // ${requestCount}
          expect(queries['_utmht']).to.match(isNumber); // ${timestamp}
          expect(queries['sr']).to.match(/^\d+x\d+$/); // ${screenWidth}x${screenHeight}
          expect(queries['sd']).to.match(isNumber); // ${screenColorDepth}
          expect(queries['ul']).to.be.ok; // ${browserLanguage}
          expect(queries['de']).to.be.ok; // ${documentCharset}
          expect(queries['jid']).to.match(isRandomNumber); // ${random}
          expect(queries['a']).to.match(isNumber); // ${pageViewId}
          expect(queries['z']).to.match(isRandomNumber); // ${random}
        });
      });
    }
  );

  // TODO: Find source of test failure on edge.
  describe
    .configure()
    .skipEdge()
    .run('amp-analytics:shadow mode', function() {
      describes.integration(
        'basic pageview',
        {
          // TODO(ccordry): Figure out how to write cookie in shadow case, so that
          // we can verify CLIENT_ID() is reading the right value.
          body: `
        <!-- put amp-analytics > 3 viewports away from viewport -->
        <div style="height: 400vh"></div>
        <amp-analytics>
          <script type="application/json">
          {
            "requests": {
              "endpoint": "${RequestBank.getUrl()}"
            },
            "triggers": {
              "pageview": {
                "on": "visible",
                "request": "endpoint",
                "extraUrlParams": {
                  "a": 2
                }
              }
            },
            "extraUrlParams": {
              "a": 1,
              "b": "\${title}",
              "cid": "\${clientId(_cid)}"
            }
          }
          </script>
        </amp-analytics>`,
          extensions: ['amp-analytics'],
          ampdoc: 'shadow',
        },
        () => {
          it('should send request', () => {
            return RequestBank.withdraw().then(req => {
              expect(req.url).to.match(/\/?a=2&b=Shadow%20Viewer&cid=amp-.*/);
              expect(
                req.headers.referer,
                'should keep referrer if no referrerpolicy specified'
              ).to.be.ok;
            });
          });
        }
      );
    });
});<|MERGE_RESOLUTION|>--- conflicted
+++ resolved
@@ -51,17 +51,10 @@
             "cid": "\${clientId(_cid)}",
             "loadend": "\${navTiming(loadEventEnd)}",
             "default": "\$DEFAULT( , test)",
-<<<<<<< HEAD
-            "cookie": "\${cookie(test-cookie)}",
-            "firstContentfulPaint": "FIRST_CONTENTFUL_PAINT",
-            "firstViewportReady": "FIRST_VIEWPORT_READY",
-            "makeBodyVisible": "MAKE_BODY_VISIBLE"
-=======
             "fcp": "FIRST_CONTENTFUL_PAINT",
             "fvr": "FIRST_VIEWPORT_READY",
             "mbv": "MAKE_BODY_VISIBLE",
             "cookie": "\${cookie(test-cookie)}"
->>>>>>> 4917e709
           }
         }
         </script>
@@ -82,9 +75,9 @@
           expect(q['cid']).to.equal('amp-12345');
           expect(q['loadend']).to.not.equal('0');
           expect(q['default']).to.equal('test');
-          console.log(q['firstViewportReady']);
-          console.log(q['makeBodyVisible']);
-          console.log(q['firstContentfulPaint']);
+          console.log(q['fvr']);
+          console.log(q['mbv']);
+          console.log(q['fcp']);
           console.log(JSON.stringify(q));
           console.log(req.url);
           // cookie set via http response header when requesting
