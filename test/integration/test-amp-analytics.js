--- conflicted
+++ resolved
@@ -18,11 +18,7 @@
 import {parseQueryString} from '../../src/url';
 
 describe.configure().run('amp-analytics', function() {
-<<<<<<< HEAD
-  this.timeout(15000);
-=======
   this.timeout(10000);
->>>>>>> a1c263f0
 
   describes.integration('basic pageview', {
     body: `
