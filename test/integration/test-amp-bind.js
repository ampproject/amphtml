/**
 * Copyright 2017 The AMP HTML Authors. All Rights Reserved.
 *
 * Licensed under the Apache License, Version 2.0 (the "License");
 * you may not use this file except in compliance with the License.
 * You may obtain a copy of the License at
 *
 *      http://www.apache.org/licenses/LICENSE-2.0
 *
 * Unless required by applicable law or agreed to in writing, software
 * distributed under the License is distributed on an "AS-IS" BASIS,
 * WITHOUT WARRANTIES OR CONDITIONS OF ANY KIND, either express or implied.
 * See the License for the specific language governing permissions and
 * limitations under the License.
 */
import {AmpEvents} from '../../src/amp-events';
import {BindEvents} from '../../extensions/amp-bind/0.1/bind-events';
import {FormEvents} from '../../extensions/amp-form/0.1/form-events';
import {Services} from '../../src/services';
import {createFixtureIframe, poll} from '../../testing/iframe';

describe.configure().ifChrome().run('amp-bind', function() {
  // Give more than default 2000ms timeout for local testing.
  const TIMEOUT = Math.max(window.ampTestRuntimeConfig.mochaTimeout, 4000);
  this.timeout(TIMEOUT);

  let fixture;
  let sandbox;
  let numSetStates;
  let numTemplated;

  beforeEach(() => {
    sandbox = sinon.sandbox;
    numSetStates = 0;
    numTemplated = 0;
  });

  afterEach(() => {
    fixture = null;
    sandbox.restore();
  });

  /**
   * @param {string} fixtureLocation
   * @param {number=} opt_numberOfAmpElements
   * @return {!Promise}
   */
  function setupWithFixture(fixtureLocation, opt_numberOfAmpElements) {
    return createFixtureIframe(fixtureLocation).then(f => {
      fixture = f;
      // Most fixtures have a single AMP element that will be laid out.
      const numberOfAmpComponents =
          (opt_numberOfAmpElements === undefined) ? 1 : opt_numberOfAmpElements;
      const promises = [
        fixture.awaitEvent(BindEvents.INITIALIZE, 1),
      ];
      if (numberOfAmpComponents > 0) {
        promises.push(
            poll('All AMP components are laid out', () => {
              const laidOutElements =
                  fixture.doc.querySelectorAll('.i-amphtml-layout').length;
              return laidOutElements === numberOfAmpComponents;
            })
        );
      }
      return Promise.all(promises);
    });
  }

  /** @return {!Promise} */
  function waitForSetState() {
    // Bind should be available, but need to wait for actions to resolve
    // service promise for bind and call setState.
    return fixture.awaitEvent(BindEvents.SET_STATE, ++numSetStates);
  }

  /** @return {!Promise} */
  function waitForTemplateRescan() {
    return fixture.awaitEvent(BindEvents.RESCAN_TEMPLATE, ++numTemplated);
  }

  // TODO(choumx, #19647): Times out on SL Chrome 71.
  describe.skip('with [text] and [class]', () => {
    beforeEach(() => {
      return setupWithFixture('test/fixtures/bind-basic.html');
    });

    it('should update text when text attribute binding changes', () => {
      const textElement = fixture.doc.getElementById('textElement');
      const button = fixture.doc.getElementById('changeTextButton');
      expect(textElement.textContent).to.equal('unbound');
      button.click();
      return waitForSetState().then(() => {
        expect(textElement.textContent).to.equal('hello world');
      });
    });

    it('should update CSS class when class binding changes', () => {
      const textElement = fixture.doc.getElementById('textElement');
      const button = fixture.doc.getElementById('changeTextClassButton');
      expect(textElement.className).to.equal('original');
      button.click();
      return waitForSetState().then(() => {
        expect(textElement.className).to.equal('new');
      });
    });
  });

  // TODO(choumx, #9759): Seems like old browsers give up when hitting
  // expected user errors due to illegal bindings in the form's template.
<<<<<<< HEAD
  describe.configure().ifChrome().skipChromeDev().run('with <amp-form>', () => {
=======
  // TODO(choumx, #19647): Times out on SL Chrome 71.
  describe.configure().ifChrome().skip('with <amp-form>', () => {
>>>>>>> 5807c73e
    beforeEach(() => {
      // <form> is not an AMP element.
      return setupWithFixture('test/fixtures/bind-form.html', 0)
          // Wait for AmpFormService to register <form> elements.
          .then(() => fixture.awaitEvent(FormEvents.SERVICE_INIT, 1));
    });

    it('should NOT allow invalid bindings or values', () => {
      const xhrText = fixture.doc.getElementById('xhrText');
      const templatedText = fixture.doc.getElementById('templatedText');
      const illegalHref = fixture.doc.getElementById('illegalHref');
      const submitButton = fixture.doc.getElementById('submitButton');

      expect(xhrText.textContent).to.equal('');
      expect(illegalHref.getAttribute('href')).to.be.null;
      expect(templatedText.getAttribute('onclick')).to.be.null;
      expect(templatedText.getAttribute('onmouseover')).to.be.null;
      expect(templatedText.getAttribute('style')).to.be.null;
      expect(templatedText.textContent).to.equal('');

      submitButton.click();

      // The <amp-form> has on="submit-success:AMP.setState(...)".
      return waitForSetState().then(() => {
        // References to XHR JSON data should work on submit-success.
        expect(xhrText.textContent).to.equal('John Miller');
        // Illegal bindings/values should not be applied to DOM.
        expect(illegalHref.getAttribute('href')).to.be.null;
        expect(templatedText.getAttribute('onclick')).to.be.null;
        expect(templatedText.getAttribute('onmouseover')).to.be.null;
        expect(templatedText.getAttribute('style')).to.be.null;
        // [text] is ok.
        expect(templatedText.textContent).to.equal('textIsLegal');
      });
    });
  });

  describe('with <input>', () => {
    beforeEach(() => {
      return setupWithFixture('test/fixtures/bind-basic.html');
    });

    it('should update on range input changes', () => {
      const rangeText = fixture.doc.getElementById('rangeText');
      const range = fixture.doc.getElementById('range');
      expect(rangeText.textContent).to.equal('Unbound');
      // Calling #click() the range will not generate a change event
      // so it must be generated manually.
      range.value = 47;
      range.dispatchEvent(new Event('change', {bubbles: true}));
      return waitForSetState().then(() => {
        expect(rangeText.textContent).to.equal('0 <= 47 <= 100');
      });
    });

    it('should update on checkbox input changes', () => {
      const checkboxText = fixture.doc.getElementById('checkboxText');
      const checkbox = fixture.doc.getElementById('checkbox');
      expect(checkboxText.textContent).to.equal('Unbound');
      checkbox.click();
      return waitForSetState().then(() => {
        expect(checkboxText.textContent).to.equal('Checked: true');
      });
    });

    it('should update input[checked] when its binding changes', () => {
      // Does *NOT* have the `checked` attribute.
      const checkbox = fixture.doc.getElementById('checkedBound');
      const button = fixture.doc.getElementById('toggleCheckedButton');
      // Some attributes on certain input elements, such as `checked` on
      // checkbox, only specify an initial value. Clicking the checkbox
      // ensures the element is no longer relying on `value` as
      // an initial value.
      checkbox.click();
      expect(checkbox.hasAttribute('checked')).to.be.false;
      expect(checkbox.checked).to.be.true;
      button.click();
      return waitForSetState().then(() => {
        expect(checkbox.hasAttribute('checked')).to.be.false;
        expect(checkbox.checked).to.be.false;
        button.click();
        return waitForSetState();
      }).then(() => {
        // When Bind checks the box back to true, it adds the checked attr.
        expect(checkbox.hasAttribute('checked')).to.be.true;
        expect(checkbox.checked).to.be.true;
      });
    });

    it('should update on radio input changes', () => {
      const radioText = fixture.doc.getElementById('radioText');
      const radio = fixture.doc.getElementById('radio');
      expect(radioText.textContent).to.equal('Unbound');
      radio.click();
      return waitForSetState().then(() => {
        expect(radioText.textContent).to.equal('Checked: true');
      });
    });
  });

  // TODO(choumx): Flaky on Edge/Firefox for some reason.
  describe.configure().ifChrome().skipChromeDev()
      .run('with <amp-carousel>', () => {
        beforeEach(() => {
          // One <amp-carousel> plus two <amp-img> elements.
          return setupWithFixture('test/fixtures/bind-carousel.html', 3);
        });

        it('should update on carousel slide changes', () => {
          const slideNumber = fixture.doc.getElementById('slideNumber');
          expect(slideNumber.textContent).to.equal('0');

          const carousel = fixture.doc.getElementById('carousel');
          const nextSlideButton =
              carousel.querySelector('div.amp-carousel-button-next');
          nextSlideButton.click();

          return waitForSetState().then(() => {
            expect(slideNumber.textContent).to.equal('1');
          });
        });

        it('should change slides when the slide attribute binding changes',
            () => {
              const carousel = fixture.doc.getElementById('carousel');
              const slides =
              carousel.querySelectorAll('.i-amphtml-slide-item > amp-img');
              const firstSlide = slides[0];
              const secondSlide = slides[1];

              expect(firstSlide.getAttribute('aria-hidden')).to.equal('false');
              expect(secondSlide.getAttribute('aria-hidden')).to.be.equal(
                  'true');

              const button = fixture.doc.getElementById('goToSlideOne');
              button.click();

              return waitForSetState().then(() => {
                expect(secondSlide.getAttribute('aria-hidden')).to.be.equal(
                    'false');
                expect(firstSlide.getAttribute('aria-hidden')).to.equal('true');
              });
            });
      });

  describe('with <amp-img>', () => {
    beforeEach(() => {
      return setupWithFixture('test/fixtures/bind-basic.html');
    });

    it('should change src when the src attribute binding changes', () => {
      const button = fixture.doc.getElementById('changeImgSrcButton');
      const img = fixture.doc.getElementById('image');
      expect(img.getAttribute('src')).to.equal('http://www.google.com/image1');
      button.click();
      return waitForSetState().then(() => {
        expect(img.getAttribute('src')).to
            .equal('http://www.google.com/image2');
      });
    });

    it('should NOT change src when new value is a blocked URL', () => {
      const button = fixture.doc.getElementById('invalidSrcButton');
      const img = fixture.doc.getElementById('image');
      expect(img.getAttribute('src')).to.equal('http://www.google.com/image1');
      button.click();
      return waitForSetState().then(() => {
        expect(img.getAttribute('src')).to
            .equal('http://www.google.com/image1');
      });
    });

    it('should NOT change src when new value uses an invalid protocol',
        () => {
          const img = fixture.doc.getElementById('image');
          expect(img.getAttribute('src')).to.equal('http://www.google.com/image1');
          const ftpSrcButton = fixture.doc.getElementById('ftpSrcButton');
          ftpSrcButton.click();
          return waitForSetState().then(() => {
            expect(img.getAttribute('src')).to.equal('http://www.google.com/image1');
            const telSrcButton = fixture.doc.getElementById('telSrcButton');
            telSrcButton.click();
            return waitForSetState();
          }).then(() => {
            expect(img.getAttribute('src')).to
                .equal('http://www.google.com/image1');
          });
        });

    it('should change alt when the alt attribute binding changes', () => {
      const button = fixture.doc.getElementById('changeImgAltButton');
      const img = fixture.doc.getElementById('image');
      expect(img.getAttribute('alt')).to.equal('unbound');
      button.click();
      return waitForSetState().then(() => {
        expect(img.getAttribute('alt')).to.equal('hello world');
      });
    });

    it('should change width and height when their bindings change', () => {
      const button = fixture.doc.getElementById('changeImgDimensButton');
      const img = fixture.doc.getElementById('image');
      expect(img.getAttribute('height')).to.equal('200');
      expect(img.getAttribute('width')).to.equal('200');
      button.click();
      return waitForSetState().then(() => {
        expect(img.getAttribute('height')).to.equal('300');
        expect(img.getAttribute('width')).to.equal('300');
      });
    });
  });

  describe('with <amp-live-list>', () => {
    beforeEach(() => {
      return setupWithFixture('test/fixtures/bind-live-list.html');
    });

    it('should detect bindings in initial live-list elements', () => {
      const liveListItems = fixture.doc.getElementById('liveListItems');
      expect(liveListItems.children.length).to.equal(1);

      const liveListItem1 = fixture.doc.getElementById('liveListItem1');
      expect(liveListItem1.firstElementChild.textContent).to.equal(
          'unbound');

      const button = fixture.doc.getElementById('changeLiveListTextButton');
      button.click();
      return waitForSetState().then(() => {
        expect(liveListItem1.firstElementChild.textContent).to
            .equal('hello world');
      });
    });

    it('should apply scope to bindings in new list items', () => {
      const liveList = fixture.doc.getElementById('liveList');
      const liveListItems = fixture.doc.getElementById('liveListItems');
      expect(liveListItems.children.length).to.equal(1);

      const existingItem = fixture.doc.getElementById('liveListItem1');
      expect(existingItem.firstElementChild.textContent).to.equal(
          'unbound');

      const impl = liveList.implementation_;
      const update = document.createElement('div');
      update.innerHTML =
          '<div items>' +
          ` <div id="newItem" data-sort-time=${Date.now()}>` +
          '    <p [text]="liveListText">unbound</p>' +
          ' </div>' +
          '</div>';
      impl.update(update);
      fixture.doc.getElementById('liveListUpdateButton').click();

      let newItem;
      return waitForTemplateRescan().then(() => {
        expect(liveListItems.children.length).to.equal(2);
        newItem = fixture.doc.getElementById('newItem');
        fixture.doc.getElementById('changeLiveListTextButton').click();
        return waitForSetState();
      }).then(() => {
        expect(existingItem.firstElementChild.textContent).to
            .equal('hello world');
        expect(newItem.firstElementChild.textContent).to
            .equal('hello world');
      });
    });
  });

  describe('with <amp-selector>', () => {
    beforeEach(() => {
      // One <amp-selector> and three <amp-img> elements.
      return setupWithFixture('test/fixtures/bind-selector.html', 4);
    });

    it('should update when selection changes', () => {
      const selectionText = fixture.doc.getElementById('selectionText');
      const img1 = fixture.doc.getElementById('selectorImg1');
      const img2 = fixture.doc.getElementById('selectorImg2');
      const img3 = fixture.doc.getElementById('selectorImg3');
      expect(img1.hasAttribute('selected')).to.be.false;
      expect(img2.hasAttribute('selected')).to.be.false;
      expect(img3.hasAttribute('selected')).to.be.false;
      expect(selectionText.textContent).to.equal('None');
      img2.click();
      return waitForSetState().then(() => {
        expect(img1.hasAttribute('selected')).to.be.false;
        expect(img2.hasAttribute('selected')).to.be.true;
        expect(img3.hasAttribute('selected')).to.be.false;
        expect(selectionText.textContent).to.equal('2');
      });
    });

    it('should update selection when bound value for selected changes',
        () => {
          const button = fixture.doc.getElementById(
              'changeSelectionButton');
          const selectionText = fixture.doc.getElementById('selectionText');
          const img1 = fixture.doc.getElementById('selectorImg1');
          const img2 = fixture.doc.getElementById('selectorImg2');
          const img3 = fixture.doc.getElementById('selectorImg3');
          expect(img1.hasAttribute('selected')).to.be.false;
          expect(img2.hasAttribute('selected')).to.be.false;
          expect(img3.hasAttribute('selected')).to.be.false;
          expect(selectionText.textContent).to.equal('None');
          // Changes selection to 2
          button.click();
          return waitForSetState().then(() => {
            expect(img1.hasAttribute('selected')).to.be.false;
            expect(img2.hasAttribute('selected')).to.be.true;
            expect(img3.hasAttribute('selected')).to.be.false;
            expect(selectionText.textContent).to.equal('2');
          });
        });
  });

  describe('with <amp-video>', () => {
    beforeEach(() => {
      return setupWithFixture('test/fixtures/bind-video.html');
    });

    it('should support binding to src', () => {
      const button = fixture.doc.getElementById('changeVidSrcButton');
      const vid = fixture.doc.getElementById('video');
      expect(vid.getAttribute('src')).to
          .equal('https://www.google.com/unbound.webm');
      button.click();
      return waitForSetState().then(() => {
        expect(vid.getAttribute('src')).to
            .equal('https://www.google.com/bound.webm');
      });
    });

    it('should NOT change src when new value is a blocked URL', () => {
      const button = fixture.doc.getElementById('disallowedVidUrlButton');
      const vid = fixture.doc.getElementById('video');
      expect(vid.getAttribute('src')).to
          .equal('https://www.google.com/unbound.webm');
      button.click();
      return waitForSetState().then(() => {
        expect(vid.getAttribute('src')).to
            .equal('https://www.google.com/unbound.webm');
      });
    });

    it('should NOT change src when new value uses an invalid protocol',
        () => {
          const button = fixture.doc.getElementById('httpVidSrcButton');
          const vid = fixture.doc.getElementById('video');
          expect(vid.getAttribute('src')).to
              .equal('https://www.google.com/unbound.webm');
          button.click();
          return waitForSetState().then(() => {
            // Only HTTPS is allowed
            expect(vid.getAttribute('src')).to
                .equal('https://www.google.com/unbound.webm');
          });
        });

    it('should change alt when the alt attribute binding changes', () => {
      const button = fixture.doc.getElementById('changeVidAltButton');
      const vid = fixture.doc.getElementById('video');
      expect(vid.getAttribute('alt')).to.equal('unbound');
      button.click();
      return waitForSetState().then(() => {
        expect(vid.getAttribute('alt')).to.equal('hello world');
      });
    });

    it('should show/hide vid controls when the control binding changes',
        () => {
          const showControlsButton =
          fixture.doc.getElementById('showVidControlsButton');
          const hideControlsButton =
          fixture.doc.getElementById('hideVidControlsButton');
          const vid = fixture.doc.getElementById('video');
          expect(vid.hasAttribute('controls')).to.be.false;
          showControlsButton.click();
          return waitForSetState().then(() => {
            expect(vid.hasAttribute('controls')).to.be.true;
            hideControlsButton.click();
            return waitForSetState();
          }).then(() => {
            expect(vid.hasAttribute('controls')).to.be.false;
          });
        });
  });

  describe('with <amp-youtube>', () => {
    beforeEach(() => {
      return setupWithFixture('test/fixtures/bind-youtube.html');
    });

    it('should support binding to data-video-id', () => {
      const button = fixture.doc.getElementById('youtubeButton');
      const yt = fixture.doc.getElementById('youtube');
      expect(yt.getAttribute('data-videoid')).to.equal('unbound');
      button.click();
      return waitForSetState().then(() => {
        expect(yt.getAttribute('data-videoid')).to.equal('bound');
      });
    });
  });

  describe('with <amp-brightcove>', () => {
    beforeEach(() => {
      return setupWithFixture('test/fixtures/bind-brightcove.html');
    });

    it('should support binding to data-account', () => {
      const button = fixture.doc.getElementById('brightcoveButton');
      const bc = fixture.doc.getElementById('brightcove');
      const iframe = bc.querySelector('iframe');
      expect(iframe.src).to.not.contain('bound');
      button.click();
      return waitForSetState().then(() => {
        expect(iframe.src).to.contain('bound');
      });
    });
  });

  describe('with <amp-iframe>', () => {
    beforeEach(() => {
      // <amp-iframe> and its placeholder <amp-img>.
      return setupWithFixture('test/fixtures/bind-iframe.html', 2);
    });

    it('should support binding to src', () => {
      const button = fixture.doc.getElementById('iframeButton');
      const ampIframe = fixture.doc.getElementById('ampIframe');
      const iframe = ampIframe.querySelector('iframe');
      const newSrc = 'https://giphy.com/embed/DKG1OhBUmxL4Q';
      expect(ampIframe.getAttribute('src')).to.not.contain(newSrc);
      expect(iframe.src).to.not.contain(newSrc);
      button.click();
      return waitForSetState().then(() => {
        expect(ampIframe.getAttribute('src')).to.contain(newSrc);
        expect(iframe.src).to.contain(newSrc);
      });
    });
  });

  // TODO(choumx, #19647): Times out on SL Chrome 71.
  describe.skip('with <amp-list>', () => {
    beforeEach(() => {
      return setupWithFixture('test/fixtures/bind-list.html', 1);
    });

    it('should support binding to src', () => {
      const list = fixture.doc.getElementById('list');
      expect(list.getAttribute('src')).to.equal(
          '/list/fruit-data/get?cors=0');
      fixture.doc.getElementById('button').click();
      return waitForSetState().then(() => {
        expect(list.getAttribute('src')).to.equal(
            'https://foo.com/data.json');
      });
    });

    // TODO(choumx): Fix this flaky test.
    it.skip('should evaluate bindings in template', () => {
      const list = fixture.doc.getElementById('list');
      return fixture.awaitEvent(AmpEvents.DOM_UPDATE, 1).then(() => {
        list.querySelectorAll('span.foobar').forEach(span => {
          expect(span.textContent).to.equal('Evaluated!');
        });
      });
    });
  });

  describe('with <amp-state>', () => {
    beforeEach(() => {
      return setupWithFixture('test/fixtures/bind-basic.html');
    });

    it.configure().skipIfPropertiesObfuscated().run(
        'should not loop infinitely if updates change its src binding',
        () => {
          const changeAmpStateSrcButton =
          fixture.doc.getElementById('ampStateSrcButton');
          const triggerBindApplicationButton =
          fixture.doc.getElementById('triggerBindApplicationButton');
          const ampState = fixture.doc.getElementById('ampState');
          const batchedXhr = Services.batchedXhrFor(fixture.win);
          // Stub XHR for endpoint such that it returns state that would
          // point the amp-state element back to its original source.
          sandbox.stub(batchedXhr, 'fetchJson')
              .withArgs(
                  'https://www.google.com/bind/second/source',
                  sinon.match.any)
              .returns(Promise.resolve({
                json() {
                  return Promise.resolve({
                    stateSrc: 'https://www.google.com/bind/first/source',
                  });
                },
              }));
          // Changes amp-state's src from
          // .../first/source to .../second/source.
          changeAmpStateSrcButton.click();
          return waitForSetState().then(() => {
            expect(ampState.getAttribute('src'))
                .to.equal('https://www.google.com/bind/second/source');
            // Wait for XHR to finish and for bind to re-apply bindings.
            return waitForSetState();
          }).then(() => {
            // bind applications caused by an amp-state mutation SHOULD NOT
            // update src attributes on amp-state elements.
            expect(ampState.getAttribute('src'))
                .to.equal('https://www.google.com/bind/second/source');
            // Trigger a bind apply that isn't from an amp-state
            triggerBindApplicationButton.click();
            return waitForSetState();
          }).then(() => {
            // Now that a non-amp-state mutation has ocurred, the
            // amp-state's src attribute can be updated with the new
            // src from the XHR.
            expect(ampState.getAttribute('src'))
                .to.equal('https://www.google.com/bind/first/source');
          });
        });
  });

  // The only difference in amp4email is that URL attributes cannot be bound.
  describe('amp4email', () => {
    beforeEach(() => {
      return setupWithFixture('test/fixtures/bind-amp4email.html');
    });

    it('should NOT allow mutation of a[href]', () => {
      const button = fixture.doc.getElementById('changeHrefButton');
      const a = fixture.doc.getElementById('anchorElement');
      expect(a.getAttribute('href')).to.equal('https://foo.com');
      button.click();
      return waitForSetState().then(() => {
        expect(a.getAttribute('href')).to.equal('https://foo.com');
      });
    });

    it('should NOT allow mutation of img[src]', () => {
      const button = fixture.doc.getElementById('changeImgSrcButton');
      const img = fixture.doc.getElementById('image');
      expect(img.getAttribute('src')).to.equal('https://foo.com/foo.jpg');
      button.click();
      return waitForSetState().then(() => {
        expect(img.getAttribute('src')).to.equal('https://foo.com/foo.jpg');
      });
    });
  });
});<|MERGE_RESOLUTION|>--- conflicted
+++ resolved
@@ -108,12 +108,8 @@
 
   // TODO(choumx, #9759): Seems like old browsers give up when hitting
   // expected user errors due to illegal bindings in the form's template.
-<<<<<<< HEAD
-  describe.configure().ifChrome().skipChromeDev().run('with <amp-form>', () => {
-=======
   // TODO(choumx, #19647): Times out on SL Chrome 71.
   describe.configure().ifChrome().skip('with <amp-form>', () => {
->>>>>>> 5807c73e
     beforeEach(() => {
       // <form> is not an AMP element.
       return setupWithFixture('test/fixtures/bind-form.html', 0)
