--- conflicted
+++ resolved
@@ -250,11 +250,7 @@
     allowConsoleError(() => {
       expect(() => {
         validateAllowedTypes(get('d-124.ampproject.net.com'), 'not present');
-<<<<<<< HEAD
-      }).to.throw(/Non-allowlisted 3p type for custom iframe/);
-=======
       }).to.throw(/3p type for custom iframe not allowed/);
->>>>>>> 21219087
     });
   });
 
@@ -270,20 +266,12 @@
     allowConsoleError(() => {
       expect(() => {
         validateAllowedTypes(defaultHost, 'not present');
-<<<<<<< HEAD
-      }).to.throw(/Non-allowlisted 3p type for custom iframe/);
-=======
       }).to.throw(/3p type for custom iframe not allowed/);
->>>>>>> 21219087
     });
     allowConsoleError(() => {
       expect(() => {
         validateAllowedTypes(defaultHost, 'adtech');
-<<<<<<< HEAD
-      }).to.throw(/Non-allowlisted 3p type for custom iframe/);
-=======
       }).to.throw(/3p type for custom iframe not allowed/);
->>>>>>> 21219087
     });
     validateAllowedTypes(defaultHost, 'adtech', ['adtech']);
   });
