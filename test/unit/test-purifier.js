--- conflicted
+++ resolved
@@ -436,8 +436,6 @@
           expect(purify('<amp-anim controls></amp-anim>')).to.match(
             /<amp-anim i-amphtml-key="(\d+)"><\/amp-anim>/
           );
-<<<<<<< HEAD
-=======
         });
       });
 
@@ -451,7 +449,6 @@
           expect(purify('<amp-twitter>')).to.equal('');
           expect(purify('<amp-video>')).to.equal('');
           expect(purify('<amp-youtube>')).to.equal('');
->>>>>>> e01933c4
         });
 
         expect(purify('<amp-accordion>')).to.equal(
