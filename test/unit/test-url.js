/**
 * Copyright 2015 The AMP HTML Authors. All Rights Reserved.
 *
 * Licensed under the Apache License, Version 2.0 (the "License");
 * you may not use this file except in compliance with the License.
 * You may obtain a copy of the License at
 *
 *      http://www.apache.org/licenses/LICENSE-2.0
 *
 * Unless required by applicable law or agreed to in writing, software
 * distributed under the License is distributed on an "AS-IS" BASIS,
 * WITHOUT WARRANTIES OR CONDITIONS OF ANY KIND, either express or implied.
 * See the License for the specific language governing permissions and
 * limitations under the License.
 */

import {
  addMissingParamsToUrl,
  addParamToUrl,
  addParamsToUrl,
  appendPathToUrl,
  assertAbsoluteHttpOrHttpsUrl,
  assertHttpsUrl,
  getCorsUrl,
  getProxyServingType,
  getSourceOrigin,
  getSourceUrl,
  getWinOrigin,
  isLocalhostOrigin,
  isProtocolValid,
  isProxyOrigin,
  isSecureUrlDeprecated,
  parseQueryString,
  parseUrlDeprecated,
  removeAmpJsParamsFromUrl,
  removeFragment,
  removeParamsFromSearch,
  removeSearch,
  resolveRelativeUrl,
  resolveRelativeUrlFallback_,
  serializeQueryString,
} from '../../src/url';

describe('getWinOrigin', () => {
  it('should return origin if available', () => {
    expect(
      getWinOrigin({
        'origin': 'https://foo.com',
        'location': {
          'href': 'https://foo1.com/abc?123#foo',
        },
      })
    ).to.equal('https://foo.com');
  });

  it('should return origin from href when win.origin is not available', () => {
    expect(
      getWinOrigin({
        'location': {
          'href': 'https://foo1.com/abc?123#foo',
        },
      })
    ).to.equal('https://foo1.com');
  });

  it('should return origin from href when win.origin is empty', () => {
    expect(
      getWinOrigin({
        'origin': '',
        'location': {
          'href': 'https://foo1.com/abc?123#foo',
        },
      })
    ).to.equal('https://foo1.com');
  });

  it('should return origin from href when win.origin is null', () => {
    expect(
      getWinOrigin({
        'origin': null,
        'location': {
          'href': 'https://foo1.com/abc?123#foo',
        },
      })
    ).to.equal('https://foo1.com');
  });

  it('should return "null" when win.origin is "null"', () => {
    expect(
      getWinOrigin({
        'origin': 'null',
        'location': {
          'href': 'https://foo1.com/abc?123#foo',
        },
      })
    ).to.equal('null');
  });
});

describe('parseUrlDeprecated', () => {
  const currentPort = location.port;

  function compareParse(url, result) {
    // Using JSON string comparison because Chai's deeply equal
    // errors are impossible to debug.
    const parsed = JSON.stringify(parseUrlDeprecated(url));
    const expected = JSON.stringify(result);
    expect(parsed).to.equal(expected);
  }

  it('should parse correctly', () => {
    compareParse('https://foo.com/abc?123#foo', {
      href: 'https://foo.com/abc?123#foo',
      protocol: 'https:',
      host: 'foo.com',
      hostname: 'foo.com',
      port: '',
      pathname: '/abc',
      search: '?123',
      hash: '#foo',
      origin: 'https://foo.com',
    });
  });
  it('caches results', () => {
    const url = 'https://foo.com:123/abc?123#foo';
    parseUrlDeprecated(url);
    const a1 = parseUrlDeprecated(url);
    const a2 = parseUrlDeprecated(url);
    expect(a1).to.equal(a2);
  });

  // TODO(#14349): unskip flaky test
  it.skip('caches up to 100 results', () => {
    const url = 'https://foo.com:123/abc?123#foo';
    const a1 = parseUrlDeprecated(url);

    // should grab url from the cache
    expect(a1).to.equal(parseUrlDeprecated(url));

    // cache 99 more urls in order to reach max capacity of LRU cache: 100
    for (let i = 0; i < 100; i++) {
      parseUrlDeprecated(`${url}-${i}`);
    }

    const a2 = parseUrlDeprecated(url);

    // the old cached url should not be in the cache anymore
    // the newer instance should
    expect(a1).to.not.equal(parseUrlDeprecated(url));
    expect(a2).to.equal(parseUrlDeprecated(url));
    expect(a1).to.not.equal(a2);
  });
  it('should handle ports', () => {
    compareParse('https://foo.com:123/abc?123#foo', {
      href: 'https://foo.com:123/abc?123#foo',
      protocol: 'https:',
      host: 'foo.com:123',
      hostname: 'foo.com',
      port: '123',
      pathname: '/abc',
      search: '?123',
      hash: '#foo',
      origin: 'https://foo.com:123',
    });
  });
  it('should omit HTTP default port', () => {
    compareParse('http://foo.com:80/abc?123#foo', {
      href: 'http://foo.com/abc?123#foo',
      protocol: 'http:',
      host: 'foo.com',
      hostname: 'foo.com',
      port: '',
      pathname: '/abc',
      search: '?123',
      hash: '#foo',
      origin: 'http://foo.com',
    });
  });
  it('should omit HTTPS default port', () => {
    compareParse('https://foo.com:443/abc?123#foo', {
      href: 'https://foo.com/abc?123#foo',
      protocol: 'https:',
      host: 'foo.com',
      hostname: 'foo.com',
      port: '',
      pathname: '/abc',
      search: '?123',
      hash: '#foo',
      origin: 'https://foo.com',
    });
  });
  it('should support http', () => {
    compareParse('http://foo.com:123/abc?123#foo', {
      href: 'http://foo.com:123/abc?123#foo',
      protocol: 'http:',
      host: 'foo.com:123',
      hostname: 'foo.com',
      port: '123',
      pathname: '/abc',
      search: '?123',
      hash: '#foo',
      origin: 'http://foo.com:123',
    });
  });
  it('should resolve relative urls', () => {
    compareParse('./abc?123#foo', {
      href: 'http://localhost:' + currentPort + '/abc?123#foo',
      protocol: 'http:',
      host: 'localhost:' + currentPort,
      hostname: 'localhost',
      port: currentPort,
      pathname: '/abc',
      search: '?123',
      hash: '#foo',
      origin: 'http://localhost:' + currentPort,
    });
  });
  it('should resolve path relative urls', () => {
    compareParse('/abc?123#foo', {
      href: 'http://localhost:' + currentPort + '/abc?123#foo',
      protocol: 'http:',
      host: 'localhost:' + currentPort,
      hostname: 'localhost',
      port: currentPort,
      pathname: '/abc',
      search: '?123',
      hash: '#foo',
      origin: 'http://localhost:' + currentPort,
    });
  });
  it('should handle URLs with just the domain', () => {
    compareParse('http://foo.com:123', {
      href: 'http://foo.com:123/',
      protocol: 'http:',
      host: 'foo.com:123',
      hostname: 'foo.com',
      port: '123',
      pathname: '/',
      search: '',
      hash: '',
      origin: 'http://foo.com:123',
    });
  });
  it('should parse origin https://twitter.com/path#abc', () => {
    expect(parseUrlDeprecated('https://twitter.com/path#abc').origin).to.equal(
      'https://twitter.com'
    );
  });

  it('should parse origin data:12345', () => {
    expect(parseUrlDeprecated('data:12345').origin).to.equal('data:12345');
  });
});

describe('parseQueryString', () => {
  it('should return empty params when query string is empty or null', () => {
    expect(parseQueryString(null)).to.deep.equal({});
    expect(parseQueryString('')).to.deep.equal({});
  });
  it('should parse single key-value', () => {
    expect(parseQueryString('a=1')).to.deep.equal({
      'a': '1',
    });
  });
  it('should parse two key-values', () => {
    expect(parseQueryString('a=1&b=2')).to.deep.equal({
      'a': '1',
      'b': '2',
    });
  });
  it('should ignore leading ?', () => {
    expect(parseQueryString('?a=1&b=2')).to.deep.equal({
      'a': '1',
      'b': '2',
    });
  });
  it('should ignore leading #', () => {
    expect(parseQueryString('#a=1&b=2')).to.deep.equal({
      'a': '1',
      'b': '2',
    });
  });
  it('should parse empty value', () => {
    expect(parseQueryString('a=&b=2')).to.deep.equal({
      'a': '',
      'b': '2',
    });
    expect(parseQueryString('a&b=2')).to.deep.equal({
      'a': '',
      'b': '2',
    });
  });
  it('should decode names and values', () => {
    expect(parseQueryString('a%26=1%26&b=2')).to.deep.equal({
      'a&': '1&',
      'b': '2',
    });
  });
  it('should return last dupe', () => {
    expect(parseQueryString('a=1&b=2&a=3')).to.deep.equal({
      'a': '3',
      'b': '2',
    });
  });
});

describe('serializeQueryString', () => {
  it('should return empty string for empty params', () => {
    expect(serializeQueryString({})).to.equal('');
    expect(
      serializeQueryString({
        nullValue: null,
        undefValue: undefined,
      })
    ).to.equal('');
  });
  it('should serialize a single value', () => {
    expect(serializeQueryString({a: 'A'})).to.equal('a=A');
  });
  it('should serialize multiple values', () => {
    expect(serializeQueryString({a: 'A', b: 'B'})).to.equal('a=A&b=B');
  });
  it('should coerce to string', () => {
    expect(serializeQueryString({a: 1, b: true})).to.equal('a=1&b=true');
  });
  it('should encode values and keys', () => {
    expect(serializeQueryString({'a+b': 'A+B'})).to.equal('a%2Bb=A%2BB');
  });
  it('should serialize multiple valued parameters', () => {
    expect(serializeQueryString({a: [1, 2, 3], b: true})).to.equal(
      'a=1&a=2&a=3&b=true'
    );
  });
});

describe('assertHttpsUrl/isSecureUrl', () => {
  const referenceElement = document.createElement('div');
  it('should NOT allow null or undefined, but allow empty string', () => {
    allowConsoleError(() => {
      expect(() => {
        assertHttpsUrl(null, referenceElement);
      }).to.throw(/source must be available/);
      expect(() => {
        assertHttpsUrl(undefined, referenceElement);
      }).to.throw(/source must be available/);
    });
    assertHttpsUrl('', referenceElement);
  });
  it('should allow https', () => {
    assertHttpsUrl('https://twitter.com', referenceElement);
    expect(isSecureUrlDeprecated('https://twitter.com')).to.be.true;
  });
  it('should allow protocol relative', () => {
    assertHttpsUrl('//twitter.com', referenceElement);
    // `isSecureUrl` always resolves relative URLs.
    expect(isSecureUrlDeprecated('//twitter.com')).to.be.equal(
      window.location.protocol == 'https:'
    );
  });
  it('should allow localhost with http', () => {
    assertHttpsUrl('http://localhost:8000/sfasd', referenceElement);
    expect(isSecureUrlDeprecated('http://localhost:8000/sfasd')).to.be.true;
  });
  it('should allow localhost with http suffix', () => {
    assertHttpsUrl('http://iframe.localhost:8000/sfasd', referenceElement);
    expect(isSecureUrlDeprecated('http://iframe.localhost:8000/sfasd')).to.be
      .true;
  });

  it('should fail on http', () => {
    allowConsoleError(() => {
      expect(() => {
        assertHttpsUrl('http://twitter.com', referenceElement);
      }).to.throw(/source must start with/);
    });
    expect(isSecureUrlDeprecated('http://twitter.com')).to.be.false;
  });
  it('should fail on http with localhost in the name', () => {
    allowConsoleError(() => {
      expect(() => {
        assertHttpsUrl('http://foolocalhost', referenceElement);
      }).to.throw(/source must start with/);
    });
    expect(isSecureUrlDeprecated('http://foolocalhost')).to.be.false;
  });
});

describe('assertAbsoluteHttpOrHttpsUrl', () => {
  it('should allow http', () => {
    expect(assertAbsoluteHttpOrHttpsUrl('http://twitter.com/')).to.equal(
      'http://twitter.com/'
    );
    expect(assertAbsoluteHttpOrHttpsUrl('HTTP://twitter.com/')).to.equal(
      'http://twitter.com/'
    );
  });
  it('should allow https', () => {
    expect(assertAbsoluteHttpOrHttpsUrl('https://twitter.com/')).to.equal(
      'https://twitter.com/'
    );
    expect(assertAbsoluteHttpOrHttpsUrl('HTTPS://twitter.com/')).to.equal(
      'https://twitter.com/'
    );
  });
  it('should fail on relative protocol', () => {
    allowConsoleError(() => {
      expect(() => {
        assertAbsoluteHttpOrHttpsUrl('//twitter.com/');
      }).to.throw(/URL must start with/);
    });
  });
  it('should fail on relative url', () => {
    allowConsoleError(() => {
      expect(() => {
        assertAbsoluteHttpOrHttpsUrl('/path');
      }).to.throw(/URL must start with/);
    });
  });
  it('should fail on not allowed protocol', () => {
    allowConsoleError(() => {
      expect(() => {
        assertAbsoluteHttpOrHttpsUrl(
          /*eslint no-script-url: 0*/ 'javascript:alert'
        );
      }).to.throw(/URL must start with/);
    });
  });
});

describe('removeFragment', () => {
  it('should remove fragment', () => {
    expect(removeFragment('https://twitter.com/path#abc')).to.equal(
      'https://twitter.com/path'
    );
  });
  it('should remove empty fragment', () => {
    expect(removeFragment('https://twitter.com/path#')).to.equal(
      'https://twitter.com/path'
    );
  });
  it('should ignore when no fragment', () => {
    expect(removeFragment('https://twitter.com/path')).to.equal(
      'https://twitter.com/path'
    );
  });
});

describe('removeSearch', () => {
  it('should remove search', () => {
    expect(removeSearch('https://twitter.com/path?abc')).to.equal(
      'https://twitter.com/path'
    );
  });
  it('should remove search with value', () => {
    expect(removeSearch('https://twitter.com/path?abc=123')).to.equal(
      'https://twitter.com/path'
    );
  });
  it('should remove multiple params', () => {
    expect(removeSearch('https://twitter.com/path?abc=123&d&e=4')).to.equal(
      'https://twitter.com/path'
    );
  });
  it('should remove empty search', () => {
    expect(removeSearch('https://twitter.com/path?')).to.equal(
      'https://twitter.com/path'
    );
  });
  it('should ignore when no search', () => {
    expect(removeSearch('https://twitter.com/path')).to.equal(
      'https://twitter.com/path'
    );
  });
  it('should preserve fragment', () => {
    expect(removeSearch('https://twitter.com/path?abc#f')).to.equal(
      'https://twitter.com/path#f'
    );
  });
  it('should preserve fragment with multiple params', () => {
    expect(removeSearch('https://twitter.com/path?a&d=1&e=5#f=x')).to.equal(
      'https://twitter.com/path#f=x'
    );
  });
  it('should preserve fragment when no search', () => {
    expect(removeSearch('https://twitter.com/path#f')).to.equal(
      'https://twitter.com/path#f'
    );
  });
  it('should handle empty fragment', () => {
    expect(removeSearch('https://twitter.com/path#')).to.equal(
      'https://twitter.com/path#'
    );
    expect(removeSearch('https://twitter.com/path?#')).to.equal(
      'https://twitter.com/path#'
    );
  });
});

describe('addParamToUrl', () => {
  let url;

  beforeEach(() => {
    url = 'https://www.ampproject.org/get/here#hash-value';
  });

  it('should preserve hash value', () => {
    url = addParamToUrl(url, 'elementId', 'n1');
    expect(url).to.equal(
      'https://www.ampproject.org/get/here?elementId=n1#hash-value'
    );

    url = addParamToUrl(url, 'ampUserId', '12345');
    expect(url).to.equal(
      'https://www.ampproject.org/get/here?elementId=n1&ampUserId=12345#hash-value'
    );
  });

  it('should preserve query values', () => {
    url = 'https://www.ampproject.org/get/here?hello=world&foo=bar';

    url = addParamToUrl(url, 'elementId', 'n1');
    expect(url).to.equal(
      'https://www.ampproject.org/get/here?hello=world&foo=bar&elementId=n1'
    );
    url = addParamToUrl(url, 'ampUserId', '12345');
    expect(url).to.equal(
      'https://www.ampproject.org/get/here?hello=world&foo=bar&elementId=n1&ampUserId=12345'
    );
  });

  it('should optionally add params to the front', () => {
    let url = addParamToUrl(
      'https://www.ampproject.org/get/here?hello=world&foo=bar',
      'elementId',
      'n1',
      /* addToFront */ true
    );
    expect(url).to.equal(
      'https://www.ampproject.org/get/here?elementId=n1&hello=world&foo=bar'
    );

    url = addParamToUrl(
      'https://www.ampproject.org/get/here',
      'elementId',
      'n1',
      /* addToFront */ true
    );
    expect(url).to.equal('https://www.ampproject.org/get/here?elementId=n1');
  });

  it('should encode uri values', () => {
    url = addParamToUrl(url, 'foo', 'b ar');
    expect(url).to.equal(
      'https://www.ampproject.org/get/here?foo=b%20ar#hash-value'
    );
  });

  it('should keep host and path intact', () => {
    url = addParamToUrl('https://${host}/${path}', 'foo', 'bar');
    expect(url).to.equal('https://${host}/${path}?foo=bar');
  });
});

describe('addParamsToUrl', () => {
  let url;
  const params = {
    hello: 'world',
    foo: 'bar',
  };

  beforeEach(() => {
    url = 'https://www.ampproject.org/get/here#hash-value';
  });

  it('should loop over the keys and values correctly', () => {
    url = addParamsToUrl(url, params);

    expect(url).to.equal(
      'https://www.ampproject.org/get/here?hello=world&foo=bar#hash-value'
    );

    expect(
      addParamsToUrl('http://example.com', {
        firstname: 'Cool',
        lastname: 'Beans',
        interests: ['Basketball', 'Food', 'Running'],
      })
    ).to.equal(
      'http://example.com?firstname=Cool&lastname=Beans&' +
        'interests=Basketball&interests=Food&interests=Running'
    );
  });

  it('should keep host and path intact', () => {
    url = addParamsToUrl('https://${host}/${path}#hash-value', params);

    expect(url).to.equal(
      'https://${host}/${path}?hello=world&foo=bar#hash-value'
    );
  });
});

describe('addMissingParamsToUrl', () => {
  let url;
  const params = {
    hello: 'world',
    foo: 'bar',
    replace: 'error',
    safe: 'error',
  };
  beforeEach(() => {
    url = 'https://www.ampproject.org/get/here?replace=1&safe#hash-value';
  });

  it('should not replace existing params', () => {
    expect(addMissingParamsToUrl(url, params)).to.equal(
      'https://www.ampproject.org/get/here?replace=1&safe&hello=world&foo=bar#hash-value'
    );
  });
});

describe('isProxyOrigin', () => {
  function testProxyOrigin(href, bool) {
    it(
      'should return that ' +
        href +
        (bool ? ' is' : ' is not') +
        ' a proxy origin',
      () => {
        expect(isProxyOrigin(parseUrlDeprecated(href))).to.equal(bool);
      }
    );
  }

  // CDN
  testProxyOrigin('https://cdn.ampproject.org/', true);
  testProxyOrigin('http://cdn.ampproject.org/', false);
  testProxyOrigin('https://cdn.ampproject.org.badguys.com/', false);
  testProxyOrigin('https://cdn.ampproject.orgbadguys.com/', false);
  testProxyOrigin('https://cdn.ampproject.org:1234', false);
  testProxyOrigin('https://cdn.ampproject.org/v/www.origin.com/foo/?f=0', true);
  testProxyOrigin('https://cdn.ampproject.org/c/www.origin.com/foo/?f=0', true);

  // Prefixed CDN
  testProxyOrigin('https://xyz.cdn.ampproject.org/', true);
  testProxyOrigin('http://xyz.cdn.ampproject.org/', false);
  testProxyOrigin('https://xyz-123.cdn.ampproject.org/', true);
  testProxyOrigin(
    'https://xyz.cdn.ampproject.org/v/www.origin.com/foo/?f=0',
    true
  );
  testProxyOrigin(
    'https://xyz.cdn.ampproject.org/c/www.origin.com/foo/?f=0',
    true
  );

  // Others
  testProxyOrigin('http://localhost:123', false);
  testProxyOrigin(
    'https://cdn.ampproject.net/v/www.origin.com/foo/?f=0',
    false
  );
  testProxyOrigin(
    'https://medium.com/swlh/nobody-wants-your-app-6af1f7f69cb7',
    false
  );
  testProxyOrigin(
    'http://www.spiegel.de/politik/deutschland/angela-merkel-a-1062761.html',
    false
  );
});

describe('isLocalhostOrigin', () => {
  function testLocalhostOrigin(href, bool) {
    it(
      'should return that ' +
        href +
        (bool ? ' is' : ' is not') +
        ' a localhost origin',
      () => {
        expect(isLocalhostOrigin(parseUrlDeprecated(href))).to.equal(bool);
      }
    );
  }

  testLocalhostOrigin('http://localhost', true);
  testLocalhostOrigin('https://localhost', true);
  testLocalhostOrigin('http://localhost:123/foo.html', true);
  testLocalhostOrigin('https://localhost:123/foo.html', true);
  testLocalhostOrigin('http://localhost.example.com/foo.html', false);
  testLocalhostOrigin('http://www.example.com/foo.html', false);
});

describe('isProtocolValid', () => {
  function testProtocolValid(href, bool) {
    it.configure()
      .skipFirefox()
      .run(
        'should return that ' +
          href +
          (bool ? ' is' : ' is not') +
          ' a valid protocol',
        () => {
          expect(isProtocolValid(href)).to.equal(bool);
        }
      );
  }

  testProtocolValid('http://foo.com', true);
  testProtocolValid('https://foo.com', true);
  testProtocolValid('bar://foo.com', true);
  testProtocolValid('', true);
  testProtocolValid('foo', true);
  testProtocolValid('./foo', true);
  testProtocolValid('/foo', true);
  testProtocolValid('//foo.com', true);
  testProtocolValid(undefined, true);
  testProtocolValid(null, true);
  testProtocolValid('javascript:alert("hello world!");', false);
  testProtocolValid('data:12345', false);
  testProtocolValid('vbscript:foo', false);
});

describe('getSourceOrigin/Url', () => {
  function testOrigin(href, sourceHref) {
    it('should return the source origin/url from ' + href, () => {
      expect(getSourceUrl(href)).to.equal(sourceHref);
      expect(getSourceOrigin(href)).to.equal(
        parseUrlDeprecated(sourceHref).origin
      );
    });
  }

  // CDN.
  testOrigin(
    'https://cdn.ampproject.org/v/www.origin.com/foo/?f=0#h',
    'http://www.origin.com/foo/?f=0#h'
  );
  testOrigin(
    'https://cdn.ampproject.org/v/s/www.origin.com/foo/?f=0#h',
    'https://www.origin.com/foo/?f=0#h'
  );
  testOrigin(
    'https://cdn.ampproject.org/c/www.origin.com/foo/?f=0',
    'http://www.origin.com/foo/?f=0'
  );
  testOrigin(
    'https://cdn.ampproject.org/c/s/www.origin.com/foo/?f=0',
    'https://www.origin.com/foo/?f=0'
  );
  testOrigin(
    'https://cdn.ampproject.org/c/s/origin.com/foo/?f=0',
    'https://origin.com/foo/?f=0'
  );
  testOrigin(
    'https://cdn.ampproject.org/c/s/origin.com%3A81/foo/?f=0',
    'https://origin.com:81/foo/?f=0'
  );
  testOrigin(
    'https://cdn.ampproject.org/a/www.origin.com/foo/?f=0#h',
    'http://www.origin.com/foo/?f=0#h'
  );
  testOrigin(
    'https://cdn.ampproject.org/ad/www.origin.com/foo/?f=0#h',
    'http://www.origin.com/foo/?f=0#h'
  );
  testOrigin(
    'https://cdn.ampproject.org/action/www.origin.com/foo/?f=0#h',
    'http://www.origin.com/foo/?f=0#h'
  );
  testOrigin(
    'https://cdn.ampproject.org/action/s/www.origin.com/foo/?f=0#h',
    'https://www.origin.com/foo/?f=0#h'
  );

  // Prefixed CDN
  testOrigin(
    'https://xyz.cdn.ampproject.org/v/www.origin.com/foo/?f=0#h',
    'http://www.origin.com/foo/?f=0#h'
  );
  testOrigin(
    'https://xyz.cdn.ampproject.org/v/s/www.origin.com/foo/?f=0#h',
    'https://www.origin.com/foo/?f=0#h'
  );
  testOrigin(
    'https://xyz.cdn.ampproject.org/c/www.origin.com/foo/?f=0',
    'http://www.origin.com/foo/?f=0'
  );
  testOrigin(
    'https://xyz.cdn.ampproject.org/c/s/www.origin.com/foo/?f=0',
    'https://www.origin.com/foo/?f=0'
  );
  testOrigin(
    'https://xyz.cdn.ampproject.org/c/s/origin.com/foo/?f=0',
    'https://origin.com/foo/?f=0'
  );
  testOrigin(
    'https://xyz.cdn.ampproject.org/c/s/origin.com%3A81/foo/?f=0',
    'https://origin.com:81/foo/?f=0'
  );

  // Removes amp-related paramters.
  testOrigin(
    'https://cdn.ampproject.org/c/o.com/foo/?amp_js_param=5',
    'http://o.com/foo/'
  );
  testOrigin(
    'https://cdn.ampproject.org/c/o.com/foo/?f=0&amp_js_v=5#something',
    'http://o.com/foo/?f=0#something'
  );
  testOrigin(
    'https://cdn.ampproject.org/c/o.com/foo/?amp_js_v=5&f=0#bar',
    'http://o.com/foo/?f=0#bar'
  );
  testOrigin(
    'https://cdn.ampproject.org/c/o.com/foo/?f=0&amp_js_param=5&d=5#baz',
    'http://o.com/foo/?f=0&d=5#baz'
  );
  testOrigin(
    'https://cdn.ampproject.org/c/o.com/foo/?f_amp_js_param=5&d=5',
    'http://o.com/foo/?f_amp_js_param=5&d=5'
  );
  testOrigin(
    'https://cdn.ampproject.org/c/o.com/foo/?amp_js_param=5?d=5',
    'http://o.com/foo/'
  ); // Treats amp_js_param=5?d=5 as one param.
  testOrigin(
    'https://cdn.ampproject.org/c/o.com/foo/&amp_js_param=5&d=5',
    'http://o.com/foo/&amp_js_param=5&d=5'
  ); // Treats &... as part of path.
  testOrigin(
    'https://cdn.ampproject.org/c/o.com/foo/?amp_r=test%3Dhello%20world',
    'http://o.com/foo/'
  );

  // Removes google experimental queryString parameters.
  testOrigin(
    'https://cdn.ampproject.org/c/o.com/foo/?usqp=mq331AQCCAE',
    'http://o.com/foo/'
  );
  testOrigin(
    'https://cdn.ampproject.org/c/o.com/foo/?usqp=mq331AQCCAE&amp_js_param=5',
    'http://o.com/foo/'
  );
  testOrigin(
    'https://cdn.ampproject.org/c/o.com/foo/?amp_js_param=5&usqp=mq331AQCCAE',
    'http://o.com/foo/'
  );
  testOrigin(
    'https://cdn.ampproject.org/c/o.com/foo/?usqp=mq331AQCCAE&bar=1&amp_js_param=5',
    'http://o.com/foo/?bar=1'
  );
  testOrigin(
    'https://cdn.ampproject.org/c/o.com/foo/?f=0&usqp=mq331AQCCAE#something',
    'http://o.com/foo/?f=0#something'
  );
  testOrigin(
    'https://cdn.ampproject.org/c/o.com/foo/?usqp=mq331AQCCAE&f=0#bar',
    'http://o.com/foo/?f=0#bar'
  );
  testOrigin(
    'https://cdn.ampproject.org/c/o.com/foo/?f=0&usqp=mq331AQCCAE&d=5#baz',
    'http://o.com/foo/?f=0&d=5#baz'
  );
  testOrigin(
    'https://cdn.ampproject.org/c/o.com/foo/?f_usqp=mq331AQCCAE&d=5',
    'http://o.com/foo/?f_usqp=mq331AQCCAE&d=5'
  );
  testOrigin(
    'https://cdn.ampproject.org/c/o.com/foo/?usqp=mq331AQCCAE?d=5',
    'http://o.com/foo/'
  ); // Treats amp_js_param=5?d=5 as one param.
  testOrigin(
    'https://cdn.ampproject.org/c/o.com/foo/&usqp=mq331AQCCAE&d=5',
    'http://o.com/foo/&usqp=mq331AQCCAE&d=5'
  ); // Treats &... as part of path.

  // Non-CDN.
  testOrigin('https://origin.com/foo/?f=0', 'https://origin.com/foo/?f=0');

  it('should fail on invalid source origin', () => {
    allowConsoleError(() => {
      expect(() => {
        getSourceOrigin(
          parseUrlDeprecated('https://cdn.ampproject.org/v/yyy/')
        );
      }).to.throw(/Expected a \. in origin http:\/\/yyy/);
    });
  });
});

describe('resolveRelativeUrl', () => {
  function testRelUrl(href, baseHref, resolvedHref) {
    it.configure()
      .skipFirefox()
      .run(
        'should return the resolved rel url from ' +
          href +
          ' with base ' +
          baseHref,
        () => {
          expect(resolveRelativeUrl(href, baseHref)).to.equal(
            resolvedHref,
            'native or fallback'
          );
          expect(resolveRelativeUrlFallback_(href, baseHref)).to.equal(
            resolvedHref,
            'fallback'
          );
        }
      );
  }

  // Absolute URL.
  testRelUrl(
    'https://acme.org/path/file?f=0#h',
    'https://base.org/bpath/bfile?bf=0#bh',
    'https://acme.org/path/file?f=0#h'
  );
  testRelUrl(
    'data:12345',
    'https://base.org/bpath/bfile?bf=0#bh',
    'data:12345'
  );

  // Protocol-relative URL.
  testRelUrl(
    '//acme.org/path/file?f=0#h',
    'https://base.org/bpath/bfile?bf=0#bh',
    'https://acme.org/path/file?f=0#h'
  );
  testRelUrl(
    '//acme.org/path/file?f=0#h',
    'http://base.org/bpath/bfile?bf=0#bh',
    'http://acme.org/path/file?f=0#h'
  );

  // TODO(camelburrito, #11827): This resolves to file:// on Sauce Labs.
  // testRelUrl(
  //     '\\\\acme.org/path/file?f=0#h',
  //     'http://base.org/bpath/bfile?bf=0#bh',
  //     'http://acme.org/path/file?f=0#h');

  // Absolute path.
  testRelUrl(
    '/path/file?f=0#h',
    'https://base.org/bpath/bfile?bf=0#bh',
    'https://base.org/path/file?f=0#h'
  );
  testRelUrl(
    '/path/file?f=0#h',
    'http://base.org/bpath/bfile?bf=0#bh',
    'http://base.org/path/file?f=0#h'
  );
  testRelUrl(
    '\\path/file?f=0#h',
    'http://base.org/bpath/bfile?bf=0#bh',
    'http://base.org/path/file?f=0#h'
  );

  // Relative path.
  testRelUrl(
    'file?f=0#h',
    'https://base.org/bpath/bfile?bf=0#bh',
    'https://base.org/bpath/file?f=0#h'
  );
  testRelUrl(
    'file?f=0#h',
    'http://base.org/bpath/bfile?bf=0#bh',
    'http://base.org/bpath/file?f=0#h'
  );

  testRelUrl(
    'file?f=0#h',
    'https://base.org/bfile?bf=0#bh',
    'https://base.org/file?f=0#h'
  );
  testRelUrl(
    'file?f=0#h',
    'http://base.org/bfile?bf=0#bh',
    'http://base.org/file?f=0#h'
  );

  // Accepts parsed URLs.
  testRelUrl(
    'file?f=0#h',
    parseUrlDeprecated('http://base.org/bfile?bf=0#bh'),
    'http://base.org/file?f=0#h'
  );
});

describe('getCorsUrl', () => {
  it('should error if __amp_source_origin is set', () => {
    allowConsoleError(() => {
      expect(() =>
        getCorsUrl(window, 'http://example.com/?__amp_source_origin')
      ).to.throw(/Source origin is not allowed in/);
    });
    expect(() =>
      getCorsUrl(window, 'http://example.com/?name=hello')
    ).to.not.throw();
  });

  it('should set __amp_source_origin as a url param', () => {
    expect(getCorsUrl(window, 'http://example.com/?name=hello')).to.equal(
      'http://example.com/?name=hello&' +
        '__amp_source_origin=http%3A%2F%2Flocalhost%3A9876'
    );
  });
});

describe('removeAmpJsParamsFromUrl', () => {
  it('should handle unaffected URLs', () => {
    expect(removeAmpJsParamsFromUrl('http://example.com')).to.equal(
      'http://example.com/'
    );
    expect(removeAmpJsParamsFromUrl('http://example.com?x=123')).to.equal(
      'http://example.com/?x=123'
    );
    expect(removeAmpJsParamsFromUrl('http://example.com#x=123')).to.equal(
      'http://example.com/#x=123'
    );
    expect(removeAmpJsParamsFromUrl('http://example.com?y=abc#x=123')).to.equal(
      'http://example.com/?y=abc#x=123'
    );
  });

  it('should remove all internal params', () => {
    expect(
      removeAmpJsParamsFromUrl(
        'http://example.com?amp_js=1&amp_gsa=2&amp_r=3&amp_kit=4&usqp=4'
      )
    ).to.equal('http://example.com/');
    expect(
      removeAmpJsParamsFromUrl(
        'http://example.com?amp_js&amp_gsa&amp_r&amp_kit&usqp'
      )
    ).to.equal('http://example.com/');
  });

  it('should remove all internal params, leaving others intact', () => {
    expect(
      removeAmpJsParamsFromUrl(
        'http://example.com?a=a&amp_js=1&b=b&amp_gsa=2&c=c&amp_r=3&amp_kit=4&d=d&usqp=4&e=e'
      )
    ).to.equal('http://example.com/?a=a&b=b&c=c&d=d&e=e');
  });

  it('should preserve the fragment', () => {
    expect(
      removeAmpJsParamsFromUrl(
        'http://example.com?a=a&amp_js=1&b=b&amp_gsa=2&c=c&amp_r=3&amp_kit=4&d=d&usqp=4&e=e#frag=yes'
      )
    ).to.equal('http://example.com/?a=a&b=b&c=c&d=d&e=e#frag=yes');
  });

  it('should preserve the path', () => {
    expect(
      removeAmpJsParamsFromUrl(
        'http://example.com/toast?a=a&amp_js=1&b=b&amp_gsa=2&c=c&amp_r=3&amp_kit=4&d=d&usqp=4&e=e#frag=yes'
      )
    ).to.equal('http://example.com/toast?a=a&b=b&c=c&d=d&e=e#frag=yes');
  });
});

describe('removeParamsFromSearch', () => {
  it('should remove the leading ? or &', () => {
    expect(removeParamsFromSearch('?a=1&', 'a')).to.equal('');
  });

  it('should remove the param from searchUrl', () => {
    expect(removeParamsFromSearch('?a=1&b=2&c', 'a')).to.equal('?b=2&c');
  });

  it('should remove all param with same name from searchUrl', () => {
    expect(removeParamsFromSearch('?a=1&b=2&a=2&a=3&c&ab=3', 'a')).to.equal(
      '?b=2&c&ab=3'
    );
  });
});

describe('getProxyServingType', () => {
  it('should ignore non-proxy origins', () => {
    expect(getProxyServingType('http://www.example.com')).to.be.null;
    expect(getProxyServingType('http://cdn.ampproject.org/c/o.com/foo/')).to.be
      .null;
  });

  it('should correctly extract known types', () => {
    expect(
      getProxyServingType('https://cdn.ampproject.org/c/o.com/foo/')
    ).to.equal('c');
    expect(
      getProxyServingType('https://cdn.ampproject.org/a/o.com/foo/')
    ).to.equal('a');
    expect(
      getProxyServingType('https://cdn.ampproject.org/v/o.com/foo/')
    ).to.equal('v');
  });

  it('should correctly extract unknown types', () => {
    expect(
      getProxyServingType('https://cdn.ampproject.org/test/o.com/foo/')
    ).to.equal('test');
    expect(
      getProxyServingType('https://not.cdn.ampproject.org/test/o.com/foo/')
    ).to.equal('test');
    expect(
      getProxyServingType('https://not.cdn.ampproject.org/test/blah.com/foo/')
    ).to.equal('test');
  });
<<<<<<< HEAD
});

describe('appendPathToUrl', () => {
  it('should properly join url and path', () => {
    expect(appendPathToUrl('https://cdn.ampproject.org/', '/foo')).to.be.equal(
      'https://cdn.ampproject.org/foo'
    );
=======

  describe('appendPathToUrl', () => {
    it('should properly join url and path', () => {
      expect(appendPathToUrl('https://cdn.ampproject.org', '/foo')).to.be.equal(
        'https://cdn.ampproject.org/foo'
      );
    });

    it('should properly join url with path and path', () => {
      expect(
        appendPathToUrl('https://cdn.ampproject.org/bar/', '/foo')
      ).to.be.equal('https://cdn.ampproject.org/bar/foo');
    });

    it('should add path before query params', () => {
      expect(
        appendPathToUrl('https://cdn.ampproject.org?a=b', '/foo')
      ).to.be.equal('https://cdn.ampproject.org/foo?a=b');
    });

    it('should add path before fragment', () => {
      expect(
        appendPathToUrl('https://cdn.ampproject.org/#hello', '/foo')
      ).to.be.equal('https://cdn.ampproject.org/foo#hello');
    });

    it('should add path before query params and fragment', () => {
      expect(
        appendPathToUrl('https://cdn.ampproject.org?a=b#hello', '/foo')
      ).to.be.equal('https://cdn.ampproject.org/foo?a=b#hello');
    });
>>>>>>> 3504c094
  });
});<|MERGE_RESOLUTION|>--- conflicted
+++ resolved
@@ -1109,15 +1109,6 @@
       getProxyServingType('https://not.cdn.ampproject.org/test/blah.com/foo/')
     ).to.equal('test');
   });
-<<<<<<< HEAD
-});
-
-describe('appendPathToUrl', () => {
-  it('should properly join url and path', () => {
-    expect(appendPathToUrl('https://cdn.ampproject.org/', '/foo')).to.be.equal(
-      'https://cdn.ampproject.org/foo'
-    );
-=======
 
   describe('appendPathToUrl', () => {
     it('should properly join url and path', () => {
@@ -1149,6 +1140,13 @@
         appendPathToUrl('https://cdn.ampproject.org?a=b#hello', '/foo')
       ).to.be.equal('https://cdn.ampproject.org/foo?a=b#hello');
     });
->>>>>>> 3504c094
+  });
+});
+
+describe('appendPathToUrl', () => {
+  it('should properly join url and path', () => {
+    expect(appendPathToUrl('https://cdn.ampproject.org/', '/foo')).to.be.equal(
+      'https://cdn.ampproject.org/foo'
+    );
   });
 });