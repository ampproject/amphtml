/**
 * Copyright 2020 The AMP HTML Authors. All Rights Reserved.
 *
 * Licensed under the Apache License, Version 2.0 (the "License");
 * you may not use this file except in compliance with the License.
 * You may obtain a copy of the License at
 *
 *      http://www.apache.org/licenses/LICENSE-2.0
 *
 * Unless required by applicable law or agreed to in writing, software
 * distributed under the License is distributed on an "AS-IS" BASIS,
 * WITHOUT WARRANTIES OR CONDITIONS OF ANY KIND, either express or implied.
 * See the License for the specific language governing permissions and
 * limitations under the License.
 */

import {AmpStoryComponentManager} from '../../src/amp-story-player/amp-story-component-manager';
import {
  AmpStoryPlayer,
  IFRAME_IDX,
} from '../../src/amp-story-player/amp-story-player-impl';
import {Messaging} from '@ampproject/viewer-messaging';
import {toArray} from '../../src/types';

describes.realWin('AmpStoryPlayer', {amp: false}, (env) => {
  let win;
  let playerEl;
  let manager;

  const fireHandler = [];
  const DEFAULT_CACHE_URL =
    'https://www-washingtonpost-com.cdn.ampproject.org/v/s/www.washingtonpost.com/graphics/2019/lifestyle/travel/amp-stories/a-locals-guide-to-what-to-eat-and-do-in-new-york-city/';
  const DEFAULT_ORIGIN_URL =
    'https://www.washingtonpost.com/graphics/2019/lifestyle/travel/amp-stories/a-locals-guide-to-what-to-eat-and-do-in-new-york-city/';
  let fakeMessaging;
  let messagingMock;

  const nextTick = () => new Promise((resolve) => win.setTimeout(resolve, 0));

  function afterRenderPromise() {
    return new Promise((resolve) => {
      requestAnimationFrame(() => {
        setTimeout(resolve);
      });
    });
  }

  function buildStoryPlayer(
    numStories = 1,
    url = DEFAULT_CACHE_URL,
    cache = null
  ) {
    playerEl = win.document.createElement('amp-story-player');

    if (cache) {
      playerEl.setAttribute('amp-cache', cache);
    }
    for (let i = 0; i < numStories; i++) {
      const storyAnchor = win.document.createElement('a');
      storyAnchor.setAttribute('href', url);
      playerEl.appendChild(storyAnchor);
    }
    win.document.body.appendChild(playerEl);
    manager = new AmpStoryComponentManager(win);

    env.sandbox
      .stub(Messaging, 'waitForHandshakeFromDocument')
      .resolves(fakeMessaging);
  }

  function swipeLeft() {
    const touchStartEvent = {touches: [{screenX: 200, screenY: 100}]};
    fireHandler['touchstart']('touchstart', touchStartEvent);

    const touchMove = {touches: [{screenX: 100, screenY: 100}]};
    fireHandler['touchmove']('touchmove', touchMove);

    const touchEndEvent = {touches: [{screenX: 100, screenY: 100}]};
    fireHandler['touchend']('touchend', touchEndEvent);
  }

  function swipeRight() {
    const touchStartEvent = {touches: [{screenX: 100, screenY: 100}]};
    fireHandler['touchstart']('touchstart', touchStartEvent);

    const touchMove = {touches: [{screenX: 200, screenY: 100}]};
    fireHandler['touchmove']('touchmove', touchMove);

    const touchEndEvent = {touches: [{screenX: 200, screenY: 100}]};
    fireHandler['touchend']('touchend', touchEndEvent);
  }

  beforeEach(() => {
    win = env.win;
    fakeMessaging = {
      setDefaultHandler: () => {},
      sendRequest: () => {},
      unregisterHandler: () => {},
      registerHandler: (event, handler) => {
        fireHandler[event] = handler;
      },
    };
    messagingMock = env.sandbox.mock(fakeMessaging);
  });

  afterEach(() => {
    messagingMock.verify();
  });

  it('should build an iframe for each story', async () => {
    buildStoryPlayer();
    await manager.loadPlayers();

    expect(playerEl.shadowRoot.querySelector('iframe')).to.exist;
  });

  it('should correctly append params at the end of the story url', async () => {
    buildStoryPlayer();
    await manager.loadPlayers();

    const storyIframe = playerEl.shadowRoot.querySelector('iframe');

    expect(storyIframe.getAttribute('src')).to.equals(
      DEFAULT_CACHE_URL +
        '?amp_js_v=0.1#visibilityState=visible&origin=http%3A%2F%2Flocalhost%3A9876' +
        '&showStoryUrlInfo=0&storyPlayer=v0&cap=swipe'
    );
  });

  it('should correctly append params at the end of a story url with existing params', async () => {
    const existingParams = '?testParam=true#myhash=hashValue';
    buildStoryPlayer(1, DEFAULT_CACHE_URL + existingParams);
    await manager.loadPlayers();

    const storyIframe = playerEl.shadowRoot.querySelector('iframe');

    expect(storyIframe.getAttribute('src')).to.equals(
      DEFAULT_CACHE_URL +
        existingParams +
        '&amp_js_v=0.1#visibilityState=visible&origin=http%3A%2F%2Flocalhost%3A9876' +
        '&showStoryUrlInfo=0&storyPlayer=v0&cap=swipe'
    );
  });

  it('should set first story as visible', async () => {
    buildStoryPlayer(3);
    await manager.loadPlayers();

    const storyIframes = playerEl.shadowRoot.querySelectorAll('iframe');
    expect(storyIframes[0].getAttribute('src')).to.include(
      '#visibilityState=visible'
    );
  });

  it('should prerender next stories', async () => {
    buildStoryPlayer(3);
    await manager.loadPlayers();

    const storyIframes = playerEl.shadowRoot.querySelectorAll('iframe');
    expect(storyIframes[1].getAttribute('src')).to.include(
      '#visibilityState=prerender'
    );
  });

  it(
    'should remove iframe from a story with distance > 1 from current story ' +
      'and give it to a new story that is distance <= 1 when navigating',
    async () => {
      buildStoryPlayer(4);
      await manager.loadPlayers();
      await nextTick();

      const stories = toArray(playerEl.querySelectorAll('a'));

      swipeLeft();
      expect(stories[0][IFRAME_IDX]).to.eql(0);
      expect(stories[3][IFRAME_IDX]).to.eql(undefined);

      swipeLeft();
      expect(stories[0][IFRAME_IDX]).to.eql(undefined);
      expect(stories[3][IFRAME_IDX]).to.eql(0);
    }
  );

  it(
    'should remove iframe from a story with distance > 1 from current story ' +
      'and give it to a new story that is distance <= 1 when navigating backwards',
    async () => {
      buildStoryPlayer(4);
      await manager.loadPlayers();
      await nextTick();

      const stories = toArray(playerEl.querySelectorAll('a'));

      swipeLeft();
      swipeLeft();
      swipeRight();

      expect(stories[0][IFRAME_IDX]).to.eql(0);
      expect(stories[3][IFRAME_IDX]).to.eql(undefined);
    }
  );

  it('should register handlers at build time', async () => {
    buildStoryPlayer();

    messagingMock.expects('registerHandler').withArgs('selectDocument');
    messagingMock.expects('registerHandler').withArgs('touchstart');
    messagingMock.expects('registerHandler').withArgs('touchmove');
    messagingMock.expects('registerHandler').withArgs('touchend');
    messagingMock.expects('setDefaultHandler');

    await manager.loadPlayers();
  });

  it('should navigate to next story when the last page of a story is tapped', async () => {
    buildStoryPlayer(2);

    await manager.loadPlayers();
    await nextTick();

    const fakeData = {next: true};
    fireHandler['selectDocument']('selectDocument', fakeData);

    const iframes = playerEl.shadowRoot.querySelectorAll('iframe');

    // TODO(#29278): replace with navigation API once ready.
    await afterRenderPromise();
    expect(iframes[0].getAttribute('i-amphtml-iframe-position')).to.eql('-1');
    expect(iframes[1].getAttribute('i-amphtml-iframe-position')).to.eql('0');
  });

  it('should navigate when swiping', async () => {
    buildStoryPlayer(4);
    await manager.loadPlayers();
    await nextTick();

    swipeLeft();

    const iframes = playerEl.shadowRoot.querySelectorAll('iframe');

    // TODO(#29278): replace with navigation API once ready.
    await afterRenderPromise();
    expect(iframes[0].getAttribute('i-amphtml-iframe-position')).to.eql('-1');
    expect(iframes[1].getAttribute('i-amphtml-iframe-position')).to.eql('0');
  });

  it('should not navigate when swiping last story', async () => {
    buildStoryPlayer(2);
    await manager.loadPlayers();
    await nextTick();

    swipeLeft();
    swipeLeft();
    swipeLeft();

    const iframes = playerEl.shadowRoot.querySelectorAll('iframe');

    // TODO(#29278): replace with navigation API once ready.
    await afterRenderPromise();
    expect(iframes[0].getAttribute('i-amphtml-iframe-position')).to.eql('-1');
    expect(iframes[1].getAttribute('i-amphtml-iframe-position')).to.eql('0');
  });

  describe('Cache URLs', () => {
    it('should transform origin to cache url when specified by the publisher', async () => {
      buildStoryPlayer(1, DEFAULT_ORIGIN_URL, 'cdn.ampproject.org');
      await manager.loadPlayers();

      await nextTick();

      const storyIframe = playerEl.shadowRoot.querySelector('iframe');

      expect(storyIframe.getAttribute('src')).to.equals(
        DEFAULT_CACHE_URL +
          '?amp_js_v=0.1#visibilityState=visible&origin=http%3A%2F%2Flocalhost%3A9876' +
          '&showStoryUrlInfo=0&storyPlayer=v0&cap=swipe'
      );
    });

    it('should respect original url when there is no amp-cache value', async () => {
      buildStoryPlayer(1, DEFAULT_ORIGIN_URL);
      await manager.loadPlayers();

      await nextTick();

      const storyIframe = playerEl.shadowRoot.querySelector('iframe');

      expect(storyIframe.getAttribute('src')).to.equals(
        DEFAULT_ORIGIN_URL +
          '?amp_js_v=0.1#visibilityState=visible&origin=http%3A%2F%2Flocalhost%3A9876' +
          '&showStoryUrlInfo=0&storyPlayer=v0&cap=swipe'
      );
    });

    it('should throw error when invalid url is provided', async () => {
      buildStoryPlayer(1, DEFAULT_ORIGIN_URL, 'www.invalid.org');

      return expect(() => manager.loadPlayers()).to.throw(
        /Unsupported cache, use one of following: cdn.ampproject.org,www.bing-amp.com/
      );
    });
  });

  describe('Player API', () => {
    function appendStoriesToPlayer(playerEl, numStories) {
      for (let i = 0; i < numStories; i++) {
        const story = win.document.createElement('a');
        story.setAttribute('href', `https://example.com/story${i}.html`);
        playerEl.appendChild(story);
      }
    }

    it('signals when its ready to be interacted with', async () => {
      buildStoryPlayer();
      const readySpy = env.sandbox.spy();
      playerEl.addEventListener('ready', readySpy);
      await manager.loadPlayers();

      expect(readySpy).to.have.been.calledOnce;
    });

    it('does not signal when attaching listener after it was built', async () => {
      buildStoryPlayer();
      const readySpy = env.sandbox.spy();
      await manager.loadPlayers();

      playerEl.addEventListener('ready', readySpy);

      expect(readySpy).to.not.have.been.called;
    });

    it('has isReady property after it is built', async () => {
      buildStoryPlayer();
      await manager.loadPlayers();

      expect(playerEl.isReady).to.be.true;
    });

    it('load callback builds iframe inside the player', async () => {
      const playerEl = win.document.createElement('amp-story-player');
      const story = win.document.createElement('a');
      story.setAttribute('href', DEFAULT_CACHE_URL);
      playerEl.appendChild(story);

      const player = new AmpStoryPlayer(win, playerEl);

      await player.load();

      expect(playerEl.shadowRoot.querySelector('iframe')).to.exist;
    });

    it('show callback builds corresponding adjacent iframes', async () => {
      const playerEl = win.document.createElement('amp-story-player');
      appendStoriesToPlayer(playerEl, 5);

      const player = new AmpStoryPlayer(win, playerEl);

      await player.load();

      await player.show('https://example.com/story3.html');

      const stories = toArray(playerEl.querySelectorAll('a'));

      expect(stories[0][IFRAME_IDX]).to.eql(undefined);
      expect(stories[1][IFRAME_IDX]).to.eql(undefined);
      expect(stories[2][IFRAME_IDX]).to.eql(0);
      expect(stories[3][IFRAME_IDX]).to.eql(1);
      expect(stories[4][IFRAME_IDX]).to.eql(2);
    });

    // TODO(proyectoramirez): delete once add() is implemented.
    it('show callback should throw when story is not found', async () => {
      const playerEl = win.document.createElement('amp-story-player');
      appendStoriesToPlayer(playerEl, 5);

      const player = new AmpStoryPlayer(win, playerEl);

      await player.load();

      return expect(() =>
        player.show('https://example.com/story6.html')
      ).to.throw(
        'Story URL not found in the player: https://example.com/story6.html'
      );
    });

<<<<<<< HEAD
    it('pauses programatically', async () => {
      buildStoryPlayer();
      await manager.loadPlayers();

      playerEl.pause();

      messagingMock
        .expects('sendRequest')
        .withArgs('visibilitychange', {state: 'paused'});
    });

    it('plays programatically', async () => {
      buildStoryPlayer();
      await manager.loadPlayers();

      playerEl.play();

      messagingMock
        .expects('sendRequest')
        .withArgs('visibilitychange', {state: 'visible'});
=======
    it('calling mute should set story muted state to true', async () => {
      buildStoryPlayer();
      await manager.loadPlayers();

      await playerEl.mute();

      messagingMock
        .expects('sendRequest')
        .withArgs('setDocumentState', {state: 'MUTED_STATE', value: true});
    });

    it('calling unmute should set the story muted state to false', async () => {
      buildStoryPlayer();
      await manager.loadPlayers();

      await playerEl.unmute();

      messagingMock
        .expects('sendRequest')
        .withArgs('setDocumentState', {state: 'MUTED_STATE', value: false});
    });

    it('back button should be created and close button should not', async () => {
      const playerEl = win.document.createElement('amp-story-player');
      playerEl.setAttribute('exit-control', 'back-button');
      appendStoriesToPlayer(playerEl, 5);

      const player = new AmpStoryPlayer(win, playerEl);

      await player.load();

      expect(
        playerEl.shadowRoot.querySelector('button.amp-story-player-back-button')
      ).to.exist;
      expect(
        playerEl.shadowRoot.querySelector(
          'button.amp-story-player-close-button'
        )
      ).to.not.exist;
    });

    it('close button should be created and back button should not', async () => {
      const playerEl = win.document.createElement('amp-story-player');
      playerEl.setAttribute('exit-control', 'close-button');
      appendStoriesToPlayer(playerEl, 5);

      const player = new AmpStoryPlayer(win, playerEl);

      await player.load();

      expect(
        playerEl.shadowRoot.querySelector(
          'button.amp-story-player-close-button'
        )
      ).to.exist;
      expect(
        playerEl.shadowRoot.querySelector('button.amp-story-player-back-button')
      ).to.not.exist;
    });

    it('no button should be created', async () => {
      const playerEl = win.document.createElement('amp-story-player');
      playerEl.setAttribute('exit-control', 'brokenattribute');
      appendStoriesToPlayer(playerEl, 5);

      const player = new AmpStoryPlayer(win, playerEl);

      await player.load();

      expect(
        playerEl.shadowRoot.querySelector(
          'button.amp-story-player-close-button'
        )
      ).to.not.exist;
      expect(
        playerEl.shadowRoot.querySelector('button.amp-story-player-back-button')
      ).to.not.exist;
    });

    it('back button should fire back event once', async () => {
      const playerEl = win.document.createElement('amp-story-player');
      playerEl.setAttribute('exit-control', 'back-button');
      appendStoriesToPlayer(playerEl, 5);

      const player = new AmpStoryPlayer(win, playerEl);

      await player.load();

      const readySpy = env.sandbox.spy();
      playerEl.addEventListener('amp-story-player-back', readySpy);

      playerEl.shadowRoot
        .querySelector('button.amp-story-player-back-button')
        .click();

      expect(readySpy).to.have.been.calledOnce;
    });

    it('close button should fire close event once', async () => {
      const playerEl = win.document.createElement('amp-story-player');
      playerEl.setAttribute('exit-control', 'close-button');
      appendStoriesToPlayer(playerEl, 5);

      const player = new AmpStoryPlayer(win, playerEl);

      await player.load();

      const readySpy = env.sandbox.spy();
      playerEl.addEventListener('amp-story-player-close', readySpy);

      playerEl.shadowRoot
        .querySelector('button.amp-story-player-close-button')
        .click();

      expect(readySpy).to.have.been.calledOnce;
>>>>>>> 0cb2b432
    });
  });
});<|MERGE_RESOLUTION|>--- conflicted
+++ resolved
@@ -384,8 +384,7 @@
         'Story URL not found in the player: https://example.com/story6.html'
       );
     });
-
-<<<<<<< HEAD
+    
     it('pauses programatically', async () => {
       buildStoryPlayer();
       await manager.loadPlayers();
@@ -406,7 +405,8 @@
       messagingMock
         .expects('sendRequest')
         .withArgs('visibilitychange', {state: 'visible'});
-=======
+    });
+    
     it('calling mute should set story muted state to true', async () => {
       buildStoryPlayer();
       await manager.loadPlayers();
@@ -522,7 +522,6 @@
         .click();
 
       expect(readySpy).to.have.been.calledOnce;
->>>>>>> 0cb2b432
     });
   });
 });