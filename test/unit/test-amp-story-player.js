/**
 * Copyright 2020 The AMP HTML Authors. All Rights Reserved.
 *
 * Licensed under the Apache License, Version 2.0 (the "License");
 * you may not use this file except in compliance with the License.
 * You may obtain a copy of the License at
 *
 *      http://www.apache.org/licenses/LICENSE-2.0
 *
 * Unless required by applicable law or agreed to in writing, software
 * distributed under the License is distributed on an "AS-IS" BASIS,
 * WITHOUT WARRANTIES OR CONDITIONS OF ANY KIND, either express or implied.
 * See the License for the specific language governing permissions and
 * limitations under the License.
 */

import {AmpStoryComponentManager} from '../../src/amp-story-player/amp-story-component-manager';
import {
  AmpStoryPlayer,
  IFRAME_IDX,
} from '../../src/amp-story-player/amp-story-player-impl';
import {Messaging} from '@ampproject/viewer-messaging';
import {toArray} from '../../src/types';

describes.realWin('AmpStoryPlayer', {amp: false}, (env) => {
  let win;
  let playerEl;
  let manager;

  const fireHandler = [];
  const DEFAULT_CACHE_URL =
    'https://www-washingtonpost-com.cdn.ampproject.org/v/s/www.washingtonpost.com/graphics/2019/lifestyle/travel/amp-stories/a-locals-guide-to-what-to-eat-and-do-in-new-york-city/';
  const DEFAULT_ORIGIN_URL =
    'https://www.washingtonpost.com/graphics/2019/lifestyle/travel/amp-stories/a-locals-guide-to-what-to-eat-and-do-in-new-york-city/';
  let fakeMessaging;
  let messagingMock;

  const nextTick = () => new Promise((resolve) => win.setTimeout(resolve, 0));

  function afterRenderPromise() {
    return new Promise((resolve) => {
      requestAnimationFrame(() => {
        setTimeout(resolve);
      });
    });
  }

  function buildStoryPlayer(
    numStories = 1,
    url = DEFAULT_CACHE_URL,
    cache = null
  ) {
    playerEl = win.document.createElement('amp-story-player');

    if (cache) {
      playerEl.setAttribute('amp-cache', cache);
    }
    for (let i = 0; i < numStories; i++) {
      const storyAnchor = win.document.createElement('a');
      storyAnchor.setAttribute('href', url);
      playerEl.appendChild(storyAnchor);
    }
    win.document.body.appendChild(playerEl);
    manager = new AmpStoryComponentManager(win);

    env.sandbox
      .stub(Messaging, 'waitForHandshakeFromDocument')
      .resolves(fakeMessaging);
  }

  function swipeLeft() {
    const touchStartEvent = {touches: [{screenX: 200, screenY: 100}]};
    fireHandler['touchstart']('touchstart', touchStartEvent);

    const touchMove = {touches: [{screenX: 100, screenY: 100}]};
    fireHandler['touchmove']('touchmove', touchMove);

    const touchEndEvent = {touches: [{screenX: 100, screenY: 100}]};
    fireHandler['touchend']('touchend', touchEndEvent);
  }

  function swipeRight() {
    const touchStartEvent = {touches: [{screenX: 100, screenY: 100}]};
    fireHandler['touchstart']('touchstart', touchStartEvent);

    const touchMove = {touches: [{screenX: 200, screenY: 100}]};
    fireHandler['touchmove']('touchmove', touchMove);

    const touchEndEvent = {touches: [{screenX: 200, screenY: 100}]};
    fireHandler['touchend']('touchend', touchEndEvent);
  }

  beforeEach(() => {
    win = env.win;
    fakeMessaging = {
      setDefaultHandler: () => {},
      sendRequest: () => {},
      unregisterHandler: () => {},
      registerHandler: (event, handler) => {
        fireHandler[event] = handler;
      },
    };
    messagingMock = env.sandbox.mock(fakeMessaging);
  });

  afterEach(() => {
    messagingMock.verify();
  });

  it('should build an iframe for each story', async () => {
    buildStoryPlayer();
    await manager.loadPlayers();

    expect(playerEl.shadowRoot.querySelector('iframe')).to.exist;
  });

  it('should correctly append params at the end of the story url', async () => {
    buildStoryPlayer();
    await manager.loadPlayers();

    const storyIframe = playerEl.shadowRoot.querySelector('iframe');

    expect(storyIframe.getAttribute('src')).to.equals(
      DEFAULT_CACHE_URL +
        '?amp_js_v=0.1#visibilityState=visible&origin=http%3A%2F%2Flocalhost%3A9876' +
        '&showStoryUrlInfo=0&storyPlayer=v0&cap=swipe'
    );
  });

  it('should correctly append params at the end of a story url with existing params', async () => {
    const existingParams = '?testParam=true#myhash=hashValue';
    buildStoryPlayer(1, DEFAULT_CACHE_URL + existingParams);
    await manager.loadPlayers();

    const storyIframe = playerEl.shadowRoot.querySelector('iframe');

    expect(storyIframe.getAttribute('src')).to.equals(
      DEFAULT_CACHE_URL +
        existingParams +
        '&amp_js_v=0.1#visibilityState=visible&origin=http%3A%2F%2Flocalhost%3A9876' +
        '&showStoryUrlInfo=0&storyPlayer=v0&cap=swipe'
    );
  });

  it('should set first story as visible', async () => {
    buildStoryPlayer(3);
    await manager.loadPlayers();

    const storyIframes = playerEl.shadowRoot.querySelectorAll('iframe');
    expect(storyIframes[0].getAttribute('src')).to.include(
      '#visibilityState=visible'
    );
  });

  it('should prerender next stories', async () => {
    buildStoryPlayer(3);
    await manager.loadPlayers();

    const storyIframes = playerEl.shadowRoot.querySelectorAll('iframe');
    expect(storyIframes[1].getAttribute('src')).to.include(
      '#visibilityState=prerender'
    );
  });

  it(
    'should remove iframe from a story with distance > 1 from current story ' +
      'and give it to a new story that is distance <= 1 when navigating',
    async () => {
      buildStoryPlayer(4);
      await manager.loadPlayers();
      await nextTick();

      const stories = toArray(playerEl.querySelectorAll('a'));

      swipeLeft();
      expect(stories[0][IFRAME_IDX]).to.eql(0);
      expect(stories[3][IFRAME_IDX]).to.eql(undefined);

      swipeLeft();
      expect(stories[0][IFRAME_IDX]).to.eql(undefined);
      expect(stories[3][IFRAME_IDX]).to.eql(0);
    }
  );

  it(
    'should remove iframe from a story with distance > 1 from current story ' +
      'and give it to a new story that is distance <= 1 when navigating backwards',
    async () => {
      buildStoryPlayer(4);
      await manager.loadPlayers();
      await nextTick();

      const stories = toArray(playerEl.querySelectorAll('a'));

      swipeLeft();
      swipeLeft();
      swipeRight();

      expect(stories[0][IFRAME_IDX]).to.eql(0);
      expect(stories[3][IFRAME_IDX]).to.eql(undefined);
    }
  );

  it('should register handlers at build time', async () => {
    buildStoryPlayer();

    messagingMock.expects('registerHandler').withArgs('selectDocument');
    messagingMock.expects('registerHandler').withArgs('touchstart');
    messagingMock.expects('registerHandler').withArgs('touchmove');
    messagingMock.expects('registerHandler').withArgs('touchend');
    messagingMock.expects('setDefaultHandler');

    await manager.loadPlayers();
  });

  it('should navigate to next story when the last page of a story is tapped', async () => {
    buildStoryPlayer(2);

    await manager.loadPlayers();
    await nextTick();

    const fakeData = {next: true};
    fireHandler['selectDocument']('selectDocument', fakeData);

    const iframes = playerEl.shadowRoot.querySelectorAll('iframe');

    // TODO(#29278): replace with navigation API once ready.
    await afterRenderPromise();
    expect(iframes[0].getAttribute('i-amphtml-iframe-position')).to.eql('-1');
    expect(iframes[1].getAttribute('i-amphtml-iframe-position')).to.eql('0');
  });

  it('should navigate when swiping', async () => {
    buildStoryPlayer(4);
    await manager.loadPlayers();
    await nextTick();

    swipeLeft();

    const iframes = playerEl.shadowRoot.querySelectorAll('iframe');

    // TODO(#29278): replace with navigation API once ready.
    await afterRenderPromise();
    expect(iframes[0].getAttribute('i-amphtml-iframe-position')).to.eql('-1');
    expect(iframes[1].getAttribute('i-amphtml-iframe-position')).to.eql('0');
  });

  it('should not navigate when swiping last story', async () => {
    buildStoryPlayer(2);
    await manager.loadPlayers();
    await nextTick();

    swipeLeft();
    swipeLeft();
    swipeLeft();

    const iframes = playerEl.shadowRoot.querySelectorAll('iframe');

    // TODO(#29278): replace with navigation API once ready.
    await afterRenderPromise();
    expect(iframes[0].getAttribute('i-amphtml-iframe-position')).to.eql('-1');
    expect(iframes[1].getAttribute('i-amphtml-iframe-position')).to.eql('0');
  });

  describe('Cache URLs', () => {
    it('should transform origin to cache url when specified by the publisher', async () => {
      buildStoryPlayer(1, DEFAULT_ORIGIN_URL, 'cdn.ampproject.org');
      await manager.loadPlayers();

      await nextTick();

      const storyIframe = playerEl.shadowRoot.querySelector('iframe');

      expect(storyIframe.getAttribute('src')).to.equals(
        DEFAULT_CACHE_URL +
          '?amp_js_v=0.1#visibilityState=visible&origin=http%3A%2F%2Flocalhost%3A9876' +
          '&showStoryUrlInfo=0&storyPlayer=v0&cap=swipe'
      );
    });

    it('should respect original url when there is no amp-cache value', async () => {
      buildStoryPlayer(1, DEFAULT_ORIGIN_URL);
      await manager.loadPlayers();

      await nextTick();

      const storyIframe = playerEl.shadowRoot.querySelector('iframe');

      expect(storyIframe.getAttribute('src')).to.equals(
        DEFAULT_ORIGIN_URL +
          '?amp_js_v=0.1#visibilityState=visible&origin=http%3A%2F%2Flocalhost%3A9876' +
          '&showStoryUrlInfo=0&storyPlayer=v0&cap=swipe'
      );
    });

    it('should throw error when invalid url is provided', async () => {
      buildStoryPlayer(1, DEFAULT_ORIGIN_URL, 'www.invalid.org');

      return expect(() => manager.loadPlayers()).to.throw(
        /Unsupported cache, use one of following: cdn.ampproject.org,www.bing-amp.com/
      );
    });
  });

  describe('Player API', () => {
    function appendStoriesToPlayer(playerEl, numStories) {
      for (let i = 0; i < numStories; i++) {
        const story = win.document.createElement('a');
        story.setAttribute('href', `https://example.com/story${i}.html`);
        playerEl.appendChild(story);
      }
    }

    function createStoryObjects(numberOfStories) {
      return Array(numberOfStories).fill({href: DEFAULT_ORIGIN_URL});
    }

    it('signals when its ready to be interacted with', async () => {
      buildStoryPlayer();
      const readySpy = env.sandbox.spy();
      playerEl.addEventListener('ready', readySpy);
      await manager.loadPlayers();

      expect(readySpy).to.have.been.calledOnce;
    });

    it('does not signal when attaching listener after it was built', async () => {
      buildStoryPlayer();
      const readySpy = env.sandbox.spy();
      await manager.loadPlayers();

      playerEl.addEventListener('ready', readySpy);

      expect(readySpy).to.not.have.been.called;
    });

    it('has isReady property after it is built', async () => {
      buildStoryPlayer();
      await manager.loadPlayers();

      expect(playerEl.isReady).to.be.true;
    });

    it('load callback builds iframe inside the player', async () => {
      const playerEl = win.document.createElement('amp-story-player');
      const story = win.document.createElement('a');
      story.setAttribute('href', DEFAULT_CACHE_URL);
      playerEl.appendChild(story);

      const player = new AmpStoryPlayer(win, playerEl);

      await player.load();

      expect(playerEl.shadowRoot.querySelector('iframe')).to.exist;
    });

    it('show callback builds corresponding adjacent iframes', async () => {
      const playerEl = win.document.createElement('amp-story-player');
      appendStoriesToPlayer(playerEl, 5);

      const player = new AmpStoryPlayer(win, playerEl);

      await player.load();

      await player.show('https://example.com/story3.html');

      const stories = toArray(playerEl.querySelectorAll('a'));

      expect(stories[0][IFRAME_IDX]).to.eql(undefined);
      expect(stories[1][IFRAME_IDX]).to.eql(undefined);
      expect(stories[2][IFRAME_IDX]).to.eql(0);
      expect(stories[3][IFRAME_IDX]).to.eql(1);
      expect(stories[4][IFRAME_IDX]).to.eql(2);
    });

    // TODO(proyectoramirez): delete once add() is implemented.
    it('show callback should throw when story is not found', async () => {
      const playerEl = win.document.createElement('amp-story-player');
      appendStoriesToPlayer(playerEl, 5);

      const player = new AmpStoryPlayer(win, playerEl);

      await player.load();

      return expect(() =>
        player.show('https://example.com/story6.html')
      ).to.throw(
        'Story URL not found in the player: https://example.com/story6.html'
      );
    });

<<<<<<< HEAD
    it('adds stories programmatically', async () => {
      buildStoryPlayer(3);
      await manager.loadPlayers();

      const storyObjects = createStoryObjects(1);
      playerEl.addStories(storyObjects);

      const stories = toArray(playerEl.querySelectorAll('a'));

      expect(stories.length).to.eql(4);
    });

    it('adds no stories when sending an empty array of new stories', async () => {
      buildStoryPlayer(3);
      await manager.loadPlayers();

      const storyObjects = createStoryObjects(0);
      playerEl.addStories(storyObjects);

      const stories = toArray(playerEl.querySelectorAll('a'));

      expect(stories.length).to.eql(3);
    });

    it(
      'creates and assigns iframes to added stories when there are ' +
        'less than the maximum iframes set up',
      async () => {
        buildStoryPlayer();
        await manager.loadPlayers();

        const storyObjects = createStoryObjects(2);
        playerEl.addStories(storyObjects);

        const stories = toArray(playerEl.querySelectorAll('a'));

        expect(stories[0][IFRAME_IDX]).to.not.be.undefined;
        expect(stories[1][IFRAME_IDX]).to.not.be.undefined;
        expect(stories[2][IFRAME_IDX]).to.not.be.undefined;
      }
    );

    it(
      'assigns an existing iframe to the first added story when the current ' +
        'story is the last one, and the maximum number of iframes has been set up',
      async () => {
        buildStoryPlayer(3);
        await manager.loadPlayers();

        swipeLeft();
        swipeLeft();

        win.requestAnimationFrame(() => {
          const storyObjects = createStoryObjects(2);
          playerEl.addStories(storyObjects);

          const stories = toArray(playerEl.querySelectorAll('a'));

          expect(stories[3][IFRAME_IDX]).to.not.be.undefined;
          expect(stories[4][IFRAME_IDX]).to.be.undefined;
        });
      }
    );
=======
    it('pauses programatically', async () => {
      buildStoryPlayer();
      await manager.loadPlayers();

      playerEl.pause();

      messagingMock
        .expects('sendRequest')
        .withArgs('visibilitychange', {state: 'paused'});
    });

    it('plays programatically', async () => {
      buildStoryPlayer();
      await manager.loadPlayers();

      playerEl.play();

      messagingMock
        .expects('sendRequest')
        .withArgs('visibilitychange', {state: 'visible'});
    });

    it('calling mute should set story muted state to true', async () => {
      buildStoryPlayer();
      await manager.loadPlayers();

      await playerEl.mute();

      messagingMock
        .expects('sendRequest')
        .withArgs('setDocumentState', {state: 'MUTED_STATE', value: true});
    });

    it('calling unmute should set the story muted state to false', async () => {
      buildStoryPlayer();
      await manager.loadPlayers();

      await playerEl.unmute();

      messagingMock
        .expects('sendRequest')
        .withArgs('setDocumentState', {state: 'MUTED_STATE', value: false});
    });

    it('back button should be created and close button should not', async () => {
      const playerEl = win.document.createElement('amp-story-player');
      playerEl.setAttribute('exit-control', 'back-button');
      appendStoriesToPlayer(playerEl, 5);

      const player = new AmpStoryPlayer(win, playerEl);

      await player.load();

      expect(
        playerEl.shadowRoot.querySelector('button.amp-story-player-back-button')
      ).to.exist;
      expect(
        playerEl.shadowRoot.querySelector(
          'button.amp-story-player-close-button'
        )
      ).to.not.exist;
    });

    it('close button should be created and back button should not', async () => {
      const playerEl = win.document.createElement('amp-story-player');
      playerEl.setAttribute('exit-control', 'close-button');
      appendStoriesToPlayer(playerEl, 5);

      const player = new AmpStoryPlayer(win, playerEl);

      await player.load();
      expect(
        playerEl.shadowRoot.querySelector(
          'button.amp-story-player-close-button'
        )
      ).to.exist;
      expect(
        playerEl.shadowRoot.querySelector('button.amp-story-player-back-button')
      ).to.not.exist;
    });

    it('no button should be created', async () => {
      const playerEl = win.document.createElement('amp-story-player');
      playerEl.setAttribute('exit-control', 'brokenattribute');
      appendStoriesToPlayer(playerEl, 5);

      const player = new AmpStoryPlayer(win, playerEl);

      await player.load();

      expect(
        playerEl.shadowRoot.querySelector(
          'button.amp-story-player-close-button'
        )
      ).to.not.exist;
      expect(
        playerEl.shadowRoot.querySelector('button.amp-story-player-back-button')
      ).to.not.exist;
    });

    it('back button should fire back event once', async () => {
      const playerEl = win.document.createElement('amp-story-player');
      playerEl.setAttribute('exit-control', 'back-button');
      appendStoriesToPlayer(playerEl, 5);

      const player = new AmpStoryPlayer(win, playerEl);

      await player.load();

      const readySpy = env.sandbox.spy();
      playerEl.addEventListener('amp-story-player-back', readySpy);

      playerEl.shadowRoot
        .querySelector('button.amp-story-player-back-button')
        .click();

      expect(readySpy).to.have.been.calledOnce;
    });

    it('close button should fire close event once', async () => {
      const playerEl = win.document.createElement('amp-story-player');
      playerEl.setAttribute('exit-control', 'close-button');
      appendStoriesToPlayer(playerEl, 5);

      const player = new AmpStoryPlayer(win, playerEl);
      await player.load();

      const readySpy = env.sandbox.spy();
      playerEl.addEventListener('amp-story-player-close', readySpy);

      playerEl.shadowRoot
        .querySelector('button.amp-story-player-close-button')
        .click();

      expect(readySpy).to.have.been.calledOnce;
    });

    it('navigate forward given a positive number in range', async () => {
      const playerEl = win.document.createElement('amp-story-player');
      appendStoriesToPlayer(playerEl, 5);

      const player = new AmpStoryPlayer(win, playerEl);

      await player.load();
      await nextTick();

      player.go(2);

      const iframes = playerEl.shadowRoot.querySelectorAll('iframe');
      await afterRenderPromise();
      expect(iframes[0].getAttribute('i-amphtml-iframe-position')).to.eql('-1');
      expect(iframes[1].getAttribute('i-amphtml-iframe-position')).to.eql('0');
      expect(iframes[2].getAttribute('i-amphtml-iframe-position')).to.eql('1');
    });

    it('navigate backward given a negative number in range', async () => {
      const playerEl = win.document.createElement('amp-story-player');
      appendStoriesToPlayer(playerEl, 5);

      const player = new AmpStoryPlayer(win, playerEl);

      await player.load();
      await nextTick();

      player.go(3);
      player.go(-1);

      const iframes = playerEl.shadowRoot.querySelectorAll('iframe');
      await afterRenderPromise();
      expect(iframes[0].getAttribute('i-amphtml-iframe-position')).to.eql('-1');
      expect(iframes[1].getAttribute('i-amphtml-iframe-position')).to.eql('0');
      expect(iframes[2].getAttribute('i-amphtml-iframe-position')).to.eql('1');
    });

    it('not navigate given zero', async () => {
      const playerEl = win.document.createElement('amp-story-player');
      appendStoriesToPlayer(playerEl, 5);

      const player = new AmpStoryPlayer(win, playerEl);

      await player.load();
      await nextTick();

      const iframes = playerEl.shadowRoot.querySelectorAll('iframe');

      const iframePosition = iframes[0].getAttribute(
        'i-amphtml-iframe-position'
      );

      player.go(0);

      await afterRenderPromise();
      expect(iframes[0].getAttribute('i-amphtml-iframe-position')).to.eql(
        iframePosition
      );
    });

    it('go should throw when positive number is out of story range', async () => {
      const playerEl = win.document.createElement('amp-story-player');
      appendStoriesToPlayer(playerEl, 5);

      const player = new AmpStoryPlayer(win, playerEl);

      await player.load();

      return expect(() => player.go(6)).to.throw('Out of Story range.');
    });

    it('go should throw when negative number is out of story range', async () => {
      const playerEl = win.document.createElement('amp-story-player');
      appendStoriesToPlayer(playerEl, 5);

      const player = new AmpStoryPlayer(win, playerEl);

      await player.load();

      return expect(() => player.go(-1)).to.throw('Out of Story range.');
    });
>>>>>>> 9463e549
  });
});<|MERGE_RESOLUTION|>--- conflicted
+++ resolved
@@ -389,7 +389,6 @@
       );
     });
 
-<<<<<<< HEAD
     it('adds stories programmatically', async () => {
       buildStoryPlayer(3);
       await manager.loadPlayers();
@@ -453,7 +452,7 @@
         });
       }
     );
-=======
+    
     it('pauses programatically', async () => {
       buildStoryPlayer();
       await manager.loadPlayers();
@@ -672,6 +671,5 @@
 
       return expect(() => player.go(-1)).to.throw('Out of Story range.');
     });
->>>>>>> 9463e549
   });
 });