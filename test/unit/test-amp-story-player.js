--- conflicted
+++ resolved
@@ -604,18 +604,13 @@
       return expect(() => player.go(-1)).to.throw('Out of Story range.');
     });
 
-<<<<<<< HEAD
     it('last story call to next_() is the first story', async () => {
-=======
-    it('signals when player changed story using next method', async () => {
->>>>>>> 5059ece5
-      const playerEl = win.document.createElement('amp-story-player');
-      appendStoriesToPlayer(playerEl, 5);
-
-      const player = new AmpStoryPlayer(win, playerEl);
-
-      await player.load();
-<<<<<<< HEAD
+      const playerEl = win.document.createElement('amp-story-player');
+      appendStoriesToPlayer(playerEl, 5);
+
+      const player = new AmpStoryPlayer(win, playerEl);
+
+      await player.load();
       await nextTick();
 
       playerEl.setAttribute('enable-circular-wrapping', true);
@@ -630,27 +625,12 @@
     });
 
     it('first story call to previous_() is the last story', async () => {
-=======
-
-      const navigationSpy = env.sandbox.spy();
-      playerEl.addEventListener('navigation', navigationSpy);
-      player.next_();
-      expect(navigationSpy.firstCall.args[0].type).to.eql('navigation');
-      expect(navigationSpy.firstCall.args[0].detail).to.eql({
-        index: 1,
-        remaining: 3,
-      });
-    });
-
-    it('signals when player changed story using previous method', async () => {
->>>>>>> 5059ece5
-      const playerEl = win.document.createElement('amp-story-player');
-      appendStoriesToPlayer(playerEl, 5);
-
-      const player = new AmpStoryPlayer(win, playerEl);
-
-      await player.load();
-<<<<<<< HEAD
+      const playerEl = win.document.createElement('amp-story-player');
+      appendStoriesToPlayer(playerEl, 5);
+
+      const player = new AmpStoryPlayer(win, playerEl);
+
+      await player.load();
       await nextTick();
 
       playerEl.setAttribute('enable-circular-wrapping', true);
@@ -665,8 +645,59 @@
     });
 
     it('navigate to first story when last story is finished', async () => {
-=======
-
+      const playerEl = win.document.createElement('amp-story-player');
+      appendStoriesToPlayer(playerEl, 5);
+
+      const player = new AmpStoryPlayer(win, playerEl);
+
+      await player.load();
+      await nextTick();
+
+      playerEl.setAttribute('enable-circular-wrapping', true);
+
+      player.go(4);
+      player.go(1);
+
+      const iframes = playerEl.shadowRoot.querySelectorAll('iframe');
+      await afterRenderPromise();
+      //expect(iframes[0].getAttribute('i-amphtml-iframe-position')).to.eql('0');
+      //expect(iframes[1].getAttribute('i-amphtml-iframe-position')).to.eql('1');
+      expect(iframes[2].getAttribute('i-amphtml-iframe-position')).to.eql('1');
+    });
+
+    it('navigate to last story when first story is requested to go back', async () => {
+      const playerEl = win.document.createElement('amp-story-player');
+      appendStoriesToPlayer(playerEl, 5);
+
+      const player = new AmpStoryPlayer(win, playerEl);
+
+      await player.load();
+      await nextTick();
+
+      playerEl.setAttribute('enable-circular-wrapping', true);
+
+      player.go(-1);
+
+      const iframes = playerEl.shadowRoot.querySelectorAll('iframe');
+      await afterRenderPromise();
+      //expect(iframes[0].getAttribute('i-amphtml-iframe-position')).to.eql('-1');
+      //expect(iframes[1].getAttribute('i-amphtml-iframe-position')).to.eql('-1');
+      expect(iframes[2].getAttribute('i-amphtml-iframe-position')).to.eql('0');
+    });
+    
+    it('signals when player changed story using next method', async () => {
+
+        const navigationSpy = env.sandbox.spy();
+        playerEl.addEventListener('navigation', navigationSpy);
+        player.next_();
+        expect(navigationSpy.firstCall.args[0].type).to.eql('navigation');
+        expect(navigationSpy.firstCall.args[0].detail).to.eql({
+          index: 1,
+          remaining: 3,
+        });
+      });
+  
+    it('signals when player changed story using previous method', async () => {
       const navigationSpy = env.sandbox.spy();
       playerEl.addEventListener('navigation', navigationSpy);
       player.next_();
@@ -679,47 +710,6 @@
     });
 
     it('signals when player changed story using go method', async () => {
->>>>>>> 5059ece5
-      const playerEl = win.document.createElement('amp-story-player');
-      appendStoriesToPlayer(playerEl, 5);
-
-      const player = new AmpStoryPlayer(win, playerEl);
-
-      await player.load();
-<<<<<<< HEAD
-      await nextTick();
-
-      playerEl.setAttribute('enable-circular-wrapping', true);
-
-      player.go(4);
-      player.go(1);
-
-      const iframes = playerEl.shadowRoot.querySelectorAll('iframe');
-      await afterRenderPromise();
-      //expect(iframes[0].getAttribute('i-amphtml-iframe-position')).to.eql('0');
-      //expect(iframes[1].getAttribute('i-amphtml-iframe-position')).to.eql('1');
-      expect(iframes[2].getAttribute('i-amphtml-iframe-position')).to.eql('1');
-    });
-
-    it('navigate to last story when first story is requested to go back', async () => {
-      const playerEl = win.document.createElement('amp-story-player');
-      appendStoriesToPlayer(playerEl, 5);
-
-      const player = new AmpStoryPlayer(win, playerEl);
-
-      await player.load();
-      await nextTick();
-
-      playerEl.setAttribute('enable-circular-wrapping', true);
-
-      player.go(-1);
-
-      const iframes = playerEl.shadowRoot.querySelectorAll('iframe');
-      await afterRenderPromise();
-      //expect(iframes[0].getAttribute('i-amphtml-iframe-position')).to.eql('-1');
-      //expect(iframes[1].getAttribute('i-amphtml-iframe-position')).to.eql('-1');
-      expect(iframes[2].getAttribute('i-amphtml-iframe-position')).to.eql('0');
-=======
 
       const navigationSpy = env.sandbox.spy();
       playerEl.addEventListener('navigation', navigationSpy);
@@ -729,7 +719,6 @@
         index: 1,
         remaining: 3,
       });
->>>>>>> 5059ece5
     });
   });
 });