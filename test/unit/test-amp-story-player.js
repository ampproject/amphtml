/**
 * Copyright 2020 The AMP HTML Authors. All Rights Reserved.
 *
 * Licensed under the Apache License, Version 2.0 (the "License");
 * you may not use this file except in compliance with the License.
 * You may obtain a copy of the License at
 *
 *      http://www.apache.org/licenses/LICENSE-2.0
 *
 * Unless required by applicable law or agreed to in writing, software
 * distributed under the License is distributed on an "AS-IS" BASIS,
 * WITHOUT WARRANTIES OR CONDITIONS OF ANY KIND, either express or implied.
 * See the License for the specific language governing permissions and
 * limitations under the License.
 */

import {AmpStoryComponentManager} from '../../src/amp-story-player/amp-story-component-manager';
import {
  AmpStoryPlayer,
  IFRAME_IDX,
} from '../../src/amp-story-player/amp-story-player-impl';
import {Messaging} from '@ampproject/viewer-messaging';
import {toArray} from '../../src/types';

describes.realWin('AmpStoryPlayer', {amp: false}, (env) => {
  let win;
  let playerEl;
  let manager;

  const fireHandler = [];
  const DEFAULT_CACHE_URL =
    'https://www-washingtonpost-com.cdn.ampproject.org/v/s/www.washingtonpost.com/graphics/2019/lifestyle/travel/amp-stories/a-locals-guide-to-what-to-eat-and-do-in-new-york-city/';
  const DEFAULT_ORIGIN_URL =
    'https://www.washingtonpost.com/graphics/2019/lifestyle/travel/amp-stories/a-locals-guide-to-what-to-eat-and-do-in-new-york-city/';
  let fakeMessaging;
  let messagingMock;

  const nextTick = () => new Promise((resolve) => win.setTimeout(resolve, 0));

  function afterRenderPromise() {
    return new Promise((resolve) => {
      requestAnimationFrame(() => {
        setTimeout(resolve);
      });
    });
  }

  function buildStoryPlayer(
    numStories = 1,
    url = DEFAULT_CACHE_URL,
    cache = null
  ) {
    playerEl = win.document.createElement('amp-story-player');

    if (cache) {
      playerEl.setAttribute('amp-cache', cache);
    }
    for (let i = 0; i < numStories; i++) {
      const storyAnchor = win.document.createElement('a');
      storyAnchor.setAttribute('href', url);
      playerEl.appendChild(storyAnchor);
    }
    win.document.body.appendChild(playerEl);
    manager = new AmpStoryComponentManager(win);

    env.sandbox
      .stub(Messaging, 'waitForHandshakeFromDocument')
      .resolves(fakeMessaging);
  }

  function swipeLeft() {
    const touchStartEvent = {touches: [{screenX: 200, screenY: 100}]};
    fireHandler['touchstart']('touchstart', touchStartEvent);

    const touchMove = {touches: [{screenX: 100, screenY: 100}]};
    fireHandler['touchmove']('touchmove', touchMove);

    const touchEndEvent = {touches: [{screenX: 100, screenY: 100}]};
    fireHandler['touchend']('touchend', touchEndEvent);
  }

  function swipeRight() {
    const touchStartEvent = {touches: [{screenX: 100, screenY: 100}]};
    fireHandler['touchstart']('touchstart', touchStartEvent);

    const touchMove = {touches: [{screenX: 200, screenY: 100}]};
    fireHandler['touchmove']('touchmove', touchMove);

    const touchEndEvent = {touches: [{screenX: 200, screenY: 100}]};
    fireHandler['touchend']('touchend', touchEndEvent);
  }

  beforeEach(() => {
    win = env.win;
    fakeMessaging = {
      setDefaultHandler: () => {},
      sendRequest: () => {},
      unregisterHandler: () => {},
      registerHandler: (event, handler) => {
        fireHandler[event] = handler;
      },
    };
    messagingMock = env.sandbox.mock(fakeMessaging);
  });

  afterEach(() => {
    messagingMock.verify();
  });

  it('should build an iframe for each story', async () => {
    buildStoryPlayer();
    await manager.loadPlayers();

    expect(playerEl.shadowRoot.querySelector('iframe')).to.exist;
  });

  it('should correctly append params at the end of the story url', async () => {
    buildStoryPlayer();
    await manager.loadPlayers();

    const storyIframe = playerEl.shadowRoot.querySelector('iframe');

    expect(storyIframe.getAttribute('src')).to.equals(
      DEFAULT_CACHE_URL +
        '?amp_js_v=0.1#visibilityState=visible&origin=http%3A%2F%2Flocalhost%3A9876' +
        '&showStoryUrlInfo=0&storyPlayer=v0&cap=swipe'
    );
  });

  it('should correctly append params at the end of a story url with existing params', async () => {
    const existingParams = '?testParam=true#myhash=hashValue';
    buildStoryPlayer(1, DEFAULT_CACHE_URL + existingParams);
    await manager.loadPlayers();

    const storyIframe = playerEl.shadowRoot.querySelector('iframe');

    expect(storyIframe.getAttribute('src')).to.equals(
      DEFAULT_CACHE_URL +
        existingParams +
        '&amp_js_v=0.1#visibilityState=visible&origin=http%3A%2F%2Flocalhost%3A9876' +
        '&showStoryUrlInfo=0&storyPlayer=v0&cap=swipe'
    );
  });

  it('should set first story as visible', async () => {
    buildStoryPlayer(3);
    await manager.loadPlayers();

    const storyIframes = playerEl.shadowRoot.querySelectorAll('iframe');
    expect(storyIframes[0].getAttribute('src')).to.include(
      '#visibilityState=visible'
    );
  });

  it('should prerender next stories', async () => {
    buildStoryPlayer(3);
    await manager.loadPlayers();

    const storyIframes = playerEl.shadowRoot.querySelectorAll('iframe');
    expect(storyIframes[1].getAttribute('src')).to.include(
      '#visibilityState=prerender'
    );
  });

  it(
    'should remove iframe from a story with distance > 1 from current story ' +
      'and give it to a new story that is distance <= 1 when navigating',
    async () => {
      buildStoryPlayer(4);
      await manager.loadPlayers();
      await nextTick();

      const stories = toArray(playerEl.querySelectorAll('a'));

      swipeLeft();
      expect(stories[0][IFRAME_IDX]).to.eql(0);
      expect(stories[3][IFRAME_IDX]).to.eql(undefined);

      swipeLeft();
      expect(stories[0][IFRAME_IDX]).to.eql(undefined);
      expect(stories[3][IFRAME_IDX]).to.eql(0);
    }
  );

  it(
    'should remove iframe from a story with distance > 1 from current story ' +
      'and give it to a new story that is distance <= 1 when navigating backwards',
    async () => {
      buildStoryPlayer(4);
      await manager.loadPlayers();
      await nextTick();

      const stories = toArray(playerEl.querySelectorAll('a'));

      swipeLeft();
      swipeLeft();
      swipeRight();

      expect(stories[0][IFRAME_IDX]).to.eql(0);
      expect(stories[3][IFRAME_IDX]).to.eql(undefined);
    }
  );

  it('should register handlers at build time', async () => {
    buildStoryPlayer();

    messagingMock.expects('registerHandler').withArgs('selectDocument');
    messagingMock.expects('registerHandler').withArgs('touchstart');
    messagingMock.expects('registerHandler').withArgs('touchmove');
    messagingMock.expects('registerHandler').withArgs('touchend');
    messagingMock.expects('setDefaultHandler');

    await manager.loadPlayers();
  });

  it('should navigate to next story when the last page of a story is tapped', async () => {
    buildStoryPlayer(2);

    await manager.loadPlayers();
    await nextTick();

    const fakeData = {next: true};
    fireHandler['selectDocument']('selectDocument', fakeData);

    const iframes = playerEl.shadowRoot.querySelectorAll('iframe');

    // TODO(#29278): replace with navigation API once ready.
    await afterRenderPromise();
    expect(iframes[0].getAttribute('i-amphtml-iframe-position')).to.eql('-1');
    expect(iframes[1].getAttribute('i-amphtml-iframe-position')).to.eql('0');
  });

  it('should navigate when swiping', async () => {
    buildStoryPlayer(4);
    await manager.loadPlayers();
    await nextTick();

    swipeLeft();

    const iframes = playerEl.shadowRoot.querySelectorAll('iframe');

    // TODO(#29278): replace with navigation API once ready.
    await afterRenderPromise();
    expect(iframes[0].getAttribute('i-amphtml-iframe-position')).to.eql('-1');
    expect(iframes[1].getAttribute('i-amphtml-iframe-position')).to.eql('0');
  });

  it('should not navigate when swiping last story', async () => {
    buildStoryPlayer(2);
    await manager.loadPlayers();
    await nextTick();

    swipeLeft();
    swipeLeft();
    swipeLeft();

    const iframes = playerEl.shadowRoot.querySelectorAll('iframe');

    // TODO(#29278): replace with navigation API once ready.
    await afterRenderPromise();
    expect(iframes[0].getAttribute('i-amphtml-iframe-position')).to.eql('-1');
    expect(iframes[1].getAttribute('i-amphtml-iframe-position')).to.eql('0');
  });

  describe('Cache URLs', () => {
    it('should transform origin to cache url when specified by the publisher', async () => {
      buildStoryPlayer(1, DEFAULT_ORIGIN_URL, 'cdn.ampproject.org');
      await manager.loadPlayers();

      await nextTick();

      const storyIframe = playerEl.shadowRoot.querySelector('iframe');

      expect(storyIframe.getAttribute('src')).to.equals(
        DEFAULT_CACHE_URL +
          '?amp_js_v=0.1#visibilityState=visible&origin=http%3A%2F%2Flocalhost%3A9876' +
          '&showStoryUrlInfo=0&storyPlayer=v0&cap=swipe'
      );
    });

    it('should respect original url when there is no amp-cache value', async () => {
      buildStoryPlayer(1, DEFAULT_ORIGIN_URL);
      await manager.loadPlayers();

      await nextTick();

      const storyIframe = playerEl.shadowRoot.querySelector('iframe');

      expect(storyIframe.getAttribute('src')).to.equals(
        DEFAULT_ORIGIN_URL +
          '?amp_js_v=0.1#visibilityState=visible&origin=http%3A%2F%2Flocalhost%3A9876' +
          '&showStoryUrlInfo=0&storyPlayer=v0&cap=swipe'
      );
    });

    it('should throw error when invalid url is provided', async () => {
      buildStoryPlayer(1, DEFAULT_ORIGIN_URL, 'www.invalid.org');

      return expect(() => manager.loadPlayers()).to.throw(
        /Unsupported cache, use one of following: cdn.ampproject.org,www.bing-amp.com/
      );
    });
  });

  describe('Player API', () => {
    function appendStoriesToPlayer(playerEl, numStories) {
      for (let i = 0; i < numStories; i++) {
        const story = win.document.createElement('a');
        story.setAttribute('href', `https://example.com/story${i}.html`);
        playerEl.appendChild(story);
      }
    }

    it('signals when its ready to be interacted with', async () => {
      buildStoryPlayer();
      const readySpy = env.sandbox.spy();
      playerEl.addEventListener('ready', readySpy);
      await manager.loadPlayers();

      expect(readySpy).to.have.been.calledOnce;
    });

    it('does not signal when attaching listener after it was built', async () => {
      buildStoryPlayer();
      const readySpy = env.sandbox.spy();
      await manager.loadPlayers();

      playerEl.addEventListener('ready', readySpy);

      expect(readySpy).to.not.have.been.called;
    });

    it('has isReady property after it is built', async () => {
      buildStoryPlayer();
      await manager.loadPlayers();

      expect(playerEl.isReady).to.be.true;
    });

    it('load callback builds iframe inside the player', async () => {
      const playerEl = win.document.createElement('amp-story-player');
      const story = win.document.createElement('a');
      story.setAttribute('href', DEFAULT_CACHE_URL);
      playerEl.appendChild(story);

      const player = new AmpStoryPlayer(win, playerEl);

      await player.load();

      expect(playerEl.shadowRoot.querySelector('iframe')).to.exist;
    });

    it('show callback builds corresponding adjacent iframes', async () => {
      const playerEl = win.document.createElement('amp-story-player');
      appendStoriesToPlayer(playerEl, 5);

      const player = new AmpStoryPlayer(win, playerEl);

      await player.load();

      await player.show('https://example.com/story3.html');

      const stories = toArray(playerEl.querySelectorAll('a'));

      expect(stories[0][IFRAME_IDX]).to.eql(undefined);
      expect(stories[1][IFRAME_IDX]).to.eql(undefined);
      expect(stories[2][IFRAME_IDX]).to.eql(0);
      expect(stories[3][IFRAME_IDX]).to.eql(1);
      expect(stories[4][IFRAME_IDX]).to.eql(2);
    });

    // TODO(proyectoramirez): delete once add() is implemented.
    it('show callback should throw when story is not found', async () => {
      const playerEl = win.document.createElement('amp-story-player');
      appendStoriesToPlayer(playerEl, 5);

      const player = new AmpStoryPlayer(win, playerEl);

      await player.load();

      return expect(() =>
        player.show('https://example.com/story6.html')
      ).to.throw(
        'Story URL not found in the player: https://example.com/story6.html'
      );
    });

<<<<<<< HEAD
    it('navigate forward given a positive number in range', async () => {
      const playerEl = win.document.createElement('amp-story-player');
      appendStoriesToPlayer(playerEl, 5);

      const player = new AmpStoryPlayer(win, playerEl);

      await player.load();
      await nextTick();

      player.go(2);

      const iframes = playerEl.shadowRoot.querySelectorAll('iframe');
      await afterRenderPromise();
      expect(iframes[0].getAttribute('i-amphtml-iframe-position')).to.eql('-1');
      expect(iframes[1].getAttribute('i-amphtml-iframe-position')).to.eql('0');
      expect(iframes[2].getAttribute('i-amphtml-iframe-position')).to.eql('1');
    });

    it('navigate backward given a negative number in range', async () => {
      const playerEl = win.document.createElement('amp-story-player');
=======
    it('calling mute should set story muted state to true', async () => {
      buildStoryPlayer();
      await manager.loadPlayers();

      await playerEl.mute();

      messagingMock
        .expects('sendRequest')
        .withArgs('setDocumentState', {state: 'MUTED_STATE', value: true});
    });

    it('calling unmute should set the story muted state to false', async () => {
      buildStoryPlayer();
      await manager.loadPlayers();

      await playerEl.unmute();

      messagingMock
        .expects('sendRequest')
        .withArgs('setDocumentState', {state: 'MUTED_STATE', value: false});
    });

    it('back button should be created and close button should not', async () => {
      const playerEl = win.document.createElement('amp-story-player');
      playerEl.setAttribute('exit-control', 'back-button');
>>>>>>> 0cb2b432
      appendStoriesToPlayer(playerEl, 5);

      const player = new AmpStoryPlayer(win, playerEl);

      await player.load();
<<<<<<< HEAD
      await nextTick();

      player.go(3);
      player.go(-1);

      const iframes = playerEl.shadowRoot.querySelectorAll('iframe');
      await afterRenderPromise();
      expect(iframes[0].getAttribute('i-amphtml-iframe-position')).to.eql('-1');
      expect(iframes[1].getAttribute('i-amphtml-iframe-position')).to.eql('0');
      expect(iframes[2].getAttribute('i-amphtml-iframe-position')).to.eql('1');
    });

    it('not navigate given zero', async () => {
      const playerEl = win.document.createElement('amp-story-player');
=======

      expect(
        playerEl.shadowRoot.querySelector('button.amp-story-player-back-button')
      ).to.exist;
      expect(
        playerEl.shadowRoot.querySelector(
          'button.amp-story-player-close-button'
        )
      ).to.not.exist;
    });

    it('close button should be created and back button should not', async () => {
      const playerEl = win.document.createElement('amp-story-player');
      playerEl.setAttribute('exit-control', 'close-button');
>>>>>>> 0cb2b432
      appendStoriesToPlayer(playerEl, 5);

      const player = new AmpStoryPlayer(win, playerEl);

      await player.load();
<<<<<<< HEAD
      await nextTick();

      const iframes = playerEl.shadowRoot.querySelectorAll('iframe');

      const iframePosition = iframes[0].getAttribute(
        'i-amphtml-iframe-position'
      );

      player.go(0);

      await afterRenderPromise();
      expect(iframes[0].getAttribute('i-amphtml-iframe-position')).to.eql(
        iframePosition
      );
    });

    it('go should throw when negative number is out of story range', async () => {
      const playerEl = win.document.createElement('amp-story-player');
=======

      expect(
        playerEl.shadowRoot.querySelector(
          'button.amp-story-player-close-button'
        )
      ).to.exist;
      expect(
        playerEl.shadowRoot.querySelector('button.amp-story-player-back-button')
      ).to.not.exist;
    });

    it('no button should be created', async () => {
      const playerEl = win.document.createElement('amp-story-player');
      playerEl.setAttribute('exit-control', 'brokenattribute');
      appendStoriesToPlayer(playerEl, 5);

      const player = new AmpStoryPlayer(win, playerEl);

      await player.load();

      expect(
        playerEl.shadowRoot.querySelector(
          'button.amp-story-player-close-button'
        )
      ).to.not.exist;
      expect(
        playerEl.shadowRoot.querySelector('button.amp-story-player-back-button')
      ).to.not.exist;
    });

    it('back button should fire back event once', async () => {
      const playerEl = win.document.createElement('amp-story-player');
      playerEl.setAttribute('exit-control', 'back-button');
>>>>>>> 0cb2b432
      appendStoriesToPlayer(playerEl, 5);

      const player = new AmpStoryPlayer(win, playerEl);

      await player.load();

<<<<<<< HEAD
      return expect(() => player.go(-1)).to.throw('Out of Story range.');
    });

    it('go should throw when positive number is out of story range', async () => {
      const playerEl = win.document.createElement('amp-story-player');
=======
      const readySpy = env.sandbox.spy();
      playerEl.addEventListener('amp-story-player-back', readySpy);

      playerEl.shadowRoot
        .querySelector('button.amp-story-player-back-button')
        .click();

      expect(readySpy).to.have.been.calledOnce;
    });

    it('close button should fire close event once', async () => {
      const playerEl = win.document.createElement('amp-story-player');
      playerEl.setAttribute('exit-control', 'close-button');
>>>>>>> 0cb2b432
      appendStoriesToPlayer(playerEl, 5);

      const player = new AmpStoryPlayer(win, playerEl);

      await player.load();

<<<<<<< HEAD
      return expect(() => player.go(6)).to.throw('Out of Story range.');
=======
      const readySpy = env.sandbox.spy();
      playerEl.addEventListener('amp-story-player-close', readySpy);

      playerEl.shadowRoot
        .querySelector('button.amp-story-player-close-button')
        .click();

      expect(readySpy).to.have.been.calledOnce;
>>>>>>> 0cb2b432
    });
  });
});<|MERGE_RESOLUTION|>--- conflicted
+++ resolved
@@ -385,28 +385,6 @@
       );
     });
 
-<<<<<<< HEAD
-    it('navigate forward given a positive number in range', async () => {
-      const playerEl = win.document.createElement('amp-story-player');
-      appendStoriesToPlayer(playerEl, 5);
-
-      const player = new AmpStoryPlayer(win, playerEl);
-
-      await player.load();
-      await nextTick();
-
-      player.go(2);
-
-      const iframes = playerEl.shadowRoot.querySelectorAll('iframe');
-      await afterRenderPromise();
-      expect(iframes[0].getAttribute('i-amphtml-iframe-position')).to.eql('-1');
-      expect(iframes[1].getAttribute('i-amphtml-iframe-position')).to.eql('0');
-      expect(iframes[2].getAttribute('i-amphtml-iframe-position')).to.eql('1');
-    });
-
-    it('navigate backward given a negative number in range', async () => {
-      const playerEl = win.document.createElement('amp-story-player');
-=======
     it('calling mute should set story muted state to true', async () => {
       buildStoryPlayer();
       await manager.loadPlayers();
@@ -432,28 +410,11 @@
     it('back button should be created and close button should not', async () => {
       const playerEl = win.document.createElement('amp-story-player');
       playerEl.setAttribute('exit-control', 'back-button');
->>>>>>> 0cb2b432
-      appendStoriesToPlayer(playerEl, 5);
-
-      const player = new AmpStoryPlayer(win, playerEl);
-
-      await player.load();
-<<<<<<< HEAD
-      await nextTick();
-
-      player.go(3);
-      player.go(-1);
-
-      const iframes = playerEl.shadowRoot.querySelectorAll('iframe');
-      await afterRenderPromise();
-      expect(iframes[0].getAttribute('i-amphtml-iframe-position')).to.eql('-1');
-      expect(iframes[1].getAttribute('i-amphtml-iframe-position')).to.eql('0');
-      expect(iframes[2].getAttribute('i-amphtml-iframe-position')).to.eql('1');
-    });
-
-    it('not navigate given zero', async () => {
-      const playerEl = win.document.createElement('amp-story-player');
-=======
+      appendStoriesToPlayer(playerEl, 5);
+
+      const player = new AmpStoryPlayer(win, playerEl);
+
+      await player.load();
 
       expect(
         playerEl.shadowRoot.querySelector('button.amp-story-player-back-button')
@@ -468,33 +429,12 @@
     it('close button should be created and back button should not', async () => {
       const playerEl = win.document.createElement('amp-story-player');
       playerEl.setAttribute('exit-control', 'close-button');
->>>>>>> 0cb2b432
-      appendStoriesToPlayer(playerEl, 5);
-
-      const player = new AmpStoryPlayer(win, playerEl);
-
-      await player.load();
-<<<<<<< HEAD
-      await nextTick();
-
-      const iframes = playerEl.shadowRoot.querySelectorAll('iframe');
-
-      const iframePosition = iframes[0].getAttribute(
-        'i-amphtml-iframe-position'
-      );
-
-      player.go(0);
-
-      await afterRenderPromise();
-      expect(iframes[0].getAttribute('i-amphtml-iframe-position')).to.eql(
-        iframePosition
-      );
-    });
-
-    it('go should throw when negative number is out of story range', async () => {
-      const playerEl = win.document.createElement('amp-story-player');
-=======
-
+      appendStoriesToPlayer(playerEl, 5);
+
+      const player = new AmpStoryPlayer(win, playerEl);
+
+      await player.load();
+      
       expect(
         playerEl.shadowRoot.querySelector(
           'button.amp-story-player-close-button'
@@ -527,20 +467,12 @@
     it('back button should fire back event once', async () => {
       const playerEl = win.document.createElement('amp-story-player');
       playerEl.setAttribute('exit-control', 'back-button');
->>>>>>> 0cb2b432
-      appendStoriesToPlayer(playerEl, 5);
-
-      const player = new AmpStoryPlayer(win, playerEl);
-
-      await player.load();
-
-<<<<<<< HEAD
-      return expect(() => player.go(-1)).to.throw('Out of Story range.');
-    });
-
-    it('go should throw when positive number is out of story range', async () => {
-      const playerEl = win.document.createElement('amp-story-player');
-=======
+      appendStoriesToPlayer(playerEl, 5);
+
+      const player = new AmpStoryPlayer(win, playerEl);
+
+      await player.load();
+
       const readySpy = env.sandbox.spy();
       playerEl.addEventListener('amp-story-player-back', readySpy);
 
@@ -554,16 +486,12 @@
     it('close button should fire close event once', async () => {
       const playerEl = win.document.createElement('amp-story-player');
       playerEl.setAttribute('exit-control', 'close-button');
->>>>>>> 0cb2b432
-      appendStoriesToPlayer(playerEl, 5);
-
-      const player = new AmpStoryPlayer(win, playerEl);
-
-      await player.load();
-
-<<<<<<< HEAD
-      return expect(() => player.go(6)).to.throw('Out of Story range.');
-=======
+      appendStoriesToPlayer(playerEl, 5);
+
+      const player = new AmpStoryPlayer(win, playerEl);
+      
+      await player.load();
+
       const readySpy = env.sandbox.spy();
       playerEl.addEventListener('amp-story-player-close', readySpy);
 
@@ -572,7 +500,88 @@
         .click();
 
       expect(readySpy).to.have.been.calledOnce;
->>>>>>> 0cb2b432
+    });
+
+    it('navigate forward given a positive number in range', async () => {
+      const playerEl = win.document.createElement('amp-story-player');
+      appendStoriesToPlayer(playerEl, 5);
+
+      const player = new AmpStoryPlayer(win, playerEl);
+
+      await player.load();
+      await nextTick();
+
+      player.go(2);
+
+      const iframes = playerEl.shadowRoot.querySelectorAll('iframe');
+      await afterRenderPromise();
+      expect(iframes[0].getAttribute('i-amphtml-iframe-position')).to.eql('-1');
+      expect(iframes[1].getAttribute('i-amphtml-iframe-position')).to.eql('0');
+      expect(iframes[2].getAttribute('i-amphtml-iframe-position')).to.eql('1');
+    });
+
+    it('navigate backward given a negative number in range', async () => {
+      const playerEl = win.document.createElement('amp-story-player');
+      appendStoriesToPlayer(playerEl, 5);
+
+      const player = new AmpStoryPlayer(win, playerEl);
+
+      await player.load();
+      await nextTick();
+
+      player.go(3);
+      player.go(-1);
+
+      const iframes = playerEl.shadowRoot.querySelectorAll('iframe');
+      await afterRenderPromise();
+      expect(iframes[0].getAttribute('i-amphtml-iframe-position')).to.eql('-1');
+      expect(iframes[1].getAttribute('i-amphtml-iframe-position')).to.eql('0');
+      expect(iframes[2].getAttribute('i-amphtml-iframe-position')).to.eql('1');
+    });
+
+    it('not navigate given zero', async () => {
+      const playerEl = win.document.createElement('amp-story-player');
+      appendStoriesToPlayer(playerEl, 5);
+
+      const player = new AmpStoryPlayer(win, playerEl);
+
+      await player.load();
+      await nextTick();
+
+      const iframes = playerEl.shadowRoot.querySelectorAll('iframe');
+
+      const iframePosition = iframes[0].getAttribute(
+        'i-amphtml-iframe-position'
+      );
+
+      player.go(0);
+
+      await afterRenderPromise();
+      expect(iframes[0].getAttribute('i-amphtml-iframe-position')).to.eql(
+        iframePosition
+      );
+    });
+
+    it('go should throw when positive number is out of story range', async () => {
+      const playerEl = win.document.createElement('amp-story-player');
+      appendStoriesToPlayer(playerEl, 5);
+
+      const player = new AmpStoryPlayer(win, playerEl);
+
+      await player.load();
+
+      return expect(() => player.go(6)).to.throw('Out of Story range.');
+    });
+
+    it('go should throw when negative number is out of story range', async () => {
+      const playerEl = win.document.createElement('amp-story-player');
+      appendStoriesToPlayer(playerEl, 5);
+
+      const player = new AmpStoryPlayer(win, playerEl);
+
+      await player.load();
+
+      return expect(() => player.go(-1)).to.throw('Out of Story range.');
     });
   });
 });