--- conflicted
+++ resolved
@@ -228,11 +228,7 @@
           // Restrict the number of replacement params to globalVariableSource
           // Please consider adding the logic to amp-analytics instead.
           // Please contact @lannka or @zhouyx if the test fail.
-<<<<<<< HEAD
-          expect(variables.length).to.equal(63);
-=======
-          expect(variables.length).to.equal(62);
->>>>>>> 50717b03
+          expect(variables.length).to.equal(61);
         });
       });
 
@@ -815,24 +811,6 @@
         });
       });
 
-<<<<<<< HEAD
-      it('should replace SCROLL_TOP', () => {
-        return expandUrlAsync('?scrollTop=SCROLL_TOP').then(res => {
-          expect(res).to.match(/scrollTop=\d+/);
-        });
-      });
-
-      it('should replace SCROLL_LEFT', () => {
-        return expandUrlAsync('?scrollLeft=SCROLL_LEFT').then(res => {
-          expect(res).to.match(/scrollLeft=\d+/);
-=======
-      it('should replace TIMEZONE_CODE', () => {
-        return expandUrlAsync('?tz_code=TIMEZONE_CODE').then(res => {
-          expect(res).to.match(/tz_code=\w+|^$/);
->>>>>>> 50717b03
-        });
-      });
-
       it('should replace SCROLL_HEIGHT', () => {
         return expandUrlAsync('?scrollHeight=SCROLL_HEIGHT').then(res => {
           expect(res).to.match(/scrollHeight=\d+/);
