/**
 * Copyright 2015 The AMP HTML Authors. All Rights Reserved.
 *
 * Licensed under the Apache License, Version 2.0 (the "License");
 * you may not use this file except in compliance with the License.
 * You may obtain a copy of the License at
 *
 *      http://www.apache.org/licenses/LICENSE-2.0
 *
 * Unless required by applicable law or agreed to in writing, software
 * distributed under the License is distributed on an "AS-IS" BASIS,
 * WITHOUT WARRANTIES OR CONDITIONS OF ANY KIND, either express or implied.
 * See the License for the specific language governing permissions and
 * limitations under the License.
 */

import * as trackPromise from '../../src/impression';

import {
  extractClientIdFromGaCookie,
  installUrlReplacementsServiceForDoc,
} from '../../src/service/url-replacements-impl';
import {
  markElementScheduledForTesting,
  resetScheduledElementForTesting,
} from '../../src/service/custom-element-registry';
import {
  mockWindowInterface,
  stubServiceForDoc,
} from '../../testing/test-helper';

import {Observable} from '../../src/observable';
import {Services} from '../../src/services';
import {cidServiceForDocForTesting} from '../../src/service/cid-impl';
import {createIframePromise} from '../../testing/iframe';
import {installActivityServiceForTesting} from '../../extensions/amp-analytics/0.1/activity-impl';
import {installCryptoService} from '../../src/service/crypto-impl';
import {installDocService} from '../../src/service/ampdoc-impl';
import {installDocumentInfoServiceForDoc} from '../../src/service/document-info-impl';
import {parseUrlDeprecated} from '../../src/url';
import {registerServiceBuilder} from '../../src/service';
import {setCookie} from '../../src/cookies';
import {user} from '../../src/log';

describes.sandboxed('UrlReplacements', {}, (env) => {
  let canonical;
  let loadObservable;
  let replacements;
  let viewerService;
  let userErrorStub;
  let ampdoc;

  // TODO(amphtml, #25621): Cannot find atob / btoa on Safari on Sauce Labs.
  describe
    .configure()
    .skipSafari()
    .run('UrlReplacements', () => {
      beforeEach(() => {
        canonical = 'https://canonical.com/doc1';
        userErrorStub = env.sandbox.stub(user(), 'error');
      });

      function getReplacements(opt_options) {
        return createIframePromise().then((iframe) => {
          ampdoc = iframe.ampdoc;
          iframe.doc.title = 'Pixel Test';
          const link = iframe.doc.createElement('link');
          link.setAttribute('href', 'https://pinterest.com:8080/pin1');
          link.setAttribute('rel', 'canonical');
          iframe.doc.head.appendChild(link);
          iframe.win.__AMP_SERVICES.documentInfo = null;
          installDocumentInfoServiceForDoc(iframe.ampdoc);
          resetScheduledElementForTesting(iframe.win, 'amp-analytics');
          resetScheduledElementForTesting(iframe.win, 'amp-experiment');
          resetScheduledElementForTesting(iframe.win, 'amp-share-tracking');
          if (opt_options) {
            if (opt_options.withCid) {
              markElementScheduledForTesting(iframe.win, 'amp-analytics');
              cidServiceForDocForTesting(iframe.ampdoc);
              installCryptoService(iframe.win);
            }
            if (opt_options.withActivity) {
              markElementScheduledForTesting(iframe.win, 'amp-analytics');
              installActivityServiceForTesting(iframe.ampdoc);
            }
            if (opt_options.withVariant) {
              markElementScheduledForTesting(iframe.win, 'amp-experiment');
              registerServiceBuilder(iframe.win, 'variant', function () {
                return {
                  getVariants: () =>
                    Promise.resolve({
                      'x1': 'v1',
                      'x2': null,
                    }),
                };
              });
            }
            if (opt_options.withShareTracking) {
              markElementScheduledForTesting(iframe.win, 'amp-share-tracking');
              registerServiceBuilder(iframe.win, 'share-tracking', function () {
                return Promise.resolve({
                  incomingFragment: '12345',
                  outgoingFragment: '54321',
                });
              });
            }
            if (opt_options.withViewerIntegrationVariableService) {
              markElementScheduledForTesting(
                iframe.win,
                'amp-viewer-integration'
              );
              registerServiceBuilder(
                iframe.win,
                'viewer-integration-variable',
                function () {
                  return Promise.resolve(
                    opt_options.withViewerIntegrationVariableService
                  );
                }
              );
            }
            if (opt_options.withOriginalTitle) {
              iframe.doc.originalTitle = 'Original Pixel Test';
            }
          }
          viewerService = Services.viewerForDoc(iframe.ampdoc);
          replacements = Services.urlReplacementsForDoc(
            iframe.doc.documentElement
          );
          return replacements;
        });
      }

      function expandUrlAsync(url, opt_bindings, opt_options) {
        return getReplacements(opt_options).then((replacements) =>
          replacements.expandUrlAsync(url, opt_bindings)
        );
      }

      function getFakeWindow() {
        loadObservable = new Observable();
        const win = {
          addEventListener(type, callback) {
            loadObservable.add(callback);
          },
          Object,
          performance: {
            timing: {
              navigationStart: 100,
              loadEventStart: 0,
            },
          },
          removeEventListener(type, callback) {
            loadObservable.remove(callback);
          },
          document: {
            nodeType: /* document */ 9,
            querySelector: () => {
              return {href: canonical};
            },
            getElementById: () => {},
            cookie: '',
            documentElement: {
              nodeType: /* element */ 1,
              getRootNode() {
                return win.document;
              },
              hasAttribute: () => {},
            },
          },
          Math: {
            random: () => 0.1234,
          },
          crypto: {
            getRandomValues: (array) => {
              array[0] = 1;
              array[1] = 2;
              array[2] = 3;
              array[15] = 15;
            },
          },
          __AMP_SERVICES: {
            'viewport': {obj: {}},
            'cid': {
              promise: Promise.resolve({
                get: (config) =>
                  Promise.resolve('test-cid(' + config.scope + ')'),
              }),
            },
          },
        };
        win.document.defaultView = win;
        win.document.documentElement.ownerDocument = win.document;
        win.document.head = {
          nodeType: /* element */ 1,
          // Fake query selectors needed to bypass <meta> tag checks.
          querySelector: () => null,
          querySelectorAll: () => [],
          getRootNode() {
            return win.document;
          },
        };
        installDocService(win, /* isSingleDoc */ true);
        const ampdoc = Services.ampdocServiceFor(win).getSingleDoc();
        win.__AMP_SERVICES.documentInfo = null;
        installDocumentInfoServiceForDoc(ampdoc);
        win.ampdoc = ampdoc;
        env.sandbox.stub(win.ampdoc, 'getMeta').returns({
          'amp-link-variable-allowed-origin':
<<<<<<< HEAD
            'https://allowlisted.com https://greylisted.com http://example.com',
=======
            'https://allowlisted.com http://example.com',
>>>>>>> 914dd0b8
        });
        installUrlReplacementsServiceForDoc(ampdoc);
        return win;
      }

      it('limit replacement params size', () => {
        return getReplacements().then((replacements) => {
          replacements.getVariableSource().initialize();
          const variables = Object.keys(
            replacements.getVariableSource().replacements_
          );
          // Restrict the number of replacement params to globalVariableSource
          // Please consider adding the logic to amp-analytics instead.
          // Please contact @lannka or @zhouyx if the test fail.
          expect(variables.length).to.equal(61);
        });
      });

      it('should replace RANDOM', () => {
        return expandUrlAsync('ord=RANDOM?').then((res) => {
          expect(res).to.match(/ord=(\d+(\.\d+)?)\?$/);
        });
      });

      it('should replace COUNTER', () => {
        return expandUrlAsync(
          'COUNTER(foo),COUNTER(bar),COUNTER(foo),COUNTER(bar),COUNTER(bar)'
        ).then((res) => {
          expect(res).to.equal('1,1,2,2,3');
        });
      });

      it.configure()
        .skipFirefox()
        .run('should replace CANONICAL_URL', () => {
          return expandUrlAsync('?href=CANONICAL_URL').then((res) => {
            expect(res).to.equal(
              '?href=https%3A%2F%2Fpinterest.com%3A8080%2Fpin1'
            );
          });
        });

      it.configure()
        .skipFirefox()
        .run('should replace CANONICAL_HOST', () => {
          return expandUrlAsync('?host=CANONICAL_HOST').then((res) => {
            expect(res).to.equal('?host=pinterest.com%3A8080');
          });
        });

      it.configure()
        .skipFirefox()
        .run('should replace CANONICAL_HOSTNAME', () => {
          return expandUrlAsync('?host=CANONICAL_HOSTNAME').then((res) => {
            expect(res).to.equal('?host=pinterest.com');
          });
        });

      it.configure()
        .skipFirefox()
        .run('should replace CANONICAL_PATH', () => {
          return expandUrlAsync('?path=CANONICAL_PATH').then((res) => {
            expect(res).to.equal('?path=%2Fpin1');
          });
        });

      it('should replace DOCUMENT_REFERRER', async () => {
        const replacements = await getReplacements();
        env.sandbox
          .stub(viewerService, 'getReferrerUrl')
          .returns('http://fake.example/?foo=bar');
        const res = await replacements.expandUrlAsync('?ref=DOCUMENT_REFERRER');
        expect(res).to.equal('?ref=http%3A%2F%2Ffake.example%2F%3Ffoo%3Dbar');
      });

      it('should replace EXTERNAL_REFERRER', () => {
        const windowInterface = mockWindowInterface(env.sandbox);
        windowInterface.getHostname.returns('different.org');
        return getReplacements()
          .then((replacements) => {
            stubServiceForDoc(
              env.sandbox,
              ampdoc,
              'viewer',
              'getReferrerUrl'
            ).returns(Promise.resolve('http://example.org/page.html'));
            return replacements.expandUrlAsync('?ref=EXTERNAL_REFERRER');
          })
          .then((res) => {
            expect(res).to.equal('?ref=http%3A%2F%2Fexample.org%2Fpage.html');
          });
      });

      it(
        'should replace EXTERNAL_REFERRER to empty string ' +
          'if referrer is of same domain',
        () => {
          const windowInterface = mockWindowInterface(env.sandbox);
          windowInterface.getHostname.returns('example.org');
          return getReplacements()
            .then((replacements) => {
              stubServiceForDoc(
                env.sandbox,
                ampdoc,
                'viewer',
                'getReferrerUrl'
              ).returns(Promise.resolve('http://example.org/page.html'));
              return replacements.expandUrlAsync('?ref=EXTERNAL_REFERRER');
            })
            .then((res) => {
              expect(res).to.equal('?ref=');
            });
        }
      );

      it(
        'should replace EXTERNAL_REFERRER to empty string ' +
          'if referrer is CDN proxy of same domain',
        () => {
          const windowInterface = mockWindowInterface(env.sandbox);
          windowInterface.getHostname.returns('example.org');
          return getReplacements()
            .then((replacements) => {
              stubServiceForDoc(
                env.sandbox,
                ampdoc,
                'viewer',
                'getReferrerUrl'
              ).returns(
                Promise.resolve(
                  'https://example-org.cdn.ampproject.org/v/example.org/page.html'
                )
              );
              return replacements.expandUrlAsync('?ref=EXTERNAL_REFERRER');
            })
            .then((res) => {
              expect(res).to.equal('?ref=');
            });
        }
      );

      it(
        'should replace EXTERNAL_REFERRER to empty string ' +
          'if referrer is CDN proxy of same domain (before CURLS)',
        () => {
          const windowInterface = mockWindowInterface(env.sandbox);
          windowInterface.getHostname.returns('example.org');
          return getReplacements()
            .then((replacements) => {
              stubServiceForDoc(
                env.sandbox,
                ampdoc,
                'viewer',
                'getReferrerUrl'
              ).returns(
                Promise.resolve(
                  'https://cdn.ampproject.org/v/example.org/page.html'
                )
              );
              return replacements.expandUrlAsync('?ref=EXTERNAL_REFERRER');
            })
            .then((res) => {
              expect(res).to.equal('?ref=');
            });
        }
      );

      it('should replace TITLE', () => {
        return expandUrlAsync('?title=TITLE').then((res) => {
          expect(res).to.equal('?title=Pixel%20Test');
        });
      });

      it('should prefer original title for TITLE', () => {
        return expandUrlAsync('?title=TITLE', /*opt_bindings*/ undefined, {
          withOriginalTitle: true,
        }).then((res) => {
          expect(res).to.equal('?title=Original%20Pixel%20Test');
        });
      });

      describe('AMPDOC_URL', () => {
        it('should replace AMPDOC_URL', () => {
          return expandUrlAsync('?ref=AMPDOC_URL').then((res) => {
            expect(res).to.not.match(/AMPDOC_URL/);
          });
        });

        it('should add extra params to AMPDOC_URL', () => {
          const win = getFakeWindow();
          win.location = parseUrlDeprecated(
            'https://cdn.ampproject.org/a/o.com/foo/?amp_r=hello%3Dworld'
          );
          return Services.urlReplacementsForDoc(win.document.documentElement)
            .expandUrlAsync('?url=AMPDOC_URL')
            .then((res) => {
              expect(res).to.contain(
                encodeURIComponent(
                  'https://cdn.ampproject.org/a/o.com/foo/?hello=world'
                )
              );
            });
        });

        it('should merge extra params in AMPDOC_URL', () => {
          const win = getFakeWindow();
          win.location = parseUrlDeprecated(
            'https://cdn.ampproject.org/a/o.com/foo/?test=case&amp_r=hello%3Dworld'
          );
          return Services.urlReplacementsForDoc(win.document.documentElement)
            .expandUrlAsync('?url=AMPDOC_URL')
            .then((res) => {
              expect(res).to.contain(
                encodeURIComponent(
                  'https://cdn.ampproject.org/a/o.com/foo/?test=case&hello=world'
                )
              );
            });
        });

        it('should allow an embedded amp_r parameter', () => {
          const win = getFakeWindow();
          win.location = parseUrlDeprecated(
            'https://cdn.ampproject.org/a/o.com/foo/?amp_r=amp_r%3Dweird'
          );
          return Services.urlReplacementsForDoc(win.document.documentElement)
            .expandUrlAsync('?url=AMPDOC_URL')
            .then((res) => {
              expect(res).to.contain(
                encodeURIComponent(
                  'https://cdn.ampproject.org/a/o.com/foo/?amp_r=weird'
                )
              );
            });
        });

        it('should prefer original params in AMPDOC_URL', () => {
          const win = getFakeWindow();
          win.location = parseUrlDeprecated(
            'https://cdn.ampproject.org/a/o.com/foo/?test=case&amp_r=test%3Devil'
          );
          return Services.urlReplacementsForDoc(win.document.documentElement)
            .expandUrlAsync('?url=AMPDOC_URL')
            .then((res) => {
              expect(res).to.contain(
                encodeURIComponent(
                  'https://cdn.ampproject.org/a/o.com/foo/?test=case'
                )
              );
            });
        });

        it('should merge multiple extra params safely in AMPDOC_URL', () => {
          const win = getFakeWindow();
          win.location = parseUrlDeprecated(
            'https://cdn.ampproject.org/a/o.com/foo/?test=case&a&hello=you&amp_r=hello%3Dworld%26goodnight%3Dmoon'
          );
          return Services.urlReplacementsForDoc(win.document.documentElement)
            .expandUrlAsync('?url=AMPDOC_URL')
            .then((res) => {
              expect(res).to.contain(
                encodeURIComponent(
                  'https://cdn.ampproject.org/a/o.com/foo/?test=case&a&hello=you&goodnight=moon'
                )
              );
            });
        });
      });

      it('should replace AMPDOC_HOST', () => {
        return expandUrlAsync('?ref=AMPDOC_HOST').then((res) => {
          expect(res).to.not.match(/AMPDOC_HOST/);
        });
      });

      it('should replace AMPDOC_HOSTNAME', () => {
        return expandUrlAsync('?ref=AMPDOC_HOSTNAME').then((res) => {
          expect(res).to.not.match(/AMPDOC_HOSTNAME/);
        });
      });

      describe('SOURCE_URL', () => {
        it('should replace SOURCE_URL and SOURCE_HOST', () => {
          const win = getFakeWindow();
          win.location = parseUrlDeprecated('https://wrong.com');
          env.sandbox
            .stub(trackPromise, 'getTrackImpressionPromise')
            .callsFake(() => {
              return new Promise((resolve) => {
                win.location = parseUrlDeprecated('https://example.com/test');
                resolve();
              });
            });
          return Services.urlReplacementsForDoc(win.document.documentElement)
            .expandUrlAsync('?url=SOURCE_URL&host=SOURCE_HOST')
            .then((res) => {
              expect(res).to.equal(
                '?url=https%3A%2F%2Fexample.com%2Ftest&host=example.com'
              );
            });
        });

        it('should replace SOURCE_URL and SOURCE_HOSTNAME', () => {
          const win = getFakeWindow();
          win.location = parseUrlDeprecated('https://wrong.com');
          env.sandbox
            .stub(trackPromise, 'getTrackImpressionPromise')
            .callsFake(() => {
              return new Promise((resolve) => {
                win.location = parseUrlDeprecated('https://example.com/test');
                resolve();
              });
            });
          return Services.urlReplacementsForDoc(win.document.documentElement)
            .expandUrlAsync('?url=SOURCE_URL&hostname=SOURCE_HOSTNAME')
            .then((res) => {
              expect(res).to.equal(
                '?url=https%3A%2F%2Fexample.com%2Ftest&hostname=example.com'
              );
            });
        });

        it('should update SOURCE_URL after track impression', () => {
          const win = getFakeWindow();
          win.location = parseUrlDeprecated('https://wrong.com');
          env.sandbox
            .stub(trackPromise, 'getTrackImpressionPromise')
            .callsFake(() => {
              return new Promise((resolve) => {
                win.location = parseUrlDeprecated(
                  'https://example.com?gclid=123456'
                );
                resolve();
              });
            });
          return Services.urlReplacementsForDoc(win.document.documentElement)
            .expandUrlAsync('?url=SOURCE_URL')
            .then((res) => {
              expect(res).to.contain('example.com');
            });
        });

        it('should add extra params to SOURCE_URL', () => {
          const win = getFakeWindow();
          win.location = parseUrlDeprecated(
            'https://cdn.ampproject.org/a/o.com/foo/?a&amp_r=hello%3Dworld'
          );
          env.sandbox
            .stub(trackPromise, 'getTrackImpressionPromise')
            .callsFake(() => {
              return Promise.resolve();
            });
          return Services.urlReplacementsForDoc(win.document.documentElement)
            .expandUrlAsync('?url=SOURCE_URL')
            .then((res) => {
              expect(res).to.equal(
                '?url=' + encodeURIComponent('http://o.com/foo/?a&hello=world')
              );
            });
        });

        it('should ignore extra params that already exists in SOURCE_URL', () => {
          const win = getFakeWindow();
          win.location = parseUrlDeprecated(
            'https://cdn.ampproject.org/a/o.com/foo/?a=1&safe=1&amp_r=hello%3Dworld%26safe=evil'
          );
          env.sandbox
            .stub(trackPromise, 'getTrackImpressionPromise')
            .callsFake(() => {
              return Promise.resolve();
            });
          return Services.urlReplacementsForDoc(win.document.documentElement)
            .expandUrlAsync('?url=SOURCE_URL')
            .then((res) => {
              expect(res).to.equal(
                '?url=' +
                  encodeURIComponent('http://o.com/foo/?a=1&safe=1&hello=world')
              );
            });
        });

        it('should not change SOURCE_URL if is not ad landing page', () => {
          const win = getFakeWindow();
          win.location = parseUrlDeprecated(
            'https://cdn.ampproject.org/v/o.com/foo/?a&amp_r=hello%3Dworld'
          );
          env.sandbox
            .stub(trackPromise, 'getTrackImpressionPromise')
            .callsFake(() => {
              return Promise.resolve();
            });
          return Services.urlReplacementsForDoc(win.document.documentElement)
            .expandUrlAsync('?url=SOURCE_URL')
            .then((res) => {
              expect(res).to.equal(
                '?url=' + encodeURIComponent('http://o.com/foo/?a')
              );
            });
        });
      });

      it('should replace SOURCE_PATH', () => {
        return expandUrlAsync('?path=SOURCE_PATH').then((res) => {
          expect(res).to.not.match(/SOURCE_PATH/);
        });
      });

      it('should replace PAGE_VIEW_ID', () => {
        return expandUrlAsync('?pid=PAGE_VIEW_ID').then((res) => {
          expect(res).to.match(/pid=\d+/);
        });
      });

      it('should replace PAGE_VIEW_ID_64', () => {
        return expandUrlAsync('?pid=PAGE_VIEW_ID_64').then((res) => {
          expect(res).to.match(/pid=([a-zA-Z0-9_-]+){10,}/);
        });
      });

      it('should replace CLIENT_ID', () => {
        setCookie(window, 'url-abc', 'cid-for-abc');
        // Make sure cookie does not exist
        setCookie(window, 'url-xyz', '');
        return expandUrlAsync(
          '?a=CLIENT_ID(url-abc)&b=CLIENT_ID(url-xyz)',
          /*opt_bindings*/ undefined,
          {withCid: true}
        ).then((res) => {
          expect(res).to.match(/^\?a=cid-for-abc\&b=amp-([a-zA-Z0-9_-]+){10,}/);
        });
      });

      it('should allow empty CLIENT_ID', () => {
        return getReplacements()
          .then((replacements) => {
            stubServiceForDoc(env.sandbox, ampdoc, 'cid', 'get').returns(
              Promise.resolve()
            );
            return replacements.expandUrlAsync('?a=CLIENT_ID(_ga)');
          })
          .then((res) => {
            expect(res).to.equal('?a=');
          });
      });

      it('should replace CLIENT_ID with opt_cookieName', () => {
        setCookie(window, 'url-abc', 'cid-for-abc');
        // Make sure cookie does not exist
        setCookie(window, 'url-xyz', '');
        return expandUrlAsync(
          '?a=CLIENT_ID(abc,,url-abc)&b=CLIENT_ID(xyz,,url-xyz)',
          /*opt_bindings*/ undefined,
          {withCid: true}
        ).then((res) => {
          expect(res).to.match(/^\?a=cid-for-abc\&b=amp-([a-zA-Z0-9_-]+){10,}/);
        });
      });

      it('should parse _ga cookie correctly', () => {
        setCookie(window, '_ga', 'GA1.2.12345.54321');
        return expandUrlAsync(
          '?a=CLIENT_ID(AMP_ECID_GOOGLE,,_ga)&b=CLIENT_ID(_ga)',
          /*opt_bindings*/ undefined,
          {withCid: true}
        ).then((res) => {
          expect(res).to.match(/^\?a=12345.54321&b=12345.54321/);
        });
      });

      // TODO(alanorozco, #11827): Make this test work on Safari.
      it.configure()
        .skipSafari()
        .run('should replace CLIENT_ID synchronously when available', () => {
          return getReplacements({withCid: true}).then((urlReplacements) => {
            setCookie(window, 'url-abc', 'cid-for-abc');
            setCookie(window, 'url-xyz', 'cid-for-xyz');
            // Only requests cid-for-xyz in async path
            return urlReplacements
              .expandUrlAsync('b=CLIENT_ID(url-xyz)')
              .then((res) => {
                expect(res).to.equal('b=cid-for-xyz');
              })
              .then(() => {
                const result = urlReplacements.expandUrlSync(
                  '?a=CLIENT_ID(url-abc)&b=CLIENT_ID(url-xyz)' +
                    '&c=CLIENT_ID(other)'
                );
                expect(result).to.equal('?a=&b=cid-for-xyz&c=');
              });
          });
        });

      it('should replace AMP_STATE(key)', () => {
        const win = getFakeWindow();
        env.sandbox.stub(Services, 'bindForDocOrNull').returns(
          Promise.resolve({
            getStateValue(key) {
              expect(key).to.equal('foo.bar');
              return Promise.resolve('baz');
            },
          })
        );
        return Services.urlReplacementsForDoc(win.document.documentElement)
          .expandUrlAsync('?state=AMP_STATE(foo.bar)')
          .then((res) => {
            expect(res).to.equal('?state=baz');
          });
      });

      // TODO(#16916): Make this test work with synchronous throws.
      it.skip('should replace VARIANT', () => {
        return expect(
          expandUrlAsync(
            '?x1=VARIANT(x1)&x2=VARIANT(x2)&x3=VARIANT(x3)',
            /*opt_bindings*/ undefined,
            {withVariant: true}
          )
        ).to.eventually.equal('?x1=v1&x2=none&x3=');
      });

      // TODO(#16916): Make this test work with synchronous throws.
      it.skip(
        'should replace VARIANT with empty string if ' +
          'amp-experiment is not configured ',
        () => {
          return expect(
            expandUrlAsync('?x1=VARIANT(x1)&x2=VARIANT(x2)&x3=VARIANT(x3)')
          ).to.eventually.equal('?x1=&x2=&x3=');
        }
      );

      it('should replace VARIANTS', () => {
        return expect(
          expandUrlAsync('?VARIANTS', /*opt_bindings*/ undefined, {
            withVariant: true,
          })
        ).to.eventually.equal('?x1.v1!x2.none');
      });

      // TODO(#16916): Make this test work with synchronous throws.
      it.skip(
        'should replace VARIANTS with empty string if ' +
          'amp-experiment is not configured ',
        () => {
          return expect(expandUrlAsync('?VARIANTS')).to.eventually.equal('?');
        }
      );

      it('should replace SHARE_TRACKING_INCOMING and SHARE_TRACKING_OUTGOING', () => {
        return expect(
          expandUrlAsync(
            '?in=SHARE_TRACKING_INCOMING&out=SHARE_TRACKING_OUTGOING',
            /*opt_bindings*/ undefined,
            {withShareTracking: true}
          )
        ).to.eventually.equal('?in=12345&out=54321');
      });

      // TODO(#16916): Make this test work with synchronous throws.
      it.skip(
        'should replace SHARE_TRACKING_INCOMING and SHARE_TRACKING_OUTGOING' +
          ' with empty string if amp-share-tracking is not configured',
        () => {
          return expect(
            expandUrlAsync(
              '?in=SHARE_TRACKING_INCOMING&out=SHARE_TRACKING_OUTGOING'
            )
          ).to.eventually.equal('?in=&out=');
        }
      );

      it('should replace TIMESTAMP', () => {
        return expandUrlAsync('?ts=TIMESTAMP').then((res) => {
          expect(res).to.match(/ts=\d+/);
        });
      });

      it('should replace TIMESTAMP_ISO', () => {
        return expandUrlAsync('?tsf=TIMESTAMP_ISO').then((res) => {
          expect(res).to.match(/tsf=\d+/);
        });
      });

      it('should return correct ISO timestamp', () => {
        const fakeTime = 1499979336612;
        env.sandbox.useFakeTimers(fakeTime);
        return expect(expandUrlAsync('?tsf=TIMESTAMP_ISO')).to.eventually.equal(
          '?tsf=2017-07-13T20%3A55%3A36.612Z'
        );
      });

      it('should replace TIMEZONE', () => {
        return expandUrlAsync('?tz=TIMEZONE').then((res) => {
          expect(res).to.match(/tz=-?\d+/);
        });
      });

      it('should replace SCROLL_HEIGHT', () => {
        return expandUrlAsync('?scrollHeight=SCROLL_HEIGHT').then((res) => {
          expect(res).to.match(/scrollHeight=\d+/);
        });
      });

      it('should replace SCREEN_WIDTH', () => {
        return expandUrlAsync('?sw=SCREEN_WIDTH').then((res) => {
          expect(res).to.match(/sw=\d+/);
        });
      });

      it('should replace SCREEN_HEIGHT', () => {
        return expandUrlAsync('?sh=SCREEN_HEIGHT').then((res) => {
          expect(res).to.match(/sh=\d+/);
        });
      });

      it('should replace VIEWPORT_WIDTH', () => {
        return expandUrlAsync('?vw=VIEWPORT_WIDTH').then((res) => {
          expect(res).to.match(/vw=\d+/);
        });
      });

      it('should replace VIEWPORT_HEIGHT', () => {
        return expandUrlAsync('?vh=VIEWPORT_HEIGHT').then((res) => {
          expect(res).to.match(/vh=\d+/);
        });
      });

      it('should replace PAGE_LOAD_TIME', () => {
        return expandUrlAsync('?sh=PAGE_LOAD_TIME').then((res) => {
          expect(res).to.match(/sh=\d+/);
        });
      });

      it('should reject protocol changes', () => {
        const win = getFakeWindow();
        const {documentElement} = win.document;
        const urlReplacements = Services.urlReplacementsForDoc(documentElement);
        return urlReplacements
          .expandUrlAsync('PROTOCOL://example.com/?r=RANDOM', {
            'PROTOCOL': Promise.resolve('abc'),
          })
          .then((expanded) => {
            expect(expanded).to.equal('PROTOCOL://example.com/?r=RANDOM');
          });
      });

      it('Should replace BACKGROUND_STATE with 0', () => {
        const win = getFakeWindow();
        const {ampdoc} = win;
        env.sandbox.stub(ampdoc, 'isVisible').returns(true);
        return Services.urlReplacementsForDoc(win.document.documentElement)
          .expandUrlAsync('?sh=BACKGROUND_STATE')
          .then((res) => {
            expect(res).to.equal('?sh=0');
          });
      });

      it('Should replace BACKGROUND_STATE with 1', () => {
        const win = getFakeWindow();
        const {ampdoc} = win;
        env.sandbox.stub(ampdoc, 'isVisible').returns(false);
        return Services.urlReplacementsForDoc(win.document.documentElement)
          .expandUrlAsync('?sh=BACKGROUND_STATE')
          .then((res) => {
            expect(res).to.equal('?sh=1');
          });
      });

      it('Should replace VIDEO_STATE(video,parameter) with video data', () => {
        const win = getFakeWindow();
        env.sandbox.stub(Services, 'videoManagerForDoc').returns({
          getVideoStateProperty() {
            return Promise.resolve('1.5');
          },
        });
        env.sandbox
          .stub(win.document, 'getElementById')
          .withArgs('video')
          .returns(document.createElement('video'));

        return Services.urlReplacementsForDoc(win.document.documentElement)
          .expandUrlAsync('?sh=VIDEO_STATE(video,currentTime)')
          .then((res) => {
            expect(res).to.equal('?sh=1.5');
          });
      });

      describe('PAGE_LOAD_TIME', () => {
        let win;
        let eventListeners;
        beforeEach(() => {
          win = getFakeWindow();
          eventListeners = {};
          win.document.readyState = 'loading';
          win.document.addEventListener = function (eventType, handler) {
            eventListeners[eventType] = handler;
          };
          win.document.removeEventListener = function (eventType, handler) {
            if (eventListeners[eventType] == handler) {
              delete eventListeners[eventType];
            }
          };
        });

        it('is replaced if timing info is not available', () => {
          win.document.readyState = 'complete';
          return Services.urlReplacementsForDoc(win.document.documentElement)
            .expandUrlAsync('?sh=PAGE_LOAD_TIME&s')
            .then((res) => {
              expect(res).to.match(/sh=&s/);
            });
        });

        it('is replaced if PAGE_LOAD_TIME is available within a delay', () => {
          const {documentElement} = win.document;
          const urlReplacements = Services.urlReplacementsForDoc(
            documentElement
          );
          const validMetric = urlReplacements.expandUrlAsync(
            '?sh=PAGE_LOAD_TIME&s'
          );
          urlReplacements.ampdoc.win.performance.timing.loadEventStart = 109;
          win.document.readyState = 'complete';
          loadObservable.fire({type: 'load'});
          return validMetric.then((res) => {
            expect(res).to.match(/sh=9&s/);
          });
        });
      });

      it('should replace NAV_REDIRECT_COUNT', () => {
        return expandUrlAsync('?sh=NAV_REDIRECT_COUNT').then((res) => {
          expect(res).to.match(/sh=\d+/);
        });
      });

      // TODO(cvializ, #12336): unskip
      it.skip('should replace NAV_TIMING', () => {
        return expandUrlAsync(
          '?a=NAV_TIMING(navigationStart)' +
            '&b=NAV_TIMING(navigationStart,responseStart)'
        ).then((res) => {
          expect(res).to.match(/a=\d+&b=\d+/);
        });
      });

      it('should replace NAV_TIMING when attribute names are invalid', () => {
        return expandUrlAsync(
          '?a=NAV_TIMING(invalid)' +
            '&b=NAV_TIMING(invalid,invalid)' +
            '&c=NAV_TIMING(navigationStart,invalid)' +
            '&d=NAV_TIMING(invalid,responseStart)'
        ).then((res) => {
          expect(res).to.match(/a=&b=&c=&d=/);
        });
      });

      it('should replace NAV_TYPE', () => {
        return expandUrlAsync('?sh=NAV_TYPE').then((res) => {
          expect(res).to.match(/sh=\d+/);
        });
      });

      it('should replace DOMAIN_LOOKUP_TIME', () => {
        return expandUrlAsync('?sh=DOMAIN_LOOKUP_TIME').then((res) => {
          expect(res).to.match(/sh=\d+/);
        });
      });

      it('should replace TCP_CONNECT_TIME', () => {
        return expandUrlAsync('?sh=TCP_CONNECT_TIME').then((res) => {
          expect(res).to.match(/sh=\d+/);
        });
      });

      it('should replace SERVER_RESPONSE_TIME', () => {
        return expandUrlAsync('?sh=SERVER_RESPONSE_TIME').then((res) => {
          expect(res).to.match(/sh=\d+/);
        });
      });

      it('should replace PAGE_DOWNLOAD_TIME', () => {
        return expandUrlAsync('?sh=PAGE_DOWNLOAD_TIME').then((res) => {
          expect(res).to.match(/sh=\d+/);
        });
      });

      // TODO(cvializ, #12336): unskip
      it.skip('should replace REDIRECT_TIME', () => {
        return expandUrlAsync('?sh=REDIRECT_TIME').then((res) => {
          expect(res).to.match(/sh=\d+/);
        });
      });

      it('should replace DOM_INTERACTIVE_TIME', () => {
        return expandUrlAsync('?sh=DOM_INTERACTIVE_TIME').then((res) => {
          expect(res).to.match(/sh=\d+/);
        });
      });

      it('should replace CONTENT_LOAD_TIME', () => {
        return expandUrlAsync('?sh=CONTENT_LOAD_TIME').then((res) => {
          expect(res).to.match(/sh=\d+/);
        });
      });

      it('should replace AVAILABLE_SCREEN_HEIGHT', () => {
        return expandUrlAsync('?sh=AVAILABLE_SCREEN_HEIGHT').then((res) => {
          expect(res).to.match(/sh=\d+/);
        });
      });

      it('should replace AVAILABLE_SCREEN_WIDTH', () => {
        return expandUrlAsync('?sh=AVAILABLE_SCREEN_WIDTH').then((res) => {
          expect(res).to.match(/sh=\d+/);
        });
      });

      it('should replace SCREEN_COLOR_DEPTH', () => {
        return expandUrlAsync('?sh=SCREEN_COLOR_DEPTH').then((res) => {
          expect(res).to.match(/sh=\d+/);
        });
      });

      it('should replace BROWSER_LANGUAGE', () => {
        return expandUrlAsync('?sh=BROWSER_LANGUAGE').then((res) => {
          expect(res).to.match(/sh=\w+/);
        });
      });

      it('should replace USER_AGENT', () => {
        return expandUrlAsync('?sh=USER_AGENT').then((res) => {
          expect(res).to.match(/sh=\w+/);
        });
      });

      it('should replace VIEWER with origin', () => {
        return getReplacements().then((replacements) => {
          env.sandbox
            .stub(viewerService, 'getViewerOrigin')
            .returns(Promise.resolve('https://www.google.com'));
          return replacements.expandUrlAsync('?sh=VIEWER').then((res) => {
            expect(res).to.equal('?sh=https%3A%2F%2Fwww.google.com');
          });
        });
      });

      it('should replace VIEWER with empty string', () => {
        return getReplacements().then((replacements) => {
          env.sandbox
            .stub(viewerService, 'getViewerOrigin')
            .returns(Promise.resolve(''));
          return replacements.expandUrlAsync('?sh=VIEWER').then((res) => {
            expect(res).to.equal('?sh=');
          });
        });
      });

      it('should replace TOTAL_ENGAGED_TIME', () => {
        return expandUrlAsync(
          '?sh=TOTAL_ENGAGED_TIME',
          /*opt_bindings*/ undefined,
          {withActivity: true}
        ).then((res) => {
          expect(res).to.match(/sh=\d+/);
        });
      });

      it('should replace INCREMENTAL_ENGAGED_TIME', () => {
        return expandUrlAsync(
          '?sh=INCREMENTAL_ENGAGED_TIME',
          /*opt_bindings*/ undefined,
          {withActivity: true}
        ).then((res) => {
          expect(res).to.match(/sh=\d+/);
        });
      });

      it('should replace AMP_VERSION', () => {
        return expandUrlAsync('?sh=AMP_VERSION').then((res) => {
          expect(res).to.equal('?sh=%24internalRuntimeVersion%24');
        });
      });

      it('should replace FRAGMENT_PARAM with 2', () => {
        const win = getFakeWindow();
        win.location = {originalHash: '#margarine=1&ice=2&cream=3'};
        return Services.urlReplacementsForDoc(win.document.documentElement)
          .expandUrlAsync('?sh=FRAGMENT_PARAM(ice)&s')
          .then((res) => {
            expect(res).to.equal('?sh=2&s');
          });
      });

      it('should replace AMP_GEO(ISOCountry) and AMP_GEO', () => {
        env.sandbox.stub(Services, 'geoForDocOrNull').returns(
          Promise.resolve({
            'ISOCountry': 'unknown',
            'ISOCountryGroups': ['nafta', 'waldo'],
            'nafta': true,
            'waldo': true,
            'matchedISOCountryGroups': ['nafta', 'waldo'],
          })
        );
        return expandUrlAsync('?geo=AMP_GEO,country=AMP_GEO(ISOCountry)').then(
          (res) => {
            expect(res).to.equal('?geo=nafta%2Cwaldo,country=unknown');
          }
        );
      });

      it.configure()
        .skipFirefox()
        .run('should accept $expressions', () => {
          return expandUrlAsync('?href=$CANONICAL_URL').then((res) => {
            expect(res).to.equal(
              '?href=https%3A%2F%2Fpinterest.com%3A8080%2Fpin1'
            );
          });
        });

      it('should ignore unknown substitutions', () => {
        return expandUrlAsync('?a=UNKNOWN').then((res) => {
          expect(res).to.equal('?a=UNKNOWN');
        });
      });

      it.configure()
        .skipFirefox()
        .run('should replace several substitutions', () => {
          return expandUrlAsync(
            '?a=UNKNOWN&href=CANONICAL_URL&title=TITLE'
          ).then((res) => {
            expect(res).to.equal(
              '?a=UNKNOWN' +
                '&href=https%3A%2F%2Fpinterest.com%3A8080%2Fpin1' +
                '&title=Pixel%20Test'
            );
          });
        });

      it('should replace new substitutions', () => {
        return getReplacements().then((replacements) => {
          replacements.getVariableSource().set('ONE', () => 'a');
          expect(replacements.expandUrlAsync('?a=ONE')).to.eventually.equal(
            '?a=a'
          );
          replacements.getVariableSource().set('ONE', () => 'b');
          replacements.getVariableSource().set('TWO', () => 'b');
          return expect(
            replacements.expandUrlAsync('?a=ONE&b=TWO')
          ).to.eventually.equal('?a=b&b=b');
        });
      });

      // TODO(#16916): Make this test work with synchronous throws.
      it.skip('should report errors & replace them with empty string (sync)', () => {
        const clock = env.sandbox.useFakeTimers();
        const {documentElement} = window.document;
        const replacements = Services.urlReplacementsForDoc(documentElement);
        replacements.getVariableSource().set('ONE', () => {
          throw new Error('boom');
        });
        const p = expect(
          replacements.expandUrlAsync('?a=ONE')
        ).to.eventually.equal('?a=');
        allowConsoleError(() => {
          expect(() => {
            clock.tick(1);
          }).to.throw(/boom/);
        });
        return p;
      });

      // TODO(#16916): Make this test work with synchronous throws.
      it.skip('should report errors & replace them with empty string (promise)', () => {
        const clock = env.sandbox.useFakeTimers();
        const {documentElement} = window.document;
        const replacements = Services.urlReplacementsForDoc(documentElement);
        replacements.getVariableSource().set('ONE', () => {
          return Promise.reject(new Error('boom'));
        });
        return expect(replacements.expandUrlAsync('?a=ONE'))
          .to.eventually.equal('?a=')
          .then(() => {
            allowConsoleError(() => {
              expect(() => {
                clock.tick(1);
              }).to.throw(/boom/);
            });
          });
      });

      it('should support positional arguments', () => {
        return getReplacements().then((replacements) => {
          replacements.getVariableSource().set('FN', (one) => one);
          return expect(
            replacements.expandUrlAsync('?a=FN(xyz1)')
          ).to.eventually.equal('?a=xyz1');
        });
      });

      it('should support multiple positional arguments', () => {
        return getReplacements().then((replacements) => {
          replacements.getVariableSource().set('FN', (one, two) => {
            return one + '-' + two;
          });
          return expect(
            replacements.expandUrlAsync('?a=FN(xyz,abc)')
          ).to.eventually.equal('?a=xyz-abc');
        });
      });

      it('should support multiple positional arguments with dots', () => {
        return getReplacements().then((replacements) => {
          replacements.getVariableSource().set('FN', (one, two) => {
            return one + '-' + two;
          });
          return expect(
            replacements.expandUrlAsync('?a=FN(xy.z,ab.c)')
          ).to.eventually.equal('?a=xy.z-ab.c');
        });
      });

      it('should support promises as replacements', () => {
        return getReplacements().then((replacements) => {
          replacements
            .getVariableSource()
            .set('P1', () => Promise.resolve('abc '));
          replacements
            .getVariableSource()
            .set('P2', () => Promise.resolve('xyz'));
          replacements
            .getVariableSource()
            .set('P3', () => Promise.resolve('123'));
          replacements.getVariableSource().set('OTHER', () => 'foo');
          return expect(
            replacements.expandUrlAsync('?a=P1&b=P2&c=P3&d=OTHER')
          ).to.eventually.equal('?a=abc%20&b=xyz&c=123&d=foo');
        });
      });

      it('should override an existing binding', () => {
        return expandUrlAsync('ord=RANDOM?', {'RANDOM': 'abc'}).then((res) => {
          expect(res).to.match(/ord=abc\?$/);
        });
      });

      it('should add an additional binding', () => {
        return expandUrlAsync('rid=NONSTANDARD?', {'NONSTANDARD': 'abc'}).then(
          (res) => {
            expect(res).to.match(/rid=abc\?$/);
          }
        );
      });

      it('should NOT overwrite the cached expression with new bindings', () => {
        return expandUrlAsync('rid=NONSTANDARD?', {'NONSTANDARD': 'abc'}).then(
          (res) => {
            expect(res).to.match(/rid=abc\?$/);
            return expandUrlAsync('rid=NONSTANDARD?').then((res) => {
              expect(res).to.match(/rid=NONSTANDARD\?$/);
            });
          }
        );
      });

      it('should expand bindings as functions', () => {
        return expandUrlAsync('rid=FUNC(abc)?', {
          'FUNC': (value) => 'func_' + value,
        }).then((res) => {
          expect(res).to.match(/rid=func_abc\?$/);
        });
      });

      it('should expand bindings as functions with promise', () => {
        return expandUrlAsync('rid=FUNC(abc)?', {
          'FUNC': (value) => Promise.resolve('func_' + value),
        }).then((res) => {
          expect(res).to.match(/rid=func_abc\?$/);
        });
      });

      it('should expand null as empty string', () => {
        return expandUrlAsync('v=VALUE', {'VALUE': null}).then((res) => {
          expect(res).to.equal('v=');
        });
      });

      it('should expand undefined as empty string', () => {
        return expandUrlAsync('v=VALUE', {'VALUE': undefined}).then((res) => {
          expect(res).to.equal('v=');
        });
      });

      it('should expand empty string as empty string', () => {
        return expandUrlAsync('v=VALUE', {'VALUE': ''}).then((res) => {
          expect(res).to.equal('v=');
        });
      });

      it('should expand zero as zero', () => {
        return expandUrlAsync('v=VALUE', {'VALUE': 0}).then((res) => {
          expect(res).to.equal('v=0');
        });
      });

      it('should expand false as false', () => {
        return expandUrlAsync('v=VALUE', {'VALUE': false}).then((res) => {
          expect(res).to.equal('v=false');
        });
      });

      it('should resolve sub-included bindings', () => {
        // RANDOM is a standard property and we add RANDOM_OTHER.
        return expandUrlAsync('r=RANDOM&ro=RANDOM_OTHER?', {
          'RANDOM_OTHER': 'ABC',
        }).then((res) => {
          expect(res).to.match(/r=(\d+(\.\d+)?)&ro=ABC\?$/);
        });
      });

      it('should expand multiple vars', () => {
        return expandUrlAsync('a=VALUEA&b=VALUEB?', {
          'VALUEA': 'aaa',
          'VALUEB': 'bbb',
        }).then((res) => {
          expect(res).to.match(/a=aaa&b=bbb\?$/);
        });
      });

      describe('QUERY_PARAM', () => {
        it('should replace QUERY_PARAM with foo', () => {
          const win = getFakeWindow();
          win.location = parseUrlDeprecated(
            'https://example.com?query_string_param1=wrong'
          );
          env.sandbox
            .stub(trackPromise, 'getTrackImpressionPromise')
            .callsFake(() => {
              return new Promise((resolve) => {
                win.location = parseUrlDeprecated(
                  'https://example.com?query_string_param1=foo'
                );
                resolve();
              });
            });
          return Services.urlReplacementsForDoc(win.document.documentElement)
            .expandUrlAsync('?sh=QUERY_PARAM(query_string_param1)&s')
            .then((res) => {
              expect(res).to.match(/sh=foo&s/);
            });
        });

        it('should replace QUERY_PARAM with ""', () => {
          const win = getFakeWindow();
          win.location = parseUrlDeprecated('https://example.com');
          env.sandbox
            .stub(trackPromise, 'getTrackImpressionPromise')
            .callsFake(() => {
              return Promise.resolve();
            });
          return Services.urlReplacementsForDoc(win.document.documentElement)
            .expandUrlAsync('?sh=QUERY_PARAM(query_string_param1)&s')
            .then((res) => {
              expect(res).to.match(/sh=&s/);
            });
        });

        it('should replace QUERY_PARAM with default_value', () => {
          const win = getFakeWindow();
          win.location = parseUrlDeprecated('https://example.com');
          env.sandbox
            .stub(trackPromise, 'getTrackImpressionPromise')
            .callsFake(() => {
              return Promise.resolve();
            });
          return Services.urlReplacementsForDoc(win.document.documentElement)
            .expandUrlAsync(
              '?sh=QUERY_PARAM(query_string_param1,default_value)&s'
            )
            .then((res) => {
              expect(res).to.match(/sh=default_value&s/);
            });
        });

        it('should replace QUERY_PARAM with extra param', () => {
          const win = getFakeWindow();
          win.location = parseUrlDeprecated(
            'https://cdn.ampproject.org/a/o.com/foo/?x=wrong'
          );
          env.sandbox
            .stub(trackPromise, 'getTrackImpressionPromise')
            .callsFake(() => {
              return new Promise((resolve) => {
                win.location = parseUrlDeprecated(
                  'https://cdn.ampproject.org/a/o.com/foo/?amp_r=x%3Dfoo'
                );
                resolve();
              });
            });
          return Services.urlReplacementsForDoc(win.document.documentElement)
            .expandUrlAsync('?sh=QUERY_PARAM(x)&s')
            .then((res) => {
              expect(res).to.match(/sh=foo&s/);
            });
        });

        it('should replace QUERY_PARAM, preferring original over extra', () => {
          const win = getFakeWindow();
          win.location = parseUrlDeprecated(
            'https://cdn.ampproject.org/a/o.com/foo/?x=wrong'
          );
          env.sandbox
            .stub(trackPromise, 'getTrackImpressionPromise')
            .callsFake(() => {
              return new Promise((resolve) => {
                win.location = parseUrlDeprecated(
                  'https://cdn.ampproject.org/a/o.com/foo/?x=foo&amp_r=x%3Devil'
                );
                resolve();
              });
            });
          return Services.urlReplacementsForDoc(win.document.documentElement)
            .expandUrlAsync('?sh=QUERY_PARAM(x)&s')
            .then((res) => {
              expect(res).to.match(/sh=foo&s/);
            });
        });
      });

      it('should collect vars', () => {
        const win = getFakeWindow();
        win.location = parseUrlDeprecated('https://example.com?p1=foo');
        env.sandbox
          .stub(trackPromise, 'getTrackImpressionPromise')
          .callsFake(() => {
            return Promise.resolve();
          });
        return Services.urlReplacementsForDoc(win.document.documentElement)
          .collectVars('?SOURCE_HOST&QUERY_PARAM(p1)&SIMPLE&FUNC&PROMISE', {
            'SIMPLE': 21,
            'FUNC': () => 22,
            'PROMISE': () => Promise.resolve(23),
          })
          .then((res) => {
            expect(res).to.deep.equal({
              'SOURCE_HOST': 'example.com',
              'QUERY_PARAM(p1)': 'foo',
              'SIMPLE': 21,
              'FUNC': 22,
              'PROMISE': 23,
            });
          });
      });

      it('should collect unallowlisted vars', () => {
        const win = getFakeWindow();
        win.location = parseUrlDeprecated(
          'https://example.com/base?foo=bar&bar=abc&gclid=123'
        );
        const element = document.createElement('amp-foo');
        element.setAttribute('src', '?SOURCE_HOST&QUERY_PARAM(p1)&COUNTER');
        element.setAttribute('data-amp-replace', 'QUERY_PARAM');
        const {documentElement} = win.document;
        const urlReplacements = Services.urlReplacementsForDoc(documentElement);
<<<<<<< HEAD
        const unallowlisted = urlReplacements.collectUnallowlistedVarsSync(
=======
        const unallowlisted = urlReplacements.collectDisallowedVarsSync(
>>>>>>> 914dd0b8
          element
        );
        expect(unallowlisted).to.deep.equal(['SOURCE_HOST', 'COUNTER']);
      });

      it('should reject javascript protocol', () => {
        const protocolErrorRegex = /invalid protocol/;
        expectAsyncConsoleError(protocolErrorRegex);
        const win = getFakeWindow();
        const {documentElement} = win.document;
        const urlReplacements = Services.urlReplacementsForDoc(documentElement);
        /*eslint no-script-url: 0*/
        return urlReplacements
          .expandUrlAsync('javascript://example.com/?r=RANDOM')
          .then(
            () => {
              throw new Error('never here');
            },
            (err) => {
              expect(err.message).to.match(protocolErrorRegex);
            }
          );
      });

      describe('sync expansion', () => {
        it('should expand w/ collect vars (skip async macro)', () => {
          const win = getFakeWindow();
          const {documentElement} = win.document;
          const urlReplacements = Services.urlReplacementsForDoc(
            documentElement
          );
          urlReplacements.ampdoc.win.performance.timing.loadEventStart = 109;
          const expanded = urlReplacements.expandUrlSync(
            'r=RANDOM&c=CONST&f=FUNCT(hello,world)&a=b&d=PROM&e=PAGE_LOAD_TIME',
            {
              'CONST': 'ABC',
              'FUNCT': function (a, b) {
                return a + b;
              },
              // Will ignore promise based result and instead insert empty string.
              'PROM': function () {
                return Promise.resolve('boo');
              },
            }
          );
          expect(expanded).to.match(
            /^r=\d(\.\d+)?&c=ABC&f=helloworld&a=b&d=&e=9$/
          );
        });

        it('should reject protocol changes', () => {
          const win = getFakeWindow();
          const {documentElement} = win.document;
          const urlReplacements = Services.urlReplacementsForDoc(
            documentElement
          );
          let expanded = urlReplacements.expandUrlSync(
            'PROTOCOL://example.com/?r=RANDOM',
            {
              'PROTOCOL': 'abc',
            }
          );
          expect(expanded).to.equal('PROTOCOL://example.com/?r=RANDOM');
          expanded = urlReplacements.expandUrlSync(
            'FUNCT://example.com/?r=RANDOM',
            {
              'FUNCT': function () {
                return 'abc';
              },
            }
          );
          expect(expanded).to.equal('FUNCT://example.com/?r=RANDOM');
        });

        it('should reject javascript protocol', () => {
          const win = getFakeWindow();
          const {documentElement} = win.document;
          const urlReplacements = Services.urlReplacementsForDoc(
            documentElement
          );
          allowConsoleError(() => {
            expect(() => {
              /*eslint no-script-url: 0*/
              urlReplacements.expandUrlSync(
                'javascript://example.com/?r=RANDOM'
              );
            }).to.throw('invalid protocol');
          });
        });
      });

      it('should expand sync and respect allowlisted', () => {
        const win = getFakeWindow();
        const {documentElement} = win.document;
        const urlReplacements = Services.urlReplacementsForDoc(documentElement);
        const expanded = urlReplacements.expandUrlSync(
          'r=RANDOM&c=CONST&f=FUNCT(hello,world)&a=b&d=PROM&e=PAGE_LOAD_TIME',
          {
            'CONST': 'ABC',
            'FUNCT': () => {
              throw Error('Should not be called');
            },
          },
          {
            'CONST': true,
          }
        );
        expect(expanded).to.equal(
          'r=RANDOM&c=ABC&f=FUNCT(hello,world)&a=b&d=PROM&e=PAGE_LOAD_TIME'
        );
      });

      describe('access values via amp-access', () => {
        let accessService;
        let accessServiceMock;

        beforeEach(() => {
          accessService = {
            getAccessReaderId: () => {},
            getAuthdataField: () => {},
          };
          accessServiceMock = env.sandbox.mock(accessService);
          env.sandbox
            .stub(Services, 'accessServiceForDocOrNull')
            .callsFake(() => {
              return Promise.resolve(accessService);
            });
        });

        afterEach(() => {
          accessServiceMock.verify();
        });

        function expandUrlAsync(url, opt_disabled) {
          if (opt_disabled) {
            accessService = null;
          }
          return createIframePromise().then((iframe) => {
            iframe.doc.title = 'Pixel Test';
            const link = iframe.doc.createElement('link');
            link.setAttribute('href', 'https://pinterest.com/pin1');
            link.setAttribute('rel', 'canonical');
            iframe.doc.head.appendChild(link);
            const {documentElement} = iframe.doc;
            const replacements = Services.urlReplacementsForDoc(
              documentElement
            );
            return replacements.expandUrlAsync(url);
          });
        }

        it('should replace ACCESS_READER_ID', () => {
          accessServiceMock
            .expects('getAccessReaderId')
            .returns(Promise.resolve('reader1'))
            .once();
          return expandUrlAsync('?a=ACCESS_READER_ID').then((res) => {
            expect(res).to.match(/a=reader1/);
            expect(userErrorStub).to.have.not.been.called;
          });
        });

        it('should replace AUTHDATA', () => {
          accessServiceMock
            .expects('getAuthdataField')
            .withExactArgs('field1')
            .returns(Promise.resolve('value1'))
            .once();
          return expandUrlAsync('?a=AUTHDATA(field1)').then((res) => {
            expect(res).to.match(/a=value1/);
            expect(userErrorStub).to.have.not.been.called;
          });
        });

        it('should report error if not available', () => {
          accessServiceMock.expects('getAccessReaderId').never();
          return expandUrlAsync(
            '?a=ACCESS_READER_ID;',
            /* disabled */ true
          ).then((res) => {
            expect(res).to.match(/a=;/);
            expect(userErrorStub).to.be.calledOnce;
          });
        });
      });

      describe('access values via amp-subscriptions', () => {
        let accessService;
        let accessServiceMock;

        beforeEach(() => {
          accessService = {
            getAccessReaderId: () => {},
            getAuthdataField: () => {},
          };
          accessServiceMock = env.sandbox.mock(accessService);
          env.sandbox
            .stub(Services, 'subscriptionsServiceForDocOrNull')
            .callsFake(() => {
              return Promise.resolve(accessService);
            });
        });

        afterEach(() => {
          accessServiceMock.verify();
        });

        function expandUrlAsync(url, opt_disabled) {
          if (opt_disabled) {
            accessService = null;
          }
          return createIframePromise().then((iframe) => {
            iframe.doc.title = 'Pixel Test';
            const link = iframe.doc.createElement('link');
            link.setAttribute('href', 'https://pinterest.com/pin1');
            link.setAttribute('rel', 'canonical');
            iframe.doc.head.appendChild(link);
            const {documentElement} = iframe.doc;
            const replacements = Services.urlReplacementsForDoc(
              documentElement
            );
            return replacements.expandUrlAsync(url);
          });
        }

        it('should replace ACCESS_READER_ID', () => {
          accessServiceMock
            .expects('getAccessReaderId')
            .returns(Promise.resolve('reader1'))
            .once();
          return expandUrlAsync('?a=ACCESS_READER_ID').then((res) => {
            expect(res).to.match(/a=reader1/);
            expect(userErrorStub).to.have.not.been.called;
          });
        });

        it('should replace AUTHDATA', () => {
          accessServiceMock
            .expects('getAuthdataField')
            .withExactArgs('field1')
            .returns(Promise.resolve('value1'))
            .once();
          return expandUrlAsync('?a=AUTHDATA(field1)').then((res) => {
            expect(res).to.match(/a=value1/);
            expect(userErrorStub).to.have.not.been.called;
          });
        });

        it('should report error if not available', () => {
          accessServiceMock.expects('getAccessReaderId').never();
          return expandUrlAsync(
            '?a=ACCESS_READER_ID;',
            /* disabled */ true
          ).then((res) => {
            expect(res).to.match(/a=;/);
            expect(userErrorStub).to.be.calledOnce;
          });
        });
      });

      describe('link expansion', () => {
        let urlReplacements;
        let a;
        let win;

        beforeEach(() => {
          a = document.createElement('a');
          win = getFakeWindow();
          win.location = parseUrlDeprecated(
            'https://example.com/base?foo=bar&bar=abc&gclid=123'
          );
          const {documentElement} = win.document;
          urlReplacements = Services.urlReplacementsForDoc(documentElement);
        });

        it('should replace href', () => {
          a.href = 'https://example.com/link?out=QUERY_PARAM(foo)';
          a.setAttribute('data-amp-replace', 'QUERY_PARAM');
          urlReplacements.maybeExpandLink(a, null);
          expect(a.href).to.equal('https://example.com/link?out=bar');
        });

        it('should append default outgoing decoration', () => {
          a.href = 'https://example.com/link?out=QUERY_PARAM(foo)';
          a.setAttribute('data-amp-replace', 'QUERY_PARAM');
          urlReplacements.maybeExpandLink(a, 'gclid=QUERY_PARAM(gclid)');
          expect(a.href).to.equal('https://example.com/link?out=bar&gclid=123');
        });

        it('should replace href 2x', () => {
          a.href = 'https://example.com/link?out=QUERY_PARAM(foo)';
          a.setAttribute('data-amp-replace', 'QUERY_PARAM');
          urlReplacements.maybeExpandLink(a, null);
          expect(a.href).to.equal('https://example.com/link?out=bar');
          urlReplacements.maybeExpandLink(a, null);
          expect(a.href).to.equal('https://example.com/link?out=bar');
        });

        it('should replace href 2', () => {
          a.href =
            'https://example.com/link?out=QUERY_PARAM(foo)&' +
            'out2=QUERY_PARAM(bar)';
          a.setAttribute('data-amp-replace', 'QUERY_PARAM');
          urlReplacements.maybeExpandLink(a, null);
          expect(a.href).to.equal('https://example.com/link?out=bar&out2=abc');
        });

        it('has nothing to replace', () => {
          a.href = 'https://example.com/link';
          a.setAttribute('data-amp-replace', 'QUERY_PARAM');
          urlReplacements.maybeExpandLink(a, null);
          expect(a.href).to.equal('https://example.com/link');
        });

<<<<<<< HEAD
        it('should not replace without user allowlisting', () => {
=======
        it('should not replace without user allowance', () => {
>>>>>>> 914dd0b8
          a.href = 'https://example.com/link?out=QUERY_PARAM(foo)';
          urlReplacements.maybeExpandLink(a, null);
          expect(a.href).to.equal(
            'https://example.com/link?out=QUERY_PARAM(foo)'
          );
        });

<<<<<<< HEAD
        it('should not replace without user allowlisting 2', () => {
=======
        it('should not replace without user allowance 2', () => {
>>>>>>> 914dd0b8
          a.href = 'https://example.com/link?out=QUERY_PARAM(foo)';
          a.setAttribute('data-amp-replace', 'ABC');
          urlReplacements.maybeExpandLink(a, null);
          expect(a.href).to.equal(
            'https://example.com/link?out=QUERY_PARAM(foo)'
          );
        });

        it('should replace default append params regardless of allowlist', () => {
          a.href = 'https://example.com/link?out=QUERY_PARAM(foo)';
          urlReplacements.maybeExpandLink(a, 'gclid=QUERY_PARAM(gclid)');
          expect(a.href).to.equal(
            'https://example.com/link?out=QUERY_PARAM(foo)&gclid=123'
          );
        });

        it('should not replace unallowlisted fields', () => {
          a.href = 'https://example.com/link?out=RANDOM';
          a.setAttribute('data-amp-replace', 'RANDOM');
          urlReplacements.maybeExpandLink(a, null);
          expect(a.href).to.equal('https://example.com/link?out=RANDOM');
        });

        it('should replace for http (non-secure) allowlisted origin', () => {
          canonical = 'http://example.com/link';
          a.href = 'http://example.com/link?out=QUERY_PARAM(foo)';
          a.setAttribute('data-amp-replace', 'QUERY_PARAM');
          urlReplacements.maybeExpandLink(a, null);
          expect(a.href).to.equal('http://example.com/link?out=bar');
        });

        it('should replace with canonical origin', () => {
          a.href = 'https://canonical.com/link?out=QUERY_PARAM(foo)';
          a.setAttribute('data-amp-replace', 'QUERY_PARAM');
          urlReplacements.maybeExpandLink(a, null);
          expect(a.href).to.equal('https://canonical.com/link?out=bar');
        });

        it('should replace with allowlisted origin', () => {
          a.href = 'https://allowlisted.com/link?out=QUERY_PARAM(foo)';
          a.setAttribute('data-amp-replace', 'QUERY_PARAM');
          urlReplacements.maybeExpandLink(a, null);
          expect(a.href).to.equal('https://allowlisted.com/link?out=bar');
        });

        it('should not replace to different origin', () => {
          a.href = 'https://example2.com/link?out=QUERY_PARAM(foo)';
          a.setAttribute('data-amp-replace', 'QUERY_PARAM');
          urlReplacements.maybeExpandLink(a, null);
          expect(a.href).to.equal(
            'https://example2.com/link?out=QUERY_PARAM(foo)'
          );
        });

        it('should not append default param to different origin', () => {
          a.href = 'https://example2.com/link?out=QUERY_PARAM(foo)';
          a.setAttribute('data-amp-replace', 'QUERY_PARAM');
          urlReplacements.maybeExpandLink(a, 'gclid=QUERY_PARAM(gclid)');
          expect(a.href).to.equal(
            'https://example2.com/link?out=QUERY_PARAM(foo)'
          );
        });

        it('should replace allowlisted fields', () => {
          a.href =
            'https://canonical.com/link?' +
            'out=QUERY_PARAM(foo)' +
            '&c=PAGE_VIEW_IDCLIENT_ID(abc)NAV_TIMING(navigationStart)';
          a.setAttribute(
            'data-amp-replace',
            'QUERY_PARAM CLIENT_ID PAGE_VIEW_ID NAV_TIMING'
          );
          // No replacement without previous async replacement
          urlReplacements.maybeExpandLink(a, null);
          expect(a.href).to.equal(
            'https://canonical.com/link?out=bar&c=1234100'
          );
          // Get a cid, then proceed.
          return urlReplacements.expandUrlAsync('CLIENT_ID(abc)').then(() => {
            urlReplacements.maybeExpandLink(a, null);
            expect(a.href).to.equal(
              'https://canonical.com/link?out=bar&c=1234test-cid(abc)100'
            );
          });
        });

        it('should add URL parameters for different origin', () => {
          a.href = 'https://example2.com/link';
          a.setAttribute('data-amp-addparams', 'guid=123');
          urlReplacements.maybeExpandLink(a, null);
          expect(a.href).to.equal('https://example2.com/link?guid=123');
        });

        it("should add URL parameters for http URL's(non-secure)", () => {
          a.href = 'http://allowlisted.com/link?out=QUERY_PARAM(foo)';
          a.setAttribute('data-amp-addparams', 'guid=123');
          urlReplacements.maybeExpandLink(a, null);
          expect(a.href).to.equal(
            'http://allowlisted.com/link?out=QUERY_PARAM(foo)&guid=123'
          );
        });

        it('should concatenate and expand additional params w/ allowlist', () => {
          a.href = 'http://example.com/link?first=QUERY_PARAM(src,YYYY)';
          a.setAttribute('data-amp-replace', 'QUERY_PARAM');
          a.setAttribute(
            'data-amp-addparams',
            'second=QUERY_PARAM(baz,XXXX)&third=CLIENT_ID(AMP_ECID_GOOGLE,,_ga)&' +
              'fourth=link123'
          );
          urlReplacements.maybeExpandLink(a, null);
          expect(a.href).to.equal(
            'http://example.com/link?first=YYYY&second=XXXX&' +
              'third=CLIENT_ID(AMP_ECID_GOOGLE%2C%2C_ga)&fourth=link123'
          );
        });

        it(
          'should add URL parameters and repalce allowlisted' +
            " values for http allowlisted URL's(non-secure)",
          () => {
            a.href = 'http://example.com/link?out=QUERY_PARAM(foo)';
            a.setAttribute('data-amp-replace', 'CLIENT_ID');
            a.setAttribute('data-amp-addparams', 'guid=123&c=CLIENT_ID(abc)');
            // Get a cid, then proceed.
            return urlReplacements.expandUrlAsync('CLIENT_ID(abc)').then(() => {
              urlReplacements.maybeExpandLink(a, null);
              expect(a.href).to.equal(
                'http://example.com/link?out=QUERY_PARAM(foo)&guid=123&c=test-cid(abc)'
              );
            });
          }
        );

        it(
          'should add URL parameters and not repalce allowlisted' +
            " values for non allowlisted http URL's(non-secure)",
          () => {
            a.href = 'http://example2.com/link?out=QUERY_PARAM(foo)';
            a.setAttribute('data-amp-replace', 'CLIENT_ID');
            a.setAttribute('data-amp-addparams', 'guid=123&c=CLIENT_ID(abc)');
            // Get a cid, then proceed.
            return urlReplacements.expandUrlAsync('CLIENT_ID(abc)').then(() => {
              urlReplacements.maybeExpandLink(a, null);
              expect(a.href).to.equal(
                'http://example2.com/link?out=QUERY_PARAM(foo)&guid=123&c=CLIENT_ID(abc)'
              );
            });
          }
        );

        it('should append query parameters and repalce allowlisted values', () => {
          a.href = 'https://allowlisted.com/link?out=QUERY_PARAM(foo)';
          a.setAttribute('data-amp-replace', 'QUERY_PARAM CLIENT_ID');
          a.setAttribute('data-amp-addparams', 'guid=123&c=CLIENT_ID(abc)');
          // Get a cid, then proceed.
          return urlReplacements.expandUrlAsync('CLIENT_ID(abc)').then(() => {
            urlReplacements.maybeExpandLink(a, null);
            expect(a.href).to.equal(
              'https://allowlisted.com/link?out=bar&guid=123&c=test-cid(abc)'
            );
          });
        });
      });

      describe('Expanding String', () => {
        it('should not reject protocol changes with expandStringSync', () => {
          const win = getFakeWindow();
          const {documentElement} = win.document;
          const urlReplacements = Services.urlReplacementsForDoc(
            documentElement
          );
          let expanded = urlReplacements.expandStringSync(
            'PROTOCOL://example.com/?r=RANDOM',
            {
              'PROTOCOL': 'abc',
            }
          );
          expect(expanded).to.match(/abc:\/\/example\.com\/\?r=(\d+(\.\d+)?)$/);
          expanded = urlReplacements.expandStringSync(
            'FUNCT://example.com/?r=RANDOM',
            {
              'FUNCT': function () {
                return 'abc';
              },
            }
          );
          expect(expanded).to.match(/abc:\/\/example\.com\/\?r=(\d+(\.\d+)?)$/);
        });

        it('should not encode values returned by expandStringSync', () => {
          const win = getFakeWindow();
          const {documentElement} = win.document;
          const urlReplacements = Services.urlReplacementsForDoc(
            documentElement
          );
          const expanded = urlReplacements.expandStringSync('title=TITLE', {
            'TITLE': 'test with spaces',
          });
          expect(expanded).to.equal('title=test with spaces');
        });

        it('should not check protocol changes with expandStringAsync', () => {
          const win = getFakeWindow();
          const {documentElement} = win.document;
          const urlReplacements = Services.urlReplacementsForDoc(
            documentElement
          );
          return urlReplacements
            .expandStringAsync('RANDOM:X:Y', {
              'RANDOM': Promise.resolve('abc'),
            })
            .then((expanded) => {
              expect(expanded).to.equal('abc:X:Y');
            });
        });

        it('should not encode values returned by expandStringAsync', () => {
          const win = getFakeWindow();
          const {documentElement} = win.document;
          const urlReplacements = Services.urlReplacementsForDoc(
            documentElement
          );
          return urlReplacements
            .expandStringAsync('title=TITLE', {
              'TITLE': Promise.resolve('test with spaces'),
            })
            .then((expanded) => {
              expect(expanded).to.equal('title=test with spaces');
            });
        });
      });

      describe('Expanding Input Value', () => {
        it('should fail for non-inputs', () => {
          const win = getFakeWindow();
          const {documentElement} = win.document;
          const urlReplacements = Services.urlReplacementsForDoc(
            documentElement
          );
          const input = document.createElement('textarea');
          input.value = 'RANDOM';
          input.setAttribute('data-amp-replace', 'RANDOM');
          allowConsoleError(() => {
            expect(() => urlReplacements.expandInputValueSync(input)).to.throw(
              /Input value expansion only works on hidden input fields/
            );
          });
          expect(input.value).to.equal('RANDOM');
        });

        it('should fail for non-hidden inputs', () => {
          const win = getFakeWindow();
          const {documentElement} = win.document;
          const urlReplacements = Services.urlReplacementsForDoc(
            documentElement
          );
          const input = document.createElement('input');
          input.value = 'RANDOM';
          input.setAttribute('data-amp-replace', 'RANDOM');
          allowConsoleError(() => {
            expect(() => urlReplacements.expandInputValueSync(input)).to.throw(
              /Input value expansion only works on hidden input fields/
            );
          });
          expect(input.value).to.equal('RANDOM');
        });

        it('should not replace not allowlisted vars', () => {
          const win = getFakeWindow();
          const {documentElement} = win.document;
          const urlReplacements = Services.urlReplacementsForDoc(
            documentElement
          );
          const input = document.createElement('input');
          input.value = 'RANDOM';
          input.type = 'hidden';
          input.setAttribute('data-amp-replace', 'CANONICAL_URL');
          let expandedValue = urlReplacements.expandInputValueSync(input);
          expect(expandedValue).to.equal('RANDOM');
          input.setAttribute('data-amp-replace', 'CANONICAL_URL RANDOM');
          expandedValue = urlReplacements.expandInputValueSync(input);
          expect(expandedValue).to.match(/(\d+(\.\d+)?)/);
          expect(input.value).to.match(/(\d+(\.\d+)?)/);
          expect(input['amp-original-value']).to.equal('RANDOM');
        });

        it('should replace input value with var subs - sync', () => {
          const win = getFakeWindow();
          const {documentElement} = win.document;
          const urlReplacements = Services.urlReplacementsForDoc(
            documentElement
          );
          const input = document.createElement('input');
          input.value = 'RANDOM';
          input.type = 'hidden';
          input.setAttribute('data-amp-replace', 'RANDOM');
          let expandedValue = urlReplacements.expandInputValueSync(input);
          expect(expandedValue).to.match(/(\d+(\.\d+)?)/);

          input['amp-original-value'] = 'RANDOM://example.com/RANDOM';
          expandedValue = urlReplacements.expandInputValueSync(input);
          expect(expandedValue).to.match(
            /(\d+(\.\d+)?):\/\/example\.com\/(\d+(\.\d+)?)$/
          );
          expect(input.value).to.match(
            /(\d+(\.\d+)?):\/\/example\.com\/(\d+(\.\d+)?)$/
          );
          expect(input['amp-original-value']).to.equal(
            'RANDOM://example.com/RANDOM'
          );
        });

        it('should replace input value with var subs - sync', () => {
          const win = getFakeWindow();
          const {documentElement} = win.document;
          const urlReplacements = Services.urlReplacementsForDoc(
            documentElement
          );
          const input = document.createElement('input');
          input.value = 'RANDOM';
          input.type = 'hidden';
          input.setAttribute('data-amp-replace', 'RANDOM');
          return urlReplacements
            .expandInputValueAsync(input)
            .then((expandedValue) => {
              expect(input['amp-original-value']).to.equal('RANDOM');
              expect(input.value).to.match(/(\d+(\.\d+)?)/);
              expect(expandedValue).to.match(/(\d+(\.\d+)?)/);
            });
        });
      });

      describe('extractClientIdFromGaCookie', () => {
        it('should extract correct Client ID', () => {
          expect(
            extractClientIdFromGaCookie('GA1.2.430749005.1489527047')
          ).to.equal('430749005.1489527047');
          expect(
            extractClientIdFromGaCookie('GA1.12.430749005.1489527047')
          ).to.equal('430749005.1489527047');
          expect(
            extractClientIdFromGaCookie('GA1.1-2.430749005.1489527047')
          ).to.equal('430749005.1489527047');
          expect(
            extractClientIdFromGaCookie('1.1.430749005.1489527047')
          ).to.equal('430749005.1489527047');
          expect(
            extractClientIdFromGaCookie(
              'GA1.3.amp-JTHCVn-4iMhzv5oEIZIspaXUSnEF0PwNVoxs' +
                'NDrFP4BtPQJMyxE4jb9FDlp37OJL'
            )
          ).to.equal(
            'amp-JTHCVn-4iMhzv5oEIZIspaXUSnEF0PwNVoxs' +
              'NDrFP4BtPQJMyxE4jb9FDlp37OJL'
          );
          expect(
            extractClientIdFromGaCookie(
              '1.3.amp-JTHCVn-4iMhzv5oEIZIspaXUSnEF0PwNVoxs' +
                'NDrFP4BtPQJMyxE4jb9FDlp37OJL'
            )
          ).to.equal(
            'amp-JTHCVn-4iMhzv5oEIZIspaXUSnEF0PwNVoxs' +
              'NDrFP4BtPQJMyxE4jb9FDlp37OJL'
          );
          expect(
            extractClientIdFromGaCookie(
              'amp-JTHCVn-4iMhzv5oEIZIspaXUSnEF0PwNVoxs' +
                'NDrFP4BtPQJMyxE4jb9FDlp37OJL'
            )
          ).to.equal(
            'amp-JTHCVn-4iMhzv5oEIZIspaXUSnEF0PwNVoxs' +
              'NDrFP4BtPQJMyxE4jb9FDlp37OJL'
          );
        });
      });
    });
});<|MERGE_RESOLUTION|>--- conflicted
+++ resolved
@@ -207,11 +207,7 @@
         win.ampdoc = ampdoc;
         env.sandbox.stub(win.ampdoc, 'getMeta').returns({
           'amp-link-variable-allowed-origin':
-<<<<<<< HEAD
-            'https://allowlisted.com https://greylisted.com http://example.com',
-=======
             'https://allowlisted.com http://example.com',
->>>>>>> 914dd0b8
         });
         installUrlReplacementsServiceForDoc(ampdoc);
         return win;
@@ -1478,11 +1474,7 @@
         element.setAttribute('data-amp-replace', 'QUERY_PARAM');
         const {documentElement} = win.document;
         const urlReplacements = Services.urlReplacementsForDoc(documentElement);
-<<<<<<< HEAD
-        const unallowlisted = urlReplacements.collectUnallowlistedVarsSync(
-=======
         const unallowlisted = urlReplacements.collectDisallowedVarsSync(
->>>>>>> 914dd0b8
           element
         );
         expect(unallowlisted).to.deep.equal(['SOURCE_HOST', 'COUNTER']);
@@ -1797,11 +1789,7 @@
           expect(a.href).to.equal('https://example.com/link');
         });
 
-<<<<<<< HEAD
-        it('should not replace without user allowlisting', () => {
-=======
         it('should not replace without user allowance', () => {
->>>>>>> 914dd0b8
           a.href = 'https://example.com/link?out=QUERY_PARAM(foo)';
           urlReplacements.maybeExpandLink(a, null);
           expect(a.href).to.equal(
@@ -1809,11 +1797,7 @@
           );
         });
 
-<<<<<<< HEAD
-        it('should not replace without user allowlisting 2', () => {
-=======
         it('should not replace without user allowance 2', () => {
->>>>>>> 914dd0b8
           a.href = 'https://example.com/link?out=QUERY_PARAM(foo)';
           a.setAttribute('data-amp-replace', 'ABC');
           urlReplacements.maybeExpandLink(a, null);
