/**
 * Copyright 2015 The AMP HTML Authors. All Rights Reserved.
 *
 * Licensed under the Apache License, Version 2.0 (the "License");
 * you may not use this file except in compliance with the License.
 * You may obtain a copy of the License at
 *
 *      http://www.apache.org/licenses/LICENSE-2.0
 *
 * Unless required by applicable law or agreed to in writing, software
 * distributed under the License is distributed on an "AS-IS" BASIS,
 * WITHOUT WARRANTIES OR CONDITIONS OF ANY KIND, either express or implied.
 * See the License for the specific language governing permissions and
 * limitations under the License.
 */

import * as trackPromise from '../../src/impression';

import {
  extractClientIdFromGaCookie,
  installUrlReplacementsServiceForDoc,
} from '../../src/service/url-replacements-impl';
import {
  markElementScheduledForTesting,
  resetScheduledElementForTesting,
} from '../../src/service/custom-element-registry';
import {
  mockWindowInterface,
  stubServiceForDoc,
} from '../../testing/test-helper';

import {Observable} from '../../src/observable';
import {Services} from '../../src/services';
import {cidServiceForDocForTesting} from '../../src/service/cid-impl';
import {createIframePromise} from '../../testing/iframe';
import {installActivityServiceForTesting} from '../../extensions/amp-analytics/0.1/activity-impl';
import {installCryptoService} from '../../src/service/crypto-impl';
import {installDocService} from '../../src/service/ampdoc-impl';
import {installDocumentInfoServiceForDoc} from '../../src/service/document-info-impl';
import {parseUrlDeprecated} from '../../src/url';
import {registerServiceBuilder} from '../../src/service';
import {setCookie} from '../../src/cookies';
import {user} from '../../src/log';

describes.sandboxed('UrlReplacements', {}, env => {
  let canonical;
  let loadObservable;
  let replacements;
  let viewerService;
  let userErrorStub;
  let ampdoc;

  // TODO(amphtml, #25621): Cannot find atob / btoa on Safari on Sauce Labs.
  describe
    .configure()
    .skipSafari()
    .run('UrlReplacements', () => {
      beforeEach(() => {
        canonical = 'https://canonical.com/doc1';
        userErrorStub = env.sandbox.stub(user(), 'error');
      });

      function getReplacements(opt_options) {
        return createIframePromise().then(iframe => {
          ampdoc = iframe.ampdoc;
          iframe.doc.title = 'Pixel Test';
          const link = iframe.doc.createElement('link');
          link.setAttribute('href', 'https://pinterest.com:8080/pin1');
          link.setAttribute('rel', 'canonical');
          iframe.doc.head.appendChild(link);
          iframe.win.__AMP_SERVICES.documentInfo = null;
          installDocumentInfoServiceForDoc(iframe.ampdoc);
          resetScheduledElementForTesting(iframe.win, 'amp-analytics');
          resetScheduledElementForTesting(iframe.win, 'amp-experiment');
          resetScheduledElementForTesting(iframe.win, 'amp-share-tracking');
          if (opt_options) {
            if (opt_options.withCid) {
              markElementScheduledForTesting(iframe.win, 'amp-analytics');
              cidServiceForDocForTesting(iframe.ampdoc);
              installCryptoService(iframe.win);
            }
            if (opt_options.withActivity) {
              markElementScheduledForTesting(iframe.win, 'amp-analytics');
              installActivityServiceForTesting(iframe.ampdoc);
            }
            if (opt_options.withVariant) {
              markElementScheduledForTesting(iframe.win, 'amp-experiment');
              registerServiceBuilder(iframe.win, 'variant', function() {
                return {
                  getVariants: () =>
                    Promise.resolve({
                      'x1': 'v1',
                      'x2': null,
                    }),
                };
              });
            }
            if (opt_options.withShareTracking) {
              markElementScheduledForTesting(iframe.win, 'amp-share-tracking');
              registerServiceBuilder(iframe.win, 'share-tracking', function() {
                return Promise.resolve({
                  incomingFragment: '12345',
                  outgoingFragment: '54321',
                });
              });
            }
            if (opt_options.withStoryVariableService) {
              markElementScheduledForTesting(iframe.win, 'amp-story');
              registerServiceBuilder(iframe.win, 'story-variable', function() {
                return Promise.resolve({
                  pageIndex: 546,
                  pageId: 'id-123',
                });
              });
            }
            if (opt_options.withViewerIntegrationVariableService) {
              markElementScheduledForTesting(
                iframe.win,
                'amp-viewer-integration'
              );
              registerServiceBuilder(
                iframe.win,
                'viewer-integration-variable',
                function() {
                  return Promise.resolve(
                    opt_options.withViewerIntegrationVariableService
                  );
                }
              );
            }
            if (opt_options.withOriginalTitle) {
              iframe.doc.originalTitle = 'Original Pixel Test';
            }
          }
          viewerService = Services.viewerForDoc(iframe.ampdoc);
          replacements = Services.urlReplacementsForDoc(
            iframe.doc.documentElement
          );
          return replacements;
        });
      }

      function expandUrlAsync(url, opt_bindings, opt_options) {
        return getReplacements(opt_options).then(replacements =>
          replacements.expandUrlAsync(url, opt_bindings)
        );
      }

      function getFakeWindow() {
        loadObservable = new Observable();
        const win = {
          addEventListener(type, callback) {
            loadObservable.add(callback);
          },
          Object,
          performance: {
            timing: {
              navigationStart: 100,
              loadEventStart: 0,
            },
          },
          removeEventListener(type, callback) {
            loadObservable.remove(callback);
          },
          document: {
            nodeType: /* document */ 9,
            querySelector: selector => {
              if (selector.startsWith('meta')) {
                return {
                  getAttribute: () => {
                    return 'https://whitelisted.com https://greylisted.com http://example.com';
                  },
                  hasAttribute: () => {
                    return true;
                  },
                };
              } else {
                return {href: canonical};
              }
            },
            getElementById: () => {},
            cookie: '',
            documentElement: {
              nodeType: /* element */ 1,
              getRootNode() {
                return win.document;
              },
            },
          },
          Math: {
            random: () => 0.1234,
          },
          crypto: {
            getRandomValues: array => {
              array[0] = 1;
              array[1] = 2;
              array[2] = 3;
              array[15] = 15;
            },
          },
          __AMP_SERVICES: {
            'viewport': {obj: {}},
            'cid': {
              promise: Promise.resolve({
                get: config =>
                  Promise.resolve('test-cid(' + config.scope + ')'),
              }),
            },
          },
        };
        win.document.defaultView = win;
        win.document.documentElement.ownerDocument = win.document;
        win.document.head = {
          nodeType: /* element */ 1,
          // Fake query selectors needed to bypass <meta> tag checks.
          querySelector: () => null,
          querySelectorAll: () => [],
          getRootNode() {
            return win.document;
          },
<<<<<<< HEAD
        },
      },
      Math: {
        random: () => 0.1234,
      },
      crypto: {
        getRandomValues: array => {
          array[0] = 1;
          array[1] = 2;
          array[2] = 3;
          array[15] = 15;
        },
      },
      __AMP_SERVICES: {
        'viewport': {obj: {}},
        'cid': {
          promise: Promise.resolve({
            get: config => Promise.resolve('test-cid(' + config.scope + ')'),
          }),
        },
      },
    };
    win.document.defaultView = win;
    win.document.documentElement.ownerDocument = win.document;
    win.document.head = {
      nodeType: /* element */ 1,
      // Fake query selectors needed to bypass <meta> tag checks.
      querySelector: () => null,
      querySelectorAll: () => [],
      getRootNode() {
        return win.document;
      },
    };
    installDocService(win, /* isSingleDoc */ true);
    const ampdoc = Services.ampdocServiceFor(win).getSingleDoc();
    win.__AMP_SERVICES.documentInfo = null;
    installDocumentInfoServiceForDoc(ampdoc);
    win.ampdoc = ampdoc;
    installUrlReplacementsServiceForDoc(ampdoc);
    return win;
  }

  it('limit replacement params size', () => {
    return getReplacements().then(replacements => {
      replacements.getVariableSource().initialize();
      const variables = Object.keys(
        replacements.getVariableSource().replacements_
      );
      // Restrict the number of replacement params to globalVaraibleSource
      // Please consider adding the logic to amp-analytics instead.
      // Please contact @lannka or @zhouyx if the test fail.
      expect(variables.length).to.equal(71);
    });
  });

  it('should replace RANDOM', () => {
    return expandUrlAsync('ord=RANDOM?').then(res => {
      expect(res).to.match(/ord=(\d+(\.\d+)?)\?$/);
    });
  });

  it('should replace COUNTER', () => {
    return expandUrlAsync(
      'COUNTER(foo),COUNTER(bar),COUNTER(foo),COUNTER(bar),COUNTER(bar)'
    ).then(res => {
      expect(res).to.equal('1,1,2,2,3');
    });
  });
=======
        };
        installDocService(win, /* isSingleDoc */ true);
        const ampdoc = Services.ampdocServiceFor(win).getSingleDoc();
        win.__AMP_SERVICES.documentInfo = null;
        installDocumentInfoServiceForDoc(ampdoc);
        win.ampdoc = ampdoc;
        installUrlReplacementsServiceForDoc(ampdoc);
        return win;
      }
>>>>>>> be3d310a

      it('limit replacement params size', () => {
        return getReplacements().then(replacements => {
          replacements.getVariableSource().initialize();
          const variables = Object.keys(
            replacements.getVariableSource().replacements_
          );
          // Restrict the number of replacement params to globalVariableSource
          // Please consider adding the logic to amp-analytics instead.
          // Please contact @lannka or @zhouyx if the test fail.
          expect(variables.length).to.equal(70);
        });
      });

      it('should replace RANDOM', () => {
        return expandUrlAsync('ord=RANDOM?').then(res => {
          expect(res).to.match(/ord=(\d+(\.\d+)?)\?$/);
        });
      });

      it('should replace COUNTER', () => {
        return expandUrlAsync(
          'COUNTER(foo),COUNTER(bar),COUNTER(foo),COUNTER(bar),COUNTER(bar)'
        ).then(res => {
          expect(res).to.equal('1,1,2,2,3');
        });
      });

      it.configure()
        .skipFirefox()
        .run('should replace CANONICAL_URL', () => {
          return expandUrlAsync('?href=CANONICAL_URL').then(res => {
            expect(res).to.equal(
              '?href=https%3A%2F%2Fpinterest.com%3A8080%2Fpin1'
            );
          });
        });

      it.configure()
        .skipFirefox()
        .run('should replace CANONICAL_HOST', () => {
          return expandUrlAsync('?host=CANONICAL_HOST').then(res => {
            expect(res).to.equal('?host=pinterest.com%3A8080');
          });
        });

      it.configure()
        .skipFirefox()
        .run('should replace CANONICAL_HOSTNAME', () => {
          return expandUrlAsync('?host=CANONICAL_HOSTNAME').then(res => {
            expect(res).to.equal('?host=pinterest.com');
          });
        });

      it.configure()
        .skipFirefox()
        .run('should replace CANONICAL_PATH', () => {
          return expandUrlAsync('?path=CANONICAL_PATH').then(res => {
            expect(res).to.equal('?path=%2Fpin1');
          });
        });

      it('should replace DOCUMENT_REFERRER', async () => {
        const replacements = await getReplacements();
        env.sandbox
          .stub(viewerService, 'getReferrerUrl')
          .returns('http://fake.example/?foo=bar');
        const res = await replacements.expandUrlAsync('?ref=DOCUMENT_REFERRER');
        expect(res).to.equal('?ref=http%3A%2F%2Ffake.example%2F%3Ffoo%3Dbar');
      });

      it('should replace EXTERNAL_REFERRER', () => {
        const windowInterface = mockWindowInterface(env.sandbox);
        windowInterface.getHostname.returns('different.org');
        return getReplacements()
          .then(replacements => {
            stubServiceForDoc(
              env.sandbox,
              ampdoc,
              'viewer',
              'getReferrerUrl'
            ).returns(Promise.resolve('http://example.org/page.html'));
            return replacements.expandUrlAsync('?ref=EXTERNAL_REFERRER');
          })
          .then(res => {
            expect(res).to.equal('?ref=http%3A%2F%2Fexample.org%2Fpage.html');
          });
      });

      it(
        'should replace EXTERNAL_REFERRER to empty string ' +
          'if referrer is of same domain',
        () => {
          const windowInterface = mockWindowInterface(env.sandbox);
          windowInterface.getHostname.returns('example.org');
          return getReplacements()
            .then(replacements => {
              stubServiceForDoc(
                env.sandbox,
                ampdoc,
                'viewer',
                'getReferrerUrl'
              ).returns(Promise.resolve('http://example.org/page.html'));
              return replacements.expandUrlAsync('?ref=EXTERNAL_REFERRER');
            })
            .then(res => {
              expect(res).to.equal('?ref=');
            });
        }
      );

      it(
        'should replace EXTERNAL_REFERRER to empty string ' +
          'if referrer is CDN proxy of same domain',
        () => {
          const windowInterface = mockWindowInterface(env.sandbox);
          windowInterface.getHostname.returns('example.org');
          return getReplacements()
            .then(replacements => {
              stubServiceForDoc(
                env.sandbox,
                ampdoc,
                'viewer',
                'getReferrerUrl'
              ).returns(
                Promise.resolve(
                  'https://example-org.cdn.ampproject.org/v/example.org/page.html'
                )
              );
              return replacements.expandUrlAsync('?ref=EXTERNAL_REFERRER');
            })
            .then(res => {
              expect(res).to.equal('?ref=');
            });
        }
      );

      it(
        'should replace EXTERNAL_REFERRER to empty string ' +
          'if referrer is CDN proxy of same domain (before CURLS)',
        () => {
          const windowInterface = mockWindowInterface(env.sandbox);
          windowInterface.getHostname.returns('example.org');
          return getReplacements()
            .then(replacements => {
              stubServiceForDoc(
                env.sandbox,
                ampdoc,
                'viewer',
                'getReferrerUrl'
              ).returns(
                Promise.resolve(
                  'https://cdn.ampproject.org/v/example.org/page.html'
                )
              );
              return replacements.expandUrlAsync('?ref=EXTERNAL_REFERRER');
            })
            .then(res => {
              expect(res).to.equal('?ref=');
            });
        }
      );

      it('should replace TITLE', () => {
        return expandUrlAsync('?title=TITLE').then(res => {
          expect(res).to.equal('?title=Pixel%20Test');
        });
      });

      it('should prefer original title for TITLE', () => {
        return expandUrlAsync('?title=TITLE', /*opt_bindings*/ undefined, {
          withOriginalTitle: true,
        }).then(res => {
          expect(res).to.equal('?title=Original%20Pixel%20Test');
        });
      });

      describe('AMPDOC_URL', () => {
        it('should replace AMPDOC_URL', () => {
          return expandUrlAsync('?ref=AMPDOC_URL').then(res => {
            expect(res).to.not.match(/AMPDOC_URL/);
          });
        });

        it('should add extra params to AMPDOC_URL', () => {
          const win = getFakeWindow();
          win.location = parseUrlDeprecated(
            'https://cdn.ampproject.org/a/o.com/foo/?amp_r=hello%3Dworld'
          );
          return Services.urlReplacementsForDoc(win.document.documentElement)
            .expandUrlAsync('?url=AMPDOC_URL')
            .then(res => {
              expect(res).to.contain(
                encodeURIComponent(
                  'https://cdn.ampproject.org/a/o.com/foo/?hello=world'
                )
              );
            });
        });

        it('should merge extra params in AMPDOC_URL', () => {
          const win = getFakeWindow();
          win.location = parseUrlDeprecated(
            'https://cdn.ampproject.org/a/o.com/foo/?test=case&amp_r=hello%3Dworld'
          );
          return Services.urlReplacementsForDoc(win.document.documentElement)
            .expandUrlAsync('?url=AMPDOC_URL')
            .then(res => {
              expect(res).to.contain(
                encodeURIComponent(
                  'https://cdn.ampproject.org/a/o.com/foo/?test=case&hello=world'
                )
              );
            });
        });

        it('should allow an embedded amp_r parameter', () => {
          const win = getFakeWindow();
          win.location = parseUrlDeprecated(
            'https://cdn.ampproject.org/a/o.com/foo/?amp_r=amp_r%3Dweird'
          );
          return Services.urlReplacementsForDoc(win.document.documentElement)
            .expandUrlAsync('?url=AMPDOC_URL')
            .then(res => {
              expect(res).to.contain(
                encodeURIComponent(
                  'https://cdn.ampproject.org/a/o.com/foo/?amp_r=weird'
                )
              );
            });
        });

        it('should prefer original params in AMPDOC_URL', () => {
          const win = getFakeWindow();
          win.location = parseUrlDeprecated(
            'https://cdn.ampproject.org/a/o.com/foo/?test=case&amp_r=test%3Devil'
          );
          return Services.urlReplacementsForDoc(win.document.documentElement)
            .expandUrlAsync('?url=AMPDOC_URL')
            .then(res => {
              expect(res).to.contain(
                encodeURIComponent(
                  'https://cdn.ampproject.org/a/o.com/foo/?test=case'
                )
              );
            });
        });

        it('should merge multiple extra params safely in AMPDOC_URL', () => {
          const win = getFakeWindow();
          win.location = parseUrlDeprecated(
            'https://cdn.ampproject.org/a/o.com/foo/?test=case&a&hello=you&amp_r=hello%3Dworld%26goodnight%3Dmoon'
          );
          return Services.urlReplacementsForDoc(win.document.documentElement)
            .expandUrlAsync('?url=AMPDOC_URL')
            .then(res => {
              expect(res).to.contain(
                encodeURIComponent(
                  'https://cdn.ampproject.org/a/o.com/foo/?test=case&a&hello=you&goodnight=moon'
                )
              );
            });
        });
      });

      it('should replace AMPDOC_HOST', () => {
        return expandUrlAsync('?ref=AMPDOC_HOST').then(res => {
          expect(res).to.not.match(/AMPDOC_HOST/);
        });
      });

      it('should replace AMPDOC_HOSTNAME', () => {
        return expandUrlAsync('?ref=AMPDOC_HOSTNAME').then(res => {
          expect(res).to.not.match(/AMPDOC_HOSTNAME/);
        });
      });

      describe('SOURCE_URL', () => {
        it('should replace SOURCE_URL and SOURCE_HOST', () => {
          const win = getFakeWindow();
          win.location = parseUrlDeprecated('https://wrong.com');
          env.sandbox
            .stub(trackPromise, 'getTrackImpressionPromise')
            .callsFake(() => {
              return new Promise(resolve => {
                win.location = parseUrlDeprecated('https://example.com/test');
                resolve();
              });
            });
          return Services.urlReplacementsForDoc(win.document.documentElement)
            .expandUrlAsync('?url=SOURCE_URL&host=SOURCE_HOST')
            .then(res => {
              expect(res).to.equal(
                '?url=https%3A%2F%2Fexample.com%2Ftest&host=example.com'
              );
            });
        });

        it('should replace SOURCE_URL and SOURCE_HOSTNAME', () => {
          const win = getFakeWindow();
          win.location = parseUrlDeprecated('https://wrong.com');
          env.sandbox
            .stub(trackPromise, 'getTrackImpressionPromise')
            .callsFake(() => {
              return new Promise(resolve => {
                win.location = parseUrlDeprecated('https://example.com/test');
                resolve();
              });
            });
          return Services.urlReplacementsForDoc(win.document.documentElement)
            .expandUrlAsync('?url=SOURCE_URL&hostname=SOURCE_HOSTNAME')
            .then(res => {
              expect(res).to.equal(
                '?url=https%3A%2F%2Fexample.com%2Ftest&hostname=example.com'
              );
            });
        });

        it('should update SOURCE_URL after track impression', () => {
          const win = getFakeWindow();
          win.location = parseUrlDeprecated('https://wrong.com');
          env.sandbox
            .stub(trackPromise, 'getTrackImpressionPromise')
            .callsFake(() => {
              return new Promise(resolve => {
                win.location = parseUrlDeprecated(
                  'https://example.com?gclid=123456'
                );
                resolve();
              });
            });
          return Services.urlReplacementsForDoc(win.document.documentElement)
            .expandUrlAsync('?url=SOURCE_URL')
            .then(res => {
              expect(res).to.contain('example.com');
            });
        });

        it('should add extra params to SOURCE_URL', () => {
          const win = getFakeWindow();
          win.location = parseUrlDeprecated(
            'https://cdn.ampproject.org/a/o.com/foo/?a&amp_r=hello%3Dworld'
          );
          env.sandbox
            .stub(trackPromise, 'getTrackImpressionPromise')
            .callsFake(() => {
              return Promise.resolve();
            });
          return Services.urlReplacementsForDoc(win.document.documentElement)
            .expandUrlAsync('?url=SOURCE_URL')
            .then(res => {
              expect(res).to.equal(
                '?url=' + encodeURIComponent('http://o.com/foo/?a&hello=world')
              );
            });
        });

        it('should ignore extra params that already exists in SOURCE_URL', () => {
          const win = getFakeWindow();
          win.location = parseUrlDeprecated(
            'https://cdn.ampproject.org/a/o.com/foo/?a=1&safe=1&amp_r=hello%3Dworld%26safe=evil'
          );
          env.sandbox
            .stub(trackPromise, 'getTrackImpressionPromise')
            .callsFake(() => {
              return Promise.resolve();
            });
          return Services.urlReplacementsForDoc(win.document.documentElement)
            .expandUrlAsync('?url=SOURCE_URL')
            .then(res => {
              expect(res).to.equal(
                '?url=' +
                  encodeURIComponent('http://o.com/foo/?a=1&safe=1&hello=world')
              );
            });
        });

        it('should not change SOURCE_URL if is not ad landing page', () => {
          const win = getFakeWindow();
          win.location = parseUrlDeprecated(
            'https://cdn.ampproject.org/v/o.com/foo/?a&amp_r=hello%3Dworld'
          );
          env.sandbox
            .stub(trackPromise, 'getTrackImpressionPromise')
            .callsFake(() => {
              return Promise.resolve();
            });
          return Services.urlReplacementsForDoc(win.document.documentElement)
            .expandUrlAsync('?url=SOURCE_URL')
            .then(res => {
              expect(res).to.equal(
                '?url=' + encodeURIComponent('http://o.com/foo/?a')
              );
            });
        });
      });

      it('should replace SOURCE_PATH', () => {
        return expandUrlAsync('?path=SOURCE_PATH').then(res => {
          expect(res).to.not.match(/SOURCE_PATH/);
        });
      });

      it('should replace PAGE_VIEW_ID', () => {
        return expandUrlAsync('?pid=PAGE_VIEW_ID').then(res => {
          expect(res).to.match(/pid=\d+/);
        });
      });

      it('should replace PAGE_VIEW_ID_64', () => {
        return expandUrlAsync('?pid=PAGE_VIEW_ID_64').then(res => {
          expect(res).to.match(/pid=([a-zA-Z0-9_-]+){10,}/);
        });
      });

      it('should replace CLIENT_ID', () => {
        setCookie(window, 'url-abc', 'cid-for-abc');
        // Make sure cookie does not exist
        setCookie(window, 'url-xyz', '');
        return expandUrlAsync(
          '?a=CLIENT_ID(url-abc)&b=CLIENT_ID(url-xyz)',
          /*opt_bindings*/ undefined,
          {withCid: true}
        ).then(res => {
          expect(res).to.match(/^\?a=cid-for-abc\&b=amp-([a-zA-Z0-9_-]+){10,}/);
        });
      });

      it('should allow empty CLIENT_ID', () => {
        return getReplacements()
          .then(replacements => {
            stubServiceForDoc(env.sandbox, ampdoc, 'cid', 'get').returns(
              Promise.resolve()
            );
            return replacements.expandUrlAsync('?a=CLIENT_ID(_ga)');
          })
          .then(res => {
            expect(res).to.equal('?a=');
          });
      });
<<<<<<< HEAD
    });

  // TODO(#16916): Make this test work with synchronous throws.
  it.skip('should replace VARIANT', () => {
    return expect(
      expandUrlAsync(
        '?x1=VARIANT(x1)&x2=VARIANT(x2)&x3=VARIANT(x3)',
        /*opt_bindings*/ undefined,
        {withVariant: true}
      )
    ).to.eventually.equal('?x1=v1&x2=none&x3=');
  });

  // TODO(#16916): Make this test work with synchronous throws.
  it.skip(
    'should replace VARIANT with empty string if ' +
      'amp-experiment is not configured ',
    () => {
      return expect(
        expandUrlAsync('?x1=VARIANT(x1)&x2=VARIANT(x2)&x3=VARIANT(x3)')
      ).to.eventually.equal('?x1=&x2=&x3=');
    }
  );

  it('should replace VARIANTS', () => {
    return expect(
      expandUrlAsync('?VARIANTS', /*opt_bindings*/ undefined, {
        withVariant: true,
      })
    ).to.eventually.equal('?x1.v1!x2.none');
  });

  // TODO(#16916): Make this test work with synchronous throws.
  it.skip(
    'should replace VARIANTS with empty string if ' +
      'amp-experiment is not configured ',
    () => {
      return expect(expandUrlAsync('?VARIANTS')).to.eventually.equal('?');
    }
  );

  it('should replace SHARE_TRACKING_INCOMING and SHARE_TRACKING_OUTGOING', () => {
    return expect(
      expandUrlAsync(
        '?in=SHARE_TRACKING_INCOMING&out=SHARE_TRACKING_OUTGOING',
        /*opt_bindings*/ undefined,
        {withShareTracking: true}
      )
    ).to.eventually.equal('?in=12345&out=54321');
  });

  // TODO(#16916): Make this test work with synchronous throws.
  it.skip(
    'should replace SHARE_TRACKING_INCOMING and SHARE_TRACKING_OUTGOING' +
      ' with empty string if amp-share-tracking is not configured',
    () => {
      return expect(
        expandUrlAsync(
          '?in=SHARE_TRACKING_INCOMING&out=SHARE_TRACKING_OUTGOING'
        )
      ).to.eventually.equal('?in=&out=');
    }
  );

  it('should replace STORY_PAGE_INDEX and STORY_PAGE_ID', () => {
    return expect(
      expandUrlAsync(
        '?index=STORY_PAGE_INDEX&id=STORY_PAGE_ID',
        /*opt_bindings*/ undefined,
        {withStoryVariableService: true}
      )
    ).to.eventually.equal('?index=546&id=id-123');
  });

  // TODO(#16916): Make this test work with synchronous throws.
  it.skip(
    'should replace STORY_PAGE_INDEX and STORY_PAGE_ID' +
      ' with empty string if amp-story is not configured',
    () => {
      return expect(
        expandUrlAsync('?index=STORY_PAGE_INDEX&id=STORY_PAGE_ID')
      ).to.eventually.equal('?index=&id=');
    }
  );

  it('should replace TIMESTAMP', () => {
    return expandUrlAsync('?ts=TIMESTAMP').then(res => {
      expect(res).to.match(/ts=\d+/);
    });
  });
=======
>>>>>>> be3d310a

      it('should replace CLIENT_ID with opt_cookieName', () => {
        setCookie(window, 'url-abc', 'cid-for-abc');
        // Make sure cookie does not exist
        setCookie(window, 'url-xyz', '');
        return expandUrlAsync(
          '?a=CLIENT_ID(abc,,url-abc)&b=CLIENT_ID(xyz,,url-xyz)',
          /*opt_bindings*/ undefined,
          {withCid: true}
        ).then(res => {
          expect(res).to.match(/^\?a=cid-for-abc\&b=amp-([a-zA-Z0-9_-]+){10,}/);
        });
      });

      it('should parse _ga cookie correctly', () => {
        setCookie(window, '_ga', 'GA1.2.12345.54321');
        return expandUrlAsync(
          '?a=CLIENT_ID(AMP_ECID_GOOGLE,,_ga)&b=CLIENT_ID(_ga)',
          /*opt_bindings*/ undefined,
          {withCid: true}
        ).then(res => {
          expect(res).to.match(/^\?a=12345.54321&b=12345.54321/);
        });
      });

      // TODO(alanorozco, #11827): Make this test work on Safari.
      it.configure()
        .skipSafari()
        .run('should replace CLIENT_ID synchronously when available', () => {
          return getReplacements({withCid: true}).then(urlReplacements => {
            setCookie(window, 'url-abc', 'cid-for-abc');
            setCookie(window, 'url-xyz', 'cid-for-xyz');
            // Only requests cid-for-xyz in async path
            return urlReplacements
              .expandUrlAsync('b=CLIENT_ID(url-xyz)')
              .then(res => {
                expect(res).to.equal('b=cid-for-xyz');
              })
              .then(() => {
                const result = urlReplacements.expandUrlSync(
                  '?a=CLIENT_ID(url-abc)&b=CLIENT_ID(url-xyz)' +
                    '&c=CLIENT_ID(other)'
                );
                expect(result).to.equal('?a=&b=cid-for-xyz&c=');
              });
          });
        });

      it('should replace AMP_STATE(key)', () => {
        const win = getFakeWindow();
        env.sandbox.stub(Services, 'bindForDocOrNull').returns(
          Promise.resolve({
            getStateValue(key) {
              expect(key).to.equal('foo.bar');
              return Promise.resolve('baz');
            },
          })
        );
        return Services.urlReplacementsForDoc(win.document.documentElement)
          .expandUrlAsync('?state=AMP_STATE(foo.bar)')
          .then(res => {
            expect(res).to.equal('?state=baz');
          });
      });

      // TODO(#16916): Make this test work with synchronous throws.
      it.skip('should replace VARIANT', () => {
        return expect(
          expandUrlAsync(
            '?x1=VARIANT(x1)&x2=VARIANT(x2)&x3=VARIANT(x3)',
            /*opt_bindings*/ undefined,
            {withVariant: true}
          )
        ).to.eventually.equal('?x1=v1&x2=none&x3=');
      });

      // TODO(#16916): Make this test work with synchronous throws.
      it.skip(
        'should replace VARIANT with empty string if ' +
          'amp-experiment is not configured ',
        () => {
          return expect(
            expandUrlAsync('?x1=VARIANT(x1)&x2=VARIANT(x2)&x3=VARIANT(x3)')
          ).to.eventually.equal('?x1=&x2=&x3=');
        }
      );

      it('should replace VARIANTS', () => {
        return expect(
          expandUrlAsync('?VARIANTS', /*opt_bindings*/ undefined, {
            withVariant: true,
          })
        ).to.eventually.equal('?x1.v1!x2.none');
      });

      // TODO(#16916): Make this test work with synchronous throws.
      it.skip(
        'should replace VARIANTS with empty string if ' +
          'amp-experiment is not configured ',
        () => {
          return expect(expandUrlAsync('?VARIANTS')).to.eventually.equal('?');
        }
      );

      it('should replace SHARE_TRACKING_INCOMING and SHARE_TRACKING_OUTGOING', () => {
        return expect(
          expandUrlAsync(
            '?in=SHARE_TRACKING_INCOMING&out=SHARE_TRACKING_OUTGOING',
            /*opt_bindings*/ undefined,
            {withShareTracking: true}
          )
        ).to.eventually.equal('?in=12345&out=54321');
      });

      // TODO(#16916): Make this test work with synchronous throws.
      it.skip(
        'should replace SHARE_TRACKING_INCOMING and SHARE_TRACKING_OUTGOING' +
          ' with empty string if amp-share-tracking is not configured',
        () => {
          return expect(
            expandUrlAsync(
              '?in=SHARE_TRACKING_INCOMING&out=SHARE_TRACKING_OUTGOING'
            )
          ).to.eventually.equal('?in=&out=');
        }
      );

      it('should replace STORY_PAGE_INDEX and STORY_PAGE_ID', () => {
        return expect(
          expandUrlAsync(
            '?index=STORY_PAGE_INDEX&id=STORY_PAGE_ID',
            /*opt_bindings*/ undefined,
            {withStoryVariableService: true}
          )
        ).to.eventually.equal('?index=546&id=id-123');
      });

      // TODO(#16916): Make this test work with synchronous throws.
      it.skip(
        'should replace STORY_PAGE_INDEX and STORY_PAGE_ID' +
          ' with empty string if amp-story is not configured',
        () => {
          return expect(
            expandUrlAsync('?index=STORY_PAGE_INDEX&id=STORY_PAGE_ID')
          ).to.eventually.equal('?index=&id=');
        }
      );

      it('should replace TIMESTAMP', () => {
        return expandUrlAsync('?ts=TIMESTAMP').then(res => {
          expect(res).to.match(/ts=\d+/);
        });
      });

      it('should replace TIMESTAMP_ISO', () => {
        return expandUrlAsync('?tsf=TIMESTAMP_ISO').then(res => {
          expect(res).to.match(/tsf=\d+/);
        });
      });

      it('should return correct ISO timestamp', () => {
        const fakeTime = 1499979336612;
        env.sandbox.useFakeTimers(fakeTime);
        return expect(expandUrlAsync('?tsf=TIMESTAMP_ISO')).to.eventually.equal(
          '?tsf=2017-07-13T20%3A55%3A36.612Z'
        );
      });

      it('should replace TIMEZONE', () => {
        return expandUrlAsync('?tz=TIMEZONE').then(res => {
          expect(res).to.match(/tz=-?\d+/);
        });
      });

      it('should replace TIMEZONE_CODE', () => {
        return expandUrlAsync('?tz_code=TIMEZONE_CODE').then(res => {
          expect(res).to.match(/tz_code=\w+|^$/);
        });
      });

      it('should replace SCROLL_TOP', () => {
        return expandUrlAsync('?scrollTop=SCROLL_TOP').then(res => {
          expect(res).to.match(/scrollTop=\d+/);
        });
      });

      it('should replace SCROLL_LEFT', () => {
        return expandUrlAsync('?scrollLeft=SCROLL_LEFT').then(res => {
          expect(res).to.match(/scrollLeft=\d+/);
        });
      });

      it('should replace SCROLL_HEIGHT', () => {
        return expandUrlAsync('?scrollHeight=SCROLL_HEIGHT').then(res => {
          expect(res).to.match(/scrollHeight=\d+/);
        });
      });

      it('should replace SCREEN_WIDTH', () => {
        return expandUrlAsync('?sw=SCREEN_WIDTH').then(res => {
          expect(res).to.match(/sw=\d+/);
        });
      });

      it('should replace SCREEN_HEIGHT', () => {
        return expandUrlAsync('?sh=SCREEN_HEIGHT').then(res => {
          expect(res).to.match(/sh=\d+/);
        });
      });

      it('should replace VIEWPORT_WIDTH', () => {
        return expandUrlAsync('?vw=VIEWPORT_WIDTH').then(res => {
          expect(res).to.match(/vw=\d+/);
        });
      });

      it('should replace VIEWPORT_HEIGHT', () => {
        return expandUrlAsync('?vh=VIEWPORT_HEIGHT').then(res => {
          expect(res).to.match(/vh=\d+/);
        });
      });

      it('should replace PAGE_LOAD_TIME', () => {
        return expandUrlAsync('?sh=PAGE_LOAD_TIME').then(res => {
          expect(res).to.match(/sh=\d+/);
        });
      });

      it('should replace FIRST_CONTENTFUL_PAINT', () => {
        const win = getFakeWindow();
        env.sandbox.stub(Services, 'performanceFor').returns({
          getFirstContentfulPaint() {
            return 1;
          },
        });
        return Services.urlReplacementsForDoc(win.document.documentElement)
          .expandUrlAsync('FIRST_CONTENTFUL_PAINT')
          .then(res => {
            expect(res).to.match(/^\d+$/);
          });
      });

      it('should replace FIRST_VIEWPORT_READY', () => {
        const win = getFakeWindow();
        env.sandbox.stub(Services, 'performanceFor').returns({
          getFirstViewportReady() {
            return 1;
          },
        });
        return Services.urlReplacementsForDoc(win.document.documentElement)
          .expandUrlAsync('FIRST_VIEWPORT_READY')
          .then(res => {
            expect(res).to.match(/^\d+$/);
          });
      });

      it('should replace MAKE_BODY_VISIBLE', () => {
        const win = getFakeWindow();
        env.sandbox.stub(Services, 'performanceFor').returns({
          getMakeBodyVisible() {
            return 1;
          },
        });
        return Services.urlReplacementsForDoc(win.document.documentElement)
          .expandUrlAsync('MAKE_BODY_VISIBLE')
          .then(res => {
            expect(res).to.match(/^\d+$/);
          });
      });

      it('should reject protocol changes', () => {
        const win = getFakeWindow();
        const {documentElement} = win.document;
        const urlReplacements = Services.urlReplacementsForDoc(documentElement);
        return urlReplacements
          .expandUrlAsync('PROTOCOL://example.com/?r=RANDOM', {
            'PROTOCOL': Promise.resolve('abc'),
          })
          .then(expanded => {
            expect(expanded).to.equal('PROTOCOL://example.com/?r=RANDOM');
          });
      });

      it('Should replace BACKGROUND_STATE with 0', () => {
        const win = getFakeWindow();
        const {ampdoc} = win;
        env.sandbox.stub(ampdoc, 'isVisible').returns(true);
        return Services.urlReplacementsForDoc(win.document.documentElement)
          .expandUrlAsync('?sh=BACKGROUND_STATE')
          .then(res => {
            expect(res).to.equal('?sh=0');
          });
      });

      it('Should replace BACKGROUND_STATE with 1', () => {
        const win = getFakeWindow();
        const {ampdoc} = win;
        env.sandbox.stub(ampdoc, 'isVisible').returns(false);
        return Services.urlReplacementsForDoc(win.document.documentElement)
          .expandUrlAsync('?sh=BACKGROUND_STATE')
          .then(res => {
            expect(res).to.equal('?sh=1');
          });
      });

      it('Should replace VIDEO_STATE(video,parameter) with video data', () => {
        const win = getFakeWindow();
        env.sandbox.stub(Services, 'videoManagerForDoc').returns({
          getAnalyticsDetails() {
            return Promise.resolve({currentTime: 1.5});
          },
        });
        env.sandbox
          .stub(win.document, 'getElementById')
          .withArgs('video')
          .returns(document.createElement('video'));

        return Services.urlReplacementsForDoc(win.document.documentElement)
          .expandUrlAsync('?sh=VIDEO_STATE(video,currentTime)')
          .then(res => {
            expect(res).to.equal('?sh=1.5');
          });
      });

      describe('PAGE_LOAD_TIME', () => {
        let win;
        let eventListeners;
        beforeEach(() => {
          win = getFakeWindow();
          eventListeners = {};
          win.document.readyState = 'loading';
          win.document.addEventListener = function(eventType, handler) {
            eventListeners[eventType] = handler;
          };
          win.document.removeEventListener = function(eventType, handler) {
            if (eventListeners[eventType] == handler) {
              delete eventListeners[eventType];
            }
          };
        });

        it('is replaced if timing info is not available', () => {
          win.document.readyState = 'complete';
          return Services.urlReplacementsForDoc(win.document.documentElement)
            .expandUrlAsync('?sh=PAGE_LOAD_TIME&s')
            .then(res => {
              expect(res).to.match(/sh=&s/);
            });
        });

        it('is replaced if PAGE_LOAD_TIME is available within a delay', () => {
          const {documentElement} = win.document;
          const urlReplacements = Services.urlReplacementsForDoc(
            documentElement
          );
          const validMetric = urlReplacements.expandUrlAsync(
            '?sh=PAGE_LOAD_TIME&s'
          );
          urlReplacements.ampdoc.win.performance.timing.loadEventStart = 109;
          win.document.readyState = 'complete';
          loadObservable.fire({type: 'load'});
          return validMetric.then(res => {
            expect(res).to.match(/sh=9&s/);
          });
        });
      });

      it('should replace NAV_REDIRECT_COUNT', () => {
        return expandUrlAsync('?sh=NAV_REDIRECT_COUNT').then(res => {
          expect(res).to.match(/sh=\d+/);
        });
      });

      // TODO(cvializ, #12336): unskip
      it.skip('should replace NAV_TIMING', () => {
        return expandUrlAsync(
          '?a=NAV_TIMING(navigationStart)' +
            '&b=NAV_TIMING(navigationStart,responseStart)'
        ).then(res => {
          expect(res).to.match(/a=\d+&b=\d+/);
        });
      });

      it('should replace NAV_TIMING when attribute names are invalid', () => {
        return expandUrlAsync(
          '?a=NAV_TIMING(invalid)' +
            '&b=NAV_TIMING(invalid,invalid)' +
            '&c=NAV_TIMING(navigationStart,invalid)' +
            '&d=NAV_TIMING(invalid,responseStart)'
        ).then(res => {
          expect(res).to.match(/a=&b=&c=&d=/);
        });
      });

      it('should replace NAV_TYPE', () => {
        return expandUrlAsync('?sh=NAV_TYPE').then(res => {
          expect(res).to.match(/sh=\d+/);
        });
      });

      it('should replace DOMAIN_LOOKUP_TIME', () => {
        return expandUrlAsync('?sh=DOMAIN_LOOKUP_TIME').then(res => {
          expect(res).to.match(/sh=\d+/);
        });
      });

      it('should replace TCP_CONNECT_TIME', () => {
        return expandUrlAsync('?sh=TCP_CONNECT_TIME').then(res => {
          expect(res).to.match(/sh=\d+/);
        });
      });

      it('should replace SERVER_RESPONSE_TIME', () => {
        return expandUrlAsync('?sh=SERVER_RESPONSE_TIME').then(res => {
          expect(res).to.match(/sh=\d+/);
        });
      });

      it('should replace PAGE_DOWNLOAD_TIME', () => {
        return expandUrlAsync('?sh=PAGE_DOWNLOAD_TIME').then(res => {
          expect(res).to.match(/sh=\d+/);
        });
      });

      // TODO(cvializ, #12336): unskip
      it.skip('should replace REDIRECT_TIME', () => {
        return expandUrlAsync('?sh=REDIRECT_TIME').then(res => {
          expect(res).to.match(/sh=\d+/);
        });
      });

      it('should replace DOM_INTERACTIVE_TIME', () => {
        return expandUrlAsync('?sh=DOM_INTERACTIVE_TIME').then(res => {
          expect(res).to.match(/sh=\d+/);
        });
      });

      it('should replace CONTENT_LOAD_TIME', () => {
        return expandUrlAsync('?sh=CONTENT_LOAD_TIME').then(res => {
          expect(res).to.match(/sh=\d+/);
        });
      });

      it('should replace AVAILABLE_SCREEN_HEIGHT', () => {
        return expandUrlAsync('?sh=AVAILABLE_SCREEN_HEIGHT').then(res => {
          expect(res).to.match(/sh=\d+/);
        });
      });

      it('should replace AVAILABLE_SCREEN_WIDTH', () => {
        return expandUrlAsync('?sh=AVAILABLE_SCREEN_WIDTH').then(res => {
          expect(res).to.match(/sh=\d+/);
        });
      });

      it('should replace SCREEN_COLOR_DEPTH', () => {
        return expandUrlAsync('?sh=SCREEN_COLOR_DEPTH').then(res => {
          expect(res).to.match(/sh=\d+/);
        });
      });

      it('should replace BROWSER_LANGUAGE', () => {
        return expandUrlAsync('?sh=BROWSER_LANGUAGE').then(res => {
          expect(res).to.match(/sh=\w+/);
        });
      });

      it('should replace USER_AGENT', () => {
        return expandUrlAsync('?sh=USER_AGENT').then(res => {
          expect(res).to.match(/sh=\w+/);
        });
      });

      it('should replace VIEWER with origin', () => {
        return getReplacements().then(replacements => {
          env.sandbox
            .stub(viewerService, 'getViewerOrigin')
            .returns(Promise.resolve('https://www.google.com'));
          return replacements.expandUrlAsync('?sh=VIEWER').then(res => {
            expect(res).to.equal('?sh=https%3A%2F%2Fwww.google.com');
          });
        });
      });

      it('should replace VIEWER with empty string', () => {
        return getReplacements().then(replacements => {
          env.sandbox
            .stub(viewerService, 'getViewerOrigin')
            .returns(Promise.resolve(''));
          return replacements.expandUrlAsync('?sh=VIEWER').then(res => {
            expect(res).to.equal('?sh=');
          });
        });
      });

      it('should replace TOTAL_ENGAGED_TIME', () => {
        return expandUrlAsync(
          '?sh=TOTAL_ENGAGED_TIME',
          /*opt_bindings*/ undefined,
          {withActivity: true}
        ).then(res => {
          expect(res).to.match(/sh=\d+/);
        });
      });

      it('should replace INCREMENTAL_ENGAGED_TIME', () => {
        return expandUrlAsync(
          '?sh=INCREMENTAL_ENGAGED_TIME',
          /*opt_bindings*/ undefined,
          {withActivity: true}
        ).then(res => {
          expect(res).to.match(/sh=\d+/);
        });
      });

      it('should replace AMP_VERSION', () => {
        return expandUrlAsync('?sh=AMP_VERSION').then(res => {
          expect(res).to.equal('?sh=%24internalRuntimeVersion%24');
        });
      });

      it('should replace ANCESTOR_ORIGIN', () => {
        return expect(
          expandUrlAsync(
            'ANCESTOR_ORIGIN/recipes',
            /*opt_bindings*/ undefined,
            {
              withViewerIntegrationVariableService: {
                ancestorOrigin: () => {
                  return 'http://margarine-paradise.com';
                },
                fragmentParam: (param, defaultValue) => {
                  return param == 'ice_cream' ? '2' : defaultValue;
                },
              },
            }
          )
        ).to.eventually.equal('http://margarine-paradise.com/recipes');
      });

      it('should replace FRAGMENT_PARAM with 2', () => {
        const win = getFakeWindow();
        win.location = {originalHash: '#margarine=1&ice=2&cream=3'};
        return Services.urlReplacementsForDoc(win.document.documentElement)
          .expandUrlAsync('?sh=FRAGMENT_PARAM(ice)&s')
          .then(res => {
            expect(res).to.equal('?sh=2&s');
          });
      });

      it.configure()
        .skipFirefox()
        .run('should accept $expressions', () => {
          return expandUrlAsync('?href=$CANONICAL_URL').then(res => {
            expect(res).to.equal(
              '?href=https%3A%2F%2Fpinterest.com%3A8080%2Fpin1'
            );
          });
        });

      it('should ignore unknown substitutions', () => {
        return expandUrlAsync('?a=UNKNOWN').then(res => {
          expect(res).to.equal('?a=UNKNOWN');
        });
      });

      it.configure()
        .skipFirefox()
        .run('should replace several substitutions', () => {
          return expandUrlAsync(
            '?a=UNKNOWN&href=CANONICAL_URL&title=TITLE'
          ).then(res => {
            expect(res).to.equal(
              '?a=UNKNOWN' +
                '&href=https%3A%2F%2Fpinterest.com%3A8080%2Fpin1' +
                '&title=Pixel%20Test'
            );
          });
        });

      it('should replace new substitutions', () => {
        return getReplacements().then(replacements => {
          replacements.getVariableSource().set('ONE', () => 'a');
          expect(replacements.expandUrlAsync('?a=ONE')).to.eventually.equal(
            '?a=a'
          );
          replacements.getVariableSource().set('ONE', () => 'b');
          replacements.getVariableSource().set('TWO', () => 'b');
          return expect(
            replacements.expandUrlAsync('?a=ONE&b=TWO')
          ).to.eventually.equal('?a=b&b=b');
        });
      });

      // TODO(#16916): Make this test work with synchronous throws.
      it.skip('should report errors & replace them with empty string (sync)', () => {
        const clock = env.sandbox.useFakeTimers();
        const {documentElement} = window.document;
        const replacements = Services.urlReplacementsForDoc(documentElement);
        replacements.getVariableSource().set('ONE', () => {
          throw new Error('boom');
        });
        const p = expect(
          replacements.expandUrlAsync('?a=ONE')
        ).to.eventually.equal('?a=');
        allowConsoleError(() => {
          expect(() => {
            clock.tick(1);
          }).to.throw(/boom/);
        });
        return p;
      });

      // TODO(#16916): Make this test work with synchronous throws.
      it.skip('should report errors & replace them with empty string (promise)', () => {
        const clock = env.sandbox.useFakeTimers();
        const {documentElement} = window.document;
        const replacements = Services.urlReplacementsForDoc(documentElement);
        replacements.getVariableSource().set('ONE', () => {
          return Promise.reject(new Error('boom'));
        });
        return expect(replacements.expandUrlAsync('?a=ONE'))
          .to.eventually.equal('?a=')
          .then(() => {
            allowConsoleError(() => {
              expect(() => {
                clock.tick(1);
              }).to.throw(/boom/);
            });
          });
      });

      it('should support positional arguments', () => {
        return getReplacements().then(replacements => {
          replacements.getVariableSource().set('FN', one => one);
          return expect(
            replacements.expandUrlAsync('?a=FN(xyz1)')
          ).to.eventually.equal('?a=xyz1');
        });
      });

      it('should support multiple positional arguments', () => {
        return getReplacements().then(replacements => {
          replacements.getVariableSource().set('FN', (one, two) => {
            return one + '-' + two;
          });
          return expect(
            replacements.expandUrlAsync('?a=FN(xyz,abc)')
          ).to.eventually.equal('?a=xyz-abc');
        });
      });

      it('should support multiple positional arguments with dots', () => {
        return getReplacements().then(replacements => {
          replacements.getVariableSource().set('FN', (one, two) => {
            return one + '-' + two;
          });
          return expect(
            replacements.expandUrlAsync('?a=FN(xy.z,ab.c)')
          ).to.eventually.equal('?a=xy.z-ab.c');
        });
      });

      it('should support promises as replacements', () => {
        return getReplacements().then(replacements => {
          replacements
            .getVariableSource()
            .set('P1', () => Promise.resolve('abc '));
          replacements
            .getVariableSource()
            .set('P2', () => Promise.resolve('xyz'));
          replacements
            .getVariableSource()
            .set('P3', () => Promise.resolve('123'));
          replacements.getVariableSource().set('OTHER', () => 'foo');
          return expect(
            replacements.expandUrlAsync('?a=P1&b=P2&c=P3&d=OTHER')
          ).to.eventually.equal('?a=abc%20&b=xyz&c=123&d=foo');
        });
      });

      it('should override an existing binding', () => {
        return expandUrlAsync('ord=RANDOM?', {'RANDOM': 'abc'}).then(res => {
          expect(res).to.match(/ord=abc\?$/);
        });
      });

      it('should add an additional binding', () => {
        return expandUrlAsync('rid=NONSTANDARD?', {'NONSTANDARD': 'abc'}).then(
          res => {
            expect(res).to.match(/rid=abc\?$/);
          }
        );
      });

      it('should NOT overwrite the cached expression with new bindings', () => {
        return expandUrlAsync('rid=NONSTANDARD?', {'NONSTANDARD': 'abc'}).then(
          res => {
            expect(res).to.match(/rid=abc\?$/);
            return expandUrlAsync('rid=NONSTANDARD?').then(res => {
              expect(res).to.match(/rid=NONSTANDARD\?$/);
            });
          }
        );
      });

      it('should expand bindings as functions', () => {
        return expandUrlAsync('rid=FUNC(abc)?', {
          'FUNC': value => 'func_' + value,
        }).then(res => {
          expect(res).to.match(/rid=func_abc\?$/);
        });
      });

      it('should expand bindings as functions with promise', () => {
        return expandUrlAsync('rid=FUNC(abc)?', {
          'FUNC': value => Promise.resolve('func_' + value),
        }).then(res => {
          expect(res).to.match(/rid=func_abc\?$/);
        });
      });

      it('should expand null as empty string', () => {
        return expandUrlAsync('v=VALUE', {'VALUE': null}).then(res => {
          expect(res).to.equal('v=');
        });
      });

      it('should expand undefined as empty string', () => {
        return expandUrlAsync('v=VALUE', {'VALUE': undefined}).then(res => {
          expect(res).to.equal('v=');
        });
      });

      it('should expand empty string as empty string', () => {
        return expandUrlAsync('v=VALUE', {'VALUE': ''}).then(res => {
          expect(res).to.equal('v=');
        });
      });

      it('should expand zero as zero', () => {
        return expandUrlAsync('v=VALUE', {'VALUE': 0}).then(res => {
          expect(res).to.equal('v=0');
        });
      });

      it('should expand false as false', () => {
        return expandUrlAsync('v=VALUE', {'VALUE': false}).then(res => {
          expect(res).to.equal('v=false');
        });
      });

      it('should resolve sub-included bindings', () => {
        // RANDOM is a standard property and we add RANDOM_OTHER.
        return expandUrlAsync('r=RANDOM&ro=RANDOM_OTHER?', {
          'RANDOM_OTHER': 'ABC',
        }).then(res => {
          expect(res).to.match(/r=(\d+(\.\d+)?)&ro=ABC\?$/);
        });
      });

      it('should expand multiple vars', () => {
        return expandUrlAsync('a=VALUEA&b=VALUEB?', {
          'VALUEA': 'aaa',
          'VALUEB': 'bbb',
        }).then(res => {
          expect(res).to.match(/a=aaa&b=bbb\?$/);
        });
      });

      describe('QUERY_PARAM', () => {
        it('should replace QUERY_PARAM with foo', () => {
          const win = getFakeWindow();
          win.location = parseUrlDeprecated(
            'https://example.com?query_string_param1=wrong'
          );
          env.sandbox
            .stub(trackPromise, 'getTrackImpressionPromise')
            .callsFake(() => {
              return new Promise(resolve => {
                win.location = parseUrlDeprecated(
                  'https://example.com?query_string_param1=foo'
                );
                resolve();
              });
            });
          return Services.urlReplacementsForDoc(win.document.documentElement)
            .expandUrlAsync('?sh=QUERY_PARAM(query_string_param1)&s')
            .then(res => {
              expect(res).to.match(/sh=foo&s/);
            });
        });

        it('should replace QUERY_PARAM with ""', () => {
          const win = getFakeWindow();
          win.location = parseUrlDeprecated('https://example.com');
          env.sandbox
            .stub(trackPromise, 'getTrackImpressionPromise')
            .callsFake(() => {
              return Promise.resolve();
            });
          return Services.urlReplacementsForDoc(win.document.documentElement)
            .expandUrlAsync('?sh=QUERY_PARAM(query_string_param1)&s')
            .then(res => {
              expect(res).to.match(/sh=&s/);
            });
        });

        it('should replace QUERY_PARAM with default_value', () => {
          const win = getFakeWindow();
          win.location = parseUrlDeprecated('https://example.com');
          env.sandbox
            .stub(trackPromise, 'getTrackImpressionPromise')
            .callsFake(() => {
              return Promise.resolve();
            });
          return Services.urlReplacementsForDoc(win.document.documentElement)
            .expandUrlAsync(
              '?sh=QUERY_PARAM(query_string_param1,default_value)&s'
            )
            .then(res => {
              expect(res).to.match(/sh=default_value&s/);
            });
        });

        it('should replace QUERY_PARAM with extra param', () => {
          const win = getFakeWindow();
          win.location = parseUrlDeprecated(
            'https://cdn.ampproject.org/a/o.com/foo/?x=wrong'
          );
          env.sandbox
            .stub(trackPromise, 'getTrackImpressionPromise')
            .callsFake(() => {
              return new Promise(resolve => {
                win.location = parseUrlDeprecated(
                  'https://cdn.ampproject.org/a/o.com/foo/?amp_r=x%3Dfoo'
                );
                resolve();
              });
            });
          return Services.urlReplacementsForDoc(win.document.documentElement)
            .expandUrlAsync('?sh=QUERY_PARAM(x)&s')
            .then(res => {
              expect(res).to.match(/sh=foo&s/);
            });
        });

        it('should replace QUERY_PARAM, preferring original over extra', () => {
          const win = getFakeWindow();
          win.location = parseUrlDeprecated(
            'https://cdn.ampproject.org/a/o.com/foo/?x=wrong'
          );
          env.sandbox
            .stub(trackPromise, 'getTrackImpressionPromise')
            .callsFake(() => {
              return new Promise(resolve => {
                win.location = parseUrlDeprecated(
                  'https://cdn.ampproject.org/a/o.com/foo/?x=foo&amp_r=x%3Devil'
                );
                resolve();
              });
            });
          return Services.urlReplacementsForDoc(win.document.documentElement)
            .expandUrlAsync('?sh=QUERY_PARAM(x)&s')
            .then(res => {
              expect(res).to.match(/sh=foo&s/);
            });
        });
      });

      it('should collect vars', () => {
        const win = getFakeWindow();
        win.location = parseUrlDeprecated('https://example.com?p1=foo');
        env.sandbox
          .stub(trackPromise, 'getTrackImpressionPromise')
          .callsFake(() => {
            return Promise.resolve();
          });
        return Services.urlReplacementsForDoc(win.document.documentElement)
          .collectVars('?SOURCE_HOST&QUERY_PARAM(p1)&SIMPLE&FUNC&PROMISE', {
            'SIMPLE': 21,
            'FUNC': () => 22,
            'PROMISE': () => Promise.resolve(23),
          })
          .then(res => {
            expect(res).to.deep.equal({
              'SOURCE_HOST': 'example.com',
              'QUERY_PARAM(p1)': 'foo',
              'SIMPLE': 21,
              'FUNC': 22,
              'PROMISE': 23,
            });
          });
      });

      it('should collect unwhitelisted vars', () => {
        const win = getFakeWindow();
        win.location = parseUrlDeprecated(
          'https://example.com/base?foo=bar&bar=abc&gclid=123'
        );
        const element = document.createElement('amp-foo');
        element.setAttribute('src', '?SOURCE_HOST&QUERY_PARAM(p1)&COUNTER');
        element.setAttribute('data-amp-replace', 'QUERY_PARAM');
        const {documentElement} = win.document;
        const urlReplacements = Services.urlReplacementsForDoc(documentElement);
        const unwhitelisted = urlReplacements.collectUnwhitelistedVarsSync(
          element
        );
        expect(unwhitelisted).to.deep.equal(['SOURCE_HOST', 'COUNTER']);
      });

      it('should reject javascript protocol', () => {
        const win = getFakeWindow();
        const {documentElement} = win.document;
        const urlReplacements = Services.urlReplacementsForDoc(documentElement);
        /*eslint no-script-url: 0*/
        return urlReplacements
          .expandUrlAsync('javascript://example.com/?r=RANDOM')
          .then(
            () => {
              throw new Error('never here');
            },
            err => {
              expect(err.message).to.match(/invalid protocol/);
            }
          );
      });

      describe('sync expansion', () => {
        it('should expand w/ collect vars (skip async macro)', () => {
          const win = getFakeWindow();
          const {documentElement} = win.document;
          const urlReplacements = Services.urlReplacementsForDoc(
            documentElement
          );
          urlReplacements.ampdoc.win.performance.timing.loadEventStart = 109;
          const collectVars = {};
          const expanded = urlReplacements.expandUrlSync(
            'r=RANDOM&c=CONST&f=FUNCT(hello,world)&a=b&d=PROM&e=PAGE_LOAD_TIME',
            {
              'CONST': 'ABC',
              'FUNCT': function(a, b) {
                return a + b;
              },
              // Will ignore promise based result and instead insert empty string.
              'PROM': function() {
                return Promise.resolve('boo');
              },
            },
            collectVars
          );
          expect(expanded).to.match(
            /^r=\d(\.\d+)?&c=ABC&f=helloworld&a=b&d=&e=9$/
          );
          expect(collectVars).to.deep.equal({
            'RANDOM': parseFloat(/^r=(\d+(\.\d+)?)/.exec(expanded)[1]),
            'CONST': 'ABC',
            'FUNCT(hello,world)': 'helloworld',
            'PAGE_LOAD_TIME': 9,
          });
        });

        it('should reject protocol changes', () => {
          const win = getFakeWindow();
          const {documentElement} = win.document;
          const urlReplacements = Services.urlReplacementsForDoc(
            documentElement
          );
          let expanded = urlReplacements.expandUrlSync(
            'PROTOCOL://example.com/?r=RANDOM',
            {
              'PROTOCOL': 'abc',
            }
          );
          expect(expanded).to.equal('PROTOCOL://example.com/?r=RANDOM');
          expanded = urlReplacements.expandUrlSync(
            'FUNCT://example.com/?r=RANDOM',
            {
              'FUNCT': function() {
                return 'abc';
              },
            }
          );
          expect(expanded).to.equal('FUNCT://example.com/?r=RANDOM');
        });

        it('should reject javascript protocol', () => {
          const win = getFakeWindow();
          const {documentElement} = win.document;
          const urlReplacements = Services.urlReplacementsForDoc(
            documentElement
          );
          allowConsoleError(() => {
            expect(() => {
              /*eslint no-script-url: 0*/
              urlReplacements.expandUrlSync(
                'javascript://example.com/?r=RANDOM'
              );
            }).to.throw('invalid protocol');
          });
        });
      });

      it('should expand sync and respect white list', () => {
        const win = getFakeWindow();
        const {documentElement} = win.document;
        const urlReplacements = Services.urlReplacementsForDoc(documentElement);
        const expanded = urlReplacements.expandUrlSync(
          'r=RANDOM&c=CONST&f=FUNCT(hello,world)&a=b&d=PROM&e=PAGE_LOAD_TIME',
          {
            'CONST': 'ABC',
            'FUNCT': () => {
              throw Error('Should not be called');
            },
          },
          undefined,
          {
            'CONST': true,
          }
        );
        expect(expanded).to.equal(
          'r=RANDOM&c=ABC&f=FUNCT(hello,world)&a=b&d=PROM&e=PAGE_LOAD_TIME'
        );
      });

      describe('access values via amp-access', () => {
        let accessService;
        let accessServiceMock;

        beforeEach(() => {
          accessService = {
            getAccessReaderId: () => {},
            getAuthdataField: () => {},
          };
          accessServiceMock = env.sandbox.mock(accessService);
          env.sandbox
            .stub(Services, 'accessServiceForDocOrNull')
            .callsFake(() => {
              return Promise.resolve(accessService);
            });
        });

        afterEach(() => {
          accessServiceMock.verify();
        });

        function expandUrlAsync(url, opt_disabled) {
          if (opt_disabled) {
            accessService = null;
          }
          return createIframePromise().then(iframe => {
            iframe.doc.title = 'Pixel Test';
            const link = iframe.doc.createElement('link');
            link.setAttribute('href', 'https://pinterest.com/pin1');
            link.setAttribute('rel', 'canonical');
            iframe.doc.head.appendChild(link);
            const {documentElement} = iframe.doc;
            const replacements = Services.urlReplacementsForDoc(
              documentElement
            );
            return replacements.expandUrlAsync(url);
          });
        }

        it('should replace ACCESS_READER_ID', () => {
          accessServiceMock
            .expects('getAccessReaderId')
            .returns(Promise.resolve('reader1'))
            .once();
          return expandUrlAsync('?a=ACCESS_READER_ID').then(res => {
            expect(res).to.match(/a=reader1/);
            expect(userErrorStub).to.have.not.been.called;
          });
        });

        it('should replace AUTHDATA', () => {
          accessServiceMock
            .expects('getAuthdataField')
            .withExactArgs('field1')
            .returns(Promise.resolve('value1'))
            .once();
          return expandUrlAsync('?a=AUTHDATA(field1)').then(res => {
            expect(res).to.match(/a=value1/);
            expect(userErrorStub).to.have.not.been.called;
          });
        });

        it('should report error if not available', () => {
          accessServiceMock.expects('getAccessReaderId').never();
          return expandUrlAsync(
            '?a=ACCESS_READER_ID;',
            /* disabled */ true
          ).then(res => {
            expect(res).to.match(/a=;/);
            expect(userErrorStub).to.be.calledOnce;
          });
        });
      });

      describe('access values via amp-subscriptions', () => {
        let accessService;
        let accessServiceMock;

        beforeEach(() => {
          accessService = {
            getAccessReaderId: () => {},
            getAuthdataField: () => {},
          };
          accessServiceMock = env.sandbox.mock(accessService);
          env.sandbox
            .stub(Services, 'subscriptionsServiceForDocOrNull')
            .callsFake(() => {
              return Promise.resolve(accessService);
            });
        });

        afterEach(() => {
          accessServiceMock.verify();
        });

        function expandUrlAsync(url, opt_disabled) {
          if (opt_disabled) {
            accessService = null;
          }
          return createIframePromise().then(iframe => {
            iframe.doc.title = 'Pixel Test';
            const link = iframe.doc.createElement('link');
            link.setAttribute('href', 'https://pinterest.com/pin1');
            link.setAttribute('rel', 'canonical');
            iframe.doc.head.appendChild(link);
            const {documentElement} = iframe.doc;
            const replacements = Services.urlReplacementsForDoc(
              documentElement
            );
            return replacements.expandUrlAsync(url);
          });
        }

        it('should replace ACCESS_READER_ID', () => {
          accessServiceMock
            .expects('getAccessReaderId')
            .returns(Promise.resolve('reader1'))
            .once();
          return expandUrlAsync('?a=ACCESS_READER_ID').then(res => {
            expect(res).to.match(/a=reader1/);
            expect(userErrorStub).to.have.not.been.called;
          });
        });

        it('should replace AUTHDATA', () => {
          accessServiceMock
            .expects('getAuthdataField')
            .withExactArgs('field1')
            .returns(Promise.resolve('value1'))
            .once();
          return expandUrlAsync('?a=AUTHDATA(field1)').then(res => {
            expect(res).to.match(/a=value1/);
            expect(userErrorStub).to.have.not.been.called;
          });
        });

        it('should report error if not available', () => {
          accessServiceMock.expects('getAccessReaderId').never();
          return expandUrlAsync(
            '?a=ACCESS_READER_ID;',
            /* disabled */ true
          ).then(res => {
            expect(res).to.match(/a=;/);
            expect(userErrorStub).to.be.calledOnce;
          });
        });
      });

      describe('link expansion', () => {
        let urlReplacements;
        let a;
        let win;

        beforeEach(() => {
          a = document.createElement('a');
          win = getFakeWindow();
          win.location = parseUrlDeprecated(
            'https://example.com/base?foo=bar&bar=abc&gclid=123'
          );
          const {documentElement} = win.document;
          urlReplacements = Services.urlReplacementsForDoc(documentElement);
        });

        it('should replace href', () => {
          a.href = 'https://example.com/link?out=QUERY_PARAM(foo)';
          a.setAttribute('data-amp-replace', 'QUERY_PARAM');
          urlReplacements.maybeExpandLink(a, null);
          expect(a.href).to.equal('https://example.com/link?out=bar');
        });

        it('should append default outgoing decoration', () => {
          a.href = 'https://example.com/link?out=QUERY_PARAM(foo)';
          a.setAttribute('data-amp-replace', 'QUERY_PARAM');
          urlReplacements.maybeExpandLink(a, 'gclid=QUERY_PARAM(gclid)');
          expect(a.href).to.equal('https://example.com/link?out=bar&gclid=123');
        });

        it('should replace href 2x', () => {
          a.href = 'https://example.com/link?out=QUERY_PARAM(foo)';
          a.setAttribute('data-amp-replace', 'QUERY_PARAM');
          urlReplacements.maybeExpandLink(a, null);
          expect(a.href).to.equal('https://example.com/link?out=bar');
          urlReplacements.maybeExpandLink(a, null);
          expect(a.href).to.equal('https://example.com/link?out=bar');
        });

        it('should replace href 2', () => {
          a.href =
            'https://example.com/link?out=QUERY_PARAM(foo)&' +
            'out2=QUERY_PARAM(bar)';
          a.setAttribute('data-amp-replace', 'QUERY_PARAM');
          urlReplacements.maybeExpandLink(a, null);
          expect(a.href).to.equal('https://example.com/link?out=bar&out2=abc');
        });

        it('has nothing to replace', () => {
          a.href = 'https://example.com/link';
          a.setAttribute('data-amp-replace', 'QUERY_PARAM');
          urlReplacements.maybeExpandLink(a, null);
          expect(a.href).to.equal('https://example.com/link');
        });

        it('should not replace without user whitelisting', () => {
          a.href = 'https://example.com/link?out=QUERY_PARAM(foo)';
          urlReplacements.maybeExpandLink(a, null);
          expect(a.href).to.equal(
            'https://example.com/link?out=QUERY_PARAM(foo)'
          );
        });

        it('should not replace without user whitelisting 2', () => {
          a.href = 'https://example.com/link?out=QUERY_PARAM(foo)';
          a.setAttribute('data-amp-replace', 'ABC');
          urlReplacements.maybeExpandLink(a, null);
          expect(a.href).to.equal(
            'https://example.com/link?out=QUERY_PARAM(foo)'
          );
        });

        it('should replace default append params regardless of whitelist', () => {
          a.href = 'https://example.com/link?out=QUERY_PARAM(foo)';
          urlReplacements.maybeExpandLink(a, 'gclid=QUERY_PARAM(gclid)');
          expect(a.href).to.equal(
            'https://example.com/link?out=QUERY_PARAM(foo)&gclid=123'
          );
        });

        it('should not replace unwhitelisted fields', () => {
          a.href = 'https://example.com/link?out=RANDOM';
          a.setAttribute('data-amp-replace', 'RANDOM');
          urlReplacements.maybeExpandLink(a, null);
          expect(a.href).to.equal('https://example.com/link?out=RANDOM');
        });

        it('should replace for http (non-secure) whitelisted origin', () => {
          canonical = 'http://example.com/link';
          a.href = 'http://example.com/link?out=QUERY_PARAM(foo)';
          a.setAttribute('data-amp-replace', 'QUERY_PARAM');
          urlReplacements.maybeExpandLink(a, null);
          expect(a.href).to.equal('http://example.com/link?out=bar');
        });

        it('should replace with canonical origin', () => {
          a.href = 'https://canonical.com/link?out=QUERY_PARAM(foo)';
          a.setAttribute('data-amp-replace', 'QUERY_PARAM');
          urlReplacements.maybeExpandLink(a, null);
          expect(a.href).to.equal('https://canonical.com/link?out=bar');
        });

        it('should replace with whitelisted origin', () => {
          a.href = 'https://whitelisted.com/link?out=QUERY_PARAM(foo)';
          a.setAttribute('data-amp-replace', 'QUERY_PARAM');
          urlReplacements.maybeExpandLink(a, null);
          expect(a.href).to.equal('https://whitelisted.com/link?out=bar');
        });

        it('should not replace to different origin', () => {
          a.href = 'https://example2.com/link?out=QUERY_PARAM(foo)';
          a.setAttribute('data-amp-replace', 'QUERY_PARAM');
          urlReplacements.maybeExpandLink(a, null);
          expect(a.href).to.equal(
            'https://example2.com/link?out=QUERY_PARAM(foo)'
          );
        });

        it('should not append default param to different origin', () => {
          a.href = 'https://example2.com/link?out=QUERY_PARAM(foo)';
          a.setAttribute('data-amp-replace', 'QUERY_PARAM');
          urlReplacements.maybeExpandLink(a, 'gclid=QUERY_PARAM(gclid)');
          expect(a.href).to.equal(
            'https://example2.com/link?out=QUERY_PARAM(foo)'
          );
        });

        it('should replace whitelisted fields', () => {
          a.href =
            'https://canonical.com/link?' +
            'out=QUERY_PARAM(foo)' +
            '&c=PAGE_VIEW_IDCLIENT_ID(abc)NAV_TIMING(navigationStart)';
          a.setAttribute(
            'data-amp-replace',
            'QUERY_PARAM CLIENT_ID PAGE_VIEW_ID NAV_TIMING'
          );
          // No replacement without previous async replacement
          urlReplacements.maybeExpandLink(a, null);
          expect(a.href).to.equal(
            'https://canonical.com/link?out=bar&c=1234100'
          );
          // Get a cid, then proceed.
          return urlReplacements.expandUrlAsync('CLIENT_ID(abc)').then(() => {
            urlReplacements.maybeExpandLink(a, null);
            expect(a.href).to.equal(
              'https://canonical.com/link?out=bar&c=1234test-cid(abc)100'
            );
          });
        });

        it('should add URL parameters for different origin', () => {
          a.href = 'https://example2.com/link';
          a.setAttribute('data-amp-addparams', 'guid=123');
          urlReplacements.maybeExpandLink(a, null);
          expect(a.href).to.equal('https://example2.com/link?guid=123');
        });

        it("should add URL parameters for http URL's(non-secure)", () => {
          a.href = 'http://whitelisted.com/link?out=QUERY_PARAM(foo)';
          a.setAttribute('data-amp-addparams', 'guid=123');
          urlReplacements.maybeExpandLink(a, null);
          expect(a.href).to.equal(
            'http://whitelisted.com/link?out=QUERY_PARAM(foo)&guid=123'
          );
        });

        it(
          'should add URL parameters and repalce whitelisted' +
            " values for http whitelisted URL's(non-secure)",
          () => {
            a.href = 'http://example.com/link?out=QUERY_PARAM(foo)';
            a.setAttribute('data-amp-replace', 'CLIENT_ID');
            a.setAttribute('data-amp-addparams', 'guid=123&c=CLIENT_ID(abc)');
            // Get a cid, then proceed.
            return urlReplacements.expandUrlAsync('CLIENT_ID(abc)').then(() => {
              urlReplacements.maybeExpandLink(a, null);
              expect(a.href).to.equal(
                'http://example.com/link?out=QUERY_PARAM(foo)&guid=123&c=test-cid(abc)'
              );
            });
          }
        );

        it(
          'should add URL parameters and not repalce whitelisted' +
            " values for non whitelisted http URL's(non-secure)",
          () => {
            a.href = 'http://example2.com/link?out=QUERY_PARAM(foo)';
            a.setAttribute('data-amp-replace', 'CLIENT_ID');
            a.setAttribute('data-amp-addparams', 'guid=123&c=CLIENT_ID(abc)');
            // Get a cid, then proceed.
            return urlReplacements.expandUrlAsync('CLIENT_ID(abc)').then(() => {
              urlReplacements.maybeExpandLink(a, null);
              expect(a.href).to.equal(
                'http://example2.com/link?out=QUERY_PARAM(foo)&guid=123&c=CLIENT_ID(abc)'
              );
            });
          }
        );

        it('should append query parameters and repalce whitelisted values', () => {
          a.href = 'https://whitelisted.com/link?out=QUERY_PARAM(foo)';
          a.setAttribute('data-amp-replace', 'QUERY_PARAM CLIENT_ID');
          a.setAttribute('data-amp-addparams', 'guid=123&c=CLIENT_ID(abc)');
          // Get a cid, then proceed.
          return urlReplacements.expandUrlAsync('CLIENT_ID(abc)').then(() => {
            urlReplacements.maybeExpandLink(a, null);
            expect(a.href).to.equal(
              'https://whitelisted.com/link?out=bar&guid=123&c=test-cid(abc)'
            );
          });
        });
      });

      describe('Expanding String', () => {
        it('should not reject protocol changes with expandStringSync', () => {
          const win = getFakeWindow();
          const {documentElement} = win.document;
          const urlReplacements = Services.urlReplacementsForDoc(
            documentElement
          );
          let expanded = urlReplacements.expandStringSync(
            'PROTOCOL://example.com/?r=RANDOM',
            {
              'PROTOCOL': 'abc',
            }
          );
          expect(expanded).to.match(/abc:\/\/example\.com\/\?r=(\d+(\.\d+)?)$/);
          expanded = urlReplacements.expandStringSync(
            'FUNCT://example.com/?r=RANDOM',
            {
              'FUNCT': function() {
                return 'abc';
              },
            }
          );
          expect(expanded).to.match(/abc:\/\/example\.com\/\?r=(\d+(\.\d+)?)$/);
        });

        it('should not encode values returned by expandStringSync', () => {
          const win = getFakeWindow();
          const {documentElement} = win.document;
          const urlReplacements = Services.urlReplacementsForDoc(
            documentElement
          );
          const expanded = urlReplacements.expandStringSync('title=TITLE', {
            'TITLE': 'test with spaces',
          });
          expect(expanded).to.equal('title=test with spaces');
        });

        it('should not check protocol changes with expandStringAsync', () => {
          const win = getFakeWindow();
          const {documentElement} = win.document;
          const urlReplacements = Services.urlReplacementsForDoc(
            documentElement
          );
          return urlReplacements
            .expandStringAsync('RANDOM:X:Y', {
              'RANDOM': Promise.resolve('abc'),
            })
            .then(expanded => {
              expect(expanded).to.equal('abc:X:Y');
            });
        });

        it('should not encode values returned by expandStringAsync', () => {
          const win = getFakeWindow();
          const {documentElement} = win.document;
          const urlReplacements = Services.urlReplacementsForDoc(
            documentElement
          );
          return urlReplacements
            .expandStringAsync('title=TITLE', {
              'TITLE': Promise.resolve('test with spaces'),
            })
            .then(expanded => {
              expect(expanded).to.equal('title=test with spaces');
            });
        });
      });

      describe('Expanding Input Value', () => {
        it('should fail for non-inputs', () => {
          const win = getFakeWindow();
          const {documentElement} = win.document;
          const urlReplacements = Services.urlReplacementsForDoc(
            documentElement
          );
          const input = document.createElement('textarea');
          input.value = 'RANDOM';
          input.setAttribute('data-amp-replace', 'RANDOM');
          allowConsoleError(() => {
            expect(() => urlReplacements.expandInputValueSync(input)).to.throw(
              /Input value expansion only works on hidden input fields/
            );
          });
          expect(input.value).to.equal('RANDOM');
        });

        it('should fail for non-hidden inputs', () => {
          const win = getFakeWindow();
          const {documentElement} = win.document;
          const urlReplacements = Services.urlReplacementsForDoc(
            documentElement
          );
          const input = document.createElement('input');
          input.value = 'RANDOM';
          input.setAttribute('data-amp-replace', 'RANDOM');
          allowConsoleError(() => {
            expect(() => urlReplacements.expandInputValueSync(input)).to.throw(
              /Input value expansion only works on hidden input fields/
            );
          });
          expect(input.value).to.equal('RANDOM');
        });

        it('should not replace not whitelisted vars', () => {
          const win = getFakeWindow();
          const {documentElement} = win.document;
          const urlReplacements = Services.urlReplacementsForDoc(
            documentElement
          );
          const input = document.createElement('input');
          input.value = 'RANDOM';
          input.type = 'hidden';
          input.setAttribute('data-amp-replace', 'CANONICAL_URL');
          let expandedValue = urlReplacements.expandInputValueSync(input);
          expect(expandedValue).to.equal('RANDOM');
          input.setAttribute('data-amp-replace', 'CANONICAL_URL RANDOM');
          expandedValue = urlReplacements.expandInputValueSync(input);
          expect(expandedValue).to.match(/(\d+(\.\d+)?)/);
          expect(input.value).to.match(/(\d+(\.\d+)?)/);
          expect(input['amp-original-value']).to.equal('RANDOM');
        });

        it('should replace input value with var subs - sync', () => {
          const win = getFakeWindow();
          const {documentElement} = win.document;
          const urlReplacements = Services.urlReplacementsForDoc(
            documentElement
          );
          const input = document.createElement('input');
          input.value = 'RANDOM';
          input.type = 'hidden';
          input.setAttribute('data-amp-replace', 'RANDOM');
          let expandedValue = urlReplacements.expandInputValueSync(input);
          expect(expandedValue).to.match(/(\d+(\.\d+)?)/);

          input['amp-original-value'] = 'RANDOM://example.com/RANDOM';
          expandedValue = urlReplacements.expandInputValueSync(input);
          expect(expandedValue).to.match(
            /(\d+(\.\d+)?):\/\/example\.com\/(\d+(\.\d+)?)$/
          );
          expect(input.value).to.match(
            /(\d+(\.\d+)?):\/\/example\.com\/(\d+(\.\d+)?)$/
          );
          expect(input['amp-original-value']).to.equal(
            'RANDOM://example.com/RANDOM'
          );
        });

        it('should replace input value with var subs - sync', () => {
          const win = getFakeWindow();
          const {documentElement} = win.document;
          const urlReplacements = Services.urlReplacementsForDoc(
            documentElement
          );
          const input = document.createElement('input');
          input.value = 'RANDOM';
          input.type = 'hidden';
          input.setAttribute('data-amp-replace', 'RANDOM');
          return urlReplacements
            .expandInputValueAsync(input)
            .then(expandedValue => {
              expect(input['amp-original-value']).to.equal('RANDOM');
              expect(input.value).to.match(/(\d+(\.\d+)?)/);
              expect(expandedValue).to.match(/(\d+(\.\d+)?)/);
            });
        });
      });

      describe('extractClientIdFromGaCookie', () => {
        it('should extract correct Client ID', () => {
          expect(
            extractClientIdFromGaCookie('GA1.2.430749005.1489527047')
          ).to.equal('430749005.1489527047');
          expect(
            extractClientIdFromGaCookie('GA1.12.430749005.1489527047')
          ).to.equal('430749005.1489527047');
          expect(
            extractClientIdFromGaCookie('GA1.1-2.430749005.1489527047')
          ).to.equal('430749005.1489527047');
          expect(
            extractClientIdFromGaCookie('1.1.430749005.1489527047')
          ).to.equal('430749005.1489527047');
          expect(
            extractClientIdFromGaCookie(
              'GA1.3.amp-JTHCVn-4iMhzv5oEIZIspaXUSnEF0PwNVoxs' +
                'NDrFP4BtPQJMyxE4jb9FDlp37OJL'
            )
          ).to.equal(
            'amp-JTHCVn-4iMhzv5oEIZIspaXUSnEF0PwNVoxs' +
              'NDrFP4BtPQJMyxE4jb9FDlp37OJL'
          );
          expect(
            extractClientIdFromGaCookie(
              '1.3.amp-JTHCVn-4iMhzv5oEIZIspaXUSnEF0PwNVoxs' +
                'NDrFP4BtPQJMyxE4jb9FDlp37OJL'
            )
          ).to.equal(
            'amp-JTHCVn-4iMhzv5oEIZIspaXUSnEF0PwNVoxs' +
              'NDrFP4BtPQJMyxE4jb9FDlp37OJL'
          );
          expect(
            extractClientIdFromGaCookie(
              'amp-JTHCVn-4iMhzv5oEIZIspaXUSnEF0PwNVoxs' +
                'NDrFP4BtPQJMyxE4jb9FDlp37OJL'
            )
          ).to.equal(
            'amp-JTHCVn-4iMhzv5oEIZIspaXUSnEF0PwNVoxs' +
              'NDrFP4BtPQJMyxE4jb9FDlp37OJL'
          );
        });
      });
    });
});<|MERGE_RESOLUTION|>--- conflicted
+++ resolved
@@ -218,76 +218,6 @@
           getRootNode() {
             return win.document;
           },
-<<<<<<< HEAD
-        },
-      },
-      Math: {
-        random: () => 0.1234,
-      },
-      crypto: {
-        getRandomValues: array => {
-          array[0] = 1;
-          array[1] = 2;
-          array[2] = 3;
-          array[15] = 15;
-        },
-      },
-      __AMP_SERVICES: {
-        'viewport': {obj: {}},
-        'cid': {
-          promise: Promise.resolve({
-            get: config => Promise.resolve('test-cid(' + config.scope + ')'),
-          }),
-        },
-      },
-    };
-    win.document.defaultView = win;
-    win.document.documentElement.ownerDocument = win.document;
-    win.document.head = {
-      nodeType: /* element */ 1,
-      // Fake query selectors needed to bypass <meta> tag checks.
-      querySelector: () => null,
-      querySelectorAll: () => [],
-      getRootNode() {
-        return win.document;
-      },
-    };
-    installDocService(win, /* isSingleDoc */ true);
-    const ampdoc = Services.ampdocServiceFor(win).getSingleDoc();
-    win.__AMP_SERVICES.documentInfo = null;
-    installDocumentInfoServiceForDoc(ampdoc);
-    win.ampdoc = ampdoc;
-    installUrlReplacementsServiceForDoc(ampdoc);
-    return win;
-  }
-
-  it('limit replacement params size', () => {
-    return getReplacements().then(replacements => {
-      replacements.getVariableSource().initialize();
-      const variables = Object.keys(
-        replacements.getVariableSource().replacements_
-      );
-      // Restrict the number of replacement params to globalVaraibleSource
-      // Please consider adding the logic to amp-analytics instead.
-      // Please contact @lannka or @zhouyx if the test fail.
-      expect(variables.length).to.equal(71);
-    });
-  });
-
-  it('should replace RANDOM', () => {
-    return expandUrlAsync('ord=RANDOM?').then(res => {
-      expect(res).to.match(/ord=(\d+(\.\d+)?)\?$/);
-    });
-  });
-
-  it('should replace COUNTER', () => {
-    return expandUrlAsync(
-      'COUNTER(foo),COUNTER(bar),COUNTER(foo),COUNTER(bar),COUNTER(bar)'
-    ).then(res => {
-      expect(res).to.equal('1,1,2,2,3');
-    });
-  });
-=======
         };
         installDocService(win, /* isSingleDoc */ true);
         const ampdoc = Services.ampdocServiceFor(win).getSingleDoc();
@@ -297,7 +227,6 @@
         installUrlReplacementsServiceForDoc(ampdoc);
         return win;
       }
->>>>>>> be3d310a
 
       it('limit replacement params size', () => {
         return getReplacements().then(replacements => {
@@ -308,7 +237,7 @@
           // Restrict the number of replacement params to globalVariableSource
           // Please consider adding the logic to amp-analytics instead.
           // Please contact @lannka or @zhouyx if the test fail.
-          expect(variables.length).to.equal(70);
+          expect(variables.length).to.equal(69);
         });
       });
 
@@ -738,99 +667,6 @@
             expect(res).to.equal('?a=');
           });
       });
-<<<<<<< HEAD
-    });
-
-  // TODO(#16916): Make this test work with synchronous throws.
-  it.skip('should replace VARIANT', () => {
-    return expect(
-      expandUrlAsync(
-        '?x1=VARIANT(x1)&x2=VARIANT(x2)&x3=VARIANT(x3)',
-        /*opt_bindings*/ undefined,
-        {withVariant: true}
-      )
-    ).to.eventually.equal('?x1=v1&x2=none&x3=');
-  });
-
-  // TODO(#16916): Make this test work with synchronous throws.
-  it.skip(
-    'should replace VARIANT with empty string if ' +
-      'amp-experiment is not configured ',
-    () => {
-      return expect(
-        expandUrlAsync('?x1=VARIANT(x1)&x2=VARIANT(x2)&x3=VARIANT(x3)')
-      ).to.eventually.equal('?x1=&x2=&x3=');
-    }
-  );
-
-  it('should replace VARIANTS', () => {
-    return expect(
-      expandUrlAsync('?VARIANTS', /*opt_bindings*/ undefined, {
-        withVariant: true,
-      })
-    ).to.eventually.equal('?x1.v1!x2.none');
-  });
-
-  // TODO(#16916): Make this test work with synchronous throws.
-  it.skip(
-    'should replace VARIANTS with empty string if ' +
-      'amp-experiment is not configured ',
-    () => {
-      return expect(expandUrlAsync('?VARIANTS')).to.eventually.equal('?');
-    }
-  );
-
-  it('should replace SHARE_TRACKING_INCOMING and SHARE_TRACKING_OUTGOING', () => {
-    return expect(
-      expandUrlAsync(
-        '?in=SHARE_TRACKING_INCOMING&out=SHARE_TRACKING_OUTGOING',
-        /*opt_bindings*/ undefined,
-        {withShareTracking: true}
-      )
-    ).to.eventually.equal('?in=12345&out=54321');
-  });
-
-  // TODO(#16916): Make this test work with synchronous throws.
-  it.skip(
-    'should replace SHARE_TRACKING_INCOMING and SHARE_TRACKING_OUTGOING' +
-      ' with empty string if amp-share-tracking is not configured',
-    () => {
-      return expect(
-        expandUrlAsync(
-          '?in=SHARE_TRACKING_INCOMING&out=SHARE_TRACKING_OUTGOING'
-        )
-      ).to.eventually.equal('?in=&out=');
-    }
-  );
-
-  it('should replace STORY_PAGE_INDEX and STORY_PAGE_ID', () => {
-    return expect(
-      expandUrlAsync(
-        '?index=STORY_PAGE_INDEX&id=STORY_PAGE_ID',
-        /*opt_bindings*/ undefined,
-        {withStoryVariableService: true}
-      )
-    ).to.eventually.equal('?index=546&id=id-123');
-  });
-
-  // TODO(#16916): Make this test work with synchronous throws.
-  it.skip(
-    'should replace STORY_PAGE_INDEX and STORY_PAGE_ID' +
-      ' with empty string if amp-story is not configured',
-    () => {
-      return expect(
-        expandUrlAsync('?index=STORY_PAGE_INDEX&id=STORY_PAGE_ID')
-      ).to.eventually.equal('?index=&id=');
-    }
-  );
-
-  it('should replace TIMESTAMP', () => {
-    return expandUrlAsync('?ts=TIMESTAMP').then(res => {
-      expect(res).to.match(/ts=\d+/);
-    });
-  });
-=======
->>>>>>> be3d310a
 
       it('should replace CLIENT_ID with opt_cookieName', () => {
         setCookie(window, 'url-abc', 'cid-for-abc');
@@ -878,23 +714,6 @@
               });
           });
         });
-
-      it('should replace AMP_STATE(key)', () => {
-        const win = getFakeWindow();
-        env.sandbox.stub(Services, 'bindForDocOrNull').returns(
-          Promise.resolve({
-            getStateValue(key) {
-              expect(key).to.equal('foo.bar');
-              return Promise.resolve('baz');
-            },
-          })
-        );
-        return Services.urlReplacementsForDoc(win.document.documentElement)
-          .expandUrlAsync('?state=AMP_STATE(foo.bar)')
-          .then(res => {
-            expect(res).to.equal('?state=baz');
-          });
-      });
 
       // TODO(#16916): Make this test work with synchronous throws.
       it.skip('should replace VARIANT', () => {
