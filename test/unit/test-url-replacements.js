/**
 * Copyright 2015 The AMP HTML Authors. All Rights Reserved.
 *
 * Licensed under the Apache License, Version 2.0 (the "License");
 * you may not use this file except in compliance with the License.
 * You may obtain a copy of the License at
 *
 *      http://www.apache.org/licenses/LICENSE-2.0
 *
 * Unless required by applicable law or agreed to in writing, software
 * distributed under the License is distributed on an "AS-IS" BASIS,
 * WITHOUT WARRANTIES OR CONDITIONS OF ANY KIND, either express or implied.
 * See the License for the specific language governing permissions and
 * limitations under the License.
 */

import * as trackPromise from '../../src/impression';

import {
  extractClientIdFromGaCookie,
  installUrlReplacementsServiceForDoc,
} from '../../src/service/url-replacements-impl';
import {
  markElementScheduledForTesting,
  resetScheduledElementForTesting,
} from '../../src/service/custom-element-registry';
import {
  mockWindowInterface,
  stubServiceForDoc,
} from '../../testing/test-helper';

import {Observable} from '../../src/observable';
import {Services} from '../../src/services';
import {cidServiceForDocForTesting} from '../../src/service/cid-impl';
import {createIframePromise} from '../../testing/iframe';
import {installActivityServiceForTesting} from '../../extensions/amp-analytics/0.1/activity-impl';
import {installCryptoService} from '../../src/service/crypto-impl';
import {installDocService} from '../../src/service/ampdoc-impl';
import {installDocumentInfoServiceForDoc} from '../../src/service/document-info-impl';
import {parseUrlDeprecated} from '../../src/url';
import {registerServiceBuilder} from '../../src/service';
import {setCookie} from '../../src/cookies';
import {user} from '../../src/log';

describes.sandboxed('UrlReplacements', {}, env => {
  let canonical;
  let loadObservable;
  let replacements;
  let viewerService;
  let userErrorStub;
  let ampdoc;

  // TODO(amphtml, #25621): Cannot find atob / btoa on Safari on Sauce Labs.
  describe
    .configure()
    .skipSafari()
    .run('UrlReplacements', () => {
      beforeEach(() => {
        canonical = 'https://canonical.com/doc1';
        userErrorStub = env.sandbox.stub(user(), 'error');
      });

      function getReplacements(opt_options) {
        return createIframePromise().then(iframe => {
          ampdoc = iframe.ampdoc;
          iframe.doc.title = 'Pixel Test';
          const link = iframe.doc.createElement('link');
          link.setAttribute('href', 'https://pinterest.com:8080/pin1');
          link.setAttribute('rel', 'canonical');
          iframe.doc.head.appendChild(link);
          iframe.win.__AMP_SERVICES.documentInfo = null;
          installDocumentInfoServiceForDoc(iframe.ampdoc);
          resetScheduledElementForTesting(iframe.win, 'amp-analytics');
          resetScheduledElementForTesting(iframe.win, 'amp-experiment');
          resetScheduledElementForTesting(iframe.win, 'amp-share-tracking');
          if (opt_options) {
            if (opt_options.withCid) {
              markElementScheduledForTesting(iframe.win, 'amp-analytics');
              cidServiceForDocForTesting(iframe.ampdoc);
              installCryptoService(iframe.win);
            }
            if (opt_options.withActivity) {
              markElementScheduledForTesting(iframe.win, 'amp-analytics');
              installActivityServiceForTesting(iframe.ampdoc);
            }
            if (opt_options.withVariant) {
              markElementScheduledForTesting(iframe.win, 'amp-experiment');
              registerServiceBuilder(iframe.win, 'variant', function() {
                return {
                  getVariants: () =>
                    Promise.resolve({
                      'x1': 'v1',
                      'x2': null,
                    }),
                };
              });
            }
            if (opt_options.withShareTracking) {
              markElementScheduledForTesting(iframe.win, 'amp-share-tracking');
              registerServiceBuilder(iframe.win, 'share-tracking', function() {
                return Promise.resolve({
                  incomingFragment: '12345',
                  outgoingFragment: '54321',
                });
              });
            }
            if (opt_options.withViewerIntegrationVariableService) {
              markElementScheduledForTesting(
                iframe.win,
                'amp-viewer-integration'
              );
              registerServiceBuilder(
                iframe.win,
                'viewer-integration-variable',
                function() {
                  return Promise.resolve(
                    opt_options.withViewerIntegrationVariableService
                  );
                }
              );
            }
            if (opt_options.withOriginalTitle) {
              iframe.doc.originalTitle = 'Original Pixel Test';
            }
          }
          viewerService = Services.viewerForDoc(iframe.ampdoc);
          replacements = Services.urlReplacementsForDoc(
            iframe.doc.documentElement
          );
          return replacements;
        });
      }

      function expandUrlAsync(url, opt_bindings, opt_options) {
        return getReplacements(opt_options).then(replacements =>
          replacements.expandUrlAsync(url, opt_bindings)
        );
      }

      function getFakeWindow() {
        loadObservable = new Observable();
        const win = {
          addEventListener(type, callback) {
            loadObservable.add(callback);
          },
          Object,
          performance: {
            timing: {
              navigationStart: 100,
              loadEventStart: 0,
            },
          },
          removeEventListener(type, callback) {
            loadObservable.remove(callback);
          },
          document: {
            nodeType: /* document */ 9,
            querySelector: selector => {
              if (selector.startsWith('meta')) {
                return {
                  getAttribute: () => {
                    return 'https://whitelisted.com https://greylisted.com http://example.com';
                  },
                  hasAttribute: () => {
                    return true;
                  },
                };
              } else {
                return {href: canonical};
              }
            },
            getElementById: () => {},
            cookie: '',
            documentElement: {
              nodeType: /* element */ 1,
              getRootNode() {
                return win.document;
              },
            },
          },
          Math: {
            random: () => 0.1234,
          },
          crypto: {
            getRandomValues: array => {
              array[0] = 1;
              array[1] = 2;
              array[2] = 3;
              array[15] = 15;
            },
          },
          __AMP_SERVICES: {
            'viewport': {obj: {}},
            'cid': {
              promise: Promise.resolve({
                get: config =>
                  Promise.resolve('test-cid(' + config.scope + ')'),
              }),
            },
          },
        };
        win.document.defaultView = win;
        win.document.documentElement.ownerDocument = win.document;
        win.document.head = {
          nodeType: /* element */ 1,
          // Fake query selectors needed to bypass <meta> tag checks.
          querySelector: () => null,
          querySelectorAll: () => [],
          getRootNode() {
            return win.document;
          },
        };
        installDocService(win, /* isSingleDoc */ true);
        const ampdoc = Services.ampdocServiceFor(win).getSingleDoc();
        win.__AMP_SERVICES.documentInfo = null;
        installDocumentInfoServiceForDoc(ampdoc);
        win.ampdoc = ampdoc;
        installUrlReplacementsServiceForDoc(ampdoc);
        return win;
      }

      it('limit replacement params size', () => {
        return getReplacements().then(replacements => {
          replacements.getVariableSource().initialize();
          const variables = Object.keys(
            replacements.getVariableSource().replacements_
          );
          // Restrict the number of replacement params to globalVariableSource
          // Please consider adding the logic to amp-analytics instead.
          // Please contact @lannka or @zhouyx if the test fail.
<<<<<<< HEAD
          expect(variables.length).to.equal(69);
=======
          expect(variables.length).to.equal(68);
>>>>>>> 0eae333e
        });
      });

      it('should replace RANDOM', () => {
        return expandUrlAsync('ord=RANDOM?').then(res => {
          expect(res).to.match(/ord=(\d+(\.\d+)?)\?$/);
        });
      });

      it('should replace COUNTER', () => {
        return expandUrlAsync(
          'COUNTER(foo),COUNTER(bar),COUNTER(foo),COUNTER(bar),COUNTER(bar)'
        ).then(res => {
          expect(res).to.equal('1,1,2,2,3');
        });
      });

      it.configure()
        .skipFirefox()
        .run('should replace CANONICAL_URL', () => {
          return expandUrlAsync('?href=CANONICAL_URL').then(res => {
            expect(res).to.equal(
              '?href=https%3A%2F%2Fpinterest.com%3A8080%2Fpin1'
            );
          });
        });

      it.configure()
        .skipFirefox()
        .run('should replace CANONICAL_HOST', () => {
          return expandUrlAsync('?host=CANONICAL_HOST').then(res => {
            expect(res).to.equal('?host=pinterest.com%3A8080');
          });
        });

      it.configure()
        .skipFirefox()
        .run('should replace CANONICAL_HOSTNAME', () => {
          return expandUrlAsync('?host=CANONICAL_HOSTNAME').then(res => {
            expect(res).to.equal('?host=pinterest.com');
          });
        });

      it.configure()
        .skipFirefox()
        .run('should replace CANONICAL_PATH', () => {
          return expandUrlAsync('?path=CANONICAL_PATH').then(res => {
            expect(res).to.equal('?path=%2Fpin1');
          });
        });

      it('should replace DOCUMENT_REFERRER', async () => {
        const replacements = await getReplacements();
        env.sandbox
          .stub(viewerService, 'getReferrerUrl')
          .returns('http://fake.example/?foo=bar');
        const res = await replacements.expandUrlAsync('?ref=DOCUMENT_REFERRER');
        expect(res).to.equal('?ref=http%3A%2F%2Ffake.example%2F%3Ffoo%3Dbar');
      });

      it('should replace EXTERNAL_REFERRER', () => {
        const windowInterface = mockWindowInterface(env.sandbox);
        windowInterface.getHostname.returns('different.org');
        return getReplacements()
          .then(replacements => {
            stubServiceForDoc(
              env.sandbox,
              ampdoc,
              'viewer',
              'getReferrerUrl'
            ).returns(Promise.resolve('http://example.org/page.html'));
            return replacements.expandUrlAsync('?ref=EXTERNAL_REFERRER');
          })
          .then(res => {
            expect(res).to.equal('?ref=http%3A%2F%2Fexample.org%2Fpage.html');
          });
      });

      it(
        'should replace EXTERNAL_REFERRER to empty string ' +
          'if referrer is of same domain',
        () => {
          const windowInterface = mockWindowInterface(env.sandbox);
          windowInterface.getHostname.returns('example.org');
          return getReplacements()
            .then(replacements => {
              stubServiceForDoc(
                env.sandbox,
                ampdoc,
                'viewer',
                'getReferrerUrl'
              ).returns(Promise.resolve('http://example.org/page.html'));
              return replacements.expandUrlAsync('?ref=EXTERNAL_REFERRER');
            })
            .then(res => {
              expect(res).to.equal('?ref=');
            });
        }
      );

      it(
        'should replace EXTERNAL_REFERRER to empty string ' +
          'if referrer is CDN proxy of same domain',
        () => {
          const windowInterface = mockWindowInterface(env.sandbox);
          windowInterface.getHostname.returns('example.org');
          return getReplacements()
            .then(replacements => {
              stubServiceForDoc(
                env.sandbox,
                ampdoc,
                'viewer',
                'getReferrerUrl'
              ).returns(
                Promise.resolve(
                  'https://example-org.cdn.ampproject.org/v/example.org/page.html'
                )
              );
              return replacements.expandUrlAsync('?ref=EXTERNAL_REFERRER');
            })
            .then(res => {
              expect(res).to.equal('?ref=');
            });
        }
      );

      it(
        'should replace EXTERNAL_REFERRER to empty string ' +
          'if referrer is CDN proxy of same domain (before CURLS)',
        () => {
          const windowInterface = mockWindowInterface(env.sandbox);
          windowInterface.getHostname.returns('example.org');
          return getReplacements()
            .then(replacements => {
              stubServiceForDoc(
                env.sandbox,
                ampdoc,
                'viewer',
                'getReferrerUrl'
              ).returns(
                Promise.resolve(
                  'https://cdn.ampproject.org/v/example.org/page.html'
                )
              );
              return replacements.expandUrlAsync('?ref=EXTERNAL_REFERRER');
            })
            .then(res => {
              expect(res).to.equal('?ref=');
            });
        }
      );

      it('should replace TITLE', () => {
        return expandUrlAsync('?title=TITLE').then(res => {
          expect(res).to.equal('?title=Pixel%20Test');
        });
      });

      it('should prefer original title for TITLE', () => {
        return expandUrlAsync('?title=TITLE', /*opt_bindings*/ undefined, {
          withOriginalTitle: true,
        }).then(res => {
          expect(res).to.equal('?title=Original%20Pixel%20Test');
        });
      });

      describe('AMPDOC_URL', () => {
        it('should replace AMPDOC_URL', () => {
          return expandUrlAsync('?ref=AMPDOC_URL').then(res => {
            expect(res).to.not.match(/AMPDOC_URL/);
          });
        });

        it('should add extra params to AMPDOC_URL', () => {
          const win = getFakeWindow();
          win.location = parseUrlDeprecated(
            'https://cdn.ampproject.org/a/o.com/foo/?amp_r=hello%3Dworld'
          );
          return Services.urlReplacementsForDoc(win.document.documentElement)
            .expandUrlAsync('?url=AMPDOC_URL')
            .then(res => {
              expect(res).to.contain(
                encodeURIComponent(
                  'https://cdn.ampproject.org/a/o.com/foo/?hello=world'
                )
              );
            });
        });

        it('should merge extra params in AMPDOC_URL', () => {
          const win = getFakeWindow();
          win.location = parseUrlDeprecated(
            'https://cdn.ampproject.org/a/o.com/foo/?test=case&amp_r=hello%3Dworld'
          );
          return Services.urlReplacementsForDoc(win.document.documentElement)
            .expandUrlAsync('?url=AMPDOC_URL')
            .then(res => {
              expect(res).to.contain(
                encodeURIComponent(
                  'https://cdn.ampproject.org/a/o.com/foo/?test=case&hello=world'
                )
              );
            });
        });

        it('should allow an embedded amp_r parameter', () => {
          const win = getFakeWindow();
          win.location = parseUrlDeprecated(
            'https://cdn.ampproject.org/a/o.com/foo/?amp_r=amp_r%3Dweird'
          );
          return Services.urlReplacementsForDoc(win.document.documentElement)
            .expandUrlAsync('?url=AMPDOC_URL')
            .then(res => {
              expect(res).to.contain(
                encodeURIComponent(
                  'https://cdn.ampproject.org/a/o.com/foo/?amp_r=weird'
                )
              );
            });
        });

        it('should prefer original params in AMPDOC_URL', () => {
          const win = getFakeWindow();
          win.location = parseUrlDeprecated(
            'https://cdn.ampproject.org/a/o.com/foo/?test=case&amp_r=test%3Devil'
          );
          return Services.urlReplacementsForDoc(win.document.documentElement)
            .expandUrlAsync('?url=AMPDOC_URL')
            .then(res => {
              expect(res).to.contain(
                encodeURIComponent(
                  'https://cdn.ampproject.org/a/o.com/foo/?test=case'
                )
              );
            });
        });

        it('should merge multiple extra params safely in AMPDOC_URL', () => {
          const win = getFakeWindow();
          win.location = parseUrlDeprecated(
            'https://cdn.ampproject.org/a/o.com/foo/?test=case&a&hello=you&amp_r=hello%3Dworld%26goodnight%3Dmoon'
          );
          return Services.urlReplacementsForDoc(win.document.documentElement)
            .expandUrlAsync('?url=AMPDOC_URL')
            .then(res => {
              expect(res).to.contain(
                encodeURIComponent(
                  'https://cdn.ampproject.org/a/o.com/foo/?test=case&a&hello=you&goodnight=moon'
                )
              );
            });
        });
      });

      it('should replace AMPDOC_HOST', () => {
        return expandUrlAsync('?ref=AMPDOC_HOST').then(res => {
          expect(res).to.not.match(/AMPDOC_HOST/);
        });
      });

      it('should replace AMPDOC_HOSTNAME', () => {
        return expandUrlAsync('?ref=AMPDOC_HOSTNAME').then(res => {
          expect(res).to.not.match(/AMPDOC_HOSTNAME/);
        });
      });

      describe('SOURCE_URL', () => {
        it('should replace SOURCE_URL and SOURCE_HOST', () => {
          const win = getFakeWindow();
          win.location = parseUrlDeprecated('https://wrong.com');
          env.sandbox
            .stub(trackPromise, 'getTrackImpressionPromise')
            .callsFake(() => {
              return new Promise(resolve => {
                win.location = parseUrlDeprecated('https://example.com/test');
                resolve();
              });
            });
          return Services.urlReplacementsForDoc(win.document.documentElement)
            .expandUrlAsync('?url=SOURCE_URL&host=SOURCE_HOST')
            .then(res => {
              expect(res).to.equal(
                '?url=https%3A%2F%2Fexample.com%2Ftest&host=example.com'
              );
            });
        });

        it('should replace SOURCE_URL and SOURCE_HOSTNAME', () => {
          const win = getFakeWindow();
          win.location = parseUrlDeprecated('https://wrong.com');
          env.sandbox
            .stub(trackPromise, 'getTrackImpressionPromise')
            .callsFake(() => {
              return new Promise(resolve => {
                win.location = parseUrlDeprecated('https://example.com/test');
                resolve();
              });
            });
          return Services.urlReplacementsForDoc(win.document.documentElement)
            .expandUrlAsync('?url=SOURCE_URL&hostname=SOURCE_HOSTNAME')
            .then(res => {
              expect(res).to.equal(
                '?url=https%3A%2F%2Fexample.com%2Ftest&hostname=example.com'
              );
            });
        });

        it('should update SOURCE_URL after track impression', () => {
          const win = getFakeWindow();
          win.location = parseUrlDeprecated('https://wrong.com');
          env.sandbox
            .stub(trackPromise, 'getTrackImpressionPromise')
            .callsFake(() => {
              return new Promise(resolve => {
                win.location = parseUrlDeprecated(
                  'https://example.com?gclid=123456'
                );
                resolve();
              });
            });
          return Services.urlReplacementsForDoc(win.document.documentElement)
            .expandUrlAsync('?url=SOURCE_URL')
            .then(res => {
              expect(res).to.contain('example.com');
            });
        });

        it('should add extra params to SOURCE_URL', () => {
          const win = getFakeWindow();
          win.location = parseUrlDeprecated(
            'https://cdn.ampproject.org/a/o.com/foo/?a&amp_r=hello%3Dworld'
          );
          env.sandbox
            .stub(trackPromise, 'getTrackImpressionPromise')
            .callsFake(() => {
              return Promise.resolve();
            });
          return Services.urlReplacementsForDoc(win.document.documentElement)
            .expandUrlAsync('?url=SOURCE_URL')
            .then(res => {
              expect(res).to.equal(
                '?url=' + encodeURIComponent('http://o.com/foo/?a&hello=world')
              );
            });
        });

        it('should ignore extra params that already exists in SOURCE_URL', () => {
          const win = getFakeWindow();
          win.location = parseUrlDeprecated(
            'https://cdn.ampproject.org/a/o.com/foo/?a=1&safe=1&amp_r=hello%3Dworld%26safe=evil'
          );
          env.sandbox
            .stub(trackPromise, 'getTrackImpressionPromise')
            .callsFake(() => {
              return Promise.resolve();
            });
          return Services.urlReplacementsForDoc(win.document.documentElement)
            .expandUrlAsync('?url=SOURCE_URL')
            .then(res => {
              expect(res).to.equal(
                '?url=' +
                  encodeURIComponent('http://o.com/foo/?a=1&safe=1&hello=world')
              );
            });
        });

        it('should not change SOURCE_URL if is not ad landing page', () => {
          const win = getFakeWindow();
          win.location = parseUrlDeprecated(
            'https://cdn.ampproject.org/v/o.com/foo/?a&amp_r=hello%3Dworld'
          );
          env.sandbox
            .stub(trackPromise, 'getTrackImpressionPromise')
            .callsFake(() => {
              return Promise.resolve();
            });
          return Services.urlReplacementsForDoc(win.document.documentElement)
            .expandUrlAsync('?url=SOURCE_URL')
            .then(res => {
              expect(res).to.equal(
                '?url=' + encodeURIComponent('http://o.com/foo/?a')
              );
            });
        });
      });

      it('should replace SOURCE_PATH', () => {
        return expandUrlAsync('?path=SOURCE_PATH').then(res => {
          expect(res).to.not.match(/SOURCE_PATH/);
        });
      });

      it('should replace PAGE_VIEW_ID', () => {
        return expandUrlAsync('?pid=PAGE_VIEW_ID').then(res => {
          expect(res).to.match(/pid=\d+/);
        });
      });

      it('should replace PAGE_VIEW_ID_64', () => {
        return expandUrlAsync('?pid=PAGE_VIEW_ID_64').then(res => {
          expect(res).to.match(/pid=([a-zA-Z0-9_-]+){10,}/);
        });
      });

      it('should replace CLIENT_ID', () => {
        setCookie(window, 'url-abc', 'cid-for-abc');
        // Make sure cookie does not exist
        setCookie(window, 'url-xyz', '');
        return expandUrlAsync(
          '?a=CLIENT_ID(url-abc)&b=CLIENT_ID(url-xyz)',
          /*opt_bindings*/ undefined,
          {withCid: true}
        ).then(res => {
          expect(res).to.match(/^\?a=cid-for-abc\&b=amp-([a-zA-Z0-9_-]+){10,}/);
        });
      });

      it('should allow empty CLIENT_ID', () => {
        return getReplacements()
          .then(replacements => {
            stubServiceForDoc(env.sandbox, ampdoc, 'cid', 'get').returns(
              Promise.resolve()
            );
            return replacements.expandUrlAsync('?a=CLIENT_ID(_ga)');
          })
          .then(res => {
            expect(res).to.equal('?a=');
          });
      });

      it('should replace CLIENT_ID with opt_cookieName', () => {
        setCookie(window, 'url-abc', 'cid-for-abc');
        // Make sure cookie does not exist
        setCookie(window, 'url-xyz', '');
        return expandUrlAsync(
          '?a=CLIENT_ID(abc,,url-abc)&b=CLIENT_ID(xyz,,url-xyz)',
          /*opt_bindings*/ undefined,
          {withCid: true}
        ).then(res => {
          expect(res).to.match(/^\?a=cid-for-abc\&b=amp-([a-zA-Z0-9_-]+){10,}/);
        });
      });

      it('should parse _ga cookie correctly', () => {
        setCookie(window, '_ga', 'GA1.2.12345.54321');
        return expandUrlAsync(
          '?a=CLIENT_ID(AMP_ECID_GOOGLE,,_ga)&b=CLIENT_ID(_ga)',
          /*opt_bindings*/ undefined,
          {withCid: true}
        ).then(res => {
          expect(res).to.match(/^\?a=12345.54321&b=12345.54321/);
        });
      });

      // TODO(alanorozco, #11827): Make this test work on Safari.
      it.configure()
        .skipSafari()
        .run('should replace CLIENT_ID synchronously when available', () => {
          return getReplacements({withCid: true}).then(urlReplacements => {
            setCookie(window, 'url-abc', 'cid-for-abc');
            setCookie(window, 'url-xyz', 'cid-for-xyz');
            // Only requests cid-for-xyz in async path
            return urlReplacements
              .expandUrlAsync('b=CLIENT_ID(url-xyz)')
              .then(res => {
                expect(res).to.equal('b=cid-for-xyz');
              })
              .then(() => {
                const result = urlReplacements.expandUrlSync(
                  '?a=CLIENT_ID(url-abc)&b=CLIENT_ID(url-xyz)' +
                    '&c=CLIENT_ID(other)'
                );
                expect(result).to.equal('?a=&b=cid-for-xyz&c=');
              });
          });
        });

      it('should replace AMP_STATE(key)', () => {
        const win = getFakeWindow();
        env.sandbox.stub(Services, 'bindForDocOrNull').returns(
          Promise.resolve({
            getStateValue(key) {
              expect(key).to.equal('foo.bar');
              return Promise.resolve('baz');
            },
          })
        );
        return Services.urlReplacementsForDoc(win.document.documentElement)
          .expandUrlAsync('?state=AMP_STATE(foo.bar)')
          .then(res => {
            expect(res).to.equal('?state=baz');
          });
      });

      // TODO(#16916): Make this test work with synchronous throws.
      it.skip('should replace VARIANT', () => {
        return expect(
          expandUrlAsync(
            '?x1=VARIANT(x1)&x2=VARIANT(x2)&x3=VARIANT(x3)',
            /*opt_bindings*/ undefined,
            {withVariant: true}
          )
        ).to.eventually.equal('?x1=v1&x2=none&x3=');
      });

      // TODO(#16916): Make this test work with synchronous throws.
      it.skip(
        'should replace VARIANT with empty string if ' +
          'amp-experiment is not configured ',
        () => {
          return expect(
            expandUrlAsync('?x1=VARIANT(x1)&x2=VARIANT(x2)&x3=VARIANT(x3)')
          ).to.eventually.equal('?x1=&x2=&x3=');
        }
      );

      it('should replace VARIANTS', () => {
        return expect(
          expandUrlAsync('?VARIANTS', /*opt_bindings*/ undefined, {
            withVariant: true,
          })
        ).to.eventually.equal('?x1.v1!x2.none');
      });

      // TODO(#16916): Make this test work with synchronous throws.
      it.skip(
        'should replace VARIANTS with empty string if ' +
          'amp-experiment is not configured ',
        () => {
          return expect(expandUrlAsync('?VARIANTS')).to.eventually.equal('?');
        }
      );

      it('should replace SHARE_TRACKING_INCOMING and SHARE_TRACKING_OUTGOING', () => {
        return expect(
          expandUrlAsync(
            '?in=SHARE_TRACKING_INCOMING&out=SHARE_TRACKING_OUTGOING',
            /*opt_bindings*/ undefined,
            {withShareTracking: true}
          )
        ).to.eventually.equal('?in=12345&out=54321');
      });

      // TODO(#16916): Make this test work with synchronous throws.
      it.skip(
        'should replace SHARE_TRACKING_INCOMING and SHARE_TRACKING_OUTGOING' +
          ' with empty string if amp-share-tracking is not configured',
        () => {
          return expect(
            expandUrlAsync(
              '?in=SHARE_TRACKING_INCOMING&out=SHARE_TRACKING_OUTGOING'
            )
          ).to.eventually.equal('?in=&out=');
        }
      );

      it('should replace TIMESTAMP', () => {
        return expandUrlAsync('?ts=TIMESTAMP').then(res => {
          expect(res).to.match(/ts=\d+/);
        });
      });

      it('should replace TIMESTAMP_ISO', () => {
        return expandUrlAsync('?tsf=TIMESTAMP_ISO').then(res => {
          expect(res).to.match(/tsf=\d+/);
        });
      });

      it('should return correct ISO timestamp', () => {
        const fakeTime = 1499979336612;
        env.sandbox.useFakeTimers(fakeTime);
        return expect(expandUrlAsync('?tsf=TIMESTAMP_ISO')).to.eventually.equal(
          '?tsf=2017-07-13T20%3A55%3A36.612Z'
        );
      });

      it('should replace TIMEZONE', () => {
        return expandUrlAsync('?tz=TIMEZONE').then(res => {
          expect(res).to.match(/tz=-?\d+/);
        });
      });

      it('should replace TIMEZONE_CODE', () => {
        return expandUrlAsync('?tz_code=TIMEZONE_CODE').then(res => {
          expect(res).to.match(/tz_code=\w+|^$/);
        });
      });

      it('should replace SCROLL_TOP', () => {
        return expandUrlAsync('?scrollTop=SCROLL_TOP').then(res => {
          expect(res).to.match(/scrollTop=\d+/);
        });
      });

      it('should replace SCROLL_LEFT', () => {
        return expandUrlAsync('?scrollLeft=SCROLL_LEFT').then(res => {
          expect(res).to.match(/scrollLeft=\d+/);
        });
      });

      it('should replace SCROLL_HEIGHT', () => {
        return expandUrlAsync('?scrollHeight=SCROLL_HEIGHT').then(res => {
          expect(res).to.match(/scrollHeight=\d+/);
        });
      });

      it('should replace SCREEN_WIDTH', () => {
        return expandUrlAsync('?sw=SCREEN_WIDTH').then(res => {
          expect(res).to.match(/sw=\d+/);
        });
      });

      it('should replace SCREEN_HEIGHT', () => {
        return expandUrlAsync('?sh=SCREEN_HEIGHT').then(res => {
          expect(res).to.match(/sh=\d+/);
        });
      });

      it('should replace VIEWPORT_WIDTH', () => {
        return expandUrlAsync('?vw=VIEWPORT_WIDTH').then(res => {
          expect(res).to.match(/vw=\d+/);
        });
      });

      it('should replace VIEWPORT_HEIGHT', () => {
        return expandUrlAsync('?vh=VIEWPORT_HEIGHT').then(res => {
          expect(res).to.match(/vh=\d+/);
        });
      });

      it('should replace PAGE_LOAD_TIME', () => {
        return expandUrlAsync('?sh=PAGE_LOAD_TIME').then(res => {
          expect(res).to.match(/sh=\d+/);
        });
      });

      it('should replace FIRST_CONTENTFUL_PAINT', () => {
        const win = getFakeWindow();
        env.sandbox.stub(Services, 'performanceFor').returns({
          getFirstContentfulPaint() {
            return 1;
          },
        });
        return Services.urlReplacementsForDoc(win.document.documentElement)
          .expandUrlAsync('FIRST_CONTENTFUL_PAINT')
          .then(res => {
            expect(res).to.match(/^\d+$/);
          });
      });

      it('should replace FIRST_VIEWPORT_READY', () => {
        const win = getFakeWindow();
        env.sandbox.stub(Services, 'performanceFor').returns({
          getFirstViewportReady() {
            return 1;
          },
        });
        return Services.urlReplacementsForDoc(win.document.documentElement)
          .expandUrlAsync('FIRST_VIEWPORT_READY')
          .then(res => {
            expect(res).to.match(/^\d+$/);
          });
      });

      it('should replace MAKE_BODY_VISIBLE', () => {
        const win = getFakeWindow();
        env.sandbox.stub(Services, 'performanceFor').returns({
          getMakeBodyVisible() {
            return 1;
          },
        });
        return Services.urlReplacementsForDoc(win.document.documentElement)
          .expandUrlAsync('MAKE_BODY_VISIBLE')
          .then(res => {
            expect(res).to.match(/^\d+$/);
          });
      });

      it('should reject protocol changes', () => {
        const win = getFakeWindow();
        const {documentElement} = win.document;
        const urlReplacements = Services.urlReplacementsForDoc(documentElement);
        return urlReplacements
          .expandUrlAsync('PROTOCOL://example.com/?r=RANDOM', {
            'PROTOCOL': Promise.resolve('abc'),
          })
          .then(expanded => {
            expect(expanded).to.equal('PROTOCOL://example.com/?r=RANDOM');
          });
      });

      it('Should replace BACKGROUND_STATE with 0', () => {
        const win = getFakeWindow();
        const {ampdoc} = win;
        env.sandbox.stub(ampdoc, 'isVisible').returns(true);
        return Services.urlReplacementsForDoc(win.document.documentElement)
          .expandUrlAsync('?sh=BACKGROUND_STATE')
          .then(res => {
            expect(res).to.equal('?sh=0');
          });
      });

      it('Should replace BACKGROUND_STATE with 1', () => {
        const win = getFakeWindow();
        const {ampdoc} = win;
        env.sandbox.stub(ampdoc, 'isVisible').returns(false);
        return Services.urlReplacementsForDoc(win.document.documentElement)
          .expandUrlAsync('?sh=BACKGROUND_STATE')
          .then(res => {
            expect(res).to.equal('?sh=1');
          });
      });

      it('Should replace VIDEO_STATE(video,parameter) with video data', () => {
        const win = getFakeWindow();
        env.sandbox.stub(Services, 'videoManagerForDoc').returns({
          getAnalyticsDetails() {
            return Promise.resolve({currentTime: 1.5});
          },
        });
        env.sandbox
          .stub(win.document, 'getElementById')
          .withArgs('video')
          .returns(document.createElement('video'));

        return Services.urlReplacementsForDoc(win.document.documentElement)
          .expandUrlAsync('?sh=VIDEO_STATE(video,currentTime)')
          .then(res => {
            expect(res).to.equal('?sh=1.5');
          });
      });

      describe('PAGE_LOAD_TIME', () => {
        let win;
        let eventListeners;
        beforeEach(() => {
          win = getFakeWindow();
          eventListeners = {};
          win.document.readyState = 'loading';
          win.document.addEventListener = function(eventType, handler) {
            eventListeners[eventType] = handler;
          };
          win.document.removeEventListener = function(eventType, handler) {
            if (eventListeners[eventType] == handler) {
              delete eventListeners[eventType];
            }
          };
        });

        it('is replaced if timing info is not available', () => {
          win.document.readyState = 'complete';
          return Services.urlReplacementsForDoc(win.document.documentElement)
            .expandUrlAsync('?sh=PAGE_LOAD_TIME&s')
            .then(res => {
              expect(res).to.match(/sh=&s/);
            });
        });

        it('is replaced if PAGE_LOAD_TIME is available within a delay', () => {
          const {documentElement} = win.document;
          const urlReplacements = Services.urlReplacementsForDoc(
            documentElement
          );
          const validMetric = urlReplacements.expandUrlAsync(
            '?sh=PAGE_LOAD_TIME&s'
          );
          urlReplacements.ampdoc.win.performance.timing.loadEventStart = 109;
          win.document.readyState = 'complete';
          loadObservable.fire({type: 'load'});
          return validMetric.then(res => {
            expect(res).to.match(/sh=9&s/);
          });
        });
      });

      it('should replace NAV_REDIRECT_COUNT', () => {
        return expandUrlAsync('?sh=NAV_REDIRECT_COUNT').then(res => {
          expect(res).to.match(/sh=\d+/);
        });
      });

      // TODO(cvializ, #12336): unskip
      it.skip('should replace NAV_TIMING', () => {
        return expandUrlAsync(
          '?a=NAV_TIMING(navigationStart)' +
            '&b=NAV_TIMING(navigationStart,responseStart)'
        ).then(res => {
          expect(res).to.match(/a=\d+&b=\d+/);
        });
      });

      it('should replace NAV_TIMING when attribute names are invalid', () => {
        return expandUrlAsync(
          '?a=NAV_TIMING(invalid)' +
            '&b=NAV_TIMING(invalid,invalid)' +
            '&c=NAV_TIMING(navigationStart,invalid)' +
            '&d=NAV_TIMING(invalid,responseStart)'
        ).then(res => {
          expect(res).to.match(/a=&b=&c=&d=/);
        });
      });

      it('should replace NAV_TYPE', () => {
        return expandUrlAsync('?sh=NAV_TYPE').then(res => {
          expect(res).to.match(/sh=\d+/);
        });
      });

      it('should replace DOMAIN_LOOKUP_TIME', () => {
        return expandUrlAsync('?sh=DOMAIN_LOOKUP_TIME').then(res => {
          expect(res).to.match(/sh=\d+/);
        });
      });

      it('should replace TCP_CONNECT_TIME', () => {
        return expandUrlAsync('?sh=TCP_CONNECT_TIME').then(res => {
          expect(res).to.match(/sh=\d+/);
        });
      });

      it('should replace SERVER_RESPONSE_TIME', () => {
        return expandUrlAsync('?sh=SERVER_RESPONSE_TIME').then(res => {
          expect(res).to.match(/sh=\d+/);
        });
      });

      it('should replace PAGE_DOWNLOAD_TIME', () => {
        return expandUrlAsync('?sh=PAGE_DOWNLOAD_TIME').then(res => {
          expect(res).to.match(/sh=\d+/);
        });
      });

      // TODO(cvializ, #12336): unskip
      it.skip('should replace REDIRECT_TIME', () => {
        return expandUrlAsync('?sh=REDIRECT_TIME').then(res => {
          expect(res).to.match(/sh=\d+/);
        });
      });

      it('should replace DOM_INTERACTIVE_TIME', () => {
        return expandUrlAsync('?sh=DOM_INTERACTIVE_TIME').then(res => {
          expect(res).to.match(/sh=\d+/);
        });
      });

      it('should replace CONTENT_LOAD_TIME', () => {
        return expandUrlAsync('?sh=CONTENT_LOAD_TIME').then(res => {
          expect(res).to.match(/sh=\d+/);
        });
      });

      it('should replace AVAILABLE_SCREEN_HEIGHT', () => {
        return expandUrlAsync('?sh=AVAILABLE_SCREEN_HEIGHT').then(res => {
          expect(res).to.match(/sh=\d+/);
        });
      });

      it('should replace AVAILABLE_SCREEN_WIDTH', () => {
        return expandUrlAsync('?sh=AVAILABLE_SCREEN_WIDTH').then(res => {
          expect(res).to.match(/sh=\d+/);
        });
      });

      it('should replace SCREEN_COLOR_DEPTH', () => {
        return expandUrlAsync('?sh=SCREEN_COLOR_DEPTH').then(res => {
          expect(res).to.match(/sh=\d+/);
        });
      });

      it('should replace BROWSER_LANGUAGE', () => {
        return expandUrlAsync('?sh=BROWSER_LANGUAGE').then(res => {
          expect(res).to.match(/sh=\w+/);
        });
      });

      it('should replace USER_AGENT', () => {
        return expandUrlAsync('?sh=USER_AGENT').then(res => {
          expect(res).to.match(/sh=\w+/);
        });
      });

      it('should replace VIEWER with origin', () => {
        return getReplacements().then(replacements => {
          env.sandbox
            .stub(viewerService, 'getViewerOrigin')
            .returns(Promise.resolve('https://www.google.com'));
          return replacements.expandUrlAsync('?sh=VIEWER').then(res => {
            expect(res).to.equal('?sh=https%3A%2F%2Fwww.google.com');
          });
        });
      });

      it('should replace VIEWER with empty string', () => {
        return getReplacements().then(replacements => {
          env.sandbox
            .stub(viewerService, 'getViewerOrigin')
            .returns(Promise.resolve(''));
          return replacements.expandUrlAsync('?sh=VIEWER').then(res => {
            expect(res).to.equal('?sh=');
          });
        });
      });

      it('should replace TOTAL_ENGAGED_TIME', () => {
        return expandUrlAsync(
          '?sh=TOTAL_ENGAGED_TIME',
          /*opt_bindings*/ undefined,
          {withActivity: true}
        ).then(res => {
          expect(res).to.match(/sh=\d+/);
        });
      });

      it('should replace INCREMENTAL_ENGAGED_TIME', () => {
        return expandUrlAsync(
          '?sh=INCREMENTAL_ENGAGED_TIME',
          /*opt_bindings*/ undefined,
          {withActivity: true}
        ).then(res => {
          expect(res).to.match(/sh=\d+/);
        });
      });

      it('should replace AMP_VERSION', () => {
        return expandUrlAsync('?sh=AMP_VERSION').then(res => {
          expect(res).to.equal('?sh=%24internalRuntimeVersion%24');
        });
      });

      it('should replace FRAGMENT_PARAM with 2', () => {
        const win = getFakeWindow();
        win.location = {originalHash: '#margarine=1&ice=2&cream=3'};
        return Services.urlReplacementsForDoc(win.document.documentElement)
          .expandUrlAsync('?sh=FRAGMENT_PARAM(ice)&s')
          .then(res => {
            expect(res).to.equal('?sh=2&s');
          });
      });

      it('should replace AMP_GEO(ISOCountry) and AMP_GEO', () => {
        env.sandbox.stub(Services, 'geoForDocOrNull').returns(
          Promise.resolve({
            'ISOCountry': 'unknown',
            'ISOCountryGroups': ['nafta', 'waldo'],
            'nafta': true,
            'waldo': true,
            'matchedISOCountryGroups': ['nafta', 'waldo'],
          })
        );
        return expandUrlAsync('?geo=AMP_GEO,country=AMP_GEO(ISOCountry)').then(
          res => {
            expect(res).to.equal('?geo=nafta%2Cwaldo,country=unknown');
          }
        );
      });

      it.configure()
        .skipFirefox()
        .run('should accept $expressions', () => {
          return expandUrlAsync('?href=$CANONICAL_URL').then(res => {
            expect(res).to.equal(
              '?href=https%3A%2F%2Fpinterest.com%3A8080%2Fpin1'
            );
          });
        });

      it('should ignore unknown substitutions', () => {
        return expandUrlAsync('?a=UNKNOWN').then(res => {
          expect(res).to.equal('?a=UNKNOWN');
        });
      });

      it.configure()
        .skipFirefox()
        .run('should replace several substitutions', () => {
          return expandUrlAsync(
            '?a=UNKNOWN&href=CANONICAL_URL&title=TITLE'
          ).then(res => {
            expect(res).to.equal(
              '?a=UNKNOWN' +
                '&href=https%3A%2F%2Fpinterest.com%3A8080%2Fpin1' +
                '&title=Pixel%20Test'
            );
          });
        });

      it('should replace new substitutions', () => {
        return getReplacements().then(replacements => {
          replacements.getVariableSource().set('ONE', () => 'a');
          expect(replacements.expandUrlAsync('?a=ONE')).to.eventually.equal(
            '?a=a'
          );
          replacements.getVariableSource().set('ONE', () => 'b');
          replacements.getVariableSource().set('TWO', () => 'b');
          return expect(
            replacements.expandUrlAsync('?a=ONE&b=TWO')
          ).to.eventually.equal('?a=b&b=b');
        });
      });

      // TODO(#16916): Make this test work with synchronous throws.
      it.skip('should report errors & replace them with empty string (sync)', () => {
        const clock = env.sandbox.useFakeTimers();
        const {documentElement} = window.document;
        const replacements = Services.urlReplacementsForDoc(documentElement);
        replacements.getVariableSource().set('ONE', () => {
          throw new Error('boom');
        });
        const p = expect(
          replacements.expandUrlAsync('?a=ONE')
        ).to.eventually.equal('?a=');
        allowConsoleError(() => {
          expect(() => {
            clock.tick(1);
          }).to.throw(/boom/);
        });
        return p;
      });

      // TODO(#16916): Make this test work with synchronous throws.
      it.skip('should report errors & replace them with empty string (promise)', () => {
        const clock = env.sandbox.useFakeTimers();
        const {documentElement} = window.document;
        const replacements = Services.urlReplacementsForDoc(documentElement);
        replacements.getVariableSource().set('ONE', () => {
          return Promise.reject(new Error('boom'));
        });
        return expect(replacements.expandUrlAsync('?a=ONE'))
          .to.eventually.equal('?a=')
          .then(() => {
            allowConsoleError(() => {
              expect(() => {
                clock.tick(1);
              }).to.throw(/boom/);
            });
          });
      });

      it('should support positional arguments', () => {
        return getReplacements().then(replacements => {
          replacements.getVariableSource().set('FN', one => one);
          return expect(
            replacements.expandUrlAsync('?a=FN(xyz1)')
          ).to.eventually.equal('?a=xyz1');
        });
      });

      it('should support multiple positional arguments', () => {
        return getReplacements().then(replacements => {
          replacements.getVariableSource().set('FN', (one, two) => {
            return one + '-' + two;
          });
          return expect(
            replacements.expandUrlAsync('?a=FN(xyz,abc)')
          ).to.eventually.equal('?a=xyz-abc');
        });
      });

      it('should support multiple positional arguments with dots', () => {
        return getReplacements().then(replacements => {
          replacements.getVariableSource().set('FN', (one, two) => {
            return one + '-' + two;
          });
          return expect(
            replacements.expandUrlAsync('?a=FN(xy.z,ab.c)')
          ).to.eventually.equal('?a=xy.z-ab.c');
        });
      });

      it('should support promises as replacements', () => {
        return getReplacements().then(replacements => {
          replacements
            .getVariableSource()
            .set('P1', () => Promise.resolve('abc '));
          replacements
            .getVariableSource()
            .set('P2', () => Promise.resolve('xyz'));
          replacements
            .getVariableSource()
            .set('P3', () => Promise.resolve('123'));
          replacements.getVariableSource().set('OTHER', () => 'foo');
          return expect(
            replacements.expandUrlAsync('?a=P1&b=P2&c=P3&d=OTHER')
          ).to.eventually.equal('?a=abc%20&b=xyz&c=123&d=foo');
        });
      });

      it('should override an existing binding', () => {
        return expandUrlAsync('ord=RANDOM?', {'RANDOM': 'abc'}).then(res => {
          expect(res).to.match(/ord=abc\?$/);
        });
      });

      it('should add an additional binding', () => {
        return expandUrlAsync('rid=NONSTANDARD?', {'NONSTANDARD': 'abc'}).then(
          res => {
            expect(res).to.match(/rid=abc\?$/);
          }
        );
      });

      it('should NOT overwrite the cached expression with new bindings', () => {
        return expandUrlAsync('rid=NONSTANDARD?', {'NONSTANDARD': 'abc'}).then(
          res => {
            expect(res).to.match(/rid=abc\?$/);
            return expandUrlAsync('rid=NONSTANDARD?').then(res => {
              expect(res).to.match(/rid=NONSTANDARD\?$/);
            });
          }
        );
      });

      it('should expand bindings as functions', () => {
        return expandUrlAsync('rid=FUNC(abc)?', {
          'FUNC': value => 'func_' + value,
        }).then(res => {
          expect(res).to.match(/rid=func_abc\?$/);
        });
      });

      it('should expand bindings as functions with promise', () => {
        return expandUrlAsync('rid=FUNC(abc)?', {
          'FUNC': value => Promise.resolve('func_' + value),
        }).then(res => {
          expect(res).to.match(/rid=func_abc\?$/);
        });
      });

      it('should expand null as empty string', () => {
        return expandUrlAsync('v=VALUE', {'VALUE': null}).then(res => {
          expect(res).to.equal('v=');
        });
      });

      it('should expand undefined as empty string', () => {
        return expandUrlAsync('v=VALUE', {'VALUE': undefined}).then(res => {
          expect(res).to.equal('v=');
        });
      });

      it('should expand empty string as empty string', () => {
        return expandUrlAsync('v=VALUE', {'VALUE': ''}).then(res => {
          expect(res).to.equal('v=');
        });
      });

      it('should expand zero as zero', () => {
        return expandUrlAsync('v=VALUE', {'VALUE': 0}).then(res => {
          expect(res).to.equal('v=0');
        });
      });

      it('should expand false as false', () => {
        return expandUrlAsync('v=VALUE', {'VALUE': false}).then(res => {
          expect(res).to.equal('v=false');
        });
      });

      it('should resolve sub-included bindings', () => {
        // RANDOM is a standard property and we add RANDOM_OTHER.
        return expandUrlAsync('r=RANDOM&ro=RANDOM_OTHER?', {
          'RANDOM_OTHER': 'ABC',
        }).then(res => {
          expect(res).to.match(/r=(\d+(\.\d+)?)&ro=ABC\?$/);
        });
      });

      it('should expand multiple vars', () => {
        return expandUrlAsync('a=VALUEA&b=VALUEB?', {
          'VALUEA': 'aaa',
          'VALUEB': 'bbb',
        }).then(res => {
          expect(res).to.match(/a=aaa&b=bbb\?$/);
        });
      });

      describe('QUERY_PARAM', () => {
        it('should replace QUERY_PARAM with foo', () => {
          const win = getFakeWindow();
          win.location = parseUrlDeprecated(
            'https://example.com?query_string_param1=wrong'
          );
          env.sandbox
            .stub(trackPromise, 'getTrackImpressionPromise')
            .callsFake(() => {
              return new Promise(resolve => {
                win.location = parseUrlDeprecated(
                  'https://example.com?query_string_param1=foo'
                );
                resolve();
              });
            });
          return Services.urlReplacementsForDoc(win.document.documentElement)
            .expandUrlAsync('?sh=QUERY_PARAM(query_string_param1)&s')
            .then(res => {
              expect(res).to.match(/sh=foo&s/);
            });
        });

        it('should replace QUERY_PARAM with ""', () => {
          const win = getFakeWindow();
          win.location = parseUrlDeprecated('https://example.com');
          env.sandbox
            .stub(trackPromise, 'getTrackImpressionPromise')
            .callsFake(() => {
              return Promise.resolve();
            });
          return Services.urlReplacementsForDoc(win.document.documentElement)
            .expandUrlAsync('?sh=QUERY_PARAM(query_string_param1)&s')
            .then(res => {
              expect(res).to.match(/sh=&s/);
            });
        });

        it('should replace QUERY_PARAM with default_value', () => {
          const win = getFakeWindow();
          win.location = parseUrlDeprecated('https://example.com');
          env.sandbox
            .stub(trackPromise, 'getTrackImpressionPromise')
            .callsFake(() => {
              return Promise.resolve();
            });
          return Services.urlReplacementsForDoc(win.document.documentElement)
            .expandUrlAsync(
              '?sh=QUERY_PARAM(query_string_param1,default_value)&s'
            )
            .then(res => {
              expect(res).to.match(/sh=default_value&s/);
            });
        });

        it('should replace QUERY_PARAM with extra param', () => {
          const win = getFakeWindow();
          win.location = parseUrlDeprecated(
            'https://cdn.ampproject.org/a/o.com/foo/?x=wrong'
          );
          env.sandbox
            .stub(trackPromise, 'getTrackImpressionPromise')
            .callsFake(() => {
              return new Promise(resolve => {
                win.location = parseUrlDeprecated(
                  'https://cdn.ampproject.org/a/o.com/foo/?amp_r=x%3Dfoo'
                );
                resolve();
              });
            });
          return Services.urlReplacementsForDoc(win.document.documentElement)
            .expandUrlAsync('?sh=QUERY_PARAM(x)&s')
            .then(res => {
              expect(res).to.match(/sh=foo&s/);
            });
        });

        it('should replace QUERY_PARAM, preferring original over extra', () => {
          const win = getFakeWindow();
          win.location = parseUrlDeprecated(
            'https://cdn.ampproject.org/a/o.com/foo/?x=wrong'
          );
          env.sandbox
            .stub(trackPromise, 'getTrackImpressionPromise')
            .callsFake(() => {
              return new Promise(resolve => {
                win.location = parseUrlDeprecated(
                  'https://cdn.ampproject.org/a/o.com/foo/?x=foo&amp_r=x%3Devil'
                );
                resolve();
              });
            });
          return Services.urlReplacementsForDoc(win.document.documentElement)
            .expandUrlAsync('?sh=QUERY_PARAM(x)&s')
            .then(res => {
              expect(res).to.match(/sh=foo&s/);
            });
        });
      });

      it('should collect vars', () => {
        const win = getFakeWindow();
        win.location = parseUrlDeprecated('https://example.com?p1=foo');
        env.sandbox
          .stub(trackPromise, 'getTrackImpressionPromise')
          .callsFake(() => {
            return Promise.resolve();
          });
        return Services.urlReplacementsForDoc(win.document.documentElement)
          .collectVars('?SOURCE_HOST&QUERY_PARAM(p1)&SIMPLE&FUNC&PROMISE', {
            'SIMPLE': 21,
            'FUNC': () => 22,
            'PROMISE': () => Promise.resolve(23),
          })
          .then(res => {
            expect(res).to.deep.equal({
              'SOURCE_HOST': 'example.com',
              'QUERY_PARAM(p1)': 'foo',
              'SIMPLE': 21,
              'FUNC': 22,
              'PROMISE': 23,
            });
          });
      });

      it('should collect unwhitelisted vars', () => {
        const win = getFakeWindow();
        win.location = parseUrlDeprecated(
          'https://example.com/base?foo=bar&bar=abc&gclid=123'
        );
        const element = document.createElement('amp-foo');
        element.setAttribute('src', '?SOURCE_HOST&QUERY_PARAM(p1)&COUNTER');
        element.setAttribute('data-amp-replace', 'QUERY_PARAM');
        const {documentElement} = win.document;
        const urlReplacements = Services.urlReplacementsForDoc(documentElement);
        const unwhitelisted = urlReplacements.collectUnwhitelistedVarsSync(
          element
        );
        expect(unwhitelisted).to.deep.equal(['SOURCE_HOST', 'COUNTER']);
      });

      it('should reject javascript protocol', () => {
        const win = getFakeWindow();
        const {documentElement} = win.document;
        const urlReplacements = Services.urlReplacementsForDoc(documentElement);
        /*eslint no-script-url: 0*/
        return urlReplacements
          .expandUrlAsync('javascript://example.com/?r=RANDOM')
          .then(
            () => {
              throw new Error('never here');
            },
            err => {
              expect(err.message).to.match(/invalid protocol/);
            }
          );
      });

      describe('sync expansion', () => {
        it('should expand w/ collect vars (skip async macro)', () => {
          const win = getFakeWindow();
          const {documentElement} = win.document;
          const urlReplacements = Services.urlReplacementsForDoc(
            documentElement
          );
          urlReplacements.ampdoc.win.performance.timing.loadEventStart = 109;
          const collectVars = {};
          const expanded = urlReplacements.expandUrlSync(
            'r=RANDOM&c=CONST&f=FUNCT(hello,world)&a=b&d=PROM&e=PAGE_LOAD_TIME',
            {
              'CONST': 'ABC',
              'FUNCT': function(a, b) {
                return a + b;
              },
              // Will ignore promise based result and instead insert empty string.
              'PROM': function() {
                return Promise.resolve('boo');
              },
            },
            collectVars
          );
          expect(expanded).to.match(
            /^r=\d(\.\d+)?&c=ABC&f=helloworld&a=b&d=&e=9$/
          );
          expect(collectVars).to.deep.equal({
            'RANDOM': parseFloat(/^r=(\d+(\.\d+)?)/.exec(expanded)[1]),
            'CONST': 'ABC',
            'FUNCT(hello,world)': 'helloworld',
            'PAGE_LOAD_TIME': 9,
          });
        });

        it('should reject protocol changes', () => {
          const win = getFakeWindow();
          const {documentElement} = win.document;
          const urlReplacements = Services.urlReplacementsForDoc(
            documentElement
          );
          let expanded = urlReplacements.expandUrlSync(
            'PROTOCOL://example.com/?r=RANDOM',
            {
              'PROTOCOL': 'abc',
            }
          );
          expect(expanded).to.equal('PROTOCOL://example.com/?r=RANDOM');
          expanded = urlReplacements.expandUrlSync(
            'FUNCT://example.com/?r=RANDOM',
            {
              'FUNCT': function() {
                return 'abc';
              },
            }
          );
          expect(expanded).to.equal('FUNCT://example.com/?r=RANDOM');
        });

        it('should reject javascript protocol', () => {
          const win = getFakeWindow();
          const {documentElement} = win.document;
          const urlReplacements = Services.urlReplacementsForDoc(
            documentElement
          );
          allowConsoleError(() => {
            expect(() => {
              /*eslint no-script-url: 0*/
              urlReplacements.expandUrlSync(
                'javascript://example.com/?r=RANDOM'
              );
            }).to.throw('invalid protocol');
          });
        });
      });

      it('should expand sync and respect white list', () => {
        const win = getFakeWindow();
        const {documentElement} = win.document;
        const urlReplacements = Services.urlReplacementsForDoc(documentElement);
        const expanded = urlReplacements.expandUrlSync(
          'r=RANDOM&c=CONST&f=FUNCT(hello,world)&a=b&d=PROM&e=PAGE_LOAD_TIME',
          {
            'CONST': 'ABC',
            'FUNCT': () => {
              throw Error('Should not be called');
            },
          },
          undefined,
          {
            'CONST': true,
          }
        );
        expect(expanded).to.equal(
          'r=RANDOM&c=ABC&f=FUNCT(hello,world)&a=b&d=PROM&e=PAGE_LOAD_TIME'
        );
      });

      describe('access values via amp-access', () => {
        let accessService;
        let accessServiceMock;

        beforeEach(() => {
          accessService = {
            getAccessReaderId: () => {},
            getAuthdataField: () => {},
          };
          accessServiceMock = env.sandbox.mock(accessService);
          env.sandbox
            .stub(Services, 'accessServiceForDocOrNull')
            .callsFake(() => {
              return Promise.resolve(accessService);
            });
        });

        afterEach(() => {
          accessServiceMock.verify();
        });

        function expandUrlAsync(url, opt_disabled) {
          if (opt_disabled) {
            accessService = null;
          }
          return createIframePromise().then(iframe => {
            iframe.doc.title = 'Pixel Test';
            const link = iframe.doc.createElement('link');
            link.setAttribute('href', 'https://pinterest.com/pin1');
            link.setAttribute('rel', 'canonical');
            iframe.doc.head.appendChild(link);
            const {documentElement} = iframe.doc;
            const replacements = Services.urlReplacementsForDoc(
              documentElement
            );
            return replacements.expandUrlAsync(url);
          });
        }

        it('should replace ACCESS_READER_ID', () => {
          accessServiceMock
            .expects('getAccessReaderId')
            .returns(Promise.resolve('reader1'))
            .once();
          return expandUrlAsync('?a=ACCESS_READER_ID').then(res => {
            expect(res).to.match(/a=reader1/);
            expect(userErrorStub).to.have.not.been.called;
          });
        });

        it('should replace AUTHDATA', () => {
          accessServiceMock
            .expects('getAuthdataField')
            .withExactArgs('field1')
            .returns(Promise.resolve('value1'))
            .once();
          return expandUrlAsync('?a=AUTHDATA(field1)').then(res => {
            expect(res).to.match(/a=value1/);
            expect(userErrorStub).to.have.not.been.called;
          });
        });

        it('should report error if not available', () => {
          accessServiceMock.expects('getAccessReaderId').never();
          return expandUrlAsync(
            '?a=ACCESS_READER_ID;',
            /* disabled */ true
          ).then(res => {
            expect(res).to.match(/a=;/);
            expect(userErrorStub).to.be.calledOnce;
          });
        });
      });

      describe('access values via amp-subscriptions', () => {
        let accessService;
        let accessServiceMock;

        beforeEach(() => {
          accessService = {
            getAccessReaderId: () => {},
            getAuthdataField: () => {},
          };
          accessServiceMock = env.sandbox.mock(accessService);
          env.sandbox
            .stub(Services, 'subscriptionsServiceForDocOrNull')
            .callsFake(() => {
              return Promise.resolve(accessService);
            });
        });

        afterEach(() => {
          accessServiceMock.verify();
        });

        function expandUrlAsync(url, opt_disabled) {
          if (opt_disabled) {
            accessService = null;
          }
          return createIframePromise().then(iframe => {
            iframe.doc.title = 'Pixel Test';
            const link = iframe.doc.createElement('link');
            link.setAttribute('href', 'https://pinterest.com/pin1');
            link.setAttribute('rel', 'canonical');
            iframe.doc.head.appendChild(link);
            const {documentElement} = iframe.doc;
            const replacements = Services.urlReplacementsForDoc(
              documentElement
            );
            return replacements.expandUrlAsync(url);
          });
        }

        it('should replace ACCESS_READER_ID', () => {
          accessServiceMock
            .expects('getAccessReaderId')
            .returns(Promise.resolve('reader1'))
            .once();
          return expandUrlAsync('?a=ACCESS_READER_ID').then(res => {
            expect(res).to.match(/a=reader1/);
            expect(userErrorStub).to.have.not.been.called;
          });
        });

        it('should replace AUTHDATA', () => {
          accessServiceMock
            .expects('getAuthdataField')
            .withExactArgs('field1')
            .returns(Promise.resolve('value1'))
            .once();
          return expandUrlAsync('?a=AUTHDATA(field1)').then(res => {
            expect(res).to.match(/a=value1/);
            expect(userErrorStub).to.have.not.been.called;
          });
        });

        it('should report error if not available', () => {
          accessServiceMock.expects('getAccessReaderId').never();
          return expandUrlAsync(
            '?a=ACCESS_READER_ID;',
            /* disabled */ true
          ).then(res => {
            expect(res).to.match(/a=;/);
            expect(userErrorStub).to.be.calledOnce;
          });
        });
      });

      describe('link expansion', () => {
        let urlReplacements;
        let a;
        let win;

        beforeEach(() => {
          a = document.createElement('a');
          win = getFakeWindow();
          win.location = parseUrlDeprecated(
            'https://example.com/base?foo=bar&bar=abc&gclid=123'
          );
          const {documentElement} = win.document;
          urlReplacements = Services.urlReplacementsForDoc(documentElement);
        });

        it('should replace href', () => {
          a.href = 'https://example.com/link?out=QUERY_PARAM(foo)';
          a.setAttribute('data-amp-replace', 'QUERY_PARAM');
          urlReplacements.maybeExpandLink(a, null);
          expect(a.href).to.equal('https://example.com/link?out=bar');
        });

        it('should append default outgoing decoration', () => {
          a.href = 'https://example.com/link?out=QUERY_PARAM(foo)';
          a.setAttribute('data-amp-replace', 'QUERY_PARAM');
          urlReplacements.maybeExpandLink(a, 'gclid=QUERY_PARAM(gclid)');
          expect(a.href).to.equal('https://example.com/link?out=bar&gclid=123');
        });

        it('should replace href 2x', () => {
          a.href = 'https://example.com/link?out=QUERY_PARAM(foo)';
          a.setAttribute('data-amp-replace', 'QUERY_PARAM');
          urlReplacements.maybeExpandLink(a, null);
          expect(a.href).to.equal('https://example.com/link?out=bar');
          urlReplacements.maybeExpandLink(a, null);
          expect(a.href).to.equal('https://example.com/link?out=bar');
        });

        it('should replace href 2', () => {
          a.href =
            'https://example.com/link?out=QUERY_PARAM(foo)&' +
            'out2=QUERY_PARAM(bar)';
          a.setAttribute('data-amp-replace', 'QUERY_PARAM');
          urlReplacements.maybeExpandLink(a, null);
          expect(a.href).to.equal('https://example.com/link?out=bar&out2=abc');
        });

        it('has nothing to replace', () => {
          a.href = 'https://example.com/link';
          a.setAttribute('data-amp-replace', 'QUERY_PARAM');
          urlReplacements.maybeExpandLink(a, null);
          expect(a.href).to.equal('https://example.com/link');
        });

        it('should not replace without user whitelisting', () => {
          a.href = 'https://example.com/link?out=QUERY_PARAM(foo)';
          urlReplacements.maybeExpandLink(a, null);
          expect(a.href).to.equal(
            'https://example.com/link?out=QUERY_PARAM(foo)'
          );
        });

        it('should not replace without user whitelisting 2', () => {
          a.href = 'https://example.com/link?out=QUERY_PARAM(foo)';
          a.setAttribute('data-amp-replace', 'ABC');
          urlReplacements.maybeExpandLink(a, null);
          expect(a.href).to.equal(
            'https://example.com/link?out=QUERY_PARAM(foo)'
          );
        });

        it('should replace default append params regardless of whitelist', () => {
          a.href = 'https://example.com/link?out=QUERY_PARAM(foo)';
          urlReplacements.maybeExpandLink(a, 'gclid=QUERY_PARAM(gclid)');
          expect(a.href).to.equal(
            'https://example.com/link?out=QUERY_PARAM(foo)&gclid=123'
          );
        });

        it('should not replace unwhitelisted fields', () => {
          a.href = 'https://example.com/link?out=RANDOM';
          a.setAttribute('data-amp-replace', 'RANDOM');
          urlReplacements.maybeExpandLink(a, null);
          expect(a.href).to.equal('https://example.com/link?out=RANDOM');
        });

        it('should replace for http (non-secure) whitelisted origin', () => {
          canonical = 'http://example.com/link';
          a.href = 'http://example.com/link?out=QUERY_PARAM(foo)';
          a.setAttribute('data-amp-replace', 'QUERY_PARAM');
          urlReplacements.maybeExpandLink(a, null);
          expect(a.href).to.equal('http://example.com/link?out=bar');
        });

        it('should replace with canonical origin', () => {
          a.href = 'https://canonical.com/link?out=QUERY_PARAM(foo)';
          a.setAttribute('data-amp-replace', 'QUERY_PARAM');
          urlReplacements.maybeExpandLink(a, null);
          expect(a.href).to.equal('https://canonical.com/link?out=bar');
        });

        it('should replace with whitelisted origin', () => {
          a.href = 'https://whitelisted.com/link?out=QUERY_PARAM(foo)';
          a.setAttribute('data-amp-replace', 'QUERY_PARAM');
          urlReplacements.maybeExpandLink(a, null);
          expect(a.href).to.equal('https://whitelisted.com/link?out=bar');
        });

        it('should not replace to different origin', () => {
          a.href = 'https://example2.com/link?out=QUERY_PARAM(foo)';
          a.setAttribute('data-amp-replace', 'QUERY_PARAM');
          urlReplacements.maybeExpandLink(a, null);
          expect(a.href).to.equal(
            'https://example2.com/link?out=QUERY_PARAM(foo)'
          );
        });

        it('should not append default param to different origin', () => {
          a.href = 'https://example2.com/link?out=QUERY_PARAM(foo)';
          a.setAttribute('data-amp-replace', 'QUERY_PARAM');
          urlReplacements.maybeExpandLink(a, 'gclid=QUERY_PARAM(gclid)');
          expect(a.href).to.equal(
            'https://example2.com/link?out=QUERY_PARAM(foo)'
          );
        });

        it('should replace whitelisted fields', () => {
          a.href =
            'https://canonical.com/link?' +
            'out=QUERY_PARAM(foo)' +
            '&c=PAGE_VIEW_IDCLIENT_ID(abc)NAV_TIMING(navigationStart)';
          a.setAttribute(
            'data-amp-replace',
            'QUERY_PARAM CLIENT_ID PAGE_VIEW_ID NAV_TIMING'
          );
          // No replacement without previous async replacement
          urlReplacements.maybeExpandLink(a, null);
          expect(a.href).to.equal(
            'https://canonical.com/link?out=bar&c=1234100'
          );
          // Get a cid, then proceed.
          return urlReplacements.expandUrlAsync('CLIENT_ID(abc)').then(() => {
            urlReplacements.maybeExpandLink(a, null);
            expect(a.href).to.equal(
              'https://canonical.com/link?out=bar&c=1234test-cid(abc)100'
            );
          });
        });

        it('should add URL parameters for different origin', () => {
          a.href = 'https://example2.com/link';
          a.setAttribute('data-amp-addparams', 'guid=123');
          urlReplacements.maybeExpandLink(a, null);
          expect(a.href).to.equal('https://example2.com/link?guid=123');
        });

        it("should add URL parameters for http URL's(non-secure)", () => {
          a.href = 'http://whitelisted.com/link?out=QUERY_PARAM(foo)';
          a.setAttribute('data-amp-addparams', 'guid=123');
          urlReplacements.maybeExpandLink(a, null);
          expect(a.href).to.equal(
            'http://whitelisted.com/link?out=QUERY_PARAM(foo)&guid=123'
          );
        });

        it(
          'should add URL parameters and repalce whitelisted' +
            " values for http whitelisted URL's(non-secure)",
          () => {
            a.href = 'http://example.com/link?out=QUERY_PARAM(foo)';
            a.setAttribute('data-amp-replace', 'CLIENT_ID');
            a.setAttribute('data-amp-addparams', 'guid=123&c=CLIENT_ID(abc)');
            // Get a cid, then proceed.
            return urlReplacements.expandUrlAsync('CLIENT_ID(abc)').then(() => {
              urlReplacements.maybeExpandLink(a, null);
              expect(a.href).to.equal(
                'http://example.com/link?out=QUERY_PARAM(foo)&guid=123&c=test-cid(abc)'
              );
            });
          }
        );

        it(
          'should add URL parameters and not repalce whitelisted' +
            " values for non whitelisted http URL's(non-secure)",
          () => {
            a.href = 'http://example2.com/link?out=QUERY_PARAM(foo)';
            a.setAttribute('data-amp-replace', 'CLIENT_ID');
            a.setAttribute('data-amp-addparams', 'guid=123&c=CLIENT_ID(abc)');
            // Get a cid, then proceed.
            return urlReplacements.expandUrlAsync('CLIENT_ID(abc)').then(() => {
              urlReplacements.maybeExpandLink(a, null);
              expect(a.href).to.equal(
                'http://example2.com/link?out=QUERY_PARAM(foo)&guid=123&c=CLIENT_ID(abc)'
              );
            });
          }
        );

        it('should append query parameters and repalce whitelisted values', () => {
          a.href = 'https://whitelisted.com/link?out=QUERY_PARAM(foo)';
          a.setAttribute('data-amp-replace', 'QUERY_PARAM CLIENT_ID');
          a.setAttribute('data-amp-addparams', 'guid=123&c=CLIENT_ID(abc)');
          // Get a cid, then proceed.
          return urlReplacements.expandUrlAsync('CLIENT_ID(abc)').then(() => {
            urlReplacements.maybeExpandLink(a, null);
            expect(a.href).to.equal(
              'https://whitelisted.com/link?out=bar&guid=123&c=test-cid(abc)'
            );
          });
        });
      });

      describe('Expanding String', () => {
        it('should not reject protocol changes with expandStringSync', () => {
          const win = getFakeWindow();
          const {documentElement} = win.document;
          const urlReplacements = Services.urlReplacementsForDoc(
            documentElement
          );
          let expanded = urlReplacements.expandStringSync(
            'PROTOCOL://example.com/?r=RANDOM',
            {
              'PROTOCOL': 'abc',
            }
          );
          expect(expanded).to.match(/abc:\/\/example\.com\/\?r=(\d+(\.\d+)?)$/);
          expanded = urlReplacements.expandStringSync(
            'FUNCT://example.com/?r=RANDOM',
            {
              'FUNCT': function() {
                return 'abc';
              },
            }
          );
          expect(expanded).to.match(/abc:\/\/example\.com\/\?r=(\d+(\.\d+)?)$/);
        });

        it('should not encode values returned by expandStringSync', () => {
          const win = getFakeWindow();
          const {documentElement} = win.document;
          const urlReplacements = Services.urlReplacementsForDoc(
            documentElement
          );
          const expanded = urlReplacements.expandStringSync('title=TITLE', {
            'TITLE': 'test with spaces',
          });
          expect(expanded).to.equal('title=test with spaces');
        });

        it('should not check protocol changes with expandStringAsync', () => {
          const win = getFakeWindow();
          const {documentElement} = win.document;
          const urlReplacements = Services.urlReplacementsForDoc(
            documentElement
          );
          return urlReplacements
            .expandStringAsync('RANDOM:X:Y', {
              'RANDOM': Promise.resolve('abc'),
            })
            .then(expanded => {
              expect(expanded).to.equal('abc:X:Y');
            });
        });

        it('should not encode values returned by expandStringAsync', () => {
          const win = getFakeWindow();
          const {documentElement} = win.document;
          const urlReplacements = Services.urlReplacementsForDoc(
            documentElement
          );
          return urlReplacements
            .expandStringAsync('title=TITLE', {
              'TITLE': Promise.resolve('test with spaces'),
            })
            .then(expanded => {
              expect(expanded).to.equal('title=test with spaces');
            });
        });
      });

      describe('Expanding Input Value', () => {
        it('should fail for non-inputs', () => {
          const win = getFakeWindow();
          const {documentElement} = win.document;
          const urlReplacements = Services.urlReplacementsForDoc(
            documentElement
          );
          const input = document.createElement('textarea');
          input.value = 'RANDOM';
          input.setAttribute('data-amp-replace', 'RANDOM');
          allowConsoleError(() => {
            expect(() => urlReplacements.expandInputValueSync(input)).to.throw(
              /Input value expansion only works on hidden input fields/
            );
          });
          expect(input.value).to.equal('RANDOM');
        });

        it('should fail for non-hidden inputs', () => {
          const win = getFakeWindow();
          const {documentElement} = win.document;
          const urlReplacements = Services.urlReplacementsForDoc(
            documentElement
          );
          const input = document.createElement('input');
          input.value = 'RANDOM';
          input.setAttribute('data-amp-replace', 'RANDOM');
          allowConsoleError(() => {
            expect(() => urlReplacements.expandInputValueSync(input)).to.throw(
              /Input value expansion only works on hidden input fields/
            );
          });
          expect(input.value).to.equal('RANDOM');
        });

        it('should not replace not whitelisted vars', () => {
          const win = getFakeWindow();
          const {documentElement} = win.document;
          const urlReplacements = Services.urlReplacementsForDoc(
            documentElement
          );
          const input = document.createElement('input');
          input.value = 'RANDOM';
          input.type = 'hidden';
          input.setAttribute('data-amp-replace', 'CANONICAL_URL');
          let expandedValue = urlReplacements.expandInputValueSync(input);
          expect(expandedValue).to.equal('RANDOM');
          input.setAttribute('data-amp-replace', 'CANONICAL_URL RANDOM');
          expandedValue = urlReplacements.expandInputValueSync(input);
          expect(expandedValue).to.match(/(\d+(\.\d+)?)/);
          expect(input.value).to.match(/(\d+(\.\d+)?)/);
          expect(input['amp-original-value']).to.equal('RANDOM');
        });

        it('should replace input value with var subs - sync', () => {
          const win = getFakeWindow();
          const {documentElement} = win.document;
          const urlReplacements = Services.urlReplacementsForDoc(
            documentElement
          );
          const input = document.createElement('input');
          input.value = 'RANDOM';
          input.type = 'hidden';
          input.setAttribute('data-amp-replace', 'RANDOM');
          let expandedValue = urlReplacements.expandInputValueSync(input);
          expect(expandedValue).to.match(/(\d+(\.\d+)?)/);

          input['amp-original-value'] = 'RANDOM://example.com/RANDOM';
          expandedValue = urlReplacements.expandInputValueSync(input);
          expect(expandedValue).to.match(
            /(\d+(\.\d+)?):\/\/example\.com\/(\d+(\.\d+)?)$/
          );
          expect(input.value).to.match(
            /(\d+(\.\d+)?):\/\/example\.com\/(\d+(\.\d+)?)$/
          );
          expect(input['amp-original-value']).to.equal(
            'RANDOM://example.com/RANDOM'
          );
        });

        it('should replace input value with var subs - sync', () => {
          const win = getFakeWindow();
          const {documentElement} = win.document;
          const urlReplacements = Services.urlReplacementsForDoc(
            documentElement
          );
          const input = document.createElement('input');
          input.value = 'RANDOM';
          input.type = 'hidden';
          input.setAttribute('data-amp-replace', 'RANDOM');
          return urlReplacements
            .expandInputValueAsync(input)
            .then(expandedValue => {
              expect(input['amp-original-value']).to.equal('RANDOM');
              expect(input.value).to.match(/(\d+(\.\d+)?)/);
              expect(expandedValue).to.match(/(\d+(\.\d+)?)/);
            });
        });
      });

      describe('extractClientIdFromGaCookie', () => {
        it('should extract correct Client ID', () => {
          expect(
            extractClientIdFromGaCookie('GA1.2.430749005.1489527047')
          ).to.equal('430749005.1489527047');
          expect(
            extractClientIdFromGaCookie('GA1.12.430749005.1489527047')
          ).to.equal('430749005.1489527047');
          expect(
            extractClientIdFromGaCookie('GA1.1-2.430749005.1489527047')
          ).to.equal('430749005.1489527047');
          expect(
            extractClientIdFromGaCookie('1.1.430749005.1489527047')
          ).to.equal('430749005.1489527047');
          expect(
            extractClientIdFromGaCookie(
              'GA1.3.amp-JTHCVn-4iMhzv5oEIZIspaXUSnEF0PwNVoxs' +
                'NDrFP4BtPQJMyxE4jb9FDlp37OJL'
            )
          ).to.equal(
            'amp-JTHCVn-4iMhzv5oEIZIspaXUSnEF0PwNVoxs' +
              'NDrFP4BtPQJMyxE4jb9FDlp37OJL'
          );
          expect(
            extractClientIdFromGaCookie(
              '1.3.amp-JTHCVn-4iMhzv5oEIZIspaXUSnEF0PwNVoxs' +
                'NDrFP4BtPQJMyxE4jb9FDlp37OJL'
            )
          ).to.equal(
            'amp-JTHCVn-4iMhzv5oEIZIspaXUSnEF0PwNVoxs' +
              'NDrFP4BtPQJMyxE4jb9FDlp37OJL'
          );
          expect(
            extractClientIdFromGaCookie(
              'amp-JTHCVn-4iMhzv5oEIZIspaXUSnEF0PwNVoxs' +
                'NDrFP4BtPQJMyxE4jb9FDlp37OJL'
            )
          ).to.equal(
            'amp-JTHCVn-4iMhzv5oEIZIspaXUSnEF0PwNVoxs' +
              'NDrFP4BtPQJMyxE4jb9FDlp37OJL'
          );
        });
      });
    });
});<|MERGE_RESOLUTION|>--- conflicted
+++ resolved
@@ -228,11 +228,7 @@
           // Restrict the number of replacement params to globalVariableSource
           // Please consider adding the logic to amp-analytics instead.
           // Please contact @lannka or @zhouyx if the test fail.
-<<<<<<< HEAD
-          expect(variables.length).to.equal(69);
-=======
-          expect(variables.length).to.equal(68);
->>>>>>> 0eae333e
+          expect(variables.length).to.equal(67);
         });
       });
 
