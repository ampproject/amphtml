--- conflicted
+++ resolved
@@ -50,69 +50,6 @@
   let userErrorStub;
   let ampdoc;
 
-<<<<<<< HEAD
-  beforeEach(() => {
-    canonical = 'https://canonical.com/doc1';
-    userErrorStub = sandbox.stub(user(), 'error');
-  });
-
-  function getReplacements(opt_options) {
-    return createIframePromise().then(iframe => {
-      ampdoc = iframe.ampdoc;
-      iframe.doc.title = 'Pixel Test';
-      const link = iframe.doc.createElement('link');
-      link.setAttribute('href', 'https://pinterest.com:8080/pin1');
-      link.setAttribute('rel', 'canonical');
-      iframe.doc.head.appendChild(link);
-      iframe.win.__AMP_SERVICES.documentInfo = null;
-      installDocumentInfoServiceForDoc(iframe.ampdoc);
-      resetScheduledElementForTesting(iframe.win, 'amp-analytics');
-      resetScheduledElementForTesting(iframe.win, 'amp-experiment');
-      resetScheduledElementForTesting(iframe.win, 'amp-share-tracking');
-      if (opt_options) {
-        if (opt_options.withCid) {
-          markElementScheduledForTesting(iframe.win, 'amp-analytics');
-          cidServiceForDocForTesting(iframe.ampdoc);
-          installCryptoService(iframe.win);
-        }
-        if (opt_options.withActivity) {
-          markElementScheduledForTesting(iframe.win, 'amp-analytics');
-          installActivityServiceForTesting(iframe.ampdoc);
-        }
-        if (opt_options.withVariant) {
-          markElementScheduledForTesting(iframe.win, 'amp-experiment');
-          registerServiceBuilder(iframe.win, 'variant', function() {
-            return {
-              getVariants: () =>
-                Promise.resolve({
-                  'x1': 'v1',
-                  'x2': null,
-                }),
-            };
-          });
-        }
-        if (opt_options.withShareTracking) {
-          markElementScheduledForTesting(iframe.win, 'amp-share-tracking');
-          registerServiceBuilder(iframe.win, 'share-tracking', function() {
-            return Promise.resolve({
-              incomingFragment: '12345',
-              outgoingFragment: '54321',
-            });
-          });
-        }
-        if (opt_options.withStoryVariableService) {
-          markElementScheduledForTesting(iframe.win, 'amp-story');
-          registerServiceBuilder(iframe.win, 'story-variable', function() {
-            return Promise.resolve({
-              pageIndex: 546,
-              pageId: 'id-123',
-            });
-          });
-        }
-        if (opt_options.withOriginalTitle) {
-          iframe.doc.originalTitle = 'Original Pixel Test';
-        }
-=======
   // TODO(amphtml, #25621): Cannot find atob / btoa on Safari on Sauce Labs.
   describe
     .configure()
@@ -201,7 +138,6 @@
           );
           return replacements;
         });
->>>>>>> fe1fb520
       }
 
       function expandUrlAsync(url, opt_bindings, opt_options) {
@@ -282,76 +218,6 @@
           getRootNode() {
             return win.document;
           },
-<<<<<<< HEAD
-        },
-      },
-      Math: {
-        random: () => 0.1234,
-      },
-      crypto: {
-        getRandomValues: array => {
-          array[0] = 1;
-          array[1] = 2;
-          array[2] = 3;
-          array[15] = 15;
-        },
-      },
-      __AMP_SERVICES: {
-        'viewport': {obj: {}},
-        'cid': {
-          promise: Promise.resolve({
-            get: config => Promise.resolve('test-cid(' + config.scope + ')'),
-          }),
-        },
-      },
-    };
-    win.document.defaultView = win;
-    win.document.documentElement.ownerDocument = win.document;
-    win.document.head = {
-      nodeType: /* element */ 1,
-      // Fake query selectors needed to bypass <meta> tag checks.
-      querySelector: () => null,
-      querySelectorAll: () => [],
-      getRootNode() {
-        return win.document;
-      },
-    };
-    installDocService(win, /* isSingleDoc */ true);
-    const ampdoc = Services.ampdocServiceFor(win).getSingleDoc();
-    win.__AMP_SERVICES.documentInfo = null;
-    installDocumentInfoServiceForDoc(ampdoc);
-    win.ampdoc = ampdoc;
-    installUrlReplacementsServiceForDoc(ampdoc);
-    return win;
-  }
-
-  it('limit replacement params size', () => {
-    return getReplacements().then(replacements => {
-      replacements.getVariableSource().initialize();
-      const variables = Object.keys(
-        replacements.getVariableSource().replacements_
-      );
-      // Restrict the number of replacement params to globalVaraibleSource
-      // Please consider adding the logic to amp-analytics instead.
-      // Please contact @lannka or @zhouyx if the test fail.
-      expect(variables.length).to.equal(71);
-    });
-  });
-
-  it('should replace RANDOM', () => {
-    return expandUrlAsync('ord=RANDOM?').then(res => {
-      expect(res).to.match(/ord=(\d+(\.\d+)?)\?$/);
-    });
-  });
-
-  it('should replace COUNTER', () => {
-    return expandUrlAsync(
-      'COUNTER(foo),COUNTER(bar),COUNTER(foo),COUNTER(bar),COUNTER(bar)'
-    ).then(res => {
-      expect(res).to.equal('1,1,2,2,3');
-    });
-  });
-=======
         };
         installDocService(win, /* isSingleDoc */ true);
         const ampdoc = Services.ampdocServiceFor(win).getSingleDoc();
@@ -361,7 +227,6 @@
         installUrlReplacementsServiceForDoc(ampdoc);
         return win;
       }
->>>>>>> fe1fb520
 
       it('limit replacement params size', () => {
         return getReplacements().then(replacements => {
@@ -372,7 +237,7 @@
           // Restrict the number of replacement params to globalVariableSource
           // Please consider adding the logic to amp-analytics instead.
           // Please contact @lannka or @zhouyx if the test fail.
-          expect(variables.length).to.equal(70);
+          expect(variables.length).to.equal(69);
         });
       });
 
@@ -1085,29 +950,6 @@
           });
       });
 
-<<<<<<< HEAD
-  it('should replace AMP_VERSION', () => {
-    return expandUrlAsync('?sh=AMP_VERSION').then(res => {
-      expect(res).to.equal('?sh=%24internalRuntimeVersion%24');
-    });
-  });
-
-  it('should replace FRAGMENT_PARAM with 2', () => {
-    const win = getFakeWindow();
-    win.location = {originalHash: '#margarine=1&ice=2&cream=3'};
-    return Services.urlReplacementsForDoc(win.document.documentElement)
-      .expandUrlAsync('?sh=FRAGMENT_PARAM(ice)&s')
-      .then(res => {
-        expect(res).to.equal('?sh=2&s');
-      });
-  });
-
-  it.configure()
-    .skipFirefox()
-    .run('should accept $expressions', () => {
-      return expandUrlAsync('?href=$CANONICAL_URL').then(res => {
-        expect(res).to.equal('?href=https%3A%2F%2Fpinterest.com%3A8080%2Fpin1');
-=======
       it('Should replace BACKGROUND_STATE with 0', () => {
         const win = getFakeWindow();
         const {ampdoc} = win;
@@ -1147,7 +989,6 @@
           .then(res => {
             expect(res).to.equal('?sh=1.5');
           });
->>>>>>> fe1fb520
       });
 
       describe('PAGE_LOAD_TIME', () => {
@@ -1345,25 +1186,6 @@
         return expandUrlAsync('?sh=AMP_VERSION').then(res => {
           expect(res).to.equal('?sh=%24internalRuntimeVersion%24');
         });
-      });
-
-      it('should replace ANCESTOR_ORIGIN', () => {
-        return expect(
-          expandUrlAsync(
-            'ANCESTOR_ORIGIN/recipes',
-            /*opt_bindings*/ undefined,
-            {
-              withViewerIntegrationVariableService: {
-                ancestorOrigin: () => {
-                  return 'http://margarine-paradise.com';
-                },
-                fragmentParam: (param, defaultValue) => {
-                  return param == 'ice_cream' ? '2' : defaultValue;
-                },
-              },
-            }
-          )
-        ).to.eventually.equal('http://margarine-paradise.com/recipes');
       });
 
       it('should replace FRAGMENT_PARAM with 2', () => {
