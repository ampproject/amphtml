/**
 * Copyright 2015 The AMP HTML Authors. All Rights Reserved.
 *
 * Licensed under the Apache License, Version 2.0 (the "License");
 * you may not use this file except in compliance with the License.
 * You may obtain a copy of the License at
 *
 *      http://www.apache.org/licenses/LICENSE-2.0
 *
 * Unless required by applicable law or agreed to in writing, software
 * distributed under the License is distributed on an "AS-IS" BASIS,
 * WITHOUT WARRANTIES OR CONDITIONS OF ANY KIND, either express or implied.
 * See the License for the specific language governing permissions and
 * limitations under the License.
 */

import * as trackPromise from '../../src/impression';

import {
  extractClientIdFromGaCookie,
  installUrlReplacementsServiceForDoc,
} from '../../src/service/url-replacements-impl';
import {
  markElementScheduledForTesting,
  resetScheduledElementForTesting,
} from '../../src/service/custom-element-registry';
import {
  mockWindowInterface,
  stubServiceForDoc,
} from '../../testing/test-helper';

import {Observable} from '../../src/observable';
import {Services} from '../../src/services';
import {cidServiceForDocForTesting} from '../../src/service/cid-impl';
import {createIframePromise} from '../../testing/iframe';
import {installActivityServiceForTesting} from '../../extensions/amp-analytics/0.1/activity-impl';
import {installCryptoService} from '../../src/service/crypto-impl';
import {installDocService} from '../../src/service/ampdoc-impl';
import {installDocumentInfoServiceForDoc} from '../../src/service/document-info-impl';
import {parseUrlDeprecated} from '../../src/url';
import {registerServiceBuilder} from '../../src/service';
import {setCookie} from '../../src/cookies';
import {user} from '../../src/log';

describes.sandboxed('UrlReplacements', {}, env => {
  let canonical;
  let loadObservable;
  let replacements;
  let viewerService;
  let userErrorStub;
  let ampdoc;

<<<<<<< HEAD
  beforeEach(() => {
    canonical = 'https://canonical.com/doc1';
    userErrorStub = sandbox.stub(user(), 'error');
  });

  function getReplacements(opt_options) {
    return createIframePromise().then(iframe => {
      ampdoc = iframe.ampdoc;
      iframe.doc.title = 'Pixel Test';
      const link = iframe.doc.createElement('link');
      link.setAttribute('href', 'https://pinterest.com:8080/pin1');
      link.setAttribute('rel', 'canonical');
      iframe.doc.head.appendChild(link);
      iframe.win.__AMP_SERVICES.documentInfo = null;
      installDocumentInfoServiceForDoc(iframe.ampdoc);
      resetScheduledElementForTesting(iframe.win, 'amp-analytics');
      resetScheduledElementForTesting(iframe.win, 'amp-experiment');
      resetScheduledElementForTesting(iframe.win, 'amp-share-tracking');
      if (opt_options) {
        if (opt_options.withCid) {
          markElementScheduledForTesting(iframe.win, 'amp-analytics');
          cidServiceForDocForTesting(iframe.ampdoc);
          installCryptoService(iframe.win);
        }
        if (opt_options.withActivity) {
          markElementScheduledForTesting(iframe.win, 'amp-analytics');
          installActivityServiceForTesting(iframe.ampdoc);
        }
        if (opt_options.withVariant) {
          markElementScheduledForTesting(iframe.win, 'amp-experiment');
          registerServiceBuilder(iframe.win, 'variant', function() {
            return {
              getVariants: () =>
                Promise.resolve({
                  'x1': 'v1',
                  'x2': null,
                }),
            };
          });
        }
        if (opt_options.withShareTracking) {
          markElementScheduledForTesting(iframe.win, 'amp-share-tracking');
          registerServiceBuilder(iframe.win, 'share-tracking', function() {
            return Promise.resolve({
              incomingFragment: '12345',
              outgoingFragment: '54321',
            });
          });
        }
        if (opt_options.withViewerIntegrationVariableService) {
          markElementScheduledForTesting(iframe.win, 'amp-viewer-integration');
          registerServiceBuilder(
            iframe.win,
            'viewer-integration-variable',
            function() {
              return Promise.resolve(
                opt_options.withViewerIntegrationVariableService
=======
  // TODO(amphtml, #25621): Cannot find atob / btoa on Safari on Sauce Labs.
  describe
    .configure()
    .skipSafari()
    .run('UrlReplacements', () => {
      beforeEach(() => {
        canonical = 'https://canonical.com/doc1';
        userErrorStub = env.sandbox.stub(user(), 'error');
      });

      function getReplacements(opt_options) {
        return createIframePromise().then(iframe => {
          ampdoc = iframe.ampdoc;
          iframe.doc.title = 'Pixel Test';
          const link = iframe.doc.createElement('link');
          link.setAttribute('href', 'https://pinterest.com:8080/pin1');
          link.setAttribute('rel', 'canonical');
          iframe.doc.head.appendChild(link);
          iframe.win.__AMP_SERVICES.documentInfo = null;
          installDocumentInfoServiceForDoc(iframe.ampdoc);
          resetScheduledElementForTesting(iframe.win, 'amp-analytics');
          resetScheduledElementForTesting(iframe.win, 'amp-experiment');
          resetScheduledElementForTesting(iframe.win, 'amp-share-tracking');
          if (opt_options) {
            if (opt_options.withCid) {
              markElementScheduledForTesting(iframe.win, 'amp-analytics');
              cidServiceForDocForTesting(iframe.ampdoc);
              installCryptoService(iframe.win);
            }
            if (opt_options.withActivity) {
              markElementScheduledForTesting(iframe.win, 'amp-analytics');
              installActivityServiceForTesting(iframe.ampdoc);
            }
            if (opt_options.withVariant) {
              markElementScheduledForTesting(iframe.win, 'amp-experiment');
              registerServiceBuilder(iframe.win, 'variant', function() {
                return {
                  getVariants: () =>
                    Promise.resolve({
                      'x1': 'v1',
                      'x2': null,
                    }),
                };
              });
            }
            if (opt_options.withShareTracking) {
              markElementScheduledForTesting(iframe.win, 'amp-share-tracking');
              registerServiceBuilder(iframe.win, 'share-tracking', function() {
                return Promise.resolve({
                  incomingFragment: '12345',
                  outgoingFragment: '54321',
                });
              });
            }
            if (opt_options.withStoryVariableService) {
              markElementScheduledForTesting(iframe.win, 'amp-story');
              registerServiceBuilder(iframe.win, 'story-variable', function() {
                return Promise.resolve({
                  pageIndex: 546,
                  pageId: 'id-123',
                });
              });
            }
            if (opt_options.withViewerIntegrationVariableService) {
              markElementScheduledForTesting(
                iframe.win,
                'amp-viewer-integration'
>>>>>>> be3d310a
              );
              registerServiceBuilder(
                iframe.win,
                'viewer-integration-variable',
                function() {
                  return Promise.resolve(
                    opt_options.withViewerIntegrationVariableService
                  );
                }
              );
            }
            if (opt_options.withOriginalTitle) {
              iframe.doc.originalTitle = 'Original Pixel Test';
            }
          }
          viewerService = Services.viewerForDoc(iframe.ampdoc);
          replacements = Services.urlReplacementsForDoc(
            iframe.doc.documentElement
          );
          return replacements;
        });
      }

      function expandUrlAsync(url, opt_bindings, opt_options) {
        return getReplacements(opt_options).then(replacements =>
          replacements.expandUrlAsync(url, opt_bindings)
        );
      }

      function getFakeWindow() {
        loadObservable = new Observable();
        const win = {
          addEventListener(type, callback) {
            loadObservable.add(callback);
          },
          Object,
          performance: {
            timing: {
              navigationStart: 100,
              loadEventStart: 0,
            },
          },
          removeEventListener(type, callback) {
            loadObservable.remove(callback);
          },
          document: {
            nodeType: /* document */ 9,
            querySelector: selector => {
              if (selector.startsWith('meta')) {
                return {
                  getAttribute: () => {
                    return 'https://whitelisted.com https://greylisted.com http://example.com';
                  },
                  hasAttribute: () => {
                    return true;
                  },
                };
              } else {
                return {href: canonical};
              }
            },
            getElementById: () => {},
            cookie: '',
            documentElement: {
              nodeType: /* element */ 1,
              getRootNode() {
                return win.document;
              },
            },
          },
          Math: {
            random: () => 0.1234,
          },
          crypto: {
            getRandomValues: array => {
              array[0] = 1;
              array[1] = 2;
              array[2] = 3;
              array[15] = 15;
            },
          },
          __AMP_SERVICES: {
            'viewport': {obj: {}},
            'cid': {
              promise: Promise.resolve({
                get: config =>
                  Promise.resolve('test-cid(' + config.scope + ')'),
              }),
            },
          },
        };
        win.document.defaultView = win;
        win.document.documentElement.ownerDocument = win.document;
        win.document.head = {
          nodeType: /* element */ 1,
          // Fake query selectors needed to bypass <meta> tag checks.
          querySelector: () => null,
          querySelectorAll: () => [],
          getRootNode() {
            return win.document;
          },
<<<<<<< HEAD
        },
      },
      Math: {
        random: () => 0.1234,
      },
      crypto: {
        getRandomValues: array => {
          array[0] = 1;
          array[1] = 2;
          array[2] = 3;
          array[15] = 15;
        },
      },
      __AMP_SERVICES: {
        'viewport': {obj: {}},
        'cid': {
          promise: Promise.resolve({
            get: config => Promise.resolve('test-cid(' + config.scope + ')'),
          }),
        },
      },
    };
    win.document.defaultView = win;
    win.document.documentElement.ownerDocument = win.document;
    win.document.head = {
      nodeType: /* element */ 1,
      // Fake query selectors needed to bypass <meta> tag checks.
      querySelector: () => null,
      querySelectorAll: () => [],
      getRootNode() {
        return win.document;
      },
    };
    installDocService(win, /* isSingleDoc */ true);
    const ampdoc = Services.ampdocServiceFor(win).getSingleDoc();
    win.__AMP_SERVICES.documentInfo = null;
    installDocumentInfoServiceForDoc(ampdoc);
    win.ampdoc = ampdoc;
    installUrlReplacementsServiceForDoc(ampdoc);
    return win;
  }

  it('limit replacement params size', () => {
    return getReplacements().then(replacements => {
      replacements.getVariableSource().initialize();
      const variables = Object.keys(
        replacements.getVariableSource().replacements_
      );
      // Restrict the number of replacement params to globalVaraibleSource
      // Please consider adding the logic to amp-analytics instead.
      // Please contact @lannka or @zhouyx if the test fail.
      expect(variables.length).to.equal(70);
    });
  });

  it('should replace RANDOM', () => {
    return expandUrlAsync('ord=RANDOM?').then(res => {
      expect(res).to.match(/ord=(\d+(\.\d+)?)\?$/);
    });
  });

  it('should replace COUNTER', () => {
    return expandUrlAsync(
      'COUNTER(foo),COUNTER(bar),COUNTER(foo),COUNTER(bar),COUNTER(bar)'
    ).then(res => {
      expect(res).to.equal('1,1,2,2,3');
    });
  });
=======
        };
        installDocService(win, /* isSingleDoc */ true);
        const ampdoc = Services.ampdocServiceFor(win).getSingleDoc();
        win.__AMP_SERVICES.documentInfo = null;
        installDocumentInfoServiceForDoc(ampdoc);
        win.ampdoc = ampdoc;
        installUrlReplacementsServiceForDoc(ampdoc);
        return win;
      }
>>>>>>> be3d310a

      it('limit replacement params size', () => {
        return getReplacements().then(replacements => {
          replacements.getVariableSource().initialize();
          const variables = Object.keys(
            replacements.getVariableSource().replacements_
          );
          // Restrict the number of replacement params to globalVariableSource
          // Please consider adding the logic to amp-analytics instead.
          // Please contact @lannka or @zhouyx if the test fail.
          expect(variables.length).to.equal(70);
        });
      });

      it('should replace RANDOM', () => {
        return expandUrlAsync('ord=RANDOM?').then(res => {
          expect(res).to.match(/ord=(\d+(\.\d+)?)\?$/);
        });
      });

      it('should replace COUNTER', () => {
        return expandUrlAsync(
          'COUNTER(foo),COUNTER(bar),COUNTER(foo),COUNTER(bar),COUNTER(bar)'
        ).then(res => {
          expect(res).to.equal('1,1,2,2,3');
        });
      });

      it.configure()
        .skipFirefox()
        .run('should replace CANONICAL_URL', () => {
          return expandUrlAsync('?href=CANONICAL_URL').then(res => {
            expect(res).to.equal(
              '?href=https%3A%2F%2Fpinterest.com%3A8080%2Fpin1'
            );
          });
        });

      it.configure()
        .skipFirefox()
        .run('should replace CANONICAL_HOST', () => {
          return expandUrlAsync('?host=CANONICAL_HOST').then(res => {
            expect(res).to.equal('?host=pinterest.com%3A8080');
          });
        });

      it.configure()
        .skipFirefox()
        .run('should replace CANONICAL_HOSTNAME', () => {
          return expandUrlAsync('?host=CANONICAL_HOSTNAME').then(res => {
            expect(res).to.equal('?host=pinterest.com');
          });
        });

      it.configure()
        .skipFirefox()
        .run('should replace CANONICAL_PATH', () => {
          return expandUrlAsync('?path=CANONICAL_PATH').then(res => {
            expect(res).to.equal('?path=%2Fpin1');
          });
        });

      it('should replace DOCUMENT_REFERRER', async () => {
        const replacements = await getReplacements();
        env.sandbox
          .stub(viewerService, 'getReferrerUrl')
          .returns('http://fake.example/?foo=bar');
        const res = await replacements.expandUrlAsync('?ref=DOCUMENT_REFERRER');
        expect(res).to.equal('?ref=http%3A%2F%2Ffake.example%2F%3Ffoo%3Dbar');
      });

      it('should replace EXTERNAL_REFERRER', () => {
        const windowInterface = mockWindowInterface(env.sandbox);
        windowInterface.getHostname.returns('different.org');
        return getReplacements()
          .then(replacements => {
            stubServiceForDoc(
              env.sandbox,
              ampdoc,
              'viewer',
              'getReferrerUrl'
            ).returns(Promise.resolve('http://example.org/page.html'));
            return replacements.expandUrlAsync('?ref=EXTERNAL_REFERRER');
          })
          .then(res => {
            expect(res).to.equal('?ref=http%3A%2F%2Fexample.org%2Fpage.html');
          });
      });

      it(
        'should replace EXTERNAL_REFERRER to empty string ' +
          'if referrer is of same domain',
        () => {
          const windowInterface = mockWindowInterface(env.sandbox);
          windowInterface.getHostname.returns('example.org');
          return getReplacements()
            .then(replacements => {
              stubServiceForDoc(
                env.sandbox,
                ampdoc,
                'viewer',
                'getReferrerUrl'
              ).returns(Promise.resolve('http://example.org/page.html'));
              return replacements.expandUrlAsync('?ref=EXTERNAL_REFERRER');
            })
            .then(res => {
              expect(res).to.equal('?ref=');
            });
        }
      );

      it(
        'should replace EXTERNAL_REFERRER to empty string ' +
          'if referrer is CDN proxy of same domain',
        () => {
          const windowInterface = mockWindowInterface(env.sandbox);
          windowInterface.getHostname.returns('example.org');
          return getReplacements()
            .then(replacements => {
              stubServiceForDoc(
                env.sandbox,
                ampdoc,
                'viewer',
                'getReferrerUrl'
              ).returns(
                Promise.resolve(
                  'https://example-org.cdn.ampproject.org/v/example.org/page.html'
                )
              );
              return replacements.expandUrlAsync('?ref=EXTERNAL_REFERRER');
            })
            .then(res => {
              expect(res).to.equal('?ref=');
            });
        }
      );

      it(
        'should replace EXTERNAL_REFERRER to empty string ' +
          'if referrer is CDN proxy of same domain (before CURLS)',
        () => {
          const windowInterface = mockWindowInterface(env.sandbox);
          windowInterface.getHostname.returns('example.org');
          return getReplacements()
            .then(replacements => {
              stubServiceForDoc(
                env.sandbox,
                ampdoc,
                'viewer',
                'getReferrerUrl'
              ).returns(
                Promise.resolve(
                  'https://cdn.ampproject.org/v/example.org/page.html'
                )
              );
              return replacements.expandUrlAsync('?ref=EXTERNAL_REFERRER');
            })
            .then(res => {
              expect(res).to.equal('?ref=');
            });
        }
      );

      it('should replace TITLE', () => {
        return expandUrlAsync('?title=TITLE').then(res => {
          expect(res).to.equal('?title=Pixel%20Test');
        });
      });

      it('should prefer original title for TITLE', () => {
        return expandUrlAsync('?title=TITLE', /*opt_bindings*/ undefined, {
          withOriginalTitle: true,
        }).then(res => {
          expect(res).to.equal('?title=Original%20Pixel%20Test');
        });
      });

      describe('AMPDOC_URL', () => {
        it('should replace AMPDOC_URL', () => {
          return expandUrlAsync('?ref=AMPDOC_URL').then(res => {
            expect(res).to.not.match(/AMPDOC_URL/);
          });
        });

        it('should add extra params to AMPDOC_URL', () => {
          const win = getFakeWindow();
          win.location = parseUrlDeprecated(
            'https://cdn.ampproject.org/a/o.com/foo/?amp_r=hello%3Dworld'
          );
          return Services.urlReplacementsForDoc(win.document.documentElement)
            .expandUrlAsync('?url=AMPDOC_URL')
            .then(res => {
              expect(res).to.contain(
                encodeURIComponent(
                  'https://cdn.ampproject.org/a/o.com/foo/?hello=world'
                )
              );
            });
        });

        it('should merge extra params in AMPDOC_URL', () => {
          const win = getFakeWindow();
          win.location = parseUrlDeprecated(
            'https://cdn.ampproject.org/a/o.com/foo/?test=case&amp_r=hello%3Dworld'
          );
          return Services.urlReplacementsForDoc(win.document.documentElement)
            .expandUrlAsync('?url=AMPDOC_URL')
            .then(res => {
              expect(res).to.contain(
                encodeURIComponent(
                  'https://cdn.ampproject.org/a/o.com/foo/?test=case&hello=world'
                )
              );
            });
        });

        it('should allow an embedded amp_r parameter', () => {
          const win = getFakeWindow();
          win.location = parseUrlDeprecated(
            'https://cdn.ampproject.org/a/o.com/foo/?amp_r=amp_r%3Dweird'
          );
          return Services.urlReplacementsForDoc(win.document.documentElement)
            .expandUrlAsync('?url=AMPDOC_URL')
            .then(res => {
              expect(res).to.contain(
                encodeURIComponent(
                  'https://cdn.ampproject.org/a/o.com/foo/?amp_r=weird'
                )
              );
            });
        });

        it('should prefer original params in AMPDOC_URL', () => {
          const win = getFakeWindow();
          win.location = parseUrlDeprecated(
            'https://cdn.ampproject.org/a/o.com/foo/?test=case&amp_r=test%3Devil'
          );
          return Services.urlReplacementsForDoc(win.document.documentElement)
            .expandUrlAsync('?url=AMPDOC_URL')
            .then(res => {
              expect(res).to.contain(
                encodeURIComponent(
                  'https://cdn.ampproject.org/a/o.com/foo/?test=case'
                )
              );
            });
        });

        it('should merge multiple extra params safely in AMPDOC_URL', () => {
          const win = getFakeWindow();
          win.location = parseUrlDeprecated(
            'https://cdn.ampproject.org/a/o.com/foo/?test=case&a&hello=you&amp_r=hello%3Dworld%26goodnight%3Dmoon'
          );
          return Services.urlReplacementsForDoc(win.document.documentElement)
            .expandUrlAsync('?url=AMPDOC_URL')
            .then(res => {
              expect(res).to.contain(
                encodeURIComponent(
                  'https://cdn.ampproject.org/a/o.com/foo/?test=case&a&hello=you&goodnight=moon'
                )
              );
            });
        });
      });

      it('should replace AMPDOC_HOST', () => {
        return expandUrlAsync('?ref=AMPDOC_HOST').then(res => {
          expect(res).to.not.match(/AMPDOC_HOST/);
        });
      });

      it('should replace AMPDOC_HOSTNAME', () => {
        return expandUrlAsync('?ref=AMPDOC_HOSTNAME').then(res => {
          expect(res).to.not.match(/AMPDOC_HOSTNAME/);
        });
      });

      describe('SOURCE_URL', () => {
        it('should replace SOURCE_URL and SOURCE_HOST', () => {
          const win = getFakeWindow();
          win.location = parseUrlDeprecated('https://wrong.com');
          env.sandbox
            .stub(trackPromise, 'getTrackImpressionPromise')
            .callsFake(() => {
              return new Promise(resolve => {
                win.location = parseUrlDeprecated('https://example.com/test');
                resolve();
              });
            });
          return Services.urlReplacementsForDoc(win.document.documentElement)
            .expandUrlAsync('?url=SOURCE_URL&host=SOURCE_HOST')
            .then(res => {
              expect(res).to.equal(
                '?url=https%3A%2F%2Fexample.com%2Ftest&host=example.com'
              );
            });
        });

        it('should replace SOURCE_URL and SOURCE_HOSTNAME', () => {
          const win = getFakeWindow();
          win.location = parseUrlDeprecated('https://wrong.com');
          env.sandbox
            .stub(trackPromise, 'getTrackImpressionPromise')
            .callsFake(() => {
              return new Promise(resolve => {
                win.location = parseUrlDeprecated('https://example.com/test');
                resolve();
              });
            });
          return Services.urlReplacementsForDoc(win.document.documentElement)
            .expandUrlAsync('?url=SOURCE_URL&hostname=SOURCE_HOSTNAME')
            .then(res => {
              expect(res).to.equal(
                '?url=https%3A%2F%2Fexample.com%2Ftest&hostname=example.com'
              );
            });
        });

        it('should update SOURCE_URL after track impression', () => {
          const win = getFakeWindow();
          win.location = parseUrlDeprecated('https://wrong.com');
          env.sandbox
            .stub(trackPromise, 'getTrackImpressionPromise')
            .callsFake(() => {
              return new Promise(resolve => {
                win.location = parseUrlDeprecated(
                  'https://example.com?gclid=123456'
                );
                resolve();
              });
            });
          return Services.urlReplacementsForDoc(win.document.documentElement)
            .expandUrlAsync('?url=SOURCE_URL')
            .then(res => {
              expect(res).to.contain('example.com');
            });
        });

        it('should add extra params to SOURCE_URL', () => {
          const win = getFakeWindow();
          win.location = parseUrlDeprecated(
            'https://cdn.ampproject.org/a/o.com/foo/?a&amp_r=hello%3Dworld'
          );
          env.sandbox
            .stub(trackPromise, 'getTrackImpressionPromise')
            .callsFake(() => {
              return Promise.resolve();
            });
          return Services.urlReplacementsForDoc(win.document.documentElement)
            .expandUrlAsync('?url=SOURCE_URL')
            .then(res => {
              expect(res).to.equal(
                '?url=' + encodeURIComponent('http://o.com/foo/?a&hello=world')
              );
            });
        });

        it('should ignore extra params that already exists in SOURCE_URL', () => {
          const win = getFakeWindow();
          win.location = parseUrlDeprecated(
            'https://cdn.ampproject.org/a/o.com/foo/?a=1&safe=1&amp_r=hello%3Dworld%26safe=evil'
          );
          env.sandbox
            .stub(trackPromise, 'getTrackImpressionPromise')
            .callsFake(() => {
              return Promise.resolve();
            });
          return Services.urlReplacementsForDoc(win.document.documentElement)
            .expandUrlAsync('?url=SOURCE_URL')
            .then(res => {
              expect(res).to.equal(
                '?url=' +
                  encodeURIComponent('http://o.com/foo/?a=1&safe=1&hello=world')
              );
            });
        });

        it('should not change SOURCE_URL if is not ad landing page', () => {
          const win = getFakeWindow();
          win.location = parseUrlDeprecated(
            'https://cdn.ampproject.org/v/o.com/foo/?a&amp_r=hello%3Dworld'
          );
          env.sandbox
            .stub(trackPromise, 'getTrackImpressionPromise')
            .callsFake(() => {
              return Promise.resolve();
            });
          return Services.urlReplacementsForDoc(win.document.documentElement)
            .expandUrlAsync('?url=SOURCE_URL')
            .then(res => {
              expect(res).to.equal(
                '?url=' + encodeURIComponent('http://o.com/foo/?a')
              );
            });
        });
      });

      it('should replace SOURCE_PATH', () => {
        return expandUrlAsync('?path=SOURCE_PATH').then(res => {
          expect(res).to.not.match(/SOURCE_PATH/);
        });
      });

      it('should replace PAGE_VIEW_ID', () => {
        return expandUrlAsync('?pid=PAGE_VIEW_ID').then(res => {
          expect(res).to.match(/pid=\d+/);
        });
      });

      it('should replace PAGE_VIEW_ID_64', () => {
        return expandUrlAsync('?pid=PAGE_VIEW_ID_64').then(res => {
          expect(res).to.match(/pid=([a-zA-Z0-9_-]+){10,}/);
        });
      });

      it('should replace CLIENT_ID', () => {
        setCookie(window, 'url-abc', 'cid-for-abc');
        // Make sure cookie does not exist
        setCookie(window, 'url-xyz', '');
        return expandUrlAsync(
          '?a=CLIENT_ID(url-abc)&b=CLIENT_ID(url-xyz)',
          /*opt_bindings*/ undefined,
          {withCid: true}
        ).then(res => {
          expect(res).to.match(/^\?a=cid-for-abc\&b=amp-([a-zA-Z0-9_-]+){10,}/);
        });
      });

      it('should allow empty CLIENT_ID', () => {
        return getReplacements()
          .then(replacements => {
            stubServiceForDoc(env.sandbox, ampdoc, 'cid', 'get').returns(
              Promise.resolve()
            );
            return replacements.expandUrlAsync('?a=CLIENT_ID(_ga)');
          })
          .then(res => {
            expect(res).to.equal('?a=');
          });
      });
<<<<<<< HEAD
    });

  it('should replace AMP_STATE(key)', () => {
    const win = getFakeWindow();
    sandbox.stub(Services, 'bindForDocOrNull').returns(
      Promise.resolve({
        getStateValue(key) {
          expect(key).to.equal('foo.bar');
          return Promise.resolve('baz');
        },
      })
    );
    return Services.urlReplacementsForDoc(win.document.documentElement)
      .expandUrlAsync('?state=AMP_STATE(foo.bar)')
      .then(res => {
        expect(res).to.equal('?state=baz');
      });
  });

  // TODO(#16916): Make this test work with synchronous throws.
  it.skip('should replace VARIANT', () => {
    return expect(
      expandUrlAsync(
        '?x1=VARIANT(x1)&x2=VARIANT(x2)&x3=VARIANT(x3)',
        /*opt_bindings*/ undefined,
        {withVariant: true}
      )
    ).to.eventually.equal('?x1=v1&x2=none&x3=');
  });

  // TODO(#16916): Make this test work with synchronous throws.
  it.skip(
    'should replace VARIANT with empty string if ' +
      'amp-experiment is not configured ',
    () => {
      return expect(
        expandUrlAsync('?x1=VARIANT(x1)&x2=VARIANT(x2)&x3=VARIANT(x3)')
      ).to.eventually.equal('?x1=&x2=&x3=');
    }
  );

  it('should replace VARIANTS', () => {
    return expect(
      expandUrlAsync('?VARIANTS', /*opt_bindings*/ undefined, {
        withVariant: true,
      })
    ).to.eventually.equal('?x1.v1!x2.none');
  });

  // TODO(#16916): Make this test work with synchronous throws.
  it.skip(
    'should replace VARIANTS with empty string if ' +
      'amp-experiment is not configured ',
    () => {
      return expect(expandUrlAsync('?VARIANTS')).to.eventually.equal('?');
    }
  );

  it('should replace SHARE_TRACKING_INCOMING and SHARE_TRACKING_OUTGOING', () => {
    return expect(
      expandUrlAsync(
        '?in=SHARE_TRACKING_INCOMING&out=SHARE_TRACKING_OUTGOING',
        /*opt_bindings*/ undefined,
        {withShareTracking: true}
      )
    ).to.eventually.equal('?in=12345&out=54321');
  });

  // TODO(#16916): Make this test work with synchronous throws.
  it.skip(
    'should replace SHARE_TRACKING_INCOMING and SHARE_TRACKING_OUTGOING' +
      ' with empty string if amp-share-tracking is not configured',
    () => {
      return expect(
        expandUrlAsync(
          '?in=SHARE_TRACKING_INCOMING&out=SHARE_TRACKING_OUTGOING'
        )
      ).to.eventually.equal('?in=&out=');
    }
  );

  it('should replace TIMESTAMP', () => {
    return expandUrlAsync('?ts=TIMESTAMP').then(res => {
      expect(res).to.match(/ts=\d+/);
    });
  });
=======
>>>>>>> be3d310a

      it('should replace CLIENT_ID with opt_cookieName', () => {
        setCookie(window, 'url-abc', 'cid-for-abc');
        // Make sure cookie does not exist
        setCookie(window, 'url-xyz', '');
        return expandUrlAsync(
          '?a=CLIENT_ID(abc,,url-abc)&b=CLIENT_ID(xyz,,url-xyz)',
          /*opt_bindings*/ undefined,
          {withCid: true}
        ).then(res => {
          expect(res).to.match(/^\?a=cid-for-abc\&b=amp-([a-zA-Z0-9_-]+){10,}/);
        });
      });

      it('should parse _ga cookie correctly', () => {
        setCookie(window, '_ga', 'GA1.2.12345.54321');
        return expandUrlAsync(
          '?a=CLIENT_ID(AMP_ECID_GOOGLE,,_ga)&b=CLIENT_ID(_ga)',
          /*opt_bindings*/ undefined,
          {withCid: true}
        ).then(res => {
          expect(res).to.match(/^\?a=12345.54321&b=12345.54321/);
        });
      });

      // TODO(alanorozco, #11827): Make this test work on Safari.
      it.configure()
        .skipSafari()
        .run('should replace CLIENT_ID synchronously when available', () => {
          return getReplacements({withCid: true}).then(urlReplacements => {
            setCookie(window, 'url-abc', 'cid-for-abc');
            setCookie(window, 'url-xyz', 'cid-for-xyz');
            // Only requests cid-for-xyz in async path
            return urlReplacements
              .expandUrlAsync('b=CLIENT_ID(url-xyz)')
              .then(res => {
                expect(res).to.equal('b=cid-for-xyz');
              })
              .then(() => {
                const result = urlReplacements.expandUrlSync(
                  '?a=CLIENT_ID(url-abc)&b=CLIENT_ID(url-xyz)' +
                    '&c=CLIENT_ID(other)'
                );
                expect(result).to.equal('?a=&b=cid-for-xyz&c=');
              });
          });
        });

      it('should replace AMP_STATE(key)', () => {
        const win = getFakeWindow();
        env.sandbox.stub(Services, 'bindForDocOrNull').returns(
          Promise.resolve({
            getStateValue(key) {
              expect(key).to.equal('foo.bar');
              return Promise.resolve('baz');
            },
          })
        );
        return Services.urlReplacementsForDoc(win.document.documentElement)
          .expandUrlAsync('?state=AMP_STATE(foo.bar)')
          .then(res => {
            expect(res).to.equal('?state=baz');
          });
      });

      // TODO(#16916): Make this test work with synchronous throws.
      it.skip('should replace VARIANT', () => {
        return expect(
          expandUrlAsync(
            '?x1=VARIANT(x1)&x2=VARIANT(x2)&x3=VARIANT(x3)',
            /*opt_bindings*/ undefined,
            {withVariant: true}
          )
        ).to.eventually.equal('?x1=v1&x2=none&x3=');
      });

      // TODO(#16916): Make this test work with synchronous throws.
      it.skip(
        'should replace VARIANT with empty string if ' +
          'amp-experiment is not configured ',
        () => {
          return expect(
            expandUrlAsync('?x1=VARIANT(x1)&x2=VARIANT(x2)&x3=VARIANT(x3)')
          ).to.eventually.equal('?x1=&x2=&x3=');
        }
      );

      it('should replace VARIANTS', () => {
        return expect(
          expandUrlAsync('?VARIANTS', /*opt_bindings*/ undefined, {
            withVariant: true,
          })
        ).to.eventually.equal('?x1.v1!x2.none');
      });

      // TODO(#16916): Make this test work with synchronous throws.
      it.skip(
        'should replace VARIANTS with empty string if ' +
          'amp-experiment is not configured ',
        () => {
          return expect(expandUrlAsync('?VARIANTS')).to.eventually.equal('?');
        }
      );

      it('should replace SHARE_TRACKING_INCOMING and SHARE_TRACKING_OUTGOING', () => {
        return expect(
          expandUrlAsync(
            '?in=SHARE_TRACKING_INCOMING&out=SHARE_TRACKING_OUTGOING',
            /*opt_bindings*/ undefined,
            {withShareTracking: true}
          )
        ).to.eventually.equal('?in=12345&out=54321');
      });

      // TODO(#16916): Make this test work with synchronous throws.
      it.skip(
        'should replace SHARE_TRACKING_INCOMING and SHARE_TRACKING_OUTGOING' +
          ' with empty string if amp-share-tracking is not configured',
        () => {
          return expect(
            expandUrlAsync(
              '?in=SHARE_TRACKING_INCOMING&out=SHARE_TRACKING_OUTGOING'
            )
          ).to.eventually.equal('?in=&out=');
        }
      );

      it('should replace STORY_PAGE_INDEX and STORY_PAGE_ID', () => {
        return expect(
          expandUrlAsync(
            '?index=STORY_PAGE_INDEX&id=STORY_PAGE_ID',
            /*opt_bindings*/ undefined,
            {withStoryVariableService: true}
          )
        ).to.eventually.equal('?index=546&id=id-123');
      });

      // TODO(#16916): Make this test work with synchronous throws.
      it.skip(
        'should replace STORY_PAGE_INDEX and STORY_PAGE_ID' +
          ' with empty string if amp-story is not configured',
        () => {
          return expect(
            expandUrlAsync('?index=STORY_PAGE_INDEX&id=STORY_PAGE_ID')
          ).to.eventually.equal('?index=&id=');
        }
      );

      it('should replace TIMESTAMP', () => {
        return expandUrlAsync('?ts=TIMESTAMP').then(res => {
          expect(res).to.match(/ts=\d+/);
        });
      });

      it('should replace TIMESTAMP_ISO', () => {
        return expandUrlAsync('?tsf=TIMESTAMP_ISO').then(res => {
          expect(res).to.match(/tsf=\d+/);
        });
      });

      it('should return correct ISO timestamp', () => {
        const fakeTime = 1499979336612;
        env.sandbox.useFakeTimers(fakeTime);
        return expect(expandUrlAsync('?tsf=TIMESTAMP_ISO')).to.eventually.equal(
          '?tsf=2017-07-13T20%3A55%3A36.612Z'
        );
      });

      it('should replace TIMEZONE', () => {
        return expandUrlAsync('?tz=TIMEZONE').then(res => {
          expect(res).to.match(/tz=-?\d+/);
        });
      });

      it('should replace TIMEZONE_CODE', () => {
        return expandUrlAsync('?tz_code=TIMEZONE_CODE').then(res => {
          expect(res).to.match(/tz_code=\w+|^$/);
        });
      });

      it('should replace SCROLL_TOP', () => {
        return expandUrlAsync('?scrollTop=SCROLL_TOP').then(res => {
          expect(res).to.match(/scrollTop=\d+/);
        });
      });

      it('should replace SCROLL_LEFT', () => {
        return expandUrlAsync('?scrollLeft=SCROLL_LEFT').then(res => {
          expect(res).to.match(/scrollLeft=\d+/);
        });
      });

      it('should replace SCROLL_HEIGHT', () => {
        return expandUrlAsync('?scrollHeight=SCROLL_HEIGHT').then(res => {
          expect(res).to.match(/scrollHeight=\d+/);
        });
      });

      it('should replace SCREEN_WIDTH', () => {
        return expandUrlAsync('?sw=SCREEN_WIDTH').then(res => {
          expect(res).to.match(/sw=\d+/);
        });
      });

      it('should replace SCREEN_HEIGHT', () => {
        return expandUrlAsync('?sh=SCREEN_HEIGHT').then(res => {
          expect(res).to.match(/sh=\d+/);
        });
      });

      it('should replace VIEWPORT_WIDTH', () => {
        return expandUrlAsync('?vw=VIEWPORT_WIDTH').then(res => {
          expect(res).to.match(/vw=\d+/);
        });
      });

      it('should replace VIEWPORT_HEIGHT', () => {
        return expandUrlAsync('?vh=VIEWPORT_HEIGHT').then(res => {
          expect(res).to.match(/vh=\d+/);
        });
      });

      it('should replace PAGE_LOAD_TIME', () => {
        return expandUrlAsync('?sh=PAGE_LOAD_TIME').then(res => {
          expect(res).to.match(/sh=\d+/);
        });
      });

      it('should replace FIRST_CONTENTFUL_PAINT', () => {
        const win = getFakeWindow();
        env.sandbox.stub(Services, 'performanceFor').returns({
          getFirstContentfulPaint() {
            return 1;
          },
        });
        return Services.urlReplacementsForDoc(win.document.documentElement)
          .expandUrlAsync('FIRST_CONTENTFUL_PAINT')
          .then(res => {
            expect(res).to.match(/^\d+$/);
          });
      });

      it('should replace FIRST_VIEWPORT_READY', () => {
        const win = getFakeWindow();
        env.sandbox.stub(Services, 'performanceFor').returns({
          getFirstViewportReady() {
            return 1;
          },
        });
        return Services.urlReplacementsForDoc(win.document.documentElement)
          .expandUrlAsync('FIRST_VIEWPORT_READY')
          .then(res => {
            expect(res).to.match(/^\d+$/);
          });
      });

      it('should replace MAKE_BODY_VISIBLE', () => {
        const win = getFakeWindow();
        env.sandbox.stub(Services, 'performanceFor').returns({
          getMakeBodyVisible() {
            return 1;
          },
        });
        return Services.urlReplacementsForDoc(win.document.documentElement)
          .expandUrlAsync('MAKE_BODY_VISIBLE')
          .then(res => {
            expect(res).to.match(/^\d+$/);
          });
      });

      it('should reject protocol changes', () => {
        const win = getFakeWindow();
        const {documentElement} = win.document;
        const urlReplacements = Services.urlReplacementsForDoc(documentElement);
        return urlReplacements
          .expandUrlAsync('PROTOCOL://example.com/?r=RANDOM', {
            'PROTOCOL': Promise.resolve('abc'),
          })
          .then(expanded => {
            expect(expanded).to.equal('PROTOCOL://example.com/?r=RANDOM');
          });
      });

      it('Should replace BACKGROUND_STATE with 0', () => {
        const win = getFakeWindow();
        const {ampdoc} = win;
        env.sandbox.stub(ampdoc, 'isVisible').returns(true);
        return Services.urlReplacementsForDoc(win.document.documentElement)
          .expandUrlAsync('?sh=BACKGROUND_STATE')
          .then(res => {
            expect(res).to.equal('?sh=0');
          });
      });

      it('Should replace BACKGROUND_STATE with 1', () => {
        const win = getFakeWindow();
        const {ampdoc} = win;
        env.sandbox.stub(ampdoc, 'isVisible').returns(false);
        return Services.urlReplacementsForDoc(win.document.documentElement)
          .expandUrlAsync('?sh=BACKGROUND_STATE')
          .then(res => {
            expect(res).to.equal('?sh=1');
          });
      });

      it('Should replace VIDEO_STATE(video,parameter) with video data', () => {
        const win = getFakeWindow();
        env.sandbox.stub(Services, 'videoManagerForDoc').returns({
          getAnalyticsDetails() {
            return Promise.resolve({currentTime: 1.5});
          },
        });
        env.sandbox
          .stub(win.document, 'getElementById')
          .withArgs('video')
          .returns(document.createElement('video'));

        return Services.urlReplacementsForDoc(win.document.documentElement)
          .expandUrlAsync('?sh=VIDEO_STATE(video,currentTime)')
          .then(res => {
            expect(res).to.equal('?sh=1.5');
          });
      });

      describe('PAGE_LOAD_TIME', () => {
        let win;
        let eventListeners;
        beforeEach(() => {
          win = getFakeWindow();
          eventListeners = {};
          win.document.readyState = 'loading';
          win.document.addEventListener = function(eventType, handler) {
            eventListeners[eventType] = handler;
          };
          win.document.removeEventListener = function(eventType, handler) {
            if (eventListeners[eventType] == handler) {
              delete eventListeners[eventType];
            }
          };
        });

        it('is replaced if timing info is not available', () => {
          win.document.readyState = 'complete';
          return Services.urlReplacementsForDoc(win.document.documentElement)
            .expandUrlAsync('?sh=PAGE_LOAD_TIME&s')
            .then(res => {
              expect(res).to.match(/sh=&s/);
            });
        });

        it('is replaced if PAGE_LOAD_TIME is available within a delay', () => {
          const {documentElement} = win.document;
          const urlReplacements = Services.urlReplacementsForDoc(
            documentElement
          );
          const validMetric = urlReplacements.expandUrlAsync(
            '?sh=PAGE_LOAD_TIME&s'
          );
          urlReplacements.ampdoc.win.performance.timing.loadEventStart = 109;
          win.document.readyState = 'complete';
          loadObservable.fire({type: 'load'});
          return validMetric.then(res => {
            expect(res).to.match(/sh=9&s/);
          });
        });
      });

      it('should replace NAV_REDIRECT_COUNT', () => {
        return expandUrlAsync('?sh=NAV_REDIRECT_COUNT').then(res => {
          expect(res).to.match(/sh=\d+/);
        });
      });

      // TODO(cvializ, #12336): unskip
      it.skip('should replace NAV_TIMING', () => {
        return expandUrlAsync(
          '?a=NAV_TIMING(navigationStart)' +
            '&b=NAV_TIMING(navigationStart,responseStart)'
        ).then(res => {
          expect(res).to.match(/a=\d+&b=\d+/);
        });
      });

      it('should replace NAV_TIMING when attribute names are invalid', () => {
        return expandUrlAsync(
          '?a=NAV_TIMING(invalid)' +
            '&b=NAV_TIMING(invalid,invalid)' +
            '&c=NAV_TIMING(navigationStart,invalid)' +
            '&d=NAV_TIMING(invalid,responseStart)'
        ).then(res => {
          expect(res).to.match(/a=&b=&c=&d=/);
        });
      });

      it('should replace NAV_TYPE', () => {
        return expandUrlAsync('?sh=NAV_TYPE').then(res => {
          expect(res).to.match(/sh=\d+/);
        });
      });

      it('should replace DOMAIN_LOOKUP_TIME', () => {
        return expandUrlAsync('?sh=DOMAIN_LOOKUP_TIME').then(res => {
          expect(res).to.match(/sh=\d+/);
        });
      });

      it('should replace TCP_CONNECT_TIME', () => {
        return expandUrlAsync('?sh=TCP_CONNECT_TIME').then(res => {
          expect(res).to.match(/sh=\d+/);
        });
      });

      it('should replace SERVER_RESPONSE_TIME', () => {
        return expandUrlAsync('?sh=SERVER_RESPONSE_TIME').then(res => {
          expect(res).to.match(/sh=\d+/);
        });
      });

      it('should replace PAGE_DOWNLOAD_TIME', () => {
        return expandUrlAsync('?sh=PAGE_DOWNLOAD_TIME').then(res => {
          expect(res).to.match(/sh=\d+/);
        });
      });

      // TODO(cvializ, #12336): unskip
      it.skip('should replace REDIRECT_TIME', () => {
        return expandUrlAsync('?sh=REDIRECT_TIME').then(res => {
          expect(res).to.match(/sh=\d+/);
        });
      });

      it('should replace DOM_INTERACTIVE_TIME', () => {
        return expandUrlAsync('?sh=DOM_INTERACTIVE_TIME').then(res => {
          expect(res).to.match(/sh=\d+/);
        });
      });

      it('should replace CONTENT_LOAD_TIME', () => {
        return expandUrlAsync('?sh=CONTENT_LOAD_TIME').then(res => {
          expect(res).to.match(/sh=\d+/);
        });
      });

      it('should replace AVAILABLE_SCREEN_HEIGHT', () => {
        return expandUrlAsync('?sh=AVAILABLE_SCREEN_HEIGHT').then(res => {
          expect(res).to.match(/sh=\d+/);
        });
      });

      it('should replace AVAILABLE_SCREEN_WIDTH', () => {
        return expandUrlAsync('?sh=AVAILABLE_SCREEN_WIDTH').then(res => {
          expect(res).to.match(/sh=\d+/);
        });
      });

      it('should replace SCREEN_COLOR_DEPTH', () => {
        return expandUrlAsync('?sh=SCREEN_COLOR_DEPTH').then(res => {
          expect(res).to.match(/sh=\d+/);
        });
      });

      it('should replace BROWSER_LANGUAGE', () => {
        return expandUrlAsync('?sh=BROWSER_LANGUAGE').then(res => {
          expect(res).to.match(/sh=\w+/);
        });
      });

      it('should replace USER_AGENT', () => {
        return expandUrlAsync('?sh=USER_AGENT').then(res => {
          expect(res).to.match(/sh=\w+/);
        });
      });

      it('should replace VIEWER with origin', () => {
        return getReplacements().then(replacements => {
          env.sandbox
            .stub(viewerService, 'getViewerOrigin')
            .returns(Promise.resolve('https://www.google.com'));
          return replacements.expandUrlAsync('?sh=VIEWER').then(res => {
            expect(res).to.equal('?sh=https%3A%2F%2Fwww.google.com');
          });
        });
      });

      it('should replace VIEWER with empty string', () => {
        return getReplacements().then(replacements => {
          env.sandbox
            .stub(viewerService, 'getViewerOrigin')
            .returns(Promise.resolve(''));
          return replacements.expandUrlAsync('?sh=VIEWER').then(res => {
            expect(res).to.equal('?sh=');
          });
        });
      });

      it('should replace TOTAL_ENGAGED_TIME', () => {
        return expandUrlAsync(
          '?sh=TOTAL_ENGAGED_TIME',
          /*opt_bindings*/ undefined,
          {withActivity: true}
        ).then(res => {
          expect(res).to.match(/sh=\d+/);
        });
      });

      it('should replace INCREMENTAL_ENGAGED_TIME', () => {
        return expandUrlAsync(
          '?sh=INCREMENTAL_ENGAGED_TIME',
          /*opt_bindings*/ undefined,
          {withActivity: true}
        ).then(res => {
          expect(res).to.match(/sh=\d+/);
        });
      });

      it('should replace AMP_VERSION', () => {
        return expandUrlAsync('?sh=AMP_VERSION').then(res => {
          expect(res).to.equal('?sh=%24internalRuntimeVersion%24');
        });
      });

      it('should replace ANCESTOR_ORIGIN', () => {
        return expect(
          expandUrlAsync(
            'ANCESTOR_ORIGIN/recipes',
            /*opt_bindings*/ undefined,
            {
              withViewerIntegrationVariableService: {
                ancestorOrigin: () => {
                  return 'http://margarine-paradise.com';
                },
                fragmentParam: (param, defaultValue) => {
                  return param == 'ice_cream' ? '2' : defaultValue;
                },
              },
            }
          )
        ).to.eventually.equal('http://margarine-paradise.com/recipes');
      });

      it('should replace FRAGMENT_PARAM with 2', () => {
        const win = getFakeWindow();
        win.location = {originalHash: '#margarine=1&ice=2&cream=3'};
        return Services.urlReplacementsForDoc(win.document.documentElement)
          .expandUrlAsync('?sh=FRAGMENT_PARAM(ice)&s')
          .then(res => {
            expect(res).to.equal('?sh=2&s');
          });
      });

      it.configure()
        .skipFirefox()
        .run('should accept $expressions', () => {
          return expandUrlAsync('?href=$CANONICAL_URL').then(res => {
            expect(res).to.equal(
              '?href=https%3A%2F%2Fpinterest.com%3A8080%2Fpin1'
            );
          });
        });

      it('should ignore unknown substitutions', () => {
        return expandUrlAsync('?a=UNKNOWN').then(res => {
          expect(res).to.equal('?a=UNKNOWN');
        });
      });

      it.configure()
        .skipFirefox()
        .run('should replace several substitutions', () => {
          return expandUrlAsync(
            '?a=UNKNOWN&href=CANONICAL_URL&title=TITLE'
          ).then(res => {
            expect(res).to.equal(
              '?a=UNKNOWN' +
                '&href=https%3A%2F%2Fpinterest.com%3A8080%2Fpin1' +
                '&title=Pixel%20Test'
            );
          });
        });

      it('should replace new substitutions', () => {
        return getReplacements().then(replacements => {
          replacements.getVariableSource().set('ONE', () => 'a');
          expect(replacements.expandUrlAsync('?a=ONE')).to.eventually.equal(
            '?a=a'
          );
          replacements.getVariableSource().set('ONE', () => 'b');
          replacements.getVariableSource().set('TWO', () => 'b');
          return expect(
            replacements.expandUrlAsync('?a=ONE&b=TWO')
          ).to.eventually.equal('?a=b&b=b');
        });
      });

      // TODO(#16916): Make this test work with synchronous throws.
      it.skip('should report errors & replace them with empty string (sync)', () => {
        const clock = env.sandbox.useFakeTimers();
        const {documentElement} = window.document;
        const replacements = Services.urlReplacementsForDoc(documentElement);
        replacements.getVariableSource().set('ONE', () => {
          throw new Error('boom');
        });
        const p = expect(
          replacements.expandUrlAsync('?a=ONE')
        ).to.eventually.equal('?a=');
        allowConsoleError(() => {
          expect(() => {
            clock.tick(1);
          }).to.throw(/boom/);
        });
        return p;
      });

      // TODO(#16916): Make this test work with synchronous throws.
      it.skip('should report errors & replace them with empty string (promise)', () => {
        const clock = env.sandbox.useFakeTimers();
        const {documentElement} = window.document;
        const replacements = Services.urlReplacementsForDoc(documentElement);
        replacements.getVariableSource().set('ONE', () => {
          return Promise.reject(new Error('boom'));
        });
        return expect(replacements.expandUrlAsync('?a=ONE'))
          .to.eventually.equal('?a=')
          .then(() => {
            allowConsoleError(() => {
              expect(() => {
                clock.tick(1);
              }).to.throw(/boom/);
            });
          });
      });

      it('should support positional arguments', () => {
        return getReplacements().then(replacements => {
          replacements.getVariableSource().set('FN', one => one);
          return expect(
            replacements.expandUrlAsync('?a=FN(xyz1)')
          ).to.eventually.equal('?a=xyz1');
        });
      });

      it('should support multiple positional arguments', () => {
        return getReplacements().then(replacements => {
          replacements.getVariableSource().set('FN', (one, two) => {
            return one + '-' + two;
          });
          return expect(
            replacements.expandUrlAsync('?a=FN(xyz,abc)')
          ).to.eventually.equal('?a=xyz-abc');
        });
      });

      it('should support multiple positional arguments with dots', () => {
        return getReplacements().then(replacements => {
          replacements.getVariableSource().set('FN', (one, two) => {
            return one + '-' + two;
          });
          return expect(
            replacements.expandUrlAsync('?a=FN(xy.z,ab.c)')
          ).to.eventually.equal('?a=xy.z-ab.c');
        });
      });

      it('should support promises as replacements', () => {
        return getReplacements().then(replacements => {
          replacements
            .getVariableSource()
            .set('P1', () => Promise.resolve('abc '));
          replacements
            .getVariableSource()
            .set('P2', () => Promise.resolve('xyz'));
          replacements
            .getVariableSource()
            .set('P3', () => Promise.resolve('123'));
          replacements.getVariableSource().set('OTHER', () => 'foo');
          return expect(
            replacements.expandUrlAsync('?a=P1&b=P2&c=P3&d=OTHER')
          ).to.eventually.equal('?a=abc%20&b=xyz&c=123&d=foo');
        });
      });

      it('should override an existing binding', () => {
        return expandUrlAsync('ord=RANDOM?', {'RANDOM': 'abc'}).then(res => {
          expect(res).to.match(/ord=abc\?$/);
        });
      });

      it('should add an additional binding', () => {
        return expandUrlAsync('rid=NONSTANDARD?', {'NONSTANDARD': 'abc'}).then(
          res => {
            expect(res).to.match(/rid=abc\?$/);
          }
        );
      });

      it('should NOT overwrite the cached expression with new bindings', () => {
        return expandUrlAsync('rid=NONSTANDARD?', {'NONSTANDARD': 'abc'}).then(
          res => {
            expect(res).to.match(/rid=abc\?$/);
            return expandUrlAsync('rid=NONSTANDARD?').then(res => {
              expect(res).to.match(/rid=NONSTANDARD\?$/);
            });
          }
        );
      });

      it('should expand bindings as functions', () => {
        return expandUrlAsync('rid=FUNC(abc)?', {
          'FUNC': value => 'func_' + value,
        }).then(res => {
          expect(res).to.match(/rid=func_abc\?$/);
        });
      });

      it('should expand bindings as functions with promise', () => {
        return expandUrlAsync('rid=FUNC(abc)?', {
          'FUNC': value => Promise.resolve('func_' + value),
        }).then(res => {
          expect(res).to.match(/rid=func_abc\?$/);
        });
      });

      it('should expand null as empty string', () => {
        return expandUrlAsync('v=VALUE', {'VALUE': null}).then(res => {
          expect(res).to.equal('v=');
        });
      });

      it('should expand undefined as empty string', () => {
        return expandUrlAsync('v=VALUE', {'VALUE': undefined}).then(res => {
          expect(res).to.equal('v=');
        });
      });

      it('should expand empty string as empty string', () => {
        return expandUrlAsync('v=VALUE', {'VALUE': ''}).then(res => {
          expect(res).to.equal('v=');
        });
      });

      it('should expand zero as zero', () => {
        return expandUrlAsync('v=VALUE', {'VALUE': 0}).then(res => {
          expect(res).to.equal('v=0');
        });
      });

      it('should expand false as false', () => {
        return expandUrlAsync('v=VALUE', {'VALUE': false}).then(res => {
          expect(res).to.equal('v=false');
        });
      });

      it('should resolve sub-included bindings', () => {
        // RANDOM is a standard property and we add RANDOM_OTHER.
        return expandUrlAsync('r=RANDOM&ro=RANDOM_OTHER?', {
          'RANDOM_OTHER': 'ABC',
        }).then(res => {
          expect(res).to.match(/r=(\d+(\.\d+)?)&ro=ABC\?$/);
        });
      });

      it('should expand multiple vars', () => {
        return expandUrlAsync('a=VALUEA&b=VALUEB?', {
          'VALUEA': 'aaa',
          'VALUEB': 'bbb',
        }).then(res => {
          expect(res).to.match(/a=aaa&b=bbb\?$/);
        });
      });

      describe('QUERY_PARAM', () => {
        it('should replace QUERY_PARAM with foo', () => {
          const win = getFakeWindow();
          win.location = parseUrlDeprecated(
            'https://example.com?query_string_param1=wrong'
          );
          env.sandbox
            .stub(trackPromise, 'getTrackImpressionPromise')
            .callsFake(() => {
              return new Promise(resolve => {
                win.location = parseUrlDeprecated(
                  'https://example.com?query_string_param1=foo'
                );
                resolve();
              });
            });
          return Services.urlReplacementsForDoc(win.document.documentElement)
            .expandUrlAsync('?sh=QUERY_PARAM(query_string_param1)&s')
            .then(res => {
              expect(res).to.match(/sh=foo&s/);
            });
        });

        it('should replace QUERY_PARAM with ""', () => {
          const win = getFakeWindow();
          win.location = parseUrlDeprecated('https://example.com');
          env.sandbox
            .stub(trackPromise, 'getTrackImpressionPromise')
            .callsFake(() => {
              return Promise.resolve();
            });
          return Services.urlReplacementsForDoc(win.document.documentElement)
            .expandUrlAsync('?sh=QUERY_PARAM(query_string_param1)&s')
            .then(res => {
              expect(res).to.match(/sh=&s/);
            });
        });

        it('should replace QUERY_PARAM with default_value', () => {
          const win = getFakeWindow();
          win.location = parseUrlDeprecated('https://example.com');
          env.sandbox
            .stub(trackPromise, 'getTrackImpressionPromise')
            .callsFake(() => {
              return Promise.resolve();
            });
          return Services.urlReplacementsForDoc(win.document.documentElement)
            .expandUrlAsync(
              '?sh=QUERY_PARAM(query_string_param1,default_value)&s'
            )
            .then(res => {
              expect(res).to.match(/sh=default_value&s/);
            });
        });

        it('should replace QUERY_PARAM with extra param', () => {
          const win = getFakeWindow();
          win.location = parseUrlDeprecated(
            'https://cdn.ampproject.org/a/o.com/foo/?x=wrong'
          );
          env.sandbox
            .stub(trackPromise, 'getTrackImpressionPromise')
            .callsFake(() => {
              return new Promise(resolve => {
                win.location = parseUrlDeprecated(
                  'https://cdn.ampproject.org/a/o.com/foo/?amp_r=x%3Dfoo'
                );
                resolve();
              });
            });
          return Services.urlReplacementsForDoc(win.document.documentElement)
            .expandUrlAsync('?sh=QUERY_PARAM(x)&s')
            .then(res => {
              expect(res).to.match(/sh=foo&s/);
            });
        });

        it('should replace QUERY_PARAM, preferring original over extra', () => {
          const win = getFakeWindow();
          win.location = parseUrlDeprecated(
            'https://cdn.ampproject.org/a/o.com/foo/?x=wrong'
          );
          env.sandbox
            .stub(trackPromise, 'getTrackImpressionPromise')
            .callsFake(() => {
              return new Promise(resolve => {
                win.location = parseUrlDeprecated(
                  'https://cdn.ampproject.org/a/o.com/foo/?x=foo&amp_r=x%3Devil'
                );
                resolve();
              });
            });
          return Services.urlReplacementsForDoc(win.document.documentElement)
            .expandUrlAsync('?sh=QUERY_PARAM(x)&s')
            .then(res => {
              expect(res).to.match(/sh=foo&s/);
            });
        });
      });

      it('should collect vars', () => {
        const win = getFakeWindow();
        win.location = parseUrlDeprecated('https://example.com?p1=foo');
        env.sandbox
          .stub(trackPromise, 'getTrackImpressionPromise')
          .callsFake(() => {
            return Promise.resolve();
          });
        return Services.urlReplacementsForDoc(win.document.documentElement)
          .collectVars('?SOURCE_HOST&QUERY_PARAM(p1)&SIMPLE&FUNC&PROMISE', {
            'SIMPLE': 21,
            'FUNC': () => 22,
            'PROMISE': () => Promise.resolve(23),
          })
          .then(res => {
            expect(res).to.deep.equal({
              'SOURCE_HOST': 'example.com',
              'QUERY_PARAM(p1)': 'foo',
              'SIMPLE': 21,
              'FUNC': 22,
              'PROMISE': 23,
            });
          });
      });

      it('should collect unwhitelisted vars', () => {
        const win = getFakeWindow();
        win.location = parseUrlDeprecated(
          'https://example.com/base?foo=bar&bar=abc&gclid=123'
        );
        const element = document.createElement('amp-foo');
        element.setAttribute('src', '?SOURCE_HOST&QUERY_PARAM(p1)&COUNTER');
        element.setAttribute('data-amp-replace', 'QUERY_PARAM');
        const {documentElement} = win.document;
        const urlReplacements = Services.urlReplacementsForDoc(documentElement);
        const unwhitelisted = urlReplacements.collectUnwhitelistedVarsSync(
          element
        );
        expect(unwhitelisted).to.deep.equal(['SOURCE_HOST', 'COUNTER']);
      });

      it('should reject javascript protocol', () => {
        const win = getFakeWindow();
        const {documentElement} = win.document;
        const urlReplacements = Services.urlReplacementsForDoc(documentElement);
        /*eslint no-script-url: 0*/
        return urlReplacements
          .expandUrlAsync('javascript://example.com/?r=RANDOM')
          .then(
            () => {
              throw new Error('never here');
            },
            err => {
              expect(err.message).to.match(/invalid protocol/);
            }
          );
      });

      describe('sync expansion', () => {
        it('should expand w/ collect vars (skip async macro)', () => {
          const win = getFakeWindow();
          const {documentElement} = win.document;
          const urlReplacements = Services.urlReplacementsForDoc(
            documentElement
          );
          urlReplacements.ampdoc.win.performance.timing.loadEventStart = 109;
          const collectVars = {};
          const expanded = urlReplacements.expandUrlSync(
            'r=RANDOM&c=CONST&f=FUNCT(hello,world)&a=b&d=PROM&e=PAGE_LOAD_TIME',
            {
              'CONST': 'ABC',
              'FUNCT': function(a, b) {
                return a + b;
              },
              // Will ignore promise based result and instead insert empty string.
              'PROM': function() {
                return Promise.resolve('boo');
              },
            },
            collectVars
          );
          expect(expanded).to.match(
            /^r=\d(\.\d+)?&c=ABC&f=helloworld&a=b&d=&e=9$/
          );
          expect(collectVars).to.deep.equal({
            'RANDOM': parseFloat(/^r=(\d+(\.\d+)?)/.exec(expanded)[1]),
            'CONST': 'ABC',
            'FUNCT(hello,world)': 'helloworld',
            'PAGE_LOAD_TIME': 9,
          });
        });

        it('should reject protocol changes', () => {
          const win = getFakeWindow();
          const {documentElement} = win.document;
          const urlReplacements = Services.urlReplacementsForDoc(
            documentElement
          );
          let expanded = urlReplacements.expandUrlSync(
            'PROTOCOL://example.com/?r=RANDOM',
            {
              'PROTOCOL': 'abc',
            }
          );
          expect(expanded).to.equal('PROTOCOL://example.com/?r=RANDOM');
          expanded = urlReplacements.expandUrlSync(
            'FUNCT://example.com/?r=RANDOM',
            {
              'FUNCT': function() {
                return 'abc';
              },
            }
          );
          expect(expanded).to.equal('FUNCT://example.com/?r=RANDOM');
        });

        it('should reject javascript protocol', () => {
          const win = getFakeWindow();
          const {documentElement} = win.document;
          const urlReplacements = Services.urlReplacementsForDoc(
            documentElement
          );
          allowConsoleError(() => {
            expect(() => {
              /*eslint no-script-url: 0*/
              urlReplacements.expandUrlSync(
                'javascript://example.com/?r=RANDOM'
              );
            }).to.throw('invalid protocol');
          });
        });
      });

      it('should expand sync and respect white list', () => {
        const win = getFakeWindow();
        const {documentElement} = win.document;
        const urlReplacements = Services.urlReplacementsForDoc(documentElement);
        const expanded = urlReplacements.expandUrlSync(
          'r=RANDOM&c=CONST&f=FUNCT(hello,world)&a=b&d=PROM&e=PAGE_LOAD_TIME',
          {
            'CONST': 'ABC',
            'FUNCT': () => {
              throw Error('Should not be called');
            },
          },
          undefined,
          {
            'CONST': true,
          }
        );
        expect(expanded).to.equal(
          'r=RANDOM&c=ABC&f=FUNCT(hello,world)&a=b&d=PROM&e=PAGE_LOAD_TIME'
        );
      });

      describe('access values via amp-access', () => {
        let accessService;
        let accessServiceMock;

        beforeEach(() => {
          accessService = {
            getAccessReaderId: () => {},
            getAuthdataField: () => {},
          };
          accessServiceMock = env.sandbox.mock(accessService);
          env.sandbox
            .stub(Services, 'accessServiceForDocOrNull')
            .callsFake(() => {
              return Promise.resolve(accessService);
            });
        });

        afterEach(() => {
          accessServiceMock.verify();
        });

        function expandUrlAsync(url, opt_disabled) {
          if (opt_disabled) {
            accessService = null;
          }
          return createIframePromise().then(iframe => {
            iframe.doc.title = 'Pixel Test';
            const link = iframe.doc.createElement('link');
            link.setAttribute('href', 'https://pinterest.com/pin1');
            link.setAttribute('rel', 'canonical');
            iframe.doc.head.appendChild(link);
            const {documentElement} = iframe.doc;
            const replacements = Services.urlReplacementsForDoc(
              documentElement
            );
            return replacements.expandUrlAsync(url);
          });
        }

        it('should replace ACCESS_READER_ID', () => {
          accessServiceMock
            .expects('getAccessReaderId')
            .returns(Promise.resolve('reader1'))
            .once();
          return expandUrlAsync('?a=ACCESS_READER_ID').then(res => {
            expect(res).to.match(/a=reader1/);
            expect(userErrorStub).to.have.not.been.called;
          });
        });

        it('should replace AUTHDATA', () => {
          accessServiceMock
            .expects('getAuthdataField')
            .withExactArgs('field1')
            .returns(Promise.resolve('value1'))
            .once();
          return expandUrlAsync('?a=AUTHDATA(field1)').then(res => {
            expect(res).to.match(/a=value1/);
            expect(userErrorStub).to.have.not.been.called;
          });
        });

        it('should report error if not available', () => {
          accessServiceMock.expects('getAccessReaderId').never();
          return expandUrlAsync(
            '?a=ACCESS_READER_ID;',
            /* disabled */ true
          ).then(res => {
            expect(res).to.match(/a=;/);
            expect(userErrorStub).to.be.calledOnce;
          });
        });
      });

      describe('access values via amp-subscriptions', () => {
        let accessService;
        let accessServiceMock;

        beforeEach(() => {
          accessService = {
            getAccessReaderId: () => {},
            getAuthdataField: () => {},
          };
          accessServiceMock = env.sandbox.mock(accessService);
          env.sandbox
            .stub(Services, 'subscriptionsServiceForDocOrNull')
            .callsFake(() => {
              return Promise.resolve(accessService);
            });
        });

        afterEach(() => {
          accessServiceMock.verify();
        });

        function expandUrlAsync(url, opt_disabled) {
          if (opt_disabled) {
            accessService = null;
          }
          return createIframePromise().then(iframe => {
            iframe.doc.title = 'Pixel Test';
            const link = iframe.doc.createElement('link');
            link.setAttribute('href', 'https://pinterest.com/pin1');
            link.setAttribute('rel', 'canonical');
            iframe.doc.head.appendChild(link);
            const {documentElement} = iframe.doc;
            const replacements = Services.urlReplacementsForDoc(
              documentElement
            );
            return replacements.expandUrlAsync(url);
          });
        }

        it('should replace ACCESS_READER_ID', () => {
          accessServiceMock
            .expects('getAccessReaderId')
            .returns(Promise.resolve('reader1'))
            .once();
          return expandUrlAsync('?a=ACCESS_READER_ID').then(res => {
            expect(res).to.match(/a=reader1/);
            expect(userErrorStub).to.have.not.been.called;
          });
        });

        it('should replace AUTHDATA', () => {
          accessServiceMock
            .expects('getAuthdataField')
            .withExactArgs('field1')
            .returns(Promise.resolve('value1'))
            .once();
          return expandUrlAsync('?a=AUTHDATA(field1)').then(res => {
            expect(res).to.match(/a=value1/);
            expect(userErrorStub).to.have.not.been.called;
          });
        });

        it('should report error if not available', () => {
          accessServiceMock.expects('getAccessReaderId').never();
          return expandUrlAsync(
            '?a=ACCESS_READER_ID;',
            /* disabled */ true
          ).then(res => {
            expect(res).to.match(/a=;/);
            expect(userErrorStub).to.be.calledOnce;
          });
        });
      });

      describe('link expansion', () => {
        let urlReplacements;
        let a;
        let win;

        beforeEach(() => {
          a = document.createElement('a');
          win = getFakeWindow();
          win.location = parseUrlDeprecated(
            'https://example.com/base?foo=bar&bar=abc&gclid=123'
          );
          const {documentElement} = win.document;
          urlReplacements = Services.urlReplacementsForDoc(documentElement);
        });

        it('should replace href', () => {
          a.href = 'https://example.com/link?out=QUERY_PARAM(foo)';
          a.setAttribute('data-amp-replace', 'QUERY_PARAM');
          urlReplacements.maybeExpandLink(a, null);
          expect(a.href).to.equal('https://example.com/link?out=bar');
        });

        it('should append default outgoing decoration', () => {
          a.href = 'https://example.com/link?out=QUERY_PARAM(foo)';
          a.setAttribute('data-amp-replace', 'QUERY_PARAM');
          urlReplacements.maybeExpandLink(a, 'gclid=QUERY_PARAM(gclid)');
          expect(a.href).to.equal('https://example.com/link?out=bar&gclid=123');
        });

        it('should replace href 2x', () => {
          a.href = 'https://example.com/link?out=QUERY_PARAM(foo)';
          a.setAttribute('data-amp-replace', 'QUERY_PARAM');
          urlReplacements.maybeExpandLink(a, null);
          expect(a.href).to.equal('https://example.com/link?out=bar');
          urlReplacements.maybeExpandLink(a, null);
          expect(a.href).to.equal('https://example.com/link?out=bar');
        });

        it('should replace href 2', () => {
          a.href =
            'https://example.com/link?out=QUERY_PARAM(foo)&' +
            'out2=QUERY_PARAM(bar)';
          a.setAttribute('data-amp-replace', 'QUERY_PARAM');
          urlReplacements.maybeExpandLink(a, null);
          expect(a.href).to.equal('https://example.com/link?out=bar&out2=abc');
        });

        it('has nothing to replace', () => {
          a.href = 'https://example.com/link';
          a.setAttribute('data-amp-replace', 'QUERY_PARAM');
          urlReplacements.maybeExpandLink(a, null);
          expect(a.href).to.equal('https://example.com/link');
        });

        it('should not replace without user whitelisting', () => {
          a.href = 'https://example.com/link?out=QUERY_PARAM(foo)';
          urlReplacements.maybeExpandLink(a, null);
          expect(a.href).to.equal(
            'https://example.com/link?out=QUERY_PARAM(foo)'
          );
        });

        it('should not replace without user whitelisting 2', () => {
          a.href = 'https://example.com/link?out=QUERY_PARAM(foo)';
          a.setAttribute('data-amp-replace', 'ABC');
          urlReplacements.maybeExpandLink(a, null);
          expect(a.href).to.equal(
            'https://example.com/link?out=QUERY_PARAM(foo)'
          );
        });

        it('should replace default append params regardless of whitelist', () => {
          a.href = 'https://example.com/link?out=QUERY_PARAM(foo)';
          urlReplacements.maybeExpandLink(a, 'gclid=QUERY_PARAM(gclid)');
          expect(a.href).to.equal(
            'https://example.com/link?out=QUERY_PARAM(foo)&gclid=123'
          );
        });

        it('should not replace unwhitelisted fields', () => {
          a.href = 'https://example.com/link?out=RANDOM';
          a.setAttribute('data-amp-replace', 'RANDOM');
          urlReplacements.maybeExpandLink(a, null);
          expect(a.href).to.equal('https://example.com/link?out=RANDOM');
        });

        it('should replace for http (non-secure) whitelisted origin', () => {
          canonical = 'http://example.com/link';
          a.href = 'http://example.com/link?out=QUERY_PARAM(foo)';
          a.setAttribute('data-amp-replace', 'QUERY_PARAM');
          urlReplacements.maybeExpandLink(a, null);
          expect(a.href).to.equal('http://example.com/link?out=bar');
        });

        it('should replace with canonical origin', () => {
          a.href = 'https://canonical.com/link?out=QUERY_PARAM(foo)';
          a.setAttribute('data-amp-replace', 'QUERY_PARAM');
          urlReplacements.maybeExpandLink(a, null);
          expect(a.href).to.equal('https://canonical.com/link?out=bar');
        });

        it('should replace with whitelisted origin', () => {
          a.href = 'https://whitelisted.com/link?out=QUERY_PARAM(foo)';
          a.setAttribute('data-amp-replace', 'QUERY_PARAM');
          urlReplacements.maybeExpandLink(a, null);
          expect(a.href).to.equal('https://whitelisted.com/link?out=bar');
        });

        it('should not replace to different origin', () => {
          a.href = 'https://example2.com/link?out=QUERY_PARAM(foo)';
          a.setAttribute('data-amp-replace', 'QUERY_PARAM');
          urlReplacements.maybeExpandLink(a, null);
          expect(a.href).to.equal(
            'https://example2.com/link?out=QUERY_PARAM(foo)'
          );
        });

        it('should not append default param to different origin', () => {
          a.href = 'https://example2.com/link?out=QUERY_PARAM(foo)';
          a.setAttribute('data-amp-replace', 'QUERY_PARAM');
          urlReplacements.maybeExpandLink(a, 'gclid=QUERY_PARAM(gclid)');
          expect(a.href).to.equal(
            'https://example2.com/link?out=QUERY_PARAM(foo)'
          );
        });

        it('should replace whitelisted fields', () => {
          a.href =
            'https://canonical.com/link?' +
            'out=QUERY_PARAM(foo)' +
            '&c=PAGE_VIEW_IDCLIENT_ID(abc)NAV_TIMING(navigationStart)';
          a.setAttribute(
            'data-amp-replace',
            'QUERY_PARAM CLIENT_ID PAGE_VIEW_ID NAV_TIMING'
          );
          // No replacement without previous async replacement
          urlReplacements.maybeExpandLink(a, null);
          expect(a.href).to.equal(
            'https://canonical.com/link?out=bar&c=1234100'
          );
          // Get a cid, then proceed.
          return urlReplacements.expandUrlAsync('CLIENT_ID(abc)').then(() => {
            urlReplacements.maybeExpandLink(a, null);
            expect(a.href).to.equal(
              'https://canonical.com/link?out=bar&c=1234test-cid(abc)100'
            );
          });
        });

        it('should add URL parameters for different origin', () => {
          a.href = 'https://example2.com/link';
          a.setAttribute('data-amp-addparams', 'guid=123');
          urlReplacements.maybeExpandLink(a, null);
          expect(a.href).to.equal('https://example2.com/link?guid=123');
        });

        it("should add URL parameters for http URL's(non-secure)", () => {
          a.href = 'http://whitelisted.com/link?out=QUERY_PARAM(foo)';
          a.setAttribute('data-amp-addparams', 'guid=123');
          urlReplacements.maybeExpandLink(a, null);
          expect(a.href).to.equal(
            'http://whitelisted.com/link?out=QUERY_PARAM(foo)&guid=123'
          );
        });

        it(
          'should add URL parameters and repalce whitelisted' +
            " values for http whitelisted URL's(non-secure)",
          () => {
            a.href = 'http://example.com/link?out=QUERY_PARAM(foo)';
            a.setAttribute('data-amp-replace', 'CLIENT_ID');
            a.setAttribute('data-amp-addparams', 'guid=123&c=CLIENT_ID(abc)');
            // Get a cid, then proceed.
            return urlReplacements.expandUrlAsync('CLIENT_ID(abc)').then(() => {
              urlReplacements.maybeExpandLink(a, null);
              expect(a.href).to.equal(
                'http://example.com/link?out=QUERY_PARAM(foo)&guid=123&c=test-cid(abc)'
              );
            });
          }
        );

        it(
          'should add URL parameters and not repalce whitelisted' +
            " values for non whitelisted http URL's(non-secure)",
          () => {
            a.href = 'http://example2.com/link?out=QUERY_PARAM(foo)';
            a.setAttribute('data-amp-replace', 'CLIENT_ID');
            a.setAttribute('data-amp-addparams', 'guid=123&c=CLIENT_ID(abc)');
            // Get a cid, then proceed.
            return urlReplacements.expandUrlAsync('CLIENT_ID(abc)').then(() => {
              urlReplacements.maybeExpandLink(a, null);
              expect(a.href).to.equal(
                'http://example2.com/link?out=QUERY_PARAM(foo)&guid=123&c=CLIENT_ID(abc)'
              );
            });
          }
        );

        it('should append query parameters and repalce whitelisted values', () => {
          a.href = 'https://whitelisted.com/link?out=QUERY_PARAM(foo)';
          a.setAttribute('data-amp-replace', 'QUERY_PARAM CLIENT_ID');
          a.setAttribute('data-amp-addparams', 'guid=123&c=CLIENT_ID(abc)');
          // Get a cid, then proceed.
          return urlReplacements.expandUrlAsync('CLIENT_ID(abc)').then(() => {
            urlReplacements.maybeExpandLink(a, null);
            expect(a.href).to.equal(
              'https://whitelisted.com/link?out=bar&guid=123&c=test-cid(abc)'
            );
          });
        });
      });

      describe('Expanding String', () => {
        it('should not reject protocol changes with expandStringSync', () => {
          const win = getFakeWindow();
          const {documentElement} = win.document;
          const urlReplacements = Services.urlReplacementsForDoc(
            documentElement
          );
          let expanded = urlReplacements.expandStringSync(
            'PROTOCOL://example.com/?r=RANDOM',
            {
              'PROTOCOL': 'abc',
            }
          );
          expect(expanded).to.match(/abc:\/\/example\.com\/\?r=(\d+(\.\d+)?)$/);
          expanded = urlReplacements.expandStringSync(
            'FUNCT://example.com/?r=RANDOM',
            {
              'FUNCT': function() {
                return 'abc';
              },
            }
          );
          expect(expanded).to.match(/abc:\/\/example\.com\/\?r=(\d+(\.\d+)?)$/);
        });

        it('should not encode values returned by expandStringSync', () => {
          const win = getFakeWindow();
          const {documentElement} = win.document;
          const urlReplacements = Services.urlReplacementsForDoc(
            documentElement
          );
          const expanded = urlReplacements.expandStringSync('title=TITLE', {
            'TITLE': 'test with spaces',
          });
          expect(expanded).to.equal('title=test with spaces');
        });

        it('should not check protocol changes with expandStringAsync', () => {
          const win = getFakeWindow();
          const {documentElement} = win.document;
          const urlReplacements = Services.urlReplacementsForDoc(
            documentElement
          );
          return urlReplacements
            .expandStringAsync('RANDOM:X:Y', {
              'RANDOM': Promise.resolve('abc'),
            })
            .then(expanded => {
              expect(expanded).to.equal('abc:X:Y');
            });
        });

        it('should not encode values returned by expandStringAsync', () => {
          const win = getFakeWindow();
          const {documentElement} = win.document;
          const urlReplacements = Services.urlReplacementsForDoc(
            documentElement
          );
          return urlReplacements
            .expandStringAsync('title=TITLE', {
              'TITLE': Promise.resolve('test with spaces'),
            })
            .then(expanded => {
              expect(expanded).to.equal('title=test with spaces');
            });
        });
      });

      describe('Expanding Input Value', () => {
        it('should fail for non-inputs', () => {
          const win = getFakeWindow();
          const {documentElement} = win.document;
          const urlReplacements = Services.urlReplacementsForDoc(
            documentElement
          );
          const input = document.createElement('textarea');
          input.value = 'RANDOM';
          input.setAttribute('data-amp-replace', 'RANDOM');
          allowConsoleError(() => {
            expect(() => urlReplacements.expandInputValueSync(input)).to.throw(
              /Input value expansion only works on hidden input fields/
            );
          });
          expect(input.value).to.equal('RANDOM');
        });

        it('should fail for non-hidden inputs', () => {
          const win = getFakeWindow();
          const {documentElement} = win.document;
          const urlReplacements = Services.urlReplacementsForDoc(
            documentElement
          );
          const input = document.createElement('input');
          input.value = 'RANDOM';
          input.setAttribute('data-amp-replace', 'RANDOM');
          allowConsoleError(() => {
            expect(() => urlReplacements.expandInputValueSync(input)).to.throw(
              /Input value expansion only works on hidden input fields/
            );
          });
          expect(input.value).to.equal('RANDOM');
        });

        it('should not replace not whitelisted vars', () => {
          const win = getFakeWindow();
          const {documentElement} = win.document;
          const urlReplacements = Services.urlReplacementsForDoc(
            documentElement
          );
          const input = document.createElement('input');
          input.value = 'RANDOM';
          input.type = 'hidden';
          input.setAttribute('data-amp-replace', 'CANONICAL_URL');
          let expandedValue = urlReplacements.expandInputValueSync(input);
          expect(expandedValue).to.equal('RANDOM');
          input.setAttribute('data-amp-replace', 'CANONICAL_URL RANDOM');
          expandedValue = urlReplacements.expandInputValueSync(input);
          expect(expandedValue).to.match(/(\d+(\.\d+)?)/);
          expect(input.value).to.match(/(\d+(\.\d+)?)/);
          expect(input['amp-original-value']).to.equal('RANDOM');
        });

        it('should replace input value with var subs - sync', () => {
          const win = getFakeWindow();
          const {documentElement} = win.document;
          const urlReplacements = Services.urlReplacementsForDoc(
            documentElement
          );
          const input = document.createElement('input');
          input.value = 'RANDOM';
          input.type = 'hidden';
          input.setAttribute('data-amp-replace', 'RANDOM');
          let expandedValue = urlReplacements.expandInputValueSync(input);
          expect(expandedValue).to.match(/(\d+(\.\d+)?)/);

          input['amp-original-value'] = 'RANDOM://example.com/RANDOM';
          expandedValue = urlReplacements.expandInputValueSync(input);
          expect(expandedValue).to.match(
            /(\d+(\.\d+)?):\/\/example\.com\/(\d+(\.\d+)?)$/
          );
          expect(input.value).to.match(
            /(\d+(\.\d+)?):\/\/example\.com\/(\d+(\.\d+)?)$/
          );
          expect(input['amp-original-value']).to.equal(
            'RANDOM://example.com/RANDOM'
          );
        });

        it('should replace input value with var subs - sync', () => {
          const win = getFakeWindow();
          const {documentElement} = win.document;
          const urlReplacements = Services.urlReplacementsForDoc(
            documentElement
          );
          const input = document.createElement('input');
          input.value = 'RANDOM';
          input.type = 'hidden';
          input.setAttribute('data-amp-replace', 'RANDOM');
          return urlReplacements
            .expandInputValueAsync(input)
            .then(expandedValue => {
              expect(input['amp-original-value']).to.equal('RANDOM');
              expect(input.value).to.match(/(\d+(\.\d+)?)/);
              expect(expandedValue).to.match(/(\d+(\.\d+)?)/);
            });
        });
      });

      describe('extractClientIdFromGaCookie', () => {
        it('should extract correct Client ID', () => {
          expect(
            extractClientIdFromGaCookie('GA1.2.430749005.1489527047')
          ).to.equal('430749005.1489527047');
          expect(
            extractClientIdFromGaCookie('GA1.12.430749005.1489527047')
          ).to.equal('430749005.1489527047');
          expect(
            extractClientIdFromGaCookie('GA1.1-2.430749005.1489527047')
          ).to.equal('430749005.1489527047');
          expect(
            extractClientIdFromGaCookie('1.1.430749005.1489527047')
          ).to.equal('430749005.1489527047');
          expect(
            extractClientIdFromGaCookie(
              'GA1.3.amp-JTHCVn-4iMhzv5oEIZIspaXUSnEF0PwNVoxs' +
                'NDrFP4BtPQJMyxE4jb9FDlp37OJL'
            )
          ).to.equal(
            'amp-JTHCVn-4iMhzv5oEIZIspaXUSnEF0PwNVoxs' +
              'NDrFP4BtPQJMyxE4jb9FDlp37OJL'
          );
          expect(
            extractClientIdFromGaCookie(
              '1.3.amp-JTHCVn-4iMhzv5oEIZIspaXUSnEF0PwNVoxs' +
                'NDrFP4BtPQJMyxE4jb9FDlp37OJL'
            )
          ).to.equal(
            'amp-JTHCVn-4iMhzv5oEIZIspaXUSnEF0PwNVoxs' +
              'NDrFP4BtPQJMyxE4jb9FDlp37OJL'
          );
          expect(
            extractClientIdFromGaCookie(
              'amp-JTHCVn-4iMhzv5oEIZIspaXUSnEF0PwNVoxs' +
                'NDrFP4BtPQJMyxE4jb9FDlp37OJL'
            )
          ).to.equal(
            'amp-JTHCVn-4iMhzv5oEIZIspaXUSnEF0PwNVoxs' +
              'NDrFP4BtPQJMyxE4jb9FDlp37OJL'
          );
        });
      });
    });
});<|MERGE_RESOLUTION|>--- conflicted
+++ resolved
@@ -50,65 +50,6 @@
   let userErrorStub;
   let ampdoc;
 
-<<<<<<< HEAD
-  beforeEach(() => {
-    canonical = 'https://canonical.com/doc1';
-    userErrorStub = sandbox.stub(user(), 'error');
-  });
-
-  function getReplacements(opt_options) {
-    return createIframePromise().then(iframe => {
-      ampdoc = iframe.ampdoc;
-      iframe.doc.title = 'Pixel Test';
-      const link = iframe.doc.createElement('link');
-      link.setAttribute('href', 'https://pinterest.com:8080/pin1');
-      link.setAttribute('rel', 'canonical');
-      iframe.doc.head.appendChild(link);
-      iframe.win.__AMP_SERVICES.documentInfo = null;
-      installDocumentInfoServiceForDoc(iframe.ampdoc);
-      resetScheduledElementForTesting(iframe.win, 'amp-analytics');
-      resetScheduledElementForTesting(iframe.win, 'amp-experiment');
-      resetScheduledElementForTesting(iframe.win, 'amp-share-tracking');
-      if (opt_options) {
-        if (opt_options.withCid) {
-          markElementScheduledForTesting(iframe.win, 'amp-analytics');
-          cidServiceForDocForTesting(iframe.ampdoc);
-          installCryptoService(iframe.win);
-        }
-        if (opt_options.withActivity) {
-          markElementScheduledForTesting(iframe.win, 'amp-analytics');
-          installActivityServiceForTesting(iframe.ampdoc);
-        }
-        if (opt_options.withVariant) {
-          markElementScheduledForTesting(iframe.win, 'amp-experiment');
-          registerServiceBuilder(iframe.win, 'variant', function() {
-            return {
-              getVariants: () =>
-                Promise.resolve({
-                  'x1': 'v1',
-                  'x2': null,
-                }),
-            };
-          });
-        }
-        if (opt_options.withShareTracking) {
-          markElementScheduledForTesting(iframe.win, 'amp-share-tracking');
-          registerServiceBuilder(iframe.win, 'share-tracking', function() {
-            return Promise.resolve({
-              incomingFragment: '12345',
-              outgoingFragment: '54321',
-            });
-          });
-        }
-        if (opt_options.withViewerIntegrationVariableService) {
-          markElementScheduledForTesting(iframe.win, 'amp-viewer-integration');
-          registerServiceBuilder(
-            iframe.win,
-            'viewer-integration-variable',
-            function() {
-              return Promise.resolve(
-                opt_options.withViewerIntegrationVariableService
-=======
   // TODO(amphtml, #25621): Cannot find atob / btoa on Safari on Sauce Labs.
   describe
     .configure()
@@ -163,20 +104,10 @@
                 });
               });
             }
-            if (opt_options.withStoryVariableService) {
-              markElementScheduledForTesting(iframe.win, 'amp-story');
-              registerServiceBuilder(iframe.win, 'story-variable', function() {
-                return Promise.resolve({
-                  pageIndex: 546,
-                  pageId: 'id-123',
-                });
-              });
-            }
             if (opt_options.withViewerIntegrationVariableService) {
               markElementScheduledForTesting(
                 iframe.win,
                 'amp-viewer-integration'
->>>>>>> be3d310a
               );
               registerServiceBuilder(
                 iframe.win,
@@ -278,76 +209,6 @@
           getRootNode() {
             return win.document;
           },
-<<<<<<< HEAD
-        },
-      },
-      Math: {
-        random: () => 0.1234,
-      },
-      crypto: {
-        getRandomValues: array => {
-          array[0] = 1;
-          array[1] = 2;
-          array[2] = 3;
-          array[15] = 15;
-        },
-      },
-      __AMP_SERVICES: {
-        'viewport': {obj: {}},
-        'cid': {
-          promise: Promise.resolve({
-            get: config => Promise.resolve('test-cid(' + config.scope + ')'),
-          }),
-        },
-      },
-    };
-    win.document.defaultView = win;
-    win.document.documentElement.ownerDocument = win.document;
-    win.document.head = {
-      nodeType: /* element */ 1,
-      // Fake query selectors needed to bypass <meta> tag checks.
-      querySelector: () => null,
-      querySelectorAll: () => [],
-      getRootNode() {
-        return win.document;
-      },
-    };
-    installDocService(win, /* isSingleDoc */ true);
-    const ampdoc = Services.ampdocServiceFor(win).getSingleDoc();
-    win.__AMP_SERVICES.documentInfo = null;
-    installDocumentInfoServiceForDoc(ampdoc);
-    win.ampdoc = ampdoc;
-    installUrlReplacementsServiceForDoc(ampdoc);
-    return win;
-  }
-
-  it('limit replacement params size', () => {
-    return getReplacements().then(replacements => {
-      replacements.getVariableSource().initialize();
-      const variables = Object.keys(
-        replacements.getVariableSource().replacements_
-      );
-      // Restrict the number of replacement params to globalVaraibleSource
-      // Please consider adding the logic to amp-analytics instead.
-      // Please contact @lannka or @zhouyx if the test fail.
-      expect(variables.length).to.equal(70);
-    });
-  });
-
-  it('should replace RANDOM', () => {
-    return expandUrlAsync('ord=RANDOM?').then(res => {
-      expect(res).to.match(/ord=(\d+(\.\d+)?)\?$/);
-    });
-  });
-
-  it('should replace COUNTER', () => {
-    return expandUrlAsync(
-      'COUNTER(foo),COUNTER(bar),COUNTER(foo),COUNTER(bar),COUNTER(bar)'
-    ).then(res => {
-      expect(res).to.equal('1,1,2,2,3');
-    });
-  });
-=======
         };
         installDocService(win, /* isSingleDoc */ true);
         const ampdoc = Services.ampdocServiceFor(win).getSingleDoc();
@@ -357,7 +218,6 @@
         installUrlReplacementsServiceForDoc(ampdoc);
         return win;
       }
->>>>>>> be3d310a
 
       it('limit replacement params size', () => {
         return getReplacements().then(replacements => {
@@ -368,7 +228,7 @@
           // Restrict the number of replacement params to globalVariableSource
           // Please consider adding the logic to amp-analytics instead.
           // Please contact @lannka or @zhouyx if the test fail.
-          expect(variables.length).to.equal(70);
+          expect(variables.length).to.equal(68);
         });
       });
 
@@ -798,95 +658,6 @@
             expect(res).to.equal('?a=');
           });
       });
-<<<<<<< HEAD
-    });
-
-  it('should replace AMP_STATE(key)', () => {
-    const win = getFakeWindow();
-    sandbox.stub(Services, 'bindForDocOrNull').returns(
-      Promise.resolve({
-        getStateValue(key) {
-          expect(key).to.equal('foo.bar');
-          return Promise.resolve('baz');
-        },
-      })
-    );
-    return Services.urlReplacementsForDoc(win.document.documentElement)
-      .expandUrlAsync('?state=AMP_STATE(foo.bar)')
-      .then(res => {
-        expect(res).to.equal('?state=baz');
-      });
-  });
-
-  // TODO(#16916): Make this test work with synchronous throws.
-  it.skip('should replace VARIANT', () => {
-    return expect(
-      expandUrlAsync(
-        '?x1=VARIANT(x1)&x2=VARIANT(x2)&x3=VARIANT(x3)',
-        /*opt_bindings*/ undefined,
-        {withVariant: true}
-      )
-    ).to.eventually.equal('?x1=v1&x2=none&x3=');
-  });
-
-  // TODO(#16916): Make this test work with synchronous throws.
-  it.skip(
-    'should replace VARIANT with empty string if ' +
-      'amp-experiment is not configured ',
-    () => {
-      return expect(
-        expandUrlAsync('?x1=VARIANT(x1)&x2=VARIANT(x2)&x3=VARIANT(x3)')
-      ).to.eventually.equal('?x1=&x2=&x3=');
-    }
-  );
-
-  it('should replace VARIANTS', () => {
-    return expect(
-      expandUrlAsync('?VARIANTS', /*opt_bindings*/ undefined, {
-        withVariant: true,
-      })
-    ).to.eventually.equal('?x1.v1!x2.none');
-  });
-
-  // TODO(#16916): Make this test work with synchronous throws.
-  it.skip(
-    'should replace VARIANTS with empty string if ' +
-      'amp-experiment is not configured ',
-    () => {
-      return expect(expandUrlAsync('?VARIANTS')).to.eventually.equal('?');
-    }
-  );
-
-  it('should replace SHARE_TRACKING_INCOMING and SHARE_TRACKING_OUTGOING', () => {
-    return expect(
-      expandUrlAsync(
-        '?in=SHARE_TRACKING_INCOMING&out=SHARE_TRACKING_OUTGOING',
-        /*opt_bindings*/ undefined,
-        {withShareTracking: true}
-      )
-    ).to.eventually.equal('?in=12345&out=54321');
-  });
-
-  // TODO(#16916): Make this test work with synchronous throws.
-  it.skip(
-    'should replace SHARE_TRACKING_INCOMING and SHARE_TRACKING_OUTGOING' +
-      ' with empty string if amp-share-tracking is not configured',
-    () => {
-      return expect(
-        expandUrlAsync(
-          '?in=SHARE_TRACKING_INCOMING&out=SHARE_TRACKING_OUTGOING'
-        )
-      ).to.eventually.equal('?in=&out=');
-    }
-  );
-
-  it('should replace TIMESTAMP', () => {
-    return expandUrlAsync('?ts=TIMESTAMP').then(res => {
-      expect(res).to.match(/ts=\d+/);
-    });
-  });
-=======
->>>>>>> be3d310a
 
       it('should replace CLIENT_ID with opt_cookieName', () => {
         setCookie(window, 'url-abc', 'cid-for-abc');
@@ -1011,27 +782,6 @@
               '?in=SHARE_TRACKING_INCOMING&out=SHARE_TRACKING_OUTGOING'
             )
           ).to.eventually.equal('?in=&out=');
-        }
-      );
-
-      it('should replace STORY_PAGE_INDEX and STORY_PAGE_ID', () => {
-        return expect(
-          expandUrlAsync(
-            '?index=STORY_PAGE_INDEX&id=STORY_PAGE_ID',
-            /*opt_bindings*/ undefined,
-            {withStoryVariableService: true}
-          )
-        ).to.eventually.equal('?index=546&id=id-123');
-      });
-
-      // TODO(#16916): Make this test work with synchronous throws.
-      it.skip(
-        'should replace STORY_PAGE_INDEX and STORY_PAGE_ID' +
-          ' with empty string if amp-story is not configured',
-        () => {
-          return expect(
-            expandUrlAsync('?index=STORY_PAGE_INDEX&id=STORY_PAGE_ID')
-          ).to.eventually.equal('?index=&id=');
         }
       );
 
