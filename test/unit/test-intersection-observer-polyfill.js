/**
 * Copyright 2016 The AMP HTML Authors. All Rights Reserved.
 *
 * Licensed under the Apache License, Version 2.0 (the "License");
 * you may not use this file except in compliance with the License.
 * You may obtain a copy of the License at
 *
 *      http://www.apache.org/licenses/LICENSE-2.0
 *
 * Unless required by applicable law or agreed to in writing, software
 * distributed under the License is distributed on an "AS-IS" BASIS,
 * WITHOUT WARRANTIES OR CONDITIONS OF ANY KIND, either express or implied.
 * See the License for the specific language governing permissions and
 * limitations under the License.
 */

import {AmpDocService} from '../../src/service/ampdoc-impl';
import {
  IntersectionObserverHostApi,
  getIntersectionChangeEntry,
  intersectionRatio,
} from '../../src/utils/intersection-observer-polyfill';
import {installHiddenObserverForDoc} from '../../src/service/hidden-observer-impl';
import {layoutRectLtwh} from '../../src/layout-rect';
import {macroTask} from '../../testing/yield';

const fakeAmpDoc = {
  getRootNode: () => {
    return window.document;
  },
  win: window,
  isSingleDoc: () => {
    return true;
  },
};
installHiddenObserverForDoc(fakeAmpDoc);

describes.sandboxed('IntersectionObserverHostApi', {}, (env) => {
  let testDoc;
  let testEle;
  let baseElement;
  let ioApi;

  const iframeSrc =
    'http://iframe.localhost:' +
    location.port +
    '/test/fixtures/served/iframe-intersection.html';
  let testIframe;

  function getIframe(src) {
    const i = document.createElement('iframe');
    i.src = src;
    return i;
  }

  function insert(iframe) {
    document.body.appendChild(iframe);
  }

  beforeEach(() => {
    testIframe = getIframe(iframeSrc);
    env.sandbox.stub(AmpDocService.prototype, 'getAmpDoc').returns(fakeAmpDoc);
    testDoc = {defaultView: window};
    testEle = {
      isBuilt: () => {
        return true;
      },
      getOwner: () => {
        return null;
      },
      getLayoutBox: () => {
        return layoutRectLtwh(50, 100, 150, 200);
      },
      win: window,
      ownerDocument: testDoc,
      getRootNode: () => testDoc,
      nodeType: 1,
    };

    baseElement = {
      element: testEle,
      getVsync: () => {
        return {
          measure: (func) => {
            func();
          },
        };
      },
    };
    ioApi = new IntersectionObserverHostApi(baseElement, testIframe);
    insert(testIframe);
  });

  afterEach(() => {
    testIframe.parentNode.removeChild(testIframe);
    if (ioApi) {
      ioApi.destroy();
    }
    ioApi = null;
  });

  it('should destroy correctly', () => {
    const subscriptionApiDestroySpy = env.sandbox.spy(
      ioApi.subscriptionApi_,
      'destroy'
    );
    const polyfillDisconnectSpy = env.sandbox.spy(
      ioApi.intersectionObserver_,
      'disconnect'
    );
    ioApi.destroy();
    expect(subscriptionApiDestroySpy).to.be.called;
    expect(polyfillDisconnectSpy).to.be.called;
    expect(ioApi.intersectionObserver_).to.be.null;
    expect(ioApi.subscriptionApi_).to.be.null;
    ioApi = null;
  });
});

describes.sandboxed('getIntersectionChangeEntry', {}, (env) => {
  beforeEach(() => {
    env.sandbox.stub(performance, 'now').callsFake(() => 100);
    env.sandbox.stub(AmpDocService.prototype, 'getAmpDoc').returns(fakeAmpDoc);
  });

  it('without owner', () => {
    expect(
      getIntersectionChangeEntry(
        layoutRectLtwh(0, 100, 50, 50),
        null,
        layoutRectLtwh(0, 100, 100, 100)
      )
    ).to.jsonEqual({
      time: 100,
      rootBounds: layoutRectLtwh(0, 0, 100, 100),
      boundingClientRect: layoutRectLtwh(0, 0, 50, 50),
      intersectionRect: layoutRectLtwh(0, 0, 50, 50),
      intersectionRatio: 1,
    });
    expect(
      getIntersectionChangeEntry(
        layoutRectLtwh(50, 200, 150, 200),
        null,
        layoutRectLtwh(0, 100, 100, 100)
      )
    ).to.jsonEqual({
      time: 100,
      rootBounds: layoutRectLtwh(0, 0, 100, 100),
      boundingClientRect: layoutRectLtwh(50, 100, 150, 200),
      intersectionRect: layoutRectLtwh(50, 100, 50, 0),
      intersectionRatio: 0,
    });
  });
  it('with owner', () => {
    expect(
      getIntersectionChangeEntry(
        layoutRectLtwh(50, 50, 150, 200),
        layoutRectLtwh(0, 50, 100, 100),
        layoutRectLtwh(0, 100, 100, 100)
      )
    ).to.jsonEqual({
      time: 100,
      rootBounds: layoutRectLtwh(0, 0, 100, 100),
      boundingClientRect: layoutRectLtwh(50, -50, 150, 200),
      intersectionRect: layoutRectLtwh(50, 0, 50, 50),
      intersectionRatio: 1 / 12,
    });
  });
});

<<<<<<< HEAD
describes.sandboxed('IntersectionObserverPolyfill', {}, (env) => {
  beforeEach(() => {
    env.sandbox.stub(performance, 'now').callsFake(() => 100);
    env.sandbox.stub(AmpDocService.prototype, 'getAmpDoc').returns(fakeAmpDoc);
    env.sandbox.stub(Services, 'ampdoc').callsFake(() => fakeAmpDoc);
  });

  describe('threshold', () => {
    it('default threshold is "[0]"', () => {
      const io = new IntersectionObserverPolyfill(() => {}, {});
      expect(io.threshold_).to.jsonEqual([0]);
    });

    it('accept a single number threshold', () => {
      const io = new IntersectionObserverPolyfill(() => {}, {
        threshold: 0.3,
      });
      expect(io.threshold_).to.jsonEqual([0.3]);
    });

    it('threshold value must be finite number', () => {
      const io1 = () => {
        new IntersectionObserverPolyfill(() => {}, {
          threshold: [0.5, '0.6'],
        });
      };
      const io2 = () => {
        new IntersectionObserverPolyfill(() => {}, {
          threshold: Infinity,
        });
      };
      allowConsoleError(() => {
        expect(io1).to.throw(
          'Threshold should be a ' +
            'finite number or an array of finite numbers'
        );
      });
      allowConsoleError(() => {
        expect(io2).to.throw(
          'Threshold should be a ' +
            'finite number or an array of finite numbers'
        );
      });
    });

    it('will be sorted', () => {
      const io = new IntersectionObserverPolyfill(() => {}, {
        threshold: [0, 0.9, 0.3, 1, 0.02],
      });
      expect(io.threshold_).to.jsonEqual([0, 0.02, 0.3, 0.9, 1]);
    });

    it('should NOT contain value less than 0 or greater than 1', () => {
      const io1 = () => {
        new IntersectionObserverPolyfill(() => {}, {
          threshold: [0, -2],
        });
      };
      const io2 = () => {
        new IntersectionObserverPolyfill(() => {}, {
          threshold: [0, 1.1],
        });
      };
      allowConsoleError(() => {
        expect(io1).to.throw('Threshold should be in the range from "[0, 1]"');
        expect(io2).to.throw('Threshold should be in the range from "[0, 1]"');
      });
    });

    it('getThresholdSlot function', () => {
      let threshold = DEFAULT_THRESHOLD;
      expect(getThresholdSlot(threshold, 0)).to.equal(0);
      expect(getThresholdSlot(threshold, 0.67)).to.equal(14);
      expect(getThresholdSlot(threshold, 0.65)).to.equal(14);
      expect(getThresholdSlot(threshold, 1)).to.equal(21);
      threshold = [0.01, 0.25, 0.5, 1];
      expect(getThresholdSlot(threshold, 0)).to.equal(0);
      threshold = [0, 0.25, 0.5, 1];
      expect(getThresholdSlot(threshold, 0)).to.equal(0);
      expect(getThresholdSlot(threshold, 0.1)).to.equal(1);
      expect(getThresholdSlot(threshold, 0.4)).to.equal(2);
      expect(getThresholdSlot(threshold, 0.25)).to.equal(2);
      expect(getThresholdSlot(threshold, 0.5)).to.equal(3);
      expect(getThresholdSlot(threshold, 1)).to.equal(4);
      threshold = [0.5];
      expect(getThresholdSlot(threshold, 1)).to.equal(1);
    });
  });

  describe('tick function', () => {
    let testDoc;
    let element;
    let callbackSpy;

    let io;
    beforeEach(() => {
      callbackSpy = env.sandbox.spy();
      io = new IntersectionObserverPolyfill(callbackSpy);

      env.sandbox.stub(Services, 'viewportForDoc').callsFake(() => {
        return {
          getRect: () => {
            return layoutRectLtwh(50, 100, 150, 200);
          },
        };
      });
      env.sandbox.stub(Services, 'resourcesForDoc').callsFake(() => {
        return {
          onNextPass: (callback) => {
            callback();
          },
        };
      });

      testDoc = {defaultView: window};
      element = {
        isBuilt: () => {
          return true;
        },
        getOwner: () => {
          return null;
        },
        ownerDocument: testDoc,
        getRootNode: () => testDoc,
        nodeType: 1,
      };
    });

    afterEach(() => {
      element = null;
    });

    it('should tick with right threshold', async () => {
      io = new IntersectionObserverPolyfill(callbackSpy, {
        threshold: [0, 1],
      });
      element.getLayoutBox = () => {
        return layoutRectLtwh(0, 0, 100, 100);
      };
      io.observe(element);
      // 1st tick with 0 doesn't fire
      io.tick(layoutRectLtwh(0, 100, 100, 100));
      expect(callbackSpy).to.not.be.called;
      // 2nd tick with 0.1 does fire
      io.tick(layoutRectLtwh(0, 90, 100, 100));
      await macroTask();
      expect(callbackSpy).to.be.calledOnce;
      callbackSpy.resetHistory();
      // 3rd tick with 0.9 doesn't fire
      io.tick(layoutRectLtwh(0, 10, 100, 100));
      expect(callbackSpy).to.not.be.called;
      callbackSpy.resetHistory();
      // 4rd tick with 1 does fire
      io.tick(layoutRectLtwh(0, 0, 100, 100));
      await macroTask();
      expect(callbackSpy).to.be.calledOnce;
      callbackSpy.resetHistory();
      // 5th tick with 1 doesn't fire
      io.tick(layoutRectLtwh(0, 0, 100, 100));
      expect(callbackSpy).to.not.be.called;
      // 6th tick with 0.9 does fire
      io.tick(layoutRectLtwh(0, 10, 100, 100));
      await macroTask();
      expect(callbackSpy).to.be.calledOnce;
      callbackSpy.resetHistory();
      // 7th tick with 0.1 doesn't fire
      io.tick(layoutRectLtwh(0, 90, 100, 100));
      expect(callbackSpy).to.not.be.called;
      // 8th tick with 0 does fire
      io.tick(layoutRectLtwh(0, 100, 100, 100));
      await macroTask();
      expect(callbackSpy).to.be.calledOnce;
      callbackSpy.resetHistory();
      // 9th tick with 0 doesn't fire
      io.tick(layoutRectLtwh(0, 100, 100, 100));
      expect(callbackSpy).to.not.be.called;
    });

    it('should trigger for new observed element', async () => {
      io = new IntersectionObserverPolyfill(callbackSpy, {
        threshold: [0, 1],
      });
      element.getLayoutBox = () => {
        return layoutRectLtwh(0, 0, 100, 100);
      };
      io.tick(layoutRectLtwh(0, 90, 100, 100));
      // Observe after tick.
      io.observe(element);
      await macroTask();
      expect(callbackSpy).to.be.calledOnce;
    });

    it('should tick with right threshold on non-amp element', async () => {
      io = new IntersectionObserverPolyfill(callbackSpy, {
        threshold: [0, 1],
      });
      element.getBoundingClientRect = () => {
        return {
          left: 0,
          top: 0,
          width: 100,
          height: 100,
        };
      };
      io.observe(element);
      // 1st tick with 0 doesn't fire
      io.tick(layoutRectLtwh(0, 100, 100, 100));
      expect(callbackSpy).to.not.be.called;
      // 2nd tick with 0.1 does fire
      io.tick(layoutRectLtwh(0, 90, 100, 100));
      await macroTask();
      expect(callbackSpy).to.be.calledOnce;
    });

    describe('mutation observer', () => {
      it('should create a mutation observer, on initial observer', () => {
        io = new IntersectionObserverPolyfill(callbackSpy, {
          threshold: [0, 1],
        });
        element.getLayoutBox = () => {
          return layoutRectLtwh(0, 0, 100, 100);
        };
        io.observe(element);
        expect(io.hiddenObserverUnlistener_).to.be.ok;
      });

      it('should remove mutation observer, on disconnect', () => {
        io = new IntersectionObserverPolyfill(callbackSpy, {
          threshold: [0, 1],
        });
        element.getLayoutBox = () => {
          return layoutRectLtwh(0, 0, 100, 100);
        };
        io.observe(element);
        expect(io.hiddenObserverUnlistener_).to.be.ok;
        io.disconnect();
        expect(io.hiddenObserverUnlistener_).to.not.be.ok;
      });
    });

    describe('w/o container should get IntersectionChangeEntry when', () => {
      it('completely in viewport', async () => {
        element.getLayoutBox = () => {
          return layoutRectLtwh(0, 100, 50, 50);
        };
        io.observe(element);
        const rootBounds = layoutRectLtwh(0, 100, 100, 100);
        io.tick(rootBounds);
        await macroTask();
        expect(callbackSpy).to.be.calledOnce;
        expect(callbackSpy).to.be.calledWith([
          {
            time: 100,
            rootBounds: layoutRectLtwh(0, 0, 100, 100),
            boundingClientRect: layoutRectLtwh(0, 0, 50, 50),
            intersectionRect: layoutRectLtwh(0, 0, 50, 50),
            intersectionRatio: 1,
            target: element,
          },
        ]);
      });

      it('intersects on the edge', async () => {
        element.getLayoutBox = () => {
          return layoutRectLtwh(50, 200, 150, 200);
        };
        const rootBounds = layoutRectLtwh(0, 100, 100, 100);
        io.observe(element);
        // Tick once before to set threshold to value other than 0;
        io.tick(layoutRectLtwh(50, 200, 100, 100));
        await macroTask();
        io.tick(rootBounds);
        await macroTask();
        expect(callbackSpy).to.be.calledTwice;
        expect(callbackSpy.secondCall).to.be.calledWith([
          {
            time: 100,
            rootBounds: layoutRectLtwh(0, 0, 100, 100),
            boundingClientRect: layoutRectLtwh(50, 100, 150, 200),
            intersectionRect: layoutRectLtwh(50, 100, 50, 0),
            intersectionRatio: 0,
            target: element,
          },
        ]);
      });

      it('intersects the viewport (bottom right)', async () => {
        element.getLayoutBox = () => {
          return layoutRectLtwh(50, 199, 150, 200);
        };
        const rootBounds = layoutRectLtwh(0, 100, 100, 100);
        io.observe(element);
        io.tick(rootBounds);
        await macroTask();
        expect(callbackSpy).to.be.calledOnce;
        expect(callbackSpy).to.be.calledWith([
          {
            time: 100,
            rootBounds: layoutRectLtwh(0, 0, 100, 100),
            boundingClientRect: layoutRectLtwh(50, 99, 150, 200),
            intersectionRect: layoutRectLtwh(50, 99, 50, 1),
            intersectionRatio: 1 / 600,
            target: element,
          },
        ]);
      });

      it('intersects the viewport (top left)', async () => {
        element.getLayoutBox = () => {
          return layoutRectLtwh(50, 100, 150, 200);
        };
        const rootBounds = layoutRectLtwh(198, 299, 100, 100);
        io.observe(element);
        io.tick(rootBounds);
        await macroTask();
        expect(callbackSpy).to.be.calledOnce;
        expect(callbackSpy).to.be.calledWith([
          {
            time: 100,
            rootBounds: layoutRectLtwh(0, 0, 100, 100),
            boundingClientRect: layoutRectLtwh(-148, -199, 150, 200),
            intersectionRect: layoutRectLtwh(0, 0, 2, 1),
            intersectionRatio: 2 / 30000,
            target: element,
          },
        ]);
      });

      it('NOT intersects when element outside (top left) viewport', async () => {
        element.getLayoutBox = () => {
          return layoutRectLtwh(50, 100, 150, 200);
        };
        const rootBounds = layoutRectLtwh(202, 299, 100, 100);
        io.observe(element);
        // Tick once before to set threshold to value other than 0;
        io.tick(layoutRectLtwh(50, 100, 100, 100));
        await macroTask();
        io.tick(rootBounds);
        await macroTask();
        expect(callbackSpy).to.be.calledTwice;
        expect(callbackSpy.secondCall).to.be.calledWith([
          {
            time: 100,
            rootBounds: layoutRectLtwh(0, 0, 100, 100),
            boundingClientRect: layoutRectLtwh(-152, -199, 150, 200),
            intersectionRect: layoutRectLtwh(0, 0, 0, 0),
            intersectionRatio: 0,
            target: element,
          },
        ]);
      });

      it('NOT intersects with element outside (bottom) viewport', async () => {
        element.getLayoutBox = () => {
          return layoutRectLtwh(50, 225, 100, 100);
        };
        const rootBounds = layoutRectLtwh(0, 100, 100, 100);
        io.observe(element);
        // Tick once before to set threshold to value other than 0;
        io.tick(layoutRectLtwh(50, 225, 100, 100));
        await macroTask();
        io.tick(rootBounds);
        await macroTask();
        expect(callbackSpy).to.be.calledTwice;
        expect(callbackSpy.secondCall).to.be.calledWith([
          {
            time: 100,
            rootBounds: layoutRectLtwh(0, 0, 100, 100),
            boundingClientRect: layoutRectLtwh(50, 125, 100, 100),
            intersectionRect: layoutRectLtwh(0, 0, 0, 0),
            intersectionRatio: 0,
            target: element,
          },
        ]);
      });

      it('element has owner', async () => {
        element.getLayoutBox = () => {
          return layoutRectLtwh(50, 50, 150, 200);
        };
        element.getOwner = () => {
          return {
            getLayoutBox: () => {
              return layoutRectLtwh(0, 50, 100, 100);
            },
          };
        };
        io.observe(element);
        const rootBounds = layoutRectLtwh(0, 100, 100, 100);
        io.tick(rootBounds);
        await macroTask();
        expect(callbackSpy).to.be.calledOnce;
        expect(callbackSpy).to.be.calledWith([
          {
            time: 100,
            rootBounds: layoutRectLtwh(0, 0, 100, 100),
            boundingClientRect: layoutRectLtwh(50, -50, 150, 200),
            intersectionRect: layoutRectLtwh(50, 0, 50, 50),
            intersectionRatio: 1 / 12,
            target: element,
          },
        ]);
      });
    });

    describe('with multiple elements', () => {
      let element2;
      beforeEach(() => {
        element2 = {
          isBuilt: () => {
            return true;
          },
          getOwner: () => {
            return null;
          },
          getLayoutBox: () => {
            return layoutRectLtwh(0, 100, 50, 50);
          },
        };
      });

      afterEach(() => {
        element2 = null;
      });

      it('should tick on multi elements', async () => {
        const rootBounds = layoutRectLtwh(0, 100, 100, 100);
        element.getLayoutBox = () => {
          return layoutRectLtwh(0, 100, 25, 25);
        };
        io.observe(element);
        io.observe(element2);
        io.tick(rootBounds);
        await macroTask();
        expect(callbackSpy).to.be.calledOnce;
        expect(callbackSpy).to.be.calledWith([
          {
            time: 100,
            rootBounds: layoutRectLtwh(0, 0, 100, 100),
            boundingClientRect: layoutRectLtwh(0, 0, 25, 25),
            intersectionRect: layoutRectLtwh(0, 0, 25, 25),
            intersectionRatio: 1,
            target: element,
          },
          {
            time: 100,
            rootBounds: layoutRectLtwh(0, 0, 100, 100),
            boundingClientRect: layoutRectLtwh(0, 0, 50, 50),
            intersectionRect: layoutRectLtwh(0, 0, 50, 50),
            intersectionRatio: 1,
            target: element2,
          },
        ]);
      });

      it('should only fire for elements that crossed threshold', async () => {
        const rootBounds = layoutRectLtwh(0, 100, 100, 100);
        element.getLayoutBox = () => {
          return layoutRectLtwh(50, 200, 150, 200);
        };
        io.observe(element);
        io.observe(element2);
        io.tick(rootBounds);
        await macroTask();
        expect(callbackSpy).to.be.calledOnce;
        expect(callbackSpy).to.be.calledWith([
          {
            time: 100,
            rootBounds: layoutRectLtwh(0, 0, 100, 100),
            boundingClientRect: layoutRectLtwh(0, 0, 50, 50),
            intersectionRect: layoutRectLtwh(0, 0, 50, 50),
            intersectionRatio: 1,
            target: element2,
          },
        ]);
      });

      it('should stop observing after unobserve', async () => {
        element.getLayoutBox = () => {
          return layoutRectLtwh(0, 50, 50, 50);
        };
        io.observe(element);
        io.observe(element2);
        io.tick(layoutRectLtwh(0, 0, 200, 200));
        await macroTask();
        expect(callbackSpy).to.be.calledOnce;
        io.unobserve(element);
        io.tick(layoutRectLtwh(0, 0, 10, 10));
        await macroTask();
        expect(callbackSpy).to.be.calledTwice;
        expect(callbackSpy.secondCall).to.be.calledWith([
          {
            time: 100,
            rootBounds: layoutRectLtwh(0, 0, 10, 10),
            boundingClientRect: layoutRectLtwh(0, 100, 50, 50),
            intersectionRect: layoutRectLtwh(0, 0, 0, 0),
            intersectionRatio: 0,
            target: element2,
          },
        ]);
      });
    });
  });
});

=======
>>>>>>> 2d80bdbf
describe('intersectionRatio', () => {
  let smallRectMock;
  let largeRectMock;
  beforeEach(() => {
    smallRectMock = {
      width: 100,
      height: 100,
    };
    largeRectMock = {
      width: 200,
      height: 200,
    };
  });

  it('should return a valid ratio', () => {
    const ratio = intersectionRatio(smallRectMock, largeRectMock);
    expect(ratio).to.be.equal(0.25);
  });

  it('should not return NaN', () => {
    const notVisibleMock = {
      width: 0,
      height: 0,
    };
    const ratio = intersectionRatio(notVisibleMock, notVisibleMock);
    expect(ratio).to.not.be.equal(NaN);
  });
});<|MERGE_RESOLUTION|>--- conflicted
+++ resolved
@@ -22,7 +22,6 @@
 } from '../../src/utils/intersection-observer-polyfill';
 import {installHiddenObserverForDoc} from '../../src/service/hidden-observer-impl';
 import {layoutRectLtwh} from '../../src/layout-rect';
-import {macroTask} from '../../testing/yield';
 
 const fakeAmpDoc = {
   getRootNode: () => {
@@ -168,514 +167,6 @@
   });
 });
 
-<<<<<<< HEAD
-describes.sandboxed('IntersectionObserverPolyfill', {}, (env) => {
-  beforeEach(() => {
-    env.sandbox.stub(performance, 'now').callsFake(() => 100);
-    env.sandbox.stub(AmpDocService.prototype, 'getAmpDoc').returns(fakeAmpDoc);
-    env.sandbox.stub(Services, 'ampdoc').callsFake(() => fakeAmpDoc);
-  });
-
-  describe('threshold', () => {
-    it('default threshold is "[0]"', () => {
-      const io = new IntersectionObserverPolyfill(() => {}, {});
-      expect(io.threshold_).to.jsonEqual([0]);
-    });
-
-    it('accept a single number threshold', () => {
-      const io = new IntersectionObserverPolyfill(() => {}, {
-        threshold: 0.3,
-      });
-      expect(io.threshold_).to.jsonEqual([0.3]);
-    });
-
-    it('threshold value must be finite number', () => {
-      const io1 = () => {
-        new IntersectionObserverPolyfill(() => {}, {
-          threshold: [0.5, '0.6'],
-        });
-      };
-      const io2 = () => {
-        new IntersectionObserverPolyfill(() => {}, {
-          threshold: Infinity,
-        });
-      };
-      allowConsoleError(() => {
-        expect(io1).to.throw(
-          'Threshold should be a ' +
-            'finite number or an array of finite numbers'
-        );
-      });
-      allowConsoleError(() => {
-        expect(io2).to.throw(
-          'Threshold should be a ' +
-            'finite number or an array of finite numbers'
-        );
-      });
-    });
-
-    it('will be sorted', () => {
-      const io = new IntersectionObserverPolyfill(() => {}, {
-        threshold: [0, 0.9, 0.3, 1, 0.02],
-      });
-      expect(io.threshold_).to.jsonEqual([0, 0.02, 0.3, 0.9, 1]);
-    });
-
-    it('should NOT contain value less than 0 or greater than 1', () => {
-      const io1 = () => {
-        new IntersectionObserverPolyfill(() => {}, {
-          threshold: [0, -2],
-        });
-      };
-      const io2 = () => {
-        new IntersectionObserverPolyfill(() => {}, {
-          threshold: [0, 1.1],
-        });
-      };
-      allowConsoleError(() => {
-        expect(io1).to.throw('Threshold should be in the range from "[0, 1]"');
-        expect(io2).to.throw('Threshold should be in the range from "[0, 1]"');
-      });
-    });
-
-    it('getThresholdSlot function', () => {
-      let threshold = DEFAULT_THRESHOLD;
-      expect(getThresholdSlot(threshold, 0)).to.equal(0);
-      expect(getThresholdSlot(threshold, 0.67)).to.equal(14);
-      expect(getThresholdSlot(threshold, 0.65)).to.equal(14);
-      expect(getThresholdSlot(threshold, 1)).to.equal(21);
-      threshold = [0.01, 0.25, 0.5, 1];
-      expect(getThresholdSlot(threshold, 0)).to.equal(0);
-      threshold = [0, 0.25, 0.5, 1];
-      expect(getThresholdSlot(threshold, 0)).to.equal(0);
-      expect(getThresholdSlot(threshold, 0.1)).to.equal(1);
-      expect(getThresholdSlot(threshold, 0.4)).to.equal(2);
-      expect(getThresholdSlot(threshold, 0.25)).to.equal(2);
-      expect(getThresholdSlot(threshold, 0.5)).to.equal(3);
-      expect(getThresholdSlot(threshold, 1)).to.equal(4);
-      threshold = [0.5];
-      expect(getThresholdSlot(threshold, 1)).to.equal(1);
-    });
-  });
-
-  describe('tick function', () => {
-    let testDoc;
-    let element;
-    let callbackSpy;
-
-    let io;
-    beforeEach(() => {
-      callbackSpy = env.sandbox.spy();
-      io = new IntersectionObserverPolyfill(callbackSpy);
-
-      env.sandbox.stub(Services, 'viewportForDoc').callsFake(() => {
-        return {
-          getRect: () => {
-            return layoutRectLtwh(50, 100, 150, 200);
-          },
-        };
-      });
-      env.sandbox.stub(Services, 'resourcesForDoc').callsFake(() => {
-        return {
-          onNextPass: (callback) => {
-            callback();
-          },
-        };
-      });
-
-      testDoc = {defaultView: window};
-      element = {
-        isBuilt: () => {
-          return true;
-        },
-        getOwner: () => {
-          return null;
-        },
-        ownerDocument: testDoc,
-        getRootNode: () => testDoc,
-        nodeType: 1,
-      };
-    });
-
-    afterEach(() => {
-      element = null;
-    });
-
-    it('should tick with right threshold', async () => {
-      io = new IntersectionObserverPolyfill(callbackSpy, {
-        threshold: [0, 1],
-      });
-      element.getLayoutBox = () => {
-        return layoutRectLtwh(0, 0, 100, 100);
-      };
-      io.observe(element);
-      // 1st tick with 0 doesn't fire
-      io.tick(layoutRectLtwh(0, 100, 100, 100));
-      expect(callbackSpy).to.not.be.called;
-      // 2nd tick with 0.1 does fire
-      io.tick(layoutRectLtwh(0, 90, 100, 100));
-      await macroTask();
-      expect(callbackSpy).to.be.calledOnce;
-      callbackSpy.resetHistory();
-      // 3rd tick with 0.9 doesn't fire
-      io.tick(layoutRectLtwh(0, 10, 100, 100));
-      expect(callbackSpy).to.not.be.called;
-      callbackSpy.resetHistory();
-      // 4rd tick with 1 does fire
-      io.tick(layoutRectLtwh(0, 0, 100, 100));
-      await macroTask();
-      expect(callbackSpy).to.be.calledOnce;
-      callbackSpy.resetHistory();
-      // 5th tick with 1 doesn't fire
-      io.tick(layoutRectLtwh(0, 0, 100, 100));
-      expect(callbackSpy).to.not.be.called;
-      // 6th tick with 0.9 does fire
-      io.tick(layoutRectLtwh(0, 10, 100, 100));
-      await macroTask();
-      expect(callbackSpy).to.be.calledOnce;
-      callbackSpy.resetHistory();
-      // 7th tick with 0.1 doesn't fire
-      io.tick(layoutRectLtwh(0, 90, 100, 100));
-      expect(callbackSpy).to.not.be.called;
-      // 8th tick with 0 does fire
-      io.tick(layoutRectLtwh(0, 100, 100, 100));
-      await macroTask();
-      expect(callbackSpy).to.be.calledOnce;
-      callbackSpy.resetHistory();
-      // 9th tick with 0 doesn't fire
-      io.tick(layoutRectLtwh(0, 100, 100, 100));
-      expect(callbackSpy).to.not.be.called;
-    });
-
-    it('should trigger for new observed element', async () => {
-      io = new IntersectionObserverPolyfill(callbackSpy, {
-        threshold: [0, 1],
-      });
-      element.getLayoutBox = () => {
-        return layoutRectLtwh(0, 0, 100, 100);
-      };
-      io.tick(layoutRectLtwh(0, 90, 100, 100));
-      // Observe after tick.
-      io.observe(element);
-      await macroTask();
-      expect(callbackSpy).to.be.calledOnce;
-    });
-
-    it('should tick with right threshold on non-amp element', async () => {
-      io = new IntersectionObserverPolyfill(callbackSpy, {
-        threshold: [0, 1],
-      });
-      element.getBoundingClientRect = () => {
-        return {
-          left: 0,
-          top: 0,
-          width: 100,
-          height: 100,
-        };
-      };
-      io.observe(element);
-      // 1st tick with 0 doesn't fire
-      io.tick(layoutRectLtwh(0, 100, 100, 100));
-      expect(callbackSpy).to.not.be.called;
-      // 2nd tick with 0.1 does fire
-      io.tick(layoutRectLtwh(0, 90, 100, 100));
-      await macroTask();
-      expect(callbackSpy).to.be.calledOnce;
-    });
-
-    describe('mutation observer', () => {
-      it('should create a mutation observer, on initial observer', () => {
-        io = new IntersectionObserverPolyfill(callbackSpy, {
-          threshold: [0, 1],
-        });
-        element.getLayoutBox = () => {
-          return layoutRectLtwh(0, 0, 100, 100);
-        };
-        io.observe(element);
-        expect(io.hiddenObserverUnlistener_).to.be.ok;
-      });
-
-      it('should remove mutation observer, on disconnect', () => {
-        io = new IntersectionObserverPolyfill(callbackSpy, {
-          threshold: [0, 1],
-        });
-        element.getLayoutBox = () => {
-          return layoutRectLtwh(0, 0, 100, 100);
-        };
-        io.observe(element);
-        expect(io.hiddenObserverUnlistener_).to.be.ok;
-        io.disconnect();
-        expect(io.hiddenObserverUnlistener_).to.not.be.ok;
-      });
-    });
-
-    describe('w/o container should get IntersectionChangeEntry when', () => {
-      it('completely in viewport', async () => {
-        element.getLayoutBox = () => {
-          return layoutRectLtwh(0, 100, 50, 50);
-        };
-        io.observe(element);
-        const rootBounds = layoutRectLtwh(0, 100, 100, 100);
-        io.tick(rootBounds);
-        await macroTask();
-        expect(callbackSpy).to.be.calledOnce;
-        expect(callbackSpy).to.be.calledWith([
-          {
-            time: 100,
-            rootBounds: layoutRectLtwh(0, 0, 100, 100),
-            boundingClientRect: layoutRectLtwh(0, 0, 50, 50),
-            intersectionRect: layoutRectLtwh(0, 0, 50, 50),
-            intersectionRatio: 1,
-            target: element,
-          },
-        ]);
-      });
-
-      it('intersects on the edge', async () => {
-        element.getLayoutBox = () => {
-          return layoutRectLtwh(50, 200, 150, 200);
-        };
-        const rootBounds = layoutRectLtwh(0, 100, 100, 100);
-        io.observe(element);
-        // Tick once before to set threshold to value other than 0;
-        io.tick(layoutRectLtwh(50, 200, 100, 100));
-        await macroTask();
-        io.tick(rootBounds);
-        await macroTask();
-        expect(callbackSpy).to.be.calledTwice;
-        expect(callbackSpy.secondCall).to.be.calledWith([
-          {
-            time: 100,
-            rootBounds: layoutRectLtwh(0, 0, 100, 100),
-            boundingClientRect: layoutRectLtwh(50, 100, 150, 200),
-            intersectionRect: layoutRectLtwh(50, 100, 50, 0),
-            intersectionRatio: 0,
-            target: element,
-          },
-        ]);
-      });
-
-      it('intersects the viewport (bottom right)', async () => {
-        element.getLayoutBox = () => {
-          return layoutRectLtwh(50, 199, 150, 200);
-        };
-        const rootBounds = layoutRectLtwh(0, 100, 100, 100);
-        io.observe(element);
-        io.tick(rootBounds);
-        await macroTask();
-        expect(callbackSpy).to.be.calledOnce;
-        expect(callbackSpy).to.be.calledWith([
-          {
-            time: 100,
-            rootBounds: layoutRectLtwh(0, 0, 100, 100),
-            boundingClientRect: layoutRectLtwh(50, 99, 150, 200),
-            intersectionRect: layoutRectLtwh(50, 99, 50, 1),
-            intersectionRatio: 1 / 600,
-            target: element,
-          },
-        ]);
-      });
-
-      it('intersects the viewport (top left)', async () => {
-        element.getLayoutBox = () => {
-          return layoutRectLtwh(50, 100, 150, 200);
-        };
-        const rootBounds = layoutRectLtwh(198, 299, 100, 100);
-        io.observe(element);
-        io.tick(rootBounds);
-        await macroTask();
-        expect(callbackSpy).to.be.calledOnce;
-        expect(callbackSpy).to.be.calledWith([
-          {
-            time: 100,
-            rootBounds: layoutRectLtwh(0, 0, 100, 100),
-            boundingClientRect: layoutRectLtwh(-148, -199, 150, 200),
-            intersectionRect: layoutRectLtwh(0, 0, 2, 1),
-            intersectionRatio: 2 / 30000,
-            target: element,
-          },
-        ]);
-      });
-
-      it('NOT intersects when element outside (top left) viewport', async () => {
-        element.getLayoutBox = () => {
-          return layoutRectLtwh(50, 100, 150, 200);
-        };
-        const rootBounds = layoutRectLtwh(202, 299, 100, 100);
-        io.observe(element);
-        // Tick once before to set threshold to value other than 0;
-        io.tick(layoutRectLtwh(50, 100, 100, 100));
-        await macroTask();
-        io.tick(rootBounds);
-        await macroTask();
-        expect(callbackSpy).to.be.calledTwice;
-        expect(callbackSpy.secondCall).to.be.calledWith([
-          {
-            time: 100,
-            rootBounds: layoutRectLtwh(0, 0, 100, 100),
-            boundingClientRect: layoutRectLtwh(-152, -199, 150, 200),
-            intersectionRect: layoutRectLtwh(0, 0, 0, 0),
-            intersectionRatio: 0,
-            target: element,
-          },
-        ]);
-      });
-
-      it('NOT intersects with element outside (bottom) viewport', async () => {
-        element.getLayoutBox = () => {
-          return layoutRectLtwh(50, 225, 100, 100);
-        };
-        const rootBounds = layoutRectLtwh(0, 100, 100, 100);
-        io.observe(element);
-        // Tick once before to set threshold to value other than 0;
-        io.tick(layoutRectLtwh(50, 225, 100, 100));
-        await macroTask();
-        io.tick(rootBounds);
-        await macroTask();
-        expect(callbackSpy).to.be.calledTwice;
-        expect(callbackSpy.secondCall).to.be.calledWith([
-          {
-            time: 100,
-            rootBounds: layoutRectLtwh(0, 0, 100, 100),
-            boundingClientRect: layoutRectLtwh(50, 125, 100, 100),
-            intersectionRect: layoutRectLtwh(0, 0, 0, 0),
-            intersectionRatio: 0,
-            target: element,
-          },
-        ]);
-      });
-
-      it('element has owner', async () => {
-        element.getLayoutBox = () => {
-          return layoutRectLtwh(50, 50, 150, 200);
-        };
-        element.getOwner = () => {
-          return {
-            getLayoutBox: () => {
-              return layoutRectLtwh(0, 50, 100, 100);
-            },
-          };
-        };
-        io.observe(element);
-        const rootBounds = layoutRectLtwh(0, 100, 100, 100);
-        io.tick(rootBounds);
-        await macroTask();
-        expect(callbackSpy).to.be.calledOnce;
-        expect(callbackSpy).to.be.calledWith([
-          {
-            time: 100,
-            rootBounds: layoutRectLtwh(0, 0, 100, 100),
-            boundingClientRect: layoutRectLtwh(50, -50, 150, 200),
-            intersectionRect: layoutRectLtwh(50, 0, 50, 50),
-            intersectionRatio: 1 / 12,
-            target: element,
-          },
-        ]);
-      });
-    });
-
-    describe('with multiple elements', () => {
-      let element2;
-      beforeEach(() => {
-        element2 = {
-          isBuilt: () => {
-            return true;
-          },
-          getOwner: () => {
-            return null;
-          },
-          getLayoutBox: () => {
-            return layoutRectLtwh(0, 100, 50, 50);
-          },
-        };
-      });
-
-      afterEach(() => {
-        element2 = null;
-      });
-
-      it('should tick on multi elements', async () => {
-        const rootBounds = layoutRectLtwh(0, 100, 100, 100);
-        element.getLayoutBox = () => {
-          return layoutRectLtwh(0, 100, 25, 25);
-        };
-        io.observe(element);
-        io.observe(element2);
-        io.tick(rootBounds);
-        await macroTask();
-        expect(callbackSpy).to.be.calledOnce;
-        expect(callbackSpy).to.be.calledWith([
-          {
-            time: 100,
-            rootBounds: layoutRectLtwh(0, 0, 100, 100),
-            boundingClientRect: layoutRectLtwh(0, 0, 25, 25),
-            intersectionRect: layoutRectLtwh(0, 0, 25, 25),
-            intersectionRatio: 1,
-            target: element,
-          },
-          {
-            time: 100,
-            rootBounds: layoutRectLtwh(0, 0, 100, 100),
-            boundingClientRect: layoutRectLtwh(0, 0, 50, 50),
-            intersectionRect: layoutRectLtwh(0, 0, 50, 50),
-            intersectionRatio: 1,
-            target: element2,
-          },
-        ]);
-      });
-
-      it('should only fire for elements that crossed threshold', async () => {
-        const rootBounds = layoutRectLtwh(0, 100, 100, 100);
-        element.getLayoutBox = () => {
-          return layoutRectLtwh(50, 200, 150, 200);
-        };
-        io.observe(element);
-        io.observe(element2);
-        io.tick(rootBounds);
-        await macroTask();
-        expect(callbackSpy).to.be.calledOnce;
-        expect(callbackSpy).to.be.calledWith([
-          {
-            time: 100,
-            rootBounds: layoutRectLtwh(0, 0, 100, 100),
-            boundingClientRect: layoutRectLtwh(0, 0, 50, 50),
-            intersectionRect: layoutRectLtwh(0, 0, 50, 50),
-            intersectionRatio: 1,
-            target: element2,
-          },
-        ]);
-      });
-
-      it('should stop observing after unobserve', async () => {
-        element.getLayoutBox = () => {
-          return layoutRectLtwh(0, 50, 50, 50);
-        };
-        io.observe(element);
-        io.observe(element2);
-        io.tick(layoutRectLtwh(0, 0, 200, 200));
-        await macroTask();
-        expect(callbackSpy).to.be.calledOnce;
-        io.unobserve(element);
-        io.tick(layoutRectLtwh(0, 0, 10, 10));
-        await macroTask();
-        expect(callbackSpy).to.be.calledTwice;
-        expect(callbackSpy.secondCall).to.be.calledWith([
-          {
-            time: 100,
-            rootBounds: layoutRectLtwh(0, 0, 10, 10),
-            boundingClientRect: layoutRectLtwh(0, 100, 50, 50),
-            intersectionRect: layoutRectLtwh(0, 0, 0, 0),
-            intersectionRatio: 0,
-            target: element2,
-          },
-        ]);
-      });
-    });
-  });
-});
-
-=======
->>>>>>> 2d80bdbf
 describe('intersectionRatio', () => {
   let smallRectMock;
   let largeRectMock;
