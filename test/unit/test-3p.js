/**
 * Copyright 2015 The AMP HTML Authors. All Rights Reserved.
 *
 * Licensed under the Apache License, Version 2.0 (the "License");
 * you may not use this file except in compliance with the License.
 * You may obtain a copy of the License at
 *
 *      http://www.apache.org/licenses/LICENSE-2.0
 *
 * Unless required by applicable law or agreed to in writing, software
 * distributed under the License is distributed on an "AS-IS" BASIS,
 * WITHOUT WARRANTIES OR CONDITIONS OF ANY KIND, either express or implied.
 * See the License for the specific language governing permissions and
 * limitations under the License.
 */

import {
  computeInMasterFrame,
  loadScript,
  nextTick,
  validateData,
  validateSrcContains,
  validateSrcPrefix,
} from '../../3p/3p';

describe('3p', () => {
  let clock;

  beforeEach(() => {
    clock = window.sandbox.useFakeTimers();
  });

  afterEach(() => {
    clock.tick(1000);
  });

  describe('validateSrcPrefix()', () => {
    it('should throw when a string prefix does not match', () => {
      expect(() => {
        validateSrcPrefix('https:', 'http://example.org');
      }).to.throw(/Invalid src/);
    });

    it('should throw when array prefixes do not match', () => {
      expect(() => {
        validateSrcPrefix(['https:', 'ftp:'], 'http://example.org');
      }).to.throw(/Invalid src/);
    });

    it('should not throw when a string prefix matches', () => {
      validateSrcPrefix('http:', 'http://example.org');
    });

    it('should not throw when any of the array prefixes match', () => {
      validateSrcPrefix(['https:', 'http:'], 'http://example.org');
      validateSrcPrefix(['http:', 'https:'], 'http://example.org');
    });
  });

  it('should throw an error if src does not contain addyn', () => {
    expect(() => {
      validateSrcContains('/addyn/', 'http://adserver.adtechus.com/');
    }).to.throw(/Invalid src/);
  });

  it('should not throw if source contains /addyn/', () => {
    validateSrcContains('/addyn/', 'http://adserver.adtechus.com/addyn/');
  });

  describe('validateData', () => {
    it('should check mandatory fields', () => {
      validateData(
        {
          width: '',
          height: false,
          type: 'taboola',
          referrer: true,
          canonicalUrl: true,
          pageViewId: true,
          location: true,
          mode: true,
        },
        []
      );
      clock.tick(1);

      validateData(
        {
          width: '',
          type: 'taboola',
          foo: true,
          bar: true,
        },
        ['foo', 'bar']
      );
      clock.tick(1);

      allowConsoleError(() => {
        expect(() => {
          validateData(
            {
              width: '',
              type: 'xxxxxx',
              foo: true,
              bar: true,
            },
            ['foo', 'bar', 'persika']
          );
        }).to.throw(/Missing attribute for xxxxxx: persika./);
      });

      allowConsoleError(() => {
        expect(() => {
          validateData(
            {
              width: '',
              type: 'xxxxxx',
              foo: true,
              bar: true,
            },
            [['red', 'green', 'blue']]
          );
        }).to.throw(
          /xxxxxx must contain exactly one of attributes: red, green, blue./
        );
      });
    });

    it('should allow mandatory fields to have 0 as a value', () => {
      validateData(
        {
          width: 0,
          height: 0,
          type: 'cats',
        },
        ['height', 'width']
      );
    });

    it('should check mandatory fields with alternative options', () => {
      validateData(
        {
          width: '',
          type: 'taboola',
          foo: true,
          bar: true,
        },
        [['foo', 'day', 'night']]
      );
      clock.tick(1);
    });

    it('should check optional fields', () => {
      validateData(
        {
          width: '',
          height: false,
          type: true,
          referrer: true,
          canonicalUrl: true,
          pageViewId: true,
          location: true,
          mode: true,
        },
        /* mandatory */ [],
        /* optional */ []
      );

      validateData(
        {
          width: '',
          foo: true,
          bar: true,
        },
        /* mandatory */ [],
        ['foo', 'bar']
      );

      allowConsoleError(() => {
        expect(() => {
          validateData(
            {
              type: 'TEST',
              foo: true,
<<<<<<< HEAD
              'not-allowlisted': true,
=======
              'not-allowed': true,
>>>>>>> 21219087
            },
            [],
            ['foo']
          );
<<<<<<< HEAD
        }).to.throw(/Unknown attribute for TEST: not-allowlisted./);
=======
        }).to.throw(/Unknown attribute for TEST: not-allowed./);
>>>>>>> 21219087
      });
    });

    it('should check mandatory and optional fields', () => {
      validateData(
        {
          width: '',
          foo: true,
          bar: true,
          halo: 'world',
        },
        [['foo', 'fo'], 'bar'],
        ['halo']
      );
    });
  });

  it('should run in next tick', () => {
    let called = 0;
    nextTick(window, () => {
      called++;
    });
    return Promise.resolve(() => {
      expect(called).to.equal(1);
    });
  });

  it('should run in next tick (setTimeout)', () => {
    let called = 0;
    nextTick(
      {
        setTimeout: (fn) => {
          fn();
        },
      },
      () => {
        called++;
      }
    );
    expect(called).to.equal(1);
  });

  it('should do work only in master', () => {
    const taskId = 'exampleId';
    const master = {
      context: {
        isMaster: true,
      },
    };
    master.context.master = master;
    const slave0 = {
      context: {
        isMaster: false,
        master,
      },
    };
    const slave1 = {
      context: {
        isMaster: false,
        master,
      },
    };
    const slave2 = {
      context: {
        isMaster: false,
        master,
      },
    };
    let done;
    let workCalls = 0;
    const work = (d) => {
      workCalls++;
      done = d;
    };
    let progress = '';
    const frame = (id) => {
      return (result) => {
        progress += result + id;
      };
    };
    computeInMasterFrame(slave0, taskId, work, frame('slave0'));
    expect(workCalls).to.equal(0);
    computeInMasterFrame(master, taskId, work, frame('master'));
    expect(workCalls).to.equal(1);
    computeInMasterFrame(slave1, taskId, work, frame('slave1'));
    expect(progress).to.equal('');
    done(';');
    expect(progress).to.equal(';slave0;master;slave1');
    computeInMasterFrame(slave2, taskId, work, frame('slave2'));
    expect(progress).to.equal(';slave0;master;slave1;slave2');
    expect(workCalls).to.equal(1);
  });

  describe('loadScript', () => {
    it('should add <script /> with url to the body', () => {
      const url = 'http://test.com/example.js';
      let s = window.document.body.querySelector(`script[src="${url}"]`);
      expect(s).to.equal(null);
      loadScript(window, url);
      s = window.document.body.querySelector(`script[src="${url}"]`);
      expect(s.src).to.equal(url);
    });

    it('should handle onSuccess callback', (done) => {
      loadScript(
        window,
        'http://localhost:9876/test/unit/test-3p.js',
        () => {
          done();
        },
        () => {
          done('onError should not be called!');
        }
      );
    });

    it('should handle onFailure callback', (done) => {
      loadScript(
        window,
        'http://localhost:9876/404',
        () => {
          done('onSuccess should not be called');
        },
        () => {
          done();
        }
      );
    });
  });
});<|MERGE_RESOLUTION|>--- conflicted
+++ resolved
@@ -182,20 +182,12 @@
             {
               type: 'TEST',
               foo: true,
-<<<<<<< HEAD
-              'not-allowlisted': true,
-=======
               'not-allowed': true,
->>>>>>> 21219087
             },
             [],
             ['foo']
           );
-<<<<<<< HEAD
-        }).to.throw(/Unknown attribute for TEST: not-allowlisted./);
-=======
         }).to.throw(/Unknown attribute for TEST: not-allowed./);
->>>>>>> 21219087
       });
     });
 
