--- conflicted
+++ resolved
@@ -273,119 +273,6 @@
         expect(service.getAmpDoc(shadowRoot2)).to.equal(ampDoc);
       });
   });
-<<<<<<< HEAD
-
-  describe('install AmpDocShell', () => {
-    let sandbox;
-    let ampdocService;
-    let host, content;
-
-    beforeEach(() => {
-      sandbox = sinon.sandbox;
-      ampdocService = new AmpDocService(window, /* isSingleDoc */ false);
-      content = document.createElement('span');
-      host = document.createElement('div');
-      document.body.appendChild(host);
-    });
-
-    afterEach(() => {
-      sandbox.restore();
-    });
-
-    it('should fail when installing AmpDocShell in single-doc mode', () => {
-      const ampdocService = new AmpDocService(window, /* isSingleDoc */ true);
-      allowConsoleError(() => {
-        expect(() => {
-          ampdocService.installShellShadowDoc();
-        }).to.throw(/AmpDocShell cannot be installed in single-doc mode/);
-      });
-    });
-
-    it('should install AmpDocShell in shadow-doc mode', () => {
-      expect(ampdocService.hasAmpDocShell()).to.be.false;
-
-      const ampdocShell = ampdocService.installShellShadowDoc();
-
-      expect(ampdocShell instanceof AmpDocShell).to.be.true;
-      expect(window.document['__AMPDOC']).to.equal(ampdocShell);
-      expect(ampdocService.hasAmpDocShell()).to.be.true;
-    });
-
-    it('should yield AmpDocShell for window document', () => {
-      const ampdocShell = ampdocService.installShellShadowDoc();
-
-      expect(ampdocService.getAmpDoc(window.document)).to.equal(ampdocShell);
-    });
-
-    it('should yield AmpDocShell for custom-element', () => {
-      const ampdocShell = ampdocService.installShellShadowDoc();
-      window.document.body.appendChild(content);
-
-      expect(ampdocService.getAmpDoc(content)).to.equal(ampdocShell);
-    });
-
-    it(
-      'should yield AmpDocShell for custom-element when Shadow Dom is ' +
-        'not supported',
-      () => {
-        setShadowDomSupportedVersionForTesting(ShadowDomVersion.NONE);
-        const ampdocShell = ampdocService.installShellShadowDoc();
-        window.document.body.appendChild(content);
-
-        expect(ampdocService.getAmpDoc(content)).to.equal(ampdocShell);
-      }
-    );
-
-    it('should yield custom-element shadow-doc', () => {
-      const shadowRoot = createShadowRoot(host);
-      shadowRoot.appendChild(content);
-      const ampDoc = {};
-      shadowRoot['__AMPDOC'] = ampDoc;
-
-      expect(ampdocService.getAmpDoc(content)).to.equal(ampDoc);
-    });
-
-    it(
-      'should yield custom-element shadow-doc when Shadow Dom is ' +
-        'not supported',
-      () => {
-        setShadowDomSupportedVersionForTesting(ShadowDomVersion.NONE);
-        const shadowRoot = createShadowRoot(host);
-        shadowRoot.appendChild(content);
-        const ampDoc = {};
-        shadowRoot['__AMPDOC'] = ampDoc;
-
-        expect(ampdocService.getAmpDoc(content)).to.equal(ampDoc);
-      }
-    );
-
-    it('waits for document ready to set body', () => {
-      const mockDoc = {body: {nodeType: 1}};
-
-      let readyCallback;
-      sandbox.stub(docready, 'whenDocumentReady').callsFake(() => {
-        return new Promise(resolve => {
-          readyCallback = resolve;
-        });
-      });
-
-      const ampdocShell = ampdocService.installShellShadowDoc();
-
-      expect(ampdocShell.isBodyAvailable()).to.be.false;
-      expect(ampdocShell.isReady()).to.be.false;
-
-      // Set document ready
-      readyCallback(mockDoc);
-
-      return ampdocShell.waitForBodyOpen().then(() => {
-        expect(ampdocShell.isBodyAvailable()).to.be.true;
-        expect(ampdocShell.getBody()).to.equal(mockDoc.body);
-        expect(ampdocShell.isReady()).to.be.true;
-      });
-    });
-  });
-=======
->>>>>>> 1770bbf5
 });
 
 describe('AmpDocSingle', () => {
