--- conflicted
+++ resolved
@@ -15,11 +15,8 @@
  */
 
 import * as iframeHelper from '../../../src/iframe-helper';
-<<<<<<< HEAD
 import * as service from '../../../src/service';
-=======
 import {FrameOverlayManager} from '../../../ads/inabox/frame-overlay-manager';
->>>>>>> 6bf9466f
 import {Observable} from '../../../src/observable';
 import {PositionObserver} from '../../../ads/inabox/position-observer';
 import {Services} from '../../../src/services';
@@ -95,7 +92,6 @@
     };
     win.frameElement = iframeElement;
 
-<<<<<<< HEAD
     iframeClient = {
       requestOnce() {},
       makeRequest() {},
@@ -103,11 +99,7 @@
     sandbox
       .stub(service, 'getServicePromise')
       .returns(Promise.resolve(iframeClient));
-=======
     toggleExperiment(win, 'inabox-viewport-friendly', false);
-    installIframeMessagingClient(win);
-    installPlatformService(win);
->>>>>>> 6bf9466f
     binding = new ViewportBindingInabox(win);
     sandbox./*OK*/ stub(iframeHelper, 'canInspectWindow').returns(true);
     toggleExperiment(win, 'inabox-viewport-friendly', true);
@@ -273,11 +265,7 @@
             height: 2000,
           },
         }),
-<<<<<<< HEAD
-      /* opt_sync */ false,
-=======
       /* opt_sync */ undefined,
->>>>>>> 6bf9466f
       /* opt_once */ true
     );
 
@@ -300,11 +288,7 @@
       'cancel-full-overlay-frame',
       'cancel-full-overlay-frame-response',
       (req, res, cb) => cb({success: true}),
-<<<<<<< HEAD
-      /* opt_sync */ false,
-=======
       /* opt_sync */ undefined,
->>>>>>> 6bf9466f
       /* opt_once */ true
     );
 
@@ -332,11 +316,7 @@
       'full-overlay-frame',
       'full-overlay-frame-response',
       (req, res, cb) => cb({success: true, boxRect}),
-<<<<<<< HEAD
-      /* opt_sync */ false,
-=======
       /* opt_sync */ undefined,
->>>>>>> 6bf9466f
       /* opt_once */ true
     );
 
@@ -365,11 +345,7 @@
       'cancel-full-overlay-frame',
       'cancel-full-overlay-frame-response',
       (req, res, cb) => cb({success: true, boxRect}),
-<<<<<<< HEAD
-      /* opt_sync */ false,
-=======
       /* opt_sync */ undefined,
->>>>>>> 6bf9466f
       /* opt_once */ true
     );
 
