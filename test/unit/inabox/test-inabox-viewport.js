--- conflicted
+++ resolved
@@ -122,11 +122,7 @@
           'position',
           (req, res, cb) => { positionCallback = cb; },
           /* opt_sync */ true);
-<<<<<<< HEAD
-      return binding.listenForPosition_().then(() => {
-=======
       return binding.connect().then(() => {
->>>>>>> c7dd91ed
         testPositionCallback();
       });
     });
