/**
 * Copyright 2015 The AMP HTML Authors. All Rights Reserved.
 *
 * Licensed under the Apache License, Version 2.0 (the "License");
 * you may not use this file except in compliance with the License.
 * You may obtain a copy of the License at
 *
 *      http://www.apache.org/licenses/LICENSE-2.0
 *
 * Unless required by applicable law or agreed to in writing, software
 * distributed under the License is distributed on an "AS-IS" BASIS,
 * WITHOUT WARRANTIES OR CONDITIONS OF ANY KIND, either express or implied.
 * See the License for the specific language governing permissions and
 * limitations under the License.
 */

import * as lolex from 'lolex';
import {AmpEvents} from '../../src/amp-events';
import {BaseElement} from '../../src/base-element';
import {CommonSignals} from '../../src/common-signals';
import {ElementStub} from '../../src/element-stub';
import {LOADING_ELEMENTS_, Layout} from '../../src/layout';
import {ResourceState} from '../../src/service/resource';
import {Services} from '../../src/services';
import {chunkInstanceForTesting} from '../../src/chunk';
import {createAmpElementForTesting} from '../../src/custom-element';

describes.realWin('CustomElement', {amp: true}, (env) => {
  // TODO(dvoytenko, #11827): Make this test work on Safari.
  describe
    .configure()
    .skipSafari()
    .run('CustomElement', () => {
      let win, doc, ampdoc;
      let resources;
      let resourcesMock;
      let clock;
      let testElementGetInsersectionElementLayoutBox;
      let container;
      let ElementClass, StubElementClass;

      let testElementCreatedCallback;
      let testElementPreconnectCallback;
      let testElementFirstAttachedCallback;
      let testElementBuildCallback;
      let testElementCreatePlaceholderCallback;
      let testElementLayoutCallback;
      let testElementFirstLayoutCompleted;
      let testElementViewportCallback;
      let testElementUnlayoutCallback;
      let testElementPauseCallback;
      let testElementResumeCallback;

      class TestElement extends BaseElement {
        isLayoutSupported(unusedLayout) {
          return true;
        }
        createdCallback() {
          testElementCreatedCallback();
        }
        preconnectCallback(onLayout) {
          testElementPreconnectCallback(onLayout);
        }
        firstAttachedCallback() {
          testElementFirstAttachedCallback();
        }
        buildCallback() {
          testElementBuildCallback();
        }
        createPlaceholderCallback() {
          testElementCreatePlaceholderCallback();
        }
        layoutCallback() {
          testElementLayoutCallback();
          return Promise.resolve();
        }
        firstLayoutCompleted() {
          testElementFirstLayoutCompleted();
        }
        viewportCallback(inViewport) {
          testElementViewportCallback(inViewport);
        }
        getIntersectionElementLayoutBox() {
          testElementGetInsersectionElementLayoutBox();
          return {top: 10, left: 10, width: 11, height: 1};
        }
        unlayoutCallback() {
          testElementUnlayoutCallback();
          return true;
        }
        pauseCallback() {
          testElementPauseCallback();
        }
        resumeCallback() {
          testElementResumeCallback();
        }
      }

      class TestElementWithReUpgrade extends BaseElement {
        isLayoutSupported(unusedLayout) {
          return true;
        }
        upgradeCallback() {
          return new TestElement(this.element);
        }
      }

      beforeEach(() => {
        win = env.win;
        doc = win.document;
        ampdoc = env.ampdoc;
        clock = lolex.install({target: win});
        resources = Services.resourcesForDoc(doc);
        resources.isBuildOn_ = true;
        resourcesMock = env.sandbox.mock(resources);
        container = doc.createElement('div');
        doc.body.appendChild(container);
        chunkInstanceForTesting(env.ampdoc);

        ElementClass = createAmpElementForTesting(win, TestElement);
        StubElementClass = createAmpElementForTesting(win, ElementStub);

        win.customElements.define('amp-test', ElementClass);
        win.customElements.define('amp-stub', StubElementClass);

        win.__AMP_EXTENDED_ELEMENTS['amp-test'] = TestElement;
        win.__AMP_EXTENDED_ELEMENTS['amp-stub'] = ElementStub;
        ampdoc.declareExtension('amp-stub');

        testElementCreatedCallback = env.sandbox.spy();
        testElementPreconnectCallback = env.sandbox.spy();
        testElementFirstAttachedCallback = env.sandbox.spy();
        testElementBuildCallback = env.sandbox.spy();
        testElementCreatePlaceholderCallback = env.sandbox.spy();
        testElementLayoutCallback = env.sandbox.spy();
        testElementFirstLayoutCompleted = env.sandbox.spy();
        testElementViewportCallback = env.sandbox.spy();
        testElementGetInsersectionElementLayoutBox = env.sandbox.spy();
        testElementUnlayoutCallback = env.sandbox.spy();
        testElementPauseCallback = env.sandbox.spy();
        testElementResumeCallback = env.sandbox.spy();
      });

      afterEach(() => {
        clock.uninstall();
        resourcesMock.verify();
      });

      it('should initialize ampdoc and resources on attach only', () => {
        const element = new ElementClass();
        expect(element.ampdoc_).to.be.null;
        allowConsoleError(() => {
          expect(() => element.getAmpDoc()).to.throw(/no ampdoc yet/);
        });
        expect(element.resources_).to.be.null;
        allowConsoleError(() => {
          expect(() => element.getResources()).to.throw(/no resources yet/);
        });

        // Resources available after attachment.
        container.appendChild(element);
        expect(element.ampdoc_).to.be.ok;
        expect(element.getAmpDoc()).to.be.ok;
        expect(element.resources_).to.be.ok;
        expect(element.getResources()).to.be.ok;
      });

      it('Element - createdCallback', () => {
        const element = new ElementClass();
        const build = env.sandbox
          .stub(element, 'build')
          .returns(Promise.resolve());

        expect(element.isBuilt()).to.equal(false);
        expect(element.hasAttributes()).to.equal(false);
        expect(element.isUpgraded()).to.equal(false);
        expect(element.upgradeState_).to.equal(/* NOT_UPGRADED */ 1);
        expect(element.readyState).to.equal('loading');
        expect(element.everAttached).to.equal(false);
        expect(element.layout_).to.equal(Layout.NODISPLAY);
        expect(testElementCreatedCallback).to.have.not.been.called;

        container.appendChild(element);
        expect(element).to.have.class('i-amphtml-element');
        expect(element).to.have.class('i-amphtml-notbuilt');
        expect(element).to.have.class('amp-notbuilt');
        expect(element.everAttached).to.equal(true);
        expect(testElementCreatedCallback).to.be.calledOnce;
        expect(element.isUpgraded()).to.equal(true);
        expect(build.calledOnce).to.equal(true);

        expect(element.getResourceId()).to.equal(
          resources.getResourceForElement(element).getId()
        );
      });

      it('StubElement - createdCallback', () => {
        const element = new StubElementClass();
        env.sandbox.stub(element, 'build');

        expect(element.isBuilt()).to.equal(false);
        expect(element.hasAttributes()).to.equal(false);
        expect(element.isUpgraded()).to.equal(false);
        expect(element.readyState).to.equal('loading');
        expect(element.everAttached).to.equal(false);
        expect(element.layout_).to.equal(Layout.NODISPLAY);
        expect(testElementCreatedCallback).to.have.not.been.called;

        container.appendChild(element);
        expect(element).to.have.class('i-amphtml-element');
        expect(element).to.have.class('i-amphtml-notbuilt');
        expect(element).to.have.class('amp-notbuilt');
        expect(element.everAttached).to.equal(true);
        expect(testElementCreatedCallback).to.have.not.been.called;
        expect(element.isUpgraded()).to.equal(false);
        // TODO(jeffkaufman, #13422): this test was silently failing.  `build` was
        // the return value from `env.sandbox.stub(element, 'build')`.
        //
        // expect(build.calledOnce).to.equal(true);
      });

      it('Element - should only add classes on first attachedCallback', () => {
        const element = new ElementClass();
        const buildPromise = Promise.resolve();
        const buildStub = env.sandbox
          .stub(element, 'build')
          .returns(buildPromise);

        expect(element).to.not.have.class('i-amphtml-element');
        expect(element).to.not.have.class('i-amphtml-notbuilt');
        expect(element).to.not.have.class('amp-notbuilt');

        container.appendChild(element);

        expect(element).to.have.class('i-amphtml-element');
        expect(element).to.have.class('i-amphtml-notbuilt');
        expect(element).to.have.class('amp-notbuilt');
        element.classList.remove('i-amphtml-element');
        element.classList.remove('i-amphtml-notbuilt');
        element.classList.remove('amp-notbuilt');

        container.appendChild(element);
        return buildPromise.then(() => {
          expect(buildStub).to.be.called;
          expect(element).to.not.have.class('i-amphtml-element');
          expect(element).to.not.have.class('i-amphtml-notbuilt');
          expect(element).to.not.have.class('amp-notbuilt');
        });
      });

      it('Element - handles async connectedCallback when disconnected', () => {
        const element = new ElementClass();
        env.sandbox.defineProperty(element, 'isConnected', {
          value: false,
        });

        expect(element).to.not.have.class('i-amphtml-element');
        expect(element).to.not.have.class('i-amphtml-notbuilt');
        expect(element).to.not.have.class('amp-notbuilt');

        container.appendChild(element);

        expect(element).to.not.have.class('i-amphtml-element');
        expect(element).to.not.have.class('i-amphtml-notbuilt');
        expect(element).to.not.have.class('amp-notbuilt');
      });

      it('Element - should reset on 2nd attachedCallback when requested', () => {
        clock.tick(1);
        const element = new ElementClass();
        const buildPromise = Promise.resolve();
        const buildStub = env.sandbox
          .stub(element, 'build')
          .returns(buildPromise);
        container.appendChild(element);
        container.removeChild(element);

        env.sandbox
          .stub(element, 'reconstructWhenReparented')
          .callsFake(() => true);
        element.layoutCount_ = 10;
        element.isFirstLayoutCompleted_ = true;
        element.signals().signal(CommonSignals.RENDER_START);
        element.signals().signal(CommonSignals.LOAD_END);
        container.appendChild(element);
        return buildPromise.then(() => {
          expect(buildStub).to.be.called;
          expect(element.layoutCount_).to.equal(0);
          expect(element.isFirstLayoutCompleted_).to.be.false;
          expect(element.signals().get(CommonSignals.RENDER_START)).to.be.null;
          expect(element.signals().get(CommonSignals.LOAD_END)).to.be.null;
        });
      });

      it('Element - should NOT reset on 2nd attachedCallback w/o request', () => {
        clock.tick(1);
        const element = new ElementClass();
        env.sandbox.stub(element, 'build').returns(Promise.resolve());
        container.appendChild(element);
        container.removeChild(element);

        env.sandbox
          .stub(element, 'reconstructWhenReparented')
          .callsFake(() => false);
        element.layoutCount_ = 10;
        element.isFirstLayoutCompleted_ = true;
        element.signals().signal(CommonSignals.RENDER_START);
        expect(element.signals().get(CommonSignals.RENDER_START)).to.be.ok;
        element.signals().signal(CommonSignals.LOAD_END);
        container.appendChild(element);
        expect(element.layoutCount_).to.equal(10);
        expect(element.isFirstLayoutCompleted_).to.be.true;
        expect(element.signals().get(CommonSignals.RENDER_START)).to.be.ok;
        expect(element.signals().get(CommonSignals.LOAD_END)).to.be.ok;
      });

      it('Element - getIntersectionChangeEntry', () => {
        const element = new ElementClass();
        container.appendChild(element);
        element.updateLayoutBox({top: 0, left: 0, width: 111, height: 51});
        element.getIntersectionChangeEntry();
        expect(testElementGetInsersectionElementLayoutBox).to.be.calledOnce;
      });

      it('Element - updateLayoutBox', () => {
        const element = new ElementClass();
        container.appendChild(element);
        expect(element.getLayoutWidth()).to.equal(-1);

        element.updateLayoutBox({top: 0, left: 0, width: 111, height: 51});
        expect(element.getLayoutWidth()).to.equal(111);
      });

      it('should tolerate errors in onLayoutMeasure', () => {
        expectAsyncConsoleError(/intentional/, 1);
        const element = new ElementClass();
        env.sandbox
          .stub(element.implementation_, 'onLayoutMeasure')
          .callsFake(() => {
            throw new Error('intentional');
          });
        const errorStub = env.sandbox.stub(
          element,
          'dispatchCustomEventForTesting'
        );
        container.appendChild(element);
        return element.buildingPromise_.then(() => {
          allowConsoleError(() => {
            element.updateLayoutBox({top: 0, left: 0, width: 111, height: 51});
            expect(element.getLayoutWidth()).to.equal(111);
            expect(errorStub).to.be.calledWith(AmpEvents.ERROR, 'intentional');
          });
        });
      });

      it(
        'should not call onMeasureChanged callback when element dimensions ' +
          'have not changed',
        () => {
          const element = new ElementClass();
          const onMeasureChangeStub = env.sandbox.stub(
            element.implementation_,
            'onMeasureChanged'
          );
          container.appendChild(element);
          return element.buildingPromise_.then(() => {
            element.updateLayoutBox(
              {top: 0, left: 0, width: 111, height: 51},
              /* opt_hasMeasurementsChanged */ false
            );
            expect(element.getLayoutWidth()).to.equal(111);
            expect(onMeasureChangeStub).to.have.not.been.called;
          });
        }
      );

      it(
        'should call onMeasureChanged callback when element dimensions ' +
          'have changed',
        () => {
          const element = new ElementClass();
          const onMeasureChangeStub = env.sandbox.stub(
            element.implementation_,
            'onMeasureChanged'
          );
          container.appendChild(element);
          return element.buildingPromise_.then(() => {
            element.updateLayoutBox(
              {top: 0, left: 0, width: 111, height: 51},
              /* opt_hasMeasurementsChanged */ true
            );
            expect(element.getLayoutWidth()).to.equal(111);
            expect(onMeasureChangeStub).to.have.been.called;
          });
        }
      );

      it('StubElement - upgrade after attached', () => {
        const element = new StubElementClass();
        expect(element.isUpgraded()).to.equal(false);
        expect(testElementCreatedCallback).to.have.not.been.called;

        element.setAttribute('layout', 'fill');
        element.updateLayoutBox({top: 0, left: 0, width: 111, height: 51});
        container.appendChild(element);
        resourcesMock.expects('upgraded').withExactArgs(element).once();

        element.upgrade(TestElement);

        expect(element.isUpgraded()).to.equal(true);
        expect(element.implementation_).to.be.instanceOf(TestElement);
        expect(element.implementation_.layout_).to.equal(Layout.FILL);
        expect(testElementCreatedCallback).to.be.calledOnce;
        expect(testElementFirstAttachedCallback).to.be.calledOnce;
        expect(element.isBuilt()).to.equal(false);
      });

      it('StubElement - upgrade before attached', () => {
        const element = new StubElementClass();
        expect(element.isUpgraded()).to.equal(false);
        expect(testElementCreatedCallback).to.have.not.been.called;

        element.setAttribute('layout', 'fill');
        element.updateLayoutBox({top: 0, left: 0, width: 111, height: 51});
        resourcesMock.expects('upgraded').withExactArgs(element).never();

        element.upgrade(TestElement);

        expect(element.isUpgraded()).to.equal(false);
        expect(element.implementation_).to.be.instanceOf(TestElement);
        expect(testElementCreatedCallback).to.have.not.been.called;
        expect(testElementFirstAttachedCallback).to.have.not.been.called;
        expect(element.isBuilt()).to.equal(false);
      });

      it('StubElement - should NOT allow upgrade for a template element', () => {
        const element = new StubElementClass();
        expect(element.isUpgraded()).to.equal(false);
        element.isInTemplate_ = true;

        resourcesMock.expects('upgraded').withExactArgs(element).never();

        element.upgrade(TestElement);
        expect(element.isUpgraded()).to.equal(false);
        expect(element.isBuilt()).to.equal(false);
      });

      it('Element - re-upgrade to new direct instance', () => {
        const element = new ElementClass();
        expect(element.isUpgraded()).to.equal(false);
        const newImpl = new TestElement(element);
        element.implementation_.upgradeCallback = () => newImpl;

        container.appendChild(element);
        expect(element.isUpgraded()).to.equal(true);
        expect(element.implementation_).to.equal(newImpl);
        expect(element.upgradeDelayMs_).to.equal(0);
      });

      it('Element - re-upgrade to new promised instance', () => {
        const element = new ElementClass();
        expect(element.isUpgraded()).to.equal(false);
        const oldImpl = element.implementation_;
        const newImpl = new TestElement(element);
        const promise = Services.timerFor(win)
          .promise(10)
          .then(() => newImpl);
        oldImpl.upgradeCallback = () => promise;

        container.appendChild(element);
        expect(element.implementation_).to.equal(oldImpl);
        expect(element.isUpgraded()).to.equal(false);
        expect(element.upgradeState_).to.equal(/* UPGRADE_IN_PROGRESS */ 4);
        clock.tick(10);
        return promise
          .then(() => {
            // Skip a microtask.
          })
          .then(() => {
            expect(element.implementation_).to.equal(newImpl);
            expect(element.isUpgraded()).to.equal(true);
            expect(element.upgradeState_).to.equal(/* UPGRADED */ 2);
            expect(element.upgradeDelayMs_).to.be.equal(10);
          });
      });

      it('Element - re-upgrade to new promised null', () => {
        const element = new ElementClass();
        expect(element.isUpgraded()).to.equal(false);
        const oldImpl = element.implementation_;
        const promise = Promise.resolve(null);
        oldImpl.upgradeCallback = () => promise;

        container.appendChild(element);
        expect(element.implementation_).to.equal(oldImpl);
        expect(element.isUpgraded()).to.equal(false);
        expect(element.upgradeState_).to.equal(/* UPGRADE_IN_PROGRESS */ 4);
        return promise
          .then(() => {
            // Skip a microtask.
          })
          .then(() => {
            expect(element.implementation_).to.equal(oldImpl);
            expect(element.isUpgraded()).to.equal(true);
            expect(element.upgradeState_).to.equal(/* UPGRADED */ 2);
          });
      });

      it('Element - re-upgrade with a failed promised', () => {
        expectAsyncConsoleError(/upgrade failed/, 1);
        const element = new ElementClass();
        expect(element.isUpgraded()).to.equal(false);
        const oldImpl = element.implementation_;
        const promise = Promise.reject(new Error('upgrade failed'));
        oldImpl.upgradeCallback = () => promise;

        container.appendChild(element);
        expect(element.implementation_).to.equal(oldImpl);
        expect(element.isUpgraded()).to.equal(false);
        expect(element.upgradeState_).to.equal(/* UPGRADE_IN_PROGRESS */ 4);
        return promise
          .catch(() => {
            // Ignore error.
          })
          .then(() => {
            expect(element.implementation_).to.equal(oldImpl);
            expect(element.isUpgraded()).to.equal(false);
            expect(element.upgradeState_).to.equal(/* UPGRADE_FAILED */ 3);
          });
      });

      it('Element - can only re-upgrade once', () => {
        const element = new ElementClass();
        expect(element.isUpgraded()).to.equal(false);
        const oldImpl = element.implementation_;
        const newImpl = new TestElement(element);
        const newImpl2 = new TestElement(element);
        const promise = Promise.resolve(newImpl);
        oldImpl.upgradeCallback = () => promise;

        container.appendChild(element);
        expect(element.implementation_).to.equal(oldImpl);
        expect(element.isUpgraded()).to.equal(false);
        expect(element.upgradeState_).to.equal(/* UPGRADE_IN_PROGRESS */ 4);

        oldImpl.upgradeCallback = () => newImpl2;
        container.appendChild(element);
        expect(element.implementation_).to.equal(oldImpl);
        expect(element.isUpgraded()).to.equal(false);
        expect(element.upgradeState_).to.equal(/* UPGRADE_IN_PROGRESS */ 4);
        return promise
          .then(() => {
            // Skip a microtask.
          })
          .then(() => {
            expect(element.implementation_).to.equal(newImpl);
            expect(element.isUpgraded()).to.equal(true);
            expect(element.upgradeState_).to.equal(/* UPGRADED */ 2);
          });
      });

      it('StubElement - re-upgrade', () => {
        const element = new StubElementClass();
        expect(element.isUpgraded()).to.equal(false);
        expect(testElementCreatedCallback).to.have.not.been.called;
        resourcesMock.expects('upgraded').withExactArgs(element).never();

        element.upgrade(TestElementWithReUpgrade);

        expect(element.isUpgraded()).to.equal(false);
        expect(testElementCreatedCallback).to.have.not.been.called;
      });

      it('Element - build NOT allowed before attachment', () => {
        const element = new ElementClass();
        allowConsoleError(() => {
          expect(() => {
            element.build();
          }).to.throw(/upgrade/);
        });
      });

      it('Element - build allowed', () => {
        const element = new ElementClass();

        expect(element.isBuilt()).to.equal(false);
        expect(testElementBuildCallback).to.have.not.been.called;
        expect(element.signals().get(CommonSignals.BUILT)).to.not.be.ok;

        clock.tick(1);
        container.appendChild(element);
        return element.buildingPromise_.then(() => {
          expect(element.isBuilt()).to.equal(true);
          expect(element).to.not.have.class('i-amphtml-notbuilt');
          expect(element).to.not.have.class('amp-notbuilt');
          expect(testElementBuildCallback).to.be.calledOnce;
          expect(element.signals().get(CommonSignals.BUILT)).to.be.ok;
          return element.whenBuilt(); // Should eventually resolve.
        });
      });

      it('should build on consent sufficient', () => {
        const element = new ElementClass();
        env.sandbox
          .stub(Services, 'consentPolicyServiceForDocOrNull')
          .callsFake(() => {
            return Promise.resolve({
              whenPolicyUnblock: () => {
                return Promise.resolve(true);
              },
            });
          });
        env.sandbox.stub(element, 'getConsentPolicy_').callsFake(() => {
          return 'default';
        });

        clock.tick(1);
        container.appendChild(element);
        return element.whenBuilt();
      });

      it('should not build on consent insufficient', () => {
        const element = new ElementClass();
        env.sandbox
          .stub(Services, 'consentPolicyServiceForDocOrNull')
          .callsFake(() => {
            return Promise.resolve({
              whenPolicyUnblock: () => {
                return Promise.resolve(false);
              },
            });
          });
        env.sandbox.stub(element, 'getConsentPolicy_').callsFake(() => {
          return 'default';
        });

        clock.tick(1);
        container.appendChild(element);
        return expect(element.whenBuilt()).to.eventually.be.rejectedWith(
          /BLOCK_BY_CONSENT/
        );
      });

      it('should respect user specified consent policy', () => {
        const element = new ElementClass();
        element.getAmpDoc = () => {
          return env.ampdoc;
        };
        expect(element.getConsentPolicy_()).to.equal(null);
        element.setAttribute('data-block-on-consent', '');
        expect(element.getConsentPolicy_()).to.equal('default');
        element.setAttribute('data-block-on-consent', '_none');
        expect(element.getConsentPolicy_()).to.equal('_none');
      });

      it('should repsect metaTag specified consent', () => {
        const meta = doc.createElement('meta');
        meta.setAttribute('name', 'amp-consent-blocking');
        meta.setAttribute('content', 'amp-test');
        doc.head.appendChild(meta);
        const element = new ElementClass();
        element.getAmpDoc = () => {
          return env.ampdoc;
        };
        expect(element.getConsentPolicy_()).to.equal('default');
        expect(element.getAttribute('data-block-on-consent')).to.equal(
          'default'
        );
      });

      it('should anticipate build errors', () => {
        expectAsyncConsoleError(/intentional/, 2);
        const element = new ElementClass();
        env.sandbox
          .stub(element.implementation_, 'buildCallback')
          .callsFake(() => {
            throw new Error('intentional');
          });
        container.appendChild(element);
        expect(element.isBuilt()).to.be.false;
        expect(element).to.have.class('i-amphtml-notbuilt');
        expect(element).to.have.class('amp-notbuilt');
        return expect(element.whenBuilt()).to.eventually.be.rejectedWith(
          /intentional/
        );
      });

      it('Element - build creates a placeholder if one does not exist', () => {
        const element = new ElementClass();
        expect(testElementCreatePlaceholderCallback).to.have.not.been.called;

        container.appendChild(element);
        return element.buildingPromise_.then(() => {
          expect(element.isBuilt()).to.equal(true);
          expect(testElementCreatePlaceholderCallback).to.be.calledOnce;
        });
      });

      it('Element - build does not create a placeholder when one exists', () => {
        const element = new ElementClass();
        const placeholder = doc.createElement('div');
        placeholder.setAttribute('placeholder', '');
        element.appendChild(placeholder);
        expect(testElementCreatePlaceholderCallback).to.have.not.been.called;

        container.appendChild(element);
        return element.buildingPromise_.then(() => {
          expect(element.isBuilt()).to.equal(true);
          expect(testElementCreatePlaceholderCallback).to.have.not.been.called;
        });
      });

      it('Element - buildCallback cannot be called twice', () => {
        const element = new ElementClass();
        expect(element.isBuilt()).to.equal(false);
        expect(testElementBuildCallback).to.have.not.been.called;

        container.appendChild(element);

        return element.buildingPromise_.then(() => {
          expect(element.isBuilt()).to.equal(true);
          expect(testElementBuildCallback).to.be.calledOnce;

          // Call again.
          return element.build().then(() => {
            expect(element.isBuilt()).to.equal(true);
            expect(testElementBuildCallback).to.be.calledOnce;
            setTimeout(() => {
              expect(testElementPreconnectCallback).to.be.calledOnce;
            }, 0);
          });
        });
      });

      it('Element - build is repeatable', () => {
        const element = new ElementClass();
        expect(element.isBuilt()).to.equal(false);
        expect(testElementBuildCallback).to.have.not.been.called;

        container.appendChild(element);
        const buildingPromise = element.buildingPromise_;
        expect(element.build()).to.equal(buildingPromise);
        expect(testElementBuildCallback).to.be.calledOnce;
      });

      it('Element - build NOT allowed when in template', () => {
        const element = new ElementClass();
        expect(element.isBuilt()).to.equal(false);
        expect(testElementBuildCallback).to.have.not.been.called;

        element.isInTemplate_ = true;
        allowConsoleError(() => {
          expect(() => {
            element.build();
          }).to.throw(/Must never be called in template/);
        });

        expect(element.isBuilt()).to.equal(false);
        expect(testElementBuildCallback).to.have.not.been.called;
      });

      it('StubElement - build never allowed', () => {
        const element = new StubElementClass();
        expect(element.isBuilt()).to.equal(false);
        expect(testElementBuildCallback).to.have.not.been.called;

        allowConsoleError(() => {
          expect(() => {
            element.build();
          }).to.throw(/Cannot build unupgraded element/);
        });

        expect(element.isBuilt()).to.equal(false);
        expect(testElementBuildCallback).to.have.not.been.called;
      });

      it('Element - createPlaceholder', () => {
        const element = new ElementClass();
        element.createPlaceholder();
        expect(testElementCreatePlaceholderCallback).to.be.calledOnce;
      });

      it('Element - attachedCallback', () => {
        const element = new ElementClass();
        element.setAttribute('layout', 'fill');
        expect(testElementFirstAttachedCallback).to.have.not.been.called;
        expect(element.everAttached).to.equal(false);
        expect(element.layout_).to.equal(Layout.NODISPLAY);

        resourcesMock.expects('add').withExactArgs(element).atLeast(1);
        resourcesMock.expects('upgraded').withExactArgs(element).atLeast(1);
        container.appendChild(element);

        expect(element.everAttached).to.equal(true);
        expect(element.layout_).to.equal(Layout.FILL);
        expect(element.implementation_.layout_).to.equal(Layout.FILL);
        expect(testElementFirstAttachedCallback).to.be.calledOnce;
      });

      it('StubElement - attachedCallback', () => {
        const element = new StubElementClass();
        element.setAttribute('layout', 'fill');
        expect(testElementFirstAttachedCallback).to.have.not.been.called;
        expect(element.everAttached).to.equal(false);
        expect(element.layout_).to.equal(Layout.NODISPLAY);

        resourcesMock.expects('add').withExactArgs(element).atLeast(1);
        container.appendChild(element);

        expect(element.everAttached).to.equal(true);
        expect(element.layout_).to.equal(Layout.FILL);
        // Not upgraded yet!
        expect(testElementCreatedCallback).to.have.not.been.called;
        expect(testElementFirstAttachedCallback).to.have.not.been.called;
        expect(element).to.have.class('amp-unresolved');
        expect(element).to.have.class('i-amphtml-unresolved');

        // Upgrade
        resourcesMock.expects('upgraded').withExactArgs(element).once();
        element.upgrade(TestElement);

        expect(element.layout_).to.equal(Layout.FILL);
        expect(element.implementation_.layout_).to.equal(Layout.FILL);
        // Now it's called.
        expect(testElementCreatedCallback).to.be.calledOnce;
        expect(testElementFirstAttachedCallback).to.be.calledOnce;
        expect(element).to.not.have.class('amp-unresolved');
        expect(element).to.not.have.class('i-amphtml-unresolved');
      });

      it('Element - detachedCallback', () => {
        const element = new ElementClass();
        element.setAttribute('layout', 'fill');
        expect(testElementFirstAttachedCallback).to.have.not.been.called;
        expect(element.everAttached).to.equal(false);
        expect(element.layout_).to.equal(Layout.NODISPLAY);

        resourcesMock.expects('add').withExactArgs(element).atLeast(1);
        resourcesMock.expects('upgraded').withExactArgs(element).atLeast(1);
        container.appendChild(element);

        resourcesMock.expects('remove').withExactArgs(element).once();
        container.removeChild(element);

        expect(element.everAttached).to.equal(true);
        expect(element.layout_).to.equal(Layout.FILL);
        expect(element.implementation_.layout_).to.equal(Layout.FILL);
        expect(testElementFirstAttachedCallback).to.be.calledOnce;
      });

      it('Element - handles async detachedCallback when connected', () => {
        const element = new ElementClass();
        element.setAttribute('layout', 'fill');
        expect(testElementFirstAttachedCallback).to.have.not.been.called;
        expect(element.everAttached).to.equal(false);
        expect(element.layout_).to.equal(Layout.NODISPLAY);

        resourcesMock.expects('add').withExactArgs(element).atLeast(1);
        resourcesMock.expects('upgraded').withExactArgs(element).atLeast(1);
        container.appendChild(element);

        resourcesMock.expects('remove').withExactArgs(element).never();
        env.sandbox.defineProperty(element, 'isConnected', {
          value: true,
        });
        container.removeChild(element);

        expect(element.everAttached).to.equal(true);
        expect(element.layout_).to.equal(Layout.FILL);
        expect(element.implementation_.layout_).to.equal(Layout.FILL);
        expect(testElementFirstAttachedCallback).to.be.calledOnce;
      });

      it('Element - layoutCallback before build', () => {
        const element = new ElementClass();
        element.setAttribute('layout', 'fill');
        expect(testElementLayoutCallback).to.have.not.been.called;
        expect(element.isBuilt()).to.equal(false);

        allowConsoleError(() => {
          expect(() => {
            element.layoutCallback();
          }).to.throw(/Must be built to receive viewport events/);
        });

        expect(testElementLayoutCallback).to.have.not.been.called;
      });

      it('StubElement - layoutCallback before build or upgrade', () => {
        const element = new StubElementClass();
        element.setAttribute('layout', 'fill');
        expect(testElementLayoutCallback).to.have.not.been.called;

        expect(element.isUpgraded()).to.equal(false);
        expect(element.isBuilt()).to.equal(false);
        allowConsoleError(() => {
          expect(() => {
            element.layoutCallback();
          }).to.throw(/Must be built to receive viewport events/);
        });

        resourcesMock.expects('upgraded').withExactArgs(element).never();
        element.upgrade(TestElement);

        expect(element.isUpgraded()).to.equal(false);
        expect(element.isBuilt()).to.equal(false);
        allowConsoleError(() => {
          expect(() => {
            element.layoutCallback();
          }).to.throw(/Must be built to receive viewport events/);
        });

        expect(testElementLayoutCallback).to.have.not.been.called;
      });

      it('Element - layoutCallback', () => {
        const element = new ElementClass();
        element.setAttribute('layout', 'fill');
        container.appendChild(element);
        return element.build().then(() => {
          expect(element.isBuilt()).to.equal(true);
          expect(testElementLayoutCallback).to.have.not.been.called;

          const p = element.layoutCallback();
          expect(testElementLayoutCallback).to.be.calledOnce;
          expect(element.signals().get(CommonSignals.LOAD_START)).to.be.ok;
          expect(element.signals().get(CommonSignals.LOAD_END)).to.be.null;
          setTimeout(() => {
            expect(testElementPreconnectCallback).to.have.callCount(2);
            expect(testElementPreconnectCallback.getCall(1).args[0]).to.be.true;
          }, 0);
          return p.then(() => {
            expect(element.readyState).to.equal('complete');
            expect(element.signals().get(CommonSignals.LOAD_END)).to.be.ok;
          });
        });
      });

      it('Element - layoutCallback should call firstLayoutCompleted only once', () => {
        const element = new ElementClass();
        element.setAttribute('layout', 'fill');
        container.appendChild(element);
        return element.buildingPromise_
          .then(() => {
            const p = element.layoutCallback();
            expect(testElementLayoutCallback).to.be.calledOnce;
            expect(testElementFirstLayoutCompleted).to.have.not.been.called;
            return p;
          })
          .then(() => {
            expect(testElementFirstLayoutCompleted).to.be.calledOnce;

            // But not second time.
            const p2 = element.layoutCallback();
            expect(testElementLayoutCallback).to.have.callCount(2);
            expect(testElementFirstLayoutCompleted).to.be.calledOnce;
            return p2;
          })
          .then(() => {
            expect(testElementFirstLayoutCompleted).to.be.calledOnce;
          });
      });

      it('Element - layoutCallback is NOT allowed in template', () => {
        const element = new ElementClass();
        element.setAttribute('layout', 'fill');
        container.appendChild(element);
        return element.build().then(() => {
          expect(element.isBuilt()).to.equal(true);
          expect(testElementLayoutCallback).to.have.not.been.called;

          element.isInTemplate_ = true;
          allowConsoleError(() => {
            expect(() => {
              element.layoutCallback();
            }).to.throw(/Must never be called in template/);
          });
        });
      });

      it('StubElement - layoutCallback should fail before attach', () => {
        const element = new StubElementClass();
        element.setAttribute('layout', 'fill');
        resourcesMock.expects('upgraded').withExactArgs(element).never();
        element.upgrade(TestElement);
        allowConsoleError(() => {
          expect(() => element.build()).to.throw(
            /Cannot build unupgraded element/
          );
        });
        expect(element.isUpgraded()).to.equal(false);
        expect(element.isBuilt()).to.equal(false);
        expect(testElementLayoutCallback).to.have.not.been.called;
      });

      it('StubElement - layoutCallback after attached', () => {
        const element = new StubElementClass();
        element.setAttribute('layout', 'fill');
        element.everAttached = true;
        element.ampdoc_ = env.ampdoc;
        element.resources_ = resources;
        resourcesMock.expects('upgraded').withExactArgs(element).once();
        element.upgrade(TestElement);
        return element
          .build()
          .then(() => {
            expect(element.isUpgraded()).to.equal(true);
            expect(element.isBuilt()).to.equal(true);
            expect(testElementLayoutCallback).to.have.not.been.called;

            const p = element.layoutCallback();
            expect(testElementLayoutCallback).to.be.calledOnce;
            return p;
          })
          .then(() => {
            expect(element.readyState).to.equal('complete');
          });
      });

      it('should enqueue actions until built', () => {
        const element = new ElementClass();
        const handler = env.sandbox.spy();
        element.implementation_.executeAction = handler;
        expect(element.actionQueue_).to.not.equal(null);

        const inv = {};
        element.enqueAction(inv);
        expect(element.actionQueue_.length).to.equal(1);
        expect(element.actionQueue_[0]).to.equal(inv);
        expect(handler).to.have.not.been.called;
      });

      it('should execute action immediately after built', () => {
        const element = new ElementClass();
        const handler = env.sandbox.spy();
        element.implementation_.executeAction = handler;
        container.appendChild(element);
        return element.build().then(() => {
          const inv = {};
          element.enqueAction(inv);
          expect(handler).to.be.calledOnce;
          expect(handler.getCall(0).args[0]).to.equal(inv);
          expect(handler.getCall(0).args[1]).to.equal(false);
        });
      });

      it('should dequeue all actions after build', () => {
        const element = new ElementClass();
        const handler = env.sandbox.spy();
        element.implementation_.executeAction = handler;

        const inv1 = {};
        const inv2 = {};
        element.enqueAction(inv1);
        element.enqueAction(inv2);
        expect(element.actionQueue_.length).to.equal(2);
        expect(element.actionQueue_[0]).to.equal(inv1);
        expect(element.actionQueue_[1]).to.equal(inv2);
        expect(handler).to.have.not.been.called;

        container.appendChild(element);
        return element.buildingPromise_.then(() => {
          clock.tick(10);
          expect(handler).to.have.callCount(2);
          expect(handler.getCall(0).args[0]).to.equal(inv1);
          expect(handler.getCall(0).args[1]).to.equal(true);
          expect(handler.getCall(1).args[0]).to.equal(inv2);
          expect(handler.getCall(1).args[1]).to.equal(true);
          expect(element.actionQueue_).to.equal(null);
        });
      });

      it('should NOT enqueue actions when in template', () => {
        const element = new ElementClass();
        const handler = env.sandbox.spy();
        element.implementation_.executeAction = handler;
        expect(element.actionQueue_).to.not.equal(null);

        const inv = {};
        element.isInTemplate_ = true;
        allowConsoleError(() => {
          expect(() => {
            element.enqueAction(inv);
          }).to.throw(/Must never be called in template/);
        });
      });

      describe('apply sizes and media query', () => {
        let element1;
        let element2;
        let matchMedia;

        beforeEach(() => {
          element1 = new ElementClass();

          // Fixes #19752. The window.matchMedia call in the code
          // path of element.applySizesAndMediaQuery is not behaving consistently
          // in headless mode, thus we mock the calls here. This is fine as we are
          // not testing window behavior.
          matchMedia = env.sandbox.stub(
            element1.ownerDocument.defaultView,
            'matchMedia'
          );
          matchMedia.withArgs('(min-width: 1px)').returns({matches: true});
          matchMedia
            .withArgs('(min-width: 1111111px)')
            .returns({matches: false});
          element2 = new ElementClass();
          element2.ampdoc_ = env.ampdoc;
        });

        it('should not apply sizes when "disable-inline-width" is present', () => {
          element1.setAttribute('disable-inline-width', null);
          element1.setAttribute('sizes', '(min-width: 1px) 200px, 50vw');
          element1.applySizesAndMediaQuery();
          expect(element1.style.width).not.to.equal('200px');
        });

        it('should apply media condition', () => {
          element1.setAttribute('media', '(min-width: 1px)');
          element1.applySizesAndMediaQuery();
          expect(element1).to.not.have.class('i-amphtml-hidden-by-media-query');

          element2.setAttribute('media', '(min-width: 1111111px)');
          element2.applySizesAndMediaQuery();
          expect(element2).to.have.class('i-amphtml-hidden-by-media-query');
        });

        it('should apply sizes condition', () => {
          element1.setAttribute('sizes', '(min-width: 1px) 200px, 50vw');
          element1.applySizesAndMediaQuery();
          expect(element1.style.width).to.equal('200px');

          element2.setAttribute('sizes', '(min-width: 1111111px) 200px, 50vw');
          element2.applySizesAndMediaQuery();
          expect(element2.style.width).to.equal('50vw');
        });

        it('should apply heights condition', () => {
          element1.sizerElement = doc.createElement('div');
          element1.setAttribute('layout', 'responsive');
          element1.setAttribute('width', '200px');
          element1.setAttribute('height', '200px');
          element1.setAttribute('heights', '(min-width: 1px) 99%, 1%');
          container.appendChild(element1);
          element1.applySizesAndMediaQuery();
          expect(element1.sizerElement.style.paddingTop).to.equal('99%');

          element2.sizerElement = doc.createElement('div');
          element2.setAttribute('layout', 'responsive');
          element2.setAttribute('width', '200px');
          element2.setAttribute('height', '200px');
          element2.setAttribute('heights', '(min-width: 1111111px) 99%, 1%');
          container.appendChild(element2);
          element2.applySizesAndMediaQuery();
          expect(element2.sizerElement.style.paddingTop).to.equal('1%');
        });

        it('should rediscover sizer to apply heights in SSR', () => {
          element1.setAttribute('i-amphtml-layout', 'responsive');
          element1.setAttribute('layout', 'responsive');
          element1.setAttribute('width', '200px');
          element1.setAttribute('height', '200px');
          element1.setAttribute('heights', '(min-width: 1px) 99%, 1%');
          container.appendChild(element1);

          const sizer = doc.createElement('i-amphtml-sizer');
          expect(element1.sizerElement).to.be.undefined;
          element1.appendChild(sizer);
          element1.applySizesAndMediaQuery();
          expect(element1.sizerElement).to.equal(sizer);
          expect(sizer.style.paddingTop).to.equal('99%');
        });

        it('should NOT rediscover sizer after reset in SSR', () => {
          element1.setAttribute('i-amphtml-layout', 'responsive');
          element1.setAttribute('layout', 'responsive');
          element1.setAttribute('width', '200px');
          element1.setAttribute('height', '200px');
          element1.setAttribute('heights', '(min-width: 1px) 99%, 1%');
          container.appendChild(element1);

          const sizer = doc.createElement('i-amphtml-sizer');
          element1.appendChild(sizer);
          element1.sizerElement = null;
          element1.applySizesAndMediaQuery();
          expect(element1.sizerElement).to.be.null;
          expect(sizer.style.paddingTop).to.equal('');
        });
      });

      it('should reapply layout=nodisplay in SSR', () => {
        const element1 = new ElementClass();
        element1.setAttribute('i-amphtml-layout', 'nodisplay');
        element1.setAttribute('layout', 'nodisplay');
        container.appendChild(element1);
        expect(element1).to.have.display('none');
      });

      it('should change size without sizer', () => {
        const element = new ElementClass();
        element.applySize(111, 222, {top: 1, right: 2, bottom: 3, left: 4});
        expect(element.style.height).to.equal('111px');
        expect(element.style.width).to.equal('222px');
        expect(element.style.marginTop).to.equal('1px');
        expect(element.style.marginRight).to.equal('2px');
        expect(element.style.marginBottom).to.equal('3px');
        expect(element.style.marginLeft).to.equal('4px');
      });

      it('should change size - height only without sizer', () => {
        const element = new ElementClass();
        element.applySize(111);
        expect(element.style.height).to.equal('111px');
      });

      it('should change size - width only without sizer', () => {
        const element = new ElementClass();
        element.applySize(undefined, 111);
        expect(element.style.width).to.equal('111px');
      });

      it('should change size - margins only without sizer', () => {
        const element = new ElementClass();
        element.applySize(undefined, undefined, {
          top: 1,
          right: 2,
          bottom: 3,
          left: 4,
        });
        expect(element.style.marginTop).to.equal('1px');
        expect(element.style.marginRight).to.equal('2px');
        expect(element.style.marginBottom).to.equal('3px');
        expect(element.style.marginLeft).to.equal('4px');
      });

      it('should change size - some margins only without sizer', () => {
        const element = new ElementClass();
        element.style.margin = '1px 2px 3px 4px';
        element.applySize(undefined, undefined, {top: 5, left: 6});
        expect(element.style.marginTop).to.equal('5px');
        expect(element.style.marginRight).to.equal('2px');
        expect(element.style.marginBottom).to.equal('3px');
        expect(element.style.marginLeft).to.equal('6px');
      });

      it('should change size - some margins only without sizer', () => {
        const element = new ElementClass();
        element.style.margin = '1px 2px 3px 4px';
        element.applySize(undefined, undefined, {top: 5, left: 6});
        expect(element.style.marginTop).to.equal('5px');
        expect(element.style.marginRight).to.equal('2px');
        expect(element.style.marginBottom).to.equal('3px');
        expect(element.style.marginLeft).to.equal('6px');
      });

      it('should change size with sizer', () => {
        const element = new ElementClass();
        const sizer = doc.createElement('div');
        element.sizerElement = sizer;
        element.applySize(111, 222, {top: 1, right: 2, bottom: 3, left: 4});
        expect(element.style.height).to.equal('111px');
        expect(element.style.width).to.equal('222px');
        expect(element.style.marginTop).to.equal('1px');
        expect(element.style.marginRight).to.equal('2px');
        expect(element.style.marginBottom).to.equal('3px');
        expect(element.style.marginLeft).to.equal('4px');
      });

      it('should reset sizer for responsive layout', () => {
        const element = new ElementClass();
        element.layout_ = Layout.RESPONSIVE;
        const sizer = doc.createElement('div');
        element.sizerElement = sizer;
        element.applySize(111, 222, {top: 1, right: 2, bottom: 3, left: 4});
        expect(sizer.style.paddingTop).to.equal('0px');
        expect(element.sizerElement).to.be.null;
      });

      it('should reset sizer for intrinsic layout', () => {
        const element = new ElementClass();
        element.layout_ = Layout.INTRINSIC;
        const sizer = doc.createElement('i-amphtml-sizer');
        const intrinsicSizer = doc.createElement('img');
        intrinsicSizer.classList.add('i-amphtml-intrinsic-sizer');
        intrinsicSizer.setAttribute(
          'src',
          'data:image/svg+xml;charset=utf-8,<svg height=&quot;610&quot; width=&quot;1080&quot; xmlns=&quot;http://www.w3.org/2000/svg&quot; version=&quot;1.1&quot;/>'
        );
        sizer.appendChild(intrinsicSizer);
        element.appendChild(sizer);
        element.applySize(111);
        expect(intrinsicSizer.getAttribute('src')).to.equal('');
      });

      it('should NOT apply media condition in template', () => {
        const element1 = new ElementClass();
        element1.setAttribute('media', '(min-width: 1px)');
        element1.isInTemplate_ = true;
        allowConsoleError(() => {
          expect(() => {
            element1.applySizesAndMediaQuery();
          }).to.throw(/Must never be called in template/);
        });
      });

      it('should change size to zero', () => {
        const element = new ElementClass();
        element.applySize(0, 0);
        expect(element.style.height).to.equal('0px');
        expect(element.style.width).to.equal('0px');
      });

      it('should change width to zero', () => {
        const element = new ElementClass();
        element.applySize(undefined, 0);
        expect(element.style.width).to.equal('0px');
      });

      it(
        'should remove i-amphtml-layout-awaiting-size class when ' +
          'size changed',
        () => {
          const element = new StubElementClass();
          expect(element.isUpgraded()).to.equal(false);
          element.classList.add('i-amphtml-layout-awaiting-size');

          expect(element).to.have.class('i-amphtml-layout-awaiting-size');
          element.applySize(100, 100);
          expect(element).not.to.have.class('i-amphtml-layout-awaiting-size');
        }
      );

      it('should dispatch custom event size-changed when size changed', () => {
        const element = new ElementClass();
        const spyDispatchEvent = env.sandbox.spy(
          element,
          'dispatchCustomEvent'
        );

        element.applySize();

        expect(spyDispatchEvent).to.be.calledWith(AmpEvents.SIZE_CHANGED);
      });

      describe('unlayoutCallback', () => {
        it('should unlayout built element and reset layoutCount', () => {
          const element = new ElementClass();
          // Non-built element doesn't receive unlayoutCallback.
          element.unlayoutCallback();
          expect(testElementUnlayoutCallback).to.have.not.been.called;

          element.implementation_.layoutCallback = () => {
            testElementLayoutCallback();
            element.layoutCount_++;
            return Promise.resolve();
          };

          element.implementation_.unlayoutCallback = () => {
            testElementUnlayoutCallback();
            return true;
          };

          // Built element receives unlayoutCallback.
          container.appendChild(element);
          return element.buildingPromise_.then(() => {
            element.unlayoutCallback();
            expect(testElementUnlayoutCallback).to.be.calledOnce;
            expect(element.layoutCount_).to.equal(0);
          });
        });

        it('should not reset layoutCount if relayout not requested', () => {
          const element = new ElementClass();
          element.implementation_.layoutCallback = () => {
            testElementLayoutCallback();
            element.layoutCount_++;
            return Promise.resolve();
          };
          element.implementation_.unlayoutCallback = () => {
            testElementUnlayoutCallback();
            return false;
          };
          container.appendChild(element);
          return element.buildingPromise_.then(() => {
            element.layoutCallback();
            element.unlayoutCallback();
            expect(testElementUnlayoutCallback).to.be.calledOnce;
            expect(element.layoutCount_).to.equal(1);
          });
        });

        it('StubElement', () => {
          const element = new StubElementClass();

          // Unupgraded document doesn't receive unlayoutCallback.
          element.unlayoutCallback();
          expect(testElementUnlayoutCallback).to.have.not.been.called;
        });
      });

      describe('pauseCallback', () => {
        it('should not pause unbuilt element', () => {
          const element = new ElementClass();
          expect(element.isPaused()).to.be.false;

          // Non-built element doesn't receive pauseCallback.
          element.pauseCallback();
          expect(element.isPaused()).to.be.true;
          expect(testElementPauseCallback).to.not.be.called;
        });

        it('should pause upgraded element', () => {
          const element = new ElementClass();
          element.viewportCallback(true);
          container.appendChild(element);
          return element.buildingPromise_.then(() => {
            expect(testElementViewportCallback).to.be.calledOnce;
            expect(testElementViewportCallback).to.be.calledWith(true);
            element.pauseCallback();
            expect(testElementPauseCallback).to.be.calledOnce;
            expect(testElementViewportCallback).to.be.calledTwice;
            expect(testElementViewportCallback).to.be.calledWith(false);
            expect(element.isPaused()).to.be.true;
            expect(element.isInViewport()).to.be.false;
          });
        });

        it('should only pause once', () => {
          const element = new ElementClass();
          container.appendChild(element);
          return element.buildingPromise_.then(() => {
            element.pauseCallback();
            expect(testElementPauseCallback).to.be.calledOnce;
            element.pauseCallback();
            expect(testElementPauseCallback).to.be.calledOnce;
            expect(element.isPaused()).to.be.true;
          });
        });

        it('should pause stub element', () => {
          const element = new StubElementClass();

          // Unupgraded document doesn't receive pauseCallback.
          element.pauseCallback();
          expect(testElementPauseCallback).to.have.not.been.called;
        });
      });

      describe('resumeCallback', () => {
        it('should resume upgraded element', () => {
          const element = new ElementClass();
          element.pauseCallback();

          // Non-built element doesn't receive resumeCallback.
          element.resumeCallback();
          expect(testElementResumeCallback).to.have.not.been.called;

          // Built element receives resumeCallback.
          container.appendChild(element);
          return element.buildingPromise_.then(() => {
            element.pauseCallback();
            element.resumeCallback();
            expect(testElementResumeCallback).to.be.calledOnce;
          });
        });

        it('should resume upgraded element only once', () => {
          const element = new ElementClass();
          container.appendChild(element);
          return element.buildingPromise_.then(() => {
            element.pauseCallback();
            element.resumeCallback();
            expect(testElementResumeCallback).to.be.calledOnce;
            element.resumeCallback();
            expect(testElementResumeCallback).to.be.calledOnce;
            expect(element.isPaused()).to.be.false;
          });
        });

        it('should resume stub element', () => {
          const element = new StubElementClass();

          // Unupgraded document doesn't receive resumeCallback.
          element.pauseCallback();
          element.resumeCallback();
          expect(testElementResumeCallback).to.have.not.been.called;
        });
      });

      describe('viewportCallback', () => {
        it('Element should allow, but not delegate before build', () => {
          const element = new ElementClass();
          element.setAttribute('layout', 'fill');
          expect(testElementViewportCallback).to.have.not.been.called;

          expect(element.isBuilt()).to.equal(false);
          element.viewportCallback(true);
          expect(element.isInViewport()).to.equal(true);
          expect(testElementViewportCallback).to.have.not.been.called;
        });

        it('StubElement - should not delegate before build or upgrade', () => {
          const element = new StubElementClass();
          element.setAttribute('layout', 'fill');
          expect(testElementViewportCallback).to.have.not.been.called;

          expect(element.isUpgraded()).to.equal(false);
          expect(element.isBuilt()).to.equal(false);
          element.viewportCallback(true);
          expect(element.isInViewport()).to.equal(true);
          expect(testElementViewportCallback).to.have.not.been.called;

          resourcesMock.expects('upgraded').withExactArgs(element).never();
          element.upgrade(TestElement);

          expect(element.isUpgraded()).to.equal(false);
          expect(element.isBuilt()).to.equal(false);
          element.viewportCallback(false);
          expect(element.isInViewport_).to.equal(false);
          expect(testElementViewportCallback).to.have.not.been.called;
        });

        it('Element - should be called once built', () => {
          const element = new ElementClass();
          element.setAttribute('layout', 'fill');
          container.appendChild(element);
          return element.buildingPromise_.then(() => {
            expect(element.isBuilt()).to.equal(true);
            expect(testElementViewportCallback).to.have.not.been.called;

            element.viewportCallback(true);
            expect(element.implementation_.inViewport_).to.equal(true);
            expect(testElementViewportCallback).to.be.calledOnce;
          });
        });

        it('StubElement - should be called once upgraded', () => {
          const element = new StubElementClass();
          element.setAttribute('layout', 'fill');
          container.appendChild(element);
          expect(element.isUpgraded()).to.be.false;
          expect(element.isBuilt()).to.be.false;

          element.viewportCallback(true);
          expect(element.implementation_.inViewport_).to.be.false;
          expect(testElementViewportCallback).to.not.have.been.called;

          element.upgrade(TestElement);
          expect(element.implementation_.inViewport_).to.be.false;
          return element.buildingPromise_.then(() => {
            expect(element.implementation_.inViewport_).to.be.true;
            expect(testElementViewportCallback).to.be.calledOnce;
          });
        });

        it('StubElement - should not upgrade before attach', () => {
          const element = new StubElementClass();
          element.setAttribute('layout', 'fill');
          resourcesMock.expects('upgraded').withExactArgs(element).never();
          element.upgrade(TestElement);
          expect(element.isUpgraded()).to.equal(false);
          expect(element.isBuilt()).to.equal(false);
          expect(element.implementation_).to.be.instanceOf(TestElement);
          expect(testElementViewportCallback).to.have.not.been.called;
        });

        it('Element - should be called on built if in viewport', () => {
          const element = new ElementClass();
          element.setAttribute('layout', 'fill');
          element.viewportCallback(true);
          expect(element.isInViewport_).to.equal(true);
          expect(testElementViewportCallback).to.have.not.been.called;

          container.appendChild(element);
          return element.buildingPromise_.then(() => {
            expect(element.isInViewport_).to.equal(true);
            expect(testElementViewportCallback).to.be.calledOnce;
          });
        });

        it('Element - should NOT be called in template', () => {
          const element = new ElementClass();
          element.setAttribute('layout', 'fill');
          container.appendChild(element);
          return element.build().then(() => {
            expect(element.isBuilt()).to.equal(true);
            expect(testElementViewportCallback).to.have.not.been.called;

            element.isInTemplate_ = true;
            allowConsoleError(() => {
              expect(() => {
                element.viewportCallback(true);
              }).to.throw(/Must never be called in template/);
            });
          });
        });
      });
    });
});

describes.realWin('CustomElement Service Elements', {amp: true}, (env) => {
  let win, doc;
  let StubElementClass;
  let element;

  beforeEach(() => {
    win = env.win;
    doc = win.document;
    StubElementClass = createAmpElementForTesting(win, ElementStub);
    win.customElements.define('amp-stub2', StubElementClass);
    env.ampdoc.declareExtension('amp-stub2');
    element = new StubElementClass();
  });

  function createWithAttr(attr) {
    const child = doc.createElement('div');
    child.setAttribute(attr, '');
    return child;
  }

  it('getRealChildren should return nothing', () => {
    expect(element.getRealChildNodes().length).to.equal(0);
    expect(element.getRealChildren().length).to.equal(0);
  });

  it('getRealChildren should return content-only nodes', () => {
    element.appendChild(doc.createElement('i-amp-service'));
    element.appendChild(createWithAttr('placeholder'));
    element.appendChild(createWithAttr('fallback'));
    element.appendChild(createWithAttr('overflow'));
    element.appendChild(doc.createTextNode('abc'));
    element.appendChild(doc.createElement('content'));

    const nodes = element.getRealChildNodes();
    expect(nodes.length).to.equal(2);
    expect(nodes[0].textContent).to.equal('abc');
    expect(nodes[1].tagName.toLowerCase()).to.equal('content');

    const elements = element.getRealChildren();
    expect(elements.length).to.equal(1);
    expect(elements[0].tagName.toLowerCase()).to.equal('content');
  });

  it('getPlaceholder should return nothing', () => {
    expect(element.getPlaceholder()).to.be.null;
  });

  it('getPlaceholder should return the last placeholder', () => {
    element.appendChild(createWithAttr('placeholder'));
    const placeholder2 = element.appendChild(createWithAttr('placeholder'));
    expect(element.getPlaceholder()).to.equal(placeholder2);
  });

  it('getPlaceholder should blacklist some tags', () => {
    const placeholder1 = element.appendChild(createWithAttr('placeholder'));
    const input = doc.createElement('input');
    input.setAttribute('placeholder', '');
    element.appendChild(input);
    expect(element.getPlaceholder()).to.not.equal(input);
    expect(element.getPlaceholder()).to.equal(placeholder1);
  });

  it('togglePlaceholder should do nothing when no placeholder is found', () => {
    expect(element.getPlaceholder()).to.be.null;
    element.togglePlaceholder(false);
  });

  it('togglePlaceholder should do hide all placeholders when found', () => {
    const placeholder1 = element.appendChild(createWithAttr('placeholder'));
    const placeholder2 = element.appendChild(createWithAttr('placeholder'));
    element.togglePlaceholder(false);
    expect(placeholder1).to.have.class('amp-hidden');
    expect(placeholder2).to.have.class('amp-hidden');

    element.togglePlaceholder(true);
    expect(placeholder1).to.have.class('amp-hidden');
    expect(placeholder2).to.not.have.class('amp-hidden');
  });

  it('toggleFallback should toggle unsupported class', () => {
    element.resource = {
      getState: () => {
        return ResourceState.LAYOUT_COMPLETE;
      },
    };
    element.resources_ = {
      getResourceForElement: (element) => {
        return element.resource;
      },
    };
    element.getAmpDoc = () => doc;
    const owners = Services.ownersForDoc(doc);
    owners.scheduleLayout = env.sandbox.mock();
    const fallback = element.appendChild(createWithAttr('fallback'));
    element.toggleFallback(true);
    expect(element).to.have.class('amp-notsupported');
    expect(owners.scheduleLayout).to.be.calledOnce;
    expect(owners.scheduleLayout).to.have.been.calledWith(element, fallback);

    element.toggleFallback(false);
    expect(element).to.not.have.class('amp-notsupported');
  });

  it('toggleFallback should not display fallback before element layout', () => {
    let resourceState = ResourceState.NOT_LAID_OUT;
    element.resource = {
      getState: () => {
        return resourceState;
      },
    };
    element.resources_ = {
      getResourceForElement: (element) => {
        return element.resource;
      },
    };
    element.getAmpDoc = () => doc;
    const owners = Services.ownersForDoc(doc);
    owners.scheduleLayout = env.sandbox.mock();

    element.appendChild(createWithAttr('fallback'));
    element.toggleFallback(true);
    expect(element).to.not.have.class('amp-notsupported');
    resourceState = ResourceState.READY_FOR_LAYOUT;
    element.toggleFallback(true);
    expect(element).to.not.have.class('amp-notsupported');
    resourceState = ResourceState.LAYOUT_COMPLETE;
    element.toggleFallback(true);
    expect(element).to.have.class('amp-notsupported');
  });

  it('togglePlaceholder should NOT call in template', () => {
    element.isInTemplate_ = true;
    allowConsoleError(() => {
      expect(() => {
        element.togglePlaceholder(false);
      }).to.throw(/Must never be called in template/);
    });
  });
});

describes.realWin('CustomElement', {amp: true}, (env) => {
  // TODO(dvoytenko, #11827): Make this test work on Safari.
  describe
    .configure()
    .skipSafari()
    .run('Loading Indicator', () => {
      let win, doc;
      let ElementClass;
      let clock;
      let resources;
      let element;
      let vsync;
      let resourcesMock;
      let container;

      class TestElement extends BaseElement {
        isLayoutSupported(unusedLayout) {
          return true;
        }
      }

      function stubInA4A(isInA4A) {
        env.sandbox.stub(element, 'isInA4A').callsFake(() => isInA4A);
      }

      beforeEach(() => {
        win = env.win;
        doc = win.document;
        clock = lolex.install({target: win, now: 42});
        ElementClass = createAmpElementForTesting(win, TestElement);
        win.customElements.define('amp-test-loader', ElementClass);
        win.__AMP_EXTENDED_ELEMENTS['amp-test-loader'] = TestElement;
        LOADING_ELEMENTS_['amp-test-loader'.toUpperCase()] = true;
        resources = Services.resourcesForDoc(doc);
        resources.isBuildOn_ = true;
        resourcesMock = env.sandbox.mock(resources);
        element = new ElementClass();
        element.layoutWidth_ = 300;
        element.layout_ = Layout.FIXED;
        element.setAttribute('layout', 'fixed');
        element.resources_ = resources;
        vsync = Services.vsyncFor(win);
        env.sandbox.stub(vsync, 'run').callsFake((task) => {
          if (task.measure) {
            task.measure();
          }
          if (task.mutate) {
            task.mutate();
          }
        });
        container = doc.createElement('div');
        doc.body.appendChild(container);
      });

      afterEach(() => {
        clock.uninstall();
        resourcesMock.verify();
      });

      it('should be enabled by default', () => {
        stubInA4A(false);
        expect(element.isLoadingEnabled_()).to.be.true;
      });

      it('should be disabled in A4A', () => {
        stubInA4A(true);
        expect(element.isLoadingEnabled_()).to.be.false;
      });

      it('should disable when explicitly disabled by the attribute', () => {
        stubInA4A(false);
        element.setAttribute('noloading', '');
        expect(element.isLoadingEnabled_()).to.be.false;
      });

      it('should disable when element is not whitelisted', () => {
        stubInA4A(false);
        LOADING_ELEMENTS_['amp-test-loader'.toUpperCase()] = false;
        expect(element.isLoadingEnabled_()).to.be.false;
      });

      it('should disable when not measured', () => {
        stubInA4A(false);
        element.layoutWidth_ = 0;
        expect(element.isLoadingEnabled_()).to.be.false;
      });

      it('should disable when element has already been laid out', () => {
        stubInA4A(false);
        element.layoutCount_ = 1;
        expect(element.isLoadingEnabled_()).to.be.false;
      });

      it('should disable when element is a placeholder itself', () => {
        stubInA4A(false);
        element.setAttribute('placeholder', '');
        expect(element.isLoadingEnabled_()).to.be.false;
      });

      it('should disable when element is not sized', () => {
        stubInA4A(false);
        element.layout_ = Layout.CONTAINER;
        expect(element.isLoadingEnabled_()).to.be.false;

        element.layout_ = Layout.NODISPLAY;
        expect(element.isLoadingEnabled_()).to.be.false;
      });

      it('should ignore loading-off if never created', () => {
        stubInA4A(false);
        element.toggleLoading(false);
        expect(element.loadingElement_).to.be.null;
      });

      it('should ignore loading-on if not allowed', () => {
        stubInA4A(false);
        element.setAttribute('noloading', '');
        element.toggleLoading(true);
        expect(element.loadingElement_).to.be.null;
      });

      it('should ignore loading-on if already rendered', () => {
        stubInA4A(false);
        clock.tick(1);
        element.signals().signal(CommonSignals.RENDER_START);
        element.toggleLoading(true);
        expect(element.loadingElement_).to.be.null;
      });

      it('should ignore loading-on if already loaded', () => {
        stubInA4A(false);
        element.layoutCount_ = 1;
        element.toggleLoading(true);
        expect(element.loadingElement_).to.be.null;
      });

      it('should cancel loading on render-start', () => {
        stubInA4A(false);
        clock.tick(1);
        const stub = env.sandbox.stub(element, 'toggleLoading');
        element.renderStarted();
        expect(element.signals().get(CommonSignals.RENDER_START)).to.be.ok;
        expect(stub).to.be.calledOnce;
        expect(stub.args[0][0]).to.be.false;
      });

      it('should create and turn on', () => {
        stubInA4A(false);
        element.setAttribute('layout', 'fill');
        container.appendChild(element);
        element.toggleLoading(true);

        expect(element.loadingContainer_).to.not.be.null;
        expect(element.loadingContainer_).to.not.have.class('amp-hidden');
        expect(element.loadingElement_).to.not.be.null;
        expect(element.loadingElement_).to.have.class('amp-active');
      });

      it('should turn on already created', () => {
        stubInA4A(false);
        element.setAttribute('layout', 'fill');
        container.appendChild(element);
        element.prepareLoading_();
        const {
          loadingContainer_: prevLoadingContainer,
          loadingElement_: prevLoadingElement_,
        } = element;
        element.toggleLoading(true);

        expect(element.loadingContainer_).to.equal(prevLoadingContainer);
        expect(element.loadingContainer_).to.not.have.class('amp-hidden');
        expect(element.loadingElement_).to.equal(prevLoadingElement_);
        expect(element.loadingElement_).to.have.class('amp-active');
      });

      it('should turn off', () => {
        stubInA4A(false);
        element.setAttribute('layout', 'fill');
        container.appendChild(element);
        element.prepareLoading_();
        element.toggleLoading(false);

        expect(element.loadingContainer_).to.not.be.null;
        expect(element.loadingContainer_).to.have.class('amp-hidden');
        expect(element.loadingElement_).to.not.be.null;
        expect(element.loadingElement_).to.not.have.class('amp-active');
      });

      it('should turn off and cleanup', () => {
        stubInA4A(false);
        element.setAttribute('layout', 'fill');
        container.appendChild(element);
        element.prepareLoading_();
        element.toggleLoading(false, {cleanup: true});

        expect(element.loadingContainer_).to.be.null;
        expect(element.loadingElement_).to.be.null;
      });

      it('should NOT cleanup if re-used', () => {
        stubInA4A(false);
        element.setAttribute('layout', 'fill');
        container.appendChild(element);
        element.prepareLoading_();
        env.sandbox
          .stub(element.implementation_, 'isLoadingReused')
          .callsFake(() => true);
        element.toggleLoading(false, {cleanup: true});

        expect(element.loadingContainer_).to.not.be.null;
        expect(element.loadingElement_).to.not.be.null;
      });

      it('should ignore loading-off if never created', () => {
        stubInA4A(false);
        element.isInTemplate_ = true;
        allowConsoleError(() => {
          expect(() => {
            element.toggleLoading(false);
          }).to.throw(/Must never be called in template/);
        });
      });

      it('should turn off when exits viewport', () => {
        stubInA4A(false);
        element.isInViewport_ = true;
        const toggle = env.sandbox.spy(element, 'toggleLoading');
        element.viewportCallback(false);
        expect(toggle).to.be.calledOnce;
        expect(toggle.firstCall.args[0]).to.equal(false);
        expect(toggle.firstCall.args[1]).to.be.undefined;
      });

      it('should NOT turn off when exits viewport but already laid out', () => {
        stubInA4A(false);
        const toggle = env.sandbox.spy(element, 'toggleLoading');
        element.layoutCount_ = 1;
        element.viewportCallback(false);
        expect(toggle).to.have.not.been.called;
      });

      it('should turn on when enters viewport, after a 100ms delay', () => {
        stubInA4A(false);
        const toggle = env.sandbox.spy(element, 'toggleLoading');
        element.setAttribute('layout', 'fill');
        container.appendChild(element);
        element.viewportCallback(true);
        clock.tick(99);
        expect(toggle).not.called;
        clock.tick(100);
        expect(toggle).calledOnceWith(true, {startTime: 42});
      });

      it('should not schedule it to turn on if already laid out when enters viewport', () => {
        stubInA4A(false);
        const timerDelay = env.sandbox.spy(Services.timerFor(win), 'delay');
        const toggle = env.sandbox.spy(element, 'toggleLoading');
<<<<<<< HEAD

        element.layoutCount_ = 1;
=======
>>>>>>> 7daf5f96
        element.viewportCallback(true);
        element.layoutCount_ = 1;
        clock.tick(1000);

        expect(timerDelay).to.have.not.been.called;
        expect(toggle).to.have.not.been.called;
      });

      it('should NOT turn on when enters viewport but already laid out', () => {
        stubInA4A(false);
        const toggle = env.sandbox.spy(element, 'toggleLoading');
        element.viewportCallback(true);
        element.layoutCount_ = 1;
        clock.tick(1000);
        expect(toggle).to.have.not.been.called;
      });

      it('should not start loading when measured if already in viewport', () => {
        stubInA4A(false);
        const toggle = env.sandbox.spy(element, 'toggleLoading');
        element.isInViewport_ = true;
        element.setAttribute('layout', 'fill');
        container.appendChild(element);
        element.updateLayoutBox({top: 0, width: 300});
        expect(toggle).to.not.be.called;
      });

      it('should toggle loading off after layout complete', () => {
        stubInA4A(false);
        const toggle = env.sandbox.spy(element, 'toggleLoading');
        element.setAttribute('height', '10');
        element.setAttribute('width', '10');
        container.appendChild(element);
        return element.buildingPromise_
          .then(() => {
            return element.layoutCallback();
          })
          .then(() => {
            expect(toggle).to.be.calledOnce;
            expect(toggle.firstCall.args[0]).to.equal(false);
            expect(toggle.firstCall.args[1].cleanup).to.equal(true);
          });
      });

      it('should toggle loading off after layout failed', () => {
        stubInA4A(false);
        const toggle = env.sandbox.spy(element, 'toggleLoading');
        env.sandbox
          .stub(element.implementation_, 'layoutCallback')
          .callsFake(() => {
            return Promise.reject();
          });
        element.setAttribute('height', '10');
        element.setAttribute('width', '10');
        container.appendChild(element);
        return element.buildingPromise_
          .then(() => {
            return element.layoutCallback();
          })
          .then(
            () => {
              throw new Error('Must have failed.');
            },
            () => {
              expect(toggle).to.be.calledOnce;
              expect(toggle.firstCall.args[0]).to.equal(false);
              expect(toggle.firstCall.args[1].cleanup).to.equal(true);
            }
          );
      });

      it('should disable toggle loading on after layout failed', () => {
        stubInA4A(false);
        const prepareLoading = env.sandbox.spy(element, 'prepareLoading_');
        env.sandbox
          .stub(element.implementation_, 'layoutCallback')
          .callsFake(() => {
            return Promise.reject();
          });
        element.setAttribute('height', '10');
        element.setAttribute('width', '10');
        container.appendChild(element);
        return element.buildingPromise_
          .then(() => {
            expect(element.layoutCount_).to.equal(0);
            expect(element.isLoadingEnabled_()).to.equal(true);
            return element.layoutCallback();
          })
          .then(
            () => {
              throw new Error('Must have failed.');
            },
            () => {
              expect(element.layoutCount_).to.equal(1);
              expect(element.isLoadingEnabled_()).to.equal(false);
              element.toggleLoading(true);
              expect(prepareLoading).to.not.have.been.called;
            }
          );
      });

      // TODO(jridgewell): fix this test
      it.skip('should ignore loading "on" if layout completed before vsync', () => {
        stubInA4A(false);
        resourcesMock.expects('mutateElement').once();
        container.appendChild(element);
        element.prepareLoading_();
        element.toggleLoading(true);
        return element
          .build()
          .then(() => {
            return element.layoutCallback();
          })
          .then(() => {
            // The first mutate started by toggleLoading(true), but it must
            // immediately proceed to switch it to off.
            // vsyncTasks.shift()();
            expect(element.loadingContainer_).to.have.class('amp-hidden');
            expect(element.loadingElement_).to.not.have.class('amp-active');

            // Second vsync should perform cleanup.
            // vsyncTasks.shift()();
            expect(element.loadingContainer_).to.be.null;
          });
      });
    });
});

describes.realWin('CustomElement Overflow Element', {amp: true}, (env) => {
  let win, doc;
  let ElementClass;
  let element;
  let overflowElement;
  let vsync;
  let mutator;
  let mutatorMock;

  class TestElement extends BaseElement {
    isLayoutSupported(unusedLayout) {
      return true;
    }
  }

  beforeEach(() => {
    win = env.win;
    doc = win.document;
    ElementClass = createAmpElementForTesting(win, TestElement);
    win.customElements.define('amp-test-overflow', ElementClass);
    mutator = Services.mutatorForDoc(doc);
    mutatorMock = env.sandbox.mock(mutator);
    element = new ElementClass();
    element.ampdoc_ = doc;
    element.layoutWidth_ = 300;
    element.layout_ = Layout.FIXED;
    element.mutator_ = mutator;
    overflowElement = doc.createElement('div');
    overflowElement.setAttribute('overflow', '');
    element.appendChild(overflowElement);
    vsync = Services.vsyncFor(win);
    env.sandbox.stub(vsync, 'run').callsFake((task) => {
      if (task.measure) {
        task.measure();
      }
      if (task.mutate) {
        task.mutate();
      }
    });
  });

  afterEach(() => {
    mutatorMock.verify();
  });

  it('should NOT be initialized by default', () => {
    expect(element.overflowElement_).to.be.undefined;
  });

  it('should be initialized to null when absent', () => {
    element.removeChild(overflowElement);
    expect(element.getOverflowElement()).to.be.null;
    expect(element.overflowElement_).to.be.null;
  });

  it('should be initialized correctly when present', () => {
    expect(element.getOverflowElement()).to.exist;
    expect(element.overflowElement_).to.equal(overflowElement);
    expect(overflowElement).to.not.have.class('amp-visible');
    expect(overflowElement.getAttribute('tabindex')).to.equal('0');
    expect(overflowElement.getAttribute('role')).to.equal('button');
  });

  it('should NOT override role and tabindex', () => {
    overflowElement.setAttribute('tabindex', '1');
    overflowElement.setAttribute('role', 'list');
    expect(element.getOverflowElement()).to.equal(overflowElement);
    expect(overflowElement.getAttribute('tabindex')).to.equal('1');
    expect(overflowElement.getAttribute('role')).to.equal('list');
  });

  it('should noop when overflow is missing', () => {
    element.removeChild(overflowElement);
    expect(() => {
      element.overflowCallback(true, 111);
      element.overflowCallback(false, 111);
    }).to.not.throw();
  });

  it('should set overflow', () => {
    element.overflowCallback(true);
    expect(element.overflowElement_).to.equal(overflowElement);
    expect(overflowElement).to.have.class('amp-visible');
    expect(overflowElement.onclick).to.exist;
  });

  it('should unset overflow', () => {
    element.getOverflowElement();
    overflowElement.classList.toggle('amp-visible', true);
    element.overflowCallback(false, 117, 113);
    expect(element.overflowElement_).to.equal(overflowElement);
    expect(overflowElement).to.not.have.class('amp-visible');
    expect(overflowElement.onclick).to.not.exist;
  });

  it('should force change size when clicked', () => {
    element.overflowCallback(true, 117, 113);
    expect(overflowElement).to.have.class('amp-visible');
    mutatorMock
      .expects('forceChangeSize')
      .withExactArgs(element, 117, 113)
      .once();

    expect(overflowElement.onclick).to.exist;
    expect(overflowElement).to.have.class('amp-visible');

    overflowElement.onclick();
    expect(overflowElement.onclick).to.not.exist;
    expect(overflowElement).to.not.have.class('amp-visible');
  });
});<|MERGE_RESOLUTION|>--- conflicted
+++ resolved
@@ -1996,13 +1996,8 @@
         stubInA4A(false);
         const timerDelay = env.sandbox.spy(Services.timerFor(win), 'delay');
         const toggle = env.sandbox.spy(element, 'toggleLoading');
-<<<<<<< HEAD
-
         element.layoutCount_ = 1;
-=======
->>>>>>> 7daf5f96
         element.viewportCallback(true);
-        element.layoutCount_ = 1;
         clock.tick(1000);
 
         expect(timerDelay).to.have.not.been.called;
