/**
 * Copyright 2017 The AMP HTML Authors. All Rights Reserved.
 *
 * Licensed under the Apache License, Version 2.0 (the "License");
 * you may not use this file except in compliance with the License.
 * You may obtain a copy of the License at
 *
 *      http://www.apache.org/licenses/LICENSE-2.0
 *
 * Unless required by applicable law or agreed to in writing, software
 * distributed under the License is distributed on an "AS-IS" BASIS,
 * WITHOUT WARRANTIES OR CONDITIONS OF ANY KIND, either express or implied.
 * See the License for the specific language governing permissions and
 * limitations under the License.
 */

/**
 * Particulars of the webpages used in the AMP visual diff tests.
 */
{
  /**
   * Path relative to amphtml/ that contains the assets for all test pages.
   */
  "assets_dir": "examples/visual-tests",

  /**
   * Path relative to webserver root where assets for all test pages are
   * served.
   */
  "assets_base_url": "/examples/visual-tests",

  /**
   * List of webpages used in tests.
   */
  "webpages": [
  /**
   * Example of a webpage spec.
   * {
   *   // Path of webpage relative to webserver root.
   *   "url": "examples/visual-tests/foo/foo.html",
   *
   *   // Name used to identify snapshots of webpage on Percy.
   *   "name": "Foo test",
   *
   *   // CSS elements that must never appear on the webpage.
   *   "forbidden_css": [
   *     ".invalid-css-class",
   *     ".another-invalid-css-class"
   *   ],
   *
   *   // CSS elements that may initially appear on the page, but must
   *   // eventually disappear.
   *   "loading_incomplete_css": [
   *     ".loading-in-progress-css-class",
   *     ".another-loading-in-progress-css-class"
   *   ],
   *
   *   // CSS elements that must eventually appear on the page.
   *   "loading_complete_css": [
   *     ".loading-complete-css-class",
   *     ".another-loading-complete-css-class"
   *   ],
   *
   *   // Experiments that must be enabled via cookies.
   *   "experiments": [
   *     "amp-feature-one",
   *     "amp-feature-two"
   *   ]
   * },
   */
    {
      "url": "examples/visual-tests/article-access.amp/article-access.amp.html",
      "name": "AMP Article Access",
      "loading_complete_css": [
        ".login-section"
      ],
      "loading_incomplete_css": [
        ".article-body"
      ]
    },
    {
      "url": "examples/visual-tests/font.amp/font.amp.html",
      "name": "Fonts",
      "loading_incomplete_css": [
        "html.comic-amp-font-loading",
        "html.comic-amp-bold-font-loading"
      ],
      "loading_complete_css": [
        "html.comic-amp-font-loaded",
        "html.comic-amp-bold-font-loaded"
      ]
    },
    {
      "url": "examples/visual-tests/amp-layout/amp-layout.amp.html",
      "name": "AMP Layout"
    },
    {
      "url": "examples/visual-tests/article-fade-in.amp.html",
      "name": "fade-in & fade-in-scroll",
      "loading_complete_css": [
        ".overlay-container",
        ".overflow-window"
      ]
    },
    {
      "url": "examples/visual-tests/font.amp.404/font.amp.html",
      "name": "Fonts 404",
      "forbidden_css": [
        ".comic-amp-font-loaded",
        ".comic-amp-bold-font-loaded"
      ],
      "loading_complete_css": [
        ".comic-amp-font-missing",
        ".comic-amp-bold-font-missing"
      ]
    },
    {
      "url": "examples/visual-tests/article.amp/article.amp.html",
      "name": "AMP Article",
      "loading_complete_css": [
        ".article-body",
        ".ad-one",
        ".ad-two"
      ]
    },
    {
      "url": "examples/visual-tests/amp-list/amp-list.amp.html",
      "name": "AMP List and Mustache",
      "loading_complete_css": [
        ".list1",
        ".list2"
      ]
    },
    {
      "url": "examples/visual-tests/amp-by-example/index.html",
      "name": "Amp By Example"
    },
    {
      "url": "examples/visual-tests/amp-by-example/components/amp-access/index.html",
      "name": "amp-access - Amp By Example"
    },
    {
      "url": "examples/visual-tests/amp-by-example/components/amp-access-laterpay/index.html",
      "name": "amp-access-laterpay - Amp By Example"
    },
    {
      "url": "examples/visual-tests/amp-by-example/components/amp-accordion/index.html",
      "name": "amp-accordion - Amp By Example"
    },
    {
      "url": "examples/visual-tests/amp-by-example/components/amp-ad/index.html",
      "name": "amp-ad - Amp By Example"
    },
    {
      "url": "examples/visual-tests/amp-by-example/components/amp-analytics/index.html",
      "name": "amp-analytics - Amp By Example"
    },
    {
      "url": "examples/visual-tests/amp-by-example/components/amp-anim/index.html",
      "name": "amp-anim - Amp By Example"
    },
    {
      "url": "examples/visual-tests/amp-by-example/components/amp-app-banner/index.html",
      "name": "amp-app-banner - Amp By Example"
    },
    {
      "url": "examples/visual-tests/amp-by-example/components/amp-audio/index.html",
      "name": "amp-audio - Amp By Example"
    },
    {
      "url": "examples/visual-tests/amp-by-example/components/amp-bind/index.html",
      "name": "amp-bind - Amp By Example"
    },
    {
      "url": "examples/visual-tests/amp-by-example/components/amp-brid-player/index.html",
      "name": "amp-brid-player - Amp By Example"
    },
    {
      "url": "examples/visual-tests/amp-by-example/components/amp-brightcove/index.html",
      "name": "amp-brightcove - Amp By Example"
    },
    {
      "url": "examples/visual-tests/amp-by-example/components/amp-call-tracking/index.html",
      "name": "amp-call-tracking - Amp By Example"
    },
    {
      "url": "examples/visual-tests/amp-by-example/components/amp-carousel/index.html",
      "name": "amp-carousel - Amp By Example"
    },
    {
      "url": "examples/visual-tests/amp-by-example/components/amp-dailymotion/index.html",
      "name": "amp-dailymotion - Amp By Example"
    },
    {
      "url": "examples/visual-tests/amp-by-example/components/amp-date-picker/index.html",
      "name": "amp-date-picker - Amp By Example"
    },
    {
      "url": "examples/visual-tests/amp-by-example/components/amp-dynamic-css-classes/index.html",
      "name": "amp-dynamic-css-classes - Amp By Example"
    },
    {
      "url": "examples/visual-tests/amp-by-example/components/amp-experiment/index.html",
      "name": "amp-experiment - Amp By Example"
    },
    {
      "url": "examples/visual-tests/amp-by-example/components/amp-facebook/index.html",
      "name": "amp-facebook - Amp By Example"
    },
    {
      "url": "examples/visual-tests/amp-by-example/components/amp-fit-text/index.html",
      "name": "amp-fit-text - Amp By Example"
    },
    {
      "url": "examples/visual-tests/amp-by-example/components/amp-font/index.html",
      "name": "amp-font - Amp By Example"
    },
    {
      "url": "examples/visual-tests/amp-by-example/components/amp-form/index.html",
      "name": "amp-form - Amp By Example"
    },
    {
      "url": "examples/visual-tests/amp-by-example/components/amp-fx-flying-carpet/index.html",
      "name": "amp-fx-flying-carpet - Amp By Example"
    },
    {
      "url": "examples/visual-tests/amp-by-example/components/amp-fx-parallax/index.html",
      "name": "amp-fx-parallax - Amp By Example"
    },
    {
      "url": "examples/visual-tests/amp-by-example/components/amp-gfycat/index.html",
      "name": "amp-gfycat - Amp By Example"
    },
    {
      "url": "examples/visual-tests/amp-by-example/components/amp-gist/index.html",
      "name": "amp-gist - Amp By Example"
    },
    {
      "url": "examples/visual-tests/amp-by-example/components/amp-google-vrview-image/index.html",
      "name": "amp-google-vrview-image - Amp By Example"
    },
    {
      "url": "examples/visual-tests/amp-by-example/components/amp-hulu/index.html",
      "name": "amp-hulu - Amp By Example"
    },
    {
      "url": "examples/visual-tests/amp-by-example/components/amp-iframe/index.html",
      "name": "amp-iframe - Amp By Example"
    },
    {
      "url": "examples/visual-tests/amp-by-example/components/amp-image-lightbox/index.html",
      "name": "amp-image-lightbox - Amp By Example"
    },
    {
      "url": "examples/visual-tests/amp-by-example/components/amp-ima-video/index.html",
      "name": "amp-ima-video - Amp By Example"
    },
    {
      "url": "examples/visual-tests/amp-by-example/components/amp-img/index.html",
      "name": "amp-img - Amp By Example"
    },
    {
      "url": "examples/visual-tests/amp-by-example/components/amp-instagram/index.html",
      "name": "amp-instagram - Amp By Example"
    },
    {
      "url": "examples/visual-tests/amp-by-example/components/amp-install-serviceworker/index.html",
      "name": "amp-install-serviceworker - Amp By Example"
    },
    {
      "url": "examples/visual-tests/amp-by-example/components/amp-jwplayer/index.html",
      "name": "amp-jwplayer - Amp By Example"
    },
    {
      "url": "examples/visual-tests/amp-by-example/components/amp-kaltura-player/index.html",
      "name": "amp-kaltura-player - Amp By Example"
    },
    {
      "url": "examples/visual-tests/amp-by-example/components/amp-lightbox/index.html",
      "name": "amp-lightbox - Amp By Example"
    },
    {
      "url": "examples/visual-tests/amp-by-example/components/amp-list/index.html",
      "name": "amp-list - Amp By Example"
    },
    {
      "url": "examples/visual-tests/amp-by-example/components/amp-live-list/index.html",
      "name": "amp-live-list - Amp By Example"
    },
    {
      "url": "examples/visual-tests/amp-by-example/components/amp-mustache/index.html",
      "name": "amp-mustache - Amp By Example"
    },
    {
      "url": "examples/visual-tests/amp-by-example/components/amp-o2-player/index.html",
      "name": "amp-o2-player - Amp By Example"
    },
    {
      "url": "examples/visual-tests/amp-by-example/components/amp-pinterest/index.html",
      "name": "amp-pinterest - Amp By Example"
    },
    {
      "url": "examples/visual-tests/amp-by-example/components/amp-pixel/index.html",
      "name": "amp-pixel - Amp By Example"
    },
    {
      "url": "examples/visual-tests/amp-by-example/components/amp-reach-player/index.html",
      "name": "amp-reach-player - Amp By Example"
    },
    {
      "url": "examples/visual-tests/amp-by-example/components/amp-selector/index.html",
      "name": "amp-selector - Amp By Example"
    },
    {
      "url": "examples/visual-tests/amp-by-example/components/amp-sidebar/index.html",
      "name": "amp-sidebar - Amp By Example"
    },
    {
      "url": "examples/visual-tests/amp-by-example/components/amp-social-share/index.html",
      "name": "amp-social-share - Amp By Example"
    },
    {
      "url": "examples/visual-tests/amp-by-example/components/amp-soundcloud/index.html",
      "name": "amp-soundcloud - Amp By Example"
    },
    {
      "url": "examples/visual-tests/amp-by-example/components/amp-springboard-player/index.html",
      "name": "amp-springboard-player - Amp By Example"
    },
    {
      "url": "examples/visual-tests/amp-by-example/components/amp-sticky-ad/index.html",
      "name": "amp-sticky-ad - Amp By Example"
    },
    {
      "url": "examples/visual-tests/amp-by-example/components/amp-timeago/index.html",
      "name": "amp-timeago - Amp By Example"
    },
    {
      "url": "examples/visual-tests/amp-by-example/components/amp-twitter/index.html",
      "name": "amp-twitter - Amp By Example"
    },
    {
      "url": "examples/visual-tests/amp-by-example/components/amp-user-notification/index.html",
      "name": "amp-user-notification - Amp By Example"
    },
    {
      "url": "examples/visual-tests/amp-by-example/components/amp-video/index.html",
      "name": "amp-video - Amp By Example"
    },
    {
      "url": "examples/visual-tests/amp-by-example/components/amp-vimeo/index.html",
      "name": "amp-vimeo - Amp By Example"
    },
    {
      "url": "examples/visual-tests/amp-by-example/components/amp-vine/index.html",
      "name": "amp-vine - Amp By Example"
    },
    {
      "url": "examples/visual-tests/amp-by-example/components/amp-youtube/index.html",
      "name": "amp-youtube - Amp By Example"
    },
    {
      "url": "examples/visual-tests/amp-lightbox-gallery.html",
<<<<<<< HEAD
      "name": "amp-lightbox-gallery - article"
=======
      "name": "amp-lightbox-gallery - article",
      "experiments": ["amp-lightbox-gallery"]
    },
    {
      "url": "examples/visual-tests/video/rotate-to-fullscreen.html",
      "name": "Video rotate-to-fullscreen"
>>>>>>> c014eb2d
    }
  ]
}<|MERGE_RESOLUTION|>--- conflicted
+++ resolved
@@ -361,16 +361,12 @@
     },
     {
       "url": "examples/visual-tests/amp-lightbox-gallery.html",
-<<<<<<< HEAD
-      "name": "amp-lightbox-gallery - article"
-=======
       "name": "amp-lightbox-gallery - article",
       "experiments": ["amp-lightbox-gallery"]
     },
     {
       "url": "examples/visual-tests/video/rotate-to-fullscreen.html",
       "name": "Video rotate-to-fullscreen"
->>>>>>> c014eb2d
     }
   ]
 }