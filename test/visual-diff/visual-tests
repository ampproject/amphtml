--- conflicted
+++ resolved
@@ -568,7 +568,6 @@
       ]
     },
     {
-<<<<<<< HEAD
       "url": "examples/visual-tests/amp-inabox/amp-ads.html",
       "name": "AMP Inabox Ad",
       "loading_complete_css": [
@@ -588,7 +587,7 @@
       "loading_complete_delay_ms": 3000,
       "interactive_tests": "examples/visual-tests/amp-inabox/amp-ads-second.js"
     },
-=======
+    {
       "url": "examples/visual-tests/amp-story/amp-story-tooltip.html",
       "name": "amp-story: tooltip",
       "viewport": {"width": 320, "height": 480},
@@ -608,6 +607,5 @@
       ],
       "interactive_tests": "examples/visual-tests/amp-story/amp-story-tooltip-desktop.js"
     }
->>>>>>> ef1c5950
   ]
 }