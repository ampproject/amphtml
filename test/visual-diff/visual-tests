/**
 * Copyright 2017 The AMP HTML Authors. All Rights Reserved.
 *
 * Licensed under the Apache License, Version 2.0 (the "License");
 * you may not use this file except in compliance with the License.
 * You may obtain a copy of the License at
 *
 *      http://www.apache.org/licenses/LICENSE-2.0
 *
 * Unless required by applicable law or agreed to in writing, software
 * distributed under the License is distributed on an "AS-IS" BASIS,
 * WITHOUT WARRANTIES OR CONDITIONS OF ANY KIND, either express or implied.
 * See the License for the specific language governing permissions and
 * limitations under the License.
 */

/**
 * Particulars of the webpages used in the AMP visual diff tests.
 */
 {
  /**
   * List of webpages used in tests.
   */
  "webpages": [
  /**
   * Example of a webpage spec.
   * {
   *   // Path of webpage relative to webserver root. Note that all assets for
   *   // this test must be under the same directory as the AMPHTML file.
   *   "url": "examples/visual-tests/foo/foo.html",
   *
   *   // Name used to identify snapshots of webpage on Percy.
   *   "name": "Foo test",
   *
   *   // [optional, EXPERIMENTAL] Explicit viewport size. Will set the viewport
   *   // size to the width and height specified in this object.
   *   // Note that since Percy does not allow explicitly setting the viewport
   *   // size, after the document is loaded and CSS selectors are verified (see
   *   // explanation below) the document's DOM is frozen and set as the srcdoc
   *   // attribute of an iframe. This iframe is then sent to Percy for
   *   // snapshotting. Be careful of unexpected iframe related behavior!
   *   "viewport": {
   *     "width": 400,
   *     "height": 600
   *   },
   *
   *   // [optional] CSS selectors for elements that may initially appear on the
   *   // page, but must eventually be removed from it or become invisible.
   *   "loading_incomplete_selectors": [
   *     ".loading-in-progress-css-class",
   *     ".another-loading-in-progress-css-class"
   *   ],
   *
   *   // [optional] CSS selectors for elements that must eventually exist on
   *   // the page and be visible.
   *   "loading_complete_selectors": [
   *     ".loading-complete-css-class",
   *     ".another-loading-complete-css-class"
   *   ],
   *
   *   // [optional] A duration of time (in milliseconds) to wait after all
   *   // other loading is complete, before taking a snapshot. Can be used to
   *   // allow CSS transitions or other effects to complete.
   *   "loading_complete_delay_ms": 1000,
   *
   *   // [optional, EXPERIMENTAL] Allow running "dirty" JavaScript code on
   *   // Percy in this AMP page. The code being executed *must* be inlined
   *   // inside a <script> tag, not be an externally loaded script via a
   *   // <script src="..."> tag.
   *   // The code *WILL BE EXECUTED TWICE*! Once locally, before the DOM is
   *   // sent to Percy, and then once again on Percy before the actual snapshot
   *   // occurs. If you wish to execute the code only once, guard against it
   *   // with a CSS class. As an added bonus, this same CSS class can be set as
   *   // the expected loading_complete_selectors. e.g., the script can be:
   *   //   <script>
   *   //     if (!document.body.classList.has('DIRTY_JAVASCRIPT_GUARD')) {
   *   //       do_dom_changing_stuff();
   *   //       document.body.classList.add('DIRTY_JAVASCRIPT_GUARD');
   *   //     }
   *   //   </script>
   *   // Note that the AMP runtime will only be executed locally, before
   *   // sending the snapshot to Percy.
   *   // You may use this feature to create visual diff tests with
   *   // interactivity. In the future we intend to implement visual diff tests
   *   // that have direct access to the Puppeteer Page instance, which would
   *   // allow you to interact with elements on the page in the same capacity
   *   // that a user would. (e.g., click on links, swipe gallery images.)
   *   "enable_percy_javascript": true,
   *
   *   // [optional, EXPERIMENTAL] Path of JavaScript file relative to webserver
   *   // root that exports a dictionary of (async) test functions keyed by a
   *   // short descriptive name. Each test function is passed two arguments: a
   *   // reference to the Puppeteer page, and the full name of the test (page
   *   // name + test name). e.g., the JS file can be:
   *   //   module.exports = {
   *   //     'tap red button': async (page, name) => {
   *   //       await page.tap('#red_button');
   *   //       await verifySelectorsInvisible(page, name, ['.red-loading']);
   *   //       await verifySelectorsVisible(page, name, ['.red-loaded']);
   *   //     },
   *   //     'tap red and blue button': async (page, name) => {
   *   //       await page.tap('#red_button');
   *   //       await page.tap('#blue_button');
   *   //       await verifySelectorsInvisible(
   *   //           page, name, ['.red-loading', '.blue-loading']);
   *   //       await verifySelectorsVisible(
   *   //           page, name, ['.red-loaded', '.blue-loaded']);
   *   //     },
   *   //   };
   *   "interactive_tests": "examples/visual-tests/foo/foo-test.js",
   *
   *   // [optional, EXPERIMENTAL] If interactive_tests have been specified, both
   *   // interactive tests and the base page without any interactive tests will
   *   // be executed by default. However, if the result of the base execution
   *   // is of no interest, setting no_base_test to true will cause the base test
   *   // not to be executed.
   *   "no_base_test": true,
   *
   *   // [optional] Add this key and set to true to skip this test. You should
   *   // also add an explanation and a link to an example of a previous
   *   // snapshot on Percy that demonstrate the flakiness of this test.
   *   "flaky": true
   * },
   *
   * Each webpage (or, optionally, each of its tests in the interactive_tests
   * file) is processed in a separate headless browser tab, with the test runner
   * performing these tasks in order:
   * - Load the page and waits for network activity to stop (or up to 3 secs)
   * - Wait for the built-in AMP loader dots to disappear from the page, meaning
   *   all AMP components finished being laid out and all resources, such as
   *   images, are displayed (or up to 5 secs)
   * - [if loading_incomplete_selectors is set] wait for all elements that match
   *   these CSS selectors to disappear from the page, i.e., either removed
   *   entirely or become invisible (or up to 5 secs)
   * - [if loading_complete_selectors is set] wait for all elements that match
   *   these CSS selectors to be visible on the page. Note that each defined
   *   selector MUST match at least ONE element on the page (or up to 5 secs)
   * - [if loading_complete_delay_ms is set] wait for the defined amount of time
   * - [if the test is one of the tests defined in interactive_tests] execute
   *   the code in the interactive test
   * - Prepare the page for snapshotting by setting snapshot options for Percy
   *   and, in some cases, modifying the HTML (e.g., when viewport is set, the
   *   page is wrapped in a fixed-size iframe. See file
   *   build-system/tasks/visual-diff/index.js for complete implementation)
   */
    {
      "url": "examples/visual-tests/article-access.amp/article-access.amp.html",
      "name": "AMP Article Access",
      "loading_incomplete_selectors": [".article-body"],
      "loading_complete_selectors": [".login-section"]
    },
    {
      // TODO(#34792, kristoferbaxter): See issue for details.
      "flaky": true,
      "url": "examples/visual-tests/font.amp/font.amp.html",
      "name": "Fonts",
      "loading_incomplete_selectors": [
        "html.comic-amp-font-loading",
        "html.comic-amp-bold-font-loading"
      ],
      "loading_complete_selectors": [
        "html.comic-amp-font-loaded",
        "html.comic-amp-bold-font-loaded"
      ]
    },
    {
      "url": "examples/visual-tests/amp-layout/amp-layout.amp.html",
      "name": "AMP Layout"
    },
    {
      "url": "examples/visual-tests/article-fade-in.amp.html",
      "name": "fade-in & fade-in-scroll",
      "loading_complete_selectors": [
        ".overlay-container",
        ".overflow-window"
      ]
    },
    {
      "url": "examples/visual-tests/font.amp.404/font.amp.html",
      "name": "Fonts 404",
      "loading_complete_selectors": [
        ".comic-amp-font-missing",
        ".comic-amp-bold-font-missing"
      ],
      "interactive_tests": "examples/visual-tests/font.amp.404/font.amp.js"
    },
    {
      "url": "examples/visual-tests/css.amp/css.amp.html",
      "name": "unbuilt css",
    },
    {
      "url": "examples/visual-tests/article.amp/article.amp.html",
      "name": "AMP Article",
      "loading_complete_selectors": [
        ".article-body",
        ".ad-one :not(.i-amphtml-loading-container) + iframe",
        ".ad-two :not(.i-amphtml-loading-container) + iframe"
      ]
    },
    {
      "url": "examples/visual-tests/amp-list/amp-list.amp.html",
      "name": "AMP List and Mustache",
      "loading_complete_selectors": [
        "#list1 > div[role='list']",
        "#list2 > div[role='list']",
        "#list3 > div[role='list']",
      ],
      "interactive_tests": "examples/visual-tests/amp-list/amp-list.amp.js"
    },
    {
      "url": "examples/visual-tests/amp-lightbox-gallery.html",
      "name": "amp-lightbox-gallery - article"
    },
    {
      "url": "examples/visual-tests/video/rotate-to-fullscreen.html",
      "name": "Video rotate-to-fullscreen",
      "loading_complete_selectors": ["video.i-amphtml-replaced-content"]
    },
    {
      "url": "examples/visual-tests/amp-sidebar/amp-sidebar.amp.html",
      "name": "amp-sidebar",
      "viewport": {"width": 400, "height": 800},
      "interactive_tests": "examples/visual-tests/amp-sidebar/amp-sidebar.js",
      "loading_incomplete_selectors": ["amp-sidebar.i-amphtml-element"]
    },
    {
      "url": "examples/visual-tests/amp-sidebar/amp-sidebar-toolbar-ol.amp.html",
      "name": "amp-sidebar toolbar > ol",
      "viewport": {"width": 400, "height": 800},
      "interactive_tests": "examples/visual-tests/amp-sidebar/amp-sidebar-toolbar.js",
      "loading_incomplete_selectors": ["amp-sidebar.i-amphtml-element"]
    },
    {
      "url": "examples/visual-tests/amp-sidebar/amp-sidebar-toolbar-ul.amp.html",
      "name": "amp-sidebar toolbar > ul",
      "viewport": {"width": 400, "height": 800},
      "interactive_tests": "examples/visual-tests/amp-sidebar/amp-sidebar-toolbar.js",
      "loading_incomplete_selectors": ["amp-sidebar.i-amphtml-element"]
    },
    {
      // TODO(#27455, @ampproject/wg-monetization): see https://percy.io/ampproject/amphtml/builds/4672752
      "flaky": true,
      "url": "examples/visual-tests/amp-sticky-ad/amp-sticky-ad.amp.html",
      "name": "AMP Sticky Ad",
      "viewport": {
        "width": 400,
        "height": 600
      },
      "loading_complete_delay_ms": 500,
      "enable_percy_javascript": true
    },
    {
      "url": "examples/visual-tests/amp-story/amp-story-ad.html",
      "name": "AMP Story Ad System Layer",
      "viewport": {
        "width": 400,
        "height": 600
      },
      "interactive_tests": "examples/visual-tests/amp-story/amp-story-ad.js",
       "loading_complete_selectors": [
        ".i-amphtml-story-ad-badge",
        "amp-story[ad-showing]",
      ],
    },
    {
      // TODO(#32685, @ampproject/wg-stories): see https://percy.io/ampproject/amphtml/builds/8876280/changed/503548953
      "flaky": true,
      "url": "examples/visual-tests/amp-story/basic.html",
      "name": "amp-story: basic",
      "viewport": {"width": 320, "height": 480},
      "loading_complete_selectors": [
        ".i-amphtml-story-loaded",
        "amp-story-page#page-2[active]"
      ],
      // for page navigation
      "loading_complete_delay_ms": 500
    },
    {
      "url": "examples/visual-tests/amp-story/amp-story-grid-layer-template-fill.html",
      "name": "amp-story: Grid layer (fill)",
      "viewport": {"width": 320, "height": 480},
      "loading_complete_selectors": [
        ".i-amphtml-story-loaded",
        ".i-amphtml-story-grid-template-fill"
      ]
    },
    {
      "url": "examples/visual-tests/amp-story/amp-story-grid-layer-template-vertical.html",
      "name": "amp-story: Grid layer (vertical)",
      "viewport": {"width": 320, "height": 480},
      "loading_complete_selectors": [
        ".i-amphtml-story-loaded",
        ".i-amphtml-story-grid-template-vertical"
      ]
    },
    {
      "url": "examples/visual-tests/amp-story/amp-story-grid-layer-template-horizontal.html",
      "name": "amp-story: Grid layer (horizontal)",
      "viewport": {"width": 320, "height": 480},
      "loading_complete_selectors": [
        ".i-amphtml-story-loaded",
        ".i-amphtml-story-grid-template-horizontal"
      ]
    },
    {
      "url": "examples/visual-tests/amp-story/amp-story-grid-layer-template-thirds.html",
      "name": "amp-story: Grid layer (thirds)",
      "viewport": {"width": 320, "height": 480},
      "loading_incomplete_selectors": [
        "[grid-area]"
      ],
      "loading_complete_selectors": [
        ".i-amphtml-story-loaded",
        ".i-amphtml-story-grid-template-thirds"
      ]
    },
    {
      "url": "examples/visual-tests/amp-story/amp-story-grid-layer-presets.html",
      "name": "amp-story: Grid layer anchoring with preset (vertically)",
      "viewport": {"width": 250, "height": 500},
      "loading_complete_selectors": [
        ".i-amphtml-story-loaded",
        ".i-amphtml-story-grid-template-aspect"
      ]
    },
    {
      "url": "examples/visual-tests/amp-story/amp-story-grid-layer-presets.html",
      "name": "amp-story: Grid layer anchoring with preset (horizontally)",
      "viewport": {"width": 400, "height": 500},
      "loading_complete_selectors": [
        ".i-amphtml-story-loaded",
        ".i-amphtml-story-grid-template-aspect"
      ]
    },
    {
      "url": "examples/visual-tests/amp-story/amp-story-cta-layer.html",
      "name": "amp-story: CTA layer",
      "viewport": {"width": 320, "height": 480},
      "loading_complete_selectors": [
        ".i-amphtml-story-loaded",
        "amp-story-page#the-one-with-the-cta-layer[active]"
      ],
      // for page navigation
      "loading_complete_delay_ms": 500
    },
    {
      "url": "examples/visual-tests/amp-story/embed-mode-1.html",
      "name": "amp-story: embed mode 1",
      "viewport": {"width": 320, "height": 480},
      "loading_complete_selectors": [
        ".i-amphtml-story-loaded"
      ]
    },
    {
      "url": "examples/visual-tests/amp-story/embed-mode-2.html",
      "name": "amp-story: embed mode 2",
      "viewport": {"width": 320, "height": 480},
      "loading_complete_selectors": [
        ".i-amphtml-story-loaded"
      ]
    },
    {
      "url": "examples/visual-tests/amp-story/share-menu.html",
      "name": "amp-story: share menu",
      "viewport": {"width": 320, "height": 480},
      "loading_complete_selectors": [
        ".i-amphtml-story-loaded",
        ".i-amphtml-story-share-menu"
      ]
    },
    {
      "url": "examples/visual-tests/amp-story/info-dialog.html",
      "name": "amp-story: info dialog",
      "viewport": {"width": 320, "height": 480},
      "loading_complete_selectors": [
        ".i-amphtml-story-loaded",
        ".i-amphtml-story-info-dialog"
      ]
    },
    {
      "url": "examples/visual-tests/amp-story/amp-story-consent.html",
      "name": "amp-story: consent",
      "viewport": {"width": 320, "height": 480},
      "loading_complete_selectors": [
        ".i-amphtml-story-loaded",
        ".i-amphtml-story-consent"
      ],
      "interactive_tests": "examples/visual-tests/amp-story/amp-story-consent.js"
    },
    {
      "url": "examples/visual-tests/amp-story/amp-story-unsupported-browser-layer.html",
      "name": "amp-story: unsupported browser",
      "viewport": {"width": 320, "height": 480},
      "loading_complete_selectors": [
        ".i-amphtml-story-unsupported-browser-overlay"
      ]
    },
    {
      "url": "examples/visual-tests/amp-story/basic.html",
      "name": "amp-story: basic (desktop)",
      "viewport": {"width": 1440, "height": 900},
      "loading_complete_selectors": [
        ".i-amphtml-story-loaded",
        "amp-story-page#page-2[active]"
      ],
      // for page navigation
      "loading_complete_delay_ms": 500
    },
    {
      "url": "examples/visual-tests/amp-story/amp-story-grid-layer-template-fill.html",
      "name": "amp-story: Grid layer (fill) (desktop)",
      "viewport": {"width": 1440, "height": 900},
      "loading_complete_selectors": [
        ".i-amphtml-story-loaded",
        ".i-amphtml-story-grid-template-fill"
      ]
    },
    {
      "url": "examples/visual-tests/amp-story/amp-story-grid-layer-template-vertical.html",
      "name": "amp-story: Grid layer (vertical) (desktop)",
      "viewport": {"width": 1440, "height": 900},
      "loading_complete_selectors": [
        ".i-amphtml-story-loaded",
        ".i-amphtml-story-grid-template-vertical"
      ]
    },
    {
      "url": "examples/visual-tests/amp-story/amp-story-grid-layer-template-horizontal.html",
      "name": "amp-story: Grid layer (horizontal) (desktop)",
      "viewport": {"width": 1440, "height": 900},
      "loading_complete_selectors": [
        ".i-amphtml-story-loaded",
        ".i-amphtml-story-grid-template-horizontal"
      ]
    },
    {
      "url": "examples/visual-tests/amp-story/amp-story-grid-layer-template-thirds.html",
      "name": "amp-story: Grid layer (thirds) (desktop)",
      "viewport": {"width": 1440, "height": 900},
      "loading_incomplete_selectors": [
        "[grid-area]"
      ],
      "loading_complete_selectors": [
        ".i-amphtml-story-loaded",
        ".i-amphtml-story-grid-template-thirds"
      ]
    },
    {
      "url": "examples/visual-tests/amp-story/amp-story-cta-layer.html",
      "name": "amp-story: CTA layer (desktop)",
      "viewport": {"width": 1440, "height": 900},
      "loading_complete_selectors": [
        ".i-amphtml-story-loaded",
        "amp-story-page#the-one-with-the-cta-layer[active]"
      ],
      // for page navigation
      "loading_complete_delay_ms": 500
    },
    {
      "url": "examples/visual-tests/amp-story/embed-mode-1.html",
      "name": "amp-story: embed mode 1 (desktop)",
      "viewport": {"width": 1440, "height": 900},
      "loading_complete_selectors": [
        ".i-amphtml-story-loaded"
      ]
    },
    {
      "url": "examples/visual-tests/amp-story/embed-mode-2.html",
      "name": "amp-story: embed mode 2 (desktop)",
      "viewport": {"width": 1440, "height": 900},
      "loading_complete_selectors": [
        ".i-amphtml-story-loaded",
      ]
    },
    {
      "url": "examples/visual-tests/amp-story/amp-story-consent.html",
      "name": "amp-story: consent (desktop)",
      "viewport": {"width": 1440, "height": 900},
      "loading_complete_selectors": [
        ".i-amphtml-story-loaded",
        ".i-amphtml-story-consent"
      ],
      "interactive_tests": "examples/visual-tests/amp-story/amp-story-consent.js"
    },
    {
      "url": "examples/visual-tests/amp-story/amp-story-unsupported-browser-layer.html",
      "name": "amp-story: unsupported browser (desktop)",
      "viewport": {"width": 1440, "height": 900},
      "loading_complete_selectors": [
        ".i-amphtml-story-unsupported-browser-overlay"
      ]
    },
    {
      "url": "examples/visual-tests/amp-story/amp-story-desktop-one-panel.html",
      "name": "amp-story: desktop one panel desktop default margin",
      "viewport": {"width": 1440, "height": 900},
      "loading_complete_selectors": [
        ".i-amphtml-story-loaded",
      ],
    },
    {
      "url": "examples/visual-tests/amp-story/amp-story-desktop-one-panel.html",
      "name": "amp-story: desktop one panel desktop panel responsive margin",
      "viewport": {"width": 1440, "height": 1300},
      "loading_complete_selectors": [
        ".i-amphtml-story-loaded",
      ],
    },
    {
      "url": "examples/visual-tests/amp-story/amp-story-desktop-one-panel.html",
      "name": "amp-story: desktop one panel short screen no margin",
      "viewport": {"width": 1440, "height": 750},
      "loading_complete_selectors": [
        ".i-amphtml-story-loaded",
      ],
    },
    {
      "url": "examples/visual-tests/amp-story/amp-story-desktop-one-panel.html",
      "name": "amp-story: desktop one panel small square screen",
      "viewport": {"width": 400, "height": 400},
      "loading_complete_selectors": [
        ".i-amphtml-story-loaded",
      ],
    },
    {
      "url": "examples/visual-tests/amp-story/basic.rtl.html",
      "name": "amp-story: basic (rtl)",
      "viewport": {"width": 320, "height": 480},
      "loading_complete_selectors": [
        ".i-amphtml-story-loaded",
        "amp-story-page#page-2[active]"
      ],
      // for page navigation
      "loading_complete_delay_ms": 500
    },
    {
      "url": "examples/visual-tests/amp-story/share-menu.rtl.html",
      "name": "amp-story: share menu (rtl)",
      "viewport": {"width": 320, "height": 480},
      "loading_complete_selectors": [
        ".i-amphtml-story-loaded",
        ".i-amphtml-story-share-menu"
      ]
    },
    {
      "url": "examples/visual-tests/amp-story/info-dialog.rtl.html",
      "name": "amp-story: info dialog (rtl)",
      "viewport": {"width": 320, "height": 480},
      "loading_complete_selectors": [
        ".i-amphtml-story-loaded",
        ".i-amphtml-story-info-dialog"
      ]
    },
    {
      "url": "examples/visual-tests/amp-story/amp-story-consent.rtl.html",
      "name": "amp-story: consent (rtl)",
      "viewport": {"width": 320, "height": 480},
      "loading_complete_selectors": [
        ".i-amphtml-story-loaded",
        ".i-amphtml-story-consent"
      ],
      "interactive_tests": "examples/visual-tests/amp-story/amp-story-consent.js"
    },
    {
      "url": "examples/visual-tests/amp-story/basic.rtl.html",
      "name": "amp-story: basic (desktop) (rtl)",
      "viewport": {"width": 1440, "height": 900},
      "loading_complete_selectors": [
        ".i-amphtml-story-loaded",
        "amp-story-page#page-2[active]"
      ],
      // for page navigation
      "loading_complete_delay_ms": 500
    },
    {
      "url": "examples/visual-tests/amp-story/amp-story-consent.rtl.html",
      "name": "amp-story: consent (desktop) (rtl)",
      "viewport": {"width": 1440, "height": 900},
      "loading_complete_selectors": [
        ".i-amphtml-story-loaded",
        ".i-amphtml-story-consent"
      ],
      "interactive_tests": "examples/visual-tests/amp-story/amp-story-consent.js"
    },
    {
      // The url here should not matter; this UI should be triggered for all
      // story documents, based on the viewport dimensions.
      "url": "examples/visual-tests/amp-story/basic.html",
      "name": "amp-story: rotation overlay",
      "viewport": {"width": 480, "height": 320},
      "loading_complete_selectors": [
        ".i-amphtml-story-no-rotation-overlay"
      ]
    },
    {
      // TODO(#27453, @ampproject/wg-monetization): disabled in #21935 because this test is not hermetic.
      "flaky": true,
      "url": "examples/visual-tests/amp-inabox/amp-inabox-gpt.html",
      "name": "AMP Inabox GPT Ad",
      "loading_complete_selectors": [
        ".slot-render-ended",
        ".slot-onload",
      ],
    },
    {
      "url": "examples/visual-tests/amp-story/amp-story-tooltip.html",
      "name": "amp-story: tooltip",
      "viewport": {"width": 320, "height": 480},
      "loading_complete_selectors": [
        ".i-amphtml-story-loaded"
      ],
      "interactive_tests": "examples/visual-tests/amp-story/amp-story-tooltip.js"
    },
    {
      // TODO(#21665, @ampproject/wg-stories): Re-enable test.
      "flaky": true,
      "url": "examples/visual-tests/amp-story/amp-story-tooltip.html",
      "name": "amp-story: tooltip desktop",
      "viewport": {"width": 1440, "height": 900},
      "loading_complete_selectors": [
        ".i-amphtml-story-loaded"
      ],
      "interactive_tests": "examples/visual-tests/amp-story/amp-story-tooltip-desktop.js"
    },
    {
      // TODO(#22070, @ampproject/wg-stories): Re-enable test.
      "flaky": true,
      "url": "examples/visual-tests/amp-story/amp-story-pagination-buttons.html",
      "name": "amp-story: pagination-buttons desktop",
      "viewport": {"width": 1440, "height": 900},
      "loading_complete_selectors": [
        ".i-amphtml-story-loaded",
      ],
      "interactive_tests": "examples/visual-tests/amp-story/amp-story-pagination-buttons.js"
    },
    {
      // TODO(#22499, @ampproject/wg-stories): Re-enable this test once the animations run.
      "flaky": true,
      "url": "examples/visual-tests/amp-story/amp-story-sidebar.html",
      "name": "amp-story: sidebar",
      "viewport": {"width": 1440, "height": 900},
      "loading_complete_selectors": [
        ".i-amphtml-story-loaded",
        ".i-amphtml-story-sidebar-control.i-amphtml-story-button"
      ],
      "interactive_tests": "examples/visual-tests/amp-story/amp-story-sidebar.js"
    },
    {
      // TODO(#21749, @ampproject/wg-stories): Re-enable test.
      "flaky": true,
      "url": "examples/visual-tests/amp-story/amp-story-landscape-templates.html",
      "name": "amp-story: landscape templates",
      "viewport": {"width": 1440, "height": 900},
      "loading_complete_selectors": [
        ".i-amphtml-story-loaded",
      ],
      "interactive_tests": "examples/visual-tests/amp-story/amp-story-landscape-templates.js"
    },
    {
      "url": "examples/visual-tests/amp-story/amp-story-live-story.html",
      "name": "amp-story: live story",
      "viewport": {"width": 320, "height": 480},
      "loading_complete_selectors": [
        ".i-amphtml-story-loaded"
      ],
      "interactive_tests": "examples/visual-tests/amp-story/amp-story-live-story.js"
    },
    {
      "url": "examples/visual-tests/amp-story/amp-story-live-story.html",
      "name": "amp-story: live story desktop",
      "viewport": {"width": 1440, "height": 900},
      "loading_complete_selectors": [
        ".i-amphtml-story-loaded",
      ],
      "interactive_tests": "examples/visual-tests/amp-story/amp-story-live-story.js"
    },
    {
      "url": "examples/visual-tests/amp-story/amp-story-bot-rendering.html",
      "name": "amp-story: bot rendering",
      "viewport": {"width": 360, "height": 4500},
      "loading_complete_selectors": [
        ".i-amphtml-story-loaded",
      ]
    },
    {
      "url": "examples/visual-tests/amp-story/amp-story-interactive-quiz-sizing-positioning.html",
      "name": "amp-story-interactive-quiz: sizing and positioning",
      "viewport": {"width": 320, "height": 480},
      "loading_complete_selectors": [
        ".i-amphtml-story-loaded",
      ],
    },
    {
      "url": "examples/visual-tests/amp-story/amp-story-interactive-img-poll.html",
      "name": "amp-story-interactive-img-poll: render 4 image options with default customization options in mobile layout",
      "viewport": {"width": 320, "height": 480},
      "loading_complete_selectors": [
        ".i-amphtml-story-loaded",
      ],
    },
    {
      "url": "examples/visual-tests/amp-story/amp-story-interactive-img-quiz.html",
      "name": "amp-story-interactive-img-quiz: render 4 image options with default customization options in mobile layout",
      "viewport": {"width": 320, "height": 480},
      "loading_complete_selectors": [
        ".i-amphtml-story-loaded",
      ],
    },
    {
      "flaky": true, // #34033. See https://percy.io/ampproject/amphtml/builds/10102542/changed/568786603
      "url": "examples/visual-tests/amp-story/amp-story-dev-tools.html#development=1&url=https://preview.amp.dev/documentation/examples/introduction/stories_in_amp",
      "name": "amp-story-dev-tools: preview tab loading and running",
      "viewport": {"width": 1080, "height": 720},
      "loading_complete_selectors": [
        ".i-amphtml-story-dev-tools-tab.i-amphtml-layout"
      ]
    },
    {
      "flaky": true, // #34033. See https://percy.io/ampproject/amphtml/builds/10102542/changed/568786603
      "url": "examples/visual-tests/amp-story/amp-story-dev-tools.html#development=1&url=https://preview.amp.dev/documentation/examples/introduction/stories_in_amp&devices=desktop;ipad",
      "name": "amp-story-dev-tools: preview tab loading and running with a desktop and ipad layout",
      "viewport": {"width": 1080, "height": 720},
      "loading_complete_selectors": [
        ".i-amphtml-story-dev-tools-tab.i-amphtml-layout"
      ]
    },
    {
      "url": "examples/visual-tests/amp-story/amp-story-prestyle-step1.html",
      "name": "amp-story: prestyle step 1 - before JS loads (mobile)",
<<<<<<< HEAD
      "viewport": {"width": 375, "height": 635},
=======
      "viewport": {"width": 375, "height": 635}, 
>>>>>>> 2208d576
    },
    {
      "url": "examples/visual-tests/amp-story/amp-story-prestyle-step2.html",
      "name": "amp-story: prestyle step 2 - after JS loads (mobile)",
      "viewport": {"width": 375, "height": 635},
      "loading_complete_selectors": [
        ".i-amphtml-story-loaded amp-story-page[active]",
      ],
    },
    {
      "url": "examples/visual-tests/amp-story/amp-story-prestyle-step1.html",
      "name": "amp-story: prestyle step 1 - before JS loads (desktop)",
<<<<<<< HEAD
      "viewport": {"width": 1280, "height": 72},
=======
      "viewport": {"width": 1280, "height": 800},
>>>>>>> 2208d576
    },
    {
      "url": "examples/visual-tests/amp-story/amp-story-prestyle-step2.html",
      "name": "amp-story: prestyle step 2 - after JS loads (desktop)",
<<<<<<< HEAD
      "viewport": {"width": 1280, "height": 72},
=======
      "viewport": {"width": 1280, "height": 800},
>>>>>>> 2208d576
      "loading_complete_selectors": [
        ".i-amphtml-story-loaded amp-story-page[active]",
      ],
    },
    {
      "flaky": true,
      // See https://percy.io/ampproject/amphtml/builds/1434487/view/95137509/375?browser=firefox&mode=diff
      "url": "examples/visual-tests/amp-date-picker/amp-date-picker.amp.html",
      "name": "amp-date-picker",
      "loading_complete_selectors": [
        ".i-amphtml-date-picker-container",
      ],
      "interactive_tests": "examples/visual-tests/amp-date-picker/amp-date-picker.js"
    },
    {
      "url": "examples/visual-tests/amp-selector.amp.html",
      "name": "amp-selector",
      "interactive_tests": "examples/visual-tests/amp-selector.js",
    },
    {
      "url": "examples/visual-tests/amp-form/amp-form.amp.html",
      "name": "amp-form",
      "interactive_tests": "examples/visual-tests/amp-form/amp-form.js",
    },
    {
      "url": "examples/visual-tests/amp-accordion/amp-accordion.html",
      "name": "amp-accordion: page loads",
      "loading_complete_delay_ms": 1000,
      "interactive_tests": "examples/visual-tests/amp-accordion/amp-accordion.js"
    },
    {
      "url": "examples/visual-tests/amp-user-notification/amp-user-notification.amp.html",
      "name": "amp-user-notification",
      "viewport": {"width": 400, "height": 600},
      "loading_complete_selectors": [
        "amp-user-notification.amp-active",
      ],
      "interactive_tests": "examples/visual-tests/amp-user-notification/amp-user-notification.js"
    },
    {
      "url": "examples/visual-tests/amp-autocomplete/amp-autocomplete.amp.html",
      "name": "amp-autocomplete",
      "interactive_tests": "examples/visual-tests/amp-autocomplete/amp-autocomplete.js",
    },
    {
      "url": "examples/visual-tests/amphtml-ads/amp-fie-adchoices.html",
      "name": "amphtml-ads: friendly iframe adchoices",
      "interactive_tests": "examples/visual-tests/amphtml-ads/adchoices.js",
      "no_base_test": true
    },
    {
      // TODO(#28975, @ampproject/wg-monetization): see https://percy.io/ampproject/amphtml/builds-next/8494289/changed/482844300
      "url": "examples/visual-tests/amphtml-ads/amp-fie-static.html",
      "name": "amphtml-ads: friendly iframe static",
      "interactive_tests": "examples/visual-tests/amphtml-ads/static.js",
      "no_base_test": true
    },
    {
      "url": "examples/visual-tests/amphtml-ads/amp-inabox-adchoices.html",
      "name": "amphtml-ads: inabox adchoices",
      "interactive_tests": "examples/visual-tests/amphtml-ads/adchoices.js",
      "no_base_test": true
    },
    {
      "url": "examples/visual-tests/amphtml-ads/amp-inabox-static.html",
      "name": "amphtml-ads: inabox static",
      "interactive_tests": "examples/visual-tests/amphtml-ads/static.js",
      "no_base_test": true
    },
    {
      "url": "examples/visual-tests/amp-mega-menu/amp-mega-menu.amp.html",
      "name": "amp-mega-menu: basic usage",
      "loading_complete_selectors": [".i-amphtml-mega-menu-heading"],
      "interactive_tests": "examples/visual-tests/amp-mega-menu/amp-mega-menu.js"
    },
    {
      // TODO(#27454, @ampproject/wg-components): see https://percy.io/ampproject/amphtml/builds/4672992/view/274790617/375?mode=diff&browser=firefox&snapshot=274790617
      "flaky": true,
      "url": "examples/visual-tests/amp-mega-menu/amp-mega-menu-with-list.amp.html",
      "name": "amp-mega-menu: template render",
      "loading_complete_selectors": [".i-amphtml-mega-menu-heading"],
      "interactive_tests": "examples/visual-tests/amp-mega-menu/amp-mega-menu.js"
    },
    {
      "url": "examples/visual-tests/amp-video-docking/ltr.html",
      "name": "amp-video-docking (left-to-right)",
      "viewport": {"width": 800, "height": 600},
      "interactive_tests": "examples/visual-tests/amp-video-docking/amp-video-docking.js",
      "loading_complete_selectors": [".i-amphtml-video-interface"],
      "no_base_test": true
    },
    {
      "url": "examples/visual-tests/amp-video-docking/rtl.html",
      "name": "amp-video-docking (right-to-left)",
      "viewport": {"width": 800, "height": 600},
      "interactive_tests": "examples/visual-tests/amp-video-docking/amp-video-docking.js",
      "loading_complete_selectors": [".i-amphtml-video-interface"],
      "no_base_test": true
    },
    {
      "url": "examples/visual-tests/amp-video-docking/slot.html",
      "name": "amp-video-docking (slot)",
      "viewport": {"width": 800, "height": 600},
      "interactive_tests": "examples/visual-tests/amp-video-docking/amp-video-docking.js",
      "loading_complete_selectors": [".i-amphtml-video-interface"],
      "no_base_test": true
    },
    {
      "url": "examples/visual-tests/amp-story-player/back-button.html",
      "name": "amp-story-player exit control back button",
      "interactive_tests": "examples/visual-tests/amp-story-player/placeholder.js",
      "loading_complete_selectors": [".i-amphtml-story-player-loaded"],
      "loading_incomplete_selectors": [".i-amphtml-story-player-loading"],
      "no_base_test": true
    },
    {
      "url": "examples/visual-tests/amp-story-player/close-button.html",
      "name": "amp-story-player exit control close button",
      "interactive_tests": "examples/visual-tests/amp-story-player/placeholder.js",
      "loading_complete_selectors": [".i-amphtml-story-player-loaded"],
      "loading_incomplete_selectors": [".i-amphtml-story-player-loading"],
      "no_base_test": true
    },
    {
      "url": "examples/visual-tests/amp-story-player/player-local-story.html",
      "name": "amp-story-player local story basic page",
      "interactive_tests": "examples/visual-tests/amp-story-player/story-loaded.js",
      "loading_incomplete_selectors": [".i-amphtml-story-player-loading"],
      "no_base_test": true
    },
    {
      "url": "examples/visual-tests/amp-story-player/player-amp-version.html",
      "name": "amp-story-player AMP version",
      "interactive_tests": "examples/visual-tests/amp-story-player/player-amp-version.js",
      "viewport": {"width": 400, "height": 900},
      "loading_complete_delay_ms": 2000,
      "no_base_test": true
    },
    {
      "url": "examples/visual-tests/amp-story-player/story-attribution.html",
      "name": "amp-story-player story attribution",
      "interactive_tests": "examples/visual-tests/amp-story-player/story-loaded.js",
      "loading_incomplete_selectors": [".i-amphtml-story-player-loading"],
      "viewport": {"width": 400, "height": 800},
      "no_base_test": true
    },
    {
      "url": "examples/visual-tests/amp-carousel/amp-carousel.html",
      "name": "amp-carousel",
      "loading_complete_delay_ms": 2000,
    },
    {
      "url": "examples/visual-tests/amp-carousel/amp-carousel-slides.html",
      "name": "amp-carousel-slides",
      "loading_complete_delay_ms": 2000,
    },
    {
      "url": "examples/visual-tests/amp-story/basic-transformed.html",
      "name": "amp-story: basic example transformed with toolbox-optimizer",
      "viewport": {"width": 320, "height": 480},
      "loading_complete_selectors": [".i-amphtml-story-loaded"]
    },
    {
      "url": "examples/visual-tests/amp-story/amp-story-360-image.html",
      "name": "amp-story-360: 360 image rendering",
      "viewport": {"width": 320, "height": 480},
      "loading_complete_selectors": [".i-amphtml-story-360-loaded"]
    },
    {
      "url": "examples/visual-tests/amp-story/amp-story-page-attachment.html",
      "name": "amp-story-page-attachment: new inline & outlink CTA buttons",
      "viewport": {"width": 320, "height": 480},
      "loading_complete_selectors": [
        ".i-amphtml-story-loaded",
      ],
      "interactive_tests": "examples/visual-tests/amp-story/amp-story-page-attachment.js"
    },
    {
      "url": "examples/visual-tests/amp-story/amp-story-page-attachment.html",
      "name": "amp-story-page-attachment: page attachment desktop",
      "viewport": {"width": 1440, "height": 900},
      "loading_complete_selectors": [
        ".i-amphtml-story-loaded",
      ],
      "interactive_tests": "examples/visual-tests/amp-story/amp-story-page-attachment.js"
    }
  ]
}<|MERGE_RESOLUTION|>--- conflicted
+++ resolved
@@ -727,11 +727,7 @@
     {
       "url": "examples/visual-tests/amp-story/amp-story-prestyle-step1.html",
       "name": "amp-story: prestyle step 1 - before JS loads (mobile)",
-<<<<<<< HEAD
-      "viewport": {"width": 375, "height": 635},
-=======
       "viewport": {"width": 375, "height": 635}, 
->>>>>>> 2208d576
     },
     {
       "url": "examples/visual-tests/amp-story/amp-story-prestyle-step2.html",
@@ -744,20 +740,12 @@
     {
       "url": "examples/visual-tests/amp-story/amp-story-prestyle-step1.html",
       "name": "amp-story: prestyle step 1 - before JS loads (desktop)",
-<<<<<<< HEAD
-      "viewport": {"width": 1280, "height": 72},
-=======
       "viewport": {"width": 1280, "height": 800},
->>>>>>> 2208d576
     },
     {
       "url": "examples/visual-tests/amp-story/amp-story-prestyle-step2.html",
       "name": "amp-story: prestyle step 2 - after JS loads (desktop)",
-<<<<<<< HEAD
-      "viewport": {"width": 1280, "height": 72},
-=======
       "viewport": {"width": 1280, "height": 800},
->>>>>>> 2208d576
       "loading_complete_selectors": [
         ".i-amphtml-story-loaded amp-story-page[active]",
       ],
