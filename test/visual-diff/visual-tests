/**
 * Copyright 2017 The AMP HTML Authors. All Rights Reserved.
 *
 * Licensed under the Apache License, Version 2.0 (the "License");
 * you may not use this file except in compliance with the License.
 * You may obtain a copy of the License at
 *
 *      http://www.apache.org/licenses/LICENSE-2.0
 *
 * Unless required by applicable law or agreed to in writing, software
 * distributed under the License is distributed on an "AS-IS" BASIS,
 * WITHOUT WARRANTIES OR CONDITIONS OF ANY KIND, either express or implied.
 * See the License for the specific language governing permissions and
 * limitations under the License.
 */

/**
 * Particulars of the webpages used in the AMP visual diff tests.
 */
 {
  /**
   * List of webpages used in tests.
   */
  "webpages": [
  /**
   * Example of a webpage spec.
   * {
   *   // Path of webpage relative to webserver root. Note that all assets for
   *   // this test must be under the same directory as the AMPHTML file.
   *   "url": "examples/visual-tests/foo/foo.html",
   *
   *   // Name used to identify snapshots of webpage on Percy.
   *   "name": "Foo test",
   *
   *   // [optional, EXPERIMENTAL] Explicit viewport size. Will set the viewport
   *   // size to the width and height specified in this object.
   *   // Note that since Percy does not allow explicitly setting the viewport
   *   // size, after the document is loaded and CSS selectors are verified (see
   *   // explanation below) the document's DOM is frozen and set as the srcdoc
   *   // attribute of an iframe. This iframe is then sent to Percy for
   *   // snapshotting. Be careful of unexpected iframe related behavior!
   *   "viewport": {
   *     "width": 400,
   *     "height": 600
   *   },
   *
   *   // [optional] CSS selectors for elements that may initially appear on the
   *   // page, but must eventually be removed from it or become invisible.
   *   "loading_incomplete_selectors": [
   *     ".loading-in-progress-css-class",
   *     ".another-loading-in-progress-css-class"
   *   ],
   *
   *   // [optional] CSS selectors for elements that must eventually exist on
   *   // the page and be visible.
   *   "loading_complete_selectors": [
   *     ".loading-complete-css-class",
   *     ".another-loading-complete-css-class"
   *   ],
   *
   *   // [optional] A duration of time (in milliseconds) to wait after all
   *   // other loading is complete, before taking a snapshot. Can be used to
   *   // allow CSS transitions or other effects to complete.
   *   "loading_complete_delay_ms": 1000,
   *
   *   // [optional, EXPERIMENTAL] Allow running "dirty" JavaScript code on
   *   // on Percy in this AMP page. The code being executed *must* be inlined
   *   // inside a <script> tag, not be an externally loaded script via a
   *   // <script src="..."> tag.
   *   // The code *WILL BE EXECUTED TWICE*! Once locally, before the DOM is
   *   // sent to Percy, and then once again on Percy before the actual snapshot
   *   // occurs. If you wish to execute the code only once, guard against it
   *   // with a CSS class. As an added bonus, this same CSS class can be set as
   *   // the expected loading_complete_selectors. e.g., the script can be:
   *   //   <script>
   *   //     if (!document.body.classList.has('DIRTY_JAVASCRIPT_GUARD')) {
   *   //       do_dom_changing_stuff();
   *   //       document.body.classList.add('DIRTY_JAVASCRIPT_GUARD');
   *   //     }
   *   //   </script>
   *   // Note that the AMP runtime will only be executed locally, before
   *   // sending the snapshot to Percy.
   *   // You may use this feature to create visual diff tests with
   *   // interactivity. In the future we intend to implement visual diff tests
   *   // that have direct access to the Puppeteer Page instance, which would
   *   // allow you to interact with elements on the page in the same capacity
   *   // that a user would. (e.g., click on links, swipe gallery images.)
   *   "enable_percy_javascript": true,
   *
   *   // [optional, EXPERIMENTAL] Path of JavaScript file relative to webserver
   *   // root that exports a dictionary of (async) test functions keyed by a
   *   // short descriptive name. Each test function is passed two arguments: a
   *   // reference to the Puppeteer page, and the full name of the test (page
   *   // name + test name). e.g., the JS file can be:
   *   //   module.exports = {
   *   //     'tap red button': async (page, name) => {
   *   //       await page.tap('#red_button');
   *   //       await verifySelectorsInvisible(page, name, ['.red-loading']);
   *   //       await verifySelectorsVisible(page, name, ['.red-loaded']);
   *   //     },
   *   //     'tap red and blue button': async (page, name) => {
   *   //       await page.tap('#red_button');
   *   //       await page.tap('#blue_button');
   *   //       await verifySelectorsInvisible(
   *   //           page, name, ['.red-loading', '.blue-loading']);
   *   //       await verifySelectorsVisible(
   *   //           page, name, ['.red-loaded', '.blue-loaded']);
   *   //     },
   *   //   };
   *   "interactive_tests": "examples/visual-tests/foo/foo-test.js",
   *
   *   // [optional, EXPERIMENTAL] If interactive_tests have been specified, both
   *   // interactive tests and the base page without any interactive tests will
   *   // be executed by default. However, if the result of the base execution
   *   // is of no interest, setting no_base_test to true will cause the base test
   *   // not to be executed.
   *   "no_base_test": true,
   *
   *   // [optional] Add this key and set to true to skip this test. You should
   *   // also add an explanation and a link to an example of a previous
   *   // snapshot on Percy that demonstrate the flakiness of this test.
   *   "flaky": true
   * },
   *
   * Each webpage (or, optionally, each of its tests in the interactive_tests
   * file) is processed in a separate headless browser tab, with the test runner
   * performing these tasks in order:
   * - Load the page and waits for network activity to stop (or up to 3 secs)
   * - Wait for the built-in AMP loader dots to disappear from the page, meaning
   *   all AMP components finished being laid out and all resources, such as
   *   images, are displayed (or up to 5 secs)
   * - [if loading_incomplete_selectors is set] wait for all elements that match
   *   these CSS selectors to disappear from the page, i.e., either removed
   *   entirely or become invisible (or up to 5 secs)
   * - [if loading_complete_selectors is set] wait for all elements that match
   *   these CSS selectors to be visible on the page. Note that each defined
   *   selector MUST match at least ONE element on the page (or up to 5 secs)
   * - [if loading_complete_delay_ms is set] wait for the defined amount of time
   * - [if the test is one of the tests defined in interactive_tests] execute
   *   the code in the interactive test
   * - Prepare the page for snapshotting by setting snapshot options for Percy
   *   and, in some cases, modifying the HTML (e.g., when viewport is set, the
   *   page is wrapped in a fixed-size iframe. See file
   *   build-system/tasks/visual-diff/index.js for complete implementation)
   */
    {
      "url": "examples/visual-tests/article-access.amp/article-access.amp.html",
      "name": "AMP Article Access",
      "loading_incomplete_selectors": [".article-body"],
      "loading_complete_selectors": [".login-section"]
    },
    {
      "url": "examples/visual-tests/font.amp/font.amp.html",
      "name": "Fonts",
      "loading_incomplete_selectors": [
        "html.comic-amp-font-loading",
        "html.comic-amp-bold-font-loading"
      ],
      "loading_complete_selectors": [
        "html.comic-amp-font-loaded",
        "html.comic-amp-bold-font-loaded"
      ]
    },
    {
      "url": "examples/visual-tests/amp-layout/amp-layout.amp.html",
      "name": "AMP Layout"
    },
    {
      "url": "examples/visual-tests/article-fade-in.amp.html",
      "name": "fade-in & fade-in-scroll",
      "loading_complete_selectors": [
        ".overlay-container",
        ".overflow-window"
      ]
    },
    {
      "url": "examples/visual-tests/font.amp.404/font.amp.html",
      "name": "Fonts 404",
      "loading_complete_selectors": [
        ".comic-amp-font-missing",
        ".comic-amp-bold-font-missing"
      ],
      "interactive_tests": "examples/visual-tests/font.amp.404/font.amp.js"
    },
    {
      "url": "examples/visual-tests/css.amp/css.amp.html",
      "name": "unbuilt css",
    },
    {
      "url": "examples/visual-tests/article.amp/article.amp.html",
      "name": "AMP Article",
      "loading_complete_selectors": [
        ".article-body",
        ".ad-one :not(.i-amphtml-loading-container) + iframe",
        ".ad-two :not(.i-amphtml-loading-container) + iframe"
      ]
    },
    {
      "url": "examples/visual-tests/amp-list/amp-list.amp.html",
      "name": "AMP List and Mustache",
      "loading_complete_selectors": [
        "#list1 > div[role='list']",
        "#list2 > div[role='list']",
        "#list3 > div[role='list']",
      ],
      "interactive_tests": "examples/visual-tests/amp-list/amp-list.amp.js"
    },
    {
      "url": "examples/visual-tests/amp-lightbox-gallery.html",
      "name": "amp-lightbox-gallery - article"
    },
    {
      "url": "examples/visual-tests/video/rotate-to-fullscreen.html",
      "name": "Video rotate-to-fullscreen",
      "loading_complete_selectors": ["video.i-amphtml-replaced-content"]
    },
    {
      "url": "examples/visual-tests/amp-sidebar/amp-sidebar.amp.html",
      "name": "amp-sidebar",
      "viewport": {"width": 400, "height": 800},
      "interactive_tests": "examples/visual-tests/amp-sidebar/amp-sidebar.js",
      "loading_incomplete_selectors": ["amp-sidebar.i-amphtml-element"]
    },
    {
      "url": "examples/visual-tests/amp-sidebar/amp-sidebar-toolbar-ol.amp.html",
      "name": "amp-sidebar toolbar > ol",
      "viewport": {"width": 400, "height": 800},
      "interactive_tests": "examples/visual-tests/amp-sidebar/amp-sidebar-toolbar.js",
      "loading_incomplete_selectors": ["amp-sidebar.i-amphtml-element"]
    },
    {
      "url": "examples/visual-tests/amp-sidebar/amp-sidebar-toolbar-ul.amp.html",
      "name": "amp-sidebar toolbar > ul",
      "viewport": {"width": 400, "height": 800},
      "interactive_tests": "examples/visual-tests/amp-sidebar/amp-sidebar-toolbar.js",
      "loading_incomplete_selectors": ["amp-sidebar.i-amphtml-element"]
    },
    {
      // TODO(#27455, @ampproject/wg-ads): see https://percy.io/ampproject/amphtml/builds/4672752
      "flaky": true,
      "url": "examples/visual-tests/amp-sticky-ad/amp-sticky-ad.amp.html",
      "name": "AMP Sticky Ad",
      "viewport": {
        "width": 400,
        "height": 600
      },
      "loading_complete_delay_ms": 500,
      "enable_percy_javascript": true
    },
    {
      "url": "examples/visual-tests/amp-story/basic.html",
      "name": "amp-story: basic",
      "viewport": {"width": 320, "height": 480},
      "loading_complete_selectors": [
        ".i-amphtml-story-loaded",
        "amp-story-page#page-2[active]"
      ],
      // for page navigation
      "loading_complete_delay_ms": 500
    },
    {
      "url": "examples/visual-tests/amp-story/amp-story-grid-layer-template-fill.html",
      "name": "amp-story: Grid layer (fill)",
      "viewport": {"width": 320, "height": 480},
      "loading_complete_selectors": [
        ".i-amphtml-story-loaded",
        ".i-amphtml-story-grid-template-fill"
      ]
    },
    {
      "url": "examples/visual-tests/amp-story/amp-story-grid-layer-template-vertical.html",
      "name": "amp-story: Grid layer (vertical)",
      "viewport": {"width": 320, "height": 480},
      "loading_complete_selectors": [
        ".i-amphtml-story-loaded",
        ".i-amphtml-story-grid-template-vertical"
      ]
    },
    {
      "url": "examples/visual-tests/amp-story/amp-story-grid-layer-template-horizontal.html",
      "name": "amp-story: Grid layer (horizontal)",
      "viewport": {"width": 320, "height": 480},
      "loading_complete_selectors": [
        ".i-amphtml-story-loaded",
        ".i-amphtml-story-grid-template-horizontal"
      ]
    },
    {
      "url": "examples/visual-tests/amp-story/amp-story-grid-layer-template-thirds.html",
      "name": "amp-story: Grid layer (thirds)",
      "viewport": {"width": 320, "height": 480},
      "loading_incomplete_selectors": [
        "[grid-area]"
      ],
      "loading_complete_selectors": [
        ".i-amphtml-story-loaded",
        ".i-amphtml-story-grid-template-thirds"
      ]
    },
    {
      "url": "examples/visual-tests/amp-story/amp-story-cta-layer.html",
      "name": "amp-story: CTA layer",
      "viewport": {"width": 320, "height": 480},
      "loading_complete_selectors": [
        ".i-amphtml-story-loaded",
        "amp-story-page#the-one-with-the-cta-layer[active]"
      ],
      // for page navigation
      "loading_complete_delay_ms": 500
    },
    {
      "url": "examples/visual-tests/amp-story/embed-mode-1.html",
      "name": "amp-story: embed mode 1",
      "viewport": {"width": 320, "height": 480},
      "loading_complete_selectors": [
        ".i-amphtml-story-loaded"
      ]
    },
    {
      "url": "examples/visual-tests/amp-story/embed-mode-2.html",
      "name": "amp-story: embed mode 2",
      "viewport": {"width": 320, "height": 480},
      "loading_complete_selectors": [
        ".i-amphtml-story-loaded"
      ]
    },
    {
      "url": "examples/visual-tests/amp-story/share-menu.html",
      "name": "amp-story: share menu",
      "viewport": {"width": 320, "height": 480},
      "loading_complete_selectors": [
        ".i-amphtml-story-loaded",
        ".i-amphtml-story-share-menu"
      ]
    },
    {
      "url": "examples/visual-tests/amp-story/info-dialog.html",
      "name": "amp-story: info dialog",
      "viewport": {"width": 320, "height": 480},
      "loading_complete_selectors": [
        ".i-amphtml-story-loaded",
        ".i-amphtml-story-info-dialog"
      ]
    },
    {
      "url": "examples/visual-tests/amp-story/amp-story-bookend.html",
      "name": "amp-story: bookend",
      "viewport": {"width": 320, "height": 480},
      "loading_complete_selectors": [
        ".i-amphtml-story-loaded",
        ".i-amphtml-story-bookend"
      ]
    },
    {
      "url": "examples/visual-tests/amp-story/amp-story-consent.html",
      "name": "amp-story: consent",
      "viewport": {"width": 320, "height": 480},
      "loading_complete_selectors": [
        ".i-amphtml-story-loaded",
        ".i-amphtml-story-consent"
      ],
      "interactive_tests": "examples/visual-tests/amp-story/amp-story-consent.js"
    },
    {
      "url": "examples/visual-tests/amp-story/amp-story-unsupported-browser-layer.html",
      "name": "amp-story: unsupported browser",
      "viewport": {"width": 320, "height": 480},
      "loading_complete_selectors": [
        ".i-amphtml-story-unsupported-browser-overlay"
      ]
    },
    {
      "url": "examples/visual-tests/amp-story/basic.html",
      "name": "amp-story: basic (desktop)",
      "viewport": {"width": 1440, "height": 900},
      "loading_complete_selectors": [
        ".i-amphtml-story-loaded",
        "amp-story-page#page-2[active]"
      ],
      // for page navigation
      "loading_complete_delay_ms": 500
    },
    {
      "url": "examples/visual-tests/amp-story/amp-story-grid-layer-template-fill.html",
      "name": "amp-story: Grid layer (fill) (desktop)",
      "viewport": {"width": 1440, "height": 900},
      "loading_complete_selectors": [
        ".i-amphtml-story-loaded",
        ".i-amphtml-story-grid-template-fill"
      ]
    },
    {
      "url": "examples/visual-tests/amp-story/amp-story-grid-layer-template-vertical.html",
      "name": "amp-story: Grid layer (vertical) (desktop)",
      "viewport": {"width": 1440, "height": 900},
      "loading_complete_selectors": [
        ".i-amphtml-story-loaded",
        ".i-amphtml-story-grid-template-vertical"
      ]
    },
    {
      "url": "examples/visual-tests/amp-story/amp-story-grid-layer-template-horizontal.html",
      "name": "amp-story: Grid layer (horizontal) (desktop)",
      "viewport": {"width": 1440, "height": 900},
      "loading_complete_selectors": [
        ".i-amphtml-story-loaded",
        ".i-amphtml-story-grid-template-horizontal"
      ]
    },
    {
      "url": "examples/visual-tests/amp-story/amp-story-grid-layer-template-thirds.html",
      "name": "amp-story: Grid layer (thirds) (desktop)",
      "viewport": {"width": 1440, "height": 900},
      "loading_incomplete_selectors": [
        "[grid-area]"
      ],
      "loading_complete_selectors": [
        ".i-amphtml-story-loaded",
        ".i-amphtml-story-grid-template-thirds"
      ]
    },
    {
      "url": "examples/visual-tests/amp-story/amp-story-cta-layer.html",
      "name": "amp-story: CTA layer (desktop)",
      "viewport": {"width": 1440, "height": 900},
      "loading_complete_selectors": [
        ".i-amphtml-story-loaded",
        "amp-story-page#the-one-with-the-cta-layer[active]"
      ],
      // for page navigation
      "loading_complete_delay_ms": 500
    },
    {
      "url": "examples/visual-tests/amp-story/embed-mode-1.html",
      "name": "amp-story: embed mode 1 (desktop)",
      "viewport": {"width": 1440, "height": 900},
      "loading_complete_selectors": [
        ".i-amphtml-story-loaded"
      ]
    },
    {
      "url": "examples/visual-tests/amp-story/embed-mode-2.html",
      "name": "amp-story: embed mode 2 (desktop)",
      "viewport": {"width": 1440, "height": 900},
      "loading_complete_selectors": [
        ".i-amphtml-story-loaded",
      ]
    },
    {
      "url": "examples/visual-tests/amp-story/amp-story-bookend.html",
      "name": "amp-story: bookend (desktop)",
      "viewport": {"width": 1440, "height": 900},
      "loading_complete_selectors": [
        ".i-amphtml-story-loaded",
        ".i-amphtml-story-bookend"
      ]
    },
    {
      "url": "examples/visual-tests/amp-story/amp-story-consent.html",
      "name": "amp-story: consent (desktop)",
      "viewport": {"width": 1440, "height": 900},
      "loading_complete_selectors": [
        ".i-amphtml-story-loaded",
        ".i-amphtml-story-consent"
      ],
      "interactive_tests": "examples/visual-tests/amp-story/amp-story-consent.js"
    },
    {
      "url": "examples/visual-tests/amp-story/amp-story-unsupported-browser-layer.html",
      "name": "amp-story: unsupported browser (desktop)",
      "viewport": {"width": 1440, "height": 900},
      "loading_complete_selectors": [
        ".i-amphtml-story-unsupported-browser-overlay"
      ]
    },
    {
      "url": "examples/visual-tests/amp-story/basic.rtl.html",
      "name": "amp-story: basic (rtl)",
      "viewport": {"width": 320, "height": 480},
      "loading_complete_selectors": [
        ".i-amphtml-story-loaded",
        "amp-story-page#page-2[active]"
      ],
      // for page navigation
      "loading_complete_delay_ms": 500
    },
    {
      "url": "examples/visual-tests/amp-story/share-menu.rtl.html",
      "name": "amp-story: share menu (rtl)",
      "viewport": {"width": 320, "height": 480},
      "loading_complete_selectors": [
        ".i-amphtml-story-loaded",
        ".i-amphtml-story-share-menu"
      ]
    },
    {
      "url": "examples/visual-tests/amp-story/info-dialog.rtl.html",
      "name": "amp-story: info dialog (rtl)",
      "viewport": {"width": 320, "height": 480},
      "loading_complete_selectors": [
        ".i-amphtml-story-loaded",
        ".i-amphtml-story-info-dialog"
      ]
    },
    {
      "url": "examples/visual-tests/amp-story/amp-story-bookend.rtl.html",
      "name": "amp-story: bookend (rtl)",
      "viewport": {"width": 320, "height": 480},
      "loading_complete_selectors": [
        ".i-amphtml-story-loaded",
        ".i-amphtml-story-bookend"
      ]
    },
    {
      "url": "examples/visual-tests/amp-story/amp-story-consent.rtl.html",
      "name": "amp-story: consent (rtl)",
      "viewport": {"width": 320, "height": 480},
      "loading_complete_selectors": [
        ".i-amphtml-story-loaded",
        ".i-amphtml-story-consent"
      ],
      "interactive_tests": "examples/visual-tests/amp-story/amp-story-consent.js"
    },
    {
      "url": "examples/visual-tests/amp-story/basic.rtl.html",
      "name": "amp-story: basic (desktop) (rtl)",
      "viewport": {"width": 1440, "height": 900},
      "loading_complete_selectors": [
        ".i-amphtml-story-loaded",
        "amp-story-page#page-2[active]"
      ],
      // for page navigation
      "loading_complete_delay_ms": 500
    },
    {
      "url": "examples/visual-tests/amp-story/amp-story-bookend.rtl.html",
      "name": "amp-story: bookend (desktop) (rtl)",
      "viewport": {"width": 1440, "height": 900},
      "loading_complete_selectors": [
        ".i-amphtml-story-loaded",
        ".i-amphtml-story-bookend"
      ]
    },
    {
      "url": "examples/visual-tests/amp-story/amp-story-consent.rtl.html",
      "name": "amp-story: consent (desktop) (rtl)",
      "viewport": {"width": 1440, "height": 900},
      "loading_complete_selectors": [
        ".i-amphtml-story-loaded",
        ".i-amphtml-story-consent"
      ],
      "interactive_tests": "examples/visual-tests/amp-story/amp-story-consent.js"
    },
    {
      // The url here should not matter; this UI should be triggered for all
      // story documents, based on the viewport dimensions.
      "url": "examples/visual-tests/amp-story/basic.html",
      "name": "amp-story: rotation overlay",
      "viewport": {"width": 480, "height": 320},
      "loading_complete_selectors": [
        ".i-amphtml-story-no-rotation-overlay"
      ]
    },
    {
      // TODO(#27453, @ampproject/wg-ads): disabled in #21935 because this test is not hermetic.
      "flaky": true,
      "url": "examples/visual-tests/amp-inabox/amp-inabox-gpt.html",
      "name": "AMP Inabox GPT Ad",
      "loading_complete_selectors": [
        ".slot-render-ended",
        ".slot-onload",
      ],
    },
    {
      "url": "examples/visual-tests/amp-story/amp-story-tooltip.html",
      "name": "amp-story: tooltip",
      "viewport": {"width": 320, "height": 480},
      "loading_complete_selectors": [
        ".i-amphtml-story-loaded"
      ],
      "interactive_tests": "examples/visual-tests/amp-story/amp-story-tooltip.js"
    },
    {
      // TODO(#21665, @ampproject/wg-stories): Re-enable test.
      "flaky": true,
      "url": "examples/visual-tests/amp-story/amp-story-tooltip.html",
      "name": "amp-story: tooltip desktop",
      "viewport": {"width": 1440, "height": 900},
      "loading_complete_selectors": [
        ".i-amphtml-story-loaded"
      ],
      "interactive_tests": "examples/visual-tests/amp-story/amp-story-tooltip-desktop.js"
    },
    {
      // TODO(#22070, @ampproject/wg-stories): Re-enable test.
      "flaky": true,
      "url": "examples/visual-tests/amp-story/amp-story-pagination-buttons.html",
      "name": "amp-story: pagination-buttons desktop",
      "viewport": {"width": 1440, "height": 900},
      "loading_complete_selectors": [
        ".i-amphtml-story-loaded",
      ],
      "interactive_tests": "examples/visual-tests/amp-story/amp-story-pagination-buttons.js"
    },
    {
      // TODO(#22499, @ampproject/wg-stories): Re-enable this test once the animations run.
      "flaky": true,
      "url": "examples/visual-tests/amp-story/amp-story-sidebar.html",
      "name": "amp-story: sidebar",
      "viewport": {"width": 1440, "height": 900},
      "loading_complete_selectors": [
        ".i-amphtml-story-loaded",
        ".i-amphtml-story-sidebar-control.i-amphtml-story-button"
      ],
      "interactive_tests": "examples/visual-tests/amp-story/amp-story-sidebar.js"
    },
    {
      "url": "examples/visual-tests/amp-story/amp-story-page-attachment.html",
      "name": "amp-story: page attachment",
      "viewport": {"width": 320, "height": 480},
      "loading_complete_selectors": [
        ".i-amphtml-story-loaded",
      ],
      "interactive_tests": "examples/visual-tests/amp-story/amp-story-page-attachment.js"
    },
    {
      "url": "examples/visual-tests/amp-story/amp-story-page-attachment.html",
      "name": "amp-story: page attachment desktop",
      "viewport": {"width": 1440, "height": 900},
      "loading_complete_selectors": [
        ".i-amphtml-story-loaded",
      ],
      "interactive_tests": "examples/visual-tests/amp-story/amp-story-page-attachment-desktop.js"
    },
    {
      // TODO(#21749, @ampproject/wg-stories): Re-enable test.
      "flaky": true,
      "url": "examples/visual-tests/amp-story/amp-story-landscape-templates.html",
      "name": "amp-story: landscape templates",
      "viewport": {"width": 1440, "height": 900},
      "loading_complete_selectors": [
        ".i-amphtml-story-loaded",
      ],
      "interactive_tests": "examples/visual-tests/amp-story/amp-story-landscape-templates.js"
    },
    {
      "url": "examples/visual-tests/amp-story/amp-story-live-story.html",
      "name": "amp-story: live story",
      "viewport": {"width": 320, "height": 480},
      "loading_complete_selectors": [
        ".i-amphtml-story-loaded"
      ],
      "interactive_tests": "examples/visual-tests/amp-story/amp-story-live-story.js"
    },
    {
      "url": "examples/visual-tests/amp-story/amp-story-live-story.html",
      "name": "amp-story: live story desktop",
      "viewport": {"width": 1440, "height": 900},
      "loading_complete_selectors": [
        ".i-amphtml-story-loaded",
      ],
      "interactive_tests": "examples/visual-tests/amp-story/amp-story-live-story.js"
    },
    {
      "url": "examples/visual-tests/amp-story/amp-story-bot-rendering.html",
      "name": "amp-story: bot rendering",
      "viewport": {"width": 360, "height": 4500},
      "loading_complete_selectors": [
        ".i-amphtml-story-loaded",
      ],
    },
    {
      "url": "examples/visual-tests/amp-story/amp-story-interactive-quiz-sizing-positioning.html",
      "name": "amp-story-interactive-quiz: sizing and positioning",
      "viewport": {"width": 320, "height": 480},
      "loading_complete_selectors": [
        ".i-amphtml-story-loaded",
      ],
    },
    {
      "flaky": true,
      // See https://percy.io/ampproject/amphtml/builds/1434487/view/95137509/375?browser=firefox&mode=diff
      "url": "examples/visual-tests/amp-date-picker/amp-date-picker.amp.html",
      "name": "amp-date-picker",
      "loading_complete_selectors": [
        ".i-amphtml-date-picker-container",
      ],
      "interactive_tests": "examples/visual-tests/amp-date-picker/amp-date-picker.js"
    },
    {
      "url": "examples/visual-tests/amp-selector.amp.html",
      "name": "amp-selector",
      "interactive_tests": "examples/visual-tests/amp-selector.js",
    },
    {
      "url": "examples/visual-tests/amp-form/amp-form.amp.html",
      "name": "amp-form",
      "interactive_tests": "examples/visual-tests/amp-form/amp-form.js",
    },
    {
      "url": "examples/visual-tests/amp-accordion/amp-accordion.html",
      "name": "amp-accordion: page loads",
      "loading_complete_delay_ms": 1000,
      "interactive_tests": "examples/visual-tests/amp-accordion/amp-accordion.js"
    },
    {
      "url": "examples/visual-tests/amp-user-notification/amp-user-notification.amp.html",
      "name": "amp-user-notification",
      "viewport": {"width": 400, "height": 600},
      "loading_complete_selectors": [
        "amp-user-notification.amp-active",
      ],
      "interactive_tests": "examples/visual-tests/amp-user-notification/amp-user-notification.js"
    },
    {
      "url": "examples/visual-tests/amp-autocomplete/amp-autocomplete.amp.html",
      "name": "amp-autocomplete",
      "interactive_tests": "examples/visual-tests/amp-autocomplete/amp-autocomplete.js",
    },
    {
      "url": "examples/visual-tests/amphtml-ads/amp-fie-adchoices.html",
      "name": "amphtml-ads: friendly iframe adchoices",
      "interactive_tests": "examples/visual-tests/amphtml-ads/adchoices.js",
      "no_base_test": true
    },
    {
      "url": "examples/visual-tests/amphtml-ads/amp-fie-static.html",
      "name": "amphtml-ads: friendly iframe static",
      "interactive_tests": "examples/visual-tests/amphtml-ads/static.js",
      "no_base_test": true
    },
    {
      "url": "examples/visual-tests/amphtml-ads/amp-inabox-adchoices.html",
      "name": "amphtml-ads: inabox adchoices",
      "interactive_tests": "examples/visual-tests/amphtml-ads/adchoices.js",
      "no_base_test": true
    },
    {
      "url": "examples/visual-tests/amphtml-ads/amp-inabox-static.html",
      "name": "amphtml-ads: inabox static",
      "loading_complete_selectors": [
        ".view", ".activeview"
      ],
      "interactive_tests": "examples/visual-tests/amphtml-ads/static.js",
      "no_base_test": true
    },
    {
      "url": "examples/visual-tests/amp-mega-menu/amp-mega-menu.amp.html",
      "name": "amp-mega-menu: basic usage",
      "loading_complete_selectors": [".i-amphtml-mega-menu-heading"],
      "interactive_tests": "examples/visual-tests/amp-mega-menu/amp-mega-menu.js"
    },
    {
      // TODO(#27454, @ampproject/wg-ui-and-a11y): see https://percy.io/ampproject/amphtml/builds/4672992/view/274790617/375?mode=diff&browser=firefox&snapshot=274790617
      "flaky": true,
      "url": "examples/visual-tests/amp-mega-menu/amp-mega-menu-with-list.amp.html",
      "name": "amp-mega-menu: template render",
      "loading_complete_selectors": [".i-amphtml-mega-menu-heading"],
      "interactive_tests": "examples/visual-tests/amp-mega-menu/amp-mega-menu.js"
    },
    {
      "url": "examples/visual-tests/amp-video-docking/ltr.html",
      "name": "amp-video-docking (left-to-right)",
      "viewport": {"width": 800, "height": 600},
      "interactive_tests": "examples/visual-tests/amp-video-docking/amp-video-docking.js",
      "loading_complete_selectors": [".i-amphtml-video-interface"]
    },
    {
      "url": "examples/visual-tests/amp-video-docking/rtl.html",
      "name": "amp-video-docking (right-to-left)",
      "viewport": {"width": 800, "height": 600},
      "interactive_tests": "examples/visual-tests/amp-video-docking/amp-video-docking.js",
      "loading_complete_selectors": [".i-amphtml-video-interface"]
    },
    {
      "url": "examples/visual-tests/amp-video-docking/slot.html",
      "name": "amp-video-docking (slot)",
      "viewport": {"width": 800, "height": 600},
      "interactive_tests": "examples/visual-tests/amp-video-docking/amp-video-docking.js",
      "loading_complete_selectors": [".i-amphtml-video-interface"]
    },
    {
<<<<<<< HEAD
      "url": "examples/visual-tests/amp-story-player/back-button.html",
      "name": "amp-story-player back button",
      "interactive_tests": "examples/visual-tests/amp-story-player/story-loaded.js",
      "loading_complete_delay_ms": 500,
      "loading_complete_selectors": [".i-amphtml-story-player-loaded"],
      "loading_incomplete_selectors": [".i-amphtml-story-player-loading"],
      "no_base_test": true,
    },
    {
      "url": "examples/visual-tests/amp-story-player/close-button.html",
      "name": "amp-story-player close button",
      "interactive_tests": "examples/visual-tests/amp-story-player/story-loaded.js",
      "loading_complete_delay_ms": 500,
      "loading_complete_selectors": [".i-amphtml-story-player-loaded"],
      "loading_incomplete_selectors": [".i-amphtml-story-player-loading"],
      "no_base_test": true,
    },
    {
      "url": "examples/visual-tests/amp-story-player/multiple-stories-back-button.html",
      "name": "amp-story-player multiple stories back button",
      "interactive_tests": "examples/visual-tests/amp-story-player/story-loaded.js",
      "loading_complete_delay_ms": 500,
      "loading_complete_selectors": [".i-amphtml-story-player-loaded"],
      "loading_incomplete_selectors": [".i-amphtml-story-player-loading"],
      "no_base_test": true,
=======
      "url": "examples/visual-tests/amp-story-player/player-local-story.html",
      "name": "amp-story-player local story basic page",
      "interactive_tests": "examples/visual-tests/amp-story-player/story-loaded.js",
      "loading_incomplete_selectors": [".i-amphtml-story-player-loading"],
      "no_base_test": true
>>>>>>> 2874d1fa
    }
  ]
}<|MERGE_RESOLUTION|>--- conflicted
+++ resolved
@@ -780,39 +780,35 @@
       "loading_complete_selectors": [".i-amphtml-video-interface"]
     },
     {
-<<<<<<< HEAD
       "url": "examples/visual-tests/amp-story-player/back-button.html",
       "name": "amp-story-player back button",
       "interactive_tests": "examples/visual-tests/amp-story-player/story-loaded.js",
-      "loading_complete_delay_ms": 500,
       "loading_complete_selectors": [".i-amphtml-story-player-loaded"],
       "loading_incomplete_selectors": [".i-amphtml-story-player-loading"],
-      "no_base_test": true,
+      "no_base_test": true
     },
     {
       "url": "examples/visual-tests/amp-story-player/close-button.html",
       "name": "amp-story-player close button",
       "interactive_tests": "examples/visual-tests/amp-story-player/story-loaded.js",
-      "loading_complete_delay_ms": 500,
       "loading_complete_selectors": [".i-amphtml-story-player-loaded"],
       "loading_incomplete_selectors": [".i-amphtml-story-player-loading"],
-      "no_base_test": true,
+      "no_base_test": true
     },
     {
       "url": "examples/visual-tests/amp-story-player/multiple-stories-back-button.html",
       "name": "amp-story-player multiple stories back button",
       "interactive_tests": "examples/visual-tests/amp-story-player/story-loaded.js",
-      "loading_complete_delay_ms": 500,
       "loading_complete_selectors": [".i-amphtml-story-player-loaded"],
       "loading_incomplete_selectors": [".i-amphtml-story-player-loading"],
-      "no_base_test": true,
-=======
+      "no_base_test": true
+    },
+    {
       "url": "examples/visual-tests/amp-story-player/player-local-story.html",
       "name": "amp-story-player local story basic page",
       "interactive_tests": "examples/visual-tests/amp-story-player/story-loaded.js",
       "loading_incomplete_selectors": [".i-amphtml-story-player-loading"],
       "no_base_test": true
->>>>>>> 2874d1fa
     }
   ]
 }