--- conflicted
+++ resolved
@@ -808,7 +808,6 @@
       "viewport": {"width": 320, "height": 480},
       "loading_complete_selectors": [".i-amphtml-story-loaded"],
       "interactive_tests": "examples/visual-tests/amp-story/amp-story-shopping.js"
-<<<<<<< HEAD
     },
     {
       "url": "examples/visual-tests/amp-story/amp-story-shopping-rtl.html",
@@ -816,8 +815,6 @@
       "viewport": {"width": 320, "height": 480},
       "loading_complete_selectors": [".i-amphtml-story-loaded"],
       "interactive_tests": "examples/visual-tests/amp-story/amp-story-shopping.js"
-=======
->>>>>>> 9486cdb1
     }
   ]
 }