/**
 * Copyright 2021 The AMP HTML Authors. All Rights Reserved.
 *
 * Licensed under the Apache License, Version 2.0 (the "License");
 * you may not use this file except in compliance with the License.
 * You may obtain a copy of the License at
 *
 *      http://www.apache.org/licenses/LICENSE-2.0
 *
 * Unless required by applicable law or agreed to in writing, software
 * distributed under the License is distributed on an "AS-IS" BASIS,
 * WITHOUT WARRANTIES OR CONDITIONS OF ANY KIND, either express or implied.
 * See the License for the specific language governing permissions and
 * limitations under the License.
 */

<<<<<<< HEAD
// Terms are defined in this file.
/* eslint-disable local/no-forbidden-terms */
=======
const path = require('path');
>>>>>>> aa46b7eb

const requiresReviewPrivacy =
  'Usage of this API requires dedicated review due to ' +
  'being privacy sensitive. Please file an issue asking for permission' +
  ' to use if you have not yet done so.';

const privateServiceFactory =
  'This service should only be installed in ' +
  'the allowlisted files. Other modules should use a public function ' +
  'typically called serviceNameFor.';

const shouldNeverBeUsed =
  'Usage of this API is not allowed - only for internal purposes.';

const backwardCompat =
  'This method must not be called. It is only retained ' +
  'for backward compatibility during rollout.';

const realiasGetMode =
  'Do not re-alias getMode or its return so it can be ' +
  'DCE\'d. Use explicitly like "getMode().localDev" instead.';

/**
 * @typedef {{
 *   message: string,
 *   allowlist?: (undefined|Array<string>),
 *   checkInTestFolder?: (undefined|boolean),
 * }}
 */
let ForbiddenTermDef;

/**
 * Terms that must not appear in our source files.
 * @const {Object<string, string|!ForbiddenTermDef>}
 */
const forbiddenTermsGlobal = {
  'DO NOT SUBMIT': '',
  'whitelist|white-list': {
    message: 'Please use the term allowlist instead',
  },
  'blacklist|black-list': {
    message: 'Please use the term denylist instead',
  },
  'grandfather|grandfathered': {
    message: 'Please use the term legacy instead',
  },
  '(^-amp-|\\W-amp-)': {
    message: 'Switch to new internal class form',
    allowlist: [
      'build-system/server/amp4test.js',
      'build-system/server/app-index/boilerplate.js',
      'build-system/server/variable-substitution.js',
      'build-system/tasks/extension-generator/index.js',
      'extensions/amp-pinterest/0.1/amp-pinterest.css',
      'extensions/amp-pinterest/0.1/follow-button.js',
      'extensions/amp-pinterest/0.1/pin-widget.js',
      'extensions/amp-pinterest/0.1/save-button.js',
      'validator/js/engine/validator_test.js',
    ],
  },
  '(^i-amp-|\\Wi-amp-)': {
    message: 'Switch to new internal ID form',
    allowlist: [
      'build-system/tasks/create-golden-css/css/main.css',
      'css/ampshared.css',
    ],
  },
  'describe\\.only': '',
  'describes.*\\.only': '',
  'dev\\(\\)\\.assert\\(': 'Use the devAssert function instead.',
  '[^.]user\\(\\)\\.assert\\(': 'Use the userAssert function instead.',
  'it\\.only': '',
  'Math.random[^;()]*=': 'Use Sinon to stub!!!',
  'sinon\\.(spy|stub|mock)\\(': {
    message: 'Use a sandbox instead to avoid repeated `#restore` calls',
  },
  '(\\w*([sS]py|[sS]tub|[mM]ock|clock).restore)': {
    message: 'Use a sandbox instead to avoid repeated `#restore` calls',
  },
  'sinon\\.useFake\\w+': {
    message: 'Use a sandbox instead to avoid repeated `#restore` calls',
  },
  'sandbox\\.(spy|stub|mock)\\([^,\\s]*[iI]?frame[^,\\s]*,': {
    message:
      'Do NOT stub on a cross domain iframe! #5359\n' +
      '  If this is same domain, mark /*OK*/.\n' +
      '  If this is cross domain, overwrite the method directly.',
  },
  'console\\.\\w+\\(': {
    message: String(
      'console.log is generally forbidden. For the runtime, use ' +
        'console/*OK*/.[log|error] to allowlist a legit case. ' +
        'For build-system, use the functions in build-system/common/logging.js.'
    ),
    allowlist: [
      'build-system/common/check-package-manager.js',
      'build-system/common/logging.js',
      'src/purifier/noop.js',
      'validator/js/engine/validator-in-browser.js',
      'validator/js/engine/validator.js',
    ],
    checkInTestFolder: true,
  },
  '\\bgetModeObject\\(': {
    message: realiasGetMode,
    allowlist: ['src/mode-object.js', 'src/iframe-attributes.js'],
  },
  '(?:var|let|const) +IS_DEV +=': {
    message:
      'IS_DEV local var only allowed in mode.js and ' +
      'dist.3p/current/integration.js',
    allowlist: ['src/mode.js'],
  },
  '\\.prefetch\\(': {
    message: 'Do not use preconnect.prefetch, use preconnect.preload instead.',
  },
  'iframePing': {
    message:
      'This is only available in vendor config for temporary workarounds.',
    allowlist: [
      'build-system/server/routes/analytics.js',
      'extensions/amp-analytics/0.1/config.js',
      'extensions/amp-analytics/0.1/requests.js',
    ],
  },
  '\\.buildInternal': {
    message: 'can only be called by the framework',
    allowlist: [
      'src/custom-element.js',
      'src/service/resource.js',
      'testing/iframe.js',
    ],
  },
  '\\.mountInternal': {
    message: 'can only be called by the framework',
    allowlist: ['src/service/scheduler.js'],
  },
  'getSchedulerForDoc': {
    message: 'can only be used by the runtime',
    allowlist: ['src/custom-element.js', 'src/service/scheduler.js'],
  },
  // Service factories that should only be installed once.
  'installActionServiceForDoc': {
    message: privateServiceFactory,
    allowlist: [
      'src/inabox/inabox-services.js',
      'src/service/action-impl.js',
      'src/service/core-services.js',
    ],
  },
  'installActionHandler': {
    message: privateServiceFactory,
    allowlist: [
      'src/service/action-impl.js',
      'extensions/amp-access/0.1/amp-access.js',
      'extensions/amp-form/0.1/amp-form.js',
    ],
  },
  'installActivityService': {
    message: privateServiceFactory,
    allowlist: ['extensions/amp-analytics/0.1/activity-impl.js'],
  },
  'cidServiceForDocForTesting': {
    message: privateServiceFactory,
    allowlist: ['src/service/cid-impl.js'],
  },
  'installCryptoService': {
    message: privateServiceFactory,
    allowlist: ['src/service/core-services.js', 'src/service/crypto-impl.js'],
  },
  'installDocService': {
    message: privateServiceFactory,
    allowlist: [
      'src/amp.js',
      'src/amp-shadow.js',
      'src/inabox/amp-inabox.js',
      'src/service/ampdoc-impl.js',
      'testing/describes.js',
      'testing/iframe.js',
    ],
  },
  'installMutatorServiceForDoc': {
    message: privateServiceFactory,
    allowlist: ['src/service/core-services.js', 'src/service/mutator-impl.js'],
  },
  'installPerformanceService': {
    message: privateServiceFactory,
    allowlist: [
      'src/amp.js',
      'src/inabox/amp-inabox.js',
      'src/service/performance-impl.js',
    ],
  },
  'installResourcesServiceForDoc': {
    message: privateServiceFactory,
    allowlist: [
      'src/service/core-services.js',
      'src/service/resources-impl.js',
    ],
  },
  'installStorageServiceForDoc': {
    message: privateServiceFactory,
    allowlist: ['src/service/core-services.js', 'src/service/storage-impl.js'],
  },
  'installTemplatesServiceForDoc': {
    message: privateServiceFactory,
    allowlist: [
      'src/inabox/inabox-services.js',
      'src/service/core-services.js',
      'src/service/template-impl.js',
    ],
  },
  'installUrlReplacementsServiceForDoc': {
    message: privateServiceFactory,
    allowlist: [
      'src/inabox/inabox-services.js',
      'src/service/core-services.js',
      'src/service/url-replacements-impl.js',
    ],
  },
  'installViewerServiceForDoc': {
    message: privateServiceFactory,
    allowlist: ['src/service/core-services.js', 'src/service/viewer-impl.js'],
  },
  'installViewportServiceForDoc': {
    message: privateServiceFactory,
    allowlist: [
      'src/service/core-services.js',
      'src/service/viewport/viewport-impl.js',
    ],
  },
  'installVsyncService': {
    message: privateServiceFactory,
    allowlist: ['src/service/core-services.js', 'src/service/vsync-impl.js'],
  },
  'installXhrService': {
    message: privateServiceFactory,
    allowlist: ['src/service/core-services.js', 'src/service/xhr-impl.js'],
  },
  'installPositionObserverServiceForDoc': {
    message: privateServiceFactory,
    allowlist: [
      // Please keep list alphabetically sorted.
      'extensions/amp-fx-collection/0.1/providers/fx-provider.js',
      'extensions/amp-next-page/0.1/next-page-service.js',
      'extensions/amp-next-page/1.0/visibility-observer.js',
      'extensions/amp-position-observer/0.1/amp-position-observer.js',
      'src/service/position-observer/position-observer-impl.js',
    ],
  },
  'getServiceForDoc': {
    message:
      'Synchronous access to element services is unreliable (#22414). ' +
      'Use getServicePromiseForDoc() instead.',
    allowlist: [
      // Do not allowlist additional "extensions/*" paths.
      // TODO(#22414): Remove paths as they are migrated off of sync API.
      'extensions/amp-a4a/0.1/amp-ad-template-helper.js',
      'extensions/amp-analytics/0.1/instrumentation.js',
      'extensions/amp-analytics/0.1/variables.js',
      'extensions/amp-fx-collection/0.1/providers/fx-provider.js',
      'extensions/amp-gwd-animation/0.1/amp-gwd-animation.js',
      'src/chunk.js',
      'src/element-service.js',
      'src/service.js',
      'src/service/scheduler.js',
      'src/service/cid-impl.js',
      'src/service/origin-experiments-impl.js',
      'src/service/template-impl.js',
      'src/services.js',
      'src/utils/display-observer.js',
      'testing/test-helper.js',
    ],
  },
  'initLogConstructor|setReportError': {
    message: 'Should only be called from JS binary entry files.',
    allowlist: [
      '3p/integration-lib.js',
      '3p/ampcontext-lib.js',
      '3p/iframe-transport-client-lib.js',
      '3p/recaptcha.js',
      'ads/alp/install-alp.js',
      'ads/inabox/inabox-host.js',
      'extensions/amp-access/0.1/amp-login-done.js',
      'src/amp-story-player/amp-story-component-manager.js',
      'src/runtime.js',
      'src/log.js',
      'src/web-worker/web-worker.js',
      'tools/experiments/experiments.js',
    ],
  },
  'parseUrlWithA': {
    message: 'Use parseUrl instead.',
    allowlist: [
      'src/url.js',
      'src/service/url-impl.js',
      'src/amp-story-player/amp-story-player-impl.js',
    ],
  },
  '\\.sendMessage\\(': {
    message: 'Usages must be reviewed.',
    allowlist: [
      // viewer-impl.sendMessage
      'src/error.js',
      'src/service/navigation.js',
      'src/service/viewport/viewport-impl.js',
      'src/service/performance-impl.js',
      'src/service/resources-impl.js',
      'extensions/amp-bind/0.1/bind-impl.js',
      'extensions/amp-app-banner/0.1/amp-app-banner.js',
      'extensions/amp-subscriptions/0.1/viewer-subscription-platform.js',
      'extensions/amp-viewer-integration/0.1/highlight-handler.js',
      'extensions/amp-consent/0.1/consent-ui.js',
      'extensions/amp-story/1.0/amp-story-viewer-messaging-handler.js',

      // iframe-messaging-client.sendMessage
      '3p/iframe-messaging-client.js',
      '3p/ampcontext.js',
      '3p/ampcontext-integration.js',
    ],
  },
  '\\.sendMessageAwaitResponse\\(': {
    message: 'Usages must be reviewed.',
    allowlist: [
      'extensions/amp-access/0.1/login-dialog.js',
      'extensions/amp-story-education/0.1/amp-story-education.js',
      'extensions/amp-subscriptions/0.1/viewer-subscription-platform.js',
      'src/impression.js',
      'src/service/cid-impl.js',
      'src/service/history-impl.js',
      'src/service/storage-impl.js',
      'src/ssr-template-helper.js',
      'src/service/viewer-cid-api.js',
      'src/utils/xhr-utils.js',
    ],
  },
  // Privacy sensitive
  'cidForDoc|cidForDocOrNull': {
    message: requiresReviewPrivacy,
    allowlist: [
      // CID service is not allowed in amp4ads. No usage should there be
      // in extensions listed in the amp4ads spec:
      // https://amp.dev/documentation/guides-and-tutorials/learn/a4a_spec
      'src/ad-cid.js',
      'src/services.js',
      'src/service/standard-actions-impl.js',
      'src/service/url-replacements-impl.js',
      'extensions/amp-access/0.1/amp-access.js',
      'extensions/amp-subscriptions/0.1/amp-subscriptions.js',
      'extensions/amp-experiment/0.1/variant.js',
      'extensions/amp-experiment/1.0/variant.js',
      'extensions/amp-user-notification/0.1/amp-user-notification.js',
      'extensions/amp-consent/0.1/consent-config.js',
      'extensions/amp-story-interactive/0.1/amp-story-interactive-abstract.js',
    ],
  },
  'getBaseCid': {
    message: requiresReviewPrivacy,
    allowlist: ['src/service/cid-impl.js'],
  },
  'isTrustedViewer': {
    message: requiresReviewPrivacy,
    allowlist: [
      'extensions/amp-bind/0.1/bind-impl.js',
      'src/error.js',
      'src/utils/xhr-utils.js',
      'src/service/navigation.js',
      'src/service/viewer-impl.js',
      'src/service/viewer-interface.js',
      'src/service/viewer-cid-api.js',
      'src/inabox/inabox-viewer.js',
      'src/service/cid-impl.js',
      'src/impression.js',
      'src/ssr-template-helper.js',
    ],
  },
  'prerenderSafe': {
    message: requiresReviewPrivacy,
    allowlist: [
      'build-system/externs/amp.extern.js',
      'extensions/amp-subscriptions-google/0.1/amp-subscriptions-google.js',
      'src/utils/xhr-utils.js',
    ],
  },
  'eval\\(': {
    message: shouldNeverBeUsed,
  },
  'storageForDoc|storageForTopLevelDoc': {
    message:
      requiresReviewPrivacy +
      ' Please refer to spec/amp-localstorage.md for more information on' +
      ' the storage service usage.' +
      ' Once approved, please also update the spec/amp-localstorage.md to' +
      ' include your usage.',
    allowlist: [
      // Storage service is not allowed in amp4ads. No usage should there be
      // in extensions listed in the amp4ads spec:
      // https://amp.dev/documentation/guides-and-tutorials/learn/a4a_spec
      'src/services.js',
      'src/service/cid-impl.js',
      'extensions/amp-ad-network-adsense-impl/0.1/responsive-state.js',
      'extensions/amp-app-banner/0.1/amp-app-banner.js',
      'extensions/amp-consent/0.1/consent-state-manager.js',
      'extensions/amp-user-notification/0.1/amp-user-notification.js',
    ],
  },
  'localStorage': {
    message: requiresReviewPrivacy,
    allowlist: [
      'extensions/amp-access/0.1/amp-access-iframe.js',
      'extensions/amp-script/0.1/amp-script.js',
      'extensions/amp-story/1.0/history.js',
      'extensions/amp-web-push/0.1/amp-web-push-helper-frame.js',
      'extensions/amp-web-push/0.1/amp-web-push-permission-dialog.js',
      'src/experiments.js',
      'src/service/cid-impl.js',
      'src/service/storage-impl.js',
      'testing/fake-dom.js',
    ],
  },
  'sessionStorage': {
    message: requiresReviewPrivacy,
    allowlist: [
      'extensions/amp-access/0.1/amp-access-iframe.js',
      'extensions/amp-accordion/0.1/amp-accordion.js',
      'extensions/amp-script/0.1/amp-script.js',
      'testing/fake-dom.js',
    ],
  },
  'indexedDB': {
    message: requiresReviewPrivacy,
  },
  'openDatabase': requiresReviewPrivacy,
  'requestFileSystem': requiresReviewPrivacy,
  'webkitRequestFileSystem': requiresReviewPrivacy,
  'getAccessReaderId': {
    message: requiresReviewPrivacy,
    allowlist: [
      'build-system/externs/amp.extern.js',
      'extensions/amp-access/0.1/amp-access.js',
      'extensions/amp-access/0.1/access-vars.js',
      'extensions/amp-subscriptions/0.1/amp-subscriptions.js',
      'src/service/url-replacements-impl.js',
    ],
  },
  'getAuthdataField': {
    message: requiresReviewPrivacy,
    allowlist: [
      'build-system/externs/amp.extern.js',
      'extensions/amp-access/0.1/amp-access.js',
      'extensions/amp-access/0.1/access-vars.js',
      'extensions/amp-subscriptions/0.1/amp-subscriptions.js',
      'src/service/url-replacements-impl.js',
    ],
  },
  'debugger': '',
  // Overridden APIs.
  '(doc.*)\\.referrer': {
    message: 'Use Viewer.getReferrerUrl() instead.',
    allowlist: [
      '3p/integration-lib.js',
      'ads/google/a4a/utils.js',
      'src/inabox/inabox-viewer.js',
      'src/service/viewer-impl.js',
      'src/error.js',
      'src/window-interface.js',
    ],
  },
  'getUnconfirmedReferrerUrl': {
    message: 'Use Viewer.getReferrerUrl() instead.',
    allowlist: [
      'extensions/amp-dynamic-css-classes/0.1/amp-dynamic-css-classes.js',
      'src/iframe-attributes.js',
      'src/service/viewer-impl.js',
      'src/service/viewer-interface.js',
      'src/inabox/inabox-viewer.js',
    ],
  },
  'internalListenImplementation': {
    message:
      'Use `listen()` in either `event-helper` or `3p-frame-messaging`' +
      ', depending on your use case.',
    allowlist: [
      'src/3p-frame-messaging.js',
      'src/event-helper.js',
      'src/event-helper-listen.js',
    ],
  },
  'setTimeout.*throw': {
    message: 'Use dev.error or user.error instead.',
  },
  '(dev|user)\\(\\)\\.(fine|info|warn|error)\\((?!\\s*([A-Z0-9-]+|[\'"`][A-Z0-9-]+[\'"`]))[^,)\n]*': {
    message:
      'Logging message require explicitly `TAG`, or an all uppercase' +
      ' string as the first parameter',
    allowlist: [
      'build-system/babel-plugins/babel-plugin-transform-dev-methods/index.js',
    ],
  },
  '\\.schedulePass\\(': {
    message: 'schedulePass is heavy, think twice before using it',
    allowlist: ['src/service/mutator-impl.js', 'src/service/resources-impl.js'],
  },
  '\\.requireLayout\\(': {
    message:
      'requireLayout is restricted b/c it affects non-contained elements',
    allowlist: ['extensions/amp-animation/0.1/web-animations.js'],
  },
  '\\.updateLayoutPriority\\(': {
    message: 'updateLayoutPriority is a restricted API.',
    allowlist: [
      'extensions/amp-a4a/0.1/amp-a4a.js',
      'src/base-element.js',
      'src/service/resources-impl.js',
    ],
  },
  'overrideVisibilityState': {
    message: 'overrideVisibilityState is a restricted API.',
    allowlist: [
      'src/friendly-iframe-embed.js',
      'src/multidoc-manager.js',
      'src/service/ampdoc-impl.js',
      'src/service/viewer-impl.js',
    ],
  },
  '\\.scheduleLayoutOrPreload\\(': {
    message: 'scheduleLayoutOrPreload is a restricted API.',
    allowlist: ['src/custom-element.js', 'src/service/resources-impl.js'],
  },
  '(win|Win)(dow)?(\\(\\))?\\.open\\W': {
    message: 'Use dom.openWindowDialog',
    allowlist: ['src/dom.js'],
  },
  '\\.getWin\\(': {
    message: backwardCompat,
  },
  '/\\*\\* @type \\{\\!Element\\} \\*/': {
    message: 'Use assertElement instead of casting to !Element.',
    allowlist: [
      'src/log.js', // Has actual implementation of assertElement.
      'src/polyfills/custom-elements.js',
      'ads/google/imaVideo.js', // Required until #22277 is fixed.
      '3p/twitter.js', // Runs in a 3p window context, so cannot import log.js.
    ],
  },
  'startupChunk\\(': {
    message: 'startupChunk( should only be used during startup',
    allowlist: [
      'src/amp.js',
      'src/chunk.js',
      'src/inabox/amp-inabox.js',
      'src/runtime.js',
      'src/custom-element.js',
      'src/service/resources-impl.js',
    ],
  },
  'AMP_CONFIG': {
    message:
      'Do not access AMP_CONFIG directly. Use isExperimentOn() ' +
      'and getMode() to access config',
    allowlist: [
      'build-system/externs/amp.extern.js',
      'build-system/server/app.js',
      'build-system/tasks/e2e/index.js',
      'build-system/tasks/firebase.js',
      'build-system/tasks/integration.js',
      'build-system/tasks/prepend-global/index.js',
      'build-system/tasks/prepend-global/prepend-global.test.js',
      'build-system/tasks/release/index.js',
      'build-system/tasks/visual-diff/index.js',
      'build-system/tasks/build.js',
      'build-system/tasks/default-task.js',
      'build-system/tasks/dist.js',
      'build-system/tasks/helpers.js',
      'src/config.js',
      'src/experiments.js',
      'src/mode.js',
      'src/web-worker/web-worker.js', // Web worker custom error reporter.
      'tools/experiments/experiments.js',
      'build-system/server/amp4test.js',
    ],
  },
  'data:image/svg(?!\\+xml;charset=utf-8,)[^,]*,': {
    message:
      'SVG data images must use charset=utf-8: ' +
      '"data:image/svg+xml;charset=utf-8,..."',
    allowlist: ['src/service/ie-intrinsic-bug.js'],
  },
  'new CustomEvent\\(': {
    message: 'Use createCustomEvent() helper instead.',
  },
  'new FormData\\(': {
    message:
      'Use createFormDataWrapper() instead and call ' +
      'formDataWrapper.getFormData() to get the native FormData object.',
    allowlist: ['src/form-data-wrapper.js'],
  },
  '\\.defer\\(\\)': {
    message: 'Promise.defer() is deprecated and should not be used.',
  },
  '(dev|user)\\(\\)\\.assert(Element|String|Number)?\\(\\s*([A-Z][A-Z0-9-]*,)': {
    message: 'TAG is not an argument to assert(). Will cause false positives.',
  },
  'eslint no-unused-vars': {
    message: 'Use a line-level "no-unused-vars" rule instead.',
    allowlist: ['extensions/amp-access/0.1/iframe-api/access-controller.js'],
  },
  'this\\.skip\\(\\)': {
    message:
      'Use of `this.skip()` is forbidden in test files. Use ' +
      '`this.skipTest()` from within a `before()` block instead. See #17245.',
    checkInTestFolder: true,
    allowlist: ['test/_init_tests.js'],
  },
  '[^\\.]makeBodyVisible\\(': {
    message:
      'This is a protected function. If you are calling this to show ' +
      'body after an error please use `makeBodyVisibleRecovery`',
    allowlist: [
      'src/amp.js',
      'src/style-installer.js',
      'src/inabox/amp-inabox.js',
    ],
  },
  'isBuildRenderBlocking': {
    message:
      'This is a protected API. Please only override it the element is ' +
      'render blocking',
    allowlist: [
      'src/service/resources-impl.js',
      'src/service/resource.js',
      'src/custom-element.js',
      'src/base-element.js',
      'extensions/amp-experiment/0.1/amp-experiment.js',
      'extensions/amp-experiment/1.0/amp-experiment.js',
    ],
  },
  '^describe[\\.|\\(|$]': {
    message:
      'Top-level "describe" blocks in test files have been deprecated. ' +
      'Use "describes.{realWin|sandboxed|fakeWin|integration}".',
    allowlist: [
      // Non test files. These can remain.
      'build-system/server/app-index/test/test-amphtml-helpers.js',
      'build-system/server/app-index/test/test-file-list.js',
      'build-system/server/app-index/test/test-html.js',
      'build-system/server/app-index/test/test-self.js',
      'build-system/server/app-index/test/test-template.js',
      'build-system/server/app-index/test/test.js',
      'test/_init_tests.js',
      'test/e2e/test-controller-promise.js',
      'test/e2e/test-expect.js',
      'validator/js/engine/amp4ads-parse-css_test.js',
      'validator/js/engine/htmlparser_test.js',
      'validator/js/engine/keyframes-parse-css_test.js',
      'validator/js/engine/parse-css_test.js',
      'validator/js/engine/parse-srcset_test.js',
      'validator/js/engine/parse-url_test.js',
      'validator/js/engine/validator_test.js',
      'validator/js/gulpjs/test/validate.js',
      // Test files. TODO(#24144): Fix these and remove from the allowlist.
      'ads/google/a4a/shared/test/test-content-recommendation.js',
      'ads/google/a4a/shared/test/test-url-builder.js',
      'ads/google/a4a/test/test-line-delimited-response-handler.js',
      'ads/google/a4a/test/test-traffic-experiments.js',
      'ads/google/a4a/test/test-utils.js',
      'ads/google/test/test-utils.js',
      'extensions/amp-a4a/0.1/test/test-a4a-integration.js',
      'extensions/amp-a4a/0.1/test/test-a4a-var-source.js',
      'extensions/amp-a4a/0.1/test/test-amp-ad-utils.js',
      'extensions/amp-a4a/0.1/test/test-refresh.js',
      'extensions/amp-access/0.1/test/test-access-expr.js',
      'extensions/amp-access/0.1/test/test-amp-login-done-dialog.js',
      'extensions/amp-access/0.1/test/test-jwt.js',
      'extensions/amp-ad-exit/0.1/test/filters/test-click-delay.js',
      'extensions/amp-ad/0.1/test/test-amp-ad-3p-impl.js',
      'extensions/amp-ad/0.1/test/test-amp-ad-custom.js',
      'extensions/amp-ad/0.1/test/test-amp-ad-xorigin-iframe-handler.js',
      'extensions/amp-addthis/0.1/test/addthis-utils/test-fragment.js',
      'extensions/amp-addthis/0.1/test/addthis-utils/test-rot13.js',
      'extensions/amp-analytics/0.1/test/test-iframe-transport-client.js',
      'extensions/amp-analytics/0.1/test/test-linker-manager.js',
      'extensions/amp-analytics/0.1/test/test-linker-reader.js',
      'extensions/amp-analytics/0.1/test/test-linker.js',
      'extensions/amp-analytics/0.1/test/test-transport-serializers.js',
      'extensions/amp-auto-ads/0.1/test/test-attributes.js',
      'extensions/amp-bind/0.1/test/test-bind-evaluator.js',
      'extensions/amp-bind/0.1/test/test-bind-expression.js',
      'extensions/amp-bind/0.1/test/test-bind-validator.js',
      'extensions/amp-dynamic-css-classes/0.1/test/test-dynamic-classes.js',
      'extensions/amp-fx-collection/0.1/test/integration/test-amp-fx-fly-in.js',
      'extensions/amp-lightbox-gallery/0.1/test/integration/test-amp-lightbox-gallery.js',
      'extensions/amp-list/0.1/test/integration/test-amp-list.js',
      'extensions/amp-live-list/0.1/test/test-poller.js',
      'extensions/amp-script/0.1/test/unit/test-amp-script.js',
      'extensions/amp-sidebar/0.1/test/test-toolbar.js',
      'extensions/amp-truncate-text/0.1/test/test-binary-search.js',
      'extensions/amp-viewer-integration/0.1/test/test-findtext.js',
      'test/integration/test-3p-nameframe.js',
      'test/integration/test-amp-ad-3p.js',
      'test/integration/test-amp-pixel.js',
      'test/integration/test-amp-skimlinks.js',
      'test/integration/test-boilerplates.js',
      'test/integration/test-configuration.js',
      'test/integration/test-css.js',
      'test/integration/test-extensions-loading.js',
      'test/integration/test-released.js',
      'test/integration/test-video-manager.js',
      'test/integration/test-video-players.js',
      'test/unit/3p/test-3p-messaging.js',
      'test/unit/3p/test-recaptcha.js',
      'test/unit/ads/test-unruly.js',
      'test/unit/test-3p-environment.js',
      'test/unit/test-3p.js',
      'test/unit/test-action.js',
      'test/unit/test-activity.js',
      'test/unit/test-ad-helper.js',
      'test/unit/test-ads-config.js',
      'test/unit/test-alp-handler.js',
      'test/unit/test-amp-context.js',
      'test/unit/test-amp-inabox.js',
      'test/unit/test-animation.js',
      'test/unit/test-batched-json.js',
      'test/unit/test-callout-vendors.js',
      'test/unit/test-chunk.js',
      'test/unit/test-cid.js',
      'test/unit/test-css.js',
      'test/unit/test-curve.js',
      'test/unit/test-describes.js',
      'test/unit/test-document-ready.js',
      'test/unit/test-error.js',
      'test/unit/test-event-helper.js',
      'test/unit/test-experiments.js',
      'test/unit/test-exponential-backoff.js',
      'test/unit/test-finite-state-machine.js',
      'test/unit/test-focus-history.js',
      'test/unit/test-gesture-recognizers.js',
      'test/unit/test-gesture.js',
      'test/unit/test-get-html.js',
      'test/unit/test-ie-media-bug.js',
      'test/unit/test-input.js',
      'test/unit/test-integration.js',
      'test/unit/test-intersection-observer-polyfill.js',
      'test/unit/test-json.js',
      'test/unit/test-layout-rect.js',
      'test/unit/test-layout.js',
      'test/unit/test-log.js',
      'test/unit/test-mode.js',
      'test/unit/test-motion.js',
      'test/unit/test-mustache.js',
      'test/unit/test-object.js',
      'test/unit/test-observable.js',
      'test/unit/test-pass.js',
      'test/unit/test-platform.js',
      'test/unit/test-polyfill-document-contains.js',
      'test/unit/test-polyfill-math-sign.js',
      'test/unit/test-polyfill-object-assign.js',
      'test/unit/test-polyfill-object-values.js',
      'test/unit/test-pull-to-refresh.js',
      'test/unit/test-purifier.js',
      'test/unit/test-render-delaying-services.js',
      'test/unit/test-resource.js',
      'test/unit/test-sanitizer.js',
      'test/unit/test-service.js',
      'test/unit/test-srcset.js',
      'test/unit/test-static-template.js',
      'test/unit/test-string.js',
      'test/unit/test-style-installer.js',
      'test/unit/test-style.js',
      'test/unit/test-task-queue.js',
      'test/unit/test-transition.js',
      'test/unit/test-types.js',
      'test/unit/test-url-rewrite.js',
      'test/unit/test-url.js',
      'test/unit/test-viewport.js',
      'test/unit/test-web-components.js',
      'test/unit/utils/test-array.js',
      'test/unit/utils/test-bytes.js',
      'test/unit/utils/test-lru-cache.js',
      'test/unit/utils/test-priority-queue.js',
      'test/unit/utils/test-rate-limit.js',
      'test/unit/web-worker/test-amp-worker.js',
    ],
    checkInTestFolder: true,
  },
};

const bannedTermsHelpString =
  'Please review viewport service for helper ' +
  'methods or mark with `/*OK*/` or `/*REVIEW*/` and consult the AMP team. ' +
  'Most of the forbidden property/method access banned on the ' +
  '`forbiddenTermsSrcInclusive` object can be found in ' +
  '[What forces layout / reflow gist by Paul Irish]' +
  '(https://gist.github.com/paulirish/5d52fb081b3570c81e3a). ' +
  'These properties/methods when read/used require the browser ' +
  'to have the up-to-date value to return which might possibly be an ' +
  'expensive computation and could also be triggered multiple times ' +
  'if we are not careful. Please mark the call with ' +
  '`object./*OK*/property` if you explicitly need to read or update the ' +
  'forbidden property/method or mark it with `object./*REVIEW*/property` ' +
  'if you are unsure and so that it stands out in code reviews.';

const measurementApiDeprecated =
  'getLayoutSize/Box APIs are being deprecated. Please contact the' +
  ' @ampproject/wg-performance for questions.';

/**
 * @const {Object<string, string|!ForbiddenTermDef>}
 */
const forbiddenTermsSrcInclusive = {
  '\\.innerHTML(?!_)': bannedTermsHelpString,
  '\\.outerHTML(?!_)': bannedTermsHelpString,
  '\\.offsetLeft(?!_)': bannedTermsHelpString,
  '\\.offsetTop(?!_)': bannedTermsHelpString,
  '\\.offsetWidth(?!_)': bannedTermsHelpString,
  '\\.offsetHeight(?!_)': bannedTermsHelpString,
  '\\.offsetParent(?!_)': bannedTermsHelpString,
  '\\.clientLeft(?!_)(?!_)': bannedTermsHelpString,
  '\\.clientTop(?!_)': bannedTermsHelpString,
  '\\.clientWidth(?!_)': bannedTermsHelpString,
  '\\.clientHeight(?!_)': bannedTermsHelpString,
  '\\.scrollWidth(?!_)': 'please use `getScrollWidth()` from viewport',
  '\\.scrollHeight(?!_)': bannedTermsHelpString,
  '\\.scrollTop(?!_)': bannedTermsHelpString,
  '\\.scrollLeft(?!_)': bannedTermsHelpString,
  '\\.computedRole(?!_)': bannedTermsHelpString,
  '\\.computedName(?!_)': bannedTermsHelpString,
  '\\.innerText(?!_)': bannedTermsHelpString,
  '\\.scrollX(?!_)': bannedTermsHelpString,
  '\\.scrollY(?!_)': bannedTermsHelpString,
  '\\.pageXOffset(?!_)': bannedTermsHelpString,
  '\\.pageYOffset(?!_)': bannedTermsHelpString,
  '\\.innerWidth(?!_)': bannedTermsHelpString,
  '\\.innerHeight(?!_)': bannedTermsHelpString,
  '\\.scrollingElement(?!_)': bannedTermsHelpString,
  '\\.computeCTM(?!_)': bannedTermsHelpString,
  // Functions
  '\\.applySize\\(': bannedTermsHelpString,
  '\\.attemptChangeHeight\\(0\\)': 'please consider using `attemptCollapse()`',
  '\\.collapse\\(': bannedTermsHelpString,
  '\\.expand\\(': bannedTermsHelpString,
  '\\.focus\\(': bannedTermsHelpString,
  '\\.getBBox\\(': bannedTermsHelpString,
  '\\.getBoundingClientRect\\(': bannedTermsHelpString,
  '\\.getClientRects\\(': bannedTermsHelpString,
  '\\.getMatchedCSSRules\\(': bannedTermsHelpString,
  '\\.scrollBy\\(': bannedTermsHelpString,
  '\\.scrollIntoView\\(': bannedTermsHelpString,
  '\\.scrollIntoViewIfNeeded\\(': bannedTermsHelpString,
  '\\.scrollTo\\(': bannedTermsHelpString,
  '\\.webkitConvertPointFromNodeToPage\\(': bannedTermsHelpString,
  '\\.webkitConvertPointFromPageToNode\\(': bannedTermsHelpString,
  '\\.scheduleUnlayout\\(': bannedTermsHelpString,
  '\\.postMessage\\(': {
    message: bannedTermsHelpString,
    allowlist: [
      'extensions/amp-install-serviceworker/0.1/amp-install-serviceworker.js',
    ],
  },
  'getComputedStyle\\(': {
    message:
      'Due to various bugs in Firefox, you must use the computedStyle ' +
      'helper in style.js.',
    allowlist: ['src/style.js', 'build-system/tasks/coverage-map/index.js'],
  },
  'decodeURIComponent\\(': {
    message:
      'decodeURIComponent throws for malformed URL components. Please ' +
      'use tryDecodeUriComponent from src/url.js',
    allowlist: [
      '3p/integration-lib.js',
      'examples/pwa/pwa.js',
      'validator/js/engine/parse-url.js',
      'validator/js/engine/validator.js',
      'validator/js/webui/webui.js',
      'src/url.js',
      'src/url-try-decode-uri-component.js',
      'src/utils/bytes.js',
    ],
  },
  'Text(Encoder|Decoder)\\(': {
    message:
      'TextEncoder/TextDecoder is not supported in all browsers.' +
      ' Please use UTF8 utilities from src/bytes.js',
    allowlist: [
      'ads/google/a4a/line-delimited-response-handler.js',
      'examples/pwa/pwa.js',
      'src/utils/bytes.js',
      'src/utils/stream-response.js',
    ],
  },
  'contentHeightChanged': {
    message: bannedTermsHelpString,
    allowlist: [
      'src/inabox/inabox-viewport.js',
      'src/service/resources-impl.js',
      'src/service/viewport/viewport-binding-def.js',
      'src/service/viewport/viewport-binding-ios-embed-wrapper.js',
      'src/service/viewport/viewport-binding-natural.js',
      'src/service/viewport/viewport-impl.js',
      'src/service/viewport/viewport-interface.js',
    ],
  },
  'preloadExtension': {
    message: bannedTermsHelpString,
    allowlist: [
      'src/friendly-iframe-embed.js',
      'src/polyfillstub/intersection-observer-stub.js',
      'src/polyfillstub/resize-observer-stub.js',
      'src/service/extensions-impl.js',
      'src/service/crypto-impl.js',
    ],
  },
  'loadElementClass': {
    message: bannedTermsHelpString,
    allowlist: [
      'src/service/extensions-impl.js',
      'extensions/amp-ad/0.1/amp-ad.js',
    ],
  },
  'reject\\(\\)': {
    message:
      'Always supply a reason in rejections. ' +
      'error.cancellation() may be applicable.',
  },
  '[^.]loadPromise': {
    message: 'Most users should use BaseElement…loadPromise.',
    allowlist: [
      'src/base-element.js',
      'src/event-helper.js',
      'src/friendly-iframe-embed.js',
      'src/service/resources-impl.js',
      'src/service/variable-source.js',
      'src/validator-integration.js',
      'extensions/amp-image-lightbox/0.1/amp-image-lightbox.js',
      'extensions/amp-analytics/0.1/transport.js',
      'extensions/amp-web-push/0.1/iframehost.js',
      'extensions/amp-recaptcha-input/0.1/amp-recaptcha-service.js',
    ],
  },
  '\\.getTime\\(\\)': {
    message: 'Unless you do weird date math (allowlist), use Date.now().',
    allowlist: [
      '.github/workflows/create-design-review-issue.js',
      'extensions/amp-timeago/0.1/amp-timeago.js',
      'extensions/amp-timeago/1.0/component.js',
      'src/utils/date.js',
    ],
  },
  '\\.expandStringSync\\(': {
    message: requiresReviewPrivacy,
  },
  '\\.expandStringAsync\\(': {
    message: requiresReviewPrivacy,
    allowlist: [
      'extensions/amp-analytics/0.1/config.js',
      'extensions/amp-analytics/0.1/cookie-writer.js',
      'extensions/amp-analytics/0.1/requests.js',
      'extensions/amp-analytics/0.1/variables.js',
      'extensions/amp-consent/0.1/cookie-writer.js',
    ],
  },
  '\\.expandInputValueSync\\(': {
    message: requiresReviewPrivacy,
    allowlist: ['extensions/amp-form/0.1/amp-form.js'],
  },
  '\\.expandInputValueAsync\\(': {
    message: requiresReviewPrivacy,
    allowlist: ['extensions/amp-form/0.1/amp-form.js'],
  },
  '\\.setNonBoolean\\(': {
    message: requiresReviewPrivacy,
    allowlist: [
      'src/service/cid-impl.js',
      'src/service/storage-impl.js',
      'extensions/amp-consent/0.1/consent-state-manager.js',
    ],
  },
  '(cdn|3p)\\.ampproject\\.': {
    message:
      'The CDN domain should typically not be hardcoded in source ' +
      'code. Use a property of urls from src/config.js instead.',
    allowlist: [
      'ads/_a4a-config.js',
      'build-system/server/amp4test.js',
      'build-system/server/app-index/amphtml-helpers.js',
      'build-system/server/app-utils.js',
      'build-system/server/app-video-testbench.js',
      'build-system/server/app.js',
      'build-system/server/shadow-viewer.js',
      'build-system/server/variable-substitution.js',
      'build-system/tasks/dist.js',
      'build-system/tasks/extension-generator/index.js',
      'build-system/tasks/helpers.js',
      'build-system/tasks/performance/helpers.js',
      'src/3p-frame.js',
      'src/amp-story-player/amp-story-player-impl.js',
      'src/config.js',
      'testing/local-amp-chrome-extension/background.js',
      'tools/experiments/experiments.js',
      'validator/js/engine/htmlparser-interface.js',
      'validator/js/engine/validator-in-browser.js',
      'validator/js/engine/validator.js',
      'validator/js/nodejs/index.js',
      'validator/js/webui/serve-standalone.go',
    ],
  },
  '\\<\\<\\<\\<\\<\\<': {
    message: 'Unresolved merge conflict.',
  },
  '\\>\\>\\>\\>\\>\\>': {
    message: 'Unresolved merge conflict.',
  },
  '\\.indexOf\\([\'"][^)]+\\)\\s*===?\\s*0\\b': {
    message: 'use startsWith helper in src/string.js',
    allowlist: ['build-system/server/app.js'],
  },
  '\\.indexOf\\(.*===?.*\\.length': 'use endsWith helper in src/string.js',
  '/url-parse-query-string': {
    message: 'Import parseQueryString from `src/url.js`',
    allowlist: ['src/url.js', 'src/mode.js'],
  },
  '\\.trim(Left|Right)\\(\\)': {
    message: 'Unsupported on IE; use trim() or a helper instead.',
    allowlist: ['validator/js/engine/validator.js'],
  },
  "process\\.env(\\.|\\[\\')(GITHUB_ACTIONS|CIRCLECI)": {
    message:
      'Do not directly use CI-specific environment vars. Instead, add a ' +
      'function to build-system/common/ci.js',
  },
  '\\.matches\\(': 'Please use matches() helper in src/dom.js',
  '\\.getLayoutBox': {
    message: measurementApiDeprecated,
    allowlist: [
      'src/base-element.js',
      'src/custom-element.js',
      'src/friendly-iframe-embed.js',
      'src/service/mutator-impl.js',
      'src/service/resource.js',
      'src/service/resources-impl.js',
      'extensions/amp-ad/0.1/amp-ad-3p-impl.js',
      'extensions/amp-ad-network-adsense-impl/0.1/responsive-state.js',
      'extensions/amp-fx-flying-carpet/0.1/amp-fx-flying-carpet.js',
      'extensions/amp-iframe/0.1/amp-iframe.js',
      'extensions/amp-next-page/1.0/visibility-observer.js',
      'extensions/amp-playbuzz/0.1/amp-playbuzz.js',
      'extensions/amp-story/1.0/page-advancement.js',
    ],
  },
  '\\.getLayoutSize': {
    message: measurementApiDeprecated,
    allowlist: [
      'builtins/amp-img.js',
      'src/base-element.js',
      'src/custom-element.js',
      'src/iframe-helper.js',
      'src/service/mutator-impl.js',
      'src/service/resources-impl.js',
      'src/service/video-manager-impl.js',
      'extensions/amp-a4a/0.1/amp-a4a.js',
      'extensions/amp-auto-lightbox/0.1/amp-auto-lightbox.js',
      'extensions/amp-fx-flying-carpet/0.1/amp-fx-flying-carpet.js',
      'extensions/amp-script/0.1/amp-script.js',
      'extensions/amp-story/1.0/amp-story-page.js',
    ],
  },
  'onLayoutMeasure': {
    message: measurementApiDeprecated,
    allowlist: [
      'src/base-element.js',
      'src/custom-element.js',
      'extensions/amp-a4a/0.1/amp-a4a.js',
      'extensions/amp-a4a/0.1/amp-ad-network-base.js',
      'extensions/amp-ad/0.1/amp-ad-3p-impl.js',
      'extensions/amp-ad/0.1/amp-ad-xorigin-iframe-handler.js',
      'extensions/amp-ad-exit/0.1/amp-ad-exit.js',
      'extensions/amp-ad-exit/0.1/filters/click-location.js',
      'extensions/amp-ad-exit/0.1/filters/filter.js',
      'extensions/amp-ad-network-adsense-impl/0.1/amp-ad-network-adsense-impl.js',
      'extensions/amp-iframe/0.1/amp-iframe.js',
      'extensions/amp-script/0.1/amp-script.js',
      'extensions/amp-story/1.0/amp-story-page.js',
    ],
  },
  '\\.getIntersectionElementLayoutBox': {
    message: measurementApiDeprecated,
    allowlist: [
      'src/custom-element.js',
      'extensions/amp-a4a/0.1/amp-a4a.js',
      'extensions/amp-ad/0.1/amp-ad-3p-impl.js',
      'extensions/amp-ad-network-adsense-impl/0.1/amp-ad-network-adsense-impl.js',
      'extensions/amp-ad-network-doubleclick-impl/0.1/amp-ad-network-doubleclick-impl.js',
      'extensions/amp-iframe/0.1/amp-iframe.js',
    ],
  },
  "require\\('fancy-log'\\)": {
    message:
      'Instead of fancy-log, use the logging functions in build-system/common/logging.js.',
    allowlist: [
      'babel.config.js',
      'build-system/common/logging.js',
      'build-system/tasks/visual-diff/helpers.js',
      'validator/js/gulpjs/index.js',
    ],
  },
};

/**
 * @typedef {{
 *   term: string,
 *   match: string,
 *   message: string,
 *   loc: import('eslint').AST.SourceLocation,
 * }}
 */
let ForbiddenTermMatchDef;

/**
 * Check if root of path is test/ or file is in a folder named test.
 * @param {string} path
 * @return {boolean}
 */
function isInTestFolder(path) {
  const dirs = path.split('/');
  return dirs.indexOf('test') >= 0;
}

/**
 * Strip Comments
 * @param {string} contents
 * @return {string}
 */
function stripComments(contents) {
  // Multi-line comments
  contents = contents.replace(/\/\*(?!.*\*\/)(.|\n)*?\*\//g, function (match) {
    // Preserve the newlines
    const newlines = [];
    for (let i = 0; i < match.length; i++) {
      if (match[i] === '\n') {
        newlines.push('\n');
      }
    }
    return newlines.join('');
  });
  // Single line comments either on its own line or following a space,
  // semi-colon, or closing brace
  return contents.replace(/( |}|;|^) *\/\/.*/g, '$1');
}

/**
 * Collects any forbidden terms (regex patterns) in the contents of a file,
 * and provides any possible fix information.
 *
 * @param {string} srcFile
 * @param {string} contents
 * @param {!Object<string, string|!ForbiddenTermDef>} terms
 * @return {Array<!ForbiddenTermMatchDef>}
 */
function matchForbiddenTerms(srcFile, contents, terms) {
  const contentsWithoutComments = stripComments(contents);
  return Object.entries(terms)
    .map(([term, messageOrDef]) => {
      const {message, allowlist = null, checkInTestFolder = false} =
        typeof messageOrDef === 'string'
          ? {message: messageOrDef}
          : messageOrDef;
      // NOTE: we could do a glob test instead of exact check in the future
      // if needed but that might be too permissive.
      if (
<<<<<<< HEAD
        Array.isArray(allowlist) &&
        (allowlist.indexOf(srcFile) != -1 ||
          (isInTestFolder(srcFile) && !checkInTestFolder))
=======
        (Array.isArray(allowlist) && allowlist.indexOf(srcFile) != -1) ||
        (isInTestFolder(srcFile) && !checkInTestFolder)
>>>>>>> aa46b7eb
      ) {
        return [];
      }

      const matches = /** @type {Array<!ForbiddenTermMatchDef>} */ ([]);
      // we can't optimize building the `RegExp` objects early unless we build
      // another mapping of term -> regexp object to be able to get back to the
      // original term to get the possible fix value. This is ok as the
      // presubmit doesn't have to be blazing fast and this is most likely
      // negligible.
      const regex = new RegExp(term, 'gm');
      let index = 0;
      let line = 1;
      let column = 0;
      const start = {line: -1, column: -1};

      let result;
      while ((result = regex.exec(contentsWithoutComments))) {
        const [match] = result;

        for (index; index < result.index + match.length; index++) {
          if (index === result.index) {
            start.line = line;
            start.column = column;
          }
          if (contentsWithoutComments[index] === '\n') {
            line++;
            column = 0;
          } else {
            column++;
          }
        }

        matches.push({
          match,
          term,
          message,
          loc: {start, end: {line, column}},
        });
      }

      return matches;
    })
    .reduce((a, b) => a.concat(b));
}

module.exports = {
  forbiddenTermsGlobal,
  forbiddenTermsSrcInclusive,
  matchForbiddenTerms,
};<|MERGE_RESOLUTION|>--- conflicted
+++ resolved
@@ -13,13 +13,6 @@
  * See the License for the specific language governing permissions and
  * limitations under the License.
  */
-
-<<<<<<< HEAD
-// Terms are defined in this file.
-/* eslint-disable local/no-forbidden-terms */
-=======
-const path = require('path');
->>>>>>> aa46b7eb
 
 const requiresReviewPrivacy =
   'Usage of this API requires dedicated review due to ' +
@@ -1190,14 +1183,8 @@
       // NOTE: we could do a glob test instead of exact check in the future
       // if needed but that might be too permissive.
       if (
-<<<<<<< HEAD
-        Array.isArray(allowlist) &&
-        (allowlist.indexOf(srcFile) != -1 ||
-          (isInTestFolder(srcFile) && !checkInTestFolder))
-=======
         (Array.isArray(allowlist) && allowlist.indexOf(srcFile) != -1) ||
         (isInTestFolder(srcFile) && !checkInTestFolder)
->>>>>>> aa46b7eb
       ) {
         return [];
       }
