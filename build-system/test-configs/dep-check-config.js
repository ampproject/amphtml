--- conflicted
+++ resolved
@@ -359,13 +359,8 @@
         'src/service/video-manager-impl.js',
       'extensions/amp-delight-player/0.1/amp-delight-player.js->' +
         'src/service/video-manager-impl.js',
-<<<<<<< HEAD
       'extensions/amp-adplayer-pro/0.1/amp-adplayer-pro.js->' +
         'src/service/video-manager-impl.js',
-      'extensions/amp-analytics/0.1/iframe-transport.js->' +
-        'src/service/jank-meter.js',
-=======
->>>>>>> b4755b07
       'extensions/amp-position-observer/0.1/amp-position-observer.js->' +
         'src/service/position-observer/position-observer-impl.js',
       'extensions/amp-position-observer/0.1/amp-position-observer.js->' +
