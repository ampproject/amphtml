/**
 * Copyright 2016 The AMP HTML Authors. All Rights Reserved.
 *
 * Licensed under the Apache License, Version 2.0 (the "License");
 * you may not use this file except in compliance with the License.
 * You may obtain a copy of the License at
 *
 *      http://www.apache.org/licenses/LICENSE-2.0
 *
 * Unless required by applicable law or agreed to in writing, software
 * distributed under the License is distributed on an "AS-IS" BASIS,
 * WITHOUT WARRANTIES OR CONDITIONS OF ANY KIND, either express or implied.
 * See the License for the specific language governing permissions and
 * limitations under the License.
 */
'use strict';

/*eslint "max-len": 0*/

/**
 * - type - Is assumed to be "forbidden" if not provided.
 * - filesMatching - Is assumed to be all files if not provided.
 * - mustNotDependOn - If type is "forbidden" (default) then the files
 *     matched must not match the glob(s) provided.
 * - whitelist - Skip rule if this particular dependency is found.
 *     Syntax: fileAGlob->fileB where -> reads "depends on"
 * @typedef {{
 *   type: (string|undefined),
 *   filesMatching: (string|!Array<string>|undefined),
 *   mustNotDependOn: (string|!Array<string>|undefined),
 *   whitelist: (string|!Array<string>|undefined),
 * }}
 */
let RuleConfigDef;

// It is often OK to add things to the whitelist, but make sure to highlight
// this in review.
exports.rules = [
  // Global rules
  {
    filesMatching: '**/*.js',
    mustNotDependOn: 'src/video-iframe-integration.js',
    whitelist: [
      // Do not extend this whitelist.
      // video-iframe-integration.js is an entry point.
    ],
  },
  {
    filesMatching: '**/*.js',
    mustNotDependOn: 'src/sanitizer.js',
    whitelist: [
      // DEPRECATED: Use src/purifier.js instead. @choumx for questions.
      'extensions/amp-mustache/0.1/amp-mustache.js->src/sanitizer.js',
    ],
  },
  {
    filesMatching: '**/*.js',
    mustNotDependOn: 'src/purifier.js',
    whitelist: [
      // WARNING: Importing purifier.js will also bundle DOMPurify (13KB).
      'extensions/amp-mustache/0.2/amp-mustache.js->src/purifier.js',
      'extensions/amp-script/0.1/amp-script.js->src/purifier.js',
    ],
  },
  {
    filesMatching: '**/*.js',
    mustNotDependOn: 'src/module.js',
    whitelist: [
      'extensions/amp-date-picker/0.1/**->src/module.js',
      'extensions/amp-inputmask/0.1/**->src/module.js',
    ],
  },
  {
    filesMatching: '**/*.js',
    mustNotDependOn: 'third_party/**/*.js',
    whitelist: [
      '3p/polyfills.js->third_party/babel/custom-babel-helpers.js',
      'extensions/amp-ad-network-adzerk-impl/0.1/amp-ad-network-adzerk-impl.js->third_party/mustache/mustache.js',
      'extensions/amp-autocomplete/**/*.js->third_party/fuzzysearch/index.js',
      'extensions/amp-crypto-polyfill/**/*.js->third_party/closure-library/sha384-generated.js',
      'extensions/amp-date-picker/**->third_party/react-dates/bundle.js',
      'extensions/amp-list/**->third_party/set-dom/set-dom.js',
      'extensions/amp-mustache/**/amp-mustache.js->third_party/mustache/mustache.js',
      'extensions/amp-recaptcha-input/**/*.js->third_party/amp-toolbox-cache-url/dist/amp-toolbox-cache-url.esm.js',
      'extensions/amp-subscriptions-google/**/*.js->third_party/subscriptions-project/apis.js',
      'extensions/amp-subscriptions-google/**/*.js->third_party/subscriptions-project/config.js',
      'extensions/amp-subscriptions-google/**/*.js->third_party/subscriptions-project/swg.js',
      'extensions/amp-subscriptions/**/*.js->third_party/subscriptions-project/aes_gcm.js',
      'extensions/amp-subscriptions/**/*.js->third_party/subscriptions-project/apis.js',
      'extensions/amp-subscriptions/**/*.js->third_party/subscriptions-project/config.js',
      'extensions/amp-timeago/0.1/amp-timeago.js->third_party/timeagojs/timeago.js',
      'extensions/amp-viz-vega/**->third_party/d3/d3.js',
      'extensions/amp-viz-vega/**->third_party/vega/vega.js',
      'src/css.js->third_party/css-escape/css-escape.js',
      'src/sanitizer.js->third_party/caja/html-sanitizer.js',
      'src/shadow-embed.js->third_party/webcomponentsjs/ShadowCSS.js',
      'third_party/timeagojs/timeago.js->third_party/timeagojs/timeago-locales.js',
    ],
  },
  // Rules for 3p
  {
    filesMatching: '3p/**/*.js',
    mustNotDependOn: 'src/**/*.js',
    whitelist: [
      '3p/**->src/utils/function.js',
      '3p/**->src/utils/object.js',
      '3p/**->src/log.js',
      '3p/**->src/types.js',
      '3p/**->src/string.js',
      '3p/**->src/style.js',
      '3p/**->src/url.js',
      '3p/**->src/config.js',
      '3p/**->src/mode.js',
      '3p/**->src/json.js',
      '3p/**->src/3p-frame-messaging.js',
      '3p/**->src/observable.js',
      '3p/**->src/amp-events.js',
      '3p/**->src/consent-state.js',
      '3p/**->src/internal-version.js',
      '3p/polyfills.js->src/polyfills/math-sign.js',
      '3p/polyfills.js->src/polyfills/object-assign.js',
      '3p/polyfills.js->src/polyfills/object-values.js',
      '3p/messaging.js->src/event-helper.js',
      '3p/bodymovinanimation.js->src/event-helper.js',
      '3p/iframe-messaging-client.js->src/event-helper.js',
      '3p/viqeoplayer.js->src/event-helper.js',
    ],
  },
  {
    filesMatching: '3p/**/*.js',
    mustNotDependOn: 'extensions/**/*.js',
  },
  // Rules for ads
  {
    filesMatching: 'ads/**/*.js',
    mustNotDependOn: 'src/**/*.js',
    whitelist: [
      'ads/**->src/utils/base64.js',
      'ads/**->src/utils/dom-fingerprint.js',
      'ads/**->src/utils/object.js',
      'ads/**->src/utils/rate-limit.js',
      'ads/**->src/log.js',
      'ads/**->src/mode.js',
      'ads/**->src/url.js',
      'ads/**->src/types.js',
      'ads/**->src/string.js',
      'ads/**->src/style.js',
      'ads/**->src/consent-state.js',
      'ads/**->src/internal-version.js',
      'ads/google/adsense-amp-auto-ads-responsive.js->src/experiments.js',
      'ads/google/doubleclick.js->src/experiments.js',
      // ads/google/a4a doesn't contain 3P ad code and should probably move
      // somewhere else at some point
      'ads/google/a4a/**->src/ad-cid.js',
      'ads/google/a4a/**->src/consent.js',
      'ads/google/a4a/**->src/consent-state.js',
      'ads/google/a4a/**->src/dom.js',
      'ads/google/a4a/**->src/experiments.js',
      'ads/google/a4a/**->src/services.js',
      'ads/google/a4a/utils.js->src/service/variable-source.js',
      'ads/google/a4a/utils.js->src/ini-load.js',
      'ads/google/a4a/utils.js->src/layout.js',
      // alp handler needs to depend on src files
      'ads/alp/handler.js->src/dom.js',
      'ads/alp/handler.js->src/config.js',
      // Some ads need to depend on json.js
      'ads/**->src/json.js',
      // IMA, similar to other non-Ad 3Ps above, needs access to event-helper
      'ads/google/imaVideo.js->src/event-helper.js',
    ],
  },
  {
    filesMatching: 'ads/**/*.js',
    mustNotDependOn: 'extensions/**/*.js',
    whitelist: [
      // See todo note in ads/_a4a-config.js
      'ads/_a4a-config.js->' +
        'extensions/amp-ad-network-adsense-impl/0.1/adsense-a4a-config.js',
      'ads/_a4a-config.js->' +
        'extensions/amp-ad-network-doubleclick-impl/0.1/' +
        'doubleclick-a4a-config.js',
      'ads/_a4a-config.js->' +
        'extensions/amp-ad-network-fake-impl/0.1/fake-a4a-config.js',
      'ads/_a4a-config.js->' +
        'extensions/amp-ad-network-triplelift-impl/0.1/triplelift-a4a-config.js',
      'ads/_a4a-config.js->' +
        'extensions/amp-ad-network-cloudflare-impl/0.1/cloudflare-a4a-config.js',
      'ads/_a4a-config.js->' +
        'extensions/amp-ad-network-gmossp-impl/0.1/gmossp-a4a-config.js',
      'ads/_a4a-config.js->' +
        'extensions/amp-ad-network-mytarget-impl/0.1/mytarget-a4a-config.js',
    ],
  },
  // Rules for extensions and main src.
  {
    filesMatching: '{src,extensions}/**/*.js',
    mustNotDependOn: '3p/**/*.js',
  },

  // Rules for extensions.
  // Note: For the multipass build to correctly include depended on code, you
  // need to add the depended on code to `CLOSURE_SRC_GLOBS` in
  // build-system/compile/sources.js.
  {
    // Extensions can't depend on other extensions.
    filesMatching: 'extensions/**/*.js',
    mustNotDependOn: 'extensions/**/*.js',
    whitelist: [
      // a4a ads depend on a4a.
      'extensions/amp-ad-network-fake-impl/0.1/amp-ad-network-fake-impl.js->extensions/amp-a4a/0.1/amp-a4a.js',
      'extensions/amp-ad-network-gmossp-impl/0.1/amp-ad-network-gmossp-impl.js->extensions/amp-a4a/0.1/amp-a4a.js',
      'extensions/amp-ad-network-triplelift-impl/0.1/amp-ad-network-triplelift-impl.js->extensions/amp-a4a/0.1/amp-a4a.js',
      'extensions/amp-ad-network-cloudflare-impl/0.1/amp-ad-network-cloudflare-impl.js->extensions/amp-a4a/0.1/amp-a4a.js',
      'extensions/amp-ad-network-adzerk-impl/0.1/amp-ad-network-adzerk-impl.js->extensions/amp-a4a/0.1/amp-a4a.js',
      'extensions/amp-ad-network-doubleclick-impl/0.1/sra-utils.js->extensions/amp-a4a/0.1/amp-a4a.js',
      'extensions/amp-ad-network-adsense-impl/0.1/amp-ad-network-adsense-impl.js->extensions/amp-a4a/0.1/amp-a4a.js',
      'extensions/amp-ad-network-doubleclick-impl/0.1/amp-ad-network-doubleclick-impl.js->extensions/amp-a4a/0.1/amp-a4a.js',
      'extensions/amp-ad-network-mytarget-impl/0.1/amp-ad-network-mytarget-impl.js->extensions/amp-a4a/0.1/amp-a4a.js',

      // And a few mrore things depend on a4a.
      'extensions/amp-ad-custom/0.1/amp-ad-custom.js->extensions/amp-a4a/0.1/amp-ad-network-base.js',
      'extensions/amp-ad-custom/0.1/amp-ad-custom.js->extensions/amp-a4a/0.1/amp-ad-type-defs.js',
      'extensions/amp-ad-custom/0.1/amp-ad-custom.js->extensions/amp-a4a/0.1/name-frame-renderer.js',
      'extensions/amp-ad-custom/0.1/amp-ad-custom.js->extensions/amp-a4a/0.1/template-renderer.js',
      'extensions/amp-ad-custom/0.1/amp-ad-custom.js->extensions/amp-a4a/0.1/template-validator.js',
      'extensions/amp-ad-network-adzerk-impl/0.1/amp-ad-network-adzerk-impl.js->extensions/amp-a4a/0.1/amp-ad-template-helper.js',
      'extensions/amp-ad-network-adzerk-impl/0.1/amp-ad-network-adzerk-impl.js->extensions/amp-a4a/0.1/amp-ad-type-defs.js',
      'extensions/amp-ad-network-doubleclick-impl/0.1/amp-ad-network-doubleclick-impl.js->extensions/amp-a4a/0.1/callout-vendors.js',
      'extensions/amp-ad-network-doubleclick-impl/0.1/amp-ad-network-doubleclick-impl.js->extensions/amp-a4a/0.1/real-time-config-manager.js',
      'extensions/amp-ad-network-doubleclick-impl/0.1/amp-ad-network-doubleclick-impl.js->extensions/amp-a4a/0.1/refresh-manager.js',

      // AMP access depends on AMP access
      'extensions/amp-access-scroll/0.1/scroll-impl.js->extensions/amp-access/0.1/amp-access-client.js',

      // Ads depends on a4a?
      'extensions/amp-ad/0.1/amp-ad-xorigin-iframe-handler.js->extensions/amp-ad-network-adsense-impl/0.1/adsense-a4a-config.js',

      // Ads needs concurrent loading
      'extensions/amp-ad-network-adsense-impl/0.1/amp-ad-network-adsense-impl.js->extensions/amp-ad/0.1/concurrent-load.js',
      'extensions/amp-ad-network-doubleclick-impl/0.1/amp-ad-network-doubleclick-impl.js->extensions/amp-ad/0.1/concurrent-load.js',
      'extensions/amp-a4a/0.1/amp-a4a.js->extensions/amp-ad/0.1/concurrent-load.js',

      // Ads needs iframe transports
      'extensions/amp-ad-exit/0.1/config.js->extensions/amp-analytics/0.1/iframe-transport-vendors.js',

      // Amp carousel (and friends) depending on base carousel
      'extensions/amp-carousel/0.2/amp-carousel.js->extensions/amp-base-carousel/0.1/action-source.js',
      'extensions/amp-carousel/0.2/amp-carousel.js->extensions/amp-base-carousel/0.1/carousel.js',
      'extensions/amp-carousel/0.2/amp-carousel.js->extensions/amp-base-carousel/0.1/carousel-events.js',
      'extensions/amp-carousel/0.2/amp-carousel.js->extensions/amp-base-carousel/0.1/child-layout-manager.js',
      'extensions/amp-inline-gallery/0.1/amp-inline-gallery.js->extensions/amp-base-carousel/0.1/carousel-events.js',
      'extensions/amp-inline-gallery/0.1/amp-inline-gallery-thumbnails.js->extensions/amp-base-carousel/0.1/carousel-events.js',

      // Facebook components
      'extensions/amp-facebook-page/0.1/amp-facebook-page.js->extensions/amp-facebook/0.1/facebook-loader.js',
      'extensions/amp-facebook-comments/0.1/amp-facebook-comments.js->extensions/amp-facebook/0.1/facebook-loader.js',

      // Amp geo in group enum
      'extensions/amp-consent/0.1/amp-consent.js->extensions/amp-geo/0.1/amp-geo-in-group.js',
      'extensions/amp-consent/0.1/consent-config.js->extensions/amp-geo/0.1/amp-geo-in-group.js',
      'extensions/amp-user-notification/0.1/amp-user-notification.js->extensions/amp-geo/0.1/amp-geo-in-group.js',

      // AMP Story
      'extensions/amp-story/0.1/animation.js->extensions/amp-animation/0.1/web-animation-types.js',
      'extensions/amp-story/1.0/animation.js->extensions/amp-animation/0.1/web-animation-types.js',
      // Story ads
      'extensions/amp-story-auto-ads/0.1/amp-story-auto-ads.js->extensions/amp-story/1.0/amp-story-store-service.js',
      'extensions/amp-story-auto-ads/0.1/amp-story-auto-ads.js->extensions/amp-story/1.0/events.js',
      // TODO(#24080) Remove this when story ads have full ad network support.
      'extensions/amp-story-auto-ads/0.1/story-ad-page.js->extensions/amp-ad-exit/0.1/config.js',
      // TODO(ccordry): remove this after createShadowRootWithStyle is moved to src
      'extensions/amp-story-auto-ads/0.1/amp-story-auto-ads.js->extensions/amp-story/1.0/utils.js',
      'extensions/amp-story-auto-ads/0.1/story-ad-page.js->extensions/amp-story/1.0/utils.js',

      // Subscriptions.
      'extensions/amp-subscriptions/0.1/expr.js->extensions/amp-access/0.1/access-expr.js',
      'extensions/amp-subscriptions/0.1/local-subscription-platform-iframe.js->extensions/amp-access/0.1/iframe-api/messenger.js',
      'extensions/amp-subscriptions/0.1/viewer-subscription-platform.js->extensions/amp-access/0.1/jwt.js',
      'extensions/amp-subscriptions/0.1/actions.js->extensions/amp-access/0.1/login-dialog.js',
      'extensions/amp-subscriptions-google/0.1/amp-subscriptions-google.js->extensions/amp-subscriptions/0.1/analytics.js',
      'extensions/amp-subscriptions-google/0.1/amp-subscriptions-google.js->extensions/amp-subscriptions/0.1/doc-impl.js',
      'extensions/amp-subscriptions-google/0.1/amp-subscriptions-google.js->extensions/amp-subscriptions/0.1/entitlement.js',
      'extensions/amp-subscriptions-google/0.1/amp-subscriptions-google.js->extensions/amp-subscriptions/0.1/score-factors.js',

      // amp-smartlinks depends on amp-skimlinks/link-rewriter
      'extensions/amp-smartlinks/0.1/amp-smartlinks.js->extensions/amp-skimlinks/0.1/link-rewriter/link-rewriter-manager.js',
      'extensions/amp-smartlinks/0.1/linkmate.js->extensions/amp-skimlinks/0.1/link-rewriter/two-steps-response.js',
    ],
  },
  {
    filesMatching: 'extensions/**/*.js',
    mustNotDependOn: 'src/service/**/*.js',
    whitelist: [
      'extensions/amp-a4a/0.1/a4a-variable-source.js->' +
        'src/service/variable-source.js',
      'extensions/amp-a4a/0.1/amp-a4a.js->' +
        'src/service/url-replacements-impl.js',
      'extensions/amp-video-service/**->' +
        'src/service/video-service-interface.js',
      'extensions/amp-video/0.1/amp-video.js->' +
        'src/service/video-manager-impl.js',
      'extensions/amp-video-iframe/0.1/amp-video-iframe.js->' +
        'src/service/video-manager-impl.js',
      'extensions/amp-ooyala-player/0.1/amp-ooyala-player.js->' +
        'src/service/video-manager-impl.js',
      'extensions/amp-youtube/0.1/amp-youtube.js->' +
        'src/service/video-manager-impl.js',
      'extensions/amp-viqeo-player/0.1/amp-viqeo-player.js->' +
        'src/service/video-manager-impl.js',
      'extensions/amp-brightcove/0.1/amp-brightcove.js->' +
        'src/service/video-manager-impl.js',
      'extensions/amp-powr-player/0.1/amp-powr-player.js->' +
        'src/service/video-manager-impl.js',
      'extensions/amp-dailymotion/0.1/amp-dailymotion.js->' +
        'src/service/video-manager-impl.js',
      'extensions/amp-brid-player/0.1/amp-brid-player.js->' +
        'src/service/video-manager-impl.js',
      'extensions/amp-gfycat/0.1/amp-gfycat.js->' +
        'src/service/video-manager-impl.js',
      'extensions/amp-a4a/0.1/amp-a4a.js->src/service/variable-source.js',
      'extensions/amp-a4a/0.1/friendly-frame-util.js->' +
        'src/service/url-replacements-impl.js',
      'extensions/amp-nexxtv-player/0.1/amp-nexxtv-player.js->' +
        'src/service/video-manager-impl.js',
      'extensions/amp-3q-player/0.1/amp-3q-player.js->' +
        'src/service/video-manager-impl.js',
      'extensions/amp-ima-video/0.1/amp-ima-video.js->' +
        'src/service/video-manager-impl.js',
      'extensions/amp-minute-media-player/0.1/amp-minute-media-player.js->' +
        'src/service/video-manager-impl.js',
      'extensions/amp-redbull-player/0.1/amp-redbull-player.js->' +
        'src/service/video-manager-impl.js',
      'extensions/amp-vimeo/0.1/amp-vimeo.js->' +
        'src/service/video-manager-impl.js',
      'extensions/amp-wistia-player/0.1/amp-wistia-player.js->' +
        'src/service/video-manager-impl.js',
      'extensions/amp-delight-player/0.1/amp-delight-player.js->' +
        'src/service/video-manager-impl.js',
      'extensions/amp-analytics/0.1/iframe-transport.js->' +
        'src/service/extension-location.js',
      'extensions/amp-analytics/0.1/iframe-transport.js->' +
        'src/service/jank-meter.js',
      'extensions/amp-position-observer/0.1/amp-position-observer.js->' +
        'src/service/position-observer/position-observer-impl.js',
      'extensions/amp-position-observer/0.1/amp-position-observer.js->' +
        'src/service/position-observer/position-observer-worker.js',
      'extensions/amp-fx-collection/0.1/providers/fx-provider.js->' +
        'src/service/position-observer/position-observer-impl.js',
      'extensions/amp-fx-collection/0.1/providers/fx-provider.js->' +
        'src/service/position-observer/position-observer-worker.js',
      'extensions/amp-list/0.1/amp-list.js->' +
        'src/service/position-observer/position-observer-impl.js',
      'extensions/amp-list/0.1/amp-list.js->' +
        'src/service/position-observer/position-observer-worker.js',
      'extensions/amp-video-docking/0.1/amp-video-docking.js->' +
        'src/service/position-observer/position-observer-impl.js',
      'extensions/amp-video-docking/0.1/amp-video-docking.js->' +
        'src/service/position-observer/position-observer-worker.js',
      'extensions/amp-analytics/0.1/amp-analytics.js->' +
        'src/service/cid-impl.js',
      'extensions/amp-analytics/0.1/cookie-writer.js->' +
        'src/service/cid-impl.js',
      'extensions/amp-next-page/0.1/next-page-service.js->' +
        'src/service/position-observer/position-observer-impl.js',
      'extensions/amp-next-page/0.1/next-page-service.js->' +
        'src/service/position-observer/position-observer-worker.js',
      'extensions/amp-next-page/1.0/service.js->' +
        'src/service/position-observer/position-observer-impl.js',
<<<<<<< HEAD
      'extensions/amp-next-page/1.0/service.js->' +
        'src/service/position-observer/position-observer-worker.js',
      'extensions/amp-next-page/1.0/page.js->' +
        'src/service/position-observer/position-observer-impl.js',
      'extensions/amp-next-page/1.0/page.js->' +
        'src/service/position-observer/position-observer-worker.js',
=======
      'extensions/amp-next-page/0.2/visibility-observer.js->' +
        'src/service/position-observer/position-observer-worker.js',
      'extensions/amp-next-page/0.2/visibility-observer.js->' +
        'src/service/position-observer/position-observer-impl.js',
>>>>>>> aa46011e
      'extensions/amp-user-notification/0.1/amp-user-notification.js->' +
        'src/service/notification-ui-manager.js',
      'extensions/amp-consent/0.1/amp-consent.js->' +
        'src/service/notification-ui-manager.js',
      // For autoplay delegation:
      'extensions/amp-story/0.1/amp-story-page.js->' +
        'src/service/video-service-sync-impl.js',
      'extensions/amp-story/1.0/amp-story-page.js->' +
        'src/service/video-service-sync-impl.js',
      // Accessing USER_INTERACTED constant:
      'extensions/amp-story/1.0/media-pool.js->' +
        'src/service/video-service-interface.js',
      'extensions/amp-story/1.0/page-advancement.js->' +
        'src/service/action-impl.js',
      'extensions/amp-ad-network-adsense-impl/0.1/amp-ad-network-adsense-impl.js->' +
        'src/service/navigation.js',
      'extensions/amp-ad-network-doubleclick-impl/0.1/amp-ad-network-doubleclick-impl.js->' +
        'src/service/navigation.js',
      'extensions/amp-mowplayer/0.1/amp-mowplayer.js->' +
        'src/service/video-manager-impl.js',
      'extensions/amp-analytics/0.1/linker-manager.js->' +
        'src/service/navigation.js',
      'extensions/amp-skimlinks/0.1/link-rewriter/link-rewriter-manager.js->' +
        'src/service/navigation.js',
      'extensions/amp-list/0.1/amp-list.js->src/service/xhr-impl.js',
      'extensions/amp-form/0.1/amp-form.js->src/service/xhr-impl.js',
      // Accessing extension-location.calculateExtensionScriptUrl().
      'extensions/amp-script/0.1/amp-script.js->' +
        'src/service/extension-location.js',
      // Origin experiments.
      'extensions/amp-list/0.1/amp-list.js->' +
        'src/service/origin-experiments-impl.js',
      'extensions/amp-recaptcha-input/0.1/amp-recaptcha-input.js->' +
        'src/service/origin-experiments-impl.js',
      'extensions/amp-experiment/1.0/amp-experiment.js->' +
        'src/service/origin-experiments-impl.js',
      'extensions/amp-script/0.1/amp-script.js->' +
        'src/service/origin-experiments-impl.js',
      // For action macros.
      'extensions/amp-action-macro/0.1/amp-action-macro.js->' +
        'src/service/action-impl.js',
      'extensions/amp-link-rewriter/0.1/amp-link-rewriter.js->' +
        'src/service/navigation.js',
      // For localization.
      'extensions/amp-story/0.1/amp-story.js->src/service/localization.js',
      'extensions/amp-story/1.0/amp-story.js->src/service/localization.js',
      'extensions/amp-story/1.0/_locales/af.js->' +
        'src/service/localization.js',
      'extensions/amp-story/1.0/_locales/am.js->' +
        'src/service/localization.js',
      'extensions/amp-story/1.0/_locales/ar.js->' +
        'src/service/localization.js',
      'extensions/amp-story/1.0/_locales/bg.js->' +
        'src/service/localization.js',
      'extensions/amp-story/1.0/_locales/bn.js->' +
        'src/service/localization.js',
      'extensions/amp-story/1.0/_locales/bs.js->' +
        'src/service/localization.js',
      'extensions/amp-story/1.0/_locales/ca.js->' +
        'src/service/localization.js',
      'extensions/amp-story/1.0/_locales/cs.js->' +
        'src/service/localization.js',
      'extensions/amp-story/1.0/_locales/da.js->' +
        'src/service/localization.js',
      'extensions/amp-story/1.0/_locales/de.js->' +
        'src/service/localization.js',
      'extensions/amp-story/1.0/_locales/default.js->' +
        'src/service/localization.js',
      'extensions/amp-story/1.0/_locales/el.js->' +
        'src/service/localization.js',
      'extensions/amp-story/1.0/_locales/en-GB.js->' +
        'src/service/localization.js',
      'extensions/amp-story/1.0/_locales/en.js->' +
        'src/service/localization.js',
      'extensions/amp-story/1.0/_locales/es-419.js->' +
        'src/service/localization.js',
      'extensions/amp-story/1.0/_locales/es.js->' +
        'src/service/localization.js',
      'extensions/amp-story/1.0/_locales/et.js->' +
        'src/service/localization.js',
      'extensions/amp-story/1.0/_locales/eu.js->' +
        'src/service/localization.js',
      'extensions/amp-story/1.0/_locales/fa.js->' +
        'src/service/localization.js',
      'extensions/amp-story/1.0/_locales/fi.js->' +
        'src/service/localization.js',
      'extensions/amp-story/1.0/_locales/fil.js->' +
        'src/service/localization.js',
      'extensions/amp-story/1.0/_locales/fr.js->' +
        'src/service/localization.js',
      'extensions/amp-story/1.0/_locales/gl.js->' +
        'src/service/localization.js',
      'extensions/amp-story/1.0/_locales/gu.js->' +
        'src/service/localization.js',
      'extensions/amp-story/1.0/_locales/hi.js->' +
        'src/service/localization.js',
      'extensions/amp-story/1.0/_locales/hr.js->' +
        'src/service/localization.js',
      'extensions/amp-story/1.0/_locales/hu.js->' +
        'src/service/localization.js',
      'extensions/amp-story/1.0/_locales/id.js->' +
        'src/service/localization.js',
      'extensions/amp-story/1.0/_locales/is.js->' +
        'src/service/localization.js',
      'extensions/amp-story/1.0/_locales/it.js->' +
        'src/service/localization.js',
      'extensions/amp-story/1.0/_locales/iw.js->' +
        'src/service/localization.js',
      'extensions/amp-story/1.0/_locales/ja.js->' +
        'src/service/localization.js',
      'extensions/amp-story/1.0/_locales/ka.js->' +
        'src/service/localization.js',
      'extensions/amp-story/1.0/_locales/km.js->' +
        'src/service/localization.js',
      'extensions/amp-story/1.0/_locales/kn.js->' +
        'src/service/localization.js',
      'extensions/amp-story/1.0/_locales/ko.js->' +
        'src/service/localization.js',
      'extensions/amp-story/1.0/_locales/lo.js->' +
        'src/service/localization.js',
      'extensions/amp-story/1.0/_locales/lt.js->' +
        'src/service/localization.js',
      'extensions/amp-story/1.0/_locales/lv.js->' +
        'src/service/localization.js',
      'extensions/amp-story/1.0/_locales/mk.js->' +
        'src/service/localization.js',
      'extensions/amp-story/1.0/_locales/ml.js->' +
        'src/service/localization.js',
      'extensions/amp-story/1.0/_locales/mn.js->' +
        'src/service/localization.js',
      'extensions/amp-story/1.0/_locales/mr.js->' +
        'src/service/localization.js',
      'extensions/amp-story/1.0/_locales/ms.js->' +
        'src/service/localization.js',
      'extensions/amp-story/1.0/_locales/my.js->' +
        'src/service/localization.js',
      'extensions/amp-story/1.0/_locales/ne.js->' +
        'src/service/localization.js',
      'extensions/amp-story/1.0/_locales/nl.js->' +
        'src/service/localization.js',
      'extensions/amp-story/1.0/_locales/no.js->' +
        'src/service/localization.js',
      'extensions/amp-story/1.0/_locales/pa.js->' +
        'src/service/localization.js',
      'extensions/amp-story/1.0/_locales/pt-BR.js->' +
        'src/service/localization.js',
      'extensions/amp-story/1.0/_locales/pt-PT.js->' +
        'src/service/localization.js',
      'extensions/amp-story/1.0/_locales/ro.js->' +
        'src/service/localization.js',
      'extensions/amp-story/1.0/_locales/ru.js->' +
        'src/service/localization.js',
      'extensions/amp-story/1.0/_locales/si.js->' +
        'src/service/localization.js',
      'extensions/amp-story/1.0/_locales/sk.js->' +
        'src/service/localization.js',
      'extensions/amp-story/1.0/_locales/sl.js->' +
        'src/service/localization.js',
      'extensions/amp-story/1.0/_locales/sq.js->' +
        'src/service/localization.js',
      'extensions/amp-story/1.0/_locales/sr.js->' +
        'src/service/localization.js',
      'extensions/amp-story/1.0/_locales/sv.js->' +
        'src/service/localization.js',
      'extensions/amp-story/1.0/_locales/sw.js->' +
        'src/service/localization.js',
      'extensions/amp-story/1.0/_locales/ta.js->' +
        'src/service/localization.js',
      'extensions/amp-story/1.0/_locales/te.js->' +
        'src/service/localization.js',
      'extensions/amp-story/1.0/_locales/th.js->' +
        'src/service/localization.js',
      'extensions/amp-story/1.0/_locales/tr.js->' +
        'src/service/localization.js',
      'extensions/amp-story/1.0/_locales/uk.js->' +
        'src/service/localization.js',
      'extensions/amp-story/1.0/_locales/ur.js->' +
        'src/service/localization.js',
      'extensions/amp-story/1.0/_locales/vi.js->' +
        'src/service/localization.js',
      'extensions/amp-story/1.0/_locales/zh-CN.js->' +
        'src/service/localization.js',
      'extensions/amp-story/1.0/_locales/zh-TW.js->' +
        'src/service/localization.js',
      'extensions/amp-story/1.0/_locales/zu.js->' +
        'src/service/localization.js',
      'extensions/amp-story-auto-ads/0.1/story-ad-localization.js->' +
        'src/service/localization.js',
      'extensions/amp-story-auto-ads/0.1/_locales/af.js->' +
        'src/service/localization.js',
      'extensions/amp-story-auto-ads/0.1/_locales/am.js->' +
        'src/service/localization.js',
      'extensions/amp-story-auto-ads/0.1/_locales/ar.js->' +
        'src/service/localization.js',
      'extensions/amp-story-auto-ads/0.1/_locales/bg.js->' +
        'src/service/localization.js',
      'extensions/amp-story-auto-ads/0.1/_locales/bn.js->' +
        'src/service/localization.js',
      'extensions/amp-story-auto-ads/0.1/_locales/bs.js->' +
        'src/service/localization.js',
      'extensions/amp-story-auto-ads/0.1/_locales/ca.js->' +
        'src/service/localization.js',
      'extensions/amp-story-auto-ads/0.1/_locales/cs.js->' +
        'src/service/localization.js',
      'extensions/amp-story-auto-ads/0.1/_locales/da.js->' +
        'src/service/localization.js',
      'extensions/amp-story-auto-ads/0.1/_locales/de.js->' +
        'src/service/localization.js',
      'extensions/amp-story-auto-ads/0.1/_locales/el.js->' +
        'src/service/localization.js',
      'extensions/amp-story-auto-ads/0.1/_locales/en-GB.js->' +
        'src/service/localization.js',
      'extensions/amp-story-auto-ads/0.1/_locales/en.js->' +
        'src/service/localization.js',
      'extensions/amp-story-auto-ads/0.1/_locales/es-419.js->' +
        'src/service/localization.js',
      'extensions/amp-story-auto-ads/0.1/_locales/es.js->' +
        'src/service/localization.js',
      'extensions/amp-story-auto-ads/0.1/_locales/et.js->' +
        'src/service/localization.js',
      'extensions/amp-story-auto-ads/0.1/_locales/eu.js->' +
        'src/service/localization.js',
      'extensions/amp-story-auto-ads/0.1/_locales/fa.js->' +
        'src/service/localization.js',
      'extensions/amp-story-auto-ads/0.1/_locales/fi.js->' +
        'src/service/localization.js',
      'extensions/amp-story-auto-ads/0.1/_locales/fil.js->' +
        'src/service/localization.js',
      'extensions/amp-story-auto-ads/0.1/_locales/fr.js->' +
        'src/service/localization.js',
      'extensions/amp-story-auto-ads/0.1/_locales/gl.js->' +
        'src/service/localization.js',
      'extensions/amp-story-auto-ads/0.1/_locales/gu.js->' +
        'src/service/localization.js',
      'extensions/amp-story-auto-ads/0.1/_locales/hi.js->' +
        'src/service/localization.js',
      'extensions/amp-story-auto-ads/0.1/_locales/hr.js->' +
        'src/service/localization.js',
      'extensions/amp-story-auto-ads/0.1/_locales/hu.js->' +
        'src/service/localization.js',
      'extensions/amp-story-auto-ads/0.1/_locales/id.js->' +
        'src/service/localization.js',
      'extensions/amp-story-auto-ads/0.1/_locales/is.js->' +
        'src/service/localization.js',
      'extensions/amp-story-auto-ads/0.1/_locales/it.js->' +
        'src/service/localization.js',
      'extensions/amp-story-auto-ads/0.1/_locales/iw.js->' +
        'src/service/localization.js',
      'extensions/amp-story-auto-ads/0.1/_locales/ja.js->' +
        'src/service/localization.js',
      'extensions/amp-story-auto-ads/0.1/_locales/ka.js->' +
        'src/service/localization.js',
      'extensions/amp-story-auto-ads/0.1/_locales/km.js->' +
        'src/service/localization.js',
      'extensions/amp-story-auto-ads/0.1/_locales/kn.js->' +
        'src/service/localization.js',
      'extensions/amp-story-auto-ads/0.1/_locales/ko.js->' +
        'src/service/localization.js',
      'extensions/amp-story-auto-ads/0.1/_locales/lo.js->' +
        'src/service/localization.js',
      'extensions/amp-story-auto-ads/0.1/_locales/lt.js->' +
        'src/service/localization.js',
      'extensions/amp-story-auto-ads/0.1/_locales/lv.js->' +
        'src/service/localization.js',
      'extensions/amp-story-auto-ads/0.1/_locales/mk.js->' +
        'src/service/localization.js',
      'extensions/amp-story-auto-ads/0.1/_locales/ml.js->' +
        'src/service/localization.js',
      'extensions/amp-story-auto-ads/0.1/_locales/mn.js->' +
        'src/service/localization.js',
      'extensions/amp-story-auto-ads/0.1/_locales/mr.js->' +
        'src/service/localization.js',
      'extensions/amp-story-auto-ads/0.1/_locales/ms.js->' +
        'src/service/localization.js',
      'extensions/amp-story-auto-ads/0.1/_locales/my.js->' +
        'src/service/localization.js',
      'extensions/amp-story-auto-ads/0.1/_locales/ne.js->' +
        'src/service/localization.js',
      'extensions/amp-story-auto-ads/0.1/_locales/nl.js->' +
        'src/service/localization.js',
      'extensions/amp-story-auto-ads/0.1/_locales/no.js->' +
        'src/service/localization.js',
      'extensions/amp-story-auto-ads/0.1/_locales/pa.js->' +
        'src/service/localization.js',
      'extensions/amp-story-auto-ads/0.1/_locales/pt-BR.js->' +
        'src/service/localization.js',
      'extensions/amp-story-auto-ads/0.1/_locales/pt-PT.js->' +
        'src/service/localization.js',
      'extensions/amp-story-auto-ads/0.1/_locales/ro.js->' +
        'src/service/localization.js',
      'extensions/amp-story-auto-ads/0.1/_locales/ru.js->' +
        'src/service/localization.js',
      'extensions/amp-story-auto-ads/0.1/_locales/si.js->' +
        'src/service/localization.js',
      'extensions/amp-story-auto-ads/0.1/_locales/sk.js->' +
        'src/service/localization.js',
      'extensions/amp-story-auto-ads/0.1/_locales/sl.js->' +
        'src/service/localization.js',
      'extensions/amp-story-auto-ads/0.1/_locales/sq.js->' +
        'src/service/localization.js',
      'extensions/amp-story-auto-ads/0.1/_locales/sr.js->' +
        'src/service/localization.js',
      'extensions/amp-story-auto-ads/0.1/_locales/sv.js->' +
        'src/service/localization.js',
      'extensions/amp-story-auto-ads/0.1/_locales/sw.js->' +
        'src/service/localization.js',
      'extensions/amp-story-auto-ads/0.1/_locales/ta.js->' +
        'src/service/localization.js',
      'extensions/amp-story-auto-ads/0.1/_locales/te.js->' +
        'src/service/localization.js',
      'extensions/amp-story-auto-ads/0.1/_locales/th.js->' +
        'src/service/localization.js',
      'extensions/amp-story-auto-ads/0.1/_locales/tr.js->' +
        'src/service/localization.js',
      'extensions/amp-story-auto-ads/0.1/_locales/uk.js->' +
        'src/service/localization.js',
      'extensions/amp-story-auto-ads/0.1/_locales/ur.js->' +
        'src/service/localization.js',
      'extensions/amp-story-auto-ads/0.1/_locales/vi.js->' +
        'src/service/localization.js',
      'extensions/amp-story-auto-ads/0.1/_locales/zh-CN.js->' +
        'src/service/localization.js',
      'extensions/amp-story-auto-ads/0.1/_locales/zh-TW.js->' +
        'src/service/localization.js',
      'extensions/amp-story-auto-ads/0.1/_locales/zu.js->' +
        'src/service/localization.js',
      // Accessing calculateScriptBaseUrl() for vendor config URLs
      'extensions/amp-analytics/0.1/config.js->' +
        'src/service/extension-location.js',
    ],
  },
  {
    filesMatching: 'extensions/**/*.js',
    mustNotDependOn: 'src/base-element.js',
  },
  {
    filesMatching: '**/*.js',
    mustNotDependOn: 'src/polyfills/**/*.js',
    whitelist: [
      // DO NOT add extensions/ files
      '3p/polyfills.js->src/polyfills/math-sign.js',
      '3p/polyfills.js->src/polyfills/object-assign.js',
      '3p/polyfills.js->src/polyfills/object-values.js',
      'src/polyfills.js->src/polyfills/domtokenlist.js',
      'src/polyfills.js->src/polyfills/document-contains.js',
      'src/polyfills.js->src/polyfills/fetch.js',
      'src/polyfills.js->src/polyfills/math-sign.js',
      'src/polyfills.js->src/polyfills/object-assign.js',
      'src/polyfills.js->src/polyfills/object-values.js',
      'src/polyfills.js->src/polyfills/promise.js',
      'src/polyfills.js->src/polyfills/array-includes.js',
      'src/polyfills.js->src/polyfills/custom-elements.js',
      'src/friendly-iframe-embed.js->src/polyfills/custom-elements.js',
      'src/friendly-iframe-embed.js->src/polyfills/document-contains.js',
      'src/friendly-iframe-embed.js->src/polyfills/domtokenlist.js',
    ],
  },
  {
    filesMatching: '**/*.js',
    mustNotDependOn: 'src/polyfills.js',
    whitelist: [
      'src/amp.js->src/polyfills.js',
      'src/service.js->src/polyfills.js',
      'src/service/timer-impl.js->src/polyfills.js',
      'src/service/extensions-impl.js->src/polyfills.js',
    ],
  },

  // Rules for main src.
  {
    filesMatching: 'src/**/*.js',
    mustNotDependOn: 'extensions/**/*.js',
  },
  {
    filesMatching: 'src/**/*.js',
    mustNotDependOn: 'ads/**/*.js',
    whitelist: 'src/ad-cid.js->ads/_config.js',
  },

  // A4A
  {
    filesMatching: 'extensions/**/*-ad-network-*.js',
    mustNotDependOn: [
      'extensions/amp-ad/0.1/amp-ad-xorigin-iframe-handler.js',
      'src/3p-frame.js',
      'src/iframe-helper.js',
    ],
    whitelist:
      'extensions/amp-ad-network-adsense-impl/0.1/amp-ad-network-adsense-impl.js->src/3p-frame.js',
  },

  {
    mustNotDependOn: [
      'extensions/amp-ad-network-doubleclick-impl/0.1/amp-ad-network-doubleclick-impl.js',
      'extensions/amp-ad-network-adsense-impl/0.1/amp-ad-network-adsense-impl.js',
    ],
  },

  {
    mustNotDependOn: [
      /** DO NOT WHITELIST ANY FILES */
      'ads/google/deprecated_doubleclick.js',
      /** DO NOT WHITELIST ANY FILES */
    ],
    whitelist: [
      'ads/google/doubleclick.js->ads/google/deprecated_doubleclick.js',
      '3p/integration.js->ads/google/deprecated_doubleclick.js',
    ],
  },

  // Delayed fetch for Doubleclick will be deprecated on March 29, 2018.
  // Doubleclick.js will be deleted from the repository at that time.
  // Please see https://github.com/ampproject/amphtml/issues/11834
  // for more information.
  // Do not add any additional files to this whitelist without express
  // permission from @bradfrizzell, @keithwrightbos, or @robhazan.
  {
    mustNotDependOn: ['ads/google/doubleclick.js'],
    whitelist: [
      /** DO NOT ADD TO WHITELIST */
      'ads/ix.js->ads/google/doubleclick.js',
      'ads/imonomy.js->ads/google/doubleclick.js',
      'ads/medianet.js->ads/google/doubleclick.js',
      'ads/navegg.js->ads/google/doubleclick.js',
      /** DO NOT ADD TO WHITELIST */
      'ads/openx.js->ads/google/doubleclick.js',
      'ads/pulsepoint.js->ads/google/doubleclick.js',
      'ads/rubicon.js->ads/google/doubleclick.js',
      'ads/yieldbot.js->ads/google/doubleclick.js',
      /** DO NOT ADD TO WHITELIST */
    ],
  },
];<|MERGE_RESOLUTION|>--- conflicted
+++ resolved
@@ -366,19 +366,10 @@
         'src/service/position-observer/position-observer-worker.js',
       'extensions/amp-next-page/1.0/service.js->' +
         'src/service/position-observer/position-observer-impl.js',
-<<<<<<< HEAD
-      'extensions/amp-next-page/1.0/service.js->' +
+      'extensions/amp-next-page/1.0/visibility-observer.js->' +
         'src/service/position-observer/position-observer-worker.js',
-      'extensions/amp-next-page/1.0/page.js->' +
+      'extensions/amp-next-page/1.0/visibility-observer.js->' +
         'src/service/position-observer/position-observer-impl.js',
-      'extensions/amp-next-page/1.0/page.js->' +
-        'src/service/position-observer/position-observer-worker.js',
-=======
-      'extensions/amp-next-page/0.2/visibility-observer.js->' +
-        'src/service/position-observer/position-observer-worker.js',
-      'extensions/amp-next-page/0.2/visibility-observer.js->' +
-        'src/service/position-observer/position-observer-impl.js',
->>>>>>> aa46011e
       'extensions/amp-user-notification/0.1/amp-user-notification.js->' +
         'src/service/notification-ui-manager.js',
       'extensions/amp-consent/0.1/amp-consent.js->' +
