--- conflicted
+++ resolved
@@ -85,18 +85,10 @@
       '3p/polyfills.js->src/polyfills/object-assign.js',
       '3p/polyfills.js->src/polyfills/object-values.js',
       '3p/polyfills.js->src/polyfills/string-starts-with.js',
-<<<<<<< HEAD
-      '3p/messaging.js->src/event-helper.js',
-      '3p/bodymovinanimation.js->src/event-helper.js',
-      '3p/iframe-messaging-client.js->src/event-helper.js',
-      '3p/viqeoplayer.js->src/event-helper.js',
-=======
-      '3p/polyfills.js->src/polyfills/promise.js',
       '3p/messaging.js->src/utils/event-helper.js',
       '3p/bodymovinanimation.js->src/utils/event-helper.js',
       '3p/iframe-messaging-client.js->src/utils/event-helper.js',
       '3p/viqeoplayer.js->src/utils/event-helper.js',
->>>>>>> 6f1bb505
     ],
   },
   {
