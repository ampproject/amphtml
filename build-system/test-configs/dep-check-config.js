--- conflicted
+++ resolved
@@ -129,14 +129,11 @@
       'ads/google/a4a/**->src/service/index.js',
       'ads/google/a4a/utils.js->src/service/variable-source.js',
       'ads/google/a4a/utils.js->src/ini-load.js',
-<<<<<<< HEAD
       'ads/google/a4a/utils.js->src/core/dom/index.js',
       'ads/google/a4a/utils.js->src/core/dom/layout/page-layout-box.js',
       'ads/google/a4a/utils.js->src/core/data-structures/promise.js',
       // Some ads need to depend on json.js
       'ads/**->src/core/types/object/json.js',
-=======
->>>>>>> 5aafd577
       // IMA, similar to other non-Ad 3Ps above, needs access to event-helper
       'ads/google/ima/ima-video.js->src/event-helper.js',
     ],
