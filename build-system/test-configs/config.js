/**
 * Copyright 2015 The AMP HTML Authors. All Rights Reserved.
 *
 * Licensed under the Apache License, Version 2.0 (the "License");
 * you may not use this file except in compliance with the License.
 * You may obtain a copy of the License at
 *
 *      http://www.apache.org/licenses/LICENSE-2.0
 *
 * Unless required by applicable law or agreed to in writing, software
 * distributed under the License is distributed on an "AS-IS" BASIS,
 * WITHOUT WARRANTIES OR CONDITIONS OF ANY KIND, either express or implied.
 * See the License for the specific language governing permissions and
 * limitations under the License.
 */
'use strict';

/**
 * @type
 * Array<string | {
 *   pattern: string,
 *   included: boolean,
 *   nocache: boolean,
 *   watched: boolean
 * }>
 */
const initTestsPath = ['test/_init_tests.js'];

const karmaHtmlFixturesPath = 'test/fixtures/*.html';

const fixturesExamplesPaths = [
  karmaHtmlFixturesPath,
  {
    pattern: 'test/fixtures/served/*.html',
    included: false,
    nocache: false,
    watched: true,
  },
  {
    pattern: 'examples/**/*',
    included: false,
    nocache: false,
    watched: true,
  },
];

const builtRuntimePaths = [
  {
    pattern: 'dist/**/*.js',
    included: false,
    nocache: false,
    watched: true,
  },
  {
    pattern: 'dist/**/*.mjs',
    included: false,
    nocache: false,
    watched: true,
  },
  {
    pattern: 'dist.3p/**/*',
    included: false,
    nocache: false,
    watched: true,
  },
  {
    pattern: 'dist.tools/**/*.js',
    included: false,
    nocache: false,
    watched: true,
  },
  {
    pattern: 'dist.tools/**/*.mjs',
    included: false,
    nocache: false,
    watched: true,
  },
];

const karmaJsPaths = [
  'test/**/*.js',
  'ads/**/test/test-*.js',
  'extensions/**/test/**/*.js',
  'testing/**/*.js',
];

const commonUnitTestPaths = initTestsPath.concat(fixturesExamplesPaths);

const commonIntegrationTestPaths = initTestsPath.concat(
  fixturesExamplesPaths,
  builtRuntimePaths
);

const testPaths = commonIntegrationTestPaths.concat([
  'test/*/!(e2e)/**/*.js',
  'ads/**/test/test-*.js',
  'extensions/**/test/**/*.js',
]);

const unitTestPaths = [
  'test/unit/**/*.js',
  'ads/**/test/test-*.js',
  'ads/**/test/unit/test-*.js',
  'extensions/**/test/*.js',
  'extensions/**/test/unit/*.js',
];

// TODO(rsimha, #28838): Refine this opt-in mechanism.
const unitTestCrossBrowserPaths = ['test/unit/test-error.js'];

const integrationTestPaths = [
  'test/integration/**/*.js',
  'extensions/**/test/integration/**/*.js',
];

const e2eTestPaths = ['test/e2e/*.js', 'extensions/**/test-e2e/*.js'];

const devDashboardTestPaths = ['build-system/server/app-index/test/**/*.js'];

const jisonPath = 'extensions/**/*.jison';

const lintGlobs = [
  '**/*.js',
  // To ignore a file / directory, add it to .eslintignore.
];

/**
 * This should not include .js files, since those are handled by eslint:
 *  - required terms: notice/notice
 *  - forbidden terms: local/no-forbidden-terms
 */
const presubmitGlobs = [
  '**/*.{css,go}',
  '!{node_modules,build,dist,dist.tools,' +
    'dist.3p/[0-9]*,dist.3p/current,dist.3p/current-min}/**/*.*',
  '!out/**/*.*',
  '!validator/validator.pb.go',
  '!validator/dist/**/*.*',
  '!validator/htmlparser/**/*.*',
  '!build-system/tasks/performance/cache/**/*.*',
  '!build-system/runner/build/**/*.*',
  '!third_party/**/*.*',
  '!**/node_modules/**/*.*',
<<<<<<< HEAD
  // Files in this testdata dir are machine-generated and are not part
  // of the AMP runtime, so shouldn't be checked.
  '!extensions/amp-a4a/*/test/testdata/*.js',
  '!extensions/**/build/*',
=======
>>>>>>> 9cb59cef
  '!examples/**/*',
  '!examples/visual-tests/**/*',
  '!test/coverage/**/*.*',
  '!firebase/**/*.*',
];

/**
 * List of non-JS files to be checked by `amp prettify` (using prettier).
 * NOTE: When you add a new filename / glob to this list:
 * 1. Make sure its formatting options are specified in .prettierrc
 * 2. Make sure it is listed in .vscode/settings.json (for auto-fix-on-save)
 */
const prettifyGlobs = [
  '.circleci/config.yml',
  '.codecov.yml',
  '.lando.yml',
  '.lgtm.yml',
  '.prettierrc',
  '.renovaterc.json',
  '.circleci/config.yml',
  '.vscode/settings.json',
  '.github/workflows/continuous-integration-workflow.yml',
  '**/*.json',
  '**/OWNERS',
  '**/*.md',
];

/**
 * List of markdown files that may be checked by `amp check-links` (using
 * markdown-link-check).
 */
const linkCheckGlobs = [
  '**/*.md',
  '!**/{examples,node_modules,build,dist,dist.3p,dist.tools}/**',
];

/**
 * Array of 3p bootstrap urls
 * Defined by the following object schema:
 * basename: the name of the 3p frame without extension
 * max: the path of the readable html
 * min: the name of the minimized html
 */
const thirdPartyFrames = [
  {
    basename: 'frame',
    max: '3p/frame.max.html',
    min: 'frame.html',
  },
  {
    basename: 'nameframe',
    max: '3p/nameframe.max.html',
    min: 'nameframe.html',
  },
  {
    basename: 'recaptcha',
    max: '3p/recaptcha.max.html',
    min: 'recaptcha.html',
  },
];

/**
 * File types to ignore while auto-generating a changelog for a new release.
 */
const changelogIgnoreFileTypes = /\.md|\.json|\.yaml|LICENSE|CONTRIBUTORS$/;

/** @const  */
module.exports = {
  changelogIgnoreFileTypes,
  commonIntegrationTestPaths,
  commonUnitTestPaths,
  devDashboardTestPaths,
  e2eTestPaths,
  integrationTestPaths,
  jisonPath,
  karmaHtmlFixturesPath,
  karmaJsPaths,
  linkCheckGlobs,
  lintGlobs,
  presubmitGlobs,
  prettifyGlobs,
  testPaths,
  thirdPartyFrames,
  unitTestCrossBrowserPaths,
  unitTestPaths,
};<|MERGE_RESOLUTION|>--- conflicted
+++ resolved
@@ -141,13 +141,7 @@
   '!build-system/runner/build/**/*.*',
   '!third_party/**/*.*',
   '!**/node_modules/**/*.*',
-<<<<<<< HEAD
-  // Files in this testdata dir are machine-generated and are not part
-  // of the AMP runtime, so shouldn't be checked.
-  '!extensions/amp-a4a/*/test/testdata/*.js',
-  '!extensions/**/build/*',
-=======
->>>>>>> 9cb59cef
+  '!extensions/**/dist/*',
   '!examples/**/*',
   '!examples/visual-tests/**/*',
   '!test/coverage/**/*.*',
