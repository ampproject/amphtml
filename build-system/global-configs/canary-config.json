--- conflicted
+++ resolved
@@ -1,13 +1,8 @@
 {
-<<<<<<< HEAD
-  "allow-doc-opt-in": ["amp-next-page"],
-=======
   "allow-doc-opt-in": [
     "amp-next-page",
-    "inabox-viewport-friendly",
     "analytics-chunks"
   ],
->>>>>>> 0510be2f
   "allow-url-opt-in": ["pump-early-frame"],
   "canary": 1,
   "a4aProfilingRate": 0.01,
