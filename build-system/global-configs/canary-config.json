--- conflicted
+++ resolved
@@ -21,11 +21,7 @@
   "story-ad-auto-advance": 1,
   "story-ad-placements": 1,
   "story-load-first-page-only": 0.1,
-<<<<<<< HEAD
   "story-disable-animations-first-page": 0.1,
-  "amp-story-page-attachment-ui-v2": 1
-=======
   "amp-story-page-attachment-ui-v2": 1,
   "amp-sticky-ad-to-amp-ad": 0
->>>>>>> 6dadc330
 }