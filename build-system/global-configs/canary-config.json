{
  "allow-doc-opt-in": [
    "amp-next-page"
  ],
  "allow-url-opt-in": [],
  "canary": 1,
  "a4aProfilingRate": 0.01,
  "adsense-ad-size-optimization": 1,
  "doubleclickSraExp": 0.01,
  "doubleclickSraReportExcludedBlock": 0.1,
  "dfp-render-on-idle-cwv-exp": 1,
  "flexAdSlots": 0.05,
  "ios-fixed-no-transfer": 1,
  "ads-initialIntersection": 1,
  "amp-cid-backup": 1,
  "flexible-bitrate": 0.1,
  "layout-aspect-ratio-css": 1,
  "tcf-post-message-proxy-api": 1,
  "amp-consent-granular-consent": 1,
  "disable-a4a-non-sd": 1,
  "story-ad-auto-advance": 1,
  "story-ad-placements": 1,
  "story-load-first-page-only": 0.1,
<<<<<<< HEAD
=======
  "story-disable-animations-first-page": 0.5,
  "amp-story-page-attachment-ui-v2": 1,
>>>>>>> 42c553e7
  "amp-sticky-ad-to-amp-ad": 0
}<|MERGE_RESOLUTION|>--- conflicted
+++ resolved
@@ -21,10 +21,6 @@
   "story-ad-auto-advance": 1,
   "story-ad-placements": 1,
   "story-load-first-page-only": 0.1,
-<<<<<<< HEAD
-=======
   "story-disable-animations-first-page": 0.5,
-  "amp-story-page-attachment-ui-v2": 1,
->>>>>>> 42c553e7
   "amp-sticky-ad-to-amp-ad": 0
 }