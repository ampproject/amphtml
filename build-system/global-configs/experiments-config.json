{
  "experimentA": {
    "name": "ANALYTICS_VENDOR_SPLIT",
<<<<<<< HEAD
    "command": "gulp dist --fortesting --defineExperimentConstant=ANALYTICS_VENDOR_SPLIT",
=======
    "command": "gulp generate-vendor-jsons && gulp dist --defineExperimentConstant=ANALYTICS_VENDOR_SPLIT",
>>>>>>> 119aaa26
    "issue": "",
    "expirationDateUTC": "2019-08-08",
    "defineExperimentConstant": "ANALYTICS_VENDOR_SPLIT"
  },
  "experimentB": {},
  "experimentC": {}
}<|MERGE_RESOLUTION|>--- conflicted
+++ resolved
@@ -1,11 +1,7 @@
 {
   "experimentA": {
     "name": "ANALYTICS_VENDOR_SPLIT",
-<<<<<<< HEAD
-    "command": "gulp dist --fortesting --defineExperimentConstant=ANALYTICS_VENDOR_SPLIT",
-=======
     "command": "gulp generate-vendor-jsons && gulp dist --defineExperimentConstant=ANALYTICS_VENDOR_SPLIT",
->>>>>>> 119aaa26
     "issue": "",
     "expirationDateUTC": "2019-08-08",
     "defineExperimentConstant": "ANALYTICS_VENDOR_SPLIT"
