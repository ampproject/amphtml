--- conflicted
+++ resolved
@@ -5,17 +5,16 @@
       "percentage": 0.1
     },
     {
-<<<<<<< HEAD
       "name": "amp-story-desktop-one-panel",
       "percentage": 1
-=======
+    },
+    {
       "name": "story-disable-animations-first-page",
       "percentage": 0.5
     },
     {
       "name": "story-load-inactive-outside-viewport",
       "percentage": 0.1
->>>>>>> 7741dcc8
     }
   ]
 }