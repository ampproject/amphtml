--- conflicted
+++ resolved
@@ -1,17 +1,15 @@
 {
   "experiments": [
     {
-<<<<<<< HEAD
       "name": "flexible-bitrate",
       "percentage": 0.1,
     },
-=======
+    {
       "name": "test-amp-exp",
       "percentage": 0.5,
       "rtvPrefix": [
         "05"
       ]
     }
->>>>>>> ccf555b7
   ]
 }