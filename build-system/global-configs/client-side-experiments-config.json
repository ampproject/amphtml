{
  "experiments": [
    {
      "name": "flexible-bitrate",
      "percentage": 0.1
    },
    {
      "name": "amp-story-desktop-one-panel",
      "percentage": 1
    },
    {
      "name": "amp-story-first-page-max-bitrate",
      "percentage": 0.3
    },
    {
      "name": "story-disable-animations-first-page",
      "percentage": 0.5
    },
    {
      "name": "story-load-first-page-only",
      "percentage": 1
    },
    {
      "name": "story-load-inactive-outside-viewport",
      "percentage": 1
    },
    {
<<<<<<< HEAD
      "name": "story-ad-page-outlink",
      "percentage": 1,
      "rtvPrefix": [
        "03"
      ]
=======
      "name": "amp-sticky-ad-to-amp-ad-v2",
      "percentage": 0.05
>>>>>>> cfb102aa
    }
  ]
}<|MERGE_RESOLUTION|>--- conflicted
+++ resolved
@@ -25,16 +25,15 @@
       "percentage": 1
     },
     {
-<<<<<<< HEAD
+      "name": "amp-sticky-ad-to-amp-ad-v2",
+      "percentage": 0.05
+    },
+    {
       "name": "story-ad-page-outlink",
       "percentage": 1,
       "rtvPrefix": [
         "03"
       ]
-=======
-      "name": "amp-sticky-ad-to-amp-ad-v2",
-      "percentage": 0.05
->>>>>>> cfb102aa
     }
   ]
 }