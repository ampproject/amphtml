--- conflicted
+++ resolved
@@ -13,12 +13,6 @@
   "canary": 0,
   "expAdsenseA4A": 0.01,
   "a4aProfilingRate": 0.01,
-<<<<<<< HEAD
-=======
-  "ad-type-custom": 1,
-  "amp-apester-media": 1,
-  "amp-ima-video": 1,
->>>>>>> bf20b859
   "amp-playbuzz": 1,
   "amp-auto-ads-adsense-holdout": 0.1,
   "version-locking": 1,
