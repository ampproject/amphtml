--- conflicted
+++ resolved
@@ -29,11 +29,7 @@
   "hidden-mutation-observer": 1,
   "intersect-resources": 0.1,
   "ios-fixed-no-transfer": 0,
-<<<<<<< HEAD
-  "layoutbox-invalidate-on-scroll": 1,
   "protocol-adapters": 1,
-=======
->>>>>>> bcac0dc4
   "pump-early-frame": 1,
   "swg-gpay-api": 1,
   "swg-gpay-native": 1,
