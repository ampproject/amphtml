--- conflicted
+++ resolved
@@ -1,11 +1,6 @@
 {
-<<<<<<< HEAD
-  "allow-doc-opt-in": ["amp-next-page", "analytics-chunks-inabox"],
+  "allow-doc-opt-in": ["amp-next-page"],
   "allow-url-opt-in": [],
-=======
-  "allow-doc-opt-in": ["amp-next-page"],
-  "allow-url-opt-in": ["pump-early-frame"],
->>>>>>> f260d918
   "canary": 0,
   "a4aProfilingRate": 0.01,
   "adsense-ad-size-optimization": 0.1,
@@ -16,12 +11,6 @@
   "flexAdSlots": 0.05,
   "intersect-resources": 0,
   "ios-fixed-no-transfer": 0,
-<<<<<<< HEAD
-  "adsense-ptt-exp": 0.1,
-  "doubleclick-ptt-exp": 0.1,
-=======
-  "pump-early-frame": 1,
->>>>>>> f260d918
   "fie-resources": 0.1,
   "visibility-trigger-improvements": 1,
   "sticky-ad-transition": 0.1
