{
  "canary": 0,
  "amp-ios-overflow-x": 1,
  "amp-experiment": 1,
  "pan-y": 1,
  "expAdsenseA4A": 0.1,
  "expDoubleclickA4A": 0.1,
  "a4aProfilingRate": 1,
  "amp-form": 1,
  "form-submit": 1,
  "ad-type-custom": 1,
  "amp-scrollable-carousel": 1,
  "amp-app-banner": 1,
  "amp-inabox": 1,
  "ios-embed-wrapper": 1,
  "amp-apester-media": 1,
<<<<<<< HEAD
  "3p-frame-context-in-name": 1,
=======
  "amp-accordion-session-state-optout": 1,
  "amp-playbuzz": 1
>>>>>>> adb60158
}<|MERGE_RESOLUTION|>--- conflicted
+++ resolved
@@ -14,10 +14,7 @@
   "amp-inabox": 1,
   "ios-embed-wrapper": 1,
   "amp-apester-media": 1,
-<<<<<<< HEAD
   "3p-frame-context-in-name": 1,
-=======
   "amp-accordion-session-state-optout": 1,
   "amp-playbuzz": 1
->>>>>>> adb60158
 }