/**
 * Copyright 2017 The AMP HTML Authors. All Rights Reserved.
 *
 * Licensed under the Apache License, Version 2.0 (the "License");
 * you may not use this file except in compliance with the License.
 * You may obtain a copy of the License at
 *
 *      http://www.apache.org/licenses/LICENSE-2.0
 *
 * Unless required by applicable law or agreed to in writing, software
 * distributed under the License is distributed on an "AS-IS" BASIS,
 * WITHOUT WARRANTIES OR CONDITIONS OF ANY KIND, either express or implied.
 * See the License for the specific language governing permissions and
 * limitations under the License.
 */
'use strict';

const argv = require('minimist')(process.argv.slice(2));
const BBPromise = require('bluebird');
const colors = require('ansi-colors');
const fs = require('fs');
const gulp = require('gulp-help')(require('gulp'));
const JSON5 = require('json5');
const path = require('path');
const request = BBPromise.promisify(require('request'));
const sleep = require('sleep-promise');
const tryConnect = require('try-net-connect');
const {execOrDie, execScriptAsync} = require('../../exec');
const {gitBranchName, gitBranchPoint, gitCommitterEmail} = require('../../git');
const {log, verifyCssElements} = require('./helpers');
const {PercyAssetsLoader} = require('./percy-assets-loader');

// optional dependencies for local development (outside of visual diff tests)
let puppeteer;
let percy;

// CSS widths: iPhone: 375, Pixel: 411, Desktop: 1400.
const DEFAULT_SNAPSHOT_OPTIONS = {widths: [375, 411, 1400]};
const SNAPSHOT_EMPTY_BUILD_OPTIONS = {widths: [375]};
const VIEWPORT_WIDTH = 1400;
const VIEWPORT_HEIGHT = 100000;
const HOST = 'localhost';
const PORT = 8000;
const BASE_URL = `http://${HOST}:${PORT}`;
const WEBSERVER_TIMEOUT_RETRIES = 10;
const NAVIGATE_TIMEOUT_MS = 3000;
const MAX_PARALLEL_TABS = 10;
const WAIT_FOR_TABS_MS = 1000;
const BUILD_STATUS_URL = 'https://amphtml-percy-status-checker.appspot.com/status';
const BUILD_PROCESSING_POLLING_INTERVAL_MS = 5 * 1000; // Poll every 5 seconds
const BUILD_PROCESSING_TIMEOUT_MS = 15 * 1000; // Wait for up to 10 minutes
const MASTER_BRANCHES_REGEXP = /^(?:master|release|canary|amp-release-.*)$/;
const PERCY_BUILD_URL = 'https://percy.io/ampproject/amphtml/builds';

const ROOT_DIR = path.resolve(__dirname, '../../../');
const WRAP_IN_IFRAME_SCRIPT = fs.readFileSync(
    path.resolve(__dirname, 'snippets/iframe-wrapper.js'), 'utf8');

<<<<<<< HEAD

=======
>>>>>>> d7e3d136
let browser_;
let webServerProcess_;

/**
 * Runs or skips build
 */
function runOrSkipBuild() {
  if (argv.nobuild || argv.verify_status) {
    return;
  }
  execOrDie('gulp build');
}

/**
 * Installs @percy/puppeteer and puppeteer
 */
function runYarnForOptionalDependencies() {
  log('Info', 'Running', colors.cyan('yarn'), 'to add optional packages...');
  execOrDie('npx yarn --force');

  puppeteer = require('puppeteer');
  percy = require('@percy/puppeteer');
}

/**
 * Override PERCY_* environment variables if passed via gulp task parameters.
 */
function maybeOverridePercyEnvironmentVariables() {
  ['percy_project', 'percy_token', 'percy_branch'].forEach(variable => {
    if (variable in argv) {
      process.env[variable.toUpperCase()] = argv[variable];
    }
  });
}

/**
 * Disambiguates branch names by decorating them with the commit author name.
 * We do this for all non-push builds in order to prevent them from being used
 * as baselines for future builds.
 */
function setPercyBranch() {
  if (!process.env['PERCY_BRANCH'] &&
      (!argv.master || !process.env['TRAVIS'])) {
    const userName = gitCommitterEmail();
    const branchName = process.env['TRAVIS'] ?
      process.env['TRAVIS_PULL_REQUEST_BRANCH'] : gitBranchName();
    process.env['PERCY_BRANCH'] = userName + '-' + branchName;
  }
}

/**
 * Set the branching point's SHA to an env variable.
 *
 * This will let Percy determine which build to use as the baseline for this new
 * build.
 *
 * Only does something on Travis, and for non-master branches, since master
 * builds are always built on top of the previous commit (we use the squash and
 * merge method for pull requests.)
 */
function setPercyTargetCommit() {
  if (process.env.TRAVIS && !argv.master) {
    process.env['PERCY_TARGET_COMMIT'] = gitBranchPoint(/* fromMerge */ true);
  }
}

/**
 * Launches a background AMP webserver for unminified js using gulp.
 *
 * Waits until the server is up and reachable, and ties its lifecycle to this
 * process's lifecycle.
 *
 * @return {!Promise} a Promise that resolves when the web server is launched
 *     and reachable.
 */
async function launchWebServer() {
  webServerProcess_ = execScriptAsync(
      `gulp serve --host ${HOST} --port ${PORT} ${process.env.WEBSERVER_QUIET}`,
      {
        stdio: argv.webserver_debug ?
          ['ignore', process.stdout, process.stderr] :
          'ignore',
      });

  webServerProcess_.on('close', code => {
    code = code || 0;
    if (code != 0) {
      log('fatal', colors.cyan("'serve'"),
          `errored with code ${code}. Cannot continue with visual diff tests`);
    }
  });

  let resolver, rejecter;
  const deferred = new Promise((resolverIn, rejecterIn) => {
    resolver = resolverIn;
    rejecter = rejecterIn;
  });
  tryConnect({
    host: HOST,
    port: PORT,
    retries: WEBSERVER_TIMEOUT_RETRIES, // retry timeout defaults to 1 sec
  }).on('connected', () => {
    return resolver(webServerProcess_);
  }).on('timeout', rejecter);
  return deferred;
}

/**
 * Checks the current status of a Percy build.
 *
 * @param {string} buildId ID of the ongoing Percy build.
 * @return {!JsonObject} The full response from the build status server.
 */
async function getBuildStatus(buildId) {
  const statusUri = `${BUILD_STATUS_URL}?build_id=${buildId}`;
  const {body} = await request(statusUri, {json: true}).catch(error => {
    log('fatal', 'Failed to query Percy build status:', error);
  });
  return body;
}

/**
 * Waits for Percy to finish processing a build.
 * @param {string} buildId ID of the ongoing Percy build.
 * @return {!JsonObject} The eventual status of the Percy build.
 */
async function waitForBuildCompletion(buildId) {
  log('info', 'Waiting for Percy build', colors.cyan(buildId),
      'to be processed...');
  const startTime = Date.now();
  let status = await getBuildStatus(buildId);
  while (status.state != 'finished' && status.state != 'failed' &&
             Date.now() - startTime < BUILD_PROCESSING_TIMEOUT_MS) {
    await sleep(BUILD_PROCESSING_POLLING_INTERVAL_MS);
    status = await getBuildStatus(buildId);
  }
  return status;
}

/**
 * Verifies that a Percy build succeeded and didn't contain any visual diffs.
 * @param {!JsonObject} status The eventual status of the Percy build.
 * @param {string} buildId ID of the Percy build.
 */
function verifyBuildStatus(status, buildId) {
  switch (status.state) {
    case 'finished':
      if (status.total_comparisons_diff > 0) {
        if (MASTER_BRANCHES_REGEXP.test(status.branch)) {
          // If there are visual diffs on master or a release branch, fail
          // Travis. For master, print instructions for how to approve new
          // visual changes.
          if (status.branch == 'master') {
            log('error', 'Found visual diffs. If the changes are intentional,',
                'you must approve the build at',
                colors.cyan(`${PERCY_BUILD_URL}/${buildId}`),
                'in order to update the baseline snapshots.');
          } else {
            log('error', `Found visual diffs on branch ${status.branch}`);
          }
        } else {
          // For PR branches, just print a warning since the diff may be into
          // intentional, with instructions for how to approve the new snapshots
          // so they are used as the baseline for future visual diff builds.
          log('warning', 'Percy build', colors.cyan(buildId),
              'contains visual diffs.');
          log('warning', 'If they are intentional, you must first approve the',
              'build at', colors.cyan(`${PERCY_BUILD_URL}/${buildId}`),
              'to allow your PR to be merged.');
        }
      } else {
        log('info', 'Percy build', colors.cyan(buildId),
            'contains no visual diffs.');
      }
      break;

    case 'pending':
    case 'processing':
      log('error', 'Percy build not processed after',
          `${BUILD_PROCESSING_TIMEOUT_MS}ms`);
      break;

    case 'failed':
    default:
      log('error', `Percy build failed: ${status.failure_reason}`);
      break;
  }
}

/**
 * Launches a Puppeteer controlled browser.
 *
 * Waits until the browser is up and reachable, and ties its lifecycle to this
 * process's lifecycle.
 *
 * @return {!puppeteer.Browser} a Puppeteer controlled browser.
 */
async function launchBrowser() {
  const browserOptions = {
    args: ['--no-sandbox', '--disable-extensions', '--disable-gpu'],
    dumpio: argv.chrome_debug,
    headless: true,
  };

  browser_ = await puppeteer.launch(browserOptions)
      .catch(err => log('fatal', err));

  // Every action on the browser or its pages adds a listener to the
  // Puppeteer.Connection.Events.Disconnected event. This is a temporary
  // workaround for the Node runtime warning that is emitted once 11 listeners
  // are added to the same object.
  browser_._connection.setMaxListeners(9999);

  return browser_;
}

/**
 * Opens a new browser tab, resizes its viewport, and returns a Page handler.
 *
 * @param {!puppeteer.Browser} browser a Puppeteer controlled browser.
 */
async function newPage(browser) {
  const page = await browser.newPage();
  await page.setViewport({
    width: VIEWPORT_WIDTH,
    height: VIEWPORT_HEIGHT,
  });
  page.setDefaultNavigationTimeout(NAVIGATE_TIMEOUT_MS);
  await page.setJavaScriptEnabled(true);
  return page;
}

/**
 * Runs the visual tests.
 *
 * @param {!Array<string>} assetGlobs an array of glob strings to load assets
 *     from.
 * @param {!Array<JsonObject>} webpages an array of JSON objects containing
 *     details about the pages to snapshot.
 */
async function runVisualTests(assetGlobs, webpages) {
  // Create a Percy client and start a build.
  const percy_ = createPercyPuppeteerController(assetGlobs);
  await percy_.startBuild();
  const {buildId} = percy_;
  fs.writeFileSync('PERCY_BUILD_ID', buildId);
  log('info', 'Started Percy build', colors.cyan(buildId));
  if (process.env['PERCY_TARGET_COMMIT']) {
    log('info', 'The Percy build is baselined on top of commit',
        colors.cyan(process.env['PERCY_TARGET_COMMIT']));
  }

  // Take the snapshots.
  await generateSnapshots(percy_, webpages);

  // Tell Percy we're finished taking snapshots and check if the build failed
  // early.
  await percy_.finalizeBuild();
  const status = await getBuildStatus(buildId);
  if (status.state == 'failed') {
    log('fatal', 'Build', colors.cyan(buildId), 'failed!');
  } else {
    log('info', 'Build', colors.cyan(buildId),
        'is now being processed by Percy.');
  }
}

/**
 * Create a new Percy-Puppeteer controller and return it.
 *
 * @param {!Array<string>} assetGlobs an array of glob strings to load assets
 *     from.
 * @return {!Percy} a Percy-Puppeteer controller.
 */
function createPercyPuppeteerController(assetGlobs) {
  if (!argv.percy_disabled) {
    return new percy.Percy({
      loaders: [new PercyAssetsLoader(assetGlobs, ROOT_DIR)],
    });
  } else {
    return {
      startBuild: () => {},
      snapshot: () => {},
      finalizeBuild: () => {},
      buildId: '[PERCY_DISABLED]',
    };
  }
}

/**
 * Sets the AMP config, launches a server, and generates Percy snapshots for a
 * set of given webpages.
 *
 * @param {!Percy} percy_ a Percy-Puppeteer controller.
 * @param {!Array<JsonObject>} webpages an array of JSON objects containing
 *     details about the pages to snapshot.
 */
async function generateSnapshots(percy_, webpages) {
  const numUnfilteredPages = webpages.length;
  webpages = webpages.filter(webpage => !webpage.flaky);
  if (numUnfilteredPages != webpages.length) {
    log('info', 'Skipping', colors.cyan(numUnfilteredPages - webpages.length),
        'flaky pages');
  }
  if (argv.grep) {
    webpages = webpages.filter(webpage => argv.grep.test(webpage.name));
    log('info', colors.cyan(`--grep ${argv.grep}`), 'matched',
        colors.cyan(webpages.length), 'pages');
  }

  // Expand all the interactive tests. Every test should have a base test with
  // no interactions, and each test that has in interactive tests file should
  // load those tests here.
  for (const webpage of webpages) {
    webpage.tests_ = {
      '': async() => {},
    };
    if (webpage.interactive_tests) {
      Object.assign(webpage.tests_,
          require(path.resolve(ROOT_DIR, webpage.interactive_tests)));
    }
  }

  const totalTests = webpages.reduce(
      (numTests, webpage) => numTests + Object.keys(webpage.tests_).length, 0);
  if (!totalTests) {
    log('fatal', 'No pages left to test!');
    return;
  } else {
    log('info', 'Executing', colors.cyan(totalTests), 'visual diff tests on',
        colors.cyan(webpages.length), 'pages');
  }

  const browser = await launchBrowser();
  if (argv.master) {
    const page = await newPage(browser);
    await page.goto(
        `${BASE_URL}/examples/visual-tests/blank-page/blank.html`);
    await percy_.snapshot('Blank page', page, SNAPSHOT_EMPTY_BUILD_OPTIONS);
  }

  log('verbose', 'Generating snapshots...');
  await snapshotWebpages(percy_, browser, webpages);
}

/**
 * Generates Percy snapshots for a set of given webpages.
 *
 * @param {!Percy} percy_ a Percy-Puppeteer controller.
 * @param {!puppeteer.Browser} browser a Puppeteer controlled browser.
 * @param {!Array<!JsonObject>} webpages an array of JSON objects containing
 *     details about the webpages to snapshot.
 */
async function snapshotWebpages(percy_, browser, webpages) {
  const pagePromises = {};
  for (const webpage of webpages) {
    const {viewport, name: pageName} = webpage;
    const fullUrl = `${BASE_URL}/${webpage.url}`;
    for (const [testName, testFunction] of Object.entries(webpage.tests_)) {
      while (Object.keys(pagePromises).length >= MAX_PARALLEL_TABS) {
        await sleep(WAIT_FOR_TABS_MS);
      }

      const page = await newPage(browser);
      const name = testName ? `${pageName} (${testName})` : pageName;
      log('verbose', 'Visual diff test', colors.yellow(name));

      if (viewport) {
        log('verbose', 'Setting explicit viewport size of',
            colors.yellow(`${viewport.width}×${viewport.height}`));
        await page.setViewport({
          width: viewport.width,
          height: viewport.height,
        });
      }
      log('verbose', 'Navigating to page', colors.yellow(fullUrl));

      // Navigate to an empty page first to support different webpages that only
      // modify the #anchor name.
      await page.goto('about:blank').then(() => {}, () => {});

      // Puppeteer is flaky when it comes to catching navigation requests, so
      // ignore timeouts. If this was a real non-loading page, this will be
      // caught in the resulting Percy build. Also attempt to wait until there
      // are no more network requests. This method is flaky since Puppeteer
      // doesn't always understand Chrome's network activity, so ignore timeouts
      // again.
      const pagePromise = page.goto(fullUrl, {waitUntil: 'networkidle0'})
          .then(() => {}, () => {})
          .then(async() => {
            log('verbose', 'Navigation to page', colors.yellow(name),
                'is done, verifying page');

            await page.bringToFront();

            await verifyCssElements(page, name, webpage.forbidden_css,
                webpage.loading_incomplete_css, webpage.loading_complete_css);

            if (webpage.loading_complete_delay_ms) {
              log('verbose', 'Waiting',
                  colors.cyan(`${webpage.loading_complete_delay_ms}ms`),
                  'for loading to complete');
              await sleep(webpage.loading_complete_delay_ms);
            }

            await testFunction(page, name);

            const snapshotOptions = Object.assign({}, DEFAULT_SNAPSHOT_OPTIONS);

            if (webpage.enable_percy_javascript) {
              snapshotOptions.enableJavaScript = true;
              // Remove all scripts that have an external source, leaving only
              // those scripts that are inlined in the page inside a <script>
              // tag.
              await page.evaluate(
                  'document.head.querySelectorAll("script[src]").forEach(' +
                  'node => node./*OK*/remove())');
            }

            if (viewport) {
              snapshotOptions.widths = [viewport.width];
              log('verbose', 'Wrapping viewport-constrained page in an iframe');
              await page.evaluate(WRAP_IN_IFRAME_SCRIPT
                  .replace(/__WIDTH__/g, viewport.width)
                  .replace(/__HEIGHT__/g, viewport.height));
              await page.setViewport({
                width: VIEWPORT_WIDTH,
                height: VIEWPORT_HEIGHT,
              });
            }

            await percy_.snapshot(name, page, snapshotOptions);
            await page.close();
            log('travis', colors.cyan('●'));
          })
          .then(() => delete pagePromises[name]);
      pagePromises[name] = pagePromise;
    }
  }

  while (Object.keys(pagePromises).length > 0) {
    await sleep(WAIT_FOR_TABS_MS);
  }
  log('travis', '\n');
}

/**
 * Enables debugging if requested via command line.
 */
function setDebuggingLevel() {
  process.env.WEBSERVER_QUIET = '--quiet';

  if (argv.debug) {
    argv['chrome_debug'] = true;
    argv['webserver_debug'] = true;
  }
  if (argv.webserver_debug) {
    process.env.WEBSERVER_QUIET = '';
  }
}

/**
 * Creates a Percy build with only a blank page for comparison.
 *
 * Enables us to require percy checks on GitHub, and yet, not have to do a full
 * build for every PR.
 */
async function createEmptyBuild() {
  log('info', 'Skipping visual diff tests and generating a blank Percy build');

  const browser = await launchBrowser();
  const page = await newPage(browser);

  const blankAssetsDir = '../../../examples/visual-tests/blank-page';
  const percy_ = new percy.Percy({
    loaders: [
      new PercyAssetsLoader(
          [path.resolve(__dirname, blankAssetsDir)], ROOT_DIR),
    ],
  });
  await percy_.startBuild();
  await page.goto(`${BASE_URL}/examples/visual-tests/blank-page/blank.html`)
      .then(() => {}, () => {});
  await percy_.snapshot('Blank page', page, SNAPSHOT_EMPTY_BUILD_OPTIONS);
  await percy_.finalizeBuild();
}

/**
 * Runs the AMP visual diff tests.
 */
async function visualDiff() {
  ensureOrBuildAmpRuntimeInTestMode_();
  setupCleanup_();
  maybeOverridePercyEnvironmentVariables();
  setPercyBranch();
  setPercyTargetCommit();

  if (argv.grep) {
    argv.grep = RegExp(argv.grep);
  }

  if (argv.verify_status) {
    await performVerifyStatus();
  } else {
    await performVisualTests();
  }

  return await cleanup_();
}

async function performVerifyStatus() {
  const buildId = fs.readFileSync('PERCY_BUILD_ID', 'utf8');
  const status = await waitForBuildCompletion(buildId);
  verifyBuildStatus(status, buildId);
}

/**
 * Runs the AMP visual diff tests.
 */
async function performVisualTests() {
  if (!argv.percy_disabled &&
      (!process.env.PERCY_PROJECT || !process.env.PERCY_TOKEN)) {
    log('fatal', 'Could not find', colors.cyan('PERCY_PROJECT'), 'and',
        colors.cyan('PERCY_TOKEN'), 'environment variables');
  }
  setDebuggingLevel();

  // Launch a local web server.
  await launchWebServer().catch(reason => {
    log('fatal', `Failed to start a web server: ${reason}`);
  });

  if (argv.empty) {
    await createEmptyBuild();
  } else {
    // Load and parse the config. Use JSON5 due to JSON comments in file.
    const visualTestsConfig = JSON5.parse(
        fs.readFileSync(
            path.resolve(__dirname, '../../../test/visual-diff/visual-tests'),
            'utf8'));
    await runVisualTests(
        visualTestsConfig.asset_globs, visualTestsConfig.webpages);
  }
}

async function ensureOrBuildAmpRuntimeInTestMode_() {
  if (argv.verify_status) {
    return;
  }
  if (argv.nobuild) {
    const isInTestMode = /AMP_CONFIG=\{(?:.+,)?"test":true\b/.test(
        fs.readFileSync('dist/amp.js', 'utf8'));
    if (!isInTestMode) {
      log('fatal', 'The AMP runtime was not built in test mode. Run',
          colors.cyan('gulp build --fortesting'), 'or remove the',
          colors.cyan('--nobuild'), 'option from this command');
    }
  } else {
    execOrDie('gulp build --fortesting');
  }
}

function setupCleanup_() {
  process.on('exit', cleanup_);
  process.on('SIGINT', cleanup_);
  process.on('uncaughtException', cleanup_);
  process.on('unhandledRejection', cleanup_);
}

async function cleanup_() {
  if (browser_) {
    await browser_.close();
  }
  if (webServerProcess_ && !webServerProcess_.killed) {
    // Explicitly exit the webserver.
    webServerProcess_.kill();
    // The child node process has an asynchronous stdout. See #10409.
    await sleep(100);
  }
}

/**
 * Installs Percy, runs or skips build, runs visual diff tests
 */
function visualDiffTasks() {
  runOrSkipBuild();
  runYarnForOptionalDependencies();
  visualDiff();
}

gulp.task(
    'visual-diff',
    'Runs the AMP visual diff tests.',
<<<<<<< HEAD
    visualDiffTasks,
=======
    visualDiff,
>>>>>>> d7e3d136
    {
      options: {
        'master': '  Includes a blank snapshot (baseline for skipped builds)',
        'verify_status':
          '  Verifies the status of the build ID in ./PERCY_BUILD_ID',
        'empty': '  Creates a dummy Percy build with only a blank snapshot',
        'chrome_debug': '  Prints debug info from Chrome',
        'webserver_debug': '  Prints debug info from the local gulp webserver',
        'debug': '  Prints all the above debug info',
        'grep': '  Runs tests that match the pattern',
        'percy_project': '  Override the PERCY_PROJECT environment variable',
        'percy_token': '  Override the PERCY_TOKEN environment variable',
        'percy_branch': '  Override the PERCY_BRANCH environment variable',
        'percy_disabled':
          '  Disables Percy integration (for testing local changes only)',
        'nobuild': '  Skip build',
      },
    }
);<|MERGE_RESOLUTION|>--- conflicted
+++ resolved
@@ -32,7 +32,7 @@
 
 // optional dependencies for local development (outside of visual diff tests)
 let puppeteer;
-let percy;
+let Percy = {};
 
 // CSS widths: iPhone: 375, Pixel: 411, Desktop: 1400.
 const DEFAULT_SNAPSHOT_OPTIONS = {widths: [375, 411, 1400]};
@@ -56,33 +56,8 @@
 const WRAP_IN_IFRAME_SCRIPT = fs.readFileSync(
     path.resolve(__dirname, 'snippets/iframe-wrapper.js'), 'utf8');
 
-<<<<<<< HEAD
-
-=======
->>>>>>> d7e3d136
 let browser_;
 let webServerProcess_;
-
-/**
- * Runs or skips build
- */
-function runOrSkipBuild() {
-  if (argv.nobuild || argv.verify_status) {
-    return;
-  }
-  execOrDie('gulp build');
-}
-
-/**
- * Installs @percy/puppeteer and puppeteer
- */
-function runYarnForOptionalDependencies() {
-  log('Info', 'Running', colors.cyan('yarn'), 'to add optional packages...');
-  execOrDie('npx yarn --force');
-
-  puppeteer = require('puppeteer');
-  percy = require('@percy/puppeteer');
-}
 
 /**
  * Override PERCY_* environment variables if passed via gulp task parameters.
@@ -302,9 +277,9 @@
  */
 async function runVisualTests(assetGlobs, webpages) {
   // Create a Percy client and start a build.
-  const percy_ = createPercyPuppeteerController(assetGlobs);
-  await percy_.startBuild();
-  const {buildId} = percy_;
+  const percy = createPercyPuppeteerController(assetGlobs);
+  await percy.startBuild();
+  const {buildId} = percy;
   fs.writeFileSync('PERCY_BUILD_ID', buildId);
   log('info', 'Started Percy build', colors.cyan(buildId));
   if (process.env['PERCY_TARGET_COMMIT']) {
@@ -313,11 +288,11 @@
   }
 
   // Take the snapshots.
-  await generateSnapshots(percy_, webpages);
+  await generateSnapshots(percy, webpages);
 
   // Tell Percy we're finished taking snapshots and check if the build failed
   // early.
-  await percy_.finalizeBuild();
+  await percy.finalizeBuild();
   const status = await getBuildStatus(buildId);
   if (status.state == 'failed') {
     log('fatal', 'Build', colors.cyan(buildId), 'failed!');
@@ -336,7 +311,7 @@
  */
 function createPercyPuppeteerController(assetGlobs) {
   if (!argv.percy_disabled) {
-    return new percy.Percy({
+    return new Percy({
       loaders: [new PercyAssetsLoader(assetGlobs, ROOT_DIR)],
     });
   } else {
@@ -353,11 +328,11 @@
  * Sets the AMP config, launches a server, and generates Percy snapshots for a
  * set of given webpages.
  *
- * @param {!Percy} percy_ a Percy-Puppeteer controller.
+ * @param {!Percy} percy a Percy-Puppeteer controller.
  * @param {!Array<JsonObject>} webpages an array of JSON objects containing
  *     details about the pages to snapshot.
  */
-async function generateSnapshots(percy_, webpages) {
+async function generateSnapshots(percy, webpages) {
   const numUnfilteredPages = webpages.length;
   webpages = webpages.filter(webpage => !webpage.flaky);
   if (numUnfilteredPages != webpages.length) {
@@ -398,22 +373,22 @@
     const page = await newPage(browser);
     await page.goto(
         `${BASE_URL}/examples/visual-tests/blank-page/blank.html`);
-    await percy_.snapshot('Blank page', page, SNAPSHOT_EMPTY_BUILD_OPTIONS);
+    await percy.snapshot('Blank page', page, SNAPSHOT_EMPTY_BUILD_OPTIONS);
   }
 
   log('verbose', 'Generating snapshots...');
-  await snapshotWebpages(percy_, browser, webpages);
+  await snapshotWebpages(percy, browser, webpages);
 }
 
 /**
  * Generates Percy snapshots for a set of given webpages.
  *
- * @param {!Percy} percy_ a Percy-Puppeteer controller.
+ * @param {!Percy} percy a Percy-Puppeteer controller.
  * @param {!puppeteer.Browser} browser a Puppeteer controlled browser.
  * @param {!Array<!JsonObject>} webpages an array of JSON objects containing
  *     details about the webpages to snapshot.
  */
-async function snapshotWebpages(percy_, browser, webpages) {
+async function snapshotWebpages(percy, browser, webpages) {
   const pagePromises = {};
   for (const webpage of webpages) {
     const {viewport, name: pageName} = webpage;
@@ -491,7 +466,7 @@
               });
             }
 
-            await percy_.snapshot(name, page, snapshotOptions);
+            await percy.snapshot(name, page, snapshotOptions);
             await page.close();
             log('travis', colors.cyan('●'));
           })
@@ -534,17 +509,17 @@
   const page = await newPage(browser);
 
   const blankAssetsDir = '../../../examples/visual-tests/blank-page';
-  const percy_ = new percy.Percy({
+  const percy = new Percy({
     loaders: [
       new PercyAssetsLoader(
           [path.resolve(__dirname, blankAssetsDir)], ROOT_DIR),
     ],
   });
-  await percy_.startBuild();
+  await percy.startBuild();
   await page.goto(`${BASE_URL}/examples/visual-tests/blank-page/blank.html`)
       .then(() => {}, () => {});
-  await percy_.snapshot('Blank page', page, SNAPSHOT_EMPTY_BUILD_OPTIONS);
-  await percy_.finalizeBuild();
+  await percy.snapshot('Blank page', page, SNAPSHOT_EMPTY_BUILD_OPTIONS);
+  await percy.finalizeBuild();
 }
 
 /**
@@ -552,6 +527,7 @@
  */
 async function visualDiff() {
   ensureOrBuildAmpRuntimeInTestMode_();
+  runYarnForOptionalDependencies_();
   setupCleanup_();
   maybeOverridePercyEnvironmentVariables();
   setPercyBranch();
@@ -622,6 +598,16 @@
   }
 }
 
+function runYarnForOptionalDependencies_() {
+  try {
+    puppeteer = require('puppeteer');
+    Percy = require('@percy/puppeteer').Percy;
+  } catch (er) {
+    log('Info', 'Running', colors.cyan('yarn'), 'to add optional packages...');
+    execOrDie('yarn install --force');
+  }
+}
+
 function setupCleanup_() {
   process.on('exit', cleanup_);
   process.on('SIGINT', cleanup_);
@@ -641,23 +627,10 @@
   }
 }
 
-/**
- * Installs Percy, runs or skips build, runs visual diff tests
- */
-function visualDiffTasks() {
-  runOrSkipBuild();
-  runYarnForOptionalDependencies();
-  visualDiff();
-}
-
 gulp.task(
     'visual-diff',
     'Runs the AMP visual diff tests.',
-<<<<<<< HEAD
-    visualDiffTasks,
-=======
     visualDiff,
->>>>>>> d7e3d136
     {
       options: {
         'master': '  Includes a blank snapshot (baseline for skipped builds)',
