{
  "name": "amp-storybook",
  "version": "0.1.0",
  "description": "amp storybook tasks",
  "main": "index.js",
  "devDependencies": {
<<<<<<< HEAD
    "@ampproject/storybook-addon": "^1.1.7",
=======
    "@ampproject/storybook-addon": "1.1.7",
>>>>>>> c7dbb3d6
    "@babel/core": "7.13.10",
    "@babel/preset-react": "7.12.13",
    "@babel/runtime-corejs3": "7.13.10",
    "@storybook/addon-a11y": "5.3.21",
    "@storybook/addon-knobs": "5.3.21",
    "@storybook/addon-viewport": "5.3.21",
    "@storybook/preact": "5.3.21",
    "babel-loader": "8.2.2",
    "core-js": "3.9.1",
    "preact": "10.5.13",
    "preact-render-to-string": "5.1.16",
    "styled-jsx": "3.4.4"
  }
}<|MERGE_RESOLUTION|>--- conflicted
+++ resolved
@@ -4,11 +4,7 @@
   "description": "amp storybook tasks",
   "main": "index.js",
   "devDependencies": {
-<<<<<<< HEAD
-    "@ampproject/storybook-addon": "^1.1.7",
-=======
     "@ampproject/storybook-addon": "1.1.7",
->>>>>>> c7dbb3d6
     "@babel/core": "7.13.10",
     "@babel/preset-react": "7.12.13",
     "@babel/runtime-corejs3": "7.13.10",
