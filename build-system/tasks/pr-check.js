--- conflicted
+++ resolved
@@ -36,25 +36,13 @@
 /**
  * This file runs tests against the local workspace to mimic the CI build as
  * closely as possible.
-<<<<<<< HEAD
- * @param {?Function} cb
-=======
->>>>>>> 653da6c8
  */
 async function prCheck() {
   setLoggingPrefix(jobName);
 
   const failTask = () => {
     stopTimer(jobName, startTime);
-<<<<<<< HEAD
-    if (cb) {
-      const err = new Error('Local PR check failed. See logs above.');
-      err.showStack = false;
-      cb(err);
-    }
-=======
     throw new Error('Local PR check failed. See logs above.');
->>>>>>> 653da6c8
   };
 
   const runCheck = (cmd) => {
