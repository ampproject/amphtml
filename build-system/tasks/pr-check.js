/**
 * Copyright 2018 The AMP HTML Authors. All Rights Reserved.
 *
 * Licensed under the Apache License, Version 2.0 (the "License");
 * you may not use this file except in compliance with the License.
 * You may obtain a copy of the License at
 *
 *      http://www.apache.org/licenses/LICENSE-2.0
 *
 * Unless required by applicable law or agreed to in writing, software
 * distributed under the License is distributed on an "AS-IS" BASIS,
 * WITHOUT WARRANTIES OR CONDITIONS OF ANY KIND, either express or implied.
 * See the License for the specific language governing permissions and
 * limitations under the License.
 */
'use strict';

const argv = require('minimist')(process.argv.slice(2));
const {
  printChangeSummary,
  startTimer,
  stopTimer,
  timedExec,
} = require('../pr-check/utils');
const {determineBuildTargets} = require('../pr-check/build-targets');
const {runYarnChecks} = require('../pr-check/yarn-checks');

const FILENAME = 'pr-check.js';

/**
 * This file runs tests against the local workspace to mimic the CI build as
 * closely as possible.
 * @param {Function} cb
 */
async function prCheck(cb) {
  const failTask = () => {
    stopTimer(FILENAME, FILENAME, startTime);
    const err = new Error('Local PR check failed. See logs above.');
    err.showStack = false;
    cb(err);
  };

  const runCheck = cmd => {
    const {status} = timedExec(cmd, FILENAME);
    if (status != 0) {
      failTask();
    }
  };

  const startTime = startTimer(FILENAME, FILENAME);
  if (!runYarnChecks(FILENAME)) {
    stopTimer(FILENAME, FILENAME, startTime);
    process.exitCode = 1;
    return;
  }

  printChangeSummary(FILENAME);
<<<<<<< HEAD
  const buildTargets = determineBuildTargets(FILENAME);
  runCheck('gulp lint --local-changes');
=======
  const buildTargets = new Set();
  if (!determineBuildTargets(buildTargets, FILENAME)) {
    stopTimer(FILENAME, FILENAME, startTime);
    process.exitCode = 1;
    return;
  }

  runCheck('gulp lint --local_changes');
>>>>>>> d93e3f00
  runCheck('gulp presubmit');

  if (buildTargets.has('AVA')) {
    runCheck('gulp ava');
  }

  if (buildTargets.has('BABEL_PLUGIN')) {
    runCheck('gulp babel-plugin-tests');
  }

  if (buildTargets.has('CACHES_JSON')) {
    runCheck('gulp caches-json');
    runCheck('gulp json-syntax');
  }

  if (buildTargets.has('DOCS')) {
    runCheck('gulp check-links');
  }

  if (buildTargets.has('DEV_DASHBOARD')) {
    runCheck('gulp dev-dashboard-tests');
  }

  if (buildTargets.has('RUNTIME')) {
    runCheck('gulp dep-check');
    runCheck('gulp check-types');
  }

  if (buildTargets.has('RUNTIME') || buildTargets.has('UNIT_TEST')) {
    runCheck('gulp unit --local_changes --headless');
  }

  if (
    buildTargets.has('RUNTIME') ||
    buildTargets.has('FLAG_CONFIG') ||
    buildTargets.has('INTEGRATION_TEST')
  ) {
    if (!argv.nobuild) {
      runCheck('gulp clean');
      runCheck('gulp dist --fortesting');
    }
    runCheck('gulp integration --nobuild --compiled --headless');
  }

  if (buildTargets.has('RUNTIME') || buildTargets.has('VALIDATOR')) {
    runCheck('gulp validator');
  }

  if (buildTargets.has('VALIDATOR_WEBUI')) {
    runCheck('gulp validator-webui');
  }

  stopTimer(FILENAME, FILENAME, startTime);
}

module.exports = {
  prCheck,
};

prCheck.description =
  'Runs a subset of the Travis CI checks against local changes.';
prCheck.flags = {
  'nobuild': '  Skips building the runtime via `gulp dist`.',
};<|MERGE_RESOLUTION|>--- conflicted
+++ resolved
@@ -55,19 +55,8 @@
   }
 
   printChangeSummary(FILENAME);
-<<<<<<< HEAD
   const buildTargets = determineBuildTargets(FILENAME);
-  runCheck('gulp lint --local-changes');
-=======
-  const buildTargets = new Set();
-  if (!determineBuildTargets(buildTargets, FILENAME)) {
-    stopTimer(FILENAME, FILENAME, startTime);
-    process.exitCode = 1;
-    return;
-  }
-
   runCheck('gulp lint --local_changes');
->>>>>>> d93e3f00
   runCheck('gulp presubmit');
 
   if (buildTargets.has('AVA')) {
