--- conflicted
+++ resolved
@@ -75,29 +75,16 @@
     saucelabsBrowsers = argv.saucelabs ?
     // With --saucelabs, integration tests are run on this set of browsers.
       [
-        'SL_Chrome_Dev',
-        'SL_Safari_12',
-        'SL_Firefox_Dev',
         'SL_Chrome',
         'SL_Firefox',
         'SL_Safari_11',
         'SL_iOS_11',
         'SL_Edge_17',
-<<<<<<< HEAD
         'SL_Chrome_Dev',
         'SL_Firefox_Dev',
         'SL_Safari_12',
         // TODO(amp-infra): Evaluate and add more platforms here.
-
         //'SL_Chrome_Android_7',
-=======
-
-        // TODO(amp-infra): Evaluate and add more platforms here.
-        //'SL_Chrome_Dev',
-        //'SL_Firefox_Dev',
-        //'SL_Chrome_Android_7',
-        //'SL_Safari_12',
->>>>>>> a2c3a19a
         //'SL_iOS_12',
         //'SL_IE_11',
       ] : [
