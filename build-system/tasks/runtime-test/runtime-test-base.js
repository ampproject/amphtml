--- conflicted
+++ resolved
@@ -276,40 +276,6 @@
     );
   }
 
-<<<<<<< HEAD
-/**
- * Updates the esbuild config in the karma spec so esbuild can run with it.
- * @param {!RuntimeTestConfig} config
- */
-function updateEsbuildConfig(config) {
-  const importPathPlugin = {
-    name: 'import-path',
-    setup(build) {
-      build.onResolve({filter: /^[\w-]+$/}, (file) => {
-        if (file.path === 'stream') {
-          return {path: require.resolve('stream-browserify'), namespace: ''};
-        }
-      });
-    },
-  };
-  const cssPlugin = getEsbuildCssPlugin();
-  const babelPlugin = getEsbuildBabelPlugin(
-    /* callerName */ 'test',
-    /* enableCache */ true,
-    /* preSetup */ logBabelStart,
-    /* postLoad */ printBabelDot
-  );
-  config.esbuild = {
-    target: 'es5',
-    define: {
-      'process.env.NODE_DEBUG': 'false',
-      'process.env.NODE_ENV': '"test"',
-    },
-    plugins: [cssPlugin, importPathPlugin, babelPlugin],
-    sourcemap: 'inline',
-  };
-}
-=======
   /**
    * Prints a dot for every babel transform, with wrapping if needed.
    */
@@ -320,7 +286,6 @@
       process.stdout.write('\n');
     }
   }
->>>>>>> 5e343173
 
   /**
    * Updates the esbuild config in the karma spec so esbuild can run with it.
@@ -336,6 +301,7 @@
         });
       },
     };
+    const cssPlugin = getEsbuildCssPlugin();
     const babelPlugin = getEsbuildBabelPlugin(
       /* callerName */ 'test',
       /* enableCache */ true,
@@ -348,7 +314,7 @@
         'process.env.NODE_DEBUG': 'false',
         'process.env.NODE_ENV': '"test"',
       },
-      plugins: [importPathPlugin, babelPlugin],
+      plugins: [cssPlugin, importPathPlugin, babelPlugin],
       sourcemap: 'inline',
     };
   }
