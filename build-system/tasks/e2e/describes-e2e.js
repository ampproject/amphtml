--- conflicted
+++ resolved
@@ -487,39 +487,7 @@
     const config = getConfig();
     let driver;
     try {
-<<<<<<< HEAD
       driver = await getDriver(config, browserName, deviceName);
-=======
-      const {testUrl, experiments = [], initialRect, deviceName} = this.spec;
-      const config = getConfig();
-      const controller = await getController(config, browserName, deviceName);
-      const ampDriver = new AmpDriver(controller);
-      const requestBank = new RequestBankE2E(REQUESTBANK_URL_PREFIX, 'e2e');
-      env.controller = controller;
-      env.ampDriver = ampDriver;
-      env.requestBank = requestBank;
-      const {environment} = env;
-
-      installBrowserAssertions(controller.networkLogger);
-
-      const url = new URL(testUrl);
-      if (experiments.length > 0) {
-        if (environment.includes('inabox')) {
-          // inabox experiments are toggled at server side using <meta> tag
-          url.searchParams.set('exp', experiments.join(','));
-        } else {
-          // AMP doc experiments are toggled via cookies
-          await toggleExperiments(ampDriver, url.href, experiments);
-        }
-      }
-
-      if (initialRect) {
-        const {width, height} = initialRect;
-        await controller.setWindowRect({width, height});
-      }
-
-      await ampDriver.navigateToEnvironment(environment, url.href);
->>>>>>> aa46011e
     } catch (ex) {
       if (retries > 0) {
         await this.setup(env, browserName, --retries);
@@ -537,8 +505,9 @@
     env.controller = controller;
     env.ampDriver = ampDriver;
     env.requestBank = requestBank;
-
     const {environment} = env;
+
+    installBrowserAssertions(controller.networkLogger);
 
     const url = new URL(testUrl);
     if (experiments.length > 0) {
