/**
 * Copyright 2019 The AMP HTML Authors. All Rights Reserved.
 *
 * Licensed under the Apache License, Version 2.0 (the "License");
 * you may not use this file except in compliance with the License.
 * You may obtain a copy of the License at
 *
 *      http://www.apache.org/licenses/LICENSE-2.0
 *
 * Unless required by applicable law or agreed to in writing, software
 * distributed under the License is distributed on an "AS-IS" BASIS,
 * WITHOUT WARRANTIES OR CONDITIONS OF ANY KIND, either express or implied.
 * See the License for the specific language governing permissions and
 * limitations under the License.
 */

const fs = require('fs');
const {
<<<<<<< HEAD
  By,
  Condition,
  Key,
  error,
} = require('selenium-webdriver');
const {NoSuchElementError} = error;
const {ControllerPromise,ElementHandle} = require('./functional-test-controller');
=======
  ControllerPromise,
  ElementHandle,
} = require('./functional-test-controller');
const {By, Condition, Key, until} = require('selenium-webdriver');
>>>>>>> 03d7eaec
const {expect} = require('chai');

const ELEMENT_WAIT_TIMEOUT = 5000;

/**
 * @param {function(): !Promise<T>} valueFn
 * @param {function(T):boolean} condition
 * @param {T} opt_mutate
 * @return {!Condition}
 * @template T
 */
function expectCondition(valueFn, condition, opt_mutate) {
  opt_mutate = opt_mutate || (x => x);
  return new Condition('value matches condition', async() => {
    const value = await valueFn();
    const mutatedValue = await opt_mutate(value);
    return condition(mutatedValue);
  });
}

/**
 * Make the test runner wait until the value returned by the valueFn matches
 * the given condition.
 * @param {!WebDriver} driver
 * @param {function(): !Promise<T>} valueFn
 * @param {function(T): ?T} condition
 * @param {T} opt_mutate
 * @return {!Promise<?T>}
 * @template T
 */
function waitFor(driver, valueFn, condition, opt_mutate) {
  const conditionValue = value => {
    // Box the value in an object, so values that are present but falsy
    // (like "") do not cause driver.wait to continue waiting.
    return condition(value) ? {value} : null;
  };
  return driver.wait(expectCondition(valueFn, conditionValue, opt_mutate))
      .then(result => result.value); // Unbox the value.
}

/** @implements {FunctionalTestController} */
class SeleniumWebDriverController {
  /**
   * @param {!WebDriver} driver
   */
  constructor(driver) {
    this.driver = driver;

    /** @private {?WebElement} */
    this.shadowRoot_ = null;

    /** @private {boolean} */
    this.isXpathInstalled_ = false;
  }

  /**
   * Return a wait function. When called, the function will cause the test
   * runner to wait until the given value matches the expected value.
   * @param {function(): !Promise<?T>} valueFn
   * @return {function(T,T): !Promise<?T>}
   * @template T
   */
  getWaitFn_(valueFn) {
    /**
     * @param {function(T): ?T} condition
     * @param {T} opt_mutate
     * @return {!Promise<?T>}
     */
    return (condition, opt_mutate) => {
      return waitFor(this.driver, valueFn, condition, opt_mutate);
    };
  }

  /**
   * This waits for an element to become available similar to Selenium's
   * until.js#elementLocated
   * {@link https://github.com/SeleniumHQ/selenium/blob/6a717f20/javascript/node/selenium-webdriver/lib/until.js#L237}
   * @param {string} selector
   * @return {!Promise<!ElementHandle<!WebElement>>}
   * @override
   */
  async findElement(selector) {
    const bySelector = By.css(selector);

    const label = 'for element to be located ' + selector;
    const condition = new Condition(label, async() => {
      try {
        const root = await this.getRoot_();
        return await root.findElement(bySelector);
      } catch (e) {
        // WebElement.prototype.findElement differs from
        // WebDriver.prototype.findElement in that the WebElement method will
        // throw a NoSuchElementError if the element is not found, and does
        // not wait for the element to appear in the document.
        if (e instanceof NoSuchElementError) {
          return null;
        }
        throw e;
      }
    });
    const webElement = await this.driver.wait(condition, ELEMENT_WAIT_TIMEOUT);
    return new ElementHandle(webElement, this);
  }

  /**
   * This waits for elements to become available similar to Selenium's
   * until.js#elementsLocated
   * {@link https://github.com/SeleniumHQ/selenium/blob/6a717f20/javascript/node/selenium-webdriver/lib/until.js#L258}   *
   * @param {string} selector
   * @return {!Promise<!Array<!ElementHandle<!WebElement>>>}
   * @override
   */
  async findElements(selector) {
    const bySelector = By.css(selector);

    const label = 'for at least one element to be located ' + selector;
    const condition = new Condition(label, async() => {
      try {
        const root = await this.getRoot_();
        const elements = await root.findElements(bySelector);
        return elements.length ? elements : null;
      } catch (e) {
        if (e instanceof NoSuchElementError) {
          return null;
        }
        throw e;
      }
    });
    const webElements = await this.driver.wait(condition, ELEMENT_WAIT_TIMEOUT);
    return webElements.map(webElement => new ElementHandle(webElement, this));
  }

  /**
   * @param {string} xpath
   * @return {!Promise<!ElementHandle<!WebElement>>}
   * @override
   */
  async findElementXPath(xpath) {
    await this.maybeInstallXpath_();

    const label = 'for element to be located ' + xpath;
    const webElement = await this.driver.wait(new Condition(label, async() => {
      const root = await this.getRoot_();
      const results = await this.evaluate((xpath, root) => {
        return window.queryXpath(xpath, root);
      }, xpath, root);
      return (results && results[0]);
    }), ELEMENT_WAIT_TIMEOUT);
    return new ElementHandle(webElement, this);
  }

  /**
   * @param {string} xpath
   * @return {!Promise<!Array<!ElementHandle<!WebElement>>>}
   * @override
   */
  async findElementsXPath(xpath) {
    await this.maybeInstallXpath_();
    const label = 'for at least one element to be located ' + xpath;
    const webElements = await this.driver.wait(new Condition(label, async() => {
      const root = await this.getRoot_();
      const results = await this.evaluate((xpath, root) => {
        return window.queryXpath(xpath, root);
      }, xpath, root);
      return results;
    }), ELEMENT_WAIT_TIMEOUT);
    return webElements.map(webElement => new ElementHandle(webElement, this));
  }

  /**
<<<<<<< HEAD
   * Install a third-party XPath library if it is not already installed.
   * @return {!Promise}
   */
  async maybeInstallXpath_() {
    if (this.isXpathInstalled_) {
      return;
    }
    this.isXpathInstalled_ = true;

    const scripts = await Promise.all([
      fs.readFileAsync('third_party/wgxpath/wgxpath.js', 'utf8'),
      fs.readFileAsync('build-system/tasks/e2e/driver/query-xpath.js', 'utf8'),
    ]);
    await this.driver.executeScript(scripts.join('\n\n'));
=======
   * @return {!Promise<!ElementHandle<!WebElement>>}
   * @override
   */
  async getActiveElement() {
    const activeElement = await this.driver.switchTo().activeElement();
    return new ElementHandle(activeElement);
>>>>>>> 03d7eaec
  }

  /**
   * @param {string} location
   * @return {!Promise}
   * @override
   */
  async navigateTo(location) {
    return await this.driver.get(location);
  }

  /**
   * @param {!ElementHandle<!WebElement>} handle
   * @param {string} keys
   * @return {!Promise}
   * @override
   */
  async type(handle, keys) {
    const targetElement = handle ?
      handle.getElement() :
      await this.driver.switchTo().activeElement();


    const key = Key[keys.toUpperCase()];
    if (key) {
      return await targetElement.sendKeys(key);
    }

    return await targetElement.sendKeys(keys);
  }

  /**
   * @param {!ElementHandle<!WebElement>} handle
   * @return {!Promise<string>}
   * @override
   */
  getElementText(handle) {
    const webElement = handle.getElement();
    return new ControllerPromise(
        webElement.getText(),
        this.getWaitFn_(() => webElement.getText()));
  }

  /**
   * @param {!ElementHandle<!WebElement>} handle
   * @return {!Promise<string>}
   * @override
   */
  getElementTagName(handle) {
    const webElement = handle.getElement();
    return webElement.getTagName();
  }

  /**
   * @param {!ElementHandle<!WebElement>} handle
   * @param {string} attribute
   * @return {!Promise<string>}
   * @override
   */
  getElementAttribute(handle, attribute) {
    const webElement = handle.getElement();

    return new ControllerPromise(
        webElement.getAttribute(attribute),
        this.getWaitFn_(() => webElement.getAttribute(attribute)));
  }

  /**
   * @param {!ElementHandle<!WebElement>} handle
   * @param {string} property
   * @return {!Promise<string>}
   * @override
   */
  getElementProperty(handle, property) {
    const webElement = handle.getElement();
    const getProperty = (element, property) => element[property];

    return new ControllerPromise(
        this.driver.executeScript(getProperty, webElement, property),
        this.getWaitFn_(() => this.driver.executeScript(
            getProperty, webElement, property)));
  }

  /**
   * @param {!ElementHandle<!WebElement>} handle
   * @return {!Promise<!{x: number, y: number, height: number. width: number}>}
   * @override
   */
  getElementRect(handle) {
    const webElement = handle.getElement();
    return new ControllerPromise(
        webElement.getRect(),
        this.getWaitFn_(() => webElement.getRect()));
  }

  /**
   * @param {!ElementHandle} handle
   * @param {string} styleProperty
   * @return {!Promise<string>} styleProperty
   * @override
   */
  getElementCssValue(handle, styleProperty) {
    const webElement = handle.getElement();
    return new ControllerPromise(
        webElement.getCssValue(styleProperty),
        this.getWaitFn_(() => webElement.getCssValue(styleProperty)));
  }

  /**
   * @param {!ElementHandle} handle
   * @return {!Promise<boolean>}
   * @override
   */
  isElementEnabled(handle) {
    const webElement = handle.getElement();
    return new ControllerPromise(
        webElement.isEnabled(),
        this.getWaitFn_(() => webElement.isEnabled()));
  }

  /**
   * @param {!ElementHandle} handle
   * @return {!Promise<boolean>}
   * @override
   */
  isElementSelected(handle) {
    const webElement = handle.getElement();
    return new ControllerPromise(
        webElement.isSelected(),
        this.getWaitFn_(() => webElement.isSelected()));
  }

  /**
   * Sets width/height of the browser area.
   * @param {!WindowRectDef} rect
   * @return {!Promise}
   * @override
   */
  async setWindowRect(rect) {
    const {
      width,
      height,
    } = rect;


    await this.driver.manage().window().setRect({
      x: 0,
      y: 0,
      width,
      height,
    });

    // Check to make sure we resized the content to the correct size.
    const htmlElement = this.driver.findElement(By.tagName('html'));
    const htmlElementSizes = await Promise.all([
      htmlElement.getAttribute('clientWidth'),
      htmlElement.getAttribute('clientHeight'),
    ]);
    // No Array destructuring allowed?
    const clientWidth = Number(htmlElementSizes[0]);
    const clientHeight = Number(htmlElementSizes[1]);

    // If we resized correctly, can just stop here. If the test is not run in
    // headless mode, we need to do more work to size correctly.
    if (clientWidth == width && clientHeight == height) {
      return;
    }

    // Calculate the window borders, so we can set the correct size to get the
    // desired content size.
    const horizBorder = width - clientWidth;
    const vertBorder = height - clientHeight;

    await this.driver.manage().window().setRect({
      width: width + horizBorder,
      height: height + vertBorder,
    });

    // Verify the size. The browser may refuse to resize smaller than some
    // size when not running headless. It is better to fail here rather than
    // have the developer wonder why their test is failing on an unrelated
    // expect.
    const updatedHtmlElementSizes = await Promise.all([
      htmlElement.getAttribute('clientWidth'),
      htmlElement.getAttribute('clientHeight'),
    ]);
    const resultWidth = Number(updatedHtmlElementSizes[0]);
    const resultHeight = Number(updatedHtmlElementSizes[1]);
    // TODO(sparhami) These are throwing errors, but are not causing the test
    // to fail immediately,.Figure out why, we want the test to fail here
    // instead of continuing.
    expect(resultWidth).to.equal(
        width,
        'Failed to resize the window to the requested width.');
    expect(resultHeight).to.equal(
        height,
        'Failed to resize the window to the requested height.');
  }

  /**
   * Get the title of the current document.
   * @return {!Promise<string>}
   * @override
   */
  getTitle() {
    const getTitle = () => document.title;

    return new ControllerPromise(
        this.driver.executeScript(getTitle),
        this.getWaitFn_(() => this.driver.executeScript(getTitle)));
  }

  /**
   *
   * @param {!ElementHandle<!WebElement>} handle
   * @return {!Promise}
   * @override
   */
  async click(handle) {
    return await handle.getElement().click();
  }

  /**
   * @param {!ElementHandle<!WebElement>} handle
   * @param {!ScrollToOptionsDef=} opt_scrollToOptions
   * @return {!Promise}
   * @override
   */
  async scroll(handle, opt_scrollToOptions) {
    const webElement = handle.getElement();
    const scrollTo = (element, opt_scrollToOptions) => {
      element./*OK*/scrollTo(opt_scrollToOptions);
    };

    return await this.driver.executeScript(
        scrollTo, webElement, opt_scrollToOptions);
  }

  /**
   * @param {!ElementHandle<!WebElement>} handle
   * @param {!ScrollToOptionsDef=} opt_scrollToOptions
   * @return {!Promise}
   * @override
   */
  async scrollBy(handle, opt_scrollToOptions) {
    const webElement = handle.getElement();
    const scrollBy = (element, opt_scrollToOptions) => {
      element./*OK*/scrollBy(opt_scrollToOptions);
    };

    return await this.driver.executeScript(
        scrollBy, webElement, opt_scrollToOptions);
  }

  /**
   * @param {string} path
   * @return {!Promise<string>} An encoded string representing the image data
   * @override
   */
  async takeScreenshot(path) {
    const imageString = await this.driver.takeScreenshot();
    fs.writeFile(path, imageString, 'base64', function() {});
  }

  /**
   * Evaluate the given function
   * @param {function()} fn
   * @param {...*} args
   * @return {!ControllerPromise}
   * @override
   */
  evaluate(fn, ...args) {
    return this.driver.executeScript(fn, ...args);
  }

  /**
   * @param {!ElementHandle} handle
   * @param {string} path
   * @return {!Promise<string>} An encoded string representing the image data
   * @override
   */
  async takeElementScreenshot(handle, path) {
    // TODO(cvializ): Errors? Or maybe ChromeDriver hasn't yet implemented
    // Could be https://crbug.com/chromedriver/2667
    const webElement = handle.getElement();
    const imageString = await webElement.takeScreenshot();
    fs.writeFile(path, imageString, 'base64', function() {});
  }

  /**
   * @param {!ElementHandle<!WebElement>} handle
   * @return {!Promise}
   */
  async switchToFrame(handle) {
    // TODO(estherkim): add 'id' parameter, to select element inside 'handle'
    // use case: testing x-origin iframes like amp-mathml, amp-ima-video

    const element = handle.getElement();
    // TODO(cvializ): This trashes cached element handles why?
    // await this.driver.wait(until.ableToSwitchToFrame(element));
    await this.driver.switchTo().frame(element);
  }

  /**
   * @return {!Promise}
   */
  async switchToParent() {
    // await this.driver.switchTo().parentFrame();
    await this.driver.switchTo().defaultContent();
  }

  async switchToShadow(handle) {
    const shadowHost = handle.getElement();
    const shadowRootBody = await this.evaluate(
        shadowHost => shadowHost.shadowRoot.body, shadowHost);
    this.shadowRoot_ = shadowRootBody;
  }

  async switchToLight() {
    this.shadowRoot_ = null;
  }

  /**
   * Get the current root
   * @return {!Promise<!WebElement>}
   */
  getRoot_() {
    if (this.shadowRoot_) {
      return this.shadowRoot_;
    }

    return this.evaluate(() => document.documentElement);
  }
}

module.exports = {
  SeleniumWebDriverController,
};<|MERGE_RESOLUTION|>--- conflicted
+++ resolved
@@ -16,21 +16,18 @@
 
 const fs = require('fs');
 const {
-<<<<<<< HEAD
   By,
   Condition,
   Key,
   error,
 } = require('selenium-webdriver');
-const {NoSuchElementError} = error;
-const {ControllerPromise,ElementHandle} = require('./functional-test-controller');
-=======
+const {
   ControllerPromise,
   ElementHandle,
 } = require('./functional-test-controller');
-const {By, Condition, Key, until} = require('selenium-webdriver');
->>>>>>> 03d7eaec
 const {expect} = require('chai');
+
+const {NoSuchElementError} = error;
 
 const ELEMENT_WAIT_TIMEOUT = 5000;
 
@@ -200,7 +197,6 @@
   }
 
   /**
-<<<<<<< HEAD
    * Install a third-party XPath library if it is not already installed.
    * @return {!Promise}
    */
@@ -215,14 +211,15 @@
       fs.readFileAsync('build-system/tasks/e2e/driver/query-xpath.js', 'utf8'),
     ]);
     await this.driver.executeScript(scripts.join('\n\n'));
-=======
+  }
+
+  /**
    * @return {!Promise<!ElementHandle<!WebElement>>}
    * @override
    */
   async getActiveElement() {
     const activeElement = await this.driver.switchTo().activeElement();
     return new ElementHandle(activeElement);
->>>>>>> 03d7eaec
   }
 
   /**
