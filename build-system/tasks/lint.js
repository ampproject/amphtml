/**
 * Copyright 2015 The AMP HTML Authors. All Rights Reserved.
 *
 * Licensed under the Apache License, Version 2.0 (the "License");
 * you may not use this file except in compliance with the License.
 * You may obtain a copy of the License at
 *
 *      http://www.apache.org/licenses/LICENSE-2.0
 *
 * Unless required by applicable law or agreed to in writing, software
 * distributed under the License is distributed on an "AS-IS" BASIS,
 * WITHOUT WARRANTIES OR CONDITIONS OF ANY KIND, either express or implied.
 * See the License for the specific language governing permissions and
 * limitations under the License.
 */
'use strict';


const argv = require('minimist')(process.argv.slice(2));
const colors = require('ansi-colors');
const config = require('../config');
const eslint = require('gulp-eslint');
const gulp = require('gulp-help')(require('gulp'));
const gulpIf = require('gulp-if');
const lazypipe = require('lazypipe');
const log = require('fancy-log');
const watch = require('gulp-watch');

const isWatching = (argv.watch || argv.w) || false;

const options = {
  fix: false,
  rulePaths: ['build-system/eslint-rules/'],
};

/**
 * Checks if current Vinyl file has been fixed by eslint.
 * @param {!Vinyl} file
 * @return {boolean}
 */
function isFixed(file) {
  // Has ESLint fixed the file contents?
  return file.eslint != null && file.eslint.fixed;
}

/**
 * Initializes the linter stream based on globs
 * @param {!Object} globs
 * @param {!Object} streamOptions
 * @return {!ReadableStream}
 */
function initializeStream(globs, streamOptions) {
  let stream = gulp.src(globs, streamOptions);
  if (isWatching) {
    const watcher = lazypipe().pipe(watch, globs);
    stream = stream.pipe(watcher());
  }
  return stream;
}

/**
 * Logs a message on the same line to indicate progress
 * @param {string} message
 */
function logOnSameLine(message) {
<<<<<<< HEAD
  process.stdout.moveCursor(0, -1);
  process.stdout.cursorTo(0);
  process.stdout.clearLine();
=======
  if (!process.env.TRAVIS) {
    process.stdout.moveCursor(0, -1);
    process.stdout.cursorTo(0);
    process.stdout.clearLine();
  }
>>>>>>> 968ff1aa
  log(message);
}

/**
 * Runs the linter on the given stream using the given options.
 * @param {string} path
 * @param {!ReadableStream} stream
 * @param {!Object} options
 * @return {boolean}
 */
function runLinter(path, stream, options) {
  let errorsFound = false;
  if (!process.env.TRAVIS) {
    log(colors.green('Starting linter...'));
  }
  return stream.pipe(eslint(options))
      .pipe(eslint.formatEach('stylish', function(msg) {
        errorsFound = true;
        logOnSameLine(colors.red('Linter error:') + msg + '\n');
      }))
      .pipe(gulpIf(isFixed, gulp.dest(path)))
      .pipe(eslint.result(function(result) {
        if (!process.env.TRAVIS) {
          logOnSameLine(colors.green('Linting: ') + result.filePath);
        }
      }))
      .pipe(eslint.results(function(results) {
        if (results.errorCount == 0) {
          if (!process.env.TRAVIS) {
            logOnSameLine(colors.green('Success: ') + 'No linter errors');
          }
        } else {
          logOnSameLine(colors.red('Error: ') + results.errorCount +
              ' linter error(s) found.');
          process.exit(1);
        }
      }))
      .pipe(eslint.failAfterError())
      .on('error', function() {
        if (errorsFound && !options.fix) {
          log(colors.red('ERROR:'),
              'Lint errors found.');
          log(colors.yellow('NOTE:'),
              'You can run', colors.cyan('gulp lint --fix'),
              'to automatically fix some of these lint errors.');
          log(colors.yellow('WARNING:'),
              'Since this is a destructive operation (operates on the file',
              'system), make sure you commit before running the command.');
        }
      });
}

/**
 * Run the eslinter on the src javascript and log the output
 * @return {!Stream} Readable stream
 */
function lint() {
  if (argv.fix) {
    options.fix = true;
  }
  const stream = initializeStream(config.lintGlobs, {});
  return runLinter('.', stream, options);
}


gulp.task('lint', 'Validates against Google Closure Linter', lint,
    {
      options: {
        'watch': '  Watches for changes in files, validates against the linter',
        'fix': '  Fixes simple lint errors (spacing etc).',
      },
    });<|MERGE_RESOLUTION|>--- conflicted
+++ resolved
@@ -63,17 +63,11 @@
  * @param {string} message
  */
 function logOnSameLine(message) {
-<<<<<<< HEAD
-  process.stdout.moveCursor(0, -1);
-  process.stdout.cursorTo(0);
-  process.stdout.clearLine();
-=======
   if (!process.env.TRAVIS) {
     process.stdout.moveCursor(0, -1);
     process.stdout.cursorTo(0);
     process.stdout.clearLine();
   }
->>>>>>> 968ff1aa
   log(message);
 }
 
