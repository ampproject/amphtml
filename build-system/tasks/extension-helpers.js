--- conflicted
+++ resolved
@@ -421,17 +421,13 @@
 
     promises.push(buildCssPromise);
   }
-<<<<<<< HEAD
-  return promise.then(async () => {
-=======
 
   // minify and copy vendor configs for amp-analytics component
   if (name === 'amp-analytics') {
     promises.push(compileVendorConfigs(options));
   }
 
-  return Promise.all(promises).then(() => {
->>>>>>> e03ad47b
+  return Promise.all(promises).then(async () => {
     if (argv.single_pass) {
       return Promise.resolve();
     } else {
