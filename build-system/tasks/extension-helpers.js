/**
 * Copyright 2019 The AMP HTML Authors. All Rights Reserved.
 *
 * Licensed under the Apache License, Version 2.0 (the "License");
 * you may not use this file except in compliance with the License.
 * You may obtain a copy of the License at
 *
 *      http://www.apache.org/licenses/LICENSE-2.0
 *
 * Unless required by applicable law or agreed to in writing, software
 * distributed under the License is distributed on an "AS-IS" BASIS,
 * WITHOUT WARRANTIES OR CONDITIONS OF ANY KIND, either express or implied.
 * See the License for the specific language governing permissions and
 * limitations under the License.
 */

const argv = require('minimist')(process.argv.slice(2));
const debounce = require('debounce');
const fs = require('fs-extra');
const path = require('path');
const wrappers = require('../compile/compile-wrappers');
const {
  compileJs,
  compileJsWithEsbuild,
  doBuildJs,
  endBuildStep,
  maybeToEsmName,
  maybeToNpmEsmName,
  mkdirSync,
  watchDebounceDelay,
} = require('./helpers');
const {
  extensionAliasBundles,
  extensionBundles,
  jsBundles,
  verifyExtensionBundles,
} = require('../compile/bundles.config');
const {
  VERSION: internalRuntimeVersion,
} = require('../compile/internal-version');
const {analyticsVendorConfigs} = require('./analytics-vendor-configs');
const {compileJison} = require('./compile-jison');
const {cyan, green, red} = require('../common/colors');
const {isCiBuild} = require('../common/ci');
const {jsifyCssAsync} = require('./css/jsify-css');
const {log} = require('../common/logging');
const {parse: pathParse} = require('path');
const {watch} = require('chokidar');

/**
 * Extensions to build when `--extensions=inabox`.
 * See AMPHTML ads spec for supported extensions:
 * https://amp.dev/documentation/guides-and-tutorials/learn/a4a_spec/
 */
const INABOX_EXTENSION_SET = [
  'amp-accordion',
  'amp-ad-exit',
  'amp-analytics',
  'amp-anim',
  'amp-animation',
  'amp-audio',
  'amp-bind',
  'amp-carousel',
  'amp-fit-text',
  'amp-font',
  'amp-form',
  'amp-layout',
  'amp-lightbox',
  'amp-mustache',
  'amp-position-observer',
  'amp-social-share',
  'amp-video',

  // the following extensions are not supported in AMPHTML ads spec
  // but commonly used in AMPHTML ads related debugging.
  'amp-ad',
  'amp-ad-network-fake-impl',
];

/**
 * Default extensions that should always be built. These are always or almost
 * always loaded by runtime.
 */
const DEFAULT_EXTENSION_SET = ['amp-loader', 'amp-auto-lightbox'];

/**
 * @typedef {{
 *   name?: string,
 *   version?: string,
 *   hasCss?: boolean,
 *   loadPriority?: string,
 *   cssBinaries?: Array<string>,
 *   extraGlobs?: Array<string>,
 *   binaries?: Array<ExtensionBinaryDef>,
 *   npm?: boolean,
 *   wrapper?: string,
 * }}
 */
const ExtensionOptionDef = {};

/**
 * @typedef {{
 *   entryPoint: string,
 *   outfile: string,
 *   external?: Array<string>
 *   remap?: Record<string, string>
 * }}
 */
const ExtensionBinaryDef = {};

// All declared extensions.
const extensions = {};

// All extensions to build
let extensionsToBuild = null;

// All a4a extensions.
const adVendors = [];

/**
 * @param {string} name
 * @param {string|!Array<string>} version E.g. 0.1 or [0.1, 0.2]
 * @param {string} latestVersion E.g. 0.1
 * @param {!ExtensionOptionDef|undefined} options extension options object.
 * @param {!Object} extensionsObject
 * @param {boolean} includeLatest
 */
function declareExtension(
  name,
  version,
  latestVersion,
  options,
  extensionsObject,
  includeLatest
) {
  const defaultOptions = {hasCss: false, npm: undefined};
  const versions = Array.isArray(version) ? version : [version];
  versions.forEach((v) => {
    extensionsObject[`${name}-${v}`] = {
      name,
      version: v,
      latestVersion,
      ...defaultOptions,
      ...options,
    };
    if (includeLatest && v == latestVersion) {
      extensionsObject[`${name}-latest`] = extensionsObject[`${name}-${v}`];
    }
  });
  if (name.startsWith('amp-ad-network-')) {
    // Get the ad network name. All ad network extensions are named
    // in the format `amp-ad-network-${name}-impl`
    name = name.slice(15, -5);
    adVendors.push(name);
  }
}

/**
 * Initializes all extensions from build-system/compile/bundles.config.extensions.json
 * if not already done and populates the given extensions object.
 * @param {?Object} extensionsObject
 * @param {boolean=} includeLatest
 */
function maybeInitializeExtensions(
  extensionsObject = extensions,
  includeLatest = false
) {
  if (Object.keys(extensionsObject).length === 0) {
    verifyExtensionBundles();
    extensionBundles.forEach((c) => {
      declareExtension(
        c.name,
        c.version,
        c.latestVersion,
        c.options,
        extensionsObject,
        includeLatest
      );
    });
  }
}

/**
 * Set the extensions to build from example documents
 * (for internal use by `amp performance`)
 *
 * @param {Array<string>} examples Path to example documents
 */
function setExtensionsToBuildFromDocuments(examples) {
  extensionsToBuild = dedupe([
    ...DEFAULT_EXTENSION_SET,
    ...getExtensionsFromArg(examples.join(',')),
  ]);
}

/**
 * Process the command line arguments --noextensions, --extensions, and
 * --extensions_from and return a list of the referenced extensions.
 *
 * @param {boolean=} preBuild
 * @return {!Array<string>}
 */
function getExtensionsToBuild(preBuild = false) {
  extensionsToBuild = argv.core_runtime_only ? [] : DEFAULT_EXTENSION_SET;
  if (argv.extensions) {
    if (typeof argv.extensions !== 'string') {
      log(red('ERROR:'), 'Missing list of extensions.');
      process.exit(1);
    } else if (argv.extensions === 'inabox') {
      argv.extensions = INABOX_EXTENSION_SET.join(',');
    }
    const explicitExtensions = argv.extensions.replace(/\s/g, '').split(',');
    extensionsToBuild = dedupe(extensionsToBuild.concat(explicitExtensions));
  }
  if (argv.extensions_from) {
    const extensionsFrom = getExtensionsFromArg(argv.extensions_from);
    extensionsToBuild = dedupe(extensionsToBuild.concat(extensionsFrom));
  }
  if (
    !preBuild &&
    !argv.noextensions &&
    !argv.extensions &&
    !argv.extensions_from &&
    !argv.core_runtime_only
  ) {
    const allExtensions = [];
    for (const extension in extensions) {
      allExtensions.push(extensions[extension].name);
    }
    extensionsToBuild = dedupe(extensionsToBuild.concat(allExtensions));
  }
  return extensionsToBuild;
}

/**
 * Parses the --extensions, --extensions_from, and the --noextensions flags,
 * and prints a helpful message that lets the developer know how to (pre)build
 * the runtime with a list of extensions, all the extensions used by a test
 * file, or no extensions at all.
 * @param {boolean=} preBuild
 */
function parseExtensionFlags(preBuild = false) {
  if (isCiBuild()) {
    return;
  }

  const buildOrPreBuild = preBuild ? 'pre-build' : 'build';
  const coreRuntimeOnlyMessage =
    green('⤷ Use ') +
    cyan('--core_runtime_only ') +
    green('to build just the core runtime and skip other JS targets.');
  const noExtensionsMessage =
    green('⤷ Use ') +
    cyan('--noextensions ') +
    green('to skip building extensions.');
  const extensionsMessage =
    green('⤷ Use ') +
    cyan('--extensions=amp-foo,amp-bar ') +
    green(`to choose which extensions to ${buildOrPreBuild}.`);
  const inaboxSetMessage =
    green('⤷ Use ') +
    cyan('--extensions=inabox ') +
    green(`to ${buildOrPreBuild} just the extensions needed to load AMP ads.`);
  const extensionsFromMessage =
    green('⤷ Use ') +
    cyan('--extensions_from=examples/foo.amp.html ') +
    green(`to ${buildOrPreBuild} just the extensions needed to load `) +
    cyan('foo.amp.html') +
    green('.');

  if (argv.core_runtime_only && !(argv.extensions || argv.extensions_from)) {
    log(green('Building just the core runtime.'));
  } else if (preBuild) {
    log(
      green('Pre-building extension(s):'),
      cyan(getExtensionsToBuild(preBuild).join(', '))
    );
    log(extensionsMessage);
    log(inaboxSetMessage);
    log(extensionsFromMessage);
  } else {
    if (argv.noextensions) {
      log(green('Not building any AMP extensions.'));
    } else if (argv.extensions || argv.extensions_from) {
      log(
        green('Building extension(s):'),
        cyan(getExtensionsToBuild().join(', '))
      );
    } else {
      log(green('Building all AMP extensions.'));
    }
    log(coreRuntimeOnlyMessage);
    log(noExtensionsMessage);
    log(extensionsMessage);
    log(inaboxSetMessage);
    log(extensionsFromMessage);
  }
}

/**
 * Process the command line argument --extensions_from of example AMP documents
 * into a single list of AMP extensions consumed by those documents.
 * @param {string} examples A comma separated list of AMP documents
 * @return {!Array<string>}
 */
function getExtensionsFromArg(examples) {
  if (!examples) {
    return [];
  }

  const extensions = [];

  examples.split(',').forEach((example) => {
    const html = fs.readFileSync(example, 'utf8');
    const customElementTemplateRe = /custom-(element|template)="([^"]+)"/g;
    const extensionNameMatchIndex = 2;
    let hasAd = false;
    let match;
    while ((match = customElementTemplateRe.exec(html))) {
      if (match[extensionNameMatchIndex] == 'amp-ad') {
        hasAd = true;
      }
      extensions.push(match[extensionNameMatchIndex]);
    }
    if (hasAd) {
      for (let i = 0; i < adVendors.length; i++) {
        if (html.includes(`type="${adVendors[i]}"`)) {
          extensions.push('amp-a4a');
          extensions.push(`amp-ad-network-${adVendors[i]}-impl`);
        }
      }
    }
  });

  return dedupe(extensions);
}

/**
 * Remove duplicates from the given array.
 * @param {!Array<string>} arr
 * @return {!Array<string>}
 */
function dedupe(arr) {
  const map = Object.create(null);
  arr.forEach((item) => (map[item] = true));
  return Object.keys(map);
}

/**
 * Build all the AMP extensions
 *
 * @param {!Object} options
 * @return {!Promise}
 */
async function buildExtensions(options) {
  const startTime = Date.now();
  maybeInitializeExtensions(extensions, /* includeLatest */ false);
  const extensionsToBuild = getExtensionsToBuild();
  const results = [];
  for (const extension in extensions) {
    if (
      options.compileOnlyCss ||
      extensionsToBuild.includes(extensions[extension].name)
    ) {
      results.push(doBuildExtension(extensions, extension, options));
    }
  }
  await Promise.all(results);
  if (!options.compileOnlyCss && results.length > 0) {
    endBuildStep(
      options.minify ? 'Minified all' : 'Compiled all',
      'extensions',
      startTime
    );
  }
}

/**
 * Builds a single extension after extracting its settings.
 * @param {!Object} extensions
 * @param {string} extension
 * @param {!Object} options
 * @return {!Promise}
 */
async function doBuildExtension(extensions, extension, options) {
  const e = extensions[extension];
  let o = {...options};
  o = Object.assign(o, e);
  await buildExtension(
    e.name,
    e.version,
    e.latestVersion,
    e.hasCss,
    o,
    e.extraGlobs
  );
}

/**
 * Watches for non-JS changes within an extensions directory to trigger
 * recompilation.
 *
 * @param {string} extDir
 * @param {string} name
 * @param {string} version
 * @param {string} latestVersion
 * @param {boolean} hasCss
 * @param {?Object} options
 */
async function watchExtension(
  extDir,
  name,
  version,
  latestVersion,
  hasCss,
  options
) {
  /**
   * Steps to run when a watched file is modified.
   */
  function watchFunc() {
    buildExtension(name, version, latestVersion, hasCss, {
      ...options,
      continueOnError: true,
      isRebuild: true,
      watch: false,
    });
  }

  const cssDeps = `${extDir}/**/*.css`;
  const jisonDeps = `${extDir}/**/*.jison`;
  watch([cssDeps, jisonDeps]).on(
    'change',
    debounce(watchFunc, watchDebounceDelay)
  );
}

/**
 * Copies extensions from
 * extensions/$name/$version/$name.js
 * to
 * dist/v0/$name-$version.js
 *
 * Optionally copies the CSS at extensions/$name/$version/$name.css into
 * a generated JS file that can be required from the extensions as
 * `import {CSS} from '../../../build/$name-0.1.css';`
 *
 * @param {string} name Name of the extension. Must be the sub directory in
 *     the extensions directory and the name of the JS and optional CSS file.
 * @param {string} version Version of the extension. Must be identical to
 *     the sub directory inside the extension directory
 * @param {string} latestVersion Latest version of the extension.
 * @param {boolean} hasCss Whether there is a CSS file for this extension.
 * @param {?Object} options
 * @param {!Array=} extraGlobs
 * @return {!Promise}
 */
async function buildExtension(
  name,
  version,
  latestVersion,
  hasCss,
  options,
  extraGlobs
) {
  options = options || {};
  options.extraGlobs = extraGlobs;
  if (options.compileOnlyCss && !hasCss) {
    return;
  }
  const extDir = 'extensions/' + name + '/' + version;

  // Use a separate watcher for css and jison compilation.
  // The watcher within compileJs recompiles the JS.
  if (options.watch) {
    await watchExtension(extDir, name, version, latestVersion, hasCss, options);
  }

  if (hasCss) {
    mkdirSync('build');
    mkdirSync('build/css');
    await buildExtensionCss(extDir, name, version, options);
    if (options.compileOnlyCss) {
      return;
    }
  }

  await compileJison(path.join(extDir, '**', '*.jison'));
  if (name === 'amp-bind') {
    await doBuildJs(jsBundles, 'ww.max.js', options);
  }
  if (options.npm) {
    await buildNpmBinaries(extDir, options);
  }
  if (options.binaries) {
    await buildBinaries(extDir, options.binaries, options);
  }
  if (name === 'amp-analytics') {
    await analyticsVendorConfigs(options);
  }

  if (options.isRebuild) {
    return;
  }

  await buildExtensionJs(extDir, name, version, latestVersion, options);
}

/**
 * @param {string} extDir
 * @param {string} name
 * @param {string} version
 * @param {!Object} options
 * @return {!Promise}
 */
function buildExtensionCss(extDir, name, version, options) {
  /**
   * Writes CSS binaries
   *
   * @param {string} name
   * @param {string} css
   */
  function writeCssBinaries(name, css) {
    const jsCss = 'export const CSS = ' + JSON.stringify(css) + ';\n';
    const jsName = `build/${name}.js`;
    const cssName = `build/css/${name}`;
    fs.writeFileSync(jsName, jsCss, 'utf-8');
    fs.writeFileSync(cssName, css, 'utf-8');
  }
  const aliasBundle = extensionAliasBundles[name];
  const isAliased = aliasBundle && aliasBundle.version == version;

  const promises = [];
  const mainCssBinary = jsifyCssAsync(extDir + '/' + name + '.css').then(
    (mainCss) => {
      writeCssBinaries(`${name}-${version}.css`, mainCss);
      if (isAliased) {
        writeCssBinaries(`${name}-${aliasBundle.aliasedVersion}.css`, mainCss);
      }
    }
  );

  if (Array.isArray(options.cssBinaries)) {
    promises.push.apply(
      promises,
      options.cssBinaries.map(function (name) {
        return jsifyCssAsync(`${extDir}/${name}.css`).then((css) => {
          writeCssBinaries(`${name}-${version}.css`, css);
          if (isAliased) {
            writeCssBinaries(`${name}-${aliasBundle.aliasedVersion}.css`, css);
          }
        });
      })
    );
  }
  promises.push(mainCssBinary);
  return Promise.all(promises);
}

/**
 * @param {string} extDir
 * @param {!Object} options
 * @return {!Promise}
 */
function buildNpmBinaries(extDir, options) {
  let {npm} = options;
  if (npm === true) {
    // Default to the standard/expected entrypoint
    npm = {
      'component.js': {
        'preact': 'component-preact.js',
        'react': 'component-react.js',
      },
    };
  }
  const keys = Object.keys(npm);
  const promises = keys.flatMap((entryPoint) => {
    const {preact, react} = npm[entryPoint];
    const binaries = [];
    if (preact) {
      binaries.push({
        entryPoint,
        outfile: preact,
        external: ['preact', 'preact/dom', 'preact/compat', 'preact/hooks'],
        remap: {'preact/dom': 'preact'},
      });
    }
    if (react) {
      binaries.push({
        entryPoint,
        outfile: react,
        external: ['react', 'react-dom'],
        remap: {
          'preact': 'react',
          'preact/compat': 'react',
          'preact/hooks': 'react',
          'preact/dom': 'react-dom',
        },
      });
    }
    return buildBinaries(extDir, binaries, options);
  });
  return Promise.all(promises);
}

/**
 * @param {string} extDir
 * @param {!Array<ExtensionBinaryDef>} binaries
 * @param {!Object} options
 * @return {!Promise}
 */
function buildBinaries(extDir, binaries, options) {
  mkdirSync(`${extDir}/dist`);

  const promises = binaries.map((binary) => {
    const {entryPoint, external, outfile, remap} = binary;
    const {name} = pathParse(outfile);
    const esm = argv.esm || argv.sxg || false;
    return compileJsWithEsbuild(
      extDir + '/',
      entryPoint,
      `${extDir}/dist`,
      Object.assign(options, {
        toName: maybeToNpmEsmName(`${name}.max.js`),
        minifiedName: maybeToNpmEsmName(`${name}.js`),
        latestName: '',
        outputFormat: esm ? 'esm' : 'cjs',
        externalDependencies: external,
        remapDependencies: remap,
      })
    );
  });
  return Promise.all(promises);
}

/**
 * Build the JavaScript for the extension specified
 *
 * @param {string} extDir Path to the extension's directory
 * @param {string} name Name of the extension. Must be the sub directory in
 *     the extensions directory and the name of the JS and optional CSS file.
 * @param {string} version Version of the extension. Must be identical to
 *     the sub directory inside the extension directory
 * @param {string} latestVersion Latest version of the extension.
 * @param {!Object} options
 * @return {!Promise}
 */
async function buildExtensionJs(extDir, name, version, latestVersion, options) {
  const filename = options.filename || name + '.js';
  const latest = version === latestVersion;

<<<<<<< HEAD
  const {wrapper = 'extension'} = options;
  if (!wrappers[wrapper]) {
    throw new Error(
      `Unknown options.wrapper "${wrapper}" (${name}:${version})\n` +
        `Expected one of: ${Object.keys(wrappers).join(', ')}`
    );
  }
  const wrapperOrFn = wrappers[wrapper];
  const wrapperString =
=======
  const wrapperName = options.wrapper || 'extension';
  const wrapperOrFn = wrappers[wrapperName];
  if (!wrapperOrFn) {
    throw new Error(
      `Unknown options.wrapper "${wrapperName}" (${name}:${version})\n` +
        `Expected one of: ${Object.keys(wrappers).join(', ')}`
    );
  }
  const wrapper =
>>>>>>> 4c20df9e
    typeof wrapperOrFn === 'function'
      ? wrapperOrFn(name, version, latest, argv.esm, options.loadPriority)
      : wrapperOrFn;

  await compileJs(
    extDir + '/',
    filename,
    './dist/v0',
    Object.assign(options, {
      toName: `${name}-${version}.max.js`,
      minifiedName: `${name}-${version}.js`,
      latestName: latest ? `${name}-latest.js` : '',
<<<<<<< HEAD
      wrapper: wrapperString,
=======
      wrapper,
>>>>>>> 4c20df9e
    })
  );

  // If an incremental watch build fails, simply return.
  if (options.errored) {
    return;
  }

  const aliasBundle = extensionAliasBundles[name];
  const isAliased = aliasBundle && aliasBundle.version == version;
  if (isAliased) {
    const src = maybeToEsmName(
      `${name}-${version}${options.minify ? '' : '.max'}.js`
    );
    const dest = maybeToEsmName(
      `${name}-${aliasBundle.aliasedVersion}${options.minify ? '' : '.max'}.js`
    );
    fs.copySync(`dist/v0/${src}`, `dist/v0/${dest}`);
    fs.copySync(`dist/v0/${src}.map`, `dist/v0/${dest}.map`);
  }

  if (name === 'amp-script') {
    await copyWorkerDomResources(version);
    await buildSandboxedProxyIframe(options.minify);
  }
}

/**
 * Builds and writes the HTML file used for <amp-script> sandboxed mode.
 * @param {boolean} minify
 */
async function buildSandboxedProxyIframe(minify) {
  await doBuildJs(jsBundles, 'amp-script-proxy-iframe.js', {minify});
  const dist3pDir = path.join(
    'dist.3p',
    minify ? `${internalRuntimeVersion}` : 'current'
  );
  const fileExt = argv.esm ? '.mjs' : '.js';
  const proxyScript = await fs.readFile(
    path.join(dist3pDir, 'amp-script-proxy-iframe' + fileExt)
  );
  const proxyIframe = `<html><script>${proxyScript}</script></html>`;
  await fs.outputFile(
    path.join(dist3pDir, 'amp-script-proxy-iframe.html'),
    proxyIframe
  );
}

/**
 * Copies the required resources from @ampproject/worker-dom and renames
 * them accordingly.
 *
 * @param {string} version
 */
async function copyWorkerDomResources(version) {
  const startTime = Date.now();
  const workerDomDir = 'node_modules/@ampproject/worker-dom';
  const targetDir = 'dist/v0';
  const dir = `${workerDomDir}/dist`;
  const workerFilesToDeploy = new Map([
    ['amp-production/worker/worker.js', `amp-script-worker-${version}.js`],
    [
      'amp-production/worker/worker.nodom.js',
      `amp-script-worker-nodom-${version}.js`,
    ],
    ['amp-production/worker/worker.mjs', `amp-script-worker-${version}.mjs`],
    [
      'amp-production/worker/worker.nodom.mjs',
      `amp-script-worker-nodom-${version}.mjs`,
    ],
    [
      'amp-production/worker/worker.js.map',
      `amp-script-worker-${version}.js.map`,
    ],
    [
      'amp-production/worker/worker.nodom.js.map',
      `amp-script-worker-nodom-${version}.js.map`,
    ],
    [
      'amp-production/worker/worker.mjs.map',
      `amp-script-worker-${version}.mjs.map`,
    ],
    [
      'amp-production/worker/worker.nodom.mjs.map',
      `amp-script-worker-nodom-${version}.mjs.map`,
    ],
    ['amp-debug/worker/worker.js', `amp-script-worker-${version}.max.js`],
    [
      'amp-debug/worker/worker.nodom.js',
      `amp-script-worker-nodom-${version}.max.js`,
    ],
    ['amp-debug/worker/worker.mjs', `amp-script-worker-${version}.max.mjs`],
    [
      'amp-debug/worker/worker.nodom.mjs',
      `amp-script-worker-nodom-${version}.max.mjs`,
    ],
    [
      'amp-debug/worker/worker.js.map',
      `amp-script-worker-${version}.max.js.map`,
    ],
    [
      'amp-debug/worker/worker.nodom.js.map',
      `amp-script-worker-nodom-${version}.max.js.map`,
    ],
    [
      'amp-debug/worker/worker.mjs.map',
      `amp-script-worker-${version}.max.mjs.map`,
    ],
    [
      'amp-debug/worker/worker.nodom.mjs.map',
      `amp-script-worker-nodom-${version}.max.mjs.map`,
    ],
  ]);
  for (const [src, dest] of workerFilesToDeploy) {
    await fs.copy(`${dir}/${src}`, `${targetDir}/${dest}`);
  }
  endBuildStep('Copied', '@ampproject/worker-dom resources', startTime);
}

module.exports = {
  buildExtensions,
  doBuildExtension,
  extensions,
  getExtensionsToBuild,
  maybeInitializeExtensions,
  parseExtensionFlags,
  setExtensionsToBuildFromDocuments,
};<|MERGE_RESOLUTION|>--- conflicted
+++ resolved
@@ -649,17 +649,6 @@
   const filename = options.filename || name + '.js';
   const latest = version === latestVersion;
 
-<<<<<<< HEAD
-  const {wrapper = 'extension'} = options;
-  if (!wrappers[wrapper]) {
-    throw new Error(
-      `Unknown options.wrapper "${wrapper}" (${name}:${version})\n` +
-        `Expected one of: ${Object.keys(wrappers).join(', ')}`
-    );
-  }
-  const wrapperOrFn = wrappers[wrapper];
-  const wrapperString =
-=======
   const wrapperName = options.wrapper || 'extension';
   const wrapperOrFn = wrappers[wrapperName];
   if (!wrapperOrFn) {
@@ -669,7 +658,6 @@
     );
   }
   const wrapper =
->>>>>>> 4c20df9e
     typeof wrapperOrFn === 'function'
       ? wrapperOrFn(name, version, latest, argv.esm, options.loadPriority)
       : wrapperOrFn;
@@ -682,11 +670,7 @@
       toName: `${name}-${version}.max.js`,
       minifiedName: `${name}-${version}.js`,
       latestName: latest ? `${name}-latest.js` : '',
-<<<<<<< HEAD
-      wrapper: wrapperString,
-=======
       wrapper,
->>>>>>> 4c20df9e
     })
   );
 
