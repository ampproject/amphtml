--- conflicted
+++ resolved
@@ -714,18 +714,13 @@
   const bentoName = getBentoName(name);
   return buildExtensionJs(dir, bentoName, {
     ...options,
-<<<<<<< HEAD
-    wrapper: 'none',
+    wrapper: 'bento',
     filename: await getBentoBuildFilename(
       dir,
       bentoName,
       'standalone',
       options
     ),
-=======
-    wrapper: 'bento',
-    filename: await getBentoFilename(dir, bentoName, options),
->>>>>>> 071fd3da
     // Include extension directory since our entrypoint may be elsewhere.
     extraGlobs: [...(options.extraGlobs || []), `${dir}/**/*.js`],
   });
