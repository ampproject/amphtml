--- conflicted
+++ resolved
@@ -486,17 +486,11 @@
   'localStorage': {
     message: requiresReviewPrivacy,
     whitelist: [
-<<<<<<< HEAD
-=======
-      'src/experiments.js',
-      'src/service/cid-impl.js',
-      'src/service/storage-impl.js',
-      'testing/fake-dom.js',
->>>>>>> 569d2085
       'extensions/amp-access/0.1/amp-access-iframe.js',
       'extensions/amp-script/0.1/amp-script.js',
       'extensions/amp-web-push/0.1/amp-web-push-helper-frame.js',
       'extensions/amp-web-push/0.1/amp-web-push-permission-dialog.js',
+      'src/experiments.js',
       'src/service/cid-impl.js',
       'src/service/storage-impl.js',
       'testing/fake-dom.js',
