--- conflicted
+++ resolved
@@ -307,11 +307,7 @@
       'extensions/amp-fx-collection/0.1/providers/fx-provider.js',
       'extensions/amp-list/0.1/amp-list.js',
       'extensions/amp-next-page/0.1/next-page-service.js',
-<<<<<<< HEAD
-      'extensions/amp-next-page/1.0/service.js',
-=======
-      'extensions/amp-next-page/0.2/visibility-observer.js',
->>>>>>> aa46011e
+      'extensions/amp-next-page/1.0/visibility-observer.js',
       'extensions/amp-position-observer/0.1/amp-position-observer.js',
       'extensions/amp-video-docking/0.1/amp-video-docking.js',
       'src/service/position-observer/position-observer-impl.js',
