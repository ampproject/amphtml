--- conflicted
+++ resolved
@@ -48,13 +48,11 @@
 // Terms that must not appear in our source files.
 const forbiddenTerms = {
   'DO NOT SUBMIT': '',
-<<<<<<< HEAD
   'whitelist': {
     message: 'Please use the term allowlist',
-=======
+  },
   'blacklist': {
     message: 'Please use the term denylist instead',
->>>>>>> 036ab527
   },
   // TODO(dvoytenko, #8464): cleanup allowlist.
   '(^-amp-|\\W-amp-)': {
