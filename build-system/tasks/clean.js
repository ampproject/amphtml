--- conflicted
+++ resolved
@@ -28,11 +28,8 @@
  */
 async function clean() {
   const pathsToDelete = [
-<<<<<<< HEAD
-=======
     '.amp-dep-check',
     '.babel-cache',
->>>>>>> 9087f42d
     'build',
     'build-system/server/new-server/transforms/dist',
     'deps.txt',
