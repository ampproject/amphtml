--- conflicted
+++ resolved
@@ -98,11 +98,7 @@
     var intermediateFilename = 'build/cc/' +
         entryModuleFilename.replace(/\//g, '_').replace(/^\./, '');
     if (!process.env.TRAVIS) {
-<<<<<<< HEAD
-      $$.util.log('Starting closure compiler for', entryModuleFilenames);
-=======
       util.log('Starting closure compiler for', entryModuleFilenames);
->>>>>>> fa63c19c
     }
     // If undefined/null or false then we're ok executing the deletions
     // and mkdir.
@@ -336,11 +332,7 @@
         .pipe(gulp.dest(outputDir))
         .on('end', function() {
           if (!process.env.TRAVIS) {
-<<<<<<< HEAD
-            $$.util.log('Compiled', entryModuleFilename, 'to',
-=======
             util.log('Compiled', entryModuleFilename, 'to',
->>>>>>> fa63c19c
                 outputDir + '/' + outputFilename, 'via', intermediateFilename);
           }
           gulp.src(intermediateFilename + '.map')
