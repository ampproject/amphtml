--- conflicted
+++ resolved
@@ -128,14 +128,7 @@
     define.push('FORTESTING=true');
   }
   if (options.singlePassCompilation) {
-<<<<<<< HEAD
-    // TODO(@cramforce): Run the post processing step
-    console.assert(typeof entryModuleFilenames == 'string');
-    const entryModule = entryModuleFilenames;
-    return singlePassCompile(entryModule, {
-=======
     const compilationOptions = {
->>>>>>> 6b112a74
       define,
       externs: baseExterns,
       hideWarningsFor,
@@ -147,9 +140,11 @@
       define.push('ESM_BUILD=true');
     }
 
+    console.assert(typeof entryModuleFilenames == 'string');
+    const entryModule = entryModuleFilenames;
     // TODO(@cramforce): Run the post processing step
     return singlePassCompile(
-        entryModuleFilenames,
+        entryModule,
         compilationOptions
     ).then(() => {
       return new Promise((resolve, reject) => {
