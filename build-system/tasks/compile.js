/**
 * Copyright 2015 The AMP HTML Authors. All Rights Reserved.
 *
 * Licensed under the Apache License, Version 2.0 (the "License");
 * you may not use this file except in compliance with the License.
 * You may obtain a copy of the License at
 *
 *      http://www.apache.org/licenses/LICENSE-2.0
 *
 * Unless required by applicable law or agreed to in writing, software
 * distributed under the License is distributed on an "AS-IS" BASIS,
 * WITHOUT WARRANTIES OR CONDITIONS OF ANY KIND, either express or implied.
 * See the License for the specific language governing permissions and
 * limitations under the License.
 */
'use strict';

const argv = require('minimist')(process.argv.slice(2));
const closureCompiler = require('gulp-closure-compiler');
const colors = require('ansi-colors');
const fs = require('fs-extra');
const gulp = require('gulp');
const {VERSION: internalRuntimeVersion} = require('../internal-version') ;

const rename = require('gulp-rename');
const replace = require('gulp-regexp-sourcemaps');
const rimraf = require('rimraf');
const shortenLicense = require('../shorten-license');
const {highlight} = require('cli-highlight');
const {singlePassCompile} = require('../get-dep-graph');

const isProdBuild = !!argv.type;
const queue = [];
let inProgress = 0;
const MAX_PARALLEL_CLOSURE_INVOCATIONS = 4;

// Compiles AMP with the closure compiler. This is intended only for
// production use. During development we intend to continue using
// babel, as it has much faster incremental compilation.
exports.closureCompile = function(entryModuleFilename, outputDir,
  outputFilename, options) {
  // Rate limit closure compilation to MAX_PARALLEL_CLOSURE_INVOCATIONS
  // concurrent processes.
  return new Promise(function(resolve) {
    function start() {
      inProgress++;
      compile(entryModuleFilename, outputDir, outputFilename, options)
          .then(function() {
            if (process.env.TRAVIS) {
              // Print a progress dot after each task to avoid Travis timeouts.
              process.stdout.write('.');
            }
            inProgress--;
            next();
            resolve();
          }, function(e) {
            console./*OK*/error(colors.red('Compilation error:'), e.message);
            process.exit(1);
          });
    }
    function next() {
      if (!queue.length) {
        return;
      }
      if (inProgress < MAX_PARALLEL_CLOSURE_INVOCATIONS) {
        queue.shift()();
      }
    }
    queue.push(start);
    next();
  });
};

function cleanupBuildDir() {
  fs.mkdirsSync('build/cc');
  rimraf.sync('build/fake-module');
  rimraf.sync('build/patched-module');
  fs.mkdirsSync('build/patched-module/document-register-element/build');
  fs.mkdirsSync('build/fake-module/third_party/babel');
  fs.mkdirsSync('build/fake-module/src/polyfills/');
  fs.mkdirsSync('build/fake-polyfills/src/polyfills');
}
exports.cleanupBuildDir = cleanupBuildDir;

// Formats a closure compiler error message into a more readable form by
// dropping the lengthy java invocation line...
//     Command failed: java -jar ... --js_output_file="<file>"
// ...and then syntax highlighting the error text.
function formatClosureCompilerError(message) {
  const javaInvocationLine = /Command failed:[^]*--js_output_file=\".*?\"\n/;
  message = message.replace(javaInvocationLine, '');
  message = highlight(message, {ignoreIllegals: true});
  message = message.replace(/WARNING/g, colors.yellow('WARNING'));
  message = message.replace(/ERROR/g, colors.red('ERROR'));
  return message;
}

function compile(entryModuleFilenames, outputDir, outputFilename, options) {
  const hideWarningsFor = [
    'third_party/caja/',
    'third_party/closure-library/sha384-generated.js',
    'third_party/subscriptions-project/',
    'third_party/d3/',
    'third_party/mustache/',
    'third_party/vega/',
    'third_party/webcomponentsjs/',
    'third_party/rrule/',
    'third_party/react-dates/',
<<<<<<< HEAD
    'third_party/amp-toolbox-cache-url/',
=======
    'third_party/inputmask/',
>>>>>>> ed832fcc
    'node_modules/',
    'build/patched-module/',
    // Can't seem to suppress `(0, win.eval)` suspicious code warning
    '3p/environment.js',
    // Generated code.
    'extensions/amp-access/0.1/access-expr-impl.js',
  ];
  const baseExterns = [
    'build-system/amp.extern.js',
    'third_party/closure-compiler/externs/web_animations.js',
    'third_party/moment/moment.extern.js',
    'third_party/react-externs/externs.js',
  ];
  const define = [];
  if (argv.pseudo_names) {
    define.push('PSEUDO_NAMES=true');
  }
  if (argv.fortesting) {
    define.push('FORTESTING=true');
  }
  if (options.singlePassCompilation) {
    const compilationOptions = {
      define,
      externs: baseExterns,
      hideWarningsFor,
    };

    // Add babel plugin to remove unwanted polyfills in esm build
    if (options.esmPassCompilation) {
      compilationOptions['dest'] = './dist/esm/';
      define.push('ESM_BUILD=true');
    }

    console/*OK*/.assert(typeof entryModuleFilenames == 'string');
    const entryModule = entryModuleFilenames;
    // TODO(@cramforce): Run the post processing step
    return singlePassCompile(
        entryModule,
        compilationOptions
    ).then(() => {
      return new Promise((resolve, reject) => {
        const stream = gulp.src(outputDir + '/**/*.js');
        stream.on('end', resolve);
        stream.on('error', reject);
        stream.pipe(
            replace(/\$internalRuntimeVersion\$/g, internalRuntimeVersion, 'runtime-version'))
            .pipe(shortenLicense())
            .pipe(gulp.dest(outputDir));
      });
    });
  }

  return new Promise(function(resolve) {
    let entryModuleFilename;
    if (entryModuleFilenames instanceof Array) {
      entryModuleFilename = entryModuleFilenames[0];
    } else {
      entryModuleFilename = entryModuleFilenames;
      entryModuleFilenames = [entryModuleFilename];
    }
    const checkTypes =
        options.checkTypes || options.typeCheckOnly || argv.typecheck_only;
    const intermediateFilename = 'build/cc/' +
        entryModuleFilename.replace(/\//g, '_').replace(/^\./, '');
    // If undefined/null or false then we're ok executing the deletions
    // and mkdir.
    if (!options.preventRemoveAndMakeDir) {
      cleanupBuildDir();
    }
    const unneededFiles = [
      'build/fake-module/third_party/babel/custom-babel-helpers.js',
    ];
    let wrapper = '(function(){%output%})();';
    if (options.wrapper) {
      wrapper = options.wrapper.replace('<%= contents %>', '%output%');
    }
    wrapper += '\n//# sourceMappingURL=' + outputFilename + '.map\n';
    if (fs.existsSync(intermediateFilename)) {
      fs.unlinkSync(intermediateFilename);
    }
    let sourceMapBase = 'http://localhost:8000/';
    if (isProdBuild) {
      // Point sourcemap to fetch files from correct GitHub tag.
      sourceMapBase = 'https://raw.githubusercontent.com/ampproject/amphtml/' +
            internalRuntimeVersion + '/';
    }
    const srcs = [
      '3p/3p.js',
      // Ads config files.
      'ads/_*.js',
      'ads/alp/**/*.js',
      'ads/google/**/*.js',
      'ads/inabox/**/*.js',
      // Files under build/. Should be sparse.
      'build/css.js',
      'build/*.css.js',
      'build/fake-module/**/*.js',
      'build/patched-module/**/*.js',
      'build/experiments/**/*.js',
      // A4A has these cross extension deps.
      'extensions/amp-ad-network*/**/*-config.js',
      'extensions/amp-ad/**/*.js',
      'extensions/amp-a4a/**/*.js',
      // Currently needed for crypto.js and visibility.js.
      // Should consider refactoring.
      'extensions/amp-analytics/**/*.js',
      // Needed for WebAnimationService
      'extensions/amp-animation/**/*.js',
      // For amp-bind in the web worker (ww.js).
      'extensions/amp-bind/**/*.js',
      // Needed to access form impl from other extensions
      'extensions/amp-form/**/*.js',
      // Needed to access inputmask impl from other extensions
      'extensions/amp-inputmask/**/*.js',
      // Needed for AccessService
      'extensions/amp-access/**/*.js',
      // Needed for AmpStoryVariableService
      'extensions/amp-story/**/*.js',
      // Needed for SubscriptionsService
      'extensions/amp-subscriptions/**/*.js',
      // Needed to access UserNotificationManager from other extensions
      'extensions/amp-user-notification/**/*.js',
      // Needed for VideoService
      'extensions/amp-video-service/**/*.js',
      // Needed to access ConsentPolicyManager from other extensions
      'extensions/amp-consent/**/*.js',
      // Needed to access AmpGeo type for service locator
      'extensions/amp-geo/**/*.js',
      // Needed for AmpViewerIntegrationVariableService
      'extensions/amp-viewer-integration/**/*.js',
      'src/*.js',
      'src/!(inabox)*/**/*.js',
      '!third_party/babel/custom-babel-helpers.js',
      // Exclude since it's not part of the runtime/extension binaries.
      '!extensions/amp-access/0.1/amp-login-done.js',
      'builtins/**.js',
      'third_party/amp-toolbox-cache-url/**/*.esm.js',
      'third_party/caja/html-sanitizer.js',
      'third_party/closure-library/sha384-generated.js',
      'third_party/css-escape/css-escape.js',
      'third_party/mustache/**/*.js',
      'third_party/timeagojs/**/*.js',
      'third_party/vega/**/*.js',
      'third_party/d3/**/*.js',
      'third_party/subscriptions-project/*.js',
      'third_party/webcomponentsjs/ShadowCSS.js',
      'third_party/rrule/rrule.js',
      'third_party/react-dates/bundle.js',
<<<<<<< HEAD
      'third_party/amp-toolbox-cache-url/**/*.js',
=======
      'third_party/inputmask/**/*.js',
>>>>>>> ed832fcc
      'node_modules/dompurify/dist/purify.es.js',
      'node_modules/promise-pjs/promise.js',
      'node_modules/set-dom/src/**/*.js',
      'node_modules/web-animations-js/web-animations.install.js',
      'node_modules/web-activities/activity-ports.js',
      'node_modules/@ampproject/worker-dom/dist/' +
          'unminified.index.safe.mjs.patched.js',
      'node_modules/document-register-element/build/' +
          'document-register-element.patched.js',
      // 'node_modules/core-js/modules/**.js',
      // Not sure what these files are, but they seem to duplicate code
      // one level below and confuse the compiler.
      '!node_modules/core-js/modules/library/**.js',
      // Don't include rollup configs
      '!**/rollup.config.js',
      // Don't include tests.
      '!**_test.js',
      '!**/test-*.js',
      '!**/*.extern.js',
    ];
    // Add needed path for extensions.
    // Instead of globbing all extensions, this will only add the actual
    // extension path for much quicker build times.
    entryModuleFilenames.forEach(function(filename) {
      if (!filename.includes('extensions/')) {
        return;
      }
      const path = filename.replace(/\/[^/]+\.js$/, '/**/*.js');
      srcs.push(path);
    });
    if (options.extraGlobs) {
      srcs.push.apply(srcs, options.extraGlobs);
    }
    if (options.include3pDirectories) {
      srcs.push(
          '3p/**/*.js',
          'ads/**/*.js');
    }
    // Many files include the polyfills, but we only want to deliver them
    // once. Since all files automatically wait for the main binary to load
    // this works fine.
    if (options.includeOnlyESMLevelPolyfills) {
      const polyfills = fs.readdirSync('src/polyfills');
      const polyfillsShadowList = polyfills.filter(p => {
        // custom-elements polyfill must be included.
        return p !== 'custom-elements.js';
      });
      srcs.push(
          '!build/fake-module/src/polyfills.js',
          '!build/fake-module/src/polyfills/**/*.js',
          '!build/fake-polyfills/src/polyfills.js',
          'src/polyfills/custom-elements.js',
          'build/fake-polyfills/**/*.js');
      polyfillsShadowList.forEach(polyfillFile => {
        srcs.push(`!src/polyfills/${polyfillFile}`);
        fs.writeFileSync('build/fake-polyfills/src/polyfills/' + polyfillFile,
            'export function install() {}');
      });
    } else if (options.includePolyfills) {
      srcs.push(
          '!build/fake-module/src/polyfills.js',
          '!build/fake-module/src/polyfills/**/*.js',
          '!build/fake-polyfills/**/*.js',
      );
    } else {
      srcs.push('!src/polyfills.js', '!build/fake-polyfills/**/*.js',);
      unneededFiles.push('build/fake-module/src/polyfills.js');
    }
    unneededFiles.forEach(function(fake) {
      if (!fs.existsSync(fake)) {
        fs.writeFileSync(fake,
            '// Not needed in closure compiler\n' +
            'export function deadCode() {}');
      }
    });

    let externs = baseExterns;
    if (options.externs) {
      externs = externs.concat(options.externs);
    }

    /* eslint "google-camelcase/google-camelcase": 0*/
    const compilerOptions = {
      // Temporary shipping with our own compiler that has a single patch
      // applied
      compilerPath: 'build-system/runner/dist/runner.jar',
      fileName: intermediateFilename,
      continueWithWarnings: false,
      tieredCompilation: true, // Magic speed up.
      compilerFlags: {
        compilation_level: options.compilationLevel || 'SIMPLE_OPTIMIZATIONS',
        // Turns on more optimizations.
        assume_function_wrapper: true,
        // Transpile from ES6 to ES5.
        language_in: 'ECMASCRIPT6',
        language_out: 'ECMASCRIPT5',
        // We do not use the polyfills provided by closure compiler.
        // If you need a polyfill. Manually include them in the
        // respective top level polyfills.js files.
        rewrite_polyfills: false,
        externs,
        js_module_root: [
          // Do _not_ include 'node_modules/' in js_module_root with 'NODE'
          // resolution or bad things will happen (#18600).
          'build/patched-module/',
          'build/fake-module/',
          'build/fake-polyfills/',
        ],
        entry_point: entryModuleFilenames,
        module_resolution: 'NODE',
        process_common_js_modules: true,
        // This strips all files from the input set that aren't explicitly
        // required.
        only_closure_dependencies: true,
        output_wrapper: wrapper,
        create_source_map: intermediateFilename + '.map',
        source_map_location_mapping:
            '|' + sourceMapBase,
        warning_level: 'DEFAULT',
        jscomp_error: [],
        // moduleLoad: Demote "module not found" errors to ignore missing files
        //     in type declarations in the swg.js bundle.
        jscomp_warning: ['moduleLoad'],
        // Turn off warning for "Unknown @define" since we use define to pass
        // args such as FORTESTING to our runner.
        jscomp_off: ['unknownDefines'],
        define,
        hide_warnings_for: hideWarningsFor,
      },
    };

    // For now do type check separately
    if (argv.typecheck_only || checkTypes) {
      // Don't modify compilation_level to a lower level since
      // it won't do strict type checking if its whitespace only.
      compilerOptions.compilerFlags.define.push('TYPECHECK_ONLY=true');
      compilerOptions.compilerFlags.jscomp_error.push(
          'checkTypes',
          'accessControls',
          'const',
          'constantProperty',
          'globalThis');
      compilerOptions.compilerFlags.conformance_configs =
          'build-system/conformance-config.textproto';
    }

    if (compilerOptions.compilerFlags.define.length == 0) {
      delete compilerOptions.compilerFlags.define;
    }

    let stream = gulp.src(srcs)
        .pipe(closureCompiler(compilerOptions))
        .on('error', function(err) {
          const {message} = err;
          console./*OK*/error(colors.red(
              'Compiler issues for ' + outputFilename + ':\n') +
              formatClosureCompilerError(message));
          process.exit(1);
        });
    // If we're only doing type checking, no need to output the files.
    if (!argv.typecheck_only && !options.typeCheckOnly) {
      stream = stream
          .pipe(rename(outputFilename))
          .pipe(replace(/\$internalRuntimeVersion\$/g, internalRuntimeVersion, 'runtime-version'))
          .pipe(shortenLicense())
          .pipe(gulp.dest(outputDir))
          .on('end', function() {
            gulp.src(intermediateFilename + '.map')
                .pipe(rename(outputFilename + '.map'))
                .pipe(gulp.dest(outputDir))
                .on('end', resolve);
          });
    } else {
      stream = stream.on('end', resolve);
    }
    return stream;
  });
}<|MERGE_RESOLUTION|>--- conflicted
+++ resolved
@@ -106,11 +106,8 @@
     'third_party/webcomponentsjs/',
     'third_party/rrule/',
     'third_party/react-dates/',
-<<<<<<< HEAD
     'third_party/amp-toolbox-cache-url/',
-=======
     'third_party/inputmask/',
->>>>>>> ed832fcc
     'node_modules/',
     'build/patched-module/',
     // Can't seem to suppress `(0, win.eval)` suspicious code warning
@@ -259,11 +256,8 @@
       'third_party/webcomponentsjs/ShadowCSS.js',
       'third_party/rrule/rrule.js',
       'third_party/react-dates/bundle.js',
-<<<<<<< HEAD
       'third_party/amp-toolbox-cache-url/**/*.js',
-=======
       'third_party/inputmask/**/*.js',
->>>>>>> ed832fcc
       'node_modules/dompurify/dist/purify.es.js',
       'node_modules/promise-pjs/promise.js',
       'node_modules/set-dom/src/**/*.js',
