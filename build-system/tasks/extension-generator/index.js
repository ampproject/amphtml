/**
 * Copyright 2017 The AMP HTML Authors. All Rights Reserved.
 *
 * Licensed under the Apache License, Version 2.0 (the "License");
 * you may not use this file except in compliance with the License.
 * You may obtain a copy of the License at
 *
 *      http://www.apache.org/licenses/LICENSE-2.0
 *
 * Unless required by applicable law or agreed to in writing, software
 * distributed under the License is distributed on an "AS-IS" BASIS,
 * WITHOUT WARRANTIES OR CONDITIONS OF ANY KIND, either express or implied.
 * See the License for the specific language governing permissions and
 * limitations under the License.
 */
'use strict';

const argv = require('minimist')(process.argv.slice(2));
const fs = require('fs-extra');
const path = require('path');
const {
  insertExtensionBundlesConfig,
} = require('./insert-extension-bundles-config');
const {cyan, green, red} = require('kleur/colors');
const {execOrThrow} = require('../../common/exec');
const {log} = require('../../common/logging');
const {makeBentoExtension} = require('./bento');

const year = new Date().getFullYear();

/*eslint "max-len": 0*/

function pascalCase(str) {
  return (
    str[0].toUpperCase() +
    str.slice(1).replace(/-([a-z])/g, function (g) {
      return g[1].toUpperCase();
    })
  );
}

function getValidatorFile(name) {
  return `#
# Copyright ${year} The AMP HTML Authors. All Rights Reserved.
#
# Licensed under the Apache License, Version 2.0 (the "License");
# you may not use this file except in compliance with the License.
# You may obtain a copy of the License at
#
#      http://www.apache.org/licenses/LICENSE-2.0
#
# Unless required by applicable law or agreed to in writing, software
# distributed under the License is distributed on an "AS-IS" BASIS,
# WITHOUT WARRANTIES OR CONDITIONS OF ANY KIND, either express or implied.
# See the License for the specific language governing permissions and
# limitations under the license.
#

tags: {  # ${name}
  html_format: AMP
  tag_name: "SCRIPT"
  extension_spec: {
    name: "${name}"
    version: "0.1"
    version: "latest"
  }
  attr_lists: "common-extension-attrs"
}
tags: {  # <${name}>
  html_format: AMP
  tag_name: "${name.toUpperCase()}"
  requires_extension: "${name}"
  attr_lists: "extended-amp-global"
  spec_url: "https://amp.dev/documentation/components/${name}"
  amp_layout: {
    supported_layouts: RESPONSIVE
  }
}
`;
}

const getMarkdownDocFile = async (name) => {
  const nameWithoutPrefix = name.replace(/^amp-/, '');
  const templatePath = path.join(
    __dirname,
    '/bento/amp-__component_name_hyphenated__/amp-__component_name_hyphenated__.md'
  );

  return (await fs.readFile(templatePath))
    .toString('utf-8')
    .replace(/__component_name_hyphenated__/g, nameWithoutPrefix)
    .replace(/__current_year__/g, year);
};

const getAmpCssFile = async (name) => {
  const nameWithoutPrefix = name.replace(/^amp-/, '');
  const templatePath = path.join(
    __dirname,
    '/bento/amp-__component_name_hyphenated__/__component_version__/amp-__component_name_hyphenated__.css'
  );
  const dns = 'DO_NOT_SUBMIT'.replace(/_/g, ' ');

  return (await fs.readFile(templatePath))
    .toString('utf-8')
    .replace(/__component_name_hyphenated__/g, nameWithoutPrefix)
    .replace(/__current_year__/g, year)
    .replace(/__do_not_submit__/g, dns);
};

function getJsTestExtensionFile(name) {
  return `/**
 * Copyright ${year} The AMP HTML Authors. All Rights Reserved.
 *
 * Licensed under the Apache License, Version 2.0 (the "License");
 * you may not use this file except in compliance with the License.
 * You may obtain a copy of the License at
 *
 *      http://www.apache.org/licenses/LICENSE-2.0
 *
 * Unless required by applicable law or agreed to in writing, software
 * distributed under the License is distributed on an "AS-IS" BASIS,
 * WITHOUT WARRANTIES OR CONDITIONS OF ANY KIND, either express or implied.
 * See the License for the specific language governing permissions and
 * limitations under the License.
 */

import '../${name}';
import {createElementWithAttributes} from '../../../../src/dom';

describes.realWin(
  '${name}',
  {
    amp: {
      runtimeOn: true,
      extensions: ['${name}'],
    },
  },
  (env) => {
    let win;
    let element;

    beforeEach(() => {
      win = env.win;
      element = createElementWithAttributes(win.document, '${name}', {
        layout: 'responsive',
      });
      win.document.body.appendChild(element);
    });

    it('should contain "hello world" when built', async () => {
      await element.whenBuilt();
      expect(element.querySelector('div').textContent).to.equal('hello world');
    });
  }
);
`;
}

function getJsExtensionFile(name) {
  const className = pascalCase(name);
  return `/**
 * Copyright ${year} The AMP HTML Authors. All Rights Reserved.
 *
 * Licensed under the Apache License, Version 2.0 (the "License");
 * you may not use this file except in compliance with the License.
 * You may obtain a copy of the License at
 *
 *      http://www.apache.org/licenses/LICENSE-2.0
 *
 * Unless required by applicable law or agreed to in writing, software
 * distributed under the License is distributed on an "AS-IS" BASIS,
 * WITHOUT WARRANTIES OR CONDITIONS OF ANY KIND, either express or implied.
 * See the License for the specific language governing permissions and
 * limitations under the License.
 */

import {CSS} from '../../../build/${name}.css';
import {Layout} from '../../../src/layout';

export class ${className} extends AMP.BaseElement {
  /** @param {!AmpElement} element */
  constructor(element) {
    super(element);

    /** @private {string} */
    this.myText_ = 'hello world';

    /** @private {?Element} */
    this.container_ = null;
  }

  /** @override */
  buildCallback() {
    this.container_ = this.element.ownerDocument.createElement('div');
    this.container_.textContent = this.myText_;
    this.element.appendChild(this.container_);
    this.applyFillContent(this.container_, /* replacedContent */ true);
  }

  /** @override */
  isLayoutSupported(layout) {
    return layout == Layout.RESPONSIVE;
  }
}

AMP.extension('${name}', '0.1', AMP => {
  AMP.registerElement('${name}', ${className}, CSS);
});
`;
}

function getExamplesFile(name) {
<<<<<<< HEAD
  return `<!doctype html>
<html ⚡ lang="en">
=======
  return `<!--
  Copyright ${year} The AMP HTML Authors. All Rights Reserved.

  Licensed under the Apache License, Version 2.0 (the "License");
  you may not use this file except in compliance with the License.
  You may obtain a copy of the License at

      http://www.apache.org/licenses/LICENSE-2.0

  Unless required by applicable law or agreed to in writing, software
  distributed under the License is distributed on an "AS-IS" BASIS,
  WITHOUT WARRANTIES OR CONDITIONS OF ANY KIND, either express or implied.
  See the License for the specific language governing permissions and
  limitations under the license.
-->
<!doctype html>
<html ⚡>
>>>>>>> b0b29cf2
<head>
  <meta charset="utf-8">
  <title>${name} example</title>
  <link rel="canonical" href="amps.html">
  <meta name="viewport" content="width=device-width,minimum-scale=1,initial-scale=1">
  <style amp-boilerplate>body{-webkit-animation:-amp-start 8s steps(1,end) 0s 1 normal both;-moz-animation:-amp-start 8s steps(1,end) 0s 1 normal both;-ms-animation:-amp-start 8s steps(1,end) 0s 1 normal both;animation:-amp-start 8s steps(1,end) 0s 1 normal both}@-webkit-keyframes -amp-start{from{visibility:hidden}to{visibility:visible}}@-moz-keyframes -amp-start{from{visibility:hidden}to{visibility:visible}}@-ms-keyframes -amp-start{from{visibility:hidden}to{visibility:visible}}@-o-keyframes -amp-start{from{visibility:hidden}to{visibility:visible}}@keyframes -amp-start{from{visibility:hidden}to{visibility:visible}}</style><noscript><style amp-boilerplate>body{-webkit-animation:none;-moz-animation:none;-ms-animation:none;animation:none}</style></noscript>
  <style amp-custom>
    ${name} {
      color: red;
    }
  </style>
  <script async custom-element="${name}" src="https://cdn.ampproject.org/v0/${name}-0.1.js"></script>
  <script async src="https://cdn.ampproject.org/v0.js"></script>
</head>
<body>
  <${name} layout="responsive" width="150" height="80"></${name}>
</body>
</html>
`;
}

async function makeAmpExtension() {
  if (!argv.name) {
    log(red('Error! Please pass in the "--name" flag with a value'));
  }
  const {name, version = '0.1'} = argv;

  const examplesFile = getExamplesFile(name);

  const examplesFileValidatorOut =
    'PASS\n' +
    examplesFile
      .trim()
      .split('\n')
      .map((line) => `|  ${line}`)
      .join('\n');

  const fileContent = {
    [`extensions/${name}/${name}.md`]: getMarkdownDocFile(name),
    [`extensions/${name}/validator-${name}.protoascii`]: getValidatorFile(name),
    [`extensions/${name}/${version}/${name}.js`]: getJsExtensionFile(name),
    [`extensions/${name}/${version}/${name}.css`]: getAmpCssFile(name),
    [`extensions/${name}/${version}/test/test-${name}.js`]: getJsTestExtensionFile(
      name
    ),
    [`extensions/${name}/${version}/test/validator-${name}.html`]: examplesFile,
    [`extensions/${name}/${version}/test/validator-${name}.out`]: examplesFileValidatorOut,
    [`examples/${name}.amp.html`]: examplesFile,
  };

  for (const filename in fileContent) {
    fs.ensureDirSync(path.dirname(filename));
    fs.writeFileSync(filename, await fileContent[filename]);
  }

  const filenames = Object.keys(fileContent)
    // Don't format .html because AMP boilerplate would expand into multiple lines.
    .filter((filename) => !filename.endsWith('.html'));
  execOrThrow(`npx prettier --ignore-unknown --write ${filenames.join(' ')}`);

  // Return the resulting extension bundle config.
  return {
    name,
    version: typeof version === 'string' ? version : version.toFixed(1),
    options: {hasCss: true},
  };
}

async function makeExtension() {
  const bundleConfig = await (argv.bento
    ? makeBentoExtension()
    : makeAmpExtension());

  // Update bundles.config.js with an entry for the new component
  insertExtensionBundlesConfig(bundleConfig);
  log(green('SUCCESS:'), 'Wrote', cyan('bundles.config.js'));
}

module.exports = {
  makeExtension,
  insertExtensionBundlesConfig,
};

makeExtension.description = 'Create an extension skeleton';
makeExtension.flags = {
  name: '  The name of the extension. Preferably prefixed with `amp-*`',
  bento: '  Generate a Bento component',
  version: '  Sets the version number (default: 0.1; or 1.0 with --bento)',
  overwrite:
    '  Overwrites existing files at the destination, if present; --bento only',
};<|MERGE_RESOLUTION|>--- conflicted
+++ resolved
@@ -210,10 +210,6 @@
 }
 
 function getExamplesFile(name) {
-<<<<<<< HEAD
-  return `<!doctype html>
-<html ⚡ lang="en">
-=======
   return `<!--
   Copyright ${year} The AMP HTML Authors. All Rights Reserved.
 
@@ -230,8 +226,7 @@
   limitations under the license.
 -->
 <!doctype html>
-<html ⚡>
->>>>>>> b0b29cf2
+<html ⚡ lang="en">
 <head>
   <meta charset="utf-8">
   <title>${name} example</title>
