--- conflicted
+++ resolved
@@ -22,11 +22,7 @@
 const {getStdout} = require('../exec');
 
 const runtimeFile = './dist/v0.js';
-<<<<<<< HEAD
-const maxSize = '78.34KB';
-=======
 const maxSize = '79.26KB';
->>>>>>> 84fcf7b9
 
 const {green, red, cyan, yellow} = colors;
 
