--- conflicted
+++ resolved
@@ -21,11 +21,7 @@
 const {getStdout} = require('../exec');
 
 const runtimeFile = './dist/v0.js';
-<<<<<<< HEAD
-const maxSize = '76.99KB';
-=======
-const maxSize = '76.98KB';
->>>>>>> 8f003f65
+const maxSize = '77.00KB';
 
 const {green, red, cyan, yellow} = colors;
 
