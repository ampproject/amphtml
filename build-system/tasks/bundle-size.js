--- conflicted
+++ resolved
@@ -22,11 +22,7 @@
 const {getStdout} = require('../exec');
 
 const runtimeFile = './dist/v0.js';
-<<<<<<< HEAD
-const maxSize = '80.92KB';
-=======
-const maxSize = '80.94KB';
->>>>>>> 0078dd3c
+const maxSize = '80.96KB';
 
 const {green, red, cyan, yellow} = colors;
 
