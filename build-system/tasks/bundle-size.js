--- conflicted
+++ resolved
@@ -22,11 +22,7 @@
 const {getStdout} = require('../exec');
 
 const runtimeFile = './dist/v0.js';
-<<<<<<< HEAD
-const maxSize = '77.87KB';
-=======
-const maxSize = '77.67KB';
->>>>>>> b2dc9d09
+const maxSize = '77.92KB';
 
 const {green, red, cyan, yellow} = colors;
 
