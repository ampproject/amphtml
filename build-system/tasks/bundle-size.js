/**
 * Copyright 2018 The AMP HTML Authors. All Rights Reserved.
 *
 * Licensed under the Apache License, Version 2.0 (the "License");
 * you may not use this file except in compliance with the License.
 * You may obtain a copy of the License at
 *
 *      http://www.apache.org/licenses/LICENSE-2.0
 *
 * Unless required by applicable law or agreed to in writing, software
 * distributed under the License is distributed on an "AS-IS" BASIS,
 * WITHOUT WARRANTIES OR CONDITIONS OF ANY KIND, either express or implied.
 * See the License for the specific language governing permissions and
 * limitations under the License.
 */
'use strict';

const colors = require('ansi-colors');
const fs = require('fs-extra');
const gulp = require('gulp-help')(require('gulp'));
const log = require('fancy-log');
const {getStdout} = require('../exec');

const runtimeFile = './dist/v0.js';
<<<<<<< HEAD
const maxSize = '81.03KB';
=======
const maxSize = '81.12KB';
>>>>>>> f2af186f

const {green, red, cyan, yellow} = colors;

/**
 * Checks gzipped size of existing v0.js (amp.js) against `maxSize`.
 * Does _not_ rebuild: run `gulp dist --fortesting --noextensions` first.
 */
function checkBundleSize() {
  if (!fs.existsSync(runtimeFile)) {
    log(yellow('Could not find'), cyan(runtimeFile) +
        yellow('. Skipping bundlesize check.'));
    log(yellow('To include this check, run'),
        cyan('gulp dist --fortesting [--noextensions]'),
        yellow('before'), cyan('gulp bundle-size') + yellow('.'));
    return;
  }

  const cmd = `npx bundlesize -f "${runtimeFile}" -s "${maxSize}"`;
  log('Running ' + cyan(cmd) + '...');
  const output = getStdout(cmd);
  const pass = output.match(/PASS .*/);
  const fail = output.match(/FAIL .*/);
  const error = output.match(/ERROR .*/);
  if (error && error.length > 0) {
    log(yellow(error[0]));
  } else if (fail && fail.length > 0) {
    log(red(fail[0]));
    log(red('ERROR:'), cyan('bundlesize'), red('found that'),
        cyan(runtimeFile), red('has exceeded its size cap of'),
        cyan(maxSize) + red('.'));
    log(red(
        'This is part of a new effort to reduce AMP\'s binary size (#14392).'));
    log(red('Please contact @choumx or @jridgewell for assistance.'));
    process.exitCode = 1;
  } else if (pass && pass.length > 0) {
    log(green(pass[0]));
  } else {
    log(yellow(output));
  }
}


gulp.task(
    'bundle-size',
    'Checks if the minified AMP binary has exceeded its size cap',
    checkBundleSize);<|MERGE_RESOLUTION|>--- conflicted
+++ resolved
@@ -22,11 +22,7 @@
 const {getStdout} = require('../exec');
 
 const runtimeFile = './dist/v0.js';
-<<<<<<< HEAD
-const maxSize = '81.03KB';
-=======
-const maxSize = '81.12KB';
->>>>>>> f2af186f
+const maxSize = '81.15KB';
 
 const {green, red, cyan, yellow} = colors;
 
