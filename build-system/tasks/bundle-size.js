--- conflicted
+++ resolved
@@ -22,11 +22,7 @@
 const {getStdout} = require('../exec');
 
 const runtimeFile = './dist/v0.js';
-<<<<<<< HEAD
-const maxSize = '79.19KB';
-=======
 const maxSize = '79.20KB';
->>>>>>> 5a8f25b3
 
 const {green, red, cyan, yellow} = colors;
 
