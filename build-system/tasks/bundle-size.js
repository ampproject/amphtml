--- conflicted
+++ resolved
@@ -26,10 +26,6 @@
 const {gitBranchPoint, gitCommitHash, gitOriginUrl} = require('../git');
 
 const runtimeFile = './dist/v0.js';
-<<<<<<< HEAD
-const maxSize = '82.7KB'; // Only use 0.1 KB of precision (no hundredths digit)
-=======
->>>>>>> ba7cd38e
 
 const buildArtifactsRepoOptions = {
   owner: 'ampproject',
