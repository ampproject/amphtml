--- conflicted
+++ resolved
@@ -22,11 +22,7 @@
 const {getStdout} = require('../exec');
 
 const runtimeFile = './dist/v0.js';
-<<<<<<< HEAD
-const maxSize = '81.07KB';
-=======
-const maxSize = '80.97KB';
->>>>>>> cdbab978
+const maxSize = '81.08KB';
 
 const {green, red, cyan, yellow} = colors;
 
