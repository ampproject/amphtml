--- conflicted
+++ resolved
@@ -18,12 +18,10 @@
   require.resolve(`./babel-plugins/babel-plugin-${name}`);
 
 const defaultPlugins = [
-<<<<<<< HEAD
   // TODO(alanorozco): Remove `replaceCallArguments` once serving infra is up.
   [localPlugin('transform-log-methods'), {replaceCallArguments: false}],
   localPlugin('transform-parenthesize-expression'),
   localPlugin('is_minified-constant-transformer'),
-  localPlugin('transform-amp-asserts'),
   localPlugin('transform-amp-extension-call'),
   localPlugin('transform-html-template'),
   localPlugin('transform-version-call'),
@@ -39,18 +37,29 @@
   './polyfills/promise': ['installPromise'],
 };
 
+const eliminateIntermediateBundles = () => [
+  localPlugin('transform-prune-namespace'),
+];
+
 /**
  * Resolves babel plugin set to apply before compiling on singlepass.
  * @param {!Object<string, boolean>} buildFlags
  * @return {!Array<string|!Array<string|!Object>>}
  */
-function plugins({isCommonJsModule, isEsmBuild, isForTesting}) {
+function plugins({isEsmBuild, isForTesting, isSinglePass}) {
   const applied = [...defaultPlugins];
+  // TODO(erwinm): This is temporary until we remove the assert/log removals
+  // from the java transformation to the babel transformation.
+  // There is currently a weird interaction where when we do the transform
+  // in babel and leave a bare "string", Closure Compiler does not remove
+  // the dead string expression statements. We cannot just outright remove
+  // the argument of the assert/log calls since we would need to inspect
+  // if the arguments have any method calls (which might have side effects).
+  if (isSinglePass) {
+    applied.push(localPlugin('transform-amp-asserts'));
+  }
   if (isEsmBuild) {
     applied.push(['filter-imports', {imports: esmRemovedImports}]);
-  }
-  if (isCommonJsModule) {
-    applied.push('transform-commonjs-es2015-modules');
   }
   if (!isForTesting) {
     applied.push(
@@ -61,67 +70,4 @@
   return applied;
 }
 
-module.exports = {plugins};
-=======
-  require.resolve('./babel-plugins/babel-plugin-transform-html-template'),
-  require.resolve(
-    './babel-plugins/babel-plugin-transform-parenthesize-expression'
-  ),
-  require.resolve(
-    './babel-plugins/babel-plugin-is_minified-constant-transformer'
-  ),
-  require.resolve('./babel-plugins/babel-plugin-transform-amp-extension-call'),
-  require.resolve('./babel-plugins/babel-plugin-transform-version-call'),
-];
-
-module.exports = {
-  plugins({isEsmBuild, isForTesting, isSinglePass}) {
-    let pluginsToApply = defaultPlugins;
-    // TODO(erwinm): This is temporary until we remove the assert/log removals
-    // from the java transformation to the babel transformation.
-    // There is currently a weird interaction where when we do the transform
-    // in babel and leave a bare "string", Closure Compiler does not remove
-    // the dead string expression statements. We cannot just outright remove
-    // the argument of the assert/log calls since we would need to inspect
-    // if the arguments have any method calls (which might have side effects).
-    if (isSinglePass) {
-      pluginsToApply.push(
-        require.resolve('./babel-plugins/babel-plugin-transform-amp-asserts')
-      );
-    }
-    if (isEsmBuild) {
-      pluginsToApply = pluginsToApply.concat([
-        [
-          require.resolve('babel-plugin-filter-imports'),
-          {
-            'imports': {
-              './polyfills/fetch': ['installFetch'],
-              './polyfills/domtokenlist-toggle': ['installDOMTokenListToggle'],
-              './polyfills/document-contains': ['installDocContains'],
-              './polyfills/math-sign': ['installMathSign'],
-              './polyfills/object-assign': ['installObjectAssign'],
-              './polyfills/object-values': ['installObjectValues'],
-              './polyfills/promise': ['installPromise'],
-            },
-          },
-        ],
-      ]);
-    }
-    if (!isForTesting) {
-      pluginsToApply = pluginsToApply.concat([
-        require.resolve(
-          './babel-plugins/babel-plugin-is_dev-constant-transformer'
-        ),
-        require.resolve('./babel-plugins/babel-plugin-amp-mode-transformer'),
-      ]);
-    }
-    return pluginsToApply;
-  },
-
-  eliminateIntermediateBundles() {
-    return [
-      require.resolve('./babel-plugins/babel-plugin-transform-prune-namespace'),
-    ];
-  },
-};
->>>>>>> 480db013
+module.exports = {plugins, eliminateIntermediateBundles};