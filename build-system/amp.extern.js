--- conflicted
+++ resolved
@@ -33,13 +33,8 @@
  *   credentials: (string|undefined),
  *   headers: (!JsonObject|undefined),
  *   method: (string|undefined),
-<<<<<<< HEAD
- *   requireAmpResponseSourceOrigin: (boolean|undefined),
  *   ampCors: (boolean|undefined),
  *   bypassInterceptorForDev: (boolean|undefined)
-=======
- *   ampCors: (boolean|undefined),
->>>>>>> bd9c449e
  * }}
  */
 var FetchInitDef;
