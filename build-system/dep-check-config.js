/**
 * Copyright 2016 The AMP HTML Authors. All Rights Reserved.
 *
 * Licensed under the Apache License, Version 2.0 (the "License");
 * you may not use this file except in compliance with the License.
 * You may obtain a copy of the License at
 *
 *      http://www.apache.org/licenses/LICENSE-2.0
 *
 * Unless required by applicable law or agreed to in writing, software
 * distributed under the License is distributed on an "AS-IS" BASIS,
 * WITHOUT WARRANTIES OR CONDITIONS OF ANY KIND, either express or implied.
 * See the License for the specific language governing permissions and
 * limitations under the License.
 */
'use strict';

/*eslint "max-len": 0*/

/**
 * - type - Is assumed to be "forbidden" if not provided.
 * - filesMatching - Is assumed to be all files if not provided.
 * - mustNotDependOn - If type is "forbidden" (default) then the files
 *     matched must not match the glob(s) provided.
 * - whitelist - Skip rule if this particular dependency is found.
 *     Syntax: fileAGlob->fileB where -> reads "depends on"
 * @typedef {{
 *   type: (string|undefined),
 *   filesMatching: (string|!Array<string>|undefined),
 *   mustNotDependOn: (string|!Array<string>|undefined),
 *   whitelist: (string|!Array<string>|undefined),
 * }}
 */
let RuleConfigDef;

// It is often OK to add things to the whitelist, but make sure to highlight
// this in review.
exports.rules = [
  // Global rules
  {
    filesMatching: '**/*.js',
    mustNotDependOn: 'src/sanitizer.js',
    whitelist: [
      'extensions/amp-mustache/0.1/amp-mustache.js->src/sanitizer.js',
      'extensions/amp-bind/0.1/bind-impl.js->src/sanitizer.js',
    ],
  },
  {
    filesMatching: '**/*.js',
    mustNotDependOn: 'src/module.js',
    whitelist: [
      'extensions/amp-date-picker/0.1/**->src/module.js',
    ],
  },
  {
    filesMatching: '**/*.js',
    mustNotDependOn: 'third_party/**/*.js',
    whitelist: [
      'extensions/amp-crypto-polyfill/**/*.js->' +
          'third_party/closure-library/sha384-generated.js',
      'extensions/amp-mustache/0.1/amp-mustache.js->' +
          'third_party/mustache/mustache.js',
      'extensions/amp-ad-network-adzerk-impl/0.1/' +
          'amp-ad-network-adzerk-impl.js->third_party/mustache/mustache.js',
      'extensions/amp-timeago/0.1/amp-timeago.js->' +
          'third_party/timeagojs/timeago.js',
      '3p/polyfills.js->third_party/babel/custom-babel-helpers.js',
      'src/sanitizer.js->third_party/caja/html-sanitizer.js',
      'extensions/amp-viz-vega/**->third_party/vega/vega.js',
      'extensions/amp-viz-vega/**->third_party/d3/d3.js',
      'src/dom.js->third_party/css-escape/css-escape.js',
      'src/shadow-embed.js->third_party/webcomponentsjs/ShadowCSS.js',
      'third_party/timeagojs/timeago.js->' +
          'third_party/timeagojs/timeago-locales.js',
      'extensions/amp-date-picker/**->third_party/react-dates/bundle.js',
      'extensions/amp-date-picker/**->third_party/rrule/rrule.js',
      'extensions/amp-subscriptions/**/*.js->' +
          'third_party/subscriptions-project/apis.js',
      'extensions/amp-subscriptions/**/*.js->' +
          'third_party/subscriptions-project/config.js',
      'extensions/amp-subscriptions-google/**/*.js->' +
          'third_party/subscriptions-project/apis.js',
      'extensions/amp-subscriptions-google/**/*.js->' +
          'third_party/subscriptions-project/config.js',
      'extensions/amp-subscriptions-google/**/*.js->' +
          'third_party/subscriptions-project/swg.js',
    ],
  },
  // Rules for 3p
  {
    filesMatching: '3p/**/*.js',
    mustNotDependOn: 'src/**/*.js',
    whitelist: [
      '3p/**->src/utils/function.js',
      '3p/**->src/utils/object.js',
      '3p/**->src/log.js',
      '3p/**->src/types.js',
      '3p/**->src/string.js',
      '3p/**->src/style.js',
      '3p/**->src/url.js',
      '3p/**->src/config.js',
      '3p/**->src/mode.js',
      '3p/**->src/json.js',
      '3p/**->src/3p-frame-messaging.js',
      '3p/**->src/observable.js',
      '3p/**->src/amp-events.js',
      '3p/**->src/consent-state.js',
      '3p/polyfills.js->src/polyfills/math-sign.js',
      '3p/polyfills.js->src/polyfills/object-assign.js',
      '3p/messaging.js->src/event-helper.js',
      '3p/bodymovinanimation.js->src/event-helper.js',
      '3p/iframe-messaging-client.js->src/event-helper.js',
    ],
  },
  {
    filesMatching: '3p/**/*.js',
    mustNotDependOn: 'extensions/**/*.js',
  },
  // Rules for ads
  {
    filesMatching: 'ads/**/*.js',
    mustNotDependOn: 'src/**/*.js',
    whitelist: [
      'ads/**->src/utils/base64.js',
      'ads/**->src/utils/dom-fingerprint.js',
      'ads/**->src/utils/object.js',
      'ads/**->src/log.js',
      'ads/**->src/mode.js',
      'ads/**->src/url.js',
      'ads/**->src/types.js',
      'ads/**->src/string.js',
      'ads/**->src/style.js',
      'ads/**->src/consent-state.js',
      'ads/google/adsense-amp-auto-ads.js->src/experiments.js',
      'ads/google/doubleclick.js->src/experiments.js',
      // ads/google/a4a doesn't contain 3P ad code and should probably move
      // somewhere else at some point
      'ads/google/a4a/**->src/ad-cid.js',
      'ads/google/a4a/**->src/dom.js',
      'ads/google/a4a/**->src/experiments.js',
      'ads/google/a4a/**->src/services.js',
      'ads/google/a4a/performance.js->src/services.js',
      'ads/google/a4a/performance.js->src/service/variable-source.js',
      'ads/google/a4a/performance.js->src/common-signals.js',
      'ads/google/a4a/performance.js->src/analytics.js',
      // alp handler needs to depend on src files
      'ads/alp/handler.js->src/dom.js',
      'ads/alp/handler.js->src/config.js',
      // Some ads need to depend on json.js
      'ads/**->src/json.js',
      'ads/google/a4a/google-data-reporter.js->src/extension-analytics.js',
    ],
  },
  {
    filesMatching: 'ads/**/*.js',
    mustNotDependOn: 'extensions/**/*.js',
    whitelist: [
      // See todo note in ads/_a4a-config.js
      'ads/_a4a-config.js->' +
          'extensions/amp-ad-network-adsense-impl/0.1/adsense-a4a-config.js',
      'ads/_a4a-config.js->' +
          'extensions/amp-ad-network-doubleclick-impl/0.1/' +
          'doubleclick-a4a-config.js',
      'ads/_a4a-config.js->' +
          'extensions/amp-ad-network-fake-impl/0.1/fake-a4a-config.js',
      'ads/_a4a-config.js->' +
          'extensions/amp-ad-network-triplelift-impl/0.1/triplelift-a4a-config.js',
      'ads/_a4a-config.js->' +
          'extensions/amp-ad-network-cloudflare-impl/0.1/cloudflare-a4a-config.js',
      'ads/_a4a-config.js->' +
          'extensions/amp-ad-network-gmossp-impl/0.1/gmossp-a4a-config.js',
      'ads/google/a4a/google-data-reporter.js->' +
          'extensions/amp-ad-network-adsense-impl/0.1/adsense-a4a-config.js',
      'ads/google/a4a/google-data-reporter.js->' +
          'extensions/amp-ad-network-doubleclick-impl/0.1/' +
          'doubleclick-a4a-config.js',
      'ads/google/a4a/performance.js->extensions/amp-a4a/0.1/amp-a4a.js',
    ],
  },
  // Rules for extensions and main src.
  {
    filesMatching: '{src,extensions}/**/*.js',
    mustNotDependOn: '3p/**/*.js',
  },

  // Rules for extensions.
  {
    filesMatching: 'extensions/**/*.js',
    mustNotDependOn: 'src/service/**/*.js',
    whitelist: [
      'extensions/amp-a4a/0.1/a4a-variable-source.js->' +
          'src/service/variable-source.js',
      'extensions/amp-a4a/0.1/amp-a4a.js->' +
          'src/service/url-replacements-impl.js',
      'extensions/amp-video-service/**->' +
          'src/service/video-service-interface.js',
      'extensions/amp-video/0.1/amp-video.js->' +
          'src/service/video-manager-impl.js',
      'extensions/amp-ooyala-player/0.1/amp-ooyala-player.js->' +
          'src/service/video-manager-impl.js',
      'extensions/amp-youtube/0.1/amp-youtube.js->' +
          'src/service/video-manager-impl.js',
      'extensions/amp-brightcove/0.1/amp-brightcove.js->' +
          'src/service/video-manager-impl.js',
      'extensions/amp-dailymotion/0.1/amp-dailymotion.js->' +
          'src/service/video-manager-impl.js',
      'extensions/amp-brid-player/0.1/amp-brid-player.js->' +
          'src/service/video-manager-impl.js',
      'extensions/amp-gfycat/0.1/amp-gfycat.js->' +
          'src/service/video-manager-impl.js',
      'extensions/amp-a4a/0.1/amp-a4a.js->src/service/variable-source.js',
      'extensions/amp-nexxtv-player/0.1/amp-nexxtv-player.js->' +
          'src/service/video-manager-impl.js',
      'extensions/amp-3q-player/0.1/amp-3q-player.js->' +
          'src/service/video-manager-impl.js',
      'extensions/amp-ima-video/0.1/amp-ima-video.js->' +
          'src/service/video-manager-impl.js',
      'extensions/amp-vimeo/0.1/amp-vimeo.js->' +
          'src/service/video-manager-impl.js',
      'extensions/amp-wistia-player/0.1/amp-wistia-player.js->' +
          'src/service/video-manager-impl.js',
      'extensions/amp-analytics/0.1/iframe-transport.js->' +
          'src/service/extension-location.js',
      'extensions/amp-analytics/0.1/iframe-transport.js->' +
          'src/service/jank-meter.js',
      'extensions/amp-position-observer/0.1/amp-position-observer.js->' +
          'src/service/position-observer/position-observer-impl.js',
      'extensions/amp-position-observer/0.1/amp-position-observer.js->' +
          'src/service/position-observer/position-observer-worker.js',
      'extensions/amp-fx-collection/0.1/providers/fx-provider.js->' +
          'src/service/position-observer/position-observer-impl.js',
      'extensions/amp-fx-collection/0.1/providers/fx-provider.js->' +
          'src/service/position-observer/position-observer-worker.js',
      'src/service/video/docking.js->' +
          'src/service/position-observer/position-observer-impl.js',
      'src/service/video/docking.js->' +
          'src/service/position-observer/position-observer-worker.js',
      'extensions/amp-analytics/0.1/amp-analytics.js->' +
          'src/service/cid-impl.js',
      'extensions/amp-next-page/0.1/next-page-service.js->' +
          'src/service/position-observer/position-observer-impl.js',
      'extensions/amp-next-page/0.1/next-page-service.js->' +
          'src/service/position-observer/position-observer-worker.js',
      // TODO(calebcordry) remove this once experiment is launched
      'extensions/amp-analytics/0.1/variables.js->' +
          'src/service/url-replacements-impl.js',
      'extensions/amp-user-notification/0.1/amp-user-notification.js->' +
          'src/service/notification-ui-manager.js',
      'extensions/amp-consent/0.1/amp-consent.js->' +
          'src/service/notification-ui-manager.js',
      // For autoplay delegation.
      'extensions/amp-story/0.1/amp-story-page.js->' +
          'src/service/video-service-sync-impl.js',
      'extensions/amp-story/1.0/amp-story-page.js->' +
<<<<<<< HEAD
          'src/service/video-manager-impl.js',
      'extensions/amp-story/1.0/media-pool.js->' +
          'src/service/video-service-interface.js',
=======
          'src/service/video-service-sync-impl.js',
>>>>>>> bd4265f6
      'extensions/amp-story/1.0/page-advancement.js->' +
          'src/service/action-impl.js',
      'extensions/amp-ad-network-adsense-impl/0.1/amp-ad-network-adsense-impl.js->' +
          'src/service/navigation.js',
      'extensions/amp-ad-network-doubleclick-impl/0.1/amp-ad-network-doubleclick-impl.js->' +
          'src/service/navigation.js',
    ],
  },
  {
    filesMatching: 'extensions/**/*.js',
    mustNotDependOn: 'src/base-element.js',
  },
  {
    filesMatching: '**/*.js',
    mustNotDependOn: 'src/polyfills/**/*.js',
    whitelist: [
      // DO NOT add extensions/ files
      '3p/polyfills.js->src/polyfills/math-sign.js',
      '3p/polyfills.js->src/polyfills/object-assign.js',
      'src/polyfills.js->src/polyfills/domtokenlist-toggle.js',
      'src/polyfills.js->src/polyfills/document-contains.js',
      'src/polyfills.js->src/polyfills/math-sign.js',
      'src/polyfills.js->src/polyfills/object-assign.js',
      'src/polyfills.js->src/polyfills/promise.js',
      'src/polyfills.js->src/polyfills/array-includes.js',
      'src/service/extensions-impl.js->src/polyfills/document-contains.js',
      'src/service/extensions-impl.js->src/polyfills/domtokenlist-toggle.js',
    ],
  },
  {
    filesMatching: '**/*.js',
    mustNotDependOn: 'src/polyfills.js',
    whitelist: [
      'src/amp.js->src/polyfills.js',
      'src/service.js->src/polyfills.js',
      'src/service/timer-impl.js->src/polyfills.js',
      'src/service/extensions-impl.js->src/polyfills.js',
    ],
  },

  // Rules for main src.
  {
    filesMatching: 'src/**/*.js',
    mustNotDependOn: 'extensions/**/*.js',
  },
  {
    filesMatching: 'src/**/*.js',
    mustNotDependOn: 'ads/**/*.js',
    whitelist: 'src/ad-cid.js->ads/_config.js',
  },

  // A4A
  {
    filesMatching: 'extensions/**/*-ad-network-*.js',
    mustNotDependOn: [
      'extensions/amp-ad/0.1/amp-ad-xorigin-iframe-handler.js',
      'src/3p-frame.js',
      'src/iframe-helper.js',
    ],
    whitelist: 'extensions/amp-ad-network-adsense-impl/0.1/amp-ad-network-adsense-impl.js->src/3p-frame.js',
  },

  {
    mustNotDependOn: [
      'extensions/amp-ad-network-doubleclick-impl/0.1/amp-ad-network-doubleclick-impl.js',
      'extensions/amp-ad-network-adsense-impl/0.1/amp-ad-network-adsense-impl.js',
    ],
  },

  {
    mustNotDependOn: [
      /** DO NOT WHITELIST ANY FILES */
      'ads/google/deprecated_doubleclick.js',
      /** DO NOT WHITELIST ANY FILES */
    ],
    whitelist: [
      'ads/google/doubleclick.js->ads/google/deprecated_doubleclick.js',
      '3p/integration.js->ads/google/deprecated_doubleclick.js',
    ],
  },

  // Delayed fetch for Doubleclick will be deprecated on March 29, 2018.
  // Doubleclick.js will be deleted from the repository at that time.
  // Please see https://github.com/ampproject/amphtml/issues/11834
  // for more information.
  // Do not add any additional files to this whitelist without express
  // permission from @bradfrizzell, @keithwrightbos, or @robhazan.
  {
    mustNotDependOn: [
      'ads/google/doubleclick.js',
    ],
    whitelist: [
      /** DO NOT ADD TO WHITELIST **/
      'ads/ix.js->ads/google/doubleclick.js',
      'ads/imonomy.js->ads/google/doubleclick.js',
      'ads/medianet.js->ads/google/doubleclick.js',
      'ads/navegg.js->ads/google/doubleclick.js',
      /** DO NOT ADD TO WHITELIST **/
      'ads/openx.js->ads/google/doubleclick.js',
      'ads/pulsepoint.js->ads/google/doubleclick.js',
      'ads/rubicon.js->ads/google/doubleclick.js',
      'ads/yieldbot.js->ads/google/doubleclick.js',
      /** DO NOT ADD TO WHITELIST **/
      'ads/criteo.js->ads/google/doubleclick.js',
      /** DO NOT ADD TO WHITELIST **/
    ],
  },
];<|MERGE_RESOLUTION|>--- conflicted
+++ resolved
@@ -248,17 +248,14 @@
           'src/service/notification-ui-manager.js',
       'extensions/amp-consent/0.1/amp-consent.js->' +
           'src/service/notification-ui-manager.js',
-      // For autoplay delegation.
+      // For autoplay delegation:
       'extensions/amp-story/0.1/amp-story-page.js->' +
           'src/service/video-service-sync-impl.js',
       'extensions/amp-story/1.0/amp-story-page.js->' +
-<<<<<<< HEAD
-          'src/service/video-manager-impl.js',
+          'src/service/video-service-sync-impl.js',
+      // Accessing USER_INTERACTED constant:
       'extensions/amp-story/1.0/media-pool.js->' +
           'src/service/video-service-interface.js',
-=======
-          'src/service/video-service-sync-impl.js',
->>>>>>> bd4265f6
       'extensions/amp-story/1.0/page-advancement.js->' +
           'src/service/action-impl.js',
       'extensions/amp-ad-network-adsense-impl/0.1/amp-ad-network-adsense-impl.js->' +
