/**
 * Copyright 2016 The AMP HTML Authors. All Rights Reserved.
 *
 * Licensed under the Apache License, Version 2.0 (the "License");
 * you may not use this file except in compliance with the License.
 * You may obtain a copy of the License at
 *
 *      http://www.apache.org/licenses/LICENSE-2.0
 *
 * Unless required by applicable law or agreed to in writing, software
 * distributed under the License is distributed on an "AS-IS" BASIS,
 * WITHOUT WARRANTIES OR CONDITIONS OF ANY KIND, either express or implied.
 * See the License for the specific language governing permissions and
 * limitations under the License.
 */
'use strict';

/*eslint "max-len": 0*/

/**
 * - type - Is assumed to be "forbidden" if not provided.
 * - filesMatching - Is assumed to be all files if not provided.
 * - mustNotDependOn - If type is "forbidden" (default) then the files
 *     matched must not match the glob(s) provided.
 * - whitelist - Skip rule if this particular dependency is found.
 *     Syntax: fileAGlob->fileB where -> reads "depends on"
 * @typedef {{
 *   type: (string|undefined),
 *   filesMatching: (string|!Array<string>|undefined),
 *   mustNotDependOn: (string|!Array<string>|undefined),
 *   whitelist: (string|!Array<string>|undefined),
 * }}
 */
let RuleConfigDef;

// It is often OK to add things to the whitelist, but make sure to highlight
// this in review.
exports.rules = [
  // Global rules
  {
    filesMatching: '**/*.js',
    mustNotDependOn: 'src/video-iframe-integration.js',
    whitelist: [
      // Do not extend this whitelist.
      // video-iframe-integration.js is an entry point.
    ],
  },
  {
    filesMatching: '**/*.js',
    mustNotDependOn: 'src/sanitizer.js',
    whitelist: [
      // DEPRECATED! Do not extend this whitelist. Use src/purifier.js instead.
      // Contact @choumx for questions.
      'extensions/amp-mustache/0.1/amp-mustache.js->src/sanitizer.js',
    ],
  },
  {
    filesMatching: '**/*.js',
    mustNotDependOn: 'src/purifier.js',
    whitelist: [
      'src/sanitizer.js->src/purifier.js',
      'extensions/amp-mustache/0.2/amp-mustache.js->src/purifier.js',
      'extensions/amp-bind/0.1/bind-impl.js->src/purifier.js',
    ],
  },
  {
    filesMatching: '**/*.js',
    mustNotDependOn: 'src/module.js',
    whitelist: [
      'extensions/amp-date-picker/0.1/**->src/module.js',
    ],
  },
  {
    filesMatching: '**/*.js',
    mustNotDependOn: 'third_party/**/*.js',
    whitelist: [
      'extensions/amp-crypto-polyfill/**/*.js->' +
          'third_party/closure-library/sha384-generated.js',
      'extensions/amp-mustache/**/amp-mustache.js->' +
          'third_party/mustache/mustache.js',
      'extensions/amp-ad-network-adzerk-impl/0.1/' +
          'amp-ad-network-adzerk-impl.js->third_party/mustache/mustache.js',
      'extensions/amp-timeago/0.1/amp-timeago.js->' +
          'third_party/timeagojs/timeago.js',
      '3p/polyfills.js->third_party/babel/custom-babel-helpers.js',
      'src/sanitizer.js->third_party/caja/html-sanitizer.js',
      'extensions/amp-viz-vega/**->third_party/vega/vega.js',
      'extensions/amp-viz-vega/**->third_party/d3/d3.js',
      'src/dom.js->third_party/css-escape/css-escape.js',
      'src/shadow-embed.js->third_party/webcomponentsjs/ShadowCSS.js',
      'third_party/timeagojs/timeago.js->' +
          'third_party/timeagojs/timeago-locales.js',
      'extensions/amp-date-picker/**->third_party/react-dates/bundle.js',
      'extensions/amp-date-picker/**->third_party/rrule/rrule.js',
      'extensions/amp-subscriptions/**/*.js->' +
          'third_party/subscriptions-project/apis.js',
      'extensions/amp-subscriptions/**/*.js->' +
          'third_party/subscriptions-project/config.js',
      'extensions/amp-subscriptions-google/**/*.js->' +
          'third_party/subscriptions-project/apis.js',
      'extensions/amp-subscriptions-google/**/*.js->' +
          'third_party/subscriptions-project/config.js',
      'extensions/amp-subscriptions-google/**/*.js->' +
          'third_party/subscriptions-project/swg.js',
    ],
  },
  // Rules for 3p
  {
    filesMatching: '3p/**/*.js',
    mustNotDependOn: 'src/**/*.js',
    whitelist: [
      '3p/**->src/utils/function.js',
      '3p/**->src/utils/object.js',
      '3p/**->src/log.js',
      '3p/**->src/types.js',
      '3p/**->src/string.js',
      '3p/**->src/style.js',
      '3p/**->src/url.js',
      '3p/**->src/config.js',
      '3p/**->src/mode.js',
      '3p/**->src/json.js',
      '3p/**->src/3p-frame-messaging.js',
      '3p/**->src/observable.js',
      '3p/**->src/amp-events.js',
      '3p/**->src/consent-state.js',
      '3p/polyfills.js->src/polyfills/math-sign.js',
      '3p/polyfills.js->src/polyfills/object-assign.js',
      '3p/messaging.js->src/event-helper.js',
      '3p/bodymovinanimation.js->src/event-helper.js',
      '3p/iframe-messaging-client.js->src/event-helper.js',
      '3p/viqeoplayer.js->src/event-helper.js',
    ],
  },
  {
    filesMatching: '3p/**/*.js',
    mustNotDependOn: 'extensions/**/*.js',
  },
  // Rules for ads
  {
    filesMatching: 'ads/**/*.js',
    mustNotDependOn: 'src/**/*.js',
    whitelist: [
      'ads/**->src/utils/base64.js',
      'ads/**->src/utils/dom-fingerprint.js',
      'ads/**->src/utils/object.js',
      'ads/**->src/log.js',
      'ads/**->src/mode.js',
      'ads/**->src/url.js',
      'ads/**->src/types.js',
      'ads/**->src/string.js',
      'ads/**->src/style.js',
      'ads/**->src/consent-state.js',
      'ads/google/adsense-amp-auto-ads.js->src/experiments.js',
      'ads/google/adsense-amp-auto-ads-responsive.js->src/experiments.js',
      'ads/google/doubleclick.js->src/experiments.js',
      // ads/google/a4a doesn't contain 3P ad code and should probably move
      // somewhere else at some point
      'ads/google/a4a/**->src/ad-cid.js',
      'ads/google/a4a/**->src/dom.js',
      'ads/google/a4a/**->src/experiments.js',
      'ads/google/a4a/**->src/services.js',
      'ads/google/a4a/utils.js->src/service/variable-source.js',
      // alp handler needs to depend on src files
      'ads/alp/handler.js->src/dom.js',
      'ads/alp/handler.js->src/config.js',
      // Some ads need to depend on json.js
      'ads/**->src/json.js',
    ],
  },
  {
    filesMatching: 'ads/**/*.js',
    mustNotDependOn: 'extensions/**/*.js',
    whitelist: [
      // See todo note in ads/_a4a-config.js
      'ads/_a4a-config.js->' +
          'extensions/amp-ad-network-adsense-impl/0.1/adsense-a4a-config.js',
      'ads/_a4a-config.js->' +
          'extensions/amp-ad-network-doubleclick-impl/0.1/' +
          'doubleclick-a4a-config.js',
      'ads/_a4a-config.js->' +
          'extensions/amp-ad-network-fake-impl/0.1/fake-a4a-config.js',
      'ads/_a4a-config.js->' +
          'extensions/amp-ad-network-triplelift-impl/0.1/triplelift-a4a-config.js',
      'ads/_a4a-config.js->' +
          'extensions/amp-ad-network-cloudflare-impl/0.1/cloudflare-a4a-config.js',
      'ads/_a4a-config.js->' +
          'extensions/amp-ad-network-gmossp-impl/0.1/gmossp-a4a-config.js',
    ],
  },
  // Rules for extensions and main src.
  {
    filesMatching: '{src,extensions}/**/*.js',
    mustNotDependOn: '3p/**/*.js',
  },

  // Rules for extensions.
  {
    filesMatching: 'extensions/**/*.js',
    mustNotDependOn: 'src/service/**/*.js',
    whitelist: [
      'extensions/amp-a4a/0.1/a4a-variable-source.js->' +
          'src/service/variable-source.js',
      'extensions/amp-a4a/0.1/amp-a4a.js->' +
          'src/service/url-replacements-impl.js',
      'extensions/amp-video-service/**->' +
          'src/service/video-service-interface.js',
      'extensions/amp-video/0.1/amp-video.js->' +
          'src/service/video-manager-impl.js',
      'extensions/amp-video-iframe/0.1/amp-video-iframe.js->' +
          'src/service/video-manager-impl.js',
      'extensions/amp-ooyala-player/0.1/amp-ooyala-player.js->' +
          'src/service/video-manager-impl.js',
      'extensions/amp-youtube/0.1/amp-youtube.js->' +
          'src/service/video-manager-impl.js',
      'extensions/amp-viqeo-player/0.1/amp-viqeo-player.js->' +
          'src/service/video-manager-impl.js',
      'extensions/amp-brightcove/0.1/amp-brightcove.js->' +
          'src/service/video-manager-impl.js',
      'extensions/amp-dailymotion/0.1/amp-dailymotion.js->' +
          'src/service/video-manager-impl.js',
      'extensions/amp-brid-player/0.1/amp-brid-player.js->' +
          'src/service/video-manager-impl.js',
      'extensions/amp-gfycat/0.1/amp-gfycat.js->' +
          'src/service/video-manager-impl.js',
      'extensions/amp-a4a/0.1/amp-a4a.js->src/service/variable-source.js',
      'extensions/amp-nexxtv-player/0.1/amp-nexxtv-player.js->' +
          'src/service/video-manager-impl.js',
      'extensions/amp-3q-player/0.1/amp-3q-player.js->' +
          'src/service/video-manager-impl.js',
      'extensions/amp-ima-video/0.1/amp-ima-video.js->' +
          'src/service/video-manager-impl.js',
      'extensions/amp-vimeo/0.1/amp-vimeo.js->' +
          'src/service/video-manager-impl.js',
      'extensions/amp-wistia-player/0.1/amp-wistia-player.js->' +
          'src/service/video-manager-impl.js',
      'extensions/amp-analytics/0.1/iframe-transport.js->' +
          'src/service/extension-location.js',
      'extensions/amp-analytics/0.1/iframe-transport.js->' +
          'src/service/jank-meter.js',
      'extensions/amp-position-observer/0.1/amp-position-observer.js->' +
          'src/service/position-observer/position-observer-impl.js',
      'extensions/amp-position-observer/0.1/amp-position-observer.js->' +
          'src/service/position-observer/position-observer-worker.js',
      'extensions/amp-fx-collection/0.1/providers/fx-provider.js->' +
          'src/service/position-observer/position-observer-impl.js',
      'extensions/amp-fx-collection/0.1/providers/fx-provider.js->' +
          'src/service/position-observer/position-observer-worker.js',
      'src/service/video/docking.js->' +
          'src/service/position-observer/position-observer-impl.js',
      'src/service/video/docking.js->' +
          'src/service/position-observer/position-observer-worker.js',
      'extensions/amp-analytics/0.1/amp-analytics.js->' +
          'src/service/cid-impl.js',
      'extensions/amp-next-page/0.1/next-page-service.js->' +
          'src/service/position-observer/position-observer-impl.js',
      'extensions/amp-next-page/0.1/next-page-service.js->' +
          'src/service/position-observer/position-observer-worker.js',
      // TODO(calebcordry) remove this once experiment is launched
      'extensions/amp-analytics/0.1/variables.js->' +
          'src/service/url-replacements-impl.js',
      'extensions/amp-user-notification/0.1/amp-user-notification.js->' +
          'src/service/notification-ui-manager.js',
      'extensions/amp-consent/0.1/amp-consent.js->' +
          'src/service/notification-ui-manager.js',
      // For autoplay delegation:
      'extensions/amp-story/0.1/amp-story-page.js->' +
          'src/service/video-service-sync-impl.js',
      'extensions/amp-story/1.0/amp-story-page.js->' +
          'src/service/video-service-sync-impl.js',
      // Accessing USER_INTERACTED constant:
      'extensions/amp-story/1.0/media-pool.js->' +
          'src/service/video-service-interface.js',
      'extensions/amp-story/1.0/page-advancement.js->' +
          'src/service/action-impl.js',
      'extensions/amp-ad-network-adsense-impl/0.1/amp-ad-network-adsense-impl.js->' +
          'src/service/navigation.js',
      'extensions/amp-ad-network-doubleclick-impl/0.1/amp-ad-network-doubleclick-impl.js->' +
          'src/service/navigation.js',
<<<<<<< HEAD
	  'extensions/amp-mowplayer/0.1/amp-mowplayer.js->' +
          'src/service/video-manager-impl.js',
=======
      'extensions/amp-analytics/0.1/linker-manager.js->' +
          'src/service/navigation.js',
>>>>>>> 9bcf3a5c
    ],
  },
  {
    filesMatching: 'extensions/**/*.js',
    mustNotDependOn: 'src/base-element.js',
  },
  {
    filesMatching: '**/*.js',
    mustNotDependOn: 'src/polyfills/**/*.js',
    whitelist: [
      // DO NOT add extensions/ files
      '3p/polyfills.js->src/polyfills/math-sign.js',
      '3p/polyfills.js->src/polyfills/object-assign.js',
      'src/polyfills.js->src/polyfills/domtokenlist-toggle.js',
      'src/polyfills.js->src/polyfills/document-contains.js',
      'src/polyfills.js->src/polyfills/math-sign.js',
      'src/polyfills.js->src/polyfills/object-assign.js',
      'src/polyfills.js->src/polyfills/promise.js',
      'src/polyfills.js->src/polyfills/array-includes.js',
      'src/polyfills.js->src/polyfills/custom-elements.js',
      'src/service/extensions-impl.js->src/polyfills/custom-elements.js',
      'src/service/extensions-impl.js->src/polyfills/document-contains.js',
      'src/service/extensions-impl.js->src/polyfills/domtokenlist-toggle.js',
    ],
  },
  {
    filesMatching: '**/*.js',
    mustNotDependOn: 'src/polyfills.js',
    whitelist: [
      'src/amp.js->src/polyfills.js',
      'src/service.js->src/polyfills.js',
      'src/service/timer-impl.js->src/polyfills.js',
      'src/service/extensions-impl.js->src/polyfills.js',
    ],
  },

  // Rules for main src.
  {
    filesMatching: 'src/**/*.js',
    mustNotDependOn: 'extensions/**/*.js',
  },
  {
    filesMatching: 'src/**/*.js',
    mustNotDependOn: 'ads/**/*.js',
    whitelist: 'src/ad-cid.js->ads/_config.js',
  },

  // A4A
  {
    filesMatching: 'extensions/**/*-ad-network-*.js',
    mustNotDependOn: [
      'extensions/amp-ad/0.1/amp-ad-xorigin-iframe-handler.js',
      'src/3p-frame.js',
      'src/iframe-helper.js',
    ],
    whitelist: 'extensions/amp-ad-network-adsense-impl/0.1/amp-ad-network-adsense-impl.js->src/3p-frame.js',
  },

  {
    mustNotDependOn: [
      'extensions/amp-ad-network-doubleclick-impl/0.1/amp-ad-network-doubleclick-impl.js',
      'extensions/amp-ad-network-adsense-impl/0.1/amp-ad-network-adsense-impl.js',
    ],
  },

  {
    mustNotDependOn: [
      /** DO NOT WHITELIST ANY FILES */
      'ads/google/deprecated_doubleclick.js',
      /** DO NOT WHITELIST ANY FILES */
    ],
    whitelist: [
      'ads/google/doubleclick.js->ads/google/deprecated_doubleclick.js',
      '3p/integration.js->ads/google/deprecated_doubleclick.js',
    ],
  },

  // Delayed fetch for Doubleclick will be deprecated on March 29, 2018.
  // Doubleclick.js will be deleted from the repository at that time.
  // Please see https://github.com/ampproject/amphtml/issues/11834
  // for more information.
  // Do not add any additional files to this whitelist without express
  // permission from @bradfrizzell, @keithwrightbos, or @robhazan.
  {
    mustNotDependOn: [
      'ads/google/doubleclick.js',
    ],
    whitelist: [
      /** DO NOT ADD TO WHITELIST **/
      'ads/ix.js->ads/google/doubleclick.js',
      'ads/imonomy.js->ads/google/doubleclick.js',
      'ads/medianet.js->ads/google/doubleclick.js',
      'ads/navegg.js->ads/google/doubleclick.js',
      /** DO NOT ADD TO WHITELIST **/
      'ads/openx.js->ads/google/doubleclick.js',
      'ads/pulsepoint.js->ads/google/doubleclick.js',
      'ads/rubicon.js->ads/google/doubleclick.js',
      'ads/yieldbot.js->ads/google/doubleclick.js',
      /** DO NOT ADD TO WHITELIST **/
      'ads/criteo.js->ads/google/doubleclick.js',
      /** DO NOT ADD TO WHITELIST **/
    ],
  },
];<|MERGE_RESOLUTION|>--- conflicted
+++ resolved
@@ -276,13 +276,10 @@
           'src/service/navigation.js',
       'extensions/amp-ad-network-doubleclick-impl/0.1/amp-ad-network-doubleclick-impl.js->' +
           'src/service/navigation.js',
-<<<<<<< HEAD
 	  'extensions/amp-mowplayer/0.1/amp-mowplayer.js->' +
           'src/service/video-manager-impl.js',
-=======
       'extensions/amp-analytics/0.1/linker-manager.js->' +
           'src/service/navigation.js',
->>>>>>> 9bcf3a5c
     ],
   },
   {
