--- conflicted
+++ resolved
@@ -235,18 +235,16 @@
       // Ads needs iframe transports
       'extensions/amp-ad-exit/0.1/config.js->extensions/amp-analytics/0.1/iframe-transport-vendors.js',
 
-<<<<<<< HEAD
       // Amp carousel (and friends) depending on base carousel
       'extensions/amp-carousel/0.2/amp-carousel.js->extensions/amp-base-carousel/0.1/action-source.js',
       'extensions/amp-carousel/0.2/amp-carousel.js->extensions/amp-base-carousel/0.1/carousel.js',
       'extensions/amp-carousel/0.2/amp-carousel.js->extensions/amp-base-carousel/0.1/child-layout-manager.js',
-=======
+
       // Facebook components
       'extensions/amp-facebook/0.1/amp-facebook.js->extensions/amp-facebook/facebook-loader.js',
       'extensions/amp-facebook-page/0.1/amp-facebook-page.js->extensions/amp-facebook/facebook-loader.js',
       'extensions/amp-facebook-comments/0.1/amp-facebook-comments.js->extensions/amp-facebook/facebook-loader.js',
       'extensions/amp-facebook-page/0.1/amp-facebook-page.js->extensions/amp-facebook/facebook-loader.js',
->>>>>>> 66080987
 
       // Amp geo in group enum
       'extensions/amp-consent/0.1/amp-consent.js->extensions/amp-geo/0.1/amp-geo-in-group.js',
