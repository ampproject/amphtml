/**
 * Copyright 2016 The AMP HTML Authors. All Rights Reserved.
 *
 * Licensed under the Apache License, Version 2.0 (the "License");
 * you may not use this file except in compliance with the License.
 * You may obtain a copy of the License at
 *
 *      http://www.apache.org/licenses/LICENSE-2.0
 *
 * Unless required by applicable law or agreed to in writing, software
 * distributed under the License is distributed on an "AS-IS" BASIS,
 * WITHOUT WARRANTIES OR CONDITIONS OF ANY KIND, either express or implied.
 * See the License for the specific language governing permissions and
 * limitations under the License.
 */
'use strict';

/*eslint "max-len": 0*/

/**
 * - type - Is assumed to be "forbidden" if not provided.
 * - filesMatching - Is assumed to be all files if not provided.
 * - mustNotDependOn - If type is "forbidden" (default) then the files
 *     matched must not match the glob(s) provided.
 * - whitelist - Skip rule if this particular dependency is found.
 *     Syntax: fileAGlob->fileB where -> reads "depends on"
 * @typedef {{
 *   type: (string|undefined),
 *   filesMatching: (string|!Array<string>|undefined),
 *   mustNotDependOn: (string|!Array<string>|undefined),
 *   whitelist: (string|!Array<string>|undefined),
 * }}
 */
let RuleConfigDef;

// It is often OK to add things to the whitelist, but make sure to highlight
// this in review.
exports.rules = [
  // Global rules
  {
    filesMatching: '**/*.js',
    mustNotDependOn: 'src/sanitizer.js',
    whitelist: [
      'extensions/amp-mustache/0.1/amp-mustache.js->src/sanitizer.js',
      'extensions/amp-bind/0.1/bind-impl.js->src/sanitizer.js',
    ],
  },
  {
    filesMatching: '**/*.js',
    mustNotDependOn: 'src/module.js',
    whitelist: [
      'extensions/amp-date-picker/0.1/**->src/module.js',
    ],
  },
  {
    filesMatching: '**/*.js',
    mustNotDependOn: 'third_party/**/*.js',
    whitelist: [
      'extensions/amp-crypto-polyfill/**/*.js->' +
          'third_party/closure-library/sha384-generated.js',
      'extensions/amp-mustache/0.1/amp-mustache.js->' +
          'third_party/mustache/mustache.js',
      'extensions/amp-ad-network-adzerk-impl/0.1/' +
          'amp-ad-network-adzerk-impl.js->third_party/mustache/mustache.js',
      'extensions/amp-timeago/0.1/amp-timeago.js->' +
          'third_party/timeagojs/timeago.js',
      '3p/polyfills.js->third_party/babel/custom-babel-helpers.js',
      'src/sanitizer.js->third_party/caja/html-sanitizer.js',
      'extensions/amp-viz-vega/**->third_party/vega/vega.js',
      'extensions/amp-viz-vega/**->third_party/d3/d3.js',
      'src/dom.js->third_party/css-escape/css-escape.js',
      'src/shadow-embed.js->third_party/webcomponentsjs/ShadowCSS.js',
      'third_party/timeagojs/timeago.js->' +
          'third_party/timeagojs/timeago-locales.js',
      'extensions/amp-date-picker/**->third_party/react-dates/bundle.js',
      'extensions/amp-date-picker/**->third_party/rrule/rrule.js',
      'extensions/amp-subscriptions/**/*.js->' +
          'third_party/subscriptions-project/apis.js',
      'extensions/amp-subscriptions/**/*.js->' +
          'third_party/subscriptions-project/config.js',
      'extensions/amp-subscriptions-google/**/*.js->' +
          'third_party/subscriptions-project/apis.js',
      'extensions/amp-subscriptions-google/**/*.js->' +
          'third_party/subscriptions-project/config.js',
      'extensions/amp-subscriptions-google/**/*.js->' +
          'third_party/subscriptions-project/swg.js',
    ],
  },
  // Rules for 3p
  {
    filesMatching: '3p/**/*.js',
    mustNotDependOn: 'src/**/*.js',
    whitelist: [
      '3p/**->src/utils/function.js',
      '3p/**->src/utils/object.js',
      '3p/**->src/log.js',
      '3p/**->src/types.js',
      '3p/**->src/string.js',
      '3p/**->src/style.js',
      '3p/**->src/url.js',
      '3p/**->src/config.js',
      '3p/**->src/mode.js',
      '3p/**->src/json.js',
      '3p/**->src/3p-frame-messaging.js',
      '3p/**->src/observable.js',
      '3p/**->src/amp-events.js',
      '3p/**->src/consent-state.js',
      '3p/polyfills.js->src/polyfills/math-sign.js',
      '3p/polyfills.js->src/polyfills/object-assign.js',
      '3p/messaging.js->src/event-helper.js',
      '3p/bodymovinanimation.js->src/event-helper.js',
      '3p/iframe-messaging-client.js->src/event-helper.js',
    ],
  },
  {
    filesMatching: '3p/**/*.js',
    mustNotDependOn: 'extensions/**/*.js',
  },
  // Rules for ads
  {
    filesMatching: 'ads/**/*.js',
    mustNotDependOn: 'src/**/*.js',
    whitelist: [
      'ads/**->src/utils/base64.js',
      'ads/**->src/utils/dom-fingerprint.js',
      'ads/**->src/utils/object.js',
      'ads/**->src/log.js',
      'ads/**->src/mode.js',
      'ads/**->src/url.js',
      'ads/**->src/types.js',
      'ads/**->src/string.js',
      'ads/**->src/style.js',
      'ads/**->src/consent-state.js',
      'ads/google/adsense-amp-auto-ads.js->src/experiments.js',
      'ads/google/doubleclick.js->src/experiments.js',
      // ads/google/a4a doesn't contain 3P ad code and should probably move
      // somewhere else at some point
      'ads/google/a4a/**->src/ad-cid.js',
      'ads/google/a4a/**->src/dom.js',
      'ads/google/a4a/**->src/experiments.js',
      'ads/google/a4a/**->src/services.js',
      'ads/google/a4a/performance.js->src/services.js',
      'ads/google/a4a/performance.js->src/service/variable-source.js',
      'ads/google/a4a/performance.js->src/common-signals.js',
      'ads/google/a4a/performance.js->src/analytics.js',
      // alp handler needs to depend on src files
      'ads/alp/handler.js->src/dom.js',
      'ads/alp/handler.js->src/config.js',
      // Some ads need to depend on json.js
      'ads/**->src/json.js',
      'ads/google/a4a/google-data-reporter.js->src/extension-analytics.js',
    ],
  },
  {
    filesMatching: 'ads/**/*.js',
    mustNotDependOn: 'extensions/**/*.js',
    whitelist: [
      // See todo note in ads/_a4a-config.js
      'ads/_a4a-config.js->' +
          'extensions/amp-ad-network-adsense-impl/0.1/adsense-a4a-config.js',
      'ads/_a4a-config.js->' +
          'extensions/amp-ad-network-doubleclick-impl/0.1/' +
          'doubleclick-a4a-config.js',
      'ads/_a4a-config.js->' +
          'extensions/amp-ad-network-fake-impl/0.1/fake-a4a-config.js',
      'ads/_a4a-config.js->' +
          'extensions/amp-ad-network-triplelift-impl/0.1/triplelift-a4a-config.js',
      'ads/_a4a-config.js->' +
          'extensions/amp-ad-network-cloudflare-impl/0.1/cloudflare-a4a-config.js',
      'ads/_a4a-config.js->' +
          'extensions/amp-ad-network-gmossp-impl/0.1/gmossp-a4a-config.js',
      'ads/google/a4a/google-data-reporter.js->' +
          'extensions/amp-ad-network-adsense-impl/0.1/adsense-a4a-config.js',
      'ads/google/a4a/google-data-reporter.js->' +
          'extensions/amp-ad-network-doubleclick-impl/0.1/' +
          'doubleclick-a4a-config.js',
      'ads/google/a4a/performance.js->extensions/amp-a4a/0.1/amp-a4a.js',
    ],
  },
  // Rules for extensions and main src.
  {
    filesMatching: '{src,extensions}/**/*.js',
    mustNotDependOn: '3p/**/*.js',
  },

  // Rules for extensions.
  {
    filesMatching: 'extensions/**/*.js',
    mustNotDependOn: 'src/service/**/*.js',
    whitelist: [
      'extensions/amp-a4a/0.1/a4a-variable-source.js->' +
          'src/service/variable-source.js',
      'extensions/amp-a4a/0.1/amp-a4a.js->' +
          'src/service/url-replacements-impl.js',
      'extensions/amp-video-service/**->' +
          'src/service/video-service-interface.js',
      'extensions/amp-video/0.1/amp-video.js->' +
          'src/service/video-manager-impl.js',
      'extensions/amp-ooyala-player/0.1/amp-ooyala-player.js->' +
          'src/service/video-manager-impl.js',
      'extensions/amp-youtube/0.1/amp-youtube.js->' +
          'src/service/video-manager-impl.js',
      'extensions/amp-brightcove/0.1/amp-brightcove.js->' +
          'src/service/video-manager-impl.js',
      'extensions/amp-dailymotion/0.1/amp-dailymotion.js->' +
          'src/service/video-manager-impl.js',
      'extensions/amp-brid-player/0.1/amp-brid-player.js->' +
          'src/service/video-manager-impl.js',
      'extensions/amp-gfycat/0.1/amp-gfycat.js->' +
          'src/service/video-manager-impl.js',
      'extensions/amp-a4a/0.1/amp-a4a.js->src/service/variable-source.js',
      'extensions/amp-nexxtv-player/0.1/amp-nexxtv-player.js->' +
          'src/service/video-manager-impl.js',
      'extensions/amp-3q-player/0.1/amp-3q-player.js->' +
          'src/service/video-manager-impl.js',
      'extensions/amp-ima-video/0.1/amp-ima-video.js->' +
          'src/service/video-manager-impl.js',
      'extensions/amp-vimeo/0.1/amp-vimeo.js->' +
          'src/service/video-manager-impl.js',
      'extensions/amp-wistia-player/0.1/amp-wistia-player.js->' +
          'src/service/video-manager-impl.js',
      'extensions/amp-analytics/0.1/iframe-transport.js->' +
          'src/service/extension-location.js',
      'extensions/amp-analytics/0.1/iframe-transport.js->' +
          'src/service/jank-meter.js',
      'extensions/amp-position-observer/0.1/amp-position-observer.js->' +
          'src/service/position-observer/position-observer-impl.js',
      'extensions/amp-position-observer/0.1/amp-position-observer.js->' +
          'src/service/position-observer/position-observer-worker.js',
      'extensions/amp-fx-collection/0.1/providers/fx-provider.js->' +
          'src/service/position-observer/position-observer-impl.js',
      'extensions/amp-fx-collection/0.1/providers/fx-provider.js->' +
          'src/service/position-observer/position-observer-worker.js',
      'src/service/video/docking.js->' +
          'src/service/position-observer/position-observer-impl.js',
      'src/service/video/docking.js->' +
          'src/service/position-observer/position-observer-worker.js',
      'extensions/amp-analytics/0.1/amp-analytics.js->' +
          'src/service/cid-impl.js',
      'extensions/amp-next-page/0.1/next-page-service.js->' +
          'src/service/position-observer/position-observer-impl.js',
      'extensions/amp-next-page/0.1/next-page-service.js->' +
          'src/service/position-observer/position-observer-worker.js',
      // TODO(calebcordry) remove this once experiment is launched
      'extensions/amp-analytics/0.1/variables.js->' +
          'src/service/url-replacements-impl.js',
      'extensions/amp-user-notification/0.1/amp-user-notification.js->' +
          'src/service/notification-ui-manager.js',
      'extensions/amp-consent/0.1/amp-consent.js->' +
          'src/service/notification-ui-manager.js',
<<<<<<< HEAD
      // For autoplay delegation.
=======
      // For autoplay delegation:
>>>>>>> 5995b137
      'extensions/amp-story/0.1/amp-story-page.js->' +
          'src/service/video-service-sync-impl.js',
      'extensions/amp-story/1.0/amp-story-page.js->' +
          'src/service/video-service-sync-impl.js',
<<<<<<< HEAD
=======
      // Accessing USER_INTERACTED constant:
      'extensions/amp-story/1.0/media-pool.js->' +
          'src/service/video-service-interface.js',
>>>>>>> 5995b137
      'extensions/amp-story/1.0/page-advancement.js->' +
          'src/service/action-impl.js',
      'extensions/amp-ad-network-adsense-impl/0.1/amp-ad-network-adsense-impl.js->' +
          'src/service/navigation.js',
      'extensions/amp-ad-network-doubleclick-impl/0.1/amp-ad-network-doubleclick-impl.js->' +
          'src/service/navigation.js',
    ],
  },
  {
    filesMatching: 'extensions/**/*.js',
    mustNotDependOn: 'src/base-element.js',
  },
  {
    filesMatching: '**/*.js',
    mustNotDependOn: 'src/polyfills/**/*.js',
    whitelist: [
      // DO NOT add extensions/ files
      '3p/polyfills.js->src/polyfills/math-sign.js',
      '3p/polyfills.js->src/polyfills/object-assign.js',
      'src/polyfills.js->src/polyfills/domtokenlist-toggle.js',
      'src/polyfills.js->src/polyfills/document-contains.js',
      'src/polyfills.js->src/polyfills/math-sign.js',
      'src/polyfills.js->src/polyfills/object-assign.js',
      'src/polyfills.js->src/polyfills/promise.js',
      'src/polyfills.js->src/polyfills/array-includes.js',
      'src/service/extensions-impl.js->src/polyfills/document-contains.js',
      'src/service/extensions-impl.js->src/polyfills/domtokenlist-toggle.js',
    ],
  },
  {
    filesMatching: '**/*.js',
    mustNotDependOn: 'src/polyfills.js',
    whitelist: [
      'src/amp.js->src/polyfills.js',
      'src/service.js->src/polyfills.js',
      'src/service/timer-impl.js->src/polyfills.js',
      'src/service/extensions-impl.js->src/polyfills.js',
    ],
  },

  // Rules for main src.
  {
    filesMatching: 'src/**/*.js',
    mustNotDependOn: 'extensions/**/*.js',
  },
  {
    filesMatching: 'src/**/*.js',
    mustNotDependOn: 'ads/**/*.js',
    whitelist: 'src/ad-cid.js->ads/_config.js',
  },

  // A4A
  {
    filesMatching: 'extensions/**/*-ad-network-*.js',
    mustNotDependOn: [
      'extensions/amp-ad/0.1/amp-ad-xorigin-iframe-handler.js',
      'src/3p-frame.js',
      'src/iframe-helper.js',
    ],
    whitelist: 'extensions/amp-ad-network-adsense-impl/0.1/amp-ad-network-adsense-impl.js->src/3p-frame.js',
  },

  {
    mustNotDependOn: [
      'extensions/amp-ad-network-doubleclick-impl/0.1/amp-ad-network-doubleclick-impl.js',
      'extensions/amp-ad-network-adsense-impl/0.1/amp-ad-network-adsense-impl.js',
    ],
  },

  {
    mustNotDependOn: [
      /** DO NOT WHITELIST ANY FILES */
      'ads/google/deprecated_doubleclick.js',
      /** DO NOT WHITELIST ANY FILES */
    ],
    whitelist: [
      'ads/google/doubleclick.js->ads/google/deprecated_doubleclick.js',
      '3p/integration.js->ads/google/deprecated_doubleclick.js',
    ],
  },

  // Delayed fetch for Doubleclick will be deprecated on March 29, 2018.
  // Doubleclick.js will be deleted from the repository at that time.
  // Please see https://github.com/ampproject/amphtml/issues/11834
  // for more information.
  // Do not add any additional files to this whitelist without express
  // permission from @bradfrizzell, @keithwrightbos, or @robhazan.
  {
    mustNotDependOn: [
      'ads/google/doubleclick.js',
    ],
    whitelist: [
      /** DO NOT ADD TO WHITELIST **/
      'ads/ix.js->ads/google/doubleclick.js',
      'ads/imonomy.js->ads/google/doubleclick.js',
      'ads/medianet.js->ads/google/doubleclick.js',
      'ads/navegg.js->ads/google/doubleclick.js',
      /** DO NOT ADD TO WHITELIST **/
      'ads/openx.js->ads/google/doubleclick.js',
      'ads/pulsepoint.js->ads/google/doubleclick.js',
      'ads/rubicon.js->ads/google/doubleclick.js',
      'ads/yieldbot.js->ads/google/doubleclick.js',
      /** DO NOT ADD TO WHITELIST **/
      'ads/criteo.js->ads/google/doubleclick.js',
      /** DO NOT ADD TO WHITELIST **/
    ],
  },
];<|MERGE_RESOLUTION|>--- conflicted
+++ resolved
@@ -248,21 +248,14 @@
           'src/service/notification-ui-manager.js',
       'extensions/amp-consent/0.1/amp-consent.js->' +
           'src/service/notification-ui-manager.js',
-<<<<<<< HEAD
-      // For autoplay delegation.
-=======
       // For autoplay delegation:
->>>>>>> 5995b137
       'extensions/amp-story/0.1/amp-story-page.js->' +
           'src/service/video-service-sync-impl.js',
       'extensions/amp-story/1.0/amp-story-page.js->' +
           'src/service/video-service-sync-impl.js',
-<<<<<<< HEAD
-=======
       // Accessing USER_INTERACTED constant:
       'extensions/amp-story/1.0/media-pool.js->' +
           'src/service/video-service-interface.js',
->>>>>>> 5995b137
       'extensions/amp-story/1.0/page-advancement.js->' +
           'src/service/action-impl.js',
       'extensions/amp-ad-network-adsense-impl/0.1/amp-ad-network-adsense-impl.js->' +
