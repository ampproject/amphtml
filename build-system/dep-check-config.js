/**
 * Copyright 2016 The AMP HTML Authors. All Rights Reserved.
 *
 * Licensed under the Apache License, Version 2.0 (the "License");
 * you may not use this file except in compliance with the License.
 * You may obtain a copy of the License at
 *
 *      http://www.apache.org/licenses/LICENSE-2.0
 *
 * Unless required by applicable law or agreed to in writing, software
 * distributed under the License is distributed on an "AS-IS" BASIS,
 * WITHOUT WARRANTIES OR CONDITIONS OF ANY KIND, either express or implied.
 * See the License for the specific language governing permissions and
 * limitations under the License.
 */
'use strict';

/*eslint "max-len": 0*/

/**
 * - type - Is assumed to be "forbidden" if not provided.
 * - filesMatching - Is assumed to be all files if not provided.
 * - mustNotDependOn - If type is "forbidden" (default) then the files
 *     matched must not match the glob(s) provided.
 * - whitelist - Skip rule if this particular dependency is found.
 *     Syntax: fileAGlob->fileB where -> reads "depends on"
 * @typedef {{
 *   type: (string|undefined),
 *   filesMatching: (string|!Array<string>|undefined),
 *   mustNotDependOn: (string|!Array<string>|undefined),
 *   whitelist: (string|!Array<string>|undefined),
 * }}
 */
let RuleConfigDef;

// It is often OK to add things to the whitelist, but make sure to highlight
// this in review.
exports.rules = [
  // Global rules
  {
    filesMatching: '**/*.js',
    mustNotDependOn: 'src/video-iframe-integration.js',
    whitelist: [
      // Do not extend this whitelist.
      // video-iframe-integration.js is an entry point.
    ],
  },
  {
    filesMatching: '**/*.js',
    mustNotDependOn: 'src/sanitizer.js',
    whitelist: [
      // DEPRECATED! Do not extend this whitelist. Use src/purifier.js instead.
      // Contact @choumx for questions.
      'extensions/amp-mustache/0.1/amp-mustache.js->src/sanitizer.js',
    ],
  },
  {
    filesMatching: '**/*.js',
    mustNotDependOn: 'src/purifier.js',
    whitelist: [
      'src/sanitizer.js->src/purifier.js',
      'extensions/amp-mustache/0.2/amp-mustache.js->src/purifier.js',
      'extensions/amp-bind/0.1/bind-impl.js->src/purifier.js',
    ],
  },
  {
    filesMatching: '**/*.js',
    mustNotDependOn: 'src/module.js',
    whitelist: [
      'extensions/amp-date-picker/0.1/**->src/module.js',
    ],
  },
  {
    filesMatching: '**/*.js',
    mustNotDependOn: 'third_party/**/*.js',
    whitelist: [
      'extensions/amp-crypto-polyfill/**/*.js->' +
          'third_party/closure-library/sha384-generated.js',
      'extensions/amp-mustache/**/amp-mustache.js->' +
          'third_party/mustache/mustache.js',
      'extensions/amp-ad-network-adzerk-impl/0.1/' +
          'amp-ad-network-adzerk-impl.js->third_party/mustache/mustache.js',
      'extensions/amp-timeago/0.1/amp-timeago.js->' +
          'third_party/timeagojs/timeago.js',
      '3p/polyfills.js->third_party/babel/custom-babel-helpers.js',
      'src/sanitizer.js->third_party/caja/html-sanitizer.js',
      'extensions/amp-viz-vega/**->third_party/vega/vega.js',
      'extensions/amp-viz-vega/**->third_party/d3/d3.js',
      'src/dom.js->third_party/css-escape/css-escape.js',
      'src/shadow-embed.js->third_party/webcomponentsjs/ShadowCSS.js',
      'third_party/timeagojs/timeago.js->' +
          'third_party/timeagojs/timeago-locales.js',
      'extensions/amp-date-picker/**->third_party/react-dates/bundle.js',
      'extensions/amp-date-picker/**->third_party/rrule/rrule.js',
      'extensions/amp-subscriptions/**/*.js->' +
          'third_party/subscriptions-project/apis.js',
      'extensions/amp-subscriptions/**/*.js->' +
          'third_party/subscriptions-project/config.js',
      'extensions/amp-subscriptions-google/**/*.js->' +
          'third_party/subscriptions-project/apis.js',
      'extensions/amp-subscriptions-google/**/*.js->' +
          'third_party/subscriptions-project/config.js',
      'extensions/amp-subscriptions-google/**/*.js->' +
          'third_party/subscriptions-project/swg.js',
    ],
  },
  // Rules for 3p
  {
    filesMatching: '3p/**/*.js',
    mustNotDependOn: 'src/**/*.js',
    whitelist: [
      '3p/**->src/utils/function.js',
      '3p/**->src/utils/object.js',
      '3p/**->src/log.js',
      '3p/**->src/types.js',
      '3p/**->src/string.js',
      '3p/**->src/style.js',
      '3p/**->src/url.js',
      '3p/**->src/config.js',
      '3p/**->src/mode.js',
      '3p/**->src/json.js',
      '3p/**->src/3p-frame-messaging.js',
      '3p/**->src/observable.js',
      '3p/**->src/amp-events.js',
      '3p/**->src/consent-state.js',
      '3p/polyfills.js->src/polyfills/math-sign.js',
      '3p/polyfills.js->src/polyfills/object-assign.js',
      '3p/messaging.js->src/event-helper.js',
      '3p/bodymovinanimation.js->src/event-helper.js',
      '3p/iframe-messaging-client.js->src/event-helper.js',
      '3p/viqeoplayer.js->src/event-helper.js',
    ],
  },
  {
    filesMatching: '3p/**/*.js',
    mustNotDependOn: 'extensions/**/*.js',
  },
  // Rules for ads
  {
    filesMatching: 'ads/**/*.js',
    mustNotDependOn: 'src/**/*.js',
    whitelist: [
      'ads/**->src/utils/base64.js',
      'ads/**->src/utils/dom-fingerprint.js',
      'ads/**->src/utils/object.js',
      'ads/**->src/log.js',
      'ads/**->src/mode.js',
      'ads/**->src/url.js',
      'ads/**->src/types.js',
      'ads/**->src/string.js',
      'ads/**->src/style.js',
      'ads/**->src/consent-state.js',
      'ads/google/adsense-amp-auto-ads.js->src/experiments.js',
      'ads/google/adsense-amp-auto-ads-responsive.js->src/experiments.js',
      'ads/google/doubleclick.js->src/experiments.js',
      // ads/google/a4a doesn't contain 3P ad code and should probably move
      // somewhere else at some point
      'ads/google/a4a/**->src/ad-cid.js',
      'ads/google/a4a/**->src/consent.js',
      'ads/google/a4a/**->src/consent-state.js',
      'ads/google/a4a/**->src/dom.js',
      'ads/google/a4a/**->src/experiments.js',
      'ads/google/a4a/**->src/services.js',
      'ads/google/a4a/utils.js->src/service/variable-source.js',
      // alp handler needs to depend on src files
      'ads/alp/handler.js->src/dom.js',
      'ads/alp/handler.js->src/config.js',
      // Some ads need to depend on json.js
      'ads/**->src/json.js',
    ],
  },
  {
    filesMatching: 'ads/**/*.js',
    mustNotDependOn: 'extensions/**/*.js',
    whitelist: [
      // See todo note in ads/_a4a-config.js
      'ads/_a4a-config.js->' +
          'extensions/amp-ad-network-adsense-impl/0.1/adsense-a4a-config.js',
      'ads/_a4a-config.js->' +
          'extensions/amp-ad-network-doubleclick-impl/0.1/' +
          'doubleclick-a4a-config.js',
      'ads/_a4a-config.js->' +
          'extensions/amp-ad-network-fake-impl/0.1/fake-a4a-config.js',
      'ads/_a4a-config.js->' +
          'extensions/amp-ad-network-triplelift-impl/0.1/triplelift-a4a-config.js',
      'ads/_a4a-config.js->' +
          'extensions/amp-ad-network-cloudflare-impl/0.1/cloudflare-a4a-config.js',
      'ads/_a4a-config.js->' +
          'extensions/amp-ad-network-gmossp-impl/0.1/gmossp-a4a-config.js',
    ],
  },
  // Rules for extensions and main src.
  {
    filesMatching: '{src,extensions}/**/*.js',
    mustNotDependOn: '3p/**/*.js',
  },

  // Rules for extensions.
  {
    filesMatching: 'extensions/**/*.js',
    mustNotDependOn: 'src/service/**/*.js',
    whitelist: [
      'extensions/amp-a4a/0.1/a4a-variable-source.js->' +
          'src/service/variable-source.js',
      'extensions/amp-a4a/0.1/amp-a4a.js->' +
          'src/service/url-replacements-impl.js',
      'extensions/amp-video-service/**->' +
          'src/service/video-service-interface.js',
      'extensions/amp-video/0.1/amp-video.js->' +
          'src/service/video-manager-impl.js',
      'extensions/amp-video-iframe/0.1/amp-video-iframe.js->' +
          'src/service/video-manager-impl.js',
      'extensions/amp-ooyala-player/0.1/amp-ooyala-player.js->' +
          'src/service/video-manager-impl.js',
      'extensions/amp-youtube/0.1/amp-youtube.js->' +
          'src/service/video-manager-impl.js',
      'extensions/amp-viqeo-player/0.1/amp-viqeo-player.js->' +
          'src/service/video-manager-impl.js',
      'extensions/amp-brightcove/0.1/amp-brightcove.js->' +
          'src/service/video-manager-impl.js',
      'extensions/amp-dailymotion/0.1/amp-dailymotion.js->' +
          'src/service/video-manager-impl.js',
      'extensions/amp-brid-player/0.1/amp-brid-player.js->' +
          'src/service/video-manager-impl.js',
      'extensions/amp-gfycat/0.1/amp-gfycat.js->' +
          'src/service/video-manager-impl.js',
      'extensions/amp-a4a/0.1/amp-a4a.js->src/service/variable-source.js',
      'extensions/amp-a4a/0.1/friendly-frame-util.js->' +
          'src/service/url-replacements-impl.js',
      'extensions/amp-nexxtv-player/0.1/amp-nexxtv-player.js->' +
          'src/service/video-manager-impl.js',
      'extensions/amp-3q-player/0.1/amp-3q-player.js->' +
          'src/service/video-manager-impl.js',
      'extensions/amp-ima-video/0.1/amp-ima-video.js->' +
          'src/service/video-manager-impl.js',
      'extensions/amp-vimeo/0.1/amp-vimeo.js->' +
          'src/service/video-manager-impl.js',
      'extensions/amp-wistia-player/0.1/amp-wistia-player.js->' +
          'src/service/video-manager-impl.js',
      'extensions/amp-analytics/0.1/iframe-transport.js->' +
          'src/service/extension-location.js',
      'extensions/amp-analytics/0.1/iframe-transport.js->' +
          'src/service/jank-meter.js',
      'extensions/amp-position-observer/0.1/amp-position-observer.js->' +
          'src/service/position-observer/position-observer-impl.js',
      'extensions/amp-position-observer/0.1/amp-position-observer.js->' +
          'src/service/position-observer/position-observer-worker.js',
      'extensions/amp-fx-collection/0.1/providers/fx-provider.js->' +
          'src/service/position-observer/position-observer-impl.js',
      'extensions/amp-fx-collection/0.1/providers/fx-provider.js->' +
          'src/service/position-observer/position-observer-worker.js',
<<<<<<< HEAD
      'extensions/amp-list/0.1/amp-list.js->' +
          'src/service/position-observer/position-observer-impl.js',
      'extensions/amp-list/0.1/amp-list.js->' +
=======
      'src/service/video/docking.js->' +
          'src/service/position-observer/position-observer-impl.js',
      'src/service/video/docking.js->' +
>>>>>>> d035b5da
          'src/service/position-observer/position-observer-worker.js',
      'extensions/amp-analytics/0.1/amp-analytics.js->' +
          'src/service/cid-impl.js',
      'extensions/amp-analytics/0.1/cookie-writer.js->' +
          'src/service/cid-impl.js',
      'extensions/amp-next-page/0.1/next-page-service.js->' +
          'src/service/position-observer/position-observer-impl.js',
      'extensions/amp-next-page/0.1/next-page-service.js->' +
          'src/service/position-observer/position-observer-worker.js',
      // TODO(calebcordry) remove this once experiment is launched
      'extensions/amp-analytics/0.1/variables.js->' +
          'src/service/url-replacements-impl.js',
      'extensions/amp-user-notification/0.1/amp-user-notification.js->' +
          'src/service/notification-ui-manager.js',
      'extensions/amp-consent/0.1/amp-consent.js->' +
          'src/service/notification-ui-manager.js',
      // For autoplay delegation:
      'extensions/amp-story/0.1/amp-story-page.js->' +
          'src/service/video-service-sync-impl.js',
      'extensions/amp-story/1.0/amp-story-page.js->' +
          'src/service/video-service-sync-impl.js',
      // Accessing USER_INTERACTED constant:
      'extensions/amp-story/1.0/media-pool.js->' +
          'src/service/video-service-interface.js',
      'extensions/amp-story/1.0/page-advancement.js->' +
          'src/service/action-impl.js',
      'extensions/amp-ad-network-adsense-impl/0.1/amp-ad-network-adsense-impl.js->' +
          'src/service/navigation.js',
      'extensions/amp-ad-network-doubleclick-impl/0.1/amp-ad-network-doubleclick-impl.js->' +
          'src/service/navigation.js',
	  'extensions/amp-mowplayer/0.1/amp-mowplayer.js->' +
          'src/service/video-manager-impl.js',
      'extensions/amp-analytics/0.1/linker-manager.js->' +
          'src/service/navigation.js',
      'extensions/amp-list/0.1/amp-list.js->' +
          'src/service/xhr-impl.js',
      'extensions/amp-form/0.1/amp-form.js->' +
          'src/service/xhr-impl.js',
      // Accessing extension-location.calculateExtensionScriptUrl().
      'extensions/amp-script/0.1/amp-script.js->' +
            'src/service/extension-location.js',
    ],
  },
  {
    filesMatching: 'extensions/**/*.js',
    mustNotDependOn: 'src/base-element.js',
  },
  {
    filesMatching: '**/*.js',
    mustNotDependOn: 'src/polyfills/**/*.js',
    whitelist: [
      // DO NOT add extensions/ files
      '3p/polyfills.js->src/polyfills/math-sign.js',
      '3p/polyfills.js->src/polyfills/object-assign.js',
      'src/polyfills.js->src/polyfills/domtokenlist-toggle.js',
      'src/polyfills.js->src/polyfills/document-contains.js',
      'src/polyfills.js->src/polyfills/fetch.js',
      'src/polyfills.js->src/polyfills/math-sign.js',
      'src/polyfills.js->src/polyfills/object-assign.js',
      'src/polyfills.js->src/polyfills/promise.js',
      'src/polyfills.js->src/polyfills/array-includes.js',
      'src/polyfills.js->src/polyfills/custom-elements.js',
      'src/service/extensions-impl.js->src/polyfills/custom-elements.js',
      'src/service/extensions-impl.js->src/polyfills/document-contains.js',
      'src/service/extensions-impl.js->src/polyfills/domtokenlist-toggle.js',
    ],
  },
  {
    filesMatching: '**/*.js',
    mustNotDependOn: 'src/polyfills.js',
    whitelist: [
      'src/amp.js->src/polyfills.js',
      'src/service.js->src/polyfills.js',
      'src/service/timer-impl.js->src/polyfills.js',
      'src/service/extensions-impl.js->src/polyfills.js',
    ],
  },

  // Rules for main src.
  {
    filesMatching: 'src/**/*.js',
    mustNotDependOn: 'extensions/**/*.js',
  },
  {
    filesMatching: 'src/**/*.js',
    mustNotDependOn: 'ads/**/*.js',
    whitelist: 'src/ad-cid.js->ads/_config.js',
  },

  // A4A
  {
    filesMatching: 'extensions/**/*-ad-network-*.js',
    mustNotDependOn: [
      'extensions/amp-ad/0.1/amp-ad-xorigin-iframe-handler.js',
      'src/3p-frame.js',
      'src/iframe-helper.js',
    ],
    whitelist: 'extensions/amp-ad-network-adsense-impl/0.1/amp-ad-network-adsense-impl.js->src/3p-frame.js',
  },

  {
    mustNotDependOn: [
      'extensions/amp-ad-network-doubleclick-impl/0.1/amp-ad-network-doubleclick-impl.js',
      'extensions/amp-ad-network-adsense-impl/0.1/amp-ad-network-adsense-impl.js',
    ],
  },

  {
    mustNotDependOn: [
      /** DO NOT WHITELIST ANY FILES */
      'ads/google/deprecated_doubleclick.js',
      /** DO NOT WHITELIST ANY FILES */
    ],
    whitelist: [
      'ads/google/doubleclick.js->ads/google/deprecated_doubleclick.js',
      '3p/integration.js->ads/google/deprecated_doubleclick.js',
    ],
  },

  // Delayed fetch for Doubleclick will be deprecated on March 29, 2018.
  // Doubleclick.js will be deleted from the repository at that time.
  // Please see https://github.com/ampproject/amphtml/issues/11834
  // for more information.
  // Do not add any additional files to this whitelist without express
  // permission from @bradfrizzell, @keithwrightbos, or @robhazan.
  {
    mustNotDependOn: [
      'ads/google/doubleclick.js',
    ],
    whitelist: [
      /** DO NOT ADD TO WHITELIST **/
      'ads/ix.js->ads/google/doubleclick.js',
      'ads/imonomy.js->ads/google/doubleclick.js',
      'ads/medianet.js->ads/google/doubleclick.js',
      'ads/navegg.js->ads/google/doubleclick.js',
      /** DO NOT ADD TO WHITELIST **/
      'ads/openx.js->ads/google/doubleclick.js',
      'ads/pulsepoint.js->ads/google/doubleclick.js',
      'ads/rubicon.js->ads/google/doubleclick.js',
      'ads/yieldbot.js->ads/google/doubleclick.js',
      /** DO NOT ADD TO WHITELIST **/
      'ads/criteo.js->ads/google/doubleclick.js',
      /** DO NOT ADD TO WHITELIST **/
    ],
  },
];<|MERGE_RESOLUTION|>--- conflicted
+++ resolved
@@ -249,15 +249,13 @@
           'src/service/position-observer/position-observer-impl.js',
       'extensions/amp-fx-collection/0.1/providers/fx-provider.js->' +
           'src/service/position-observer/position-observer-worker.js',
-<<<<<<< HEAD
       'extensions/amp-list/0.1/amp-list.js->' +
           'src/service/position-observer/position-observer-impl.js',
       'extensions/amp-list/0.1/amp-list.js->' +
-=======
+            'src/service/position-observer/position-observer-worker.js',
       'src/service/video/docking.js->' +
           'src/service/position-observer/position-observer-impl.js',
       'src/service/video/docking.js->' +
->>>>>>> d035b5da
           'src/service/position-observer/position-observer-worker.js',
       'extensions/amp-analytics/0.1/amp-analytics.js->' +
           'src/service/cid-impl.js',
