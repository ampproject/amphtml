--- conflicted
+++ resolved
@@ -212,11 +212,8 @@
       'extensions/amp-youtube/0.1/amp-youtube.js->' +
           'src/service/video-manager-impl.js',
       'extensions/amp-viqeo-player/0.1/amp-viqeo-player.js->' +
-<<<<<<< HEAD
-=======
-      'src/service/video-manager-impl.js',
+          'src/service/video-manager-impl.js',
       'extensions/amp-brightcove/0.1/amp-brightcove.js->' +
->>>>>>> 6739a9c4
           'src/service/video-manager-impl.js',
       'extensions/amp-dailymotion/0.1/amp-dailymotion.js->' +
           'src/service/video-manager-impl.js',
