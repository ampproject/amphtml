/**
 * Copyright 2021 The AMP HTML Authors. All Rights Reserved.
 *
 * Licensed under the Apache License, Version 2.0 (the "License");
 * you may not use this file except in compliance with the License.
 * You may obtain a copy of the License at
 *
 *      http://www.apache.org/licenses/LICENSE-2.0
 *
 * Unless required by applicable law or agreed to in writing, software
 * distributed under the License is distributed on an "AS-IS" BASIS,
 * WITHOUT WARRANTIES OR CONDITIONS OF ANY KIND, either express or implied.
 * See the License for the specific language governing permissions and
 * limitations under the License.
 */

/**
 * @fileoverview
<<<<<<< HEAD
 * Manage labels on pull requests for the release tagger.
=======
 * Label pull request functions for the release tagger.
 * Parameters
 * 1. head tag (amp version)
 * 2. base tag (amp version)
 * 3. channel (beta|lts|stable)
 * 4. rollback
>>>>>>> b2674ee2
 */

const {
  getLabel,
  getPullRequestsBetweenCommits,
  getRelease,
  labelPullRequests,
  unlabelPullRequests,
} = require('./utils');

const labelConfig = {
  beta: 'PR Use: In Beta / Experimental',
  lts: 'PR Use: In LTS',
  stable: 'PR Use: In Stable',
};

/**
 * Main function
 * @param {string} head tag
 * @param {string} base tag
 * @param {string} channel (beta|stable|lts)
 * @param {boolean} rollback
 * @return {Promise<Object>}
 */
<<<<<<< HEAD
async function updateLabelsOnPullRequests(head, base, channel) {
=======
async function main(head, base, channel, rollback = false) {
>>>>>>> b2674ee2
  const [label, headRelease, baseRelease] = await Promise.all([
    await getLabel(labelConfig[channel]),
    await getRelease(head),
    await getRelease(base),
  ]);
  const prs = await getPullRequestsBetweenCommits(
    headRelease['target_commitish'],
    baseRelease['target_commitish']
  );

  if (rollback) {
    return await unlabelPullRequests(prs, label['node_id']);
  }

  return await labelPullRequests(prs, label['node_id']);
}

<<<<<<< HEAD
module.exports = {updateLabelsOnPullRequests};
=======
main(argv.head, argv.base, argv.label, argv.rollback);
module.exports = {main};
>>>>>>> b2674ee2
<|MERGE_RESOLUTION|>--- conflicted
+++ resolved
@@ -16,16 +16,7 @@
 
 /**
  * @fileoverview
-<<<<<<< HEAD
- * Manage labels on pull requests for the release tagger.
-=======
- * Label pull request functions for the release tagger.
- * Parameters
- * 1. head tag (amp version)
- * 2. base tag (amp version)
- * 3. channel (beta|lts|stable)
- * 4. rollback
->>>>>>> b2674ee2
+ * Update labels on pull requests for the release tagger.
  */
 
 const {
@@ -50,11 +41,12 @@
  * @param {boolean} rollback
  * @return {Promise<Object>}
  */
-<<<<<<< HEAD
-async function updateLabelsOnPullRequests(head, base, channel) {
-=======
-async function main(head, base, channel, rollback = false) {
->>>>>>> b2674ee2
+async function updateLabelsOnPullRequests(
+  head,
+  base,
+  channel,
+  rollback = false
+) {
   const [label, headRelease, baseRelease] = await Promise.all([
     await getLabel(labelConfig[channel]),
     await getRelease(head),
@@ -72,9 +64,4 @@
   return await labelPullRequests(prs, label['node_id']);
 }
 
-<<<<<<< HEAD
-module.exports = {updateLabelsOnPullRequests};
-=======
-main(argv.head, argv.base, argv.label, argv.rollback);
-module.exports = {main};
->>>>>>> b2674ee2
+module.exports = {updateLabelsOnPullRequests};