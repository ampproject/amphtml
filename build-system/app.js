--- conflicted
+++ resolved
@@ -858,7 +858,7 @@
   });
 });
 
-<<<<<<< HEAD
+// Simulated subscription entitlement
 app.use('/subscription/:id/entitlements', (req, res) => {
   assertCors(req, res, ['GET']);
   res.json({
@@ -912,8 +912,6 @@
   });
 });
 
-=======
->>>>>>> 9f6b1cca
 // Simulated adzerk ad server and AMP cache CDN.
 app.get('/adzerk/*', (req, res) => {
   assertCors(req, res, ['GET'], ['AMP-template-amp-creative']);
