--- conflicted
+++ resolved
@@ -22,14 +22,11 @@
   <div style="background: #eee; overflow: hidden;; height: OFFSET;">scroll down to see the ad</div>
 
   <iframe
-<<<<<<< HEAD
       id="inabox-frame"
       src="AD_URL"
-=======
       name="NAME"
       src="SOURCE"
       SRCDOC_ATTRIBUTE
->>>>>>> e6839ffd
       width="AD_WIDTH" height="AD_HEIGHT"
       scrolling="no"
       marginwidth="0"
