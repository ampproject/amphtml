'use strict';

const fs = require('fs');
const path = require('path');
const moduleResolver = require('babel-plugin-module-resolver');

const TSCONFIG_PATH = path.join(__dirname, '..', '..', 'tsconfig.base.json');
let tsConfigPaths = null;

/**
 * Reads import paths from tsconfig.json. This file is used by VSCode for
 * Intellisense/auto-import. Rather than duplicate and require updating both
 * files, we can read from it directly. JSConfig format looks like:
 * { compilerOptions: { paths: {
 *   '#foo/*': ['./src/foo/*'],
 *   '#bar/*': ['./bar/*'],
 * } } }
 * This method outputs the necessary alias object for the module-resolver Babel
 * plugin, which excludes the "/*" for each. The above paths would result in:
 * {
 *   '#foo': './src/foo',
 *   '#bar': './bar',
 * }
 * @return {!Object<string, string>}
 */
function readJsconfigPaths() {
  if (!tsConfigPaths) {
    const tsConfig = JSON.parse(fs.readFileSync(TSCONFIG_PATH, 'utf8'));
    const aliasPaths = tsConfig.compilerOptions.paths;

    const stripSuffix = (s) => s.replace(/\/\*$/, '');
    // eslint-disable-next-line local/no-deep-destructuring
    const aliases = Object.entries(aliasPaths).map(([alias, [dest]]) => [
      stripSuffix(alias),
      stripSuffix(dest),
    ]);

    tsConfigPaths = Object.fromEntries(aliases);
  }

  return tsConfigPaths;
}

/**
 * Import map configuration.
 * @param {Object} [extraAliases]
 * @return {Object}
 */
function getImportResolver(extraAliases = {}) {
  return {
    root: ['.'],
<<<<<<< HEAD
    alias: {
      ...readJsconfigPaths(),
      ...extraAliases,
    },
    extensions: ['.js', '.jsx', '.ts', 'tsx'],
=======
    alias: readJsconfigPaths(),
    extensions: ['.js', '.jsx', '.ts', '.tsx'],
    stripExtensions: [],
>>>>>>> 9486cdb1
    babelOptions: {
      caller: {
        name: 'import-resolver',
      },
    },
  };
}

/**
 * Produces an alias map with paths relative to the provided root.
 * @param {string} rootDir
 * @return {!Object<string, string>}
 */
function getRelativeAliasMap(rootDir) {
  return Object.fromEntries(
    Object.entries(getImportResolver().alias).map(([alias, destPath]) => [
      alias,
      path.join(rootDir, destPath),
    ])
  );
}

/**
 * Import resolver Babel plugin configuration.
 * @param {Object} [extraAliases]
 * @return {!Array}
 */
function getImportResolverPlugin(extraAliases) {
  return ['module-resolver', getImportResolver(extraAliases)];
}

/**
 * Resolves a filepath using the same logic as the rest of our build pipeline (babel module-resolver).
 * The return value is a relative path from the amphtml folder.
 *
 * @param {string} filepath
 * @return {string}
 */
function resolvePath(filepath) {
  // 2nd arg is a file from which to make a relative path.
  // The actual file doesn't need to exist. In this case it is process.cwd()/anything
  return moduleResolver.resolvePath(filepath, 'anything', getImportResolver());
}

module.exports = {
  getImportResolver,
  getImportResolverPlugin,
  getRelativeAliasMap,
  resolvePath,
};<|MERGE_RESOLUTION|>--- conflicted
+++ resolved
@@ -49,17 +49,12 @@
 function getImportResolver(extraAliases = {}) {
   return {
     root: ['.'],
-<<<<<<< HEAD
     alias: {
       ...readJsconfigPaths(),
       ...extraAliases,
     },
     extensions: ['.js', '.jsx', '.ts', 'tsx'],
-=======
-    alias: readJsconfigPaths(),
-    extensions: ['.js', '.jsx', '.ts', '.tsx'],
     stripExtensions: [],
->>>>>>> 9486cdb1
     babelOptions: {
       caller: {
         name: 'import-resolver',
