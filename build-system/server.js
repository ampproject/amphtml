/**
 * Copyright 2015 The AMP HTML Authors. All Rights Reserved.
 *
 * Licensed under the Apache License, Version 2.0 (the "License");
 * you may not use this file except in compliance with the License.
 * You may obtain a copy of the License at
 *
 *      http://www.apache.org/licenses/LICENSE-2.0
 *
 * Unless required by applicable law or agreed to in writing, software
 * distributed under the License is distributed on an "AS-IS" BASIS,
 * WITHOUT WARRANTIES OR CONDITIONS OF ANY KIND, either express or implied.
 * See the License for the specific language governing permissions and
 * limitations under the License.
 */

/**
 * @fileoverview Creates an http server to handle static
 * files and list directories for use with the gulp live server
 */
var BBPromise = require('bluebird');
var app = require('express')();
var bacon = require('baconipsum');
var bodyParser = require('body-parser');
var fs = BBPromise.promisifyAll(require('fs'));
var formidable = require('formidable');
var jsdom = require('jsdom');
var path = require('path');
var request = require('request');
var url = require('url');

app.use(bodyParser.json());

app.use('/pwa', function(req, res, next) {
  var file;
  var contentType;
  if (!req.url || req.url == '/') {
    // pwa.html
    contentType = 'text/html';
    file = '/examples/pwa/pwa.html';
  } else if (req.url == '/pwa.js') {
    // pwa.js
    contentType = 'application/javascript';
    file = '/examples/pwa/pwa.js';
  } else if (req.url == '/pwa-sw.js') {
    // pwa.js
    contentType = 'application/javascript';
    file = '/examples/pwa/pwa-sw.js';
  } else {
    // Redirect to the underlying resource.
    // TODO(dvoytenko): would be nicer to do forward instead of redirect.
    res.writeHead(302, {'Location': req.url});
    res.end();
    return;
  }
  res.statusCode = 200;
  res.setHeader('Content-Type', contentType);
  fs.readFileAsync(process.cwd() + file).then((file) => {
    res.end(file);
  });
});

app.use('/api/show', function(req, res) {
  res.json({
    showNotification: true
  });
});

app.use('/api/dont-show', function(req, res) {
  res.json({
    showNotification: false
  });
});

app.use('/api/echo/post', function(req, res) {
  res.setHeader('Content-Type', 'application/json');
  res.end(JSON.stringify(req.body, null, 2));
});

/**
 * In practice this would be *.ampproject.org and the publishers
 * origin. Please see AMP CORS docs for more details:
 *    https://goo.gl/F6uCAY
 * @type {RegExp}
 */
const ORIGIN_REGEX = new RegExp('^http://localhost:8000|' +
    '^https?://.+\.herokuapp\.com');

/**
 * In practice this would be the publishers origin.
 * Please see AMP CORS docs for more details:
 *    https://goo.gl/F6uCAY
 * @type {RegExp}
 */
const SOURCE_ORIGIN_REGEX = new RegExp('^http://localhost:8000|' +
    '^https?://.+\.herokuapp\.com');

app.use('/form/html/post', function(req, res) {
  assertCors(req, res, ['POST']);

  var form = new formidable.IncomingForm();
  form.parse(req, function(err, fields) {
    res.setHeader('Content-Type', 'text/html');
    if (fields['email'] == 'already@subscribed.com') {
      res.statusCode = 500;
      res.end(`
        <h1 style="color:red;">Sorry ${fields['name']}!</h1>
        <p>The email ${fields['email']} is already subscribed!</p>
      `);
    } else {
      res.end(`
      <h1>Thanks ${fields['name']}!</h1>
        <p>Please make sure to confirm your email ${fields['email']}</p>
      `);
    }
  });
});


app.use('/form/redirect-to/post', function(req, res) {
  assertCors(req, res, ['POST'], ['AMP-Redirect-To']);
  res.setHeader('AMP-Redirect-To', 'https://google.com');
  res.end('{}');
});


function assertCors(req, res, opt_validMethods, opt_exposeHeaders) {
  const validMethods = opt_validMethods || ['GET', 'POST', 'OPTIONS'];
  const invalidMethod = req.method + ' method is not allowed. Use POST.';
  const invalidOrigin = 'Origin header is invalid.';
  const invalidSourceOrigin = '__amp_source_origin parameter is invalid.';
  const unauthorized = 'Unauthorized Request';
  var origin;

  if (validMethods.indexOf(req.method) == -1) {
    res.statusCode = 405;
    res.end(JSON.stringify({message: invalidMethod}));
    throw invalidMethod;
  }

  if (req.headers.origin) {
    origin = req.headers.origin;
    if (!ORIGIN_REGEX.test(req.headers.origin)) {
      res.statusCode = 500;
      res.end(JSON.stringify({message: invalidOrigin}));
      throw invalidOrigin;
    }

    if (!SOURCE_ORIGIN_REGEX.test(req.query.__amp_source_origin)) {
      res.statusCode = 500;
      res.end(JSON.stringify({message: invalidSourceOrigin}));
      throw invalidSourceOrigin;
    }
  } else if (req.headers['amp-same-origin'] == 'true') {
    origin = getUrlPrefix(req);
  } else {
    res.statusCode = 401;
    res.end(JSON.stringify({message: unauthorized}));
    throw unauthorized;
  }

  res.setHeader('Access-Control-Allow-Credentials', 'true');
  res.setHeader('Access-Control-Allow-Origin', origin);
  res.setHeader('Access-Control-Expose-Headers',
      ['AMP-Access-Control-Allow-Source-Origin']
          .concat(opt_exposeHeaders || []).join(', '));
  res.setHeader('AMP-Access-Control-Allow-Source-Origin',
      req.query.__amp_source_origin);
}

app.use('/form/echo-json/post', function(req, res) {
  assertCors(req, res, ['POST']);
  var form = new formidable.IncomingForm();
  form.parse(req, function(err, fields) {
    res.setHeader('Content-Type', 'application/json; charset=utf-8');
    if (fields['email'] == 'already@subscribed.com') {
      res.statusCode = 500;
    }
    res.end(JSON.stringify(fields));
  });
});

app.use('/form/json/poll1', function(req, res) {
  assertCors(req, res, ['POST']);
  var form = new formidable.IncomingForm();
  form.parse(req, function(err, fields) {
    res.setHeader('Content-Type', 'application/json');
    res.end(JSON.stringify({
      result: [{
        answer: 'Penguins',
        percentage: new Array(77),
      }, {
        answer: 'Ostriches',
        percentage: new Array(8),
      }, {
        answer: 'Kiwis',
        percentage: new Array(14),
      }, {
        answer: 'Wekas',
        percentage: new Array(1),
      },]
    }));
  });
});

app.use('/form/search-html/get', function(req, res) {
  res.setHeader('Content-Type', 'text/html');
  res.end(`
     <h1>Here's results for your search<h1>
     <ul>
      <li>Result 1</li>
      <li>Result 2</li>
      <li>Result 3</li>
     </ul>
  `);
});


app.use('/form/search-json/get', function(req, res) {
  assertCors(req, res, ['GET']);
  res.json({
    results: [{title: 'Result 1'}, {title: 'Result 2'}, {title: 'Result 3'}]
  });
});


app.use('/share-tracking/get-outgoing-fragment', function(req, res) {
  res.setHeader('AMP-Access-Control-Allow-Source-Origin',
      req.protocol + '://' + req.headers.host);
  res.json({
    fragment: '54321'
  });
});

// Fetches an AMP document from the AMP proxy and replaces JS
// URLs, so that they point to localhost.
function proxyToAmpProxy(req, res, minify) {
  var url = 'https://cdn.ampproject.org/'
      + (req.query['amp_js_v'] ? 'v' : 'c')
      + req.url;
  console.log('Fetching URL: ' + url);
  request(url, function(error, response, body) {
    body = body
        // Unversion URLs.
        .replace(/https\:\/\/cdn\.ampproject\.org\/rtv\/\d+\//g,
            'https://cdn.ampproject.org/')
        // <base> href pointing to the proxy, so that images, etc. still work.
        .replace('<head>', '<head><base href="https://cdn.ampproject.org/">');
    body = replaceUrls(minify ? 'min' : 'max', body, getUrlPrefix(req));
    res.status(response.statusCode).send(body);
  });
}


var liveListUpdateFile = '/examples/live-list-update.amp.html';
var liveListCtr = 0;
var itemCtr = 2;
var liveListDoc = null;
var doctype = '<!doctype html>\n';
// Only handle min/max
app.use('/examples/live-list-update.amp.(min|max).html', function(req, res) {
  var filePath = req.baseUrl;
  var mode = getPathMode(filePath);
  // When we already have state in memory and user refreshes page, we flush
  // the dom we maintain on the server.
  if (!('amp_latest_update_time' in req.query) && liveListDoc) {
    var outerHTML = liveListDoc.documentElement./*OK*/outerHTML;
    outerHTML = replaceUrls(mode, outerHTML);
    res.send(`${doctype}${outerHTML}`);
    return;
  }
  if (!liveListDoc) {
    var liveListUpdateFullPath = `${process.cwd()}${liveListUpdateFile}`;
    var liveListFile = fs.readFileSync(liveListUpdateFullPath);
    liveListDoc = jsdom.jsdom(liveListFile);
  }
  var action = Math.floor(Math.random() * 3);
  var liveList = liveListDoc.querySelector('#my-live-list');
  var perPage = Number(liveList.getAttribute('data-max-items-per-page'));
  var items = liveList.querySelector('[items]');
  var pagination = liveListDoc.querySelector('#my-live-list [pagination]');
  var item1 = liveList.querySelector('#list-item-1');
  if (liveListCtr != 0) {
    if (Math.random() < .8) {
      // Always run a replace on the first item
      liveListReplace(item1);

      if (Math.random() < .5) {
        liveListTombstone(liveList);
      }

      if (Math.random() < .8) {
        liveListInsert(liveList, item1);
      }
      pagination.textContent = '';
      var liveChildren = [].slice.call(items.children)
          .filter(x => !x.hasAttribute('data-tombstone'));

      var pageCount = Math.ceil(liveChildren.length / perPage);
      var pageListItems = Array.apply(null, Array(pageCount))
          .map((_, i) => `<li>${i + 1}</li>`).join('');
      var newPagination = '<nav aria-label="amp live list pagination">' +
          `<ul class="pagination">${pageListItems}</ul>` +
          '</nav>';
      pagination./*OK*/innerHTML = newPagination;
    } else {
      // Sometimes we want an empty response to simulate no changes.
      res.send(`${doctype}<html></html>`);
      return;
    }
  }
  var outerHTML = liveListDoc.documentElement./*OK*/outerHTML;
  outerHTML = replaceUrls(mode, outerHTML);
  liveListCtr++;
  res.send(`${doctype}${outerHTML}`);
});

function liveListReplace(item) {
  item.setAttribute('data-update-time', Date.now());
  var itemContents = item.querySelectorAll('.content');
  itemContents[0].textContent = Math.floor(Math.random() * 10);
  itemContents[1].textContent = Math.floor(Math.random() * 10);
}

function liveListInsert(liveList, node) {
  var iterCount = Math.floor(Math.random() * 2) + 1;
  console.log(`inserting ${iterCount} item(s)`);
  for (var i = 0; i < iterCount; i++) {
    var child = node.cloneNode(true);
    child.setAttribute('id', `list-item-${itemCtr++}`);
    child.setAttribute('data-sort-time', Date.now());
    liveList.querySelector('[items]').appendChild(child);
  }
}

function liveListTombstone(liveList) {
  var tombstoneId = Math.floor(Math.random() * itemCtr);
  console.log(`trying to tombstone #list-item-${tombstoneId}`);
  // We can tombstone any list item except item-1 since we always do a
  // replace example on item-1.
  if (tombstoneId != 1) {
    var item = liveList./*OK*/querySelector(`#list-item-${tombstoneId}`);
    if (item) {
      item.setAttribute('data-tombstone', '');
    }
  }
}

function getLiveBlogItem() {
  var now = Date.now();
  // Value is inclusive of both min and max values.
  function range(min, max) {
    var values = Array.apply(null, Array(max - min + 1)).map((_, i) => min + i);
    return values[Math.round(Math.random() * (max - min))]
  }
  function flip() {
    return !!Math.floor(Math.random() * 2);
  }
  // Generate a 3 to 7 worded headline
  var headline = bacon(range(3, 7));
  var numOfParagraphs = range(1, 2);
  var body = Array.apply(null, Array(numOfParagraphs)).map(x => {
    return `<p>${bacon(range(50, 90))}</p>`;
  }).join('\n');

  var img =  `<amp-img
        src="${flip() ? 'https://placekitten.com/300/350' : 'https://baconmockup.com/300/350'}"
        layout="responsive"
         height="300" width="350">
      </amp-img>`;
  return `<!doctype html>
    <html amp><body>
    <amp-live-list id="live-blog-1">
    <div items>
      <div id="live-blog-item-${now}" data-sort-time="${now}">
        <h3 class="headline">
          <a href="#live-blog-item-${now}">${headline}</a>
        </h3>
        <div class="author">
          <div class="byline">
            <p>
              by <span itemscope itemtype="http://schema.org/Person"
              itemprop="author"><b>Lorem Ipsum</b>
              <a class="mailto" href="mailto:lorem.ipsum@">
              lorem.ipsum@</a></span>
            </p>
            <p class="brand">PublisherName News Reporter<p>
            <p><span itemscope itemtype="http://schema.org/Date"
                itemprop="Date">${Date(now).replace(/ GMT.*$/, '')}<span></p>
          </div>
        </div>
        <div class="article-body">${body}</div>
        ${img}
        <div class="social-box">
          <amp-social-share type="facebook"
              data-param-text="Hello world"
              data-param-href="https://example.com/?ref=URL"
              data-param-app_id="145634995501895"></amp-social-share>
          <amp-social-share type="twitter"></amp-social-share>
        </div>
      </div>
    </div>
    </amp-live-list></body></html>`;
}

app.use('/examples/live-blog(-non-floating-button)?.amp.(min.|max.)?html',
  function(req, res, next) {
    if ('amp_latest_update_time' in req.query) {
      res.setHeader('Content-Type', 'text/html');
      res.end(getLiveBlogItem());
      return;
    }
    next();
});

app.use('/examples/amp-fresh.amp.(min.|max.)?html', function(req, res, next) {
    if ('amp-fresh' in req.query && req.query['amp-fresh']) {
      res.setHeader('Content-Type', 'text/html');
      res.end(`<!doctype html>
          <html ⚡>
            <body>
              <amp-fresh id="amp-fresh-1"><span>hello</span> world!</amp-fresh>
              <amp-fresh id="amp-fresh-2">foo bar</amp-fresh>
            </body>
          </html>`);
      return;
    }
    next();
});


app.use('/impression-proxy/', function(req, res) {
  assertCors(req, res, ['GET']);
  // Fake response with the following optional fields:
  // location: The Url the that server would have sent redirect to w/o ALP
  // tracking_url: URL that should be requested to track click
  // gclid: The conversion tracking value
  const body = {
    'location': 'localhost:8000/examples/?gclid=1234&foo=bar&example=123',
    'tracking_url': 'tracking_url',
    'gclid': '1234',
  };
  res.send(body);
});

// Proxy with unminified JS.
// Example:
// http://localhost:8000/max/s/www.washingtonpost.com/amphtml/news/post-politics/wp/2016/02/21/bernie-sanders-says-lower-turnout-contributed-to-his-nevada-loss-to-hillary-clinton/
app.use('/max/', function(req, res) {
  proxyToAmpProxy(req, res, /* minify */ false);
});

// Proxy with minified JS.
// Example:
// http://localhost:8000/min/s/www.washingtonpost.com/amphtml/news/post-politics/wp/2016/02/21/bernie-sanders-says-lower-turnout-contributed-to-his-nevada-loss-to-hillary-clinton/
app.use('/min/', function(req, res) {
  proxyToAmpProxy(req, res, /* minify */ true);
});

// Nest the response in an iframe.
// Example:
// http://localhost:8000/iframe/examples/ads.amp.max.html
<<<<<<< HEAD
app.get('/iframe/*', function(req, res) {
=======
app.get('/iframe/', function(req, res) {
>>>>>>> 3cde6776
  // Returns an html blob with an iframe pointing to the url after /iframe/.
  res.send(`<!doctype html>
          <html style="width:100%; height:100%;">
            <body style="width:98%; height:98%;">
<<<<<<< HEAD
              <iframe src="${req.url.substr(7)}" style="width:100%; height:100%;">
=======
              <iframe src="${req.url}" style="width:100%; height:100%;">
>>>>>>> 3cde6776
              </iframe>
            </body>
          </html>`);
});

// A4A envelope.
// Examples:
// http://localhost:8000/a4a[-3p]/examples/animations.amp.max.html
// http://localhost:8000/a4a[-3p]/max/s/www.washingtonpost.com/amphtml/news/post-politics/wp/2016/02/21/bernie-sanders-says-lower-turnout-contributed-to-his-nevada-loss-to-hillary-clinton/
// http://localhost:8000/a4a[-3p]/min/s/www.washingtonpost.com/amphtml/news/post-politics/wp/2016/02/21/bernie-sanders-says-lower-turnout-contributed-to-his-nevada-loss-to-hillary-clinton/
app.use('/a4a(|-3p)/', function(req, res) {
  var force3p = req.baseUrl.indexOf('/a4a-3p') == 0;
  var adUrl = req.url;
  var templatePath = '/build-system/server-a4a-template.html';
  var urlPrefix = getUrlPrefix(req);
  if (force3p && !adUrl.startsWith('/m') &&
      urlPrefix.indexOf('//localhost') != -1) {
    // This is a special case for testing. `localhost` URLs are transformed to
    // `ads.localhost` to ensure that the iframe is fully x-origin.
    adUrl = urlPrefix.replace('localhost', 'ads.localhost') + adUrl;
  }
  fs.readFileAsync(process.cwd() + templatePath, 'utf8').then(template => {
    var result = template
        .replace(/FORCE3P/g, force3p)
        .replace(/AD_URL/g, adUrl)
        .replace(/AD_WIDTH/g, req.query.width || '300')
        .replace(/AD_HEIGHT/g, req.query.height || '250');
    res.end(result);
  });
});

app.use('/examples/analytics.config.json', function(req, res, next) {
  res.setHeader('AMP-Access-Control-Allow-Source-Origin', getUrlPrefix(req));
  next();
});

app.use(['/examples/*', '/extensions/*'], function (req, res, next) {
  var sourceOrigin = req.query['__amp_source_origin'];
  if (sourceOrigin) {
    res.setHeader('AMP-Access-Control-Allow-Source-Origin', sourceOrigin);
  }
  next();
});

/**
 * Append ?sleep=5 to any included JS file in examples to emulate delay in loading that
 * file. This allows you to test issues with your extension being late to load
 * and testing user interaction with your element before your code loads.
 *
 * Example delay loading amp-form script by 5 seconds:
 * <script async custom-element="amp-form"
 *    src="https://cdn.ampproject.org/v0/amp-form-0.1.js?sleep=5"></script>
 */
app.use(['/dist/v0/amp-*.js'], function(req, res, next) {
  var sleep = parseInt(req.query.sleep || 0) * 1000;
  setTimeout(next, sleep);
});

app.get(['/examples/*', '/test/manual/*'], function(req, res, next) {
  var filePath = req.path;
  var mode = getPathMode(filePath);
  if (!mode) {
    return next();
  }
  filePath = filePath.substr(0, filePath.length - 9) + '.html';
  fs.readFileAsync(process.cwd() + filePath, 'utf8').then(file => {
    file = replaceUrls(mode, file);

    // Extract amp-ad for the given 'type' specified in URL query.
    if (req.path.indexOf('/examples/ads.amp') == 0 && req.query.type) {
      var ads = file.match(new RegExp('<(amp-ad|amp-embed) [^>]*[\'"]'
          + req.query.type + '[\'"][^>]*>([\\s\\S]+?)<\/(amp-ad|amp-embed)>', 'gm'));
      file = file.replace(
          /<body>[\s\S]+<\/body>/m, '<body>' + ads.join('') + '</body>');
    }

    res.send(file);
  }).catch(() => {
    next();
  });
});

app.use('/bind/form/get', function(req, res, next) {
  assertCors(req, res, ['GET']);
  res.json({
    bindXhrResult: 'I was fetched from the server!'
  });
});

// Simulated Cloudflare signed Ad server

const cloudflareDataDir = '/extensions/amp-ad-network-cloudflare-impl/0.1/data';
const fakeAdNetworkDataDir = '/extensions/amp-ad-network-fake-impl/0.1/data'

/**
 * Handle CORS headers
 */
app.use([cloudflareDataDir], function fakeCors(req, res, next) {
  assertCors(req, res, ['GET', 'OPTIONS'], ['X-AmpAdSignature']);

  if (req.method=='OPTIONS') {
    res.status(204).end();
  } else {
    next();
  }
});

/**
 * Handle fake a4a data
 */
app.get([ fakeAdNetworkDataDir + '/*', cloudflareDataDir + '/*'], function(req, res) {
  var filePath = req.path;
  var unwrap = false;
  if (req.path.endsWith('.html')) {
    filePath = req.path.slice(0,-5)
    unwrap = true
  }
  filePath = process.cwd() + filePath
  fs.readFileAsync(filePath).then(file => {
    if (!unwrap) {
      res.end(file)
      return
    }
    const metadata = JSON.parse(file);
    res.setHeader('Content-Type', 'text/html');
    res.setHeader('X-AmpAdSignature', metadata.signature);
    res.end(metadata.creative);
  }).error( () => {
    res.status(404);
    res.end("Not found: " + filePath);
  });
});

/*
 * Start Cache SW LOCALDEV section
 */
app.get(['/dist/sw.js', '/dist/sw.max.js'], function(req, res, next) {
  var filePath = req.path;
  fs.readFileAsync(process.cwd() + filePath, 'utf8').then(file => {
    var n = new Date();
    // Round down to the nearest 5 minutes.
    n -= ((n.getMinutes() % 5) * 1000 * 60) + (n.getSeconds() * 1000) + n.getMilliseconds();
    res.setHeader('Content-Type', 'application/javascript');
    file = 'self.AMP_CONFIG = {v: "99' + n + '",' +
        'cdnUrl: "http://localhost:8000/dist"};'
        + file;
    res.end(file);
  }).catch(next);
});

app.get('/dist/rtv/99*/*.js', function(req, res, next) {
  var filePath = req.path.replace(/\/rtv\/\d{15}/, '');
  fs.readFileAsync(process.cwd() + filePath, 'utf8').then(file => {
    // Cause a delay, to show the "stale-while-revalidate"
    setTimeout(() => {
      res.setHeader('Content-Type', 'application/javascript');
      res.end(file);
    }, 2000);
  }).catch(next);
});

app.get(['/dist/cache-sw.min.html', '/dist/cache-sw.max.html'], function(req, res, next) {
  var filePath = '/test/manual/cache-sw.html';
  fs.readFileAsync(process.cwd() + filePath, 'utf8').then(file => {
    res.setHeader('Content-Type', 'text/html');
    res.end(file);
  }).catch(next);
});
/*
 * End Cache SW LOCALDEV section
 */


/**
 * @param {string} mode
 * @param {string} file
 * @param {string=} hostName
 */
function replaceUrls(mode, file, hostName) {
  hostName = hostName || '';
  if (mode == 'max') {
    file = file.replace('https://cdn.ampproject.org/v0.js', hostName + '/dist/amp.js');
    file = file.replace('https://cdn.ampproject.org/amp4ads-v0.js', hostName + '/dist/amp-inabox.js');
    file = file.replace(/https:\/\/cdn.ampproject.org\/v0\/(.+?).js/g, hostName + '/dist/v0/$1.max.js');
  } else if (mode == 'min') {
    file = file.replace('https://cdn.ampproject.org/v0.js', hostName + '/dist/v0.js');
    file = file.replace('https://cdn.ampproject.org/amp4ads-v0.js', hostName + '/dist/amp4ads-v0.js');
    file = file.replace(/https:\/\/cdn.ampproject.org\/v0\/(.+?).js/g, hostName + '/dist/v0/$1.js');
    file = file.replace(/\/dist.3p\/current\/(.*)\.max.html/, hostName + '/dist.3p/current-min/$1.html');
  }
  return file;
}

/**
 * @param {string} path
 * @return {string}
 */
function extractFilePathSuffix(path) {
  return path.substr(-9);
}

/**
 * @param {string} path
 * @return {?string}
 */
function getPathMode(path) {
  var suffix = extractFilePathSuffix(path);
  if (suffix == '.max.html') {
    return 'max';
  } else if (suffix == '.min.html') {
    return 'min';
  } else {
    return null;
  }
}

exports.app = app;

function getUrlPrefix(req) {
  return req.protocol + '://' + req.headers.host;
}<|MERGE_RESOLUTION|>--- conflicted
+++ resolved
@@ -460,20 +460,12 @@
 // Nest the response in an iframe.
 // Example:
 // http://localhost:8000/iframe/examples/ads.amp.max.html
-<<<<<<< HEAD
 app.get('/iframe/*', function(req, res) {
-=======
-app.get('/iframe/', function(req, res) {
->>>>>>> 3cde6776
   // Returns an html blob with an iframe pointing to the url after /iframe/.
   res.send(`<!doctype html>
           <html style="width:100%; height:100%;">
             <body style="width:98%; height:98%;">
-<<<<<<< HEAD
               <iframe src="${req.url.substr(7)}" style="width:100%; height:100%;">
-=======
-              <iframe src="${req.url}" style="width:100%; height:100%;">
->>>>>>> 3cde6776
               </iframe>
             </body>
           </html>`);
