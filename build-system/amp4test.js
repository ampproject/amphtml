--- conflicted
+++ resolved
@@ -161,32 +161,6 @@
   }
   const {bid} = req.params;
   const body = `
-<<<<<<< HEAD
-    <a href=https://ampbyexample.com target=_blank>
-      <amp-img alt="AMP Ad" height=250 src=//localhost:9876/amp4test/request-bank/${bid}/deposit/image width=300></amp-img>
-    </a>
-    <amp-pixel src="//localhost:9876/amp4test/request-bank/${bid}/deposit/pixel/foo?cid=CLIENT_ID(a)"></amp-pixel>
-    <amp-analytics>
-      <script type="application/json">
-      {
-        "requests": {
-          "pageview": "//localhost:9876/amp4test/request-bank/${bid}/deposit/analytics/bar"
-        },
-        "triggers": {
-          "pageview": {
-            "on": "visible",
-            "request": "pageview",
-            "extraUrlParams": {
-              "title": "\${title}",
-              "ampdocUrl": "\${ampdocUrl}",
-              "canonicalUrl": "\${canonicalUrl}",
-              "cid": "\${clientId(a)}",
-              "img": "\${htmlAttr(amp-img,src)}",
-              "adNavTiming": "\${adNavTiming(requestStart,requestStart)}",
-              "adNavType": "\${adNavType}",
-              "adRedirectCount": "\${adRedirectCount}"
-            }
-=======
   <a href=https://ampbyexample.com target=_blank>
     <amp-img alt="AMP Ad" height=250 src=//localhost:9876/amp4test/request-bank/${bid}/deposit/image width=300></amp-img>
   </a>
@@ -211,12 +185,13 @@
             "adNavTiming": "\${adNavTiming(requestStart,requestStart)}",
             "adNavType": "\${adNavType}",
             "adRedirectCount": "\${adRedirectCount}"
->>>>>>> 8fd44b57
           }
         }
       }
-      </script>
-    </amp-analytics>`;
+    }
+    </script>
+  </amp-analytics>`;
+
   const doc = composeDocument({
     spec: 'amp4ads',
     body,
