/**
 * Copyright 2018 The AMP HTML Authors. All Rights Reserved.
 *
 * Licensed under the Apache License, Version 2.0 (the "License");
 * you may not use this file except in compliance with the License.
 * You may obtain a copy of the License at
 *
 *      http://www.apache.org/licenses/LICENSE-2.0
 *
 * Unless required by applicable law or agreed to in writing, software
 * distributed under the License is distributed on an "AS-IS" BASIS,
 * WITHOUT WARRANTIES OR CONDITIONS OF ANY KIND, either express or implied.
 * See the License for the specific language governing permissions and
 * limitations under the License.
 */

/**
 * Changes the values of getMode().test, getMode().localDev to false
 * and getMode().localDev to true.
 * @param {Object} babelTypes
 */
const {resolve, dirname} = require('path');

<<<<<<< HEAD
function replacementValue(node) {
  const {object: obj, property} = node;
  const {callee} = obj;
  if (callee && callee.name === 'getMode') {
    if (
      property.name === 'test' ||
      property.name === 'localDev' ||
      property.name === 'development'
    ) {
      return false;
    }
    if (property.name === 'minified') {
      return true;
    }
  }

  return null;
}

=======
let shouldResolveDevelopmentMode = true;

// This plugin is not executed when AMP is building resources in isForTesting mode.
>>>>>>> 1a583799
module.exports = function({types: t}) {
  let getModeFound = false;
  return {
    pre() {
      const {isEsmBuild = true} = this.opts;
      // Only apply the development resolution when building module output.
      // This is due to the module output only applying to AMP Caches.
      shouldResolveDevelopmentMode = isEsmBuild;
    },
    visitor: {
      ImportDeclaration({node}, state) {
        const {specifiers, source} = node;
        if (!source.value.endsWith('/mode')) {
          return;
        }
        specifiers.forEach(specifier => {
          if (specifier.imported && specifier.imported.name === 'getMode') {
            const filepath = resolve(
              dirname(state.file.opts.filename),
              source.value
            );
            if (filepath.endsWith('/amphtml/src/mode')) {
              getModeFound = true;
            }
          }
        });
      },
<<<<<<< HEAD
      AssignmentExpression(path) {
        const {node} = path;
        if (t.isMemberExpression(node.left)) {
          const value = replacementValue(node.left, t);
          if (value !== null) {
            path.skip();
          }
        }
      },
=======
>>>>>>> 1a583799
      MemberExpression(path) {
        if (!getModeFound) {
          return;
        }

<<<<<<< HEAD
        const value = replacementValue(path.node, t);
        if (value !== null) {
          path.replaceWith(t.booleanLiteral(value));
=======
        const {node} = path;
        const {object: obj, property} = node;
        const {callee} = obj;
        if (callee && callee.name === 'getMode') {
          if (property.name === 'test' || property.name === 'localDev') {
            path.replaceWith(t.booleanLiteral(false));
          }
          if (shouldResolveDevelopmentMode && property.name === 'development') {
            path.replaceWith(t.booleanLiteral(false));
          }
          if (property.name === 'minified') {
            path.replaceWith(t.booleanLiteral(true));
          }
>>>>>>> 1a583799
        }
      },
    },
  };
};<|MERGE_RESOLUTION|>--- conflicted
+++ resolved
@@ -21,31 +21,9 @@
  */
 const {resolve, dirname} = require('path');
 
-<<<<<<< HEAD
-function replacementValue(node) {
-  const {object: obj, property} = node;
-  const {callee} = obj;
-  if (callee && callee.name === 'getMode') {
-    if (
-      property.name === 'test' ||
-      property.name === 'localDev' ||
-      property.name === 'development'
-    ) {
-      return false;
-    }
-    if (property.name === 'minified') {
-      return true;
-    }
-  }
-
-  return null;
-}
-
-=======
 let shouldResolveDevelopmentMode = true;
 
 // This plugin is not executed when AMP is building resources in isForTesting mode.
->>>>>>> 1a583799
 module.exports = function({types: t}) {
   let getModeFound = false;
   return {
@@ -73,28 +51,11 @@
           }
         });
       },
-<<<<<<< HEAD
-      AssignmentExpression(path) {
-        const {node} = path;
-        if (t.isMemberExpression(node.left)) {
-          const value = replacementValue(node.left, t);
-          if (value !== null) {
-            path.skip();
-          }
-        }
-      },
-=======
->>>>>>> 1a583799
       MemberExpression(path) {
         if (!getModeFound) {
           return;
         }
 
-<<<<<<< HEAD
-        const value = replacementValue(path.node, t);
-        if (value !== null) {
-          path.replaceWith(t.booleanLiteral(value));
-=======
         const {node} = path;
         const {object: obj, property} = node;
         const {callee} = obj;
@@ -108,7 +69,6 @@
           if (property.name === 'minified') {
             path.replaceWith(t.booleanLiteral(true));
           }
->>>>>>> 1a583799
         }
       },
     },
