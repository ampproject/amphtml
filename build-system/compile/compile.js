/**
 * Copyright 2015 The AMP HTML Authors. All Rights Reserved.
 *
 * Licensed under the Apache License, Version 2.0 (the "License");
 * you may not use this file except in compliance with the License.
 * You may obtain a copy of the License at
 *
 *      http://www.apache.org/licenses/LICENSE-2.0
 *
 * Unless required by applicable law or agreed to in writing, software
 * distributed under the License is distributed on an "AS-IS" BASIS,
 * WITHOUT WARRANTIES OR CONDITIONS OF ANY KIND, either express or implied.
 * See the License for the specific language governing permissions and
 * limitations under the License.
 */
'use strict';

const argv = require('minimist')(process.argv.slice(2));
const del = require('del');
const fs = require('fs-extra');
const gulp = require('gulp');
const gulpIf = require('gulp-if');
const nop = require('gulp-nop');
const rename = require('gulp-rename');
const sourcemaps = require('gulp-sourcemaps');
const {
  gulpClosureCompile,
  handleCompilerError,
  handleTypeCheckError,
} = require('./closure-compile');
const {isTravisBuild} = require('../travis');
const {shortenLicense, shouldShortenLicense} = require('./shorten-license');
const {singlePassCompile} = require('./single-pass');
const {VERSION: internalRuntimeVersion} = require('../internal-version');

const isProdBuild = !!argv.type;
const queue = [];
let inProgress = 0;
const MAX_PARALLEL_CLOSURE_INVOCATIONS = argv.single_pass ? 1 : 4;

// Compiles AMP with the closure compiler. This is intended only for
// production use. During development we intend to continue using
// babel, as it has much faster incremental compilation.
exports.closureCompile = async function(
  entryModuleFilename,
  outputDir,
  outputFilename,
  options
) {
  // Rate limit closure compilation to MAX_PARALLEL_CLOSURE_INVOCATIONS
  // concurrent processes.
  return new Promise(function(resolve, reject) {
    function start() {
      inProgress++;
      compile(entryModuleFilename, outputDir, outputFilename, options).then(
        function() {
          if (isTravisBuild()) {
            // Print a progress dot after each task to avoid Travis timeouts.
            process.stdout.write('.');
          }
          inProgress--;
          next();
          resolve();
        },
        reason => reject(reason)
      );
    }
    function next() {
      if (!queue.length) {
        return;
      }
      if (inProgress < MAX_PARALLEL_CLOSURE_INVOCATIONS) {
        queue.shift()();
      }
    }
    queue.push(start);
    next();
  });
};

function cleanupBuildDir() {
  del.sync('build/fake-module');
  del.sync('build/patched-module');
  fs.mkdirsSync('build/patched-module/document-register-element/build');
  fs.mkdirsSync('build/fake-module/third_party/babel');
  fs.mkdirsSync('build/fake-module/src/polyfills/');
  fs.mkdirsSync('build/fake-polyfills/src/polyfills');
}
exports.cleanupBuildDir = cleanupBuildDir;

function compile(entryModuleFilenames, outputDir, outputFilename, options) {
  const hideWarningsFor = [
    'third_party/caja/',
    'third_party/closure-library/sha384-generated.js',
    'third_party/subscriptions-project/',
    'third_party/d3/',
    'third_party/mustache/',
    'third_party/vega/',
    'third_party/webcomponentsjs/',
    'third_party/react-dates/',
    'third_party/amp-toolbox-cache-url/',
    'third_party/inputmask/',
    'node_modules/',
    'build/patched-module/',
    // Generated code.
    'extensions/amp-access/0.1/access-expr-impl.js',
  ];
  const baseExterns = [
    'build-system/amp.extern.js',
    'build-system/dompurify.extern.js',
    'build-system/event-timing.extern.js',
    'build-system/layout-jank.extern.js',
    'third_party/closure-compiler/externs/web_animations.js',
    'third_party/moment/moment.extern.js',
    'third_party/react-externs/externs.js',
  ];
  const define = [`VERSION=${internalRuntimeVersion}`];
  if (argv.pseudo_names) {
    define.push('PSEUDO_NAMES=true');
  }
  if (argv.fortesting) {
    define.push('FORTESTING=true');
  }
  if (options.singlePassCompilation) {
    const compilationOptions = {
      define,
      externs: baseExterns,
      hideWarningsFor,
    };

    // Add babel plugin to remove unwanted polyfills in esm build
    if (options.esmPassCompilation) {
      compilationOptions['dest'] = './dist/esm/';
      define.push('ESM_BUILD=true');
    }

    console /*OK*/
      .assert(typeof entryModuleFilenames == 'string');
    return singlePassCompile(entryModuleFilenames, compilationOptions);
  }

  return new Promise(function(resolve, reject) {
    let entryModuleFilename;
    if (entryModuleFilenames instanceof Array) {
      entryModuleFilename = entryModuleFilenames[0];
    } else {
      entryModuleFilename = entryModuleFilenames;
      entryModuleFilenames = [entryModuleFilename];
    }
    const unneededFiles = [
      'build/fake-module/third_party/babel/custom-babel-helpers.js',
    ];
    let wrapper = '(function(){%output%})();';
    if (options.wrapper) {
      wrapper = options.wrapper.replace('<%= contents %>', '%output%');
    }
    let sourceMapBase = 'http://localhost:8000/';
    if (isProdBuild) {
      // Point sourcemap to fetch files from correct GitHub tag.
      sourceMapBase =
        'https://raw.githubusercontent.com/ampproject/amphtml/' +
        internalRuntimeVersion +
        '/';
    }
    const srcs = [
      '3p/3p.js',
      // Ads config files.
      'ads/_*.js',
      'ads/alp/**/*.js',
      'ads/google/**/*.js',
      'ads/inabox/**/*.js',
      // Files under build/. Should be sparse.
      'build/*.css.js',
      'build/fake-module/**/*.js',
      'build/patched-module/**/*.js',
      'build/experiments/**/*.js',
      // A4A has these cross extension deps.
      'extensions/amp-ad-network*/**/*-config.js',
      'extensions/amp-ad/**/*.js',
      'extensions/amp-a4a/**/*.js',
      // Currently needed for crypto.js and visibility.js.
      // Should consider refactoring.
      'extensions/amp-analytics/**/*.js',
      // Needed for WebAnimationService
      'extensions/amp-animation/**/*.js',
      // For amp-bind in the web worker (ww.js).
      'extensions/amp-bind/**/*.js',
      // Needed to access to Variant interface from other extensions
      'extensions/amp-experiment/**/*.js',
      // Needed to access form impl from other extensions
      'extensions/amp-form/**/*.js',
      // Needed to access inputmask impl from other extensions
      'extensions/amp-inputmask/**/*.js',
      // Needed for AccessService
      'extensions/amp-access/**/*.js',
      // Needed for AmpStoryVariableService
      'extensions/amp-story/**/*.js',
      // Needed for SubscriptionsService
      'extensions/amp-subscriptions/**/*.js',
      // Needed to access UserNotificationManager from other extensions
      'extensions/amp-user-notification/**/*.js',
      // Needed for VideoService
      'extensions/amp-video-service/**/*.js',
      // Needed to access ConsentPolicyManager from other extensions
      'extensions/amp-consent/**/*.js',
      // Needed to access AmpGeo type for service locator
      'extensions/amp-geo/**/*.js',
      // Needed for AmpViewerAssistanceService
      'extensions/amp-viewer-assistance/**/*.js',
      // Needed for AmpViewerIntegrationVariableService
      'extensions/amp-viewer-integration/**/*.js',
      // Needed for amp-smartlinks dep on amp-skimlinks
      'extensions/amp-skimlinks/0.1/**/*.js',
      'src/*.js',
      'src/**/*.js',
      '!third_party/babel/custom-babel-helpers.js',
      // Exclude since it's not part of the runtime/extension binaries.
      '!extensions/amp-access/0.1/amp-login-done.js',
      'builtins/**.js',
      'third_party/caja/html-sanitizer.js',
      'third_party/closure-library/sha384-generated.js',
      'third_party/css-escape/css-escape.js',
      'third_party/fuzzysearch/index.js',
      'third_party/mustache/**/*.js',
      'third_party/timeagojs/**/*.js',
      'third_party/vega/**/*.js',
      'third_party/d3/**/*.js',
      'third_party/subscriptions-project/*.js',
      'third_party/webcomponentsjs/ShadowCSS.js',
      'third_party/react-dates/bundle.js',
      'third_party/amp-toolbox-cache-url/**/*.js',
      'third_party/inputmask/**/*.js',
      'node_modules/dompurify/dist/purify.es.js',
      'node_modules/promise-pjs/promise.js',
<<<<<<< HEAD
      'node_modules/rrule/**/*.js',
=======
      'node_modules/rrule/dist/esm/src/index.js',
>>>>>>> d5f36ba4
      'node_modules/set-dom/src/**/*.js',
      'node_modules/web-animations-js/web-animations.install.js',
      'node_modules/web-activities/activity-ports.js',
      'node_modules/@ampproject/animations/dist/animations.mjs',
      'node_modules/@ampproject/worker-dom/dist/amp/main.mjs',
      'node_modules/document-register-element/build/' +
        'document-register-element.patched.js',
      // 'node_modules/core-js/modules/**.js',
      // Not sure what these files are, but they seem to duplicate code
      // one level below and confuse the compiler.
      '!node_modules/core-js/modules/library/**.js',
    ];
    // Add needed path for extensions.
    // Instead of globbing all extensions, this will only add the actual
    // extension path for much quicker build times.
    entryModuleFilenames.forEach(function(filename) {
      if (!filename.includes('extensions/')) {
        return;
      }
      const path = filename.replace(/\/[^/]+\.js$/, '/**/*.js');
      srcs.push(path);
    });
    if (options.extraGlobs) {
      srcs.push.apply(srcs, options.extraGlobs);
    }
    if (options.include3pDirectories) {
      srcs.push('3p/**/*.js', 'ads/**/*.js');
    }
    // Many files include the polyfills, but we only want to deliver them
    // once. Since all files automatically wait for the main binary to load
    // this works fine.
    if (options.includeOnlyESMLevelPolyfills) {
      const polyfills = fs.readdirSync('src/polyfills');
      const polyfillsShadowList = polyfills.filter(p => {
        // custom-elements polyfill must be included.
        return p !== 'custom-elements.js';
      });
      srcs.push(
        '!build/fake-module/src/polyfills.js',
        '!build/fake-module/src/polyfills/**/*.js',
        '!build/fake-polyfills/src/polyfills.js',
        'src/polyfills/custom-elements.js',
        'build/fake-polyfills/**/*.js'
      );
      polyfillsShadowList.forEach(polyfillFile => {
        srcs.push(`!src/polyfills/${polyfillFile}`);
        fs.writeFileSync(
          'build/fake-polyfills/src/polyfills/' + polyfillFile,
          'export function install() {}'
        );
      });
    } else if (options.includePolyfills) {
      srcs.push(
        '!build/fake-module/src/polyfills.js',
        '!build/fake-module/src/polyfills/**/*.js',
        '!build/fake-polyfills/**/*.js'
      );
    } else {
      srcs.push('!src/polyfills.js', '!build/fake-polyfills/**/*.js');
      unneededFiles.push('build/fake-module/src/polyfills.js');
    }
    // Negative globstars must come at the end.
    srcs.push(
      // Don't include rollup configs
      '!**/rollup.config.js',
      // Don't include tests.
      '!**_test.js',
      '!**/test-*.js',
      '!**/test-e2e/*.js',
      // Don't include externs.
      '!**/*.extern.js'
    );
    unneededFiles.forEach(function(fake) {
      if (!fs.existsSync(fake)) {
        fs.writeFileSync(
          fake,
          '// Not needed in closure compiler\n' +
            'export function deadCode() {}'
        );
      }
    });

    let externs = baseExterns;
    if (options.externs) {
      externs = externs.concat(options.externs);
    }
    externs.push('build-system/amp.multipass.extern.js');

    /* eslint "google-camelcase/google-camelcase": 0*/
    const compilerOptions = {
      compilation_level: options.compilationLevel || 'SIMPLE_OPTIMIZATIONS',
      // Turns on more optimizations.
      assume_function_wrapper: true,
      // Transpile from ES6 to ES5.
      language_in: 'ECMASCRIPT6',
      language_out: 'ECMASCRIPT5',
      // We do not use the polyfills provided by closure compiler.
      // If you need a polyfill. Manually include them in the
      // respective top level polyfills.js files.
      rewrite_polyfills: false,
      externs,
      js_module_root: [
        // Do _not_ include 'node_modules/' in js_module_root with 'NODE'
        // resolution or bad things will happen (#18600).
        'build/patched-module/',
        'build/fake-module/',
        'build/fake-polyfills/',
      ],
      entry_point: entryModuleFilenames,
      module_resolution: 'NODE',
      process_common_js_modules: true,
      // This strips all files from the input set that aren't explicitly
      // required.
      only_closure_dependencies: true,
      output_wrapper: wrapper,
      source_map_include_content: !!argv.full_sourcemaps,
      source_map_location_mapping: '|' + sourceMapBase,
      warning_level: options.verboseLogging ? 'VERBOSE' : 'DEFAULT',
      jscomp_error: [],
      // moduleLoad: Demote "module not found" errors to ignore missing files
      //     in type declarations in the swg.js bundle.
      // accessControls: Demote "Access to private variable" errors to allow
      //     AMP code to access variables in other files.
      jscomp_warning: ['moduleLoad', 'accessControls'],
      // Turn off warning for "Unknown @define" since we use define to pass
      // args such as FORTESTING to our runner.
      jscomp_off: ['unknownDefines'],
      define,
      hide_warnings_for: hideWarningsFor,
    };
    if (argv.pretty_print) {
      compilerOptions.formatting = 'PRETTY_PRINT';
    }

    // For now do type check separately
    if (options.typeCheckOnly) {
      // Don't modify compilation_level to a lower level since
      // it won't do strict type checking if its whitespace only.
      compilerOptions.define.push('TYPECHECK_ONLY=true');
      compilerOptions.jscomp_error.push(
        'conformanceViolations',
        'checkTypes',
        'accessControls',
        'const',
        'constantProperty',
        'globalThis'
      );
      compilerOptions.conformance_configs =
        'build-system/conformance-config.textproto';
    }

    if (compilerOptions.define.length == 0) {
      delete compilerOptions.define;
    }

    const compilerOptionsArray = [];
    Object.keys(compilerOptions).forEach(function(option) {
      const value = compilerOptions[option];
      if (value instanceof Array) {
        value.forEach(function(item) {
          compilerOptionsArray.push('--' + option + '=' + item);
        });
      } else {
        if (value != null) {
          compilerOptionsArray.push('--' + option + '=' + value);
        } else {
          compilerOptionsArray.push('--' + option);
        }
      }
    });

    if (options.typeCheckOnly) {
      return gulp
        .src(srcs, {base: '.'})
        .pipe(gulpClosureCompile(compilerOptionsArray))
        .on('error', err => {
          handleTypeCheckError();
          reject(err);
        })
        .pipe(nop())
        .on('end', resolve);
    } else {
      return gulp
        .src(srcs, {base: '.'})
        .pipe(gulpIf(shouldShortenLicense, shortenLicense()))
        .pipe(sourcemaps.init({loadMaps: true}))
        .pipe(gulpClosureCompile(compilerOptionsArray))
        .on('error', err => {
          handleCompilerError(outputFilename);
          reject(err);
        })
        .pipe(rename(outputFilename))
        .pipe(sourcemaps.write('.'))
        .pipe(gulp.dest(outputDir))
        .on('end', resolve);
    }
  });
}<|MERGE_RESOLUTION|>--- conflicted
+++ resolved
@@ -232,11 +232,7 @@
       'third_party/inputmask/**/*.js',
       'node_modules/dompurify/dist/purify.es.js',
       'node_modules/promise-pjs/promise.js',
-<<<<<<< HEAD
-      'node_modules/rrule/**/*.js',
-=======
       'node_modules/rrule/dist/esm/src/index.js',
->>>>>>> d5f36ba4
       'node_modules/set-dom/src/**/*.js',
       'node_modules/web-animations-js/web-animations.install.js',
       'node_modules/web-activities/activity-ports.js',
