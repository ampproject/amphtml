--- conflicted
+++ resolved
@@ -180,34 +180,7 @@
     // Many files include the polyfills, but we only want to deliver them
     // once. Since all files automatically wait for the main binary to load
     // this works fine.
-<<<<<<< HEAD
-    if (options.includeOnlyESMLevelPolyfills) {
-      const polyfills = fs.readdirSync('src/polyfills');
-      const polyfillsShadowList = polyfills.filter((p) => {
-        // custom-elements polyfill must be included.
-        // install intersection-observer to esm build as iOS safari 11.1 to
-        // 12.1 do not have InObs.
-        return !['custom-elements.js', 'intersection-observer.js'].includes(p);
-      });
-      srcs.push(
-        '!build/fake-module/src/polyfills.js',
-        '!build/fake-module/src/polyfills/**/*.js',
-        '!build/fake-polyfills/src/polyfills.js',
-        'src/polyfills/custom-elements.js',
-        'src/polyfills/intersection-observer.js',
-        'build/fake-polyfills/**/*.js'
-      );
-      polyfillsShadowList.forEach((polyfillFile) => {
-        srcs.push(`!src/polyfills/${polyfillFile}`);
-        fs.writeFileSync(
-          'build/fake-polyfills/src/polyfills/' + polyfillFile,
-          'export function install() {}'
-        );
-      });
-    } else if (options.includePolyfills) {
-=======
     if (options.includePolyfills) {
->>>>>>> 6faff930
       srcs.push(
         '!build/fake-module/src/polyfills.js',
         '!build/fake-module/src/polyfills/**/*.js',
