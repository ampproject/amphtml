--- conflicted
+++ resolved
@@ -406,16 +406,6 @@
     });
 
     if (options.typeCheckOnly) {
-<<<<<<< HEAD
-      return gulp.src(srcs, {base: '.'})
-          .pipe(gulpClosureCompile(compilerOptionsArray))
-          .on('error', err => {
-            handleTypeCheckError();
-            reject(err);
-          })
-          .pipe(nop())
-          .on('end', resolve);
-=======
       return gulp
         .src(srcs, {base: '.'})
         .pipe(gulpClosureCompile(compilerOptionsArray))
@@ -425,37 +415,23 @@
         })
         .pipe(nop())
         .on('end', resolve);
-    } else {
-      return gulp
-        .src(srcs, {base: '.'})
-        .pipe(gulpIf(shouldShortenLicense, shortenLicense()))
-        .pipe(sourcemaps.init({loadMaps: true}))
-        .pipe(gulpClosureCompile(compilerOptionsArray))
-        .on('error', err => {
-          handleCompilerError(outputFilename);
-          reject(err);
-        })
-        .pipe(rename(outputFilename))
-        .pipe(sourcemaps.write('.'))
-        .pipe(gulp.dest(outputDir))
-        .on('end', resolve);
->>>>>>> bf504ab7
-    }
-
-    const babelConfig = {plugins, inputSourceMap: true};
-
-    return gulp.src(srcs, {base: '.'})
-        .pipe(gulpIf(shouldShortenLicense, shortenLicense()))
-        .pipe(sourcemaps.init({loadMaps: true}))
-        .pipe(gulpIf(/^(?!.*third_party)/, babel(babelConfig)))
-        .pipe(gulpClosureCompile(compilerOptionsArray))
-        .on('error', err => {
-          handleCompilerError(outputFilename);
-          reject(err);
-        })
-        .pipe(rename(outputFilename))
-        .pipe(sourcemaps.write('.'))
-        .pipe(gulp.dest(outputDir))
-        .on('end', resolve);
+    }
+
+    return gulp
+      .src(srcs, {base: '.'})
+      .pipe(gulpIf(shouldShortenLicense, shortenLicense()))
+      .pipe(sourcemaps.init({loadMaps: true}))
+      .pipe(
+        gulpIf(/^(?!.*third_party)/, babel({plugins, inputSourceMap: true}))
+      )
+      .pipe(gulpClosureCompile(compilerOptionsArray))
+      .on('error', err => {
+        handleCompilerError(outputFilename);
+        reject(err);
+      })
+      .pipe(rename(outputFilename))
+      .pipe(sourcemaps.write('.'))
+      .pipe(gulp.dest(outputDir))
+      .on('end', resolve);
   });
 }