--- conflicted
+++ resolved
@@ -31,13 +31,14 @@
     }
   },
   {
-<<<<<<< HEAD
     "name": "bento-reddit",
     "version": "1.0",
     "options": {
       "hasCss": true,
       "npm": true
-=======
+    }
+  },
+  {
     "name": "bento-video",
     "version": "1.0",
     "latestVersion": "0.1",
@@ -67,7 +68,6 @@
     "latestVersion": "0.1",
     "options": {
       "hasCss": true
->>>>>>> ef46b81d
     }
   }
 ]