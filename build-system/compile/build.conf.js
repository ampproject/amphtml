--- conflicted
+++ resolved
@@ -19,12 +19,8 @@
 const localPlugin = name =>
   require.resolve(`../babel-plugins/babel-plugin-${name}`);
 
-<<<<<<< HEAD
-const defaultPlugins = [
+const defaultPlugins = isEsmBuild => [
   localPlugin('transform-inline-configure-component'),
-=======
-const defaultPlugins = isEsmBuild => [
->>>>>>> 090d68f4
   // TODO(alanorozco): Remove `replaceCallArguments` once serving infra is up.
   [localPlugin('transform-log-methods'), {replaceCallArguments: false}],
   localPlugin('transform-parenthesize-expression'),
