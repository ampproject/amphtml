[
  {
    "name": "amp-3d-gltf",
    "version": "0.1",
    "latestVersion": "0.1"
  },
  {
    "name": "amp-3q-player",
    "version": "0.1",
    "latestVersion": "0.1"
  },
  {
    "name": "amp-access",
    "version": "0.1",
    "latestVersion": "0.1",
    "options": {
      "hasCss": true
    }
  },
  {
    "name": "amp-access-laterpay",
    "version": [
      "0.1",
      "0.2"
    ],
    "latestVersion": "0.2",
    "options": {
      "hasCss": true
    }
  },
  {
    "name": "amp-access-poool",
    "version": "0.1",
    "latestVersion": "0.1"
  },
  {
    "name": "amp-access-scroll",
    "version": "0.1",
    "latestVersion": "0.1",
    "options": {
      "hasCss": true
    }
  },
  {
    "name": "amp-accordion",
    "version": "0.1",
    "latestVersion": "0.1",
    "options": {
      "hasCss": true
    }
  },
  {
    "name": "amp-accordion",
    "version": "1.0",
    "latestVersion": "0.1",
    "options": {
      "hasCss": true,
      "npm": true,
      "wrapper": "bento"
    }
  },
  {
    "name": "amp-action-macro",
    "version": "0.1",
    "latestVersion": "0.1"
  },
  {
    "name": "amp-ad",
    "version": "0.1",
    "latestVersion": "0.1",
    "options": {
      "hasCss": true
    }
  },
  {
    "name": "amp-ad-custom",
    "version": "0.1",
    "latestVersion": "0.1"
  },
  {
    "name": "amp-ad-exit",
    "version": "0.1",
    "latestVersion": "0.1"
  },
  {
    "name": "amp-ad-network-adsense-impl",
    "version": "0.1",
    "latestVersion": "0.1"
  },
  {
    "name": "amp-ad-network-adzerk-impl",
    "version": "0.1",
    "latestVersion": "0.1"
  },
  {
    "name": "amp-ad-network-doubleclick-impl",
    "version": "0.1",
    "latestVersion": "0.1"
  },
  {
    "name": "amp-ad-network-fake-impl",
    "version": "0.1",
    "latestVersion": "0.1"
  },
  {
    "name": "amp-ad-network-nws-impl",
    "version": "0.1",
    "latestVersion": "0.1"
  },
  {
    "name": "amp-ad-network-valueimpression-impl",
    "version": "0.1",
    "latestVersion": "0.1"
  },
  {
    "name": "amp-addthis",
    "version": "0.1",
    "latestVersion": "0.1",
    "options": {
      "hasCss": true
    }
  },
  {
    "name": "amp-analytics",
    "version": "0.1",
    "latestVersion": "0.1"
  },
  {
    "name": "amp-anim",
    "version": "0.1",
    "latestVersion": "0.1"
  },
  {
    "name": "amp-animation",
    "version": "0.1",
    "latestVersion": "0.1"
  },
  {
    "name": "amp-animation-polyfill",
    "version": "0.1",
    "latestVersion": "0.1"
  },
  {
    "name": "amp-apester-media",
    "version": "0.1",
    "latestVersion": "0.1",
    "options": {
      "hasCss": true
    }
  },
  {
    "name": "amp-app-banner",
    "version": "0.1",
    "latestVersion": "0.1",
    "options": {
      "hasCss": true
    }
  },
  {
    "name": "amp-audio",
    "version": "0.1",
    "latestVersion": "0.1"
  },
  {
    "name": "amp-auto-ads",
    "version": "0.1",
    "latestVersion": "0.1"
  },
  {
    "name": "amp-auto-lightbox",
    "version": "0.1",
    "latestVersion": "0.1"
  },
  {
    "name": "amp-autocomplete",
    "version": "0.1",
    "latestVersion": "0.1",
    "options": {
      "hasCss": true
    }
  },
  {
    "name": "amp-base-carousel",
    "version": "0.1",
    "latestVersion": "0.1",
    "options": {
      "hasCss": true
    }
  },
  {
    "name": "amp-base-carousel",
    "version": "1.0",
    "latestVersion": "0.1",
    "options": {
      "hasCss": true,
      "npm": true,
      "wrapper": "bento"
    }
  },
  {
    "name": "amp-beopinion",
    "version": "0.1",
    "latestVersion": "0.1"
  },
  {
    "name": "amp-bind",
    "version": "0.1",
    "latestVersion": "0.1"
  },
  {
    "name": "amp-bodymovin-animation",
    "version": "0.1",
    "latestVersion": "0.1"
  },
  {
    "name": "amp-brid-player",
    "version": "0.1",
    "latestVersion": "0.1"
  },
  {
    "name": "amp-brightcove",
    "version": "0.1",
    "latestVersion": "0.1"
  },
  {
    "name": "amp-byside-content",
    "version": "0.1",
    "latestVersion": "0.1",
    "options": {
      "hasCss": true
    }
  },
  {
    "name": "amp-cache-url",
    "version": "0.1",
    "latestVersion": "0.1"
  },
  {
    "name": "amp-call-tracking",
    "version": "0.1",
    "latestVersion": "0.1"
  },
  {
    "name": "amp-carousel",
    "version": [
      "0.1",
      "0.2"
    ],
    "latestVersion": "0.1",
    "options": {
      "hasCss": true
    }
  },
  {
    "name": "amp-connatix-player",
    "version": "0.1",
    "latestVersion": "0.1"
  },
  {
    "name": "amp-consent",
    "version": "0.1",
    "latestVersion": "0.1",
    "options": {
      "hasCss": true
    }
  },
  {
    "name": "amp-crypto-polyfill",
    "version": "0.1",
    "latestVersion": "0.1"
  },
  {
    "name": "amp-dailymotion",
    "version": "0.1",
    "latestVersion": "0.1"
  },
  {
    "name": "amp-date-countdown",
    "version": "0.1",
    "latestVersion": "0.1"
  },
  {
    "name": "amp-date-countdown",
    "version": "1.0",
    "latestVersion": "0.1",
    "options": {
      "npm": true,
      "wrapper": "bento"
    }
  },
  {
    "name": "amp-date-display",
    "version": "0.1",
    "latestVersion": "0.1"
  },
  {
    "name": "amp-date-display",
    "version": "1.0",
    "latestVersion": "0.1",
    "options": {
      "npm": true,
      "wrapper": "bento"
    }
  },
  {
    "name": "amp-date-picker",
    "version": "0.1",
    "latestVersion": "0.1",
    "options": {
      "hasCss": true
    }
  },
  {
    "name": "amp-delight-player",
    "version": "0.1",
    "latestVersion": "0.1",
    "options": {
      "hasCss": true
    }
  },
  {
    "name": "amp-dynamic-css-classes",
    "version": "0.1",
    "latestVersion": "0.1"
  },
  {
    "name": "amp-embedly-card",
    "version": "0.1",
    "latestVersion": "0.1"
  },
  {
    "name": "amp-experiment",
    "version": [
      "0.1",
      "1.0"
    ],
    "latestVersion": "0.1"
  },
  {
    "name": "amp-facebook",
    "version": "0.1",
    "latestVersion": "0.1"
  },
  {
    "name": "amp-facebook",
    "version": "1.0",
    "latestVersion": "0.1",
    "options": {
      "hasCss": true,
<<<<<<< HEAD
      "npm": true
=======
      "npm": true,
      "wrapper": "bento"
>>>>>>> 51a70a1e
    }
  },
  {
    "name": "amp-facebook-comments",
    "version": "0.1",
    "latestVersion": "0.1"
  },
  {
    "name": "amp-facebook-comments",
    "version": "1.0",
    "latestVersion": "0.1",
    "options": {
      "wrapper": "bento"
    }
  },
  {
    "name": "amp-facebook-like",
    "version": "0.1",
    "latestVersion": "0.1"
  },
  {
    "name": "amp-facebook-like",
    "version": "1.0",
    "latestVersion": "0.1",
    "options": {
      "hasCss": true,
      "wrapper": "bento"
    }
  },
  {
    "name": "amp-facebook-page",
    "version": "0.1",
    "latestVersion": "0.1"
  },
  {
    "name": "amp-facebook-page",
    "version": "1.0",
    "latestVersion": "0.1",
    "options": {
      "hasCss": true,
      "wrapper": "bento"
    }
  },
  {
    "name": "amp-fit-text",
    "version": "0.1",
    "latestVersion": "0.1",
    "options": {
      "hasCss": true
    }
  },
  {
    "name": "amp-fit-text",
    "version": "1.0",
    "latestVersion": "0.1",
    "options": {
      "hasCss": true,
      "npm": true,
      "wrapper": "bento"
    }
  },
  {
    "name": "amp-font",
    "version": "0.1",
    "latestVersion": "0.1"
  },
  {
    "name": "amp-form",
    "version": "0.1",
    "latestVersion": "0.1",
    "options": {
      "hasCss": true
    }
  },
  {
    "name": "amp-fx-collection",
    "version": "0.1",
    "latestVersion": "0.1"
  },
  {
    "name": "amp-fx-flying-carpet",
    "version": "0.1",
    "latestVersion": "0.1",
    "options": {
      "hasCss": true
    }
  },
  {
    "name": "amp-geo",
    "version": "0.1",
    "latestVersion": "0.1"
  },
  {
    "name": "amp-gfycat",
    "version": "0.1",
    "latestVersion": "0.1"
  },
  {
    "name": "amp-gist",
    "version": "0.1",
    "latestVersion": "0.1"
  },
  {
    "name": "amp-google-assistant-assistjs",
    "version": "0.1",
    "latestVersion": "0.1",
    "options": {
      "hasCss": true
    }
  },
  {
    "name": "amp-google-document-embed",
    "version": "0.1",
    "latestVersion": "0.1"
  },
  {
    "name": "amp-gwd-animation",
    "version": "0.1",
    "latestVersion": "0.1",
    "options": {
      "hasCss": true
    }
  },
  {
    "name": "amp-hulu",
    "version": "0.1",
    "latestVersion": "0.1"
  },
  {
    "name": "amp-iframe",
    "version": "0.1",
    "latestVersion": "0.1"
  },
  {
    "name": "amp-iframely",
    "version": "0.1",
    "latestVersion": "0.1"
  },
  {
    "name": "amp-ima-video",
    "version": "0.1",
    "latestVersion": "0.1"
  },
  {
    "name": "amp-image-lightbox",
    "version": "0.1",
    "latestVersion": "0.1",
    "options": {
      "hasCss": true
    }
  },
  {
    "name": "amp-image-slider",
    "version": "0.1",
    "latestVersion": "0.1",
    "options": {
      "hasCss": true
    }
  },
  {
    "name": "amp-image-viewer",
    "version": "0.1",
    "latestVersion": "0.1",
    "options": {
      "hasCss": true
    }
  },
  {
    "name": "amp-imgur",
    "version": "0.1",
    "latestVersion": "0.1"
  },
  {
    "name": "amp-inline-gallery",
    "version": "0.1",
    "latestVersion": "0.1",
    "options": {
      "hasCss": true,
      "cssBinaries": [
        "amp-inline-gallery",
        "amp-inline-gallery-captions",
        "amp-inline-gallery-pagination",
        "amp-inline-gallery-slide",
        "amp-inline-gallery-thumbnails"
      ]
    }
  },
  {
    "name": "amp-inline-gallery",
    "version": "1.0",
    "latestVersion": "0.1",
    "options": {
      "hasCss": true,
      "cssBinaries": [
        "amp-inline-gallery-pagination"
      ],
      "npm": true,
      "wrapper": "bento"
    }
  },
  {
    "name": "amp-inputmask",
    "version": "0.1",
    "latestVersion": "0.1"
  },
  {
    "name": "amp-instagram",
    "version": "0.1",
    "latestVersion": "0.1",
    "options": {
      "hasCss": true
    }
  },
  {
    "name": "amp-instagram",
    "version": "1.0",
    "latestVersion": "0.1",
    "options": {
      "hasCss": true,
      "npm": true,
      "wrapper": "bento"
    }
  },
  {
    "name": "amp-install-serviceworker",
    "version": "0.1",
    "latestVersion": "0.1"
  },
  {
    "name": "amp-intersection-observer-polyfill",
    "version": "0.1",
    "latestVersion": "0.1"
  },
  {
    "name": "amp-izlesene",
    "version": "0.1",
    "latestVersion": "0.1"
  },
  {
    "name": "amp-jwplayer",
    "version": "0.1",
    "latestVersion": "0.1"
  },
  {
    "name": "amp-kaltura-player",
    "version": "0.1",
    "latestVersion": "0.1"
  },
  {
    "name": "amp-lightbox",
    "version": "0.1",
    "latestVersion": "0.1",
    "options": {
      "hasCss": true
    }
  },
  {
    "name": "amp-lightbox",
    "version": "1.0",
    "latestVersion": "0.1",
    "options": {
      "hasCss": true,
      "npm": true,
      "wrapper": "bento"
    }
  },
  {
    "name": "amp-lightbox-gallery",
    "version": "0.1",
    "latestVersion": "0.1",
    "options": {
      "hasCss": true
    }
  },
  {
    "name": "amp-link-rewriter",
    "version": "0.1",
    "latestVersion": "0.1"
  },
  {
    "name": "amp-list",
    "version": "0.1",
    "latestVersion": "0.1",
    "options": {
      "hasCss": true
    }
  },
  {
    "name": "amp-live-list",
    "version": "0.1",
    "latestVersion": "0.1",
    "options": {
      "hasCss": true
    }
  },
  {
    "name": "amp-loader",
    "version": "0.1",
    "latestVersion": "0.1",
    "options": {
      "hasCss": true
    }
  },
  {
    "name": "amp-mathml",
    "version": "0.1",
    "latestVersion": "0.1",
    "options": {
      "hasCss": true
    }
  },
  {
    "name": "amp-mega-menu",
    "version": "0.1",
    "latestVersion": "0.1",
    "options": {
      "hasCss": true
    }
  },
  {
    "name": "amp-megaphone",
    "version": "0.1",
    "latestVersion": "0.1"
  },
  {
    "name": "amp-minute-media-player",
    "version": "0.1",
    "latestVersion": "0.1"
  },
  {
    "name": "amp-mowplayer",
    "version": "0.1",
    "latestVersion": "0.1"
  },
  {
    "name": "amp-mraid",
    "version": "0.1",
    "latestVersion": "0.1"
  },
  {
    "name": "amp-mustache",
    "version": [
      "0.1",
      "0.2"
    ],
    "latestVersion": "0.2"
  },
  {
    "name": "amp-nested-menu",
    "version": "0.1",
    "latestVersion": "0.1",
    "options": {
      "hasCss": true
    }
  },
  {
    "name": "amp-next-page",
    "version": [
      "0.1",
      "1.0"
    ],
    "latestVersion": "1.0",
    "options": {
      "hasCss": true
    }
  },
  {
    "name": "amp-nexxtv-player",
    "version": "0.1",
    "latestVersion": "0.1"
  },
  {
    "name": "amp-o2-player",
    "version": "0.1",
    "latestVersion": "0.1"
  },
  {
    "name": "amp-onetap-google",
    "version": "0.1",
    "latestVersion": "0.1",
    "options": {
      "hasCss": true
    }
  },
  {
    "name": "amp-ooyala-player",
    "version": "0.1",
    "latestVersion": "0.1"
  },
  {
    "name": "amp-orientation-observer",
    "version": "0.1",
    "latestVersion": "0.1"
  },
  {
    "name": "amp-pan-zoom",
    "version": "0.1",
    "latestVersion": "0.1",
    "options": {
      "hasCss": true
    }
  },
  {
    "name": "amp-pinterest",
    "version": "0.1",
    "latestVersion": "0.1",
    "options": {
      "hasCss": true
    }
  },
  {
    "name": "amp-playbuzz",
    "version": "0.1",
    "latestVersion": "0.1",
    "options": {
      "hasCss": true
    }
  },
  {
    "name": "amp-position-observer",
    "version": "0.1",
    "latestVersion": "0.1"
  },
  {
    "name": "amp-powr-player",
    "version": "0.1",
    "latestVersion": "0.1"
  },
  {
    "name": "amp-reach-player",
    "version": "0.1",
    "latestVersion": "0.1"
  },
  {
    "name": "amp-recaptcha-input",
    "version": "0.1",
    "latestVersion": "0.1",
    "options": {
      "hasCss": true
    }
  },
  {
    "name": "amp-redbull-player",
    "version": "0.1",
    "latestVersion": "0.1"
  },
  {
    "name": "amp-reddit",
    "version": "0.1",
    "latestVersion": "0.1"
  },
  {
    "name": "amp-render",
    "version": "1.0",
    "latestVersion": "1.0",
    "options": {
      "wrapper": "bento"
    }
  },
  {
    "name": "amp-resize-observer-polyfill",
    "version": "0.1",
    "latestVersion": "0.1"
  },
  {
    "name": "amp-riddle-quiz",
    "version": "0.1",
    "latestVersion": "0.1"
  },
  {
    "name": "amp-script",
    "version": "0.1",
    "latestVersion": "0.1",
    "options": {
      "hasCss": true
    }
  },
  {
    "name": "amp-selector",
    "version": "0.1",
    "latestVersion": "0.1",
    "options": {
      "hasCss": true
    }
  },
  {
    "name": "amp-selector",
    "version": "1.0",
    "latestVersion": "0.1",
    "options": {
      "hasCss": true,
      "npm": true,
      "wrapper": "bento"
    }
  },
  {
    "name": "amp-shadow-dom-polyfill",
    "version": "0.1",
    "latestVersion": "0.1",
    "options": {
      "noWrapper": true
    }
  },
  {
    "name": "amp-sidebar",
    "version": [
      "0.1",
      "0.2"
    ],
    "latestVersion": "0.1",
    "options": {
      "hasCss": true
    }
  },
  {
    "name": "amp-sidebar",
    "version": "1.0",
    "latestVersion": "0.1",
    "options": {
      "hasCss": true,
      "wrapper": "bento"
    }
  },
  {
    "name": "amp-skimlinks",
    "version": "0.1",
    "latestVersion": "0.1"
  },
  {
    "// 1": "`amp-slides` is deprecated",
    "// 2": "Please use `<amp-carousel type=slides>` instead.",
    "name": "amp-slides",
    "version": "0.1",
    "latestVersion": "0.1"
  },
  {
    "name": "amp-smartlinks",
    "version": "0.1",
    "latestVersion": "0.1"
  },
  {
    "name": "amp-social-share",
    "version": "0.1",
    "latestVersion": "0.1",
    "options": {
      "hasCss": true
    }
  },
  {
    "name": "amp-social-share",
    "version": "1.0",
    "latestVersion": "0.1",
    "options": {
      "hasCss": true,
      "wrapper": "bento"
    }
  },
  {
    "name": "amp-soundcloud",
    "version": "0.1",
    "latestVersion": "0.1"
  },
  {
    "name": "amp-springboard-player",
    "version": "0.1",
    "latestVersion": "0.1"
  },
  {
    "name": "amp-standalone",
    "version": "0.1",
    "latestVersion": "0.1"
  },
  {
    "name": "amp-sticky-ad",
    "version": "1.0",
    "latestVersion": "1.0",
    "options": {
      "hasCss": true
    }
  },
  {
    "name": "amp-story",
    "version": "1.0",
    "latestVersion": "1.0",
    "options": {
      "hasCss": true,
      "cssBinaries": [
        "amp-story-consent",
        "amp-story-draggable-drawer-header",
        "amp-story-hint",
        "amp-story-info-dialog",
        "amp-story-open-page-attachment",
        "amp-story-share",
        "amp-story-share-menu",
        "amp-story-system-layer",
        "amp-story-tooltip",
        "amp-story-unsupported-browser-layer",
        "amp-story-viewport-warning-layer"
      ]
    }
  },
  {
    "name": "amp-story-360",
    "version": "0.1",
    "latestVersion": "0.1",
    "options": {
      "hasCss": true
    }
  },
  {
    "name": "amp-story-auto-ads",
    "version": "0.1",
    "latestVersion": "0.1",
    "options": {
      "hasCss": true,
      "cssBinaries": [
        "amp-story-auto-ads-ad-badge",
        "amp-story-auto-ads-attribution",
        "amp-story-auto-ads-cta-button",
        "amp-story-auto-ads-inabox",
        "amp-story-auto-ads-progress-bar",
        "amp-story-auto-ads-shared"
      ]
    }
  },
  {
    "name": "amp-story-auto-analytics",
    "version": "0.1",
    "latestVersion": "0.1"
  },
  {
    "name": "amp-story-dev-tools",
    "version": "0.1",
    "latestVersion": "0.1",
    "options": {
      "hasCss": true
    }
  },
  {
    "name": "amp-story-education",
    "version": "0.1",
    "latestVersion": "0.1",
    "options": {
      "hasCss": true
    }
  },
  {
    "name": "amp-story-interactive",
    "version": "0.1",
    "latestVersion": "0.1",
    "options": {
      "hasCss": true,
      "cssBinaries": [
        "amp-story-interactive-binary-poll",
        "amp-story-interactive-poll",
        "amp-story-interactive-quiz",
        "amp-story-interactive-results"
      ]
    }
  },
  {
    "name": "amp-story-panning-media",
    "version": "0.1",
    "latestVersion": "0.1",
    "options": {
      "hasCss": true
    }
  },
  {
    "name": "amp-story-player",
    "version": "0.1",
    "latestVersion": "0.1",
    "options": {
      "hasCss": true
    }
  },
  {
    "name": "amp-stream-gallery",
    "version": "0.1",
    "latestVersion": "0.1",
    "options": {
      "hasCss": true
    }
  },
  {
    "name": "amp-stream-gallery",
    "version": "1.0",
    "latestVersion": "0.1",
    "options": {
      "hasCss": true,
      "npm": true,
      "wrapper": "bento"
    }
  },
  {
    "name": "amp-subscriptions",
    "version": "0.1",
    "latestVersion": "0.1",
    "options": {
      "hasCss": true
    }
  },
  {
    "name": "amp-subscriptions-google",
    "version": "0.1",
    "latestVersion": "0.1",
    "options": {
      "hasCss": true
    }
  },
  {
    "name": "amp-tiktok",
    "version": "0.1",
    "latestVersion": "0.1",
    "options": {
      "hasCss": true
    }
  },
  {
    "name": "amp-timeago",
    "version": "0.1",
    "latestVersion": "0.1"
  },
  {
    "name": "amp-timeago",
    "version": "1.0",
    "latestVersion": "0.1",
    "options": {
      "npm": true,
      "wrapper": "bento"
    }
  },
  {
    "name": "amp-truncate-text",
    "version": "0.1",
    "latestVersion": "0.1",
    "options": {
      "hasCss": true,
      "cssBinaries": [
        "amp-truncate-text",
        "amp-truncate-text-shadow"
      ]
    }
  },
  {
    "name": "amp-twitter",
    "version": "0.1",
    "latestVersion": "0.1"
  },
  {
    "name": "amp-twitter",
    "version": "1.0",
    "latestVersion": "0.1",
    "options": {
      "npm": true,
      "wrapper": "bento"
    }
  },
  {
    "name": "amp-user-notification",
    "version": "0.1",
    "latestVersion": "0.1",
    "options": {
      "hasCss": true
    }
  },
  {
    "name": "amp-video",
    "version": "0.1",
    "latestVersion": "0.1"
  },
  {
    "name": "amp-video",
    "version": "1.0",
    "latestVersion": "0.1",
    "options": {
      "hasCss": true,
      "wrapper": "bento"
    }
  },
  {
    "name": "amp-video-docking",
    "version": "0.1",
    "latestVersion": "0.1",
    "options": {
      "hasCss": true
    }
  },
  {
    "name": "amp-video-iframe",
    "version": "0.1",
    "latestVersion": "0.1"
  },
  {
    "name": "amp-video-iframe",
    "version": "1.0",
    "latestVersion": "0.1",
    "options": {
      "hasCss": true,
      "npm": true,
      "wrapper": "bento"
    }
  },
  {
    "name": "amp-viewer-integration",
    "version": "0.1",
    "latestVersion": "0.1",
    "options": {
      "// 1": "The viewer integration code needs to run asap, so that viewers",
      "// 2": "can influence document state asap. Otherwise the document may ",
      "// 3": "take a long time to learn that it should start process other",
      "// 4": "extensions faster.",
      "loadPriority": "high"
    }
  },
  {
    "name": "amp-vimeo",
    "version": "0.1",
    "latestVersion": "0.1"
  },
  {
    "name": "amp-vimeo",
    "version": "1.0",
    "latestVersion": "0.1",
    "options": {
      "hasCss": true,
      "npm": true,
      "wrapper": "bento"
    }
  },
  {
    "name": "amp-vine",
    "version": "0.1",
    "latestVersion": "0.1"
  },
  {
    "name": "amp-viqeo-player",
    "version": "0.1",
    "latestVersion": "0.1"
  },
  {
    "name": "amp-viz-vega",
    "version": "0.1",
    "latestVersion": "0.1",
    "options": {
      "hasCss": true
    }
  },
  {
    "name": "amp-vk",
    "version": "0.1",
    "latestVersion": "0.1"
  },
  {
    "name": "amp-web-push",
    "version": "0.1",
    "latestVersion": "0.1",
    "options": {
      "hasCss": true
    }
  },
  {
    "name": "amp-wistia-player",
    "version": "0.1",
    "latestVersion": "0.1"
  },
  {
    "name": "amp-yotpo",
    "version": "0.1",
    "latestVersion": "0.1"
  },
  {
    "name": "amp-youtube",
    "version": "0.1",
    "latestVersion": "0.1"
  },
  {
    "name": "amp-youtube",
    "version": "1.0",
    "latestVersion": "0.1",
    "options": {
      "hasCss": true,
      "npm": true,
      "wrapper": "bento"
    }
  }
]<|MERGE_RESOLUTION|>--- conflicted
+++ resolved
@@ -347,12 +347,8 @@
     "latestVersion": "0.1",
     "options": {
       "hasCss": true,
-<<<<<<< HEAD
-      "npm": true
-=======
-      "npm": true,
-      "wrapper": "bento"
->>>>>>> 51a70a1e
+      "npm": true,
+      "wrapper": "bento"
     }
   },
   {
