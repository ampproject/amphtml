[
  {
    "name": "amp-3d-gltf",
    "version": "0.1",
    "latestVersion": "0.1"
  },
  {
    "name": "amp-3q-player",
    "version": "0.1",
    "latestVersion": "0.1"
  },
  {
    "name": "amp-access",
    "version": "0.1",
    "latestVersion": "0.1",
    "options": {
      "hasCss": true
    }
  },
  {
    "name": "amp-access-laterpay",
    "version": [
      "0.1",
      "0.2"
    ],
    "latestVersion": "0.2",
    "options": {
      "hasCss": true
    }
  },
  {
    "name": "amp-access-poool",
    "version": "0.1",
    "latestVersion": "0.1"
  },
  {
    "name": "amp-access-scroll",
    "version": "0.1",
    "latestVersion": "0.1",
    "options": {
      "hasCss": true
    }
  },
  {
    "name": "amp-accordion",
    "version": "0.1",
    "latestVersion": "0.1",
    "options": {
      "hasCss": true
    }
  },
  {
    "name": "amp-accordion",
    "version": "1.0",
    "latestVersion": "0.1",
    "options": {
      "hasCss": true,
      "npm": true,
      "wrapper": "bento"
    }
  },
  {
    "name": "amp-action-macro",
    "version": "0.1",
    "latestVersion": "0.1"
  },
  {
    "name": "amp-ad",
    "version": "0.1",
    "latestVersion": "0.1",
    "options": {
      "hasCss": true
    }
  },
  {
    "name": "amp-ad-custom",
    "version": "0.1",
    "latestVersion": "0.1"
  },
  {
    "name": "amp-ad-exit",
    "version": "0.1",
    "latestVersion": "0.1"
  },
  {
    "name": "amp-ad-network-adsense-impl",
    "version": "0.1",
    "latestVersion": "0.1"
  },
  {
    "name": "amp-ad-network-adzerk-impl",
    "version": "0.1",
    "latestVersion": "0.1"
  },
  {
    "name": "amp-ad-network-doubleclick-impl",
    "version": "0.1",
    "latestVersion": "0.1"
  },
  {
    "name": "amp-ad-network-fake-impl",
    "version": "0.1",
    "latestVersion": "0.1"
  },
  {
    "name": "amp-ad-network-nws-impl",
    "version": "0.1",
    "latestVersion": "0.1"
  },
  {
    "name": "amp-ad-network-valueimpression-impl",
    "version": "0.1",
    "latestVersion": "0.1"
  },
  {
    "name": "amp-addthis",
    "version": "0.1",
    "latestVersion": "0.1",
    "options": {
      "hasCss": true
    }
  },
  {
    "name": "amp-analytics",
    "version": "0.1",
    "latestVersion": "0.1"
  },
  {
    "name": "amp-anim",
    "version": "0.1",
    "latestVersion": "0.1"
  },
  {
    "name": "amp-animation",
    "version": "0.1",
    "latestVersion": "0.1"
  },
  {
    "name": "amp-animation-polyfill",
    "version": "0.1",
    "latestVersion": "0.1"
  },
  {
    "name": "amp-apester-media",
    "version": "0.1",
    "latestVersion": "0.1",
    "options": {
      "hasCss": true
    }
  },
  {
    "name": "amp-app-banner",
    "version": "0.1",
    "latestVersion": "0.1",
    "options": {
      "hasCss": true
    }
  },
  {
    "name": "amp-audio",
    "version": "0.1",
    "latestVersion": "0.1"
  },
  {
    "name": "amp-auto-ads",
    "version": "0.1",
    "latestVersion": "0.1"
  },
  {
    "name": "amp-auto-lightbox",
    "version": "0.1",
    "latestVersion": "0.1"
  },
  {
    "name": "amp-autocomplete",
    "version": "0.1",
    "latestVersion": "0.1",
    "options": {
      "hasCss": true
    }
  },
  {
    "name": "amp-base-carousel",
    "version": "0.1",
    "latestVersion": "0.1",
    "options": {
      "hasCss": true
    }
  },
  {
    "name": "amp-base-carousel",
    "version": "1.0",
    "latestVersion": "0.1",
    "options": {
      "hasCss": true,
      "npm": true,
      "wrapper": "bento"
    }
  },
  {
    "name": "amp-beopinion",
    "version": "0.1",
    "latestVersion": "0.1"
  },
  {
    "name": "amp-bind",
    "version": "0.1",
    "latestVersion": "0.1"
  },
  {
    "name": "amp-bodymovin-animation",
    "version": "0.1",
    "latestVersion": "0.1"
  },
  {
    "name": "amp-brid-player",
    "version": "0.1",
    "latestVersion": "0.1"
  },
  {
    "name": "amp-brightcove",
    "version": "0.1",
    "latestVersion": "0.1"
  },
  {
    "name": "amp-byside-content",
    "version": "0.1",
    "latestVersion": "0.1",
    "options": {
      "hasCss": true
    }
  },
  {
    "name": "amp-cache-url",
    "version": "0.1",
    "latestVersion": "0.1"
  },
  {
    "name": "amp-call-tracking",
    "version": "0.1",
    "latestVersion": "0.1"
  },
  {
    "name": "amp-carousel",
    "version": [
      "0.1",
      "0.2"
    ],
    "latestVersion": "0.1",
    "options": {
      "hasCss": true
    }
  },
  {
    "name": "amp-connatix-player",
    "version": "0.1",
    "latestVersion": "0.1"
  },
  {
    "name": "amp-consent",
    "version": "0.1",
    "latestVersion": "0.1",
    "options": {
      "hasCss": true
    }
  },
  {
    "name": "amp-crypto-polyfill",
    "version": "0.1",
    "latestVersion": "0.1"
  },
  {
    "name": "amp-dailymotion",
    "version": "0.1",
    "latestVersion": "0.1"
  },
  {
    "name": "amp-date-countdown",
    "version": "0.1",
    "latestVersion": "0.1"
  },
  {
    "name": "amp-date-countdown",
    "version": "1.0",
    "latestVersion": "0.1",
    "options": {
      "npm": true,
      "wrapper": "bento"
    }
  },
  {
    "name": "amp-date-display",
    "version": "0.1",
    "latestVersion": "0.1"
  },
  {
    "name": "amp-date-display",
    "version": "1.0",
    "latestVersion": "0.1",
    "options": {
      "npm": true,
      "wrapper": "bento"
    }
  },
  {
    "name": "amp-date-picker",
    "version": "0.1",
    "latestVersion": "0.1",
    "options": {
      "hasCss": true
    }
  },
  {
    "name": "amp-delight-player",
    "version": "0.1",
    "latestVersion": "0.1",
    "options": {
      "hasCss": true
    }
  },
  {
    "name": "amp-dynamic-css-classes",
    "version": "0.1",
    "latestVersion": "0.1"
  },
  {
    "name": "amp-embedly-card",
    "version": "0.1",
    "latestVersion": "0.1"
  },
  {
    "name": "amp-experiment",
    "version": [
      "0.1",
      "1.0"
    ],
    "latestVersion": "0.1"
  },
  {
    "name": "amp-facebook",
    "version": "0.1",
    "latestVersion": "0.1"
  },
  {
    "name": "amp-facebook",
    "version": "1.0",
    "latestVersion": "0.1",
    "options": {
      "hasCss": true,
      "npm": true,
      "wrapper": "bento"
    }
  },
  {
    "name": "amp-facebook-comments",
    "version": "0.1",
    "latestVersion": "0.1"
  },
  {
    "name": "amp-facebook-comments",
    "version": "1.0",
    "latestVersion": "0.1",
    "options": {
      "wrapper": "bento"
    }
  },
  {
    "name": "amp-facebook-like",
    "version": "0.1",
    "latestVersion": "0.1"
  },
  {
    "name": "amp-facebook-like",
    "version": "1.0",
    "latestVersion": "0.1",
    "options": {
      "hasCss": true,
      "wrapper": "bento"
    }
  },
  {
    "name": "amp-facebook-page",
    "version": "0.1",
    "latestVersion": "0.1"
  },
  {
    "name": "amp-facebook-page",
    "version": "1.0",
    "latestVersion": "0.1",
    "options": {
      "hasCss": true,
      "wrapper": "bento"
    }
  },
  {
    "name": "amp-fit-text",
    "version": "0.1",
    "latestVersion": "0.1",
    "options": {
      "hasCss": true
    }
  },
  {
    "name": "amp-fit-text",
    "version": "1.0",
    "latestVersion": "0.1",
    "options": {
      "hasCss": true,
      "npm": true,
      "wrapper": "bento"
    }
  },
  {
    "name": "amp-font",
    "version": "0.1",
    "latestVersion": "0.1"
  },
  {
    "name": "amp-form",
    "version": "0.1",
    "latestVersion": "0.1",
    "options": {
      "hasCss": true
    }
  },
  {
    "name": "amp-fx-collection",
    "version": "0.1",
    "latestVersion": "0.1"
  },
  {
    "name": "amp-fx-flying-carpet",
    "version": "0.1",
    "latestVersion": "0.1",
    "options": {
      "hasCss": true
    }
  },
  {
    "name": "amp-geo",
    "version": "0.1",
    "latestVersion": "0.1"
  },
  {
    "name": "amp-gfycat",
    "version": "0.1",
    "latestVersion": "0.1"
  },
  {
    "name": "amp-gist",
    "version": "0.1",
    "latestVersion": "0.1"
  },
  {
    "name": "amp-google-assistant-assistjs",
    "version": "0.1",
    "latestVersion": "0.1",
    "options": {
      "hasCss": true
    }
  },
  {
    "name": "amp-google-document-embed",
    "version": "0.1",
    "latestVersion": "0.1"
  },
  {
    "name": "amp-gwd-animation",
    "version": "0.1",
    "latestVersion": "0.1",
    "options": {
      "hasCss": true
    }
  },
  {
    "name": "amp-hulu",
    "version": "0.1",
    "latestVersion": "0.1"
  },
  {
    "name": "amp-iframe",
    "version": "0.1",
    "latestVersion": "0.1"
  },
  {
    "name": "amp-iframely",
    "version": "0.1",
    "latestVersion": "0.1"
  },
  {
    "name": "amp-ima-video",
    "version": "0.1",
    "latestVersion": "0.1"
  },
  {
    "name": "amp-image-lightbox",
    "version": "0.1",
    "latestVersion": "0.1",
    "options": {
      "hasCss": true
    }
  },
  {
    "name": "amp-image-slider",
    "version": "0.1",
    "latestVersion": "0.1",
    "options": {
      "hasCss": true
    }
  },
  {
    "name": "amp-image-viewer",
    "version": "0.1",
    "latestVersion": "0.1",
    "options": {
      "hasCss": true
    }
  },
  {
    "name": "amp-imgur",
    "version": "0.1",
    "latestVersion": "0.1"
  },
  {
    "name": "amp-inline-gallery",
    "version": "0.1",
    "latestVersion": "0.1",
    "options": {
      "hasCss": true,
      "cssBinaries": [
        "amp-inline-gallery",
        "amp-inline-gallery-captions",
        "amp-inline-gallery-pagination",
        "amp-inline-gallery-slide",
        "amp-inline-gallery-thumbnails"
      ]
    }
  },
  {
    "name": "amp-inline-gallery",
    "version": "1.0",
    "latestVersion": "0.1",
    "options": {
      "hasCss": true,
      "cssBinaries": [
        "amp-inline-gallery-pagination"
      ],
      "npm": true,
      "wrapper": "bento"
    }
  },
  {
    "name": "amp-inputmask",
    "version": "0.1",
    "latestVersion": "0.1"
  },
  {
    "name": "amp-instagram",
    "version": "0.1",
    "latestVersion": "0.1",
    "options": {
      "hasCss": true
    }
  },
  {
    "name": "amp-instagram",
    "version": "1.0",
    "latestVersion": "0.1",
    "options": {
      "hasCss": true,
      "npm": true,
      "wrapper": "bento"
    }
  },
  {
    "name": "amp-install-serviceworker",
    "version": "0.1",
    "latestVersion": "0.1"
  },
  {
    "name": "amp-intersection-observer-polyfill",
    "version": "0.1",
    "latestVersion": "0.1"
  },
  {
    "name": "amp-izlesene",
    "version": "0.1",
    "latestVersion": "0.1"
  },
  {
    "name": "amp-jwplayer",
    "version": "0.1",
    "latestVersion": "0.1"
  },
  {
    "name": "amp-kaltura-player",
    "version": "0.1",
    "latestVersion": "0.1"
  },
  {
    "name": "amp-lightbox",
    "version": "0.1",
    "latestVersion": "0.1",
    "options": {
      "hasCss": true
    }
  },
  {
    "name": "amp-lightbox",
    "version": "1.0",
    "latestVersion": "0.1",
    "options": {
      "hasCss": true,
      "npm": true,
      "wrapper": "bento"
    }
  },
  {
    "name": "amp-lightbox-gallery",
    "version": "0.1",
    "latestVersion": "0.1",
    "options": {
      "hasCss": true
    }
  },
  {
    "name": "amp-link-rewriter",
    "version": "0.1",
    "latestVersion": "0.1"
  },
  {
    "name": "amp-list",
    "version": "0.1",
    "latestVersion": "0.1",
    "options": {
      "hasCss": true
    }
  },
  {
    "name": "amp-live-list",
    "version": "0.1",
    "latestVersion": "0.1",
    "options": {
      "hasCss": true
    }
  },
  {
    "name": "amp-loader",
    "version": "0.1",
    "latestVersion": "0.1",
    "options": {
      "hasCss": true
    }
  },
  {
    "name": "amp-mathml",
    "version": "0.1",
    "latestVersion": "0.1",
    "options": {
      "hasCss": true
    }
  },
  {
    "name": "amp-mega-menu",
    "version": "0.1",
    "latestVersion": "0.1",
    "options": {
      "hasCss": true
    }
  },
  {
    "name": "amp-megaphone",
    "version": "0.1",
    "latestVersion": "0.1"
  },
  {
    "name": "amp-minute-media-player",
    "version": "0.1",
    "latestVersion": "0.1"
  },
  {
    "name": "amp-mowplayer",
    "version": "0.1",
    "latestVersion": "0.1"
  },
  {
    "name": "amp-mraid",
    "version": "0.1",
    "latestVersion": "0.1"
  },
  {
    "name": "amp-mustache",
    "version": [
      "0.1",
      "0.2"
    ],
    "latestVersion": "0.2"
  },
  {
    "name": "amp-nested-menu",
    "version": "0.1",
    "latestVersion": "0.1",
    "options": {
      "hasCss": true
    }
  },
  {
    "name": "amp-next-page",
    "version": [
      "0.1",
      "1.0"
    ],
    "latestVersion": "1.0",
    "options": {
      "hasCss": true
    }
  },
  {
    "name": "amp-nexxtv-player",
    "version": "0.1",
    "latestVersion": "0.1"
  },
  {
    "name": "amp-o2-player",
    "version": "0.1",
    "latestVersion": "0.1"
  },
  {
    "name": "amp-onetap-google",
    "version": "0.1",
    "latestVersion": "0.1",
    "options": {
      "hasCss": true
    }
  },
  {
    "name": "amp-ooyala-player",
    "version": "0.1",
    "latestVersion": "0.1"
  },
  {
    "name": "amp-orientation-observer",
    "version": "0.1",
    "latestVersion": "0.1"
  },
  {
    "name": "amp-pan-zoom",
    "version": "0.1",
    "latestVersion": "0.1",
    "options": {
      "hasCss": true
    }
  },
  {
    "name": "amp-pinterest",
    "version": "0.1",
    "latestVersion": "0.1",
    "options": {
      "hasCss": true
    }
  },
  {
    "name": "amp-playbuzz",
    "version": "0.1",
    "latestVersion": "0.1",
    "options": {
      "hasCss": true
    }
  },
  {
    "name": "amp-position-observer",
    "version": "0.1",
    "latestVersion": "0.1"
  },
  {
    "name": "amp-powr-player",
    "version": "0.1",
    "latestVersion": "0.1"
  },
  {
    "name": "amp-reach-player",
    "version": "0.1",
    "latestVersion": "0.1"
  },
  {
    "name": "amp-recaptcha-input",
    "version": "0.1",
    "latestVersion": "0.1",
    "options": {
      "hasCss": true
    }
  },
  {
    "name": "amp-redbull-player",
    "version": "0.1",
    "latestVersion": "0.1"
  },
  {
    "name": "amp-reddit",
    "version": "0.1",
    "latestVersion": "0.1"
  },
  {
    "name": "amp-render",
    "version": "1.0",
    "latestVersion": "1.0",
    "options": {
      "wrapper": "bento"
    }
  },
  {
    "name": "amp-resize-observer-polyfill",
    "version": "0.1",
    "latestVersion": "0.1"
  },
  {
    "name": "amp-riddle-quiz",
    "version": "0.1",
    "latestVersion": "0.1"
  },
  {
    "name": "amp-script",
    "version": "0.1",
    "latestVersion": "0.1",
    "options": {
      "hasCss": true
    }
  },
  {
    "name": "amp-selector",
    "version": "0.1",
    "latestVersion": "0.1",
    "options": {
      "hasCss": true
    }
  },
  {
    "name": "amp-selector",
    "version": "1.0",
    "latestVersion": "0.1",
    "options": {
      "hasCss": true,
      "npm": true,
      "wrapper": "bento"
    }
  },
  {
    "name": "amp-shadow-dom-polyfill",
    "version": "0.1",
    "latestVersion": "0.1",
    "options": {
      "noWrapper": true
    }
  },
  {
    "name": "amp-sidebar",
    "version": [
      "0.1",
      "0.2"
    ],
    "latestVersion": "0.1",
    "options": {
      "hasCss": true
    }
  },
  {
    "name": "amp-sidebar",
    "version": "1.0",
    "latestVersion": "0.1",
    "options": {
      "hasCss": true,
      "wrapper": "bento"
    }
  },
  {
    "name": "amp-skimlinks",
    "version": "0.1",
    "latestVersion": "0.1"
  },
  {
    "// 1": "`amp-slides` is deprecated",
    "// 2": "Please use `<amp-carousel type=slides>` instead.",
    "name": "amp-slides",
    "version": "0.1",
    "latestVersion": "0.1"
  },
  {
    "name": "amp-smartlinks",
    "version": "0.1",
    "latestVersion": "0.1"
  },
  {
    "name": "amp-social-share",
    "version": "0.1",
    "latestVersion": "0.1",
    "options": {
      "hasCss": true
    }
  },
  {
    "name": "amp-social-share",
    "version": "1.0",
    "latestVersion": "0.1",
    "options": {
      "hasCss": true,
<<<<<<< HEAD
      "npm": true
=======
      "wrapper": "bento"
>>>>>>> 431808f6
    }
  },
  {
    "name": "amp-soundcloud",
    "version": "0.1",
    "latestVersion": "0.1"
  },
  {
    "name": "amp-springboard-player",
    "version": "0.1",
    "latestVersion": "0.1"
  },
  {
    "name": "amp-standalone",
    "version": "0.1",
    "latestVersion": "0.1"
  },
  {
    "name": "amp-sticky-ad",
    "version": "1.0",
    "latestVersion": "1.0",
    "options": {
      "hasCss": true
    }
  },
  {
    "name": "amp-story",
    "version": "1.0",
    "latestVersion": "1.0",
    "options": {
      "hasCss": true,
      "cssBinaries": [
        "amp-story-consent",
        "amp-story-draggable-drawer-header",
        "amp-story-hint",
        "amp-story-info-dialog",
        "amp-story-open-page-attachment",
        "amp-story-share",
        "amp-story-share-menu",
        "amp-story-system-layer",
        "amp-story-tooltip",
        "amp-story-unsupported-browser-layer",
        "amp-story-viewport-warning-layer"
      ]
    }
  },
  {
    "name": "amp-story-360",
    "version": "0.1",
    "latestVersion": "0.1",
    "options": {
      "hasCss": true
    }
  },
  {
    "name": "amp-story-auto-ads",
    "version": "0.1",
    "latestVersion": "0.1",
    "options": {
      "hasCss": true,
      "cssBinaries": [
        "amp-story-auto-ads-ad-badge",
        "amp-story-auto-ads-attribution",
        "amp-story-auto-ads-cta-button",
        "amp-story-auto-ads-inabox",
        "amp-story-auto-ads-progress-bar",
        "amp-story-auto-ads-shared"
      ]
    }
  },
  {
    "name": "amp-story-auto-analytics",
    "version": "0.1",
    "latestVersion": "0.1"
  },
  {
    "name": "amp-story-dev-tools",
    "version": "0.1",
    "latestVersion": "0.1",
    "options": {
      "hasCss": true
    }
  },
  {
    "name": "amp-story-education",
    "version": "0.1",
    "latestVersion": "0.1",
    "options": {
      "hasCss": true
    }
  },
  {
    "name": "amp-story-interactive",
    "version": "0.1",
    "latestVersion": "0.1",
    "options": {
      "hasCss": true,
      "cssBinaries": [
        "amp-story-interactive-binary-poll",
        "amp-story-interactive-poll",
        "amp-story-interactive-quiz",
        "amp-story-interactive-results"
      ]
    }
  },
  {
    "name": "amp-story-panning-media",
    "version": "0.1",
    "latestVersion": "0.1",
    "options": {
      "hasCss": true
    }
  },
  {
    "name": "amp-story-player",
    "version": "0.1",
    "latestVersion": "0.1",
    "options": {
      "hasCss": true
    }
  },
  {
    "name": "amp-stream-gallery",
    "version": "0.1",
    "latestVersion": "0.1",
    "options": {
      "hasCss": true
    }
  },
  {
    "name": "amp-stream-gallery",
    "version": "1.0",
    "latestVersion": "0.1",
    "options": {
      "hasCss": true,
      "npm": true,
      "wrapper": "bento"
    }
  },
  {
    "name": "amp-subscriptions",
    "version": "0.1",
    "latestVersion": "0.1",
    "options": {
      "hasCss": true
    }
  },
  {
    "name": "amp-subscriptions-google",
    "version": "0.1",
    "latestVersion": "0.1",
    "options": {
      "hasCss": true
    }
  },
  {
    "name": "amp-tiktok",
    "version": "0.1",
    "latestVersion": "0.1",
    "options": {
      "hasCss": true
    }
  },
  {
    "name": "amp-timeago",
    "version": "0.1",
    "latestVersion": "0.1"
  },
  {
    "name": "amp-timeago",
    "version": "1.0",
    "latestVersion": "0.1",
    "options": {
      "npm": true,
      "wrapper": "bento"
    }
  },
  {
    "name": "amp-truncate-text",
    "version": "0.1",
    "latestVersion": "0.1",
    "options": {
      "hasCss": true,
      "cssBinaries": [
        "amp-truncate-text",
        "amp-truncate-text-shadow"
      ]
    }
  },
  {
    "name": "amp-twitter",
    "version": "0.1",
    "latestVersion": "0.1"
  },
  {
    "name": "amp-twitter",
    "version": "1.0",
    "latestVersion": "0.1",
    "options": {
      "npm": true,
      "wrapper": "bento"
    }
  },
  {
    "name": "amp-user-notification",
    "version": "0.1",
    "latestVersion": "0.1",
    "options": {
      "hasCss": true
    }
  },
  {
    "name": "amp-video",
    "version": "0.1",
    "latestVersion": "0.1"
  },
  {
    "name": "amp-video",
    "version": "1.0",
    "latestVersion": "0.1",
    "options": {
      "hasCss": true,
      "wrapper": "bento"
    }
  },
  {
    "name": "amp-video-docking",
    "version": "0.1",
    "latestVersion": "0.1",
    "options": {
      "hasCss": true
    }
  },
  {
    "name": "amp-video-iframe",
    "version": "0.1",
    "latestVersion": "0.1"
  },
  {
    "name": "amp-video-iframe",
    "version": "1.0",
    "latestVersion": "0.1",
    "options": {
      "hasCss": true,
      "npm": true,
      "wrapper": "bento"
    }
  },
  {
    "name": "amp-viewer-integration",
    "version": "0.1",
    "latestVersion": "0.1",
    "options": {
      "// 1": "The viewer integration code needs to run asap, so that viewers",
      "// 2": "can influence document state asap. Otherwise the document may ",
      "// 3": "take a long time to learn that it should start process other",
      "// 4": "extensions faster.",
      "loadPriority": "high"
    }
  },
  {
    "name": "amp-vimeo",
    "version": "0.1",
    "latestVersion": "0.1"
  },
  {
    "name": "amp-vimeo",
    "version": "1.0",
    "latestVersion": "0.1",
    "options": {
      "hasCss": true,
      "npm": true,
      "wrapper": "bento"
    }
  },
  {
    "name": "amp-vine",
    "version": "0.1",
    "latestVersion": "0.1"
  },
  {
    "name": "amp-viqeo-player",
    "version": "0.1",
    "latestVersion": "0.1"
  },
  {
    "name": "amp-viz-vega",
    "version": "0.1",
    "latestVersion": "0.1",
    "options": {
      "hasCss": true
    }
  },
  {
    "name": "amp-vk",
    "version": "0.1",
    "latestVersion": "0.1"
  },
  {
    "name": "amp-web-push",
    "version": "0.1",
    "latestVersion": "0.1",
    "options": {
      "hasCss": true
    }
  },
  {
    "name": "amp-wistia-player",
    "version": "0.1",
    "latestVersion": "0.1"
  },
  {
    "name": "amp-yotpo",
    "version": "0.1",
    "latestVersion": "0.1"
  },
  {
    "name": "amp-youtube",
    "version": "0.1",
    "latestVersion": "0.1"
  },
  {
    "name": "amp-youtube",
    "version": "1.0",
    "latestVersion": "0.1",
    "options": {
      "hasCss": true,
      "npm": true,
      "wrapper": "bento"
    }
  }
]<|MERGE_RESOLUTION|>--- conflicted
+++ resolved
@@ -903,11 +903,8 @@
     "latestVersion": "0.1",
     "options": {
       "hasCss": true,
-<<<<<<< HEAD
-      "npm": true
-=======
-      "wrapper": "bento"
->>>>>>> 431808f6
+      "npm": true,
+      "wrapper": "bento"
     }
   },
   {
