[
  {
    "name": "amp-3d-gltf",
    "version": "0.1",
    "latestVersion": "0.1"
  },
  {
    "name": "amp-3q-player",
    "version": "0.1",
    "latestVersion": "0.1"
  },
  {
    "name": "amp-access",
    "version": "0.1",
    "latestVersion": "0.1",
    "options": {
      "hasCss": true
    }
  },
  {
    "name": "amp-access-laterpay",
    "version": [
      "0.1",
      "0.2"
    ],
    "latestVersion": "0.2",
    "options": {
      "hasCss": true
    }
  },
  {
    "name": "amp-access-poool",
    "version": "0.1",
    "latestVersion": "0.1"
  },
  {
    "name": "amp-access-scroll",
    "version": "0.1",
    "latestVersion": "0.1",
    "options": {
      "hasCss": true
    }
  },
  {
    "name": "amp-accordion",
    "version": "0.1",
    "latestVersion": "0.1",
    "options": {
      "hasCss": true
    }
  },
  {
    "name": "amp-accordion",
    "version": "1.0",
    "latestVersion": "0.1",
    "options": {
      "hasCss": true,
      "npm": true,
      "bento": true
    }
  },
  {
    "name": "amp-action-macro",
    "version": "0.1",
    "latestVersion": "0.1"
  },
  {
    "name": "amp-ad",
    "version": "0.1",
    "latestVersion": "0.1",
    "options": {
      "hasCss": true
    }
  },
  {
    "name": "amp-ad-custom",
    "version": "0.1",
    "latestVersion": "0.1"
  },
  {
    "name": "amp-ad-exit",
    "version": "0.1",
    "latestVersion": "0.1"
  },
  {
    "name": "amp-ad-network-adsense-impl",
    "version": "0.1",
    "latestVersion": "0.1"
  },
  {
    "name": "amp-ad-network-adzerk-impl",
    "version": "0.1",
    "latestVersion": "0.1"
  },
  {
    "name": "amp-ad-network-dianomi-impl",
    "version": "0.1",
    "latestVersion": "0.1"
  },
  {
    "name": "amp-ad-network-doubleclick-impl",
    "version": "0.1",
    "latestVersion": "0.1"
  },
  {
    "name": "amp-ad-network-fake-impl",
    "version": "0.1",
    "latestVersion": "0.1"
  },
  {
    "name": "amp-ad-network-nws-impl",
    "version": "0.1",
    "latestVersion": "0.1"
  },
  {
    "name": "amp-ad-network-valueimpression-impl",
    "version": "0.1",
    "latestVersion": "0.1"
  },
  {
    "name": "amp-addthis",
    "version": "0.1",
    "latestVersion": "0.1",
    "options": {
      "hasCss": true
    }
  },
  {
    "name": "amp-analytics",
    "version": "0.1",
    "latestVersion": "0.1"
  },
  {
    "name": "amp-anim",
    "version": "0.1",
    "latestVersion": "0.1"
  },
  {
    "name": "amp-animation",
    "version": "0.1",
    "latestVersion": "0.1"
  },
  {
    "name": "amp-animation-polyfill",
    "version": "0.1",
    "latestVersion": "0.1"
  },
  {
    "name": "amp-apester-media",
    "version": "0.1",
    "latestVersion": "0.1",
    "options": {
      "hasCss": true
    }
  },
  {
    "name": "amp-app-banner",
    "version": "0.1",
    "latestVersion": "0.1",
    "options": {
      "hasCss": true
    }
  },
  {
    "name": "amp-audio",
    "version": "0.1",
    "latestVersion": "0.1"
  },
  {
    "name": "amp-auto-ads",
    "version": "0.1",
    "latestVersion": "0.1"
  },
  {
    "name": "amp-auto-lightbox",
    "version": "0.1",
    "latestVersion": "0.1"
  },
  {
    "name": "amp-autocomplete",
    "version": "0.1",
    "latestVersion": "0.1",
    "options": {
      "hasCss": true
    }
  },
  {
    "name": "amp-base-carousel",
    "version": "0.1",
    "latestVersion": "0.1",
    "options": {
      "hasCss": true
    }
  },
  {
    "name": "amp-base-carousel",
    "version": "1.0",
    "latestVersion": "0.1",
    "options": {
      "hasCss": true,
      "npm": true,
      "bento": true
    }
  },
  {
    "name": "amp-beopinion",
    "version": "0.1",
    "latestVersion": "0.1"
  },
  {
    "name": "amp-bind",
    "version": "0.1",
    "latestVersion": "0.1"
  },
  {
    "name": "amp-bodymovin-animation",
    "version": "0.1",
    "latestVersion": "0.1"
  },
  {
    "name": "amp-brid-player",
    "version": "0.1",
    "latestVersion": "0.1"
  },
  {
    "name": "amp-brightcove",
    "version": "0.1",
    "latestVersion": "0.1"
  },
  {
    "name": "amp-brightcove",
    "version": "1.0",
    "latestVersion": "0.1",
    "options": {
      "hasCss": true,
      "bento": true
    }
  },
  {
    "name": "amp-byside-content",
    "version": "0.1",
    "latestVersion": "0.1",
    "options": {
      "hasCss": true
    }
  },
  {
    "name": "amp-cache-url",
    "version": "0.1",
    "latestVersion": "0.1"
  },
  {
    "name": "amp-call-tracking",
    "version": "0.1",
    "latestVersion": "0.1"
  },
  {
    "name": "amp-carousel",
    "version": [
      "0.1",
      "0.2"
    ],
    "latestVersion": "0.1",
    "options": {
      "hasCss": true
    }
  },
  {
    "name": "amp-connatix-player",
    "version": "0.1",
    "latestVersion": "0.1"
  },
  {
    "name": "amp-consent",
    "version": "0.1",
    "latestVersion": "0.1",
    "options": {
      "hasCss": true
    }
  },
  {
    "name": "amp-crypto-polyfill",
    "version": "0.1",
    "latestVersion": "0.1"
  },
  {
    "name": "amp-dailymotion",
    "version": "0.1",
    "latestVersion": "0.1"
  },
  {
    "name": "amp-date-countdown",
    "version": "0.1",
    "latestVersion": "0.1"
  },
  {
    "name": "amp-date-countdown",
    "version": "1.0",
    "latestVersion": "0.1",
    "options": {
      "npm": true,
      "bento": true,
      "hasCss": true
    }
  },
  {
    "name": "amp-date-display",
    "version": "0.1",
    "latestVersion": "0.1"
  },
  {
    "name": "amp-date-display",
    "version": "1.0",
    "latestVersion": "0.1",
    "options": {
      "npm": true,
      "bento": true,
      "hasCss": true
    }
  },
  {
    "name": "amp-date-picker",
    "version": "0.1",
    "latestVersion": "0.1",
    "options": {
      "hasCss": true
    }
  },
  {
    "name": "amp-delight-player",
    "version": "0.1",
    "latestVersion": "0.1",
    "options": {
      "hasCss": true
    }
  },
  {
    "name": "amp-dynamic-css-classes",
    "version": "0.1",
    "latestVersion": "0.1"
  },
  {
    "name": "amp-embedly-card",
    "version": "0.1",
    "latestVersion": "0.1"
  },
  {
    "name": "amp-embedly-card",
    "version": "1.0",
    "latestVersion": "0.1",
    "options": {
      "hasCss": true,
      "npm": true,
      "bento": true
    }
  },
  {
    "name": "amp-experiment",
    "version": [
      "0.1",
      "1.0"
    ],
    "latestVersion": "0.1"
  },
  {
    "name": "amp-facebook",
    "version": "0.1",
    "latestVersion": "0.1"
  },
  {
    "name": "amp-facebook",
    "version": "1.0",
    "latestVersion": "0.1",
    "options": {
      "hasCss": true,
      "npm": true,
      "bento": true
    }
  },
  {
    "name": "amp-facebook-comments",
    "version": "0.1",
    "latestVersion": "0.1"
  },
  {
    "name": "amp-facebook-like",
    "version": "0.1",
    "latestVersion": "0.1"
  },
  {
    "name": "amp-facebook-page",
    "version": "0.1",
    "latestVersion": "0.1"
  },
  {
    "name": "amp-fit-text",
    "version": "0.1",
    "latestVersion": "0.1",
    "options": {
      "hasCss": true
    }
  },
  {
    "name": "amp-fit-text",
    "version": "1.0",
    "latestVersion": "0.1",
    "options": {
      "hasCss": true,
      "npm": true,
      "bento": true
    }
  },
  {
    "name": "amp-font",
    "version": "0.1",
    "latestVersion": "0.1"
  },
  {
    "name": "amp-form",
    "version": "0.1",
    "latestVersion": "0.1",
    "options": {
      "hasCss": true
    }
  },
  {
    "name": "amp-fx-collection",
    "version": "0.1",
    "latestVersion": "0.1"
  },
  {
    "name": "amp-fx-flying-carpet",
    "version": "0.1",
    "latestVersion": "0.1",
    "options": {
      "hasCss": true
    }
  },
  {
    "name": "amp-geo",
    "version": "0.1",
    "latestVersion": "0.1"
  },
  {
    "name": "amp-gfycat",
    "version": "0.1",
    "latestVersion": "0.1"
  },
  {
    "name": "amp-gist",
    "version": "0.1",
    "latestVersion": "0.1"
  },
  {
    "name": "amp-google-document-embed",
    "version": "0.1",
    "latestVersion": "0.1"
  },
  {
    "name": "amp-gwd-animation",
    "version": "0.1",
    "latestVersion": "0.1",
    "options": {
      "hasCss": true
    }
  },
  {
    "name": "amp-hulu",
    "version": "0.1",
    "latestVersion": "0.1"
  },
  {
    "name": "amp-iframe",
    "version": "0.1",
    "latestVersion": "0.1"
  },
  {
    "name": "amp-iframe",
    "version": "1.0",
    "latestVersion": "0.1",
    "options": {
      "hasCss": true,
      "npm": true,
      "bento": true
    }
  },
  {
    "name": "amp-iframely",
    "version": "0.1",
    "latestVersion": "0.1"
  },
  {
    "name": "amp-ima-video",
    "version": "0.1",
    "latestVersion": "0.1"
  },
  {
    "name": "amp-image-lightbox",
    "version": "0.1",
    "latestVersion": "0.1",
    "options": {
      "hasCss": true
    }
  },
  {
    "name": "amp-image-slider",
    "version": "0.1",
    "latestVersion": "0.1",
    "options": {
      "hasCss": true
    }
  },
  {
    "name": "amp-image-viewer",
    "version": "0.1",
    "latestVersion": "0.1",
    "options": {
      "hasCss": true
    }
  },
  {
    "name": "amp-imgur",
    "version": "0.1",
    "latestVersion": "0.1"
  },
  {
    "name": "amp-inline-gallery",
    "version": "0.1",
    "latestVersion": "0.1",
    "options": {
      "hasCss": true,
      "cssBinaries": [
        "amp-inline-gallery",
        "amp-inline-gallery-captions",
        "amp-inline-gallery-pagination",
        "amp-inline-gallery-slide",
        "amp-inline-gallery-thumbnails"
      ]
    }
  },
  {
    "name": "amp-inline-gallery",
    "version": "1.0",
    "latestVersion": "0.1",
    "options": {
      "hasCss": true,
      "cssBinaries": [
        "amp-inline-gallery-pagination"
      ],
      "npm": true,
      "bento": true
    }
  },
  {
    "name": "amp-inputmask",
    "version": "0.1",
    "latestVersion": "0.1"
  },
  {
    "name": "amp-instagram",
    "version": "0.1",
    "latestVersion": "0.1",
    "options": {
      "hasCss": true
    }
  },
  {
    "name": "amp-instagram",
    "version": "1.0",
    "latestVersion": "0.1",
    "options": {
      "hasCss": true,
      "npm": true,
      "bento": true
    }
  },
  {
    "name": "amp-install-serviceworker",
    "version": "0.1",
    "latestVersion": "0.1"
  },
  {
    "name": "amp-intersection-observer-polyfill",
    "version": "0.1",
    "latestVersion": "0.1"
  },
  {
    "name": "amp-izlesene",
    "version": "0.1",
    "latestVersion": "0.1"
  },
  {
    "name": "amp-jwplayer",
    "version": "0.1",
    "latestVersion": "0.1"
  },
  {
    "name": "amp-kaltura-player",
    "version": "0.1",
    "latestVersion": "0.1"
  },
  {
    "name": "amp-lightbox",
    "version": "0.1",
    "latestVersion": "0.1",
    "options": {
      "hasCss": true
    }
  },
  {
    "name": "amp-lightbox",
    "version": "1.0",
    "latestVersion": "0.1",
    "options": {
      "hasCss": true,
      "npm": true,
      "bento": true
    }
  },
  {
    "name": "amp-lightbox-gallery",
    "version": "0.1",
    "latestVersion": "0.1",
    "options": {
      "hasCss": true
    }
  },
  {
    "name": "amp-lightbox-gallery",
    "version": "1.0",
    "latestVersion": "0.1",
    "options": {
<<<<<<< HEAD
      "hasCss": true
=======
      "hasCss": true,
      "npm": true,
      "bento": true
>>>>>>> 272d3420
    }
  },
  {
    "name": "amp-link-rewriter",
    "version": "0.1",
    "latestVersion": "0.1"
  },
  {
    "name": "amp-list",
    "version": "0.1",
    "latestVersion": "0.1",
    "options": {
      "hasCss": true
    }
  },
  {
    "name": "amp-live-list",
    "version": "0.1",
    "latestVersion": "0.1",
    "options": {
      "hasCss": true
    }
  },
  {
    "name": "amp-loader",
    "version": "0.1",
    "latestVersion": "0.1",
    "options": {
      "hasCss": true
    }
  },
  {
    "name": "amp-mathml",
    "version": "0.1",
    "latestVersion": "0.1",
    "options": {
      "hasCss": true
    }
  },
  {
    "name": "amp-mathml",
    "version": "1.0",
    "latestVersion": "0.1",
    "options": {
      "hasCss": true,
      "bento": true,
      "npm": true
    }
  },
  {
    "name": "amp-mega-menu",
    "version": "0.1",
    "latestVersion": "0.1",
    "options": {
      "hasCss": true
    }
  },
  {
    "name": "amp-megaphone",
    "version": "0.1",
    "latestVersion": "0.1"
  },
  {
    "name": "amp-minute-media-player",
    "version": "0.1",
    "latestVersion": "0.1"
  },
  {
    "name": "amp-mowplayer",
    "version": "0.1",
    "latestVersion": "0.1"
  },
  {
    "name": "amp-mraid",
    "version": "0.1",
    "latestVersion": "0.1"
  },
  {
    "name": "amp-mustache",
    "version": [
      "0.1",
      "0.2"
    ],
    "latestVersion": "0.2"
  },
  {
    "name": "amp-nested-menu",
    "version": "0.1",
    "latestVersion": "0.1",
    "options": {
      "hasCss": true
    }
  },
  {
    "name": "amp-next-page",
    "version": [
      "0.1",
      "1.0"
    ],
    "latestVersion": "1.0",
    "options": {
      "hasCss": true
    }
  },
  {
    "name": "amp-nexxtv-player",
    "version": "0.1",
    "latestVersion": "0.1"
  },
  {
    "name": "amp-o2-player",
    "version": "0.1",
    "latestVersion": "0.1"
  },
  {
    "name": "amp-onetap-google",
    "version": "0.1",
    "latestVersion": "0.1",
    "options": {
      "hasCss": true
    }
  },
  {
    "name": "amp-ooyala-player",
    "version": "0.1",
    "latestVersion": "0.1"
  },
  {
    "name": "amp-orientation-observer",
    "version": "0.1",
    "latestVersion": "0.1"
  },
  {
    "name": "amp-pan-zoom",
    "version": "0.1",
    "latestVersion": "0.1",
    "options": {
      "hasCss": true
    }
  },
  {
    "name": "amp-pinterest",
    "version": "0.1",
    "latestVersion": "0.1",
    "options": {
      "hasCss": true
    }
  },
  {
    "name": "amp-playbuzz",
    "version": "0.1",
    "latestVersion": "0.1",
    "options": {
      "hasCss": true
    }
  },
  {
    "name": "amp-position-observer",
    "version": "0.1",
    "latestVersion": "0.1"
  },
  {
    "name": "amp-powr-player",
    "version": "0.1",
    "latestVersion": "0.1"
  },
  {
    "name": "amp-reach-player",
    "version": "0.1",
    "latestVersion": "0.1"
  },
  {
    "name": "amp-recaptcha-input",
    "version": "0.1",
    "latestVersion": "0.1",
    "options": {
      "hasCss": true
    }
  },
  {
    "name": "amp-redbull-player",
    "version": "0.1",
    "latestVersion": "0.1"
  },
  {
    "name": "amp-reddit",
    "version": "0.1",
    "latestVersion": "0.1"
  },
  {
    "name": "amp-render",
    "version": "1.0",
    "latestVersion": "1.0",
    "options": {
      "bento": true
    }
  },
  {
    "name": "amp-resize-observer-polyfill",
    "version": "0.1",
    "latestVersion": "0.1"
  },
  {
    "name": "amp-riddle-quiz",
    "version": "0.1",
    "latestVersion": "0.1"
  },
  {
    "name": "amp-script",
    "version": "0.1",
    "latestVersion": "0.1",
    "options": {
      "hasCss": true
    }
  },
  {
    "name": "amp-selector",
    "version": "0.1",
    "latestVersion": "0.1",
    "options": {
      "hasCss": true
    }
  },
  {
    "name": "amp-selector",
    "version": "1.0",
    "latestVersion": "0.1",
    "options": {
      "hasCss": true,
      "npm": true,
      "bento": true
    }
  },
  {
    "name": "amp-shadow-dom-polyfill",
    "version": "0.1",
    "latestVersion": "0.1",
    "options": {
      "wrapper": "none"
    }
  },
  {
    "name": "amp-sidebar",
    "version": [
      "0.1",
      "0.2"
    ],
    "latestVersion": "0.1",
    "options": {
      "hasCss": true
    }
  },
  {
    "name": "amp-sidebar",
    "version": "1.0",
    "latestVersion": "0.1",
    "options": {
      "hasCss": true,
      "npm": true,
      "bento": true
    }
  },
  {
    "name": "amp-skimlinks",
    "version": "0.1",
    "latestVersion": "0.1"
  },
  {
    "// 1": "`amp-slides` is deprecated",
    "// 2": "Please use `<amp-carousel type=slides>` instead.",
    "name": "amp-slides",
    "version": "0.1",
    "latestVersion": "0.1"
  },
  {
    "name": "amp-smartlinks",
    "version": "0.1",
    "latestVersion": "0.1"
  },
  {
    "name": "amp-social-share",
    "version": "0.1",
    "latestVersion": "0.1",
    "options": {
      "hasCss": true
    }
  },
  {
    "name": "amp-social-share",
    "version": "1.0",
    "latestVersion": "0.1",
    "options": {
      "hasCss": true,
      "npm": true,
      "bento": true
    }
  },
  {
    "name": "amp-soundcloud",
    "version": "0.1",
    "latestVersion": "0.1"
  },
  {
    "name": "amp-soundcloud",
    "version": "1.0",
    "latestVersion": "0.1",
    "options": {
      "hasCss": true,
      "npm": true,
      "bento": true
    }
  },
  {
    "name": "amp-springboard-player",
    "version": "0.1",
    "latestVersion": "0.1"
  },
  {
    "name": "amp-standalone",
    "version": "0.1",
    "latestVersion": "0.1"
  },
  {
    "name": "amp-sticky-ad",
    "version": "1.0",
    "latestVersion": "1.0",
    "options": {
      "hasCss": true
    }
  },
  {
    "name": "amp-story",
    "version": "1.0",
    "latestVersion": "1.0",
    "options": {
      "hasCss": true,
      "cssBinaries": [
        "amp-story-consent",
        "amp-story-draggable-drawer-header",
        "amp-story-form",
        "amp-story-hint",
        "amp-story-info-dialog",
        "amp-story-open-page-attachment",
        "amp-story-share",
        "amp-story-share-menu",
        "amp-story-system-layer",
        "amp-story-tooltip",
        "amp-story-unsupported-browser-layer"
      ]
    }
  },
  {
    "name": "amp-story-360",
    "version": "0.1",
    "latestVersion": "0.1",
    "options": {
      "hasCss": true
    }
  },
  {
    "name": "amp-story-auto-ads",
    "version": "0.1",
    "latestVersion": "0.1",
    "options": {
      "hasCss": true,
      "cssBinaries": [
        "amp-story-auto-ads-ad-badge",
        "amp-story-auto-ads-attribution",
        "amp-story-auto-ads-cta-button",
        "amp-story-auto-ads-inabox",
        "amp-story-auto-ads-progress-bar",
        "amp-story-auto-ads-shared"
      ]
    }
  },
  {
    "name": "amp-story-auto-analytics",
    "version": "0.1",
    "latestVersion": "0.1"
  },
  {
    "name": "amp-story-captions",
    "version": "0.1",
    "latestVersion": "0.1",
    "options": {
      "hasCss": true
    }
  },
  {
    "name": "amp-story-dev-tools",
    "version": "0.1",
    "latestVersion": "0.1",
    "options": {
      "hasCss": true
    }
  },
  {
    "name": "amp-story-education",
    "version": "0.1",
    "latestVersion": "0.1",
    "options": {
      "hasCss": true
    }
  },
  {
    "name": "amp-story-interactive",
    "version": "0.1",
    "latestVersion": "0.1",
    "options": {
      "hasCss": true,
      "cssBinaries": [
        "amp-story-interactive-binary-poll",
        "amp-story-interactive-img",
        "amp-story-interactive-img-poll",
        "amp-story-interactive-img-quiz",
        "amp-story-interactive-poll",
        "amp-story-interactive-quiz",
        "amp-story-interactive-results",
        "amp-story-interactive-results-detailed",
        "amp-story-interactive-slider",
        "amp-story-interactive-disclaimer"
      ]
    }
  },
  {
    "name": "amp-story-panning-media",
    "version": "0.1",
    "latestVersion": "0.1",
    "options": {
      "hasCss": true
    }
  },
  {
    "name": "amp-story-player",
    "version": "0.1",
    "latestVersion": "0.1",
    "options": {
      "hasCss": true
    }
  },
  {
    "name": "amp-stream-gallery",
    "version": "0.1",
    "latestVersion": "0.1",
    "options": {
      "hasCss": true
    }
  },
  {
    "name": "amp-stream-gallery",
    "version": "1.0",
    "latestVersion": "0.1",
    "options": {
      "hasCss": true,
      "npm": true,
      "bento": true
    }
  },
  {
    "name": "amp-subscriptions",
    "version": "0.1",
    "latestVersion": "0.1",
    "options": {
      "hasCss": true
    }
  },
  {
    "name": "amp-subscriptions-google",
    "version": "0.1",
    "latestVersion": "0.1",
    "options": {
      "hasCss": true
    }
  },
  {
    "name": "amp-tiktok",
    "version": "0.1",
    "latestVersion": "0.1",
    "options": {
      "hasCss": true
    }
  },
  {
    "name": "amp-timeago",
    "version": "0.1",
    "latestVersion": "0.1"
  },
  {
    "name": "amp-timeago",
    "version": "1.0",
    "latestVersion": "0.1",
    "options": {
      "hasCss": true,
      "npm": true,
      "bento": true
    }
  },
  {
    "name": "amp-truncate-text",
    "version": "0.1",
    "latestVersion": "0.1",
    "options": {
      "hasCss": true,
      "cssBinaries": [
        "amp-truncate-text",
        "amp-truncate-text-shadow"
      ]
    }
  },
  {
    "name": "amp-twitter",
    "version": "0.1",
    "latestVersion": "0.1"
  },
  {
    "name": "amp-twitter",
    "version": "1.0",
    "latestVersion": "0.1",
    "options": {
      "hasCss": true,
      "npm": true,
      "bento": true
    }
  },
  {
    "name": "amp-user-notification",
    "version": "0.1",
    "latestVersion": "0.1",
    "options": {
      "hasCss": true
    }
  },
  {
    "name": "amp-video",
    "version": "0.1",
    "latestVersion": "0.1"
  },
  {
    "name": "amp-video",
    "version": "1.0",
    "latestVersion": "0.1",
    "options": {
      "hasCss": true,
      "npm": true,
      "bento": true
    }
  },
  {
    "name": "amp-video-docking",
    "version": "0.1",
    "latestVersion": "0.1",
    "options": {
      "hasCss": true
    }
  },
  {
    "name": "amp-video-iframe",
    "version": "0.1",
    "latestVersion": "0.1"
  },
  {
    "name": "amp-video-iframe",
    "version": "1.0",
    "latestVersion": "0.1",
    "options": {
      "hasCss": true,
      "npm": true,
      "bento": true
    }
  },
  {
    "name": "amp-viewer-integration",
    "version": "0.1",
    "latestVersion": "0.1",
    "options": {
      "// 1": "The viewer integration code needs to run asap, so that viewers",
      "// 2": "can influence document state asap. Otherwise the document may ",
      "// 3": "take a long time to learn that it should start process other",
      "// 4": "extensions faster.",
      "loadPriority": "high"
    }
  },
  {
    "name": "amp-vimeo",
    "version": "0.1",
    "latestVersion": "0.1"
  },
  {
    "name": "amp-vimeo",
    "version": "1.0",
    "latestVersion": "0.1",
    "options": {
      "hasCss": true,
      "npm": true,
      "bento": true
    }
  },
  {
    "name": "amp-vine",
    "version": "0.1",
    "latestVersion": "0.1"
  },
  {
    "name": "amp-viqeo-player",
    "version": "0.1",
    "latestVersion": "0.1"
  },
  {
    "name": "amp-vk",
    "version": "0.1",
    "latestVersion": "0.1"
  },
  {
    "name": "amp-web-push",
    "version": "0.1",
    "latestVersion": "0.1",
    "options": {
      "hasCss": true
    }
  },
  {
    "name": "amp-wistia-player",
    "version": "0.1",
    "latestVersion": "0.1"
  },
  {
    "name": "amp-wordpress-embed",
    "version": "1.0",
    "latestVersion": "1.0",
    "options": {
      "hasCss": true,
      "npm": true,
      "bento": true
    }
  },
  {
    "name": "amp-yotpo",
    "version": "0.1",
    "latestVersion": "0.1"
  },
  {
    "name": "amp-youtube",
    "version": "0.1",
    "latestVersion": "0.1"
  },
  {
    "name": "amp-youtube",
    "version": "1.0",
    "latestVersion": "0.1",
    "options": {
      "hasCss": true,
      "npm": true,
      "bento": true
    }
  }
]<|MERGE_RESOLUTION|>--- conflicted
+++ resolved
@@ -630,13 +630,9 @@
     "version": "1.0",
     "latestVersion": "0.1",
     "options": {
-<<<<<<< HEAD
-      "hasCss": true
-=======
-      "hasCss": true,
-      "npm": true,
-      "bento": true
->>>>>>> 272d3420
+      "hasCss": true,
+      "npm": true,
+      "bento": true
     }
   },
   {
