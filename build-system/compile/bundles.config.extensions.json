--- conflicted
+++ resolved
@@ -294,20 +294,9 @@
     "latestVersion": "0.1",
     "options": {
       "npm": true,
-<<<<<<< HEAD
-      "hasCss": true,
-      "wrapper": "bento"
-    }
-  },
-  {
-    "name": "amp-date-countdown",
-    "version": "0.1",
-    "latestVersion": "0.1"
-=======
       "wrapper": "bento",
       "hasCss": true
     }
->>>>>>> 102f16ad
   },
   {"name": "amp-date-countdown", "version": "0.1", "latestVersion": "0.1"},
   {
