--- conflicted
+++ resolved
@@ -885,14 +885,6 @@
         'amp-story-draggable-drawer-header',
         'amp-story-hint',
         'amp-story-info-dialog',
-<<<<<<< HEAD
-=======
-        'amp-story-interactive',
-        'amp-story-interactive-binary-poll',
-        'amp-story-interactive-poll',
-        'amp-story-interactive-quiz',
-        'amp-story-interactive-results',
->>>>>>> 1c46983f
         'amp-story-share',
         'amp-story-share-menu',
         'amp-story-system-layer',
@@ -931,7 +923,6 @@
     type: TYPES.MISC,
   },
   {
-<<<<<<< HEAD
     name: 'amp-story-interactive',
     version: '1.0',
     latestVersion: '1.0',
@@ -941,14 +932,15 @@
         'amp-story-interactive-binary-poll',
         'amp-story-interactive-poll',
         'amp-story-interactive-quiz',
+        'amp-story-interactive-results',
       ],
     },
-=======
+  },
+  {
     name: 'amp-story-player',
     version: '0.1',
     latestVersion: '0.1',
     options: {hasCss: true},
->>>>>>> 1c46983f
     type: TYPES.MISC,
   },
   {
