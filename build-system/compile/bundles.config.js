/**
 * Copyright 2018 The AMP HTML Authors. All Rights Reserved.
 *
 * Licensed under the Apache License, Version 2.0 (the "License");
 * you may not use this file except in compliance with the License.
 * You may obtain a copy of the License at
 *
 *      http://www.apache.org/licenses/LICENSE-2.0
 *
 * Unless required by applicable law or agreed to in writing, software
 * distributed under the License is distributed on an "AS-IS" BASIS,
 * WITHOUT WARRANTIES OR CONDITIONS OF ANY KIND, either express or implied.
 * See the License for the specific language governing permissions and
 * limitations under the License.
 */
'use strict';

const argv = require('minimist')(process.argv.slice(2));
const colors = require('ansi-colors');
const log = require('fancy-log');
const wrappers = require('./compile-wrappers');

const {VERSION: internalRuntimeVersion} = require('./internal-version');

/**
 * @enum {string}
 */
const TYPES = (exports.TYPES = {
  AD: '_base_ad',
  MEDIA: '_base_media',
  MISC: '_base_misc',
});

/**
 * Used to generate top-level JS build targets
 */
exports.jsBundles = {
  'polyfills.js': {
    srcDir: './src/',
    srcFilename: 'polyfills.js',
    destDir: './build/',
    minifiedDestDir: './build/',
  },
  'alp.max.js': {
    srcDir: './ads/alp/',
    srcFilename: 'install-alp.js',
    destDir: './dist',
    minifiedDestDir: './dist',
    options: {
      toName: 'alp.max.js',
      includePolyfills: true,
      minifiedName: 'alp.js',
    },
  },
  'examiner.max.js': {
    srcDir: './src/examiner/',
    srcFilename: 'examiner.js',
    destDir: './dist',
    minifiedDestDir: './dist',
    options: {
      toName: 'examiner.max.js',
      includePolyfills: true,
      minifiedName: 'examiner.js',
    },
  },
  'ww.max.js': {
    srcDir: './src/web-worker/',
    srcFilename: 'web-worker.js',
    destDir: './dist',
    minifiedDestDir: './dist',
    options: {
      toName: 'ww.max.js',
      minifiedName: 'ww.js',
      includePolyfills: true,
    },
  },
  'integration.js': {
    srcDir: './3p/',
    srcFilename: 'integration.js',
    destDir: './dist.3p/current',
    minifiedDestDir: './dist.3p/' + internalRuntimeVersion,
    options: {
      minifiedName: 'f.js',
      externs: ['./ads/ads.extern.js'],
      include3pDirectories: true,
      includePolyfills: true,
    },
  },
  'ampcontext-lib.js': {
    srcDir: './3p/',
    srcFilename: 'ampcontext-lib.js',
    destDir: './dist.3p/current',
    minifiedDestDir: './dist.3p/' + internalRuntimeVersion,
    options: {
      minifiedName: 'ampcontext-v0.js',
      externs: ['./ads/ads.extern.js'],
      include3pDirectories: true,
      includePolyfills: false,
    },
  },
  'iframe-transport-client-lib.js': {
    srcDir: './3p/',
    srcFilename: 'iframe-transport-client-lib.js',
    destDir: './dist.3p/current',
    minifiedDestDir: './dist.3p/' + internalRuntimeVersion,
    options: {
      minifiedName: 'iframe-transport-client-v0.js',
      externs: ['./ads/ads.extern.js'],
      include3pDirectories: true,
      includePolyfills: false,
    },
  },
  'recaptcha.js': {
    srcDir: './3p/',
    srcFilename: 'recaptcha.js',
    destDir: './dist.3p/current',
    minifiedDestDir: './dist.3p/' + internalRuntimeVersion,
    options: {
      minifiedName: 'recaptcha.js',
      externs: [],
      include3pDirectories: true,
      includePolyfills: true,
    },
  },
  'amp-viewer-host.max.js': {
    srcDir: './extensions/amp-viewer-integration/0.1/examples/',
    srcFilename: 'amp-viewer-host.js',
    destDir: './dist/v0/examples',
    minifiedDestDir: './dist/v0/examples',
    options: {
      toName: 'amp-viewer-host.max.js',
      minifiedName: 'amp-viewer-host.js',
      incudePolyfills: true,
      extraGlobs: ['extensions/amp-viewer-integration/**/*.js'],
      skipUnknownDepsCheck: true,
    },
  },
  'video-iframe-integration.js': {
    srcDir: './src/',
    srcFilename: 'video-iframe-integration.js',
    destDir: './dist',
    minifiedDestDir: './dist',
    options: {
      minifiedName: 'video-iframe-integration-v0.js',
      includePolyfills: false,
    },
  },
  'amp-story-entry-point.js': {
    srcDir: './src/amp-story-player/amp-story-entry-point/',
    srcFilename: 'amp-story-entry-point.js',
    destDir: './dist',
    minifiedDestDir: './dist',
    options: {
      minifiedName: 'amp-story-entry-point-v0.js',
      includePolyfills: false,
    },
  },
  'amp-story-player.js': {
    srcDir: './src/amp-story-player/',
    srcFilename: 'amp-story-player.js',
    destDir: './dist',
    minifiedDestDir: './dist',
    options: {
      minifiedName: 'amp-story-player-v0.js',
      includePolyfills: false,
    },
  },
  'amp-inabox-host.js': {
    srcDir: './ads/inabox/',
    srcFilename: 'inabox-host.js',
    destDir: './dist',
    minifiedDestDir: './dist',
    options: {
      toName: 'amp-inabox-host.js',
      minifiedName: 'amp4ads-host-v0.js',
      includePolyfills: false,
    },
  },
  'amp.js': {
    srcDir: './src/',
    srcFilename: 'amp.js',
    destDir: './dist',
    minifiedDestDir: './dist',
    options: {
      minifiedName: 'v0.js',
      includePolyfills: true,
      wrapper: wrappers.mainBinary,
      esmPassCompilation: argv.esm,
      includeOnlyESMLevelPolyfills: argv.esm,
    },
  },
  'amp-shadow.js': {
    srcDir: './src/',
    srcFilename: 'amp-shadow.js',
    destDir: './dist',
    minifiedDestDir: './dist',
    options: {
      minifiedName: 'shadow-v0.js',
      includePolyfills: true,
    },
  },
  'amp-inabox.js': {
    srcDir: './src/inabox/',
    srcFilename: 'amp-inabox.js',
    destDir: './dist',
    minifiedDestDir: './dist',
    options: {
      toName: 'amp-inabox.js',
      minifiedName: 'amp4ads-v0.js',
      includePolyfills: true,
      extraGlobs: ['src/inabox/*.js', '3p/iframe-messaging-client.js'],
    },
  },
};

/**
 * Used to generate extension build targets
 */
exports.extensionBundles = [
  {
    name: 'amp-3d-gltf',
    version: '0.1',
    latestVersion: '0.1',
    type: TYPES.MEDIA,
  },
  {
    name: 'amp-3q-player',
    version: '0.1',
    latestVersion: '0.1',
    type: TYPES.MEDIA,
  },
  {
    name: 'amp-access',
    version: '0.1',
    latestVersion: '0.1',
    options: {hasCss: true},
    type: TYPES.MISC,
  },
  {
    name: 'amp-access-laterpay',
    version: ['0.1', '0.2'],
    latestVersion: '0.2',
    options: {hasCss: true},
    type: TYPES.MISC,
  },
  {
    name: 'amp-access-scroll',
    version: '0.1',
    latestVersion: '0.1',
    options: {hasCss: true},
    type: TYPES.MISC,
  },
  {
    name: 'amp-access-poool',
    version: '0.1',
    latestVersion: '0.1',
    type: TYPES.MISC,
  },
  {
    name: 'amp-accordion',
    version: '0.1',
    latestVersion: '0.1',
    options: {hasCss: true},
    type: TYPES.MISC,
  },
  {
    name: 'amp-action-macro',
    version: '0.1',
    latestVersion: '0.1',
    type: TYPES.MISC,
  },
  {
    name: 'amp-ad',
    version: '0.1',
    latestVersion: '0.1',
    options: {hasCss: true},
    type: TYPES.AD,
  },
  {
    name: 'amp-ad-custom',
    version: '0.1',
    latestVersion: '0.1',
    type: TYPES.AD,
  },
  {
    name: 'amp-ad-network-adsense-impl',
    version: '0.1',
    latestVersion: '0.1',
    type: TYPES.AD,
  },
  {
    name: 'amp-ad-network-adzerk-impl',
    version: '0.1',
    latestVersion: '0.1',
    type: TYPES.AD,
  },
  {
    name: 'amp-ad-network-doubleclick-impl',
    version: '0.1',
    latestVersion: '0.1',
    type: TYPES.AD,
  },
  {
    name: 'amp-ad-network-fake-impl',
    version: '0.1',
    latestVersion: '0.1',
    type: TYPES.AD,
  },
  {
    name: 'amp-ad-exit',
    version: '0.1',
    latestVersion: '0.1',
    type: TYPES.AD,
  },
  {
    name: 'amp-addthis',
    version: '0.1',
    latestVersion: '0.1',
    options: {hasCss: true},
    type: TYPES.MISC,
  },
  {
    name: 'amp-analytics',
    version: '0.1',
    latestVersion: '0.1',
    type: TYPES.MISC,
  },
  {
    name: 'amp-anim',
    version: '0.1',
    latestVersion: '0.1',
    type: TYPES.MEDIA,
  },
  {
    name: 'amp-animation',
    version: '0.1',
    latestVersion: '0.1',
    type: TYPES.MISC,
  },
  {
    name: 'amp-apester-media',
    version: '0.1',
    latestVersion: '0.1',
    options: {hasCss: true},
    type: TYPES.MEDIA,
  },
  {
    name: 'amp-app-banner',
    version: '0.1',
    latestVersion: '0.1',
    options: {hasCss: true},
    type: TYPES.MISC,
  },
  {
    name: 'amp-audio',
    version: '0.1',
    latestVersion: '0.1',
    type: TYPES.MEDIA,
  },
  {
    name: 'amp-auto-ads',
    version: '0.1',
    latestVersion: '0.1',
    type: TYPES.AD,
  },
  {
    name: 'amp-autocomplete',
    version: '0.1',
    latestVersion: '0.1',
    options: {hasCss: true},
    type: TYPES.MISC,
  },
  {
    name: 'amp-auto-lightbox',
    version: '0.1',
    latestVersion: '0.1',
    type: TYPES.MISC,
  },
  {
    name: 'amp-base-carousel',
    version: '0.1',
    latestVersion: '0.1',
    options: {hasCss: true},
    type: TYPES.MISC,
  },
  {
    name: 'amp-beopinion',
    version: '0.1',
    latestVersion: '0.1',
    type: TYPES.MISC,
  },
  {
    name: 'amp-bind',
    version: '0.1',
    latestVersion: '0.1',
    type: TYPES.MISC,
  },
  {
    name: 'amp-bodymovin-animation',
    version: '0.1',
    latestVersion: '0.1',
    type: TYPES.MEDIA,
  },
  {
    name: 'amp-brid-player',
    version: '0.1',
    latestVersion: '0.1',
    type: TYPES.MEDIA,
  },
  {
    name: 'amp-delight-player',
    version: '0.1',
    latestVersion: '0.1',
    options: {hasCss: true},
    type: TYPES.MEDIA,
  },
  {
    name: 'amp-brightcove',
    version: '0.1',
    latestVersion: '0.1',
    type: TYPES.MEDIA,
  },
  {
    name: 'amp-byside-content',
    version: '0.1',
    latestVersion: '0.1',
    options: {hasCss: true},
    type: TYPES.MISC,
  },
  {
    name: 'amp-kaltura-player',
    version: '0.1',
    latestVersion: '0.1',
    type: TYPES.MEDIA,
  },
  {
    name: 'amp-call-tracking',
    version: '0.1',
    latestVersion: '0.1',
    type: TYPES.MISC,
  },
  {
    name: 'amp-carousel',
    version: ['0.1', '0.2'],
    latestVersion: '0.1',
    options: {hasCss: true},
    type: TYPES.MISC,
  },
  {
    name: 'amp-consent',
    version: '0.1',
    latestVersion: '0.1',
    options: {hasCss: true},
    type: TYPES.MISC,
  },
  {
    name: 'amp-connatix-player',
    version: '0.1',
    latestVersion: '0.1',
    type: TYPES.MEDIA,
  },
  {
    name: 'amp-crypto-polyfill',
    version: '0.1',
    latestVersion: '0.1',
    type: TYPES.MISC,
  },
  {
    name: 'amp-dailymotion',
    version: '0.1',
    latestVersion: '0.1',
    type: TYPES.MEDIA,
  },
  {
    name: 'amp-date-countdown',
    version: '0.1',
    latestVersion: '0.1',
    type: TYPES.MISC,
  },
  {
    name: 'amp-date-display',
    version: ['0.1', '1.0'],
    latestVersion: '0.1',
    type: TYPES.MISC,
  },
  {
    name: 'amp-google-document-embed',
    version: '0.1',
    latestVersion: '0.1',
    type: TYPES.MISC,
  },
  {
    name: 'amp-dynamic-css-classes',
    version: '0.1',
    latestVersion: '0.1',
    type: TYPES.MISC,
  },
  {
    name: 'amp-embedly-card',
    version: '0.1',
    latestVersion: '0.1',
    type: TYPES.MISC,
  },
  {
    name: 'amp-experiment',
    version: ['0.1', '1.0'],
    latestVersion: '0.1',
    type: TYPES.MISC,
  },
  {
    name: 'amp-facebook',
    version: '0.1',
    latestVersion: '0.1',
    type: TYPES.MISC,
  },
  {
    name: 'amp-facebook-comments',
    version: '0.1',
    latestVersion: '0.1',
    type: TYPES.MISC,
  },
  {
    name: 'amp-facebook-like',
    version: '0.1',
    latestVersion: '0.1',
    type: TYPES.MISC,
  },
  {
    name: 'amp-facebook-page',
    version: '0.1',
    latestVersion: '0.1',
    type: TYPES.MISC,
  },
  {
    name: 'amp-fit-text',
    version: '0.1',
    latestVersion: '0.1',
    options: {hasCss: true},
    type: TYPES.MISC,
  },
  {
    name: 'amp-fit-text',
    version: '1.0',
    latestVersion: '0.1',
    type: TYPES.MISC,
  },
  {
    name: 'amp-font',
    version: '0.1',
    latestVersion: '0.1',
    type: TYPES.MISC,
  },
  {
    name: 'amp-form',
    version: '0.1',
    latestVersion: '0.1',
    options: {hasCss: true},
    type: TYPES.MISC,
  },
  {
    name: 'amp-fx-collection',
    version: '0.1',
    latestVersion: '0.1',
    type: TYPES.MISC,
  },
  {
    name: 'amp-fx-flying-carpet',
    version: '0.1',
    latestVersion: '0.1',
    options: {hasCss: true},
    type: TYPES.MISC,
  },
  {
    name: 'amp-geo',
    version: '0.1',
    latestVersion: '0.1',
    type: TYPES.MISC,
  },
  {
    name: 'amp-gfycat',
    version: '0.1',
    latestVersion: '0.1',
    type: TYPES.MEDIA,
  },
  {
    name: 'amp-gist',
    version: '0.1',
    latestVersion: '0.1',
    type: TYPES.MISC,
  },
  {
    name: 'amp-gwd-animation',
    version: '0.1',
    latestVersion: '0.1',
    options: {hasCss: true},
    type: TYPES.MISC,
  },
  {
    name: 'amp-hulu',
    version: '0.1',
    latestVersion: '0.1',
    type: TYPES.MEDIA,
  },
  {
    name: 'amp-iframe',
    version: '0.1',
    latestVersion: '0.1',
    type: TYPES.MISC,
  },
  {
    name: 'amp-ima-video',
    version: '0.1',
    latestVersion: '0.1',
    type: TYPES.MISC,
  },
  {
    name: 'amp-image-lightbox',
    version: '0.1',
    latestVersion: '0.1',
    options: {hasCss: true},
    type: TYPES.MISC,
  },
  {
    name: 'amp-image-slider',
    version: '0.1',
    latestVersion: '0.1',
    options: {hasCss: true},
    type: TYPES.MISC,
  },
  {
    name: 'amp-imgur',
    version: '0.1',
    latestVersion: '0.1',
    type: TYPES.MEDIA,
  },
  {
    name: 'amp-inline-gallery',
    version: '0.1',
    latestVersion: '0.1',
    options: {
      hasCss: true,
      cssBinaries: [
        'amp-inline-gallery',
        'amp-inline-gallery-pagination',
        'amp-inline-gallery-thumbnails',
      ],
    },
    type: TYPES.MISC,
  },
  {
    name: 'amp-inputmask',
    version: '0.1',
    latestVersion: '0.1',
    type: TYPES.MISC,
    postPrepend: ['third_party/inputmask/bundle.js'],
  },
  {
    name: 'amp-instagram',
    version: '0.1',
    latestVersion: '0.1',
    options: {hasCss: true},
    type: TYPES.MISC,
  },
  {
    name: 'amp-install-serviceworker',
    version: '0.1',
    latestVersion: '0.1',
    type: TYPES.MISC,
  },
  {
    name: 'amp-intersection-observer-polyfill',
    version: '0.1',
    latestVersion: '0.1',
    type: TYPES.MISC,
  },
  {
    name: 'amp-izlesene',
    version: '0.1',
    latestVersion: '0.1',
    type: TYPES.MEDIA,
  },
  {
    name: 'amp-jwplayer',
    version: '0.1',
    latestVersion: '0.1',
    type: TYPES.MEDIA,
  },
  {
    name: 'amp-lightbox',
    version: '0.1',
    latestVersion: '0.1',
    options: {hasCss: true},
    type: TYPES.MISC,
  },
  {
    name: 'amp-lightbox-gallery',
    version: '0.1',
    latestVersion: '0.1',
    options: {hasCss: true},
    type: TYPES.MISC,
  },
  {
    name: 'amp-list',
    version: '0.1',
    latestVersion: '0.1',
    options: {hasCss: true},
    type: TYPES.MISC,
  },
  {
    name: 'amp-live-list',
    version: '0.1',
    latestVersion: '0.1',
    options: {hasCss: true},
    type: TYPES.MISC,
  },
  {
    name: 'amp-loader',
    version: '0.1',
    latestVersion: '0.1',
    options: {hasCss: true},
    type: TYPES.MISC,
  },
  {
    name: 'amp-mathml',
    version: '0.1',
    latestVersion: '0.1',
    options: {hasCss: true},
    type: TYPES.MISC,
  },
  {
    name: 'amp-mega-menu',
    version: '0.1',
    latestVersion: '0.1',
    options: {hasCss: true},
    type: TYPES.MISC,
  },
  {
    name: 'amp-megaphone',
    version: '0.1',
    latestVersion: '0.1',
    type: TYPES.MEDIA,
  },
  {
    name: 'amp-mustache',
    version: ['0.1', '0.2'],
    latestVersion: '0.2',
    type: TYPES.MISC,
  },
  {
    name: 'amp-nested-menu',
    version: '0.1',
    latestVersion: '0.1',
    options: {hasCss: true},
    type: TYPES.MISC,
  },
  {
    name: 'amp-next-page',
    version: ['0.1', '1.0'],
    latestVersion: '1.0',
    options: {hasCss: true},
    type: TYPES.MISC,
  },
  {
    name: 'amp-nexxtv-player',
    version: '0.1',
    latestVersion: '0.1',
    type: TYPES.MEDIA,
  },
  {
    name: 'amp-o2-player',
    version: '0.1',
    latestVersion: '0.1',
    type: TYPES.MEDIA,
  },
  {
    name: 'amp-ooyala-player',
    version: '0.1',
    latestVersion: '0.1',
    type: TYPES.MEDIA,
  },
  {
    name: 'amp-pinterest',
    version: '0.1',
    latestVersion: '0.1',
    options: {hasCss: true},
    type: TYPES.MISC,
  },
  {
    name: 'amp-playbuzz',
    version: '0.1',
    latestVersion: '0.1',
    options: {hasCss: true},
    type: TYPES.MEDIA,
  },
  {
    name: 'amp-reach-player',
    version: '0.1',
    latestVersion: '0.1',
    type: TYPES.MEDIA,
  },
  {
    name: 'amp-redbull-player',
    version: '0.1',
    latestVersion: '0.1',
    type: TYPES.MEDIA,
  },
  {
    name: 'amp-reddit',
    version: '0.1',
    latestVersion: '0.1',
    type: TYPES.MISC,
  },
  {
    name: 'amp-riddle-quiz',
    version: '0.1',
    latestVersion: '0.1',
    type: TYPES.MISC,
  },
  {
    name: 'amp-script',
    version: '0.1',
    latestVersion: '0.1',
    options: {hasCss: true},
    type: TYPES.MISC,
  },
  {
    name: 'amp-sidebar',
    version: ['0.1', '0.2'],
    latestVersion: '0.1',
    options: {hasCss: true},
    type: TYPES.MISC,
  },
  {
    name: 'amp-skimlinks',
    version: '0.1',
    latestVersion: '0.1',
    type: TYPES.MISC,
  },
  {
    name: 'amp-smartlinks',
    version: '0.1',
    latestVersion: '0.1',
    type: TYPES.MISC,
  },
  {
    name: 'amp-soundcloud',
    version: '0.1',
    latestVersion: '0.1',
    type: TYPES.MEDIA,
  },
  {
    name: 'amp-springboard-player',
    version: '0.1',
    latestVersion: '0.1',
    type: TYPES.MEDIA,
  },
  {
    name: 'amp-standalone',
    version: '0.1',
    latestVersion: '0.1',
    type: TYPES.MISC,
  },
  {
    name: 'amp-sticky-ad',
    version: '1.0',
    latestVersion: '1.0',
    options: {hasCss: true},
    type: TYPES.AD,
  },
  {
    name: 'amp-story',
    version: '1.0',
    latestVersion: '1.0',
    options: {
      hasCss: true,
      cssBinaries: [
        'amp-story-bookend',
        'amp-story-consent',
        'amp-story-draggable-drawer-header',
        'amp-story-hint',
        'amp-story-info-dialog',
<<<<<<< HEAD
=======
        'amp-story-interactive',
        'amp-story-interactive-binary-poll',
        'amp-story-interactive-poll',
        'amp-story-interactive-quiz',
>>>>>>> c2fef917
        'amp-story-share',
        'amp-story-share-menu',
        'amp-story-system-layer',
        'amp-story-tooltip',
        'amp-story-unsupported-browser-layer',
        'amp-story-viewport-warning-layer',
      ],
    },
    type: TYPES.MISC,
  },
  {
    name: 'amp-story-360',
    version: '0.1',
    latestVersion: '0.1',
    options: {hasCss: true},
    type: TYPES.MISC,
  },
  {
    name: 'amp-story-auto-ads',
    version: '0.1',
    latestVersion: '0.1',
    options: {
      hasCss: true,
      cssBinaries: [
        'amp-story-auto-ads-ad-badge',
        'amp-story-auto-ads-attribution',
      ],
    },
    type: TYPES.MISC,
  },
  {
    name: 'amp-story-education',
    version: '0.1',
    latestVersion: '0.1',
    options: {hasCss: true},
    type: TYPES.MISC,
  },
  {
    name: 'amp-story-interactives',
    version: '1.0',
    latestVersion: '1.0',
    options: {
      cssBinaries: [
        'amp-story-interactive',
        'amp-story-interactive-binary-poll',
        'amp-story-interactive-quiz',
      ],
    },
    type: TYPES.MISC,
  },
  {
    name: 'amp-stream-gallery',
    version: '0.1',
    latestVersion: '0.1',
    options: {hasCss: true},
    type: TYPES.MISC,
  },
  {
    name: 'amp-selector',
    version: ['0.1', '1.0'],
    latestVersion: '0.1',
    options: {hasCss: true},
    type: TYPES.MISC,
  },
  {
    name: 'amp-web-push',
    version: '0.1',
    latestVersion: '0.1',
    options: {hasCss: true},
    type: TYPES.MISC,
  },
  {
    name: 'amp-wistia-player',
    version: '0.1',
    latestVersion: '0.1',
    type: TYPES.MEDIA,
  },
  {
    name: 'amp-position-observer',
    version: '0.1',
    latestVersion: '0.1',
    type: TYPES.MISC,
  },
  {
    name: 'amp-orientation-observer',
    version: '0.1',
    latestVersion: '0.1',
    type: TYPES.MISC,
  },
  {
    name: 'amp-date-picker',
    version: '0.1',
    latestVersion: '0.1',
    options: {hasCss: true},
    type: TYPES.MISC,
    postPrepend: ['third_party/react-dates/bundle.js'],
  },
  {
    name: 'amp-image-viewer',
    version: '0.1',
    latestVersion: '0.1',
    options: {hasCss: true},
    type: TYPES.MISC,
  },
  {
    name: 'amp-subscriptions',
    version: '0.1',
    latestVersion: '0.1',
    options: {hasCss: true},
    type: TYPES.MISC,
  },
  {
    name: 'amp-subscriptions-google',
    version: '0.1',
    latestVersion: '0.1',
    options: {hasCss: true},
    type: TYPES.MISC,
  },
  {
    name: 'amp-pan-zoom',
    version: '0.1',
    latestVersion: '0.1',
    options: {hasCss: true},
    type: TYPES.MISC,
  },
  {
    name: 'amp-recaptcha-input',
    version: '0.1',
    latestVersion: '0.1',
    options: {hasCss: true},
    type: TYPES.MISC,
  },
  /**
   * @deprecated `amp-slides` is deprecated and will be deleted before 1.0.
   * Please see {@link AmpCarousel} with `type=slides` attribute instead.
   */
  {
    name: 'amp-slides',
    version: '0.1',
    latestVersion: '0.1',
    type: TYPES.MISC,
  },
  {
    name: 'amp-social-share',
    version: '0.1',
    latestVersion: '0.1',
    options: {hasCss: true},
    type: TYPES.MISC,
  },
  {
    name: 'amp-social-share',
    version: '1.0',
    latestVersion: '0.1',
    type: TYPES.MISC,
  },
  {
    name: 'amp-timeago',
    version: ['0.1', '1.0'],
    latestVersion: '0.1',
    type: TYPES.MISC,
  },
  {
    name: 'amp-truncate-text',
    version: '0.1',
    latestVersion: '0.1',
    options: {
      hasCss: true,
      cssBinaries: ['amp-truncate-text', 'amp-truncate-text-shadow'],
    },
    type: TYPES.MISC,
  },
  {
    name: 'amp-twitter',
    version: '0.1',
    latestVersion: '0.1',
    type: TYPES.MISC,
  },
  {
    name: 'amp-user-notification',
    version: '0.1',
    latestVersion: '0.1',
    options: {hasCss: true},
    type: TYPES.MISC,
  },
  {
    name: 'amp-vimeo',
    version: '0.1',
    latestVersion: '0.1',
    type: TYPES.MEDIA,
  },
  {
    name: 'amp-vine',
    version: '0.1',
    latestVersion: '0.1',
    type: TYPES.MISC,
  },
  {
    name: 'amp-viz-vega',
    version: '0.1',
    latestVersion: '0.1',
    options: {hasCss: true},
    type: TYPES.MISC,
    postPrepend: [
      'third_party/d3/d3.js',
      'third_party/d3-geo-projection/d3-geo-projection.js',
      'third_party/vega/vega.js',
    ],
  },
  {
    name: 'amp-google-vrview-image',
    version: '0.1',
    latestVersion: '0.1',
    type: TYPES.MISC,
  },
  {
    name: 'amp-viewer-assistance',
    version: '0.1',
    latestVersion: '0.1',
    type: TYPES.MISC,
  },
  {
    name: 'amp-viewer-integration',
    version: '0.1',
    latestVersion: '0.1',
    options: {
      // The viewer integration code needs to run asap, so that viewers
      // can influence document state asap. Otherwise the document may take
      // a long time to learn that it should start process other extensions
      // faster.
      loadPriority: 'high',
    },
    type: TYPES.MISC,
  },
  {
    name: 'amp-video',
    version: '0.1',
    latestVersion: '0.1',
    type: TYPES.MEDIA,
  },
  {
    name: 'amp-video-docking',
    version: '0.1',
    latestVersion: '0.1',
    options: {hasCss: true},
    type: TYPES.MEDIA,
  },
  {
    name: 'amp-video-iframe',
    version: '0.1',
    latestVersion: '0.1',
    type: TYPES.MEDIA,
  },
  {
    name: 'amp-viqeo-player',
    version: '0.1',
    latestVersion: '0.1',
    type: TYPES.MEDIA,
  },
  {
    name: 'amp-vk',
    version: '0.1',
    latestVersion: '0.1',
    type: TYPES.MISC,
  },
  {
    name: 'amp-yotpo',
    version: '0.1',
    latestVersion: '0.1',
    type: TYPES.MISC,
  },
  {
    name: 'amp-youtube',
    version: '0.1',
    latestVersion: '0.1',
    type: TYPES.MEDIA,
  },
  {
    name: 'amp-mowplayer',
    version: '0.1',
    latestVersion: '0.1',
    type: TYPES.MEDIA,
  },
  {
    name: 'amp-powr-player',
    version: '0.1',
    latestVersion: '0.1',
    type: TYPES.MEDIA,
  },
  {
    name: 'amp-mraid',
    version: '0.1',
    latestVersion: '0.1',
    type: TYPES.AD,
  },
  {
    name: 'amp-link-rewriter',
    version: '0.1',
    latestVersion: '0.1',
    type: TYPES.MISC,
  },
  {
    name: 'amp-minute-media-player',
    version: '0.1',
    latestVersion: '0.1',
    type: TYPES.MEDIA,
  },
].sort((a, b) => a.name.localeCompare(b.name));

/**
 * Used to alias a version of an extension to an older deprecated version.
 */
exports.extensionAliasBundles = {
  'amp-sticky-ad': {
    version: '1.0',
    aliasedVersion: '0.1',
  },
  'amp-story': {
    version: '1.0',
    aliasedVersion: '0.1',
  },
};

/**
 * @param {boolean} condition
 * @param {string} field
 * @param {string} message
 * @param {string} name
 * @param {string} found
 */
function verifyBundle_(condition, field, message, name, found) {
  if (!condition) {
    log(
      colors.red('ERROR:'),
      colors.cyan(field),
      message,
      colors.cyan(name),
      '\n' + found
    );
    process.exit(1);
  }
}

exports.verifyExtensionBundles = function () {
  exports.extensionBundles.forEach((bundle) => {
    const bundleString = JSON.stringify(bundle, null, 2);
    verifyBundle_(
      'name' in bundle,
      'name',
      'is missing from',
      '',
      bundleString
    );
    verifyBundle_(
      'version' in bundle,
      'version',
      'is missing from',
      bundle.name,
      bundleString
    );
    verifyBundle_(
      'latestVersion' in bundle,
      'latestVersion',
      'is missing from',
      bundle.name,
      bundleString
    );
    const duplicates = exports.extensionBundles.filter(
      (duplicate) => duplicate.name === bundle.name
    );
    verifyBundle_(
      duplicates.every(
        (duplicate) => duplicate.latestVersion === bundle.latestVersion
      ),
      'latestVersion',
      'is not the same for all versions of',
      bundle.name,
      JSON.stringify(duplicates, null, 2)
    );
    verifyBundle_(
      'type' in bundle,
      'type',
      'is missing from',
      bundle.name,
      bundleString
    );
    const validTypes = Object.keys(TYPES).map((x) => TYPES[x]);
    verifyBundle_(
      validTypes.some((validType) => validType === bundle.type),
      'type',
      `is not one of ${validTypes.join(',')} in`,
      bundle.name,
      bundleString
    );
  });
};<|MERGE_RESOLUTION|>--- conflicted
+++ resolved
@@ -879,13 +879,10 @@
         'amp-story-draggable-drawer-header',
         'amp-story-hint',
         'amp-story-info-dialog',
-<<<<<<< HEAD
-=======
         'amp-story-interactive',
         'amp-story-interactive-binary-poll',
         'amp-story-interactive-poll',
         'amp-story-interactive-quiz',
->>>>>>> c2fef917
         'amp-story-share',
         'amp-story-share-menu',
         'amp-story-system-layer',
