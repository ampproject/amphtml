/**
 * Copyright 2018 The AMP HTML Authors. All Rights Reserved.
 *
 * Licensed under the Apache License, Version 2.0 (the "License");
 * you may not use this file except in compliance with the License.
 * You may obtain a copy of the License at
 *
 *      http://www.apache.org/licenses/LICENSE-2.0
 *
 * Unless required by applicable law or agreed to in writing, software
 * distributed under the License is distributed on an "AS-IS" BASIS,
 * WITHOUT WARRANTIES OR CONDITIONS OF ANY KIND, either express or implied.
 * See the License for the specific language governing permissions and
 * limitations under the License.
 */
'use strict';

const argv = require('minimist')(process.argv.slice(2));
const colors = require('ansi-colors');
const log = require('fancy-log');
const wrappers = require('./compile-wrappers');

const {VERSION: internalRuntimeVersion} = require('./internal-version');

/**
 * @enum {string}
 */
const TYPES = (exports.TYPES = {
  AD: '_base_ad',
  MEDIA: '_base_media',
  MISC: '_base_misc',
});

/**
 * Used to generate top-level JS build targets
 */
exports.jsBundles = {
  'polyfills.js': {
    srcDir: './src/',
    srcFilename: 'polyfills.js',
    destDir: './build/',
    minifiedDestDir: './build/',
  },
  'alp.max.js': {
    srcDir: './ads/alp/',
    srcFilename: 'install-alp.js',
    destDir: './dist',
    minifiedDestDir: './dist',
    options: {
      toName: 'alp.max.js',
      includePolyfills: true,
      minifiedName: 'alp.js',
    },
  },
  'examiner.max.js': {
    srcDir: './src/examiner/',
    srcFilename: 'examiner.js',
    destDir: './dist',
    minifiedDestDir: './dist',
    options: {
      toName: 'examiner.max.js',
      includePolyfills: true,
      minifiedName: 'examiner.js',
    },
  },
  'ww.max.js': {
    srcDir: './src/web-worker/',
    srcFilename: 'web-worker.js',
    destDir: './dist',
    minifiedDestDir: './dist',
    options: {
      toName: 'ww.max.js',
      minifiedName: 'ww.js',
      includePolyfills: true,
    },
  },
  'integration.js': {
    srcDir: './3p/',
    srcFilename: 'integration.js',
    destDir: './dist.3p/current',
    minifiedDestDir: './dist.3p/' + internalRuntimeVersion,
    options: {
      minifiedName: 'f.js',
      externs: ['./ads/ads.extern.js'],
      include3pDirectories: true,
      includePolyfills: true,
    },
  },
  'ampcontext-lib.js': {
    srcDir: './3p/',
    srcFilename: 'ampcontext-lib.js',
    destDir: './dist.3p/current',
    minifiedDestDir: './dist.3p/' + internalRuntimeVersion,
    options: {
      minifiedName: 'ampcontext-v0.js',
      externs: ['./ads/ads.extern.js'],
      include3pDirectories: true,
      includePolyfills: false,
    },
  },
  'iframe-transport-client-lib.js': {
    srcDir: './3p/',
    srcFilename: 'iframe-transport-client-lib.js',
    destDir: './dist.3p/current',
    minifiedDestDir: './dist.3p/' + internalRuntimeVersion,
    options: {
      minifiedName: 'iframe-transport-client-v0.js',
      externs: ['./ads/ads.extern.js'],
      include3pDirectories: true,
      includePolyfills: false,
    },
  },
  'recaptcha.js': {
    srcDir: './3p/',
    srcFilename: 'recaptcha.js',
    destDir: './dist.3p/current',
    minifiedDestDir: './dist.3p/' + internalRuntimeVersion,
    options: {
      minifiedName: 'recaptcha.js',
      externs: [],
      include3pDirectories: true,
      includePolyfills: true,
    },
  },
  'amp-viewer-host.max.js': {
    srcDir: './extensions/amp-viewer-integration/0.1/examples/',
    srcFilename: 'amp-viewer-host.js',
    destDir: './dist/v0/examples',
    minifiedDestDir: './dist/v0/examples',
    options: {
      toName: 'amp-viewer-host.max.js',
      minifiedName: 'amp-viewer-host.js',
      incudePolyfills: true,
      extraGlobs: ['extensions/amp-viewer-integration/**/*.js'],
      skipUnknownDepsCheck: true,
    },
  },
  'video-iframe-integration.js': {
    srcDir: './src/',
    srcFilename: 'video-iframe-integration.js',
    destDir: './dist',
    minifiedDestDir: './dist',
    options: {
      minifiedName: 'video-iframe-integration-v0.js',
      includePolyfills: false,
    },
  },
  'amp-story-entry-point.js': {
    srcDir: './src/amp-story-player/amp-story-entry-point/',
    srcFilename: 'amp-story-entry-point.js',
    destDir: './dist',
    minifiedDestDir: './dist',
    options: {
      minifiedName: 'amp-story-entry-point-v0.js',
      includePolyfills: false,
    },
  },
  'amp-story-player.js': {
    srcDir: './src/amp-story-player/',
    srcFilename: 'amp-story-player.js',
    destDir: './dist',
    minifiedDestDir: './dist',
    options: {
      minifiedName: 'amp-story-player-v0.js',
      includePolyfills: false,
    },
  },
  'amp-inabox-host.js': {
    srcDir: './ads/inabox/',
    srcFilename: 'inabox-host.js',
    destDir: './dist',
    minifiedDestDir: './dist',
    options: {
      toName: 'amp-inabox-host.js',
      minifiedName: 'amp4ads-host-v0.js',
      includePolyfills: false,
    },
  },
  'amp.js': {
    srcDir: './src/',
    srcFilename: 'amp.js',
    destDir: './dist',
    minifiedDestDir: './dist',
    options: {
      minifiedName: 'v0.js',
      includePolyfills: true,
      wrapper: wrappers.mainBinary,
      esmPassCompilation: argv.esm,
      includeOnlyESMLevelPolyfills: argv.esm,
    },
  },
  'amp-shadow.js': {
    srcDir: './src/',
    srcFilename: 'amp-shadow.js',
    destDir: './dist',
    minifiedDestDir: './dist',
    options: {
      minifiedName: 'shadow-v0.js',
      includePolyfills: true,
    },
  },
  'amp-inabox.js': {
    srcDir: './src/inabox/',
    srcFilename: 'amp-inabox.js',
    destDir: './dist',
    minifiedDestDir: './dist',
    options: {
      toName: 'amp-inabox.js',
      minifiedName: 'amp4ads-v0.js',
      includePolyfills: true,
      extraGlobs: ['src/inabox/*.js', '3p/iframe-messaging-client.js'],
    },
  },
};

/**
 * Used to generate extension build targets
 */
exports.extensionBundles = [
  {
    name: 'amp-3d-gltf',
    version: '0.1',
    latestVersion: '0.1',
    type: TYPES.MEDIA,
  },
  {
    name: 'amp-3q-player',
    version: '0.1',
    latestVersion: '0.1',
    type: TYPES.MEDIA,
  },
  {
    name: 'amp-access',
    version: '0.1',
    latestVersion: '0.1',
    options: {hasCss: true},
    type: TYPES.MISC,
  },
  {
    name: 'amp-access-laterpay',
    version: ['0.1', '0.2'],
    latestVersion: '0.2',
    options: {hasCss: true},
    type: TYPES.MISC,
  },
  {
    name: 'amp-access-scroll',
    version: '0.1',
    latestVersion: '0.1',
    options: {hasCss: true},
    type: TYPES.MISC,
  },
  {
    name: 'amp-access-poool',
    version: '0.1',
    latestVersion: '0.1',
    type: TYPES.MISC,
  },
  {
    name: 'amp-accordion',
    version: '0.1',
    latestVersion: '0.1',
    options: {hasCss: true},
    type: TYPES.MISC,
  },
  {
    name: 'amp-action-macro',
    version: '0.1',
    latestVersion: '0.1',
    type: TYPES.MISC,
  },
  {
    name: 'amp-ad',
    version: '0.1',
    latestVersion: '0.1',
    options: {hasCss: true},
    type: TYPES.AD,
  },
  {
    name: 'amp-ad-custom',
    version: '0.1',
    latestVersion: '0.1',
    type: TYPES.AD,
  },
  {
    name: 'amp-ad-network-adsense-impl',
    version: '0.1',
    latestVersion: '0.1',
    type: TYPES.AD,
  },
  {
    name: 'amp-ad-network-adzerk-impl',
    version: '0.1',
    latestVersion: '0.1',
    type: TYPES.AD,
  },
  {
    name: 'amp-ad-network-doubleclick-impl',
    version: '0.1',
    latestVersion: '0.1',
    type: TYPES.AD,
  },
  {
    name: 'amp-ad-network-fake-impl',
    version: '0.1',
    latestVersion: '0.1',
    type: TYPES.AD,
  },
  {
    name: 'amp-ad-exit',
    version: '0.1',
    latestVersion: '0.1',
    type: TYPES.AD,
  },
  {
    name: 'amp-addthis',
    version: '0.1',
    latestVersion: '0.1',
    options: {hasCss: true},
    type: TYPES.MISC,
  },
  {
    name: 'amp-analytics',
    version: '0.1',
    latestVersion: '0.1',
    type: TYPES.MISC,
  },
  {
    name: 'amp-anim',
    version: '0.1',
    latestVersion: '0.1',
    type: TYPES.MEDIA,
  },
  {
    name: 'amp-animation',
    version: '0.1',
    latestVersion: '0.1',
    type: TYPES.MISC,
  },
  {
    name: 'amp-apester-media',
    version: '0.1',
    latestVersion: '0.1',
    options: {hasCss: true},
    type: TYPES.MEDIA,
  },
  {
    name: 'amp-app-banner',
    version: '0.1',
    latestVersion: '0.1',
    options: {hasCss: true},
    type: TYPES.MISC,
  },
  {
    name: 'amp-audio',
    version: '0.1',
    latestVersion: '0.1',
    type: TYPES.MEDIA,
  },
  {
    name: 'amp-auto-ads',
    version: '0.1',
    latestVersion: '0.1',
    type: TYPES.AD,
  },
  {
    name: 'amp-autocomplete',
    version: '0.1',
    latestVersion: '0.1',
    options: {hasCss: true},
    type: TYPES.MISC,
  },
  {
    name: 'amp-auto-lightbox',
    version: '0.1',
    latestVersion: '0.1',
    type: TYPES.MISC,
  },
  {
    name: 'amp-base-carousel',
    version: '0.1',
    latestVersion: '0.1',
    options: {hasCss: true},
    type: TYPES.MISC,
  },
  {
    name: 'amp-beopinion',
    version: '0.1',
    latestVersion: '0.1',
    type: TYPES.MISC,
  },
  {
    name: 'amp-bind',
    version: '0.1',
    latestVersion: '0.1',
    type: TYPES.MISC,
  },
  {
    name: 'amp-bodymovin-animation',
    version: '0.1',
    latestVersion: '0.1',
    type: TYPES.MEDIA,
  },
  {
    name: 'amp-brid-player',
    version: '0.1',
    latestVersion: '0.1',
    type: TYPES.MEDIA,
  },
  {
    name: 'amp-delight-player',
    version: '0.1',
    latestVersion: '0.1',
    options: {hasCss: true},
    type: TYPES.MEDIA,
  },
  {
    name: 'amp-brightcove',
    version: '0.1',
    latestVersion: '0.1',
    type: TYPES.MEDIA,
  },
  {
    name: 'amp-byside-content',
    version: '0.1',
    latestVersion: '0.1',
    options: {hasCss: true},
    type: TYPES.MISC,
  },
  {
    name: 'amp-kaltura-player',
    version: '0.1',
    latestVersion: '0.1',
    type: TYPES.MEDIA,
  },
  {
    name: 'amp-call-tracking',
    version: '0.1',
    latestVersion: '0.1',
    type: TYPES.MISC,
  },
  {
    name: 'amp-carousel',
    version: ['0.1', '0.2'],
    latestVersion: '0.1',
    options: {hasCss: true},
    type: TYPES.MISC,
  },
  {
    name: 'amp-consent',
    version: '0.1',
    latestVersion: '0.1',
    options: {hasCss: true},
    type: TYPES.MISC,
  },
  {
    name: 'amp-connatix-player',
    version: '0.1',
    latestVersion: '0.1',
    type: TYPES.MEDIA,
  },
  {
    name: 'amp-crypto-polyfill',
    version: '0.1',
    latestVersion: '0.1',
    type: TYPES.MISC,
  },
  {
    name: 'amp-dailymotion',
    version: '0.1',
    latestVersion: '0.1',
    type: TYPES.MEDIA,
  },
  {
    name: 'amp-date-countdown',
    version: '0.1',
    latestVersion: '0.1',
    type: TYPES.MISC,
  },
  {
    name: 'amp-date-display',
    version: ['0.1', '1.0'],
    latestVersion: '0.1',
    type: TYPES.MISC,
  },
  {
    name: 'amp-google-document-embed',
    version: '0.1',
    latestVersion: '0.1',
    type: TYPES.MISC,
  },
  {
    name: 'amp-dynamic-css-classes',
    version: '0.1',
    latestVersion: '0.1',
    type: TYPES.MISC,
  },
  {
    name: 'amp-embedly-card',
    version: '0.1',
    latestVersion: '0.1',
    type: TYPES.MISC,
  },
  {
    name: 'amp-experiment',
    version: ['0.1', '1.0'],
    latestVersion: '0.1',
    type: TYPES.MISC,
  },
  {
    name: 'amp-facebook',
    version: '0.1',
    latestVersion: '0.1',
    type: TYPES.MISC,
  },
  {
    name: 'amp-facebook-comments',
    version: '0.1',
    latestVersion: '0.1',
    type: TYPES.MISC,
  },
  {
    name: 'amp-facebook-like',
    version: '0.1',
    latestVersion: '0.1',
    type: TYPES.MISC,
  },
  {
    name: 'amp-facebook-page',
    version: '0.1',
    latestVersion: '0.1',
    type: TYPES.MISC,
  },
  {
    name: 'amp-fit-text',
    version: '0.1',
    latestVersion: '0.1',
    options: {hasCss: true},
    type: TYPES.MISC,
  },
  {
    name: 'amp-fit-text',
    version: '1.0',
    latestVersion: '0.1',
    type: TYPES.MISC,
  },
  {
    name: 'amp-font',
    version: '0.1',
    latestVersion: '0.1',
    type: TYPES.MISC,
  },
  {
    name: 'amp-form',
    version: '0.1',
    latestVersion: '0.1',
    options: {hasCss: true},
    type: TYPES.MISC,
  },
  {
    name: 'amp-fx-collection',
    version: '0.1',
    latestVersion: '0.1',
    type: TYPES.MISC,
  },
  {
    name: 'amp-fx-flying-carpet',
    version: '0.1',
    latestVersion: '0.1',
    options: {hasCss: true},
    type: TYPES.MISC,
  },
  {
    name: 'amp-geo',
    version: '0.1',
    latestVersion: '0.1',
    type: TYPES.MISC,
  },
  {
    name: 'amp-gfycat',
    version: '0.1',
    latestVersion: '0.1',
    type: TYPES.MEDIA,
  },
  {
    name: 'amp-gist',
    version: '0.1',
    latestVersion: '0.1',
    type: TYPES.MISC,
  },
  {
    name: 'amp-gwd-animation',
    version: '0.1',
    latestVersion: '0.1',
    options: {hasCss: true},
    type: TYPES.MISC,
  },
  {
    name: 'amp-hulu',
    version: '0.1',
    latestVersion: '0.1',
    type: TYPES.MEDIA,
  },
  {
    name: 'amp-iframe',
    version: '0.1',
    latestVersion: '0.1',
    type: TYPES.MISC,
  },
  {
    name: 'amp-ima-video',
    version: '0.1',
    latestVersion: '0.1',
    type: TYPES.MISC,
  },
  {
    name: 'amp-image-lightbox',
    version: '0.1',
    latestVersion: '0.1',
    options: {hasCss: true},
    type: TYPES.MISC,
  },
  {
    name: 'amp-image-slider',
    version: '0.1',
    latestVersion: '0.1',
    options: {hasCss: true},
    type: TYPES.MISC,
  },
  {
    name: 'amp-imgur',
    version: '0.1',
    latestVersion: '0.1',
    type: TYPES.MEDIA,
  },
  {
    name: 'amp-inline-gallery',
    version: '0.1',
    latestVersion: '0.1',
    options: {
      hasCss: true,
      cssBinaries: [
        'amp-inline-gallery',
        'amp-inline-gallery-pagination',
        'amp-inline-gallery-thumbnails',
      ],
    },
    type: TYPES.MISC,
  },
  {
    name: 'amp-inputmask',
    version: '0.1',
    latestVersion: '0.1',
    type: TYPES.MISC,
    postPrepend: ['third_party/inputmask/bundle.js'],
  },
  {
    name: 'amp-instagram',
    version: '0.1',
    latestVersion: '0.1',
    options: {hasCss: true},
    type: TYPES.MISC,
  },
  {
    name: 'amp-install-serviceworker',
    version: '0.1',
    latestVersion: '0.1',
    type: TYPES.MISC,
  },
  {
    name: 'amp-intersection-observer-polyfill',
    version: '0.1',
    latestVersion: '0.1',
    type: TYPES.MISC,
  },
  {
    name: 'amp-izlesene',
    version: '0.1',
    latestVersion: '0.1',
    type: TYPES.MEDIA,
  },
  {
    name: 'amp-jwplayer',
    version: '0.1',
    latestVersion: '0.1',
    type: TYPES.MEDIA,
  },
  {
    name: 'amp-lightbox',
    version: '0.1',
    latestVersion: '0.1',
    options: {hasCss: true},
    type: TYPES.MISC,
  },
  {
    name: 'amp-lightbox-gallery',
    version: '0.1',
    latestVersion: '0.1',
    options: {hasCss: true},
    type: TYPES.MISC,
  },
  {
    name: 'amp-list',
    version: '0.1',
    latestVersion: '0.1',
    options: {hasCss: true},
    type: TYPES.MISC,
  },
  {
    name: 'amp-live-list',
    version: '0.1',
    latestVersion: '0.1',
    options: {hasCss: true},
    type: TYPES.MISC,
  },
  {
    name: 'amp-loader',
    version: '0.1',
    latestVersion: '0.1',
    options: {hasCss: true},
    type: TYPES.MISC,
  },
  {
    name: 'amp-mathml',
    version: '0.1',
    latestVersion: '0.1',
    options: {hasCss: true},
    type: TYPES.MISC,
  },
  {
    name: 'amp-mega-menu',
    version: '0.1',
    latestVersion: '0.1',
    options: {hasCss: true},
    type: TYPES.MISC,
  },
  {
    name: 'amp-megaphone',
    version: '0.1',
    latestVersion: '0.1',
    type: TYPES.MEDIA,
  },
  {
    name: 'amp-mustache',
    version: ['0.1', '0.2'],
    latestVersion: '0.2',
    type: TYPES.MISC,
  },
  {
    name: 'amp-nested-menu',
    version: '0.1',
    latestVersion: '0.1',
    options: {hasCss: true},
    type: TYPES.MISC,
  },
  {
    name: 'amp-next-page',
    version: ['0.1', '1.0'],
    latestVersion: '1.0',
    options: {hasCss: true},
    type: TYPES.MISC,
  },
  {
    name: 'amp-nexxtv-player',
    version: '0.1',
    latestVersion: '0.1',
    type: TYPES.MEDIA,
  },
  {
    name: 'amp-o2-player',
    version: '0.1',
    latestVersion: '0.1',
    type: TYPES.MEDIA,
  },
  {
    name: 'amp-ooyala-player',
    version: '0.1',
    latestVersion: '0.1',
    type: TYPES.MEDIA,
  },
  {
    name: 'amp-pinterest',
    version: '0.1',
    latestVersion: '0.1',
    options: {hasCss: true},
    type: TYPES.MISC,
  },
  {
    name: 'amp-playbuzz',
    version: '0.1',
    latestVersion: '0.1',
    options: {hasCss: true},
    type: TYPES.MEDIA,
  },
  {
    name: 'amp-reach-player',
    version: '0.1',
    latestVersion: '0.1',
    type: TYPES.MEDIA,
  },
  {
    name: 'amp-redbull-player',
    version: '0.1',
    latestVersion: '0.1',
    type: TYPES.MEDIA,
  },
  {
    name: 'amp-reddit',
    version: '0.1',
    latestVersion: '0.1',
    type: TYPES.MISC,
  },
  {
    name: 'amp-riddle-quiz',
    version: '0.1',
    latestVersion: '0.1',
    type: TYPES.MISC,
  },
  {
    name: 'amp-script',
    version: '0.1',
    latestVersion: '0.1',
    options: {hasCss: true},
    type: TYPES.MISC,
  },
  {
    name: 'amp-sidebar',
    version: ['0.1', '0.2'],
    latestVersion: '0.1',
    options: {hasCss: true},
    type: TYPES.MISC,
  },
  {
    name: 'amp-skimlinks',
    version: '0.1',
    latestVersion: '0.1',
    type: TYPES.MISC,
  },
  {
    name: 'amp-smartlinks',
    version: '0.1',
    latestVersion: '0.1',
    type: TYPES.MISC,
  },
  {
    name: 'amp-soundcloud',
    version: '0.1',
    latestVersion: '0.1',
    type: TYPES.MEDIA,
  },
  {
    name: 'amp-springboard-player',
    version: '0.1',
    latestVersion: '0.1',
    type: TYPES.MEDIA,
  },
  {
    name: 'amp-standalone',
    version: '0.1',
    latestVersion: '0.1',
    type: TYPES.MISC,
  },
  {
    name: 'amp-sticky-ad',
    version: '1.0',
    latestVersion: '1.0',
    options: {hasCss: true},
    type: TYPES.AD,
  },
  {
    name: 'amp-story',
    version: '1.0',
    latestVersion: '1.0',
    options: {
      hasCss: true,
      cssBinaries: [
        'amp-story-bookend',
        'amp-story-consent',
        'amp-story-draggable-drawer-header',
        'amp-story-hint',
        'amp-story-info-dialog',
        'amp-story-interactive',
        'amp-story-interactive-binary-poll',
        'amp-story-interactive-poll',
        'amp-story-interactive-quiz',
        'amp-story-interactive-results',
        'amp-story-share',
        'amp-story-share-menu',
        'amp-story-system-layer',
        'amp-story-tooltip',
        'amp-story-unsupported-browser-layer',
        'amp-story-viewport-warning-layer',
      ],
    },
    type: TYPES.MISC,
  },
  {
    name: 'amp-story-360',
    version: '0.1',
    latestVersion: '0.1',
    options: {hasCss: true},
    type: TYPES.MISC,
  },
  {
    name: 'amp-story-auto-ads',
    version: '0.1',
    latestVersion: '0.1',
    options: {
      hasCss: true,
      cssBinaries: [
        'amp-story-auto-ads-ad-badge',
        'amp-story-auto-ads-attribution',
      ],
    },
    type: TYPES.MISC,
  },
  {
    name: 'amp-story-education',
    version: '0.1',
    latestVersion: '0.1',
    options: {hasCss: true},
    type: TYPES.MISC,
  },
  {
<<<<<<< HEAD
    name: 'amp-story-interactives',
    version: '1.0',
    latestVersion: '1.0',
    options: {
      cssBinaries: [
        'amp-story-interactive',
        'amp-story-interactive-binary-poll',
        'amp-story-interactive-quiz',
      ],
    },
=======
    name: 'amp-story-player',
    version: '0.1',
    latestVersion: '0.1',
    options: {hasCss: true},
>>>>>>> 8bfdd45b
    type: TYPES.MISC,
  },
  {
    name: 'amp-stream-gallery',
    version: '0.1',
    latestVersion: '0.1',
    options: {hasCss: true},
    type: TYPES.MISC,
  },
  {
    name: 'amp-selector',
    version: ['0.1', '1.0'],
    latestVersion: '0.1',
    options: {hasCss: true},
    type: TYPES.MISC,
  },
  {
    name: 'amp-web-push',
    version: '0.1',
    latestVersion: '0.1',
    options: {hasCss: true},
    type: TYPES.MISC,
  },
  {
    name: 'amp-wistia-player',
    version: '0.1',
    latestVersion: '0.1',
    type: TYPES.MEDIA,
  },
  {
    name: 'amp-position-observer',
    version: '0.1',
    latestVersion: '0.1',
    type: TYPES.MISC,
  },
  {
    name: 'amp-orientation-observer',
    version: '0.1',
    latestVersion: '0.1',
    type: TYPES.MISC,
  },
  {
    name: 'amp-date-picker',
    version: '0.1',
    latestVersion: '0.1',
    options: {hasCss: true},
    type: TYPES.MISC,
    postPrepend: ['third_party/react-dates/bundle.js'],
  },
  {
    name: 'amp-image-viewer',
    version: '0.1',
    latestVersion: '0.1',
    options: {hasCss: true},
    type: TYPES.MISC,
  },
  {
    name: 'amp-subscriptions',
    version: '0.1',
    latestVersion: '0.1',
    options: {hasCss: true},
    type: TYPES.MISC,
  },
  {
    name: 'amp-subscriptions-google',
    version: '0.1',
    latestVersion: '0.1',
    options: {hasCss: true},
    type: TYPES.MISC,
  },
  {
    name: 'amp-pan-zoom',
    version: '0.1',
    latestVersion: '0.1',
    options: {hasCss: true},
    type: TYPES.MISC,
  },
  {
    name: 'amp-recaptcha-input',
    version: '0.1',
    latestVersion: '0.1',
    options: {hasCss: true},
    type: TYPES.MISC,
  },
  /**
   * @deprecated `amp-slides` is deprecated and will be deleted before 1.0.
   * Please see {@link AmpCarousel} with `type=slides` attribute instead.
   */
  {
    name: 'amp-slides',
    version: '0.1',
    latestVersion: '0.1',
    type: TYPES.MISC,
  },
  {
    name: 'amp-social-share',
    version: '0.1',
    latestVersion: '0.1',
    options: {hasCss: true},
    type: TYPES.MISC,
  },
  {
    name: 'amp-social-share',
    version: '1.0',
    latestVersion: '0.1',
    options: {hasCss: true},
    type: TYPES.MISC,
  },
  {
    name: 'amp-timeago',
    version: ['0.1', '1.0'],
    latestVersion: '0.1',
    type: TYPES.MISC,
  },
  {
    name: 'amp-truncate-text',
    version: '0.1',
    latestVersion: '0.1',
    options: {
      hasCss: true,
      cssBinaries: ['amp-truncate-text', 'amp-truncate-text-shadow'],
    },
    type: TYPES.MISC,
  },
  {
    name: 'amp-twitter',
    version: '0.1',
    latestVersion: '0.1',
    type: TYPES.MISC,
  },
  {
    name: 'amp-user-notification',
    version: '0.1',
    latestVersion: '0.1',
    options: {hasCss: true},
    type: TYPES.MISC,
  },
  {
    name: 'amp-vimeo',
    version: '0.1',
    latestVersion: '0.1',
    type: TYPES.MEDIA,
  },
  {
    name: 'amp-vine',
    version: '0.1',
    latestVersion: '0.1',
    type: TYPES.MISC,
  },
  {
    name: 'amp-viz-vega',
    version: '0.1',
    latestVersion: '0.1',
    options: {hasCss: true},
    type: TYPES.MISC,
    postPrepend: [
      'third_party/d3/d3.js',
      'third_party/d3-geo-projection/d3-geo-projection.js',
      'third_party/vega/vega.js',
    ],
  },
  {
    name: 'amp-google-vrview-image',
    version: '0.1',
    latestVersion: '0.1',
    type: TYPES.MISC,
  },
  {
    name: 'amp-viewer-assistance',
    version: '0.1',
    latestVersion: '0.1',
    type: TYPES.MISC,
  },
  {
    name: 'amp-viewer-integration',
    version: '0.1',
    latestVersion: '0.1',
    options: {
      // The viewer integration code needs to run asap, so that viewers
      // can influence document state asap. Otherwise the document may take
      // a long time to learn that it should start process other extensions
      // faster.
      loadPriority: 'high',
    },
    type: TYPES.MISC,
  },
  {
    name: 'amp-video',
    version: '0.1',
    latestVersion: '0.1',
    type: TYPES.MEDIA,
  },
  {
    name: 'amp-video-docking',
    version: '0.1',
    latestVersion: '0.1',
    options: {hasCss: true},
    type: TYPES.MEDIA,
  },
  {
    name: 'amp-video-iframe',
    version: '0.1',
    latestVersion: '0.1',
    type: TYPES.MEDIA,
  },
  {
    name: 'amp-viqeo-player',
    version: '0.1',
    latestVersion: '0.1',
    type: TYPES.MEDIA,
  },
  {
    name: 'amp-vk',
    version: '0.1',
    latestVersion: '0.1',
    type: TYPES.MISC,
  },
  {
    name: 'amp-yotpo',
    version: '0.1',
    latestVersion: '0.1',
    type: TYPES.MISC,
  },
  {
    name: 'amp-youtube',
    version: '0.1',
    latestVersion: '0.1',
    type: TYPES.MEDIA,
  },
  {
    name: 'amp-mowplayer',
    version: '0.1',
    latestVersion: '0.1',
    type: TYPES.MEDIA,
  },
  {
    name: 'amp-powr-player',
    version: '0.1',
    latestVersion: '0.1',
    type: TYPES.MEDIA,
  },
  {
    name: 'amp-mraid',
    version: '0.1',
    latestVersion: '0.1',
    type: TYPES.AD,
  },
  {
    name: 'amp-link-rewriter',
    version: '0.1',
    latestVersion: '0.1',
    type: TYPES.MISC,
  },
  {
    name: 'amp-minute-media-player',
    version: '0.1',
    latestVersion: '0.1',
    type: TYPES.MEDIA,
  },
].sort((a, b) => a.name.localeCompare(b.name));

/**
 * Used to alias a version of an extension to an older deprecated version.
 */
exports.extensionAliasBundles = {
  'amp-sticky-ad': {
    version: '1.0',
    aliasedVersion: '0.1',
  },
  'amp-story': {
    version: '1.0',
    aliasedVersion: '0.1',
  },
};

/**
 * @param {boolean} condition
 * @param {string} field
 * @param {string} message
 * @param {string} name
 * @param {string} found
 */
function verifyBundle_(condition, field, message, name, found) {
  if (!condition) {
    log(
      colors.red('ERROR:'),
      colors.cyan(field),
      message,
      colors.cyan(name),
      '\n' + found
    );
    process.exit(1);
  }
}

exports.verifyExtensionBundles = function () {
  exports.extensionBundles.forEach((bundle) => {
    const bundleString = JSON.stringify(bundle, null, 2);
    verifyBundle_(
      'name' in bundle,
      'name',
      'is missing from',
      '',
      bundleString
    );
    verifyBundle_(
      'version' in bundle,
      'version',
      'is missing from',
      bundle.name,
      bundleString
    );
    verifyBundle_(
      'latestVersion' in bundle,
      'latestVersion',
      'is missing from',
      bundle.name,
      bundleString
    );
    const duplicates = exports.extensionBundles.filter(
      (duplicate) => duplicate.name === bundle.name
    );
    verifyBundle_(
      duplicates.every(
        (duplicate) => duplicate.latestVersion === bundle.latestVersion
      ),
      'latestVersion',
      'is not the same for all versions of',
      bundle.name,
      JSON.stringify(duplicates, null, 2)
    );
    verifyBundle_(
      'type' in bundle,
      'type',
      'is missing from',
      bundle.name,
      bundleString
    );
    const validTypes = Object.keys(TYPES).map((x) => TYPES[x]);
    verifyBundle_(
      validTypes.some((validType) => validType === bundle.type),
      'type',
      `is not one of ${validTypes.join(',')} in`,
      bundle.name,
      bundleString
    );
  });
};<|MERGE_RESOLUTION|>--- conflicted
+++ resolved
@@ -922,23 +922,10 @@
     type: TYPES.MISC,
   },
   {
-<<<<<<< HEAD
-    name: 'amp-story-interactives',
-    version: '1.0',
-    latestVersion: '1.0',
-    options: {
-      cssBinaries: [
-        'amp-story-interactive',
-        'amp-story-interactive-binary-poll',
-        'amp-story-interactive-quiz',
-      ],
-    },
-=======
     name: 'amp-story-player',
     version: '0.1',
     latestVersion: '0.1',
     options: {hasCss: true},
->>>>>>> 8bfdd45b
     type: TYPES.MISC,
   },
   {
