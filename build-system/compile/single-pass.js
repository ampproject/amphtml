--- conflicted
+++ resolved
@@ -562,11 +562,7 @@
     .then(intermediateBundleConcat)
     .then(eliminateIntermediateBundles)
     .then(thirdPartyConcat)
-<<<<<<< HEAD
-    .then(removeInvalidSourcemaps)
     .then(formatExtractedMessages)
-=======
->>>>>>> 53730b2f
     .catch(err => {
       err.showStack = false; // Useless node_modules stack
       throw err;
