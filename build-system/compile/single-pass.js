/**
 * Copyright 2018 The AMP HTML Authors. All Rights Reserved.
 *
 * Licensed under the Apache License, Version 2.0 (the "License");
 * you may not use this file except in compliance with the License.
 * You may obtain a copy of the License at
 *
 *      http://www.apache.org/licenses/LICENSE-2.0
 *
 * Unless required by applicable law or agreed to in writing, software
 * distributed under the License is distributed on an "AS-IS" BASIS,
 * WITHOUT WARRANTIES OR CONDITIONS OF ANY KIND, either express or implied.
 * See the License for the specific language governing permissions and
 * limitations under the License.
 */

const babel = require('@babel/core');
const babelify = require('babelify');
const browserify = require('browserify');
const colors = require('ansi-colors');
const conf = require('../build.conf');
const deglob = require('globs-to-files');
const devnull = require('dev-null');
const fs = require('fs-extra');
const gulp = require('gulp');
const gulpIf = require('gulp-if');
const log = require('fancy-log');
const minimist = require('minimist');
const path = require('path');
const Promise = require('bluebird');
const relativePath = require('path').relative;
const rename = require('gulp-rename');
const sourcemaps = require('gulp-sourcemaps');
const tempy = require('tempy');
const terser = require('terser');
const through = require('through2');
const {
  extensionBundles,
  altMainBundles,
  TYPES,
} = require('../../bundles.config');
const {
  gulpClosureCompile,
  handleSinglePassCompilerError,
} = require('./closure-compile');
const {formatExtractedMessages} = require('./log-messages');
const {isTravisBuild} = require('../travis');
const {shortenLicense, shouldShortenLicense} = require('./shorten-license');
const {TopologicalSort} = require('topological-sort');
const TYPES_VALUES = Object.keys(TYPES).map(x => TYPES[x]);
const wrappers = require('../compile-wrappers');
const {VERSION: internalRuntimeVersion} = require('../internal-version');

const argv = minimist(process.argv.slice(2));
let singlePassDest =
  typeof argv.single_pass_dest === 'string' ? argv.single_pass_dest : './dist/';

if (!singlePassDest.endsWith('/')) {
  singlePassDest = `${singlePassDest}/`;
}

const SPLIT_MARKER = `/** SPLIT${Math.floor(Math.random() * 10000)} */`;

// Used to store transforms and compile v0.js
const transformDir = tempy.directory();
const srcs = [];

const mainBundle = 'src/amp.js';
const extensionsInfo = {};
let extensions = extensionBundles
  .concat(altMainBundles)
  .filter(unsupportedExtensions)
  .map(ext => {
    const path = buildFullPathFromConfig(ext);
    if (Array.isArray(path)) {
      path.forEach((p, index) => {
        extensionsInfo[p] = Object.create(ext);
        extensionsInfo[p].filename = ext.name + '-' + ext.version[index];
      });
    } else {
      extensionsInfo[path] = Object.create(ext);
      if (isAltMainBundle(ext.name) && ext.path) {
        extensionsInfo[path].filename = ext.name;
      } else {
        extensionsInfo[path].filename = ext.name + '-' + ext.version;
      }
    }
    return path;
  });
// Flatten nested arrays to support multiple versions
extensions = [].concat.apply([], extensions);

const jsFilesToWrap = [];

exports.getFlags = function(config) {
  config.define.push('SINGLE_FILE_COMPILATION=true');
  config.define.push(`VERSION=${internalRuntimeVersion}`);
  /* eslint "google-camelcase/google-camelcase": 0 */
  // Reasonable defaults.
  const flags = {
    compilation_level: 'ADVANCED',
    use_types_for_optimization: true,
    rewrite_polyfills: false,
    source_map_include_content: !!argv.full_sourcemaps,
    source_map_location_mapping: ['|/'],
    //new_type_inf: true,
    language_in: 'ES6',
    // By default closure puts all of the public exports on the global, but
    // because of the wrapper modules (to mitigate async loading of scripts)
    // that we add to the js binaries this prevents other js binaries from
    // accessing the symbol, we remedy this by attaching all public exports
    // to `_` and everything imported across modules is is accessed through `_`.
    rename_prefix_namespace: '_',
    language_out: config.language_out || 'ES5',
    module_output_path_prefix: config.writeTo || 'out/',
    module_resolution: 'NODE',
    externs: config.externs,
    define: config.define,
    // Turn off warning for "Unknown @define" since we use define to pass
    // args such as FORTESTING to our runner.
    jscomp_off: ['unknownDefines'],
    // checkVars: Demote "variable foo is undeclared" errors.
    // moduleLoad: Demote "module not found" errors to ignore missing files
    //     in type declarations in the swg.js bundle.
    jscomp_warning: ['checkVars', 'moduleLoad'],
    jscomp_error: [
      'checkTypes',
      'accessControls',
      'const',
      'constantProperty',
      'globalThis',
    ],
    hide_warnings_for: config.hideWarningsFor,
  };
  if (argv.pretty_print) {
    flags.formatting = 'PRETTY_PRINT';
  }

  // Turn object into deterministically sorted array.
  const flagsArray = [];
  Object.keys(flags)
    .sort()
    .forEach(function(flag) {
      const val = flags[flag];
      if (val instanceof Array) {
        val.forEach(function(item) {
          flagsArray.push('--' + flag, item);
        });
      } else {
        if (val != null) {
          flagsArray.push('--' + flag, val);
        } else {
          flagsArray.push('--' + flag);
        }
      }
    });

  return exports.getGraph(config.modules, config).then(function(g) {
    return flagsArray.concat(exports.getBundleFlags(g, flagsArray));
  });
};

exports.getBundleFlags = function(g) {
  const flagsArray = [];

  // Add all packages (directories with a package.json) to the srcs array.
  // Closure compiler reads the packages to resolve
  // non-relative module names.
  Object.keys(g.packages)
    .sort()
    .forEach(function(pkg) {
      srcs.push(pkg);
    });

  // Build up the weird flag structure that closure compiler calls
  // modules and we call bundles.
  const bundleKeys = Object.keys(g.bundles).sort();
  // TODO(erwinm): special case src/amp.js for now. add a propert sort
  // comparator here.
  const indexOfAmp = bundleKeys.indexOf(mainBundle);
  bundleKeys.splice(indexOfAmp, 1);
  bundleKeys.splice(0, 0, mainBundle);
  const indexOfIntermediate = bundleKeys.indexOf('_base_i');
  bundleKeys.splice(indexOfIntermediate, 1);
  bundleKeys.splice(1, 0, '_base_i');
  bundleKeys.forEach(function(originalName) {
    const isMain = originalName == mainBundle;
    // TODO(erwinm): This access will break
    const bundle = g.bundles[originalName];
    bundle.modules.forEach(function(js) {
      srcs.push(`${g.tmp}/${js}`);
    });
    let name;
    let info = extensionsInfo[bundle.name];
    if (info) {
      name = info.filename;
      if (!name) {
        throw new Error('Expected filename ' + JSON.stringify(info));
      }
    } else if (bundle.name == mainBundle) {
      name = 'v0';
      info = {
        name,
      };
    } else {
      // TODO(@cramforce): Remove special case.
      if (!/_base/.test(bundle.name)) {
        throw new Error(
          'Unexpected missing extension info ' +
            bundle.name +
            ',' +
            JSON.stringify(bundle)
        );
      }
      name = bundle.name;
      info = {
        name,
      };
    }
    // And now build --module $name:$numberOfJsFiles:$bundleDeps
    let cmd = name + ':' + bundle.modules.length;
    const bundleDeps = [];
    if (!isMain) {
      const configEntry = getExtensionBundleConfig(originalName);
      if (configEntry) {
        cmd += `:${configEntry.type}`;
        // This is not necessary with intermediate concating.
        // bundleDeps.push('_base_i', configEntry.type);
      } else {
        // All lower tier bundles depend on _base_i
        if (TYPES_VALUES.includes(name)) {
          cmd += ':_base_i';
          bundleDeps.push('_base_i');
        } else {
          cmd += ':v0';
        }
      }
    }
    flagsArray.push('--module', cmd);
    if (bundleKeys.length > 1) {
      function massageWrapper(w) {
        return w.replace('<%= contents %>', '%s');
        /*+ '\n//# sourceMappingURL=%basename%.map\n'*/
      }
      // We need to post wrap the main bundles. We can't wrap v0.js either
      // since it would have the wrapper already when we read it and prepend
      // it.
      if (isMain || isAltMainBundle(name)) {
        jsFilesToWrap.push(name);
      } else {
        const configEntry = getExtensionBundleConfig(originalName);
        const marker = configEntry ? SPLIT_MARKER : '';
        flagsArray.push(
          '--module_wrapper',
          name +
            ':' +
            massageWrapper(
              wrappers.extension(
                info.name,
                info.loadPriority,
                bundleDeps,
                marker
              )
            )
        );
      }
    } else {
      throw new Error('Expect to build more than one bundle.');
    }
  });
  flagsArray.push('--js_module_root', `${g.tmp}/node_modules/`);
  flagsArray.push('--js_module_root', `${g.tmp}/`);
  return flagsArray;
};

exports.getGraph = function(entryModules, config) {
  let resolve;
  let reject;
  const promise = new Promise(function(res, rej) {
    resolve = res;
    reject = rej;
  });
  const nodes = new Map();
  const topo = new TopologicalSort(nodes);
  const graph = {
    entryModules,
    // Lookup whether a module is a dep of a given entry module
    depOf: {},
    // Map of module id to its deps array.
    deps: {},
    // Topological sorted array of all deps.
    sorted: undefined,
    // Generated bundles
    bundles: {
      _base_i: {
        isBase: true,
        name: '_base_i',
        // The modules in the bundle.
        modules: [],
      },
    },
    packages: {},
    tmp: transformDir,
  };

  TYPES_VALUES.forEach(type => {
    graph.bundles[type] = {
      isBase: true,
      name: type,
      modules: [],
    };
  });

  config.babel = config.babel || {};

  // Use browserify with babel to learn about deps.
  const b = browserify(entryModules, {
    debug: true,
    deps: true,
    detectGlobals: false,
  })
    // The second stage are transforms that closure compiler supports
    // directly and which we don't want to apply during deps finding.
    .transform(babelify, {
      compact: false,
      plugins: ['transform-es2015-modules-commonjs'],
    });
  // This gets us the actual deps. We collect them in an array, so
  // we can sort them prior to building the dep tree. Otherwise the tree
  // will not be stable.
  const depEntries = [];
  b.pipeline.get('deps').push(
    through.obj(function(row, enc, next) {
      row.source = null; // Release memory
      depEntries.push(row);
      next();
    })
  );

  b.bundle()
    .on('end', function() {
      const edges = {};
      depEntries
        .sort(function(a, b) {
          return a.id < b.id;
        })
        .forEach(function(row) {
          const id = unifyPath(
            exports.maybeAddDotJs(relativePath(process.cwd(), row.id))
          );
          topo.addNode(id, id);
          const deps = (edges[id] = Object.keys(row.deps)
            .sort()
            .map(function(dep) {
              return unifyPath(relativePath(process.cwd(), row.deps[dep]));
            }));
          graph.deps[id] = deps;
          if (row.entry) {
            graph.depOf[id] = {};
            graph.depOf[id][id] = true; // Self edge.
            deps.forEach(function(dep) {
              graph.depOf[id][dep] = true;
            });
          }
        });
      Object.keys(edges)
        .sort()
        .forEach(function(id) {
          edges[id].forEach(function(dep) {
            topo.addEdge(id, dep);
          });
        });
      graph.sorted = Array.from(topo.sort().keys()).reverse();

      setupBundles(graph);
      transformPathsToTempDir(graph, config);
      resolve(graph);
      fs.writeFileSync('deps.txt', JSON.stringify(graph, null, 2));
    })
    .on('error', reject)
    .pipe(devnull());
  return promise;
};

function setupBundles(graph) {
  // For each module, mark them as to whether any of the entry
  // modules depends on them (transitively).
  Array.from(graph.sorted)
    .reverse()
    .forEach(function(id) {
      graph.deps[id].forEach(function(dep) {
        Object.keys(graph.depOf)
          .sort()
          .forEach(function(entry) {
            if (graph.depOf[entry][id]) {
              graph.depOf[entry][dep] = true;
            }
          });
      });
    });

  // Create the bundles.
  graph.sorted.forEach(function(id) {
    let inBundleCount = 0;
    // The bundle a module should go into.
    let dest;
    // Bundles that this item must be available to.
    const bundleDestCandidates = [];
    // Count in how many bundles a modules wants to be.
    Object.keys(graph.depOf)
      .sort()
      .forEach(function(entry) {
        if (graph.depOf[entry][id]) {
          inBundleCount++;
          dest = entry;
          const configEntry = getExtensionBundleConfig(entry);
          const type = configEntry ? configEntry.type : mainBundle;
          bundleDestCandidates.push(type);
        }
      });
    console /*OK*/
      .assert(
        inBundleCount >= 1,
        'Should be in at least 1 bundle',
        id,
        'Bundle count',
        inBundleCount,
        graph.depOf
      );
    // If a module is in more than 1 bundle, it must go into _base.
    if (bundleDestCandidates.length > 1) {
      const first = bundleDestCandidates[0];
      const allTheSame = !bundleDestCandidates.some(c => c != first);
      const needsBase = bundleDestCandidates.some(c => c == mainBundle);
      dest = mainBundle;
      // If all requested bundles are the same, then that is the right
      // place.
      if (allTheSame) {
        dest = first;
      } else if (!needsBase) {
        // If multiple type-bundles want the file, but it doesn't have to be
        // in base, move the file into the intermediate bundle.
        dest = '_base_i';
      }
    }
    if (!graph.bundles[dest]) {
      graph.bundles[dest] = {
        isBase: false,
        name: dest,
        modules: [],
      };
    }
    graph.bundles[dest].modules.push(id);
  });
}

/**
 * Takes all of the nodes in the dependency graph and transfers them
 * to a temporary directory where we can run babel transformations.
 *
 * @param {!Object} graph
 * @param {!Object} config
 */
function transformPathsToTempDir(graph, config) {
  if (!isTravisBuild()) {
    log('Writing transforms to', colors.cyan(graph.tmp));
  }
  // `sorted` will always have the files that we need.
  graph.sorted.forEach(f => {
    // For now, just copy node_module files instead of transforming them.
    if (f.startsWith('node_modules/')) {
      fs.copySync(f, `${graph.tmp}/${f}`);
    } else {
      const {code} = babel.transformFileSync(f, {
        plugins: conf.plugins({
          isEsmBuild: config.define.indexOf('ESM_BUILD=true') !== -1,
          isForTesting: config.define.indexOf('FORTESTING=true') !== -1,
          isSinglePass: true,
        }),
        retainLines: true,
      });
      fs.outputFileSync(`${graph.tmp}/${f}`, code);
    }
  });
}

// Returns the extension bundle config for the given filename or null.
function getExtensionBundleConfig(filename) {
  const basename = path.basename(filename, '.js');
  return extensionBundles.filter(x => x.name == basename)[0];
}

const knownExtensions = {
  mjs: true,
  js: true,
  es: true,
  es6: true,
  json: true,
};

exports.maybeAddDotJs = function(id) {
  const extensionMatch = id.match(/\.([a-zA-Z0-9]+)$/);
  const extension = extensionMatch ? extensionMatch[1].toLowerCase() : null;
  if (!knownExtensions[extension]) {
    id += '.js';
  }
  return id;
};

function unifyPath(id) {
  return id.split(path.sep).join('/');
}

function buildFullPathFromConfig(ext) {
  function getPath(version) {
    return `extensions/${ext.name}/${version}/${ext.name}.js`;
  }

  // Allow alternate bundles to declare their own source location path.
  if (isAltMainBundle(ext.name) && ext.path) {
    return ext.path;
  }

  if (Array.isArray(ext.version)) {
    return ext.version.map(ver => getPath(ver));
  }

  return getPath(ext.version);
}

function unsupportedExtensions(name) {
  return name;
}

/**
 * Predicate to identify if a given extension name is an alternate main bundle
 * like amp-shadow, amp-inabox etc.
 *
 * @param {string} name
 * @return {boolean}
 */
function isAltMainBundle(name) {
  return altMainBundles.some(altMainBundle => {
    return altMainBundle.name === name;
  });
}

exports.singlePassCompile = async function(entryModule, options) {
  return exports
    .getFlags({
      modules: [entryModule].concat(extensions),
      writeTo: singlePassDest,
      define: options.define,
      externs: options.externs,
      hideWarningsFor: options.hideWarningsFor,
    })
    .then(compile)
    .then(wrapMainBinaries)
<<<<<<< HEAD
    .then(postProcessConcat)
    .then(formatExtractedMessages)
=======
    .then(intermediateBundleConcat)
    .then(eliminateIntermediateBundles)
    .then(thirdPartyConcat)
    .then(removeInvalidSourcemaps)
>>>>>>> 480db013
    .catch(err => {
      err.showStack = false; // Useless node_modules stack
      return Promise.reject(err);
    });
};

/**
 * Wrap AMPs main binaries with the compiler wrappers. We are not able to
 * use closures wrapper mechanism for this since theres some concatenation
 * we need to do to build the alternative binaries such as shadow-v0 and
 * amp4ads-v0.
 * TODO(#18811, erwinm): this breaks source maps and we need a way to fix this.
 * magic-string might be part of the solution here so explore that (pre or post
 * process)
 */
function wrapMainBinaries() {
  const pair = wrappers.mainBinary.split('<%= contents %>');
  const prefix = pair[0];
  const suffix = pair[1];
  // Cache the v0 file so we can prepend it to alternative binaries.
  const mainFile = fs.readFileSync('dist/v0.js', 'utf8');
  jsFilesToWrap.forEach(x => {
    const path = `dist/${x}.js`;
    const bootstrapCode = path === 'dist/v0.js' ? '' : mainFile;
    const isAmpAltstring = path === 'dist/v0.js' ? '' : 'self.IS_AMP_ALT=1;';
    fs.writeFileSync(
      path,
      `${isAmpAltstring}${prefix}${bootstrapCode}` +
        `${fs.readFileSync(path).toString()}${suffix}`
    );
  });
}

/**
 * Prepends intermediate bundles to the built js binary.
 * TODO(erwinm, #18811): This operation is needed but straight out breaks
 * source maps.
 */
function intermediateBundleConcat() {
  extensionBundles.forEach(extension => {
    const prependContents = [
      'dist/v0/_base_i.js',
      `dist/v0/${extension.type}.js`,
    ].map(readFile);

    // If there are third_party libraries to prepend too, ensure we inject a
    // new split marker.
    if (Array.isArray(extension.postPrepend)) {
      prependContents.push(SPLIT_MARKER);
    }

    return postPrepend(extension, prependContents);
  });
}

/**
 * Prepends the listed file to the built js binary.
 * TODO(erwinm, #18811): This operation is needed but straight out breaks
 * source maps.
 */
function thirdPartyConcat() {
  extensionBundles.forEach(extension => {
    const postPrependPaths = extension.postPrepend;
    if (!Array.isArray(postPrependPaths)) {
      return;
    }
    const prependContents = postPrependPaths.map(readFile);

    return postPrepend(extension, prependContents);
  });
}

function postPrepend(extension, prependContents) {
  function createFullPath(version) {
    return `dist/v0/${extension.name}-${version}.js`;
  }

  let targets = [];
  if (Array.isArray(extension.version)) {
    targets = extension.version.map(createFullPath);
  } else {
    targets.push(createFullPath(extension.version));
  }
  const prependContent = ';' + prependContents.join(';');
  targets.forEach(path => {
    const content = fs
      .readFileSync(path, 'utf8')
      .toString()
      .split(SPLIT_MARKER);
    const prefix = content[0];
    const suffix = content[1];
    fs.writeFileSync(path, prefix + prependContent + suffix, 'utf8');
  });
}

function compile(flagsArray) {
  // TODO(@cramforce): Run the post processing step
  return new Promise(function(resolve, reject) {
    gulp
      .src(srcs, {base: transformDir})
      .pipe(gulpIf(shouldShortenLicense, shortenLicense()))
      .pipe(sourcemaps.init({loadMaps: true}))
      .pipe(gulpClosureCompile(flagsArray))
      .on('error', err => {
        handleSinglePassCompilerError();
        reject(err);
      })
      .pipe(sourcemaps.write('.'))
      .pipe(gulpIf(/(\/amp-|\/_base)/, rename(path => (path.dirname += '/v0'))))
      .pipe(gulp.dest('.'))
      .on('end', resolve);
  });
}

function eliminateIntermediateBundles() {
  extensionBundles.forEach(extension => {
    function createFullPath(version) {
      return `dist/v0/${extension.name}-${version}.js`;
    }

    let targets = [];
    if (Array.isArray(extension.version)) {
      targets = extension.version.map(createFullPath);
    } else {
      targets.push(createFullPath(extension.version));
    }
    targets.forEach(path => {
      const {code} = babel.transformFileSync(path, {
        plugins: conf.eliminateIntermediateBundles(),
        retainLines: true,
      });
      const compressed = terser.minify(code, {
        mangle: false,
        compress: {
          defaults: false,
          unused: true,
        },
        output: {
          beautify: !!argv.pretty_print,
          comments: 'all',
          keep_quoted_props: true,
        },
      }).code;
      fs.outputFileSync(path, compressed);
    });
  });
}

function removeInvalidSourcemaps() {
  const maps = deglob.sync(['dist/**/*.js.map']);
  maps.forEach(map => {
    fs.truncateSync(map);
  });
}

function readFile(path) {
  return fs.readFileSync(path, 'utf8').toString();
}<|MERGE_RESOLUTION|>--- conflicted
+++ resolved
@@ -556,15 +556,11 @@
     })
     .then(compile)
     .then(wrapMainBinaries)
-<<<<<<< HEAD
-    .then(postProcessConcat)
-    .then(formatExtractedMessages)
-=======
     .then(intermediateBundleConcat)
     .then(eliminateIntermediateBundles)
     .then(thirdPartyConcat)
     .then(removeInvalidSourcemaps)
->>>>>>> 480db013
+    .then(formatExtractedMessages)
     .catch(err => {
       err.showStack = false; // Useless node_modules stack
       return Promise.reject(err);
