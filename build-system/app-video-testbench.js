/**
 * Copyright 2018 The AMP HTML Authors. All Rights Reserved.
 *
 * Licensed under the Apache License, Version 2.0 (the "License");
 * you may not use this file except in compliance with the License.
 * You may obtain a copy of the License at
 *
 *      http://www.apache.org/licenses/LICENSE-2.0
 *
 * Unless required by applicable law or agreed to in writing, software
 * distributed under the License is distributed on an "AS-IS" BASIS,
 * WITHOUT WARRANTIES OR CONDITIONS OF ANY KIND, either express or implied.
 * See the License for the specific language governing permissions and
 * limitations under the License.
 */
/* eslint-disable */
'use strict';

const BBPromise = require('bluebird');
const fs = BBPromise.promisifyAll(require('fs'));
const {JSDOM} = require('jsdom');

const sourceFile = 'test/manual/amp-video.amp.html';

// These are taken from the respective example or validation files.
/**
 * Please keep these alphabetically sorted.
 */
const requiredAttrs = {
  'amp-3q-player': {
    'data-id': 'c8dbe7f4-7f7f-11e6-a407-0cc47a188158',
  },
  'amp-brid-player': {
    'data-partner': '264',
    'data-player': '4144',
    'data-video': '13663',
  },
  'amp-brightcove': {
    'data-account': '1290862519001',
    'data-video-id': 'ref:amp-docs-sample',
    'data-player-id': 'SyIOV8yWM',
  },
  'amp-dailymotion': {'data-videoid': 'x2m8jpp'},
  'amp-gfycat': {'data-gfyid': 'TautWhoppingCougar'},
  'amp-ima-video': {
    'data-tag': 'https://pubads.g.doubleclick.net/gampad/ads?sz=640x480&iu=/124319096/external/single_ad_samples&ciu_szs=300x250&impl=s&gdfp_req=1&env=vp&output=vast&unviewed_position_start=1&cust_params=deployment%3Ddevsite%26sample_ct%3Dlinear&correlator=&debug_experiment_id=1269069638',
    'data-poster': '/examples/img/ima-poster.png',
  },
  'amp-mowplayer': {'data-mediaid': 'meeqmaqg5js'},

  // These one seems obsolete, 404'ing with current params.
  // 'amp-nexxtv-player': {
  //   'data-mediaid': '71QQG852413DU7J',
  //   'data-client': '761',
  // },

  'amp-ooyala-player': {
    'data-embedcode': 'xkeHRiMjE6ls2aXoPoiqmPO6IU8HtXsg',
    'data-pcode': '5zb2wxOlZcNCe_HVT3a6cawW298X',
    'data-playerid': '26e2e3c1049c4e70ae08a242638b5c40',
    'data-playerversion': 'v4',
  },
  'amp-youtube': {'data-videoid': 'mGENRKrdoGY'},
<<<<<<< HEAD
  'amp-video-iframe': {'src': '/examples/amp-video-iframe/frame.html'},
=======
  'amp-vimeo': {'data-videoid': '27246366'},
  'amp-viqeo-player': {
    'data-profileid': '184',
    'data-videoid': 'b51b70cdbb06248f4438',
  },
  'amp-wistia-player': {'data-media-hashed-id': 'u8p9wq6mq8'},
};

/**
 * Please keep these alphabetically sorted.
 */
const requiredInnerHtml = {
  'amp-ima-video': `<source
      src="https://s0.2mdn.net/4253510/google_ddm_animation_480P.mp4"
      type="video/mp4">`,
>>>>>>> 74d6bd5e
};

const optionalAttrs = [
  'autoplay',
  'controls',
  'rotate-to-fullscreen',
];

/**
 * Please keep these alpahbetically sorted.
 */
const availableExtensions = [
  'amp-3q-player',
  'amp-brid-player',
  'amp-brightcove',
  'amp-dailymotion',
<<<<<<< HEAD
  'amp-video-iframe',
=======
  'amp-gfycat',
  'amp-ima-video',
  'amp-mowplayer',
  'amp-ooyala-player',
  'amp-youtube',
  'amp-video',
  'amp-viqeo-player',
  'amp-wistia-player',
>>>>>>> 74d6bd5e

  // TODO(alanorozco): Reenable with valid params, if possible.
  // 'amp-nexxtv-player',
];


const clientScript = `
var urlParams = new URLSearchParams(window.location.search);

function logAnalyticsEvent(url) {
  var urlParams = new URLSearchParams(url.split('?', 2)[1]);
  appendAnalyticsRow(urlParams);
}

function appendAnalyticsRow(urlParams) {
  var container = document.querySelector('.analytics-events-container');
  var table = document.getElementById('analytics-events');
  table.appendChild(createTableRow([
    getHoursMinutesSeconds(),
    urlParams.get('autoplay'),
    urlParams.get('type'),
    urlParams.get('time'),
    urlParams.get('total'),
    urlParams.get('duration'),
  ]));
  container./*OK*/scrollTop = container./*OK*/scrollHeight;
}

function getHoursMinutesSeconds() {
  var date = new Date();
  return padTo2(date.getHours()) + ':' +
      padTo2(date.getMinutes()) + ':' +
      padTo2(date.getSeconds());
}

function padTo2(number) {
  if (number < 10) {
    return '0' + number;
  }
  return number.toString();
}

function createTableRow(cellsContent) {
  var row = document.createElement('tr');
  for (var i = 0; i < cellsContent.length; i++) {
    row.appendChild(createTableCell(cellsContent[i]));
  }
  return row;
}

function createTableCell(contents) {
  var cell = document.createElement('td');
  cell./*OK*/innerText = contents;
  return cell;
}

function monkeyPatchXhr(xhrPrototype) {
  var defaultOpen = xhrPrototype.open;
  xhrPrototype.open = function(unusedMethod, url) {
    if ((new RegExp('^https://foo\.com/')).test(url)) {
      logAnalyticsEvent(url);
    }
    return defaultOpen.apply(this, arguments);
  };
}

function main() {
  monkeyPatchXhr(XMLHttpRequest.prototype);

  var dropdown = document.querySelector('select');
  dropdown.onchange = function() {
    replaceExtension(urlParams, dropdown.value);
    reloadFrom(urlParams);
  };

  var checkboxes = document.querySelectorAll('.optional-attrs-container input');
  for (var i = 0; i < checkboxes.length; i++) {
    checkboxes[i].addEventListener('change', function(event) {
      urlParams.delete(event.target.value);
      urlParams.set(event.target.value, event.target.checked ? '1' : '0');
      reloadFrom(urlParams);
    });
  }
}

function reloadFrom(params) {
  var baseUrl =
      [location.protocol, '//', location.host, location.pathname].join('');
  window.location = baseUrl + '?' + params;
}

function replaceExtension(params, withExtension) {
  params.delete('extension');
  params.set('extension', withExtension);
}

main();
`;


function getSubstitutable(doc) {
  return doc.querySelector('[data-substitutable]');
}


function renderExtensionDropdown(doc, opt_extension) {
  const select = doc.createElement('select');

  const usedExtension =
      opt_extension || getSubstitutable(doc).tagName.toLowerCase();

  availableExtensions.forEach(extension => {
    const option = doc.createElement('option');
    option.setAttribute('value', extension);
    option./*OK*/innerHTML = extension;

    if (extension == usedExtension) {
      option.setAttribute('selected', '');
    }

    select.appendChild(option);
  });

  return select;
}


function renderOptionalAttrsCheckboxes(doc) {
  const fragment = doc.createDocumentFragment();
  const substitutable = getSubstitutable(doc);

  optionalAttrs.forEach(attr => {
    const id = `optional-attr-${attr}`;
    const label = doc.createElement('label');
    const input = doc.createElement('input');

    label.setAttribute('for', id);

    input.id = id;
    input.setAttribute('type', 'checkbox');
    input.value = attr;

    if (substitutable.hasAttribute(attr)) {
      input.setAttribute('checked', '');
    }

    label.appendChild(input);
    label./*OK*/innerHTML += ` ${attr}`;

    fragment.appendChild(label);
  });

  return fragment;
}


function replaceTagName(node, withTagName) {
  const {tagName} = node;

  node./*OK*/outerHTML =
      node./*OK*/outerHTML
          .replace(new RegExp(`^\<${tagName}`, 'i'), `<${withTagName}`)
          .replace(new RegExp(`\</${tagName}\>$`, 'i'), `</${withTagName}>`);
}


function replaceCustomElementScript(
  doc, fromExtension, toExtension, version = '0.1') {

  const selector = `script[custom-element=${fromExtension}]`;
  const script = doc.querySelector(selector);

  script.setAttribute('custom-element', toExtension);

  // TODO(alanorozco): Use config.urls.cdn value. This file is not available
  // under the Node.JS context.
  script.setAttribute('src',
      `https://cdn.ampproject.org/v0/${toExtension}-${version}.js`);
}


function removeAttrs(node) {
  node.getAttribute('data-removable-attrs').split(',').forEach(attr => {
    node.removeAttribute(attr);
  });
}


function replaceExtension(doc, toExtension) {
  const substitutable = getSubstitutable(doc);

  const substitutableTagNameLowerCase = substitutable.tagName.toLowerCase();
  const toExtensionLowerCase = toExtension.toLowerCase();

  if (substitutableTagNameLowerCase == toExtensionLowerCase) {
    return;
  }

  replaceCustomElementScript(doc, substitutableTagNameLowerCase, toExtension);
  removeAttrs(substitutable);

  if (requiredAttrs[toExtensionLowerCase]) {
    const attrs = requiredAttrs[toExtensionLowerCase];
    Object.keys(attrs).forEach(attr => {
      substitutable.setAttribute(attr, attrs[attr]);
    });
  }

  substitutable./*OK*/innerHTML = requiredInnerHtml[toExtensionLowerCase] || '';

  // `replaceTagName` has to run at the end since it manipulates `outerHTML`.
  replaceTagName(substitutable, toExtension);
}


function setOptionalAttrs(req, doc) {
  const substitutable = getSubstitutable(doc);

  optionalAttrs.forEach(attr => {
    if (!req.query[attr]) {
      return;
    }
    if (req.query[attr] == '1') {
      substitutable.setAttribute(attr, '');
    } else {
      substitutable.removeAttribute(attr);
    }
  });
}


function appendClientScript(doc) {
  const script = doc.createElement('script');
  script./*OK*/innerHTML = clientScript;
  doc.body.appendChild(script);
}


function isValidExtension(extension) {
  return availableExtensions.includes(extension);
}


function runVideoTestBench(req, res) {
  fs.readFileAsync(sourceFile).then(contents => {
    const dom = new JSDOM(contents);
    const {window} = dom;
    const doc = window.document;

    const {extension} = req.query;

    setOptionalAttrs(req, doc);

    if (extension) {
      if (!isValidExtension(extension)) {
        res.status(403);
        res.end('Invalid extension parameter.');
        return;
      }
      replaceExtension(doc, extension);
    }

    const dropdownContainer = doc.querySelector('.dropdown-container');
    dropdownContainer.appendChild(renderExtensionDropdown(doc), extension);

    const optionalAttrsContainer =
        doc.querySelector('.optional-attrs-container');
    optionalAttrsContainer.appendChild(renderOptionalAttrsCheckboxes(doc));

    appendClientScript(doc);

    return res.end(dom.serialize());
  }).error(() => {
    res.status(404);
    res.end('Not found: ' + sourceFile);
  });
}


module.exports = runVideoTestBench;<|MERGE_RESOLUTION|>--- conflicted
+++ resolved
@@ -61,9 +61,7 @@
     'data-playerversion': 'v4',
   },
   'amp-youtube': {'data-videoid': 'mGENRKrdoGY'},
-<<<<<<< HEAD
   'amp-video-iframe': {'src': '/examples/amp-video-iframe/frame.html'},
-=======
   'amp-vimeo': {'data-videoid': '27246366'},
   'amp-viqeo-player': {
     'data-profileid': '184',
@@ -79,9 +77,11 @@
   'amp-ima-video': `<source
       src="https://s0.2mdn.net/4253510/google_ddm_animation_480P.mp4"
       type="video/mp4">`,
->>>>>>> 74d6bd5e
 };
 
+/**
+ * Please keep these alphabetically sorted.
+ */
 const optionalAttrs = [
   'autoplay',
   'controls',
@@ -96,18 +96,15 @@
   'amp-brid-player',
   'amp-brightcove',
   'amp-dailymotion',
-<<<<<<< HEAD
-  'amp-video-iframe',
-=======
   'amp-gfycat',
   'amp-ima-video',
   'amp-mowplayer',
   'amp-ooyala-player',
   'amp-youtube',
   'amp-video',
+  'amp-video-iframe',
   'amp-viqeo-player',
   'amp-wistia-player',
->>>>>>> 74d6bd5e
 
   // TODO(alanorozco): Reenable with valid params, if possible.
   // 'amp-nexxtv-player',
