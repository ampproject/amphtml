--- conflicted
+++ resolved
@@ -106,11 +106,6 @@
   'amp-viqeo-player',
   'amp-wistia-player',
   'amp-youtube',
-<<<<<<< HEAD
-=======
-  'amp-dailymotion',
-  'amp-video-iframe',
->>>>>>> 7cec79fa
 
   // TODO(alanorozco): Reenable with valid params, if possible.
   // 'amp-nexxtv-player',
