/**
 * Copyright 2017 The AMP HTML Authors. All Rights Reserved.
 *
 * Licensed under the Apache License, Version 2.0 (the "License");
 * you may not use this file except in compliance with the License.
 * You may obtain a copy of the License at
 *
 *      http://www.apache.org/licenses/LICENSE-2.0
 *
 * Unless required by applicable law or agreed to in writing, software
 * distributed under the License is distributed on an "AS-IS" BASIS,
 * WITHOUT WARRANTIES OR CONDITIONS OF ANY KIND, either express or implied.
 * See the License for the specific language governing permissions and
 * limitations under the License.
 */
'use strict';

/**
 * @fileoverview Creates an http server to handle static
 * files and list directories for use with the amp live server
 */
const argv = require('minimist')(process.argv.slice(2));
const bacon = require('baconipsum');
const bodyParser = require('body-parser');
const cors = require('./amp-cors');
const devDashboard = require('./app-index/index');
const express = require('express');
const fetch = require('node-fetch');
const formidable = require('formidable');
const fs = require('fs');
const jsdom = require('jsdom');
const path = require('path');
const upload = require('multer')();
const pc = process;
const autocompleteEmailData = require('./autocomplete-test-data');
const header = require('connect-header');
const runVideoTestBench = require('./app-video-testbench');
const {
  getVariableRequest,
  runVariableSubstitution,
  saveVariableRequest,
  saveVariables,
} = require('./variable-substitution');
const {
  recaptchaFrameRequestHandler,
  recaptchaRouter,
} = require('./recaptcha-router');
const {getServeMode} = require('./app-utils');
const {logWithoutTimestamp} = require('../common/logging');
const {log} = require('../common/logging');
const {red} = require('kleur/colors');
const {renderShadowViewer} = require('./shadow-viewer');
const {replaceUrls, isRtvMode} = require('./app-utils');

/**
 * Respond with content received from a URL when SERVE_MODE is "cdn".
 * @param {express.Response} res
 * @param {string} cdnUrl
 * @return {Promise<boolean>}
 */
async function passthroughServeModeCdn(res, cdnUrl) {
  if (SERVE_MODE !== 'cdn') {
    return false;
  }
  try {
    const response = await fetch(cdnUrl);
    res.status(response.status);
    res.send(await response.text());
  } catch (e) {
    log(red('ERROR:'), e);
    res.status(500);
    res.end();
  }
  return true;
}

const app = express();
const TEST_SERVER_PORT = argv.port || 8000;
let SERVE_MODE = getServeMode();

app.use(bodyParser.json());
app.use(bodyParser.text());

// Middleware is executed in order, so this must be at the top.
// TODO(#24333): Migrate all server URL handlers to new-server/router and
// deprecate app.js.
// TODO(erwinmombay, #32865): Make visual diff tests use the new server
if (!argv._.includes('visual-diff')) {
  app.use(require('./new-server/router'));
}

app.use(require('./routes/a4a-envelopes'));
app.use('/amp4test', require('./amp4test').app);
app.use('/analytics', require('./routes/analytics'));
app.use('/list/', require('./routes/list'));
app.use('/test', require('./routes/test'));
if (argv.coverage) {
  app.use('/coverage', require('istanbul-middleware').createHandler());
}

// Built binaries should be fetchable from other origins, i.e. Storybook.
app.use(header({'Access-Control-Allow-Origin': '*'}));

// Append ?csp=1 to the URL to turn on the CSP header.
// TODO: shall we turn on CSP all the time?
app.use((req, res, next) => {
  if (req.query.csp) {
    res.set({
      'content-security-policy':
        "default-src * blob: data:; script-src https://cdn.ampproject.org/rtv/ https://cdn.ampproject.org/v0.js https://cdn.ampproject.org/v0/ https://cdn.ampproject.org/viewer/ http://localhost:8000 https://localhost:8000; object-src 'none'; style-src 'unsafe-inline' https://cdn.ampproject.org/rtv/ https://cdn.materialdesignicons.com https://cloud.typography.com https://fast.fonts.net https://fonts.googleapis.com https://maxcdn.bootstrapcdn.com https://p.typekit.net https://use.fontawesome.com https://use.typekit.net; report-uri https://csp-collector.appspot.com/csp/amp",
    });
  }
  next();
});

/**
 *
 * @param {string} serveMode
 * @return {boolean}
 */
function isValidServeMode(serveMode) {
  return (
    ['default', 'compiled', 'cdn', 'esm'].includes(serveMode) ||
    isRtvMode(serveMode)
  );
}

/**
 *
 * @param {string} serveMode
 */
function setServeMode(serveMode) {
  SERVE_MODE = serveMode;
}

app.get('/serve_mode=:mode', (req, res) => {
  const newMode = req.params.mode;
  if (isValidServeMode(newMode)) {
    setServeMode(newMode);
    res.send(`<h2>Serve mode changed to ${newMode}</h2>`);
  } else {
    const info = '<h2>Serve mode ' + newMode + ' is not supported. </h2>';
    res.status(400).send(info);
  }
});

if (argv._.includes('integration') && !argv.nobuild) {
  setServeMode('compiled');
}

if (!(argv._.includes('unit') || argv._.includes('integration'))) {
  // Dev dashboard routes break test scaffolding since they're global.
  devDashboard.installExpressMiddleware(app);
}

// Changes the current serve mode via query param
// e.g. /serve_mode_change?mode=(default|compiled|cdn|<RTV_NUMBER>)
// (See ./app-index/settings.js)
app.get('/serve_mode_change', (req, res) => {
  const {mode} = req.query;
  if (isValidServeMode(mode)) {
    setServeMode(mode);
    res.json({ok: true});
    return;
  }
  res.status(400).json({ok: false});
});

// Redirects to a proxied document with optional mode through query params.
//
// Mode can be one of:
//   - '/', empty string, or unset for an unwrapped doc
//   - '/a4a/' for an AMP4ADS wrapper
//   - '/a4a-3p/' for a 3P AMP4ADS wrapper
//   - '/inabox/' for an AMP inabox wrapper
//   - '/shadow/' for a shadow-wrapped document
//
// Examples:
//   - /proxy/?url=hello.com 👉 /proxy/s/hello.com
//   - /proxy/?url=hello.com?mode=/shadow/ 👉 /shadow/proxy/s/hello.com
//   - /proxy/?url=https://hello.com 👉 /proxy/s/hello.com
//   - /proxy/?url=https://www.google.com/amp/s/hello.com 👉 /proxy/s/hello.com
//   - /proxy/?url=hello.com/canonical 👉 /proxy/s/hello.com/amp
//
// This passthrough is useful to generate the URL from <form> values,
// (See ./app-index/proxy-form.js)
app.get('/proxy', async (req, res, next) => {
  const {mode, url} = req.query;
  const urlSuffixClearPrefixReStr =
    '^https?://((www.)?google.(com?|[a-z]{2}|com?.[a-z]{2}|cat)/amp/s/)?';
  const urlSuffix = url.replace(new RegExp(urlSuffixClearPrefixReStr, 'i'), '');

  try {
    const ampdocUrl = await requestAmphtmlDocUrl(urlSuffix);
    const ampdocUrlSuffix = ampdocUrl.replace(/^https?:\/\//, '');
    const modePrefix = (mode || '').replace(/\/$/, '');
    const proxyUrl = `${modePrefix}/proxy/s/${ampdocUrlSuffix}`;
    res.redirect(proxyUrl);
  } catch ({message}) {
    logWithoutTimestamp(`ERROR: ${message}`);
    next();
  }
});

/**
 * Resolves an AMPHTML URL from a canonical URL. If AMPHTML is canonical, same
 * URL is returned.
 * @param {string} urlSuffix URL without protocol or google.com/amp/s/...
 * @param {string=} protocol 'https' or 'http'. 'https' retries using 'http'.
 * @return {!Promise<string>}
 */
async function requestAmphtmlDocUrl(urlSuffix, protocol = 'https') {
  const defaultUrl = `${protocol}://${urlSuffix}`;
  logWithoutTimestamp(`Fetching URL: ${defaultUrl}`);

  const response = await fetch(defaultUrl);
  if (!response.ok) {
    if (protocol == 'https') {
      return requestAmphtmlDocUrl(urlSuffix, 'http');
    }
    throw new Error(`Status: ${response.status}`);
  }

  const {window} = new jsdom.JSDOM(await response.text());
  const linkRelAmphtml = window.document.querySelector('link[rel=amphtml]');
  const amphtmlUrl = linkRelAmphtml && linkRelAmphtml.getAttribute('href');
  return amphtmlUrl || defaultUrl;
}

/*
 * Intercept Recaptcha frame for,
 * integration tests. Using this to mock
 * out the recaptcha api.
 */
app.get('/dist.3p/*/recaptcha.*html', recaptchaFrameRequestHandler);
app.use('/recaptcha', recaptchaRouter);

// Deprecate usage of .min.html/.max.html
app.get(
  [
    '/examples/*.(min|max).html',
    '/test/manual/*.(min|max).html',
    '/test/fixtures/e2e/*/*.(min|max).html',
  ],
  (req, res) => {
    const filePath = req.url;
    res.send(generateInfo(filePath));
  }
);

app.use('/pwa', (req, res) => {
  let file;
  let contentType;
  if (!req.url || req.path == '/') {
    // pwa.html
    contentType = 'text/html';
    file = '/examples/pwa/pwa.html';
  } else if (req.url == '/pwa.js') {
    // pwa.js
    contentType = 'application/javascript';
    file = '/examples/pwa/pwa.js';
  } else if (req.url == '/pwa-sw.js') {
    // pwa.js
    contentType = 'application/javascript';
    file = '/examples/pwa/pwa-sw.js';
  } else if (req.url == '/ampdoc-shell') {
    // pwa-ampdoc-shell.html
    contentType = 'text/html';
    file = '/examples/pwa/pwa-ampdoc-shell.html';
  } else {
    // Redirect to the underlying resource.
    // TODO(dvoytenko): would be nicer to do forward instead of redirect.
    res.writeHead(302, {'Location': req.url});
    res.end();
    return;
  }
  res.statusCode = 200;
  res.setHeader('Content-Type', contentType);
  fs.promises.readFile(pc.cwd() + file).then((file) => {
    res.end(file);
  });
});

app.use('/api/show', (_req, res) => {
  res.json({
    showNotification: true,
  });
});

app.use('/api/dont-show', (_req, res) => {
  res.json({
    showNotification: false,
  });
});

app.use('/api/echo/query', (req, res) => {
  res.json(JSON.parse(req.query.data));
});

app.use('/api/echo/post', (req, res) => {
  res.setHeader('Content-Type', 'application/json');
  res.end(req.body);
});

app.use('/api/ping', (_req, res) => {
  res.status(204).end();
});

app.use('/form/html/post', (req, res) => {
  cors.assertCors(req, res, ['POST']);

  const form = new formidable.IncomingForm();
  form.parse(req, (_err, fields) => {
    res.setHeader('Content-Type', 'text/html');
    if (fields['email'] == 'already@subscribed.com') {
      res.statusCode = 500;
      res.end(`
        <h1 style="color:red;">Sorry ${fields['name']}!</h1>
        <p>The email ${fields['email']} is already subscribed!</p>
      `);
    } else {
      res.end(`
      <h1>Thanks ${fields['name']}!</h1>
        <p>Please make sure to confirm your email ${fields['email']}</p>
      `);
    }
  });
});

app.use('/form/redirect-to/post', (req, res) => {
  cors.assertCors(req, res, ['POST'], ['AMP-Redirect-To']);
  res.setHeader('AMP-Redirect-To', 'https://google.com');
  res.end('{}');
});

app.use('/form/echo-json/post', (req, res) => {
  cors.assertCors(req, res, ['POST']);
  const form = new formidable.IncomingForm();
  const fields = Object.create(null);
  form.on('field', function (name, value) {
    if (!(name in fields)) {
      fields[name] = value;
      return;
    }

    const realName = name;
    if (realName in fields) {
      if (!Array.isArray(fields[realName])) {
        fields[realName] = [fields[realName]];
      }
    } else {
      fields[realName] = [];
    }
    fields[realName].push(value);
  });
  form.parse(req, () => {
    res.setHeader('Content-Type', 'application/json; charset=utf-8');
    if (fields['email'] == 'already@subscribed.com') {
      res.statusCode = 500;
    }
    res.end(JSON.stringify(fields));
  });
});

app.use('/form/json/poll1', (req, res) => {
  cors.assertCors(req, res, ['POST']);
  const form = new formidable.IncomingForm();
  form.parse(req, () => {
    res.setHeader('Content-Type', 'application/json');
    res.end(
      JSON.stringify({
        result: [
          {
            answer: 'Penguins',
            percentage: new Array(77),
          },
          {
            answer: 'Ostriches',
            percentage: new Array(8),
          },
          {
            answer: 'Kiwis',
            percentage: new Array(14),
          },
          {
            answer: 'Wekas',
            percentage: new Array(1),
          },
        ],
      })
    );
  });
});

app.post('/form/json/upload', upload.fields([{name: 'myFile'}]), (req, res) => {
  cors.assertCors(req, res, ['POST']);

  const myFile = req.files['myFile'];

  if (!myFile) {
    res.json({message: 'No file data received'});
    return;
  }
  const fileData = myFile[0];
  const contents = fileData.buffer.toString();

  res.json({message: contents});
});

app.use('/form/search-html/get', (_req, res) => {
  res.setHeader('Content-Type', 'text/html');
  res.end(`
     <h1>Here's results for your search<h1>
     <ul>
      <li>Result 1</li>
      <li>Result 2</li>
      <li>Result 3</li>
     </ul>
  `);
});

app.use('/form/search-json/get', (req, res) => {
  cors.assertCors(req, res, ['GET']);
  res.json({
    term: req.query.term,
    additionalFields: req.query.additionalFields,
    results: [{title: 'Result 1'}, {title: 'Result 2'}, {title: 'Result 3'}],
  });
});

const autocompleteColors = [
  'red',
  'orange',
  'yellow',
  'green',
  'blue',
  'purple',
  'pink',
  'black',
  'white',
];

app.use('/form/autocomplete/query', (req, res) => {
  const query = req.query.q;
  if (!query) {
    res.json({items: autocompleteColors});
  } else {
    const lowerCaseQuery = query.toLowerCase();
    const filtered = autocompleteColors.filter((l) =>
      l.toLowerCase().includes(lowerCaseQuery)
    );
    res.json({items: filtered});
  }
});

app.use('/form/autocomplete/error', (_req, res) => {
  res.status(500).end();
});

app.use('/form/mention/query', (req, res) => {
  const query = req.query.q;
  if (!query) {
    res.json({items: autocompleteEmailData});
    return;
  }
  const lowerCaseQuery = query.toLowerCase().trim();
  const filtered = autocompleteEmailData.filter((l) =>
    l.toLowerCase().startsWith(lowerCaseQuery)
  );
  res.json({items: filtered});
});

app.use('/form/verify-search-json/post', (req, res) => {
  cors.assertCors(req, res, ['POST']);
  const form = new formidable.IncomingForm();
  form.parse(req, (_err, fields) => {
    res.setHeader('Content-Type', 'application/json; charset=utf-8');

    const errors = [];
    if (!fields.phone.match(/^650/)) {
      errors.push({name: 'phone', message: 'Phone must start with 650'});
    }
    if (fields.name !== 'Frank') {
      errors.push({name: 'name', message: 'Please set your name to be Frank'});
    }
    if (fields.error === 'true') {
      errors.push({message: 'You asked for an error, you get an error.'});
    }
    if (fields.city !== 'Mountain View' || fields.zip !== '94043') {
      errors.push({
        name: 'city',
        message: "City doesn't match zip (Mountain View and 94043)",
      });
    }

    if (errors.length === 0) {
      res.end(
        JSON.stringify({
          results: [
            {title: 'Result 1'},
            {title: 'Result 2'},
            {title: 'Result 3'},
          ],
          committed: true,
        })
      );
    } else {
      res.statusCode = 400;
      res.end(JSON.stringify({verifyErrors: errors}));
    }
  });
});

/**
 * Fetches an AMP document from the AMP proxy and replaces JS
 * URLs, so that they point to localhost.
 *
 * @param {express.Request} req
 * @param {express.Response} res
 * @param {string} mode
 */
async function proxyToAmpProxy(req, res, mode) {
  const url =
    'https://cdn.ampproject.org/' +
    (req.query['amp_js_v'] ? 'v' : 'c') +
    req.url;
  logWithoutTimestamp('Fetching URL: ' + url);
  const urlResponse = await fetch(url);
  let body = await urlResponse.text();
  body = body
    // Unversion URLs.
    .replace(
      /https\:\/\/cdn\.ampproject\.org\/rtv\/\d+\//g,
      'https://cdn.ampproject.org/'
    )
    // <base> href pointing to the proxy, so that images, etc. still work.
    .replace('<head>', '<head><base href="https://cdn.ampproject.org/">');
  const inabox = req.query['inabox'];
  const urlPrefix = getUrlPrefix(req);
  if (req.query['mraid']) {
    body = body
      .replace(
        '</head>',
        '<script async host-service="amp-mraid" src="https://cdn.ampproject.org/v0/amp-mraid-0.1.js">' +
          '</script>' +
          '</head>'
      )
      // Change cdnUrl from the default so amp-mraid requests the (mock)
      // mraid.js from the local server. In a real environment this doesn't
      // matter as the local environment would intercept this request.
      .replace(
        '<head>',
        ' <head>' +
          ' <script>' +
          ' window.AMP_CONFIG = {' +
          `   cdnUrl: "${urlPrefix}",` +
          ' };' +
          ' </script>'
      );
  }
  body = replaceUrls(mode, body, urlPrefix, inabox);
  if (inabox) {
    // Allow CORS requests for A4A.
    const origin = req.headers.origin || urlPrefix;
    cors.enableCors(req, res, origin);
  }
  res.status(urlResponse.status).send(body);
}

let itemCtr = 2;
const doctype = '<!doctype html>\n';
const liveListDocs = Object.create(null);
app.use('/examples/live-list-update(-reverse)?.amp.html', (req, res, next) => {
  const mode = SERVE_MODE;
  let liveListDoc = liveListDocs[req.baseUrl];
  if (mode != 'compiled' && mode != 'default') {
    // Only handle compile(prev min)/default (prev max) mode
    next();
    return;
  }
  // When we already have state in memory and user refreshes page, we flush
  // the dom we maintain on the server.
  if (!('amp_latest_update_time' in req.query) && liveListDoc) {
    let outerHTML = liveListDoc.documentElement./*OK*/ outerHTML;
    outerHTML = replaceUrls(mode, outerHTML);
    res.send(`${doctype}${outerHTML}`);
    return;
  }
  if (!liveListDoc) {
    const liveListUpdateFullPath = `${pc.cwd()}${req.baseUrl}`;
    logWithoutTimestamp('liveListUpdateFullPath', liveListUpdateFullPath);
    const liveListFile = fs.readFileSync(liveListUpdateFullPath);
    liveListDoc = liveListDocs[req.baseUrl] = new jsdom.JSDOM(
      liveListFile
    ).window.document;
    liveListDoc.ctr = 0;
  }
  const liveList = liveListDoc.querySelector('#my-live-list');
  const perPage = Number(liveList.getAttribute('data-max-items-per-page'));
  const items = liveList.querySelector('[items]');
  const pagination = liveListDoc.querySelector('#my-live-list [pagination]');
  const item1 = liveList.querySelector('#list-item-1');
  if (liveListDoc.ctr != 0) {
    if (Math.random() < 0.8) {
      // Always run a replace on the first item
      liveListReplace(item1);

      if (Math.random() < 0.5) {
        liveListTombstone(liveList);
      }

      if (Math.random() < 0.8) {
        liveListInsert(liveList, item1);
      }
      pagination.textContent = '';
      const liveChildren = [].slice
        .call(items.children)
        .filter((x) => !x.hasAttribute('data-tombstone'));

      const pageCount = Math.ceil(liveChildren.length / perPage);
      const pageListItems = Array.apply(null, Array(pageCount))
        .map((_, i) => `<li>${i + 1}</li>`)
        .join('');
      const newPagination =
        '<nav aria-label="amp live list pagination">' +
        `<ul class="pagination">${pageListItems}</ul>` +
        '</nav>';
      pagination./*OK*/ innerHTML = newPagination;
    } else {
      // Sometimes we want an empty response to simulate no changes.
      res.send(`${doctype}<html></html>`);
      return;
    }
  }
  let outerHTML = liveListDoc.documentElement./*OK*/ outerHTML;
  outerHTML = replaceUrls(mode, outerHTML);
  liveListDoc.ctr++;
  res.send(`${doctype}${outerHTML}`);
});

/**
 * @param {Element} item
 */
function liveListReplace(item) {
  item.setAttribute('data-update-time', Date.now().toString());
  const itemContents = item.querySelectorAll('.content');
  itemContents[0].textContent = Math.floor(Math.random() * 10).toString();
  itemContents[1].textContent = Math.floor(Math.random() * 10).toString();
}

/**
 * @param {Element} liveList
 * @param {Element} node
 */
function liveListInsert(liveList, node) {
  const iterCount = Math.floor(Math.random() * 2) + 1;
  logWithoutTimestamp(`inserting ${iterCount} item(s)`);
  for (let i = 0; i < iterCount; i++) {
    /**
     * TODO(#28387) this type cast may be hiding a bug.
     * @type {Element}
     */
    const child = /** @type {*} */ (node.cloneNode(true));
    child.setAttribute('id', `list-item-${itemCtr++}`);
    child.setAttribute('data-sort-time', Date.now());
    liveList.querySelector('[items]')?.appendChild(child);
  }
}

/**
 * @param {Element} liveList
 */
function liveListTombstone(liveList) {
  const tombstoneId = Math.floor(Math.random() * itemCtr);
  logWithoutTimestamp(`trying to tombstone #list-item-${tombstoneId}`);
  // We can tombstone any list item except item-1 since we always do a
  // replace example on item-1.
  if (tombstoneId != 1) {
    const item = liveList./*OK*/ querySelector(`#list-item-${tombstoneId}`);
    if (item) {
      item.setAttribute('data-tombstone', '');
    }
  }
}

/**
 * Generate a random number between min and max
 * Value is inclusive of both min and max values.
 *
 * @param {number} min
 * @param {number} max
 * @return {number}
 */
function range(min, max) {
  const values = Array.apply(null, new Array(max - min + 1)).map(
    (_, i) => min + i
  );
  return values[Math.round(Math.random() * (max - min))];
}

/**
 * Returns the result of a coin flip, true or false
 *
 * @return {boolean}
 */
function flip() {
  return !!Math.floor(Math.random() * 2);
}

/**
 * @return {string}
 */
function getLiveBlogItem() {
  const now = Date.now();
  // Generate a 3 to 7 worded headline
  const headline = bacon(range(3, 7));
  const numOfParagraphs = range(1, 2);
  const body = Array.apply(null, new Array(numOfParagraphs))
    .map(() => {
      return `<p>${bacon(range(50, 90))}</p>`;
    })
    .join('\n');

  const img = `<amp-img
        src="${
          flip()
            ? 'https://placekitten.com/300/350'
            : 'https://baconmockup.com/300/350'
        }"
        layout="responsive"
         height="300" width="350">
      </amp-img>`;
  return `<!doctype html>
    <html amp><body>
    <amp-live-list id="live-blog-1">
    <div items>
      <div id="live-blog-item-${now}" data-sort-time="${now}">
        <h3 class="headline">
          <a href="#live-blog-item-${now}">${headline}</a>
        </h3>
        <div class="author">
          <div class="byline">
            <p>
              by <span itemscope itemtype="http://schema.org/Person"
              itemprop="author"><b>Lorem Ipsum</b>
              <a class="mailto" href="mailto:lorem.ipsum@">
              lorem.ipsum@</a></span>
            </p>
            <p class="brand">PublisherName News Reporter<p>
            <p><span itemscope itemtype="http://schema.org/Date"
                itemprop="Date">
                ${new Date(now).toString().replace(/ GMT.*$/, '')}
                <span></p>
          </div>
        </div>
        <div class="article-body">${body}</div>
        ${img}
        <div class="social-box">
          <amp-social-share type="facebook"
              data-param-text="Hello world"
              data-param-href="https://example.test/?ref=URL"
              data-param-app_id="145634995501895"></amp-social-share>
          <amp-social-share type="twitter"></amp-social-share>
        </div>
      </div>
    </div>
    </amp-live-list></body></html>`;
}

/**
 * @return {string}
 */
function getLiveBlogItemWithBindAttributes() {
  const now = Date.now();
  // Generate a 3 to 7 worded headline
  const numOfParagraphs = range(1, 2);
  const body = Array.apply(null, new Array(numOfParagraphs))
    .map(() => {
      return `<p>${bacon(range(50, 90))}</p>`;
    })
    .join('\n');

  return `<!doctype html>
    <html amp><body>
    <amp-live-list id="live-blog-1">
    <div items>
      <div id="live-blog-item-${now}" data-sort-time="${now}">
        <div class="article-body">
          ${body}
          <p> As you can see, bacon is far superior to
          <b><span [text]='favoriteFood'>everything!</span></b>!</p>
        </div>
      </div>
    </div>
    </amp-live-list></body></html>`;
}

app.use(
  '/examples/live-blog(-non-floating-button)?.amp.html',
  (req, res, next) => {
    if ('amp_latest_update_time' in req.query) {
      res.setHeader('Content-Type', 'text/html');
      res.end(getLiveBlogItem());
      return;
    }
    next();
  }
);

app.use('/examples/bind/live-list.amp.html', (req, res, next) => {
  if ('amp_latest_update_time' in req.query) {
    res.setHeader('Content-Type', 'text/html');
    res.end(getLiveBlogItemWithBindAttributes());
    return;
  }
  next();
});

app.use('/impression-proxy/', (req, res) => {
  cors.assertCors(req, res, ['GET']);
  // Fake response with the following optional fields:
  // location: The Url the that server would have sent redirect to w/o ALP
  // tracking_url: URL that should be requested to track click
  // gclid: The conversion tracking value
  const body = {
    'location': 'localhost:8000/examples/?gclid=1234&foo=bar&example=123',
    'tracking_url': 'tracking_url',
    'gclid': '1234',
  };
  res.send(body);

  // Or fake response with status 204 if viewer replaceUrl is provided
});

/**
 * Acts in a similar fashion to /serve_mode_change. Saves
 * analytics requests via /run-variable-substitution, and
 * then returns the encoded/substituted/replaced request
 * via /get-variable-request.
 */

// Saves the variables input to be used in run-variable-substitution
app.get('/save-variables', saveVariables);

// Creates an iframe with amp-analytics. Analytics request
// uses save-variable-request as its endpoint.
app.get('/run-variable-substitution', runVariableSubstitution);

// Saves the analytics request to the dev server.
app.get('/save-variable-request', saveVariableRequest);

// Returns the saved analytics request.
app.get('/get-variable-request', getVariableRequest);

let forcePromptOnNext = false;
app.post('/get-consent-v1/', (req, res) => {
  cors.assertCors(req, res, ['POST']);
  const body = {
    'promptIfUnknown': true,
    'purposeConsentRequired': ['purpose-foo', 'purpose-bar'],
    'forcePromptOnNext': forcePromptOnNext,
    'sharedData': {
      'tfua': true,
      'coppa': true,
    },
  };
  res.json(body);
});

app.get('/get-consent-v1-set/', (req, res) => {
  cors.assertCors(req, res, ['GET']);
  const value = req.query['forcePromptOnNext'];
  if (value == 'false' || value == '0') {
    forcePromptOnNext = false;
  } else {
    forcePromptOnNext = true;
  }
  res.json({});
  res.end();
});

app.post('/get-consent-no-prompt/', (req, res) => {
  cors.assertCors(req, res, ['POST']);
  const body = {};
  res.json(body);
});

app.post('/check-consent', (req, res) => {
  cors.assertCors(req, res, ['POST']);
  const response = {
    'consentRequired': req.query.consentRequired === 'true',
    'consentStateValue': req.query.consentStateValue,
    'consentString': req.query.consentString,
    'expireCache': req.query.expireCache === 'true',
  };
  if (req.query.consentMetadata) {
    response['consentMetadata'] = JSON.parse(
      req.query.consentMetadata.replace(/'/g, '"')
    );
  }
  res.json(response);
});

// Proxy with local JS.
// Example:
// http://localhost:8000/proxy/s/www.washingtonpost.com/amphtml/news/post-politics/wp/2016/02/21/bernie-sanders-says-lower-turnout-contributed-to-his-nevada-loss-to-hillary-clinton/
app.use('/proxy/', (req, res) => proxyToAmpProxy(req, res, SERVE_MODE));

// Nest the response in an iframe.
// Example:
// http://localhost:8000/iframe/examples/ads.amp.html
app.get('/iframe/*', (req, res) => {
  // Returns an html blob with an iframe pointing to the url after /iframe/.
  res.send(`<!doctype html>
          <html style="width:100%; height:100%;">
            <body style="width:98%; height:98%;">
              <iframe src="${req.url.substr(7)}"
                  style="width:100%; height:100%;">
              </iframe>
            </body>
          </html>`);
});

app.get('/a4a_template/*', (req, res) => {
  cors.assertCors(req, res, ['GET']);
  const match = /^\/a4a_template\/([a-z-]+)\/(\d+)$/.exec(req.path);
  if (!match) {
    res.status(404);
    res.end('Invalid path: ' + req.path);
    return;
  }
  const filePath =
    `${pc.cwd()}/extensions/amp-ad-network-${match[1]}-impl/` +
    `0.1/data/${match[2]}.template`;
  fs.promises
    .readFile(filePath)
    .then((file) => {
      res.setHeader('Content-Type', 'application/json');
      res.setHeader('AMP-template-amp-creative', 'amp-mustache');
      res.end(file);
    })
    .catch(() => {
      res.status(404);
      res.end('Not found: ' + filePath);
    });
});

// Returns a document that echoes any post messages received from parent.
// An optional `message` query param can be appended for an initial post
// message sent on document load.
// Example:
// http://localhost:8000/iframe-echo-message?message=${payload}
app.get('/iframe-echo-message', (req, res) => {
  const {message} = req.query;
  res.send(
    `<!doctype html>
        <body style="background-color: yellow">
        <script>
        if (${message}) {
          echoMessage(${message});
        }
        window.addEventListener('message', function(event) {
          echoMessage(event.data);
        });
        function echoMessage(message) {
          parent.postMessage(message, '*');
        }
        </script>
        </body>
      </html>`
  );
});

/**
 * Append ?sleep=5 to any included JS file in examples to emulate delay in
 * loading that file. This allows you to test issues with your extension being
 * late to load and testing user interaction with your element before your code
 * loads.
 *
 * Example delay loading amp-form script by 5 seconds:
 * <script async custom-element="amp-form"
 *    src="https://cdn.ampproject.org/v0/amp-form-0.1.js?sleep=5"></script>
 */
app.use(['/dist/v0/amp-*.(m?js)', '/dist/amp*.(m?js)'], (req, _res, next) => {
  const sleep = parseInt(req.query.sleep || 0, 10) * 1000;
  setTimeout(next, sleep);
});

/**
 * Disable caching for extensions if the --no_caching_extensions flag is used.
 */
app.get(['/dist/v0/amp-*.(m?js)'], (_req, res, next) => {
  if (argv.no_caching_extensions) {
    res.header('Cache-Control', 'no-store');
  }
  next();
});

/**
 * Video testbench endpoint
 */
app.get('/test/manual/amp-video.amp.html', runVideoTestBench);

app.get(
  [
    '/examples/(**/)?*.html',
    '/test/manual/(**/)?*.html',
    '/test/fixtures/e2e/(**/)?*.html',
    '/test/fixtures/performance/(**/)?*.html',
  ],
  (req, res, next) => {
    const filePath = req.path;
    const mode = SERVE_MODE;
    const inabox = req.query['inabox'];
    const stream = Number(req.query['stream']);
    const componentVersion = req.query['componentVersion'];
    const urlPrefix = getUrlPrefix(req);
    fs.promises
      .readFile(pc.cwd() + filePath, 'utf8')
      .then((file) => {
        if (req.query['amp_js_v']) {
          file = addViewerIntegrationScript(req.query['amp_js_v'], file);
        }
        if (req.query['mraid']) {
          file = file
            .replace(
              '</head>',
              '<script async host-service="amp-mraid" src="https://cdn.ampproject.org/v0/amp-mraid-0.1.js">' +
                '</script>' +
                '</head>'
            )
            .replace(
              '<head>',
              ' <head>' +
                ' <script>' +
                ' window.AMP_CONFIG = {' +
                `   cdnUrl: "${urlPrefix}",` +
                ' };' +
                ' </script>'
            );
        }
        file = file.replace(/__TEST_SERVER_PORT__/g, TEST_SERVER_PORT);
        if (componentVersion) {
          file = file.replace(/-latest.js/g, `-${componentVersion}.js`);
        }

        if (inabox && req.headers.origin) {
          // Allow CORS requests for A4A.
          cors.enableCors(req, res, req.headers.origin);
        } else {
          file = replaceUrls(mode, file, '', inabox);
        }

        const ampExperimentsOptIn = req.query['exp'];
        if (ampExperimentsOptIn) {
          file = file.replace(
            '<head>',
            `<head><meta name="amp-experiments-opt-in" content="${ampExperimentsOptIn}">`
          );
        }

        // Extract amp-ad for the given 'type' specified in URL query.
        if (req.path.indexOf('/examples/ads.amp.html') == 0 && req.query.type) {
          const ads =
            file.match(
              elementExtractor('(amp-ad|amp-embed)', req.query.type)
            ) ?? [];
          file = file.replace(
            /<body>[\s\S]+<\/body>/m,
            '<body>' + ads.join('') + '</body>'
          );
        }

        // Extract amp-analytics for the given 'type' specified in URL query.
        if (
          req.path.indexOf('/examples/analytics-vendors.amp.html') == 0 &&
          req.query.type
        ) {
          const analytics =
            file.match(elementExtractor('amp-analytics', req.query.type)) ?? [];
          file = file.replace(
            /<div id="container">[\s\S]+<\/div>/m,
            '<div id="container">' + analytics.join('') + '</div>'
          );
        }

        // Extract amp-consent for the given 'type' specified in URL query.
        if (
          req.path.indexOf('/examples/amp-consent/cmp-vendors.amp.html') == 0 &&
          req.query.type
        ) {
          const consent =
            file.match(elementExtractor('amp-consent', req.query.type)) ?? [];
          file = file.replace(
            /<div id="container">[\s\S]+<\/div>/m,
            '<div id="container">' + consent.join('') + '</div>'
          );
        }

        if (stream > 0) {
          res.writeHead(200, {'Content-Type': 'text/html'});
          let pos = 0;
          const writeChunk = function () {
            const chunk = file.substring(
              pos,
              Math.min(pos + stream, file.length)
            );
            res.write(chunk);
            pos += stream;
            if (pos < file.length) {
              setTimeout(writeChunk, 500);
            } else {
              res.end();
            }
          };
          writeChunk();
        } else {
          res.send(file);
        }
      })
      .catch(() => {
        next();
      });
  }
);

/**
 * @param {string} string
 * @return {string}
 */
function escapeRegExp(string) {
  return string.replace(/[.*+?^${}()|[\]\\]/g, '\\$&');
}

/**
 * @param {string} tagName
 * @param {string} type
 * @return {RegExp}
 */
function elementExtractor(tagName, type) {
  type = escapeRegExp(type);
  return new RegExp(
    `<${tagName}[\\s][^>]*['"]${type}['"][^>]*>([\\s\\S]+?)</${tagName}>`,
    'gm'
  );
}

// Data for example: http://localhost:8000/examples/bind/xhr.amp.html
app.use('/bind/form/get', (req, res) => {
  cors.assertCors(req, res, ['GET']);
  res.json({
    bindXhrResult: 'I was fetched from the server!',
  });
});

// Data for example: http://localhost:8000/examples/bind/ecommerce.amp.html
app.use('/bind/ecommerce/sizes', (req, res) => {
  cors.assertCors(req, res, ['GET']);
  setTimeout(() => {
    const prices = {
      '0': {
        'sizes': {
          'XS': 8.99,
          'S': 9.99,
        },
      },
      '1': {
        'sizes': {
          'S': 10.99,
          'M': 12.99,
          'L': 14.99,
        },
      },
      '2': {
        'sizes': {
          'L': 11.99,
          'XL': 13.99,
        },
      },
      '3': {
        'sizes': {
          'M': 7.99,
          'L': 9.99,
          'XL': 11.99,
        },
      },
      '4': {
        'sizes': {
          'XS': 8.99,
          'S': 10.99,
          'L': 15.99,
        },
      },
      '5': {
        'sizes': {
          'S': 8.99,
          'L': 14.99,
          'XL': 11.99,
        },
      },
      '6': {
        'sizes': {
          'XS': 8.99,
          'S': 9.99,
          'M': 12.99,
        },
      },
      '7': {
        'sizes': {
          'M': 10.99,
          'L': 11.99,
        },
      },
    };
    const object = {};
    object[req.query.shirt] = prices[req.query.shirt];
    res.json(object);
  }, 1000); // Simulate network delay.
});

/**
 * Simulates a publisher's metering state store.
 * (amp-subscriptions)
 * @type {{[ampReaderId: string]: {}}}
 */
const meteringStateStore = {};

// Simulate a publisher's entitlements API.
// (amp-subscriptions)
app.use('/subscription/:id/entitlements', (req, res) => {
  cors.assertCors(req, res, ['GET']);

  // Create entitlements response.
  const source = 'local' + req.params.id;
  const granted = req.params.id > 0;
  const grantReason = granted ? 'SUBSCRIBER' : 'NOT_SUBSCRIBER';
  const decryptedDocumentKey = decryptDocumentKey(req.query.crypt);
  const response = {
    source,
    granted,
    grantReason,
    data: {
      login: true,
    },
    decryptedDocumentKey,
  };

  // Store metering state, if possible.
  const ampReaderId = req.query.rid;
  if (ampReaderId && req.query.meteringState) {
    // Parse metering state from encoded Base64 string.
    const encodedMeteringState = req.query.meteringState;
    const decodedMeteringState = Buffer.from(
      encodedMeteringState,
      'base64'
    ).toString();
    const meteringState = JSON.parse(decodedMeteringState);

    // Store metering state.
    meteringStateStore[ampReaderId] = meteringState;
  }

  // Add metering state to response, if possible.
  if (meteringStateStore[ampReaderId]) {
    response.metering = {
      state: meteringStateStore[ampReaderId],
    };
  }

  res.json(response);
});

// Simulate a publisher's SKU map API.
// (amp-subscriptions)
app.use('/subscriptions/skumap', (req, res) => {
  cors.assertCors(req, res, ['GET']);
  res.json({
    'subscribe.google.com': {
      'subscribeButtonSimple': {
        'sku': 'basic',
      },
      'subscribeButtonCarousel': {
        'carouselOptions': {
          'skus': ['basic', 'premium_monthly'],
        },
      },
    },
  });
});

// Simulate a publisher's pingback API.
// (amp-subscriptions)
app.use('/subscription/pingback', (req, res) => {
  cors.assertCors(req, res, ['POST']);
  res.json({
    done: true,
  });
});

/*
  Simulate a publisher's account registration API.

  The `amp-subscriptions-google` extension sends this API a POST request.
  The request body looks like:

  {
    "googleSignInDetails": {
      // This signed JWT contains information from Google Sign-In
      "idToken": "...JWT from Google Sign-In...",
      // Some useful fields from the `idToken`, pre-parsed for convenience
      "name": "Jane Smith",
      "givenName": "Jane",
      "familyName": "Smith",
      "imageUrl": "https://imageurl",
      "email": "janesmith@example.com"
    },
    // Associate this ID with the registration. Use it to look up metering state
    // for future entitlements requests
    // https://github.com/ampproject/amphtml/blob/master/extensions/amp-subscriptions/amp-subscriptions.md#combining-the-amp-reader-id-with-publisher-cookies
    "ampReaderId": "amp-s0m31d3nt1f13r"
  }

  (amp-subscriptions-google)
*/
app.use('/subscription/register', (req, res) => {
  cors.assertCors(req, res, ['POST']);

  // Generate a new ID for this metering state.
  const meteringStateId = 'ppid' + Math.round(Math.random() * 99999999);

  // Define registration timestamp.
  //
  // For demo purposes, set timestamp to 30 seconds ago.
  // This causes Metering Toast to show immediately,
  // which helps engineers test metering.
  const registrationTimestamp = Math.round(Date.now() / 1000) - 30000;

  // Store metering state.
  //
  // For demo purposes, just save this in memory.
  // Production systems should persist this.
  meteringStateStore[req.body.ampReaderId] = {
    id: meteringStateId,
    standardAttributes: {
      // eslint-disable-next-line google-camelcase/google-camelcase
      registered_user: {
        timestamp: registrationTimestamp, // In seconds.
      },
    },
  };

  res.json({
    metering: {
      state: meteringStateStore[req.body.ampReaderId],
    },
  });
});

// Simulated adzerk ad server and AMP cache CDN.
app.get('/adzerk/*', (req, res) => {
  cors.assertCors(req, res, ['GET'], ['AMP-template-amp-creative']);
  const match = /\/(\d+)/.exec(req.path);
  if (!match || !match[1]) {
    res.status(404);
    res.end('Invalid path: ' + req.path);
    return;
  }
  const filePath =
    pc.cwd() + '/extensions/amp-ad-network-adzerk-impl/0.1/data/' + match[1];
  fs.promises
    .readFile(filePath)
    .then((file) => {
      res.setHeader('Content-Type', 'application/json');
      res.setHeader('AMP-Ad-Template-Extension', 'amp-mustache');
      res.setHeader('AMP-Ad-Response-Type', 'template');
      res.end(file);
    })
    .catch(() => {
      res.status(404);
      res.end('Not found: ' + filePath);
    });
});

app.get('/dist/*.mjs', (req, res, next) => {
  // Allow CORS access control explicitly for mjs files
  cors.enableCors(req, res);
  next();
});

/*
 * Serve extension scripts and their source maps.
 */
app.get(
  ['/dist/rtv/*/v0/*.(m?js)', '/dist/rtv/*/v0/*.(m?js).map'],
  async (req, res, next) => {
    const mode = SERVE_MODE;
    const fileName = path.basename(req.path).replace('.max.', '.');
    let filePath = 'https://cdn.ampproject.org/v0/' + fileName;
    if (await passthroughServeModeCdn(res, filePath)) {
      return;
    }
    const isJsMap = filePath.endsWith('.map');
    if (isJsMap) {
      filePath = filePath.replace(/\.(m?js)\.map$/, '.$1');
    }
    filePath = replaceUrls(mode, filePath);
    req.url = filePath + (isJsMap ? '.map' : '');
    next();
  }
);

if (argv.coverage === 'live') {
  app.get('/dist/amp.js', async (req, res) => {
    const ampJs = await fs.promises.readFile(`${pc.cwd()}${req.path}`);
    res.setHeader('Content-Type', 'text/javascript');
    res.setHeader('Access-Control-Allow-Origin', '*');
    // Append an unload handler that reports coverage information each time you
    // leave a page.
    res.end(`${ampJs};
window.addEventListener('beforeunload', (evt) => {
  const COV_REPORT_URL = 'http://localhost:${TEST_SERVER_PORT}/coverage/client';
  console.info('POSTing code coverage to', COV_REPORT_URL);

  const xhr = new XMLHttpRequest();
  xhr.open('POST', COV_REPORT_URL, true);
  xhr.setRequestHeader('Content-type', 'application/json');
  xhr.send(JSON.stringify(window.__coverage__));

  // Required by Chrome
  evt.returnValue = '';
  return null;
});`);
  });
}

/**
 * Serve entry point script url
 */
<<<<<<< HEAD
app.get('/dist/ww.(m?js)', (req, res, next) => {
  // Special case for entry point script url. Use compiled for testing
  const mode = SERVE_MODE;
  const fileName = path.basename(req.path);
  if (mode == 'cdn') {
    // This will not be useful until extension-script.js change in prod
    // Require url from cdn
    const filePath = 'https://cdn.ampproject.org/' + fileName;
    request(filePath, function (error, response) {
      if (error) {
        res.status(404);
        res.end();
      } else {
        res.send(response);
      }
    });
    return;
=======
app.get(
  ['/dist/sw.(m?js)', '/dist/sw-kill.(m?js)', '/dist/ww.(m?js)'],
  async (req, res, next) => {
    // Special case for entry point script url. Use compiled for testing
    const mode = SERVE_MODE;
    const fileName = path.basename(req.path);
    if (await passthroughServeModeCdn(res, fileName)) {
      return;
    }
    if (mode == 'default') {
      req.url = req.url.replace(/\.(m?js)$/, '.max.$1');
    }
    next();
>>>>>>> f864be32
  }
  if (mode == 'default') {
    req.url = req.url.replace(/\.(m?js)$/, '.max.$1');
  }
  next();
});

app.get('/dist/iframe-transport-client-lib.(m?js)', (req, _res, next) => {
  req.url = req.url.replace(/dist/, 'dist.3p/current');
  next();
});

app.get('/dist/amp-inabox-host.(m?js)', (req, _res, next) => {
  const mode = SERVE_MODE;
  if (mode != 'default') {
    req.url = req.url.replace('amp-inabox-host', 'amp4ads-host-v0');
  }
  next();
});

/*
 * Start Cache SW LOCALDEV section
 */

app.get('/dist/diversions', (_req, res) => {
  let n = nearestFiveMinutes();
  n += 5 * 1000 * 60;
  res.setHeader('Content-Type', 'application/json');
  res.setHeader('Date', new Date().toUTCString());
  res.setHeader('Cache-Control', 'no-cache;max-age=150');
  res.end(JSON.stringify(['98' + n]));
});

/*
 * End Cache SW LOCALDEV section
 */

app.get('/mraid.js', (req, _res, next) => {
  req.url = req.url.replace('mraid.js', 'examples/mraid/mraid.js');
  next();
});

/**
 * Shadow viewer. Fetches shadow runtime from cdn by default.
 * Setting the param useLocal=1 will load the runtime from the local build.
 */
app.use('/shadow/', (req, res) => {
  const {url} = req;
  const isProxyUrl = /^\/proxy\//.test(url);

  const baseHref = isProxyUrl
    ? 'https://cdn.ampproject.org/'
    : `${path.dirname(url)}/`;

  const viewerHtml = renderShadowViewer({
    src: '//' + req.hostname + '/' + req.url.replace(/^\//, ''),
    baseHref,
  });

  if (!req.query.useLocal) {
    res.end(viewerHtml);
    return;
  }
  res.end(replaceUrls(SERVE_MODE, viewerHtml));
});

app.use('/mraid/', (req, res) => {
  res.redirect(req.url + '?inabox=1&mraid=1');
});

/**
 * Get the current time rounded down to the nearest 5 minutes.
 * @return {number}
 */
function nearestFiveMinutes() {
  const date = new Date();
  // Round down to the nearest 5 minutes.
  const time =
    Number(date) -
    (date.getMinutes() % 5) * 1000 * 60 +
    date.getSeconds() * 1000 +
    date.getMilliseconds();
  return time;
}

/**
 * @param {string} ampJsVersionString
 * @param {string} file
 * @return {string}
 */
function addViewerIntegrationScript(ampJsVersionString, file) {
  const ampJsVersion = parseFloat(ampJsVersionString);
  if (!ampJsVersion) {
    return file;
  }
  let viewerScript;
  // eslint-disable-next-line local/no-es2015-number-props
  if (Number.isInteger(ampJsVersion)) {
    // Viewer integration script from gws, such as
    // https://cdn.ampproject.org/viewer/google/v7.js
    viewerScript =
      '<script async src="https://cdn.ampproject.org/viewer/google/v' +
      ampJsVersion +
      '.js"></script>';
  } else {
    // Viewer integration script from runtime, such as
    // https://cdn.ampproject.org/v0/amp-viewer-integration-0.1.js
    viewerScript =
      '<script async ' +
      'src="https://cdn.ampproject.org/v0/amp-viewer-integration-' +
      ampJsVersion +
      '.js" data-amp-report-test="viewer-integr.js"></script>';
  }
  file = file.replace('</head>', viewerScript + '</head>');
  return file;
}

/**
 * @param {express.Request} req
 * @return {string}
 */
function getUrlPrefix(req) {
  return req.protocol + '://' + req.headers.host;
}

/**
 * @param {string} filePath
 * @return {string}
 */
function generateInfo(filePath) {
  const mode = SERVE_MODE;
  filePath = filePath.substr(0, filePath.length - 9) + '.html';

  return (
    '<h2>Please note that .min/.max is no longer supported</h2>' +
    '<h3>Current serving mode is ' +
    mode +
    '</h3>' +
    '<h3>Please go to <a href= ' +
    filePath +
    '>Unversioned Link</a> to view the page<h3>' +
    '<h3></h3>' +
    '<h3><a href = /serve_mode=default>' +
    'Change to DEFAULT mode (unminified JS)</a></h3>' +
    '<h3><a href = /serve_mode=compiled>' +
    'Change to COMPILED mode (minified JS)</a></h3>' +
    '<h3><a href = /serve_mode=cdn>' +
    'Change to CDN mode (prod JS)</a></h3>'
  );
}

/**
 * @param {string} encryptedDocumentKey
 * @return {string|null}
 */
function decryptDocumentKey(encryptedDocumentKey) {
  if (!encryptedDocumentKey) {
    return null;
  }
  const cryptoStart = 'ENCRYPT(';
  if (!encryptedDocumentKey.includes(cryptoStart, 0)) {
    return null;
  }
  let jsonString = encryptedDocumentKey.replace(cryptoStart, '');
  jsonString = jsonString.substring(0, jsonString.length - 1);
  const parsedJson = JSON.parse(jsonString);
  if (!parsedJson) {
    return null;
  }
  return parsedJson.key;
}

// serve local vendor config JSON files
app.use(
  '(/dist)?/rtv/*/v0/analytics-vendors/:vendor.json',
  async (req, res) => {
    const {vendor} = req.params;
    const serveMode = SERVE_MODE;

    const cdnUrl = `https://cdn.ampproject.org/v0/analytics-vendors/${vendor}.json`;
    if (await passthroughServeModeCdn(res, cdnUrl)) {
      return;
    }

    const max = serveMode === 'default' ? '.max' : '';
    const localPath = `${pc.cwd()}/dist/v0/analytics-vendors/${vendor}${max}.json`;

    try {
      const file = await fs.promises.readFile(localPath);
      res.setHeader('Content-Type', 'application/json');
      res.end(file);
    } catch (_) {
      res.status(404);
      res.end('Not found: ' + localPath);
    }
  }
);

module.exports = app;<|MERGE_RESOLUTION|>--- conflicted
+++ resolved
@@ -1436,39 +1436,12 @@
 /**
  * Serve entry point script url
  */
-<<<<<<< HEAD
-app.get('/dist/ww.(m?js)', (req, res, next) => {
+app.get('/dist/ww.(m?js)', async (req, res, next) => {
   // Special case for entry point script url. Use compiled for testing
   const mode = SERVE_MODE;
   const fileName = path.basename(req.path);
-  if (mode == 'cdn') {
-    // This will not be useful until extension-script.js change in prod
-    // Require url from cdn
-    const filePath = 'https://cdn.ampproject.org/' + fileName;
-    request(filePath, function (error, response) {
-      if (error) {
-        res.status(404);
-        res.end();
-      } else {
-        res.send(response);
-      }
-    });
+  if (await passthroughServeModeCdn(res, fileName)) {
     return;
-=======
-app.get(
-  ['/dist/sw.(m?js)', '/dist/sw-kill.(m?js)', '/dist/ww.(m?js)'],
-  async (req, res, next) => {
-    // Special case for entry point script url. Use compiled for testing
-    const mode = SERVE_MODE;
-    const fileName = path.basename(req.path);
-    if (await passthroughServeModeCdn(res, fileName)) {
-      return;
-    }
-    if (mode == 'default') {
-      req.url = req.url.replace(/\.(m?js)$/, '.max.$1');
-    }
-    next();
->>>>>>> f864be32
   }
   if (mode == 'default') {
     req.url = req.url.replace(/\.(m?js)$/, '.max.$1');
