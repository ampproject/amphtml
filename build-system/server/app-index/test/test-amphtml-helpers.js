--- conflicted
+++ resolved
@@ -26,327 +26,6 @@
 const {getElementChildren, posthtmlGetTextContent} = require('./helpers');
 const {html} = require('../html');
 
-<<<<<<< HEAD
-describe('devdash', () => {
-  describe('AMPHTML helpers', () => {
-    describe('AmpDoc', () => {
-      it('fails without args', () => {
-        expect(() => AmpDoc()).to.throw();
-      });
-
-      it('fails without min required fields', () => {
-        expect(() => AmpDoc({})).to.throw();
-      });
-
-      it('creates valid doc with min required fields', async () => {
-        expectValidAmphtml(
-          await amphtmlValidator.getInstance(),
-          AmpDoc({
-            canonical: '/',
-          })
-        );
-      }).timeout(5000);
-
-      it('creates valid doc with set fields', async () => {
-        expectValidAmphtml(
-          await amphtmlValidator.getInstance(),
-          AmpDoc({
-            canonical: '/',
-            css: 'body { font-family:sans-serif; } ',
-            head: html` <script type="application/ld+json">
-              {
-                "@context": "http://schema.org",
-                "@type": "NewsArticle",
-                "mainEntityOfPage": "http://tacos.al.pastor/",
-                "headline": "Lorem Ipsum",
-                "datePublished": "1907-05-05T12:02:41Z",
-                "dateModified": "1907-05-05T12:02:41Z",
-                "description": "What is love?",
-                "author": {
-                  "@type": "Baby",
-                  "name": "Don't hurt me"
-                },
-                "publisher": {
-                  "@type": "Organization",
-                  "name": "No more",
-                  "logo": {
-                    "@type": "ImageObject",
-                    "url": "http://perritos.haciendo.cosas/1.png",
-                    "width": 600,
-                    "height": 60
-                  }
-                },
-                "image": {
-                  "@type": "ImageObject",
-                  "url": "http://perritos.haciendo.cosas/2.png",
-                  "height": 2000,
-                  "width": 800
-                }
-              }
-            </script>`,
-            body: html`<div>Hola</div>`,
-          })
-        );
-      }).timeout(5000);
-    });
-
-    describe('ampStateKey', () => {
-      it('concats arguments', () => {
-        expect(ampStateKey('foo', 'bar')).to.equal('foo.bar');
-        expect(ampStateKey('tacos', 'al', 'pastor')).to.equal(
-          'tacos.al.pastor'
-        );
-      });
-    });
-
-    describe('ternaryExpr', () => {
-      it('creates expression', () => {
-        expect(ternaryExpr('a', 'b', 'c')).to.equal('a ? b : c');
-      });
-    });
-
-    describe('AmpState', () => {
-      it('generates tree', () => {
-        const id = 'foo';
-        const state = 'bar';
-        const root = parseHtmlChunk(AmpState(id, state));
-
-        expect(root.tagName).to.equal('AMP-STATE');
-        expect(root.getAttribute('id')).to.equal(id);
-
-        expect(root.children).to.have.length(1);
-
-        const {firstElementChild} = root;
-        expect(firstElementChild.tagName).to.equal('SCRIPT');
-        expect(firstElementChild.getAttribute('type')).to.equal(
-          'application/json'
-        );
-      });
-
-      it('renders json object', () => {
-        const id = 'whatever';
-        const state = {foo: 'bar', baz: {yes: 'no'}};
-
-        const {textContent} = parseHtmlChunk(
-          AmpState(id, state)
-        ).firstElementChild;
-
-        expect(JSON.parse(textContent)).to.deep.equal(state);
-      });
-
-      it('renders string literal', () => {
-        const id = 'whatever';
-        const state = 'foo';
-
-        const {textContent} = parseHtmlChunk(
-          AmpState(id, state)
-        ).firstElementChild;
-
-        expect(JSON.parse(textContent)).to.equal(state);
-      });
-
-      it('renders array', () => {
-        const id = 'whatever';
-        const state = ['foo', 'bar', 'baz'];
-
-        const {textContent} = parseHtmlChunk(
-          AmpState(id, state)
-        ).firstElementChild;
-
-        expect(JSON.parse(textContent)).to.deep.equal(state);
-      });
-    });
-
-    describe('addRequiredExtensionsToHead', () => {
-      function containsExtension(scripts, expectedExtension) {
-        return scripts.some(
-          (s) =>
-            s.getAttribute('custom-element') == expectedExtension &&
-            s.getAttribute('custom-template') == null
-        );
-      }
-
-      function containsTemplate(scripts, expectedTemplate) {
-        return scripts.some(
-          (s) =>
-            s.getAttribute('custom-template') == expectedTemplate &&
-            s.getAttribute('custom-extension') == null
-        );
-      }
-
-      it('renders ok', () => {
-        // eslint-disable-next-line local/html-template
-        const rawStr = html` <html>
-          <head></head>
-          <body>
-            <amp-foo foo="bar"></amp-foo>
-          </body>
-        </html>`;
-
-        expect(new JSDOM(addRequiredExtensionsToHead(rawStr))).to.be.ok;
-      });
-
-      it('adds mixed', () => {
-        const expectedExtensions = [
-          'amp-foo',
-          'amp-bar',
-          'amp-foo-bar-baz',
-          'amp-bind',
-          'amp-form',
-        ];
-
-        const expectedTemplates = ['amp-mustache'];
-
-        // eslint-disable-next-line local/html-template
-        const rawStr = html` <html>
-          <head></head>
-          <body>
-            <amp-foo foo="bar"></amp-foo>
-            <amp-foo foo="bar"></amp-foo>
-            <amp-foo foo="bar"></amp-foo>
-            <div>
-              <amp-bar></amp-bar>
-              <div>
-                <amp-foo-bar-baz many="1" attributes="2">
-                  Text content
-                </amp-foo-bar-baz>
-              </div>
-              <input />
-              <amp-state id="myState"></amp-state>
-              <template type="amp-mustache"></template>
-            </div>
-          </body>
-        </html>`;
-
-        const {document} = new JSDOM(addRequiredExtensionsToHead(rawStr))
-          .window;
-
-        const scripts = Array.from(
-          document.head.getElementsByTagName('script')
-        );
-
-        expect(scripts).to.have.length(
-          expectedExtensions.length + expectedTemplates.length
-        );
-
-        scripts.forEach((script) => {
-          expect(script.getAttribute('src')).to.be.ok;
-          expect(script.getAttribute('async')).to.equal('');
-        });
-
-        expectedExtensions.forEach((expectedScript) => {
-          expect(scripts).to.satisfy((scripts) =>
-            containsExtension(scripts, expectedScript)
-          );
-        });
-
-        expectedTemplates.forEach((expectedScript) => {
-          expect(scripts).to.satisfy((scripts) =>
-            containsTemplate(scripts, expectedScript)
-          );
-        });
-      });
-
-      it('adds extensions', () => {
-        const expected = ['amp-foo', 'amp-bar', 'amp-foo-bar-baz'];
-
-        // eslint-disable-next-line local/html-template
-        const rawStr = html` <html>
-          <head></head>
-          <body>
-            <amp-foo foo="bar"></amp-foo>
-            <amp-foo foo="bar"></amp-foo>
-            <amp-foo foo="bar"></amp-foo>
-            <div>
-              <amp-bar></amp-bar>
-              <div>
-                <amp-foo-bar-baz many="1" attributes="2">
-                  Text content
-                </amp-foo-bar-baz>
-              </div>
-            </div>
-          </body>
-        </html>`;
-
-        const {document} = new JSDOM(addRequiredExtensionsToHead(rawStr))
-          .window;
-
-        const scripts = Array.from(
-          document.head.getElementsByTagName('script')
-        );
-
-        expect(scripts).to.have.length(expected.length);
-
-        scripts.forEach((script) => {
-          expect(script.getAttribute('src')).to.be.ok;
-          expect(script.getAttribute('async')).to.equal('');
-          expect(script.getAttribute('custom-template')).to.be.null;
-        });
-
-        expected.forEach((expectedScript) => {
-          expect(scripts).to.satisfy((scripts) =>
-            containsExtension(scripts, expectedScript)
-          );
-        });
-      });
-
-      it('adds template', () => {
-        const expected = 'amp-mustache';
-
-        // eslint-disable-next-line local/html-template
-        const rawStr = html`
-          <html>
-            <head></head>
-            <body>
-              <div>
-                <template type="amp-mustache"></template>
-                <template type="amp-mustache"></template>
-                <template type="amp-mustache"></template>
-                </div>
-              </div>
-            </body>
-          </html>`;
-
-        const {document} = new JSDOM(addRequiredExtensionsToHead(rawStr))
-          .window;
-
-        const scripts = document.head.getElementsByTagName('script');
-
-        expect(scripts).to.have.length(1);
-
-        const [script] = scripts;
-
-        expect(script.getAttribute('custom-element')).to.be.null;
-        expect(script.getAttribute('src')).to.be.ok;
-        expect(script.getAttribute('async')).to.equal('');
-        expect(script.getAttribute('custom-template')).to.equal(expected);
-      });
-
-      it('adds <amp-form> per <form>', () => {
-        const expected = 'amp-form';
-
-        // eslint-disable-next-line local/html-template
-        const rawStr = html` <html>
-          <head></head>
-          <body>
-            <form action="whatever.com"></form>
-          </body>
-        </html>`;
-
-        const {document} = new JSDOM(addRequiredExtensionsToHead(rawStr))
-          .window;
-
-        const scripts = document.head.getElementsByTagName('script');
-
-        expect(scripts).to.have.length(1);
-
-        const [script] = scripts;
-
-        expect(script.getAttribute('custom-template')).to.be.null;
-        expect(script.getAttribute('src')).to.be.ok;
-        expect(script.getAttribute('async')).to.equal('');
-        expect(script.getAttribute('custom-element')).to.equal(expected);
-=======
 test('AmpDoc fails without args', (t) => {
   t.throws(() => AmpDoc());
 });
@@ -362,17 +41,6 @@
 
 test('ternaryExpr creates expression', (t) => {
   t.is(ternaryExpr('a', 'b', 'c'), 'a ? b : c');
-});
-
-test('containsExpr creates expression with literals', (t) => {
-  t.is(
-    containsExpr("'a'", "'b'", "'c'", "'d'"),
-    "'a'.indexOf('b') > -1 ? 'c' : 'd'"
-  );
-});
-
-test('containsExpr creates expression with vars', (t) => {
-  t.is(containsExpr('a', 'b', 'c', 'd'), 'a.indexOf(b) > -1 ? c : d');
 });
 
 function containsExtension(scripts, expectedExtension) {
@@ -399,7 +67,6 @@
       tree.match({tag: 'script'}, (node) => {
         scripts.push(node);
         return node;
->>>>>>> ceabb5c6
       });
       return tree;
     },
