--- conflicted
+++ resolved
@@ -146,11 +146,7 @@
     return false;
   }
 
-<<<<<<< HEAD
-  // Validator files take the form of vlaidator-.*\.(html|out|protoascii)
-=======
   // Validator files take the form of validator-.*\.(html|out|protoascii)
->>>>>>> bbf2aca6
   const name = path.basename(filePath);
   return name.startsWith('validator-') &&
       (name.endsWith('.out') || name.endsWith('.html') ||
