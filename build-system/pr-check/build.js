/**
 * Copyright 2019 The AMP HTML Authors. All Rights Reserved.
 *
 * Licensed under the Apache License, Version 2.0 (the "License");
 * you may not use this file except in compliance with the License.
 * You may obtain a copy of the License at
 *
 *      http://www.apache.org/licenses/LICENSE-2.0
 *
 * Unless required by applicable law or agreed to in writing, software
 * distributed under the License is distributed on an "AS-IS" BASIS,
 * WITHOUT WARRANTIES OR CONDITIONS OF ANY KIND, either express or implied.
 * See the License for the specific language governing permissions and
 * limitations under the License.
 */
'use strict';

/**
 * @fileoverview
 * This script builds the AMP runtime.
 * This is run during the CI stage = build; job = build.
 */

const colors = require('ansi-colors');
const {
  printChangeSummary,
  startTimer,
  stopTimer,
  timedExecOrDie: timedExecOrDieBase,
  uploadBuildOutput,
} = require('./utils');
const {determineBuildTargets} = require('./build-targets');
const {isTravisPullRequestBuild} = require('../travis');
const {runYarnChecks} = require('./yarn-checks');

const FILENAME = 'build.js';
const FILELOGPREFIX = colors.bold(colors.yellow(`${FILENAME}:`));
const timedExecOrDie = (cmd, unusedFileName) =>
  timedExecOrDieBase(cmd, FILENAME);

function main() {
  const startTime = startTimer(FILENAME, FILENAME);
  if (!runYarnChecks(FILENAME)) {
    stopTimer(FILENAME, FILENAME, startTime);
    process.exitCode = 1;
    return;
  }

  if (!isTravisPullRequestBuild()) {
    timedExecOrDie('gulp update-packages');
    timedExecOrDie('gulp build --fortesting');
    uploadBuildOutput(FILENAME);
  } else {
    printChangeSummary(FILENAME);
    const buildTargets = new Set();
    if (!determineBuildTargets(buildTargets, FILENAME)) {
      stopTimer(FILENAME, FILENAME, startTime);
      process.exitCode = 1;
      return;
    }

    if (
      buildTargets.has('RUNTIME') ||
      buildTargets.has('FLAG_CONFIG') ||
      buildTargets.has('INTEGRATION_TEST') ||
<<<<<<< HEAD
      buildTargets.has('VISUAL_DIFF')
=======
      buildTargets.has('E2E_TEST')
>>>>>>> 825456b4
    ) {
      timedExecOrDie('gulp update-packages');
      timedExecOrDie('gulp build --fortesting');
      uploadBuildOutput(FILENAME);
    } else {
      console.log(
        `${FILELOGPREFIX} Skipping`,
        colors.cyan('Build'),
        'because this commit does not affect the runtime, flag configs,',
<<<<<<< HEAD
        'integration tests, or visual diff tests.'
=======
        'integration tests, or end-to-end tests.'
>>>>>>> 825456b4
      );
    }
  }

  stopTimer(FILENAME, FILENAME, startTime);
}

main();<|MERGE_RESOLUTION|>--- conflicted
+++ resolved
@@ -63,11 +63,8 @@
       buildTargets.has('RUNTIME') ||
       buildTargets.has('FLAG_CONFIG') ||
       buildTargets.has('INTEGRATION_TEST') ||
-<<<<<<< HEAD
-      buildTargets.has('VISUAL_DIFF')
-=======
+      buildTargets.has('VISUAL_DIFF') ||
       buildTargets.has('E2E_TEST')
->>>>>>> 825456b4
     ) {
       timedExecOrDie('gulp update-packages');
       timedExecOrDie('gulp build --fortesting');
@@ -77,11 +74,7 @@
         `${FILELOGPREFIX} Skipping`,
         colors.cyan('Build'),
         'because this commit does not affect the runtime, flag configs,',
-<<<<<<< HEAD
-        'integration tests, or visual diff tests.'
-=======
-        'integration tests, or end-to-end tests.'
->>>>>>> 825456b4
+        'integration tests, end-to-end tests, or visual diff tests.'
       );
     }
   }
