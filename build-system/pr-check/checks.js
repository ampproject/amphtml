--- conflicted
+++ resolved
@@ -58,13 +58,6 @@
     timedExecOrDie('gulp dep-check');
     timedExecOrDie('gulp check-types');
   } else {
-<<<<<<< HEAD
-    if (!verifyBranchCreationPoint(FILENAME)) {
-      stopTimedJob(FILENAME, startTime);
-      return;
-    }
-=======
->>>>>>> e342f699
     printChangeSummary(FILENAME);
     const buildTargets = determineBuildTargets(FILENAME);
     reportAllExpectedTests(buildTargets);
