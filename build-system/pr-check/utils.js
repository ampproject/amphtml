/**
 * Copyright 2019 The AMP HTML Authors. All Rights Reserved.
 *
 * Licensed under the Apache License, Version 2.0 (the "License");
 * you may not use this file except in compliance with the License.
 * You may obtain a copy of the License at
 *
 *      http://www.apache.org/licenses/LICENSE-2.0
 *
 * Unless required by applicable law or agreed to in writing, software
 * distributed under the License is distributed on an "AS-IS" BASIS,
 * WITHOUT WARRANTIES OR CONDITIONS OF ANY KIND, either express or implied.
 * See the License for the specific language governing permissions and
 * limitations under the License.
 */
'use strict';

const colors = require('ansi-colors');
const requestPromise = require('request-promise');
const {
  gitBranchCreationPoint,
  gitBranchName,
  gitCommitHash,
  gitDiffCommitLog,
  gitDiffStatMaster,
  gitTravisMasterBaseline,
  shortSha,
} = require('../git');
const {
  isTravisBuild,
  travisBuildNumber,
  travisPullRequestSha,
} = require('../travis');
const {execOrDie, execWithError, exec} = require('../exec');
const {replaceUrls, signalDistUpload} = require('../tasks/pr-deploy-bot-utils');

const BUILD_OUTPUT_FILE = isTravisBuild()
  ? `amp_build_${travisBuildNumber()}.zip`
  : '';
const DIST_OUTPUT_FILE = isTravisBuild()
  ? `amp_dist_${travisBuildNumber()}.zip`
  : '';

<<<<<<< HEAD
const OUTPUT_DIRS = 'build/ dist/ dist.3p/ EXTENSIONS_CSS_MAP';
=======
const BUILD_OUTPUT_DIRS = 'build/ dist/ dist.3p/ EXTENSIONS_CSS_MAP';
const APP_SERVING_DIRS = 'dist.tools/ examples/ test/manual/';

>>>>>>> 98bd45a9
const OUTPUT_STORAGE_LOCATION = 'gs://amp-travis-builds';
const OUTPUT_STORAGE_KEY_FILE = 'sa-travis-key.json';
const OUTPUT_STORAGE_PROJECT_ID = 'amp-travis-build-storage';
const OUTPUT_STORAGE_SERVICE_ACCOUNT =
  'sa-travis@amp-travis-build-storage.iam.gserviceaccount.com';

const GIT_BRANCH_URL =
  'https://github.com/ampproject/amphtml/blob/master/contributing/getting-started-e2e.md#create-a-git-branch';

/**
 * Prints a summary of files changed by, and commits included in the PR.
 * @param {string} fileName
 */
function printChangeSummary(fileName) {
  const fileLogPrefix = colors.bold(colors.yellow(`${fileName}:`));
  let commitSha;

  if (isTravisBuild()) {
    console.log(
      `${fileLogPrefix} Latest commit from ${colors.cyan('master')} included ` +
        `in this build: ${colors.cyan(shortSha(gitTravisMasterBaseline()))}`
    );
    commitSha = travisPullRequestSha();
  } else {
    commitSha = gitCommitHash();
  }
  console.log(
    `${fileLogPrefix} Testing the following changes at commit ` +
      `${colors.cyan(shortSha(commitSha))}`
  );

  const filesChanged = gitDiffStatMaster();
  console.log(filesChanged);

  const branchCreationPoint = gitBranchCreationPoint();
  if (branchCreationPoint) {
    console.log(
      `${fileLogPrefix} Commit log since branch`,
      `${colors.cyan(gitBranchName())} was forked from`,
      `${colors.cyan('master')} at`,
      `${colors.cyan(shortSha(branchCreationPoint))}:`
    );
    console.log(gitDiffCommitLog() + '\n');
  } else {
    console.error(
      fileLogPrefix,
      colors.yellow('WARNING:'),
      'Could not find a common ancestor for',
      colors.cyan(gitBranchName()),
      'and',
      colors.cyan('master') + '. (This can happen with older PR branches.)'
    );
    console.error(
      fileLogPrefix,
      colors.yellow('NOTE 1:'),
      'If this causes unexpected test failures, try rebasing the PR branch on',
      colors.cyan('master') + '.'
    );
    console.error(
      fileLogPrefix,
      colors.yellow('NOTE 2:'),
      "If rebasing doesn't work, you may have to recreate the branch. See",
      colors.cyan(GIT_BRANCH_URL) + '.\n'
    );
  }
}

/**
 * Starts connection to Sauce Labs after getting account credentials
 * @param {string} functionName
 */
async function startSauceConnect(functionName) {
  process.env['SAUCE_USERNAME'] = 'amphtml';
  const response = await requestPromise(
    'https://amphtml-sauce-token-dealer.appspot.com/getJwtToken'
  );
  process.env['SAUCE_ACCESS_KEY'] = response.trim();
  const startScCmd = 'build-system/sauce_connect/start_sauce_connect.sh';
  const fileLogPrefix = colors.bold(colors.yellow(`${functionName}:`));
  console.log(
    '\n' + fileLogPrefix,
    'Starting Sauce Connect Proxy:',
    colors.cyan(startScCmd)
  );
  execOrDie(startScCmd);
}

/**
 * Stops connection to Sauce Labs
 * @param {string} functionName
 */
function stopSauceConnect(functionName) {
  const stopScCmd = 'build-system/sauce_connect/stop_sauce_connect.sh';
  const fileLogPrefix = colors.bold(colors.yellow(`${functionName}:`));
  console.log(
    '\n' + fileLogPrefix,
    'Stopping Sauce Connect Proxy:',
    colors.cyan(stopScCmd)
  );
  execOrDie(stopScCmd);
}

/**
 * Starts a timer to measure the execution time of the given function.
 * @param {string} functionName
 * @param {string} fileName
 * @return {DOMHighResTimeStamp}
 */
function startTimer(functionName, fileName) {
  const startTime = Date.now();
  const fileLogPrefix = colors.bold(colors.yellow(`${fileName}:`));
  console.log(
    '\n' + fileLogPrefix,
    'Running',
    colors.cyan(functionName) + '...'
  );
  return startTime;
}

/**
 * Stops the timer for the given function and prints the execution time.
 * @param {string} functionName
 * @param {string} fileName
 * @param {DOMHighResTimeStamp} startTime
 * @return {number}
 */
function stopTimer(functionName, fileName, startTime) {
  const endTime = Date.now();
  const executionTime = endTime - startTime;
  const mins = Math.floor(executionTime / 60000);
  const secs = Math.floor((executionTime % 60000) / 1000);
  const fileLogPrefix = colors.bold(colors.yellow(`${fileName}:`));
  console.log(
    fileLogPrefix,
    'Done running',
    colors.cyan(functionName),
    'Total time:',
    colors.green(mins + 'm ' + secs + 's')
  );
}

/**
 * Stops the Node process and timer
 * @param {string} fileName
 * @param {startTime} startTime
 */
function stopTimedJob(fileName, startTime) {
  stopTimer(fileName, fileName, startTime);
  process.exitCode = 1;
}

/**
 * Executes the provided command and times it. Errors, if any, are printed.
 * @param {string} cmd
 * @param {string} fileName
 * @return {!Object} Node process
 */
function timedExec(cmd, fileName = 'utils.js') {
  const startTime = startTimer(cmd, fileName);
  const p = exec(cmd);
  stopTimer(cmd, fileName, startTime);
  return p;
}

/**
 * Executes the provided command and times it. Errors, if any, are returned.
 * @param {string} cmd
 * @param {string} fileName
 * @return {!Object} Node process
 */
function timedExecWithError(cmd, fileName = 'utils.js') {
  const startTime = startTimer(cmd, fileName);
  const p = execWithError(cmd);
  stopTimer(cmd, fileName, startTime);
  return p;
}

/**
 * Executes the provided command and times it. The program terminates in case of
 * failure.
 * @param {string} cmd
 * @param {string} fileName
 */
function timedExecOrDie(cmd, fileName = 'utils.js') {
  const startTime = startTimer(cmd, fileName);
  execOrDie(cmd);
  stopTimer(cmd, fileName, startTime);
}

/**
 * Download output helper
 * @param {string} functionName
 * @param {string} outputFileName
 * @param {string} outputDirs
 * @private
 */
function downloadOutput_(functionName, outputFileName, outputDirs) {
  const fileLogPrefix = colors.bold(colors.yellow(`${functionName}:`));
  const buildOutputDownloadUrl = `${OUTPUT_STORAGE_LOCATION}/${outputFileName}`;
  const dirsToUnzip = outputDirs.split(' ');

  console.log(
    `${fileLogPrefix} Downloading build output from ` +
      colors.cyan(buildOutputDownloadUrl) +
      '...'
  );
  exec('echo travis_fold:start:download_results && echo');
  authenticateWithStorageLocation_();
  execOrDie(`gsutil cp ${buildOutputDownloadUrl} ${outputFileName}`);
  exec('echo travis_fold:end:download_results');

  console.log(
    `${fileLogPrefix} Extracting ` + colors.cyan(outputFileName) + '...'
  );
  exec('echo travis_fold:start:unzip_results && echo');
  dirsToUnzip.forEach(dir => {
    execOrDie(`unzip ${outputFileName} '${dir.replace('/', '/*')}'`);
  });
  exec('echo travis_fold:end:unzip_results');

  console.log(fileLogPrefix, 'Verifying extracted files...');
  exec('echo travis_fold:start:verify_unzip_results && echo');
  execOrDie(`ls -laR ${outputDirs}`);
  exec('echo travis_fold:end:verify_unzip_results');
}

/**
 * Upload output helper
 * @param {string} functionName
 * @param {string} outputFileName
 * @param {string} outputDirs
 * @private
 */
function uploadOutput_(functionName, outputFileName, outputDirs) {
  const fileLogPrefix = colors.bold(colors.yellow(`${functionName}:`));

  console.log(
    `\n${fileLogPrefix} Compressing ` +
      colors.cyan(outputDirs.split(' ').join(', ')) +
      ' into ' +
      colors.cyan(outputFileName) +
      '...'
  );
  exec('echo travis_fold:start:zip_results && echo');
  execOrDie(`zip -r ${outputFileName} ${outputDirs}`);
  exec('echo travis_fold:end:zip_results');

  console.log(
    `${fileLogPrefix} Uploading ` +
      colors.cyan(outputFileName) +
      ' to ' +
      colors.cyan(OUTPUT_STORAGE_LOCATION) +
      '...'
  );
  exec('echo travis_fold:start:upload_results && echo');
  authenticateWithStorageLocation_();
  execOrDie(`gsutil -m cp -r ${outputFileName} ${OUTPUT_STORAGE_LOCATION}`);
  exec('echo travis_fold:end:upload_results');
}

function authenticateWithStorageLocation_() {
  decryptTravisKey_();
  execOrDie(
    'gcloud auth activate-service-account ' +
      `--key-file ${OUTPUT_STORAGE_KEY_FILE}`
  );
  execOrDie(`gcloud config set account ${OUTPUT_STORAGE_SERVICE_ACCOUNT}`);
  execOrDie('gcloud config set pass_credentials_to_gsutil true');
  execOrDie(`gcloud config set project ${OUTPUT_STORAGE_PROJECT_ID}`);
  execOrDie('gcloud config list');
}

/**
 * Downloads and unzips build output from storage
 * @param {string} functionName
 */
function downloadBuildOutput(functionName) {
  downloadOutput_(functionName, BUILD_OUTPUT_FILE, OUTPUT_DIRS);
}

/**
 * Downloads and unzips dist output from storage
 * @param {string} functionName
 */
function downloadDistOutput(functionName) {
<<<<<<< HEAD
  downloadOutput_(functionName, DIST_OUTPUT_FILE, OUTPUT_DIRS);
}

/**
 * Downloads and unzips dist experiment output from storage
 * @param {string} functionName
 * @param {string} experiment
 */
function downloadDistExperimentOutput(functionName, experiment) {
  const outputFile = DIST_OUTPUT_FILE.replace('.zip', `_${experiment}.zip`);
  downloadOutput_(functionName, outputFile, OUTPUT_DIRS);
=======
  downloadOutput_(functionName, DIST_OUTPUT_FILE, BUILD_OUTPUT_DIRS);
>>>>>>> 98bd45a9
}

/**
 * Zips and uploads the build output to a remote storage location
 * @param {string} functionName
 */
function uploadBuildOutput(functionName) {
  uploadOutput_(functionName, BUILD_OUTPUT_FILE, OUTPUT_DIRS);
}

/**
 * Zips and uploads the dist output to a remote storage location
 * @param {string} functionName
 */
function uploadDistOutput(functionName) {
<<<<<<< HEAD
  uploadOutput_(functionName, DIST_OUTPUT_FILE, OUTPUT_DIRS);
}

/**
 * Zips and uploads the dist experiment output to a remote storage location
 * @param {string} functionName
 * @param {string} experiment
 */
function uploadDistExperimentOutput(functionName, experiment) {
  const outputFile = DIST_OUTPUT_FILE.replace('.zip', `_${experiment}.zip`);
  uploadOutput_(functionName, outputFile, OUTPUT_DIRS);
}

/**
 * Zips and uploads the dist output to a remote storage location
 * @param {string} functionName
 */
function uploadDistOutputWithExamples(functionName) {
  const outputDirsWithExamples =
    OUTPUT_DIRS + ' dist.tools/ examples/ test/manual/';
  uploadOutput_(functionName, DIST_OUTPUT_FILE, outputDirsWithExamples);
=======
  const distOutputDirs = `${BUILD_OUTPUT_DIRS} ${APP_SERVING_DIRS}`;
  uploadOutput_(functionName, DIST_OUTPUT_FILE, distOutputDirs);
>>>>>>> 98bd45a9
}

/**
 * Replaces URLS in HTML files, zips and uploads dist output,
 * and signals to the AMP PR Deploy bot that the upload is complete.
 * @param {string} functionName
 */
async function processAndUploadDistOutput(functionName) {
  await replaceUrls('test/manual');
  await replaceUrls('examples');
  uploadDistOutputWithExamples(functionName);
  await signalDistUpload('success');
}

/**
 * Decrypts key used by storage service account
 */
function decryptTravisKey_() {
  // -md sha256 is required due to encryption differences between
  // openssl 1.1.1a, which was used to encrypt the key, and
  // openssl 1.0.2g, which is used by Travis to decrypt.
  execOrDie(
    `openssl aes-256-cbc -md sha256 -k ${process.env.GCP_TOKEN} -in ` +
      `build-system/sa-travis-key.json.enc -out ${OUTPUT_STORAGE_KEY_FILE} -d`
  );
}

module.exports = {
  downloadBuildOutput,
  downloadDistExperimentOutput,
  downloadDistOutput,
  printChangeSummary,
  processAndUploadDistOutput,
  startTimer,
  stopTimer,
  startSauceConnect,
  stopSauceConnect,
  stopTimedJob,
  timedExec,
  timedExecOrDie,
  timedExecWithError,
  uploadBuildOutput,
  uploadDistExperimentOutput,
  uploadDistOutput,
};<|MERGE_RESOLUTION|>--- conflicted
+++ resolved
@@ -41,13 +41,9 @@
   ? `amp_dist_${travisBuildNumber()}.zip`
   : '';
 
-<<<<<<< HEAD
-const OUTPUT_DIRS = 'build/ dist/ dist.3p/ EXTENSIONS_CSS_MAP';
-=======
 const BUILD_OUTPUT_DIRS = 'build/ dist/ dist.3p/ EXTENSIONS_CSS_MAP';
 const APP_SERVING_DIRS = 'dist.tools/ examples/ test/manual/';
 
->>>>>>> 98bd45a9
 const OUTPUT_STORAGE_LOCATION = 'gs://amp-travis-builds';
 const OUTPUT_STORAGE_KEY_FILE = 'sa-travis-key.json';
 const OUTPUT_STORAGE_PROJECT_ID = 'amp-travis-build-storage';
@@ -325,7 +321,7 @@
  * @param {string} functionName
  */
 function downloadBuildOutput(functionName) {
-  downloadOutput_(functionName, BUILD_OUTPUT_FILE, OUTPUT_DIRS);
+  downloadOutput_(functionName, BUILD_OUTPUT_FILE, BUILD_OUTPUT_DIRS);
 }
 
 /**
@@ -333,21 +329,7 @@
  * @param {string} functionName
  */
 function downloadDistOutput(functionName) {
-<<<<<<< HEAD
-  downloadOutput_(functionName, DIST_OUTPUT_FILE, OUTPUT_DIRS);
-}
-
-/**
- * Downloads and unzips dist experiment output from storage
- * @param {string} functionName
- * @param {string} experiment
- */
-function downloadDistExperimentOutput(functionName, experiment) {
-  const outputFile = DIST_OUTPUT_FILE.replace('.zip', `_${experiment}.zip`);
-  downloadOutput_(functionName, outputFile, OUTPUT_DIRS);
-=======
   downloadOutput_(functionName, DIST_OUTPUT_FILE, BUILD_OUTPUT_DIRS);
->>>>>>> 98bd45a9
 }
 
 /**
@@ -355,7 +337,7 @@
  * @param {string} functionName
  */
 function uploadBuildOutput(functionName) {
-  uploadOutput_(functionName, BUILD_OUTPUT_FILE, OUTPUT_DIRS);
+  uploadOutput_(functionName, BUILD_OUTPUT_FILE, BUILD_OUTPUT_DIRS);
 }
 
 /**
@@ -363,32 +345,8 @@
  * @param {string} functionName
  */
 function uploadDistOutput(functionName) {
-<<<<<<< HEAD
-  uploadOutput_(functionName, DIST_OUTPUT_FILE, OUTPUT_DIRS);
-}
-
-/**
- * Zips and uploads the dist experiment output to a remote storage location
- * @param {string} functionName
- * @param {string} experiment
- */
-function uploadDistExperimentOutput(functionName, experiment) {
-  const outputFile = DIST_OUTPUT_FILE.replace('.zip', `_${experiment}.zip`);
-  uploadOutput_(functionName, outputFile, OUTPUT_DIRS);
-}
-
-/**
- * Zips and uploads the dist output to a remote storage location
- * @param {string} functionName
- */
-function uploadDistOutputWithExamples(functionName) {
-  const outputDirsWithExamples =
-    OUTPUT_DIRS + ' dist.tools/ examples/ test/manual/';
-  uploadOutput_(functionName, DIST_OUTPUT_FILE, outputDirsWithExamples);
-=======
   const distOutputDirs = `${BUILD_OUTPUT_DIRS} ${APP_SERVING_DIRS}`;
   uploadOutput_(functionName, DIST_OUTPUT_FILE, distOutputDirs);
->>>>>>> 98bd45a9
 }
 
 /**
@@ -399,7 +357,7 @@
 async function processAndUploadDistOutput(functionName) {
   await replaceUrls('test/manual');
   await replaceUrls('examples');
-  uploadDistOutputWithExamples(functionName);
+  uploadDistOutput(functionName);
   await signalDistUpload('success');
 }
 
@@ -418,7 +376,6 @@
 
 module.exports = {
   downloadBuildOutput,
-  downloadDistExperimentOutput,
   downloadDistOutput,
   printChangeSummary,
   processAndUploadDistOutput,
@@ -431,6 +388,5 @@
   timedExecOrDie,
   timedExecWithError,
   uploadBuildOutput,
-  uploadDistExperimentOutput,
   uploadDistOutput,
 };