--- conflicted
+++ resolved
@@ -396,17 +396,16 @@
     cleanupIssue: 'https://github.com/ampproject/amphtml/issues/20394',
   },
   {
-<<<<<<< HEAD
     id: 'amp-auto-lightbox-carousel',
     name: 'Automatically detects carousels to group in a lightbox.',
     spec: 'https://github.com/ampproject/amphtml/issues/20395',
     cleanupIssue: 'https://github.com/ampproject/amphtml/issues/20394',
-=======
+  },
+  {
     id: 'fixed-elements-in-lightbox',
     name: 'Transfer fixed elements in lightboxes for smooth iOS scrolling',
     spec: 'https://github.com/ampproject/amphtml/issues/20964',
     cleanupIssue: 'https://github.com/ampproject/amphtml/issues/20965',
->>>>>>> c33eb82d
   },
 ];
 
