--- conflicted
+++ resolved
@@ -257,16 +257,15 @@
     cleanupIssue: 'https://github.com/ampproject/amphtml/issues/12978',
   },
   {
-<<<<<<< HEAD
-    id: 'amp-document-recommendations',
-    name: 'Docment level recommendations and infinte scroll',
-    spec: 'https://github.com/ampproject/amphtml/issues/12945',
-=======
     id: 'a4a-doubleclick-disable-sf',
     name: 'Disables Doubleclick Safeframe Host API for soft-rollback.',
     spec: 'https://github.com/ampproject/amphtml/issues/13594',
     cleanupIssue: 'https://github.com/ampproject/amphtml/issues/13591',
->>>>>>> 91ece2b5
+  },
+  {
+    id: 'amp-document-recommendations',
+    name: 'Docment level recommendations and infinte scroll',
+    spec: 'https://github.com/ampproject/amphtml/issues/12945',
   },
 ];
 
