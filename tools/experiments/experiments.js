--- conflicted
+++ resolved
@@ -322,19 +322,16 @@
     cleanupIssue: 'https://github.com/ampproject/amphtml/issues/17230',
   },
   {
-<<<<<<< HEAD
     id: 'custom-elements-v1',
     name: 'Enable a new custom elements v1 polyfill',
     spec: 'https://github.com/ampproject/amphtml/pull/17205',
     cleanupIssue: 'https://github.com/ampproject/amphtml/issues/17243',
   },
-=======
+  {
     id: 'amp-carousel-scroll-snap',
     name: 'Enables scroll snap on carousel across all browsers/OSes',
     cleanupIssue: 'https://github.com/ampproject/amphtml/issues/16508',
   },
-
->>>>>>> 179dd2e1
 ];
 
 if (getMode().localDev) {
