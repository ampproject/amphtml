--- conflicted
+++ resolved
@@ -301,17 +301,16 @@
     cleanupissue: 'https://github.com/ampproject/amphtml/issues/14325',
   },
   {
-<<<<<<< HEAD
+    id: 'amp-img-native-srcset',
+    name: 'Enables native browser implementation of srcset and sizes',
+    cleanupissue: 'https://github.com/ampproject/amphtml/issues/11575',
+  },
+  {
     id: 'amp-fx-fly-in',
     name: 'Enables amp-fx="fly-in-{bottom,top,left,right}" - ' +
       'scroll triggered timed fly in animations',
     spec: 'https://github.com/ampproject/amphtml/issues/14150',
-    cleanupissue: 'https://github.com/ampproject/amphtml/issues/14325',
-=======
-    id: 'amp-img-native-srcset',
-    name: 'Enables native browser implementation of srcset and sizes',
-    cleanupissue: 'https://github.com/ampproject/amphtml/issues/11575',
->>>>>>> b51531fe
+    cleanupissue: 'https://github.com/ampproject/amphtml/issues/14325',    
   },
 ];
 
