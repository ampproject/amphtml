/**
 * Copyright 2017 The AMP HTML Authors. All Rights Reserved.
 *
 * Licensed under the Apache License, Version 2.0 (the "License");
 * you may not use this file except in compliance with the License.
 * You may obtain a copy of the License at
 *
 *      http://www.apache.org/licenses/LICENSE-2.0
 *
 * Unless required by applicable law or agreed to in writing, software
 * distributed under the License is distributed on an "AS-IS" BASIS,
 * WITHOUT WARRANTIES OR CONDITIONS OF ANY KIND, either express or implied.
 * See the License for the specific language governing permissions and
 * limitations under the License.
 */

import '../../src/polyfills';
import '../../src/service/timer-impl';
import {Deferred} from '../../src/utils/promise';
import {dev, initLogConstructor, setReportError} from '../../src/log';
import {getCookie, setCookie} from '../../src/cookies';
import {getMode} from '../../src/mode';
import {isExperimentOn, toggleExperiment} from '../../src/experiments';
import {listenOnce} from '../../src/event-helper';
import {onDocumentReady} from '../../src/document-ready';
//TODO(@cramforce): For type. Replace with forward declaration.
import {reportError} from '../../src/error';

initLogConstructor();
setReportError(reportError);

const COOKIE_MAX_AGE_DAYS = 180; // 6 month
const MS_PER_DAY = 24 * 60 * 60 * 1000;
const COOKIE_MAX_AGE_MS = COOKIE_MAX_AGE_DAYS * MS_PER_DAY;
/**
 * @typedef {{
 *   id: string,
 *   name: string,
 *   spec: string
 * }}
 */
let ExperimentDef;

/**
 * This experiment is special because it uses a different mechanism that is
 * interpreted by the server to deliver a different version of the AMP
 * JS libraries.
 */
const CANARY_EXPERIMENT_ID = 'dev-channel';


/** @const {!Array<!ExperimentDef>} */
const EXPERIMENTS = [
  // Canary (Dev Channel)
  {
    id: CANARY_EXPERIMENT_ID,
    name: 'AMP Dev Channel (more info)',
    spec: 'https://github.com/ampproject/amphtml/blob/master/' +
        'contributing/release-schedule.md#amp-dev-channel',
  },
  {
    id: 'alp',
    name: 'Activates support for measuring incoming clicks.',
    spec: 'https://github.com/ampproject/amphtml/issues/2934',
    cleanupIssue: 'https://github.com/ampproject/amphtml/issues/4005',
  },
  {
    id: 'amp-access-iframe',
    name: 'AMP Access iframe prototype (launched)',
    spec: 'https://github.com/ampproject/amphtml/issues/13287',
    cleanupIssue: 'https://github.com/ampproject/amphtml/issues/13287',
  },
  {
    id: 'amp-access-server',
    name: 'AMP Access server side prototype',
    spec: '',
    cleanupIssue: 'https://github.com/ampproject/amphtml/issues/4000',
  },
  {
    id: 'amp-access-jwt',
    name: 'AMP Access JWT prototype',
    spec: '',
    cleanupIssue: 'https://github.com/ampproject/amphtml/issues/4000',
  },
  {
    id: 'amp-auto-ads',
    name: 'AMP Auto Ads',
    spec: 'https://github.com/ampproject/amphtml/issues/6196',
    cleanupIssue: 'https://github.com/ampproject/amphtml/issues/6217',
  },
  {
    id: 'amp-auto-ads-adsense-holdout',
    name: 'AMP Auto Ads AdSense Holdout',
    spec: 'https://github.com/ampproject/amphtml/issues/6196',
    cleanupIssue: 'https://github.com/ampproject/amphtml/issues/9247',
  },
  {
    id: 'amp-auto-ads-adsense-responsive',
    name: 'AMP Auto Ads AdSense Responsive',
    spec: '',
    cleanupIssue: '',
  },
  {
    id: 'amp-google-vrview-image',
    name: 'AMP VR Viewer for images via Google VRView',
    spec: 'https://github.com/ampproject/amphtml/blob/master/extensions/' +
        'amp-google-vrview-image/amp-google-vrview-image.md',
    cleanupIssue: 'https://github.com/ampproject/amphtml/issues/3996',
  },
  {
    id: 'no-auth-in-prerender',
    name: 'Delay amp-access auth request until doc becomes visible.',
    spec: '',
    cleanupIssue: 'https://github.com/ampproject/amphtml/issues/3824',
  },
  {
    id: 'amp-share-tracking',
    name: 'AMP Share Tracking',
    spec: 'https://github.com/ampproject/amphtml/issues/3135',
    cleanupIssue: 'https://github.com/ampproject/amphtml/issues/5167',
  },
  {
    id: 'amp-viz-vega',
    name: 'AMP Visualization using Vega grammar',
    spec: 'https://github.com/ampproject/amphtml/issues/3991',
    cleanupIssue: 'https://github.com/ampproject/amphtml/issues/4171',
  },
  {
    id: 'amp-apester-media',
    name: 'AMP extension for Apester media (launched)',
    spec: 'https://github.com/ampproject/amphtml/issues/3233',
    cleanupIssue: 'https://github.com/ampproject/amphtml/pull/4291',
  },
  {
    id: 'cache-service-worker',
    name: 'AMP Cache Service Worker',
    spec: 'https://github.com/ampproject/amphtml/issues/1199',
  },
  {
    id: 'amp-lightbox-a4a-proto',
    name: 'Allows the new lightbox experience to be used in A4A (prototype).',
    spec: 'https://github.com/ampproject/amphtml/issues/7743',
  },
  {
    id: 'amp-playbuzz',
    name: 'AMP extension for playbuzz items (launched)',
    spec: 'https://github.com/ampproject/amphtml/issues/6106',
    cleanupIssue: 'https://github.com/ampproject/amphtml/pull/6351',
  },
  {
    id: 'ios-embed-sd',
    name: 'A new iOS embedded viewport model that wraps the body into' +
      ' shadow root',
    spec: 'https://medium.com/@dvoytenko/amp-ios-scrolling-redo-2-the' +
      '-shadow-wrapper-approach-experimental-3362ed3c2fa2',
    cleanupIssue: 'https://github.com/ampproject/amphtml/issues/16640',
  },
  {
    id: 'chunked-amp',
    name: 'Split AMP\'s loading phase into chunks',
    cleanupIssue: 'https://github.com/ampproject/amphtml/issues/5535',
  },
  {
    id: 'font-display-swap',
    name: 'Use font-display: swap as the default for fonts.',
    cleanupIssue: 'https://github.com/ampproject/amphtml/issues/11165',
  },
  {
    id: 'pump-early-frame',
    name: 'Force all extensions to have the same release ' +
        'as the main JS binary',
    cleanupIssue: 'https://github.com/ampproject/amphtml/issues/8237',
  },
  {
    id: 'version-locking',
    name: 'Force all extensions to have the same release ' +
        'as the main JS binary',
    cleanupIssue: 'https://github.com/ampproject/amphtml/issues/8236',
  },
  {
    id: 'web-worker',
    name: 'Web worker for background processing',
    cleanupIssue: 'https://github.com/ampproject/amphtml/issues/7156',
  },
  {
    id: 'jank-meter',
    name: 'Display jank meter',
  },
  {
    id: 'as-use-attr-for-format',
    name: 'Use slot width/height attribute for AdSense size format',
  },
  {
    id: 'input-debounced',
    name: 'A debounced input event for AMP actions',
    cleanupIssue: 'https://github.com/ampproject/amphtml/issues/9413',
    spec: 'https://github.com/ampproject/amphtml/issues/9277',
  },
  {
    id: 'user-error-reporting',
    name: 'Report error to publishers',
    spec: 'https://github.com/ampproject/amphtml/issues/6415',
  },
  {
    id: 'disable-rtc',
    name: 'Disable AMP RTC',
    spec: 'https://github.com/ampproject/amphtml/issues/8551',
  },
  {
    id: 'inabox-position-api',
    name: 'Position API for foreign iframe',
    spec: 'https://github.com/ampproject/amphtml/issues/10995',
  },
  {
    id: 'amp-story',
    name: 'Visual storytelling in AMP (v0.1)',
    spec: 'https://github.com/ampproject/amphtml/issues/11329',
    cleanupIssue: 'https://github.com/ampproject/amphtml/issues/14357',
  },
  {
    id: 'amp-story-scaling',
    name: 'Scale pages dynamically in amp-story by default',
    spec: 'https://github.com/ampproject/amphtml/issues/12902',
    cleanupIssue: 'https://github.com/ampproject/amphtml/issues/12902',
  },
  {
    id: 'disable-amp-story-desktop',
    name: 'Disables responsive desktop experience for the amp-story component',
    spec: 'https://github.com/ampproject/amphtml/issues/11714',
    cleanupIssue: 'https://github.com/ampproject/amphtml/issues/11715',
  },
  {
    id: 'amp-story-responsive-units',
    name: 'Scale pages in amp-story by rewriting responsive units',
    spec: 'https://github.com/ampproject/amphtml/issues/15955',
    cleanupIssue: 'https://github.com/ampproject/amphtml/issues/15960',
  },
  {
    id: 'amp-story-navigation-performance',
    name: 'amp-story page to page navigation performance improvements',
    spec: 'https://github.com/ampproject/amphtml/issues/17017',
    cleanupIssue: 'https://github.com/ampproject/amphtml/issues/17018',
  },
  {
    id: 'amp-story-scroll',
    name: 'Scrollable experience for amp-story',
    spec: 'https://github.com/ampproject/amphtml/issues/16465',
    cleanupIssue: 'https://github.com/ampproject/amphtml/issues/16466',
  },
  {
    id: 'url-replacement-v2',
    name: 'new parsing engine for url variables',
    spec: 'https://github.com/ampproject/amphtml/issues/12119',
    cleanupIssue: 'https://github.com/ampproject/amphtml/issues/2198',
  },
  {
    id: 'amp-next-page',
    name: 'Document level next page recommendations and infinite scroll',
    spec: 'https://github.com/ampproject/amphtml/issues/12945',
  },
  {
    id: 'inabox-rov',
    name: 'Extensions layout independent of viewport location if inabox.',
  },
  {
    id: 'amp-live-list-sorting',
    name: 'Allows "newest last" insertion algorithm to be used',
    spec: 'https://github.com/ampproject/amphtml/issues/5396',
    cleanupIssue: 'https://github.com/ampproject/amphtml/issues/13552',
  },
  {
    id: 'amp-consent',
    name: 'Enables the amp-consent extension',
    spec: 'https://github.com/ampproject/amphtml/issues/13716',
  },
  {
    id: 'no-sync-xhr-in-ads',
    name: 'Disables syncronous XHR requests in 3p iframes.',
    spec: 'TODO',
    cleanupIssue: 'TODO',
  },
  {
    id: 'video-service',
    name: 'Enables new implementation of unified Video Interface services.',
    spec: 'https://github.com/ampproject/amphtml/issues/13674',
    cleanupIssue: 'https://github.com/ampproject/amphtml/issues/13955',
  },
  {
    id: 'iframe-messaging',
    name: 'Enables "postMessage" action on amp-iframe.',
    spec: 'https://github.com/ampproject/amphtml/issues/9074',
    cleanupIssue: 'https://github.com/ampproject/amphtml/issues/14263',
  },
  {
    id: 'amp-img-native-srcset',
    name: 'Enables native browser implementation of srcset and sizes',
    cleanupIssue: 'https://github.com/ampproject/amphtml/issues/11575',
  },
  {
    id: 'layers',
    name: 'Enables the new Layers position/measurement system',
    spec: 'https://github.com/ampproject/amphtml/issues/3434',
    cleanupIssue: 'https://github.com/ampproject/amphtml/issues/15158',
  },
  {
    id: 'amp-image-slider',
    name: 'Enables the experimental amp-image-slider for image comparison',
    spec: 'TODO',
    cleanupIssue: 'https://github.com/ampproject/amphtml/issues/17165',
  },
  {
    id: 'blurry-placeholder',
    name: 'Enables a blurred image placeholder as an amp-img loads',
    spec: 'https://github.com/ampproject/amphtml/issues/15146',
    cleanupIssue: 'https://github.com/ampproject/amphtml/issues/17107',
  },
  {
    id: 'faster-bind-scan',
    name: 'Enables faster scanning of dynamic markup for bindings',
    spec: 'https://github.com/ampproject/amphtml/pull/17229',
    cleanupIssue: 'https://github.com/ampproject/amphtml/issues/17230',
  },
  {
    id: 'no-initial-intersection',
    name: 'Do not invoke context.observeIntersection callback with ' +
        'initialintersection',
    spec: 'https://github.com/ampproject/amphtml/issues/8562',
    cleanupIssue: 'https://github.com/ampproject/amphtml/issues/8562',
  },
  {
    id: 'custom-elements-v1',
    name: 'Enable a new custom elements v1 polyfill',
    spec: 'https://github.com/ampproject/amphtml/pull/17205',
    cleanupIssue: 'https://github.com/ampproject/amphtml/issues/17243',
  },
  {
    id: 'amp-carousel-scroll-snap',
    name: 'Enables scroll snap on carousel across all browsers/OSes',
    cleanupIssue: 'https://github.com/ampproject/amphtml/issues/16508',
  },
  {
<<<<<<< HEAD
    id: 'amp-carousel-new-arrows',
    name: 'Enables new AMP carousel navigation arrows',
    cleanupIssue: 'https://github.com/ampproject/amphtml/issues/17510',
=======
    id: 'linker-meta-opt-in',
    name: 'Opts-in users that have included the GA client-id meta tag ',
    cleanupIssue: 'https://github.com/ampproject/amphtml/issues/16737',
>>>>>>> 8a7d26f0
  },
];

if (getMode().localDev) {
  EXPERIMENTS.forEach(experiment => {
    dev().assert(experiment.cleanupIssue, `experiment ${experiment.name} must` +
        ' have a `cleanupIssue` field.');
  });
}


/**
 * Builds the expriments tbale.
 */
function build() {
  const table = document.getElementById('experiments-table');
  EXPERIMENTS.forEach(function(experiment) {
    table.appendChild(buildExperimentRow(experiment));
  });
}


/**
 * Builds one row of the experiments table.
 * @param {!ExperimentDef} experiment
 */
function buildExperimentRow(experiment) {

  const tr = document.createElement('tr');
  tr.id = 'exp-tr-' + experiment.id;

  const tdId = document.createElement('td');
  tdId.appendChild(buildLinkMaybe(experiment.id, experiment.spec));
  tr.appendChild(tdId);

  const tdName = document.createElement('td');
  tdName.appendChild(buildLinkMaybe(experiment.name, experiment.spec));
  tr.appendChild(tdName);

  const tdOn = document.createElement('td');
  tdOn.classList.add('button-cell');
  tr.appendChild(tdOn);

  const button = document.createElement('button');
  tdOn.appendChild(button);

  const buttonOn = document.createElement('div');
  buttonOn.classList.add('on');
  buttonOn.textContent = 'On';
  button.appendChild(buttonOn);

  const buttonDefault = document.createElement('div');
  buttonDefault.classList.add('default');
  buttonDefault.textContent = 'Default on';
  button.appendChild(buttonDefault);

  const buttonOff = document.createElement('div');
  buttonOff.classList.add('off');
  buttonOff.textContent = 'Off';
  button.appendChild(buttonOff);

  button.addEventListener('click', toggleExperiment_.bind(null, experiment.id,
      experiment.name, undefined));

  return tr;
}


/**
 * If link is available, builds the anchor. Otherwise, it'd return a basic span.
 * @param {string} text
 * @param {?string} link
 * @return {!Element}
 */
function buildLinkMaybe(text, link) {
  let element;
  if (link) {
    element = document.createElement('a');
    element.setAttribute('href', link);
    element.setAttribute('target', '_blank');
  } else {
    element = document.createElement('span');
  }
  element.textContent = text;
  return element;
}


/**
 * Updates states of all experiments in the table.
 */
function update() {
  EXPERIMENTS.forEach(function(experiment) {
    updateExperimentRow(experiment);
  });
}


/**
 * Updates the state of a single experiment.
 * @param {!ExperimentDef} experiment
 */
function updateExperimentRow(experiment) {
  const tr = document.getElementById('exp-tr-' + experiment.id);
  if (!tr) {
    return;
  }
  let state = isExperimentOn_(experiment.id) ? 1 : 0;
  if (self.AMP_CONFIG[experiment.id]) {
    state = 'default';
  }
  tr.setAttribute('data-on', state);
}


/**
 * Returns whether the experiment is on or off.
 * @param {string} id
 * @return {boolean}
 */
function isExperimentOn_(id) {
  if (id == CANARY_EXPERIMENT_ID) {
    return getCookie(window, 'AMP_CANARY') == '1';
  }
  return isExperimentOn(window, /*OK*/id);
}

/**
 * Toggles the experiment.
 * @param {string} id
 * @param {string} name
 * @param {boolean=} opt_on
 */
function toggleExperiment_(id, name, opt_on) {
  const currentlyOn = isExperimentOn_(id);
  const on = opt_on === undefined ? !currentlyOn : opt_on;
  // Protect against click jacking.
  const confirmMessage = on ?
    'Do you really want to activate the AMP experiment' :
    'Do you really want to deactivate the AMP experiment';

  showConfirmation_(`${confirmMessage}: "${name}"`, () => {
    if (id == CANARY_EXPERIMENT_ID) {
      const validUntil = Date.now() + COOKIE_MAX_AGE_MS;

      setCookie(window, 'AMP_CANARY',
          (on ? '1' : '0'), (on ? validUntil : 0), {
            // Set explicit domain, so the cookie gets send to sub domains.
            domain: location.hostname,
            allowOnProxyOrigin: true,
          });
      // Reflect default experiment state.
      self.location.reload();
    } else {
      toggleExperiment(window, id, on);
    }
    update();
  });
}


/**
 * Shows confirmation and calls callback if it's approved.
 * @param {string} message
 * @param {function()} callback
 */
function showConfirmation_(message, callback) {
  const container = dev().assert(document.getElementById('popup-container'));
  const messageElement = dev().assert(document.getElementById('popup-message'));
  const confirmButton = dev().assert(
      document.getElementById('popup-button-ok'));
  const cancelButton = dev().assert(
      document.getElementById('popup-button-cancel'));
  const unlistenSet = [];
  const closePopup = affirmative => {
    container.classList.remove('show');
    unlistenSet.forEach(unlisten => unlisten());
    if (affirmative) {
      callback();
    }
  };

  messageElement.textContent = message;
  unlistenSet.push(listenOnce(confirmButton, 'click',
      () => closePopup(true)));
  unlistenSet.push(listenOnce(cancelButton, 'click',
      () => closePopup(false)));
  container.classList.add('show');
}

/**
 * Loads the AMP_CONFIG objects from whatever the v0.js is that the
 * user has (depends on whether they opted into canary), so that
 * experiment state can reflect the default activated experiments.
 */
function getAmpConfig() {
  const deferred = new Deferred();
  const {promise, resolve, reject} = deferred;
  const xhr = new XMLHttpRequest();
  xhr.addEventListener('load', () => {
    resolve(xhr.responseText);
  });
  xhr.addEventListener('error', () => {
    reject(new Error(xhr.statusText));
  });
  // Cache bust, so we immediately reflect AMP_CANARY cookie changes.
  xhr.open('GET', '/v0.js?' + Math.random(), true);
  xhr.send(null);
  return promise.then(text => {
    const match = text.match(/self\.AMP_CONFIG=([^;]+)/);
    if (!match) {
      throw new Error('Can\'t find AMP_CONFIG in: ' + text);
    }
    // Setting global var to make standard experiment code just work.
    return self.AMP_CONFIG = JSON.parse(match[1]);
  }).catch(error => {
    console./*OK*/error('Error fetching AMP_CONFIG', error);
    return {};
  });
}


// Start up.
getAmpConfig().then(() => {
  onDocumentReady(document, () => {
    build();
    update();
  });
});<|MERGE_RESOLUTION|>--- conflicted
+++ resolved
@@ -339,15 +339,14 @@
     cleanupIssue: 'https://github.com/ampproject/amphtml/issues/16508',
   },
   {
-<<<<<<< HEAD
     id: 'amp-carousel-new-arrows',
     name: 'Enables new AMP carousel navigation arrows',
     cleanupIssue: 'https://github.com/ampproject/amphtml/issues/17510',
-=======
+  },
+  {
     id: 'linker-meta-opt-in',
     name: 'Opts-in users that have included the GA client-id meta tag ',
     cleanupIssue: 'https://github.com/ampproject/amphtml/issues/16737',
->>>>>>> 8a7d26f0
   },
 ];
 
