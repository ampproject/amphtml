/**
 * Copyright 2015 The AMP HTML Authors. All Rights Reserved.
 *
 * Licensed under the Apache License, Version 2.0 (the "License");
 * you may not use this file except in compliance with the License.
 * You may obtain a copy of the License at
 *
 *      http://www.apache.org/licenses/LICENSE-2.0
 *
 * Unless required by applicable law or agreed to in writing, software
 * distributed under the License is distributed on an "AS-IS" BASIS,
 * WITHOUT WARRANTIES OR CONDITIONS OF ANY KIND, either express or implied.
 * See the License for the specific language governing permissions and
 * limitations under the License.
 */

import '../../third_party/babel/custom-babel-helpers';
import '../../src/polyfills';
import {dev, initLogConstructor} from '../../src/log';
import {getCookie, setCookie} from '../../src/cookies';
import {getMode} from '../../src/mode';
import {isExperimentOn, toggleExperiment} from '../../src/experiments';
import {listenOnce} from '../../src/event-helper';
import {onDocumentReady} from '../../src/document-ready';
//TODO(@cramforce): For type. Replace with forward declaration.
import '../../src/service/timer-impl';

initLogConstructor();

const COOKIE_MAX_AGE_DAYS = 180;  // 6 month

/**
 * @typedef {{
 *   id: string,
 *   name: string,
 *   spec: string
 * }}
 */
let ExperimentDef;

/**
 * This experiment is special because it uses a different mechanism that is
 * interpreted by the server to deliver a different version of the AMP
 * JS libraries.
 */
const CANARY_EXPERIMENT_ID = 'dev-channel';


/** @const {!Array<!ExperimentDef>} */
const EXPERIMENTS = [
  // Canary (Dev Channel)
  {
    id: CANARY_EXPERIMENT_ID,
    name: 'AMP Dev Channel (more info)',
    spec: 'https://github.com/ampproject/amphtml/blob/master/' +
        'README.md#amp-dev-channel',
  },
  {
    id: 'ad-type-custom',
    name: 'Activates support for custom (self-serve) advertisements',
    spec: 'https://github.com/ampproject/amphtml/ads/custom.md',
  },
  {
    id: 'alp',
    name: 'Activates support for measuring incoming clicks.',
    spec: 'https://github.com/ampproject/amphtml/issues/2934',
    cleanupIssue: 'https://github.com/ampproject/amphtml/issues/4005',
  },
  {
    id: 'amp-access-server',
    name: 'AMP Access server side prototype',
    spec: '',
    cleanupIssue: 'https://github.com/ampproject/amphtml/issues/4000',
  },
  {
    id: 'amp-access-jwt',
    name: 'AMP Access JWT prototype',
    spec: '',
    cleanupIssue: 'https://github.com/ampproject/amphtml/issues/4000',
  },
  {
    id: 'amp-access-signin',
    name: 'AMP Access sign-in',
    spec: 'https://github.com/ampproject/amphtml/issues/4227',
    cleanupIssue: 'https://github.com/ampproject/amphtml/issues/4226',
  },
  {
    id: 'amp-auto-ads',
    name: 'AMP Auto Ads',
    spec: 'https://github.com/ampproject/amphtml/issues/6196',
    cleanupIssue: 'https://github.com/ampproject/amphtml/issues/6217',
  },
  {
    id: 'amp-inabox',
    name: 'AMP inabox',
    spec: 'https://github.com/ampproject/amphtml/issues/5700',
    cleanupIssue: 'https://github.com/ampproject/amphtml/issues/6156',
  },
  {
    id: 'amp-form-custom-validations',
    name: 'AMP Form Custom Validations',
    spec: 'https://github.com/ampproject/amphtml/issues/3343',
    cleanupIssue: 'https://github.com/ampproject/amphtml/issues/5423',
  },
  {
    id: 'amp-form-var-sub',
    name: 'Variable Substitutions in AMP Form inputs',
    spec: 'https://github.com/ampproject/amphtml/issues/5654',
    cleanupIssue: 'https://github.com/ampproject/amphtml/issues/6377',
  },
  {
    id: 'amp-google-vrview-image',
    name: 'AMP VR Viewer for images via Google VRView',
    spec: 'https://github.com/ampproject/amphtml/blob/master/extensions/' +
        'amp-google-vrview-image/amp-google-vrview-image.md',
    cleanupIssue: 'https://github.com/ampproject/amphtml/issues/3996',
  },
  {
    id: 'no-auth-in-prerender',
    name: 'Delay amp-access auth request until doc becomes visible.',
    spec: '',
    cleanupIssue: 'https://github.com/ampproject/amphtml/issues/3824',
  },
  {
    id: 'amp-share-tracking',
    name: 'AMP Share Tracking',
    spec: 'https://github.com/ampproject/amphtml/issues/3135',
    cleanupIssue: 'https://github.com/ampproject/amphtml/issues/5167',
  },
  {
    id: 'amp-viz-vega',
    name: 'AMP Visualization using Vega grammar',
    spec: 'https://github.com/ampproject/amphtml/issues/3991',
    cleanupIssue: 'https://github.com/ampproject/amphtml/issues/4171',
  },
  {
    id: 'amp-apester-media',
    name: 'AMP extension for Apester media',
    spec: 'https://github.com/ampproject/amphtml/issues/3233',
    cleanupIssue: 'https://github.com/ampproject/amphtml/pull/4291',
  },
  {
    id: 'cache-service-worker',
    name: 'AMP Cache Service Worker',
    spec: 'https://github.com/ampproject/amphtml/issues/1199',
  },
  {
    id: 'amp-lightbox-viewer',
    name: 'Enables a new lightbox experience via the `lightbox` attribute',
    spec: 'https://github.com/ampproject/amphtml/issues/4152',
  },
  {
    id: 'amp-lightbox-viewer-auto',
    name: 'Allows the new lightbox experience to automatically include some ' +
        'elements without the need to manually add the `lightbox` attribute',
    spec: 'https://github.com/ampproject/amphtml/issues/4152',
  },
  {
    id: 'amp-fresh',
    name: 'Guaranteed minimum freshness on sections of a page',
    spec: '',
    cleanupIssue: 'https://github.com/ampproject/amphtml/issues/4715',
  },
  {
    id: 'amp-playbuzz',
    name: 'AMP extension for playbuzz items (launched)',
    spec: 'https://github.com/ampproject/amphtml/issues/6106',
    cleanupIssue: 'https://github.com/ampproject/amphtml/pull/6351',
  },
  {
    id: 'make-body-block',
    name: 'Sets the body to display:block.',
    spec: 'https://github.com/ampproject/amphtml/issues/5310',
    cleanupIssue: 'https://github.com/ampproject/amphtml/issues/5319',
  },
  {
    id: 'make-body-relative',
    name: 'Sets the body to position:relative.',
    spec: 'https://github.com/ampproject/amphtml/issues/5667',
    cleanupIssue: 'https://github.com/ampproject/amphtml/issues/5660',
  },
  {
    id: 'link-url-replace',
    name: 'Enables replacing variables in URLs of outgoing links.',
    spec: 'https://github.com/ampproject/amphtml/issues/4078',
    cleanupIssue: 'https://github.com/ampproject/amphtml/issues/5627',
  },
  {
    id: 'alp-for-a4a',
    name: 'Enable redirect to landing page directly for A4A',
    spec: 'https://github.com/ampproject/amphtml/issues/5212',
  },
  {
    id: 'ios-embed-wrapper',
    name: 'A new iOS embedded viewport model that wraps the body into' +
        ' a synthetic root',
    spec: '',
    cleanupIssue: 'https://github.com/ampproject/amphtml/issues/5639',
  },
  {
    id: 'chunked-amp',
    name: 'Split AMP\'s loading phase into chunks',
    cleanupIssue: 'https://github.com/ampproject/amphtml/issues/5535',
  },
  {
    id: 'amp-animation',
    name: 'High-performing keyframe animations in AMP.',
    spec: 'https://github.com/ampproject/amphtml/blob/master/extensions/' +
        'amp-animation/amp-animation.md',
    cleanupIssue: 'https://github.com/ampproject/amphtml/issues/5888',
  },
  {
    id: 'amp-ad-loading-ux',
    name: 'New default loading UX to amp-ad',
    cleanupIssue: 'https://github.com/ampproject/amphtml/issues/6009',
  },
  {
    id: 'visibility-v2',
    name: 'New visibility tracking using native IntersectionObserver',
    cleanupIssue: 'https://github.com/ampproject/amphtml/issues/6254',
  },
  {
    id: 'amp-selector',
    name: 'Amp selector extension',
    cleanupIssue: 'https://github.com/ampproject/amphtml/issues/6168',
    spec: 'https://github.com/ampproject/amphtml/blob/master/extensions/' +
        'amp-selector/amp-selector.md',
  },
  {
    id: 'amp-accordion-session-state-optout',
    name: 'AMP Accordion attribute to opt out of preserved state.',
    Spec: 'https://github.com/ampproject/amphtml/issues/3813',
  },
  {
    id: '3p-frame-context-in-name',
    name: 'Move passing context metadata from url hash to name attribute',
    cleanupIssue: 'https://github.com/ampproject/amphtml/issues/6760',
    Spec: '',
  },
  {
<<<<<<< HEAD
    id: 'sentinel-name-change',
    name: 'Changed sentinel name from amp3pSentinel to sentinel',
    cleanupIssue: 'https://github.com/ampproject/amphtml/issues/6990',
    Spec: '',
=======
    id: 'variable-filters',
    name: 'Format to apply filters to analytics variables',
    cleanupIssue: 'https://github.com/ampproject/amphtml/issues/2198',
>>>>>>> 9ee7c1f0
  },
];

if (getMode().localDev) {
  EXPERIMENTS.forEach(experiment => {
    dev().assert(experiment.cleanupIssue, `experiment ${experiment.name} must` +
        ' have a `cleanupIssue` field.');
  });
}


/**
 * Builds the expriments tbale.
 */
function build() {
  const table = document.getElementById('experiments-table');
  EXPERIMENTS.forEach(function(experiment) {
    table.appendChild(buildExperimentRow(experiment));
  });
}


/**
 * Builds one row of the experiments table.
 * @param {!ExperimentDef} experiment
 */
function buildExperimentRow(experiment) {
  const tr = document.createElement('tr');
  tr.id = 'exp-tr-' + experiment.id;

  const tdId = document.createElement('td');
  tdId.appendChild(buildLinkMaybe(experiment.id, experiment.spec));
  tr.appendChild(tdId);

  const tdName = document.createElement('td');
  tdName.appendChild(buildLinkMaybe(experiment.name, experiment.spec));
  tr.appendChild(tdName);

  const tdOn = document.createElement('td');
  tdOn.classList.add('button-cell');
  tr.appendChild(tdOn);

  const button = document.createElement('button');
  tdOn.appendChild(button);

  const buttonOn = document.createElement('div');
  buttonOn.classList.add('on');
  buttonOn.textContent = 'On';
  button.appendChild(buttonOn);

  const buttonOff = document.createElement('div');
  buttonOff.classList.add('off');
  buttonOff.textContent = 'Off';
  button.appendChild(buttonOff);

  button.addEventListener('click', toggleExperiment_.bind(null, experiment.id,
      experiment.name, undefined));

  return tr;
}


/**
 * If link is available, builds the anchor. Otherwise, it'd return a basic span.
 * @param {string} text
 * @param {?string} link
 * @return {!Element}
 */
function buildLinkMaybe(text, link) {
  let element;
  if (link) {
    element = document.createElement('a');
    element.setAttribute('href', link);
    element.setAttribute('target', '_blank');
  } else {
    element = document.createElement('span');
  }
  element.textContent = text;
  return element;
}


/**
 * Updates states of all experiments in the table.
 */
function update() {
  EXPERIMENTS.forEach(function(experiment) {
    updateExperimentRow(experiment);
  });
}


/**
 * Updates the state of a single experiment.
 * @param {!ExperimentDef} experiment
 */
function updateExperimentRow(experiment) {
  const tr = document.getElementById('exp-tr-' + experiment.id);
  if (!tr) {
    return;
  }
  tr.setAttribute('data-on', isExperimentOn_(experiment.id) ? 1 : 0);
}


/**
 * Returns whether the experiment is on or off.
 * @param {string} id
 * @return {boolean}
 */
function isExperimentOn_(id) {
  if (id == CANARY_EXPERIMENT_ID) {
    return getCookie(window, 'AMP_CANARY') == '1';
  }
  return isExperimentOn(window, id);
}


/**
 * Toggles the experiment.
 * @param {string} id
 * @param {boolean=} opt_on
 */
function toggleExperiment_(id, name, opt_on) {
  const currentlyOn = isExperimentOn_(id);
  const on = opt_on === undefined ? !currentlyOn : opt_on;
  // Protect against click jacking.
  const confirmMessage = on ?
      'Do you really want to activate the AMP experiment' :
      'Do you really want to deactivate the AMP experiment';

  showConfirmation_(`${confirmMessage}: "${name}"`, () => {
    if (id == CANARY_EXPERIMENT_ID) {
      const validUntil = Date.now() +
          COOKIE_MAX_AGE_DAYS * 24 * 60 * 60 * 1000;
      setCookie(window, 'AMP_CANARY', (on ? '1' : '0'), (on ? validUntil : 0));
    } else {
      toggleExperiment(window, id, on);
    }
    update();
  });
}


/**
 * Shows confirmation and calls callback if it's approved.
 * @param {string} message
 * @param {function()} callback
 */
function showConfirmation_(message, callback) {
  const container = dev().assert(document.getElementById('popup-container'));
  const messageElement = dev().assert(document.getElementById('popup-message'));
  const confirmButton = dev().assert(
      document.getElementById('popup-button-ok'));
  const cancelButton = dev().assert(
      document.getElementById('popup-button-cancel'));
  const unlistenSet = [];
  const closePopup = affirmative => {
    container.classList.remove('show');
    unlistenSet.forEach(unlisten => unlisten());
    if (affirmative) {
      callback();
    }
  };

  messageElement.textContent = message;
  unlistenSet.push(listenOnce(confirmButton, 'click',
      () => closePopup(true)));
  unlistenSet.push(listenOnce(cancelButton, 'click',
      () => closePopup(false)));
  container.classList.add('show');
}


// Start up.
onDocumentReady(document, () => {
  build();
  update();
});<|MERGE_RESOLUTION|>--- conflicted
+++ resolved
@@ -238,16 +238,15 @@
     Spec: '',
   },
   {
-<<<<<<< HEAD
     id: 'sentinel-name-change',
     name: 'Changed sentinel name from amp3pSentinel to sentinel',
     cleanupIssue: 'https://github.com/ampproject/amphtml/issues/6990',
     Spec: '',
-=======
+  },
+  {
     id: 'variable-filters',
     name: 'Format to apply filters to analytics variables',
-    cleanupIssue: 'https://github.com/ampproject/amphtml/issues/2198',
->>>>>>> 9ee7c1f0
+    cleanupIssue: 'https://github.com/ampproject/amphtml/issues/2198',r
   },
 ];
 
