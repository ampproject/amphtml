/**
 * Copyright 2017 The AMP HTML Authors. All Rights Reserved.
 *
 * Licensed under the Apache License, Version 2.0 (the "License");
 * you may not use this file except in compliance with the License.
 * You may obtain a copy of the License at
 *
 *      http://www.apache.org/licenses/LICENSE-2.0
 *
 * Unless required by applicable law or agreed to in writing, software
 * distributed under the License is distributed on an "AS-IS" BASIS,
 * WITHOUT WARRANTIES OR CONDITIONS OF ANY KIND, either express or implied.
 * See the License for the specific language governing permissions and
 * limitations under the License.
 */

import '../../src/polyfills';
import '../../src/service/timer-impl';
import {Deferred} from '../../src/utils/promise';
import {dev, initLogConstructor, setReportError} from '../../src/log';
import {getCookie, setCookie} from '../../src/cookies';
import {getMode} from '../../src/mode';
import {isExperimentOn, toggleExperiment} from '../../src/experiments';
import {listenOnce} from '../../src/event-helper';
import {onDocumentReady} from '../../src/document-ready';
//TODO(@cramforce): For type. Replace with forward declaration.
import {reportError} from '../../src/error';

initLogConstructor();
setReportError(reportError);

const COOKIE_MAX_AGE_DAYS = 180; // 6 month
const MS_PER_DAY = 24 * 60 * 60 * 1000;
const COOKIE_MAX_AGE_MS = COOKIE_MAX_AGE_DAYS * MS_PER_DAY;
/**
 * @typedef {{
 *   id: string,
 *   name: string,
 *   spec: string
 * }}
 */
let ExperimentDef;

/**
 * This experiment is special because it uses a different mechanism that is
 * interpreted by the server to deliver a different version of the AMP
 * JS libraries.
 */
const CANARY_EXPERIMENT_ID = 'dev-channel';


/** @const {!Array<!ExperimentDef>} */
const EXPERIMENTS = [
  // Canary (Dev Channel)
  {
    id: CANARY_EXPERIMENT_ID,
    name: 'AMP Dev Channel (more info)',
    spec: 'https://github.com/ampproject/amphtml/blob/master/' +
        'contributing/release-schedule.md#amp-dev-channel',
  },
  {
    id: 'alp',
    name: 'Activates support for measuring incoming clicks.',
    spec: 'https://github.com/ampproject/amphtml/issues/2934',
    cleanupIssue: 'https://github.com/ampproject/amphtml/issues/4005',
  },
  {
    id: 'amp-access-iframe',
    name: 'AMP Access iframe prototype',
    spec: 'https://github.com/ampproject/amphtml/issues/13287',
    cleanupIssue: 'https://github.com/ampproject/amphtml/issues/13287',
  },
  {
    id: 'amp-access-server',
    name: 'AMP Access server side prototype',
    spec: '',
    cleanupIssue: 'https://github.com/ampproject/amphtml/issues/4000',
  },
  {
    id: 'amp-access-jwt',
    name: 'AMP Access JWT prototype',
    spec: '',
    cleanupIssue: 'https://github.com/ampproject/amphtml/issues/4000',
  },
  {
    id: 'amp-auto-ads',
    name: 'AMP Auto Ads',
    spec: 'https://github.com/ampproject/amphtml/issues/6196',
    cleanupIssue: 'https://github.com/ampproject/amphtml/issues/6217',
  },
  {
    id: 'amp-auto-ads-adsense-holdout',
    name: 'AMP Auto Ads AdSense Holdout',
    spec: 'https://github.com/ampproject/amphtml/issues/6196',
    cleanupIssue: 'https://github.com/ampproject/amphtml/issues/9247',
  },
  {
    id: 'amp-google-vrview-image',
    name: 'AMP VR Viewer for images via Google VRView',
    spec: 'https://github.com/ampproject/amphtml/blob/master/extensions/' +
        'amp-google-vrview-image/amp-google-vrview-image.md',
    cleanupIssue: 'https://github.com/ampproject/amphtml/issues/3996',
  },
  {
    id: 'no-auth-in-prerender',
    name: 'Delay amp-access auth request until doc becomes visible.',
    spec: '',
    cleanupIssue: 'https://github.com/ampproject/amphtml/issues/3824',
  },
  {
    id: 'amp-share-tracking',
    name: 'AMP Share Tracking',
    spec: 'https://github.com/ampproject/amphtml/issues/3135',
    cleanupIssue: 'https://github.com/ampproject/amphtml/issues/5167',
  },
  {
    id: 'amp-viz-vega',
    name: 'AMP Visualization using Vega grammar',
    spec: 'https://github.com/ampproject/amphtml/issues/3991',
    cleanupIssue: 'https://github.com/ampproject/amphtml/issues/4171',
  },
  {
    id: 'amp-apester-media',
    name: 'AMP extension for Apester media (launched)',
    spec: 'https://github.com/ampproject/amphtml/issues/3233',
    cleanupIssue: 'https://github.com/ampproject/amphtml/pull/4291',
  },
  {
    id: 'cache-service-worker',
    name: 'AMP Cache Service Worker',
    spec: 'https://github.com/ampproject/amphtml/issues/1199',
  },
  {
    id: 'amp-lightbox-a4a-proto',
    name: 'Allows the new lightbox experience to be used in A4A (prototype).',
    spec: 'https://github.com/ampproject/amphtml/issues/7743',
  },
  {
    id: 'amp-playbuzz',
    name: 'AMP extension for playbuzz items (launched)',
    spec: 'https://github.com/ampproject/amphtml/issues/6106',
    cleanupIssue: 'https://github.com/ampproject/amphtml/pull/6351',
  },
  {
    id: 'ios-embed-sd',
    name: 'A new iOS embedded viewport model that wraps the body into' +
      ' shadow root',
    spec: 'https://medium.com/@dvoytenko/amp-ios-scrolling-redo-2-the' +
      '-shadow-wrapper-approach-experimental-3362ed3c2fa2',
    cleanupIssue: 'https://github.com/ampproject/amphtml/issues/16640',
  },
  {
    id: 'chunked-amp',
    name: 'Split AMP\'s loading phase into chunks',
    cleanupIssue: 'https://github.com/ampproject/amphtml/issues/5535',
  },
  {
    id: 'font-display-swap',
    name: 'Use font-display: swap as the default for fonts.',
    cleanupIssue: 'https://github.com/ampproject/amphtml/issues/11165',
  },
  {
    id: 'pump-early-frame',
    name: 'Force all extensions to have the same release ' +
        'as the main JS binary',
    cleanupIssue: 'https://github.com/ampproject/amphtml/issues/8237',
  },
  {
    id: 'version-locking',
    name: 'Force all extensions to have the same release ' +
        'as the main JS binary',
    cleanupIssue: 'https://github.com/ampproject/amphtml/issues/8236',
  },
  {
    id: 'web-worker',
    name: 'Web worker for background processing',
    cleanupIssue: 'https://github.com/ampproject/amphtml/issues/7156',
  },
  {
    id: 'jank-meter',
    name: 'Display jank meter',
  },
  {
    id: 'as-use-attr-for-format',
    name: 'Use slot width/height attribute for AdSense size format',
  },
  {
    id: 'input-debounced',
    name: 'A debounced input event for AMP actions',
    cleanupIssue: 'https://github.com/ampproject/amphtml/issues/9413',
    spec: 'https://github.com/ampproject/amphtml/issues/9277',
  },
  {
    id: 'user-error-reporting',
    name: 'Report error to publishers',
    spec: 'https://github.com/ampproject/amphtml/issues/6415',
  },
  {
    id: 'disable-rtc',
    name: 'Disable AMP RTC',
    spec: 'https://github.com/ampproject/amphtml/issues/8551',
  },
  {
    id: 'inabox-position-api',
    name: 'Position API for foreign iframe',
    spec: 'https://github.com/ampproject/amphtml/issues/10995',
  },
  {
    id: 'amp-story',
    name: 'Visual storytelling in AMP (v0.1)',
    spec: 'https://github.com/ampproject/amphtml/issues/11329',
    cleanupIssue: 'https://github.com/ampproject/amphtml/issues/14357',
  },
  {
    id: 'amp-story-scaling',
    name: 'Scale pages dynamically in amp-story by default',
    spec: 'https://github.com/ampproject/amphtml/issues/12902',
    cleanupIssue: 'https://github.com/ampproject/amphtml/issues/12902',
  },
  {
    id: 'disable-amp-story-desktop',
    name: 'Disables responsive desktop experience for the amp-story component',
    spec: 'https://github.com/ampproject/amphtml/issues/11714',
    cleanupIssue: 'https://github.com/ampproject/amphtml/issues/11715',
  },
  {
    id: 'amp-story-responsive-units',
    name: 'Scale pages in amp-story by rewriting responsive units',
    spec: 'https://github.com/ampproject/amphtml/issues/15955',
    cleanupIssue: 'https://github.com/ampproject/amphtml/issues/15960',
  },
  {
    id: 'amp-story-navigation-performance',
    name: 'amp-story page to page navigation performance improvements',
    spec: 'https://github.com/ampproject/amphtml/issues/17017',
    cleanupIssue: 'https://github.com/ampproject/amphtml/issues/17018',
  },
  {
<<<<<<< HEAD
=======
    id: 'amp-story-scroll',
    name: 'Scrollable experience for amp-story',
    spec: 'https://github.com/ampproject/amphtml/issues/16465',
    cleanupIssue: 'https://github.com/ampproject/amphtml/issues/16466',
  },
  {
    id: 'inline-styles',
    name: 'Enables the usage of inline styles for non fixed elements',
    spec: 'https://github.com/ampproject/amphtml/issues/11881',
    cleanupIssue: 'https://github.com/ampproject/amphtml/issues/13595',
  },
  {
>>>>>>> 7cd0ec4b
    id: 'url-replacement-v2',
    name: 'new parsing engine for url variables',
    spec: 'https://github.com/ampproject/amphtml/issues/12119',
    cleanupIssue: 'https://github.com/ampproject/amphtml/issues/2198',
  },
  {
    id: 'amp-next-page',
    name: 'Document level next page recommendations and infinite scroll',
    spec: 'https://github.com/ampproject/amphtml/issues/12945',
  },
  {
    id: 'inabox-rov',
    name: 'Extensions layout independent of viewport location if inabox.',
  },
  {
    id: 'amp-live-list-sorting',
    name: 'Allows "newest last" insertion algorithm to be used',
    spec: 'https://github.com/ampproject/amphtml/issues/5396',
    cleanupIssue: 'https://github.com/ampproject/amphtml/issues/13552',
  },
  {
    id: 'amp-consent',
    name: 'Enables the amp-consent extension',
    spec: 'https://github.com/ampproject/amphtml/issues/13716',
  },
  {
    id: 'no-sync-xhr-in-ads',
    name: 'Disables syncronous XHR requests in 3p iframes.',
    spec: 'TODO',
    cleanupIssue: 'TODO',
  },
  {
    id: 'video-service',
    name: 'Enables new implementation of unified Video Interface services.',
    spec: 'https://github.com/ampproject/amphtml/issues/13674',
    cleanupIssue: 'https://github.com/ampproject/amphtml/issues/13955',
  },
  {
    id: 'iframe-messaging',
    name: 'Enables "postMessage" action on amp-iframe.',
    spec: 'https://github.com/ampproject/amphtml/issues/9074',
    cleanupIssue: 'https://github.com/ampproject/amphtml/issues/14263',
  },
  {
    id: 'amp-img-native-srcset',
    name: 'Enables native browser implementation of srcset and sizes',
    cleanupIssue: 'https://github.com/ampproject/amphtml/issues/11575',
  },
  {
    id: 'layers',
    name: 'Enables the new Layers position/measurement system',
    spec: 'https://github.com/ampproject/amphtml/issues/3434',
    cleanupIssue: 'https://github.com/ampproject/amphtml/issues/15158',
  },
  {
    id: 'amp-google-document-embed',
    name: 'Enables the experiment amp-google-document-embed component' +
        ' which is a wrapper around the Google Drive document viewer embed.',
    spec: 'TODO',
    cleanupIssue: 'TODO',
  },
  {
    id: 'amp-image-slider',
    name: 'Enables the experimental amp-image-slider for image comparison',
    spec: 'TODO',
    cleanupIssue: 'https://github.com/ampproject/amphtml/issues/17165',
  },
  {
    id: 'blurry-placeholder',
    name: 'Enables a blurred image placeholder as an amp-img loads',
    spec: 'https://github.com/ampproject/amphtml/issues/15146',
    cleanupIssue: 'https://github.com/ampproject/amphtml/issues/17107',
  },
];

if (getMode().localDev) {
  EXPERIMENTS.forEach(experiment => {
    dev().assert(experiment.cleanupIssue, `experiment ${experiment.name} must` +
        ' have a `cleanupIssue` field.');
  });
}


/**
 * Builds the expriments tbale.
 */
function build() {
  const table = document.getElementById('experiments-table');
  EXPERIMENTS.forEach(function(experiment) {
    table.appendChild(buildExperimentRow(experiment));
  });
}


/**
 * Builds one row of the experiments table.
 * @param {!ExperimentDef} experiment
 */
function buildExperimentRow(experiment) {

  const tr = document.createElement('tr');
  tr.id = 'exp-tr-' + experiment.id;

  const tdId = document.createElement('td');
  tdId.appendChild(buildLinkMaybe(experiment.id, experiment.spec));
  tr.appendChild(tdId);

  const tdName = document.createElement('td');
  tdName.appendChild(buildLinkMaybe(experiment.name, experiment.spec));
  tr.appendChild(tdName);

  const tdOn = document.createElement('td');
  tdOn.classList.add('button-cell');
  tr.appendChild(tdOn);

  const button = document.createElement('button');
  tdOn.appendChild(button);

  const buttonOn = document.createElement('div');
  buttonOn.classList.add('on');
  buttonOn.textContent = 'On';
  button.appendChild(buttonOn);

  const buttonDefault = document.createElement('div');
  buttonDefault.classList.add('default');
  buttonDefault.textContent = 'Default on';
  button.appendChild(buttonDefault);

  const buttonOff = document.createElement('div');
  buttonOff.classList.add('off');
  buttonOff.textContent = 'Off';
  button.appendChild(buttonOff);

  button.addEventListener('click', toggleExperiment_.bind(null, experiment.id,
      experiment.name, undefined));

  return tr;
}


/**
 * If link is available, builds the anchor. Otherwise, it'd return a basic span.
 * @param {string} text
 * @param {?string} link
 * @return {!Element}
 */
function buildLinkMaybe(text, link) {
  let element;
  if (link) {
    element = document.createElement('a');
    element.setAttribute('href', link);
    element.setAttribute('target', '_blank');
  } else {
    element = document.createElement('span');
  }
  element.textContent = text;
  return element;
}


/**
 * Updates states of all experiments in the table.
 */
function update() {
  EXPERIMENTS.forEach(function(experiment) {
    updateExperimentRow(experiment);
  });
}


/**
 * Updates the state of a single experiment.
 * @param {!ExperimentDef} experiment
 */
function updateExperimentRow(experiment) {
  const tr = document.getElementById('exp-tr-' + experiment.id);
  if (!tr) {
    return;
  }
  let state = isExperimentOn_(experiment.id) ? 1 : 0;
  if (self.AMP_CONFIG[experiment.id]) {
    state = 'default';
  }
  tr.setAttribute('data-on', state);
}


/**
 * Returns whether the experiment is on or off.
 * @param {string} id
 * @return {boolean}
 */
function isExperimentOn_(id) {
  if (id == CANARY_EXPERIMENT_ID) {
    return getCookie(window, 'AMP_CANARY') == '1';
  }
  return isExperimentOn(window, /*OK*/id);
}

/**
 * Toggles the experiment.
 * @param {string} id
 * @param {string} name
 * @param {boolean=} opt_on
 */
function toggleExperiment_(id, name, opt_on) {
  const currentlyOn = isExperimentOn_(id);
  const on = opt_on === undefined ? !currentlyOn : opt_on;
  // Protect against click jacking.
  const confirmMessage = on ?
    'Do you really want to activate the AMP experiment' :
    'Do you really want to deactivate the AMP experiment';

  showConfirmation_(`${confirmMessage}: "${name}"`, () => {
    if (id == CANARY_EXPERIMENT_ID) {
      const validUntil = Date.now() + COOKIE_MAX_AGE_MS;

      setCookie(window, 'AMP_CANARY',
          (on ? '1' : '0'), (on ? validUntil : 0), {
            // Set explicit domain, so the cookie gets send to sub domains.
            domain: location.hostname,
            allowOnProxyOrigin: true,
          });
      // Reflect default experiment state.
      self.location.reload();
    } else {
      toggleExperiment(window, id, on);
    }
    update();
  });
}


/**
 * Shows confirmation and calls callback if it's approved.
 * @param {string} message
 * @param {function()} callback
 */
function showConfirmation_(message, callback) {
  const container = dev().assert(document.getElementById('popup-container'));
  const messageElement = dev().assert(document.getElementById('popup-message'));
  const confirmButton = dev().assert(
      document.getElementById('popup-button-ok'));
  const cancelButton = dev().assert(
      document.getElementById('popup-button-cancel'));
  const unlistenSet = [];
  const closePopup = affirmative => {
    container.classList.remove('show');
    unlistenSet.forEach(unlisten => unlisten());
    if (affirmative) {
      callback();
    }
  };

  messageElement.textContent = message;
  unlistenSet.push(listenOnce(confirmButton, 'click',
      () => closePopup(true)));
  unlistenSet.push(listenOnce(cancelButton, 'click',
      () => closePopup(false)));
  container.classList.add('show');
}

/**
 * Loads the AMP_CONFIG objects from whatever the v0.js is that the
 * user has (depends on whether they opted into canary), so that
 * experiment state can reflect the default activated experiments.
 */
function getAmpConfig() {
  const deferred = new Deferred();
  const {promise, resolve, reject} = deferred;
  const xhr = new XMLHttpRequest();
  xhr.addEventListener('load', () => {
    resolve(xhr.responseText);
  });
  xhr.addEventListener('error', () => {
    reject(new Error(xhr.statusText));
  });
  // Cache bust, so we immediately reflect AMP_CANARY cookie changes.
  xhr.open('GET', '/v0.js?' + Math.random(), true);
  xhr.send(null);
  return promise.then(text => {
    const match = text.match(/self\.AMP_CONFIG=([^;]+)/);
    if (!match) {
      throw new Error('Can\'t find AMP_CONFIG in: ' + text);
    }
    // Setting global var to make standard experiment code just work.
    return self.AMP_CONFIG = JSON.parse(match[1]);
  }).catch(error => {
    console./*OK*/error('Error fetching AMP_CONFIG', error);
    return {};
  });
}


// Start up.
getAmpConfig().then(() => {
  onDocumentReady(document, () => {
    build();
    update();
  });
});<|MERGE_RESOLUTION|>--- conflicted
+++ resolved
@@ -236,21 +236,12 @@
     cleanupIssue: 'https://github.com/ampproject/amphtml/issues/17018',
   },
   {
-<<<<<<< HEAD
-=======
     id: 'amp-story-scroll',
     name: 'Scrollable experience for amp-story',
     spec: 'https://github.com/ampproject/amphtml/issues/16465',
     cleanupIssue: 'https://github.com/ampproject/amphtml/issues/16466',
   },
   {
-    id: 'inline-styles',
-    name: 'Enables the usage of inline styles for non fixed elements',
-    spec: 'https://github.com/ampproject/amphtml/issues/11881',
-    cleanupIssue: 'https://github.com/ampproject/amphtml/issues/13595',
-  },
-  {
->>>>>>> 7cd0ec4b
     id: 'url-replacement-v2',
     name: 'new parsing engine for url variables',
     spec: 'https://github.com/ampproject/amphtml/issues/12119',
