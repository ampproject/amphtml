--- conflicted
+++ resolved
@@ -408,12 +408,12 @@
     cleanupIssue: 'https://github.com/ampproject/amphtml/issues/20965',
   },
   {
-<<<<<<< HEAD
     id: 'amp-img-auto-sizes',
     name: 'Automatically generates sizes for amp-img if not given',
     spec: 'https://github.com/ampproject/amphtml/issues/19513',
     cleanupIssue: 'https://github.com/ampproject/amphtml/issues/20517',
-=======
+  },
+  {
     id: 'amp-autocomplete',
     name: 'AMP Autocomplete provides a set of suggestions to' +
         ' complete a user query in an input field.',
@@ -426,7 +426,6 @@
         'within friendly iframe',
     spec: 'https://github.com/ampproject/amphtml/issues/19869',
     cleanupIssue: 'TODO',
->>>>>>> e5952fa1
   },
 ];
 
