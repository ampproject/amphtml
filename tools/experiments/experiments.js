/**
 * Copyright 2017 The AMP HTML Authors. All Rights Reserved.
 *
 * Licensed under the Apache License, Version 2.0 (the "License");
 * you may not use this file except in compliance with the License.
 * You may obtain a copy of the License at
 *
 *      http://www.apache.org/licenses/LICENSE-2.0
 *
 * Unless required by applicable law or agreed to in writing, software
 * distributed under the License is distributed on an "AS-IS" BASIS,
 * WITHOUT WARRANTIES OR CONDITIONS OF ANY KIND, either express or implied.
 * See the License for the specific language governing permissions and
 * limitations under the License.
 */

import '../../src/polyfills';
import '../../src/service/timer-impl';
import {Deferred} from '../../src/utils/promise';
import {dev, initLogConstructor, setReportError} from '../../src/log';
import {getCookie, setCookie} from '../../src/cookies';
import {getMode} from '../../src/mode';
import {isExperimentOn, toggleExperiment} from '../../src/experiments';
import {listenOnce} from '../../src/event-helper';
import {onDocumentReady} from '../../src/document-ready';
//TODO(@cramforce): For type. Replace with forward declaration.
import {reportError} from '../../src/error';

initLogConstructor();
setReportError(reportError);

const COOKIE_MAX_AGE_DAYS = 180; // 6 month
const MS_PER_DAY = 24 * 60 * 60 * 1000;
const COOKIE_MAX_AGE_MS = COOKIE_MAX_AGE_DAYS * MS_PER_DAY;
/**
 * @typedef {{
 *   id: string,
 *   name: string,
 *   spec: string
 * }}
 */
let ExperimentDef;

/**
 * This experiment is special because it uses a different mechanism that is
 * interpreted by the server to deliver a different version of the AMP
 * JS libraries.
 */
const CANARY_EXPERIMENT_ID = 'dev-channel';


/** @const {!Array<!ExperimentDef>} */
const EXPERIMENTS = [
  // Canary (Dev Channel)
  {
    id: CANARY_EXPERIMENT_ID,
    name: 'AMP Dev Channel (more info)',
    spec: 'https://github.com/ampproject/amphtml/blob/master/' +
        'contributing/release-schedule.md#amp-dev-channel',
  },
  {
    id: 'alp',
    name: 'Activates support for measuring incoming clicks.',
    spec: 'https://github.com/ampproject/amphtml/issues/2934',
    cleanupIssue: 'https://github.com/ampproject/amphtml/issues/4005',
  },
  {
    id: 'amp-access-iframe',
    name: 'AMP Access iframe prototype',
    spec: 'https://github.com/ampproject/amphtml/issues/13287',
    cleanupIssue: 'https://github.com/ampproject/amphtml/issues/13287',
  },
  {
    id: 'amp-access-server',
    name: 'AMP Access server side prototype',
    spec: '',
    cleanupIssue: 'https://github.com/ampproject/amphtml/issues/4000',
  },
  {
    id: 'amp-access-jwt',
    name: 'AMP Access JWT prototype',
    spec: '',
    cleanupIssue: 'https://github.com/ampproject/amphtml/issues/4000',
  },
  {
    id: 'amp-auto-ads',
    name: 'AMP Auto Ads',
    spec: 'https://github.com/ampproject/amphtml/issues/6196',
    cleanupIssue: 'https://github.com/ampproject/amphtml/issues/6217',
  },
  {
    id: 'amp-auto-ads-adsense-holdout',
    name: 'AMP Auto Ads AdSense Holdout',
    spec: 'https://github.com/ampproject/amphtml/issues/6196',
    cleanupIssue: 'https://github.com/ampproject/amphtml/issues/9247',
  },
  {
    id: 'amp-google-vrview-image',
    name: 'AMP VR Viewer for images via Google VRView',
    spec: 'https://github.com/ampproject/amphtml/blob/master/extensions/' +
        'amp-google-vrview-image/amp-google-vrview-image.md',
    cleanupIssue: 'https://github.com/ampproject/amphtml/issues/3996',
  },
  {
    id: 'no-auth-in-prerender',
    name: 'Delay amp-access auth request until doc becomes visible.',
    spec: '',
    cleanupIssue: 'https://github.com/ampproject/amphtml/issues/3824',
  },
  {
    id: 'amp-share-tracking',
    name: 'AMP Share Tracking',
    spec: 'https://github.com/ampproject/amphtml/issues/3135',
    cleanupIssue: 'https://github.com/ampproject/amphtml/issues/5167',
  },
  {
    id: 'amp-viz-vega',
    name: 'AMP Visualization using Vega grammar',
    spec: 'https://github.com/ampproject/amphtml/issues/3991',
    cleanupIssue: 'https://github.com/ampproject/amphtml/issues/4171',
  },
  {
    id: 'amp-apester-media',
    name: 'AMP extension for Apester media (launched)',
    spec: 'https://github.com/ampproject/amphtml/issues/3233',
    cleanupIssue: 'https://github.com/ampproject/amphtml/pull/4291',
  },
  {
    id: 'cache-service-worker',
    name: 'AMP Cache Service Worker',
    spec: 'https://github.com/ampproject/amphtml/issues/1199',
  },
  {
    id: 'amp-lightbox-a4a-proto',
    name: 'Allows the new lightbox experience to be used in A4A (prototype).',
    spec: 'https://github.com/ampproject/amphtml/issues/7743',
  },
  {
    id: 'amp-playbuzz',
    name: 'AMP extension for playbuzz items (launched)',
    spec: 'https://github.com/ampproject/amphtml/issues/6106',
    cleanupIssue: 'https://github.com/ampproject/amphtml/pull/6351',
  },
  {
    id: 'ios-embed-sd',
    name: 'A new iOS embedded viewport model that wraps the body into' +
      ' shadow root',
    spec: 'https://medium.com/@dvoytenko/amp-ios-scrolling-redo-2-the' +
      '-shadow-wrapper-approach-experimental-3362ed3c2fa2',
    cleanupIssue: 'https://github.com/ampproject/amphtml/issues/16640',
  },
  {
    id: 'chunked-amp',
    name: 'Split AMP\'s loading phase into chunks',
    cleanupIssue: 'https://github.com/ampproject/amphtml/issues/5535',
  },
  {
    id: 'font-display-swap',
    name: 'Use font-display: swap as the default for fonts.',
    cleanupIssue: 'https://github.com/ampproject/amphtml/issues/11165',
  },
  {
    id: 'pump-early-frame',
    name: 'Force all extensions to have the same release ' +
        'as the main JS binary',
    cleanupIssue: 'https://github.com/ampproject/amphtml/issues/8237',
  },
  {
    id: 'version-locking',
    name: 'Force all extensions to have the same release ' +
        'as the main JS binary',
    cleanupIssue: 'https://github.com/ampproject/amphtml/issues/8236',
  },
  {
    id: 'web-worker',
    name: 'Web worker for background processing',
    cleanupIssue: 'https://github.com/ampproject/amphtml/issues/7156',
  },
  {
    id: 'jank-meter',
    name: 'Display jank meter',
  },
  {
    id: 'as-use-attr-for-format',
    name: 'Use slot width/height attribute for AdSense size format',
  },
  {
    id: 'input-debounced',
    name: 'A debounced input event for AMP actions',
    cleanupIssue: 'https://github.com/ampproject/amphtml/issues/9413',
    spec: 'https://github.com/ampproject/amphtml/issues/9277',
  },
  {
    id: 'user-error-reporting',
    name: 'Report error to publishers',
    spec: 'https://github.com/ampproject/amphtml/issues/6415',
  },
  {
    id: 'disable-rtc',
    name: 'Disable AMP RTC',
    spec: 'https://github.com/ampproject/amphtml/issues/8551',
  },
  {
    id: 'inabox-position-api',
    name: 'Position API for foreign iframe',
    spec: 'https://github.com/ampproject/amphtml/issues/10995',
  },
  {
    id: 'amp-story',
    name: 'Visual storytelling in AMP (v0.1)',
    spec: 'https://github.com/ampproject/amphtml/issues/11329',
    cleanupIssue: 'https://github.com/ampproject/amphtml/issues/14357',
  },
  {
    id: 'amp-story-scaling',
    name: 'Scale pages dynamically in amp-story by default',
    spec: 'https://github.com/ampproject/amphtml/issues/12902',
    cleanupIssue: 'https://github.com/ampproject/amphtml/issues/12902',
  },
  {
    id: 'disable-amp-story-desktop',
    name: 'Disables responsive desktop experience for the amp-story component',
    spec: 'https://github.com/ampproject/amphtml/issues/11714',
    cleanupIssue: 'https://github.com/ampproject/amphtml/issues/11715',
  },
  {
    id: 'amp-story-responsive-units',
    name: 'Scale pages in amp-story by rewriting responsive units',
    spec: 'https://github.com/ampproject/amphtml/issues/15955',
    cleanupIssue: 'https://github.com/ampproject/amphtml/issues/15960',
  },
  {
    id: 'amp-story-navigation-performance',
    name: 'amp-story page to page navigation performance improvements',
    spec: 'https://github.com/ampproject/amphtml/issues/17017',
    cleanupIssue: 'https://github.com/ampproject/amphtml/issues/17018',
  },
  {
    id: 'amp-story-scroll',
    name: 'Scrollable experience for amp-story',
    spec: 'https://github.com/ampproject/amphtml/issues/16465',
    cleanupIssue: 'https://github.com/ampproject/amphtml/issues/16466',
  },
  {
    id: 'url-replacement-v2',
    name: 'new parsing engine for url variables',
    spec: 'https://github.com/ampproject/amphtml/issues/12119',
    cleanupIssue: 'https://github.com/ampproject/amphtml/issues/2198',
  },
  {
    id: 'amp-next-page',
    name: 'Document level next page recommendations and infinite scroll',
    spec: 'https://github.com/ampproject/amphtml/issues/12945',
  },
  {
    id: 'inabox-rov',
    name: 'Extensions layout independent of viewport location if inabox.',
  },
  {
    id: 'amp-live-list-sorting',
    name: 'Allows "newest last" insertion algorithm to be used',
    spec: 'https://github.com/ampproject/amphtml/issues/5396',
    cleanupIssue: 'https://github.com/ampproject/amphtml/issues/13552',
  },
  {
    id: 'amp-consent',
    name: 'Enables the amp-consent extension',
    spec: 'https://github.com/ampproject/amphtml/issues/13716',
  },
  {
    id: 'no-sync-xhr-in-ads',
    name: 'Disables syncronous XHR requests in 3p iframes.',
    spec: 'TODO',
    cleanupIssue: 'TODO',
  },
  {
    id: 'video-service',
    name: 'Enables new implementation of unified Video Interface services.',
    spec: 'https://github.com/ampproject/amphtml/issues/13674',
    cleanupIssue: 'https://github.com/ampproject/amphtml/issues/13955',
  },
  {
    id: 'iframe-messaging',
    name: 'Enables "postMessage" action on amp-iframe.',
    spec: 'https://github.com/ampproject/amphtml/issues/9074',
    cleanupIssue: 'https://github.com/ampproject/amphtml/issues/14263',
  },
  {
    id: 'amp-img-native-srcset',
    name: 'Enables native browser implementation of srcset and sizes',
    cleanupIssue: 'https://github.com/ampproject/amphtml/issues/11575',
  },
  {
    id: 'layers',
    name: 'Enables the new Layers position/measurement system',
    spec: 'https://github.com/ampproject/amphtml/issues/3434',
    cleanupIssue: 'https://github.com/ampproject/amphtml/issues/15158',
  },
  {
    id: 'amp-google-document-embed',
    name: 'Enables the experiment amp-google-document-embed component' +
        ' which is a wrapper around the Google Drive document viewer embed.',
    spec: 'TODO',
    cleanupIssue: 'TODO',
  },
  {
    id: 'amp-image-slider',
    name: 'Enables the experimental amp-image-slider for image comparison',
    spec: 'TODO',
    cleanupIssue: 'https://github.com/ampproject/amphtml/issues/17165',
  },
  {
    id: 'blurry-placeholder',
    name: 'Enables a blurred image placeholder as an amp-img loads',
    spec: 'https://github.com/ampproject/amphtml/issues/15146',
    cleanupIssue: 'https://github.com/ampproject/amphtml/issues/17107',
  },
  {
    id: 'faster-bind-scan',
    name: 'Enables faster scanning of dynamic markup for bindings',
    spec: 'https://github.com/ampproject/amphtml/pull/17229',
    cleanupIssue: 'https://github.com/ampproject/amphtml/issues/17230',
  },
  {
    id: 'no-initial-intersection',
    name: 'Do not invoke context.observeIntersection callback with ' +
        'initialintersection',
    spec: 'https://github.com/ampproject/amphtml/issues/8562',
    cleanupIssue: 'https://github.com/ampproject/amphtml/issues/8562',
  },
  {
    id: 'custom-elements-v1',
    name: 'Enable a new custom elements v1 polyfill',
    spec: 'https://github.com/ampproject/amphtml/pull/17205',
    cleanupIssue: 'https://github.com/ampproject/amphtml/issues/17243',
  },
  {
    id: 'amp-carousel-scroll-snap',
    name: 'Enables scroll snap on carousel across all browsers/OSes',
    cleanupIssue: 'https://github.com/ampproject/amphtml/issues/16508',
  },
<<<<<<< HEAD
  {
    id: 'video-dock',
    name: 'Enables <amp-video dock>',
    spec: 'https://github.com/ampproject/amphtml/issues/14061',
    cleanupissue: 'https://github.com/ampproject/amphtml/issues/17161',
  },
=======
>>>>>>> 9c05a225
];

if (getMode().localDev) {
  EXPERIMENTS.forEach(experiment => {
    dev().assert(experiment.cleanupIssue, `experiment ${experiment.name} must` +
        ' have a `cleanupIssue` field.');
  });
}


/**
 * Builds the expriments tbale.
 */
function build() {
  const table = document.getElementById('experiments-table');
  EXPERIMENTS.forEach(function(experiment) {
    table.appendChild(buildExperimentRow(experiment));
  });
}


/**
 * Builds one row of the experiments table.
 * @param {!ExperimentDef} experiment
 */
function buildExperimentRow(experiment) {

  const tr = document.createElement('tr');
  tr.id = 'exp-tr-' + experiment.id;

  const tdId = document.createElement('td');
  tdId.appendChild(buildLinkMaybe(experiment.id, experiment.spec));
  tr.appendChild(tdId);

  const tdName = document.createElement('td');
  tdName.appendChild(buildLinkMaybe(experiment.name, experiment.spec));
  tr.appendChild(tdName);

  const tdOn = document.createElement('td');
  tdOn.classList.add('button-cell');
  tr.appendChild(tdOn);

  const button = document.createElement('button');
  tdOn.appendChild(button);

  const buttonOn = document.createElement('div');
  buttonOn.classList.add('on');
  buttonOn.textContent = 'On';
  button.appendChild(buttonOn);

  const buttonDefault = document.createElement('div');
  buttonDefault.classList.add('default');
  buttonDefault.textContent = 'Default on';
  button.appendChild(buttonDefault);

  const buttonOff = document.createElement('div');
  buttonOff.classList.add('off');
  buttonOff.textContent = 'Off';
  button.appendChild(buttonOff);

  button.addEventListener('click', toggleExperiment_.bind(null, experiment.id,
      experiment.name, undefined));

  return tr;
}


/**
 * If link is available, builds the anchor. Otherwise, it'd return a basic span.
 * @param {string} text
 * @param {?string} link
 * @return {!Element}
 */
function buildLinkMaybe(text, link) {
  let element;
  if (link) {
    element = document.createElement('a');
    element.setAttribute('href', link);
    element.setAttribute('target', '_blank');
  } else {
    element = document.createElement('span');
  }
  element.textContent = text;
  return element;
}


/**
 * Updates states of all experiments in the table.
 */
function update() {
  EXPERIMENTS.forEach(function(experiment) {
    updateExperimentRow(experiment);
  });
}


/**
 * Updates the state of a single experiment.
 * @param {!ExperimentDef} experiment
 */
function updateExperimentRow(experiment) {
  const tr = document.getElementById('exp-tr-' + experiment.id);
  if (!tr) {
    return;
  }
  let state = isExperimentOn_(experiment.id) ? 1 : 0;
  if (self.AMP_CONFIG[experiment.id]) {
    state = 'default';
  }
  tr.setAttribute('data-on', state);
}


/**
 * Returns whether the experiment is on or off.
 * @param {string} id
 * @return {boolean}
 */
function isExperimentOn_(id) {
  if (id == CANARY_EXPERIMENT_ID) {
    return getCookie(window, 'AMP_CANARY') == '1';
  }
  return isExperimentOn(window, /*OK*/id);
}

/**
 * Toggles the experiment.
 * @param {string} id
 * @param {string} name
 * @param {boolean=} opt_on
 */
function toggleExperiment_(id, name, opt_on) {
  const currentlyOn = isExperimentOn_(id);
  const on = opt_on === undefined ? !currentlyOn : opt_on;
  // Protect against click jacking.
  const confirmMessage = on ?
    'Do you really want to activate the AMP experiment' :
    'Do you really want to deactivate the AMP experiment';

  showConfirmation_(`${confirmMessage}: "${name}"`, () => {
    if (id == CANARY_EXPERIMENT_ID) {
      const validUntil = Date.now() + COOKIE_MAX_AGE_MS;

      setCookie(window, 'AMP_CANARY',
          (on ? '1' : '0'), (on ? validUntil : 0), {
            // Set explicit domain, so the cookie gets send to sub domains.
            domain: location.hostname,
            allowOnProxyOrigin: true,
          });
      // Reflect default experiment state.
      self.location.reload();
    } else {
      toggleExperiment(window, id, on);
    }
    update();
  });
}


/**
 * Shows confirmation and calls callback if it's approved.
 * @param {string} message
 * @param {function()} callback
 */
function showConfirmation_(message, callback) {
  const container = dev().assert(document.getElementById('popup-container'));
  const messageElement = dev().assert(document.getElementById('popup-message'));
  const confirmButton = dev().assert(
      document.getElementById('popup-button-ok'));
  const cancelButton = dev().assert(
      document.getElementById('popup-button-cancel'));
  const unlistenSet = [];
  const closePopup = affirmative => {
    container.classList.remove('show');
    unlistenSet.forEach(unlisten => unlisten());
    if (affirmative) {
      callback();
    }
  };

  messageElement.textContent = message;
  unlistenSet.push(listenOnce(confirmButton, 'click',
      () => closePopup(true)));
  unlistenSet.push(listenOnce(cancelButton, 'click',
      () => closePopup(false)));
  container.classList.add('show');
}

/**
 * Loads the AMP_CONFIG objects from whatever the v0.js is that the
 * user has (depends on whether they opted into canary), so that
 * experiment state can reflect the default activated experiments.
 */
function getAmpConfig() {
  const deferred = new Deferred();
  const {promise, resolve, reject} = deferred;
  const xhr = new XMLHttpRequest();
  xhr.addEventListener('load', () => {
    resolve(xhr.responseText);
  });
  xhr.addEventListener('error', () => {
    reject(new Error(xhr.statusText));
  });
  // Cache bust, so we immediately reflect AMP_CANARY cookie changes.
  xhr.open('GET', '/v0.js?' + Math.random(), true);
  xhr.send(null);
  return promise.then(text => {
    const match = text.match(/self\.AMP_CONFIG=([^;]+)/);
    if (!match) {
      throw new Error('Can\'t find AMP_CONFIG in: ' + text);
    }
    // Setting global var to make standard experiment code just work.
    return self.AMP_CONFIG = JSON.parse(match[1]);
  }).catch(error => {
    console./*OK*/error('Error fetching AMP_CONFIG', error);
    return {};
  });
}


// Start up.
getAmpConfig().then(() => {
  onDocumentReady(document, () => {
    build();
    update();
  });
});<|MERGE_RESOLUTION|>--- conflicted
+++ resolved
@@ -339,15 +339,12 @@
     name: 'Enables scroll snap on carousel across all browsers/OSes',
     cleanupIssue: 'https://github.com/ampproject/amphtml/issues/16508',
   },
-<<<<<<< HEAD
   {
     id: 'video-dock',
     name: 'Enables <amp-video dock>',
     spec: 'https://github.com/ampproject/amphtml/issues/14061',
     cleanupissue: 'https://github.com/ampproject/amphtml/issues/17161',
   },
-=======
->>>>>>> 9c05a225
 ];
 
 if (getMode().localDev) {
