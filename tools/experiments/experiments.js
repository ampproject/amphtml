--- conflicted
+++ resolved
@@ -316,21 +316,12 @@
     cleanupIssue: 'https://github.com/ampproject/amphtml/issues/17107',
   },
   {
-<<<<<<< HEAD
-=======
-    id: 'faster-bind-scan',
-    name: 'Enables faster scanning of dynamic markup for bindings',
-    spec: 'https://github.com/ampproject/amphtml/pull/17229',
-    cleanupIssue: 'https://github.com/ampproject/amphtml/issues/17230',
-  },
-  {
     id: 'amp-list-diffing',
     name: 'Enables DOM diffing of amp-list renders via set-dom',
     spec: 'https://github.com/ampproject/amphtml/pull/17000',
     cleanupIssue: 'https://github.com/ampproject/amphtml/issues/17637',
   },
   {
->>>>>>> 888afac2
     id: 'no-initial-intersection',
     name: 'Do not invoke context.observeIntersection callback with ' +
         'initialintersection',
