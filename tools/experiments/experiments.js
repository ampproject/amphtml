--- conflicted
+++ resolved
@@ -296,18 +296,17 @@
     cleanupIssue: 'https://github.com/ampproject/amphtml/issues/15158',
   },
   {
-<<<<<<< HEAD
     id: 'svg-in-mustache',
     name: 'Enables SVG support in amp-mustache templates',
     spec: 'https://github.com/ampproject/amphtml/issues/15123',
     cleanupIssue: 'https://github.com/ampproject/amphtml/issues/15360',
-=======
+  },
+  {
     id: 'amp-fx-fly-in',
     name: 'Enables amp-fx="fly-in-{bottom,top,left,right}" - ' +
       'scroll triggered timed fly in animations',
     spec: 'https://github.com/ampproject/amphtml/issues/14150',
     cleanupissue: 'https://github.com/ampproject/amphtml/issues/14325',
->>>>>>> 22a42fef
   },
 ];
 
@@ -505,13 +504,8 @@
  * experiment state can reflect the default activated experiments.
  */
 function getAmpConfig() {
-<<<<<<< HEAD
-  const {promise, resolve, reject} = new Deferred();
-
-=======
   const deferred = new Deferred();
   const {promise, resolve, reject} = deferred;
->>>>>>> 22a42fef
   const xhr = new XMLHttpRequest();
   xhr.addEventListener('load', () => {
     resolve(xhr.responseText);
@@ -522,10 +516,6 @@
   // Cache bust, so we immediately reflect AMP_CANARY cookie changes.
   xhr.open('GET', '/v0.js?' + Math.random(), true);
   xhr.send(null);
-<<<<<<< HEAD
-
-=======
->>>>>>> 22a42fef
   return promise.then(text => {
     const match = text.match(/self\.AMP_CONFIG=([^;]+)/);
     if (!match) {
