--- conflicted
+++ resolved
@@ -73,7 +73,6 @@
     name: 'Viewability APIs for amp-analytics',
     spec: 'https://github.com/ampproject/amphtml/issues/1297#issuecomment-197441289',
   },
-<<<<<<< HEAD
   {
     id: 'amp-sticky-ad',
     name: 'AMP Sticky Ad',
@@ -89,9 +88,6 @@
     name: 'AMP Access server side prototype',
     spec: '',
   },
-=======
->>>>>>> 2b6acc49
-
   // Amp Timeline
   {
     id: 'amp-timeline',
