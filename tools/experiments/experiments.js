/**
 * Copyright 2017 The AMP HTML Authors. All Rights Reserved.
 *
 * Licensed under the Apache License, Version 2.0 (the "License");
 * you may not use this file except in compliance with the License.
 * You may obtain a copy of the License at
 *
 *      http://www.apache.org/licenses/LICENSE-2.0
 *
 * Unless required by applicable law or agreed to in writing, software
 * distributed under the License is distributed on an "AS-IS" BASIS,
 * WITHOUT WARRANTIES OR CONDITIONS OF ANY KIND, either express or implied.
 * See the License for the specific language governing permissions and
 * limitations under the License.
 */

import '../../src/polyfills';
import '../../src/service/timer-impl';
import {Deferred} from '../../src/utils/promise';
import {dev, initLogConstructor, setReportError} from '../../src/log';
import {getCookie, setCookie} from '../../src/cookies';
import {getMode} from '../../src/mode';
import {isExperimentOn, toggleExperiment} from '../../src/experiments';
import {listenOnce} from '../../src/event-helper';
import {onDocumentReady} from '../../src/document-ready';
//TODO(@cramforce): For type. Replace with forward declaration.
import {reportError} from '../../src/error';

initLogConstructor();
setReportError(reportError);

const COOKIE_MAX_AGE_DAYS = 180; // 6 month
const MS_PER_DAY = 24 * 60 * 60 * 1000;
const COOKIE_MAX_AGE_MS = COOKIE_MAX_AGE_DAYS * MS_PER_DAY;
/**
 * @typedef {{
 *   id: string,
 *   name: string,
 *   spec: string
 * }}
 */
let ExperimentDef;

/**
 * This experiment is special because it uses a different mechanism that is
 * interpreted by the server to deliver a different version of the AMP
 * JS libraries.
 */
const CANARY_EXPERIMENT_ID = 'dev-channel';


/** @const {!Array<!ExperimentDef>} */
const EXPERIMENTS = [
  // Canary (Dev Channel)
  {
    id: CANARY_EXPERIMENT_ID,
    name: 'AMP Dev Channel (more info)',
    spec: 'https://github.com/ampproject/amphtml/blob/master/' +
        'contributing/release-schedule.md#amp-dev-channel',
  },
  {
    id: 'alp',
    name: 'Activates support for measuring incoming clicks.',
    spec: 'https://github.com/ampproject/amphtml/issues/2934',
    cleanupIssue: 'https://github.com/ampproject/amphtml/issues/4005',
  },
  {
    id: 'amp-access-iframe',
    name: 'AMP Access iframe prototype',
    spec: 'https://github.com/ampproject/amphtml/issues/13287',
    cleanupIssue: 'https://github.com/ampproject/amphtml/issues/13287',
  },
  {
    id: 'amp-access-server',
    name: 'AMP Access server side prototype',
    spec: '',
    cleanupIssue: 'https://github.com/ampproject/amphtml/issues/4000',
  },
  {
    id: 'amp-access-jwt',
    name: 'AMP Access JWT prototype',
    spec: '',
    cleanupIssue: 'https://github.com/ampproject/amphtml/issues/4000',
  },
  {
    id: 'amp-auto-ads',
    name: 'AMP Auto Ads',
    spec: 'https://github.com/ampproject/amphtml/issues/6196',
    cleanupIssue: 'https://github.com/ampproject/amphtml/issues/6217',
  },
  {
    id: 'amp-auto-ads-adsense-holdout',
    name: 'AMP Auto Ads AdSense Holdout',
    spec: 'https://github.com/ampproject/amphtml/issues/6196',
    cleanupIssue: 'https://github.com/ampproject/amphtml/issues/9247',
  },
  {
    id: 'amp-google-vrview-image',
    name: 'AMP VR Viewer for images via Google VRView',
    spec: 'https://github.com/ampproject/amphtml/blob/master/extensions/' +
        'amp-google-vrview-image/amp-google-vrview-image.md',
    cleanupIssue: 'https://github.com/ampproject/amphtml/issues/3996',
  },
  {
    id: 'no-auth-in-prerender',
    name: 'Delay amp-access auth request until doc becomes visible.',
    spec: '',
    cleanupIssue: 'https://github.com/ampproject/amphtml/issues/3824',
  },
  {
    id: 'amp-share-tracking',
    name: 'AMP Share Tracking',
    spec: 'https://github.com/ampproject/amphtml/issues/3135',
    cleanupIssue: 'https://github.com/ampproject/amphtml/issues/5167',
  },
  {
    id: 'amp-viz-vega',
    name: 'AMP Visualization using Vega grammar',
    spec: 'https://github.com/ampproject/amphtml/issues/3991',
    cleanupIssue: 'https://github.com/ampproject/amphtml/issues/4171',
  },
  {
    id: 'amp-apester-media',
    name: 'AMP extension for Apester media (launched)',
    spec: 'https://github.com/ampproject/amphtml/issues/3233',
    cleanupIssue: 'https://github.com/ampproject/amphtml/pull/4291',
  },
  {
    id: 'cache-service-worker',
    name: 'AMP Cache Service Worker',
    spec: 'https://github.com/ampproject/amphtml/issues/1199',
  },
  {
    id: 'amp-lightbox-a4a-proto',
    name: 'Allows the new lightbox experience to be used in A4A (prototype).',
    spec: 'https://github.com/ampproject/amphtml/issues/7743',
  },
  {
    id: 'amp-playbuzz',
    name: 'AMP extension for playbuzz items (launched)',
    spec: 'https://github.com/ampproject/amphtml/issues/6106',
    cleanupIssue: 'https://github.com/ampproject/amphtml/pull/6351',
  },
  {
    id: 'ios-embed-sd',
    name: 'A new iOS embedded viewport model that wraps the body into' +
      ' shadow root',
    spec: 'https://medium.com/@dvoytenko/amp-ios-scrolling-redo-2-the' +
      '-shadow-wrapper-approach-experimental-3362ed3c2fa2',
    cleanupIssue: 'https://github.com/ampproject/amphtml/issues/16640',
  },
  {
    id: 'chunked-amp',
    name: 'Split AMP\'s loading phase into chunks',
    cleanupIssue: 'https://github.com/ampproject/amphtml/issues/5535',
  },
  {
    id: 'font-display-swap',
    name: 'Use font-display: swap as the default for fonts.',
    cleanupIssue: 'https://github.com/ampproject/amphtml/issues/11165',
  },
  {
    id: 'pump-early-frame',
    name: 'Force all extensions to have the same release ' +
        'as the main JS binary',
    cleanupIssue: 'https://github.com/ampproject/amphtml/issues/8237',
  },
  {
    id: 'version-locking',
    name: 'Force all extensions to have the same release ' +
        'as the main JS binary',
    cleanupIssue: 'https://github.com/ampproject/amphtml/issues/8236',
  },
  {
    id: 'web-worker',
    name: 'Web worker for background processing',
    cleanupIssue: 'https://github.com/ampproject/amphtml/issues/7156',
  },
  {
    id: 'jank-meter',
    name: 'Display jank meter',
  },
  {
    id: 'as-use-attr-for-format',
    name: 'Use slot width/height attribute for AdSense size format',
  },
  {
    id: 'input-debounced',
    name: 'A debounced input event for AMP actions',
    cleanupIssue: 'https://github.com/ampproject/amphtml/issues/9413',
    spec: 'https://github.com/ampproject/amphtml/issues/9277',
  },
  {
    id: 'user-error-reporting',
    name: 'Report error to publishers',
    spec: 'https://github.com/ampproject/amphtml/issues/6415',
  },
  {
    id: 'disable-rtc',
    name: 'Disable AMP RTC',
    spec: 'https://github.com/ampproject/amphtml/issues/8551',
  },
  {
    id: 'inabox-position-api',
    name: 'Position API for foreign iframe',
    spec: 'https://github.com/ampproject/amphtml/issues/10995',
  },
  {
    id: 'amp-story',
    name: 'Visual storytelling in AMP (v0.1)',
    spec: 'https://github.com/ampproject/amphtml/issues/11329',
    cleanupIssue: 'https://github.com/ampproject/amphtml/issues/14357',
  },
  {
    id: 'amp-story-scaling',
    name: 'Scale pages dynamically in amp-story by default',
    spec: 'https://github.com/ampproject/amphtml/issues/12902',
    cleanupIssue: 'https://github.com/ampproject/amphtml/issues/12902',
  },
  {
    id: 'disable-amp-story-desktop',
    name: 'Disables responsive desktop experience for the amp-story component',
    spec: 'https://github.com/ampproject/amphtml/issues/11714',
    cleanupIssue: 'https://github.com/ampproject/amphtml/issues/11715',
  },
  {
    id: 'amp-story-responsive-units',
    name: 'Scale pages in amp-story by rewriting responsive units',
    spec: 'https://github.com/ampproject/amphtml/issues/15955',
    cleanupIssue: 'https://github.com/ampproject/amphtml/issues/15960',
  },
  {
    id: 'amp-story-navigation-performance',
    name: 'amp-story page to page navigation performance improvements',
    spec: 'https://github.com/ampproject/amphtml/issues/17017',
    cleanupIssue: 'https://github.com/ampproject/amphtml/issues/17018',
  },
  {
    id: 'amp-story-scroll',
    name: 'Scrollable experience for amp-story',
    spec: 'https://github.com/ampproject/amphtml/issues/16465',
    cleanupIssue: 'https://github.com/ampproject/amphtml/issues/16466',
  },
  {
    id: 'url-replacement-v2',
    name: 'new parsing engine for url variables',
    spec: 'https://github.com/ampproject/amphtml/issues/12119',
    cleanupIssue: 'https://github.com/ampproject/amphtml/issues/2198',
  },
  {
    id: 'amp-next-page',
    name: 'Document level next page recommendations and infinite scroll',
    spec: 'https://github.com/ampproject/amphtml/issues/12945',
  },
  {
    id: 'inabox-rov',
    name: 'Extensions layout independent of viewport location if inabox.',
  },
  {
    id: 'amp-live-list-sorting',
    name: 'Allows "newest last" insertion algorithm to be used',
    spec: 'https://github.com/ampproject/amphtml/issues/5396',
    cleanupIssue: 'https://github.com/ampproject/amphtml/issues/13552',
  },
  {
    id: 'amp-consent',
    name: 'Enables the amp-consent extension',
    spec: 'https://github.com/ampproject/amphtml/issues/13716',
  },
  {
    id: 'no-sync-xhr-in-ads',
    name: 'Disables syncronous XHR requests in 3p iframes.',
    spec: 'TODO',
    cleanupIssue: 'TODO',
  },
  {
    id: 'video-service',
    name: 'Enables new implementation of unified Video Interface services.',
    spec: 'https://github.com/ampproject/amphtml/issues/13674',
    cleanupIssue: 'https://github.com/ampproject/amphtml/issues/13955',
  },
  {
    id: 'iframe-messaging',
    name: 'Enables "postMessage" action on amp-iframe.',
    spec: 'https://github.com/ampproject/amphtml/issues/9074',
    cleanupIssue: 'https://github.com/ampproject/amphtml/issues/14263',
  },
  {
    id: 'amp-img-native-srcset',
    name: 'Enables native browser implementation of srcset and sizes',
    cleanupIssue: 'https://github.com/ampproject/amphtml/issues/11575',
  },
  {
    id: 'layers',
    name: 'Enables the new Layers position/measurement system',
    spec: 'https://github.com/ampproject/amphtml/issues/3434',
    cleanupIssue: 'https://github.com/ampproject/amphtml/issues/15158',
  },
  {
    id: 'amp-google-document-embed',
    name: 'Enables the experiment amp-google-document-embed component' +
        ' which is a wrapper around the Google Drive document viewer embed.',
    spec: 'TODO',
    cleanupIssue: 'TODO',
  },
  {
    id: 'amp-image-slider',
    name: 'Enables the experimental amp-image-slider for image comparison',
    spec: 'TODO',
    cleanupIssue: 'https://github.com/ampproject/amphtml/issues/17165',
  },
  {
    id: 'blurry-placeholder',
    name: 'Enables a blurred image placeholder as an amp-img loads',
    spec: 'https://github.com/ampproject/amphtml/issues/15146',
    cleanupIssue: 'https://github.com/ampproject/amphtml/issues/17107',
  },
  {
    id: 'faster-bind-scan',
    name: 'Enables faster scanning of dynamic markup for bindings',
    spec: 'https://github.com/ampproject/amphtml/pull/17229',
    cleanupIssue: 'https://github.com/ampproject/amphtml/issues/17230',
  },
  {
    id: 'amp-carousel-scroll-snap',
    name: 'Enables scroll snap on carousel across all browsers/OSes',
    cleanupIssue: 'https://github.com/ampproject/amphtml/issues/16508',
  },
<<<<<<< HEAD
  {
    id: 'video-dock',
    name: 'Enables <amp-video dock>',
    spec: 'https://github.com/ampproject/amphtml/issues/14061',
    cleanupissue: 'https://github.com/ampproject/amphtml/issues/17161',
  },
=======

>>>>>>> d33adb9a
];

if (getMode().localDev) {
  EXPERIMENTS.forEach(experiment => {
    dev().assert(experiment.cleanupIssue, `experiment ${experiment.name} must` +
        ' have a `cleanupIssue` field.');
  });
}


/**
 * Builds the expriments tbale.
 */
function build() {
  const table = document.getElementById('experiments-table');
  EXPERIMENTS.forEach(function(experiment) {
    table.appendChild(buildExperimentRow(experiment));
  });
}


/**
 * Builds one row of the experiments table.
 * @param {!ExperimentDef} experiment
 */
function buildExperimentRow(experiment) {

  const tr = document.createElement('tr');
  tr.id = 'exp-tr-' + experiment.id;

  const tdId = document.createElement('td');
  tdId.appendChild(buildLinkMaybe(experiment.id, experiment.spec));
  tr.appendChild(tdId);

  const tdName = document.createElement('td');
  tdName.appendChild(buildLinkMaybe(experiment.name, experiment.spec));
  tr.appendChild(tdName);

  const tdOn = document.createElement('td');
  tdOn.classList.add('button-cell');
  tr.appendChild(tdOn);

  const button = document.createElement('button');
  tdOn.appendChild(button);

  const buttonOn = document.createElement('div');
  buttonOn.classList.add('on');
  buttonOn.textContent = 'On';
  button.appendChild(buttonOn);

  const buttonDefault = document.createElement('div');
  buttonDefault.classList.add('default');
  buttonDefault.textContent = 'Default on';
  button.appendChild(buttonDefault);

  const buttonOff = document.createElement('div');
  buttonOff.classList.add('off');
  buttonOff.textContent = 'Off';
  button.appendChild(buttonOff);

  button.addEventListener('click', toggleExperiment_.bind(null, experiment.id,
      experiment.name, undefined));

  return tr;
}


/**
 * If link is available, builds the anchor. Otherwise, it'd return a basic span.
 * @param {string} text
 * @param {?string} link
 * @return {!Element}
 */
function buildLinkMaybe(text, link) {
  let element;
  if (link) {
    element = document.createElement('a');
    element.setAttribute('href', link);
    element.setAttribute('target', '_blank');
  } else {
    element = document.createElement('span');
  }
  element.textContent = text;
  return element;
}


/**
 * Updates states of all experiments in the table.
 */
function update() {
  EXPERIMENTS.forEach(function(experiment) {
    updateExperimentRow(experiment);
  });
}


/**
 * Updates the state of a single experiment.
 * @param {!ExperimentDef} experiment
 */
function updateExperimentRow(experiment) {
  const tr = document.getElementById('exp-tr-' + experiment.id);
  if (!tr) {
    return;
  }
  let state = isExperimentOn_(experiment.id) ? 1 : 0;
  if (self.AMP_CONFIG[experiment.id]) {
    state = 'default';
  }
  tr.setAttribute('data-on', state);
}


/**
 * Returns whether the experiment is on or off.
 * @param {string} id
 * @return {boolean}
 */
function isExperimentOn_(id) {
  if (id == CANARY_EXPERIMENT_ID) {
    return getCookie(window, 'AMP_CANARY') == '1';
  }
  return isExperimentOn(window, /*OK*/id);
}

/**
 * Toggles the experiment.
 * @param {string} id
 * @param {string} name
 * @param {boolean=} opt_on
 */
function toggleExperiment_(id, name, opt_on) {
  const currentlyOn = isExperimentOn_(id);
  const on = opt_on === undefined ? !currentlyOn : opt_on;
  // Protect against click jacking.
  const confirmMessage = on ?
    'Do you really want to activate the AMP experiment' :
    'Do you really want to deactivate the AMP experiment';

  showConfirmation_(`${confirmMessage}: "${name}"`, () => {
    if (id == CANARY_EXPERIMENT_ID) {
      const validUntil = Date.now() + COOKIE_MAX_AGE_MS;

      setCookie(window, 'AMP_CANARY',
          (on ? '1' : '0'), (on ? validUntil : 0), {
            // Set explicit domain, so the cookie gets send to sub domains.
            domain: location.hostname,
            allowOnProxyOrigin: true,
          });
      // Reflect default experiment state.
      self.location.reload();
    } else {
      toggleExperiment(window, id, on);
    }
    update();
  });
}


/**
 * Shows confirmation and calls callback if it's approved.
 * @param {string} message
 * @param {function()} callback
 */
function showConfirmation_(message, callback) {
  const container = dev().assert(document.getElementById('popup-container'));
  const messageElement = dev().assert(document.getElementById('popup-message'));
  const confirmButton = dev().assert(
      document.getElementById('popup-button-ok'));
  const cancelButton = dev().assert(
      document.getElementById('popup-button-cancel'));
  const unlistenSet = [];
  const closePopup = affirmative => {
    container.classList.remove('show');
    unlistenSet.forEach(unlisten => unlisten());
    if (affirmative) {
      callback();
    }
  };

  messageElement.textContent = message;
  unlistenSet.push(listenOnce(confirmButton, 'click',
      () => closePopup(true)));
  unlistenSet.push(listenOnce(cancelButton, 'click',
      () => closePopup(false)));
  container.classList.add('show');
}

/**
 * Loads the AMP_CONFIG objects from whatever the v0.js is that the
 * user has (depends on whether they opted into canary), so that
 * experiment state can reflect the default activated experiments.
 */
function getAmpConfig() {
  const deferred = new Deferred();
  const {promise, resolve, reject} = deferred;
  const xhr = new XMLHttpRequest();
  xhr.addEventListener('load', () => {
    resolve(xhr.responseText);
  });
  xhr.addEventListener('error', () => {
    reject(new Error(xhr.statusText));
  });
  // Cache bust, so we immediately reflect AMP_CANARY cookie changes.
  xhr.open('GET', '/v0.js?' + Math.random(), true);
  xhr.send(null);
  return promise.then(text => {
    const match = text.match(/self\.AMP_CONFIG=([^;]+)/);
    if (!match) {
      throw new Error('Can\'t find AMP_CONFIG in: ' + text);
    }
    // Setting global var to make standard experiment code just work.
    return self.AMP_CONFIG = JSON.parse(match[1]);
  }).catch(error => {
    console./*OK*/error('Error fetching AMP_CONFIG', error);
    return {};
  });
}


// Start up.
getAmpConfig().then(() => {
  onDocumentReady(document, () => {
    build();
    update();
  });
});<|MERGE_RESOLUTION|>--- conflicted
+++ resolved
@@ -326,16 +326,12 @@
     name: 'Enables scroll snap on carousel across all browsers/OSes',
     cleanupIssue: 'https://github.com/ampproject/amphtml/issues/16508',
   },
-<<<<<<< HEAD
   {
     id: 'video-dock',
     name: 'Enables <amp-video dock>',
     spec: 'https://github.com/ampproject/amphtml/issues/14061',
     cleanupissue: 'https://github.com/ampproject/amphtml/issues/17161',
   },
-=======
-
->>>>>>> d33adb9a
 ];
 
 if (getMode().localDev) {
