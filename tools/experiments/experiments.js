/**
 * Copyright 2017 The AMP HTML Authors. All Rights Reserved.
 *
 * Licensed under the Apache License, Version 2.0 (the "License");
 * you may not use this file except in compliance with the License.
 * You may obtain a copy of the License at
 *
 *      http://www.apache.org/licenses/LICENSE-2.0
 *
 * Unless required by applicable law or agreed to in writing, software
 * distributed under the License is distributed on an "AS-IS" BASIS,
 * WITHOUT WARRANTIES OR CONDITIONS OF ANY KIND, either express or implied.
 * See the License for the specific language governing permissions and
 * limitations under the License.
 */

import '../../src/polyfills';
import '../../src/service/timer-impl';
import {Deferred} from '../../src/utils/promise';
import {dev, initLogConstructor, setReportError} from '../../src/log';
import {getCookie, setCookie} from '../../src/cookies';
import {getMode} from '../../src/mode';
import {isExperimentOn, toggleExperiment} from '../../src/experiments';
import {listenOnce} from '../../src/event-helper';
import {onDocumentReady} from '../../src/document-ready';
//TODO(@cramforce): For type. Replace with forward declaration.
import {reportError} from '../../src/error';

initLogConstructor();
setReportError(reportError);

const COOKIE_MAX_AGE_DAYS = 180; // 6 month
const MS_PER_DAY = 24 * 60 * 60 * 1000;
const COOKIE_MAX_AGE_MS = COOKIE_MAX_AGE_DAYS * MS_PER_DAY;
/**
 * @typedef {{
 *   id: string,
 *   name: string,
 *   spec: string
 * }}
 */
let ExperimentDef;

/**
 * This experiment is special because it uses a different mechanism that is
 * interpreted by the server to deliver a different version of the AMP
 * JS libraries.
 */
const CANARY_EXPERIMENT_ID = 'dev-channel';


/** @const {!Array<!ExperimentDef>} */
const EXPERIMENTS = [
  // Canary (Dev Channel)
  {
    id: CANARY_EXPERIMENT_ID,
    name: 'AMP Dev Channel (more info)',
    spec: 'https://github.com/ampproject/amphtml/blob/master/' +
        'contributing/release-schedule.md#amp-dev-channel',
  },
  {
    id: 'alp',
    name: 'Activates support for measuring incoming clicks.',
    spec: 'https://github.com/ampproject/amphtml/issues/2934',
    cleanupIssue: 'https://github.com/ampproject/amphtml/issues/4005',
  },
  {
    id: 'amp-access-iframe',
    name: 'AMP Access iframe prototype',
    spec: 'https://github.com/ampproject/amphtml/issues/13287',
    cleanupIssue: 'https://github.com/ampproject/amphtml/issues/13287',
  },
  {
    id: 'amp-access-server',
    name: 'AMP Access server side prototype',
    spec: '',
    cleanupIssue: 'https://github.com/ampproject/amphtml/issues/4000',
  },
  {
    id: 'amp-access-jwt',
    name: 'AMP Access JWT prototype',
    spec: '',
    cleanupIssue: 'https://github.com/ampproject/amphtml/issues/4000',
  },
  {
    id: 'amp-auto-ads',
    name: 'AMP Auto Ads',
    spec: 'https://github.com/ampproject/amphtml/issues/6196',
    cleanupIssue: 'https://github.com/ampproject/amphtml/issues/6217',
  },
  {
    id: 'amp-auto-ads-adsense-holdout',
    name: 'AMP Auto Ads AdSense Holdout',
    spec: 'https://github.com/ampproject/amphtml/issues/6196',
    cleanupIssue: 'https://github.com/ampproject/amphtml/issues/9247',
  },
  {
    id: 'amp-google-vrview-image',
    name: 'AMP VR Viewer for images via Google VRView',
    spec: 'https://github.com/ampproject/amphtml/blob/master/extensions/' +
        'amp-google-vrview-image/amp-google-vrview-image.md',
    cleanupIssue: 'https://github.com/ampproject/amphtml/issues/3996',
  },
  {
    id: 'no-auth-in-prerender',
    name: 'Delay amp-access auth request until doc becomes visible.',
    spec: '',
    cleanupIssue: 'https://github.com/ampproject/amphtml/issues/3824',
  },
  {
    id: 'amp-share-tracking',
    name: 'AMP Share Tracking',
    spec: 'https://github.com/ampproject/amphtml/issues/3135',
    cleanupIssue: 'https://github.com/ampproject/amphtml/issues/5167',
  },
  {
    id: 'amp-viz-vega',
    name: 'AMP Visualization using Vega grammar',
    spec: 'https://github.com/ampproject/amphtml/issues/3991',
    cleanupIssue: 'https://github.com/ampproject/amphtml/issues/4171',
  },
  {
    id: 'amp-apester-media',
    name: 'AMP extension for Apester media (launched)',
    spec: 'https://github.com/ampproject/amphtml/issues/3233',
    cleanupIssue: 'https://github.com/ampproject/amphtml/pull/4291',
  },
  {
    id: 'cache-service-worker',
    name: 'AMP Cache Service Worker',
    spec: 'https://github.com/ampproject/amphtml/issues/1199',
  },
  {
    id: 'amp-lightbox-a4a-proto',
    name: 'Allows the new lightbox experience to be used in A4A (prototype).',
    spec: 'https://github.com/ampproject/amphtml/issues/7743',
  },
  {
    id: 'amp-playbuzz',
    name: 'AMP extension for playbuzz items (launched)',
    spec: 'https://github.com/ampproject/amphtml/issues/6106',
    cleanupIssue: 'https://github.com/ampproject/amphtml/pull/6351',
  },
  {
    id: 'ios-embed-sd',
    name: 'A new iOS embedded viewport model that wraps the body into' +
      ' shadow root',
    spec: 'https://medium.com/@dvoytenko/amp-ios-scrolling-redo-2-the' +
      '-shadow-wrapper-approach-experimental-3362ed3c2fa2',
    cleanupIssue: 'https://github.com/ampproject/amphtml/issues/16640',
  },
  {
    id: 'chunked-amp',
    name: 'Split AMP\'s loading phase into chunks',
    cleanupIssue: 'https://github.com/ampproject/amphtml/issues/5535',
  },
  {
    id: 'font-display-swap',
    name: 'Use font-display: swap as the default for fonts.',
    cleanupIssue: 'https://github.com/ampproject/amphtml/issues/11165',
  },
  {
    id: 'pump-early-frame',
    name: 'Force all extensions to have the same release ' +
        'as the main JS binary',
    cleanupIssue: 'https://github.com/ampproject/amphtml/issues/8237',
  },
  {
    id: 'version-locking',
    name: 'Force all extensions to have the same release ' +
        'as the main JS binary',
    cleanupIssue: 'https://github.com/ampproject/amphtml/issues/8236',
  },
  {
    id: 'web-worker',
    name: 'Web worker for background processing',
    cleanupIssue: 'https://github.com/ampproject/amphtml/issues/7156',
  },
  {
    id: 'jank-meter',
    name: 'Display jank meter',
  },
  {
    id: 'as-use-attr-for-format',
    name: 'Use slot width/height attribute for AdSense size format',
  },
  {
    id: 'input-debounced',
    name: 'A debounced input event for AMP actions',
    cleanupIssue: 'https://github.com/ampproject/amphtml/issues/9413',
    spec: 'https://github.com/ampproject/amphtml/issues/9277',
  },
  {
    id: 'user-error-reporting',
    name: 'Report error to publishers',
    spec: 'https://github.com/ampproject/amphtml/issues/6415',
  },
  {
    id: 'disable-rtc',
    name: 'Disable AMP RTC',
    spec: 'https://github.com/ampproject/amphtml/issues/8551',
  },
  {
    id: 'inabox-position-api',
    name: 'Position API for foreign iframe',
    spec: 'https://github.com/ampproject/amphtml/issues/10995',
  },
  {
    id: 'amp-story',
    name: 'Visual storytelling in AMP (v0.1)',
    spec: 'https://github.com/ampproject/amphtml/issues/11329',
    cleanupIssue: 'https://github.com/ampproject/amphtml/issues/14357',
  },
  {
    id: 'amp-story-scaling',
    name: 'Scale pages dynamically in amp-story by default',
    spec: 'https://github.com/ampproject/amphtml/issues/12902',
    cleanupIssue: 'https://github.com/ampproject/amphtml/issues/12902',
  },
  {
    id: 'disable-amp-story-desktop',
    name: 'Disables responsive desktop experience for the amp-story component',
    spec: 'https://github.com/ampproject/amphtml/issues/11714',
    cleanupIssue: 'https://github.com/ampproject/amphtml/issues/11715',
  },
  {
    id: 'amp-story-responsive-units',
    name: 'Scale pages in amp-story by rewriting responsive units',
    spec: 'https://github.com/ampproject/amphtml/issues/15955',
    cleanupIssue: 'https://github.com/ampproject/amphtml/issues/15960',
  },
  {
    id: 'amp-story-navigation-performance',
    name: 'amp-story page to page navigation performance improvements',
    spec: 'https://github.com/ampproject/amphtml/issues/17017',
    cleanupIssue: 'https://github.com/ampproject/amphtml/issues/17018',
  },
  {
    id: 'inline-styles',
    name: 'Enables the usage of inline styles for non fixed elements',
    spec: 'https://github.com/ampproject/amphtml/issues/11881',
    cleanupIssue: 'https://github.com/ampproject/amphtml/issues/13595',
  },
  {
    id: 'url-replacement-v2',
    name: 'new parsing engine for url variables',
    spec: 'https://github.com/ampproject/amphtml/issues/12119',
    cleanupIssue: 'https://github.com/ampproject/amphtml/issues/2198',
  },
  {
    id: 'amp-next-page',
    name: 'Document level next page recommendations and infinite scroll',
    spec: 'https://github.com/ampproject/amphtml/issues/12945',
  },
  {
    id: 'inabox-rov',
    name: 'Extensions layout independent of viewport location if inabox.',
  },
  {
    id: 'amp-live-list-sorting',
    name: 'Allows "newest last" insertion algorithm to be used',
    spec: 'https://github.com/ampproject/amphtml/issues/5396',
    cleanupIssue: 'https://github.com/ampproject/amphtml/issues/13552',
  },
  {
    id: 'amp-consent',
    name: 'Enables the amp-consent extension',
    spec: 'https://github.com/ampproject/amphtml/issues/13716',
  },
  {
    id: 'no-sync-xhr-in-ads',
    name: 'Disables syncronous XHR requests in 3p iframes.',
    spec: 'TODO',
    cleanupIssue: 'TODO',
  },
  {
    id: 'video-service',
    name: 'Enables new implementation of unified Video Interface services.',
    spec: 'https://github.com/ampproject/amphtml/issues/13674',
    cleanupIssue: 'https://github.com/ampproject/amphtml/issues/13955',
  },
  {
    id: 'iframe-messaging',
    name: 'Enables "postMessage" action on amp-iframe.',
    spec: 'https://github.com/ampproject/amphtml/issues/9074',
    cleanupIssue: 'https://github.com/ampproject/amphtml/issues/14263',
  },
  {
    id: 'amp-img-native-srcset',
    name: 'Enables native browser implementation of srcset and sizes',
    cleanupIssue: 'https://github.com/ampproject/amphtml/issues/11575',
  },
  {
    id: 'layers',
    name: 'Enables the new Layers position/measurement system',
    spec: 'https://github.com/ampproject/amphtml/issues/3434',
    cleanupIssue: 'https://github.com/ampproject/amphtml/issues/15158',
  },
  {
    id: 'amp-google-document-embed',
    name: 'Enables the experiment amp-google-document-embed component' +
        ' which is a wrapper around the Google Drive document viewer embed.',
    spec: 'TODO',
    cleanupIssue: 'TODO',
  },
  {
    id: 'amp-orientation-observer',
    name: 'Enables actions based on the orientation of a mobile device',
    spec: 'https://github.com/ampproject/amphtml/issues/14740',
    cleanupissue: 'https://github.com/ampproject/amphtml/issues/16075',
  },
  {
<<<<<<< HEAD
    id: 'video-dock',
    name: 'Enables <amp-video dock>',
    spec: 'https://github.com/ampproject/amphtml/issues/14061',
    cleanupissue: 'https://github.com/ampproject/amphtml/issues/17161',
=======
    id: 'blurry-placeholder',
    name: 'Enables a blurred image placeholder as an amp-img loads',
    spec: 'https://github.com/ampproject/amphtml/issues/15146',
    cleanupIssue: 'https://github.com/ampproject/amphtml/issues/17107',
>>>>>>> 7eccf9a4
  },
];

if (getMode().localDev) {
  EXPERIMENTS.forEach(experiment => {
    dev().assert(experiment.cleanupIssue, `experiment ${experiment.name} must` +
        ' have a `cleanupIssue` field.');
  });
}


/**
 * Builds the expriments tbale.
 */
function build() {
  const table = document.getElementById('experiments-table');
  EXPERIMENTS.forEach(function(experiment) {
    table.appendChild(buildExperimentRow(experiment));
  });
}


/**
 * Builds one row of the experiments table.
 * @param {!ExperimentDef} experiment
 */
function buildExperimentRow(experiment) {

  const tr = document.createElement('tr');
  tr.id = 'exp-tr-' + experiment.id;

  const tdId = document.createElement('td');
  tdId.appendChild(buildLinkMaybe(experiment.id, experiment.spec));
  tr.appendChild(tdId);

  const tdName = document.createElement('td');
  tdName.appendChild(buildLinkMaybe(experiment.name, experiment.spec));
  tr.appendChild(tdName);

  const tdOn = document.createElement('td');
  tdOn.classList.add('button-cell');
  tr.appendChild(tdOn);

  const button = document.createElement('button');
  tdOn.appendChild(button);

  const buttonOn = document.createElement('div');
  buttonOn.classList.add('on');
  buttonOn.textContent = 'On';
  button.appendChild(buttonOn);

  const buttonDefault = document.createElement('div');
  buttonDefault.classList.add('default');
  buttonDefault.textContent = 'Default on';
  button.appendChild(buttonDefault);

  const buttonOff = document.createElement('div');
  buttonOff.classList.add('off');
  buttonOff.textContent = 'Off';
  button.appendChild(buttonOff);

  button.addEventListener('click', toggleExperiment_.bind(null, experiment.id,
      experiment.name, undefined));

  return tr;
}


/**
 * If link is available, builds the anchor. Otherwise, it'd return a basic span.
 * @param {string} text
 * @param {?string} link
 * @return {!Element}
 */
function buildLinkMaybe(text, link) {
  let element;
  if (link) {
    element = document.createElement('a');
    element.setAttribute('href', link);
    element.setAttribute('target', '_blank');
  } else {
    element = document.createElement('span');
  }
  element.textContent = text;
  return element;
}


/**
 * Updates states of all experiments in the table.
 */
function update() {
  EXPERIMENTS.forEach(function(experiment) {
    updateExperimentRow(experiment);
  });
}


/**
 * Updates the state of a single experiment.
 * @param {!ExperimentDef} experiment
 */
function updateExperimentRow(experiment) {
  const tr = document.getElementById('exp-tr-' + experiment.id);
  if (!tr) {
    return;
  }
  let state = isExperimentOn_(experiment.id) ? 1 : 0;
  if (self.AMP_CONFIG[experiment.id]) {
    state = 'default';
  }
  tr.setAttribute('data-on', state);
}


/**
 * Returns whether the experiment is on or off.
 * @param {string} id
 * @return {boolean}
 */
function isExperimentOn_(id) {
  if (id == CANARY_EXPERIMENT_ID) {
    return getCookie(window, 'AMP_CANARY') == '1';
  }
  return isExperimentOn(window, /*OK*/id);
}

/**
 * Toggles the experiment.
 * @param {string} id
 * @param {string} name
 * @param {boolean=} opt_on
 */
function toggleExperiment_(id, name, opt_on) {
  const currentlyOn = isExperimentOn_(id);
  const on = opt_on === undefined ? !currentlyOn : opt_on;
  // Protect against click jacking.
  const confirmMessage = on ?
    'Do you really want to activate the AMP experiment' :
    'Do you really want to deactivate the AMP experiment';

  showConfirmation_(`${confirmMessage}: "${name}"`, () => {
    if (id == CANARY_EXPERIMENT_ID) {
      const validUntil = Date.now() + COOKIE_MAX_AGE_MS;

      setCookie(window, 'AMP_CANARY',
          (on ? '1' : '0'), (on ? validUntil : 0), {
            // Set explicit domain, so the cookie gets send to sub domains.
            domain: location.hostname,
            allowOnProxyOrigin: true,
          });
      // Reflect default experiment state.
      self.location.reload();
    } else {
      toggleExperiment(window, id, on);
    }
    update();
  });
}


/**
 * Shows confirmation and calls callback if it's approved.
 * @param {string} message
 * @param {function()} callback
 */
function showConfirmation_(message, callback) {
  const container = dev().assert(document.getElementById('popup-container'));
  const messageElement = dev().assert(document.getElementById('popup-message'));
  const confirmButton = dev().assert(
      document.getElementById('popup-button-ok'));
  const cancelButton = dev().assert(
      document.getElementById('popup-button-cancel'));
  const unlistenSet = [];
  const closePopup = affirmative => {
    container.classList.remove('show');
    unlistenSet.forEach(unlisten => unlisten());
    if (affirmative) {
      callback();
    }
  };

  messageElement.textContent = message;
  unlistenSet.push(listenOnce(confirmButton, 'click',
      () => closePopup(true)));
  unlistenSet.push(listenOnce(cancelButton, 'click',
      () => closePopup(false)));
  container.classList.add('show');
}

/**
 * Loads the AMP_CONFIG objects from whatever the v0.js is that the
 * user has (depends on whether they opted into canary), so that
 * experiment state can reflect the default activated experiments.
 */
function getAmpConfig() {
  const deferred = new Deferred();
  const {promise, resolve, reject} = deferred;
  const xhr = new XMLHttpRequest();
  xhr.addEventListener('load', () => {
    resolve(xhr.responseText);
  });
  xhr.addEventListener('error', () => {
    reject(new Error(xhr.statusText));
  });
  // Cache bust, so we immediately reflect AMP_CANARY cookie changes.
  xhr.open('GET', '/v0.js?' + Math.random(), true);
  xhr.send(null);
  return promise.then(text => {
    const match = text.match(/self\.AMP_CONFIG=([^;]+)/);
    if (!match) {
      throw new Error('Can\'t find AMP_CONFIG in: ' + text);
    }
    // Setting global var to make standard experiment code just work.
    return self.AMP_CONFIG = JSON.parse(match[1]);
  }).catch(error => {
    console./*OK*/error('Error fetching AMP_CONFIG', error);
    return {};
  });
}


// Start up.
getAmpConfig().then(() => {
  onDocumentReady(document, () => {
    build();
    update();
  });
});<|MERGE_RESOLUTION|>--- conflicted
+++ resolved
@@ -310,17 +310,16 @@
     cleanupissue: 'https://github.com/ampproject/amphtml/issues/16075',
   },
   {
-<<<<<<< HEAD
+    id: 'blurry-placeholder',
+    name: 'Enables a blurred image placeholder as an amp-img loads',
+    spec: 'https://github.com/ampproject/amphtml/issues/15146',
+    cleanupIssue: 'https://github.com/ampproject/amphtml/issues/17107',
+  },
+  {
     id: 'video-dock',
     name: 'Enables <amp-video dock>',
     spec: 'https://github.com/ampproject/amphtml/issues/14061',
     cleanupissue: 'https://github.com/ampproject/amphtml/issues/17161',
-=======
-    id: 'blurry-placeholder',
-    name: 'Enables a blurred image placeholder as an amp-img loads',
-    spec: 'https://github.com/ampproject/amphtml/issues/15146',
-    cleanupIssue: 'https://github.com/ampproject/amphtml/issues/17107',
->>>>>>> 7eccf9a4
   },
 ];
 
