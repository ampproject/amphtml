--- conflicted
+++ resolved
@@ -403,8 +403,6 @@
     cleanupIssue: 'https://github.com/ampproject/amphtml/issues/22749',
   },
   {
-<<<<<<< HEAD
-=======
     id: 'untrusted-xhr-interception',
     name:
       'Enable "xhrInterceptor" capability for untrusted viewers. ' +
@@ -413,7 +411,6 @@
     cleanupIssue: 'N/A',
   },
   {
->>>>>>> adb5bdfa
     id: 'new-loaders',
     name: 'New default loaders',
     spec: 'https://github.com/ampproject/amphtml/issues/20237',
