--- conflicted
+++ resolved
@@ -245,13 +245,12 @@
     cleanupIssue: 'https://github.com/ampproject/amphtml/issues/12267',
   },
   {
-<<<<<<< HEAD
     id: 'inline-styles',
     name: 'Enables the usage of inline styles for non fixed elements',
     spec: 'https://github.com/ampproject/amphtml/issues/11881',
     cleanupIssue: 'https://github.com/ampproject/amphtml/issues/13595',
   },  
-=======
+  {
     id: 'url-replacement-v2',
     name: 'new parsing engine for url variables',
     spec: 'https://github.com/ampproject/amphtml/issues/12119',
@@ -289,7 +288,6 @@
     spec: 'https://github.com/ampproject/amphtml/issues/13674',
     cleanupIssue: 'https://github.com/ampproject/amphtml/issues/13955',
   },
->>>>>>> a9071134
 ];
 
 if (getMode().localDev) {
