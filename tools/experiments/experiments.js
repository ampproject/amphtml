--- conflicted
+++ resolved
@@ -310,17 +310,16 @@
     cleanupissue: 'https://github.com/ampproject/amphtml/issues/16075',
   },
   {
-<<<<<<< HEAD
     id: 'amp-image-slider',
     name: 'Enables the experimental amp-image-slider for image comparison',
     spec: 'TODO',
     cleanupIssue: 'TODO',
-=======
+  },
+  {
     id: 'blurry-placeholder',
     name: 'Enables a blurred image placeholder as an amp-img loads',
     spec: 'https://github.com/ampproject/amphtml/issues/15146',
     cleanupIssue: 'https://github.com/ampproject/amphtml/issues/17107',
->>>>>>> d01e111c
   },
 ];
 
