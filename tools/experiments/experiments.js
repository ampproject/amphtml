--- conflicted
+++ resolved
@@ -303,21 +303,12 @@
     spec: 'TODO',
     cleanupIssue: 'TODO',
   },
-<<<<<<< HEAD
-=======
-  {
-    id: 'amp-orientation-observer',
-    name: 'Enables actions based on the orientation of a mobile device',
-    spec: 'https://github.com/ampproject/amphtml/issues/14740',
-    cleanupissue: 'https://github.com/ampproject/amphtml/issues/16075',
-  },
   {
     id: 'blurry-placeholder',
     name: 'Enables a blurred image placeholder as an amp-img loads',
     spec: 'https://github.com/ampproject/amphtml/issues/15146',
     cleanupIssue: 'https://github.com/ampproject/amphtml/issues/17107',
   },
->>>>>>> d05d7a0b
 ];
 
 if (getMode().localDev) {
