/**
 * Copyright 2019 The AMP HTML Authors. All Rights Reserved.
 *
 * Licensed under the Apache License, Version 2.0 (the "License");
 * you may not use this file except in compliance with the License.
 * You may obtain a copy of the License at
 *
 *      http://www.apache.org/licenses/LICENSE-2.0
 *
 * Unless required by applicable law or agreed to in writing, software
 * distributed under the License is distributed on an "AS-IS" BASIS,
 * WITHOUT WARRANTIES OR CONDITIONS OF ANY KIND, either express or implied.
 * See the License for the specific language governing permissions and
 * limitations under the License.
 */

/**
 * @fileoverview This file contains experiment configurations that are
 * used in experiment.js. If you are launching a new feature, you should
 * add an experiment block below including a descriptive id string, a
 * description of the experiment, a link to the issue referencing the bug
 * fixed or feature implemented by your experiment, as well as a cleanup
 * issue to remove your experiment once completed.
 */
/** @const {!Array<!ExperimentDef>} */
export const EXPERIMENTS = [
  {
    id: 'alp',
    name: 'Activates support for measuring incoming clicks.',
    spec: 'https://github.com/ampproject/amphtml/issues/2934',
    cleanupIssue: 'https://github.com/ampproject/amphtml/issues/4005',
  },
  {
    id: 'amp-access-iframe',
    name: 'AMP Access iframe prototype (launched)',
    spec: 'https://github.com/ampproject/amphtml/issues/13287',
    cleanupIssue: 'https://github.com/ampproject/amphtml/issues/13287',
  },
  {
    id: 'amp-access-server',
    name: 'AMP Access server side prototype',
    spec: '',
    cleanupIssue: 'https://github.com/ampproject/amphtml/issues/4000',
  },
  {
    id: 'amp-access-jwt',
    name: 'AMP Access JWT prototype',
    spec: '',
    cleanupIssue: 'https://github.com/ampproject/amphtml/issues/4000',
  },
  {
    id: 'amp-base-carousel',
    name: 'AMP extension for a basic, flexible, carousel',
    spec: 'https://github.com/ampproject/amphtml/issues/20595',
  },
  {
    id: 'amp-google-vrview-image',
    name: 'AMP VR Viewer for images via Google VRView',
    spec:
      'https://github.com/ampproject/amphtml/blob/master/extensions/' +
      'amp-google-vrview-image/amp-google-vrview-image.md',
    cleanupIssue: 'https://github.com/ampproject/amphtml/issues/3996',
  },
  {
    id: 'amp-consent-geo-override',
    name: 'AMP consent modified to support CCPA',
    spec:
      'https://github.com/ampproject/amphtml/blob/lannka-consent-design/extensions/amp-consent/amp-consent.md',
    cleanupIssue: 'https://github.com/ampproject/amphtml/issues/25623',
  },
  {
    id: 'amp-sidebar-v2',
    name: 'Updated sidebar component with nested menu and animations',
    spec: 'https://github.com/ampproject/amphtml/issues/25049',
    cleanupIssue: 'https://github.com/ampproject/amphtml/issues/25022',
  },
  {
    id: 'ampdoc-fie',
    name: 'Install AmpDoc on FIE level',
    spec: 'https://github.com/ampproject/amphtml/issues/22734',
    cleanupIssue: 'https://github.com/ampproject/amphtml/issues/22733',
  },
  {
    id: 'no-auth-in-prerender',
    name: 'Delay amp-access auth request until doc becomes visible.',
    spec: '',
    cleanupIssue: 'https://github.com/ampproject/amphtml/issues/3824',
  },
  {
    id: 'amp-share-tracking',
    name: 'AMP Share Tracking',
    spec: 'https://github.com/ampproject/amphtml/issues/3135',
    cleanupIssue: 'https://github.com/ampproject/amphtml/issues/5167',
  },
  {
    id: 'amp-viz-vega',
    name: 'AMP Visualization using Vega grammar',
    spec: 'https://github.com/ampproject/amphtml/issues/3991',
    cleanupIssue: 'https://github.com/ampproject/amphtml/issues/4171',
  },
  {
    id: 'cache-service-worker',
    name: 'AMP Cache Service Worker',
    spec: 'https://github.com/ampproject/amphtml/issues/1199',
  },
  {
    id: 'amp-lightbox-a4a-proto',
    name: 'Allows the new lightbox experience to be used in A4A (prototype).',
    spec: 'https://github.com/ampproject/amphtml/issues/7743',
  },
  {
    id: 'amp-playbuzz',
    name: 'AMP extension for playbuzz items (launched)',
    spec: 'https://github.com/ampproject/amphtml/issues/6106',
    cleanupIssue: 'https://github.com/ampproject/amphtml/pull/6351',
  },
  {
    id: 'amp-action-macro',
    name: 'AMP extension for defining action macros',
    spec: 'https://github.com/ampproject/amphtml/issues/19494',
    cleanupIssue: 'https://github.com/ampproject/amphtml/pull/19495',
  },
  {
    id: 'ios-fixed-no-transfer',
    name: 'Remove fixed transfer from iOS 12.2 and up',
    spec: 'https://github.com/ampproject/amphtml/issues/22220',
    cleanupIssue: 'https://github.com/ampproject/amphtml/issues/22220',
  },
  {
    id: 'chunked-amp',
    name: "Split AMP's loading phase into chunks",
    cleanupIssue: 'https://github.com/ampproject/amphtml/issues/5535',
  },
  {
    id: 'pump-early-frame',
    name:
      'If applicable, let the browser paint the current frame before ' +
      'executing the callback.',
    cleanupIssue: 'https://github.com/ampproject/amphtml/issues/8237',
  },
  {
    id: 'version-locking',
    name:
      'Force all extensions to have the same release ' +
      'as the main JS binary',
    cleanupIssue: 'https://github.com/ampproject/amphtml/issues/8236',
  },
  {
    id: 'web-worker',
    name: 'Web worker for background processing',
    cleanupIssue: 'https://github.com/ampproject/amphtml/issues/7156',
  },
  {
    id: 'jank-meter',
    name: 'Display jank meter',
  },
  {
    id: 'as-use-attr-for-format',
    name: 'Use slot width/height attribute for AdSense size format',
  },
  {
    id: 'input-debounced',
    name: 'A debounced input event for AMP actions',
    cleanupIssue: 'https://github.com/ampproject/amphtml/issues/9413',
    spec: 'https://github.com/ampproject/amphtml/issues/9277',
  },
  {
    id: 'disable-rtc',
    name: 'Disable AMP RTC',
    spec: 'https://github.com/ampproject/amphtml/issues/8551',
  },
  {
    id: 'inabox-position-api',
    name: 'Position API for foreign iframe',
    spec: 'https://github.com/ampproject/amphtml/issues/10995',
  },
  {
    id: 'amp-story',
    name: 'Visual storytelling in AMP (v0.1)',
    spec: 'https://github.com/ampproject/amphtml/issues/11329',
    cleanupIssue: 'https://github.com/ampproject/amphtml/issues/14357',
  },
  {
    id: 'disable-amp-story-default-media',
    name: 'Removes default media for amp-story',
    spec: 'https://github.com/ampproject/amphtml/issues/14535',
    cleanupIssue: 'https://github.com/ampproject/amphtml/issues/14535',
  },
  {
    id: 'amp-story-responsive-units',
    name: 'Scale pages in amp-story by rewriting responsive units',
    spec: 'https://github.com/ampproject/amphtml/issues/15955',
    cleanupIssue: 'https://github.com/ampproject/amphtml/issues/15960',
  },
  {
    id: 'amp-next-page',
    name: 'Document level next page recommendations and infinite scroll',
    spec: 'https://github.com/ampproject/amphtml/issues/12945',
  },
  {
    id: 'amp-next-page-v2',
    name: 'Document-level (true) infinite scroll experience',
    spec: 'https://github.com/ampproject/amphtml/issues/25500',
    cleanupIssue: 'https://github.com/ampproject/amphtml/issues/25634',
  },
  {
    id: 'amp-story-branching',
    name: 'Allow for the go to action, advance to, and fragment parameter URLs',
    spec: 'https://github.com/ampproject/amphtml/issues/20083',
    cleanupIssue: 'https://github.com/ampproject/amphtml/issues/20128',
  },
  {
    id: 'iframe-messaging',
    name: 'Enables "postMessage" action on amp-iframe.',
    spec: 'https://github.com/ampproject/amphtml/issues/9074',
    cleanupIssue: 'https://github.com/ampproject/amphtml/issues/14263',
  },
  {
    id: 'blurry-placeholder',
    name: 'Enables a blurred image placeholder as an amp-img loads',
    spec: 'https://github.com/ampproject/amphtml/issues/15146',
    cleanupIssue: 'https://github.com/ampproject/amphtml/issues/17107',
  },
  {
    id: 'amp-carousel-chrome-scroll-snap',
    name: 'Enables scroll snap on carousel on Chrome browsers',
    cleanupIssue: 'https://github.com/ampproject/amphtml/issues/16508',
  },
  {
    id: 'chrome-animation-worklet',
    name: 'Opts-in users into using AnimationWorklet',
    cleanupIssue: 'X',
  },
  {
    id: 'amp-consent-v2',
    name: 'Enables CMP support to amp-consent component',
    spec: 'https://github.com/ampproject/amphtml/issues/17742',
  },
  {
    id: 'video-dock',
    name: 'Enables <amp-video dock>',
    spec: 'https://github.com/ampproject/amphtml/issues/14061',
    cleanupIssue: 'https://github.com/ampproject/amphtml/issues/17161',
  },
  {
    id: 'hidden-mutation-observer',
    name: "Enables FixedLayer's hidden-attribute mutation observer",
    spec: 'https://github.com/ampproject/amphtml/issues/17475',
    cleanupIssue: 'https://github.com/ampproject/amphtml/issues/18897',
  },
  {
    id: 'inabox-viewport-friendly',
    name:
      'Inabox viewport measures the host window directly if ' +
      'within friendly iframe',
    spec: 'https://github.com/ampproject/amphtml/issues/19869',
    cleanupIssue: 'TODO',
  },
  {
    id: 'fie-css-cleanup',
    name:
      'Experiment to prevent regression after a major CSS clean up' +
      ' for AMPHTML Ads in FIE rendering mode',
    spec: 'https://github.com/ampproject/amphtml/issues/22418',
    cleanupIssue: 'https://github.com/ampproject/amphtml/issues/22418',
  },
  {
    id: 'amp-user-location',
    name:
      'Expose the browser geolocation API for latitude and longitude ' +
      'access after user interaction and approval',
    spec: 'https://github.com/ampproject/amphtml/issues/8929',
    cleanupIssue: 'https://github.com/ampproject/amphtml/issues/22177',
  },
  {
    id: 'untrusted-xhr-interception',
    name:
      'Enable "xhrInterceptor" capability for untrusted viewers. ' +
      'For development use only',
    spec: 'N/A',
    cleanupIssue: 'N/A',
  },
  {
    id: 'pausable-iframe',
    name: 'Use iframe freezing instead of recreating iframes.',
    spec: 'https://github.com/ampproject/amphtml/issues/24110',
    cleanupIssue: 'https://github.com/ampproject/amphtml/issues/24113',
  },
  {
    id: 'adsense-ad-size-optimization',
    name:
      'Per publisher server side settings for changing the ad size ' +
      'to responsive.',
    spec: 'https://github.com/ampproject/amphtml/issues/23568',
    cleanupIssue: 'https://github.com/ampproject/amphtml/issues/24165',
  },
  {
    id: 'fix-inconsistent-responsive-height-selection',
    name: 'Fix inconsistent responsive height selection.',
    spec: 'https://github.com/ampproject/amphtml/issues/24166',
    cleanupIssue: 'https://github.com/ampproject/amphtml/issues/24167',
  },
  {
    id: 'use-responsive-ads-for-responsive-sizing-in-auto-ads',
    name: 'Use amp-ad responsive to make amp auto ads responsive.',
    spec: 'https://github.com/ampproject/amphtml/issues/24168',
    cleanupIssue: 'https://github.com/ampproject/amphtml/issues/24169',
  },
  {
<<<<<<< HEAD
    id: 'remove-viewer-query-params-on-navigate',
    name: 'Removes query params from viewer iframe on navigation.',
    spec: 'https://github.com/ampproject/amphtml/issues/25179',
    cleanupIssue: 'https://github.com/ampproject/amphtml/issues/24169',
  },
  {
    id: 'resources-intersection-observer',
    name: 'Use IntersectionObserver for resource scheduling.',
    spec: 'https://github.com/ampproject/amphtml/issues/25428',
    cleanupIssue: 'https://github.com/ampproject/amphtml/issues/26233',
  },
  {
=======
>>>>>>> 27e096df
    id: 'layoutbox-invalidate-on-scroll',
    name:
      'Invalidate the cached layoutboxes of elements nested in a scroller ' +
      'after that scroller scrolls.',
    spec: 'https://github.com/ampproject/amphtml/issues/24929',
    cleanupIssue: 'https://github.com/ampproject/amphtml/issues/25203',
  },
];<|MERGE_RESOLUTION|>--- conflicted
+++ resolved
@@ -307,21 +307,12 @@
     cleanupIssue: 'https://github.com/ampproject/amphtml/issues/24169',
   },
   {
-<<<<<<< HEAD
-    id: 'remove-viewer-query-params-on-navigate',
-    name: 'Removes query params from viewer iframe on navigation.',
-    spec: 'https://github.com/ampproject/amphtml/issues/25179',
-    cleanupIssue: 'https://github.com/ampproject/amphtml/issues/24169',
-  },
-  {
     id: 'resources-intersection-observer',
     name: 'Use IntersectionObserver for resource scheduling.',
     spec: 'https://github.com/ampproject/amphtml/issues/25428',
     cleanupIssue: 'https://github.com/ampproject/amphtml/issues/26233',
   },
   {
-=======
->>>>>>> 27e096df
     id: 'layoutbox-invalidate-on-scroll',
     name:
       'Invalidate the cached layoutboxes of elements nested in a scroller ' +
