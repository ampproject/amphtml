/**
 * Copyright 2019 The AMP HTML Authors. All Rights Reserved.
 *
 * Licensed under the Apache License, Version 2.0 (the "License");
 * you may not use this file except in compliance with the License.
 * You may obtain a copy of the License at
 *
 *      http://www.apache.org/licenses/LICENSE-2.0
 *
 * Unless required by applicable law or agreed to in writing, software
 * distributed under the License is distributed on an "AS-IS" BASIS,
 * WITHOUT WARRANTIES OR CONDITIONS OF ANY KIND, either express or implied.
 * See the License for the specific language governing permissions and
 * limitations under the License.
 */

/**
 * @fileoverview This file contains experiment configurations that are
 * used in experiment.js. If you are launching a new feature, you should
 * add an experiment block below including a descriptive id string, a
 * description of the experiment, a link to the issue referencing the bug
 * fixed or feature implemented by your experiment, as well as a cleanup
 * issue to remove your experiment once completed.
 */
/** @const {!Array<!ExperimentDef>} */
export const EXPERIMENTS = [
  {
    id: 'alp',
    name: 'Activates support for measuring incoming clicks.',
    spec: 'https://github.com/ampproject/amphtml/issues/2934',
    cleanupIssue: 'https://github.com/ampproject/amphtml/issues/4005',
  },
  {
    id: 'amp-access-iframe',
    name: 'AMP Access iframe prototype (launched)',
    spec: 'https://github.com/ampproject/amphtml/issues/13287',
    cleanupIssue: 'https://github.com/ampproject/amphtml/issues/13287',
  },
  {
    id: 'amp-access-server',
    name: 'AMP Access server side prototype',
    spec: '',
    cleanupIssue: 'https://github.com/ampproject/amphtml/issues/4000',
  },
  {
    id: 'amp-access-jwt',
    name: 'AMP Access JWT prototype',
    spec: '',
    cleanupIssue: 'https://github.com/ampproject/amphtml/issues/4000',
  },
  {
    id: 'amp-base-carousel',
    name: 'AMP extension for a basic, flexible, carousel',
    spec: 'https://github.com/ampproject/amphtml/issues/20595',
  },
  {
    id: 'amp-google-vrview-image',
    name: 'AMP VR Viewer for images via Google VRView',
    spec:
      'https://github.com/ampproject/amphtml/blob/master/extensions/' +
      'amp-google-vrview-image/amp-google-vrview-image.md',
    cleanupIssue: 'https://github.com/ampproject/amphtml/issues/3996',
  },
  {
    id: 'amp-consent-geo-override',
    name: 'AMP consent modified to support CCPA',
    spec:
      'https://github.com/ampproject/amphtml/blob/lannka-consent-design/extensions/amp-consent/amp-consent.md',
    cleanupIssue: 'https://github.com/ampproject/amphtml/issues/25623',
  },
  {
<<<<<<< HEAD
    id: 'amp-nested-menu',
    name: 'AMP extension for a nested drilldown menu',
    cleanupIssue: 'https://github.com/ampproject/amphtml/issues/25343',
=======
    id: 'amp-sidebar-v2',
    name: 'Updated sidebar component with nested menu and animations',
    spec: 'https://github.com/ampproject/amphtml/issues/25049',
    cleanupIssue: 'https://github.com/ampproject/amphtml/issues/25022',
>>>>>>> 27e096df
  },
  {
    id: 'ampdoc-fie',
    name: 'Install AmpDoc on FIE level',
    spec: 'https://github.com/ampproject/amphtml/issues/22734',
    cleanupIssue: 'https://github.com/ampproject/amphtml/issues/22733',
  },
  {
    id: 'no-auth-in-prerender',
    name: 'Delay amp-access auth request until doc becomes visible.',
    spec: '',
    cleanupIssue: 'https://github.com/ampproject/amphtml/issues/3824',
  },
  {
    id: 'amp-share-tracking',
    name: 'AMP Share Tracking',
    spec: 'https://github.com/ampproject/amphtml/issues/3135',
    cleanupIssue: 'https://github.com/ampproject/amphtml/issues/5167',
  },
  {
    id: 'amp-viz-vega',
    name: 'AMP Visualization using Vega grammar',
    spec: 'https://github.com/ampproject/amphtml/issues/3991',
    cleanupIssue: 'https://github.com/ampproject/amphtml/issues/4171',
  },
  {
    id: 'cache-service-worker',
    name: 'AMP Cache Service Worker',
    spec: 'https://github.com/ampproject/amphtml/issues/1199',
  },
  {
    id: 'amp-lightbox-a4a-proto',
    name: 'Allows the new lightbox experience to be used in A4A (prototype).',
    spec: 'https://github.com/ampproject/amphtml/issues/7743',
  },
  {
    id: 'amp-playbuzz',
    name: 'AMP extension for playbuzz items (launched)',
    spec: 'https://github.com/ampproject/amphtml/issues/6106',
    cleanupIssue: 'https://github.com/ampproject/amphtml/pull/6351',
  },
  {
    id: 'amp-action-macro',
    name: 'AMP extension for defining action macros',
    spec: 'https://github.com/ampproject/amphtml/issues/19494',
    cleanupIssue: 'https://github.com/ampproject/amphtml/pull/19495',
  },
  {
    id: 'ios-fixed-no-transfer',
    name: 'Remove fixed transfer from iOS 12.2 and up',
    spec: 'https://github.com/ampproject/amphtml/issues/22220',
    cleanupIssue: 'https://github.com/ampproject/amphtml/issues/22220',
  },
  {
    id: 'chunked-amp',
    name: "Split AMP's loading phase into chunks",
    cleanupIssue: 'https://github.com/ampproject/amphtml/issues/5535',
  },
  {
    id: 'pump-early-frame',
    name:
      'If applicable, let the browser paint the current frame before ' +
      'executing the callback.',
    cleanupIssue: 'https://github.com/ampproject/amphtml/issues/8237',
  },
  {
    id: 'version-locking',
    name:
      'Force all extensions to have the same release ' +
      'as the main JS binary',
    cleanupIssue: 'https://github.com/ampproject/amphtml/issues/8236',
  },
  {
    id: 'web-worker',
    name: 'Web worker for background processing',
    cleanupIssue: 'https://github.com/ampproject/amphtml/issues/7156',
  },
  {
    id: 'jank-meter',
    name: 'Display jank meter',
  },
  {
    id: 'as-use-attr-for-format',
    name: 'Use slot width/height attribute for AdSense size format',
  },
  {
    id: 'input-debounced',
    name: 'A debounced input event for AMP actions',
    cleanupIssue: 'https://github.com/ampproject/amphtml/issues/9413',
    spec: 'https://github.com/ampproject/amphtml/issues/9277',
  },
  {
    id: 'disable-rtc',
    name: 'Disable AMP RTC',
    spec: 'https://github.com/ampproject/amphtml/issues/8551',
  },
  {
    id: 'inabox-position-api',
    name: 'Position API for foreign iframe',
    spec: 'https://github.com/ampproject/amphtml/issues/10995',
  },
  {
    id: 'amp-story',
    name: 'Visual storytelling in AMP (v0.1)',
    spec: 'https://github.com/ampproject/amphtml/issues/11329',
    cleanupIssue: 'https://github.com/ampproject/amphtml/issues/14357',
  },
  {
    id: 'disable-amp-story-default-media',
    name: 'Removes default media for amp-story',
    spec: 'https://github.com/ampproject/amphtml/issues/14535',
    cleanupIssue: 'https://github.com/ampproject/amphtml/issues/14535',
  },
  {
    id: 'amp-story-responsive-units',
    name: 'Scale pages in amp-story by rewriting responsive units',
    spec: 'https://github.com/ampproject/amphtml/issues/15955',
    cleanupIssue: 'https://github.com/ampproject/amphtml/issues/15960',
  },
  {
    id: 'amp-next-page',
    name: 'Document level next page recommendations and infinite scroll',
    spec: 'https://github.com/ampproject/amphtml/issues/12945',
  },
  {
    id: 'amp-next-page-v2',
    name: 'Document-level (true) infinite scroll experience',
    spec: 'https://github.com/ampproject/amphtml/issues/25500',
    cleanupIssue: 'https://github.com/ampproject/amphtml/issues/25634',
  },
  {
    id: 'amp-story-branching',
    name: 'Allow for the go to action, advance to, and fragment parameter URLs',
    spec: 'https://github.com/ampproject/amphtml/issues/20083',
    cleanupIssue: 'https://github.com/ampproject/amphtml/issues/20128',
  },
  {
    id: 'iframe-messaging',
    name: 'Enables "postMessage" action on amp-iframe.',
    spec: 'https://github.com/ampproject/amphtml/issues/9074',
    cleanupIssue: 'https://github.com/ampproject/amphtml/issues/14263',
  },
  {
    id: 'blurry-placeholder',
    name: 'Enables a blurred image placeholder as an amp-img loads',
    spec: 'https://github.com/ampproject/amphtml/issues/15146',
    cleanupIssue: 'https://github.com/ampproject/amphtml/issues/17107',
  },
  {
    id: 'amp-carousel-chrome-scroll-snap',
    name: 'Enables scroll snap on carousel on Chrome browsers',
    cleanupIssue: 'https://github.com/ampproject/amphtml/issues/16508',
  },
  {
    id: 'chrome-animation-worklet',
    name: 'Opts-in users into using AnimationWorklet',
    cleanupIssue: 'X',
  },
  {
    id: 'amp-consent-v2',
    name: 'Enables CMP support to amp-consent component',
    spec: 'https://github.com/ampproject/amphtml/issues/17742',
  },
  {
    id: 'video-dock',
    name: 'Enables <amp-video dock>',
    spec: 'https://github.com/ampproject/amphtml/issues/14061',
    cleanupIssue: 'https://github.com/ampproject/amphtml/issues/17161',
  },
  {
    id: 'hidden-mutation-observer',
    name: "Enables FixedLayer's hidden-attribute mutation observer",
    spec: 'https://github.com/ampproject/amphtml/issues/17475',
    cleanupIssue: 'https://github.com/ampproject/amphtml/issues/18897',
  },
  {
    id: 'inabox-viewport-friendly',
    name:
      'Inabox viewport measures the host window directly if ' +
      'within friendly iframe',
    spec: 'https://github.com/ampproject/amphtml/issues/19869',
    cleanupIssue: 'TODO',
  },
  {
    id: 'fie-css-cleanup',
    name:
      'Experiment to prevent regression after a major CSS clean up' +
      ' for AMPHTML Ads in FIE rendering mode',
    spec: 'https://github.com/ampproject/amphtml/issues/22418',
    cleanupIssue: 'https://github.com/ampproject/amphtml/issues/22418',
  },
  {
    id: 'amp-user-location',
    name:
      'Expose the browser geolocation API for latitude and longitude ' +
      'access after user interaction and approval',
    spec: 'https://github.com/ampproject/amphtml/issues/8929',
    cleanupIssue: 'https://github.com/ampproject/amphtml/issues/22177',
  },
  {
    id: 'untrusted-xhr-interception',
    name:
      'Enable "xhrInterceptor" capability for untrusted viewers. ' +
      'For development use only',
    spec: 'N/A',
    cleanupIssue: 'N/A',
  },
  {
    id: 'pausable-iframe',
    name: 'Use iframe freezing instead of recreating iframes.',
    spec: 'https://github.com/ampproject/amphtml/issues/24110',
    cleanupIssue: 'https://github.com/ampproject/amphtml/issues/24113',
  },
  {
    id: 'adsense-ad-size-optimization',
    name:
      'Per publisher server side settings for changing the ad size ' +
      'to responsive.',
    spec: 'https://github.com/ampproject/amphtml/issues/23568',
    cleanupIssue: 'https://github.com/ampproject/amphtml/issues/24165',
  },
  {
    id: 'fix-inconsistent-responsive-height-selection',
    name: 'Fix inconsistent responsive height selection.',
    spec: 'https://github.com/ampproject/amphtml/issues/24166',
    cleanupIssue: 'https://github.com/ampproject/amphtml/issues/24167',
  },
  {
    id: 'use-responsive-ads-for-responsive-sizing-in-auto-ads',
    name: 'Use amp-ad responsive to make amp auto ads responsive.',
    spec: 'https://github.com/ampproject/amphtml/issues/24168',
    cleanupIssue: 'https://github.com/ampproject/amphtml/issues/24169',
  },
  {
    id: 'layoutbox-invalidate-on-scroll',
    name:
      'Invalidate the cached layoutboxes of elements nested in a scroller ' +
      'after that scroller scrolls.',
    spec: 'https://github.com/ampproject/amphtml/issues/24929',
    cleanupIssue: 'https://github.com/ampproject/amphtml/issues/25203',
  },
];<|MERGE_RESOLUTION|>--- conflicted
+++ resolved
@@ -69,18 +69,6 @@
     cleanupIssue: 'https://github.com/ampproject/amphtml/issues/25623',
   },
   {
-<<<<<<< HEAD
-    id: 'amp-nested-menu',
-    name: 'AMP extension for a nested drilldown menu',
-    cleanupIssue: 'https://github.com/ampproject/amphtml/issues/25343',
-=======
-    id: 'amp-sidebar-v2',
-    name: 'Updated sidebar component with nested menu and animations',
-    spec: 'https://github.com/ampproject/amphtml/issues/25049',
-    cleanupIssue: 'https://github.com/ampproject/amphtml/issues/25022',
->>>>>>> 27e096df
-  },
-  {
     id: 'ampdoc-fie',
     name: 'Install AmpDoc on FIE level',
     spec: 'https://github.com/ampproject/amphtml/issues/22734',
