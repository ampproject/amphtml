--- conflicted
+++ resolved
@@ -62,14 +62,6 @@
     cleanupIssue: 'https://github.com/ampproject/amphtml/issues/3996',
   },
   {
-<<<<<<< HEAD
-=======
-    id: 'amp-mega-menu',
-    name: 'AMP extension for a mega menu with expandable items',
-    spec: 'https://github.com/ampproject/amphtml/issues/24814',
-    cleanupIssue: 'https://github.com/ampproject/amphtml/issues/24898',
-  },
-  {
     id: 'amp-consent-geo-override',
     name: 'AMP consent modified to support CCPA',
     spec:
@@ -77,7 +69,6 @@
     cleanupIssue: 'https://github.com/ampproject/amphtml/issues/25623',
   },
   {
->>>>>>> 62286f80
     id: 'amp-nested-menu',
     name: 'AMP extension for a nested drilldown menu',
     cleanupIssue: 'https://github.com/ampproject/amphtml/issues/25343',
