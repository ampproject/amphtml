--- conflicted
+++ resolved
@@ -1,5 +1,5 @@
 /**
- * Copyright 2019 The AMP HTML Authors. All Rights Reserved.
+ * Copyright 2021 The AMP HTML Authors. All Rights Reserved.
  *
  * Licensed under the Apache License, Version 2.0 (the "License");
  * you may not use this file except in compliance with the License.
@@ -184,19 +184,11 @@
     spec: 'https://github.com/ampproject/amphtml/issues/31436',
   },
   {
-<<<<<<< HEAD
-=======
     id: 'amp-story-desktop-one-panel',
     name: 'New desktop one-panel UI with background blur for stories.',
     spec: 'https://github.com/ampproject/amphtml/projects/128',
   },
   {
-    id: 'amp-story-page-attachment-ui-v2',
-    name: 'New UI for all new page attachments in stories format',
-    spec: 'https://github.com/ampproject/amphtml/projects/123',
-  },
-  {
->>>>>>> 0587fd2b
     id: 'flexible-bitrate',
     name: 'Adaptive bitrate algorithm for videos on documents from the AMPProject CDN',
     spec: 'https://github.com/ampproject/amphtml/projects/111',
