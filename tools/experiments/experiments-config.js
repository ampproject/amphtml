/**
 * Copyright 2019 The AMP HTML Authors. All Rights Reserved.
 *
 * Licensed under the Apache License, Version 2.0 (the "License");
 * you may not use this file except in compliance with the License.
 * You may obtain a copy of the License at
 *
 *      http://www.apache.org/licenses/LICENSE-2.0
 *
 * Unless required by applicable law or agreed to in writing, software
 * distributed under the License is distributed on an "AS-IS" BASIS,
 * WITHOUT WARRANTIES OR CONDITIONS OF ANY KIND, either express or implied.
 * See the License for the specific language governing permissions and
 * limitations under the License.
 */

/**
 * @fileoverview This file contains experiment configurations that are
 * used in experiment.js. If you are launching a new feature, you should
 * add an experiment block below including a descriptive id string, a
 * description of the experiment, a link to the issue referencing the bug
 * fixed or feature implemented by your experiment, as well as a cleanup
 * issue to remove your experiment once completed.
 */
/** @const {!Array<!ExperimentDef>} */
export const EXPERIMENTS = [
  {
    id: 'alp',
    name: 'Activates support for measuring incoming clicks.',
    spec: 'https://github.com/ampproject/amphtml/issues/2934',
    cleanupIssue: 'https://github.com/ampproject/amphtml/issues/4005',
  },
  {
    id: 'amp-access-iframe',
    name: 'AMP Access iframe prototype (launched)',
    spec: 'https://github.com/ampproject/amphtml/issues/13287',
    cleanupIssue: 'https://github.com/ampproject/amphtml/issues/13287',
  },
  {
    id: 'amp-access-server',
    name: 'AMP Access server side prototype',
    spec: '',
    cleanupIssue: 'https://github.com/ampproject/amphtml/issues/4000',
  },
  {
    id: 'amp-access-jwt',
    name: 'AMP Access JWT prototype',
    spec: '',
    cleanupIssue: 'https://github.com/ampproject/amphtml/issues/4000',
  },
  {
    id: 'amp-base-carousel',
    name: 'AMP extension for a basic, flexible, carousel',
    spec: 'https://github.com/ampproject/amphtml/issues/20595',
  },
  {
    id: 'amp-google-vrview-image',
    name: 'AMP VR Viewer for images via Google VRView',
    spec:
      'https://github.com/ampproject/amphtml/blob/master/extensions/' +
      'amp-google-vrview-image/amp-google-vrview-image.md',
    cleanupIssue: 'https://github.com/ampproject/amphtml/issues/3996',
  },
  {
    id: 'amp-consent-restrict-fullscreen',
    name: 'AMP consent restrict fullscreen API before user interaction',
    spec: 'https://github.com/ampproject/amphtml/issues/26432',
    cleanupIssue: 'https://github.com/ampproject/amphtml/issues/26432',
  },
  {
    id: 'amp-sidebar-v2',
    name: 'Updated sidebar component with nested menu and animations',
    spec: 'https://github.com/ampproject/amphtml/issues/25049',
    cleanupIssue: 'https://github.com/ampproject/amphtml/issues/25022',
  },
  {
    id: 'ampdoc-fie',
    name: 'Install AmpDoc on FIE level',
    spec: 'https://github.com/ampproject/amphtml/issues/22734',
    cleanupIssue: 'https://github.com/ampproject/amphtml/issues/22733',
  },
  {
    id: 'no-auth-in-prerender',
    name: 'Delay amp-access auth request until doc becomes visible.',
    spec: '',
    cleanupIssue: 'https://github.com/ampproject/amphtml/issues/3824',
  },
  {
    id: 'amp-share-tracking',
    name: 'AMP Share Tracking',
    spec: 'https://github.com/ampproject/amphtml/issues/3135',
    cleanupIssue: 'https://github.com/ampproject/amphtml/issues/5167',
  },
  {
    id: 'amp-viz-vega',
    name: 'AMP Visualization using Vega grammar',
    spec: 'https://github.com/ampproject/amphtml/issues/3991',
    cleanupIssue: 'https://github.com/ampproject/amphtml/issues/4171',
  },
  {
    id: 'cache-service-worker',
    name: 'AMP Cache Service Worker',
    spec: 'https://github.com/ampproject/amphtml/issues/1199',
  },
  {
    id: 'amp-lightbox-a4a-proto',
    name: 'Allows the new lightbox experience to be used in A4A (prototype).',
    spec: 'https://github.com/ampproject/amphtml/issues/7743',
  },
  {
    id: 'amp-list-init-from-state',
    name: 'Allows amp-list to initialize off of amp-state',
    spec: 'https://github.com/ampproject/amphtml/issues/26009',
  },
  {
    id: 'amp-playbuzz',
    name: 'AMP extension for playbuzz items (launched)',
    spec: 'https://github.com/ampproject/amphtml/issues/6106',
    cleanupIssue: 'https://github.com/ampproject/amphtml/pull/6351',
  },
  {
    id: 'amp-action-macro',
    name: 'AMP extension for defining action macros',
    spec: 'https://github.com/ampproject/amphtml/issues/19494',
    cleanupIssue: 'https://github.com/ampproject/amphtml/pull/19495',
  },
  {
    id: 'ios-fixed-no-transfer',
    name: 'Remove fixed transfer from iOS 12.2 and up',
    spec: 'https://github.com/ampproject/amphtml/issues/22220',
    cleanupIssue: 'https://github.com/ampproject/amphtml/issues/22220',
  },
  {
    id: 'chunked-amp',
    name: "Split AMP's loading phase into chunks",
    cleanupIssue: 'https://github.com/ampproject/amphtml/issues/5535',
  },
  {
    id: 'pump-early-frame',
    name:
      'If applicable, let the browser paint the current frame before ' +
      'executing the callback.',
    cleanupIssue: 'https://github.com/ampproject/amphtml/issues/8237',
  },
  {
    id: 'version-locking',
    name:
      'Force all extensions to have the same release ' +
      'as the main JS binary',
    cleanupIssue: 'https://github.com/ampproject/amphtml/issues/8236',
  },
  {
    id: 'web-worker',
    name: 'Web worker for background processing',
    cleanupIssue: 'https://github.com/ampproject/amphtml/issues/7156',
  },
  {
    id: 'jank-meter',
    name: 'Display jank meter',
  },
  {
    id: 'as-use-attr-for-format',
    name: 'Use slot width/height attribute for AdSense size format',
  },
  {
    id: 'input-debounced',
    name: 'A debounced input event for AMP actions',
    cleanupIssue: 'https://github.com/ampproject/amphtml/issues/9413',
    spec: 'https://github.com/ampproject/amphtml/issues/9277',
  },
  {
    id: 'disable-rtc',
    name: 'Disable AMP RTC',
    spec: 'https://github.com/ampproject/amphtml/issues/8551',
  },
  {
    id: 'inabox-position-api',
    name: 'Position API for foreign iframe',
    spec: 'https://github.com/ampproject/amphtml/issues/10995',
  },
  {
    id: 'amp-story',
    name: 'Visual storytelling in AMP (v0.1)',
    spec: 'https://github.com/ampproject/amphtml/issues/11329',
    cleanupIssue: 'https://github.com/ampproject/amphtml/issues/14357',
  },
  {
    id: 'disable-amp-story-default-media',
    name: 'Removes default media for amp-story',
    spec: 'https://github.com/ampproject/amphtml/issues/14535',
    cleanupIssue: 'https://github.com/ampproject/amphtml/issues/14535',
  },
  {
    id: 'amp-story-responsive-units',
    name: 'Scale pages in amp-story by rewriting responsive units',
    spec: 'https://github.com/ampproject/amphtml/issues/15955',
    cleanupIssue: 'https://github.com/ampproject/amphtml/issues/15960',
  },
  {
    id: 'amp-next-page',
    name: 'Document level next page recommendations and infinite scroll',
    spec: 'https://github.com/ampproject/amphtml/issues/12945',
  },
  {
    id: 'amp-next-page-v2',
    name: 'Document-level (true) infinite scroll experience',
    spec: 'https://github.com/ampproject/amphtml/issues/25500',
    cleanupIssue: 'https://github.com/ampproject/amphtml/issues/25634',
  },
  {
    id: 'amp-story-branching',
    name: 'Allow for the go to action, advance to, and fragment parameter URLs',
    spec: 'https://github.com/ampproject/amphtml/issues/20083',
    cleanupIssue: 'https://github.com/ampproject/amphtml/issues/20128',
  },
  {
    id: 'iframe-messaging',
    name: 'Enables "postMessage" action on amp-iframe.',
    spec: 'https://github.com/ampproject/amphtml/issues/9074',
    cleanupIssue: 'https://github.com/ampproject/amphtml/issues/14263',
  },
  {
    id: 'blurry-placeholder',
    name: 'Enables a blurred image placeholder as an amp-img loads',
    spec: 'https://github.com/ampproject/amphtml/issues/15146',
    cleanupIssue: 'https://github.com/ampproject/amphtml/issues/17107',
  },
  {
    id: 'amp-carousel-chrome-scroll-snap',
    name: 'Enables scroll snap on carousel on Chrome browsers',
    cleanupIssue: 'https://github.com/ampproject/amphtml/issues/16508',
  },
  {
    id: 'chrome-animation-worklet',
    name: 'Opts-in users into using AnimationWorklet',
    cleanupIssue: 'X',
  },
  {
    id: 'video-dock',
    name: 'Enables <amp-video dock>',
    spec: 'https://github.com/ampproject/amphtml/issues/14061',
    cleanupIssue: 'https://github.com/ampproject/amphtml/issues/17161',
  },
  {
    id: 'hidden-mutation-observer',
    name: "Enables FixedLayer's hidden-attribute mutation observer",
    spec: 'https://github.com/ampproject/amphtml/issues/17475',
    cleanupIssue: 'https://github.com/ampproject/amphtml/issues/18897',
  },
  {
    id: 'inabox-viewport-friendly',
    name:
      'Inabox viewport measures the host window directly if ' +
      'within friendly iframe',
    spec: 'https://github.com/ampproject/amphtml/issues/19869',
    cleanupIssue: 'TODO',
  },
  {
    id: 'amp-user-location',
    name:
      'Expose the browser geolocation API for latitude and longitude ' +
      'access after user interaction and approval',
    spec: 'https://github.com/ampproject/amphtml/issues/8929',
    cleanupIssue: 'https://github.com/ampproject/amphtml/issues/22177',
  },
  {
    id: 'untrusted-xhr-interception',
    name:
      'Enable "xhrInterceptor" capability for untrusted viewers. ' +
      'For development use only',
    spec: 'N/A',
    cleanupIssue: 'N/A',
  },
  {
    id: 'pausable-iframe',
    name: 'Use iframe freezing instead of recreating iframes.',
    spec: 'https://github.com/ampproject/amphtml/issues/24110',
    cleanupIssue: 'https://github.com/ampproject/amphtml/issues/24113',
  },
  {
    id: 'adsense-ad-size-optimization',
    name:
      'Per publisher server side settings for changing the ad size ' +
      'to responsive.',
    spec: 'https://github.com/ampproject/amphtml/issues/23568',
    cleanupIssue: 'https://github.com/ampproject/amphtml/issues/24165',
  },
  {
    id: 'fix-inconsistent-responsive-height-selection',
    name: 'Fix inconsistent responsive height selection.',
    spec: 'https://github.com/ampproject/amphtml/issues/24166',
    cleanupIssue: 'https://github.com/ampproject/amphtml/issues/24167',
  },
  {
    id: 'layoutbox-invalidate-on-scroll',
    name:
      'Invalidate the cached layoutboxes of elements nested in a scroller ' +
      'after that scroller scrolls.',
    spec: 'https://github.com/ampproject/amphtml/issues/24929',
    cleanupIssue: 'https://github.com/ampproject/amphtml/issues/25203',
  },
  {
<<<<<<< HEAD
    id: 'amp-trinity-tts-player',
    name: 'Trinity Audio Player component',
    spec:
      'https://github.com/ampproject/amphtml/blob/master/extensions/' +
      'amp-trinity-tts-player/amp-trinity-tts-player.md',
    cleanupIssue: 'https://github.com/ampproject/amphtml/issues/XXXYYY',
=======
    id: 'amp-stream-gallery',
    name: 'Enables component',
    spec: 'https://github.com/ampproject/amphtml/issues/20595',
    cleanupIssue: 'https://github.com/ampproject/amphtml/issues/26709',
>>>>>>> 1461da81
  },
];<|MERGE_RESOLUTION|>--- conflicted
+++ resolved
@@ -300,18 +300,17 @@
     cleanupIssue: 'https://github.com/ampproject/amphtml/issues/25203',
   },
   {
-<<<<<<< HEAD
     id: 'amp-trinity-tts-player',
     name: 'Trinity Audio Player component',
     spec:
       'https://github.com/ampproject/amphtml/blob/master/extensions/' +
       'amp-trinity-tts-player/amp-trinity-tts-player.md',
     cleanupIssue: 'https://github.com/ampproject/amphtml/issues/XXXYYY',
-=======
+  },
+  {
     id: 'amp-stream-gallery',
     name: 'Enables component',
     spec: 'https://github.com/ampproject/amphtml/issues/20595',
     cleanupIssue: 'https://github.com/ampproject/amphtml/issues/26709',
->>>>>>> 1461da81
   },
 ];