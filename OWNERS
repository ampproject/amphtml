// For an explanation of the OWNERS rules and syntax, see:
// https://github.com/ampproject/amp-github-apps/blob/master/owners/OWNERS.example

{
  reviewerTeam: 'ampproject/reviewers-amphtml',
  rules: [
    {
      owners: [
        {name: 'cramforce', requestReviews: false},
        {name: 'dvoytenko', requestReviews: false},
        {name: 'jridgewell', requestReviews: false},
        {name: 'kristoferbaxter', requestReviews: false},
      ],
    },
    {
      pattern: '**/validator-*.{protoascii,html,out}',
      owners: [{name: 'ampproject/wg-caching', required: true}],
    },
    {
      pattern: '**/*.md',
      owners: [{name: '*'}],
    },
    {
<<<<<<< HEAD
      pattern: '{.*,**/ads/vendors/colombia.js}',
=======
      pattern: '{.*,amp.js,gulp-deprecated.js}',
>>>>>>> c7dbb3d6
      owners: [{name: 'ampproject/wg-infra'}],
    },
    {
      pattern: '{babel.config.js,package.json,package-lock.json,package-scripts.js}',
      owners: [
        {name: 'ampproject/wg-infra'},
        {name: 'ampproject/wg-performance'},
      ],
    },
    {
      pattern: '**/OWNERS',
      owners: [{name: 'mrjoro', requestReviews: false}],
    },
  ],
}<|MERGE_RESOLUTION|>--- conflicted
+++ resolved
@@ -17,15 +17,15 @@
       owners: [{name: 'ampproject/wg-caching', required: true}],
     },
     {
+      pattern: '**/*',
+      owners: [{name: 'ampproject/wg-ads-reviewers', required: true}],
+    },
+    {
       pattern: '**/*.md',
       owners: [{name: '*'}],
     },
     {
-<<<<<<< HEAD
-      pattern: '{.*,**/ads/vendors/colombia.js}',
-=======
       pattern: '{.*,amp.js,gulp-deprecated.js}',
->>>>>>> c7dbb3d6
       owners: [{name: 'ampproject/wg-infra'}],
     },
     {
