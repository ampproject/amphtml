--- conflicted
+++ resolved
@@ -52,12 +52,8 @@
     "babel-plugin-transform-es2015-modules-commonjs": "6.26.2",
     "babelify": "10.0.0",
     "baconipsum": "0.1.2",
-<<<<<<< HEAD
     "base62": "2.0.1",
-    "bluebird": "3.5.4",
-=======
     "bluebird": "3.5.5",
->>>>>>> 480db013
     "body-parser": "1.19.0",
     "browserify": "16.3.0",
     "chai": "4.2.0",
