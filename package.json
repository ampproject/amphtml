--- conflicted
+++ resolved
@@ -25,12 +25,9 @@
     "preinstall": "node build-system/check-package-manager.js"
   },
   "dependencies": {
-<<<<<<< HEAD
+
     "@ampproject/animations": "0.0.2",
-    "@ampproject/worker-dom": "0.2.0",
-=======
     "@ampproject/worker-dom": "0.2.1",
->>>>>>> 8169cbc9
     "document-register-element": "1.5.0",
     "dompurify": "1.0.8",
     "promise-pjs": "1.1.3",
