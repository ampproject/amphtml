#
# Copyright 2016 The AMP HTML Authors. All Rights Reserved.
#
# Licensed under the Apache License, Version 2.0 (the "License");
# you may not use this file except in compliance with the License.
# You may obtain a copy of the License at
#
#      http://www.apache.org/licenses/LICENSE-2.0
#
# Unless required by applicable law or agreed to in writing, software
# distributed under the License is distributed on an "AS-IS" BASIS,
# WITHOUT WARRANTIES OR CONDITIONS OF ANY KIND, either express or implied.
# See the License for the specific language governing permissions and
# limitations under the license.
#

# This revision id refers to the validator revision id, currently a Google
# internal mechanism. When backwards incompatible changes to the validator
# engine are made, this value must be incremented to prevent old binaries
# in production from crashing. This id is not relevant to validator.js
# because thus far, engine (validator.js) and spec file (validator.protoascii)
# are always released together.
min_validator_revision_required: 112
# The spec file revision allows the validator engine to distinguish
# newer versions of the spec file. This is currently a Google internal
# mechanism, validator.js does not use this facility. However, any
# change to this file requires updating this revision id.
spec_file_revision: 185
# Rules for AMP HTML
# (https://www.ampproject.org/docs/reference/spec.html)
#
# Specific URL to reference for violations having to do with mustache
# templates. These are specific to any particular tag, so must live at
# the top level of this rules file.
template_spec_url: "https://www.ampproject.org/docs/reference/extended/amp-mustache.html"

tags: {
  tag_name: "!doctype"
  spec_name: "html doctype"
  mandatory_parent: "$ROOT"
  mandatory: true
  unique: true
  attrs: {
    name: "html"
    mandatory: true
    value: ""
  }
}

# Below, we list the allowed elements in the order in which they are appear
# in the spec in section 4 "The Elements of HTML"
# (http://www.w3.org/TR/html5/single-page.html#html-elements).

# 4.1 The root element
# 4.1.1 The html element
tags: {
  tag_name: "html"
  spec_name: "html ⚡ for top-level html"
  mandatory: true
  mandatory_parent: "!doctype"
  unique: true
  attrs: {
    name: "⚡"
    alternative_names: "amp"
    mandatory: true
    value: ""
  }
  spec_url: "https://www.ampproject.org/docs/reference/spec.html#required-markup"
}

# 4.2 Document metadata
# 4.2.1 The head element
tags: {
  tag_name: "head"
  mandatory: true
  mandatory_parent: "html"
  unique: true
  spec_url: "https://www.ampproject.org/docs/reference/spec.html#required-markup"
}
# 4.2.2 The title element
tags: {
  tag_name: "title"
  spec_name: "title"
}
# 4.2.3 the base element
tags: {
  tag_name: "base"
  # Currently the amp cache doesn't correctly rewrite URLs for documents
  # with <base href>. When it does, we will add support for href attributes.
  # attrs: {
  #   name: "href"
  #   value_url: {
  #     allow_relative: false
  #     allowed_protocol: "http"
  #     allowed_protocol: "https"
  #   }
  # }
  attrs: {
    name: "target"
    value_regex_casei: "(_blank|_self)"
  }
}
# Disallowed.
# 4.2.4 the link element
attr_lists: {
  name: "common-link-attrs"
  attrs: { name: "media" }
  attrs: { name: "sizes" }
  attrs: { name: "target" }
  attrs: { name: "type" }
  attrs: { name: "hreflang" }
  attrs: { name: "charset" value: "utf-8" }
}
# While there are a wide variety of link rel attributes being used in
# the wild, some of these are being used to affect browser behavior.
# Examples include rel=import|components, rel=prerender|subresource,
# rel=preconnect|prefetch|preload. As this isn't very standardized
# in practice, we resort to a whitelist of allowed rel values.
tags: {
  tag_name: "link"
  spec_name: "link rel="
  attrs: { name: "href" }
  attr_lists: "common-link-attrs"
  attrs: {
    name: "rel"
    mandatory: true
    # List sourced from http://microformats.org/wiki/existing-rel-values
    # In order to allow for multiple whitespace separated values, we must
    # repeat this list twice annoyingly. We end up with a structure like:
    # "(foo|bar)( +(foo|bar))*" where the first match covers a string with
    # no space prefix and the later matches cover strings with whitespace
    # prefixes.
    # TODO(gregable): Come up with a better scheme for this.
    value_regex_casei: "("
        "accessibility|"
        "alternate|"
        "apple-touch-icon|"
        "apple-touch-icon-precomposed|"
        "apple-touch-startup-image|"
        "appendix|"
        "archived|"
        "archives?|"
        "attachment|"
        "author|"
        "bibliography|"
        "category|"
        "cc:attributionurl|"
        "chapter|"
        # This can't be triggered w/o javascript, but rather than
        # forcing developers to remove it, we whitelist this.
        "chrome-webstore-item|"
        "cite|"
        "code-license|"
        "code-repository|"
        "colorschememapping|"
        "comment|"
        "content-license|"
        "content-repository|"
        "contents|"
        "contribution|"
        "copyright|"
        "designer|"
        "directory|"
        "discussion|"
        "dofollow|"
        "dropmenu[0-9]*|"
        "DCTERMS\\..*|"  # Dublin Core Metadata
        "edit-time-data|"
        "EditURI|"
        "endorsed|"
        "fan|"
        "feed|"
        "file-list|"
        "follow|"
        "footnote|"
        "galeria|"
        "galeria2|"
        "generator|"
        "glossary|"
        "group|"
        "help|"
        "home|"
        "homepage|"
        "hub|"
        "icon|"
        "image_src|"
        "in-reply-to|"
        "index|"
        "indieauth|"
        "introspection|"
        "issues|"
        "its-rules|"
        "jslicense|"
        "license|"
        "lightbox|"
        "lightbox\\[[a-zA-Z0-9-]*\\]|"
        "made|"
        "map|"
        "me|"
        "member|"
        "meta|"
        "micropub|"
        "microsummary|"
        "next|"
        "nofollow|"
        "noreferrer|"
        "ole-object-data|"
        "openid?\\..*|"  # OpenID Authentication
        "openid2?\\..*|"  # OpenID Authentication
        "original-source|"
        "owns|"
        "p3pv1|"
        "payment|"
        "pgpkey|"
        "pingback|"
        "prettyphoto|"
        "privacy|"
        "pronounciation|"
        "profile|"
        "pronunciation|"
        "published-[0-9]*|"
        "publisher|"
        "prev|"
        "previous|"
        "referral|"
        "related|"
        "rendition|"
        "replies|"
        "reply-to|"
        "schema.dc|"
        "schema.DCTERMS|"
        "search|"
        "section|"
        "service|"
        "service\\.post|"
        "shortcut|"
        "shortlink|"
        "source|"
        "sidebar|"
        "sitemap|"
        "sponsor|"
        "start|"
        "status|"
        "subsection|"
        "syndication|"
        "tag|"
        "themedata|"
        "timesheet|"
        "toc|"
        "token_endpoint|"
        "top|"
        "trackback|"
        "transformation|"
        "unendorsed|"
        "up|"
        "user|"
        "vcalendar-parent|"
        "vcalendar-sibling|"
        "webmention|"
        "wikipedia|"
        "wlwmanifest|"
        "yandex-tableau-widget"
      ")( +("
        "accessibility|"
        "alternate|"
        "apple-touch-icon|"
        "apple-touch-icon-precomposed|"
        "apple-touch-startup-image|"
        "appendix|"
        "archived|"
        "archives?|"
        "attachment|"
        "author|"
        "bibliography|"
        "category|"
        "cc:attributionurl|"
        "chapter|"
        # This can't be triggered w/o javascript, but rather than
        # forcing developers to remove it, we whitelist this.
        "chrome-webstore-item|"
        "cite|"
        "code-license|"
        "code-repository|"
        "colorschememapping|"
        "comment|"
        "content-license|"
        "content-repository|"
        "contents|"
        "contribution|"
        "copyright|"
        "designer|"
        "directory|"
        "discussion|"
        "dofollow|"
        "dropmenu[0-9]*|"
        "DCTERMS\\..*|"  # Dublin Core Metadata
        "edit-time-data|"
        "EditURI|"
        "endorsed|"
        "fan|"
        "feed|"
        "file-list|"
        "follow|"
        "footnote|"
        "galeria|"
        "galeria2|"
        "generator|"
        "glossary|"
        "group|"
        "help|"
        "home|"
        "homepage|"
        "hub|"
        "icon|"
        "image_src|"
        "in-reply-to|"
        "index|"
        "indieauth|"
        "introspection|"
        "issues|"
        "its-rules|"
        "jslicense|"
        "license|"
        "lightbox|"
        "lightbox\\[[a-zA-Z0-9-]*\\]|"
        "made|"
        "map|"
        "me|"
        "member|"
        "meta|"
        "micropub|"
        "microsummary|"
        "next|"
        "nofollow|"
        "noreferrer|"
        "ole-object-data|"
        "openid?\\..*|"  # OpenID Authentication
        "openid2?\\..*|"  # OpenID Authentication
        "original-source|"
        "owns|"
        "p3pv1|"
        "payment|"
        "pgpkey|"
        "pingback|"
        "prettyphoto|"
        "privacy|"
        "pronounciation|"
        "profile|"
        "pronunciation|"
        "published-[0-9]*|"
        "publisher|"
        "prev|"
        "previous|"
        "referral|"
        "related|"
        "rendition|"
        "replies|"
        "reply-to|"
        "schema.dc|"
        "schema.DCTERMS|"
        "search|"
        "section|"
        "service|"
        "service\\.post|"
        "shortcut|"
        "shortlink|"
        "source|"
        "sidebar|"
        "sitemap|"
        "sponsor|"
        "start|"
        "status|"
        "subsection|"
        "syndication|"
        "tag|"
        "themedata|"
        "timesheet|"
        "toc|"
        "token_endpoint|"
        "top|"
        "trackback|"
        "transformation|"
        "unendorsed|"
        "up|"
        "user|"
        "vcalendar-parent|"
        "vcalendar-sibling|"
        "webmention|"
        "wikipedia|"
        "wlwmanifest|"
        "yandex-tableau-widget"
      "))*"
  }
  attrs: { name: "sizes" }
  attrs: { name: "type" }
}
tags: {
  tag_name: "link"
  spec_name: "link rel=canonical"
  mandatory_parent: "head"
  mandatory: true
  unique: true
  attrs: {
    name: "href"
    mandatory: true
    value_url: {
      allowed_protocol: "http"
      allowed_protocol: "https"
      allow_relative: true
    }
  }
  attr_lists: "common-link-attrs"
  attrs: {
    name: "rel"
    value: "canonical"
    mandatory: true
    dispatch_key: true
  }
  spec_url: "https://www.ampproject.org/docs/reference/spec.html#required-markup"
}
# rel=amphtml is designed to point from a non-amphtml page to an amp-html
# page, but for ease of use and to match the syntax of rel=canonical, a
# self-reference is also valid.
tags: {
  tag_name: "link"
  spec_name: "link rel=amphtml"
  mandatory_parent: "head"
  unique: true
  attrs: {
    name: "href"
    mandatory: true
  }
  attrs: { name: "hreflang" }
  attrs: {
    name: "rel"
    value: "amphtml"
    mandatory: true
    dispatch_key: true
  }
  attr_lists: "common-link-attrs"
}
# Safari pinned tab icon
# https://developer.apple.com/library/ios/documentation/AppleApplications/Reference/SafariWebContent/pinnedTabs/pinnedTabs.html
tags: {
  tag_name: "link"
  spec_name: "link rel=mask-icon"
  mandatory_parent: "head"
  attrs: { name: "color" }
  attrs: {
    name: "href"
    mandatory: true
    value_url: {
      allowed_protocol: "https"
      allow_relative: false
    }
  }
  attrs: {
    name: "rel"
    value: "mask-icon"
    mandatory: true
    dispatch_key: true
  }
  attr_lists: "common-link-attrs"
}
# Whitelisted font providers
tags: {
  tag_name: "link"
  spec_name: "link rel=stylesheet for fonts"
  mandatory_parent: "head"
  attrs: {
    name: "href"
    mandatory: true
    value_regex: "https://fonts\\.googleapis\\.com/css\\?.*|"
                 "https://fonts\\.googleapis\\.com/earlyaccess/.*\\.css|"
                 "https://fast\\.fonts\\.net/.*|"
                 "https://maxcdn\\.bootstrapcdn\\.com/font-awesome/.*"
  }
  attrs: {
    name: "rel"
    mandatory: true
    value: "stylesheet"
    dispatch_key: true
  }
  attrs: {
    name: "type"
    value: "text/css"
  }
  attrs: { name: "media" }
}
# itemprop=sameAs is allowed per schema.org, needs not be in head
tags: {
  tag_name: "link"
  spec_name: "link itemprop=sameAs"
  attrs: {
    name: "href"
    mandatory: true
  }
  attrs: { name: "hreflang" }
  attrs: {
    name: "itemprop"
    mandatory: true
    value: "sameAs"
    dispatch_key: true
  }
  attr_lists: "common-link-attrs"
}
# rel= isn't mandatory when itemprop= is present.
tags: {
  tag_name: "link"
  spec_name: "link itemprop="
  attrs: {
    name: "href"
    mandatory: true
  }
  attrs: {
    name: "itemprop"
    mandatory: true
  }
  attr_lists: "common-link-attrs"
}
# 4.2.5 the meta element
# Charset must be utf8, and a specific viewport is required.
tags: {
  tag_name: "meta"
  spec_name: "meta charset=utf-8"
  mandatory: true
  mandatory_parent: "head"
  unique: true
  attrs: {
    dispatch_key: true
    name: "charset"
    mandatory: true
    value: "utf-8"
  }
  spec_url: "https://www.ampproject.org/docs/reference/spec.html#required-markup"
}
tags: {
  tag_name: "meta"
  spec_name: "meta name=viewport"
  mandatory: true
  mandatory_parent: "head"
  unique: true
  attrs: {
    name: "content"
    mandatory: true
    value_properties: {
      properties: { name: "width" mandatory: true value: "device-width" }
      properties: { name: "height" }
      properties: { name: "initial-scale" }
      properties: { name: "minimum-scale" mandatory: true value_double: 1.0 }
      properties: { name: "maximum-scale" }
      properties: { name: "user-scalable" }
    }
  }
  attrs: {
    name: "name"
    mandatory: true
    value: "viewport"
    dispatch_key: true
  }
  spec_url: "https://www.ampproject.org/docs/reference/spec.html#required-markup"
}
# This tag is a hack to tell IE 10 to use its modern rendering engine as opposed
# to the IE8 engine. So it's explicitly allowed.
tags: {
  tag_name: "meta"
  spec_name: "meta http-equiv=X-UA-Compatible"
  attrs: {
    name: "http-equiv"
    mandatory: true
    value: "X-UA-Compatible"
    dispatch_key: true
  }
  attrs: {
    name: "content"
    mandatory: true
    value_properties: {
      properties: { name: "ie" value: "edge" }
      properties: { name: "chrome" value: "1" }
    }
  }
}
tags: {
  tag_name: "meta"
  spec_name: "meta name= and content="
  # The validator accepts any name="..." attribute values except
  # for a few specific name values which have more specific rules above or
  # are altogether disallowed.
  attrs: {
    name: "name"
    blacklisted_value_regex: "(^|\\s)(viewport|content-disposition|revisit-after)(\\s|$)"
  }
  attrs: { name: "content" }
  # property / content is non-standard, but commonly seen.
  attrs: { name: "property" }
  attrs: { name: "itemprop" }
}
# This is redundant with meta charset, but also harmless as long as it's
# set to utf-8.
tags: {
  tag_name: "meta"
  spec_name: "meta http-equiv=content-type"
  attrs: {
    name: "http-equiv"
    mandatory: true
    value: "content-type"
    dispatch_key: true
  }
  attrs: {
    name: "content"
    mandatory: true
    value: "text/html; charset=utf-8"
  }
}
# Identical to the above, but a common case variant of content-type.
tags: {
  tag_name: "meta"
  spec_name: "meta http-equiv=Content-Type"
  attrs: {
    name: "http-equiv"
    mandatory: true
    value: "Content-Type"
    dispatch_key: true
  }
  attrs: {
    name: "content"
    mandatory: true
    value: "text/html; charset=utf-8"
  }
}
# http-equiv content-language tag
tags: {
  tag_name: "meta"
  spec_name: "meta http-equiv=content-language"
  attrs: {
    name: "http-equiv"
    mandatory: true
    value: "content-language"
    dispatch_key: true
  }
  attrs: {
    name: "content"
    mandatory: true
  }
}
# http-equiv pics-label tag
# https://www.w3.org/PICS/
tags: {
  tag_name: "meta"
  spec_name: "meta http-equiv=pics-label"
  attrs: {
    name: "http-equiv"
    mandatory: true
    value: "pics-label"
    dispatch_key: true
  }
  attrs: {
    name: "content"
    mandatory: true
  }
}
# http-equiv imagetoolbar tag
# https://msdn.microsoft.com/en-us/library/ms532986(v=vs.85).aspx
tags: {
  tag_name: "meta"
  spec_name: "meta http-equiv=imagetoolbar"
  attrs: {
    name: "http-equiv"
    mandatory: true
    value: "imagetoolbar"
    dispatch_key: true
  }
  attrs: {
    name: "content"
    mandatory: true
  }
}
# http-equiv content-style-type
# https://www.w3.org/TR/REC-html40/present/styles.html#h-14.2.1
tags: {
  tag_name: "meta"
  spec_name: "meta http-equiv=Content-Style-Type"
  attrs: {
    name: "http-equiv"
    mandatory: true
    value: "Content-Style-Type"
    dispatch_key: true
  }
  attrs: {
    name: "content"
    mandatory: true
    value: "text/css"
  }
}
# http-equiv content-script-type
# https://www.w3.org/TR/html4/interact/scripts.html#h-18.2.2.1
tags: {
  tag_name: "meta"
  spec_name: "meta http-equiv=Content-Script-Type"
  attrs: {
    name: "http-equiv"
    mandatory: true
    value: "Content-Script-Type"
    dispatch_key: true
  }
  attrs: {
    name: "content"
    mandatory: true
    value: "text/javascript"
  }
}
# http-equiv resource-type
# http://www.metatags.info/meta_http_equiv_resource_type
tags: {
  tag_name: "meta"
  spec_name: "meta http-equiv=resource-type"
  attrs: {
    name: "http-equiv"
    mandatory: true
    value: "RESOURCE-TYPE"
    dispatch_key: true
  }
  attrs: {
    name: "content"
    mandatory: true
  }
}

# 4.2.6 The style
# Text contents of the style tag will be validated seperately.
tags: {  # Special custom 'author' spreadsheet.
  tag_name: "style"
  spec_name: "style amp-custom"
  unique: true
  mandatory_parent: "head"
  attrs: {
    name: "amp-custom"
    mandatory: true
    value: ""
    # This is a fine dispatch key, but we would prefer that this tagspec
    # is used for errors related to <style> tags missing the amp-custom
    # attribute rather than the boilerplate tagspec which doesn't have an
    # attribute and thus can't have a dispatch_key.
    # dispatch_key: true
  }
  attrs: {  # This is a default, but it doesn't hurt.
    name: "type"
    value: "text/css"
  }
  cdata: {
    max_bytes: 50000
    max_bytes_spec_url: "https://www.ampproject.org/docs/reference/spec.html#maximum-size"
    css_spec: {
      at_rule_spec: {
        name: 'font-face'
        type: PARSE_AS_DECLARATIONS
      }
      at_rule_spec: {
        name: 'keyframes'
        type: PARSE_AS_RULES
      }
      at_rule_spec: {
        name: 'media'
        type: PARSE_AS_RULES
      }
      at_rule_spec: {
        name: 'supports'
        type: PARSE_AS_RULES
      }
      at_rule_spec: {
        name: '-moz-keyframes'
        type: PARSE_AS_RULES
      }
      at_rule_spec: {
        name: '-o-keyframes'
        type: PARSE_AS_RULES
      }
      at_rule_spec: {
        name: '-webkit-keyframes'
        type: PARSE_AS_RULES
      }
      at_rule_spec: {
        name: '$DEFAULT'  # matches if none of the above match
        type: PARSE_AS_ERROR
      }
      image_url_spec: {
        allowed_protocol: "https"
        allowed_protocol: "http"
        allowed_protocol: "data"
        allowed_protocol: "absolute"  # Temporary / will go away.
        allow_relative: true
        allow_empty: true
      }
      font_url_spec: {
        allowed_protocol: "https"
        allowed_protocol: "http"
        allowed_protocol: "data"
        allow_relative: true
        allow_empty: true
      }
    }
    blacklisted_cdata_regex: {
      regex: "<!--"
      error_message: "html comments"
    }
    # These regex blacklists are temporary hacks to validate essential CSS
    # rules. They will be replaced later with more principled solutions.
    blacklisted_cdata_regex: {
      regex: "\\.i?-amp-"
      error_message: "CSS -amp- class name prefix"
    }
    blacklisted_cdata_regex: {
      regex: "!important"
      error_message: "CSS !important"
    }
  }
  spec_url: "https://www.ampproject.org/docs/reference/spec.html#stylesheets"
}
tags: {
  tag_name: "style"
  spec_name: "head > style : boilerplate - old variant"
  mandatory_alternatives: "head > style : boilerplate"
  unique: true
  mandatory_parent: "head"
  deprecation: "head > style : boilerplate"
  deprecation_url: "https://www.ampproject.org/docs/reference/spec.html#required-markup"
  cdata: {
    cdata_regex: "body ?{opacity: ?0}"
  }
  spec_url: "https://www.ampproject.org/docs/reference/spec.html#required-markup"
}
tags: {
  tag_name: "style"
  spec_name: "noscript > style : boilerplate - old variant"
  mandatory_alternatives: "noscript > style : boilerplate"
  unique: true
  mandatory_parent: "noscript"
  deprecation: "noscript > style : boilerplate"
  deprecation_url: "https://www.ampproject.org/docs/reference/spec.html#required-markup"
  cdata {
    cdata_regex: "body ?{opacity: ?1}"
  }
  spec_url: "https://www.ampproject.org/docs/reference/spec.html#required-markup"
}
tags: {
  tag_name: "style"
  spec_name: "head > style : boilerplate"
  mandatory_alternatives: "head > style : boilerplate"
  unique: true
  mandatory_parent: "head"
  also_requires: "noscript > style : boilerplate"
  attrs: {
    name: "amp-boilerplate"
    mandatory: true
    value: ""
    dispatch_key: true
  }
  cdata: {
    # This regex allows arbitrary whitespace whenever some whitespace
    # is required in the boilerplate. It was made by replacing ' ' with \\s+.
    cdata_regex: "body{-webkit-animation:-amp-start\\s+8s\\s+steps\\(1,end\\)\\s+0s\\s+1\\s+normal\\s+both;-moz-animation:-amp-start\\s+8s\\s+steps\\(1,end\\)\\s+0s\\s+1\\s+normal\\s+both;-ms-animation:-amp-start\\s+8s\\s+steps\\(1,end\\)\\s+0s\\s+1\\s+normal\\s+both;animation:-amp-start\\s+8s\\s+steps\\(1,end\\)\\s+0s\\s+1\\s+normal\\s+both}@-webkit-keyframes\\s+-amp-start{from{visibility:hidden}to{visibility:visible}}@-moz-keyframes\\s+-amp-start{from{visibility:hidden}to{visibility:visible}}@-ms-keyframes\\s+-amp-start{from{visibility:hidden}to{visibility:visible}}@-o-keyframes\\s+-amp-start{from{visibility:hidden}to{visibility:visible}}@keyframes\\s+-amp-start{from{visibility:hidden}to{visibility:visible}}"
  }
  spec_url: "https://www.ampproject.org/docs/reference/spec.html#required-markup"
}
tags: {
  tag_name: "style"
  spec_name: "noscript > style : boilerplate"
  mandatory_alternatives: "noscript > style : boilerplate"
  unique: true
  mandatory_parent: "noscript"
  also_requires: "head > style : boilerplate"
  attrs: {
    name: "amp-boilerplate"
    mandatory: true
    value: ""
    dispatch_key: true
  }
  cdata {
    mandatory_cdata: "body{-webkit-animation:none;-moz-animation:none;-ms-animation:none;animation:none}"
  }
  spec_url: "https://www.ampproject.org/docs/reference/spec.html#required-markup"
}

# 4.3 Sections
# 4.3.1 The body element
tags: {
  tag_name: "body"
  mandatory: true
  unique: true
  mandatory_parent: "html"
  spec_url: "https://www.ampproject.org/docs/reference/spec.html#required-markup"
}
# 4.3.2 The article element
tags: {
  tag_name: "article"
  disallowed_ancestor: "head"
}
# 4.3.3 The section element
tags: {
  tag_name: "section"
  disallowed_ancestor: "head"
  disallowed_ancestor: "amp-accordion"
}
# 4.3.4 The nav element
tags: {
  tag_name: "nav"
  disallowed_ancestor: "head"
}
# 4.3.5 The aside element
tags: {
  tag_name: "aside"
  disallowed_ancestor: "head"
}
# 4.3.6 The h1, h2, h3, h4, h5, and h6 elements
tags: {
  tag_name: "h1"
  disallowed_ancestor: "head"
  attrs: { name: "align" }
}
tags: {
  tag_name: "h2"
  disallowed_ancestor: "head"
  attrs: { name: "align" }
}
tags: {
  tag_name: "h3"
  disallowed_ancestor: "head"
  attrs: { name: "align" }
}
tags: {
  tag_name: "h4"
  disallowed_ancestor: "head"
  attrs: { name: "align" }
}
tags: {
  tag_name: "h5"
  disallowed_ancestor: "head"
  attrs: { name: "align" }
}
tags: {
  tag_name: "h6"
  disallowed_ancestor: "head"
  attrs: { name: "align" }
}
# 4.3 7 The header element
tags: {
  tag_name: "header"
  disallowed_ancestor: "head"
}
# 4.3 7 The footer element
tags: {
  tag_name: "footer"
  disallowed_ancestor: "head"
}
# 4.3 7 The address element
tags: {
  tag_name: "address"
  disallowed_ancestor: "head"
}

# 4.4 Grouping Content
# 4.4.1 The p element
tags: {
  tag_name: "p"
  disallowed_ancestor: "head"
  attrs: { name: "align" }
}
# 4.4.2 The hr element
tags: {
  tag_name: "hr"
  disallowed_ancestor: "head"
}
# 4.4.3 The pre element
tags: {
  tag_name: "pre"
  disallowed_ancestor: "head"
}
# 4.4.4 The blockquote element
attr_lists: {
  name: "cite-attr"
  attrs: {
    name: "cite"
    # It may be safe to allow all URLs here, but just in case javascript: or
    # similar URLs are an issue, we add the same constraints as an anchor.
    value_url: {
      allow_relative: true
      allowed_protocol: "http"
      allowed_protocol: "https"
      allowed_protocol: "mailto"
      allowed_protocol: "ftp"
      # Whitelisting additional commonly observed third party
      # protocols which should be safe
      allowed_protocol: "sms"
      allowed_protocol: "tel"
      allowed_protocol: "viber"
      allowed_protocol: "whatsapp"
    }
  }
}
tags: {
  tag_name: "blockquote"
  disallowed_ancestor: "head"
  attrs: { name: "align" }
  attr_lists: "cite-attr"
}
# 4.4.5 The ol element
tags: {
  tag_name: "ol"
  disallowed_ancestor: "head"
  attrs: {
    name: "reversed"
    value: ""
  }
  attrs: {
    name: "start"
    value_regex: "[0-9]*"
  }
  attrs: {
    name: "type"
    value_regex: "[1AaIi]"
  }
}
# 4.4.6 The ul element
tags: {
  tag_name: "ul"
  disallowed_ancestor: "head"
}
# 4.4.7 The li element
tags: {
  tag_name: "li"
  disallowed_ancestor: "head"
  attrs: {
    name: "value"
    value_regex: "[0-9]*"
  }
}
# 4.4.8 The dl element
tags: {
  tag_name: "dl"
  disallowed_ancestor: "head"
}
# 4.4.9 The dt element
tags: {
  tag_name: "dt"
  disallowed_ancestor: "head"
}
# 4.4.10 The dd element
tags: {
  tag_name: "dd"
  disallowed_ancestor: "head"
}
# 4.4.11 The figure element
tags: {
  tag_name: "figure"
  disallowed_ancestor: "head"
}
# 4.4.12 The figcaption element
tags: {
  tag_name: "figcaption"
  disallowed_ancestor: "head"
}
# 4.4.13 The div element
tags: {
  tag_name: "div"
  disallowed_ancestor: "head"
  attrs: { name: "align" }
}
# 4.4.14 The main element
tags: {
  tag_name: "main"
  disallowed_ancestor: "head"
}

# 4.5 Text-level semantics
# 4.5.1 The a element
tags: {
  tag_name: "a"
  disallowed_ancestor: "head"
  attrs: {
    name: "href"
    value_url: {
      allowed_protocol: "ftp"
      allowed_protocol: "http"
      allowed_protocol: "https"
      allowed_protocol: "mailto"
      # Whitelisting additional commonly observed third party
      # protocols which should be safe
      allowed_protocol: "sms"
      allowed_protocol: "tel"
      allowed_protocol: "viber"
      allowed_protocol: "whatsapp"
      allow_relative: true
     }
  }
  attrs: { name: "hreflang" }
  attrs: {
    name: "rel"
    # List sourced from http://microformats.org/wiki/existing-rel-values
    # In order to allow for multiple whitespace separated values, we must
    # repeat this list twice annoyingly. We end up with a structure like:
    # "(foo|bar)( +(foo|bar))*" where the first match covers a string with
    # no space prefix and the later matches cover strings with whitespace
    # prefixes.
    # TODO(gregable): Come up with a better scheme for this.
    value_regex_casei: "("
        "accessibility|"
        "acquaintance|"
        "alternate|"
        "appendix|"
        "archived|"
        "archives?|"
        "attachment|"
        "author|"
        "bookmark|"
        "bibliography|"
        "canonical|"
        "category|"
        "cc:attributionurl|"
        "chapter|"
        "child|"
        # This can't be triggered w/o javascript, but rather than
        # forcing developers to remove it, we whitelist this.
        "chrome-webstore-item|"
        "cite|"
        "code-license|"
        "code-repository|"
        "colleague|"
        "colorschememapping|"
        "comment|"
        "contact|"
        "content-license|"
        "content-repository|"
        "contents|"
        "contribution|"
        "copyright|"
        "co-resident|"
        "co-worker|"
        "crush|"
        "date|"
        "designer|"
        "directory|"
        "disclosure|"
        "discussion|"
        "dofollow|"
        "dropmenu[0-9]*|"
        "edit-time-data|"
        "EditURI|"
        "endorsed|"
        "external|"
        "fan|"
        "feed|"
        "file-list|"
        "flickrgal0|"
        "follow|"
        "footnote|"
        "friend|"
        "galeria|"
        "galeria2|"
        "generator|"
        "geolocation|"
        "glossary|"
        "group|"
        "help|"
        "home|"
        "homepage|"
        "hub|"
        "in-reply-to|"
        "index|"
        "indieauth|"
        "introspection|"
        "issues|"
        "its-rules|"
        "jslicense|"
        "kin|"
        "license|"
        "lightbox|"
        "lightbox\\[[a-zA-Z0-9-]*\\]|"
        "longdesc|"
        "made|"
        "map|"
        "me|"
        "member|"
        "met|"
        "meta|"
        "micropub|"
        "microsummary|"
        "muse|"
        "neighbor|"
        "next|"
        "nofollow|"
        "noreferrer|"
        "ole-object-data|"
        "openid?\\..*|"  # OpenID Authentication
        "openid2?\\..*|"  # OpenID Authentication
        "owns|"
        "p3pv1|"
        "parent|"
        "payment|"
        "pgpkey|"
        "pingback|"
        "prettyphoto|"
        "privacy|"
        "pronounciation|"
        "profile|"
        "publisher|"
        "prev|"
        "previous|"
        "referral|"
        "related|"
        "rendition|"
        "replies|"
        "reply-to|"
        "search|"
        "section|"
        "self|"
        "service|"
        "service\\.post|"
        "shortlink|"
        "sibling|"
        "source|"
        "sidebar|"
        "sitemap|"
        "sponsor|"
        "spouse|"
        "start|"
        "status|"
        "subsection|"
        "sweetheart|"
        "syndication|"
        "tag|"
        "themedata|"
        "timesheet|"
        "toc|"
        "token_endpoint|"
        "top|"
        "trackback|"
        "transformation|"
        "unendorsed|"
        "up|"
        "user|"
        "v:url|"
        "vcalendar-parent|"
        "vcalendar-sibling|"
        "webmention|"
        "wikipedia|"
        "wlpp|"           # Commonly used by wordpress
        "wlpp;url=[^ ]*|"  # Commonly used by wordpress
        "wlwmanifest|"
        "wp-att-[0-9]+|"  # Commonly used by wordpress
        "wp-img-[0-9]+|"  # Commonly used by wordpress
        "yandex-tableau-widget"
      ")( +("
        "accessibility|"
        "acquaintance|"
        "alternate|"
        "appendix|"
        "archived|"
        "archives?|"
        "attachment|"
        "author|"
        "bookmark|"
        "bibliography|"
        "canonical|"
        "category|"
        "cc:attributionurl|"
        "chapter|"
        "child|"
        # This can't be triggered w/o javascript, but rather than
        # forcing developers to remove it, we whitelist this.
        "chrome-webstore-item|"
        "cite|"
        "code-license|"
        "code-repository|"
        "colleague|"
        "colorschememapping|"
        "comment|"
        "contact|"
        "content-license|"
        "content-repository|"
        "contents|"
        "contribution|"
        "copyright|"
        "co-resident|"
        "co-worker|"
        "crush|"
        "date|"
        "designer|"
        "directory|"
        "disclosure|"
        "discussion|"
        "dofollow|"
        "dropmenu[0-9]*|"
        "edit-time-data|"
        "EditURI|"
        "endorsed|"
        "external|"
        "fan|"
        "feed|"
        "file-list|"
        "flickrgal0|"
        "follow|"
        "footnote|"
        "friend|"
        "galeria|"
        "galeria2|"
        "generator|"
        "geolocation|"
        "glossary|"
        "group|"
        "help|"
        "home|"
        "homepage|"
        "hub|"
        "in-reply-to|"
        "index|"
        "indieauth|"
        "introspection|"
        "issues|"
        "its-rules|"
        "jslicense|"
        "kin|"
        "license|"
        "lightbox|"
        "lightbox\\[[a-zA-Z0-9-]*\\]|"
        "longdesc|"
        "made|"
        "map|"
        "me|"
        "member|"
        "met|"
        "meta|"
        "micropub|"
        "microsummary|"
        "muse|"
        "neighbor|"
        "next|"
        "nofollow|"
        "noreferrer|"
        "ole-object-data|"
        "openid?\\..*|"  # OpenID Authentication
        "openid2?\\..*|"  # OpenID Authentication
        "owns|"
        "p3pv1|"
        "parent|"
        "payment|"
        "pgpkey|"
        "pingback|"
        "prettyphoto|"
        "privacy|"
        "pronounciation|"
        "profile|"
        "published-[0-9]*|"
        "publisher|"
        "prev|"
        "previous|"
        "referral|"
        "related|"
        "rendition|"
        "replies|"
        "reply-to|"
        "search|"
        "section|"
        "self|"
        "service|"
        "service\\.post|"
        "shortlink|"
        "sibling|"
        "source|"
        "sidebar|"
        "sitemap|"
        "sponsor|"
        "spouse|"
        "start|"
        "status|"
        "subsection|"
        "sweetheart|"
        "syndication|"
        "tag|"
        "themedata|"
        "timesheet|"
        "toc|"
        "token_endpoint|"
        "top|"
        "trackback|"
        "transformation|"
        "unendorsed|"
        "up|"
        "user|"
        "v:url|"
        "vcalendar-parent|"
        "vcalendar-sibling|"
        "webmention|"
        "wikipedia|"
        "wlpp|"           # Commonly used by wordpress
        "wlpp;url=[^ ]*|"  # Commonly used by wordpress
        "wlwmanifest|"
        "wp-att-[0-9]+|"  # Commonly used by wordpress
        "wp-img-[0-9]+|"  # Commonly used by wordpress
        "yandex-tableau-widget"
      "))*"
  }
  attrs: {
    name: "target"
    value_regex: "(_blank|_self)"
  }
  attrs: { name: "download" }
  attrs: { name: "media" }
  attrs: { name: "type" value: "text/html" }
  # These are not valid html5 but are commonly used and are supported in all
  # major browsers.
  attrs: { name: "border" }
  attrs: { name: "name" }
}
# 4.5.2 The em element
tags: {
  tag_name: "em"
  disallowed_ancestor: "head"
}
# 4.5.3 The strong element
tags: {
  tag_name: "strong"
  disallowed_ancestor: "head"
}
# 4.5.4 The small element
tags: {
  tag_name: "small"
  disallowed_ancestor: "head"
}
# 4.5.5 The s element
tags: {
  tag_name: "s"
  disallowed_ancestor: "head"
}
# 4.5.6 The cite element
tags: {
  tag_name: "cite"
  disallowed_ancestor: "head"
}
# 4.5.7 The q element
tags: {
  tag_name: "q"
  disallowed_ancestor: "head"
  attr_lists: "cite-attr"
}
# 4.5.8 The dfn element
tags: {
  tag_name: "dfn"
  disallowed_ancestor: "head"
}
# 4.5.9 The abbr element
tags: {
  tag_name: "abbr"
  disallowed_ancestor: "head"
}
# 4.5.10 The data element
tags: {
  tag_name: "data"
  disallowed_ancestor: "head"
}
# 4.5.11 The time element
tags: {
  tag_name: "time"
  disallowed_ancestor: "head"
  attrs: {
    name: "datetime"
  }
}
# 4.5.12 The code element
tags: {
  tag_name: "code"
  disallowed_ancestor: "head"
}
# 4.5.13 The var element
tags: {
  tag_name: "var"
  disallowed_ancestor: "head"
}
# 4.5.14 The samp element
tags: {
  tag_name: "samp"
  disallowed_ancestor: "head"
}
# 4.5.15 The kbd element
tags: {
  tag_name: "kbd"
  disallowed_ancestor: "head"
}
# 4.5.16 The sub and sup elements
tags: {
  tag_name: "sub"
  disallowed_ancestor: "head"
}
tags: {
  tag_name: "sup"
  disallowed_ancestor: "head"
}
# 4.5.17 The i element
tags: {
  tag_name: "i"
  disallowed_ancestor: "head"
}
# 4.5.18 The b element
tags: {
  tag_name: "b"
  disallowed_ancestor: "head"
}
# 4.5.19 The u element
tags: {
  tag_name: "u"
  disallowed_ancestor: "head"
}
# 4.5.20 The mark element
tags: {
  tag_name: "mark"
  disallowed_ancestor: "head"
}
# 4.5.21 The ruby element
tags: {
  tag_name: "ruby"
  disallowed_ancestor: "head"
}
# 4.5.22 The rb element
tags: {
  tag_name: "rb"
  disallowed_ancestor: "head"
}
# 4.5.23 The rt element
tags: {
  tag_name: "rt"
  disallowed_ancestor: "head"
}
# 4.5.24 The rtc element
tags: {
  tag_name: "rtc"
  disallowed_ancestor: "head"
}
# 4.5.25 The rp element
tags: {
  tag_name: "rp"
  disallowed_ancestor: "head"
}
# 4.5.26 The bdi element
tags: {
  tag_name: "bdi"
  disallowed_ancestor: "head"
}
# 4.5.27 The bdo element
tags: {
  tag_name: "bdo"
  attrs: { name: "dir" }
  disallowed_ancestor: "head"
}
# 4.5.28 The span element
tags: {
  tag_name: "span"
  disallowed_ancestor: "head"
}
# 4.5.29 The br element
tags: {
  tag_name: "br"
  disallowed_ancestor: "head"
}
# 4.5.30 The wbr element
tags: {
  tag_name: "wbr"
  disallowed_ancestor: "head"
}

# 4.6 Edits
# 4.6.1 The ins element
tags: {
  tag_name: "ins"
  disallowed_ancestor: "head"
  # https://developer.mozilla.org/en-US/docs/Web/HTML/Element/ins
  # These attributes have specific formatting, but as they are metadata
  # that can't hurt performance, rendering or security, we don't validate
  # the values.
  attrs { name: "datetime" }
  attr_lists: "cite-attr"
}
# 4.6.2 The del element
tags: {
  tag_name: "del"
  disallowed_ancestor: "head"
  # https://developer.mozilla.org/en-US/docs/Web/HTML/Element/del
  # These attributes have specific formatting, but as they are metadata
  # that can't hurt performance, rendering or security, we don't validate
  # the values.
  attrs { name: "datetime" }
  attr_lists: "cite-attr"
}

# 4.7 Embedded Content
# AMP HTML allows embedded content only via its own tags (e.g. amp-img), with
# the exception of tags inside of a <noscript> ancestor.
# 4.7.1 The img element
tags: {
  tag_name: "img"
  mandatory_ancestor: "noscript"
  mandatory_ancestor_suggested_alternative: "amp-img"
  spec_url: "https://www.ampproject.org/docs/reference/amp-img.html"
  attrs: { name: "alt" }
  attrs: { name: "ismap" }
  attrs: {
    name: "longdesc"
    value_url: {
      allow_relative: true
      allowed_protocol: "http"
      allowed_protocol: "https"
    }
  }
  attrs: {
    name: "src"
    alternative_names: "srcset"
    mandatory: true
    value_url: {
      allowed_protocol: "data"
      allowed_protocol: "https"
      allow_relative: true  # Will be set to false at a future date.
    }
  }
  # These are not supported in html5, but are widely supported by browsers
  # and are commonly used. Since these are only used in noscript contexts,
  # we allow them.
  attrs: { name: "border" }
  attrs: { name: "height" }
  attrs: { name: "width" }
}
# 4.7.6 The video element
# Only allowed in noscript tags. Otherwise use amp-video.
tags: {
  tag_name: "video"
  mandatory_ancestor: "noscript"
  mandatory_ancestor_suggested_alternative: "amp-video"
  attrs: { name: "autoplay" }
  attrs: { name: "controls" }
  attrs: { name: "height" }
  attrs: { name: "loop" }
  attrs: { name: "muted" }
  attrs: { name: "poster" }
  attrs: { name: "preload" }
  attrs: {
    name: "src"
    value_url: {
      allowed_protocol: "data"
      allowed_protocol: "https"
      allow_relative: false
    }
  }
  attrs: { name: "width" }
  spec_url: "https://www.ampproject.org/docs/reference/amp-video.html"
}
# 4.7.7 The audio element
# Only allowed in noscript tags. Otherwise use amp-audio.
tags: {
  tag_name: "audio"
  mandatory_ancestor: "noscript"
  mandatory_ancestor_suggested_alternative: "amp-audio"
  attrs: { name: "autoplay" }
  attrs: { name: "controls" }
  attrs: { name: "loop" }
  attrs: { name: "muted" }
  attrs: { name: "preload" }
  attrs: {
    name: "src"
    value_url: {
      allowed_protocol: "data"
      allowed_protocol: "https"
      allow_relative: false
    }
  }
  spec_url: "https://www.ampproject.org/docs/reference/extended/amp-audio.html"
}
# 4.7.8 The source element
attr_lists: {
  name: "source-attrs"
  attrs: { name: "sizes" }  # Not used thus far, just tolerated.
  attrs: { name: "src" }
  attrs: { name: "type" }
}
tags: {
  tag_name: "source"
  spec_name: "amp-audio > source"
  mandatory_parent: "amp-audio"
  attrs: {
    name: "src"
    value_url: {
      allowed_protocol: "https"
      allow_relative: true  # Will be set to false at a future date.
    }
  }
  attrs: { name: "media" }
  attrs: { name: "type" }
  spec_url: "https://www.ampproject.org/docs/reference/extended/amp-audio.html"
}
tags: {
  tag_name: "source"
  spec_name: "amp-video > source"
  mandatory_parent: "amp-video"
  attrs: {
    name: "src"
    value_url: {
      allowed_protocol: "https"
      allow_relative: true  # Will be set to false at a future date.
    }
  }
  attrs: { name: "media" }
  attrs: { name: "type" }
  spec_url: "https://www.ampproject.org/docs/reference/amp-video.html"
}
tags: {
  tag_name: "source"
  spec_name: "audio > source"
  mandatory_parent: "audio"
  attrs: {
    name: "src"
    mandatory: true
    value_url: {
      allowed_protocol: "https"
      allow_relative: true  # Will be set to false at a future date.
    }
  }
  attrs: {
    name: "type"
    mandatory: true
  }
  attrs: { name: "media" }
}
tags: {
  tag_name: "source"
  spec_name: "video > source"
  mandatory_parent: "video"
  attrs: {
    name: "src"
    mandatory: true
    value_url: {
      allowed_protocol: "https"
      allow_relative: true  # Will be set to false at a future date.
    }
  }
  attrs: {
    name: "type"
    mandatory: true
  }
  attrs: { name: "media" }
}
# 4.7.8 The track element
tags: {
  tag_name: "track"
  spec_name: "audio > track"
  mandatory_parent: "audio"
  attrs: {
    name: "src"
    mandatory: true
    value_url: {
      allow_relative: false
      allowed_protocol: "https"
    }
  }
  attrs: { name: "default" value: "" }
  attrs: { name: "kind" }
  attrs: { name: "label" }
  attrs: { name: "srclang" }
}
tags: {
  tag_name: "track"
  spec_name: "video > track"
  mandatory_parent: "video"
  attrs: {
    name: "src"
    mandatory: true
    value_url: {
      allow_relative: false
      allowed_protocol: "https"
    }
  }
  attrs: { name: "default" value: "" }
  attrs: { name: "kind" }
  attrs: { name: "label" }
  attrs: { name: "srclang" }
}
# 4.7.15 SVG
# We allow some limited embedded SVG tags. We do not allow inline styles
# or embedding any external resources.
# Attribute lists: https://developer.mozilla.org/en-US/docs/Web/SVG/Attribute
attr_lists: {
  name: "svg-conditional-processing-attributes"
  attrs: { name: "requiredextensions" }
  attrs: { name: "requiredfeatures" }
  attrs: { name: "systemlanguage" }
}
attr_lists: {
  name: "svg-core-attributes"
  attrs: { name: "xml:base" }
  attrs: { name: "xml:lang" }
  attrs: { name: "xml:space" }
  attrs: { name: "xmlns" }
  attrs: { name: "xmlns:xlink" }
}
attr_lists: {
  name: "svg-filter-primitive-attributes"
  attrs: { name: "height" }
  attrs: { name: "result" }
  attrs: { name: "width" }
  attrs: { name: "x" }
  attrs: { name: "y" }
}
attr_lists: {
  name: "svg-presentation-attributes"
  attrs: { name: "alignment-baseline" }
  attrs: { name: "baseline-shift" }
  attrs: { name: "clip" }
  attrs: { name: "clip-path" }
  attrs: { name: "clip-rule" }
  attrs: { name: "color" }
  attrs: { name: "color-interpolation" }
  attrs: { name: "color-interpolation-filters" }
  attrs: { name: "color-profile" }
  attrs: { name: "color-rendering" }
  attrs: { name: "cursor" }
  attrs: { name: "direction" }
  attrs: { name: "display" }
  attrs: { name: "dominant-baseline" }
  attrs: { name: "enable-background" }
  attrs: { name: "fill" }
  attrs: { name: "fill-opacity" }
  attrs: { name: "fill-rule" }
  attrs: { name: "filter" }
  attrs: { name: "flood-color" }
  attrs: { name: "flood-opacity" }
  attrs: { name: "font-family" }
  attrs: { name: "font-size" }
  attrs: { name: "font-size-adjust" }
  attrs: { name: "font-stretch" }
  attrs: { name: "font-style" }
  attrs: { name: "font-variant" }
  attrs: { name: "font-weight" }
  attrs: { name: "glyph-orientation-horizontal" }
  attrs: { name: "glyph-orientation-vertical" }
  attrs: { name: "image-rendering" }
  attrs: { name: "kerning" }
  attrs: { name: "letter-spacing" }
  attrs: { name: "lighting-color" }
  attrs: { name: "marker-end" }
  attrs: { name: "marker-mid" }
  attrs: { name: "marker-start" }
  attrs: { name: "mask" }
  attrs: { name: "opacity" }
  attrs: { name: "overflow" }
  attrs: { name: "pointer-events" }
  attrs: { name: "shape-rendering" }
  attrs: { name: "stop-color" }
  attrs: { name: "stop-opacity" }
  attrs: { name: "stroke" }
  attrs: { name: "stroke-dasharray" }
  attrs: { name: "stroke-dashoffset" }
  attrs: { name: "stroke-linecap" }
  attrs: { name: "stroke-linejoin" }
  attrs: { name: "stroke-miterlimit" }
  attrs: { name: "stroke-opacity" }
  attrs: { name: "stroke-width" }
  attrs: { name: "text-anchor" }
  attrs: { name: "text-decoration" }
  attrs: { name: "text-rendering" }
  attrs: { name: "unicode-bidi" }
  attrs: { name: "visibility" }
  attrs: { name: "word-spacing" }
  attrs: { name: "writing-mode" }
}
attr_lists: {
  name: "svg-transfer-function-attributes"
  attrs: { name: "amplitude" }
  attrs: { name: "exponent" }
  attrs: { name: "intercept" }
  attrs: { name: "offset" }
  attrs: { name: "slope" }
  attrs: { name: "table" }
  attrs: { name: "tablevalues" }
}
attr_lists: {
  name: "svg-xlink-attributes"
  attrs: { name: "xlink:actuate" }
  attrs: { name: "xlink:arcrole" }
  attrs: {
    name: "xlink:href"
    # Local (within document) URLs only for now.
    value_regex: "#.*"
  }
  attrs: { name: "xlink:role" }
  attrs: { name: "xlink:show" }
  attrs: { name: "xlink:title" }
  attrs: { name: "xlink:type" }
}
# Basics
tags: {
  tag_name: "g"
  mandatory_ancestor: "svg"
  attrs: { name: "class" }
  attrs: { name: "externalresourcesrequired" }
  attrs: { name: "transform" }
  attr_lists: "svg-conditional-processing-attributes"
  attr_lists: "svg-core-attributes"
  attr_lists: "svg-presentation-attributes"
  spec_url: "https://www.ampproject.org/docs/reference/spec.html#svg"
}
tags: {
  tag_name: "glyph"
  mandatory_ancestor: "svg"
  attrs: { name: "arabic-form" }
  attrs: { name: "class" }
  attrs: { name: "d" }
  attrs: { name: "glyph-name" }
  attrs: { name: "horiz-adv-x" }
  attrs: { name: "orientation" }
  attrs: { name: "unicode" }
  attrs: { name: "vert-origin-x" }
  attrs: { name: "vert-origin-y" }
  attrs: { name: "vert-adv-y" }
  attr_lists: "svg-core-attributes"
  attr_lists: "svg-presentation-attributes"
  spec_url: "https://www.ampproject.org/docs/reference/spec.html#svg"
}
tags: {
  tag_name: "glyphref"
  mandatory_ancestor: "svg"
  attrs: { name: "class" }
  attrs: { name: "dx" }
  attrs: { name: "dy" }
  attrs: { name: "format" }
  attrs: { name: "glyphref" }
  attrs: { name: "x" }
  attrs: { name: "y" }
  attr_lists: "svg-core-attributes"
  attr_lists: "svg-presentation-attributes"
  attr_lists: "svg-xlink-attributes"
  spec_url: "https://www.ampproject.org/docs/reference/spec.html#svg"
}
tags: {
  tag_name: "marker"
  mandatory_ancestor: "svg"
  attrs: { name: "class" }
  attrs: { name: "externalresourcesrequired" }
  attrs: { name: "markerunits" }
  attrs: { name: "markerwidth" }
  attrs: { name: "markerheight" }
  attrs: { name: "orient" }
  attrs: { name: "preserveaspectratio" }
  attrs: { name: "refx" }
  attrs: { name: "refy" }
  attrs: { name: "transform" }
  attrs: { name: "viewbox" }
  attr_lists: "svg-core-attributes"
  attr_lists: "svg-presentation-attributes"
  spec_url: "https://www.ampproject.org/docs/reference/spec.html#svg"
}
tags: {
  tag_name: "path"
  mandatory_ancestor: "svg"
  attrs: { name: "class" }
  attrs: { name: "d" }
  attrs: { name: "externalresourcesrequired" }
  attrs: { name: "pathlength" }
  attrs: { name: "sketch:type" }
  attrs: { name: "transform" }
  attr_lists: "svg-conditional-processing-attributes"
  attr_lists: "svg-core-attributes"
  attr_lists: "svg-presentation-attributes"
  spec_url: "https://www.ampproject.org/docs/reference/spec.html#svg"
}
tags: {
  tag_name: "svg"
  disallowed_ancestor: "svg"
  disallowed_ancestor: "head"
  attrs: { name: "class" }
  attrs: { name: "contentscripttype" }
  attrs: { name: "contentstyletype" }
  attrs: { name: "externalresourcesrequired" }
  attrs: { name: "height" }
  attrs: { name: "preserveaspectratio" }
  attrs: { name: "version" value_regex: "(1.0|1.1)" }
  attrs: { name: "viewbox" }
  attrs: { name: "width" }
  attrs: { name: "x" }
  attrs: { name: "y" }
  attrs: { name: "zoomandpan" }
  attr_lists: "svg-conditional-processing-attributes"
  attr_lists: "svg-core-attributes"
  attr_lists: "svg-presentation-attributes"
  spec_url: "https://www.ampproject.org/docs/reference/spec.html#svg"
}
tags: {
  tag_name: "view"
  mandatory_ancestor: "svg"
  attrs: { name: "externalresourcesrequired" }
  attrs: { name: "preserveaspectratio" }
  attrs: { name: "viewbox" }
  attrs: { name: "viewtarget" }
  attrs: { name: "zoomandpan" }
  attr_lists: "svg-core-attributes"
  spec_url: "https://www.ampproject.org/docs/reference/spec.html#svg"
}
# Shapes
tags: {
  tag_name: "circle"
  mandatory_ancestor: "svg"
  attrs: { name: "class" }
  attrs: { name: "cx" }
  attrs: { name: "cy" }
  attrs: { name: "externalresourcesrequired" }
  attrs: { name: "r" }
  attrs: { name: "sketch:type" }
  attrs: { name: "transform" }
  attr_lists: "svg-conditional-processing-attributes"
  attr_lists: "svg-core-attributes"
  attr_lists: "svg-presentation-attributes"
  spec_url: "https://www.ampproject.org/docs/reference/spec.html#svg"
}
tags: {
  tag_name: "line"
  mandatory_ancestor: "svg"
  attrs: { name: "class" }
  attrs: { name: "externalresourcesrequired" }
  attrs: { name: "sketch:type" }
  attrs: { name: "transform" }
  attrs: { name: "x1" }
  attrs: { name: "x2" }
  attrs: { name: "y1" }
  attrs: { name: "y2" }
  attr_lists: "svg-conditional-processing-attributes"
  attr_lists: "svg-core-attributes"
  attr_lists: "svg-presentation-attributes"
  spec_url: "https://www.ampproject.org/docs/reference/spec.html#svg"
}
tags: {
  tag_name: "polygon"
  mandatory_ancestor: "svg"
  attrs: { name: "class" }
  attrs: { name: "externalresourcesrequired" }
  attrs: { name: "points" }
  attrs: { name: "sketch:type" }
  attrs: { name: "transform" }
  attr_lists: "svg-conditional-processing-attributes"
  attr_lists: "svg-core-attributes"
  attr_lists: "svg-presentation-attributes"
  spec_url: "https://www.ampproject.org/docs/reference/spec.html#svg"
}
tags: {
  tag_name: "polyline"
  mandatory_ancestor: "svg"
  attrs: { name: "class" }
  attrs: { name: "externalresourcesrequired" }
  attrs: { name: "points" }
  attrs: { name: "sketch:type" }
  attrs: { name: "transform" }
  attr_lists: "svg-conditional-processing-attributes"
  attr_lists: "svg-core-attributes"
  attr_lists: "svg-presentation-attributes"
  spec_url: "https://www.ampproject.org/docs/reference/spec.html#svg"
}
tags: {
  tag_name: "rect"
  mandatory_ancestor: "svg"
  attrs: { name: "class" }
  attrs: { name: "externalresourcesrequired" }
  attrs: { name: "height" }
  attrs: { name: "rx" }
  attrs: { name: "ry" }
  attrs: { name: "sketch:type" }
  attrs: { name: "transform" }
  attrs: { name: "width" }
  attrs: { name: "x" }
  attrs: { name: "y" }
  attr_lists: "svg-conditional-processing-attributes"
  attr_lists: "svg-core-attributes"
  attr_lists: "svg-presentation-attributes"
  spec_url: "https://www.ampproject.org/docs/reference/spec.html#svg"
}
# Text
tags: {
  tag_name: "text"
  mandatory_ancestor: "svg"
  attrs: { name: "class" }
  attrs: { name: "dx" }
  attrs: { name: "dy" }
  attrs: { name: "externalresourcesrequired" }
  attrs: { name: "lengthadjust" }
  attrs: { name: "rotate" }
  attrs: { name: "text-anchor" }
  attrs: { name: "textlength" }
  attrs: { name: "transform" }
  attrs: { name: "x" }
  attrs: { name: "y" }
  attr_lists: "svg-conditional-processing-attributes"
  attr_lists: "svg-core-attributes"
  attr_lists: "svg-presentation-attributes"
  spec_url: "https://www.ampproject.org/docs/reference/spec.html#svg"
}
tags: {
  tag_name: "textpath"
  mandatory_ancestor: "svg"
  attrs: { name: "class" }
  attrs: { name: "externalresourcesrequired" }
  attrs: { name: "method" }
  attrs: { name: "spacing" }
  attrs: { name: "startoffset" }
  attr_lists: "svg-conditional-processing-attributes"
  attr_lists: "svg-core-attributes"
  attr_lists: "svg-presentation-attributes"
  attr_lists: "svg-xlink-attributes"
  spec_url: "https://www.ampproject.org/docs/reference/spec.html#svg"
}
tags: {
  tag_name: "tref"
  mandatory_ancestor: "svg"
  attrs: { name: "class" }
  attrs: { name: "externalresourcesrequired" }
  attr_lists: "svg-conditional-processing-attributes"
  attr_lists: "svg-core-attributes"
  attr_lists: "svg-presentation-attributes"
  attr_lists: "svg-xlink-attributes"
  spec_url: "https://www.ampproject.org/docs/reference/spec.html#svg"
}
tags: {
  tag_name: "tspan"
  mandatory_ancestor: "svg"
  attrs: { name: "class" }
  attrs: { name: "dx" }
  attrs: { name: "dy" }
  attrs: { name: "externalresourcesrequired" }
  attrs: { name: "rotate" }
  attrs: { name: "lengthadjust" }
  attrs: { name: "textlength" }
  attrs: { name: "x" }
  attrs: { name: "y" }
  attr_lists: "svg-conditional-processing-attributes"
  attr_lists: "svg-core-attributes"
  attr_lists: "svg-presentation-attributes"
  spec_url: "https://www.ampproject.org/docs/reference/spec.html#svg"
}
# Rendering
tags: {
  tag_name: "clippath"
  mandatory_ancestor: "svg"
  attrs: { name: "class" }
  attrs: { name: "clippathunits" }
  attrs: { name: "externalresourcesrequired" }
  attrs: { name: "transform" }
  attr_lists: "svg-conditional-processing-attributes"
  attr_lists: "svg-core-attributes"
  attr_lists: "svg-presentation-attributes"
  spec_url: "https://www.ampproject.org/docs/reference/spec.html#svg"
}
tags: {
  tag_name: "filter"
  mandatory_ancestor: "svg"
  attrs: { name: "class" }
  attrs: { name: "externalresourcesrequired" }
  attrs: { name: "filterres" }
  attrs: { name: "filterunits" }
  attrs: { name: "height" }
  attrs: { name: "primitiveunits" }
  attrs: { name: "width" }
  attrs: { name: "x" }
  attrs: { name: "y" }
  attr_lists: "svg-core-attributes"
  attr_lists: "svg-presentation-attributes"
  attr_lists: "svg-xlink-attributes"
  spec_url: "https://www.ampproject.org/docs/reference/spec.html#svg"
}
tags: {
  tag_name: "hkern"
  mandatory_ancestor: "svg"
  attrs: { name: "g1" }
  attrs: { name: "g2" }
  attrs: { name: "k" }
  attrs: { name: "u1" }
  attrs: { name: "u2" }
  attr_lists: "svg-core-attributes"
  spec_url: "https://www.ampproject.org/docs/reference/spec.html#svg"
}
tags: {
  tag_name: "lineargradient"
  mandatory_ancestor: "svg"
  attrs: { name: "class" }
  attrs: { name: "externalresourcesrequired" }
  attrs: { name: "gradientunits" }
  attrs: { name: "gradientransform" }
  attrs: { name: "spreadmethod" }
  attrs: { name: "x1" }
  attrs: { name: "y1" }
  attrs: { name: "x2" }
  attrs: { name: "y2" }
  attr_lists: "svg-core-attributes"
  attr_lists: "svg-presentation-attributes"
  attr_lists: "svg-xlink-attributes"
  spec_url: "https://www.ampproject.org/docs/reference/spec.html#svg"
}
tags: {
  tag_name: "mask"
  mandatory_ancestor: "svg"
  attrs: { name: "class" }
  attrs: { name: "externalresourcesrequired" }
  attrs: { name: "height" }
  attrs: { name: "maskcontentunits" }
  attrs: { name: "maskunits" }
  attrs: { name: "width" }
  attrs: { name: "x" }
  attrs: { name: "y" }
  attr_lists: "svg-conditional-processing-attributes"
  attr_lists: "svg-core-attributes"
  attr_lists: "svg-presentation-attributes"
  spec_url: "https://www.ampproject.org/docs/reference/spec.html#svg"
}
tags: {
  tag_name: "pattern"
  mandatory_ancestor: "svg"
  attrs: { name: "class" }
  attrs: { name: "externalresourcesrequired" }
  attrs: { name: "height" }
  attrs: { name: "patternunits" }
  attrs: { name: "patterncontentunits" }
  attrs: { name: "patterntransform" }
  attrs: { name: "preserveaspectratio" }
  attrs: { name: "viewbox" }
  attrs: { name: "width" }
  attrs: { name: "x" }
  attrs: { name: "y" }
  attr_lists: "svg-conditional-processing-attributes"
  attr_lists: "svg-core-attributes"
  attr_lists: "svg-presentation-attributes"
  attr_lists: "svg-xlink-attributes"
  spec_url: "https://www.ampproject.org/docs/reference/spec.html#svg"
}
tags: {
  tag_name: "radialgradient"
  mandatory_ancestor: "svg"
  attrs: { name: "class" }
  attrs: { name: "cx" }
  attrs: { name: "cy" }
  attrs: { name: "externalresourcesrequired" }
  attrs: { name: "fx" }
  attrs: { name: "fy" }
  attrs: { name: "gradientunits" }
  attrs: { name: "gradienttransform" }
  attrs: { name: "r" }
  attrs: { name: "spreadmethod" }
  attr_lists: "svg-core-attributes"
  attr_lists: "svg-presentation-attributes"
  attr_lists: "svg-xlink-attributes"
  spec_url: "https://www.ampproject.org/docs/reference/spec.html#svg"
}
tags: {
  tag_name: "stop"
  spec_name: "lineargradient > stop"
  mandatory_ancestor: "lineargradient"
  attrs: { name: "offset" }
  attrs: { name: "stop-color" }
  attrs: { name: "stop-opacity" }
  spec_url: "https://www.ampproject.org/docs/reference/spec.html#svg"
}
tags: {
  tag_name: "stop"
  spec_name: "radialgradient > stop"
  mandatory_ancestor: "radialgradient"
  attrs: { name: "offset" }
  attrs: { name: "stop-color" }
  attrs: { name: "stop-opacity" }
  spec_url: "https://www.ampproject.org/docs/reference/spec.html#svg"
}
tags: {
  tag_name: "vkern"
  mandatory_ancestor: "svg"
  attrs: { name: "g1" }
  attrs: { name: "g2" }
  attrs: { name: "k" }
  attrs: { name: "u1" }
  attrs: { name: "u2" }
  attr_lists: "svg-core-attributes"
  spec_url: "https://www.ampproject.org/docs/reference/spec.html#svg"
}
# Special
tags: {
  tag_name: "defs"
  mandatory_ancestor: "svg"
  attrs: { name: "class" }
  attrs: { name: "externalresourcesrequired" }
  attrs: { name: "transform" }
  attr_lists: "svg-conditional-processing-attributes"
  attr_lists: "svg-core-attributes"
  attr_lists: "svg-presentation-attributes"
  spec_url: "https://www.ampproject.org/docs/reference/spec.html#svg"
}
tags: {
  tag_name: "symbol"
  mandatory_ancestor: "svg"
  attrs: { name: "class" }
  attrs: { name: "externalresourcesrequired" }
  attrs: { name: "preserveaspectratio" }
  attrs: { name: "viewbox" }
  attr_lists: "svg-core-attributes"
  attr_lists: "svg-presentation-attributes"
  spec_url: "https://www.ampproject.org/docs/reference/spec.html#svg"
}
tags: {
  tag_name: "use"
  mandatory_ancestor: "svg"
  attrs: { name: "class" }
  attrs: { name: "externalresourcesrequired" }
  attrs: { name: "height" }
  attrs: { name: "transform" }
  attrs: { name: "width" }
  attrs: { name: "x" }
  attrs: { name: "y" }
  attr_lists: "svg-conditional-processing-attributes"
  attr_lists: "svg-core-attributes"
  attr_lists: "svg-presentation-attributes"
  attr_lists: "svg-xlink-attributes"
  spec_url: "https://www.ampproject.org/docs/reference/spec.html#svg"
}
# HTML inside SVG, esp. to allow amp-img.
# See https://github.com/ampproject/amphtml/issues/717
tags: {
  tag_name: "foreignobject"
  mandatory_ancestor: "svg"
  attrs: { name: "class" }
  attrs: { name: "externalresourcesrequired" }
  attrs: { name: "height" }
  attrs: { name: "transform" }
  attrs: { name: "width" }
  attrs: { name: "x" }
  attrs: { name: "y" }
  attr_lists: "svg-conditional-processing-attributes"
  attr_lists: "svg-core-attributes"
  attr_lists: "svg-presentation-attributes"
  spec_url: "https://www.ampproject.org/docs/reference/spec.html#svg"
}
# ARIA
tags: {
  tag_name: "desc"
  mandatory_ancestor: "svg"
  attrs: { name: "class" }
  attr_lists: "svg-core-attributes"
  spec_url: "https://www.ampproject.org/docs/reference/spec.html#svg"
}
tags: {
  tag_name: "title"
  spec_name: "svg title"
  mandatory_ancestor: "svg"
  attrs: { name: "class" }
  attr_lists: "svg-core-attributes"
  spec_url: "https://www.ampproject.org/docs/reference/spec.html#svg"
}

# 4.8 Links
# Links are a concept, rather than a tag. See tagspecs for "link", "a", etc.

# 4.9 Tabular data
# 4.9.1 The table element
tags: {
  tag_name: "table"
  disallowed_ancestor: "head"
  attrs: { name: "sortable" }
  # These attributes are not supported in HTML5, but are widely supported and
  # commonly found.
  attrs: { name: "align" }
  attrs: { name: "border" value_regex: "0|1" }
  attrs: { name: "bgcolor" }
  attrs: { name: "cellpadding" }
  attrs: { name: "cellspacing" }
  attrs: { name: "width" }
}
# 4.9.2 The caption element
tags: {
  tag_name: "caption"
  disallowed_ancestor: "head"
}
# 4.9.3 The colgroup element
tags: {
  tag_name: "colgroup"
  disallowed_ancestor: "head"
  attrs: { name: "span" }
}
# 4.9.4 The col element
tags: {
  tag_name: "col"
  disallowed_ancestor: "head"
  attrs: { name: "span" }
}
# 4.9.5 The tbody element
tags: {
  tag_name: "tbody"
  disallowed_ancestor: "head"
}
# 4.9.6 The thead element
tags: {
  tag_name: "thead"
  disallowed_ancestor: "head"
}
# 4.9.7 The tfoot element
tags: {
  tag_name: "tfoot"
  disallowed_ancestor: "head"
}
# 4.9.8 The tr element
tags: {
  tag_name: "tr"
  disallowed_ancestor: "head"
  # These attributes are not supported in HTML5, but are widely supported and
  # commonly found.
  attrs: { name: "align" }
  attrs: { name: "bgcolor" }
  attrs: { name: "height" }
  attrs: { name: "valign" }
}
# 4.9.9 The td element
tags: {
  tag_name: "td"
  disallowed_ancestor: "head"
  attrs: { name: "colspan" }
  attrs: { name: "headers" }
  attrs: { name: "rowspan" }
  # These attributes are not supported in HTML5, but are widely supported and
  # commonly found.
  attrs: { name: "align" }
  attrs: { name: "bgcolor" }
  attrs: { name: "height" }
  attrs: { name: "valign" }
  attrs: { name: "width" }
}
# 4.9.10 The th element
tags: {
  tag_name: "th"
  disallowed_ancestor: "head"
  attrs: { name: "abbr" }
  attrs: { name: "colspan" }
  attrs: { name: "headers" }
  attrs: { name: "rowspan" }
  attrs: { name: "scope" }
  attrs: { name: "sorted" }
  # These attributes are not supported in HTML5, but are widely supported and
  # commonly found.
  attrs: { name: "align" }
  attrs: { name: "bgcolor" }
  attrs: { name: "height" }
  attrs: { name: "valign" }
  attrs: { name: "width" }
}

# 4.10 Forms
# Not allowed, except for button.
tags: {
  tag_name: "button"
  disallowed_ancestor: "head"
  attrs: {
    name: "disabled"
    value: ""
  }
  attrs: { name: "name" }
  attrs: { name: "type" }
  attrs: { name: "value" }
}

# 4.11 Scripting
# 4.11.1 The script element
# Only the amphtml script, custom extensions and the LD/JSON description are
# allowed.
tags: {
  tag_name: "script"
  spec_name: "amphtml engine v0.js script"
  mandatory: true
  unique: true
  mandatory_parent: "head"
  attrs: {
    name: "async"
    mandatory: true
    value: ""
  }
  attrs: {
    name: "src"
    mandatory: true
    value: "https://cdn.ampproject.org/v0.js"
    dispatch_key: true
  }
  attrs: {
    name: "type"
    value: "text/javascript"
  }
  cdata: {
    blacklisted_cdata_regex: {
      regex: "."
      error_message: "contents"
    }
  }
  spec_url: "https://www.ampproject.org/docs/reference/spec.html#required-markup"
}
tags: {
  tag_name: "script"
  spec_name: "script type=application/ld+json"
  mandatory_parent: "head"
  attrs: {
    name: "type"
    mandatory: true
    value: "application/ld+json"
    dispatch_key: true
  }
  cdata: {
    blacklisted_cdata_regex: {
      regex: "<!--"
      error_message: "html comments"
    }
  }
}
# Specific script tags for custom elements and runtime imports.
tags: {  # amp-access
  tag_name: "script"
  spec_name: "amp-access extension .js script"
  mandatory_parent: "head"
  attrs: {
    name: "async"
    mandatory: true
    value: ""
  }
  attrs: {
    name: "custom-element"
    mandatory: true
    value: "amp-access"
    dispatch_key: true
  }
  attrs: {
    name: "src"
    mandatory: true
    value_regex: "https://cdn\\.ampproject\\.org/v0/amp-access-(latest|0\\.1).js"
  }
  attrs: {
    name: "type"
    value: "text/javascript"
  }
  cdata: {
    blacklisted_cdata_regex: {
      regex: "."
      error_message: "contents"
    }
  }
  spec_url: "https://www.ampproject.org/docs/reference/extended/amp-access.html"
}
tags: {  # amp-access (json)
  tag_name: "script"
  spec_name: "amp-access extension .json script"
  mandatory_parent: "head"
  attrs: {
    name: "id"
    mandatory: true
    value: "amp-access"
    dispatch_key: true
  }
  attrs: {
    name: "type"
    mandatory: true
    value: "application/json"
  }
  # TODO(gregable): Validate the cdata contents of this script tag.
  cdata: {
    blacklisted_cdata_regex: {
      regex: "<!--"
      error_message: "html comments"
    }
  }
  spec_url: "https://www.ampproject.org/docs/reference/extended/amp-access-spec.html"
}
tags: {  # amp-accordion
  tag_name: "script"
  spec_name: "amp-accordion extension .js script"
  mandatory_parent: "head"
  attrs: {
    name: "async"
    mandatory: true
    value: ""
  }
  attrs: {
    name: "custom-element"
    mandatory: true
    value: "amp-accordion"
    dispatch_key: true
  }
  attrs: {
    name: "src"
    mandatory: true
    value_regex: "https://cdn\\.ampproject\\.org/v0/amp-accordion-(latest|0\\.1).js"
  }
  attrs: {
    name: "type"
    value: "text/javascript"
  }
  cdata: {
    blacklisted_cdata_regex: {
      regex: "."
      error_message: "contents"
    }
  }
  spec_url: "https://www.ampproject.org/docs/reference/extended/amp-accordion.html"
}
tags: {  # amp-analytics
  tag_name: "script"
  spec_name: "amp-analytics extension .js script"
  mandatory_parent: "head"
  attrs: {
    name: "async"
    mandatory: true
    value: ""
  }
  attrs: {
    name: "custom-element"
    mandatory: true
    value: "amp-analytics"
    dispatch_key: true
  }
  attrs: {
    name: "src"
    mandatory: true
    value_regex: "https://cdn\\.ampproject\\.org/v0/amp-analytics-(latest|0\\.1).js"
  }
  attrs: {
    name: "type"
    value: "text/javascript"
  }
  cdata: {
    blacklisted_cdata_regex: {
      regex: "."
      error_message: "contents"
    }
  }
  spec_url: "https://www.ampproject.org/docs/reference/extended/amp-analytics.html"
}
tags: {  # amp-analytics (json)
  tag_name: "script"
  spec_name: "amp-analytics extension .json script"
  mandatory_parent: "amp-analytics"
  attrs: {
    name: "type"
    mandatory: true
    value: "application/json"
    dispatch_key: true
  }
  cdata: {
    blacklisted_cdata_regex: {
      regex: "<!--"
      error_message: "html comments"
    }
  }
  spec_url: "https://www.ampproject.org/docs/reference/extended/amp-analytics.html"
}
tags: {  # amp-anim
  tag_name: "script"
  spec_name: "amp-anim extension .js script"
  mandatory_parent: "head"
  attrs: {
    name: "async"
    mandatory: true
    value: ""
  }
  attrs: {
    name: "custom-element"
    mandatory: true
    value: "amp-anim"
    dispatch_key: true
  }
  attrs: {
    name: "src"
    mandatory: true
    value_regex: "https://cdn\\.ampproject\\.org/v0/amp-anim-(latest|0\\.1).js"
  }
  attrs: {
    name: "type"
    value: "text/javascript"
  }
  cdata: {
    blacklisted_cdata_regex: {
      regex: "."
      error_message: "contents"
    }
  }
  spec_url: "https://www.ampproject.org/docs/reference/extended/amp-anim.html"
}
tags: {  # amp-audio
  tag_name: "script"
  spec_name: "amp-audio extension .js script"
  mandatory_parent: "head"
  attrs: {
    name: "async"
    mandatory: true
    value: ""
  }
  attrs: {
    name: "custom-element"
    mandatory: true
    value: "amp-audio"
    dispatch_key: true
  }
  attrs: {
    name: "src"
    mandatory: true
    value_regex: "https://cdn\\.ampproject\\.org/v0/amp-audio-(latest|0\\.1).js"
  }
  attrs: {
    name: "type"
    value: "text/javascript"
  }
  cdata: {
    blacklisted_cdata_regex: {
      regex: "."
      error_message: "contents"
    }
  }
  spec_url: "https://www.ampproject.org/docs/reference/extended/amp-audio.html"
}
tags: {  # amp-brid-player
  tag_name: "script"
  spec_name: "amp-brid-player extension .js script"
  mandatory_parent: "head"
  attrs: {
    name: "async"
    mandatory: true
    value: ""
  }
  attrs: {
    name: "custom-element"
    mandatory: true
    value: "amp-brid-player"
    dispatch_key: true
  }
  attrs: {
    name: "src"
    mandatory: true
    value_regex: "https://cdn\\.ampproject\\.org/v0/amp-brid-player-(latest|0\\.1).js"
  }
  attrs: {
    name: "type"
    value: "text/javascript"
  }
  cdata: {
    blacklisted_cdata_regex: {
      regex: "."
      error_message: "contents"
    }
  }
  # TODO(gregable): Replace me with an ampproject.org URL eventually.
  spec_url: "https://github.com/ampproject/amphtml/blob/master/extensions/amp-brid-player/amp-brid-player.md"
}

tags: {  # amp-brightcove
  tag_name: "script"
  spec_name: "amp-brightcove extension .js script"
  mandatory_parent: "head"
  attrs: {
    name: "async"
    mandatory: true
    value: ""
  }
  attrs: {
    name: "custom-element"
    mandatory: true
    value: "amp-brightcove"
    dispatch_key: true
  }
  attrs: {
    name: "src"
    mandatory: true
    value_regex: "https://cdn\\.ampproject\\.org/v0/amp-brightcove-(latest|0\\.1).js"
  }
  attrs: {
    name: "type"
    value: "text/javascript"
  }
  cdata: {
    blacklisted_cdata_regex: {
      regex: "."
      error_message: "contents"
    }
  }
  spec_url: "https://www.ampproject.org/docs/reference/extended/amp-brightcove.html"
}
tags: {  # amp-carousel
  tag_name: "script"
  spec_name: "amp-carousel extension .js script"
  mandatory_parent: "head"
  attrs: {
    name: "async"
    mandatory: true
    value: ""
  }
  attrs: {
    name: "custom-element"
    mandatory: true
    value: "amp-carousel"
    dispatch_key: true
  }
  attrs: {
    name: "src"
    mandatory: true
    value_regex: "https://cdn\\.ampproject\\.org/v0/amp-carousel-(latest|0\\.1).js"
  }
  attrs: {
    name: "type"
    value: "text/javascript"
  }
  cdata: {
    blacklisted_cdata_regex: {
      regex: "."
      error_message: "contents"
    }
  }
  spec_url: "https://www.ampproject.org/docs/reference/extended/amp-carousel.html"
}
tags: {  # amp-dailymotion
  tag_name: "script"
  spec_name: "amp-dailymotion extension .js script"
  mandatory_parent: "head"
  attrs: {
    name: "async"
    mandatory: true
    value: ""
  }
  attrs: {
    name: "custom-element"
    mandatory: true
    value: "amp-dailymotion"
    dispatch_key: true
  }
  attrs: {
    name: "src"
    mandatory: true
    value_regex: "https://cdn\\.ampproject\\.org/v0/amp-dailymotion-(latest|0\\.1)\\.js"
  }
  attrs: {
    name: "type"
    value: "text/javascript"
  }
  cdata: {
    blacklisted_cdata_regex: {
      regex: "."
      error_message: "contents"
    }
  }
  spec_url: "https://www.ampproject.org/docs/reference/extended/amp-dailymotion.html"
}
tags: {  # amp-dynamic-css-classes
  tag_name: "script"
  spec_name: "amp-dynamic-css-classes extension .js script"
  mandatory_parent: "head"
  attrs: {
    name: "async"
    mandatory: true
    value: ""
  }
  attrs: {
    name: "custom-element"
    mandatory: true
    value: "amp-dynamic-css-classes"
    dispatch_key: true
  }
  attrs: {
    name: "src"
    mandatory: true
    value_regex: "https://cdn\\.ampproject\\.org/v0/amp-dynamic-css-classes-(latest|0\\.1).js"
  }
  attrs: {
    name: "type"
    value: "text/javascript"
  }
  cdata: {
    blacklisted_cdata_regex: {
      regex: "."
      error_message: "contents"
    }
  }
  spec_url: "https://www.ampproject.org/docs/reference/extended/amp-dynamic-css-classes.html"
}
tags: {  # amp-facebook
  tag_name: "script"
  spec_name: "amp-facebook extension .js script"
  mandatory_parent: "head"
  attrs: {
    name: "async"
    mandatory: true
    value: ""
  }
  attrs: {
    name: "custom-element"
    mandatory: true
    value: "amp-facebook"
    dispatch_key: true
  }
  attrs: {
    name: "src"
    mandatory: true
    value_regex: "https://cdn\\.ampproject\\.org/v0/amp-facebook-(latest|0\\.1).js"
  }
  attrs: {
    name: "type"
    value: "text/javascript"
  }
  cdata: {
    blacklisted_cdata_regex: {
      regex: "."
      error_message: "contents"
    }
  }
  spec_url: "https://www.ampproject.org/docs/reference/extended/amp-facebook.html"
}
<<<<<<< HEAD
tags: {  # amp-fit-text
  tag_name: "script"
  spec_name: "amp-fit-text extension .js script"
=======
tags: {  # amp-jwplayer
  name: "script"
  mandatory_parent: "head"
  detail: "amp-jwplayer extension .js script"
  spec_url: "https://github.com/ampproject/amphtml/blob/master/extensions/amp-jwplayer/amp-jwplayer.md"
  attrs: {
    name: "custom-element"
    value: "amp-jwplayer"
    mandatory: true
    dispatch_key: true
  }
  attrs: { name: "async" value: "" mandatory: true }
  attrs: {
    name: "src"
    value_regex: "https://cdn\\.ampproject\\.org/v0/amp-jwplayer-(latest|0\\.1).js"
    mandatory: true
  }
}
tags: {  # amp-lightbox
  name: "script"
>>>>>>> 6f282a40
  mandatory_parent: "head"
  attrs: {
    name: "async"
    mandatory: true
    value: ""
  }
  attrs: {
    name: "custom-element"
    mandatory: true
    value: "amp-fit-text"
    dispatch_key: true
  }
  attrs: {
    name: "src"
    mandatory: true
    value_regex: "https://cdn\\.ampproject\\.org/v0/amp-fit-text-(latest|0\\.1).js"
  }
  attrs: {
    name: "type"
    value: "text/javascript"
  }
  cdata: {
    blacklisted_cdata_regex: {
      regex: "."
      error_message: "contents"
    }
  }
  spec_url: "https://www.ampproject.org/docs/reference/extended/amp-fit-text.html"
}
tags: {  # amp-font
  tag_name: "script"
  spec_name: "amp-font extension .js script"
  mandatory_parent: "head"
  attrs: {
    name: "async"
    mandatory: true
    value: ""
  }
  attrs: {
    name: "custom-element"
    mandatory: true
    value: "amp-font"
    dispatch_key: true
  }
  attrs: {
    name: "src"
    mandatory: true
    value_regex: "https://cdn\\.ampproject\\.org/v0/amp-font-(latest|0\\.1).js"
  }
  attrs: {
    name: "type"
    value: "text/javascript"
  }
  cdata: {
    blacklisted_cdata_regex: {
      regex: "."
      error_message: "contents"
    }
  }
  spec_url: "https://www.ampproject.org/docs/reference/extended/amp-font.html"
}
tags: {  # amp-iframe
  tag_name: "script"
  spec_name: "amp-iframe extension .js script"
  mandatory_parent: "head"
  attrs: {
    name: "async"
    mandatory: true
    value: ""
  }
  attrs: {
    name: "custom-element"
    mandatory: true
    value: "amp-iframe"
    dispatch_key: true
  }
  attrs: {
    name: "src"
    mandatory: true
    value_regex: "https://cdn\\.ampproject\\.org/v0/amp-iframe-(latest|0\\.1).js"
  }
  attrs: {
    name: "type"
    value: "text/javascript"
  }
  cdata: {
    blacklisted_cdata_regex: {
      regex: "."
      error_message: "contents"
    }
  }
  spec_url: "https://www.ampproject.org/docs/reference/extended/amp-iframe.html"
}
tags: {  # amp-image-lightbox
  tag_name: "script"
  spec_name: "amp-image-lightbox extension .js script"
  mandatory_parent: "head"
  attrs: {
    name: "async"
    mandatory: true
    value: ""
  }
  attrs: {
    name: "custom-element"
    mandatory: true
    value: "amp-image-lightbox"
    dispatch_key: true
  }
  attrs: {
    name: "src"
    mandatory: true
    value_regex: "https://cdn\\.ampproject\\.org/v0/amp-image-lightbox-(latest|0\\.1).js"
  }
  attrs: {
    name: "type"
    value: "text/javascript"
  }
  cdata: {
    blacklisted_cdata_regex: {
      regex: "."
      error_message: "contents"
    }
  }
  spec_url: "https://www.ampproject.org/docs/reference/extended/amp-image-lightbox.html"
}
tags: {  # amp-instagram
  tag_name: "script"
  spec_name: "amp-instagram extension .js script"
  mandatory_parent: "head"
  attrs: {
    name: "async"
    mandatory: true
    value: ""
  }
  attrs: {
    name: "custom-element"
    mandatory: true
    value: "amp-instagram"
    dispatch_key: true
  }
  attrs: {
    name: "src"
    mandatory: true
    value_regex: "https://cdn\\.ampproject\\.org/v0/amp-instagram-(latest|0\\.1).js"
  }
  attrs: {
    name: "type"
    value: "text/javascript"
  }
  cdata: {
    blacklisted_cdata_regex: {
      regex: "."
      error_message: "contents"
    }
  }
  spec_url: "https://www.ampproject.org/docs/reference/extended/amp-instagram.html"
}
tags: {  # amp-install-serviceworker
  tag_name: "script"
  spec_name: "amp-install-serviceworker extension .js script"
  mandatory_parent: "head"
  attrs: {
    name: "async"
    mandatory: true
    value: ""
  }
  attrs: {
    name: "custom-element"
    value: "amp-install-serviceworker"
    mandatory: true
    dispatch_key: true
  }
  attrs: {
    name: "src"
    mandatory: true
    value_regex: "https://cdn\\.ampproject\\.org/v0/amp-install-serviceworker-(latest|0\\.1).js"
  }
  attrs: {
    name: "type"
    value: "text/javascript"
  }
  cdata: {
    blacklisted_cdata_regex: {
      regex: "."
      error_message: "contents"
    }
  }
  spec_url: "https://www.ampproject.org/docs/reference/extended/amp-install-serviceworker.html"
}
tags: {  # amp-lightbox
  tag_name: "script"
  spec_name: "amp-lightbox extension .js script"
  mandatory_parent: "head"
  attrs: {
    name: "async"
    mandatory: true
    value: ""
  }
  attrs: {
    name: "custom-element"
    mandatory: true
    value: "amp-lightbox"
    dispatch_key: true
  }
  attrs: {
    name: "src"
    mandatory: true
    value_regex: "https://cdn\\.ampproject\\.org/v0/amp-lightbox-(latest|0\\.1).js"
  }
  attrs: {
    name: "type"
    value: "text/javascript"
  }
  cdata: {
    blacklisted_cdata_regex: {
      regex: "."
      error_message: "contents"
    }
  }
  spec_url: "https://www.ampproject.org/docs/reference/extended/amp-lightbox.html"
}
tags: {  # amp-list
  tag_name: "script"
  spec_name: "amp-list extension .js script"
  mandatory_parent: "head"
  attrs: {
    name: "async"
    mandatory: true
    value: ""
  }
  attrs: {
    name: "custom-element"
    mandatory: true
    value: "amp-list"
    dispatch_key: true
  }
  attrs: {
    name: "src"
    mandatory: true
    value_regex: "https://cdn\\.ampproject\\.org/v0/amp-list-(latest|0\\.1).js"
  }
  attrs: {
    name: "type"
    value: "text/javascript"
  }
  cdata: {
    blacklisted_cdata_regex: {
      regex: "."
      error_message: "contents"
    }
  }
  spec_url: "https://www.ampproject.org/docs/reference/extended/amp-list.html"
}
tags: {  # amp-mustache
  tag_name: "script"
  spec_name: "amp-mustache extension .js script"
  mandatory_parent: "head"
  attrs: {
    name: "async"
    mandatory: true
    value: ""
  }
  attrs: {
    name: "custom-template"
    mandatory: true
    value: "amp-mustache"
    dispatch_key: true
  }
  attrs: {
    name: "src"
    mandatory: true
    value_regex: "https://cdn\\.ampproject\\.org/v0/amp-mustache-(latest|0\\.1).js"
  }
  attrs: {
    name: "type"
    value: "text/javascript"
  }
  cdata: {
    blacklisted_cdata_regex: {
      regex: "."
      error_message: "contents"
    }
  }
  spec_url: "https://www.ampproject.org/docs/reference/extended/amp-mustache.html"
}
tags: {  # amp-pinterest
  tag_name: "script"
  spec_name: "amp-pinterest extension .js script"
  mandatory_parent: "head"
  attrs: {
    name: "async"
    mandatory: true
    value: ""
  }
  attrs: {
    name: "custom-element"
    mandatory: true
    value: "amp-pinterest"
    dispatch_key: true
  }
  attrs: {
    name: "src"
    mandatory: true
    value_regex: "https://cdn\\.ampproject\\.org/v0/amp-pinterest-(latest|0\\.1).js"
  }
  attrs: {
    name: "type"
    value: "text/javascript"
  }
  cdata: {
    blacklisted_cdata_regex: {
      regex: "."
      error_message: "contents"
    }
  }
  spec_url: "https://www.ampproject.org/docs/reference/extended/amp-pinterest.html"
}
tags: {  # amp-reach-player
  tag_name: "script"
  mandatory_parent: "head"
  spec_name: "amp-reach-player extension .js script"
  attrs: {
    name: "async"
    mandatory: true
    value: ""
  }
  attrs: {
    name: "custom-element"
    mandatory: true
    value: "amp-reach-player"
    dispatch_key: true
  }
  attrs: {
    name: "src"
    value_regex: "https://cdn\\.ampproject\\.org/v0/amp-reach-player-(latest|0\\.1).js"
    mandatory: true
  }
  attrs: {
    name: "type"
    value: "text/javascript"
  }
  cdata: {
    blacklisted_cdata_regex: {
      regex: "."
      error_message: "contents"
    }
  }
  # Uncomment once reference is available.
  # spec_url: "https://www.ampproject.org/docs/reference/extended/amp-reach-player.html"
}
tags: {  # amp-slides
  tag_name: "script"
  spec_name: "amp-slides extension .js script"
  mandatory_parent: "head"
  attrs: {
    name: "async"
    mandatory: true
    value: ""
  }
  attrs: {
    name: "custom-element"
    mandatory: true
    value: "amp-slides"
    dispatch_key: true
  }
  attrs: {
    name: "src"
    mandatory: true
    value_regex: "https://cdn\\.ampproject\\.org/v0/amp-slides-(latest|0\\.1).js"
  }
  attrs: {
    name: "type"
    value: "text/javascript"
  }
  cdata: {
    blacklisted_cdata_regex: {
      regex: "."
      error_message: "contents"
    }
  }
  spec_url: "https://www.ampproject.org/docs/reference/extended/amp-slides.html"
}
tags: {  # amp-soundcloud
  tag_name: "script"
  spec_name: "amp-soundcloud extension .js script"
  mandatory_parent: "head"
  attrs: {
    name: "async"
    mandatory: true
    value: ""
  }
  attrs: {
    name: "custom-element"
    mandatory: true
    value: "amp-soundcloud"
    dispatch_key: true
  }
  attrs: {
    name: "src"
    mandatory: true
    value_regex: "https://cdn\\.ampproject\\.org/v0/amp-soundcloud-(latest|0\\.1)\\.js"
  }
  attrs: {
    name: "type"
    value: "text/javascript"
  }
  cdata: {
    blacklisted_cdata_regex: {
      regex: "."
      error_message: "contents"
    }
  }
  spec_url: "https://www.ampproject.org/docs/reference/extended/amp-soundcloud.html"
}
tags: {  # amp-springboard-player
  tag_name: "script"
  spec_name: "amp-springboard-player extension .js script"
  mandatory_parent: "head"
  attrs: {
    name: "async"
    mandatory: true
    value: ""
  }
  attrs: {
    name: "custom-element"
    mandatory: true
    value: "amp-springboard-player"
    dispatch_key: true
  }
  attrs: {
    name: "src"
    mandatory: true
    value_regex: "https://cdn\\.ampproject\\.org/v0/amp-springboard-player-(latest|0\\.1)\\.js"
  }
  attrs: {
    name: "type"
    value: "text/javascript"
  }
  cdata: {
    blacklisted_cdata_regex: {
      regex: "."
      error_message: "contents"
    }
  }
  spec_url: "https://github.com/ampproject/amphtml/blob/master/extensions/amp-springboard-player/amp-springboard-player.html"
}
tags: {  # amp-twitter
  tag_name: "script"
  spec_name: "amp-twitter extension .js script"
  mandatory_parent: "head"
  attrs: {
    name: "async"
    mandatory: true
    value: ""
  }
  attrs: {
    name: "custom-element"
    mandatory: true
    value: "amp-twitter"
    dispatch_key: true
  }
  attrs: {
    name: "src"
    mandatory: true
    value_regex: "https://cdn\\.ampproject\\.org/v0/amp-twitter-(latest|0\\.1).js"
  }
  attrs: {
    name: "type"
    value: "text/javascript"
  }
  cdata: {
    blacklisted_cdata_regex: {
      regex: "."
      error_message: "contents"
    }
  }
  spec_url: "https://www.ampproject.org/docs/reference/extended/amp-twitter.html"
}
tags: {  # amp-user-notification
  tag_name: "script"
  spec_name: "amp-user-notification extension .js script"
  mandatory_parent: "head"
  attrs: {
    name: "async"
    mandatory: true
    value: ""
  }
  attrs: {
    name: "custom-element"
    mandatory: true
    value: "amp-user-notification"
    dispatch_key: true
  }
  attrs: {
    name: "src"
    mandatory: true
    value_regex: "https://cdn\\.ampproject\\.org/v0/amp-user-notification-(latest|0\\.1).js"
  }
  attrs: {
    name: "type"
    value: "text/javascript"
  }
  cdata: {
    blacklisted_cdata_regex: {
      regex: "."
      error_message: "contents"
    }
  }
  spec_url: "https://www.ampproject.org/docs/reference/extended/amp-user-notification.html"
}
tags: {  # amp-vimeo
  tag_name: "script"
  spec_name: "amp-vimeo extension .js script"
  mandatory_parent: "head"
  attrs: {
    name: "async"
    mandatory: true
    value: ""
  }
  attrs: {
    name: "custom-element"
    mandatory: true
    value: "amp-vimeo"
    dispatch_key: true
  }
  attrs: {
    name: "src"
    mandatory: true
    value_regex: "https://cdn\\.ampproject\\.org/v0/amp-vimeo-(latest|0\\.1)\\.js"
  }
  attrs: {
    name: "type"
    value: "text/javascript"
  }
  cdata: {
    blacklisted_cdata_regex: {
      regex: "."
      error_message: "contents"
    }
  }
  spec_url: "https://www.ampproject.org/docs/reference/extended/amp-vimeo.html"
}
tags: {  # amp-vine
  tag_name: "script"
  spec_name: "amp-vine extension .js script"
  mandatory_parent: "head"
  attrs: {
    name: "async"
    mandatory: true
    value: ""
  }
  attrs: {
    name: "custom-element"
    mandatory: true
    value: "amp-vine"
    dispatch_key: true
  }
  attrs: {
    name: "src"
    mandatory: true
    value_regex: "https://cdn\\.ampproject\\.org/v0/amp-vine-(latest|0\\.1).js"
  }
  attrs: {
    name: "type"
    value: "text/javascript"
  }
  cdata: {
    blacklisted_cdata_regex: {
      regex: "."
      error_message: "contents"
    }
  }
  spec_url: "https://www.ampproject.org/docs/reference/extended/amp-vine.html"
}
tags: {  # amp-youtube
  tag_name: "script"
  spec_name: "amp-youtube extension .js script"
  mandatory_parent: "head"
  attrs: {
    name: "async"
    mandatory: true
    value: ""
  }
  attrs: {
    name: "custom-element"
    mandatory: true
    value: "amp-youtube"
    dispatch_key: true
  }
  attrs: {
    name: "src"
    mandatory: true
    value_regex: "https://cdn\\.ampproject\\.org/v0/amp-youtube-(latest|0\\.1)\\.js"
  }
  attrs: {
    name: "type"
    value: "text/javascript"
  }
  cdata: {
    blacklisted_cdata_regex: {
      regex: "."
      error_message: "contents"
    }
  }
  spec_url: "https://www.ampproject.org/docs/reference/extended/amp-youtube.html"
}
# 4.11.2 The noscript element
tags: {
  tag_name: "noscript"
  spec_name: "noscript enclosure for boilerplate"
  mandatory: true
  unique: true
  mandatory_parent: "head"
  spec_url: "https://www.ampproject.org/docs/reference/spec.html#required-markup"
}
# We allow noscript in the body to contain tags otherwise disallowed by AMP.
tags: {
  tag_name: "noscript"
  # Noscript inside of noscript has strange parsing semantics in browsers and
  # isn't really helping anyone anyway.
  mandatory_ancestor: "body"
  disallowed_ancestor: "noscript"
}
# 4.11.3 The template element
tags: {
  tag_name: "template"
  # <template> tags may not be nested inside other <template> tags.
  disallowed_ancestor: "template"
  also_requires: "amp-mustache extension .js script"
  attrs: {
    name: "type"
    mandatory: true
    value: "amp-mustache"
  }
  spec_url: "https://www.ampproject.org/docs/reference/extended/amp-mustache.html"
}

# 11 Obsolute features
# 11.2 Non-conforming features
tags: {
  tag_name: "acronym"
  disallowed_ancestor: "head"
}
tags: {
  tag_name: "big"
  disallowed_ancestor: "head"
}
tags: {
  tag_name: "center"
  disallowed_ancestor: "head"
}
tags: {
  tag_name: "dir"
  disallowed_ancestor: "head"
}
tags: {
  tag_name: "hgroup"
  disallowed_ancestor: "head"
}
tags: {
  tag_name: "listing"
  disallowed_ancestor: "head"
}
tags: {
  tag_name: "multicol"
  disallowed_ancestor: "head"
}
tags: {
  tag_name: "nextid"
  disallowed_ancestor: "head"
}
tags: {
  tag_name: "nobr"
  disallowed_ancestor: "head"
}
tags: {
  tag_name: "spacer"
  disallowed_ancestor: "head"
}
tags: {
  tag_name: "strike"
  disallowed_ancestor: "head"
}
tags: {
  tag_name: "tt"
  disallowed_ancestor: "head"
}
tags: {
  tag_name: "xmp"
  disallowed_ancestor: "head"
}

# Some additional tags, microformats, allowances.

# This tag is a preserved indicator for documents created in microsoft word.
# They do not render.
tags: {
  tag_name: "o:p"
}

# Tags and attributes specific to AMP HTML.
# AMP Custom elements require a "src" or a "srcset" attribute,
# having both is also allowed.
attr_lists: {
  name: "mandatory-src-or-srcset"
  attrs: {
    name: "src"
    alternative_names: "srcset"
    mandatory: true
    value_url: {
      allowed_protocol: "data"
      allowed_protocol: "http"
      allowed_protocol: "https"
      allow_relative: true
    }
  }
}
# Extended AMP globally optional tags.
attr_lists: {
  name: "extended-amp-global"
  attrs: { name: "media" }
  attrs: { name: "noloading" value: "" }
}
# In the AMP Runtime, amp-ad and amp-embed are implemented in the same way,
# so if you're changing amp-ad consider changing amp-embed as well.
tags: {  # <amp-ad>
  tag_name: "amp-ad"
  disallowed_ancestor: "head"
  attrs: { name: "alt" }
  attrs: { name: "json" }
  attrs: {
    name: "src"
    value_url: {
      allowed_protocol: "https"
      allow_relative: true  # Will be set to false at a future date.
    }
  }
  attrs: { name: "type" mandatory: true }
  attr_lists: "extended-amp-global"
  spec_url: "https://www.ampproject.org/docs/reference/amp-ad.html"
  amp_layout: {
    supported_layouts: FILL
    supported_layouts: FIXED
    supported_layouts: FIXED_HEIGHT
    supported_layouts: NODISPLAY
    supported_layouts: RESPONSIVE
  }
}
tags: {  # <amp-analytics>
  tag_name: "amp-analytics"
  disallowed_ancestor: "head"
  also_requires: "amp-analytics extension .js script"
  attrs: { name: "type" }
  attrs: {
    name: "config"
    value_url: {
      allowed_protocol: "https"
      allow_relative: true  # Will be set to false at a future date.
    }
  }
  spec_url: "https://www.ampproject.org/docs/reference/extended/amp-analytics.html"
}
tags: {  # <amp-anim>
  tag_name: "amp-anim"
  disallowed_ancestor: "head"
  also_requires: "amp-anim extension .js script"
  attrs: { name: "alt" }
  attrs: { name: "attribution" }
  attrs: { name: "autoplay" value: "" }
  attrs: { name: "controls" }
  attr_lists: "extended-amp-global"
  attr_lists: "mandatory-src-or-srcset"
  spec_url: "https://www.ampproject.org/docs/reference/extended/amp-anim.html"
  amp_layout: {
    supported_layouts: FILL
    supported_layouts: FIXED
    supported_layouts: FIXED_HEIGHT
    supported_layouts: NODISPLAY
    supported_layouts: RESPONSIVE
  }
}
tags: {  # <amp-audio>
  tag_name: "amp-audio"
  disallowed_ancestor: "head"
  also_requires: "amp-audio extension .js script"
  attrs: {
    name: "autoplay"
    # ^$| prefix intended. empty string is valid.
    value_regex: "^$|desktop|tablet|mobile|autoplay"
  }
  attrs: { name: "controls" }
  attrs: { name: "loop"  value: "" }
  attrs: { name: "muted" value: "" }
  attrs: {
    name: "src"
    value_url: {
      allowed_protocol: "https"
      allow_relative: true  # Will be set to false at a future date.
    }
  }
  attr_lists: "extended-amp-global"
  spec_url: "https://www.ampproject.org/docs/reference/extended/amp-audio.html"
  amp_layout {
    defines_default_height: true
    # TODO(johannes): in the longer run, defines_default_width should
    # be false, to make it a fixed height layout per default, rather
    # than a fixed one.
    defines_default_width: true
    supported_layouts: FIXED
    supported_layouts: FIXED_HEIGHT
    supported_layouts: NODISPLAY
  }
}
tags: {  # <amp-brid-player>
  tag_name: "amp-brid-player"
  disallowed_ancestor: "head"
  also_requires: "amp-brid-player extension .js script"
  attrs: {
    name: "data-partner"
    mandatory: true
    value_regex: "[0-9]+"
  }
  attrs: {
    name: "data-player"
    mandatory: true
    value_regex: "[0-9]+"
  }
  attrs: {
    name: "data-playlist"
    mandatory_oneof: "['data-playlist', 'data-video']"
    value_regex: "[0-9]+"
  }
  attrs: {
    name: "data-video"
    mandatory_oneof: "['data-playlist', 'data-video']"
    value_regex: "[0-9]+"
  }
  attr_lists: "extended-amp-global"
  # TODO(gregable): Replace me with an ampproject.org URL eventually.
  spec_url: "https://github.com/ampproject/amphtml/blob/master/extensions/amp-brid-player/amp-brid-player.md"
  amp_layout: {
    supported_layouts: FILL
    supported_layouts: FIXED
    supported_layouts: FIXED_HEIGHT
    supported_layouts: NODISPLAY
    supported_layouts: RESPONSIVE
  }
}
tags: {  # <amp-brightcove>
  tag_name: "amp-brightcove"
  disallowed_ancestor: "head"
  also_requires: "amp-brightcove extension .js script"
  attrs: { name: "data-account" mandatory: true }
  # If data-embed is missing, the default value is "default".
  attrs: { name: "data-embed" }
  # If data-player is missing, the default value is "default".
  attrs: { name: "data-player" }
  # If data-playlist-id is not used for perform player and hence it is optional.
  attrs: { name: "data-playlist-id" }
  # If data-video-id is not used for perform player and hence it is optional.
  attrs: { name: "data-video-id" }
  attr_lists: "extended-amp-global"
  spec_url: "https://www.ampproject.org/docs/reference/extended/amp-brightcove.html"
  amp_layout: {
    supported_layouts: FILL
    supported_layouts: FIXED
    supported_layouts: FIXED_HEIGHT
    supported_layouts: NODISPLAY
    supported_layouts: RESPONSIVE
  }
}
tags: {  # <amp-carousel>
  tag_name: "amp-carousel"
  disallowed_ancestor: "head"
  also_requires: "amp-carousel extension .js script"
  attrs: { name: "arrows" value: "" }
  attrs: { name: "autoplay" value: "" }
  attrs: { name: "controls" }
  attrs: { name: "delay" value_regex: "[0-9]+" }
  attrs: { name: "dots" value: "" }
  attrs: { name: "loop" value: "" }
  attrs: { name: "type" value_regex: "slides|carousel" }
  attr_lists: "extended-amp-global"
  spec_url: "https://www.ampproject.org/docs/reference/extended/amp-carousel.html"
  amp_layout: {
    supported_layouts: FILL
    supported_layouts: FIXED
    supported_layouts: FIXED_HEIGHT
    supported_layouts: NODISPLAY
    supported_layouts: RESPONSIVE
  }
}
tags: {  # <amp-accordion>
  tag_name: "amp-accordion"
  disallowed_ancestor: "head"
  also_requires: "amp-accordion extension .js script"
  attrs: { name: "animate" value: "" }
  amp_layout: {
    supported_layouts: CONTAINER
  }
  child_tags: {
    child_tag_name_oneof: "section"
  }
  spec_url: "https://www.ampproject.org/docs/reference/extended/amp-accordion.html"
}
tags: {
  tag_name: "section"
  spec_name: "amp-accordion > section"
  disallowed_ancestor: "head"
  mandatory_parent: "amp-accordion"
  attrs: { name: "expanded" value: "" }
  child_tags: {
    mandatory_num_child_tags: 2
    first_child_tag_name_oneof: "h1"
    first_child_tag_name_oneof: "h2"
    first_child_tag_name_oneof: "h3"
    first_child_tag_name_oneof: "h4"
    first_child_tag_name_oneof: "h5"
    first_child_tag_name_oneof: "h6"
  }
}

tags: {  # <amp-dailymotion>
  tag_name: "amp-dailymotion"
  disallowed_ancestor: "head"
  also_requires: "amp-dailymotion extension .js script"
  attrs: { name: "data-endscreen-enable" value_regex: "true|false" }
  attrs: { name: "data-info" value_regex: "true|false" }
  attrs: { name: "data-mute" value_regex: "true|false" }
  attrs: { name: "data-sharing-enable" value_regex: "true|false" }
  attrs: { name: "data-start" value_regex: "[0-9]+" }
  attrs: { name: "data-ui-highlight" value_regex_casei: "([0-9a-f]{3}){1,2}" }
  attrs: { name: "data-ui-logo" value_regex: "true|false" }
  attrs: {
    name: "data-videoid"
    mandatory: true
    value_regex_casei: "[a-z0-9]+"
  }
  attr_lists: "extended-amp-global"
  spec_url: "https://www.ampproject.org/docs/reference/extended/amp-dailymotion.html"
  amp_layout: {
    supported_layouts: FILL
    supported_layouts: FIXED
    supported_layouts: FIXED_HEIGHT
    supported_layouts: RESPONSIVE
  }
}
# In the AMP Runtime, amp-ad and amp-embed are implemented in the same way,
# so if you're changing amp-embed consider changing amp-ad as well.
tags: {  # <amp-embed>
  tag_name: "amp-embed"
  disallowed_ancestor: "head"
  attrs: { name: "alt" }
  attrs: { name: "json" }
  attrs: {
    name: "src"
    value_url: {
      allowed_protocol: "https"
      allow_relative: true  # Will be set to false at a future date.
    }
  }
  attrs: { name: "type" mandatory: true }
  attr_lists: "extended-amp-global"
  spec_url: "https://www.ampproject.org/docs/reference/amp-embed.html"
  amp_layout: {
    supported_layouts: FILL
    supported_layouts: FIXED
    supported_layouts: FIXED_HEIGHT
    supported_layouts: NODISPLAY
    supported_layouts: RESPONSIVE
  }
}
tags: {  # <amp-facebook>
  tag_name: "amp-facebook"
  disallowed_ancestor: "head"
  also_requires: "amp-facebook extension .js script"
  # data-* is generally allowed, but it's not generally mandatory.
  attrs: { name: "data-href" mandatory: true }
  attr_lists: "extended-amp-global"
  spec_url: "https://www.ampproject.org/docs/reference/extended/amp-facebook.html"
  amp_layout: {
    supported_layouts: FILL
    supported_layouts: FIXED
    supported_layouts: FIXED_HEIGHT
    supported_layouts: NODISPLAY
    supported_layouts: RESPONSIVE
  }
}
# TODO(greggrothaus): amp-fit-text's attribute spec need flushing
# out now that the spec is available.
tags: {  # <amp-fit-text>
  tag_name: "amp-fit-text"
  disallowed_ancestor: "head"
  also_requires: "amp-fit-text extension .js script"
  attrs: { name: "max-font-size" }
  attrs: { name: "min-font-size" }
  attr_lists: "extended-amp-global"
  spec_url: "https://www.ampproject.org/docs/reference/extended/amp-fit-text.html"
  amp_layout: {
    supported_layouts: FILL
    supported_layouts: FIXED
    supported_layouts: FIXED_HEIGHT
    supported_layouts: NODISPLAY
    supported_layouts: RESPONSIVE
  }
}
tags: {  # <amp-font>
  tag_name: "amp-font"
  disallowed_ancestor: "head"
  also_requires: "amp-font extension .js script"
  attrs: {
    name: "font-family"
    mandatory: true
  }
  attrs: { name: "font-style" }
  attrs: { name: "font-variant" }
  attrs: {
    name: "timeout"
    value_regex: "[0-9]+"
  }
  attrs: { name: "font-weight" }
  attrs: { name: "on-error-add-class" }
  attrs: { name: "on-error-remove-class" }
  attrs: { name: "on-load-add-class" }
  attrs: { name: "on-load-remove-class" }
  attr_lists: "extended-amp-global"
  spec_url: "https://www.ampproject.org/docs/reference/extended/amp-font.html"
  amp_layout: {
    supported_layouts: NODISPLAY
  }
}
tags: {  # <amp-iframe>
  tag_name: "amp-iframe"
  disallowed_ancestor: "head"
  also_requires: "amp-iframe extension .js script"
  attrs: { name: "allowfullscreen" value: "" }
  attrs: { name: "allowtransparency" value: "" }
  attrs: { name: "frameborder" value_regex: "0|1" }
  attrs: { name: "resizable" value: "" }
  attrs: { name: "sandbox" }
  attrs: { name: "scrolling" value_regex: "auto|yes|no" }
  attrs: {
    name: "src"
    mandatory_oneof: "['src', 'srcdoc']"
    value_url: {
      allowed_protocol: "data"
      allowed_protocol: "https"
      allow_relative: true  # Will be set to false at a future date.
    }
  }
  attrs: { name: "srcdoc" mandatory_oneof: "['src', 'srcdoc']" }
  attr_lists: "extended-amp-global"
  spec_url: "https://www.ampproject.org/docs/reference/extended/amp-iframe.html"
  amp_layout: {
    supported_layouts: FILL
    supported_layouts: FIXED
    supported_layouts: FIXED_HEIGHT
    supported_layouts: NODISPLAY
    supported_layouts: RESPONSIVE
  }
}
tags: {  # <amp-image-lightbox>
  tag_name: "amp-image-lightbox"
  disallowed_ancestor: "head"
  also_requires: "amp-image-lightbox extension .js script"
  # Support dimensions / sizes / etc. like an amp-lightbox.
  attrs: { name: "controls" }
  attr_lists: "extended-amp-global"
  spec_url: "https://www.ampproject.org/docs/reference/extended/amp-image-lightbox.html"
  amp_layout: {
    supported_layouts: NODISPLAY
  }
}
tags: {  # <amp-img>
  tag_name: "amp-img"
  disallowed_ancestor: "head"
  attrs: { name: "alt" }
  attrs: { name: "attribution" }
  attrs: { name: "placeholder" }
  attr_lists: "extended-amp-global"
  attr_lists: "mandatory-src-or-srcset"
  spec_url: "https://www.ampproject.org/docs/reference/amp-img.html"
  amp_layout: {
    supported_layouts: FILL
    supported_layouts: FIXED
    supported_layouts: FIXED_HEIGHT
    supported_layouts: NODISPLAY
    supported_layouts: RESPONSIVE
  }
}
tags: {  # <amp-instagram>
  tag_name: "amp-instagram"
  disallowed_ancestor: "head"
  also_requires: "amp-instagram extension .js script"
  attrs: {
    name: "data-shortcode"
    mandatory_oneof: "['data-shortcode', 'src']"
  }
  attrs: {
    name: "shortcode"
    mandatory_oneof: "['data-shortcode', 'src']"
    deprecation: "data-shortcode"
    deprecation_url: "https://www.ampproject.org/docs/reference/extended/amp-instagram.html"
  }
  attrs: {
    name: "src"
    mandatory_oneof: "['data-shortcode', 'src']"
    value_url: {
      allowed_protocol: "http"  # runtime will rewrite URL to https in this case
      allowed_protocol: "https"
      allow_relative: true
    }
  }
  attr_lists: "extended-amp-global"
  spec_url: "https://www.ampproject.org/docs/reference/extended/amp-instagram.html"
  amp_layout: {
    supported_layouts: FILL
    supported_layouts: FIXED
    supported_layouts: FIXED_HEIGHT
    supported_layouts: NODISPLAY
    supported_layouts: RESPONSIVE
  }
}
tags: {  # <amp-install-serviceworker>
  tag_name: "amp-install-serviceworker"
  disallowed_ancestor: "head"
  also_requires: "amp-install-serviceworker extension .js script"
  attrs: {
    name: "src"
    mandatory: true
    value_url: {
      allowed_protocol: "https"
      allow_relative: true  # Will be set to false at a future date.
    }
  }
  spec_url: "https://www.ampproject.org/docs/reference/extended/amp-install-serviceworker.html"
  amp_layout: {
    supported_layouts: NODISPLAY
  }
}
tags: {  # <amp-jwplayer>
  tag_name: "amp-jwplayer"
  disallowed_ancestor: "head"
  also_requires: "amp-jwplayer extension .js script"
  attrs: { name: "data-player-id" mandatory: true }
  # If data-media-id is omitted, then data-playlist-id is required.
  attrs: { name: "data-media-id" }
  # If data-playlist-id is omitted, then data-media-id is required.
  attrs: { name: "data-playlist-id" }
  attr_lists: "extended-amp-global"
  spec_url: "https://www.ampproject.org/docs/reference/extended/amp-jwplayer.html"
  amp_layout: {
    supported_layouts: FILL
    supported_layouts: FIXED
    supported_layouts: FIXED_HEIGHT
    supported_layouts: NODISPLAY
    supported_layouts: RESPONSIVE
  }
}
tags: {  # <amp-lightbox>
  tag_name: "amp-lightbox"
  disallowed_ancestor: "head"
  also_requires: "amp-lightbox extension .js script"
  attrs: { name: "controls" }
  attrs: { name: "from" }
  attr_lists: "extended-amp-global"
  spec_url: "https://www.ampproject.org/docs/reference/extended/amp-lightbox.html"
  amp_layout: {
    supported_layouts: NODISPLAY
  }
}
tags: {  # <amp-list>
  tag_name: "amp-list"
  disallowed_ancestor: "head"
  also_requires: "amp-list extension .js script"
  attrs: { name: "credentials" }
  attrs: {
    name: "src"
    mandatory: true
    value_url: {
      allowed_protocol: "https"
      allow_relative: true  # Will be set to false at a future date.
    }
  }
  attr_lists: "extended-amp-global"
  spec_url: "https://www.ampproject.org/docs/reference/extended/amp-list.html"
  amp_layout: {
    supported_layouts: FILL
    supported_layouts: FIXED
    supported_layouts: FIXED_HEIGHT
    supported_layouts: NODISPLAY
    supported_layouts: RESPONSIVE
  }
}
# TODO: Enforce mandatory attributes depending on the value of another
# attribute. In this case, depending on the value of data-do, data-media and
# data-description may or may not be mandatory.
tags: {  # <amp-pinterest>
  tag_name: "amp-pinterest"
  disallowed_ancestor: "head"
  also_requires: "amp-pinterest extension .js script"
  # data-* is generally allowed, but it's not generally mandatory.
  attrs: { name: "data-do" mandatory: true }
  attr_lists: "extended-amp-global"
  spec_url: "https://www.ampproject.org/docs/reference/extended/amp-pinterest.html"
  amp_layout: {
    supported_layouts: FILL
    supported_layouts: FIXED
    supported_layouts: FIXED_HEIGHT
    supported_layouts: NODISPLAY
    supported_layouts: RESPONSIVE
  }
}
tags: {  # <amp-pixel>
  tag_name: "amp-pixel"
  disallowed_ancestor: "head"
  attrs: {
    name: "src"
    mandatory: true
    value_url: {
      allowed_protocol: "https"
      allow_relative: true  # Will be set to false at a future date.
    }
  }
  attr_lists: "extended-amp-global"
  spec_url: "https://www.ampproject.org/docs/reference/amp-pixel.html"
  amp_layout {
    defines_default_height: true
    defines_default_width: true
    supported_layouts: FIXED
    supported_layouts: NODISPLAY
  }
}
tags: {  # <amp-reach-player>
  tag_name: "amp-reach-player"
  disallowed_ancestor: "head"
  also_requires: "amp-reach-player extension .js script"
  attrs: {
    name: "data-embed-id"
    mandatory: true
    # All ids are lowercase, numeric or dashes.
    value_regex: "[0-9a-z-]+"
  }
  attr_lists: "extended-amp-global"
  # Uncomment once reference is available.
  # spec_url: "https://github.com/ampproject/amphtml/blob/master/extensions/amp-reach-player/amp-reach-player.md"
  amp_layout: {
    supported_layouts: FILL
    supported_layouts: FIXED
    supported_layouts: FIXED_HEIGHT
    supported_layouts: RESPONSIVE
  }
}
tags: {  # <amp-soundcloud>
  tag_name: "amp-soundcloud"
  disallowed_ancestor: "head"
  also_requires: "amp-soundcloud extension .js script"
  attrs: { name: "data-color" value_regex_casei: "([0-9a-f]{3}){1,2}" }
  attrs: {
    name: "data-trackid"
    mandatory: true
    value_regex: "[0-9]+"
  }
  attrs: { name: "data-visual" value_regex: "true|false" }
  attr_lists: "extended-amp-global"
  spec_url: "https://www.ampproject.org/docs/reference/extended/amp-soundcloud.html"
  amp_layout: {
    supported_layouts: FIXED_HEIGHT
  }
}
tags: {  # <amp-springboard-player>
  tag_name: "amp-springboard-player"
  disallowed_ancestor: "head"
  also_requires: "amp-springboard-player extension .js script"
  attrs: {
    name: "data-content-id"
    mandatory: true
  }
  attrs: {
    name: "data-domain"
    mandatory: true
  }
  attrs: {
    name: "data-items"
    mandatory: true
  }
  attrs: {
    name: "data-mode"
    mandatory: true
    value_regex_casei: "playlist|video"
  }
  attrs: {
    name: "data-player-id"
    mandatory: true
    value_regex_casei: "[a-z0-9]+"
  }
  attrs: {
    name: "data-site-id"
    mandatory: true
    value_regex: "[0-9]+"
  }
  attr_lists: "extended-amp-global"
  spec_url: "https://github.com/ampproject/amphtml/blob/master/extensions/amp-springboard-player/amp-springboard-player.html"
  amp_layout: {
    supported_layouts: FILL
    supported_layouts: FIXED
    supported_layouts: RESPONSIVE
  }
}
tags: {  # <amp-twitter>
  tag_name: "amp-twitter"
  disallowed_ancestor: "head"
  also_requires: "amp-twitter extension .js script"
  attrs: { name: "data-tweetid" mandatory_oneof: "['data-tweetid', 'src']" }
  attrs: {
    name: "src"
    mandatory_oneof: "['data-tweetid', 'src']"
    value_url: {
      allowed_protocol: "http"  # runtime will rewrite URL to https in this case
      allowed_protocol: "https"
      allow_relative: true
    }
  }
  attr_lists: "extended-amp-global"
  spec_url: "https://www.ampproject.org/docs/reference/extended/amp-twitter.html"
  amp_layout: {
    supported_layouts: FILL
    supported_layouts: FIXED
    supported_layouts: FIXED_HEIGHT
    supported_layouts: NODISPLAY
    supported_layouts: RESPONSIVE
  }
}
tags: {  # <amp-user-notification>
  tag_name: "amp-user-notification"
  disallowed_ancestor: "head"
  also_requires: "amp-user-notification extension .js script"
  attr_lists: "extended-amp-global"
  spec_url: "https://www.ampproject.org/docs/reference/extended/amp-user-notification.html"
  amp_layout: {
    supported_layouts: NODISPLAY
  }
}
tags: {  # <amp-video>
  tag_name: "amp-video"
  disallowed_ancestor: "head"
  attrs: { name: "alt" }
  attrs: { name: "attribution" }
  attrs: { name: "autoplay" value: "" }
  attrs: { name: "controls" value: "" }
  attrs: { name: "loop"     value: "" }
  attrs: { name: "muted"    value: "" }
  attrs: { name: "placeholder" }
  attrs: { name: "poster" }
  attrs: {
    name: "src"
    value_url: {
      allowed_protocol: "https"
      allow_relative: true  # Will be set to false at a future date.
    }
  }
  attr_lists: "extended-amp-global"
  spec_url: "https://www.ampproject.org/docs/reference/amp-video.html"
  amp_layout: {
    supported_layouts: FILL
    supported_layouts: FIXED
    supported_layouts: FIXED_HEIGHT
    supported_layouts: NODISPLAY
    supported_layouts: RESPONSIVE
  }
}
tags: {  # <amp-vimeo>
  tag_name: "amp-vimeo"
  disallowed_ancestor: "head"
  also_requires: "amp-vimeo extension .js script"
  attrs: {
    name: "data-videoid"
    mandatory: true
    value_regex: "[0-9]+"
  }
  attr_lists: "extended-amp-global"
  spec_url: "https://www.ampproject.org/docs/reference/extended/amp-vimeo.html"
  amp_layout: {
    supported_layouts: FILL
    supported_layouts: FIXED
    supported_layouts: FIXED_HEIGHT
    supported_layouts: RESPONSIVE
  }
}
tags: {  # <amp-vine>
  tag_name: "amp-vine"
  disallowed_ancestor: "head"
  also_requires: "amp-vine extension .js script"
  # data-* is generally allowed, but it's not generally mandatory.
  attrs: { name: "data-vineid" mandatory: true }
  attr_lists: "extended-amp-global"
  spec_url: "https://www.ampproject.org/docs/reference/extended/amp-vine.html"
  amp_layout: {
    supported_layouts: FILL
    supported_layouts: FIXED
    supported_layouts: FIXED_HEIGHT
    supported_layouts: NODISPLAY
    supported_layouts: RESPONSIVE
  }
}
# amp-youtube either comes with a video-id attribute, or with
# a data-videoid attribute.
tags: {  # <amp-youtube>
  tag_name: "amp-youtube"
  disallowed_ancestor: "head"
  also_requires: "amp-youtube extension .js script"
  attrs: {
    name: "data-videoid"
    mandatory_oneof: "['src', 'data-videoid']"
  }
  attrs: {
    name: "src"
    mandatory_oneof: "['src', 'data-videoid']"
    value_url: {
      allowed_protocol: "http"  # runtime will rewrite URL to https in this case
      allowed_protocol: "https"
      allow_relative: true
    }
  }
  attrs: {
    name: "video-id"
    mandatory_oneof: "['src', 'data-videoid']"
    deprecation: "data-videoid"
    deprecation_url: "https://www.ampproject.org/docs/reference/extended/amp-youtube.html"
  }
  attr_lists: "extended-amp-global"
  spec_url: "https://www.ampproject.org/docs/reference/extended/amp-youtube.html"
  amp_layout: {
    supported_layouts: FILL
    supported_layouts: FIXED
    supported_layouts: FIXED_HEIGHT
    supported_layouts: NODISPLAY
    supported_layouts: RESPONSIVE
  }
}


# AMP Layout attributes: implied for TagSpecs with amp_layout field
# set. Note that while these attributes are defined as optional here,
# depending on amp layout the validator will examine these fields and
# their values.
attr_lists: {
  name: "$AMP_LAYOUT_ATTRS"
  attrs: { name: "height" }
  attrs: { name: "heights" }
  attrs: { name: "layout" }
  attrs: { name: "sizes" }
  attrs: { name: "width" }
}

# Global attributes: These can be used in all tags.
attr_lists: {
  name: "$GLOBAL_ATTRS"
  # For schema.org annotations.
  attrs: { name: "itemid" }
  attrs: { name: "itemprop" }
  attrs: { name: "itemref" }
  attrs: { name: "itemscope" }
  attrs: { name: "itemtype" }
  # 3.2.5 HTML5 Global attributes.
  attrs: { name: "accesskey" }
  attrs: { name: "class" }
  attrs: { name: "dir" }
  attrs: { name: "draggable" }
  attrs: { name: "id" }
  attrs: { name: "lang" }
  attrs: { name: "tabindex" }
  attrs: { name: "title" }
  attrs: { name: "translate" }
  # Accessible Rich Internet Applications http://www.w3.org/TR/wai-aria/
  attrs: { name: "aria-activedescendant" }
  attrs: { name: "aria-atomic" }
  attrs: { name: "aria-autocomplete" }
  attrs: { name: "aria-busy" }
  attrs: { name: "aria-checked" }
  attrs: { name: "aria-controls" }
  attrs: { name: "aria-describedby" }
  attrs: { name: "aria-disabled" }
  attrs: { name: "aria-dropeffect" }
  attrs: { name: "aria-expanded" }
  attrs: { name: "aria-flowto" }
  attrs: { name: "aria-grabbed" }
  attrs: { name: "aria-haspopup" }
  attrs: { name: "aria-hidden" }
  attrs: { name: "aria-invalid" }
  attrs: { name: "aria-label" }
  attrs: { name: "aria-labelledby" }
  attrs: { name: "aria-level" }
  attrs: { name: "aria-live" }
  attrs: { name: "aria-multiline" }
  attrs: { name: "aria-multiselectable" }
  attrs: { name: "aria-orientation" }
  attrs: { name: "aria-owns" }
  attrs: { name: "aria-posinset" }
  attrs: { name: "aria-pressed" }
  attrs: { name: "aria-readonly" }
  attrs: { name: "aria-relevant" }
  attrs: { name: "aria-required" }
  attrs: { name: "aria-selected" }
  attrs: { name: "aria-setsize" }
  attrs: { name: "aria-sort" }
  attrs: { name: "aria-valuemax" }
  attrs: { name: "aria-valuemin" }
  attrs: { name: "aria-valuenow" }
  attrs: { name: "aria-valuetext" }
  attrs: { name: "role" }
  # For placeholders inside amp-ad and other tags, we allow the
  # placeholder empty attribute. See e.g.
  # https://github.com/ampproject/amphtml/pull/284/commits
  attrs: { name: "placeholder" value: "" }
  # We allow the empty fallback attribute on any element
  attrs: { name: "fallback" value: "" }
  attrs: { name: "lightbox" }
  attrs: { name: "on" }
  attrs: { name: "overflow" }
  # amp-access specific attributes, see
  # https://www.ampproject.org/docs/reference/extended/amp-access-spec.html
  # TODO(gregable): These should only be allowed on any tag inside BODY or HEAD.
  attrs: { name: "amp-access" }
  attrs: { name: "amp-access-behavior" }
  attrs: { name: "amp-access-hide" }
  attrs: { name: "amp-access-id" }
  attrs: { name: "amp-access-loader" }
  attrs: { name: "amp-access-loading" }
  attrs: { name: "amp-access-off" }
  attrs: { name: "amp-access-on" }
  attrs: { name: "amp-access-show" }
  attrs: { name: "amp-access-style" }
  attrs: { name: "amp-access-template" }
  attrs: { name: "i-amp-access-id" }
}

# Error formats
error_formats {
  code: UNKNOWN_CODE
  format: "Unknown error."
}
error_formats {
  code: MANDATORY_TAG_MISSING
  format: "The mandatory tag '%1' is missing or incorrect."
}
error_formats {
  code: TAG_REQUIRED_BY_MISSING
  format: "The tag '%1' is missing or incorrect, but required by '%2'."
}
error_formats {
  code: DISALLOWED_TAG
  format: "The tag '%1' is disallowed."
}
error_formats {
  code: GENERAL_DISALLOWED_TAG
  format: "The tag '%1' is disallowed except in specific forms."
}
error_formats {
  code: DISALLOWED_ATTR
  format: "The attribute '%1' may not appear in tag '%2'."
}
error_formats {
  code: INVALID_ATTR_VALUE
  format: "The attribute '%1' in tag '%2' is set "
          "to the invalid value '%3'."
}
error_formats {
  code: ATTR_VALUE_REQUIRED_BY_LAYOUT
  format: "Invalid value '%1' for attribute '%2' in tag '%3' - "
          "for layout '%4', set the attribute '%2' to value '%5'."
}
error_formats {
  code: IMPLIED_LAYOUT_INVALID
  format: "The implied layout '%1' is not supported by tag '%2'."
}
error_formats {
  code: SPECIFIED_LAYOUT_INVALID
  format: "The specified layout '%1' is not supported by tag '%2'."
}
error_formats {
  code: MANDATORY_ATTR_MISSING
  format: "The mandatory attribute '%1' is missing in tag '%2'."
}
error_formats {
  code: INCONSISTENT_UNITS_FOR_WIDTH_AND_HEIGHT
  format: "Inconsistent units for width and height in tag '%1' - "
          "width is specified in '%2' whereas height is specified in '%3'."
}
error_formats {
  code: STYLESHEET_TOO_LONG_OLD_VARIANT
  format: "The author stylesheet specified in tag 'style amp-custom' is too "
          "long - we saw %1 bytes whereas the limit is %2 bytes."
}
error_formats {
  code: STYLESHEET_TOO_LONG
  format: "The author stylesheet specified in tag '%1' is too "
          "long - we saw %2 bytes whereas the limit is %3 bytes."
}
error_formats {
  code: MANDATORY_CDATA_MISSING_OR_INCORRECT
  format: "The mandatory text (CDATA) inside tag '%1' is missing or incorrect."
}
error_formats {
  code: CDATA_VIOLATES_BLACKLIST
  format: "The text (CDATA) inside tag '%1' contains '%2', "
          "which is disallowed."
}
error_formats {
  code: DISALLOWED_PROPERTY_IN_ATTR_VALUE
  format: "The property '%1' in attribute '%2' in tag '%3' is disallowed."
}
error_formats {
  code: INVALID_PROPERTY_VALUE_IN_ATTR_VALUE
  format: "The property '%1' in attribute '%2' in tag '%3' is set to "
          "'%4', which is invalid."
}
error_formats {
  code: MISSING_URL
  format: "Missing URL for attribute '%1' in tag '%2'."
}
error_formats {
  code: INVALID_URL
  format: "Malformed URL '%3' for attribute '%1' in tag '%2'."
}
error_formats {
  code: INVALID_URL_PROTOCOL
  format: "Invalid URL protocol '%3:' for attribute '%1' in tag '%2'."
}
error_formats {
  code: DISALLOWED_RELATIVE_URL
  format: "The relative URL '%3' for attribute '%1' in tag '%2' is disallowed."
}
error_formats {
  code: MANDATORY_PROPERTY_MISSING_FROM_ATTR_VALUE
  format: "The property '%1' is missing from attribute '%2' in tag '%3'."
}
error_formats {
  code: UNESCAPED_TEMPLATE_IN_ATTR_VALUE
  format: "The attribute '%1' in tag '%2' is set to '%3', which contains "
          "unescaped Mustache template syntax."
}
error_formats {
  code: TEMPLATE_PARTIAL_IN_ATTR_VALUE
  format: "The attribute '%1' in tag '%2' is set to '%3', which contains "
          "a Mustache template partial."
}
error_formats {
  code: DEPRECATED_TAG
  format: "The tag '%1' is deprecated - use '%2' instead."
}
error_formats {
  code: DEPRECATED_ATTR
  format: "The attribute '%1' in tag '%2' is deprecated - use '%3' instead."
}
error_formats {
  code: DEV_MODE_ENABLED
  format: "The attribute '%1' in tag '%2' enables the development mode. "
          "Please remove, this feature is obsolete."
}
error_formats {
  code: MUTUALLY_EXCLUSIVE_ATTRS
  format: "Mutually exclusive attributes encountered in tag '%1' - "
          "pick one of %2."
}
error_formats {
  code: MANDATORY_ONEOF_ATTR_MISSING
  format: "The tag '%1' is missing a mandatory attribute - pick one of %2."
}
error_formats {
  code: WRONG_PARENT_TAG
  format: "The parent tag of tag '%1' is '%2', but it can only be '%3'."
}
error_formats {
  code: DISALLOWED_TAG_ANCESTOR
  format: "The tag '%1' may not appear as a descendant of tag '%2'."
}
error_formats {
  code: MANDATORY_TAG_ANCESTOR
  format: "The tag '%1' may only appear as a descendant of tag '%2'."
}
error_formats {
  code: MANDATORY_TAG_ANCESTOR_WITH_HINT
  format: "The tag '%1' may only appear as a descendant of tag '%2'. "
          "Did you mean '%3'?"
}
error_formats {
  code: DUPLICATE_UNIQUE_TAG
  format: "The tag '%1' appears more than once in the document."
}
error_formats {
  code: TEMPLATE_IN_ATTR_NAME
  format: "Mustache template syntax in attribute name '%1' in tag '%2'."
}
error_formats {
  code: ATTR_DISALLOWED_BY_IMPLIED_LAYOUT
  format: "The attribute '%1' in tag '%2' is disallowed by implied layout '%3'."
}
error_formats {
  code: ATTR_DISALLOWED_BY_SPECIFIED_LAYOUT
  format: "The attribute '%1' in tag '%2' is disallowed by specified layout '%3'."
}
error_formats {
  code: INCORRECT_NUM_CHILD_TAGS
  format: "Tag '%1' must have %2 child tags - saw %3 child tags."
}
error_formats {
  code: DISALLOWED_CHILD_TAG_NAME
  format: "Tag '%1' is disallowed as child of tag '%2'. "
          "Child tag must be one of %3."
}
error_formats {
  code: DISALLOWED_FIRST_CHILD_TAG_NAME
  format: "Tag '%1' is disallowed as first child of tag '%2'. "
          "First child tag must be one of %3."
}

# CSS Errors. All of these use %1 for the tag name (in practice 'style'
# by default).
error_formats {
  code: CSS_SYNTAX
  format: "CSS syntax error in tag '%1' - %2."
}
error_formats {
  code: CSS_SYNTAX_INVALID_AT_RULE
  format: "CSS syntax error in tag '%1' - saw invalid at rule '@%2'."
}
error_formats {
  code: CSS_SYNTAX_STRAY_TRAILING_BACKSLASH
  format: "CSS syntax error in tag '%1' - stray trailing backslash."
}
error_formats {
  code: CSS_SYNTAX_UNTERMINATED_COMMENT
  format: "CSS syntax error in tag '%1' - unterminated comment."
}
error_formats {
  code: CSS_SYNTAX_UNTERMINATED_STRING
  format: "CSS syntax error in tag '%1' - unterminated string."
}
error_formats {
  code: CSS_SYNTAX_BAD_URL
  format: "CSS syntax error in tag '%1' - bad url."
}
error_formats {
  code: CSS_SYNTAX_EOF_IN_PRELUDE_OF_QUALIFIED_RULE
  format: "CSS syntax error in tag '%1' - EOF in prelude of a qualified rule."
}
error_formats {
  code: CSS_SYNTAX_INVALID_DECLARATION
  format: "CSS syntax error in tag '%1' - invalid declaration."
}
error_formats {
  code: CSS_SYNTAX_INCOMPLETE_DECLARATION
  format: "CSS syntax error in tag '%1' - incomplete declaration."
}
error_formats {
  code: CSS_SYNTAX_ERROR_IN_PSEUDO_SELECTOR
  format: "CSS syntax error in tag '%1' - invalid pseudo selector."
}
error_formats {
  code: CSS_SYNTAX_MISSING_SELECTOR
  format: "CSS syntax error in tag '%1' - missing selector."
}
error_formats {
  code: CSS_SYNTAX_NOT_A_SELECTOR_START
  format: "CSS syntax error in tag '%1' - not a selector start."
}
error_formats {
  code: CSS_SYNTAX_UNPARSED_INPUT_REMAINS_IN_SELECTOR
  format: "CSS syntax error in tag '%1' - unparsed input remains in selector."
}
error_formats {
  code: CSS_SYNTAX_MISSING_URL
  format: "CSS syntax error in tag '%1' - missing url."
}
error_formats {
  code: CSS_SYNTAX_INVALID_URL
  format: "CSS syntax error in tag '%1' - invalid url '%2'."
}
error_formats {
  code: CSS_SYNTAX_INVALID_URL_PROTOCOL
  format: "CSS syntax error in tag '%1' - invalid url protocol '%2:'."
}
error_formats {
  code: CSS_SYNTAX_DISALLOWED_RELATIVE_URL
  format: "CSS syntax error in tag '%1' - disallowed relative url '%2'."
}<|MERGE_RESOLUTION|>--- conflicted
+++ resolved
@@ -2907,11 +2907,198 @@
   }
   spec_url: "https://www.ampproject.org/docs/reference/extended/amp-facebook.html"
 }
-<<<<<<< HEAD
 tags: {  # amp-fit-text
   tag_name: "script"
   spec_name: "amp-fit-text extension .js script"
-=======
+  mandatory_parent: "head"
+  attrs: {
+    name: "async"
+    mandatory: true
+    value: ""
+  }
+  attrs: {
+    name: "custom-element"
+    mandatory: true
+    value: "amp-fit-text"
+    dispatch_key: true
+  }
+  attrs: {
+    name: "src"
+    mandatory: true
+    value_regex: "https://cdn\\.ampproject\\.org/v0/amp-fit-text-(latest|0\\.1).js"
+  }
+  attrs: {
+    name: "type"
+    value: "text/javascript"
+  }
+  cdata: {
+    blacklisted_cdata_regex: {
+      regex: "."
+      error_message: "contents"
+    }
+  }
+  spec_url: "https://www.ampproject.org/docs/reference/extended/amp-fit-text.html"
+}
+tags: {  # amp-font
+  tag_name: "script"
+  spec_name: "amp-font extension .js script"
+  mandatory_parent: "head"
+  attrs: {
+    name: "async"
+    mandatory: true
+    value: ""
+  }
+  attrs: {
+    name: "custom-element"
+    mandatory: true
+    value: "amp-font"
+    dispatch_key: true
+  }
+  attrs: {
+    name: "src"
+    mandatory: true
+    value_regex: "https://cdn\\.ampproject\\.org/v0/amp-font-(latest|0\\.1).js"
+  }
+  attrs: {
+    name: "type"
+    value: "text/javascript"
+  }
+  cdata: {
+    blacklisted_cdata_regex: {
+      regex: "."
+      error_message: "contents"
+    }
+  }
+  spec_url: "https://www.ampproject.org/docs/reference/extended/amp-font.html"
+}
+tags: {  # amp-iframe
+  tag_name: "script"
+  spec_name: "amp-iframe extension .js script"
+  mandatory_parent: "head"
+  attrs: {
+    name: "async"
+    mandatory: true
+    value: ""
+  }
+  attrs: {
+    name: "custom-element"
+    mandatory: true
+    value: "amp-iframe"
+    dispatch_key: true
+  }
+  attrs: {
+    name: "src"
+    mandatory: true
+    value_regex: "https://cdn\\.ampproject\\.org/v0/amp-iframe-(latest|0\\.1).js"
+  }
+  attrs: {
+    name: "type"
+    value: "text/javascript"
+  }
+  cdata: {
+    blacklisted_cdata_regex: {
+      regex: "."
+      error_message: "contents"
+    }
+  }
+  spec_url: "https://www.ampproject.org/docs/reference/extended/amp-iframe.html"
+}
+tags: {  # amp-image-lightbox
+  tag_name: "script"
+  spec_name: "amp-image-lightbox extension .js script"
+  mandatory_parent: "head"
+  attrs: {
+    name: "async"
+    mandatory: true
+    value: ""
+  }
+  attrs: {
+    name: "custom-element"
+    mandatory: true
+    value: "amp-image-lightbox"
+    dispatch_key: true
+  }
+  attrs: {
+    name: "src"
+    mandatory: true
+    value_regex: "https://cdn\\.ampproject\\.org/v0/amp-image-lightbox-(latest|0\\.1).js"
+  }
+  attrs: {
+    name: "type"
+    value: "text/javascript"
+  }
+  cdata: {
+    blacklisted_cdata_regex: {
+      regex: "."
+      error_message: "contents"
+    }
+  }
+  spec_url: "https://www.ampproject.org/docs/reference/extended/amp-image-lightbox.html"
+}
+tags: {  # amp-instagram
+  tag_name: "script"
+  spec_name: "amp-instagram extension .js script"
+  mandatory_parent: "head"
+  attrs: {
+    name: "async"
+    mandatory: true
+    value: ""
+  }
+  attrs: {
+    name: "custom-element"
+    mandatory: true
+    value: "amp-instagram"
+    dispatch_key: true
+  }
+  attrs: {
+    name: "src"
+    mandatory: true
+    value_regex: "https://cdn\\.ampproject\\.org/v0/amp-instagram-(latest|0\\.1).js"
+  }
+  attrs: {
+    name: "type"
+    value: "text/javascript"
+  }
+  cdata: {
+    blacklisted_cdata_regex: {
+      regex: "."
+      error_message: "contents"
+    }
+  }
+  spec_url: "https://www.ampproject.org/docs/reference/extended/amp-instagram.html"
+}
+tags: {  # amp-install-serviceworker
+  tag_name: "script"
+  spec_name: "amp-install-serviceworker extension .js script"
+  mandatory_parent: "head"
+  attrs: {
+    name: "async"
+    mandatory: true
+    value: ""
+  }
+  attrs: {
+    name: "custom-element"
+    value: "amp-install-serviceworker"
+    mandatory: true
+    dispatch_key: true
+  }
+  attrs: {
+    name: "src"
+    mandatory: true
+    value_regex: "https://cdn\\.ampproject\\.org/v0/amp-install-serviceworker-(latest|0\\.1).js"
+  }
+  attrs: {
+    name: "type"
+    value: "text/javascript"
+  }
+  cdata: {
+    blacklisted_cdata_regex: {
+      regex: "."
+      error_message: "contents"
+    }
+  }
+  spec_url: "https://www.ampproject.org/docs/reference/extended/amp-install-serviceworker.html"
+}
 tags: {  # amp-jwplayer
   name: "script"
   mandatory_parent: "head"
@@ -2929,198 +3116,6 @@
     value_regex: "https://cdn\\.ampproject\\.org/v0/amp-jwplayer-(latest|0\\.1).js"
     mandatory: true
   }
-}
-tags: {  # amp-lightbox
-  name: "script"
->>>>>>> 6f282a40
-  mandatory_parent: "head"
-  attrs: {
-    name: "async"
-    mandatory: true
-    value: ""
-  }
-  attrs: {
-    name: "custom-element"
-    mandatory: true
-    value: "amp-fit-text"
-    dispatch_key: true
-  }
-  attrs: {
-    name: "src"
-    mandatory: true
-    value_regex: "https://cdn\\.ampproject\\.org/v0/amp-fit-text-(latest|0\\.1).js"
-  }
-  attrs: {
-    name: "type"
-    value: "text/javascript"
-  }
-  cdata: {
-    blacklisted_cdata_regex: {
-      regex: "."
-      error_message: "contents"
-    }
-  }
-  spec_url: "https://www.ampproject.org/docs/reference/extended/amp-fit-text.html"
-}
-tags: {  # amp-font
-  tag_name: "script"
-  spec_name: "amp-font extension .js script"
-  mandatory_parent: "head"
-  attrs: {
-    name: "async"
-    mandatory: true
-    value: ""
-  }
-  attrs: {
-    name: "custom-element"
-    mandatory: true
-    value: "amp-font"
-    dispatch_key: true
-  }
-  attrs: {
-    name: "src"
-    mandatory: true
-    value_regex: "https://cdn\\.ampproject\\.org/v0/amp-font-(latest|0\\.1).js"
-  }
-  attrs: {
-    name: "type"
-    value: "text/javascript"
-  }
-  cdata: {
-    blacklisted_cdata_regex: {
-      regex: "."
-      error_message: "contents"
-    }
-  }
-  spec_url: "https://www.ampproject.org/docs/reference/extended/amp-font.html"
-}
-tags: {  # amp-iframe
-  tag_name: "script"
-  spec_name: "amp-iframe extension .js script"
-  mandatory_parent: "head"
-  attrs: {
-    name: "async"
-    mandatory: true
-    value: ""
-  }
-  attrs: {
-    name: "custom-element"
-    mandatory: true
-    value: "amp-iframe"
-    dispatch_key: true
-  }
-  attrs: {
-    name: "src"
-    mandatory: true
-    value_regex: "https://cdn\\.ampproject\\.org/v0/amp-iframe-(latest|0\\.1).js"
-  }
-  attrs: {
-    name: "type"
-    value: "text/javascript"
-  }
-  cdata: {
-    blacklisted_cdata_regex: {
-      regex: "."
-      error_message: "contents"
-    }
-  }
-  spec_url: "https://www.ampproject.org/docs/reference/extended/amp-iframe.html"
-}
-tags: {  # amp-image-lightbox
-  tag_name: "script"
-  spec_name: "amp-image-lightbox extension .js script"
-  mandatory_parent: "head"
-  attrs: {
-    name: "async"
-    mandatory: true
-    value: ""
-  }
-  attrs: {
-    name: "custom-element"
-    mandatory: true
-    value: "amp-image-lightbox"
-    dispatch_key: true
-  }
-  attrs: {
-    name: "src"
-    mandatory: true
-    value_regex: "https://cdn\\.ampproject\\.org/v0/amp-image-lightbox-(latest|0\\.1).js"
-  }
-  attrs: {
-    name: "type"
-    value: "text/javascript"
-  }
-  cdata: {
-    blacklisted_cdata_regex: {
-      regex: "."
-      error_message: "contents"
-    }
-  }
-  spec_url: "https://www.ampproject.org/docs/reference/extended/amp-image-lightbox.html"
-}
-tags: {  # amp-instagram
-  tag_name: "script"
-  spec_name: "amp-instagram extension .js script"
-  mandatory_parent: "head"
-  attrs: {
-    name: "async"
-    mandatory: true
-    value: ""
-  }
-  attrs: {
-    name: "custom-element"
-    mandatory: true
-    value: "amp-instagram"
-    dispatch_key: true
-  }
-  attrs: {
-    name: "src"
-    mandatory: true
-    value_regex: "https://cdn\\.ampproject\\.org/v0/amp-instagram-(latest|0\\.1).js"
-  }
-  attrs: {
-    name: "type"
-    value: "text/javascript"
-  }
-  cdata: {
-    blacklisted_cdata_regex: {
-      regex: "."
-      error_message: "contents"
-    }
-  }
-  spec_url: "https://www.ampproject.org/docs/reference/extended/amp-instagram.html"
-}
-tags: {  # amp-install-serviceworker
-  tag_name: "script"
-  spec_name: "amp-install-serviceworker extension .js script"
-  mandatory_parent: "head"
-  attrs: {
-    name: "async"
-    mandatory: true
-    value: ""
-  }
-  attrs: {
-    name: "custom-element"
-    value: "amp-install-serviceworker"
-    mandatory: true
-    dispatch_key: true
-  }
-  attrs: {
-    name: "src"
-    mandatory: true
-    value_regex: "https://cdn\\.ampproject\\.org/v0/amp-install-serviceworker-(latest|0\\.1).js"
-  }
-  attrs: {
-    name: "type"
-    value: "text/javascript"
-  }
-  cdata: {
-    blacklisted_cdata_regex: {
-      regex: "."
-      error_message: "contents"
-    }
-  }
-  spec_url: "https://www.ampproject.org/docs/reference/extended/amp-install-serviceworker.html"
 }
 tags: {  # amp-lightbox
   tag_name: "script"
