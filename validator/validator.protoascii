#
# Copyright 2016 The AMP HTML Authors. All Rights Reserved.
#
# Licensed under the Apache License, Version 2.0 (the "License");
# you may not use this file except in compliance with the License.
# You may obtain a copy of the License at
#
#      http://www.apache.org/licenses/LICENSE-2.0
#
# Unless required by applicable law or agreed to in writing, software
# distributed under the License is distributed on an "AS-IS" BASIS,
# WITHOUT WARRANTIES OR CONDITIONS OF ANY KIND, either express or implied.
# See the License for the specific language governing permissions and
# limitations under the license.
#

<<<<<<< HEAD
# This revision id refers to the validator revision id, currently a Google
# internal mechanism. When backwards incompatible changes to the validator
# engine are made, this value must be incremented to prevent old binaries
# in production from crashing. This id is not relevant to validator.js
# because thus far, engine (validator.js) and spec file (validator.protoascii)
# are always released together.
min_validator_revision_required: 112
# The spec file revision allows the validator engine to distinguish
# newer versions of the spec file. This is currently a Google internal
# mechanism, validator.js does not use this facility. However, any
# change to this file requires updating this revision id.
spec_file_revision: 198
# Rules for AMP HTML
# (https://www.ampproject.org/docs/reference/spec.html)
#
# Specific URL to reference for violations having to do with mustache
# templates. These are specific to any particular tag, so must live at
# the top level of this rules file.
template_spec_url: "https://www.ampproject.org/docs/reference/extended/amp-mustache.html"

tags: {
  tag_name: "!doctype"
  spec_name: "html doctype"
  mandatory_parent: "$ROOT"
  mandatory: true
  unique: true
  attrs: {
    name: "html"
    mandatory: true
    value: ""
  }
}

# Below, we list the allowed elements in the order in which they are appear
# in the spec in section 4 "The Elements of HTML"
# (http://www.w3.org/TR/html5/single-page.html#html-elements).

# 4.1 The root element
# 4.1.1 The html element
tags: {
  tag_name: "html"
  spec_name: "html ⚡ for top-level html"
  mandatory: true
  mandatory_parent: "!doctype"
  unique: true
  attrs: {
    name: "⚡"
    alternative_names: "amp"
    mandatory: true
    value: ""
  }
  spec_url: "https://www.ampproject.org/docs/reference/spec.html#required-markup"
}

# 4.2 Document metadata
# 4.2.1 The head element
tags: {
  tag_name: "head"
  mandatory: true
  mandatory_parent: "html"
  unique: true
  spec_url: "https://www.ampproject.org/docs/reference/spec.html#required-markup"
}
# 4.2.2 The title element
tags: {
  tag_name: "title"
  spec_name: "title"
}
# 4.2.3 the base element
tags: {
  tag_name: "base"
  # Currently the amp cache doesn't correctly rewrite URLs for documents
  # with <base href>. When it does, we will add support for href attributes.
  # attrs: {
  #   name: "href"
  #   value_url: {
  #     allow_relative: false
  #     allowed_protocol: "http"
  #     allowed_protocol: "https"
  #   }
  # }
  attrs: {
    name: "target"
    value_regex_casei: "(_blank|_self)"
  }
}
# Disallowed.
# 4.2.4 the link element
attr_lists: {
  name: "common-link-attrs"
  attrs: { name: "media" }
  attrs: { name: "sizes" }
  attrs: { name: "target" }
  attrs: { name: "type" }
  attrs: { name: "hreflang" }
  attrs: { name: "charset" value: "utf-8" }
}
# While there are a wide variety of link rel attributes being used in
# the wild, some of these are being used to affect browser behavior.
# Examples include rel=import|components, rel=prerender|subresource,
# rel=preconnect|prefetch|preload. As this isn't very standardized
# in practice, we resort to a whitelist of allowed rel values.
tags: {
  tag_name: "link"
  spec_name: "link rel="
  attrs: { name: "href" }
  attr_lists: "common-link-attrs"
  attrs: {
    name: "rel"
    mandatory: true
    # List sourced from http://microformats.org/wiki/existing-rel-values
    # In order to allow for multiple whitespace separated values, we must
    # repeat this list twice annoyingly. We end up with a structure like:
    # "(foo|bar)( +(foo|bar))*" where the first match covers a string with
    # no space prefix and the later matches cover strings with whitespace
    # prefixes.
    # TODO(gregable): Come up with a better scheme for this.
    value_regex_casei: "("
        "accessibility|"
        "alternate|"
        "apple-touch-icon|"
        "apple-touch-icon-precomposed|"
        "apple-touch-startup-image|"
        "appendix|"
        "archived|"
        "archives?|"
        "attachment|"
        "author|"
        "bibliography|"
        "category|"
        "cc:attributionurl|"
        "chapter|"
        # This can't be triggered w/o javascript, but rather than
        # forcing developers to remove it, we whitelist this.
        "chrome-webstore-item|"
        "cite|"
        "code-license|"
        "code-repository|"
        "colorschememapping|"
        "comment|"
        "content-license|"
        "content-repository|"
        "contents|"
        "contribution|"
        "copyright|"
        "designer|"
        "directory|"
        "discussion|"
        "dofollow|"
        "dropmenu[0-9]*|"
        "DCTERMS\\..*|"  # Dublin Core Metadata
        "edit-time-data|"
        "EditURI|"
        "endorsed|"
        "fan|"
        "feed|"
        "file-list|"
        "follow|"
        "footnote|"
        "galeria|"
        "galeria2|"
        "generator|"
        "glossary|"
        "group|"
        "help|"
        "home|"
        "homepage|"
        "hub|"
        "icon|"
        "image_src|"
        "in-reply-to|"
        "index|"
        "indieauth|"
        "introspection|"
        "issues|"
        "its-rules|"
        "jslicense|"
        "license|"
        "lightbox|"
        "lightbox\\[[a-zA-Z0-9-]*\\]|"
        "made|"
        "map|"
        "me|"
        "member|"
        "meta|"
        "micropub|"
        "microsummary|"
        "next|"
        "nofollow|"
        "noreferrer|"
        "ole-object-data|"
        "openid?\\..*|"  # OpenID Authentication
        "openid2?\\..*|"  # OpenID Authentication
        "original-source|"
        "owns|"
        "p3pv1|"
        "payment|"
        "pgpkey|"
        "pingback|"
        "prettyphoto|"
        "privacy|"
        "pronounciation|"
        "profile|"
        "pronunciation|"
        "published-[0-9]*|"
        "publisher|"
        "prev|"
        "previous|"
        "referral|"
        "related|"
        "rendition|"
        "replies|"
        "reply-to|"
        "schema.dc|"
        "schema.DCTERMS|"
        "search|"
        "section|"
        "service|"
        "service\\.post|"
        "shortcut|"
        "shortlink|"
        "source|"
        "sidebar|"
        "sitemap|"
        "sponsor|"
        "standout|"
        "start|"
        "status|"
        "subsection|"
        "syndication|"
        "tag|"
        "themedata|"
        "timesheet|"
        "toc|"
        "token_endpoint|"
        "top|"
        "trackback|"
        "transformation|"
        "unendorsed|"
        "up|"
        "user|"
        "vcalendar-parent|"
        "vcalendar-sibling|"
        "webmention|"
        "wikipedia|"
        "wlwmanifest|"
        "yandex-tableau-widget"
      ")( +("
        "accessibility|"
        "alternate|"
        "apple-touch-icon|"
        "apple-touch-icon-precomposed|"
        "apple-touch-startup-image|"
        "appendix|"
        "archived|"
        "archives?|"
        "attachment|"
        "author|"
        "bibliography|"
        "category|"
        "cc:attributionurl|"
        "chapter|"
        # This can't be triggered w/o javascript, but rather than
        # forcing developers to remove it, we whitelist this.
        "chrome-webstore-item|"
        "cite|"
        "code-license|"
        "code-repository|"
        "colorschememapping|"
        "comment|"
        "content-license|"
        "content-repository|"
        "contents|"
        "contribution|"
        "copyright|"
        "designer|"
        "directory|"
        "discussion|"
        "dofollow|"
        "dropmenu[0-9]*|"
        "DCTERMS\\..*|"  # Dublin Core Metadata
        "edit-time-data|"
        "EditURI|"
        "endorsed|"
        "fan|"
        "feed|"
        "file-list|"
        "follow|"
        "footnote|"
        "galeria|"
        "galeria2|"
        "generator|"
        "glossary|"
        "group|"
        "help|"
        "home|"
        "homepage|"
        "hub|"
        "icon|"
        "image_src|"
        "in-reply-to|"
        "index|"
        "indieauth|"
        "introspection|"
        "issues|"
        "its-rules|"
        "jslicense|"
        "license|"
        "lightbox|"
        "lightbox\\[[a-zA-Z0-9-]*\\]|"
        "made|"
        "map|"
        "me|"
        "member|"
        "meta|"
        "micropub|"
        "microsummary|"
        "next|"
        "nofollow|"
        "noreferrer|"
        "ole-object-data|"
        "openid?\\..*|"  # OpenID Authentication
        "openid2?\\..*|"  # OpenID Authentication
        "original-source|"
        "owns|"
        "p3pv1|"
        "payment|"
        "pgpkey|"
        "pingback|"
        "prettyphoto|"
        "privacy|"
        "pronounciation|"
        "profile|"
        "pronunciation|"
        "published-[0-9]*|"
        "publisher|"
        "prev|"
        "previous|"
        "referral|"
        "related|"
        "rendition|"
        "replies|"
        "reply-to|"
        "schema.dc|"
        "schema.DCTERMS|"
        "search|"
        "section|"
        "service|"
        "service\\.post|"
        "shortcut|"
        "shortlink|"
        "source|"
        "sidebar|"
        "sitemap|"
        "sponsor|"
        "standout|"
        "start|"
        "status|"
        "subsection|"
        "syndication|"
        "tag|"
        "themedata|"
        "timesheet|"
        "toc|"
        "token_endpoint|"
        "top|"
        "trackback|"
        "transformation|"
        "unendorsed|"
        "up|"
        "user|"
        "vcalendar-parent|"
        "vcalendar-sibling|"
        "webmention|"
        "wikipedia|"
        "wlwmanifest|"
        "yandex-tableau-widget"
      "))*"
  }
  attrs: { name: "sizes" }
  attrs: { name: "type" }
}
tags: {
  tag_name: "link"
  spec_name: "link rel=canonical"
  mandatory_parent: "head"
  mandatory: true
  unique: true
  attrs: {
    name: "href"
    mandatory: true
    value_url: {
      allowed_protocol: "http"
      allowed_protocol: "https"
      allow_relative: true
    }
  }
  attr_lists: "common-link-attrs"
  attrs: {
    name: "rel"
    value: "canonical"
    mandatory: true
    dispatch_key: true
  }
  spec_url: "https://www.ampproject.org/docs/reference/spec.html#required-markup"
}
# rel=amphtml is designed to point from a non-amphtml page to an amp-html
# page, but for ease of use and to match the syntax of rel=canonical, a
# self-reference is also valid.
tags: {
  tag_name: "link"
  spec_name: "link rel=amphtml"
  mandatory_parent: "head"
  unique: true
  attrs: {
    name: "href"
    mandatory: true
  }
  attrs: { name: "hreflang" }
  attrs: {
    name: "rel"
    value: "amphtml"
    mandatory: true
    dispatch_key: true
  }
  attr_lists: "common-link-attrs"
}
# Safari pinned tab icon
# https://developer.apple.com/library/ios/documentation/AppleApplications/Reference/SafariWebContent/pinnedTabs/pinnedTabs.html
tags: {
  tag_name: "link"
  spec_name: "link rel=mask-icon"
  mandatory_parent: "head"
  attrs: { name: "color" }
  attrs: {
    name: "href"
    mandatory: true
    value_url: {
      allowed_protocol: "https"
      allow_relative: false
    }
  }
  attrs: {
    name: "rel"
    value: "mask-icon"
    mandatory: true
    dispatch_key: true
  }
  attr_lists: "common-link-attrs"
}
# Whitelisted font providers
tags: {
  tag_name: "link"
  spec_name: "link rel=stylesheet for fonts"
  mandatory_parent: "head"
  attrs: {
    name: "href"
    mandatory: true
    value_regex: "https://fonts\\.googleapis\\.com/css\\?.*|"
                 "https://fonts\\.googleapis\\.com/icon\\?.*|"
                 "https://fonts\\.googleapis\\.com/earlyaccess/.*\\.css|"
                 "https://fast\\.fonts\\.net/.*|"
                 "https://maxcdn\\.bootstrapcdn\\.com/font-awesome/.*"
  }
  attrs: {
    name: "rel"
    mandatory: true
    value: "stylesheet"
    dispatch_key: true
  }
  attrs: {
    name: "type"
    value: "text/css"
  }
  attrs: { name: "media" }
}
# itemprop=sameAs is allowed per schema.org, needs not be in head
tags: {
  tag_name: "link"
  spec_name: "link itemprop=sameAs"
  attrs: {
    name: "href"
    mandatory: true
  }
  attrs: { name: "hreflang" }
  attrs: {
    name: "itemprop"
    mandatory: true
    value: "sameAs"
    dispatch_key: true
  }
  attr_lists: "common-link-attrs"
}
# rel= isn't mandatory when itemprop= is present.
tags: {
  tag_name: "link"
  spec_name: "link itemprop="
  attrs: {
    name: "href"
    mandatory: true
  }
  attrs: {
    name: "itemprop"
    mandatory: true
  }
  attr_lists: "common-link-attrs"
}
# 4.2.5 the meta element
# Charset must be utf8, and a specific viewport is required.
tags: {
  tag_name: "meta"
  spec_name: "meta charset=utf-8"
  mandatory: true
  mandatory_parent: "head"
  unique: true
  attrs: {
    dispatch_key: true
    name: "charset"
    mandatory: true
    value: "utf-8"
  }
  spec_url: "https://www.ampproject.org/docs/reference/spec.html#required-markup"
}
tags: {
  tag_name: "meta"
  spec_name: "meta name=viewport"
  mandatory: true
  mandatory_parent: "head"
  unique: true
  attrs: {
    name: "content"
    mandatory: true
    value_properties: {
      properties: { name: "width" mandatory: true value: "device-width" }
      properties: { name: "height" }
      properties: { name: "initial-scale" }
      properties: { name: "minimum-scale" mandatory: true value_double: 1.0 }
      properties: { name: "maximum-scale" }
      properties: { name: "user-scalable" }
    }
  }
  attrs: {
    name: "name"
    mandatory: true
    value: "viewport"
    dispatch_key: true
  }
  spec_url: "https://www.ampproject.org/docs/reference/spec.html#required-markup"
}
# This tag is a hack to tell IE 10 to use its modern rendering engine as opposed
# to the IE8 engine. So it's explicitly allowed.
tags: {
  tag_name: "meta"
  spec_name: "meta http-equiv=X-UA-Compatible"
  attrs: {
    name: "http-equiv"
    mandatory: true
    value: "X-UA-Compatible"
    dispatch_key: true
  }
  attrs: {
    name: "content"
    mandatory: true
    value_properties: {
      properties: { name: "ie" value: "edge" }
      properties: { name: "chrome" value: "1" }
    }
  }
}
tags: {
  tag_name: "meta"
  spec_name: "meta name= and content="
  # The validator accepts any name="..." attribute values except
  # for a few specific name values which have more specific rules above or
  # are altogether disallowed.
  attrs: {
    name: "name"
    blacklisted_value_regex: "(^|\\s)(viewport|content-disposition|revisit-after)(\\s|$)"
  }
  attrs: { name: "content" }
  # property / content is non-standard, but commonly seen.
  attrs: { name: "property" }
  attrs: { name: "itemprop" }
}
# This is redundant with meta charset, but also harmless as long as it's
# set to utf-8.
tags: {
  tag_name: "meta"
  spec_name: "meta http-equiv=content-type"
  attrs: {
    name: "http-equiv"
    mandatory: true
    value: "content-type"
    dispatch_key: true
  }
  attrs: {
    name: "content"
    mandatory: true
    value: "text/html; charset=utf-8"
  }
}
# Identical to the above, but a common case variant of content-type.
tags: {
  tag_name: "meta"
  spec_name: "meta http-equiv=Content-Type"
  attrs: {
    name: "http-equiv"
    mandatory: true
    value: "Content-Type"
    dispatch_key: true
  }
  attrs: {
    name: "content"
    mandatory: true
    value: "text/html; charset=utf-8"
  }
}
# http-equiv content-language tag
tags: {
  tag_name: "meta"
  spec_name: "meta http-equiv=content-language"
  attrs: {
    name: "http-equiv"
    mandatory: true
    value: "content-language"
    dispatch_key: true
  }
  attrs: {
    name: "content"
    mandatory: true
  }
}
# http-equiv pics-label tag
# https://www.w3.org/PICS/
tags: {
  tag_name: "meta"
  spec_name: "meta http-equiv=pics-label"
  attrs: {
    name: "http-equiv"
    mandatory: true
    value: "pics-label"
    dispatch_key: true
  }
  attrs: {
    name: "content"
    mandatory: true
  }
}
# http-equiv imagetoolbar tag
# https://msdn.microsoft.com/en-us/library/ms532986(v=vs.85).aspx
tags: {
  tag_name: "meta"
  spec_name: "meta http-equiv=imagetoolbar"
  attrs: {
    name: "http-equiv"
    mandatory: true
    value: "imagetoolbar"
    dispatch_key: true
  }
  attrs: {
    name: "content"
    mandatory: true
  }
}
# http-equiv content-style-type
# https://www.w3.org/TR/REC-html40/present/styles.html#h-14.2.1
tags: {
  tag_name: "meta"
  spec_name: "meta http-equiv=Content-Style-Type"
  attrs: {
    name: "http-equiv"
    mandatory: true
    value: "Content-Style-Type"
    dispatch_key: true
  }
  attrs: {
    name: "content"
    mandatory: true
    value: "text/css"
  }
}
# http-equiv content-script-type
# https://www.w3.org/TR/html4/interact/scripts.html#h-18.2.2.1
tags: {
  tag_name: "meta"
  spec_name: "meta http-equiv=Content-Script-Type"
  attrs: {
    name: "http-equiv"
    mandatory: true
    value: "Content-Script-Type"
    dispatch_key: true
  }
  attrs: {
    name: "content"
    mandatory: true
    value: "text/javascript"
  }
}
# http-equiv resource-type
# http://www.metatags.info/meta_http_equiv_resource_type
tags: {
  tag_name: "meta"
  spec_name: "meta http-equiv=resource-type"
  attrs: {
    name: "http-equiv"
    mandatory: true
    value: "RESOURCE-TYPE"
    dispatch_key: true
  }
  attrs: {
    name: "content"
    mandatory: true
  }
}

# 4.2.6 The style
# Text contents of the style tag will be validated seperately.
tags: {  # Special custom 'author' spreadsheet.
  tag_name: "style"
  spec_name: "style amp-custom"
  unique: true
  mandatory_parent: "head"
  attrs: {
    name: "amp-custom"
    mandatory: true
    value: ""
    # This is a fine dispatch key, but we would prefer that this tagspec
    # is used for errors related to <style> tags missing the amp-custom
    # attribute rather than the boilerplate tagspec which doesn't have an
    # attribute and thus can't have a dispatch_key.
    # dispatch_key: true
  }
  attrs: {  # This is a default, but it doesn't hurt.
    name: "type"
    value: "text/css"
  }
  cdata: {
    max_bytes: 50000
    max_bytes_spec_url: "https://www.ampproject.org/docs/reference/spec.html#maximum-size"
    css_spec: {
      at_rule_spec: {
        name: 'font-face'
        type: PARSE_AS_DECLARATIONS
      }
      at_rule_spec: {
        name: 'keyframes'
        type: PARSE_AS_RULES
      }
      at_rule_spec: {
        name: 'media'
        type: PARSE_AS_RULES
      }
      at_rule_spec: {
        name: 'supports'
        type: PARSE_AS_RULES
      }
      at_rule_spec: {
        name: '-moz-keyframes'
        type: PARSE_AS_RULES
      }
      at_rule_spec: {
        name: '-o-keyframes'
        type: PARSE_AS_RULES
      }
      at_rule_spec: {
        name: '-webkit-keyframes'
        type: PARSE_AS_RULES
      }
      at_rule_spec: {
        name: '$DEFAULT'  # matches if none of the above match
        type: PARSE_AS_ERROR
      }
      image_url_spec: {
        allowed_protocol: "https"
        allowed_protocol: "http"
        allowed_protocol: "data"
        allowed_protocol: "absolute"  # Temporary / will go away.
        allow_relative: true
        allow_empty: true
      }
      font_url_spec: {
        allowed_protocol: "https"
        allowed_protocol: "http"
        allowed_protocol: "data"
        allow_relative: true
        allow_empty: true
      }
    }
    blacklisted_cdata_regex: {
      regex: "<!--"
      error_message: "html comments"
    }
    # These regex blacklists are temporary hacks to validate essential CSS
    # rules. They will be replaced later with more principled solutions.
    blacklisted_cdata_regex: {
      regex: "\\.i?-amp-"
      error_message: "CSS -amp- class name prefix"
    }
    blacklisted_cdata_regex: {
      regex: "!important"
      error_message: "CSS !important"
    }
  }
  spec_url: "https://www.ampproject.org/docs/reference/spec.html#stylesheets"
}
tags: {
  tag_name: "style"
  spec_name: "head > style : boilerplate - old variant"
  mandatory_alternatives: "head > style : boilerplate"
  unique: true
  mandatory_parent: "head"
  deprecation: "head > style : boilerplate"
  deprecation_url: "https://www.ampproject.org/docs/reference/spec.html#required-markup"
  cdata: {
    cdata_regex: "body ?{opacity: ?0}"
  }
  spec_url: "https://www.ampproject.org/docs/reference/spec.html#required-markup"
}
tags: {
  tag_name: "style"
  spec_name: "noscript > style : boilerplate - old variant"
  mandatory_alternatives: "noscript > style : boilerplate"
  unique: true
  mandatory_parent: "noscript"
  deprecation: "noscript > style : boilerplate"
  deprecation_url: "https://www.ampproject.org/docs/reference/spec.html#required-markup"
  cdata {
    cdata_regex: "body ?{opacity: ?1}"
  }
  spec_url: "https://www.ampproject.org/docs/reference/spec.html#required-markup"
}
tags: {
  tag_name: "style"
  spec_name: "head > style : boilerplate"
  mandatory_alternatives: "head > style : boilerplate"
  unique: true
  mandatory_parent: "head"
  also_requires: "noscript > style : boilerplate"
  attrs: {
    name: "amp-boilerplate"
    mandatory: true
    value: ""
    dispatch_key: true
  }
  cdata: {
    # This regex allows arbitrary whitespace whenever some whitespace
    # is required in the boilerplate. It was made by replacing ' ' with \\s+.
    cdata_regex: "body{-webkit-animation:-amp-start\\s+8s\\s+steps\\(1,end\\)\\s+0s\\s+1\\s+normal\\s+both;-moz-animation:-amp-start\\s+8s\\s+steps\\(1,end\\)\\s+0s\\s+1\\s+normal\\s+both;-ms-animation:-amp-start\\s+8s\\s+steps\\(1,end\\)\\s+0s\\s+1\\s+normal\\s+both;animation:-amp-start\\s+8s\\s+steps\\(1,end\\)\\s+0s\\s+1\\s+normal\\s+both}@-webkit-keyframes\\s+-amp-start{from{visibility:hidden}to{visibility:visible}}@-moz-keyframes\\s+-amp-start{from{visibility:hidden}to{visibility:visible}}@-ms-keyframes\\s+-amp-start{from{visibility:hidden}to{visibility:visible}}@-o-keyframes\\s+-amp-start{from{visibility:hidden}to{visibility:visible}}@keyframes\\s+-amp-start{from{visibility:hidden}to{visibility:visible}}"
  }
  spec_url: "https://www.ampproject.org/docs/reference/spec.html#required-markup"
}
tags: {
  tag_name: "style"
  spec_name: "noscript > style : boilerplate"
  mandatory_alternatives: "noscript > style : boilerplate"
  unique: true
  mandatory_parent: "noscript"
  also_requires: "head > style : boilerplate"
  attrs: {
    name: "amp-boilerplate"
    mandatory: true
    value: ""
    dispatch_key: true
  }
  cdata {
    mandatory_cdata: "body{-webkit-animation:none;-moz-animation:none;-ms-animation:none;animation:none}"
  }
  spec_url: "https://www.ampproject.org/docs/reference/spec.html#required-markup"
}

# 4.3 Sections
# 4.3.1 The body element
tags: {
  tag_name: "body"
  mandatory: true
  unique: true
  mandatory_parent: "html"
  spec_url: "https://www.ampproject.org/docs/reference/spec.html#required-markup"
}
# 4.3.2 The article element
tags: {
  tag_name: "article"
  disallowed_ancestor: "head"
}
# 4.3.3 The section element
tags: {
  tag_name: "section"
  disallowed_ancestor: "head"
  disallowed_ancestor: "amp-accordion"
}
# 4.3.4 The nav element
tags: {
  tag_name: "nav"
  disallowed_ancestor: "head"
}
# 4.3.5 The aside element
tags: {
  tag_name: "aside"
  disallowed_ancestor: "head"
}
# 4.3.6 The h1, h2, h3, h4, h5, and h6 elements
tags: {
  tag_name: "h1"
  disallowed_ancestor: "head"
  attrs: { name: "align" }
}
tags: {
  tag_name: "h2"
  disallowed_ancestor: "head"
  attrs: { name: "align" }
}
tags: {
  tag_name: "h3"
  disallowed_ancestor: "head"
  attrs: { name: "align" }
}
tags: {
  tag_name: "h4"
  disallowed_ancestor: "head"
  attrs: { name: "align" }
}
tags: {
  tag_name: "h5"
  disallowed_ancestor: "head"
  attrs: { name: "align" }
}
tags: {
  tag_name: "h6"
  disallowed_ancestor: "head"
  attrs: { name: "align" }
}
# 4.3 7 The header element
tags: {
  tag_name: "header"
  disallowed_ancestor: "head"
}
# 4.3 7 The footer element
tags: {
  tag_name: "footer"
  disallowed_ancestor: "head"
}
# 4.3 7 The address element
tags: {
  tag_name: "address"
  disallowed_ancestor: "head"
}

# 4.4 Grouping Content
# 4.4.1 The p element
tags: {
  tag_name: "p"
  disallowed_ancestor: "head"
  attrs: { name: "align" }
}
# 4.4.2 The hr element
tags: {
  tag_name: "hr"
  disallowed_ancestor: "head"
}
# 4.4.3 The pre element
tags: {
  tag_name: "pre"
  disallowed_ancestor: "head"
}
# 4.4.4 The blockquote element
attr_lists: {
  name: "cite-attr"
  attrs: {
    name: "cite"
    # It may be safe to allow all URLs here, but just in case javascript: or
    # similar URLs are an issue, we add the same constraints as an anchor.
    value_url: {
      allow_relative: true
      allowed_protocol: "http"
      allowed_protocol: "https"
      allowed_protocol: "mailto"
      allowed_protocol: "ftp"
      # Whitelisting additional commonly observed third party
      # protocols which should be safe
      allowed_protocol: "sms"
      allowed_protocol: "tel"
      allowed_protocol: "viber"
      allowed_protocol: "whatsapp"
    }
  }
}
tags: {
  tag_name: "blockquote"
  disallowed_ancestor: "head"
  attrs: { name: "align" }
  attr_lists: "cite-attr"
}
# 4.4.5 The ol element
tags: {
  tag_name: "ol"
  disallowed_ancestor: "head"
  attrs: {
    name: "reversed"
    value: ""
  }
  attrs: {
    name: "start"
    value_regex: "[0-9]*"
  }
  attrs: {
    name: "type"
    value_regex: "[1AaIi]"
  }
}
# 4.4.6 The ul element
tags: {
  tag_name: "ul"
  disallowed_ancestor: "head"
}
# 4.4.7 The li element
tags: {
  tag_name: "li"
  disallowed_ancestor: "head"
  attrs: {
    name: "value"
    value_regex: "[0-9]*"
  }
}
# 4.4.8 The dl element
tags: {
  tag_name: "dl"
  disallowed_ancestor: "head"
}
# 4.4.9 The dt element
tags: {
  tag_name: "dt"
  disallowed_ancestor: "head"
}
# 4.4.10 The dd element
tags: {
  tag_name: "dd"
  disallowed_ancestor: "head"
}
# 4.4.11 The figure element
tags: {
  tag_name: "figure"
  disallowed_ancestor: "head"
}
# 4.4.12 The figcaption element
tags: {
  tag_name: "figcaption"
  disallowed_ancestor: "head"
}
# 4.4.13 The div element
tags: {
  tag_name: "div"
  disallowed_ancestor: "head"
  attrs: { name: "align" }
}
# 4.4.14 The main element
tags: {
  tag_name: "main"
  disallowed_ancestor: "head"
}

# 4.5 Text-level semantics
# 4.5.1 The a element
tags: {
  tag_name: "a"
  disallowed_ancestor: "head"
  attrs: {
    name: "href"
    value_url: {
      allowed_protocol: "ftp"
      allowed_protocol: "http"
      allowed_protocol: "https"
      allowed_protocol: "mailto"
      # Whitelisting additional commonly observed third party
      # protocols which should be safe
      allowed_protocol: "sms"
      allowed_protocol: "tel"
      allowed_protocol: "viber"
      allowed_protocol: "whatsapp"
      allow_relative: true
     }
  }
  attrs: { name: "hreflang" }
  attrs: {
    name: "rel"
    # List sourced from http://microformats.org/wiki/existing-rel-values
    # In order to allow for multiple whitespace separated values, we must
    # repeat this list twice annoyingly. We end up with a structure like:
    # "(foo|bar)( +(foo|bar))*" where the first match covers a string with
    # no space prefix and the later matches cover strings with whitespace
    # prefixes.
    # TODO(gregable): Come up with a better scheme for this.
    value_regex_casei: "("
        "accessibility|"
        "acquaintance|"
        "alternate|"
        "appendix|"
        "archived|"
        "archives?|"
        "attachment|"
        "author|"
        "bookmark|"
        "bibliography|"
        "canonical|"
        "category|"
        "cc:attributionurl|"
        "chapter|"
        "child|"
        # This can't be triggered w/o javascript, but rather than
        # forcing developers to remove it, we whitelist this.
        "chrome-webstore-item|"
        "cite|"
        "code-license|"
        "code-repository|"
        "colleague|"
        "colorschememapping|"
        "comment|"
        "contact|"
        "content-license|"
        "content-repository|"
        "contents|"
        "contribution|"
        "copyright|"
        "co-resident|"
        "co-worker|"
        "crush|"
        "date|"
        "designer|"
        "directory|"
        "disclosure|"
        "discussion|"
        "dofollow|"
        "dropmenu[0-9]*|"
        "edit-time-data|"
        "EditURI|"
        "endorsed|"
        "external|"
        "fan|"
        "feed|"
        "file-list|"
        "flickrgal0|"
        "follow|"
        "footnote|"
        "friend|"
        "galeria|"
        "galeria2|"
        "generator|"
        "geolocation|"
        "glossary|"
        "group|"
        "help|"
        "home|"
        "homepage|"
        "hub|"
        "in-reply-to|"
        "index|"
        "indieauth|"
        "introspection|"
        "issues|"
        "its-rules|"
        "jslicense|"
        "kin|"
        "license|"
        "lightbox|"
        "lightbox\\[[a-zA-Z0-9-]*\\]|"
        "longdesc|"
        "made|"
        "map|"
        "me|"
        "member|"
        "met|"
        "meta|"
        "micropub|"
        "microsummary|"
        "muse|"
        "neighbor|"
        "next|"
        "nofollow|"
        "noopener|"
        "noreferrer|"
        "ole-object-data|"
        "openid?\\..*|"  # OpenID Authentication
        "openid2?\\..*|"  # OpenID Authentication
        "owns|"
        "p3pv1|"
        "parent|"
        "payment|"
        "pgpkey|"
        "pingback|"
        "prettyphoto|"
        "privacy|"
        "pronounciation|"
        "profile|"
        "publisher|"
        "prev|"
        "previous|"
        "referral|"
        "related|"
        "rendition|"
        "replies|"
        "reply-to|"
        "search|"
        "section|"
        "self|"
        "service|"
        "service\\.post|"
        "shortlink|"
        "sibling|"
        "source|"
        "sidebar|"
        "sitemap|"
        "sponsor|"
        "spouse|"
        "start|"
        "status|"
        "subsection|"
        "sweetheart|"
        "syndication|"
        "tag|"
        "themedata|"
        "timesheet|"
        "toc|"
        "token_endpoint|"
        "top|"
        "trackback|"
        "transformation|"
        "unendorsed|"
        "up|"
        "user|"
        "v:url|"
        "vcalendar-parent|"
        "vcalendar-sibling|"
        "webmention|"
        "wikipedia|"
        "wlpp|"           # Commonly used by wordpress
        "wlpp;url=[^ ]*|"  # Commonly used by wordpress
        "wlwmanifest|"
        "wp-att-[0-9]+|"  # Commonly used by wordpress
        "wp-img-[0-9]+|"  # Commonly used by wordpress
        "yandex-tableau-widget"
      ")( +("
        "accessibility|"
        "acquaintance|"
        "alternate|"
        "appendix|"
        "archived|"
        "archives?|"
        "attachment|"
        "author|"
        "bookmark|"
        "bibliography|"
        "canonical|"
        "category|"
        "cc:attributionurl|"
        "chapter|"
        "child|"
        # This can't be triggered w/o javascript, but rather than
        # forcing developers to remove it, we whitelist this.
        "chrome-webstore-item|"
        "cite|"
        "code-license|"
        "code-repository|"
        "colleague|"
        "colorschememapping|"
        "comment|"
        "contact|"
        "content-license|"
        "content-repository|"
        "contents|"
        "contribution|"
        "copyright|"
        "co-resident|"
        "co-worker|"
        "crush|"
        "date|"
        "designer|"
        "directory|"
        "disclosure|"
        "discussion|"
        "dofollow|"
        "dropmenu[0-9]*|"
        "edit-time-data|"
        "EditURI|"
        "endorsed|"
        "external|"
        "fan|"
        "feed|"
        "file-list|"
        "flickrgal0|"
        "follow|"
        "footnote|"
        "friend|"
        "galeria|"
        "galeria2|"
        "generator|"
        "geolocation|"
        "glossary|"
        "group|"
        "help|"
        "home|"
        "homepage|"
        "hub|"
        "in-reply-to|"
        "index|"
        "indieauth|"
        "introspection|"
        "issues|"
        "its-rules|"
        "jslicense|"
        "kin|"
        "license|"
        "lightbox|"
        "lightbox\\[[a-zA-Z0-9-]*\\]|"
        "longdesc|"
        "made|"
        "map|"
        "me|"
        "member|"
        "met|"
        "meta|"
        "micropub|"
        "microsummary|"
        "muse|"
        "neighbor|"
        "next|"
        "nofollow|"
        "noopener|"
        "noreferrer|"
        "ole-object-data|"
        "openid?\\..*|"  # OpenID Authentication
        "openid2?\\..*|"  # OpenID Authentication
        "owns|"
        "p3pv1|"
        "parent|"
        "payment|"
        "pgpkey|"
        "pingback|"
        "prettyphoto|"
        "privacy|"
        "pronounciation|"
        "profile|"
        "published-[0-9]*|"
        "publisher|"
        "prev|"
        "previous|"
        "referral|"
        "related|"
        "rendition|"
        "replies|"
        "reply-to|"
        "search|"
        "section|"
        "self|"
        "service|"
        "service\\.post|"
        "shortlink|"
        "sibling|"
        "source|"
        "sidebar|"
        "sitemap|"
        "sponsor|"
        "spouse|"
        "start|"
        "status|"
        "subsection|"
        "sweetheart|"
        "syndication|"
        "tag|"
        "themedata|"
        "timesheet|"
        "toc|"
        "token_endpoint|"
        "top|"
        "trackback|"
        "transformation|"
        "unendorsed|"
        "up|"
        "user|"
        "v:url|"
        "vcalendar-parent|"
        "vcalendar-sibling|"
        "webmention|"
        "wikipedia|"
        "wlpp|"           # Commonly used by wordpress
        "wlpp;url=[^ ]*|"  # Commonly used by wordpress
        "wlwmanifest|"
        "wp-att-[0-9]+|"  # Commonly used by wordpress
        "wp-img-[0-9]+|"  # Commonly used by wordpress
        "yandex-tableau-widget"
      "))*"
  }
  attrs: {
    name: "target"
    value_regex: "(_blank|_self)"
  }
  attrs: { name: "download" }
  attrs: { name: "media" }
  attrs: { name: "type" value: "text/html" }
  # These are not valid html5 but are commonly used and are supported in all
  # major browsers.
  attrs: { name: "border" }
  attrs: { name: "name" }
}
# 4.5.2 The em element
tags: {
  tag_name: "em"
  disallowed_ancestor: "head"
}
# 4.5.3 The strong element
tags: {
  tag_name: "strong"
  disallowed_ancestor: "head"
}
# 4.5.4 The small element
tags: {
  tag_name: "small"
  disallowed_ancestor: "head"
}
# 4.5.5 The s element
tags: {
  tag_name: "s"
  disallowed_ancestor: "head"
}
# 4.5.6 The cite element
tags: {
  tag_name: "cite"
  disallowed_ancestor: "head"
}
# 4.5.7 The q element
tags: {
  tag_name: "q"
  disallowed_ancestor: "head"
  attr_lists: "cite-attr"
}
# 4.5.8 The dfn element
tags: {
  tag_name: "dfn"
  disallowed_ancestor: "head"
}
# 4.5.9 The abbr element
tags: {
  tag_name: "abbr"
  disallowed_ancestor: "head"
}
# 4.5.10 The data element
tags: {
  tag_name: "data"
  disallowed_ancestor: "head"
}
# 4.5.11 The time element
tags: {
  tag_name: "time"
  disallowed_ancestor: "head"
  attrs: {
    name: "datetime"
  }
}
# 4.5.12 The code element
tags: {
  tag_name: "code"
  disallowed_ancestor: "head"
}
# 4.5.13 The var element
tags: {
  tag_name: "var"
  disallowed_ancestor: "head"
}
# 4.5.14 The samp element
tags: {
  tag_name: "samp"
  disallowed_ancestor: "head"
}
# 4.5.15 The kbd element
tags: {
  tag_name: "kbd"
  disallowed_ancestor: "head"
}
# 4.5.16 The sub and sup elements
tags: {
  tag_name: "sub"
  disallowed_ancestor: "head"
}
tags: {
  tag_name: "sup"
  disallowed_ancestor: "head"
}
# 4.5.17 The i element
tags: {
  tag_name: "i"
  disallowed_ancestor: "head"
}
# 4.5.18 The b element
tags: {
  tag_name: "b"
  disallowed_ancestor: "head"
}
# 4.5.19 The u element
tags: {
  tag_name: "u"
  disallowed_ancestor: "head"
}
# 4.5.20 The mark element
tags: {
  tag_name: "mark"
  disallowed_ancestor: "head"
}
# 4.5.21 The ruby element
tags: {
  tag_name: "ruby"
  disallowed_ancestor: "head"
}
# 4.5.22 The rb element
tags: {
  tag_name: "rb"
  disallowed_ancestor: "head"
}
# 4.5.23 The rt element
tags: {
  tag_name: "rt"
  disallowed_ancestor: "head"
}
# 4.5.24 The rtc element
tags: {
  tag_name: "rtc"
  disallowed_ancestor: "head"
}
# 4.5.25 The rp element
tags: {
  tag_name: "rp"
  disallowed_ancestor: "head"
}
# 4.5.26 The bdi element
tags: {
  tag_name: "bdi"
  disallowed_ancestor: "head"
}
# 4.5.27 The bdo element
tags: {
  tag_name: "bdo"
  attrs: { name: "dir" }
  disallowed_ancestor: "head"
}
# 4.5.28 The span element
tags: {
  tag_name: "span"
  disallowed_ancestor: "head"
}
# 4.5.29 The br element
tags: {
  tag_name: "br"
  disallowed_ancestor: "head"
}
# 4.5.30 The wbr element
tags: {
  tag_name: "wbr"
  disallowed_ancestor: "head"
}

# 4.6 Edits
# 4.6.1 The ins element
tags: {
  tag_name: "ins"
  disallowed_ancestor: "head"
  # https://developer.mozilla.org/en-US/docs/Web/HTML/Element/ins
  # These attributes have specific formatting, but as they are metadata
  # that can't hurt performance, rendering or security, we don't validate
  # the values.
  attrs { name: "datetime" }
  attr_lists: "cite-attr"
}
# 4.6.2 The del element
tags: {
  tag_name: "del"
  disallowed_ancestor: "head"
  # https://developer.mozilla.org/en-US/docs/Web/HTML/Element/del
  # These attributes have specific formatting, but as they are metadata
  # that can't hurt performance, rendering or security, we don't validate
  # the values.
  attrs { name: "datetime" }
  attr_lists: "cite-attr"
}

# 4.7 Embedded Content
# AMP HTML allows embedded content only via its own tags (e.g. amp-img), with
# the exception of tags inside of a <noscript> ancestor.
# 4.7.1 The img element
tags: {
  tag_name: "img"
  mandatory_ancestor: "noscript"
  mandatory_ancestor_suggested_alternative: "amp-img"
  spec_url: "https://www.ampproject.org/docs/reference/amp-img.html"
  attrs: { name: "alt" }
  attrs: { name: "ismap" }
  attrs: {
    name: "longdesc"
    value_url: {
      allow_relative: true
      allowed_protocol: "http"
      allowed_protocol: "https"
    }
  }
  attrs: {
    name: "src"
    alternative_names: "srcset"
    mandatory: true
    value_url: {
      allowed_protocol: "data"
      allowed_protocol: "https"
      allow_relative: true  # Will be set to false at a future date.
    }
  }
  # These are not supported in html5, but are widely supported by browsers
  # and are commonly used. Since these are only used in noscript contexts,
  # we allow them.
  attrs: { name: "border" }
  attrs: { name: "height" }
  attrs: { name: "width" }
}
# 4.7.6 The video element
# Only allowed in noscript tags. Otherwise use amp-video.
tags: {
  tag_name: "video"
  mandatory_ancestor: "noscript"
  mandatory_ancestor_suggested_alternative: "amp-video"
  attrs: { name: "autoplay" }
  attrs: { name: "controls" }
  attrs: { name: "height" }
  attrs: { name: "loop" }
  attrs: { name: "muted" }
  attrs: { name: "poster" }
  attrs: { name: "preload" }
  attrs: {
    name: "src"
    value_url: {
      allowed_protocol: "data"
      allowed_protocol: "https"
      allow_relative: false
    }
  }
  attrs: { name: "width" }
  spec_url: "https://www.ampproject.org/docs/reference/amp-video.html"
}
# 4.7.7 The audio element
# Only allowed in noscript tags. Otherwise use amp-audio.
tags: {
  tag_name: "audio"
  mandatory_ancestor: "noscript"
  mandatory_ancestor_suggested_alternative: "amp-audio"
  attrs: { name: "autoplay" }
  attrs: { name: "controls" }
  attrs: { name: "loop" }
  attrs: { name: "muted" }
  attrs: { name: "preload" }
  attrs: {
    name: "src"
    value_url: {
      allowed_protocol: "data"
      allowed_protocol: "https"
      allow_relative: false
    }
  }
  spec_url: "https://www.ampproject.org/docs/reference/extended/amp-audio.html"
}
# 4.7.8 The source element
attr_lists: {
  name: "source-attrs"
  attrs: { name: "sizes" }  # Not used thus far, just tolerated.
  attrs: { name: "src" }
  attrs: { name: "type" }
}
tags: {
  tag_name: "source"
  spec_name: "amp-audio > source"
  mandatory_parent: "amp-audio"
  attrs: {
    name: "src"
    value_url: {
      allowed_protocol: "https"
      allow_relative: true  # Will be set to false at a future date.
    }
  }
  attrs: { name: "media" }
  attrs: { name: "type" }
  spec_url: "https://www.ampproject.org/docs/reference/extended/amp-audio.html"
}
tags: {
  tag_name: "source"
  spec_name: "amp-video > source"
  mandatory_parent: "amp-video"
  attrs: {
    name: "src"
    value_url: {
      allowed_protocol: "https"
      allow_relative: true  # Will be set to false at a future date.
    }
  }
  attrs: { name: "media" }
  attrs: { name: "type" }
  spec_url: "https://www.ampproject.org/docs/reference/amp-video.html"
}
tags: {
  tag_name: "source"
  spec_name: "audio > source"
  mandatory_parent: "audio"
  attrs: {
    name: "src"
    mandatory: true
    value_url: {
      allowed_protocol: "https"
      allow_relative: true  # Will be set to false at a future date.
    }
  }
  attrs: {
    name: "type"
    mandatory: true
  }
  attrs: { name: "media" }
}
tags: {
  tag_name: "source"
  spec_name: "video > source"
  mandatory_parent: "video"
  attrs: {
    name: "src"
    mandatory: true
    value_url: {
      allowed_protocol: "https"
      allow_relative: true  # Will be set to false at a future date.
    }
  }
  attrs: {
    name: "type"
    mandatory: true
  }
  attrs: { name: "media" }
}
# 4.7.8 The track element
tags: {
  tag_name: "track"
  spec_name: "audio > track"
  mandatory_parent: "audio"
  attrs: {
    name: "src"
    mandatory: true
    value_url: {
      allow_relative: false
      allowed_protocol: "https"
    }
  }
  attrs: { name: "default" value: "" }
  attrs: { name: "kind" }
  attrs: { name: "label" }
  attrs: { name: "srclang" }
}
tags: {
  tag_name: "track"
  spec_name: "video > track"
  mandatory_parent: "video"
  attrs: {
    name: "src"
    mandatory: true
    value_url: {
      allow_relative: false
      allowed_protocol: "https"
    }
  }
  attrs: { name: "default" value: "" }
  attrs: { name: "kind" }
  attrs: { name: "label" }
  attrs: { name: "srclang" }
}
# 4.7.15 SVG
# We allow some limited embedded SVG tags. We do not allow inline styles
# or embedding any external resources.
# Attribute lists: https://developer.mozilla.org/en-US/docs/Web/SVG/Attribute
attr_lists: {
  name: "svg-conditional-processing-attributes"
  attrs: { name: "requiredextensions" }
  attrs: { name: "requiredfeatures" }
  attrs: { name: "systemlanguage" }
}
attr_lists: {
  name: "svg-core-attributes"
  attrs: { name: "xml:base" }
  attrs: { name: "xml:lang" }
  attrs: { name: "xml:space" }
  attrs: { name: "xmlns" }
  attrs: { name: "xmlns:xlink" }
}
attr_lists: {
  name: "svg-filter-primitive-attributes"
  attrs: { name: "height" }
  attrs: { name: "result" }
  attrs: { name: "width" }
  attrs: { name: "x" }
  attrs: { name: "y" }
}
attr_lists: {
  name: "svg-presentation-attributes"
  attrs: { name: "alignment-baseline" }
  attrs: { name: "baseline-shift" }
  attrs: { name: "clip" }
  attrs: { name: "clip-path" }
  attrs: { name: "clip-rule" }
  attrs: { name: "color" }
  attrs: { name: "color-interpolation" }
  attrs: { name: "color-interpolation-filters" }
  attrs: { name: "color-profile" }
  attrs: { name: "color-rendering" }
  attrs: { name: "cursor" }
  attrs: { name: "direction" }
  attrs: { name: "display" }
  attrs: { name: "dominant-baseline" }
  attrs: { name: "enable-background" }
  attrs: { name: "fill" }
  attrs: { name: "fill-opacity" }
  attrs: { name: "fill-rule" }
  attrs: { name: "filter" }
  attrs: { name: "flood-color" }
  attrs: { name: "flood-opacity" }
  attrs: { name: "font-family" }
  attrs: { name: "font-size" }
  attrs: { name: "font-size-adjust" }
  attrs: { name: "font-stretch" }
  attrs: { name: "font-style" }
  attrs: { name: "font-variant" }
  attrs: { name: "font-weight" }
  attrs: { name: "glyph-orientation-horizontal" }
  attrs: { name: "glyph-orientation-vertical" }
  attrs: { name: "image-rendering" }
  attrs: { name: "kerning" }
  attrs: { name: "letter-spacing" }
  attrs: { name: "lighting-color" }
  attrs: { name: "marker-end" }
  attrs: { name: "marker-mid" }
  attrs: { name: "marker-start" }
  attrs: { name: "mask" }
  attrs: { name: "opacity" }
  attrs: { name: "overflow" }
  attrs: { name: "pointer-events" }
  attrs: { name: "shape-rendering" }
  attrs: { name: "stop-color" }
  attrs: { name: "stop-opacity" }
  attrs: { name: "stroke" }
  attrs: { name: "stroke-dasharray" }
  attrs: { name: "stroke-dashoffset" }
  attrs: { name: "stroke-linecap" }
  attrs: { name: "stroke-linejoin" }
  attrs: { name: "stroke-miterlimit" }
  attrs: { name: "stroke-opacity" }
  attrs: { name: "stroke-width" }
  attrs: { name: "text-anchor" }
  attrs: { name: "text-decoration" }
  attrs: { name: "text-rendering" }
  attrs: { name: "unicode-bidi" }
  attrs: { name: "visibility" }
  attrs: { name: "word-spacing" }
  attrs: { name: "writing-mode" }
}
attr_lists: {
  name: "svg-transfer-function-attributes"
  attrs: { name: "amplitude" }
  attrs: { name: "exponent" }
  attrs: { name: "intercept" }
  attrs: { name: "offset" }
  attrs: { name: "slope" }
  attrs: { name: "table" }
  attrs: { name: "tablevalues" }
}
attr_lists: {
  name: "svg-xlink-attributes"
  attrs: { name: "xlink:actuate" }
  attrs: { name: "xlink:arcrole" }
  attrs: {
    name: "xlink:href"
    # Local (within document) URLs only for now.
    value_regex: "#.*"
  }
  attrs: { name: "xlink:role" }
  attrs: { name: "xlink:show" }
  attrs: { name: "xlink:title" }
  attrs: { name: "xlink:type" }
}
# Basics
tags: {
  tag_name: "g"
  mandatory_ancestor: "svg"
  attrs: { name: "class" }
  attrs: { name: "externalresourcesrequired" }
  attrs: { name: "transform" }
  attr_lists: "svg-conditional-processing-attributes"
  attr_lists: "svg-core-attributes"
  attr_lists: "svg-presentation-attributes"
  spec_url: "https://www.ampproject.org/docs/reference/spec.html#svg"
}
tags: {
  tag_name: "glyph"
  mandatory_ancestor: "svg"
  attrs: { name: "arabic-form" }
  attrs: { name: "class" }
  attrs: { name: "d" }
  attrs: { name: "glyph-name" }
  attrs: { name: "horiz-adv-x" }
  attrs: { name: "orientation" }
  attrs: { name: "unicode" }
  attrs: { name: "vert-origin-x" }
  attrs: { name: "vert-origin-y" }
  attrs: { name: "vert-adv-y" }
  attr_lists: "svg-core-attributes"
  attr_lists: "svg-presentation-attributes"
  spec_url: "https://www.ampproject.org/docs/reference/spec.html#svg"
}
tags: {
  tag_name: "glyphref"
  mandatory_ancestor: "svg"
  attrs: { name: "class" }
  attrs: { name: "dx" }
  attrs: { name: "dy" }
  attrs: { name: "format" }
  attrs: { name: "glyphref" }
  attrs: { name: "x" }
  attrs: { name: "y" }
  attr_lists: "svg-core-attributes"
  attr_lists: "svg-presentation-attributes"
  attr_lists: "svg-xlink-attributes"
  spec_url: "https://www.ampproject.org/docs/reference/spec.html#svg"
}
tags: {
  tag_name: "marker"
  mandatory_ancestor: "svg"
  attrs: { name: "class" }
  attrs: { name: "externalresourcesrequired" }
  attrs: { name: "markerunits" }
  attrs: { name: "markerwidth" }
  attrs: { name: "markerheight" }
  attrs: { name: "orient" }
  attrs: { name: "preserveaspectratio" }
  attrs: { name: "refx" }
  attrs: { name: "refy" }
  attrs: { name: "transform" }
  attrs: { name: "viewbox" }
  attr_lists: "svg-core-attributes"
  attr_lists: "svg-presentation-attributes"
  spec_url: "https://www.ampproject.org/docs/reference/spec.html#svg"
}
tags: {
  tag_name: "path"
  mandatory_ancestor: "svg"
  attrs: { name: "class" }
  attrs: { name: "d" }
  attrs: { name: "externalresourcesrequired" }
  attrs: { name: "pathlength" }
  attrs: { name: "sketch:type" }
  attrs: { name: "transform" }
  attr_lists: "svg-conditional-processing-attributes"
  attr_lists: "svg-core-attributes"
  attr_lists: "svg-presentation-attributes"
  spec_url: "https://www.ampproject.org/docs/reference/spec.html#svg"
}
tags: {
  tag_name: "svg"
  disallowed_ancestor: "svg"
  disallowed_ancestor: "head"
  attrs: { name: "class" }
  attrs: { name: "contentscripttype" }
  attrs: { name: "contentstyletype" }
  attrs: { name: "externalresourcesrequired" }
  attrs: { name: "height" }
  attrs: { name: "preserveaspectratio" }
  attrs: { name: "version" value_regex: "(1.0|1.1)" }
  attrs: { name: "viewbox" }
  attrs: { name: "width" }
  attrs: { name: "x" }
  attrs: { name: "y" }
  attrs: { name: "zoomandpan" }
  attr_lists: "svg-conditional-processing-attributes"
  attr_lists: "svg-core-attributes"
  attr_lists: "svg-presentation-attributes"
  spec_url: "https://www.ampproject.org/docs/reference/spec.html#svg"
}
tags: {
  tag_name: "view"
  mandatory_ancestor: "svg"
  attrs: { name: "externalresourcesrequired" }
  attrs: { name: "preserveaspectratio" }
  attrs: { name: "viewbox" }
  attrs: { name: "viewtarget" }
  attrs: { name: "zoomandpan" }
  attr_lists: "svg-core-attributes"
  spec_url: "https://www.ampproject.org/docs/reference/spec.html#svg"
}
# Shapes
tags: {
  tag_name: "circle"
  mandatory_ancestor: "svg"
  attrs: { name: "class" }
  attrs: { name: "cx" }
  attrs: { name: "cy" }
  attrs: { name: "externalresourcesrequired" }
  attrs: { name: "r" }
  attrs: { name: "sketch:type" }
  attrs: { name: "transform" }
  attr_lists: "svg-conditional-processing-attributes"
  attr_lists: "svg-core-attributes"
  attr_lists: "svg-presentation-attributes"
  spec_url: "https://www.ampproject.org/docs/reference/spec.html#svg"
}
tags: {
  tag_name: "line"
  mandatory_ancestor: "svg"
  attrs: { name: "class" }
  attrs: { name: "externalresourcesrequired" }
  attrs: { name: "sketch:type" }
  attrs: { name: "transform" }
  attrs: { name: "x1" }
  attrs: { name: "x2" }
  attrs: { name: "y1" }
  attrs: { name: "y2" }
  attr_lists: "svg-conditional-processing-attributes"
  attr_lists: "svg-core-attributes"
  attr_lists: "svg-presentation-attributes"
  spec_url: "https://www.ampproject.org/docs/reference/spec.html#svg"
}
tags: {
  tag_name: "polygon"
  mandatory_ancestor: "svg"
  attrs: { name: "class" }
  attrs: { name: "externalresourcesrequired" }
  attrs: { name: "points" }
  attrs: { name: "sketch:type" }
  attrs: { name: "transform" }
  attr_lists: "svg-conditional-processing-attributes"
  attr_lists: "svg-core-attributes"
  attr_lists: "svg-presentation-attributes"
  spec_url: "https://www.ampproject.org/docs/reference/spec.html#svg"
}
tags: {
  tag_name: "polyline"
  mandatory_ancestor: "svg"
  attrs: { name: "class" }
  attrs: { name: "externalresourcesrequired" }
  attrs: { name: "points" }
  attrs: { name: "sketch:type" }
  attrs: { name: "transform" }
  attr_lists: "svg-conditional-processing-attributes"
  attr_lists: "svg-core-attributes"
  attr_lists: "svg-presentation-attributes"
  spec_url: "https://www.ampproject.org/docs/reference/spec.html#svg"
}
tags: {
  tag_name: "rect"
  mandatory_ancestor: "svg"
  attrs: { name: "class" }
  attrs: { name: "externalresourcesrequired" }
  attrs: { name: "height" }
  attrs: { name: "rx" }
  attrs: { name: "ry" }
  attrs: { name: "sketch:type" }
  attrs: { name: "transform" }
  attrs: { name: "width" }
  attrs: { name: "x" }
  attrs: { name: "y" }
  attr_lists: "svg-conditional-processing-attributes"
  attr_lists: "svg-core-attributes"
  attr_lists: "svg-presentation-attributes"
  spec_url: "https://www.ampproject.org/docs/reference/spec.html#svg"
}
# Text
tags: {
  tag_name: "text"
  mandatory_ancestor: "svg"
  attrs: { name: "class" }
  attrs: { name: "dx" }
  attrs: { name: "dy" }
  attrs: { name: "externalresourcesrequired" }
  attrs: { name: "lengthadjust" }
  attrs: { name: "rotate" }
  attrs: { name: "text-anchor" }
  attrs: { name: "textlength" }
  attrs: { name: "transform" }
  attrs: { name: "x" }
  attrs: { name: "y" }
  attr_lists: "svg-conditional-processing-attributes"
  attr_lists: "svg-core-attributes"
  attr_lists: "svg-presentation-attributes"
  spec_url: "https://www.ampproject.org/docs/reference/spec.html#svg"
}
tags: {
  tag_name: "textpath"
  mandatory_ancestor: "svg"
  attrs: { name: "class" }
  attrs: { name: "externalresourcesrequired" }
  attrs: { name: "method" }
  attrs: { name: "spacing" }
  attrs: { name: "startoffset" }
  attr_lists: "svg-conditional-processing-attributes"
  attr_lists: "svg-core-attributes"
  attr_lists: "svg-presentation-attributes"
  attr_lists: "svg-xlink-attributes"
  spec_url: "https://www.ampproject.org/docs/reference/spec.html#svg"
}
tags: {
  tag_name: "tref"
  mandatory_ancestor: "svg"
  attrs: { name: "class" }
  attrs: { name: "externalresourcesrequired" }
  attr_lists: "svg-conditional-processing-attributes"
  attr_lists: "svg-core-attributes"
  attr_lists: "svg-presentation-attributes"
  attr_lists: "svg-xlink-attributes"
  spec_url: "https://www.ampproject.org/docs/reference/spec.html#svg"
}
tags: {
  tag_name: "tspan"
  mandatory_ancestor: "svg"
  attrs: { name: "class" }
  attrs: { name: "dx" }
  attrs: { name: "dy" }
  attrs: { name: "externalresourcesrequired" }
  attrs: { name: "rotate" }
  attrs: { name: "lengthadjust" }
  attrs: { name: "textlength" }
  attrs: { name: "x" }
  attrs: { name: "y" }
  attr_lists: "svg-conditional-processing-attributes"
  attr_lists: "svg-core-attributes"
  attr_lists: "svg-presentation-attributes"
  spec_url: "https://www.ampproject.org/docs/reference/spec.html#svg"
}
# Rendering
tags: {
  tag_name: "clippath"
  mandatory_ancestor: "svg"
  attrs: { name: "class" }
  attrs: { name: "clippathunits" }
  attrs: { name: "externalresourcesrequired" }
  attrs: { name: "transform" }
  attr_lists: "svg-conditional-processing-attributes"
  attr_lists: "svg-core-attributes"
  attr_lists: "svg-presentation-attributes"
  spec_url: "https://www.ampproject.org/docs/reference/spec.html#svg"
}
tags: {
  tag_name: "filter"
  mandatory_ancestor: "svg"
  attrs: { name: "class" }
  attrs: { name: "externalresourcesrequired" }
  attrs: { name: "filterres" }
  attrs: { name: "filterunits" }
  attrs: { name: "height" }
  attrs: { name: "primitiveunits" }
  attrs: { name: "width" }
  attrs: { name: "x" }
  attrs: { name: "y" }
  attr_lists: "svg-core-attributes"
  attr_lists: "svg-presentation-attributes"
  attr_lists: "svg-xlink-attributes"
  spec_url: "https://www.ampproject.org/docs/reference/spec.html#svg"
}
tags: {
  tag_name: "hkern"
  mandatory_ancestor: "svg"
  attrs: { name: "g1" }
  attrs: { name: "g2" }
  attrs: { name: "k" }
  attrs: { name: "u1" }
  attrs: { name: "u2" }
  attr_lists: "svg-core-attributes"
  spec_url: "https://www.ampproject.org/docs/reference/spec.html#svg"
}
tags: {
  tag_name: "lineargradient"
  mandatory_ancestor: "svg"
  attrs: { name: "class" }
  attrs: { name: "externalresourcesrequired" }
  attrs: { name: "gradientunits" }
  attrs: { name: "gradientransform" }
  attrs: { name: "spreadmethod" }
  attrs: { name: "x1" }
  attrs: { name: "y1" }
  attrs: { name: "x2" }
  attrs: { name: "y2" }
  attr_lists: "svg-core-attributes"
  attr_lists: "svg-presentation-attributes"
  attr_lists: "svg-xlink-attributes"
  spec_url: "https://www.ampproject.org/docs/reference/spec.html#svg"
}
tags: {
  tag_name: "mask"
  mandatory_ancestor: "svg"
  attrs: { name: "class" }
  attrs: { name: "externalresourcesrequired" }
  attrs: { name: "height" }
  attrs: { name: "maskcontentunits" }
  attrs: { name: "maskunits" }
  attrs: { name: "width" }
  attrs: { name: "x" }
  attrs: { name: "y" }
  attr_lists: "svg-conditional-processing-attributes"
  attr_lists: "svg-core-attributes"
  attr_lists: "svg-presentation-attributes"
  spec_url: "https://www.ampproject.org/docs/reference/spec.html#svg"
}
tags: {
  tag_name: "pattern"
  mandatory_ancestor: "svg"
  attrs: { name: "class" }
  attrs: { name: "externalresourcesrequired" }
  attrs: { name: "height" }
  attrs: { name: "patternunits" }
  attrs: { name: "patterncontentunits" }
  attrs: { name: "patterntransform" }
  attrs: { name: "preserveaspectratio" }
  attrs: { name: "viewbox" }
  attrs: { name: "width" }
  attrs: { name: "x" }
  attrs: { name: "y" }
  attr_lists: "svg-conditional-processing-attributes"
  attr_lists: "svg-core-attributes"
  attr_lists: "svg-presentation-attributes"
  attr_lists: "svg-xlink-attributes"
  spec_url: "https://www.ampproject.org/docs/reference/spec.html#svg"
}
tags: {
  tag_name: "radialgradient"
  mandatory_ancestor: "svg"
  attrs: { name: "class" }
  attrs: { name: "cx" }
  attrs: { name: "cy" }
  attrs: { name: "externalresourcesrequired" }
  attrs: { name: "fx" }
  attrs: { name: "fy" }
  attrs: { name: "gradientunits" }
  attrs: { name: "gradienttransform" }
  attrs: { name: "r" }
  attrs: { name: "spreadmethod" }
  attr_lists: "svg-core-attributes"
  attr_lists: "svg-presentation-attributes"
  attr_lists: "svg-xlink-attributes"
  spec_url: "https://www.ampproject.org/docs/reference/spec.html#svg"
}
tags: {
  tag_name: "stop"
  spec_name: "lineargradient > stop"
  mandatory_ancestor: "lineargradient"
  attrs: { name: "offset" }
  attrs: { name: "stop-color" }
  attrs: { name: "stop-opacity" }
  spec_url: "https://www.ampproject.org/docs/reference/spec.html#svg"
}
tags: {
  tag_name: "stop"
  spec_name: "radialgradient > stop"
  mandatory_ancestor: "radialgradient"
  attrs: { name: "offset" }
  attrs: { name: "stop-color" }
  attrs: { name: "stop-opacity" }
  spec_url: "https://www.ampproject.org/docs/reference/spec.html#svg"
}
tags: {
  tag_name: "vkern"
  mandatory_ancestor: "svg"
  attrs: { name: "g1" }
  attrs: { name: "g2" }
  attrs: { name: "k" }
  attrs: { name: "u1" }
  attrs: { name: "u2" }
  attr_lists: "svg-core-attributes"
  spec_url: "https://www.ampproject.org/docs/reference/spec.html#svg"
}
# Special
tags: {
  tag_name: "defs"
  mandatory_ancestor: "svg"
  attrs: { name: "class" }
  attrs: { name: "externalresourcesrequired" }
  attrs: { name: "transform" }
  attr_lists: "svg-conditional-processing-attributes"
  attr_lists: "svg-core-attributes"
  attr_lists: "svg-presentation-attributes"
  spec_url: "https://www.ampproject.org/docs/reference/spec.html#svg"
}
tags: {
  tag_name: "symbol"
  mandatory_ancestor: "svg"
  attrs: { name: "class" }
  attrs: { name: "externalresourcesrequired" }
  attrs: { name: "preserveaspectratio" }
  attrs: { name: "viewbox" }
  attr_lists: "svg-core-attributes"
  attr_lists: "svg-presentation-attributes"
  spec_url: "https://www.ampproject.org/docs/reference/spec.html#svg"
}
tags: {
  tag_name: "use"
  mandatory_ancestor: "svg"
  attrs: { name: "class" }
  attrs: { name: "externalresourcesrequired" }
  attrs: { name: "height" }
  attrs: { name: "transform" }
  attrs: { name: "width" }
  attrs: { name: "x" }
  attrs: { name: "y" }
  attr_lists: "svg-conditional-processing-attributes"
  attr_lists: "svg-core-attributes"
  attr_lists: "svg-presentation-attributes"
  attr_lists: "svg-xlink-attributes"
  spec_url: "https://www.ampproject.org/docs/reference/spec.html#svg"
}
# HTML inside SVG, esp. to allow amp-img.
# See https://github.com/ampproject/amphtml/issues/717
tags: {
  tag_name: "foreignobject"
  mandatory_ancestor: "svg"
  attrs: { name: "class" }
  attrs: { name: "externalresourcesrequired" }
  attrs: { name: "height" }
  attrs: { name: "transform" }
  attrs: { name: "width" }
  attrs: { name: "x" }
  attrs: { name: "y" }
  attr_lists: "svg-conditional-processing-attributes"
  attr_lists: "svg-core-attributes"
  attr_lists: "svg-presentation-attributes"
  spec_url: "https://www.ampproject.org/docs/reference/spec.html#svg"
}
# ARIA
tags: {
  tag_name: "desc"
  mandatory_ancestor: "svg"
  attrs: { name: "class" }
  attr_lists: "svg-core-attributes"
  spec_url: "https://www.ampproject.org/docs/reference/spec.html#svg"
}
tags: {
  tag_name: "title"
  spec_name: "svg title"
  mandatory_ancestor: "svg"
  attrs: { name: "class" }
  attr_lists: "svg-core-attributes"
  spec_url: "https://www.ampproject.org/docs/reference/spec.html#svg"
}

# 4.8 Links
# Links are a concept, rather than a tag. See tagspecs for "link", "a", etc.

# 4.9 Tabular data
# 4.9.1 The table element
tags: {
  tag_name: "table"
  disallowed_ancestor: "head"
  attrs: { name: "sortable" }
  # These attributes are not supported in HTML5, but are widely supported and
  # commonly found.
  attrs: { name: "align" }
  attrs: { name: "border" value_regex: "0|1" }
  attrs: { name: "bgcolor" }
  attrs: { name: "cellpadding" }
  attrs: { name: "cellspacing" }
  attrs: { name: "width" }
}
# 4.9.2 The caption element
tags: {
  tag_name: "caption"
  disallowed_ancestor: "head"
}
# 4.9.3 The colgroup element
tags: {
  tag_name: "colgroup"
  disallowed_ancestor: "head"
  attrs: { name: "span" }
}
# 4.9.4 The col element
tags: {
  tag_name: "col"
  disallowed_ancestor: "head"
  attrs: { name: "span" }
}
# 4.9.5 The tbody element
tags: {
  tag_name: "tbody"
  disallowed_ancestor: "head"
}
# 4.9.6 The thead element
tags: {
  tag_name: "thead"
  disallowed_ancestor: "head"
}
# 4.9.7 The tfoot element
tags: {
  tag_name: "tfoot"
  disallowed_ancestor: "head"
}
# 4.9.8 The tr element
tags: {
  tag_name: "tr"
  disallowed_ancestor: "head"
  # These attributes are not supported in HTML5, but are widely supported and
  # commonly found.
  attrs: { name: "align" }
  attrs: { name: "bgcolor" }
  attrs: { name: "height" }
  attrs: { name: "valign" }
}
# 4.9.9 The td element
tags: {
  tag_name: "td"
  disallowed_ancestor: "head"
  attrs: { name: "colspan" }
  attrs: { name: "headers" }
  attrs: { name: "rowspan" }
  # These attributes are not supported in HTML5, but are widely supported and
  # commonly found.
  attrs: { name: "align" }
  attrs: { name: "bgcolor" }
  attrs: { name: "height" }
  attrs: { name: "valign" }
  attrs: { name: "width" }
}
# 4.9.10 The th element
tags: {
  tag_name: "th"
  disallowed_ancestor: "head"
  attrs: { name: "abbr" }
  attrs: { name: "colspan" }
  attrs: { name: "headers" }
  attrs: { name: "rowspan" }
  attrs: { name: "scope" }
  attrs: { name: "sorted" }
  # These attributes are not supported in HTML5, but are widely supported and
  # commonly found.
  attrs: { name: "align" }
  attrs: { name: "bgcolor" }
  attrs: { name: "height" }
  attrs: { name: "valign" }
  attrs: { name: "width" }
}

# 4.10 Forms
# Not allowed, except for button.
tags: {
  tag_name: "button"
  disallowed_ancestor: "head"
  attrs: {
    name: "disabled"
    value: ""
  }
  attrs: { name: "name" }
  attrs: { name: "type" }
  attrs: { name: "value" }
}

# 4.11 Scripting
# 4.11.1 The script element
# Only the amphtml script, custom extensions and the LD/JSON description are
# allowed.
tags: {
  tag_name: "script"
  spec_name: "amphtml engine v0.js script"
  mandatory: true
  unique: true
  mandatory_parent: "head"
  attrs: {
    name: "async"
    mandatory: true
    value: ""
  }
  attrs: {
    name: "src"
    mandatory: true
    value: "https://cdn.ampproject.org/v0.js"
    dispatch_key: true
  }
  attrs: {
    name: "type"
    value: "text/javascript"
  }
  cdata: {
    blacklisted_cdata_regex: {
      regex: "."
      error_message: "contents"
    }
  }
  spec_url: "https://www.ampproject.org/docs/reference/spec.html#required-markup"
}
tags: {
  tag_name: "script"
  spec_name: "script type=application/ld+json"
  mandatory_parent: "head"
  attrs: {
    name: "type"
    mandatory: true
    value: "application/ld+json"
    dispatch_key: true
  }
  cdata: {
    blacklisted_cdata_regex: {
      regex: "<!--"
      error_message: "html comments"
    }
  }
}
# Specific script tags for custom elements and runtime imports.
tags: {  # amp-access
  tag_name: "script"
  spec_name: "amp-access extension .js script"
  mandatory_parent: "head"
  attrs: {
    name: "async"
    mandatory: true
    value: ""
  }
  attrs: {
    name: "custom-element"
    mandatory: true
    value: "amp-access"
    dispatch_key: true
  }
  attrs: {
    name: "src"
    mandatory: true
    value_regex: "https://cdn\\.ampproject\\.org/v0/amp-access-(latest|0\\.1).js"
  }
  attrs: {
    name: "type"
    value: "text/javascript"
  }
  cdata: {
    blacklisted_cdata_regex: {
      regex: "."
      error_message: "contents"
    }
  }
  spec_url: "https://www.ampproject.org/docs/reference/extended/amp-access.html"
}
tags: {  # amp-access (json)
  tag_name: "script"
  spec_name: "amp-access extension .json script"
  mandatory_parent: "head"
  attrs: {
    name: "id"
    mandatory: true
    value: "amp-access"
    dispatch_key: true
  }
  attrs: {
    name: "type"
    mandatory: true
    value: "application/json"
  }
  # TODO(gregable): Validate the cdata contents of this script tag.
  cdata: {
    blacklisted_cdata_regex: {
      regex: "<!--"
      error_message: "html comments"
    }
  }
  spec_url: "https://www.ampproject.org/docs/reference/extended/amp-access-spec.html"
}
tags: {  # amp-accordion
  tag_name: "script"
  spec_name: "amp-accordion extension .js script"
  mandatory_parent: "head"
  attrs: {
    name: "async"
    mandatory: true
    value: ""
  }
  attrs: {
    name: "custom-element"
    mandatory: true
    value: "amp-accordion"
    dispatch_key: true
  }
  attrs: {
    name: "src"
    mandatory: true
    value_regex: "https://cdn\\.ampproject\\.org/v0/amp-accordion-(latest|0\\.1).js"
  }
  attrs: {
    name: "type"
    value: "text/javascript"
  }
  cdata: {
    blacklisted_cdata_regex: {
      regex: "."
      error_message: "contents"
    }
  }
  spec_url: "https://www.ampproject.org/docs/reference/extended/amp-accordion.html"
}
tags: {  # amp-analytics
  tag_name: "script"
  spec_name: "amp-analytics extension .js script"
  mandatory_parent: "head"
  attrs: {
    name: "async"
    mandatory: true
    value: ""
  }
  attrs: {
    name: "custom-element"
    mandatory: true
    value: "amp-analytics"
    dispatch_key: true
  }
  attrs: {
    name: "src"
    mandatory: true
    value_regex: "https://cdn\\.ampproject\\.org/v0/amp-analytics-(latest|0\\.1).js"
  }
  attrs: {
    name: "type"
    value: "text/javascript"
  }
  cdata: {
    blacklisted_cdata_regex: {
      regex: "."
      error_message: "contents"
    }
  }
  spec_url: "https://www.ampproject.org/docs/reference/extended/amp-analytics.html"
}
tags: {  # amp-analytics (json)
  tag_name: "script"
  spec_name: "amp-analytics extension .json script"
  mandatory_parent: "amp-analytics"
  attrs: {
    name: "type"
    mandatory: true
    value: "application/json"
    dispatch_key: true
  }
  cdata: {
    blacklisted_cdata_regex: {
      regex: "<!--"
      error_message: "html comments"
    }
  }
  spec_url: "https://www.ampproject.org/docs/reference/extended/amp-analytics.html"
}
# This tag isn't intended to be used by publishers directly, but may be
# emitted by the AMP cache.
tags: {  # amp-ad-metadata (json)
  tag_name: "script"
  spec_name: "amp-ad-metadata .json script"
  mandatory_parent: "body"
  attrs: {
    name: "type"
    mandatory: true
    value: "application/json"
  }
  attrs: {
    name: "amp-ad-metadata"
    mandatory: true
    value: ""
    dispatch_key: true
  }
  cdata: {
    blacklisted_cdata_regex: {
      regex: "<!--"
      error_message: "html comments"
    }
  }
  spec_url: "https://www.ampproject.org/docs/reference/extended/amp-analytics.html"
}
tags: {  # amp-anim
  tag_name: "script"
  spec_name: "amp-anim extension .js script"
  mandatory_parent: "head"
  attrs: {
    name: "async"
    mandatory: true
    value: ""
  }
  attrs: {
    name: "custom-element"
    mandatory: true
    value: "amp-anim"
    dispatch_key: true
  }
  attrs: {
    name: "src"
    mandatory: true
    value_regex: "https://cdn\\.ampproject\\.org/v0/amp-anim-(latest|0\\.1).js"
  }
  attrs: {
    name: "type"
    value: "text/javascript"
  }
  cdata: {
    blacklisted_cdata_regex: {
      regex: "."
      error_message: "contents"
    }
  }
  spec_url: "https://www.ampproject.org/docs/reference/extended/amp-anim.html"
}
tags: {  # amp-audio
  tag_name: "script"
  spec_name: "amp-audio extension .js script"
  mandatory_parent: "head"
  attrs: {
    name: "async"
    mandatory: true
    value: ""
  }
  attrs: {
    name: "custom-element"
    mandatory: true
    value: "amp-audio"
    dispatch_key: true
  }
  attrs: {
    name: "src"
    mandatory: true
    value_regex: "https://cdn\\.ampproject\\.org/v0/amp-audio-(latest|0\\.1).js"
  }
  attrs: {
    name: "type"
    value: "text/javascript"
  }
  cdata: {
    blacklisted_cdata_regex: {
      regex: "."
      error_message: "contents"
    }
  }
  spec_url: "https://www.ampproject.org/docs/reference/extended/amp-audio.html"
}
tags: {  # amp-brid-player
  tag_name: "script"
  spec_name: "amp-brid-player extension .js script"
  mandatory_parent: "head"
  attrs: {
    name: "async"
    mandatory: true
    value: ""
  }
  attrs: {
    name: "custom-element"
    mandatory: true
    value: "amp-brid-player"
    dispatch_key: true
  }
  attrs: {
    name: "src"
    mandatory: true
    value_regex: "https://cdn\\.ampproject\\.org/v0/amp-brid-player-(latest|0\\.1).js"
  }
  attrs: {
    name: "type"
    value: "text/javascript"
  }
  cdata: {
    blacklisted_cdata_regex: {
      regex: "."
      error_message: "contents"
    }
  }
  # TODO(gregable): Replace me with an ampproject.org URL eventually.
  spec_url: "https://github.com/ampproject/amphtml/blob/master/extensions/amp-brid-player/amp-brid-player.md"
}

tags: {  # amp-brightcove
  tag_name: "script"
  spec_name: "amp-brightcove extension .js script"
  mandatory_parent: "head"
  attrs: {
    name: "async"
    mandatory: true
    value: ""
  }
  attrs: {
    name: "custom-element"
    mandatory: true
    value: "amp-brightcove"
    dispatch_key: true
  }
  attrs: {
    name: "src"
    mandatory: true
    value_regex: "https://cdn\\.ampproject\\.org/v0/amp-brightcove-(latest|0\\.1).js"
  }
  attrs: {
    name: "type"
    value: "text/javascript"
  }
  cdata: {
    blacklisted_cdata_regex: {
      regex: "."
      error_message: "contents"
    }
  }
  spec_url: "https://www.ampproject.org/docs/reference/extended/amp-brightcove.html"
}

tags: {  # amp-cxense
  tag_name: "script"
  spec_name: "amp-cxense extension .js script"
  mandatory_parent: "head"
  attrs: {
    name: "async"
    mandatory: true
    value: ""
  }
  attrs: {
    name: "custom-element"
    mandatory: true
    value: "amp-cxense"
    dispatch_key: true
  }
  attrs: {
    name: "src"
    mandatory: true
    value_regex: "https://cdn\\.ampproject\\.org/v0/amp-cxense-(latest|0\\.1).js"
  }
  attrs: {
    name: "type"
    value: "text/javascript"
  }
  cdata: {
    blacklisted_cdata_regex: {
      regex: "."
      error_message: "contents"
    }
  }
  spec_url: "https://www.ampproject.org/docs/reference/extended/amp-cxense.html"
}

tags: {  # amp-carousel
  tag_name: "script"
  spec_name: "amp-carousel extension .js script"
  mandatory_parent: "head"
  attrs: {
    name: "async"
    mandatory: true
    value: ""
  }
  attrs: {
    name: "custom-element"
    mandatory: true
    value: "amp-carousel"
    dispatch_key: true
  }
  attrs: {
    name: "src"
    mandatory: true
    value_regex: "https://cdn\\.ampproject\\.org/v0/amp-carousel-(latest|0\\.1).js"
  }
  attrs: {
    name: "type"
    value: "text/javascript"
  }
  cdata: {
    blacklisted_cdata_regex: {
      regex: "."
      error_message: "contents"
    }
  }
  spec_url: "https://www.ampproject.org/docs/reference/extended/amp-carousel.html"
}
tags: {  # amp-dailymotion
  tag_name: "script"
  spec_name: "amp-dailymotion extension .js script"
  mandatory_parent: "head"
  attrs: {
    name: "async"
    mandatory: true
    value: ""
  }
  attrs: {
    name: "custom-element"
    mandatory: true
    value: "amp-dailymotion"
    dispatch_key: true
  }
  attrs: {
    name: "src"
    mandatory: true
    value_regex: "https://cdn\\.ampproject\\.org/v0/amp-dailymotion-(latest|0\\.1)\\.js"
  }
  attrs: {
    name: "type"
    value: "text/javascript"
  }
  cdata: {
    blacklisted_cdata_regex: {
      regex: "."
      error_message: "contents"
    }
  }
  spec_url: "https://www.ampproject.org/docs/reference/extended/amp-dailymotion.html"
}
tags: {  # amp-dynamic-css-classes
  tag_name: "script"
  spec_name: "amp-dynamic-css-classes extension .js script"
  mandatory_parent: "head"
  attrs: {
    name: "async"
    mandatory: true
    value: ""
  }
  attrs: {
    name: "custom-element"
    mandatory: true
    value: "amp-dynamic-css-classes"
    dispatch_key: true
  }
  attrs: {
    name: "src"
    mandatory: true
    value_regex: "https://cdn\\.ampproject\\.org/v0/amp-dynamic-css-classes-(latest|0\\.1).js"
  }
  attrs: {
    name: "type"
    value: "text/javascript"
  }
  cdata: {
    blacklisted_cdata_regex: {
      regex: "."
      error_message: "contents"
    }
  }
  spec_url: "https://www.ampproject.org/docs/reference/extended/amp-dynamic-css-classes.html"
}
tags: {  # amp-facebook
  tag_name: "script"
  spec_name: "amp-facebook extension .js script"
  mandatory_parent: "head"
  attrs: {
    name: "async"
    mandatory: true
    value: ""
  }
  attrs: {
    name: "custom-element"
    mandatory: true
    value: "amp-facebook"
    dispatch_key: true
  }
  attrs: {
    name: "src"
    mandatory: true
    value_regex: "https://cdn\\.ampproject\\.org/v0/amp-facebook-(latest|0\\.1).js"
  }
  attrs: {
    name: "type"
    value: "text/javascript"
  }
  cdata: {
    blacklisted_cdata_regex: {
      regex: "."
      error_message: "contents"
    }
  }
  spec_url: "https://www.ampproject.org/docs/reference/extended/amp-facebook.html"
}
tags: {  # amp-fit-text
  tag_name: "script"
  spec_name: "amp-fit-text extension .js script"
  mandatory_parent: "head"
  attrs: {
    name: "async"
    mandatory: true
    value: ""
  }
  attrs: {
    name: "custom-element"
    mandatory: true
    value: "amp-fit-text"
    dispatch_key: true
  }
  attrs: {
    name: "src"
    mandatory: true
    value_regex: "https://cdn\\.ampproject\\.org/v0/amp-fit-text-(latest|0\\.1).js"
  }
  attrs: {
    name: "type"
    value: "text/javascript"
  }
  cdata: {
    blacklisted_cdata_regex: {
      regex: "."
      error_message: "contents"
    }
  }
  spec_url: "https://www.ampproject.org/docs/reference/extended/amp-fit-text.html"
}
tags: {  # amp-font
  tag_name: "script"
  spec_name: "amp-font extension .js script"
  mandatory_parent: "head"
  attrs: {
    name: "async"
    mandatory: true
    value: ""
  }
  attrs: {
    name: "custom-element"
    mandatory: true
    value: "amp-font"
    dispatch_key: true
  }
  attrs: {
    name: "src"
    mandatory: true
    value_regex: "https://cdn\\.ampproject\\.org/v0/amp-font-(latest|0\\.1).js"
  }
  attrs: {
    name: "type"
    value: "text/javascript"
  }
  cdata: {
    blacklisted_cdata_regex: {
      regex: "."
      error_message: "contents"
    }
  }
  spec_url: "https://www.ampproject.org/docs/reference/extended/amp-font.html"
}
tags: {  # amp-iframe
  tag_name: "script"
  spec_name: "amp-iframe extension .js script"
  mandatory_parent: "head"
  attrs: {
    name: "async"
    mandatory: true
    value: ""
  }
  attrs: {
    name: "custom-element"
    mandatory: true
    value: "amp-iframe"
    dispatch_key: true
  }
  attrs: {
    name: "src"
    mandatory: true
    value_regex: "https://cdn\\.ampproject\\.org/v0/amp-iframe-(latest|0\\.1).js"
  }
  attrs: {
    name: "type"
    value: "text/javascript"
  }
  cdata: {
    blacklisted_cdata_regex: {
      regex: "."
      error_message: "contents"
    }
  }
  spec_url: "https://www.ampproject.org/docs/reference/extended/amp-iframe.html"
}
tags: {  # amp-image-lightbox
  tag_name: "script"
  spec_name: "amp-image-lightbox extension .js script"
  mandatory_parent: "head"
  attrs: {
    name: "async"
    mandatory: true
    value: ""
  }
  attrs: {
    name: "custom-element"
    mandatory: true
    value: "amp-image-lightbox"
    dispatch_key: true
  }
  attrs: {
    name: "src"
    mandatory: true
    value_regex: "https://cdn\\.ampproject\\.org/v0/amp-image-lightbox-(latest|0\\.1).js"
  }
  attrs: {
    name: "type"
    value: "text/javascript"
  }
  cdata: {
    blacklisted_cdata_regex: {
      regex: "."
      error_message: "contents"
    }
  }
  spec_url: "https://www.ampproject.org/docs/reference/extended/amp-image-lightbox.html"
}
tags: {  # amp-instagram
  tag_name: "script"
  spec_name: "amp-instagram extension .js script"
  mandatory_parent: "head"
  attrs: {
    name: "async"
    mandatory: true
    value: ""
  }
  attrs: {
    name: "custom-element"
    mandatory: true
    value: "amp-instagram"
    dispatch_key: true
  }
  attrs: {
    name: "src"
    mandatory: true
    value_regex: "https://cdn\\.ampproject\\.org/v0/amp-instagram-(latest|0\\.1).js"
  }
  attrs: {
    name: "type"
    value: "text/javascript"
  }
  cdata: {
    blacklisted_cdata_regex: {
      regex: "."
      error_message: "contents"
    }
  }
  spec_url: "https://www.ampproject.org/docs/reference/extended/amp-instagram.html"
}
tags: {  # amp-install-serviceworker
  tag_name: "script"
  spec_name: "amp-install-serviceworker extension .js script"
  mandatory_parent: "head"
  attrs: {
    name: "async"
    mandatory: true
    value: ""
  }
  attrs: {
    name: "custom-element"
    value: "amp-install-serviceworker"
    mandatory: true
    dispatch_key: true
  }
  attrs: {
    name: "src"
    mandatory: true
    value_regex: "https://cdn\\.ampproject\\.org/v0/amp-install-serviceworker-(latest|0\\.1).js"
  }
  attrs: {
    name: "type"
    value: "text/javascript"
  }
  cdata: {
    blacklisted_cdata_regex: {
      regex: "."
      error_message: "contents"
    }
  }
  spec_url: "https://www.ampproject.org/docs/reference/extended/amp-install-serviceworker.html"
}
tags: {  # amp-lightbox
  tag_name: "script"
  spec_name: "amp-lightbox extension .js script"
  mandatory_parent: "head"
  attrs: {
    name: "async"
    mandatory: true
    value: ""
  }
  attrs: {
    name: "custom-element"
    mandatory: true
    value: "amp-lightbox"
    dispatch_key: true
  }
  attrs: {
    name: "src"
    mandatory: true
    value_regex: "https://cdn\\.ampproject\\.org/v0/amp-lightbox-(latest|0\\.1).js"
  }
  attrs: {
    name: "type"
    value: "text/javascript"
  }
  cdata: {
    blacklisted_cdata_regex: {
      regex: "."
      error_message: "contents"
    }
  }
  spec_url: "https://www.ampproject.org/docs/reference/extended/amp-lightbox.html"
}
tags: {  # amp-list
  tag_name: "script"
  spec_name: "amp-list extension .js script"
  mandatory_parent: "head"
  attrs: {
    name: "async"
    mandatory: true
    value: ""
  }
  attrs: {
    name: "custom-element"
    mandatory: true
    value: "amp-list"
    dispatch_key: true
  }
  attrs: {
    name: "src"
    mandatory: true
    value_regex: "https://cdn\\.ampproject\\.org/v0/amp-list-(latest|0\\.1).js"
  }
  attrs: {
    name: "type"
    value: "text/javascript"
  }
  cdata: {
    blacklisted_cdata_regex: {
      regex: "."
      error_message: "contents"
    }
  }
  spec_url: "https://www.ampproject.org/docs/reference/extended/amp-list.html"
}
tags: {  # amp-mustache
  tag_name: "script"
  spec_name: "amp-mustache extension .js script"
  mandatory_parent: "head"
  attrs: {
    name: "async"
    mandatory: true
    value: ""
  }
  attrs: {
    name: "custom-template"
    mandatory: true
    value: "amp-mustache"
    dispatch_key: true
  }
  attrs: {
    name: "src"
    mandatory: true
    value_regex: "https://cdn\\.ampproject\\.org/v0/amp-mustache-(latest|0\\.1).js"
  }
  attrs: {
    name: "type"
    value: "text/javascript"
  }
  cdata: {
    blacklisted_cdata_regex: {
      regex: "."
      error_message: "contents"
    }
  }
  spec_url: "https://www.ampproject.org/docs/reference/extended/amp-mustache.html"
}
tags: {  # amp-pinterest
  tag_name: "script"
  spec_name: "amp-pinterest extension .js script"
  mandatory_parent: "head"
  attrs: {
    name: "async"
    mandatory: true
    value: ""
  }
  attrs: {
    name: "custom-element"
    mandatory: true
    value: "amp-pinterest"
    dispatch_key: true
  }
  attrs: {
    name: "src"
    mandatory: true
    value_regex: "https://cdn\\.ampproject\\.org/v0/amp-pinterest-(latest|0\\.1).js"
  }
  attrs: {
    name: "type"
    value: "text/javascript"
  }
  cdata: {
    blacklisted_cdata_regex: {
      regex: "."
      error_message: "contents"
    }
  }
  spec_url: "https://www.ampproject.org/docs/reference/extended/amp-pinterest.html"
}
tags: {  # amp-reach-player
  tag_name: "script"
  mandatory_parent: "head"
  spec_name: "amp-reach-player extension .js script"
  attrs: {
    name: "async"
    mandatory: true
    value: ""
  }
  attrs: {
    name: "custom-element"
    mandatory: true
    value: "amp-reach-player"
    dispatch_key: true
  }
  attrs: {
    name: "src"
    value_regex: "https://cdn\\.ampproject\\.org/v0/amp-reach-player-(latest|0\\.1).js"
    mandatory: true
  }
  attrs: {
    name: "type"
    value: "text/javascript"
  }
  cdata: {
    blacklisted_cdata_regex: {
      regex: "."
      error_message: "contents"
    }
  }
  # Uncomment once reference is available.
  # spec_url: "https://www.ampproject.org/docs/reference/extended/amp-reach-player.html"
}
tags: {  # amp-slides
  tag_name: "script"
  spec_name: "amp-slides extension .js script"
  mandatory_parent: "head"
  attrs: {
    name: "async"
    mandatory: true
    value: ""
  }
  attrs: {
    name: "custom-element"
    mandatory: true
    value: "amp-slides"
    dispatch_key: true
  }
  attrs: {
    name: "src"
    mandatory: true
    value_regex: "https://cdn\\.ampproject\\.org/v0/amp-slides-(latest|0\\.1).js"
  }
  attrs: {
    name: "type"
    value: "text/javascript"
  }
  cdata: {
    blacklisted_cdata_regex: {
      regex: "."
      error_message: "contents"
    }
  }
  spec_url: "https://www.ampproject.org/docs/reference/extended/amp-slides.html"
}
tags: {  # amp-social-share
  tag_name: "script"
  spec_name: "amp-social-share extension .js script"
  mandatory_parent: "head"
  attrs: {
    name: "async"
    mandatory: true
    value: ""
  }
  attrs: {
    name: "custom-element"
    mandatory: true
    value: "amp-social-share"
    dispatch_key: true
  }
  attrs: {
    name: "src"
    mandatory: true
    value_regex: "https://cdn\\.ampproject\\.org/v0/amp-social-share-(latest|0\\.1)\\.js"
  }
  attrs: {
    name: "type"
    value: "text/javascript"
  }
  cdata: {
    blacklisted_cdata_regex: {
      regex: "."
      error_message: "contents"
    }
  }
  spec_url: "https://www.ampproject.org/docs/reference/extended/amp-social-share.html"
}
tags: {  # amp-social-share (json)
  tag_name: "script"
  spec_name: "amp-social-share extension .json script"
  mandatory_parent: "amp-social-share"
  attrs: {
    name: "type"
    mandatory: true
    value: "application/json"
    dispatch_key: true
  }
  cdata: {
    blacklisted_cdata_regex: {
      regex: "<!--"
      error_message: "html comments"
    }
  }
  spec_url: "https://www.ampproject.org/docs/reference/extended/amp-social-share.html"
}
tags: {  # amp-soundcloud
  tag_name: "script"
  spec_name: "amp-soundcloud extension .js script"
  mandatory_parent: "head"
  attrs: {
    name: "async"
    mandatory: true
    value: ""
  }
  attrs: {
    name: "custom-element"
    mandatory: true
    value: "amp-soundcloud"
    dispatch_key: true
  }
  attrs: {
    name: "src"
    mandatory: true
    value_regex: "https://cdn\\.ampproject\\.org/v0/amp-soundcloud-(latest|0\\.1)\\.js"
  }
  attrs: {
    name: "type"
    value: "text/javascript"
  }
  cdata: {
    blacklisted_cdata_regex: {
      regex: "."
      error_message: "contents"
    }
  }
  spec_url: "https://www.ampproject.org/docs/reference/extended/amp-soundcloud.html"
}
tags: {  # amp-springboard-player
  tag_name: "script"
  spec_name: "amp-springboard-player extension .js script"
  mandatory_parent: "head"
  attrs: {
    name: "async"
    mandatory: true
    value: ""
  }
  attrs: {
    name: "custom-element"
    mandatory: true
    value: "amp-springboard-player"
    dispatch_key: true
  }
  attrs: {
    name: "src"
    mandatory: true
    value_regex: "https://cdn\\.ampproject\\.org/v0/amp-springboard-player-(latest|0\\.1)\\.js"
  }
  attrs: {
    name: "type"
    value: "text/javascript"
  }
  cdata: {
    blacklisted_cdata_regex: {
      regex: "."
      error_message: "contents"
    }
  }
  spec_url: "https://github.com/ampproject/amphtml/blob/master/extensions/amp-springboard-player/amp-springboard-player.html"
}
tags: {  # amp-twitter
  tag_name: "script"
  spec_name: "amp-twitter extension .js script"
  mandatory_parent: "head"
  attrs: {
    name: "async"
    mandatory: true
    value: ""
  }
  attrs: {
    name: "custom-element"
    mandatory: true
    value: "amp-twitter"
    dispatch_key: true
  }
  attrs: {
    name: "src"
    mandatory: true
    value_regex: "https://cdn\\.ampproject\\.org/v0/amp-twitter-(latest|0\\.1).js"
  }
  attrs: {
    name: "type"
    value: "text/javascript"
  }
  cdata: {
    blacklisted_cdata_regex: {
      regex: "."
      error_message: "contents"
    }
  }
  spec_url: "https://www.ampproject.org/docs/reference/extended/amp-twitter.html"
}
tags: {  # amp-user-notification
  tag_name: "script"
  spec_name: "amp-user-notification extension .js script"
  mandatory_parent: "head"
  attrs: {
    name: "async"
    mandatory: true
    value: ""
  }
  attrs: {
    name: "custom-element"
    mandatory: true
    value: "amp-user-notification"
    dispatch_key: true
  }
  attrs: {
    name: "src"
    mandatory: true
    value_regex: "https://cdn\\.ampproject\\.org/v0/amp-user-notification-(latest|0\\.1).js"
  }
  attrs: {
    name: "type"
    value: "text/javascript"
  }
  cdata: {
    blacklisted_cdata_regex: {
      regex: "."
      error_message: "contents"
    }
  }
  spec_url: "https://www.ampproject.org/docs/reference/extended/amp-user-notification.html"
}
tags: {  # amp-vimeo
  tag_name: "script"
  spec_name: "amp-vimeo extension .js script"
  mandatory_parent: "head"
  attrs: {
    name: "async"
    mandatory: true
    value: ""
  }
  attrs: {
    name: "custom-element"
    mandatory: true
    value: "amp-vimeo"
    dispatch_key: true
  }
  attrs: {
    name: "src"
    mandatory: true
    value_regex: "https://cdn\\.ampproject\\.org/v0/amp-vimeo-(latest|0\\.1)\\.js"
  }
  attrs: {
    name: "type"
    value: "text/javascript"
  }
  cdata: {
    blacklisted_cdata_regex: {
      regex: "."
      error_message: "contents"
    }
  }
  spec_url: "https://www.ampproject.org/docs/reference/extended/amp-vimeo.html"
}
tags: {  # amp-vine
  tag_name: "script"
  spec_name: "amp-vine extension .js script"
  mandatory_parent: "head"
  attrs: {
    name: "async"
    mandatory: true
    value: ""
  }
  attrs: {
    name: "custom-element"
    mandatory: true
    value: "amp-vine"
    dispatch_key: true
  }
  attrs: {
    name: "src"
    mandatory: true
    value_regex: "https://cdn\\.ampproject\\.org/v0/amp-vine-(latest|0\\.1).js"
  }
  attrs: {
    name: "type"
    value: "text/javascript"
  }
  cdata: {
    blacklisted_cdata_regex: {
      regex: "."
      error_message: "contents"
    }
  }
  spec_url: "https://www.ampproject.org/docs/reference/extended/amp-vine.html"
}
tags: {  # amp-youtube
  tag_name: "script"
  spec_name: "amp-youtube extension .js script"
  mandatory_parent: "head"
  attrs: {
    name: "async"
    mandatory: true
    value: ""
  }
  attrs: {
    name: "custom-element"
    mandatory: true
    value: "amp-youtube"
    dispatch_key: true
  }
  attrs: {
    name: "src"
    mandatory: true
    value_regex: "https://cdn\\.ampproject\\.org/v0/amp-youtube-(latest|0\\.1)\\.js"
  }
  attrs: {
    name: "type"
    value: "text/javascript"
  }
  cdata: {
    blacklisted_cdata_regex: {
      regex: "."
      error_message: "contents"
    }
  }
  spec_url: "https://www.ampproject.org/docs/reference/extended/amp-youtube.html"
}
# 4.11.2 The noscript element
tags: {
  tag_name: "noscript"
  spec_name: "noscript enclosure for boilerplate"
  mandatory: true
  unique: true
  mandatory_parent: "head"
  spec_url: "https://www.ampproject.org/docs/reference/spec.html#required-markup"
}
# We allow noscript in the body to contain tags otherwise disallowed by AMP.
tags: {
  tag_name: "noscript"
  # Noscript inside of noscript has strange parsing semantics in browsers and
  # isn't really helping anyone anyway.
  mandatory_ancestor: "body"
  disallowed_ancestor: "noscript"
}
# 4.11.3 The template element
tags: {
  tag_name: "template"
  # <template> tags may not be nested inside other <template> tags.
  disallowed_ancestor: "template"
  also_requires: "amp-mustache extension .js script"
  attrs: {
    name: "type"
    mandatory: true
    value: "amp-mustache"
  }
  spec_url: "https://www.ampproject.org/docs/reference/extended/amp-mustache.html"
}

# 11 Obsolute features
# 11.2 Non-conforming features
tags: {
  tag_name: "acronym"
  disallowed_ancestor: "head"
}
tags: {
  tag_name: "big"
  disallowed_ancestor: "head"
}
tags: {
  tag_name: "center"
  disallowed_ancestor: "head"
}
tags: {
  tag_name: "dir"
  disallowed_ancestor: "head"
}
tags: {
  tag_name: "hgroup"
  disallowed_ancestor: "head"
}
tags: {
  tag_name: "listing"
  disallowed_ancestor: "head"
}
tags: {
  tag_name: "multicol"
  disallowed_ancestor: "head"
}
tags: {
  tag_name: "nextid"
  disallowed_ancestor: "head"
}
tags: {
  tag_name: "nobr"
  disallowed_ancestor: "head"
}
tags: {
  tag_name: "spacer"
  disallowed_ancestor: "head"
}
tags: {
  tag_name: "strike"
  disallowed_ancestor: "head"
}
tags: {
  tag_name: "tt"
  disallowed_ancestor: "head"
}
tags: {
  tag_name: "xmp"
  disallowed_ancestor: "head"
}

# Some additional tags, microformats, allowances.

# This tag is a preserved indicator for documents created in microsoft word.
# They do not render.
tags: {
  tag_name: "o:p"
}

# Tags and attributes specific to AMP HTML.
# AMP Custom elements require a "src" or a "srcset" attribute,
# having both is also allowed.
attr_lists: {
  name: "mandatory-src-or-srcset"
  attrs: {
    name: "src"
    alternative_names: "srcset"
    mandatory: true
    value_url: {
      allowed_protocol: "data"
      allowed_protocol: "http"
      allowed_protocol: "https"
      allow_relative: true
    }
  }
}
# Extended AMP globally optional tags.
attr_lists: {
  name: "extended-amp-global"
  attrs: { name: "media" }
  attrs: { name: "noloading" value: "" }
}
# In the AMP Runtime, amp-ad and amp-embed are implemented in the same way,
# so if you're changing amp-ad consider changing amp-embed as well.
tags: {  # <amp-ad>
  tag_name: "amp-ad"
  disallowed_ancestor: "head"
  attrs: { name: "alt" }
  attrs: { name: "json" }
  attrs: {
    name: "src"
    value_url: {
      allowed_protocol: "https"
      allow_relative: true  # Will be set to false at a future date.
    }
  }
  attrs: { name: "type" mandatory: true }
  attr_lists: "extended-amp-global"
  spec_url: "https://www.ampproject.org/docs/reference/amp-ad.html"
  amp_layout: {
    supported_layouts: FILL
    supported_layouts: FIXED
    supported_layouts: FIXED_HEIGHT
    supported_layouts: NODISPLAY
    supported_layouts: RESPONSIVE
  }
}
tags: {  # <amp-analytics>
  tag_name: "amp-analytics"
  disallowed_ancestor: "head"
  also_requires: "amp-analytics extension .js script"
  attrs: { name: "type" }
  attrs: {
    name: "config"
    value_url: {
      allowed_protocol: "https"
      allow_relative: true  # Will be set to false at a future date.
    }
  }
  spec_url: "https://www.ampproject.org/docs/reference/extended/amp-analytics.html"
}
tags: {  # <amp-anim>
  tag_name: "amp-anim"
  disallowed_ancestor: "head"
  also_requires: "amp-anim extension .js script"
  attrs: { name: "alt" }
  attrs: { name: "attribution" }
  attrs: { name: "autoplay" value: "" }
  attrs: { name: "controls" }
  attr_lists: "extended-amp-global"
  attr_lists: "mandatory-src-or-srcset"
  spec_url: "https://www.ampproject.org/docs/reference/extended/amp-anim.html"
  amp_layout: {
    supported_layouts: FILL
    supported_layouts: FIXED
    supported_layouts: FIXED_HEIGHT
    supported_layouts: NODISPLAY
    supported_layouts: RESPONSIVE
  }
}
tags: {  # <amp-audio>
  tag_name: "amp-audio"
  disallowed_ancestor: "head"
  also_requires: "amp-audio extension .js script"
  attrs: {
    name: "autoplay"
    # ^$| prefix intended. empty string is valid.
    value_regex: "^$|desktop|tablet|mobile|autoplay"
  }
  attrs: { name: "controls" }
  attrs: { name: "loop"  value: "" }
  attrs: { name: "muted" value: "" }
  attrs: {
    name: "src"
    value_url: {
      allowed_protocol: "https"
      allow_relative: true  # Will be set to false at a future date.
    }
  }
  attr_lists: "extended-amp-global"
  spec_url: "https://www.ampproject.org/docs/reference/extended/amp-audio.html"
  amp_layout {
    defines_default_height: true
    # TODO(johannes): in the longer run, defines_default_width should
    # be false, to make it a fixed height layout per default, rather
    # than a fixed one.
    defines_default_width: true
    supported_layouts: FIXED
    supported_layouts: FIXED_HEIGHT
    supported_layouts: NODISPLAY
  }
}
tags: {  # <amp-brid-player>
  tag_name: "amp-brid-player"
  disallowed_ancestor: "head"
  also_requires: "amp-brid-player extension .js script"
  attrs: {
    name: "data-partner"
    mandatory: true
    value_regex: "[0-9]+"
  }
  attrs: {
    name: "data-player"
    mandatory: true
    value_regex: "[0-9]+"
  }
  attrs: {
    name: "data-playlist"
    mandatory_oneof: "['data-playlist', 'data-video']"
    value_regex: "[0-9]+"
  }
  attrs: {
    name: "data-video"
    mandatory_oneof: "['data-playlist', 'data-video']"
    value_regex: "[0-9]+"
  }
  attr_lists: "extended-amp-global"
  # TODO(gregable): Replace me with an ampproject.org URL eventually.
  spec_url: "https://github.com/ampproject/amphtml/blob/master/extensions/amp-brid-player/amp-brid-player.md"
  amp_layout: {
    supported_layouts: FILL
    supported_layouts: FIXED
    supported_layouts: FIXED_HEIGHT
    supported_layouts: NODISPLAY
    supported_layouts: RESPONSIVE
  }
}
tags: {  # <amp-brightcove>
  tag_name: "amp-brightcove"
  disallowed_ancestor: "head"
  also_requires: "amp-brightcove extension .js script"
  attrs: { name: "data-account" mandatory: true }
  # If data-embed is missing, the default value is "default".
  attrs: { name: "data-embed" }
  # If data-player is missing, the default value is "default".
  attrs: { name: "data-player" }
  # If data-playlist-id is not used for perform player and hence it is optional.
  attrs: { name: "data-playlist-id" }
  # If data-video-id is not used for perform player and hence it is optional.
  attrs: { name: "data-video-id" }
  attr_lists: "extended-amp-global"
  spec_url: "https://www.ampproject.org/docs/reference/extended/amp-brightcove.html"
  amp_layout: {
    supported_layouts: FILL
    supported_layouts: FIXED
    supported_layouts: FIXED_HEIGHT
    supported_layouts: NODISPLAY
    supported_layouts: RESPONSIVE
  }
}
tags: {  # <amp-cxense>
  tag_name: "amp-cxense"
  disallowed_ancestor: "head"
  also_requires: "amp-cxense extension .js script"
  attr_lists: "extended-amp-global"
  spec_url: "https://www.ampproject.org/docs/reference/extended/amp-cxense.html"
  amp_layout: {
    supported_layouts: FILL
    supported_layouts: FIXED
    supported_layouts: FIXED_HEIGHT
    supported_layouts: NODISPLAY
    supported_layouts: RESPONSIVE
  }
}
tags: {  # <amp-carousel>
  tag_name: "amp-carousel"
  disallowed_ancestor: "head"
  also_requires: "amp-carousel extension .js script"
  attrs: { name: "arrows" value: "" }
  attrs: { name: "autoplay" value: "" }
  attrs: { name: "controls" }
  attrs: { name: "delay" value_regex: "[0-9]+" }
  attrs: { name: "dots" value: "" }
  attrs: { name: "loop" value: "" }
  attrs: { name: "type" value_regex: "slides|carousel" }
  attr_lists: "extended-amp-global"
  spec_url: "https://www.ampproject.org/docs/reference/extended/amp-carousel.html"
  amp_layout: {
    supported_layouts: FILL
    supported_layouts: FIXED
    supported_layouts: FIXED_HEIGHT
    supported_layouts: NODISPLAY
    supported_layouts: RESPONSIVE
  }
}
tags: {  # <amp-accordion>
  tag_name: "amp-accordion"
  disallowed_ancestor: "head"
  also_requires: "amp-accordion extension .js script"
  attrs: { name: "animate" value: "" }
  amp_layout: {
    supported_layouts: CONTAINER
  }
  child_tags: {
    child_tag_name_oneof: "section"
  }
  spec_url: "https://www.ampproject.org/docs/reference/extended/amp-accordion.html"
}
tags: {
  tag_name: "section"
  spec_name: "amp-accordion > section"
  disallowed_ancestor: "head"
  mandatory_parent: "amp-accordion"
  attrs: { name: "expanded" value: "" }
  child_tags: {
    mandatory_num_child_tags: 2
    first_child_tag_name_oneof: "h1"
    first_child_tag_name_oneof: "h2"
    first_child_tag_name_oneof: "h3"
    first_child_tag_name_oneof: "h4"
    first_child_tag_name_oneof: "h5"
    first_child_tag_name_oneof: "h6"
    first_child_tag_name_oneof: "header"
  }
}

tags: {  # <amp-dailymotion>
  tag_name: "amp-dailymotion"
  disallowed_ancestor: "head"
  also_requires: "amp-dailymotion extension .js script"
  attrs: { name: "data-endscreen-enable" value_regex: "true|false" }
  attrs: { name: "data-info" value_regex: "true|false" }
  attrs: { name: "data-mute" value_regex: "true|false" }
  attrs: { name: "data-sharing-enable" value_regex: "true|false" }
  attrs: { name: "data-start" value_regex: "[0-9]+" }
  attrs: { name: "data-ui-highlight" value_regex_casei: "([0-9a-f]{3}){1,2}" }
  attrs: { name: "data-ui-logo" value_regex: "true|false" }
  attrs: {
    name: "data-videoid"
    mandatory: true
    value_regex_casei: "[a-z0-9]+"
  }
  attr_lists: "extended-amp-global"
  spec_url: "https://www.ampproject.org/docs/reference/extended/amp-dailymotion.html"
  amp_layout: {
    supported_layouts: FILL
    supported_layouts: FIXED
    supported_layouts: FIXED_HEIGHT
    supported_layouts: RESPONSIVE
  }
}
# In the AMP Runtime, amp-ad and amp-embed are implemented in the same way,
# so if you're changing amp-embed consider changing amp-ad as well.
tags: {  # <amp-embed>
  tag_name: "amp-embed"
  disallowed_ancestor: "head"
  attrs: { name: "alt" }
  attrs: { name: "json" }
  attrs: {
    name: "src"
    value_url: {
      allowed_protocol: "https"
      allow_relative: true  # Will be set to false at a future date.
    }
  }
  attrs: { name: "type" mandatory: true }
  attr_lists: "extended-amp-global"
  spec_url: "https://www.ampproject.org/docs/reference/amp-embed.html"
  amp_layout: {
    supported_layouts: FILL
    supported_layouts: FIXED
    supported_layouts: FIXED_HEIGHT
    supported_layouts: NODISPLAY
    supported_layouts: RESPONSIVE
  }
}
tags: {  # <amp-facebook>
  tag_name: "amp-facebook"
  disallowed_ancestor: "head"
  also_requires: "amp-facebook extension .js script"
  # data-* is generally allowed, but it's not generally mandatory.
  attrs: { name: "data-href" mandatory: true }
  attr_lists: "extended-amp-global"
  spec_url: "https://www.ampproject.org/docs/reference/extended/amp-facebook.html"
  amp_layout: {
    supported_layouts: FILL
    supported_layouts: FIXED
    supported_layouts: FIXED_HEIGHT
    supported_layouts: NODISPLAY
    supported_layouts: RESPONSIVE
  }
}
# TODO(greggrothaus): amp-fit-text's attribute spec need flushing
# out now that the spec is available.
tags: {  # <amp-fit-text>
  tag_name: "amp-fit-text"
  disallowed_ancestor: "head"
  also_requires: "amp-fit-text extension .js script"
  attrs: { name: "max-font-size" }
  attrs: { name: "min-font-size" }
  attr_lists: "extended-amp-global"
  spec_url: "https://www.ampproject.org/docs/reference/extended/amp-fit-text.html"
  amp_layout: {
    supported_layouts: FILL
    supported_layouts: FIXED
    supported_layouts: FIXED_HEIGHT
    supported_layouts: NODISPLAY
    supported_layouts: RESPONSIVE
  }
}
tags: {  # <amp-font>
  tag_name: "amp-font"
  disallowed_ancestor: "head"
  also_requires: "amp-font extension .js script"
  attrs: {
    name: "font-family"
    mandatory: true
  }
  attrs: { name: "font-style" }
  attrs: { name: "font-variant" }
  attrs: {
    name: "timeout"
    value_regex: "[0-9]+"
  }
  attrs: { name: "font-weight" }
  attrs: { name: "on-error-add-class" }
  attrs: { name: "on-error-remove-class" }
  attrs: { name: "on-load-add-class" }
  attrs: { name: "on-load-remove-class" }
  attr_lists: "extended-amp-global"
  spec_url: "https://www.ampproject.org/docs/reference/extended/amp-font.html"
  amp_layout: {
    supported_layouts: NODISPLAY
  }
}
tags: {  # <amp-iframe>
  tag_name: "amp-iframe"
  disallowed_ancestor: "head"
  also_requires: "amp-iframe extension .js script"
  attrs: { name: "allowfullscreen" value: "" }
  attrs: { name: "allowtransparency" value: "" }
  attrs: { name: "frameborder" value_regex: "0|1" }
  attrs: { name: "resizable" value: "" }
  attrs: { name: "sandbox" }
  attrs: { name: "scrolling" value_regex: "auto|yes|no" }
  attrs: {
    name: "src"
    mandatory_oneof: "['src', 'srcdoc']"
    value_url: {
      allowed_protocol: "data"
      allowed_protocol: "https"
      allow_relative: true  # Will be set to false at a future date.
    }
  }
  attrs: { name: "srcdoc" mandatory_oneof: "['src', 'srcdoc']" }
  attr_lists: "extended-amp-global"
  spec_url: "https://www.ampproject.org/docs/reference/extended/amp-iframe.html"
  amp_layout: {
    supported_layouts: FILL
    supported_layouts: FIXED
    supported_layouts: FIXED_HEIGHT
    supported_layouts: NODISPLAY
    supported_layouts: RESPONSIVE
  }
}
tags: {  # <amp-image-lightbox>
  tag_name: "amp-image-lightbox"
  disallowed_ancestor: "head"
  also_requires: "amp-image-lightbox extension .js script"
  # Support dimensions / sizes / etc. like an amp-lightbox.
  attrs: { name: "controls" }
  attr_lists: "extended-amp-global"
  spec_url: "https://www.ampproject.org/docs/reference/extended/amp-image-lightbox.html"
  amp_layout: {
    supported_layouts: NODISPLAY
  }
}
tags: {  # <amp-img>
  tag_name: "amp-img"
  disallowed_ancestor: "head"
  attrs: { name: "alt" }
  attrs: { name: "attribution" }
  attrs: { name: "placeholder" }
  attr_lists: "extended-amp-global"
  attr_lists: "mandatory-src-or-srcset"
  spec_url: "https://www.ampproject.org/docs/reference/amp-img.html"
  amp_layout: {
    supported_layouts: FILL
    supported_layouts: FIXED
    supported_layouts: FIXED_HEIGHT
    supported_layouts: NODISPLAY
    supported_layouts: RESPONSIVE
  }
}
tags: {  # <amp-instagram>
  tag_name: "amp-instagram"
  disallowed_ancestor: "head"
  also_requires: "amp-instagram extension .js script"
  attrs: {
    name: "data-shortcode"
    mandatory_oneof: "['data-shortcode', 'src']"
  }
  attrs: {
    name: "shortcode"
    mandatory_oneof: "['data-shortcode', 'src']"
    deprecation: "data-shortcode"
    deprecation_url: "https://www.ampproject.org/docs/reference/extended/amp-instagram.html"
  }
  attrs: {
    name: "src"
    mandatory_oneof: "['data-shortcode', 'src']"
    value_url: {
      allowed_protocol: "http"  # runtime will rewrite URL to https in this case
      allowed_protocol: "https"
      allow_relative: true
    }
  }
  attr_lists: "extended-amp-global"
  spec_url: "https://www.ampproject.org/docs/reference/extended/amp-instagram.html"
  amp_layout: {
    supported_layouts: FILL
    supported_layouts: FIXED
    supported_layouts: FIXED_HEIGHT
    supported_layouts: NODISPLAY
    supported_layouts: RESPONSIVE
  }
}
tags: {  # <amp-install-serviceworker>
  tag_name: "amp-install-serviceworker"
  disallowed_ancestor: "head"
  also_requires: "amp-install-serviceworker extension .js script"
  attrs: {
    name: "src"
    mandatory: true
    value_url: {
      allowed_protocol: "https"
      allow_relative: true  # Will be set to false at a future date.
    }
  }
  spec_url: "https://www.ampproject.org/docs/reference/extended/amp-install-serviceworker.html"
  amp_layout: {
    supported_layouts: NODISPLAY
  }
}
tags: {  # <amp-lightbox>
  tag_name: "amp-lightbox"
  disallowed_ancestor: "head"
  also_requires: "amp-lightbox extension .js script"
  attrs: { name: "controls" }
  attrs: { name: "from" }
  attr_lists: "extended-amp-global"
  spec_url: "https://www.ampproject.org/docs/reference/extended/amp-lightbox.html"
  amp_layout: {
    supported_layouts: NODISPLAY
  }
}
tags: {  # <amp-list>
  tag_name: "amp-list"
  disallowed_ancestor: "head"
  also_requires: "amp-list extension .js script"
  attrs: { name: "credentials" }
  attrs: {
    name: "src"
    mandatory: true
    value_url: {
      allowed_protocol: "https"
      allow_relative: true  # Will be set to false at a future date.
    }
  }
  # TODO(gregable): Implement validation that requires the template attr value
  # to reference the id of an existing template element.
  attrs: { name: "template" }
  attr_lists: "extended-amp-global"
  spec_url: "https://www.ampproject.org/docs/reference/extended/amp-list.html"
  amp_layout: {
    supported_layouts: FILL
    supported_layouts: FIXED
    supported_layouts: FIXED_HEIGHT
    supported_layouts: NODISPLAY
    supported_layouts: RESPONSIVE
  }
}
# TODO: Enforce mandatory attributes depending on the value of another
# attribute. In this case, depending on the value of data-do, data-media and
# data-description may or may not be mandatory.
tags: {  # <amp-pinterest>
  tag_name: "amp-pinterest"
  disallowed_ancestor: "head"
  also_requires: "amp-pinterest extension .js script"
  # data-* is generally allowed, but it's not generally mandatory.
  attrs: { name: "data-do" mandatory: true }
  attr_lists: "extended-amp-global"
  spec_url: "https://www.ampproject.org/docs/reference/extended/amp-pinterest.html"
  amp_layout: {
    supported_layouts: FILL
    supported_layouts: FIXED
    supported_layouts: FIXED_HEIGHT
    supported_layouts: NODISPLAY
    supported_layouts: RESPONSIVE
  }
}
tags: {  # <amp-pixel>
  tag_name: "amp-pixel"
  disallowed_ancestor: "head"
  attrs: {
    name: "src"
    mandatory: true
    value_url: {
      allowed_protocol: "https"
      allow_relative: true  # Will be set to false at a future date.
    }
  }
  attr_lists: "extended-amp-global"
  spec_url: "https://www.ampproject.org/docs/reference/amp-pixel.html"
  amp_layout {
    defines_default_height: true
    defines_default_width: true
    supported_layouts: FIXED
    supported_layouts: NODISPLAY
  }
}
tags: {  # <amp-reach-player>
  tag_name: "amp-reach-player"
  disallowed_ancestor: "head"
  also_requires: "amp-reach-player extension .js script"
  attrs: {
    name: "data-embed-id"
    mandatory: true
    # All ids are lowercase, numeric or dashes.
    value_regex: "[0-9a-z-]+"
  }
  attr_lists: "extended-amp-global"
  # Uncomment once reference is available.
  # spec_url: "https://github.com/ampproject/amphtml/blob/master/extensions/amp-reach-player/amp-reach-player.md"
  amp_layout: {
    supported_layouts: FILL
    supported_layouts: FIXED
    supported_layouts: FIXED_HEIGHT
    supported_layouts: RESPONSIVE
  }
}
tags: {  # <amp-social-share>
  tag_name: "amp-social-share"
  disallowed_ancestor: "head"
  also_requires: "amp-social-share extension .js script"
  attrs: {
    name: "type"
    mandatory: true
    value_regex: "(twitter|facebook|pinterest|linkedin|gplus|email)"
  }
  attr_lists: "extended-amp-global"
  spec_url: "https://www.ampproject.org/docs/reference/extended/amp-social-share.html"
  amp_layout: {
    supported_layouts: FIXED
  }
}
tags: {  # <amp-soundcloud>
  tag_name: "amp-soundcloud"
  disallowed_ancestor: "head"
  also_requires: "amp-soundcloud extension .js script"
  attrs: { name: "data-color" value_regex_casei: "([0-9a-f]{3}){1,2}" }
  attrs: {
    name: "data-trackid"
    mandatory: true
    value_regex: "[0-9]+"
  }
  attrs: { name: "data-visual" value_regex: "true|false" }
  attr_lists: "extended-amp-global"
  spec_url: "https://www.ampproject.org/docs/reference/extended/amp-soundcloud.html"
  amp_layout: {
    supported_layouts: FIXED_HEIGHT
  }
}
tags: {  # <amp-springboard-player>
  tag_name: "amp-springboard-player"
  disallowed_ancestor: "head"
  also_requires: "amp-springboard-player extension .js script"
  attrs: {
    name: "data-content-id"
    mandatory: true
  }
  attrs: {
    name: "data-domain"
    mandatory: true
  }
  attrs: {
    name: "data-items"
    mandatory: true
  }
  attrs: {
    name: "data-mode"
    mandatory: true
    value_regex_casei: "playlist|video"
  }
  attrs: {
    name: "data-player-id"
    mandatory: true
    value_regex_casei: "[a-z0-9]+"
  }
  attrs: {
    name: "data-site-id"
    mandatory: true
    value_regex: "[0-9]+"
  }
  attr_lists: "extended-amp-global"
  spec_url: "https://github.com/ampproject/amphtml/blob/master/extensions/amp-springboard-player/amp-springboard-player.html"
  amp_layout: {
    supported_layouts: FILL
    supported_layouts: FIXED
    supported_layouts: RESPONSIVE
  }
}
tags: {  # <amp-twitter>
  tag_name: "amp-twitter"
  disallowed_ancestor: "head"
  also_requires: "amp-twitter extension .js script"
  attrs: { name: "data-tweetid" mandatory_oneof: "['data-tweetid', 'src']" }
  attrs: {
    name: "src"
    mandatory_oneof: "['data-tweetid', 'src']"
    value_url: {
      allowed_protocol: "http"  # runtime will rewrite URL to https in this case
      allowed_protocol: "https"
      allow_relative: true
    }
  }
  attr_lists: "extended-amp-global"
  spec_url: "https://www.ampproject.org/docs/reference/extended/amp-twitter.html"
  amp_layout: {
    supported_layouts: FILL
    supported_layouts: FIXED
    supported_layouts: FIXED_HEIGHT
    supported_layouts: NODISPLAY
    supported_layouts: RESPONSIVE
  }
}
tags: {  # <amp-user-notification>
  tag_name: "amp-user-notification"
  disallowed_ancestor: "head"
  also_requires: "amp-user-notification extension .js script"
  attr_lists: "extended-amp-global"
  spec_url: "https://www.ampproject.org/docs/reference/extended/amp-user-notification.html"
  amp_layout: {
    supported_layouts: NODISPLAY
  }
}
tags: {  # <amp-video>
  tag_name: "amp-video"
  disallowed_ancestor: "head"
  attrs: { name: "alt" }
  attrs: { name: "attribution" }
  attrs: { name: "autoplay" value: "" }
  attrs: { name: "controls" value: "" }
  attrs: { name: "loop"     value: "" }
  attrs: { name: "muted"    value: "" }
  attrs: { name: "placeholder" }
  attrs: { name: "poster" }
  attrs: {
    name: "src"
    value_url: {
      allowed_protocol: "https"
      allow_relative: true  # Will be set to false at a future date.
    }
  }
  attr_lists: "extended-amp-global"
  spec_url: "https://www.ampproject.org/docs/reference/amp-video.html"
  amp_layout: {
    supported_layouts: FILL
    supported_layouts: FIXED
    supported_layouts: FIXED_HEIGHT
    supported_layouts: NODISPLAY
    supported_layouts: RESPONSIVE
  }
}
tags: {  # <amp-vimeo>
  tag_name: "amp-vimeo"
  disallowed_ancestor: "head"
  also_requires: "amp-vimeo extension .js script"
  attrs: {
    name: "data-videoid"
    mandatory: true
    value_regex: "[0-9]+"
  }
  attr_lists: "extended-amp-global"
  spec_url: "https://www.ampproject.org/docs/reference/extended/amp-vimeo.html"
  amp_layout: {
    supported_layouts: FILL
    supported_layouts: FIXED
    supported_layouts: FIXED_HEIGHT
    supported_layouts: RESPONSIVE
  }
}
tags: {  # <amp-vine>
  tag_name: "amp-vine"
  disallowed_ancestor: "head"
  also_requires: "amp-vine extension .js script"
  # data-* is generally allowed, but it's not generally mandatory.
  attrs: { name: "data-vineid" mandatory: true }
  attr_lists: "extended-amp-global"
  spec_url: "https://www.ampproject.org/docs/reference/extended/amp-vine.html"
  amp_layout: {
    supported_layouts: FILL
    supported_layouts: FIXED
    supported_layouts: FIXED_HEIGHT
    supported_layouts: NODISPLAY
    supported_layouts: RESPONSIVE
  }
}
# amp-youtube either comes with a video-id attribute, or with
# a data-videoid attribute.
tags: {  # <amp-youtube>
  tag_name: "amp-youtube"
  disallowed_ancestor: "head"
  also_requires: "amp-youtube extension .js script"
  attrs: {
    name: "data-videoid"
    mandatory_oneof: "['src', 'data-videoid']"
  }
  attrs: {
    name: "src"
    mandatory_oneof: "['src', 'data-videoid']"
    value_url: {
      allowed_protocol: "http"  # runtime will rewrite URL to https in this case
      allowed_protocol: "https"
      allow_relative: true
    }
  }
  attrs: {
    name: "video-id"
    mandatory_oneof: "['src', 'data-videoid']"
    deprecation: "data-videoid"
    deprecation_url: "https://www.ampproject.org/docs/reference/extended/amp-youtube.html"
  }
  attr_lists: "extended-amp-global"
  spec_url: "https://www.ampproject.org/docs/reference/extended/amp-youtube.html"
  amp_layout: {
    supported_layouts: FILL
    supported_layouts: FIXED
    supported_layouts: FIXED_HEIGHT
    supported_layouts: NODISPLAY
    supported_layouts: RESPONSIVE
  }
}


# AMP Layout attributes: implied for TagSpecs with amp_layout field
# set. Note that while these attributes are defined as optional here,
# depending on amp layout the validator will examine these fields and
# their values.
attr_lists: {
  name: "$AMP_LAYOUT_ATTRS"
  attrs: { name: "height" }
  attrs: { name: "heights" }
  attrs: { name: "layout" }
  attrs: { name: "sizes" }
  attrs: { name: "width" }
}

# Global attributes: These can be used in all tags.
attr_lists: {
  name: "$GLOBAL_ATTRS"
  # For schema.org annotations.
  attrs: { name: "itemid" }
  attrs: { name: "itemprop" }
  attrs: { name: "itemref" }
  attrs: { name: "itemscope" }
  attrs: { name: "itemtype" }
  # 3.2.5 HTML5 Global attributes.
  attrs: { name: "accesskey" }
  attrs: { name: "class" }
  attrs: { name: "dir" }
  attrs: { name: "draggable" }
  attrs: { name: "id" }
  attrs: { name: "lang" }
  attrs: { name: "tabindex" }
  attrs: { name: "title" }
  attrs: { name: "translate" }
  # Accessible Rich Internet Applications http://www.w3.org/TR/wai-aria/
  attrs: { name: "aria-activedescendant" }
  attrs: { name: "aria-atomic" }
  attrs: { name: "aria-autocomplete" }
  attrs: { name: "aria-busy" }
  attrs: { name: "aria-checked" }
  attrs: { name: "aria-controls" }
  attrs: { name: "aria-describedby" }
  attrs: { name: "aria-disabled" }
  attrs: { name: "aria-dropeffect" }
  attrs: { name: "aria-expanded" }
  attrs: { name: "aria-flowto" }
  attrs: { name: "aria-grabbed" }
  attrs: { name: "aria-haspopup" }
  attrs: { name: "aria-hidden" }
  attrs: { name: "aria-invalid" }
  attrs: { name: "aria-label" }
  attrs: { name: "aria-labelledby" }
  attrs: { name: "aria-level" }
  attrs: { name: "aria-live" }
  attrs: { name: "aria-multiline" }
  attrs: { name: "aria-multiselectable" }
  attrs: { name: "aria-orientation" }
  attrs: { name: "aria-owns" }
  attrs: { name: "aria-posinset" }
  attrs: { name: "aria-pressed" }
  attrs: { name: "aria-readonly" }
  attrs: { name: "aria-relevant" }
  attrs: { name: "aria-required" }
  attrs: { name: "aria-selected" }
  attrs: { name: "aria-setsize" }
  attrs: { name: "aria-sort" }
  attrs: { name: "aria-valuemax" }
  attrs: { name: "aria-valuemin" }
  attrs: { name: "aria-valuenow" }
  attrs: { name: "aria-valuetext" }
  attrs: { name: "role" }
  # For placeholders inside amp-ad and other tags, we allow the
  # placeholder empty attribute. See e.g.
  # https://github.com/ampproject/amphtml/pull/284/commits
  attrs: { name: "placeholder" value: "" }
  # We allow the empty fallback attribute on any element
  attrs: { name: "fallback" value: "" }
  attrs: { name: "lightbox" }
  attrs: { name: "on" }
  attrs: { name: "overflow" }
  # amp-access specific attributes, see
  # https://www.ampproject.org/docs/reference/extended/amp-access-spec.html
  # TODO(gregable): These should only be allowed on any tag inside BODY or HEAD.
  attrs: { name: "amp-access" }
  attrs: { name: "amp-access-behavior" }
  attrs: { name: "amp-access-hide" }
  attrs: { name: "amp-access-id" }
  attrs: { name: "amp-access-loader" }
  attrs: { name: "amp-access-loading" }
  attrs: { name: "amp-access-off" }
  attrs: { name: "amp-access-on" }
  attrs: { name: "amp-access-show" }
  attrs: { name: "amp-access-style" }
  attrs: { name: "amp-access-template" }
  attrs: { name: "i-amp-access-id" }
}

# Error formats
error_formats {
  code: UNKNOWN_CODE
  format: "Unknown error."
}
error_formats {
  code: MANDATORY_TAG_MISSING
  format: "The mandatory tag '%1' is missing or incorrect."
}
error_formats {
  code: TAG_REQUIRED_BY_MISSING
  format: "The tag '%1' is missing or incorrect, but required by '%2'."
}
error_formats {
  code: DISALLOWED_TAG
  format: "The tag '%1' is disallowed."
}
error_formats {
  code: GENERAL_DISALLOWED_TAG
  format: "The tag '%1' is disallowed except in specific forms."
}
error_formats {
  code: DISALLOWED_ATTR
  format: "The attribute '%1' may not appear in tag '%2'."
}
error_formats {
  code: INVALID_ATTR_VALUE
  format: "The attribute '%1' in tag '%2' is set "
          "to the invalid value '%3'."
}
error_formats {
  code: ATTR_VALUE_REQUIRED_BY_LAYOUT
  format: "Invalid value '%1' for attribute '%2' in tag '%3' - "
          "for layout '%4', set the attribute '%2' to value '%5'."
}
error_formats {
  code: IMPLIED_LAYOUT_INVALID
  format: "The implied layout '%1' is not supported by tag '%2'."
}
error_formats {
  code: SPECIFIED_LAYOUT_INVALID
  format: "The specified layout '%1' is not supported by tag '%2'."
}
error_formats {
  code: MANDATORY_ATTR_MISSING
  format: "The mandatory attribute '%1' is missing in tag '%2'."
}
error_formats {
  code: INCONSISTENT_UNITS_FOR_WIDTH_AND_HEIGHT
  format: "Inconsistent units for width and height in tag '%1' - "
          "width is specified in '%2' whereas height is specified in '%3'."
}
error_formats {
  code: STYLESHEET_TOO_LONG_OLD_VARIANT
  format: "The author stylesheet specified in tag 'style amp-custom' is too "
          "long - we saw %1 bytes whereas the limit is %2 bytes."
}
error_formats {
  code: STYLESHEET_TOO_LONG
  format: "The author stylesheet specified in tag '%1' is too "
          "long - we saw %2 bytes whereas the limit is %3 bytes."
}
error_formats {
  code: MANDATORY_CDATA_MISSING_OR_INCORRECT
  format: "The mandatory text (CDATA) inside tag '%1' is missing or incorrect."
}
error_formats {
  code: CDATA_VIOLATES_BLACKLIST
  format: "The text (CDATA) inside tag '%1' contains '%2', "
          "which is disallowed."
}
error_formats {
  code: DISALLOWED_PROPERTY_IN_ATTR_VALUE
  format: "The property '%1' in attribute '%2' in tag '%3' is disallowed."
}
error_formats {
  code: INVALID_PROPERTY_VALUE_IN_ATTR_VALUE
  format: "The property '%1' in attribute '%2' in tag '%3' is set to "
          "'%4', which is invalid."
}
error_formats {
  code: DUPLICATE_DIMENSION
  format: "Multiple image candidates with the same width or pixel density "
          "found in attribute '%1' in tag '%2'."
}
error_formats {
  code: MISSING_URL
  format: "Missing URL for attribute '%1' in tag '%2'."
}
error_formats {
  code: INVALID_URL
  format: "Malformed URL '%3' for attribute '%1' in tag '%2'."
}
error_formats {
  code: INVALID_URL_PROTOCOL
  format: "Invalid URL protocol '%3:' for attribute '%1' in tag '%2'."
}
error_formats {
  code: DISALLOWED_RELATIVE_URL
  format: "The relative URL '%3' for attribute '%1' in tag '%2' is disallowed."
}
error_formats {
  code: MANDATORY_PROPERTY_MISSING_FROM_ATTR_VALUE
  format: "The property '%1' is missing from attribute '%2' in tag '%3'."
}
error_formats {
  code: UNESCAPED_TEMPLATE_IN_ATTR_VALUE
  format: "The attribute '%1' in tag '%2' is set to '%3', which contains "
          "unescaped Mustache template syntax."
}
error_formats {
  code: TEMPLATE_PARTIAL_IN_ATTR_VALUE
  format: "The attribute '%1' in tag '%2' is set to '%3', which contains "
          "a Mustache template partial."
}
error_formats {
  code: DEPRECATED_TAG
  format: "The tag '%1' is deprecated - use '%2' instead."
}
error_formats {
  code: DEPRECATED_ATTR
  format: "The attribute '%1' in tag '%2' is deprecated - use '%3' instead."
}
error_formats {
  code: DEV_MODE_ENABLED
  format: "The attribute '%1' in tag '%2' enables the development mode. "
          "Please remove, this feature is obsolete."
}
error_formats {
  code: MUTUALLY_EXCLUSIVE_ATTRS
  format: "Mutually exclusive attributes encountered in tag '%1' - "
          "pick one of %2."
}
error_formats {
  code: MANDATORY_ONEOF_ATTR_MISSING
  format: "The tag '%1' is missing a mandatory attribute - pick one of %2."
}
error_formats {
  code: WRONG_PARENT_TAG
  format: "The parent tag of tag '%1' is '%2', but it can only be '%3'."
}
error_formats {
  code: DISALLOWED_TAG_ANCESTOR
  format: "The tag '%1' may not appear as a descendant of tag '%2'."
}
error_formats {
  code: MANDATORY_TAG_ANCESTOR
  format: "The tag '%1' may only appear as a descendant of tag '%2'."
}
error_formats {
  code: MANDATORY_TAG_ANCESTOR_WITH_HINT
  format: "The tag '%1' may only appear as a descendant of tag '%2'. "
          "Did you mean '%3'?"
}
error_formats {
  code: DUPLICATE_UNIQUE_TAG
  format: "The tag '%1' appears more than once in the document."
}
error_formats {
  code: TEMPLATE_IN_ATTR_NAME
  format: "Mustache template syntax in attribute name '%1' in tag '%2'."
}
error_formats {
  code: ATTR_DISALLOWED_BY_IMPLIED_LAYOUT
  format: "The attribute '%1' in tag '%2' is disallowed by implied layout '%3'."
}
error_formats {
  code: ATTR_DISALLOWED_BY_SPECIFIED_LAYOUT
  format: "The attribute '%1' in tag '%2' is disallowed by specified "
          "layout '%3'."
}
error_formats {
  code: INCORRECT_NUM_CHILD_TAGS
  format: "Tag '%1' must have %2 child tags - saw %3 child tags."
}
error_formats {
  code: DISALLOWED_CHILD_TAG_NAME
  format: "Tag '%1' is disallowed as child of tag '%2'. "
          "Child tag must be one of %3."
}
error_formats {
  code: DISALLOWED_FIRST_CHILD_TAG_NAME
  format: "Tag '%1' is disallowed as first child of tag '%2'. "
          "First child tag must be one of %3."
}

# CSS Errors. All of these use %1 for the tag name (in practice 'style'
# by default).
error_formats {
  code: CSS_SYNTAX
  format: "CSS syntax error in tag '%1' - %2."
}
error_formats {
  code: CSS_SYNTAX_INVALID_AT_RULE
  format: "CSS syntax error in tag '%1' - saw invalid at rule '@%2'."
}
error_formats {
  code: CSS_SYNTAX_STRAY_TRAILING_BACKSLASH
  format: "CSS syntax error in tag '%1' - stray trailing backslash."
}
error_formats {
  code: CSS_SYNTAX_UNTERMINATED_COMMENT
  format: "CSS syntax error in tag '%1' - unterminated comment."
}
error_formats {
  code: CSS_SYNTAX_UNTERMINATED_STRING
  format: "CSS syntax error in tag '%1' - unterminated string."
}
error_formats {
  code: CSS_SYNTAX_BAD_URL
  format: "CSS syntax error in tag '%1' - bad url."
}
error_formats {
  code: CSS_SYNTAX_EOF_IN_PRELUDE_OF_QUALIFIED_RULE
  format: "CSS syntax error in tag '%1' - end of stylesheet encountered "
          "in prelude of a qualified rule."
}
error_formats {
  code: CSS_SYNTAX_INVALID_DECLARATION
  format: "CSS syntax error in tag '%1' - invalid declaration."
}
error_formats {
  code: CSS_SYNTAX_INCOMPLETE_DECLARATION
  format: "CSS syntax error in tag '%1' - incomplete declaration."
}
error_formats {
  code: CSS_SYNTAX_ERROR_IN_PSEUDO_SELECTOR
  format: "CSS syntax error in tag '%1' - invalid pseudo selector."
}
error_formats {
  code: CSS_SYNTAX_MISSING_SELECTOR
  format: "CSS syntax error in tag '%1' - missing selector."
}
error_formats {
  code: CSS_SYNTAX_NOT_A_SELECTOR_START
  format: "CSS syntax error in tag '%1' - not a selector start."
}
error_formats {
  code: CSS_SYNTAX_UNPARSED_INPUT_REMAINS_IN_SELECTOR
  format: "CSS syntax error in tag '%1' - unparsed input remains in selector."
}
error_formats {
  code: CSS_SYNTAX_MISSING_URL
  format: "CSS syntax error in tag '%1' - missing url."
}
error_formats {
  code: CSS_SYNTAX_INVALID_URL
  format: "CSS syntax error in tag '%1' - invalid url '%2'."
}
error_formats {
  code: CSS_SYNTAX_INVALID_URL_PROTOCOL
  format: "CSS syntax error in tag '%1' - invalid url protocol '%2:'."
}
error_formats {
  code: CSS_SYNTAX_DISALLOWED_RELATIVE_URL
  format: "CSS syntax error in tag '%1' - disallowed relative url '%2'."
}
error_formats {
  code: CSS_SYNTAX_INVALID_ATTR_SELECTOR
  format: "CSS syntax error in tag '%1' - invalid attribute selector."
}
=======
This file was split up into validator-main.protoascii (in this directory)
and extensions/*/0.1/validator-*.protoascii. Please update your bookmarks
and references.
>>>>>>> 2087f871
<|MERGE_RESOLUTION|>--- conflicted
+++ resolved
@@ -14,4831 +14,6 @@
 # limitations under the license.
 #
 
-<<<<<<< HEAD
-# This revision id refers to the validator revision id, currently a Google
-# internal mechanism. When backwards incompatible changes to the validator
-# engine are made, this value must be incremented to prevent old binaries
-# in production from crashing. This id is not relevant to validator.js
-# because thus far, engine (validator.js) and spec file (validator.protoascii)
-# are always released together.
-min_validator_revision_required: 112
-# The spec file revision allows the validator engine to distinguish
-# newer versions of the spec file. This is currently a Google internal
-# mechanism, validator.js does not use this facility. However, any
-# change to this file requires updating this revision id.
-spec_file_revision: 198
-# Rules for AMP HTML
-# (https://www.ampproject.org/docs/reference/spec.html)
-#
-# Specific URL to reference for violations having to do with mustache
-# templates. These are specific to any particular tag, so must live at
-# the top level of this rules file.
-template_spec_url: "https://www.ampproject.org/docs/reference/extended/amp-mustache.html"
-
-tags: {
-  tag_name: "!doctype"
-  spec_name: "html doctype"
-  mandatory_parent: "$ROOT"
-  mandatory: true
-  unique: true
-  attrs: {
-    name: "html"
-    mandatory: true
-    value: ""
-  }
-}
-
-# Below, we list the allowed elements in the order in which they are appear
-# in the spec in section 4 "The Elements of HTML"
-# (http://www.w3.org/TR/html5/single-page.html#html-elements).
-
-# 4.1 The root element
-# 4.1.1 The html element
-tags: {
-  tag_name: "html"
-  spec_name: "html ⚡ for top-level html"
-  mandatory: true
-  mandatory_parent: "!doctype"
-  unique: true
-  attrs: {
-    name: "⚡"
-    alternative_names: "amp"
-    mandatory: true
-    value: ""
-  }
-  spec_url: "https://www.ampproject.org/docs/reference/spec.html#required-markup"
-}
-
-# 4.2 Document metadata
-# 4.2.1 The head element
-tags: {
-  tag_name: "head"
-  mandatory: true
-  mandatory_parent: "html"
-  unique: true
-  spec_url: "https://www.ampproject.org/docs/reference/spec.html#required-markup"
-}
-# 4.2.2 The title element
-tags: {
-  tag_name: "title"
-  spec_name: "title"
-}
-# 4.2.3 the base element
-tags: {
-  tag_name: "base"
-  # Currently the amp cache doesn't correctly rewrite URLs for documents
-  # with <base href>. When it does, we will add support for href attributes.
-  # attrs: {
-  #   name: "href"
-  #   value_url: {
-  #     allow_relative: false
-  #     allowed_protocol: "http"
-  #     allowed_protocol: "https"
-  #   }
-  # }
-  attrs: {
-    name: "target"
-    value_regex_casei: "(_blank|_self)"
-  }
-}
-# Disallowed.
-# 4.2.4 the link element
-attr_lists: {
-  name: "common-link-attrs"
-  attrs: { name: "media" }
-  attrs: { name: "sizes" }
-  attrs: { name: "target" }
-  attrs: { name: "type" }
-  attrs: { name: "hreflang" }
-  attrs: { name: "charset" value: "utf-8" }
-}
-# While there are a wide variety of link rel attributes being used in
-# the wild, some of these are being used to affect browser behavior.
-# Examples include rel=import|components, rel=prerender|subresource,
-# rel=preconnect|prefetch|preload. As this isn't very standardized
-# in practice, we resort to a whitelist of allowed rel values.
-tags: {
-  tag_name: "link"
-  spec_name: "link rel="
-  attrs: { name: "href" }
-  attr_lists: "common-link-attrs"
-  attrs: {
-    name: "rel"
-    mandatory: true
-    # List sourced from http://microformats.org/wiki/existing-rel-values
-    # In order to allow for multiple whitespace separated values, we must
-    # repeat this list twice annoyingly. We end up with a structure like:
-    # "(foo|bar)( +(foo|bar))*" where the first match covers a string with
-    # no space prefix and the later matches cover strings with whitespace
-    # prefixes.
-    # TODO(gregable): Come up with a better scheme for this.
-    value_regex_casei: "("
-        "accessibility|"
-        "alternate|"
-        "apple-touch-icon|"
-        "apple-touch-icon-precomposed|"
-        "apple-touch-startup-image|"
-        "appendix|"
-        "archived|"
-        "archives?|"
-        "attachment|"
-        "author|"
-        "bibliography|"
-        "category|"
-        "cc:attributionurl|"
-        "chapter|"
-        # This can't be triggered w/o javascript, but rather than
-        # forcing developers to remove it, we whitelist this.
-        "chrome-webstore-item|"
-        "cite|"
-        "code-license|"
-        "code-repository|"
-        "colorschememapping|"
-        "comment|"
-        "content-license|"
-        "content-repository|"
-        "contents|"
-        "contribution|"
-        "copyright|"
-        "designer|"
-        "directory|"
-        "discussion|"
-        "dofollow|"
-        "dropmenu[0-9]*|"
-        "DCTERMS\\..*|"  # Dublin Core Metadata
-        "edit-time-data|"
-        "EditURI|"
-        "endorsed|"
-        "fan|"
-        "feed|"
-        "file-list|"
-        "follow|"
-        "footnote|"
-        "galeria|"
-        "galeria2|"
-        "generator|"
-        "glossary|"
-        "group|"
-        "help|"
-        "home|"
-        "homepage|"
-        "hub|"
-        "icon|"
-        "image_src|"
-        "in-reply-to|"
-        "index|"
-        "indieauth|"
-        "introspection|"
-        "issues|"
-        "its-rules|"
-        "jslicense|"
-        "license|"
-        "lightbox|"
-        "lightbox\\[[a-zA-Z0-9-]*\\]|"
-        "made|"
-        "map|"
-        "me|"
-        "member|"
-        "meta|"
-        "micropub|"
-        "microsummary|"
-        "next|"
-        "nofollow|"
-        "noreferrer|"
-        "ole-object-data|"
-        "openid?\\..*|"  # OpenID Authentication
-        "openid2?\\..*|"  # OpenID Authentication
-        "original-source|"
-        "owns|"
-        "p3pv1|"
-        "payment|"
-        "pgpkey|"
-        "pingback|"
-        "prettyphoto|"
-        "privacy|"
-        "pronounciation|"
-        "profile|"
-        "pronunciation|"
-        "published-[0-9]*|"
-        "publisher|"
-        "prev|"
-        "previous|"
-        "referral|"
-        "related|"
-        "rendition|"
-        "replies|"
-        "reply-to|"
-        "schema.dc|"
-        "schema.DCTERMS|"
-        "search|"
-        "section|"
-        "service|"
-        "service\\.post|"
-        "shortcut|"
-        "shortlink|"
-        "source|"
-        "sidebar|"
-        "sitemap|"
-        "sponsor|"
-        "standout|"
-        "start|"
-        "status|"
-        "subsection|"
-        "syndication|"
-        "tag|"
-        "themedata|"
-        "timesheet|"
-        "toc|"
-        "token_endpoint|"
-        "top|"
-        "trackback|"
-        "transformation|"
-        "unendorsed|"
-        "up|"
-        "user|"
-        "vcalendar-parent|"
-        "vcalendar-sibling|"
-        "webmention|"
-        "wikipedia|"
-        "wlwmanifest|"
-        "yandex-tableau-widget"
-      ")( +("
-        "accessibility|"
-        "alternate|"
-        "apple-touch-icon|"
-        "apple-touch-icon-precomposed|"
-        "apple-touch-startup-image|"
-        "appendix|"
-        "archived|"
-        "archives?|"
-        "attachment|"
-        "author|"
-        "bibliography|"
-        "category|"
-        "cc:attributionurl|"
-        "chapter|"
-        # This can't be triggered w/o javascript, but rather than
-        # forcing developers to remove it, we whitelist this.
-        "chrome-webstore-item|"
-        "cite|"
-        "code-license|"
-        "code-repository|"
-        "colorschememapping|"
-        "comment|"
-        "content-license|"
-        "content-repository|"
-        "contents|"
-        "contribution|"
-        "copyright|"
-        "designer|"
-        "directory|"
-        "discussion|"
-        "dofollow|"
-        "dropmenu[0-9]*|"
-        "DCTERMS\\..*|"  # Dublin Core Metadata
-        "edit-time-data|"
-        "EditURI|"
-        "endorsed|"
-        "fan|"
-        "feed|"
-        "file-list|"
-        "follow|"
-        "footnote|"
-        "galeria|"
-        "galeria2|"
-        "generator|"
-        "glossary|"
-        "group|"
-        "help|"
-        "home|"
-        "homepage|"
-        "hub|"
-        "icon|"
-        "image_src|"
-        "in-reply-to|"
-        "index|"
-        "indieauth|"
-        "introspection|"
-        "issues|"
-        "its-rules|"
-        "jslicense|"
-        "license|"
-        "lightbox|"
-        "lightbox\\[[a-zA-Z0-9-]*\\]|"
-        "made|"
-        "map|"
-        "me|"
-        "member|"
-        "meta|"
-        "micropub|"
-        "microsummary|"
-        "next|"
-        "nofollow|"
-        "noreferrer|"
-        "ole-object-data|"
-        "openid?\\..*|"  # OpenID Authentication
-        "openid2?\\..*|"  # OpenID Authentication
-        "original-source|"
-        "owns|"
-        "p3pv1|"
-        "payment|"
-        "pgpkey|"
-        "pingback|"
-        "prettyphoto|"
-        "privacy|"
-        "pronounciation|"
-        "profile|"
-        "pronunciation|"
-        "published-[0-9]*|"
-        "publisher|"
-        "prev|"
-        "previous|"
-        "referral|"
-        "related|"
-        "rendition|"
-        "replies|"
-        "reply-to|"
-        "schema.dc|"
-        "schema.DCTERMS|"
-        "search|"
-        "section|"
-        "service|"
-        "service\\.post|"
-        "shortcut|"
-        "shortlink|"
-        "source|"
-        "sidebar|"
-        "sitemap|"
-        "sponsor|"
-        "standout|"
-        "start|"
-        "status|"
-        "subsection|"
-        "syndication|"
-        "tag|"
-        "themedata|"
-        "timesheet|"
-        "toc|"
-        "token_endpoint|"
-        "top|"
-        "trackback|"
-        "transformation|"
-        "unendorsed|"
-        "up|"
-        "user|"
-        "vcalendar-parent|"
-        "vcalendar-sibling|"
-        "webmention|"
-        "wikipedia|"
-        "wlwmanifest|"
-        "yandex-tableau-widget"
-      "))*"
-  }
-  attrs: { name: "sizes" }
-  attrs: { name: "type" }
-}
-tags: {
-  tag_name: "link"
-  spec_name: "link rel=canonical"
-  mandatory_parent: "head"
-  mandatory: true
-  unique: true
-  attrs: {
-    name: "href"
-    mandatory: true
-    value_url: {
-      allowed_protocol: "http"
-      allowed_protocol: "https"
-      allow_relative: true
-    }
-  }
-  attr_lists: "common-link-attrs"
-  attrs: {
-    name: "rel"
-    value: "canonical"
-    mandatory: true
-    dispatch_key: true
-  }
-  spec_url: "https://www.ampproject.org/docs/reference/spec.html#required-markup"
-}
-# rel=amphtml is designed to point from a non-amphtml page to an amp-html
-# page, but for ease of use and to match the syntax of rel=canonical, a
-# self-reference is also valid.
-tags: {
-  tag_name: "link"
-  spec_name: "link rel=amphtml"
-  mandatory_parent: "head"
-  unique: true
-  attrs: {
-    name: "href"
-    mandatory: true
-  }
-  attrs: { name: "hreflang" }
-  attrs: {
-    name: "rel"
-    value: "amphtml"
-    mandatory: true
-    dispatch_key: true
-  }
-  attr_lists: "common-link-attrs"
-}
-# Safari pinned tab icon
-# https://developer.apple.com/library/ios/documentation/AppleApplications/Reference/SafariWebContent/pinnedTabs/pinnedTabs.html
-tags: {
-  tag_name: "link"
-  spec_name: "link rel=mask-icon"
-  mandatory_parent: "head"
-  attrs: { name: "color" }
-  attrs: {
-    name: "href"
-    mandatory: true
-    value_url: {
-      allowed_protocol: "https"
-      allow_relative: false
-    }
-  }
-  attrs: {
-    name: "rel"
-    value: "mask-icon"
-    mandatory: true
-    dispatch_key: true
-  }
-  attr_lists: "common-link-attrs"
-}
-# Whitelisted font providers
-tags: {
-  tag_name: "link"
-  spec_name: "link rel=stylesheet for fonts"
-  mandatory_parent: "head"
-  attrs: {
-    name: "href"
-    mandatory: true
-    value_regex: "https://fonts\\.googleapis\\.com/css\\?.*|"
-                 "https://fonts\\.googleapis\\.com/icon\\?.*|"
-                 "https://fonts\\.googleapis\\.com/earlyaccess/.*\\.css|"
-                 "https://fast\\.fonts\\.net/.*|"
-                 "https://maxcdn\\.bootstrapcdn\\.com/font-awesome/.*"
-  }
-  attrs: {
-    name: "rel"
-    mandatory: true
-    value: "stylesheet"
-    dispatch_key: true
-  }
-  attrs: {
-    name: "type"
-    value: "text/css"
-  }
-  attrs: { name: "media" }
-}
-# itemprop=sameAs is allowed per schema.org, needs not be in head
-tags: {
-  tag_name: "link"
-  spec_name: "link itemprop=sameAs"
-  attrs: {
-    name: "href"
-    mandatory: true
-  }
-  attrs: { name: "hreflang" }
-  attrs: {
-    name: "itemprop"
-    mandatory: true
-    value: "sameAs"
-    dispatch_key: true
-  }
-  attr_lists: "common-link-attrs"
-}
-# rel= isn't mandatory when itemprop= is present.
-tags: {
-  tag_name: "link"
-  spec_name: "link itemprop="
-  attrs: {
-    name: "href"
-    mandatory: true
-  }
-  attrs: {
-    name: "itemprop"
-    mandatory: true
-  }
-  attr_lists: "common-link-attrs"
-}
-# 4.2.5 the meta element
-# Charset must be utf8, and a specific viewport is required.
-tags: {
-  tag_name: "meta"
-  spec_name: "meta charset=utf-8"
-  mandatory: true
-  mandatory_parent: "head"
-  unique: true
-  attrs: {
-    dispatch_key: true
-    name: "charset"
-    mandatory: true
-    value: "utf-8"
-  }
-  spec_url: "https://www.ampproject.org/docs/reference/spec.html#required-markup"
-}
-tags: {
-  tag_name: "meta"
-  spec_name: "meta name=viewport"
-  mandatory: true
-  mandatory_parent: "head"
-  unique: true
-  attrs: {
-    name: "content"
-    mandatory: true
-    value_properties: {
-      properties: { name: "width" mandatory: true value: "device-width" }
-      properties: { name: "height" }
-      properties: { name: "initial-scale" }
-      properties: { name: "minimum-scale" mandatory: true value_double: 1.0 }
-      properties: { name: "maximum-scale" }
-      properties: { name: "user-scalable" }
-    }
-  }
-  attrs: {
-    name: "name"
-    mandatory: true
-    value: "viewport"
-    dispatch_key: true
-  }
-  spec_url: "https://www.ampproject.org/docs/reference/spec.html#required-markup"
-}
-# This tag is a hack to tell IE 10 to use its modern rendering engine as opposed
-# to the IE8 engine. So it's explicitly allowed.
-tags: {
-  tag_name: "meta"
-  spec_name: "meta http-equiv=X-UA-Compatible"
-  attrs: {
-    name: "http-equiv"
-    mandatory: true
-    value: "X-UA-Compatible"
-    dispatch_key: true
-  }
-  attrs: {
-    name: "content"
-    mandatory: true
-    value_properties: {
-      properties: { name: "ie" value: "edge" }
-      properties: { name: "chrome" value: "1" }
-    }
-  }
-}
-tags: {
-  tag_name: "meta"
-  spec_name: "meta name= and content="
-  # The validator accepts any name="..." attribute values except
-  # for a few specific name values which have more specific rules above or
-  # are altogether disallowed.
-  attrs: {
-    name: "name"
-    blacklisted_value_regex: "(^|\\s)(viewport|content-disposition|revisit-after)(\\s|$)"
-  }
-  attrs: { name: "content" }
-  # property / content is non-standard, but commonly seen.
-  attrs: { name: "property" }
-  attrs: { name: "itemprop" }
-}
-# This is redundant with meta charset, but also harmless as long as it's
-# set to utf-8.
-tags: {
-  tag_name: "meta"
-  spec_name: "meta http-equiv=content-type"
-  attrs: {
-    name: "http-equiv"
-    mandatory: true
-    value: "content-type"
-    dispatch_key: true
-  }
-  attrs: {
-    name: "content"
-    mandatory: true
-    value: "text/html; charset=utf-8"
-  }
-}
-# Identical to the above, but a common case variant of content-type.
-tags: {
-  tag_name: "meta"
-  spec_name: "meta http-equiv=Content-Type"
-  attrs: {
-    name: "http-equiv"
-    mandatory: true
-    value: "Content-Type"
-    dispatch_key: true
-  }
-  attrs: {
-    name: "content"
-    mandatory: true
-    value: "text/html; charset=utf-8"
-  }
-}
-# http-equiv content-language tag
-tags: {
-  tag_name: "meta"
-  spec_name: "meta http-equiv=content-language"
-  attrs: {
-    name: "http-equiv"
-    mandatory: true
-    value: "content-language"
-    dispatch_key: true
-  }
-  attrs: {
-    name: "content"
-    mandatory: true
-  }
-}
-# http-equiv pics-label tag
-# https://www.w3.org/PICS/
-tags: {
-  tag_name: "meta"
-  spec_name: "meta http-equiv=pics-label"
-  attrs: {
-    name: "http-equiv"
-    mandatory: true
-    value: "pics-label"
-    dispatch_key: true
-  }
-  attrs: {
-    name: "content"
-    mandatory: true
-  }
-}
-# http-equiv imagetoolbar tag
-# https://msdn.microsoft.com/en-us/library/ms532986(v=vs.85).aspx
-tags: {
-  tag_name: "meta"
-  spec_name: "meta http-equiv=imagetoolbar"
-  attrs: {
-    name: "http-equiv"
-    mandatory: true
-    value: "imagetoolbar"
-    dispatch_key: true
-  }
-  attrs: {
-    name: "content"
-    mandatory: true
-  }
-}
-# http-equiv content-style-type
-# https://www.w3.org/TR/REC-html40/present/styles.html#h-14.2.1
-tags: {
-  tag_name: "meta"
-  spec_name: "meta http-equiv=Content-Style-Type"
-  attrs: {
-    name: "http-equiv"
-    mandatory: true
-    value: "Content-Style-Type"
-    dispatch_key: true
-  }
-  attrs: {
-    name: "content"
-    mandatory: true
-    value: "text/css"
-  }
-}
-# http-equiv content-script-type
-# https://www.w3.org/TR/html4/interact/scripts.html#h-18.2.2.1
-tags: {
-  tag_name: "meta"
-  spec_name: "meta http-equiv=Content-Script-Type"
-  attrs: {
-    name: "http-equiv"
-    mandatory: true
-    value: "Content-Script-Type"
-    dispatch_key: true
-  }
-  attrs: {
-    name: "content"
-    mandatory: true
-    value: "text/javascript"
-  }
-}
-# http-equiv resource-type
-# http://www.metatags.info/meta_http_equiv_resource_type
-tags: {
-  tag_name: "meta"
-  spec_name: "meta http-equiv=resource-type"
-  attrs: {
-    name: "http-equiv"
-    mandatory: true
-    value: "RESOURCE-TYPE"
-    dispatch_key: true
-  }
-  attrs: {
-    name: "content"
-    mandatory: true
-  }
-}
-
-# 4.2.6 The style
-# Text contents of the style tag will be validated seperately.
-tags: {  # Special custom 'author' spreadsheet.
-  tag_name: "style"
-  spec_name: "style amp-custom"
-  unique: true
-  mandatory_parent: "head"
-  attrs: {
-    name: "amp-custom"
-    mandatory: true
-    value: ""
-    # This is a fine dispatch key, but we would prefer that this tagspec
-    # is used for errors related to <style> tags missing the amp-custom
-    # attribute rather than the boilerplate tagspec which doesn't have an
-    # attribute and thus can't have a dispatch_key.
-    # dispatch_key: true
-  }
-  attrs: {  # This is a default, but it doesn't hurt.
-    name: "type"
-    value: "text/css"
-  }
-  cdata: {
-    max_bytes: 50000
-    max_bytes_spec_url: "https://www.ampproject.org/docs/reference/spec.html#maximum-size"
-    css_spec: {
-      at_rule_spec: {
-        name: 'font-face'
-        type: PARSE_AS_DECLARATIONS
-      }
-      at_rule_spec: {
-        name: 'keyframes'
-        type: PARSE_AS_RULES
-      }
-      at_rule_spec: {
-        name: 'media'
-        type: PARSE_AS_RULES
-      }
-      at_rule_spec: {
-        name: 'supports'
-        type: PARSE_AS_RULES
-      }
-      at_rule_spec: {
-        name: '-moz-keyframes'
-        type: PARSE_AS_RULES
-      }
-      at_rule_spec: {
-        name: '-o-keyframes'
-        type: PARSE_AS_RULES
-      }
-      at_rule_spec: {
-        name: '-webkit-keyframes'
-        type: PARSE_AS_RULES
-      }
-      at_rule_spec: {
-        name: '$DEFAULT'  # matches if none of the above match
-        type: PARSE_AS_ERROR
-      }
-      image_url_spec: {
-        allowed_protocol: "https"
-        allowed_protocol: "http"
-        allowed_protocol: "data"
-        allowed_protocol: "absolute"  # Temporary / will go away.
-        allow_relative: true
-        allow_empty: true
-      }
-      font_url_spec: {
-        allowed_protocol: "https"
-        allowed_protocol: "http"
-        allowed_protocol: "data"
-        allow_relative: true
-        allow_empty: true
-      }
-    }
-    blacklisted_cdata_regex: {
-      regex: "<!--"
-      error_message: "html comments"
-    }
-    # These regex blacklists are temporary hacks to validate essential CSS
-    # rules. They will be replaced later with more principled solutions.
-    blacklisted_cdata_regex: {
-      regex: "\\.i?-amp-"
-      error_message: "CSS -amp- class name prefix"
-    }
-    blacklisted_cdata_regex: {
-      regex: "!important"
-      error_message: "CSS !important"
-    }
-  }
-  spec_url: "https://www.ampproject.org/docs/reference/spec.html#stylesheets"
-}
-tags: {
-  tag_name: "style"
-  spec_name: "head > style : boilerplate - old variant"
-  mandatory_alternatives: "head > style : boilerplate"
-  unique: true
-  mandatory_parent: "head"
-  deprecation: "head > style : boilerplate"
-  deprecation_url: "https://www.ampproject.org/docs/reference/spec.html#required-markup"
-  cdata: {
-    cdata_regex: "body ?{opacity: ?0}"
-  }
-  spec_url: "https://www.ampproject.org/docs/reference/spec.html#required-markup"
-}
-tags: {
-  tag_name: "style"
-  spec_name: "noscript > style : boilerplate - old variant"
-  mandatory_alternatives: "noscript > style : boilerplate"
-  unique: true
-  mandatory_parent: "noscript"
-  deprecation: "noscript > style : boilerplate"
-  deprecation_url: "https://www.ampproject.org/docs/reference/spec.html#required-markup"
-  cdata {
-    cdata_regex: "body ?{opacity: ?1}"
-  }
-  spec_url: "https://www.ampproject.org/docs/reference/spec.html#required-markup"
-}
-tags: {
-  tag_name: "style"
-  spec_name: "head > style : boilerplate"
-  mandatory_alternatives: "head > style : boilerplate"
-  unique: true
-  mandatory_parent: "head"
-  also_requires: "noscript > style : boilerplate"
-  attrs: {
-    name: "amp-boilerplate"
-    mandatory: true
-    value: ""
-    dispatch_key: true
-  }
-  cdata: {
-    # This regex allows arbitrary whitespace whenever some whitespace
-    # is required in the boilerplate. It was made by replacing ' ' with \\s+.
-    cdata_regex: "body{-webkit-animation:-amp-start\\s+8s\\s+steps\\(1,end\\)\\s+0s\\s+1\\s+normal\\s+both;-moz-animation:-amp-start\\s+8s\\s+steps\\(1,end\\)\\s+0s\\s+1\\s+normal\\s+both;-ms-animation:-amp-start\\s+8s\\s+steps\\(1,end\\)\\s+0s\\s+1\\s+normal\\s+both;animation:-amp-start\\s+8s\\s+steps\\(1,end\\)\\s+0s\\s+1\\s+normal\\s+both}@-webkit-keyframes\\s+-amp-start{from{visibility:hidden}to{visibility:visible}}@-moz-keyframes\\s+-amp-start{from{visibility:hidden}to{visibility:visible}}@-ms-keyframes\\s+-amp-start{from{visibility:hidden}to{visibility:visible}}@-o-keyframes\\s+-amp-start{from{visibility:hidden}to{visibility:visible}}@keyframes\\s+-amp-start{from{visibility:hidden}to{visibility:visible}}"
-  }
-  spec_url: "https://www.ampproject.org/docs/reference/spec.html#required-markup"
-}
-tags: {
-  tag_name: "style"
-  spec_name: "noscript > style : boilerplate"
-  mandatory_alternatives: "noscript > style : boilerplate"
-  unique: true
-  mandatory_parent: "noscript"
-  also_requires: "head > style : boilerplate"
-  attrs: {
-    name: "amp-boilerplate"
-    mandatory: true
-    value: ""
-    dispatch_key: true
-  }
-  cdata {
-    mandatory_cdata: "body{-webkit-animation:none;-moz-animation:none;-ms-animation:none;animation:none}"
-  }
-  spec_url: "https://www.ampproject.org/docs/reference/spec.html#required-markup"
-}
-
-# 4.3 Sections
-# 4.3.1 The body element
-tags: {
-  tag_name: "body"
-  mandatory: true
-  unique: true
-  mandatory_parent: "html"
-  spec_url: "https://www.ampproject.org/docs/reference/spec.html#required-markup"
-}
-# 4.3.2 The article element
-tags: {
-  tag_name: "article"
-  disallowed_ancestor: "head"
-}
-# 4.3.3 The section element
-tags: {
-  tag_name: "section"
-  disallowed_ancestor: "head"
-  disallowed_ancestor: "amp-accordion"
-}
-# 4.3.4 The nav element
-tags: {
-  tag_name: "nav"
-  disallowed_ancestor: "head"
-}
-# 4.3.5 The aside element
-tags: {
-  tag_name: "aside"
-  disallowed_ancestor: "head"
-}
-# 4.3.6 The h1, h2, h3, h4, h5, and h6 elements
-tags: {
-  tag_name: "h1"
-  disallowed_ancestor: "head"
-  attrs: { name: "align" }
-}
-tags: {
-  tag_name: "h2"
-  disallowed_ancestor: "head"
-  attrs: { name: "align" }
-}
-tags: {
-  tag_name: "h3"
-  disallowed_ancestor: "head"
-  attrs: { name: "align" }
-}
-tags: {
-  tag_name: "h4"
-  disallowed_ancestor: "head"
-  attrs: { name: "align" }
-}
-tags: {
-  tag_name: "h5"
-  disallowed_ancestor: "head"
-  attrs: { name: "align" }
-}
-tags: {
-  tag_name: "h6"
-  disallowed_ancestor: "head"
-  attrs: { name: "align" }
-}
-# 4.3 7 The header element
-tags: {
-  tag_name: "header"
-  disallowed_ancestor: "head"
-}
-# 4.3 7 The footer element
-tags: {
-  tag_name: "footer"
-  disallowed_ancestor: "head"
-}
-# 4.3 7 The address element
-tags: {
-  tag_name: "address"
-  disallowed_ancestor: "head"
-}
-
-# 4.4 Grouping Content
-# 4.4.1 The p element
-tags: {
-  tag_name: "p"
-  disallowed_ancestor: "head"
-  attrs: { name: "align" }
-}
-# 4.4.2 The hr element
-tags: {
-  tag_name: "hr"
-  disallowed_ancestor: "head"
-}
-# 4.4.3 The pre element
-tags: {
-  tag_name: "pre"
-  disallowed_ancestor: "head"
-}
-# 4.4.4 The blockquote element
-attr_lists: {
-  name: "cite-attr"
-  attrs: {
-    name: "cite"
-    # It may be safe to allow all URLs here, but just in case javascript: or
-    # similar URLs are an issue, we add the same constraints as an anchor.
-    value_url: {
-      allow_relative: true
-      allowed_protocol: "http"
-      allowed_protocol: "https"
-      allowed_protocol: "mailto"
-      allowed_protocol: "ftp"
-      # Whitelisting additional commonly observed third party
-      # protocols which should be safe
-      allowed_protocol: "sms"
-      allowed_protocol: "tel"
-      allowed_protocol: "viber"
-      allowed_protocol: "whatsapp"
-    }
-  }
-}
-tags: {
-  tag_name: "blockquote"
-  disallowed_ancestor: "head"
-  attrs: { name: "align" }
-  attr_lists: "cite-attr"
-}
-# 4.4.5 The ol element
-tags: {
-  tag_name: "ol"
-  disallowed_ancestor: "head"
-  attrs: {
-    name: "reversed"
-    value: ""
-  }
-  attrs: {
-    name: "start"
-    value_regex: "[0-9]*"
-  }
-  attrs: {
-    name: "type"
-    value_regex: "[1AaIi]"
-  }
-}
-# 4.4.6 The ul element
-tags: {
-  tag_name: "ul"
-  disallowed_ancestor: "head"
-}
-# 4.4.7 The li element
-tags: {
-  tag_name: "li"
-  disallowed_ancestor: "head"
-  attrs: {
-    name: "value"
-    value_regex: "[0-9]*"
-  }
-}
-# 4.4.8 The dl element
-tags: {
-  tag_name: "dl"
-  disallowed_ancestor: "head"
-}
-# 4.4.9 The dt element
-tags: {
-  tag_name: "dt"
-  disallowed_ancestor: "head"
-}
-# 4.4.10 The dd element
-tags: {
-  tag_name: "dd"
-  disallowed_ancestor: "head"
-}
-# 4.4.11 The figure element
-tags: {
-  tag_name: "figure"
-  disallowed_ancestor: "head"
-}
-# 4.4.12 The figcaption element
-tags: {
-  tag_name: "figcaption"
-  disallowed_ancestor: "head"
-}
-# 4.4.13 The div element
-tags: {
-  tag_name: "div"
-  disallowed_ancestor: "head"
-  attrs: { name: "align" }
-}
-# 4.4.14 The main element
-tags: {
-  tag_name: "main"
-  disallowed_ancestor: "head"
-}
-
-# 4.5 Text-level semantics
-# 4.5.1 The a element
-tags: {
-  tag_name: "a"
-  disallowed_ancestor: "head"
-  attrs: {
-    name: "href"
-    value_url: {
-      allowed_protocol: "ftp"
-      allowed_protocol: "http"
-      allowed_protocol: "https"
-      allowed_protocol: "mailto"
-      # Whitelisting additional commonly observed third party
-      # protocols which should be safe
-      allowed_protocol: "sms"
-      allowed_protocol: "tel"
-      allowed_protocol: "viber"
-      allowed_protocol: "whatsapp"
-      allow_relative: true
-     }
-  }
-  attrs: { name: "hreflang" }
-  attrs: {
-    name: "rel"
-    # List sourced from http://microformats.org/wiki/existing-rel-values
-    # In order to allow for multiple whitespace separated values, we must
-    # repeat this list twice annoyingly. We end up with a structure like:
-    # "(foo|bar)( +(foo|bar))*" where the first match covers a string with
-    # no space prefix and the later matches cover strings with whitespace
-    # prefixes.
-    # TODO(gregable): Come up with a better scheme for this.
-    value_regex_casei: "("
-        "accessibility|"
-        "acquaintance|"
-        "alternate|"
-        "appendix|"
-        "archived|"
-        "archives?|"
-        "attachment|"
-        "author|"
-        "bookmark|"
-        "bibliography|"
-        "canonical|"
-        "category|"
-        "cc:attributionurl|"
-        "chapter|"
-        "child|"
-        # This can't be triggered w/o javascript, but rather than
-        # forcing developers to remove it, we whitelist this.
-        "chrome-webstore-item|"
-        "cite|"
-        "code-license|"
-        "code-repository|"
-        "colleague|"
-        "colorschememapping|"
-        "comment|"
-        "contact|"
-        "content-license|"
-        "content-repository|"
-        "contents|"
-        "contribution|"
-        "copyright|"
-        "co-resident|"
-        "co-worker|"
-        "crush|"
-        "date|"
-        "designer|"
-        "directory|"
-        "disclosure|"
-        "discussion|"
-        "dofollow|"
-        "dropmenu[0-9]*|"
-        "edit-time-data|"
-        "EditURI|"
-        "endorsed|"
-        "external|"
-        "fan|"
-        "feed|"
-        "file-list|"
-        "flickrgal0|"
-        "follow|"
-        "footnote|"
-        "friend|"
-        "galeria|"
-        "galeria2|"
-        "generator|"
-        "geolocation|"
-        "glossary|"
-        "group|"
-        "help|"
-        "home|"
-        "homepage|"
-        "hub|"
-        "in-reply-to|"
-        "index|"
-        "indieauth|"
-        "introspection|"
-        "issues|"
-        "its-rules|"
-        "jslicense|"
-        "kin|"
-        "license|"
-        "lightbox|"
-        "lightbox\\[[a-zA-Z0-9-]*\\]|"
-        "longdesc|"
-        "made|"
-        "map|"
-        "me|"
-        "member|"
-        "met|"
-        "meta|"
-        "micropub|"
-        "microsummary|"
-        "muse|"
-        "neighbor|"
-        "next|"
-        "nofollow|"
-        "noopener|"
-        "noreferrer|"
-        "ole-object-data|"
-        "openid?\\..*|"  # OpenID Authentication
-        "openid2?\\..*|"  # OpenID Authentication
-        "owns|"
-        "p3pv1|"
-        "parent|"
-        "payment|"
-        "pgpkey|"
-        "pingback|"
-        "prettyphoto|"
-        "privacy|"
-        "pronounciation|"
-        "profile|"
-        "publisher|"
-        "prev|"
-        "previous|"
-        "referral|"
-        "related|"
-        "rendition|"
-        "replies|"
-        "reply-to|"
-        "search|"
-        "section|"
-        "self|"
-        "service|"
-        "service\\.post|"
-        "shortlink|"
-        "sibling|"
-        "source|"
-        "sidebar|"
-        "sitemap|"
-        "sponsor|"
-        "spouse|"
-        "start|"
-        "status|"
-        "subsection|"
-        "sweetheart|"
-        "syndication|"
-        "tag|"
-        "themedata|"
-        "timesheet|"
-        "toc|"
-        "token_endpoint|"
-        "top|"
-        "trackback|"
-        "transformation|"
-        "unendorsed|"
-        "up|"
-        "user|"
-        "v:url|"
-        "vcalendar-parent|"
-        "vcalendar-sibling|"
-        "webmention|"
-        "wikipedia|"
-        "wlpp|"           # Commonly used by wordpress
-        "wlpp;url=[^ ]*|"  # Commonly used by wordpress
-        "wlwmanifest|"
-        "wp-att-[0-9]+|"  # Commonly used by wordpress
-        "wp-img-[0-9]+|"  # Commonly used by wordpress
-        "yandex-tableau-widget"
-      ")( +("
-        "accessibility|"
-        "acquaintance|"
-        "alternate|"
-        "appendix|"
-        "archived|"
-        "archives?|"
-        "attachment|"
-        "author|"
-        "bookmark|"
-        "bibliography|"
-        "canonical|"
-        "category|"
-        "cc:attributionurl|"
-        "chapter|"
-        "child|"
-        # This can't be triggered w/o javascript, but rather than
-        # forcing developers to remove it, we whitelist this.
-        "chrome-webstore-item|"
-        "cite|"
-        "code-license|"
-        "code-repository|"
-        "colleague|"
-        "colorschememapping|"
-        "comment|"
-        "contact|"
-        "content-license|"
-        "content-repository|"
-        "contents|"
-        "contribution|"
-        "copyright|"
-        "co-resident|"
-        "co-worker|"
-        "crush|"
-        "date|"
-        "designer|"
-        "directory|"
-        "disclosure|"
-        "discussion|"
-        "dofollow|"
-        "dropmenu[0-9]*|"
-        "edit-time-data|"
-        "EditURI|"
-        "endorsed|"
-        "external|"
-        "fan|"
-        "feed|"
-        "file-list|"
-        "flickrgal0|"
-        "follow|"
-        "footnote|"
-        "friend|"
-        "galeria|"
-        "galeria2|"
-        "generator|"
-        "geolocation|"
-        "glossary|"
-        "group|"
-        "help|"
-        "home|"
-        "homepage|"
-        "hub|"
-        "in-reply-to|"
-        "index|"
-        "indieauth|"
-        "introspection|"
-        "issues|"
-        "its-rules|"
-        "jslicense|"
-        "kin|"
-        "license|"
-        "lightbox|"
-        "lightbox\\[[a-zA-Z0-9-]*\\]|"
-        "longdesc|"
-        "made|"
-        "map|"
-        "me|"
-        "member|"
-        "met|"
-        "meta|"
-        "micropub|"
-        "microsummary|"
-        "muse|"
-        "neighbor|"
-        "next|"
-        "nofollow|"
-        "noopener|"
-        "noreferrer|"
-        "ole-object-data|"
-        "openid?\\..*|"  # OpenID Authentication
-        "openid2?\\..*|"  # OpenID Authentication
-        "owns|"
-        "p3pv1|"
-        "parent|"
-        "payment|"
-        "pgpkey|"
-        "pingback|"
-        "prettyphoto|"
-        "privacy|"
-        "pronounciation|"
-        "profile|"
-        "published-[0-9]*|"
-        "publisher|"
-        "prev|"
-        "previous|"
-        "referral|"
-        "related|"
-        "rendition|"
-        "replies|"
-        "reply-to|"
-        "search|"
-        "section|"
-        "self|"
-        "service|"
-        "service\\.post|"
-        "shortlink|"
-        "sibling|"
-        "source|"
-        "sidebar|"
-        "sitemap|"
-        "sponsor|"
-        "spouse|"
-        "start|"
-        "status|"
-        "subsection|"
-        "sweetheart|"
-        "syndication|"
-        "tag|"
-        "themedata|"
-        "timesheet|"
-        "toc|"
-        "token_endpoint|"
-        "top|"
-        "trackback|"
-        "transformation|"
-        "unendorsed|"
-        "up|"
-        "user|"
-        "v:url|"
-        "vcalendar-parent|"
-        "vcalendar-sibling|"
-        "webmention|"
-        "wikipedia|"
-        "wlpp|"           # Commonly used by wordpress
-        "wlpp;url=[^ ]*|"  # Commonly used by wordpress
-        "wlwmanifest|"
-        "wp-att-[0-9]+|"  # Commonly used by wordpress
-        "wp-img-[0-9]+|"  # Commonly used by wordpress
-        "yandex-tableau-widget"
-      "))*"
-  }
-  attrs: {
-    name: "target"
-    value_regex: "(_blank|_self)"
-  }
-  attrs: { name: "download" }
-  attrs: { name: "media" }
-  attrs: { name: "type" value: "text/html" }
-  # These are not valid html5 but are commonly used and are supported in all
-  # major browsers.
-  attrs: { name: "border" }
-  attrs: { name: "name" }
-}
-# 4.5.2 The em element
-tags: {
-  tag_name: "em"
-  disallowed_ancestor: "head"
-}
-# 4.5.3 The strong element
-tags: {
-  tag_name: "strong"
-  disallowed_ancestor: "head"
-}
-# 4.5.4 The small element
-tags: {
-  tag_name: "small"
-  disallowed_ancestor: "head"
-}
-# 4.5.5 The s element
-tags: {
-  tag_name: "s"
-  disallowed_ancestor: "head"
-}
-# 4.5.6 The cite element
-tags: {
-  tag_name: "cite"
-  disallowed_ancestor: "head"
-}
-# 4.5.7 The q element
-tags: {
-  tag_name: "q"
-  disallowed_ancestor: "head"
-  attr_lists: "cite-attr"
-}
-# 4.5.8 The dfn element
-tags: {
-  tag_name: "dfn"
-  disallowed_ancestor: "head"
-}
-# 4.5.9 The abbr element
-tags: {
-  tag_name: "abbr"
-  disallowed_ancestor: "head"
-}
-# 4.5.10 The data element
-tags: {
-  tag_name: "data"
-  disallowed_ancestor: "head"
-}
-# 4.5.11 The time element
-tags: {
-  tag_name: "time"
-  disallowed_ancestor: "head"
-  attrs: {
-    name: "datetime"
-  }
-}
-# 4.5.12 The code element
-tags: {
-  tag_name: "code"
-  disallowed_ancestor: "head"
-}
-# 4.5.13 The var element
-tags: {
-  tag_name: "var"
-  disallowed_ancestor: "head"
-}
-# 4.5.14 The samp element
-tags: {
-  tag_name: "samp"
-  disallowed_ancestor: "head"
-}
-# 4.5.15 The kbd element
-tags: {
-  tag_name: "kbd"
-  disallowed_ancestor: "head"
-}
-# 4.5.16 The sub and sup elements
-tags: {
-  tag_name: "sub"
-  disallowed_ancestor: "head"
-}
-tags: {
-  tag_name: "sup"
-  disallowed_ancestor: "head"
-}
-# 4.5.17 The i element
-tags: {
-  tag_name: "i"
-  disallowed_ancestor: "head"
-}
-# 4.5.18 The b element
-tags: {
-  tag_name: "b"
-  disallowed_ancestor: "head"
-}
-# 4.5.19 The u element
-tags: {
-  tag_name: "u"
-  disallowed_ancestor: "head"
-}
-# 4.5.20 The mark element
-tags: {
-  tag_name: "mark"
-  disallowed_ancestor: "head"
-}
-# 4.5.21 The ruby element
-tags: {
-  tag_name: "ruby"
-  disallowed_ancestor: "head"
-}
-# 4.5.22 The rb element
-tags: {
-  tag_name: "rb"
-  disallowed_ancestor: "head"
-}
-# 4.5.23 The rt element
-tags: {
-  tag_name: "rt"
-  disallowed_ancestor: "head"
-}
-# 4.5.24 The rtc element
-tags: {
-  tag_name: "rtc"
-  disallowed_ancestor: "head"
-}
-# 4.5.25 The rp element
-tags: {
-  tag_name: "rp"
-  disallowed_ancestor: "head"
-}
-# 4.5.26 The bdi element
-tags: {
-  tag_name: "bdi"
-  disallowed_ancestor: "head"
-}
-# 4.5.27 The bdo element
-tags: {
-  tag_name: "bdo"
-  attrs: { name: "dir" }
-  disallowed_ancestor: "head"
-}
-# 4.5.28 The span element
-tags: {
-  tag_name: "span"
-  disallowed_ancestor: "head"
-}
-# 4.5.29 The br element
-tags: {
-  tag_name: "br"
-  disallowed_ancestor: "head"
-}
-# 4.5.30 The wbr element
-tags: {
-  tag_name: "wbr"
-  disallowed_ancestor: "head"
-}
-
-# 4.6 Edits
-# 4.6.1 The ins element
-tags: {
-  tag_name: "ins"
-  disallowed_ancestor: "head"
-  # https://developer.mozilla.org/en-US/docs/Web/HTML/Element/ins
-  # These attributes have specific formatting, but as they are metadata
-  # that can't hurt performance, rendering or security, we don't validate
-  # the values.
-  attrs { name: "datetime" }
-  attr_lists: "cite-attr"
-}
-# 4.6.2 The del element
-tags: {
-  tag_name: "del"
-  disallowed_ancestor: "head"
-  # https://developer.mozilla.org/en-US/docs/Web/HTML/Element/del
-  # These attributes have specific formatting, but as they are metadata
-  # that can't hurt performance, rendering or security, we don't validate
-  # the values.
-  attrs { name: "datetime" }
-  attr_lists: "cite-attr"
-}
-
-# 4.7 Embedded Content
-# AMP HTML allows embedded content only via its own tags (e.g. amp-img), with
-# the exception of tags inside of a <noscript> ancestor.
-# 4.7.1 The img element
-tags: {
-  tag_name: "img"
-  mandatory_ancestor: "noscript"
-  mandatory_ancestor_suggested_alternative: "amp-img"
-  spec_url: "https://www.ampproject.org/docs/reference/amp-img.html"
-  attrs: { name: "alt" }
-  attrs: { name: "ismap" }
-  attrs: {
-    name: "longdesc"
-    value_url: {
-      allow_relative: true
-      allowed_protocol: "http"
-      allowed_protocol: "https"
-    }
-  }
-  attrs: {
-    name: "src"
-    alternative_names: "srcset"
-    mandatory: true
-    value_url: {
-      allowed_protocol: "data"
-      allowed_protocol: "https"
-      allow_relative: true  # Will be set to false at a future date.
-    }
-  }
-  # These are not supported in html5, but are widely supported by browsers
-  # and are commonly used. Since these are only used in noscript contexts,
-  # we allow them.
-  attrs: { name: "border" }
-  attrs: { name: "height" }
-  attrs: { name: "width" }
-}
-# 4.7.6 The video element
-# Only allowed in noscript tags. Otherwise use amp-video.
-tags: {
-  tag_name: "video"
-  mandatory_ancestor: "noscript"
-  mandatory_ancestor_suggested_alternative: "amp-video"
-  attrs: { name: "autoplay" }
-  attrs: { name: "controls" }
-  attrs: { name: "height" }
-  attrs: { name: "loop" }
-  attrs: { name: "muted" }
-  attrs: { name: "poster" }
-  attrs: { name: "preload" }
-  attrs: {
-    name: "src"
-    value_url: {
-      allowed_protocol: "data"
-      allowed_protocol: "https"
-      allow_relative: false
-    }
-  }
-  attrs: { name: "width" }
-  spec_url: "https://www.ampproject.org/docs/reference/amp-video.html"
-}
-# 4.7.7 The audio element
-# Only allowed in noscript tags. Otherwise use amp-audio.
-tags: {
-  tag_name: "audio"
-  mandatory_ancestor: "noscript"
-  mandatory_ancestor_suggested_alternative: "amp-audio"
-  attrs: { name: "autoplay" }
-  attrs: { name: "controls" }
-  attrs: { name: "loop" }
-  attrs: { name: "muted" }
-  attrs: { name: "preload" }
-  attrs: {
-    name: "src"
-    value_url: {
-      allowed_protocol: "data"
-      allowed_protocol: "https"
-      allow_relative: false
-    }
-  }
-  spec_url: "https://www.ampproject.org/docs/reference/extended/amp-audio.html"
-}
-# 4.7.8 The source element
-attr_lists: {
-  name: "source-attrs"
-  attrs: { name: "sizes" }  # Not used thus far, just tolerated.
-  attrs: { name: "src" }
-  attrs: { name: "type" }
-}
-tags: {
-  tag_name: "source"
-  spec_name: "amp-audio > source"
-  mandatory_parent: "amp-audio"
-  attrs: {
-    name: "src"
-    value_url: {
-      allowed_protocol: "https"
-      allow_relative: true  # Will be set to false at a future date.
-    }
-  }
-  attrs: { name: "media" }
-  attrs: { name: "type" }
-  spec_url: "https://www.ampproject.org/docs/reference/extended/amp-audio.html"
-}
-tags: {
-  tag_name: "source"
-  spec_name: "amp-video > source"
-  mandatory_parent: "amp-video"
-  attrs: {
-    name: "src"
-    value_url: {
-      allowed_protocol: "https"
-      allow_relative: true  # Will be set to false at a future date.
-    }
-  }
-  attrs: { name: "media" }
-  attrs: { name: "type" }
-  spec_url: "https://www.ampproject.org/docs/reference/amp-video.html"
-}
-tags: {
-  tag_name: "source"
-  spec_name: "audio > source"
-  mandatory_parent: "audio"
-  attrs: {
-    name: "src"
-    mandatory: true
-    value_url: {
-      allowed_protocol: "https"
-      allow_relative: true  # Will be set to false at a future date.
-    }
-  }
-  attrs: {
-    name: "type"
-    mandatory: true
-  }
-  attrs: { name: "media" }
-}
-tags: {
-  tag_name: "source"
-  spec_name: "video > source"
-  mandatory_parent: "video"
-  attrs: {
-    name: "src"
-    mandatory: true
-    value_url: {
-      allowed_protocol: "https"
-      allow_relative: true  # Will be set to false at a future date.
-    }
-  }
-  attrs: {
-    name: "type"
-    mandatory: true
-  }
-  attrs: { name: "media" }
-}
-# 4.7.8 The track element
-tags: {
-  tag_name: "track"
-  spec_name: "audio > track"
-  mandatory_parent: "audio"
-  attrs: {
-    name: "src"
-    mandatory: true
-    value_url: {
-      allow_relative: false
-      allowed_protocol: "https"
-    }
-  }
-  attrs: { name: "default" value: "" }
-  attrs: { name: "kind" }
-  attrs: { name: "label" }
-  attrs: { name: "srclang" }
-}
-tags: {
-  tag_name: "track"
-  spec_name: "video > track"
-  mandatory_parent: "video"
-  attrs: {
-    name: "src"
-    mandatory: true
-    value_url: {
-      allow_relative: false
-      allowed_protocol: "https"
-    }
-  }
-  attrs: { name: "default" value: "" }
-  attrs: { name: "kind" }
-  attrs: { name: "label" }
-  attrs: { name: "srclang" }
-}
-# 4.7.15 SVG
-# We allow some limited embedded SVG tags. We do not allow inline styles
-# or embedding any external resources.
-# Attribute lists: https://developer.mozilla.org/en-US/docs/Web/SVG/Attribute
-attr_lists: {
-  name: "svg-conditional-processing-attributes"
-  attrs: { name: "requiredextensions" }
-  attrs: { name: "requiredfeatures" }
-  attrs: { name: "systemlanguage" }
-}
-attr_lists: {
-  name: "svg-core-attributes"
-  attrs: { name: "xml:base" }
-  attrs: { name: "xml:lang" }
-  attrs: { name: "xml:space" }
-  attrs: { name: "xmlns" }
-  attrs: { name: "xmlns:xlink" }
-}
-attr_lists: {
-  name: "svg-filter-primitive-attributes"
-  attrs: { name: "height" }
-  attrs: { name: "result" }
-  attrs: { name: "width" }
-  attrs: { name: "x" }
-  attrs: { name: "y" }
-}
-attr_lists: {
-  name: "svg-presentation-attributes"
-  attrs: { name: "alignment-baseline" }
-  attrs: { name: "baseline-shift" }
-  attrs: { name: "clip" }
-  attrs: { name: "clip-path" }
-  attrs: { name: "clip-rule" }
-  attrs: { name: "color" }
-  attrs: { name: "color-interpolation" }
-  attrs: { name: "color-interpolation-filters" }
-  attrs: { name: "color-profile" }
-  attrs: { name: "color-rendering" }
-  attrs: { name: "cursor" }
-  attrs: { name: "direction" }
-  attrs: { name: "display" }
-  attrs: { name: "dominant-baseline" }
-  attrs: { name: "enable-background" }
-  attrs: { name: "fill" }
-  attrs: { name: "fill-opacity" }
-  attrs: { name: "fill-rule" }
-  attrs: { name: "filter" }
-  attrs: { name: "flood-color" }
-  attrs: { name: "flood-opacity" }
-  attrs: { name: "font-family" }
-  attrs: { name: "font-size" }
-  attrs: { name: "font-size-adjust" }
-  attrs: { name: "font-stretch" }
-  attrs: { name: "font-style" }
-  attrs: { name: "font-variant" }
-  attrs: { name: "font-weight" }
-  attrs: { name: "glyph-orientation-horizontal" }
-  attrs: { name: "glyph-orientation-vertical" }
-  attrs: { name: "image-rendering" }
-  attrs: { name: "kerning" }
-  attrs: { name: "letter-spacing" }
-  attrs: { name: "lighting-color" }
-  attrs: { name: "marker-end" }
-  attrs: { name: "marker-mid" }
-  attrs: { name: "marker-start" }
-  attrs: { name: "mask" }
-  attrs: { name: "opacity" }
-  attrs: { name: "overflow" }
-  attrs: { name: "pointer-events" }
-  attrs: { name: "shape-rendering" }
-  attrs: { name: "stop-color" }
-  attrs: { name: "stop-opacity" }
-  attrs: { name: "stroke" }
-  attrs: { name: "stroke-dasharray" }
-  attrs: { name: "stroke-dashoffset" }
-  attrs: { name: "stroke-linecap" }
-  attrs: { name: "stroke-linejoin" }
-  attrs: { name: "stroke-miterlimit" }
-  attrs: { name: "stroke-opacity" }
-  attrs: { name: "stroke-width" }
-  attrs: { name: "text-anchor" }
-  attrs: { name: "text-decoration" }
-  attrs: { name: "text-rendering" }
-  attrs: { name: "unicode-bidi" }
-  attrs: { name: "visibility" }
-  attrs: { name: "word-spacing" }
-  attrs: { name: "writing-mode" }
-}
-attr_lists: {
-  name: "svg-transfer-function-attributes"
-  attrs: { name: "amplitude" }
-  attrs: { name: "exponent" }
-  attrs: { name: "intercept" }
-  attrs: { name: "offset" }
-  attrs: { name: "slope" }
-  attrs: { name: "table" }
-  attrs: { name: "tablevalues" }
-}
-attr_lists: {
-  name: "svg-xlink-attributes"
-  attrs: { name: "xlink:actuate" }
-  attrs: { name: "xlink:arcrole" }
-  attrs: {
-    name: "xlink:href"
-    # Local (within document) URLs only for now.
-    value_regex: "#.*"
-  }
-  attrs: { name: "xlink:role" }
-  attrs: { name: "xlink:show" }
-  attrs: { name: "xlink:title" }
-  attrs: { name: "xlink:type" }
-}
-# Basics
-tags: {
-  tag_name: "g"
-  mandatory_ancestor: "svg"
-  attrs: { name: "class" }
-  attrs: { name: "externalresourcesrequired" }
-  attrs: { name: "transform" }
-  attr_lists: "svg-conditional-processing-attributes"
-  attr_lists: "svg-core-attributes"
-  attr_lists: "svg-presentation-attributes"
-  spec_url: "https://www.ampproject.org/docs/reference/spec.html#svg"
-}
-tags: {
-  tag_name: "glyph"
-  mandatory_ancestor: "svg"
-  attrs: { name: "arabic-form" }
-  attrs: { name: "class" }
-  attrs: { name: "d" }
-  attrs: { name: "glyph-name" }
-  attrs: { name: "horiz-adv-x" }
-  attrs: { name: "orientation" }
-  attrs: { name: "unicode" }
-  attrs: { name: "vert-origin-x" }
-  attrs: { name: "vert-origin-y" }
-  attrs: { name: "vert-adv-y" }
-  attr_lists: "svg-core-attributes"
-  attr_lists: "svg-presentation-attributes"
-  spec_url: "https://www.ampproject.org/docs/reference/spec.html#svg"
-}
-tags: {
-  tag_name: "glyphref"
-  mandatory_ancestor: "svg"
-  attrs: { name: "class" }
-  attrs: { name: "dx" }
-  attrs: { name: "dy" }
-  attrs: { name: "format" }
-  attrs: { name: "glyphref" }
-  attrs: { name: "x" }
-  attrs: { name: "y" }
-  attr_lists: "svg-core-attributes"
-  attr_lists: "svg-presentation-attributes"
-  attr_lists: "svg-xlink-attributes"
-  spec_url: "https://www.ampproject.org/docs/reference/spec.html#svg"
-}
-tags: {
-  tag_name: "marker"
-  mandatory_ancestor: "svg"
-  attrs: { name: "class" }
-  attrs: { name: "externalresourcesrequired" }
-  attrs: { name: "markerunits" }
-  attrs: { name: "markerwidth" }
-  attrs: { name: "markerheight" }
-  attrs: { name: "orient" }
-  attrs: { name: "preserveaspectratio" }
-  attrs: { name: "refx" }
-  attrs: { name: "refy" }
-  attrs: { name: "transform" }
-  attrs: { name: "viewbox" }
-  attr_lists: "svg-core-attributes"
-  attr_lists: "svg-presentation-attributes"
-  spec_url: "https://www.ampproject.org/docs/reference/spec.html#svg"
-}
-tags: {
-  tag_name: "path"
-  mandatory_ancestor: "svg"
-  attrs: { name: "class" }
-  attrs: { name: "d" }
-  attrs: { name: "externalresourcesrequired" }
-  attrs: { name: "pathlength" }
-  attrs: { name: "sketch:type" }
-  attrs: { name: "transform" }
-  attr_lists: "svg-conditional-processing-attributes"
-  attr_lists: "svg-core-attributes"
-  attr_lists: "svg-presentation-attributes"
-  spec_url: "https://www.ampproject.org/docs/reference/spec.html#svg"
-}
-tags: {
-  tag_name: "svg"
-  disallowed_ancestor: "svg"
-  disallowed_ancestor: "head"
-  attrs: { name: "class" }
-  attrs: { name: "contentscripttype" }
-  attrs: { name: "contentstyletype" }
-  attrs: { name: "externalresourcesrequired" }
-  attrs: { name: "height" }
-  attrs: { name: "preserveaspectratio" }
-  attrs: { name: "version" value_regex: "(1.0|1.1)" }
-  attrs: { name: "viewbox" }
-  attrs: { name: "width" }
-  attrs: { name: "x" }
-  attrs: { name: "y" }
-  attrs: { name: "zoomandpan" }
-  attr_lists: "svg-conditional-processing-attributes"
-  attr_lists: "svg-core-attributes"
-  attr_lists: "svg-presentation-attributes"
-  spec_url: "https://www.ampproject.org/docs/reference/spec.html#svg"
-}
-tags: {
-  tag_name: "view"
-  mandatory_ancestor: "svg"
-  attrs: { name: "externalresourcesrequired" }
-  attrs: { name: "preserveaspectratio" }
-  attrs: { name: "viewbox" }
-  attrs: { name: "viewtarget" }
-  attrs: { name: "zoomandpan" }
-  attr_lists: "svg-core-attributes"
-  spec_url: "https://www.ampproject.org/docs/reference/spec.html#svg"
-}
-# Shapes
-tags: {
-  tag_name: "circle"
-  mandatory_ancestor: "svg"
-  attrs: { name: "class" }
-  attrs: { name: "cx" }
-  attrs: { name: "cy" }
-  attrs: { name: "externalresourcesrequired" }
-  attrs: { name: "r" }
-  attrs: { name: "sketch:type" }
-  attrs: { name: "transform" }
-  attr_lists: "svg-conditional-processing-attributes"
-  attr_lists: "svg-core-attributes"
-  attr_lists: "svg-presentation-attributes"
-  spec_url: "https://www.ampproject.org/docs/reference/spec.html#svg"
-}
-tags: {
-  tag_name: "line"
-  mandatory_ancestor: "svg"
-  attrs: { name: "class" }
-  attrs: { name: "externalresourcesrequired" }
-  attrs: { name: "sketch:type" }
-  attrs: { name: "transform" }
-  attrs: { name: "x1" }
-  attrs: { name: "x2" }
-  attrs: { name: "y1" }
-  attrs: { name: "y2" }
-  attr_lists: "svg-conditional-processing-attributes"
-  attr_lists: "svg-core-attributes"
-  attr_lists: "svg-presentation-attributes"
-  spec_url: "https://www.ampproject.org/docs/reference/spec.html#svg"
-}
-tags: {
-  tag_name: "polygon"
-  mandatory_ancestor: "svg"
-  attrs: { name: "class" }
-  attrs: { name: "externalresourcesrequired" }
-  attrs: { name: "points" }
-  attrs: { name: "sketch:type" }
-  attrs: { name: "transform" }
-  attr_lists: "svg-conditional-processing-attributes"
-  attr_lists: "svg-core-attributes"
-  attr_lists: "svg-presentation-attributes"
-  spec_url: "https://www.ampproject.org/docs/reference/spec.html#svg"
-}
-tags: {
-  tag_name: "polyline"
-  mandatory_ancestor: "svg"
-  attrs: { name: "class" }
-  attrs: { name: "externalresourcesrequired" }
-  attrs: { name: "points" }
-  attrs: { name: "sketch:type" }
-  attrs: { name: "transform" }
-  attr_lists: "svg-conditional-processing-attributes"
-  attr_lists: "svg-core-attributes"
-  attr_lists: "svg-presentation-attributes"
-  spec_url: "https://www.ampproject.org/docs/reference/spec.html#svg"
-}
-tags: {
-  tag_name: "rect"
-  mandatory_ancestor: "svg"
-  attrs: { name: "class" }
-  attrs: { name: "externalresourcesrequired" }
-  attrs: { name: "height" }
-  attrs: { name: "rx" }
-  attrs: { name: "ry" }
-  attrs: { name: "sketch:type" }
-  attrs: { name: "transform" }
-  attrs: { name: "width" }
-  attrs: { name: "x" }
-  attrs: { name: "y" }
-  attr_lists: "svg-conditional-processing-attributes"
-  attr_lists: "svg-core-attributes"
-  attr_lists: "svg-presentation-attributes"
-  spec_url: "https://www.ampproject.org/docs/reference/spec.html#svg"
-}
-# Text
-tags: {
-  tag_name: "text"
-  mandatory_ancestor: "svg"
-  attrs: { name: "class" }
-  attrs: { name: "dx" }
-  attrs: { name: "dy" }
-  attrs: { name: "externalresourcesrequired" }
-  attrs: { name: "lengthadjust" }
-  attrs: { name: "rotate" }
-  attrs: { name: "text-anchor" }
-  attrs: { name: "textlength" }
-  attrs: { name: "transform" }
-  attrs: { name: "x" }
-  attrs: { name: "y" }
-  attr_lists: "svg-conditional-processing-attributes"
-  attr_lists: "svg-core-attributes"
-  attr_lists: "svg-presentation-attributes"
-  spec_url: "https://www.ampproject.org/docs/reference/spec.html#svg"
-}
-tags: {
-  tag_name: "textpath"
-  mandatory_ancestor: "svg"
-  attrs: { name: "class" }
-  attrs: { name: "externalresourcesrequired" }
-  attrs: { name: "method" }
-  attrs: { name: "spacing" }
-  attrs: { name: "startoffset" }
-  attr_lists: "svg-conditional-processing-attributes"
-  attr_lists: "svg-core-attributes"
-  attr_lists: "svg-presentation-attributes"
-  attr_lists: "svg-xlink-attributes"
-  spec_url: "https://www.ampproject.org/docs/reference/spec.html#svg"
-}
-tags: {
-  tag_name: "tref"
-  mandatory_ancestor: "svg"
-  attrs: { name: "class" }
-  attrs: { name: "externalresourcesrequired" }
-  attr_lists: "svg-conditional-processing-attributes"
-  attr_lists: "svg-core-attributes"
-  attr_lists: "svg-presentation-attributes"
-  attr_lists: "svg-xlink-attributes"
-  spec_url: "https://www.ampproject.org/docs/reference/spec.html#svg"
-}
-tags: {
-  tag_name: "tspan"
-  mandatory_ancestor: "svg"
-  attrs: { name: "class" }
-  attrs: { name: "dx" }
-  attrs: { name: "dy" }
-  attrs: { name: "externalresourcesrequired" }
-  attrs: { name: "rotate" }
-  attrs: { name: "lengthadjust" }
-  attrs: { name: "textlength" }
-  attrs: { name: "x" }
-  attrs: { name: "y" }
-  attr_lists: "svg-conditional-processing-attributes"
-  attr_lists: "svg-core-attributes"
-  attr_lists: "svg-presentation-attributes"
-  spec_url: "https://www.ampproject.org/docs/reference/spec.html#svg"
-}
-# Rendering
-tags: {
-  tag_name: "clippath"
-  mandatory_ancestor: "svg"
-  attrs: { name: "class" }
-  attrs: { name: "clippathunits" }
-  attrs: { name: "externalresourcesrequired" }
-  attrs: { name: "transform" }
-  attr_lists: "svg-conditional-processing-attributes"
-  attr_lists: "svg-core-attributes"
-  attr_lists: "svg-presentation-attributes"
-  spec_url: "https://www.ampproject.org/docs/reference/spec.html#svg"
-}
-tags: {
-  tag_name: "filter"
-  mandatory_ancestor: "svg"
-  attrs: { name: "class" }
-  attrs: { name: "externalresourcesrequired" }
-  attrs: { name: "filterres" }
-  attrs: { name: "filterunits" }
-  attrs: { name: "height" }
-  attrs: { name: "primitiveunits" }
-  attrs: { name: "width" }
-  attrs: { name: "x" }
-  attrs: { name: "y" }
-  attr_lists: "svg-core-attributes"
-  attr_lists: "svg-presentation-attributes"
-  attr_lists: "svg-xlink-attributes"
-  spec_url: "https://www.ampproject.org/docs/reference/spec.html#svg"
-}
-tags: {
-  tag_name: "hkern"
-  mandatory_ancestor: "svg"
-  attrs: { name: "g1" }
-  attrs: { name: "g2" }
-  attrs: { name: "k" }
-  attrs: { name: "u1" }
-  attrs: { name: "u2" }
-  attr_lists: "svg-core-attributes"
-  spec_url: "https://www.ampproject.org/docs/reference/spec.html#svg"
-}
-tags: {
-  tag_name: "lineargradient"
-  mandatory_ancestor: "svg"
-  attrs: { name: "class" }
-  attrs: { name: "externalresourcesrequired" }
-  attrs: { name: "gradientunits" }
-  attrs: { name: "gradientransform" }
-  attrs: { name: "spreadmethod" }
-  attrs: { name: "x1" }
-  attrs: { name: "y1" }
-  attrs: { name: "x2" }
-  attrs: { name: "y2" }
-  attr_lists: "svg-core-attributes"
-  attr_lists: "svg-presentation-attributes"
-  attr_lists: "svg-xlink-attributes"
-  spec_url: "https://www.ampproject.org/docs/reference/spec.html#svg"
-}
-tags: {
-  tag_name: "mask"
-  mandatory_ancestor: "svg"
-  attrs: { name: "class" }
-  attrs: { name: "externalresourcesrequired" }
-  attrs: { name: "height" }
-  attrs: { name: "maskcontentunits" }
-  attrs: { name: "maskunits" }
-  attrs: { name: "width" }
-  attrs: { name: "x" }
-  attrs: { name: "y" }
-  attr_lists: "svg-conditional-processing-attributes"
-  attr_lists: "svg-core-attributes"
-  attr_lists: "svg-presentation-attributes"
-  spec_url: "https://www.ampproject.org/docs/reference/spec.html#svg"
-}
-tags: {
-  tag_name: "pattern"
-  mandatory_ancestor: "svg"
-  attrs: { name: "class" }
-  attrs: { name: "externalresourcesrequired" }
-  attrs: { name: "height" }
-  attrs: { name: "patternunits" }
-  attrs: { name: "patterncontentunits" }
-  attrs: { name: "patterntransform" }
-  attrs: { name: "preserveaspectratio" }
-  attrs: { name: "viewbox" }
-  attrs: { name: "width" }
-  attrs: { name: "x" }
-  attrs: { name: "y" }
-  attr_lists: "svg-conditional-processing-attributes"
-  attr_lists: "svg-core-attributes"
-  attr_lists: "svg-presentation-attributes"
-  attr_lists: "svg-xlink-attributes"
-  spec_url: "https://www.ampproject.org/docs/reference/spec.html#svg"
-}
-tags: {
-  tag_name: "radialgradient"
-  mandatory_ancestor: "svg"
-  attrs: { name: "class" }
-  attrs: { name: "cx" }
-  attrs: { name: "cy" }
-  attrs: { name: "externalresourcesrequired" }
-  attrs: { name: "fx" }
-  attrs: { name: "fy" }
-  attrs: { name: "gradientunits" }
-  attrs: { name: "gradienttransform" }
-  attrs: { name: "r" }
-  attrs: { name: "spreadmethod" }
-  attr_lists: "svg-core-attributes"
-  attr_lists: "svg-presentation-attributes"
-  attr_lists: "svg-xlink-attributes"
-  spec_url: "https://www.ampproject.org/docs/reference/spec.html#svg"
-}
-tags: {
-  tag_name: "stop"
-  spec_name: "lineargradient > stop"
-  mandatory_ancestor: "lineargradient"
-  attrs: { name: "offset" }
-  attrs: { name: "stop-color" }
-  attrs: { name: "stop-opacity" }
-  spec_url: "https://www.ampproject.org/docs/reference/spec.html#svg"
-}
-tags: {
-  tag_name: "stop"
-  spec_name: "radialgradient > stop"
-  mandatory_ancestor: "radialgradient"
-  attrs: { name: "offset" }
-  attrs: { name: "stop-color" }
-  attrs: { name: "stop-opacity" }
-  spec_url: "https://www.ampproject.org/docs/reference/spec.html#svg"
-}
-tags: {
-  tag_name: "vkern"
-  mandatory_ancestor: "svg"
-  attrs: { name: "g1" }
-  attrs: { name: "g2" }
-  attrs: { name: "k" }
-  attrs: { name: "u1" }
-  attrs: { name: "u2" }
-  attr_lists: "svg-core-attributes"
-  spec_url: "https://www.ampproject.org/docs/reference/spec.html#svg"
-}
-# Special
-tags: {
-  tag_name: "defs"
-  mandatory_ancestor: "svg"
-  attrs: { name: "class" }
-  attrs: { name: "externalresourcesrequired" }
-  attrs: { name: "transform" }
-  attr_lists: "svg-conditional-processing-attributes"
-  attr_lists: "svg-core-attributes"
-  attr_lists: "svg-presentation-attributes"
-  spec_url: "https://www.ampproject.org/docs/reference/spec.html#svg"
-}
-tags: {
-  tag_name: "symbol"
-  mandatory_ancestor: "svg"
-  attrs: { name: "class" }
-  attrs: { name: "externalresourcesrequired" }
-  attrs: { name: "preserveaspectratio" }
-  attrs: { name: "viewbox" }
-  attr_lists: "svg-core-attributes"
-  attr_lists: "svg-presentation-attributes"
-  spec_url: "https://www.ampproject.org/docs/reference/spec.html#svg"
-}
-tags: {
-  tag_name: "use"
-  mandatory_ancestor: "svg"
-  attrs: { name: "class" }
-  attrs: { name: "externalresourcesrequired" }
-  attrs: { name: "height" }
-  attrs: { name: "transform" }
-  attrs: { name: "width" }
-  attrs: { name: "x" }
-  attrs: { name: "y" }
-  attr_lists: "svg-conditional-processing-attributes"
-  attr_lists: "svg-core-attributes"
-  attr_lists: "svg-presentation-attributes"
-  attr_lists: "svg-xlink-attributes"
-  spec_url: "https://www.ampproject.org/docs/reference/spec.html#svg"
-}
-# HTML inside SVG, esp. to allow amp-img.
-# See https://github.com/ampproject/amphtml/issues/717
-tags: {
-  tag_name: "foreignobject"
-  mandatory_ancestor: "svg"
-  attrs: { name: "class" }
-  attrs: { name: "externalresourcesrequired" }
-  attrs: { name: "height" }
-  attrs: { name: "transform" }
-  attrs: { name: "width" }
-  attrs: { name: "x" }
-  attrs: { name: "y" }
-  attr_lists: "svg-conditional-processing-attributes"
-  attr_lists: "svg-core-attributes"
-  attr_lists: "svg-presentation-attributes"
-  spec_url: "https://www.ampproject.org/docs/reference/spec.html#svg"
-}
-# ARIA
-tags: {
-  tag_name: "desc"
-  mandatory_ancestor: "svg"
-  attrs: { name: "class" }
-  attr_lists: "svg-core-attributes"
-  spec_url: "https://www.ampproject.org/docs/reference/spec.html#svg"
-}
-tags: {
-  tag_name: "title"
-  spec_name: "svg title"
-  mandatory_ancestor: "svg"
-  attrs: { name: "class" }
-  attr_lists: "svg-core-attributes"
-  spec_url: "https://www.ampproject.org/docs/reference/spec.html#svg"
-}
-
-# 4.8 Links
-# Links are a concept, rather than a tag. See tagspecs for "link", "a", etc.
-
-# 4.9 Tabular data
-# 4.9.1 The table element
-tags: {
-  tag_name: "table"
-  disallowed_ancestor: "head"
-  attrs: { name: "sortable" }
-  # These attributes are not supported in HTML5, but are widely supported and
-  # commonly found.
-  attrs: { name: "align" }
-  attrs: { name: "border" value_regex: "0|1" }
-  attrs: { name: "bgcolor" }
-  attrs: { name: "cellpadding" }
-  attrs: { name: "cellspacing" }
-  attrs: { name: "width" }
-}
-# 4.9.2 The caption element
-tags: {
-  tag_name: "caption"
-  disallowed_ancestor: "head"
-}
-# 4.9.3 The colgroup element
-tags: {
-  tag_name: "colgroup"
-  disallowed_ancestor: "head"
-  attrs: { name: "span" }
-}
-# 4.9.4 The col element
-tags: {
-  tag_name: "col"
-  disallowed_ancestor: "head"
-  attrs: { name: "span" }
-}
-# 4.9.5 The tbody element
-tags: {
-  tag_name: "tbody"
-  disallowed_ancestor: "head"
-}
-# 4.9.6 The thead element
-tags: {
-  tag_name: "thead"
-  disallowed_ancestor: "head"
-}
-# 4.9.7 The tfoot element
-tags: {
-  tag_name: "tfoot"
-  disallowed_ancestor: "head"
-}
-# 4.9.8 The tr element
-tags: {
-  tag_name: "tr"
-  disallowed_ancestor: "head"
-  # These attributes are not supported in HTML5, but are widely supported and
-  # commonly found.
-  attrs: { name: "align" }
-  attrs: { name: "bgcolor" }
-  attrs: { name: "height" }
-  attrs: { name: "valign" }
-}
-# 4.9.9 The td element
-tags: {
-  tag_name: "td"
-  disallowed_ancestor: "head"
-  attrs: { name: "colspan" }
-  attrs: { name: "headers" }
-  attrs: { name: "rowspan" }
-  # These attributes are not supported in HTML5, but are widely supported and
-  # commonly found.
-  attrs: { name: "align" }
-  attrs: { name: "bgcolor" }
-  attrs: { name: "height" }
-  attrs: { name: "valign" }
-  attrs: { name: "width" }
-}
-# 4.9.10 The th element
-tags: {
-  tag_name: "th"
-  disallowed_ancestor: "head"
-  attrs: { name: "abbr" }
-  attrs: { name: "colspan" }
-  attrs: { name: "headers" }
-  attrs: { name: "rowspan" }
-  attrs: { name: "scope" }
-  attrs: { name: "sorted" }
-  # These attributes are not supported in HTML5, but are widely supported and
-  # commonly found.
-  attrs: { name: "align" }
-  attrs: { name: "bgcolor" }
-  attrs: { name: "height" }
-  attrs: { name: "valign" }
-  attrs: { name: "width" }
-}
-
-# 4.10 Forms
-# Not allowed, except for button.
-tags: {
-  tag_name: "button"
-  disallowed_ancestor: "head"
-  attrs: {
-    name: "disabled"
-    value: ""
-  }
-  attrs: { name: "name" }
-  attrs: { name: "type" }
-  attrs: { name: "value" }
-}
-
-# 4.11 Scripting
-# 4.11.1 The script element
-# Only the amphtml script, custom extensions and the LD/JSON description are
-# allowed.
-tags: {
-  tag_name: "script"
-  spec_name: "amphtml engine v0.js script"
-  mandatory: true
-  unique: true
-  mandatory_parent: "head"
-  attrs: {
-    name: "async"
-    mandatory: true
-    value: ""
-  }
-  attrs: {
-    name: "src"
-    mandatory: true
-    value: "https://cdn.ampproject.org/v0.js"
-    dispatch_key: true
-  }
-  attrs: {
-    name: "type"
-    value: "text/javascript"
-  }
-  cdata: {
-    blacklisted_cdata_regex: {
-      regex: "."
-      error_message: "contents"
-    }
-  }
-  spec_url: "https://www.ampproject.org/docs/reference/spec.html#required-markup"
-}
-tags: {
-  tag_name: "script"
-  spec_name: "script type=application/ld+json"
-  mandatory_parent: "head"
-  attrs: {
-    name: "type"
-    mandatory: true
-    value: "application/ld+json"
-    dispatch_key: true
-  }
-  cdata: {
-    blacklisted_cdata_regex: {
-      regex: "<!--"
-      error_message: "html comments"
-    }
-  }
-}
-# Specific script tags for custom elements and runtime imports.
-tags: {  # amp-access
-  tag_name: "script"
-  spec_name: "amp-access extension .js script"
-  mandatory_parent: "head"
-  attrs: {
-    name: "async"
-    mandatory: true
-    value: ""
-  }
-  attrs: {
-    name: "custom-element"
-    mandatory: true
-    value: "amp-access"
-    dispatch_key: true
-  }
-  attrs: {
-    name: "src"
-    mandatory: true
-    value_regex: "https://cdn\\.ampproject\\.org/v0/amp-access-(latest|0\\.1).js"
-  }
-  attrs: {
-    name: "type"
-    value: "text/javascript"
-  }
-  cdata: {
-    blacklisted_cdata_regex: {
-      regex: "."
-      error_message: "contents"
-    }
-  }
-  spec_url: "https://www.ampproject.org/docs/reference/extended/amp-access.html"
-}
-tags: {  # amp-access (json)
-  tag_name: "script"
-  spec_name: "amp-access extension .json script"
-  mandatory_parent: "head"
-  attrs: {
-    name: "id"
-    mandatory: true
-    value: "amp-access"
-    dispatch_key: true
-  }
-  attrs: {
-    name: "type"
-    mandatory: true
-    value: "application/json"
-  }
-  # TODO(gregable): Validate the cdata contents of this script tag.
-  cdata: {
-    blacklisted_cdata_regex: {
-      regex: "<!--"
-      error_message: "html comments"
-    }
-  }
-  spec_url: "https://www.ampproject.org/docs/reference/extended/amp-access-spec.html"
-}
-tags: {  # amp-accordion
-  tag_name: "script"
-  spec_name: "amp-accordion extension .js script"
-  mandatory_parent: "head"
-  attrs: {
-    name: "async"
-    mandatory: true
-    value: ""
-  }
-  attrs: {
-    name: "custom-element"
-    mandatory: true
-    value: "amp-accordion"
-    dispatch_key: true
-  }
-  attrs: {
-    name: "src"
-    mandatory: true
-    value_regex: "https://cdn\\.ampproject\\.org/v0/amp-accordion-(latest|0\\.1).js"
-  }
-  attrs: {
-    name: "type"
-    value: "text/javascript"
-  }
-  cdata: {
-    blacklisted_cdata_regex: {
-      regex: "."
-      error_message: "contents"
-    }
-  }
-  spec_url: "https://www.ampproject.org/docs/reference/extended/amp-accordion.html"
-}
-tags: {  # amp-analytics
-  tag_name: "script"
-  spec_name: "amp-analytics extension .js script"
-  mandatory_parent: "head"
-  attrs: {
-    name: "async"
-    mandatory: true
-    value: ""
-  }
-  attrs: {
-    name: "custom-element"
-    mandatory: true
-    value: "amp-analytics"
-    dispatch_key: true
-  }
-  attrs: {
-    name: "src"
-    mandatory: true
-    value_regex: "https://cdn\\.ampproject\\.org/v0/amp-analytics-(latest|0\\.1).js"
-  }
-  attrs: {
-    name: "type"
-    value: "text/javascript"
-  }
-  cdata: {
-    blacklisted_cdata_regex: {
-      regex: "."
-      error_message: "contents"
-    }
-  }
-  spec_url: "https://www.ampproject.org/docs/reference/extended/amp-analytics.html"
-}
-tags: {  # amp-analytics (json)
-  tag_name: "script"
-  spec_name: "amp-analytics extension .json script"
-  mandatory_parent: "amp-analytics"
-  attrs: {
-    name: "type"
-    mandatory: true
-    value: "application/json"
-    dispatch_key: true
-  }
-  cdata: {
-    blacklisted_cdata_regex: {
-      regex: "<!--"
-      error_message: "html comments"
-    }
-  }
-  spec_url: "https://www.ampproject.org/docs/reference/extended/amp-analytics.html"
-}
-# This tag isn't intended to be used by publishers directly, but may be
-# emitted by the AMP cache.
-tags: {  # amp-ad-metadata (json)
-  tag_name: "script"
-  spec_name: "amp-ad-metadata .json script"
-  mandatory_parent: "body"
-  attrs: {
-    name: "type"
-    mandatory: true
-    value: "application/json"
-  }
-  attrs: {
-    name: "amp-ad-metadata"
-    mandatory: true
-    value: ""
-    dispatch_key: true
-  }
-  cdata: {
-    blacklisted_cdata_regex: {
-      regex: "<!--"
-      error_message: "html comments"
-    }
-  }
-  spec_url: "https://www.ampproject.org/docs/reference/extended/amp-analytics.html"
-}
-tags: {  # amp-anim
-  tag_name: "script"
-  spec_name: "amp-anim extension .js script"
-  mandatory_parent: "head"
-  attrs: {
-    name: "async"
-    mandatory: true
-    value: ""
-  }
-  attrs: {
-    name: "custom-element"
-    mandatory: true
-    value: "amp-anim"
-    dispatch_key: true
-  }
-  attrs: {
-    name: "src"
-    mandatory: true
-    value_regex: "https://cdn\\.ampproject\\.org/v0/amp-anim-(latest|0\\.1).js"
-  }
-  attrs: {
-    name: "type"
-    value: "text/javascript"
-  }
-  cdata: {
-    blacklisted_cdata_regex: {
-      regex: "."
-      error_message: "contents"
-    }
-  }
-  spec_url: "https://www.ampproject.org/docs/reference/extended/amp-anim.html"
-}
-tags: {  # amp-audio
-  tag_name: "script"
-  spec_name: "amp-audio extension .js script"
-  mandatory_parent: "head"
-  attrs: {
-    name: "async"
-    mandatory: true
-    value: ""
-  }
-  attrs: {
-    name: "custom-element"
-    mandatory: true
-    value: "amp-audio"
-    dispatch_key: true
-  }
-  attrs: {
-    name: "src"
-    mandatory: true
-    value_regex: "https://cdn\\.ampproject\\.org/v0/amp-audio-(latest|0\\.1).js"
-  }
-  attrs: {
-    name: "type"
-    value: "text/javascript"
-  }
-  cdata: {
-    blacklisted_cdata_regex: {
-      regex: "."
-      error_message: "contents"
-    }
-  }
-  spec_url: "https://www.ampproject.org/docs/reference/extended/amp-audio.html"
-}
-tags: {  # amp-brid-player
-  tag_name: "script"
-  spec_name: "amp-brid-player extension .js script"
-  mandatory_parent: "head"
-  attrs: {
-    name: "async"
-    mandatory: true
-    value: ""
-  }
-  attrs: {
-    name: "custom-element"
-    mandatory: true
-    value: "amp-brid-player"
-    dispatch_key: true
-  }
-  attrs: {
-    name: "src"
-    mandatory: true
-    value_regex: "https://cdn\\.ampproject\\.org/v0/amp-brid-player-(latest|0\\.1).js"
-  }
-  attrs: {
-    name: "type"
-    value: "text/javascript"
-  }
-  cdata: {
-    blacklisted_cdata_regex: {
-      regex: "."
-      error_message: "contents"
-    }
-  }
-  # TODO(gregable): Replace me with an ampproject.org URL eventually.
-  spec_url: "https://github.com/ampproject/amphtml/blob/master/extensions/amp-brid-player/amp-brid-player.md"
-}
-
-tags: {  # amp-brightcove
-  tag_name: "script"
-  spec_name: "amp-brightcove extension .js script"
-  mandatory_parent: "head"
-  attrs: {
-    name: "async"
-    mandatory: true
-    value: ""
-  }
-  attrs: {
-    name: "custom-element"
-    mandatory: true
-    value: "amp-brightcove"
-    dispatch_key: true
-  }
-  attrs: {
-    name: "src"
-    mandatory: true
-    value_regex: "https://cdn\\.ampproject\\.org/v0/amp-brightcove-(latest|0\\.1).js"
-  }
-  attrs: {
-    name: "type"
-    value: "text/javascript"
-  }
-  cdata: {
-    blacklisted_cdata_regex: {
-      regex: "."
-      error_message: "contents"
-    }
-  }
-  spec_url: "https://www.ampproject.org/docs/reference/extended/amp-brightcove.html"
-}
-
-tags: {  # amp-cxense
-  tag_name: "script"
-  spec_name: "amp-cxense extension .js script"
-  mandatory_parent: "head"
-  attrs: {
-    name: "async"
-    mandatory: true
-    value: ""
-  }
-  attrs: {
-    name: "custom-element"
-    mandatory: true
-    value: "amp-cxense"
-    dispatch_key: true
-  }
-  attrs: {
-    name: "src"
-    mandatory: true
-    value_regex: "https://cdn\\.ampproject\\.org/v0/amp-cxense-(latest|0\\.1).js"
-  }
-  attrs: {
-    name: "type"
-    value: "text/javascript"
-  }
-  cdata: {
-    blacklisted_cdata_regex: {
-      regex: "."
-      error_message: "contents"
-    }
-  }
-  spec_url: "https://www.ampproject.org/docs/reference/extended/amp-cxense.html"
-}
-
-tags: {  # amp-carousel
-  tag_name: "script"
-  spec_name: "amp-carousel extension .js script"
-  mandatory_parent: "head"
-  attrs: {
-    name: "async"
-    mandatory: true
-    value: ""
-  }
-  attrs: {
-    name: "custom-element"
-    mandatory: true
-    value: "amp-carousel"
-    dispatch_key: true
-  }
-  attrs: {
-    name: "src"
-    mandatory: true
-    value_regex: "https://cdn\\.ampproject\\.org/v0/amp-carousel-(latest|0\\.1).js"
-  }
-  attrs: {
-    name: "type"
-    value: "text/javascript"
-  }
-  cdata: {
-    blacklisted_cdata_regex: {
-      regex: "."
-      error_message: "contents"
-    }
-  }
-  spec_url: "https://www.ampproject.org/docs/reference/extended/amp-carousel.html"
-}
-tags: {  # amp-dailymotion
-  tag_name: "script"
-  spec_name: "amp-dailymotion extension .js script"
-  mandatory_parent: "head"
-  attrs: {
-    name: "async"
-    mandatory: true
-    value: ""
-  }
-  attrs: {
-    name: "custom-element"
-    mandatory: true
-    value: "amp-dailymotion"
-    dispatch_key: true
-  }
-  attrs: {
-    name: "src"
-    mandatory: true
-    value_regex: "https://cdn\\.ampproject\\.org/v0/amp-dailymotion-(latest|0\\.1)\\.js"
-  }
-  attrs: {
-    name: "type"
-    value: "text/javascript"
-  }
-  cdata: {
-    blacklisted_cdata_regex: {
-      regex: "."
-      error_message: "contents"
-    }
-  }
-  spec_url: "https://www.ampproject.org/docs/reference/extended/amp-dailymotion.html"
-}
-tags: {  # amp-dynamic-css-classes
-  tag_name: "script"
-  spec_name: "amp-dynamic-css-classes extension .js script"
-  mandatory_parent: "head"
-  attrs: {
-    name: "async"
-    mandatory: true
-    value: ""
-  }
-  attrs: {
-    name: "custom-element"
-    mandatory: true
-    value: "amp-dynamic-css-classes"
-    dispatch_key: true
-  }
-  attrs: {
-    name: "src"
-    mandatory: true
-    value_regex: "https://cdn\\.ampproject\\.org/v0/amp-dynamic-css-classes-(latest|0\\.1).js"
-  }
-  attrs: {
-    name: "type"
-    value: "text/javascript"
-  }
-  cdata: {
-    blacklisted_cdata_regex: {
-      regex: "."
-      error_message: "contents"
-    }
-  }
-  spec_url: "https://www.ampproject.org/docs/reference/extended/amp-dynamic-css-classes.html"
-}
-tags: {  # amp-facebook
-  tag_name: "script"
-  spec_name: "amp-facebook extension .js script"
-  mandatory_parent: "head"
-  attrs: {
-    name: "async"
-    mandatory: true
-    value: ""
-  }
-  attrs: {
-    name: "custom-element"
-    mandatory: true
-    value: "amp-facebook"
-    dispatch_key: true
-  }
-  attrs: {
-    name: "src"
-    mandatory: true
-    value_regex: "https://cdn\\.ampproject\\.org/v0/amp-facebook-(latest|0\\.1).js"
-  }
-  attrs: {
-    name: "type"
-    value: "text/javascript"
-  }
-  cdata: {
-    blacklisted_cdata_regex: {
-      regex: "."
-      error_message: "contents"
-    }
-  }
-  spec_url: "https://www.ampproject.org/docs/reference/extended/amp-facebook.html"
-}
-tags: {  # amp-fit-text
-  tag_name: "script"
-  spec_name: "amp-fit-text extension .js script"
-  mandatory_parent: "head"
-  attrs: {
-    name: "async"
-    mandatory: true
-    value: ""
-  }
-  attrs: {
-    name: "custom-element"
-    mandatory: true
-    value: "amp-fit-text"
-    dispatch_key: true
-  }
-  attrs: {
-    name: "src"
-    mandatory: true
-    value_regex: "https://cdn\\.ampproject\\.org/v0/amp-fit-text-(latest|0\\.1).js"
-  }
-  attrs: {
-    name: "type"
-    value: "text/javascript"
-  }
-  cdata: {
-    blacklisted_cdata_regex: {
-      regex: "."
-      error_message: "contents"
-    }
-  }
-  spec_url: "https://www.ampproject.org/docs/reference/extended/amp-fit-text.html"
-}
-tags: {  # amp-font
-  tag_name: "script"
-  spec_name: "amp-font extension .js script"
-  mandatory_parent: "head"
-  attrs: {
-    name: "async"
-    mandatory: true
-    value: ""
-  }
-  attrs: {
-    name: "custom-element"
-    mandatory: true
-    value: "amp-font"
-    dispatch_key: true
-  }
-  attrs: {
-    name: "src"
-    mandatory: true
-    value_regex: "https://cdn\\.ampproject\\.org/v0/amp-font-(latest|0\\.1).js"
-  }
-  attrs: {
-    name: "type"
-    value: "text/javascript"
-  }
-  cdata: {
-    blacklisted_cdata_regex: {
-      regex: "."
-      error_message: "contents"
-    }
-  }
-  spec_url: "https://www.ampproject.org/docs/reference/extended/amp-font.html"
-}
-tags: {  # amp-iframe
-  tag_name: "script"
-  spec_name: "amp-iframe extension .js script"
-  mandatory_parent: "head"
-  attrs: {
-    name: "async"
-    mandatory: true
-    value: ""
-  }
-  attrs: {
-    name: "custom-element"
-    mandatory: true
-    value: "amp-iframe"
-    dispatch_key: true
-  }
-  attrs: {
-    name: "src"
-    mandatory: true
-    value_regex: "https://cdn\\.ampproject\\.org/v0/amp-iframe-(latest|0\\.1).js"
-  }
-  attrs: {
-    name: "type"
-    value: "text/javascript"
-  }
-  cdata: {
-    blacklisted_cdata_regex: {
-      regex: "."
-      error_message: "contents"
-    }
-  }
-  spec_url: "https://www.ampproject.org/docs/reference/extended/amp-iframe.html"
-}
-tags: {  # amp-image-lightbox
-  tag_name: "script"
-  spec_name: "amp-image-lightbox extension .js script"
-  mandatory_parent: "head"
-  attrs: {
-    name: "async"
-    mandatory: true
-    value: ""
-  }
-  attrs: {
-    name: "custom-element"
-    mandatory: true
-    value: "amp-image-lightbox"
-    dispatch_key: true
-  }
-  attrs: {
-    name: "src"
-    mandatory: true
-    value_regex: "https://cdn\\.ampproject\\.org/v0/amp-image-lightbox-(latest|0\\.1).js"
-  }
-  attrs: {
-    name: "type"
-    value: "text/javascript"
-  }
-  cdata: {
-    blacklisted_cdata_regex: {
-      regex: "."
-      error_message: "contents"
-    }
-  }
-  spec_url: "https://www.ampproject.org/docs/reference/extended/amp-image-lightbox.html"
-}
-tags: {  # amp-instagram
-  tag_name: "script"
-  spec_name: "amp-instagram extension .js script"
-  mandatory_parent: "head"
-  attrs: {
-    name: "async"
-    mandatory: true
-    value: ""
-  }
-  attrs: {
-    name: "custom-element"
-    mandatory: true
-    value: "amp-instagram"
-    dispatch_key: true
-  }
-  attrs: {
-    name: "src"
-    mandatory: true
-    value_regex: "https://cdn\\.ampproject\\.org/v0/amp-instagram-(latest|0\\.1).js"
-  }
-  attrs: {
-    name: "type"
-    value: "text/javascript"
-  }
-  cdata: {
-    blacklisted_cdata_regex: {
-      regex: "."
-      error_message: "contents"
-    }
-  }
-  spec_url: "https://www.ampproject.org/docs/reference/extended/amp-instagram.html"
-}
-tags: {  # amp-install-serviceworker
-  tag_name: "script"
-  spec_name: "amp-install-serviceworker extension .js script"
-  mandatory_parent: "head"
-  attrs: {
-    name: "async"
-    mandatory: true
-    value: ""
-  }
-  attrs: {
-    name: "custom-element"
-    value: "amp-install-serviceworker"
-    mandatory: true
-    dispatch_key: true
-  }
-  attrs: {
-    name: "src"
-    mandatory: true
-    value_regex: "https://cdn\\.ampproject\\.org/v0/amp-install-serviceworker-(latest|0\\.1).js"
-  }
-  attrs: {
-    name: "type"
-    value: "text/javascript"
-  }
-  cdata: {
-    blacklisted_cdata_regex: {
-      regex: "."
-      error_message: "contents"
-    }
-  }
-  spec_url: "https://www.ampproject.org/docs/reference/extended/amp-install-serviceworker.html"
-}
-tags: {  # amp-lightbox
-  tag_name: "script"
-  spec_name: "amp-lightbox extension .js script"
-  mandatory_parent: "head"
-  attrs: {
-    name: "async"
-    mandatory: true
-    value: ""
-  }
-  attrs: {
-    name: "custom-element"
-    mandatory: true
-    value: "amp-lightbox"
-    dispatch_key: true
-  }
-  attrs: {
-    name: "src"
-    mandatory: true
-    value_regex: "https://cdn\\.ampproject\\.org/v0/amp-lightbox-(latest|0\\.1).js"
-  }
-  attrs: {
-    name: "type"
-    value: "text/javascript"
-  }
-  cdata: {
-    blacklisted_cdata_regex: {
-      regex: "."
-      error_message: "contents"
-    }
-  }
-  spec_url: "https://www.ampproject.org/docs/reference/extended/amp-lightbox.html"
-}
-tags: {  # amp-list
-  tag_name: "script"
-  spec_name: "amp-list extension .js script"
-  mandatory_parent: "head"
-  attrs: {
-    name: "async"
-    mandatory: true
-    value: ""
-  }
-  attrs: {
-    name: "custom-element"
-    mandatory: true
-    value: "amp-list"
-    dispatch_key: true
-  }
-  attrs: {
-    name: "src"
-    mandatory: true
-    value_regex: "https://cdn\\.ampproject\\.org/v0/amp-list-(latest|0\\.1).js"
-  }
-  attrs: {
-    name: "type"
-    value: "text/javascript"
-  }
-  cdata: {
-    blacklisted_cdata_regex: {
-      regex: "."
-      error_message: "contents"
-    }
-  }
-  spec_url: "https://www.ampproject.org/docs/reference/extended/amp-list.html"
-}
-tags: {  # amp-mustache
-  tag_name: "script"
-  spec_name: "amp-mustache extension .js script"
-  mandatory_parent: "head"
-  attrs: {
-    name: "async"
-    mandatory: true
-    value: ""
-  }
-  attrs: {
-    name: "custom-template"
-    mandatory: true
-    value: "amp-mustache"
-    dispatch_key: true
-  }
-  attrs: {
-    name: "src"
-    mandatory: true
-    value_regex: "https://cdn\\.ampproject\\.org/v0/amp-mustache-(latest|0\\.1).js"
-  }
-  attrs: {
-    name: "type"
-    value: "text/javascript"
-  }
-  cdata: {
-    blacklisted_cdata_regex: {
-      regex: "."
-      error_message: "contents"
-    }
-  }
-  spec_url: "https://www.ampproject.org/docs/reference/extended/amp-mustache.html"
-}
-tags: {  # amp-pinterest
-  tag_name: "script"
-  spec_name: "amp-pinterest extension .js script"
-  mandatory_parent: "head"
-  attrs: {
-    name: "async"
-    mandatory: true
-    value: ""
-  }
-  attrs: {
-    name: "custom-element"
-    mandatory: true
-    value: "amp-pinterest"
-    dispatch_key: true
-  }
-  attrs: {
-    name: "src"
-    mandatory: true
-    value_regex: "https://cdn\\.ampproject\\.org/v0/amp-pinterest-(latest|0\\.1).js"
-  }
-  attrs: {
-    name: "type"
-    value: "text/javascript"
-  }
-  cdata: {
-    blacklisted_cdata_regex: {
-      regex: "."
-      error_message: "contents"
-    }
-  }
-  spec_url: "https://www.ampproject.org/docs/reference/extended/amp-pinterest.html"
-}
-tags: {  # amp-reach-player
-  tag_name: "script"
-  mandatory_parent: "head"
-  spec_name: "amp-reach-player extension .js script"
-  attrs: {
-    name: "async"
-    mandatory: true
-    value: ""
-  }
-  attrs: {
-    name: "custom-element"
-    mandatory: true
-    value: "amp-reach-player"
-    dispatch_key: true
-  }
-  attrs: {
-    name: "src"
-    value_regex: "https://cdn\\.ampproject\\.org/v0/amp-reach-player-(latest|0\\.1).js"
-    mandatory: true
-  }
-  attrs: {
-    name: "type"
-    value: "text/javascript"
-  }
-  cdata: {
-    blacklisted_cdata_regex: {
-      regex: "."
-      error_message: "contents"
-    }
-  }
-  # Uncomment once reference is available.
-  # spec_url: "https://www.ampproject.org/docs/reference/extended/amp-reach-player.html"
-}
-tags: {  # amp-slides
-  tag_name: "script"
-  spec_name: "amp-slides extension .js script"
-  mandatory_parent: "head"
-  attrs: {
-    name: "async"
-    mandatory: true
-    value: ""
-  }
-  attrs: {
-    name: "custom-element"
-    mandatory: true
-    value: "amp-slides"
-    dispatch_key: true
-  }
-  attrs: {
-    name: "src"
-    mandatory: true
-    value_regex: "https://cdn\\.ampproject\\.org/v0/amp-slides-(latest|0\\.1).js"
-  }
-  attrs: {
-    name: "type"
-    value: "text/javascript"
-  }
-  cdata: {
-    blacklisted_cdata_regex: {
-      regex: "."
-      error_message: "contents"
-    }
-  }
-  spec_url: "https://www.ampproject.org/docs/reference/extended/amp-slides.html"
-}
-tags: {  # amp-social-share
-  tag_name: "script"
-  spec_name: "amp-social-share extension .js script"
-  mandatory_parent: "head"
-  attrs: {
-    name: "async"
-    mandatory: true
-    value: ""
-  }
-  attrs: {
-    name: "custom-element"
-    mandatory: true
-    value: "amp-social-share"
-    dispatch_key: true
-  }
-  attrs: {
-    name: "src"
-    mandatory: true
-    value_regex: "https://cdn\\.ampproject\\.org/v0/amp-social-share-(latest|0\\.1)\\.js"
-  }
-  attrs: {
-    name: "type"
-    value: "text/javascript"
-  }
-  cdata: {
-    blacklisted_cdata_regex: {
-      regex: "."
-      error_message: "contents"
-    }
-  }
-  spec_url: "https://www.ampproject.org/docs/reference/extended/amp-social-share.html"
-}
-tags: {  # amp-social-share (json)
-  tag_name: "script"
-  spec_name: "amp-social-share extension .json script"
-  mandatory_parent: "amp-social-share"
-  attrs: {
-    name: "type"
-    mandatory: true
-    value: "application/json"
-    dispatch_key: true
-  }
-  cdata: {
-    blacklisted_cdata_regex: {
-      regex: "<!--"
-      error_message: "html comments"
-    }
-  }
-  spec_url: "https://www.ampproject.org/docs/reference/extended/amp-social-share.html"
-}
-tags: {  # amp-soundcloud
-  tag_name: "script"
-  spec_name: "amp-soundcloud extension .js script"
-  mandatory_parent: "head"
-  attrs: {
-    name: "async"
-    mandatory: true
-    value: ""
-  }
-  attrs: {
-    name: "custom-element"
-    mandatory: true
-    value: "amp-soundcloud"
-    dispatch_key: true
-  }
-  attrs: {
-    name: "src"
-    mandatory: true
-    value_regex: "https://cdn\\.ampproject\\.org/v0/amp-soundcloud-(latest|0\\.1)\\.js"
-  }
-  attrs: {
-    name: "type"
-    value: "text/javascript"
-  }
-  cdata: {
-    blacklisted_cdata_regex: {
-      regex: "."
-      error_message: "contents"
-    }
-  }
-  spec_url: "https://www.ampproject.org/docs/reference/extended/amp-soundcloud.html"
-}
-tags: {  # amp-springboard-player
-  tag_name: "script"
-  spec_name: "amp-springboard-player extension .js script"
-  mandatory_parent: "head"
-  attrs: {
-    name: "async"
-    mandatory: true
-    value: ""
-  }
-  attrs: {
-    name: "custom-element"
-    mandatory: true
-    value: "amp-springboard-player"
-    dispatch_key: true
-  }
-  attrs: {
-    name: "src"
-    mandatory: true
-    value_regex: "https://cdn\\.ampproject\\.org/v0/amp-springboard-player-(latest|0\\.1)\\.js"
-  }
-  attrs: {
-    name: "type"
-    value: "text/javascript"
-  }
-  cdata: {
-    blacklisted_cdata_regex: {
-      regex: "."
-      error_message: "contents"
-    }
-  }
-  spec_url: "https://github.com/ampproject/amphtml/blob/master/extensions/amp-springboard-player/amp-springboard-player.html"
-}
-tags: {  # amp-twitter
-  tag_name: "script"
-  spec_name: "amp-twitter extension .js script"
-  mandatory_parent: "head"
-  attrs: {
-    name: "async"
-    mandatory: true
-    value: ""
-  }
-  attrs: {
-    name: "custom-element"
-    mandatory: true
-    value: "amp-twitter"
-    dispatch_key: true
-  }
-  attrs: {
-    name: "src"
-    mandatory: true
-    value_regex: "https://cdn\\.ampproject\\.org/v0/amp-twitter-(latest|0\\.1).js"
-  }
-  attrs: {
-    name: "type"
-    value: "text/javascript"
-  }
-  cdata: {
-    blacklisted_cdata_regex: {
-      regex: "."
-      error_message: "contents"
-    }
-  }
-  spec_url: "https://www.ampproject.org/docs/reference/extended/amp-twitter.html"
-}
-tags: {  # amp-user-notification
-  tag_name: "script"
-  spec_name: "amp-user-notification extension .js script"
-  mandatory_parent: "head"
-  attrs: {
-    name: "async"
-    mandatory: true
-    value: ""
-  }
-  attrs: {
-    name: "custom-element"
-    mandatory: true
-    value: "amp-user-notification"
-    dispatch_key: true
-  }
-  attrs: {
-    name: "src"
-    mandatory: true
-    value_regex: "https://cdn\\.ampproject\\.org/v0/amp-user-notification-(latest|0\\.1).js"
-  }
-  attrs: {
-    name: "type"
-    value: "text/javascript"
-  }
-  cdata: {
-    blacklisted_cdata_regex: {
-      regex: "."
-      error_message: "contents"
-    }
-  }
-  spec_url: "https://www.ampproject.org/docs/reference/extended/amp-user-notification.html"
-}
-tags: {  # amp-vimeo
-  tag_name: "script"
-  spec_name: "amp-vimeo extension .js script"
-  mandatory_parent: "head"
-  attrs: {
-    name: "async"
-    mandatory: true
-    value: ""
-  }
-  attrs: {
-    name: "custom-element"
-    mandatory: true
-    value: "amp-vimeo"
-    dispatch_key: true
-  }
-  attrs: {
-    name: "src"
-    mandatory: true
-    value_regex: "https://cdn\\.ampproject\\.org/v0/amp-vimeo-(latest|0\\.1)\\.js"
-  }
-  attrs: {
-    name: "type"
-    value: "text/javascript"
-  }
-  cdata: {
-    blacklisted_cdata_regex: {
-      regex: "."
-      error_message: "contents"
-    }
-  }
-  spec_url: "https://www.ampproject.org/docs/reference/extended/amp-vimeo.html"
-}
-tags: {  # amp-vine
-  tag_name: "script"
-  spec_name: "amp-vine extension .js script"
-  mandatory_parent: "head"
-  attrs: {
-    name: "async"
-    mandatory: true
-    value: ""
-  }
-  attrs: {
-    name: "custom-element"
-    mandatory: true
-    value: "amp-vine"
-    dispatch_key: true
-  }
-  attrs: {
-    name: "src"
-    mandatory: true
-    value_regex: "https://cdn\\.ampproject\\.org/v0/amp-vine-(latest|0\\.1).js"
-  }
-  attrs: {
-    name: "type"
-    value: "text/javascript"
-  }
-  cdata: {
-    blacklisted_cdata_regex: {
-      regex: "."
-      error_message: "contents"
-    }
-  }
-  spec_url: "https://www.ampproject.org/docs/reference/extended/amp-vine.html"
-}
-tags: {  # amp-youtube
-  tag_name: "script"
-  spec_name: "amp-youtube extension .js script"
-  mandatory_parent: "head"
-  attrs: {
-    name: "async"
-    mandatory: true
-    value: ""
-  }
-  attrs: {
-    name: "custom-element"
-    mandatory: true
-    value: "amp-youtube"
-    dispatch_key: true
-  }
-  attrs: {
-    name: "src"
-    mandatory: true
-    value_regex: "https://cdn\\.ampproject\\.org/v0/amp-youtube-(latest|0\\.1)\\.js"
-  }
-  attrs: {
-    name: "type"
-    value: "text/javascript"
-  }
-  cdata: {
-    blacklisted_cdata_regex: {
-      regex: "."
-      error_message: "contents"
-    }
-  }
-  spec_url: "https://www.ampproject.org/docs/reference/extended/amp-youtube.html"
-}
-# 4.11.2 The noscript element
-tags: {
-  tag_name: "noscript"
-  spec_name: "noscript enclosure for boilerplate"
-  mandatory: true
-  unique: true
-  mandatory_parent: "head"
-  spec_url: "https://www.ampproject.org/docs/reference/spec.html#required-markup"
-}
-# We allow noscript in the body to contain tags otherwise disallowed by AMP.
-tags: {
-  tag_name: "noscript"
-  # Noscript inside of noscript has strange parsing semantics in browsers and
-  # isn't really helping anyone anyway.
-  mandatory_ancestor: "body"
-  disallowed_ancestor: "noscript"
-}
-# 4.11.3 The template element
-tags: {
-  tag_name: "template"
-  # <template> tags may not be nested inside other <template> tags.
-  disallowed_ancestor: "template"
-  also_requires: "amp-mustache extension .js script"
-  attrs: {
-    name: "type"
-    mandatory: true
-    value: "amp-mustache"
-  }
-  spec_url: "https://www.ampproject.org/docs/reference/extended/amp-mustache.html"
-}
-
-# 11 Obsolute features
-# 11.2 Non-conforming features
-tags: {
-  tag_name: "acronym"
-  disallowed_ancestor: "head"
-}
-tags: {
-  tag_name: "big"
-  disallowed_ancestor: "head"
-}
-tags: {
-  tag_name: "center"
-  disallowed_ancestor: "head"
-}
-tags: {
-  tag_name: "dir"
-  disallowed_ancestor: "head"
-}
-tags: {
-  tag_name: "hgroup"
-  disallowed_ancestor: "head"
-}
-tags: {
-  tag_name: "listing"
-  disallowed_ancestor: "head"
-}
-tags: {
-  tag_name: "multicol"
-  disallowed_ancestor: "head"
-}
-tags: {
-  tag_name: "nextid"
-  disallowed_ancestor: "head"
-}
-tags: {
-  tag_name: "nobr"
-  disallowed_ancestor: "head"
-}
-tags: {
-  tag_name: "spacer"
-  disallowed_ancestor: "head"
-}
-tags: {
-  tag_name: "strike"
-  disallowed_ancestor: "head"
-}
-tags: {
-  tag_name: "tt"
-  disallowed_ancestor: "head"
-}
-tags: {
-  tag_name: "xmp"
-  disallowed_ancestor: "head"
-}
-
-# Some additional tags, microformats, allowances.
-
-# This tag is a preserved indicator for documents created in microsoft word.
-# They do not render.
-tags: {
-  tag_name: "o:p"
-}
-
-# Tags and attributes specific to AMP HTML.
-# AMP Custom elements require a "src" or a "srcset" attribute,
-# having both is also allowed.
-attr_lists: {
-  name: "mandatory-src-or-srcset"
-  attrs: {
-    name: "src"
-    alternative_names: "srcset"
-    mandatory: true
-    value_url: {
-      allowed_protocol: "data"
-      allowed_protocol: "http"
-      allowed_protocol: "https"
-      allow_relative: true
-    }
-  }
-}
-# Extended AMP globally optional tags.
-attr_lists: {
-  name: "extended-amp-global"
-  attrs: { name: "media" }
-  attrs: { name: "noloading" value: "" }
-}
-# In the AMP Runtime, amp-ad and amp-embed are implemented in the same way,
-# so if you're changing amp-ad consider changing amp-embed as well.
-tags: {  # <amp-ad>
-  tag_name: "amp-ad"
-  disallowed_ancestor: "head"
-  attrs: { name: "alt" }
-  attrs: { name: "json" }
-  attrs: {
-    name: "src"
-    value_url: {
-      allowed_protocol: "https"
-      allow_relative: true  # Will be set to false at a future date.
-    }
-  }
-  attrs: { name: "type" mandatory: true }
-  attr_lists: "extended-amp-global"
-  spec_url: "https://www.ampproject.org/docs/reference/amp-ad.html"
-  amp_layout: {
-    supported_layouts: FILL
-    supported_layouts: FIXED
-    supported_layouts: FIXED_HEIGHT
-    supported_layouts: NODISPLAY
-    supported_layouts: RESPONSIVE
-  }
-}
-tags: {  # <amp-analytics>
-  tag_name: "amp-analytics"
-  disallowed_ancestor: "head"
-  also_requires: "amp-analytics extension .js script"
-  attrs: { name: "type" }
-  attrs: {
-    name: "config"
-    value_url: {
-      allowed_protocol: "https"
-      allow_relative: true  # Will be set to false at a future date.
-    }
-  }
-  spec_url: "https://www.ampproject.org/docs/reference/extended/amp-analytics.html"
-}
-tags: {  # <amp-anim>
-  tag_name: "amp-anim"
-  disallowed_ancestor: "head"
-  also_requires: "amp-anim extension .js script"
-  attrs: { name: "alt" }
-  attrs: { name: "attribution" }
-  attrs: { name: "autoplay" value: "" }
-  attrs: { name: "controls" }
-  attr_lists: "extended-amp-global"
-  attr_lists: "mandatory-src-or-srcset"
-  spec_url: "https://www.ampproject.org/docs/reference/extended/amp-anim.html"
-  amp_layout: {
-    supported_layouts: FILL
-    supported_layouts: FIXED
-    supported_layouts: FIXED_HEIGHT
-    supported_layouts: NODISPLAY
-    supported_layouts: RESPONSIVE
-  }
-}
-tags: {  # <amp-audio>
-  tag_name: "amp-audio"
-  disallowed_ancestor: "head"
-  also_requires: "amp-audio extension .js script"
-  attrs: {
-    name: "autoplay"
-    # ^$| prefix intended. empty string is valid.
-    value_regex: "^$|desktop|tablet|mobile|autoplay"
-  }
-  attrs: { name: "controls" }
-  attrs: { name: "loop"  value: "" }
-  attrs: { name: "muted" value: "" }
-  attrs: {
-    name: "src"
-    value_url: {
-      allowed_protocol: "https"
-      allow_relative: true  # Will be set to false at a future date.
-    }
-  }
-  attr_lists: "extended-amp-global"
-  spec_url: "https://www.ampproject.org/docs/reference/extended/amp-audio.html"
-  amp_layout {
-    defines_default_height: true
-    # TODO(johannes): in the longer run, defines_default_width should
-    # be false, to make it a fixed height layout per default, rather
-    # than a fixed one.
-    defines_default_width: true
-    supported_layouts: FIXED
-    supported_layouts: FIXED_HEIGHT
-    supported_layouts: NODISPLAY
-  }
-}
-tags: {  # <amp-brid-player>
-  tag_name: "amp-brid-player"
-  disallowed_ancestor: "head"
-  also_requires: "amp-brid-player extension .js script"
-  attrs: {
-    name: "data-partner"
-    mandatory: true
-    value_regex: "[0-9]+"
-  }
-  attrs: {
-    name: "data-player"
-    mandatory: true
-    value_regex: "[0-9]+"
-  }
-  attrs: {
-    name: "data-playlist"
-    mandatory_oneof: "['data-playlist', 'data-video']"
-    value_regex: "[0-9]+"
-  }
-  attrs: {
-    name: "data-video"
-    mandatory_oneof: "['data-playlist', 'data-video']"
-    value_regex: "[0-9]+"
-  }
-  attr_lists: "extended-amp-global"
-  # TODO(gregable): Replace me with an ampproject.org URL eventually.
-  spec_url: "https://github.com/ampproject/amphtml/blob/master/extensions/amp-brid-player/amp-brid-player.md"
-  amp_layout: {
-    supported_layouts: FILL
-    supported_layouts: FIXED
-    supported_layouts: FIXED_HEIGHT
-    supported_layouts: NODISPLAY
-    supported_layouts: RESPONSIVE
-  }
-}
-tags: {  # <amp-brightcove>
-  tag_name: "amp-brightcove"
-  disallowed_ancestor: "head"
-  also_requires: "amp-brightcove extension .js script"
-  attrs: { name: "data-account" mandatory: true }
-  # If data-embed is missing, the default value is "default".
-  attrs: { name: "data-embed" }
-  # If data-player is missing, the default value is "default".
-  attrs: { name: "data-player" }
-  # If data-playlist-id is not used for perform player and hence it is optional.
-  attrs: { name: "data-playlist-id" }
-  # If data-video-id is not used for perform player and hence it is optional.
-  attrs: { name: "data-video-id" }
-  attr_lists: "extended-amp-global"
-  spec_url: "https://www.ampproject.org/docs/reference/extended/amp-brightcove.html"
-  amp_layout: {
-    supported_layouts: FILL
-    supported_layouts: FIXED
-    supported_layouts: FIXED_HEIGHT
-    supported_layouts: NODISPLAY
-    supported_layouts: RESPONSIVE
-  }
-}
-tags: {  # <amp-cxense>
-  tag_name: "amp-cxense"
-  disallowed_ancestor: "head"
-  also_requires: "amp-cxense extension .js script"
-  attr_lists: "extended-amp-global"
-  spec_url: "https://www.ampproject.org/docs/reference/extended/amp-cxense.html"
-  amp_layout: {
-    supported_layouts: FILL
-    supported_layouts: FIXED
-    supported_layouts: FIXED_HEIGHT
-    supported_layouts: NODISPLAY
-    supported_layouts: RESPONSIVE
-  }
-}
-tags: {  # <amp-carousel>
-  tag_name: "amp-carousel"
-  disallowed_ancestor: "head"
-  also_requires: "amp-carousel extension .js script"
-  attrs: { name: "arrows" value: "" }
-  attrs: { name: "autoplay" value: "" }
-  attrs: { name: "controls" }
-  attrs: { name: "delay" value_regex: "[0-9]+" }
-  attrs: { name: "dots" value: "" }
-  attrs: { name: "loop" value: "" }
-  attrs: { name: "type" value_regex: "slides|carousel" }
-  attr_lists: "extended-amp-global"
-  spec_url: "https://www.ampproject.org/docs/reference/extended/amp-carousel.html"
-  amp_layout: {
-    supported_layouts: FILL
-    supported_layouts: FIXED
-    supported_layouts: FIXED_HEIGHT
-    supported_layouts: NODISPLAY
-    supported_layouts: RESPONSIVE
-  }
-}
-tags: {  # <amp-accordion>
-  tag_name: "amp-accordion"
-  disallowed_ancestor: "head"
-  also_requires: "amp-accordion extension .js script"
-  attrs: { name: "animate" value: "" }
-  amp_layout: {
-    supported_layouts: CONTAINER
-  }
-  child_tags: {
-    child_tag_name_oneof: "section"
-  }
-  spec_url: "https://www.ampproject.org/docs/reference/extended/amp-accordion.html"
-}
-tags: {
-  tag_name: "section"
-  spec_name: "amp-accordion > section"
-  disallowed_ancestor: "head"
-  mandatory_parent: "amp-accordion"
-  attrs: { name: "expanded" value: "" }
-  child_tags: {
-    mandatory_num_child_tags: 2
-    first_child_tag_name_oneof: "h1"
-    first_child_tag_name_oneof: "h2"
-    first_child_tag_name_oneof: "h3"
-    first_child_tag_name_oneof: "h4"
-    first_child_tag_name_oneof: "h5"
-    first_child_tag_name_oneof: "h6"
-    first_child_tag_name_oneof: "header"
-  }
-}
-
-tags: {  # <amp-dailymotion>
-  tag_name: "amp-dailymotion"
-  disallowed_ancestor: "head"
-  also_requires: "amp-dailymotion extension .js script"
-  attrs: { name: "data-endscreen-enable" value_regex: "true|false" }
-  attrs: { name: "data-info" value_regex: "true|false" }
-  attrs: { name: "data-mute" value_regex: "true|false" }
-  attrs: { name: "data-sharing-enable" value_regex: "true|false" }
-  attrs: { name: "data-start" value_regex: "[0-9]+" }
-  attrs: { name: "data-ui-highlight" value_regex_casei: "([0-9a-f]{3}){1,2}" }
-  attrs: { name: "data-ui-logo" value_regex: "true|false" }
-  attrs: {
-    name: "data-videoid"
-    mandatory: true
-    value_regex_casei: "[a-z0-9]+"
-  }
-  attr_lists: "extended-amp-global"
-  spec_url: "https://www.ampproject.org/docs/reference/extended/amp-dailymotion.html"
-  amp_layout: {
-    supported_layouts: FILL
-    supported_layouts: FIXED
-    supported_layouts: FIXED_HEIGHT
-    supported_layouts: RESPONSIVE
-  }
-}
-# In the AMP Runtime, amp-ad and amp-embed are implemented in the same way,
-# so if you're changing amp-embed consider changing amp-ad as well.
-tags: {  # <amp-embed>
-  tag_name: "amp-embed"
-  disallowed_ancestor: "head"
-  attrs: { name: "alt" }
-  attrs: { name: "json" }
-  attrs: {
-    name: "src"
-    value_url: {
-      allowed_protocol: "https"
-      allow_relative: true  # Will be set to false at a future date.
-    }
-  }
-  attrs: { name: "type" mandatory: true }
-  attr_lists: "extended-amp-global"
-  spec_url: "https://www.ampproject.org/docs/reference/amp-embed.html"
-  amp_layout: {
-    supported_layouts: FILL
-    supported_layouts: FIXED
-    supported_layouts: FIXED_HEIGHT
-    supported_layouts: NODISPLAY
-    supported_layouts: RESPONSIVE
-  }
-}
-tags: {  # <amp-facebook>
-  tag_name: "amp-facebook"
-  disallowed_ancestor: "head"
-  also_requires: "amp-facebook extension .js script"
-  # data-* is generally allowed, but it's not generally mandatory.
-  attrs: { name: "data-href" mandatory: true }
-  attr_lists: "extended-amp-global"
-  spec_url: "https://www.ampproject.org/docs/reference/extended/amp-facebook.html"
-  amp_layout: {
-    supported_layouts: FILL
-    supported_layouts: FIXED
-    supported_layouts: FIXED_HEIGHT
-    supported_layouts: NODISPLAY
-    supported_layouts: RESPONSIVE
-  }
-}
-# TODO(greggrothaus): amp-fit-text's attribute spec need flushing
-# out now that the spec is available.
-tags: {  # <amp-fit-text>
-  tag_name: "amp-fit-text"
-  disallowed_ancestor: "head"
-  also_requires: "amp-fit-text extension .js script"
-  attrs: { name: "max-font-size" }
-  attrs: { name: "min-font-size" }
-  attr_lists: "extended-amp-global"
-  spec_url: "https://www.ampproject.org/docs/reference/extended/amp-fit-text.html"
-  amp_layout: {
-    supported_layouts: FILL
-    supported_layouts: FIXED
-    supported_layouts: FIXED_HEIGHT
-    supported_layouts: NODISPLAY
-    supported_layouts: RESPONSIVE
-  }
-}
-tags: {  # <amp-font>
-  tag_name: "amp-font"
-  disallowed_ancestor: "head"
-  also_requires: "amp-font extension .js script"
-  attrs: {
-    name: "font-family"
-    mandatory: true
-  }
-  attrs: { name: "font-style" }
-  attrs: { name: "font-variant" }
-  attrs: {
-    name: "timeout"
-    value_regex: "[0-9]+"
-  }
-  attrs: { name: "font-weight" }
-  attrs: { name: "on-error-add-class" }
-  attrs: { name: "on-error-remove-class" }
-  attrs: { name: "on-load-add-class" }
-  attrs: { name: "on-load-remove-class" }
-  attr_lists: "extended-amp-global"
-  spec_url: "https://www.ampproject.org/docs/reference/extended/amp-font.html"
-  amp_layout: {
-    supported_layouts: NODISPLAY
-  }
-}
-tags: {  # <amp-iframe>
-  tag_name: "amp-iframe"
-  disallowed_ancestor: "head"
-  also_requires: "amp-iframe extension .js script"
-  attrs: { name: "allowfullscreen" value: "" }
-  attrs: { name: "allowtransparency" value: "" }
-  attrs: { name: "frameborder" value_regex: "0|1" }
-  attrs: { name: "resizable" value: "" }
-  attrs: { name: "sandbox" }
-  attrs: { name: "scrolling" value_regex: "auto|yes|no" }
-  attrs: {
-    name: "src"
-    mandatory_oneof: "['src', 'srcdoc']"
-    value_url: {
-      allowed_protocol: "data"
-      allowed_protocol: "https"
-      allow_relative: true  # Will be set to false at a future date.
-    }
-  }
-  attrs: { name: "srcdoc" mandatory_oneof: "['src', 'srcdoc']" }
-  attr_lists: "extended-amp-global"
-  spec_url: "https://www.ampproject.org/docs/reference/extended/amp-iframe.html"
-  amp_layout: {
-    supported_layouts: FILL
-    supported_layouts: FIXED
-    supported_layouts: FIXED_HEIGHT
-    supported_layouts: NODISPLAY
-    supported_layouts: RESPONSIVE
-  }
-}
-tags: {  # <amp-image-lightbox>
-  tag_name: "amp-image-lightbox"
-  disallowed_ancestor: "head"
-  also_requires: "amp-image-lightbox extension .js script"
-  # Support dimensions / sizes / etc. like an amp-lightbox.
-  attrs: { name: "controls" }
-  attr_lists: "extended-amp-global"
-  spec_url: "https://www.ampproject.org/docs/reference/extended/amp-image-lightbox.html"
-  amp_layout: {
-    supported_layouts: NODISPLAY
-  }
-}
-tags: {  # <amp-img>
-  tag_name: "amp-img"
-  disallowed_ancestor: "head"
-  attrs: { name: "alt" }
-  attrs: { name: "attribution" }
-  attrs: { name: "placeholder" }
-  attr_lists: "extended-amp-global"
-  attr_lists: "mandatory-src-or-srcset"
-  spec_url: "https://www.ampproject.org/docs/reference/amp-img.html"
-  amp_layout: {
-    supported_layouts: FILL
-    supported_layouts: FIXED
-    supported_layouts: FIXED_HEIGHT
-    supported_layouts: NODISPLAY
-    supported_layouts: RESPONSIVE
-  }
-}
-tags: {  # <amp-instagram>
-  tag_name: "amp-instagram"
-  disallowed_ancestor: "head"
-  also_requires: "amp-instagram extension .js script"
-  attrs: {
-    name: "data-shortcode"
-    mandatory_oneof: "['data-shortcode', 'src']"
-  }
-  attrs: {
-    name: "shortcode"
-    mandatory_oneof: "['data-shortcode', 'src']"
-    deprecation: "data-shortcode"
-    deprecation_url: "https://www.ampproject.org/docs/reference/extended/amp-instagram.html"
-  }
-  attrs: {
-    name: "src"
-    mandatory_oneof: "['data-shortcode', 'src']"
-    value_url: {
-      allowed_protocol: "http"  # runtime will rewrite URL to https in this case
-      allowed_protocol: "https"
-      allow_relative: true
-    }
-  }
-  attr_lists: "extended-amp-global"
-  spec_url: "https://www.ampproject.org/docs/reference/extended/amp-instagram.html"
-  amp_layout: {
-    supported_layouts: FILL
-    supported_layouts: FIXED
-    supported_layouts: FIXED_HEIGHT
-    supported_layouts: NODISPLAY
-    supported_layouts: RESPONSIVE
-  }
-}
-tags: {  # <amp-install-serviceworker>
-  tag_name: "amp-install-serviceworker"
-  disallowed_ancestor: "head"
-  also_requires: "amp-install-serviceworker extension .js script"
-  attrs: {
-    name: "src"
-    mandatory: true
-    value_url: {
-      allowed_protocol: "https"
-      allow_relative: true  # Will be set to false at a future date.
-    }
-  }
-  spec_url: "https://www.ampproject.org/docs/reference/extended/amp-install-serviceworker.html"
-  amp_layout: {
-    supported_layouts: NODISPLAY
-  }
-}
-tags: {  # <amp-lightbox>
-  tag_name: "amp-lightbox"
-  disallowed_ancestor: "head"
-  also_requires: "amp-lightbox extension .js script"
-  attrs: { name: "controls" }
-  attrs: { name: "from" }
-  attr_lists: "extended-amp-global"
-  spec_url: "https://www.ampproject.org/docs/reference/extended/amp-lightbox.html"
-  amp_layout: {
-    supported_layouts: NODISPLAY
-  }
-}
-tags: {  # <amp-list>
-  tag_name: "amp-list"
-  disallowed_ancestor: "head"
-  also_requires: "amp-list extension .js script"
-  attrs: { name: "credentials" }
-  attrs: {
-    name: "src"
-    mandatory: true
-    value_url: {
-      allowed_protocol: "https"
-      allow_relative: true  # Will be set to false at a future date.
-    }
-  }
-  # TODO(gregable): Implement validation that requires the template attr value
-  # to reference the id of an existing template element.
-  attrs: { name: "template" }
-  attr_lists: "extended-amp-global"
-  spec_url: "https://www.ampproject.org/docs/reference/extended/amp-list.html"
-  amp_layout: {
-    supported_layouts: FILL
-    supported_layouts: FIXED
-    supported_layouts: FIXED_HEIGHT
-    supported_layouts: NODISPLAY
-    supported_layouts: RESPONSIVE
-  }
-}
-# TODO: Enforce mandatory attributes depending on the value of another
-# attribute. In this case, depending on the value of data-do, data-media and
-# data-description may or may not be mandatory.
-tags: {  # <amp-pinterest>
-  tag_name: "amp-pinterest"
-  disallowed_ancestor: "head"
-  also_requires: "amp-pinterest extension .js script"
-  # data-* is generally allowed, but it's not generally mandatory.
-  attrs: { name: "data-do" mandatory: true }
-  attr_lists: "extended-amp-global"
-  spec_url: "https://www.ampproject.org/docs/reference/extended/amp-pinterest.html"
-  amp_layout: {
-    supported_layouts: FILL
-    supported_layouts: FIXED
-    supported_layouts: FIXED_HEIGHT
-    supported_layouts: NODISPLAY
-    supported_layouts: RESPONSIVE
-  }
-}
-tags: {  # <amp-pixel>
-  tag_name: "amp-pixel"
-  disallowed_ancestor: "head"
-  attrs: {
-    name: "src"
-    mandatory: true
-    value_url: {
-      allowed_protocol: "https"
-      allow_relative: true  # Will be set to false at a future date.
-    }
-  }
-  attr_lists: "extended-amp-global"
-  spec_url: "https://www.ampproject.org/docs/reference/amp-pixel.html"
-  amp_layout {
-    defines_default_height: true
-    defines_default_width: true
-    supported_layouts: FIXED
-    supported_layouts: NODISPLAY
-  }
-}
-tags: {  # <amp-reach-player>
-  tag_name: "amp-reach-player"
-  disallowed_ancestor: "head"
-  also_requires: "amp-reach-player extension .js script"
-  attrs: {
-    name: "data-embed-id"
-    mandatory: true
-    # All ids are lowercase, numeric or dashes.
-    value_regex: "[0-9a-z-]+"
-  }
-  attr_lists: "extended-amp-global"
-  # Uncomment once reference is available.
-  # spec_url: "https://github.com/ampproject/amphtml/blob/master/extensions/amp-reach-player/amp-reach-player.md"
-  amp_layout: {
-    supported_layouts: FILL
-    supported_layouts: FIXED
-    supported_layouts: FIXED_HEIGHT
-    supported_layouts: RESPONSIVE
-  }
-}
-tags: {  # <amp-social-share>
-  tag_name: "amp-social-share"
-  disallowed_ancestor: "head"
-  also_requires: "amp-social-share extension .js script"
-  attrs: {
-    name: "type"
-    mandatory: true
-    value_regex: "(twitter|facebook|pinterest|linkedin|gplus|email)"
-  }
-  attr_lists: "extended-amp-global"
-  spec_url: "https://www.ampproject.org/docs/reference/extended/amp-social-share.html"
-  amp_layout: {
-    supported_layouts: FIXED
-  }
-}
-tags: {  # <amp-soundcloud>
-  tag_name: "amp-soundcloud"
-  disallowed_ancestor: "head"
-  also_requires: "amp-soundcloud extension .js script"
-  attrs: { name: "data-color" value_regex_casei: "([0-9a-f]{3}){1,2}" }
-  attrs: {
-    name: "data-trackid"
-    mandatory: true
-    value_regex: "[0-9]+"
-  }
-  attrs: { name: "data-visual" value_regex: "true|false" }
-  attr_lists: "extended-amp-global"
-  spec_url: "https://www.ampproject.org/docs/reference/extended/amp-soundcloud.html"
-  amp_layout: {
-    supported_layouts: FIXED_HEIGHT
-  }
-}
-tags: {  # <amp-springboard-player>
-  tag_name: "amp-springboard-player"
-  disallowed_ancestor: "head"
-  also_requires: "amp-springboard-player extension .js script"
-  attrs: {
-    name: "data-content-id"
-    mandatory: true
-  }
-  attrs: {
-    name: "data-domain"
-    mandatory: true
-  }
-  attrs: {
-    name: "data-items"
-    mandatory: true
-  }
-  attrs: {
-    name: "data-mode"
-    mandatory: true
-    value_regex_casei: "playlist|video"
-  }
-  attrs: {
-    name: "data-player-id"
-    mandatory: true
-    value_regex_casei: "[a-z0-9]+"
-  }
-  attrs: {
-    name: "data-site-id"
-    mandatory: true
-    value_regex: "[0-9]+"
-  }
-  attr_lists: "extended-amp-global"
-  spec_url: "https://github.com/ampproject/amphtml/blob/master/extensions/amp-springboard-player/amp-springboard-player.html"
-  amp_layout: {
-    supported_layouts: FILL
-    supported_layouts: FIXED
-    supported_layouts: RESPONSIVE
-  }
-}
-tags: {  # <amp-twitter>
-  tag_name: "amp-twitter"
-  disallowed_ancestor: "head"
-  also_requires: "amp-twitter extension .js script"
-  attrs: { name: "data-tweetid" mandatory_oneof: "['data-tweetid', 'src']" }
-  attrs: {
-    name: "src"
-    mandatory_oneof: "['data-tweetid', 'src']"
-    value_url: {
-      allowed_protocol: "http"  # runtime will rewrite URL to https in this case
-      allowed_protocol: "https"
-      allow_relative: true
-    }
-  }
-  attr_lists: "extended-amp-global"
-  spec_url: "https://www.ampproject.org/docs/reference/extended/amp-twitter.html"
-  amp_layout: {
-    supported_layouts: FILL
-    supported_layouts: FIXED
-    supported_layouts: FIXED_HEIGHT
-    supported_layouts: NODISPLAY
-    supported_layouts: RESPONSIVE
-  }
-}
-tags: {  # <amp-user-notification>
-  tag_name: "amp-user-notification"
-  disallowed_ancestor: "head"
-  also_requires: "amp-user-notification extension .js script"
-  attr_lists: "extended-amp-global"
-  spec_url: "https://www.ampproject.org/docs/reference/extended/amp-user-notification.html"
-  amp_layout: {
-    supported_layouts: NODISPLAY
-  }
-}
-tags: {  # <amp-video>
-  tag_name: "amp-video"
-  disallowed_ancestor: "head"
-  attrs: { name: "alt" }
-  attrs: { name: "attribution" }
-  attrs: { name: "autoplay" value: "" }
-  attrs: { name: "controls" value: "" }
-  attrs: { name: "loop"     value: "" }
-  attrs: { name: "muted"    value: "" }
-  attrs: { name: "placeholder" }
-  attrs: { name: "poster" }
-  attrs: {
-    name: "src"
-    value_url: {
-      allowed_protocol: "https"
-      allow_relative: true  # Will be set to false at a future date.
-    }
-  }
-  attr_lists: "extended-amp-global"
-  spec_url: "https://www.ampproject.org/docs/reference/amp-video.html"
-  amp_layout: {
-    supported_layouts: FILL
-    supported_layouts: FIXED
-    supported_layouts: FIXED_HEIGHT
-    supported_layouts: NODISPLAY
-    supported_layouts: RESPONSIVE
-  }
-}
-tags: {  # <amp-vimeo>
-  tag_name: "amp-vimeo"
-  disallowed_ancestor: "head"
-  also_requires: "amp-vimeo extension .js script"
-  attrs: {
-    name: "data-videoid"
-    mandatory: true
-    value_regex: "[0-9]+"
-  }
-  attr_lists: "extended-amp-global"
-  spec_url: "https://www.ampproject.org/docs/reference/extended/amp-vimeo.html"
-  amp_layout: {
-    supported_layouts: FILL
-    supported_layouts: FIXED
-    supported_layouts: FIXED_HEIGHT
-    supported_layouts: RESPONSIVE
-  }
-}
-tags: {  # <amp-vine>
-  tag_name: "amp-vine"
-  disallowed_ancestor: "head"
-  also_requires: "amp-vine extension .js script"
-  # data-* is generally allowed, but it's not generally mandatory.
-  attrs: { name: "data-vineid" mandatory: true }
-  attr_lists: "extended-amp-global"
-  spec_url: "https://www.ampproject.org/docs/reference/extended/amp-vine.html"
-  amp_layout: {
-    supported_layouts: FILL
-    supported_layouts: FIXED
-    supported_layouts: FIXED_HEIGHT
-    supported_layouts: NODISPLAY
-    supported_layouts: RESPONSIVE
-  }
-}
-# amp-youtube either comes with a video-id attribute, or with
-# a data-videoid attribute.
-tags: {  # <amp-youtube>
-  tag_name: "amp-youtube"
-  disallowed_ancestor: "head"
-  also_requires: "amp-youtube extension .js script"
-  attrs: {
-    name: "data-videoid"
-    mandatory_oneof: "['src', 'data-videoid']"
-  }
-  attrs: {
-    name: "src"
-    mandatory_oneof: "['src', 'data-videoid']"
-    value_url: {
-      allowed_protocol: "http"  # runtime will rewrite URL to https in this case
-      allowed_protocol: "https"
-      allow_relative: true
-    }
-  }
-  attrs: {
-    name: "video-id"
-    mandatory_oneof: "['src', 'data-videoid']"
-    deprecation: "data-videoid"
-    deprecation_url: "https://www.ampproject.org/docs/reference/extended/amp-youtube.html"
-  }
-  attr_lists: "extended-amp-global"
-  spec_url: "https://www.ampproject.org/docs/reference/extended/amp-youtube.html"
-  amp_layout: {
-    supported_layouts: FILL
-    supported_layouts: FIXED
-    supported_layouts: FIXED_HEIGHT
-    supported_layouts: NODISPLAY
-    supported_layouts: RESPONSIVE
-  }
-}
-
-
-# AMP Layout attributes: implied for TagSpecs with amp_layout field
-# set. Note that while these attributes are defined as optional here,
-# depending on amp layout the validator will examine these fields and
-# their values.
-attr_lists: {
-  name: "$AMP_LAYOUT_ATTRS"
-  attrs: { name: "height" }
-  attrs: { name: "heights" }
-  attrs: { name: "layout" }
-  attrs: { name: "sizes" }
-  attrs: { name: "width" }
-}
-
-# Global attributes: These can be used in all tags.
-attr_lists: {
-  name: "$GLOBAL_ATTRS"
-  # For schema.org annotations.
-  attrs: { name: "itemid" }
-  attrs: { name: "itemprop" }
-  attrs: { name: "itemref" }
-  attrs: { name: "itemscope" }
-  attrs: { name: "itemtype" }
-  # 3.2.5 HTML5 Global attributes.
-  attrs: { name: "accesskey" }
-  attrs: { name: "class" }
-  attrs: { name: "dir" }
-  attrs: { name: "draggable" }
-  attrs: { name: "id" }
-  attrs: { name: "lang" }
-  attrs: { name: "tabindex" }
-  attrs: { name: "title" }
-  attrs: { name: "translate" }
-  # Accessible Rich Internet Applications http://www.w3.org/TR/wai-aria/
-  attrs: { name: "aria-activedescendant" }
-  attrs: { name: "aria-atomic" }
-  attrs: { name: "aria-autocomplete" }
-  attrs: { name: "aria-busy" }
-  attrs: { name: "aria-checked" }
-  attrs: { name: "aria-controls" }
-  attrs: { name: "aria-describedby" }
-  attrs: { name: "aria-disabled" }
-  attrs: { name: "aria-dropeffect" }
-  attrs: { name: "aria-expanded" }
-  attrs: { name: "aria-flowto" }
-  attrs: { name: "aria-grabbed" }
-  attrs: { name: "aria-haspopup" }
-  attrs: { name: "aria-hidden" }
-  attrs: { name: "aria-invalid" }
-  attrs: { name: "aria-label" }
-  attrs: { name: "aria-labelledby" }
-  attrs: { name: "aria-level" }
-  attrs: { name: "aria-live" }
-  attrs: { name: "aria-multiline" }
-  attrs: { name: "aria-multiselectable" }
-  attrs: { name: "aria-orientation" }
-  attrs: { name: "aria-owns" }
-  attrs: { name: "aria-posinset" }
-  attrs: { name: "aria-pressed" }
-  attrs: { name: "aria-readonly" }
-  attrs: { name: "aria-relevant" }
-  attrs: { name: "aria-required" }
-  attrs: { name: "aria-selected" }
-  attrs: { name: "aria-setsize" }
-  attrs: { name: "aria-sort" }
-  attrs: { name: "aria-valuemax" }
-  attrs: { name: "aria-valuemin" }
-  attrs: { name: "aria-valuenow" }
-  attrs: { name: "aria-valuetext" }
-  attrs: { name: "role" }
-  # For placeholders inside amp-ad and other tags, we allow the
-  # placeholder empty attribute. See e.g.
-  # https://github.com/ampproject/amphtml/pull/284/commits
-  attrs: { name: "placeholder" value: "" }
-  # We allow the empty fallback attribute on any element
-  attrs: { name: "fallback" value: "" }
-  attrs: { name: "lightbox" }
-  attrs: { name: "on" }
-  attrs: { name: "overflow" }
-  # amp-access specific attributes, see
-  # https://www.ampproject.org/docs/reference/extended/amp-access-spec.html
-  # TODO(gregable): These should only be allowed on any tag inside BODY or HEAD.
-  attrs: { name: "amp-access" }
-  attrs: { name: "amp-access-behavior" }
-  attrs: { name: "amp-access-hide" }
-  attrs: { name: "amp-access-id" }
-  attrs: { name: "amp-access-loader" }
-  attrs: { name: "amp-access-loading" }
-  attrs: { name: "amp-access-off" }
-  attrs: { name: "amp-access-on" }
-  attrs: { name: "amp-access-show" }
-  attrs: { name: "amp-access-style" }
-  attrs: { name: "amp-access-template" }
-  attrs: { name: "i-amp-access-id" }
-}
-
-# Error formats
-error_formats {
-  code: UNKNOWN_CODE
-  format: "Unknown error."
-}
-error_formats {
-  code: MANDATORY_TAG_MISSING
-  format: "The mandatory tag '%1' is missing or incorrect."
-}
-error_formats {
-  code: TAG_REQUIRED_BY_MISSING
-  format: "The tag '%1' is missing or incorrect, but required by '%2'."
-}
-error_formats {
-  code: DISALLOWED_TAG
-  format: "The tag '%1' is disallowed."
-}
-error_formats {
-  code: GENERAL_DISALLOWED_TAG
-  format: "The tag '%1' is disallowed except in specific forms."
-}
-error_formats {
-  code: DISALLOWED_ATTR
-  format: "The attribute '%1' may not appear in tag '%2'."
-}
-error_formats {
-  code: INVALID_ATTR_VALUE
-  format: "The attribute '%1' in tag '%2' is set "
-          "to the invalid value '%3'."
-}
-error_formats {
-  code: ATTR_VALUE_REQUIRED_BY_LAYOUT
-  format: "Invalid value '%1' for attribute '%2' in tag '%3' - "
-          "for layout '%4', set the attribute '%2' to value '%5'."
-}
-error_formats {
-  code: IMPLIED_LAYOUT_INVALID
-  format: "The implied layout '%1' is not supported by tag '%2'."
-}
-error_formats {
-  code: SPECIFIED_LAYOUT_INVALID
-  format: "The specified layout '%1' is not supported by tag '%2'."
-}
-error_formats {
-  code: MANDATORY_ATTR_MISSING
-  format: "The mandatory attribute '%1' is missing in tag '%2'."
-}
-error_formats {
-  code: INCONSISTENT_UNITS_FOR_WIDTH_AND_HEIGHT
-  format: "Inconsistent units for width and height in tag '%1' - "
-          "width is specified in '%2' whereas height is specified in '%3'."
-}
-error_formats {
-  code: STYLESHEET_TOO_LONG_OLD_VARIANT
-  format: "The author stylesheet specified in tag 'style amp-custom' is too "
-          "long - we saw %1 bytes whereas the limit is %2 bytes."
-}
-error_formats {
-  code: STYLESHEET_TOO_LONG
-  format: "The author stylesheet specified in tag '%1' is too "
-          "long - we saw %2 bytes whereas the limit is %3 bytes."
-}
-error_formats {
-  code: MANDATORY_CDATA_MISSING_OR_INCORRECT
-  format: "The mandatory text (CDATA) inside tag '%1' is missing or incorrect."
-}
-error_formats {
-  code: CDATA_VIOLATES_BLACKLIST
-  format: "The text (CDATA) inside tag '%1' contains '%2', "
-          "which is disallowed."
-}
-error_formats {
-  code: DISALLOWED_PROPERTY_IN_ATTR_VALUE
-  format: "The property '%1' in attribute '%2' in tag '%3' is disallowed."
-}
-error_formats {
-  code: INVALID_PROPERTY_VALUE_IN_ATTR_VALUE
-  format: "The property '%1' in attribute '%2' in tag '%3' is set to "
-          "'%4', which is invalid."
-}
-error_formats {
-  code: DUPLICATE_DIMENSION
-  format: "Multiple image candidates with the same width or pixel density "
-          "found in attribute '%1' in tag '%2'."
-}
-error_formats {
-  code: MISSING_URL
-  format: "Missing URL for attribute '%1' in tag '%2'."
-}
-error_formats {
-  code: INVALID_URL
-  format: "Malformed URL '%3' for attribute '%1' in tag '%2'."
-}
-error_formats {
-  code: INVALID_URL_PROTOCOL
-  format: "Invalid URL protocol '%3:' for attribute '%1' in tag '%2'."
-}
-error_formats {
-  code: DISALLOWED_RELATIVE_URL
-  format: "The relative URL '%3' for attribute '%1' in tag '%2' is disallowed."
-}
-error_formats {
-  code: MANDATORY_PROPERTY_MISSING_FROM_ATTR_VALUE
-  format: "The property '%1' is missing from attribute '%2' in tag '%3'."
-}
-error_formats {
-  code: UNESCAPED_TEMPLATE_IN_ATTR_VALUE
-  format: "The attribute '%1' in tag '%2' is set to '%3', which contains "
-          "unescaped Mustache template syntax."
-}
-error_formats {
-  code: TEMPLATE_PARTIAL_IN_ATTR_VALUE
-  format: "The attribute '%1' in tag '%2' is set to '%3', which contains "
-          "a Mustache template partial."
-}
-error_formats {
-  code: DEPRECATED_TAG
-  format: "The tag '%1' is deprecated - use '%2' instead."
-}
-error_formats {
-  code: DEPRECATED_ATTR
-  format: "The attribute '%1' in tag '%2' is deprecated - use '%3' instead."
-}
-error_formats {
-  code: DEV_MODE_ENABLED
-  format: "The attribute '%1' in tag '%2' enables the development mode. "
-          "Please remove, this feature is obsolete."
-}
-error_formats {
-  code: MUTUALLY_EXCLUSIVE_ATTRS
-  format: "Mutually exclusive attributes encountered in tag '%1' - "
-          "pick one of %2."
-}
-error_formats {
-  code: MANDATORY_ONEOF_ATTR_MISSING
-  format: "The tag '%1' is missing a mandatory attribute - pick one of %2."
-}
-error_formats {
-  code: WRONG_PARENT_TAG
-  format: "The parent tag of tag '%1' is '%2', but it can only be '%3'."
-}
-error_formats {
-  code: DISALLOWED_TAG_ANCESTOR
-  format: "The tag '%1' may not appear as a descendant of tag '%2'."
-}
-error_formats {
-  code: MANDATORY_TAG_ANCESTOR
-  format: "The tag '%1' may only appear as a descendant of tag '%2'."
-}
-error_formats {
-  code: MANDATORY_TAG_ANCESTOR_WITH_HINT
-  format: "The tag '%1' may only appear as a descendant of tag '%2'. "
-          "Did you mean '%3'?"
-}
-error_formats {
-  code: DUPLICATE_UNIQUE_TAG
-  format: "The tag '%1' appears more than once in the document."
-}
-error_formats {
-  code: TEMPLATE_IN_ATTR_NAME
-  format: "Mustache template syntax in attribute name '%1' in tag '%2'."
-}
-error_formats {
-  code: ATTR_DISALLOWED_BY_IMPLIED_LAYOUT
-  format: "The attribute '%1' in tag '%2' is disallowed by implied layout '%3'."
-}
-error_formats {
-  code: ATTR_DISALLOWED_BY_SPECIFIED_LAYOUT
-  format: "The attribute '%1' in tag '%2' is disallowed by specified "
-          "layout '%3'."
-}
-error_formats {
-  code: INCORRECT_NUM_CHILD_TAGS
-  format: "Tag '%1' must have %2 child tags - saw %3 child tags."
-}
-error_formats {
-  code: DISALLOWED_CHILD_TAG_NAME
-  format: "Tag '%1' is disallowed as child of tag '%2'. "
-          "Child tag must be one of %3."
-}
-error_formats {
-  code: DISALLOWED_FIRST_CHILD_TAG_NAME
-  format: "Tag '%1' is disallowed as first child of tag '%2'. "
-          "First child tag must be one of %3."
-}
-
-# CSS Errors. All of these use %1 for the tag name (in practice 'style'
-# by default).
-error_formats {
-  code: CSS_SYNTAX
-  format: "CSS syntax error in tag '%1' - %2."
-}
-error_formats {
-  code: CSS_SYNTAX_INVALID_AT_RULE
-  format: "CSS syntax error in tag '%1' - saw invalid at rule '@%2'."
-}
-error_formats {
-  code: CSS_SYNTAX_STRAY_TRAILING_BACKSLASH
-  format: "CSS syntax error in tag '%1' - stray trailing backslash."
-}
-error_formats {
-  code: CSS_SYNTAX_UNTERMINATED_COMMENT
-  format: "CSS syntax error in tag '%1' - unterminated comment."
-}
-error_formats {
-  code: CSS_SYNTAX_UNTERMINATED_STRING
-  format: "CSS syntax error in tag '%1' - unterminated string."
-}
-error_formats {
-  code: CSS_SYNTAX_BAD_URL
-  format: "CSS syntax error in tag '%1' - bad url."
-}
-error_formats {
-  code: CSS_SYNTAX_EOF_IN_PRELUDE_OF_QUALIFIED_RULE
-  format: "CSS syntax error in tag '%1' - end of stylesheet encountered "
-          "in prelude of a qualified rule."
-}
-error_formats {
-  code: CSS_SYNTAX_INVALID_DECLARATION
-  format: "CSS syntax error in tag '%1' - invalid declaration."
-}
-error_formats {
-  code: CSS_SYNTAX_INCOMPLETE_DECLARATION
-  format: "CSS syntax error in tag '%1' - incomplete declaration."
-}
-error_formats {
-  code: CSS_SYNTAX_ERROR_IN_PSEUDO_SELECTOR
-  format: "CSS syntax error in tag '%1' - invalid pseudo selector."
-}
-error_formats {
-  code: CSS_SYNTAX_MISSING_SELECTOR
-  format: "CSS syntax error in tag '%1' - missing selector."
-}
-error_formats {
-  code: CSS_SYNTAX_NOT_A_SELECTOR_START
-  format: "CSS syntax error in tag '%1' - not a selector start."
-}
-error_formats {
-  code: CSS_SYNTAX_UNPARSED_INPUT_REMAINS_IN_SELECTOR
-  format: "CSS syntax error in tag '%1' - unparsed input remains in selector."
-}
-error_formats {
-  code: CSS_SYNTAX_MISSING_URL
-  format: "CSS syntax error in tag '%1' - missing url."
-}
-error_formats {
-  code: CSS_SYNTAX_INVALID_URL
-  format: "CSS syntax error in tag '%1' - invalid url '%2'."
-}
-error_formats {
-  code: CSS_SYNTAX_INVALID_URL_PROTOCOL
-  format: "CSS syntax error in tag '%1' - invalid url protocol '%2:'."
-}
-error_formats {
-  code: CSS_SYNTAX_DISALLOWED_RELATIVE_URL
-  format: "CSS syntax error in tag '%1' - disallowed relative url '%2'."
-}
-error_formats {
-  code: CSS_SYNTAX_INVALID_ATTR_SELECTOR
-  format: "CSS syntax error in tag '%1' - invalid attribute selector."
-}
-=======
 This file was split up into validator-main.protoascii (in this directory)
 and extensions/*/0.1/validator-*.protoascii. Please update your bookmarks
-and references.
->>>>>>> 2087f871
+and references.