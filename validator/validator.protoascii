--- conflicted
+++ resolved
@@ -25,11 +25,7 @@
 # newer versions of the spec file. This is currently a Google internal
 # mechanism, validator.js does not use this facility. However, any
 # change to this file requires updating this revision id.
-<<<<<<< HEAD
-spec_file_revision: 137
-=======
-spec_file_revision: 185
->>>>>>> 05c2bf0f
+spec_file_revision: 186
 # Rules for AMP HTML
 # (https://www.ampproject.org/docs/reference/spec.html)
 #
@@ -3199,7 +3195,263 @@
   }
   spec_url: "https://www.ampproject.org/docs/reference/extended/amp-mustache.html"
 }
-<<<<<<< HEAD
+tags: {  # amp-pinterest
+  tag_name: "script"
+  spec_name: "amp-pinterest extension .js script"
+  mandatory_parent: "head"
+  attrs: {
+    name: "async"
+    mandatory: true
+    value: ""
+  }
+  attrs: {
+    name: "custom-element"
+    mandatory: true
+    value: "amp-pinterest"
+    dispatch_key: true
+  }
+  attrs: {
+    name: "src"
+    mandatory: true
+    value_regex: "https://cdn\\.ampproject\\.org/v0/amp-pinterest-(latest|0\\.1).js"
+  }
+  attrs: {
+    name: "type"
+    value: "text/javascript"
+  }
+  cdata: {
+    blacklisted_cdata_regex: {
+      regex: "."
+      error_message: "contents"
+    }
+  }
+  spec_url: "https://www.ampproject.org/docs/reference/extended/amp-pinterest.html"
+}
+tags: {  # amp-reach-player
+  tag_name: "script"
+  mandatory_parent: "head"
+  spec_name: "amp-reach-player extension .js script"
+  attrs: {
+    name: "async"
+    mandatory: true
+    value: ""
+  }
+  attrs: {
+    name: "custom-element"
+    mandatory: true
+    value: "amp-reach-player"
+    dispatch_key: true
+  }
+  attrs: {
+    name: "src"
+    value_regex: "https://cdn\\.ampproject\\.org/v0/amp-reach-player-(latest|0\\.1).js"
+    mandatory: true
+  }
+  attrs: {
+    name: "type"
+    value: "text/javascript"
+  }
+  cdata: {
+    blacklisted_cdata_regex: {
+      regex: "."
+      error_message: "contents"
+    }
+  }
+  # Uncomment once reference is available.
+  # spec_url: "https://www.ampproject.org/docs/reference/extended/amp-reach-player.html"
+}
+tags: {  # amp-slides
+  tag_name: "script"
+  spec_name: "amp-slides extension .js script"
+  mandatory_parent: "head"
+  attrs: {
+    name: "async"
+    mandatory: true
+    value: ""
+  }
+  attrs: {
+    name: "custom-element"
+    mandatory: true
+    value: "amp-slides"
+    dispatch_key: true
+  }
+  attrs: {
+    name: "src"
+    mandatory: true
+    value_regex: "https://cdn\\.ampproject\\.org/v0/amp-slides-(latest|0\\.1).js"
+  }
+  attrs: {
+    name: "type"
+    value: "text/javascript"
+  }
+  cdata: {
+    blacklisted_cdata_regex: {
+      regex: "."
+      error_message: "contents"
+    }
+  }
+  spec_url: "https://www.ampproject.org/docs/reference/extended/amp-slides.html"
+}
+tags: {  # amp-soundcloud
+  tag_name: "script"
+  spec_name: "amp-soundcloud extension .js script"
+  mandatory_parent: "head"
+  attrs: {
+    name: "async"
+    mandatory: true
+    value: ""
+  }
+  attrs: {
+    name: "custom-element"
+    mandatory: true
+    value: "amp-soundcloud"
+    dispatch_key: true
+  }
+  attrs: {
+    name: "src"
+    mandatory: true
+    value_regex: "https://cdn\\.ampproject\\.org/v0/amp-soundcloud-(latest|0\\.1)\\.js"
+  }
+  attrs: {
+    name: "type"
+    value: "text/javascript"
+  }
+  cdata: {
+    blacklisted_cdata_regex: {
+      regex: "."
+      error_message: "contents"
+    }
+  }
+  spec_url: "https://www.ampproject.org/docs/reference/extended/amp-soundcloud.html"
+}
+tags: {  # amp-springboard-player
+  tag_name: "script"
+  spec_name: "amp-springboard-player extension .js script"
+  mandatory_parent: "head"
+  attrs: {
+    name: "async"
+    mandatory: true
+    value: ""
+  }
+  attrs: {
+    name: "custom-element"
+    mandatory: true
+    value: "amp-springboard-player"
+    dispatch_key: true
+  }
+  attrs: {
+    name: "src"
+    mandatory: true
+    value_regex: "https://cdn\\.ampproject\\.org/v0/amp-springboard-player-(latest|0\\.1)\\.js"
+  }
+  attrs: {
+    name: "type"
+    value: "text/javascript"
+  }
+  cdata: {
+    blacklisted_cdata_regex: {
+      regex: "."
+      error_message: "contents"
+    }
+  }
+  spec_url: "https://github.com/ampproject/amphtml/blob/master/extensions/amp-springboard-player/amp-springboard-player.html"
+}
+tags: {  # amp-twitter
+  tag_name: "script"
+  spec_name: "amp-twitter extension .js script"
+  mandatory_parent: "head"
+  attrs: {
+    name: "async"
+    mandatory: true
+    value: ""
+  }
+  attrs: {
+    name: "custom-element"
+    mandatory: true
+    value: "amp-twitter"
+    dispatch_key: true
+  }
+  attrs: {
+    name: "src"
+    mandatory: true
+    value_regex: "https://cdn\\.ampproject\\.org/v0/amp-twitter-(latest|0\\.1).js"
+  }
+  attrs: {
+    name: "type"
+    value: "text/javascript"
+  }
+  cdata: {
+    blacklisted_cdata_regex: {
+      regex: "."
+      error_message: "contents"
+    }
+  }
+  spec_url: "https://www.ampproject.org/docs/reference/extended/amp-twitter.html"
+}
+tags: {  # amp-user-notification
+  tag_name: "script"
+  spec_name: "amp-user-notification extension .js script"
+  mandatory_parent: "head"
+  attrs: {
+    name: "async"
+    mandatory: true
+    value: ""
+  }
+  attrs: {
+    name: "custom-element"
+    mandatory: true
+    value: "amp-user-notification"
+    dispatch_key: true
+  }
+  attrs: {
+    name: "src"
+    mandatory: true
+    value_regex: "https://cdn\\.ampproject\\.org/v0/amp-user-notification-(latest|0\\.1).js"
+  }
+  attrs: {
+    name: "type"
+    value: "text/javascript"
+  }
+  cdata: {
+    blacklisted_cdata_regex: {
+      regex: "."
+      error_message: "contents"
+    }
+  }
+  spec_url: "https://www.ampproject.org/docs/reference/extended/amp-user-notification.html"
+}
+tags: {  # amp-vimeo
+  tag_name: "script"
+  spec_name: "amp-vimeo extension .js script"
+  mandatory_parent: "head"
+  attrs: {
+    name: "async"
+    mandatory: true
+    value: ""
+  }
+  attrs: {
+    name: "custom-element"
+    mandatory: true
+    value: "amp-vimeo"
+    dispatch_key: true
+  }
+  attrs: {
+    name: "src"
+    mandatory: true
+    value_regex: "https://cdn\\.ampproject\\.org/v0/amp-vimeo-(latest|0\\.1)\\.js"
+  }
+  attrs: {
+    name: "type"
+    value: "text/javascript"
+  }
+  cdata: {
+    blacklisted_cdata_regex: {
+      regex: "."
+      error_message: "contents"
+    }
+  }
+  spec_url: "https://www.ampproject.org/docs/reference/extended/amp-vimeo.html"
+}
 tags: {  # amp-viafoura
   name: "script"
   mandatory_parent: "head"
@@ -3217,267 +3469,6 @@
     value_regex: "https://cdn\\.ampproject\\.org/v0/amp-viafoura-(latest|0\\.1).js"
     mandatory: true
   }
-}
-tags: {  # amp-vine
-  name: "script"
-=======
-tags: {  # amp-pinterest
-  tag_name: "script"
-  spec_name: "amp-pinterest extension .js script"
->>>>>>> 05c2bf0f
-  mandatory_parent: "head"
-  attrs: {
-    name: "async"
-    mandatory: true
-    value: ""
-  }
-  attrs: {
-    name: "custom-element"
-    mandatory: true
-    value: "amp-pinterest"
-    dispatch_key: true
-  }
-  attrs: {
-    name: "src"
-    mandatory: true
-    value_regex: "https://cdn\\.ampproject\\.org/v0/amp-pinterest-(latest|0\\.1).js"
-  }
-  attrs: {
-    name: "type"
-    value: "text/javascript"
-  }
-  cdata: {
-    blacklisted_cdata_regex: {
-      regex: "."
-      error_message: "contents"
-    }
-  }
-  spec_url: "https://www.ampproject.org/docs/reference/extended/amp-pinterest.html"
-}
-tags: {  # amp-reach-player
-  tag_name: "script"
-  mandatory_parent: "head"
-  spec_name: "amp-reach-player extension .js script"
-  attrs: {
-    name: "async"
-    mandatory: true
-    value: ""
-  }
-  attrs: {
-    name: "custom-element"
-    mandatory: true
-    value: "amp-reach-player"
-    dispatch_key: true
-  }
-  attrs: {
-    name: "src"
-    value_regex: "https://cdn\\.ampproject\\.org/v0/amp-reach-player-(latest|0\\.1).js"
-    mandatory: true
-  }
-  attrs: {
-    name: "type"
-    value: "text/javascript"
-  }
-  cdata: {
-    blacklisted_cdata_regex: {
-      regex: "."
-      error_message: "contents"
-    }
-  }
-  # Uncomment once reference is available.
-  # spec_url: "https://www.ampproject.org/docs/reference/extended/amp-reach-player.html"
-}
-tags: {  # amp-slides
-  tag_name: "script"
-  spec_name: "amp-slides extension .js script"
-  mandatory_parent: "head"
-  attrs: {
-    name: "async"
-    mandatory: true
-    value: ""
-  }
-  attrs: {
-    name: "custom-element"
-    mandatory: true
-    value: "amp-slides"
-    dispatch_key: true
-  }
-  attrs: {
-    name: "src"
-    mandatory: true
-    value_regex: "https://cdn\\.ampproject\\.org/v0/amp-slides-(latest|0\\.1).js"
-  }
-  attrs: {
-    name: "type"
-    value: "text/javascript"
-  }
-  cdata: {
-    blacklisted_cdata_regex: {
-      regex: "."
-      error_message: "contents"
-    }
-  }
-  spec_url: "https://www.ampproject.org/docs/reference/extended/amp-slides.html"
-}
-tags: {  # amp-soundcloud
-  tag_name: "script"
-  spec_name: "amp-soundcloud extension .js script"
-  mandatory_parent: "head"
-  attrs: {
-    name: "async"
-    mandatory: true
-    value: ""
-  }
-  attrs: {
-    name: "custom-element"
-    mandatory: true
-    value: "amp-soundcloud"
-    dispatch_key: true
-  }
-  attrs: {
-    name: "src"
-    mandatory: true
-    value_regex: "https://cdn\\.ampproject\\.org/v0/amp-soundcloud-(latest|0\\.1)\\.js"
-  }
-  attrs: {
-    name: "type"
-    value: "text/javascript"
-  }
-  cdata: {
-    blacklisted_cdata_regex: {
-      regex: "."
-      error_message: "contents"
-    }
-  }
-  spec_url: "https://www.ampproject.org/docs/reference/extended/amp-soundcloud.html"
-}
-tags: {  # amp-springboard-player
-  tag_name: "script"
-  spec_name: "amp-springboard-player extension .js script"
-  mandatory_parent: "head"
-  attrs: {
-    name: "async"
-    mandatory: true
-    value: ""
-  }
-  attrs: {
-    name: "custom-element"
-    mandatory: true
-    value: "amp-springboard-player"
-    dispatch_key: true
-  }
-  attrs: {
-    name: "src"
-    mandatory: true
-    value_regex: "https://cdn\\.ampproject\\.org/v0/amp-springboard-player-(latest|0\\.1)\\.js"
-  }
-  attrs: {
-    name: "type"
-    value: "text/javascript"
-  }
-  cdata: {
-    blacklisted_cdata_regex: {
-      regex: "."
-      error_message: "contents"
-    }
-  }
-  spec_url: "https://github.com/ampproject/amphtml/blob/master/extensions/amp-springboard-player/amp-springboard-player.html"
-}
-tags: {  # amp-twitter
-  tag_name: "script"
-  spec_name: "amp-twitter extension .js script"
-  mandatory_parent: "head"
-  attrs: {
-    name: "async"
-    mandatory: true
-    value: ""
-  }
-  attrs: {
-    name: "custom-element"
-    mandatory: true
-    value: "amp-twitter"
-    dispatch_key: true
-  }
-  attrs: {
-    name: "src"
-    mandatory: true
-    value_regex: "https://cdn\\.ampproject\\.org/v0/amp-twitter-(latest|0\\.1).js"
-  }
-  attrs: {
-    name: "type"
-    value: "text/javascript"
-  }
-  cdata: {
-    blacklisted_cdata_regex: {
-      regex: "."
-      error_message: "contents"
-    }
-  }
-  spec_url: "https://www.ampproject.org/docs/reference/extended/amp-twitter.html"
-}
-tags: {  # amp-user-notification
-  tag_name: "script"
-  spec_name: "amp-user-notification extension .js script"
-  mandatory_parent: "head"
-  attrs: {
-    name: "async"
-    mandatory: true
-    value: ""
-  }
-  attrs: {
-    name: "custom-element"
-    mandatory: true
-    value: "amp-user-notification"
-    dispatch_key: true
-  }
-  attrs: {
-    name: "src"
-    mandatory: true
-    value_regex: "https://cdn\\.ampproject\\.org/v0/amp-user-notification-(latest|0\\.1).js"
-  }
-  attrs: {
-    name: "type"
-    value: "text/javascript"
-  }
-  cdata: {
-    blacklisted_cdata_regex: {
-      regex: "."
-      error_message: "contents"
-    }
-  }
-  spec_url: "https://www.ampproject.org/docs/reference/extended/amp-user-notification.html"
-}
-tags: {  # amp-vimeo
-  tag_name: "script"
-  spec_name: "amp-vimeo extension .js script"
-  mandatory_parent: "head"
-  attrs: {
-    name: "async"
-    mandatory: true
-    value: ""
-  }
-  attrs: {
-    name: "custom-element"
-    mandatory: true
-    value: "amp-vimeo"
-    dispatch_key: true
-  }
-  attrs: {
-    name: "src"
-    mandatory: true
-    value_regex: "https://cdn\\.ampproject\\.org/v0/amp-vimeo-(latest|0\\.1)\\.js"
-  }
-  attrs: {
-    name: "type"
-    value: "text/javascript"
-  }
-  cdata: {
-    blacklisted_cdata_regex: {
-      regex: "."
-      error_message: "contents"
-    }
-  }
-  spec_url: "https://www.ampproject.org/docs/reference/extended/amp-vimeo.html"
 }
 tags: {  # amp-vine
   tag_name: "script"
@@ -4112,9 +4103,202 @@
     supported_layouts: RESPONSIVE
   }
 }
-<<<<<<< HEAD
-# <amp-viafoura>
-tags: {
+# TODO: Enforce mandatory attributes depending on the value of another
+# attribute. In this case, depending on the value of data-do, data-media and
+# data-description may or may not be mandatory.
+tags: {  # <amp-pinterest>
+  tag_name: "amp-pinterest"
+  disallowed_ancestor: "head"
+  also_requires: "amp-pinterest extension .js script"
+  # data-* is generally allowed, but it's not generally mandatory.
+  attrs: { name: "data-do" mandatory: true }
+  attr_lists: "extended-amp-global"
+  spec_url: "https://www.ampproject.org/docs/reference/extended/amp-pinterest.html"
+  amp_layout: {
+    supported_layouts: FILL
+    supported_layouts: FIXED
+    supported_layouts: FIXED_HEIGHT
+    supported_layouts: NODISPLAY
+    supported_layouts: RESPONSIVE
+  }
+}
+tags: {  # <amp-pixel>
+  tag_name: "amp-pixel"
+  disallowed_ancestor: "head"
+  attrs: {
+    name: "src"
+    mandatory: true
+    value_url: {
+      allowed_protocol: "https"
+      allow_relative: true  # Will be set to false at a future date.
+    }
+  }
+  attr_lists: "extended-amp-global"
+  spec_url: "https://www.ampproject.org/docs/reference/amp-pixel.html"
+  amp_layout {
+    defines_default_height: true
+    defines_default_width: true
+    supported_layouts: FIXED
+    supported_layouts: NODISPLAY
+  }
+}
+tags: {  # <amp-reach-player>
+  tag_name: "amp-reach-player"
+  disallowed_ancestor: "head"
+  also_requires: "amp-reach-player extension .js script"
+  attrs: {
+    name: "data-embed-id"
+    mandatory: true
+    # All ids are lowercase, numeric or dashes.
+    value_regex: "[0-9a-z-]+"
+  }
+  attr_lists: "extended-amp-global"
+  # Uncomment once reference is available.
+  # spec_url: "https://github.com/ampproject/amphtml/blob/master/extensions/amp-reach-player/amp-reach-player.md"
+  amp_layout: {
+    supported_layouts: FILL
+    supported_layouts: FIXED
+    supported_layouts: FIXED_HEIGHT
+    supported_layouts: RESPONSIVE
+  }
+}
+tags: {  # <amp-soundcloud>
+  tag_name: "amp-soundcloud"
+  disallowed_ancestor: "head"
+  also_requires: "amp-soundcloud extension .js script"
+  attrs: { name: "data-color" value_regex_casei: "([0-9a-f]{3}){1,2}" }
+  attrs: {
+    name: "data-trackid"
+    mandatory: true
+    value_regex: "[0-9]+"
+  }
+  attrs: { name: "data-visual" value_regex: "true|false" }
+  attr_lists: "extended-amp-global"
+  spec_url: "https://www.ampproject.org/docs/reference/extended/amp-soundcloud.html"
+  amp_layout: {
+    supported_layouts: FIXED_HEIGHT
+  }
+}
+tags: {  # <amp-springboard-player>
+  tag_name: "amp-springboard-player"
+  disallowed_ancestor: "head"
+  also_requires: "amp-springboard-player extension .js script"
+  attrs: {
+    name: "data-content-id"
+    mandatory: true
+  }
+  attrs: {
+    name: "data-domain"
+    mandatory: true
+  }
+  attrs: {
+    name: "data-items"
+    mandatory: true
+  }
+  attrs: {
+    name: "data-mode"
+    mandatory: true
+    value_regex_casei: "playlist|video"
+  }
+  attrs: {
+    name: "data-player-id"
+    mandatory: true
+    value_regex_casei: "[a-z0-9]+"
+  }
+  attrs: {
+    name: "data-site-id"
+    mandatory: true
+    value_regex: "[0-9]+"
+  }
+  attr_lists: "extended-amp-global"
+  spec_url: "https://github.com/ampproject/amphtml/blob/master/extensions/amp-springboard-player/amp-springboard-player.html"
+  amp_layout: {
+    supported_layouts: FILL
+    supported_layouts: FIXED
+    supported_layouts: RESPONSIVE
+  }
+}
+tags: {  # <amp-twitter>
+  tag_name: "amp-twitter"
+  disallowed_ancestor: "head"
+  also_requires: "amp-twitter extension .js script"
+  attrs: { name: "data-tweetid" mandatory_oneof: "['data-tweetid', 'src']" }
+  attrs: {
+    name: "src"
+    mandatory_oneof: "['data-tweetid', 'src']"
+    value_url: {
+      allowed_protocol: "http"  # runtime will rewrite URL to https in this case
+      allowed_protocol: "https"
+      allow_relative: true
+    }
+  }
+  attr_lists: "extended-amp-global"
+  spec_url: "https://www.ampproject.org/docs/reference/extended/amp-twitter.html"
+  amp_layout: {
+    supported_layouts: FILL
+    supported_layouts: FIXED
+    supported_layouts: FIXED_HEIGHT
+    supported_layouts: NODISPLAY
+    supported_layouts: RESPONSIVE
+  }
+}
+tags: {  # <amp-user-notification>
+  tag_name: "amp-user-notification"
+  disallowed_ancestor: "head"
+  also_requires: "amp-user-notification extension .js script"
+  attr_lists: "extended-amp-global"
+  spec_url: "https://www.ampproject.org/docs/reference/extended/amp-user-notification.html"
+  amp_layout: {
+    supported_layouts: NODISPLAY
+  }
+}
+tags: {  # <amp-video>
+  tag_name: "amp-video"
+  disallowed_ancestor: "head"
+  attrs: { name: "alt" }
+  attrs: { name: "attribution" }
+  attrs: { name: "autoplay" value: "" }
+  attrs: { name: "controls" value: "" }
+  attrs: { name: "loop"     value: "" }
+  attrs: { name: "muted"    value: "" }
+  attrs: { name: "placeholder" }
+  attrs: { name: "poster" }
+  attrs: {
+    name: "src"
+    value_url: {
+      allowed_protocol: "https"
+      allow_relative: true  # Will be set to false at a future date.
+    }
+  }
+  attr_lists: "extended-amp-global"
+  spec_url: "https://www.ampproject.org/docs/reference/amp-video.html"
+  amp_layout: {
+    supported_layouts: FILL
+    supported_layouts: FIXED
+    supported_layouts: FIXED_HEIGHT
+    supported_layouts: NODISPLAY
+    supported_layouts: RESPONSIVE
+  }
+}
+tags: {  # <amp-vimeo>
+  tag_name: "amp-vimeo"
+  disallowed_ancestor: "head"
+  also_requires: "amp-vimeo extension .js script"
+  attrs: {
+    name: "data-videoid"
+    mandatory: true
+    value_regex: "[0-9]+"
+  }
+  attr_lists: "extended-amp-global"
+  spec_url: "https://www.ampproject.org/docs/reference/extended/amp-vimeo.html"
+  amp_layout: {
+    supported_layouts: FILL
+    supported_layouts: FIXED
+    supported_layouts: FIXED_HEIGHT
+    supported_layouts: RESPONSIVE
+  }
+}
+tags: { # <amp-viafoura>
   name: "amp-viafoura"
   spec_url: "https://github.com/ampproject/amphtml/blob/master/extensions/amp-viafoura/amp-viafoura.md"
   also_requires: "amp-viafoura extension .js script"
@@ -4125,209 +4309,6 @@
     supported_layouts: FIXED_HEIGHT
     supported_layouts: RESPONSIVE
     supported_layouts: FILL
-  }
-}
-# <amp-vine>
-tags: {
-  name: "amp-vine"
-  spec_url: "https://github.com/ampproject/amphtml/blob/master/extensions/amp-vine/amp-vine.md"
-  also_requires: "amp-vine extension .js script"
-  attr_lists: "extended-amp-global"
-=======
-# TODO: Enforce mandatory attributes depending on the value of another
-# attribute. In this case, depending on the value of data-do, data-media and
-# data-description may or may not be mandatory.
-tags: {  # <amp-pinterest>
-  tag_name: "amp-pinterest"
-  disallowed_ancestor: "head"
-  also_requires: "amp-pinterest extension .js script"
->>>>>>> 05c2bf0f
-  # data-* is generally allowed, but it's not generally mandatory.
-  attrs: { name: "data-do" mandatory: true }
-  attr_lists: "extended-amp-global"
-  spec_url: "https://www.ampproject.org/docs/reference/extended/amp-pinterest.html"
-  amp_layout: {
-    supported_layouts: FILL
-    supported_layouts: FIXED
-    supported_layouts: FIXED_HEIGHT
-    supported_layouts: NODISPLAY
-    supported_layouts: RESPONSIVE
-  }
-}
-tags: {  # <amp-pixel>
-  tag_name: "amp-pixel"
-  disallowed_ancestor: "head"
-  attrs: {
-    name: "src"
-    mandatory: true
-    value_url: {
-      allowed_protocol: "https"
-      allow_relative: true  # Will be set to false at a future date.
-    }
-  }
-  attr_lists: "extended-amp-global"
-  spec_url: "https://www.ampproject.org/docs/reference/amp-pixel.html"
-  amp_layout {
-    defines_default_height: true
-    defines_default_width: true
-    supported_layouts: FIXED
-    supported_layouts: NODISPLAY
-  }
-}
-tags: {  # <amp-reach-player>
-  tag_name: "amp-reach-player"
-  disallowed_ancestor: "head"
-  also_requires: "amp-reach-player extension .js script"
-  attrs: {
-    name: "data-embed-id"
-    mandatory: true
-    # All ids are lowercase, numeric or dashes.
-    value_regex: "[0-9a-z-]+"
-  }
-  attr_lists: "extended-amp-global"
-  # Uncomment once reference is available.
-  # spec_url: "https://github.com/ampproject/amphtml/blob/master/extensions/amp-reach-player/amp-reach-player.md"
-  amp_layout: {
-    supported_layouts: FILL
-    supported_layouts: FIXED
-    supported_layouts: FIXED_HEIGHT
-    supported_layouts: RESPONSIVE
-  }
-}
-tags: {  # <amp-soundcloud>
-  tag_name: "amp-soundcloud"
-  disallowed_ancestor: "head"
-  also_requires: "amp-soundcloud extension .js script"
-  attrs: { name: "data-color" value_regex_casei: "([0-9a-f]{3}){1,2}" }
-  attrs: {
-    name: "data-trackid"
-    mandatory: true
-    value_regex: "[0-9]+"
-  }
-  attrs: { name: "data-visual" value_regex: "true|false" }
-  attr_lists: "extended-amp-global"
-  spec_url: "https://www.ampproject.org/docs/reference/extended/amp-soundcloud.html"
-  amp_layout: {
-    supported_layouts: FIXED_HEIGHT
-  }
-}
-tags: {  # <amp-springboard-player>
-  tag_name: "amp-springboard-player"
-  disallowed_ancestor: "head"
-  also_requires: "amp-springboard-player extension .js script"
-  attrs: {
-    name: "data-content-id"
-    mandatory: true
-  }
-  attrs: {
-    name: "data-domain"
-    mandatory: true
-  }
-  attrs: {
-    name: "data-items"
-    mandatory: true
-  }
-  attrs: {
-    name: "data-mode"
-    mandatory: true
-    value_regex_casei: "playlist|video"
-  }
-  attrs: {
-    name: "data-player-id"
-    mandatory: true
-    value_regex_casei: "[a-z0-9]+"
-  }
-  attrs: {
-    name: "data-site-id"
-    mandatory: true
-    value_regex: "[0-9]+"
-  }
-  attr_lists: "extended-amp-global"
-  spec_url: "https://github.com/ampproject/amphtml/blob/master/extensions/amp-springboard-player/amp-springboard-player.html"
-  amp_layout: {
-    supported_layouts: FILL
-    supported_layouts: FIXED
-    supported_layouts: RESPONSIVE
-  }
-}
-tags: {  # <amp-twitter>
-  tag_name: "amp-twitter"
-  disallowed_ancestor: "head"
-  also_requires: "amp-twitter extension .js script"
-  attrs: { name: "data-tweetid" mandatory_oneof: "['data-tweetid', 'src']" }
-  attrs: {
-    name: "src"
-    mandatory_oneof: "['data-tweetid', 'src']"
-    value_url: {
-      allowed_protocol: "http"  # runtime will rewrite URL to https in this case
-      allowed_protocol: "https"
-      allow_relative: true
-    }
-  }
-  attr_lists: "extended-amp-global"
-  spec_url: "https://www.ampproject.org/docs/reference/extended/amp-twitter.html"
-  amp_layout: {
-    supported_layouts: FILL
-    supported_layouts: FIXED
-    supported_layouts: FIXED_HEIGHT
-    supported_layouts: NODISPLAY
-    supported_layouts: RESPONSIVE
-  }
-}
-tags: {  # <amp-user-notification>
-  tag_name: "amp-user-notification"
-  disallowed_ancestor: "head"
-  also_requires: "amp-user-notification extension .js script"
-  attr_lists: "extended-amp-global"
-  spec_url: "https://www.ampproject.org/docs/reference/extended/amp-user-notification.html"
-  amp_layout: {
-    supported_layouts: NODISPLAY
-  }
-}
-tags: {  # <amp-video>
-  tag_name: "amp-video"
-  disallowed_ancestor: "head"
-  attrs: { name: "alt" }
-  attrs: { name: "attribution" }
-  attrs: { name: "autoplay" value: "" }
-  attrs: { name: "controls" value: "" }
-  attrs: { name: "loop"     value: "" }
-  attrs: { name: "muted"    value: "" }
-  attrs: { name: "placeholder" }
-  attrs: { name: "poster" }
-  attrs: {
-    name: "src"
-    value_url: {
-      allowed_protocol: "https"
-      allow_relative: true  # Will be set to false at a future date.
-    }
-  }
-  attr_lists: "extended-amp-global"
-  spec_url: "https://www.ampproject.org/docs/reference/amp-video.html"
-  amp_layout: {
-    supported_layouts: FILL
-    supported_layouts: FIXED
-    supported_layouts: FIXED_HEIGHT
-    supported_layouts: NODISPLAY
-    supported_layouts: RESPONSIVE
-  }
-}
-tags: {  # <amp-vimeo>
-  tag_name: "amp-vimeo"
-  disallowed_ancestor: "head"
-  also_requires: "amp-vimeo extension .js script"
-  attrs: {
-    name: "data-videoid"
-    mandatory: true
-    value_regex: "[0-9]+"
-  }
-  attr_lists: "extended-amp-global"
-  spec_url: "https://www.ampproject.org/docs/reference/extended/amp-vimeo.html"
-  amp_layout: {
-    supported_layouts: FILL
-    supported_layouts: FIXED
-    supported_layouts: FIXED_HEIGHT
-    supported_layouts: RESPONSIVE
   }
 }
 tags: {  # <amp-vine>
