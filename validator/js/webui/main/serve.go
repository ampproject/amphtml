<<<<<<< HEAD


=======
>>>>>>> 4b0d6c09
// To use this:
// (1) Install the App Engine SDK for Go from
//     https://cloud.google.com/appengine/downloads#Google_App_Engine_SDK_for_Go
// (2) Run build.py (in the parent directory).
// (2) Type 'goapp serve .' in the dist/webui_appengine directory.
// (3) Point your web browser at http://localhost:8080/

package main

import (
	"encoding/json"
	"fmt"
	"io/ioutil"
	"log"
	"net/http"
	"net/url"
	"os"
)

func handler(w http.ResponseWriter, r *http.Request) {
	if r.Method != "POST" ||
		r.Header.Get("X-Requested-By") != "validator webui" {
		http.Error(w, "Bad request.", http.StatusBadRequest)
		return
	}
	param := r.FormValue("url")
	u, err := url.Parse(param)
	if param == "" || err != nil || (u.Scheme != "http" && u.Scheme != "https") {
		http.Error(w, "Bad request.", http.StatusBadRequest)
		return
	}

	client := &http.Client {}
	req, err := http.NewRequest("GET", u.String(), nil)
	if err != nil {
		http.Error(w, fmt.Sprintf("Bad gateway (%v)", err.Error()),
			http.StatusBadGateway)
		return
	}
	req.Header.Add("User-Agent",
		"Mozilla/5.0 (Linux; Android 6.0.1; Nexus 5X Build/MTC19V) "+
			"AppleWebKit/537.36 (KHTML, like Gecko) Chrome/51.0.2704.81 Mobile "+
			"Safari/537.36 (compatible; validator.amp.dev)")
	resp, err := client.Do(req)
	if err != nil {
		http.Error(w, fmt.Sprintf("Bad gateway (%v)", err.Error()),
			http.StatusBadGateway)
		return
	}
	defer resp.Body.Close()
	data, err := ioutil.ReadAll(resp.Body)
	if err != nil {
		http.Error(w, fmt.Sprintf("Bad gateway (%v)", err.Error()),
			http.StatusBadGateway)
		return
	}
	type WebPage struct {
		Contents string
	}
	p := WebPage{Contents: string(data)}
	bytes, err := json.Marshal(p)
	if err != nil {
		http.Error(w, fmt.Sprintf("Problem formatting json (%v)",
			err.Error()),
			http.StatusInternalServerError)
	}
	w.Header().Set("Content-type", "application/json")
	w.Write(bytes)
}

func main() {
	http.HandleFunc("/", handler)

  port := os.Getenv("PORT")
	if port == "" {
		port = "8080"
	}
	addr := fmt.Sprintf(":%s", port)
	log.Printf("listening on %s", addr)
	log.Fatal(http.ListenAndServe(addr, nil))
}
<|MERGE_RESOLUTION|>--- conflicted
+++ resolved
@@ -1,8 +1,3 @@
-<<<<<<< HEAD
-
-
-=======
->>>>>>> 4b0d6c09
 // To use this:
 // (1) Install the App Engine SDK for Go from
 //     https://cloud.google.com/appengine/downloads#Google_App_Engine_SDK_for_Go
