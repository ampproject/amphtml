--- conflicted
+++ resolved
@@ -24,10 +24,6 @@
     "jasmine": "2.3.2"
   },
   "scripts": {
-<<<<<<< HEAD
-    "postinstall": "/bin/sh \"exit 0\" 2> NUL && rm NUL || node postinstall-windows.js"
-=======
     "postinstall": "/bin/sh -c \"exit 0\" 2> NUL && rm NUL || node postinstall-windows.js"
->>>>>>> c45bb175
   }
 }