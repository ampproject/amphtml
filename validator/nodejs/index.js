--- conflicted
+++ resolved
@@ -371,16 +371,14 @@
               '  for development.',
           'https://cdn.ampproject.org/v0/validator.js')
       .option(
-<<<<<<< HEAD
           '--user-agent <userAgent>', 'User agent string to use in requests.',
           DEFAULT_USER_AGENT)
-=======
+      .option(
           '--html_format <AMP|AMP4ADS>', 'The input format to be validated.\n' +
               '  AMP by default. AMP4ADS is a format for ads creatives that is\n' +
               '  still in draft; this requires specifying \n' +
               '  https://cdn.ampproject.org/v0/validator-canary.js as validator.js.',
           'AMP')
->>>>>>> 20d7b00e
       .option(
           '--format <color|text|json>', 'How to format the output.\n' +
               '  "color" displays errors/warnings/success in\n' +
