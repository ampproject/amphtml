#
# Copyright 2016 The AMP HTML Authors. All Rights Reserved.
#
# Licensed under the Apache License, Version 2.0 (the "License");
# you may not use this file except in compliance with the License.
# You may obtain a copy of the License at
#
#      http://www.apache.org/licenses/LICENSE-2.0
#
# Unless required by applicable law or agreed to in writing, software
# distributed under the License is distributed on an "AS-IS" BASIS,
# WITHOUT WARRANTIES OR CONDITIONS OF ANY KIND, either express or implied.
# See the License for the specific language governing permissions and
# limitations under the license.
#

# This revision id refers to the validator revision id, currently a Google
# internal mechanism. When backwards incompatible changes to the validator
# engine are made, this value must be incremented to prevent old binaries
# in production from crashing. This id is not relevant to validator.js
# because thus far, engine (validator.js) and spec file
# (validator-main.protoascii, etc) are always released together.
min_validator_revision_required: 455

# The spec file revision allows the validator engine to distinguish
# newer versions of the spec file. This is currently a Google internal
# mechanism, validator.js does not use this facility. However, any
# change to this file (validator-main.js) requires updating this revision id.
spec_file_revision: 1043

styles_spec_url: "https://amp.dev/documentation/guides-and-tutorials/develop/style_and_layout/style_pages"
script_spec_url: "https://amp.dev/documentation/guides-and-tutorials/learn/spec/amphtml#html-tags"

# Validator extensions.
# =====================
# In addition to the rules in this file, the Validator honors the rules
# in the extensions/*/validator-*.protoascii files. This makes it
# easy to organize the rules for extensions next to their Javascript
# implementation.

# Rules for AMP HTML
# https://amp.dev/documentation/guides-and-tutorials/learn/spec/amphtml

tags: {
  html_format: AMP
  html_format: AMP4EMAIL
  html_format: ACTIONS
  tag_name: "!DOCTYPE"
  spec_name: "html doctype"
  mandatory_parent: "$ROOT"
  mandatory: true
  unique: true
  explicit_attrs_only: true
  attrs: {
    name: "html"
    mandatory: true
    value: ""
  }
  # `lang` is not supported per spec but is allowed because it has been observed
  # on existing AMP documents.
  attrs: {
    name: "lang"
  }
  spec_url: "https://amp.dev/documentation/guides-and-tutorials/learn/spec/amphtml#required-markup"
}
# AMP4ADS may need time to transition <!doctype> to using explicit attrs only.
# Tracking in b/123227526 to merge into tagspec with spec name "html doctype".
tags: {
  html_format: AMP4ADS
  tag_name: "!DOCTYPE"
  spec_name: "html doctype (AMP4ADS)"
  mandatory_parent: "$ROOT"
  mandatory: true
  unique: true
  attrs: {
    name: "html"
    mandatory: true
    value: ""
  }
  spec_url: "https://amp.dev/documentation/guides-and-tutorials/learn/spec/amphtml#required-markup"
}

# Below, we list the allowed elements in the order in which they are appear
# in the spec in section 4 "The Elements of HTML"
# (http://www.w3.org/TR/html5/single-page#html-elements).

# 4.1 The root element
# 4.1.1 The html element
tags: {  # HTML tag for non-transformed AMP.
  html_format: AMP
  html_format: AMP4ADS
  html_format: AMP4EMAIL
  html_format: ACTIONS
  disabled_by: "transformed"
  tag_name: "HTML"
  mandatory: true
  mandatory_parent: "!DOCTYPE"
  attrs: {
    # This attribute should always be invalid. See https://github.com/ampproject/amphtml/pull/27174
    # To align with HTML spec, custom attributes should be prefixed with `data-`.
    # Because `data-*` attributes are always valid AMP, the following rules explicitly disallow usage.
    name: "data-amp-autocomplete-opt-in"
    value: "false"
    blacklisted_value_regex: "false"
  }
  unique: true
  spec_url: "https://amp.dev/documentation/guides-and-tutorials/learn/spec/amphtml#required-markup"
}
tags: {  # HTML tag for transformed AMP.
  html_format: AMP
  html_format: ACTIONS
  enabled_by: "transformed"
  tag_name: "HTML"
  spec_name: "html (transformed)"
  mandatory: true
  mandatory_parent: "!DOCTYPE"
  unique: true
  attrs: {
    name: "i-amphtml-layout"
    value: ""
  }
  attrs: {
    name: "i-amphtml-no-boilerplate"
    value: ""
  }
  spec_url: "https://amp.dev/documentation/guides-and-tutorials/learn/spec/amphtml#required-markup"
}

# 4.2 Document metadata
# 4.2.1 The head element
tags: {
  html_format: AMP
  html_format: AMP4ADS
  html_format: AMP4EMAIL
  html_format: ACTIONS
  tag_name: "HEAD"
  mandatory: true
  mandatory_parent: "HTML"
  unique: true
  spec_url: "https://amp.dev/documentation/guides-and-tutorials/learn/spec/amphtml#required-markup"
}
# 4.2.2 The title element
tags: {
  html_format: AMP
  html_format: AMP4ADS
  html_format: ACTIONS
  tag_name: "TITLE"
  spec_name: "title"
  attrs: { name: "[text]" }
}
tags: {
  html_format: AMP4EMAIL
  tag_name: "TITLE"
  spec_name: "title [AMP4EMAIL]"
  attrs: { name: "[text]" }
  deprecation: "Title tags in email have no meaning. This tag may become invalid in the future."
  deprecation_url: "https://github.com/ampproject/amphtml/issues/22318"
}

# 4.2.3 the base element
tags: {
  html_format: AMP
  html_format: AMP4ADS
  html_format: ACTIONS
  tag_name: "BASE"
  unique: true
  mandatory_parent: "HEAD"
  # We only allow "/" right now because other value can cause havoc with PWA
  # implementations. In the future, it may be possible to widen this to any
  # absolute URL.
  attrs: {
    name: "href"
    value: "/"
  }
  attrs: {
    name: "target"
    value_casei: "_blank"
    value_casei: "_self"
    value_casei: "_top"
  }
}
# Disallowed.
# 4.2.4 the link element
attr_lists: {
  name: "common-link-attrs"
  attrs: { name: "charset" value_casei: "utf-8" }
  attrs: { name: "color" }
  attrs: { name: "crossorigin" }
  attrs: { name: "hreflang" }
  attrs: { name: "media" }
  attrs: { name: "sizes" }
  attrs: { name: "target" }
  attrs: { name: "type" }
}
tags: {
  html_format: AMP
  html_format: AMP4ADS
  html_format: ACTIONS
  tag_name: "LINK"
  spec_name: "link rel="
  disallowed_ancestor: "TEMPLATE"
  attrs: { name: "href" }
  attrs: {
    name: "rel"
    mandatory: true
    # There are a wide variety of link rel attribute values used in the wild as
    # this attribute is used as meta-data for any html client such as search
    # engines. Unfortunately, there are also a number of attribute values which
    # have behavioral impacts in modern browsers. A few places where these are
    # loosely documented include:
    # - http://microformats.org/wiki/existing-rel-values
    # - http://www.iana.org/assignments/link-relations/link-relations.xhtml
    # - https://html.spec.whatwg.org/#linkTypes
    # We blacklist a few specific values which have browser behavior that could
    # negatively impact performance.
    # TODO(gregable): This could be improved such that the error message would
    # report which value in a list is the one causing problems.
    blacklisted_value_regex: "(^|\\s)("  # Values are space separated.
        "canonical|"  # Handled separately below, has specific requirements.
        "components|"
        "import|"
        "manifest|"  # Handled separately below, has specific requirements.
        "preload|"  # Handled separately below, has specific requirements.
        "serviceworker|"
        "stylesheet|"  # Handled separately below, has specific requirements.
        "subresource"
        ")(\\s|$)"
    # It is worth noting that user-authored tags for dns-prefectch, preconnect,
    # prefetch, and prerender will be disabled by the transformations applied
    # in the AMP Cache. Therefore, these hints will only be used on publisher
    # origins, not on the AMP Cache.
  }
  attr_lists: "common-link-attrs"
  spec_url: "https://amp.dev/documentation/guides-and-tutorials/learn/spec/amphtml#html-tags"
}
tags: {
  html_format: AMP
  html_format: ACTIONS
  tag_name: "LINK"
  spec_name: "link rel=canonical"
  mandatory_parent: "HEAD"
  mandatory: true
  unique: true
  attrs: {
    name: "href"
    mandatory: true
    value_url: {
      protocol: "http"
      protocol: "https"
    }
    blacklisted_value_regex: "__amp_source_origin"
  }
  attrs: {
    name: "rel"
    value_casei: "canonical"
    mandatory: true
    dispatch_key: NAME_VALUE_DISPATCH
  }
  attr_lists: "common-link-attrs"
  spec_url: "https://amp.dev/documentation/guides-and-tutorials/learn/spec/amphtml#required-markup"
}
# Allow <link rel="manifest" ...> but not <link rel="manifest foo" ...>
tags: {
  html_format: AMP
  html_format: AMP4ADS
  tag_name: "LINK"
  spec_name: "link rel=manifest"
  mandatory_parent: "HEAD"
  satisfies: "amp-app-banner data source"
  attrs: {
    name: "href"
    mandatory: true
    value_url: {
      protocol: "https"
    }
    blacklisted_value_regex: "__amp_source_origin"
  }
  attrs: {
    name: "rel"
    value_casei: "manifest"
    mandatory: true
    dispatch_key: NAME_VALUE_DISPATCH
  }
  attr_lists: "common-link-attrs"
  spec_url: "https://amp.dev/documentation/guides-and-tutorials/learn/spec/amphtml#html-tags"
}
tags: {
  html_format: AMP
  html_format: AMP4ADS
  html_format: ACTIONS
  tag_name: "LINK"
  spec_name: "link rel=preload"
  disallowed_ancestor: "TEMPLATE"
  attrs: { name: "as" }
  attrs: { name: "href" }
  attrs: {
    name: "rel"
    mandatory: true
    value_casei: "preload"
    dispatch_key: NAME_VALUE_DISPATCH
  }
  attr_lists: "common-link-attrs"
  spec_url: "https://amp.dev/documentation/guides-and-tutorials/learn/spec/amphtml#html-tags"
}
# Whitelisted font providers
tags: {
  html_format: AMP
  html_format: AMP4ADS
  html_format: ACTIONS
  tag_name: "LINK"
  spec_name: "link rel=stylesheet for fonts"
  named_id: LINK_FONT_STYLESHEET
  mandatory_parent: "HEAD"
  attr_lists: "nonce-attr"
  attrs: { name: "async" }
  attrs: { name: "crossorigin" }  # SRI attribute (https://www.w3.org/TR/SRI/)
  attrs: {
    name: "href"
    mandatory: true
    value_regex: "https://cdn\\.materialdesignicons\\.com/"
                 "([0-9]+\\.?)+/css/materialdesignicons\\.min\\.css|"
                 "https://cloud\\.typography\\.com/"
                 "[0-9]*/[0-9]*/css/fonts\\.css|"
                 "https://fast\\.fonts\\.net/.*|"
                 "https://fonts\\.googleapis\\.com/css2?\\?.*|"
                 "https://fonts\\.googleapis\\.com/icon\\?.*|"
                 "https://fonts\\.googleapis\\.com/earlyaccess/.*\\.css|"
                 "https://maxcdn\\.bootstrapcdn\\.com/font-awesome/"
                 "([0-9]+\\.?)+/css/font-awesome\\.min\\.css(\\?.*)?|"
                 "https://(use|pro)\\.fontawesome\\.com/releases/v([0-9]+\\.?)+"
                 "/css/[0-9a-zA-Z-]+\\.css|"
                 "https://(use|pro)\\.fontawesome\\.com/[0-9a-zA-Z-]+\\.css|"
                 "https://use\\.typekit\\.net/[\\w\\p{L}\\p{N}_]+\\.css"
  }
  attrs: { name: "integrity" }  # SRI attribute (https://www.w3.org/TR/SRI/)
  attrs: { name: "media" }
  attrs: {
    name: "rel"
    mandatory: true
    value_casei: "stylesheet"
    dispatch_key: NAME_VALUE_DISPATCH
  }
  attrs: {
    name: "type"
    value_casei: "text/css"
  }
  spec_url: "https://amp.dev/documentation/guides-and-tutorials/learn/spec/amphtml#custom-fonts"
}
# itemprop=sameAs is allowed per schema.org, needs not be in head
tags: {
  html_format: AMP
  html_format: AMP4ADS
  html_format: ACTIONS
  tag_name: "LINK"
  spec_name: "link itemprop=sameAs"
  attrs: {
    name: "href"
    mandatory: true
  }
  attrs: {
    name: "itemprop"
    mandatory: true
    value_casei: "sameas"
    dispatch_key: NAME_VALUE_DISPATCH
  }
  attr_lists: "common-link-attrs"
  spec_url: "https://amp.dev/documentation/guides-and-tutorials/learn/spec/amphtml#html-tags"
}
# rel= isn't mandatory when itemprop= is present.
tags: {
  html_format: AMP
  html_format: AMP4ADS
  html_format: ACTIONS
  tag_name: "LINK"
  spec_name: "link itemprop="
  attrs: {
    name: "href"
    mandatory: true
  }
  attrs: {
    name: "itemprop"
    mandatory: true
  }
  attr_lists: "common-link-attrs"
  spec_url: "https://amp.dev/documentation/guides-and-tutorials/learn/spec/amphtml#html-tags"
}
# rel= isn't mandatory when property= is present.
tags: {
  html_format: AMP
  html_format: AMP4ADS
  html_format: ACTIONS
  tag_name: "LINK"
  spec_name: "link property="
  attrs: {
    name: "href"
    mandatory: true
  }
  attrs: {
    name: "property"
    mandatory: true
  }
  attr_lists: "common-link-attrs"
  spec_url: "https://amp.dev/documentation/guides-and-tutorials/learn/spec/amphtml#html-tags"
}
# 4.2.5 the meta element
# Charset must be utf8, and a specific viewport is required.
tags: {
  html_format: AMP
  html_format: AMP4ADS
  html_format: AMP4EMAIL
  html_format: ACTIONS
  tag_name: "META"
  spec_name: "meta charset=utf-8"
  mandatory: true
  mandatory_parent: "HEAD"
  unique: true
  attrs: {
    dispatch_key: NAME_DISPATCH
    name: "charset"
    mandatory: true
    value_casei: "utf-8"
  }
  spec_url: "https://amp.dev/documentation/guides-and-tutorials/learn/spec/amphtml#required-markup"
}
tags: {
  html_format: AMP
  html_format: AMP4ADS
  html_format: ACTIONS
  tag_name: "META"
  spec_name: "meta name=viewport"
  mandatory: true
  mandatory_parent: "HEAD"
  unique: true
  attrs: {
    name: "content"
    mandatory: true
    value_properties: {
      properties: { name: "width" mandatory: true value: "device-width" }
      properties: { name: "height" }
      properties: { name: "initial-scale" }
      properties: { name: "minimum-scale" }
      properties: { name: "maximum-scale" }
      properties: { name: "shrink-to-fit" }
      properties: { name: "user-scalable" }
      properties: { name: "viewport-fit" }
    }
  }
  attrs: {
    name: "name"
    mandatory: true
    value: "viewport"
    dispatch_key: NAME_VALUE_DISPATCH
  }
  spec_url: "https://amp.dev/documentation/guides-and-tutorials/learn/spec/amphtml#required-markup"
}
# This tag is a hack to tell IE 10 to use its modern rendering engine as opposed
# to the IE8 engine. So it's explicitly allowed.
tags: {
  html_format: AMP
  html_format: AMP4ADS
  html_format: ACTIONS
  tag_name: "META"
  spec_name: "meta http-equiv=X-UA-Compatible"
  mandatory_ancestor: "HEAD"
  attrs: {
    name: "content"
    mandatory: true
    value_properties: {
      properties: { name: "ie" value: "edge" }
      properties: { name: "chrome" value: "1" }
    }
  }
  attrs: {
    name: "http-equiv"
    mandatory: true
    value_casei: "x-ua-compatible"
    dispatch_key: NAME_VALUE_DISPATCH
  }
  spec_url: "https://amp.dev/documentation/guides-and-tutorials/learn/spec/amphtml#html-tags"
}
# Tag specific to apple-itunes-app installs, see also <amp-app-banner>.
tags: {
  html_format: AMP
  html_format: AMP4ADS
  tag_name: "META"
  spec_name: "meta name=apple-itunes-app"
  mandatory_parent: "HEAD"
  satisfies: "amp-app-banner data source"
  attrs: {
    name: "content"
    mandatory: true
    value_regex: ".*app-id=.*"
  }
  attrs: {
    name: "name"
    value_casei: "apple-itunes-app"
    mandatory: true
    dispatch_key: NAME_VALUE_DISPATCH
  }

  spec_url: "https://amp.dev/documentation/guides-and-tutorials/learn/spec/amphtml#html-tags"
}
# AMP & AMP4ADS metadata, name=amp-experiments-opt-in
# https://github.com/lannka/amphtml/blob/master/tools/experiments/README.md
tags: {
  html_format: AMP
  html_format: AMP4ADS
  tag_name: "META"
  spec_name: "meta name=amp-experiments-opt-in"
  mandatory_parent: "HEAD"
  attrs: {
    name: "content"
    mandatory: true
  }
  attrs: {
    name: "name"
    mandatory: true
    value_casei: "amp-experiments-opt-in"
    dispatch_key: NAME_VALUE_DISPATCH
  }
}
# AMP metadata, name=amp-3p-iframe-src
tags: {
  html_format: AMP
  tag_name: "META"
  spec_name: "meta name=amp-3p-iframe-src"
  mandatory_parent: "HEAD"
  attrs: {
    name: "content"
    mandatory: true
    value_url: {
      protocol: "https"
    }
  }
  attrs: {
    name: "name"
    mandatory: true
    value_casei: "amp-3p-iframe-src"
    dispatch_key: NAME_VALUE_DISPATCH
  }
  spec_url: "https://amp.dev/documentation/components/amp-ad"
}
# AMP metadata, name=amp-consent-blocking
tags: {
  html_format: AMP
  tag_name: "META"
  spec_name: "meta name=amp-consent-blocking"
  mandatory_parent: "HEAD"
  satisfies: "meta name=amp-consent-blocking"
  unique: true
  attrs: {
    name: "content"
    mandatory: true
  }
  attrs: {
    name: "name"
    mandatory: true
    value_casei: "amp-consent-blocking"
    dispatch_key: NAME_VALUE_DISPATCH
  }
}
# AMP metadata, name=amp-experiment-token
# Related to AMP Origin Experiments
tags: {
  html_format: AMP
  tag_name: "META"
  spec_name: "meta name=amp-experiment-token"
  mandatory_parent: "HEAD"
  attrs: {
    name: "content"
    mandatory: true
  }
  attrs: {
    name: "name"
    mandatory: true
    value_casei: "amp-experiment-token"
    dispatch_key: NAME_VALUE_DISPATCH
  }
  # Disabled because there are no active origin experiments; uncomment when
  # there is at least one corresponding `requires` clause.
  # satisfies: "amp-experiment-token"
}
# AMP metadata, name=amp-link-variable-allowed-origin
# https://github.com/ampproject/amphtml/issues/8132
tags: {
  html_format: AMP
  tag_name: "META"
  spec_name: "meta name=amp-link-variable-allowed-origin"
  mandatory_parent: "HEAD"
  attrs: {
    name: "content"
    mandatory: true
  }
  attrs: {
    name: "name"
    mandatory: true
    value_casei: "amp-link-variable-allowed-origin"
    dispatch_key: NAME_VALUE_DISPATCH
  }
}
# AMP metadata, name=amp-google-client-id-api
tags: {
  html_format: AMP
  tag_name: "META"
  spec_name: "meta name=amp-google-clientid-id-api"
  mandatory_parent: "HEAD"
  attrs: {
    name: "content"
    mandatory: true
  }
  attrs: {
    name: "name"
    mandatory: true
    value_casei: "amp-google-client-id-api"
    dispatch_key: NAME_VALUE_DISPATCH
  }
}
# AMP metadata, name=amp-ad-doubleclick-sra
# Enables SRA for amp-ad doubleclick Fast Fetch
tags: {
  html_format: AMP
  tag_name: "META"
  spec_name: "meta name=amp-ad-doubleclick-sra"
  mandatory_parent: "HEAD"
  attrs: {
    name: "name"
    mandatory: true
    value_casei: "amp-ad-doubleclick-sra"
    dispatch_key: NAME_VALUE_DISPATCH
  }
}
# AMP metadata, name=amp-list-load-more
tags: {
  html_format: AMP
  tag_name: "META"
  spec_name: "meta name=amp-list-load-more"
  mandatory_parent: "HEAD"
  attrs: {
    name: "content"
    mandatory: true
  }
  attrs: {
    name: "name"
    mandatory: true
    value_casei: "amp-list-load-more"
    dispatch_key: NAME_VALUE_DISPATCH
  }
}
# AMP metadata, name=amp-recaptcha-input
tags: {
  html_format: AMP
  tag_name: "META"
  spec_name: "meta name=amp-recaptcha-input"
  mandatory_parent: "HEAD"
  attrs: {
    name: "content"
    mandatory: true
  }
  attrs: {
    name: "name"
    mandatory: true
    value_casei: "amp-recaptcha-input"
    dispatch_key: NAME_VALUE_DISPATCH
  }
}
# AMP metadata, name=amp-script-src
tags: {
  html_format: AMP
  tag_name: "META"
  spec_name: "meta name=amp-script-src"
  mandatory_parent: "HEAD"
  attrs: {
    name: "content"
    mandatory: true
  }
  attrs: {
    name: "name"
    mandatory: true
    value_casei: "amp-script-src"
    dispatch_key: NAME_VALUE_DISPATCH
  }
}
# AMP4ADS metadata, name=amp4ads-id
# https://github.com/ampproject/amphtml/issues/7730
tags: {
  html_format: AMP4ADS
  tag_name: "META"
  spec_name: "meta name=amp4ads-id"
  mandatory_parent: "HEAD"
  attrs: {
    name: "content"
    mandatory: true
  }
  attrs: {
    name: "name"
    mandatory: true
    value_casei: "amp4ads-id"
    dispatch_key: NAME_VALUE_DISPATCH
  }
}
tags: {
  html_format: AMP
  html_format: AMP4ADS
  html_format: AMP4EMAIL
  html_format: ACTIONS
  tag_name: "META"
  spec_name: "meta name= and content="
  attrs: { name: "content" }
  attrs: { name: "itemprop" }  # itemprop is non-standard, but commonly seen.
  # The validator accepts any name="..." attribute values except
  # for a few specific name values which have more specific rules above or
  # are altogether disallowed.
  attrs: {
    name: "name"
    blacklisted_value_regex: "(^|\\s)("
        "amp-.*|"
        "amp4ads-.*|"
        "apple-itunes-app|"
        "content-disposition|"
        "revisit-after|"
        "viewport"
        ")(\\s|$)"
  }
  attrs: { name: "property" }  # property is non-standard, but commonly seen.
  # scheme is used by Dublin Core, see issue #13993
  attrs: { name: "scheme" }
}
# This is redundant with meta charset, but also harmless as long as it's
# set to utf-8.
tags: {
  html_format: AMP
  html_format: AMP4ADS
  html_format: ACTIONS
  tag_name: "META"
  spec_name: "meta http-equiv=Content-Type"
  mandatory_ancestor: "HEAD"
  attrs: {
    name: "content"
    mandatory: true
    value_casei: "text/html; charset=utf-8"
  }
  attrs: {
    name: "http-equiv"
    mandatory: true
    value_casei: "content-type"
    dispatch_key: NAME_VALUE_DISPATCH
  }
  spec_url: "https://amp.dev/documentation/guides-and-tutorials/learn/spec/amphtml#html-tags"
}
# http-equiv content-language tag
tags: {
  html_format: AMP
  html_format: AMP4ADS
  html_format: ACTIONS
  tag_name: "META"
  spec_name: "meta http-equiv=content-language"
  mandatory_ancestor: "HEAD"
  attrs: {
    name: "content"
    mandatory: true
  }
  attrs: {
    name: "http-equiv"
    mandatory: true
    value_casei: "content-language"
    dispatch_key: NAME_VALUE_DISPATCH
  }
  spec_url: "https://amp.dev/documentation/guides-and-tutorials/learn/spec/amphtml#html-tags"
}
# http-equiv pics-label tag
# https://www.w3.org/PICS/
tags: {
  html_format: AMP
  html_format: AMP4ADS
  html_format: ACTIONS
  tag_name: "META"
  spec_name: "meta http-equiv=pics-label"
  mandatory_ancestor: "HEAD"
  attrs: {
    name: "content"
    mandatory: true
  }
  attrs: {
    name: "http-equiv"
    mandatory: true
    value_casei: "pics-label"
    dispatch_key: NAME_VALUE_DISPATCH
  }
  spec_url: "https://amp.dev/documentation/guides-and-tutorials/learn/spec/amphtml#html-tags"
}
# http-equiv imagetoolbar tag
# https://msdn.microsoft.com/en-us/library/ms532986(v=vs.85).aspx
tags: {
  html_format: AMP
  html_format: AMP4ADS
  html_format: ACTIONS
  tag_name: "META"
  spec_name: "meta http-equiv=imagetoolbar"
  mandatory_ancestor: "HEAD"
  attrs: {
    name: "content"
    mandatory: true
  }
  attrs: {
    name: "http-equiv"
    mandatory: true
    value_casei: "imagetoolbar"
    dispatch_key: NAME_VALUE_DISPATCH
  }
  spec_url: "https://amp.dev/documentation/guides-and-tutorials/learn/spec/amphtml#html-tags"
}
# http-equiv content-style-type
# https://www.w3.org/TR/REC-html40/present/styles#h-14.2.1
tags: {
  html_format: AMP
  html_format: AMP4ADS
  html_format: ACTIONS
  tag_name: "META"
  spec_name: "meta http-equiv=Content-Style-Type"
  mandatory_ancestor: "HEAD"
  attrs: {
    name: "content"
    mandatory: true
    value_casei: "text/css"
  }
  attrs: {
    name: "http-equiv"
    mandatory: true
    value_casei: "content-style-type"
    dispatch_key: NAME_VALUE_DISPATCH
  }
  spec_url: "https://amp.dev/documentation/guides-and-tutorials/learn/spec/amphtml#html-tags"
}
# http-equiv content-script-type
# https://www.w3.org/TR/html4/interact/scripts#h-18.2.2.1
tags: {
  html_format: AMP
  html_format: AMP4ADS
  html_format: ACTIONS
  tag_name: "META"
  spec_name: "meta http-equiv=Content-Script-Type"
  mandatory_ancestor: "HEAD"
  attrs: {
    name: "content"
    mandatory: true
    value_casei: "text/javascript"
  }
  attrs: {
    name: "http-equiv"
    mandatory: true
    value_casei: "content-script-type"
    dispatch_key: NAME_VALUE_DISPATCH
  }
  spec_url: "https://amp.dev/documentation/guides-and-tutorials/learn/spec/amphtml#html-tags"
}
# http-equiv origin-trial tag
tags: {
  html_format: AMP
  html_format: AMP4ADS
  html_format: ACTIONS
  tag_name: "META"
  spec_name: "meta http-equiv=origin-trial"
  mandatory_ancestor: "HEAD"
  attrs: {
    name: "content"
    mandatory: true
  }
  attrs: {
    name: "http-equiv"
    mandatory: true
    value_casei: "origin-trial"
    dispatch_key: NAME_VALUE_DISPATCH
  }
  spec_url: "https://amp.dev/documentation/guides-and-tutorials/learn/spec/amphtml#html-tags"
}
# http-equiv resource-type
# http://www.metatags.info/meta_http_equiv_resource_type
tags: {
  html_format: AMP
  html_format: AMP4ADS
  html_format: ACTIONS
  tag_name: "META"
  spec_name: "meta http-equiv=resource-type"
  mandatory_ancestor: "HEAD"
  attrs: {
    name: "content"
    mandatory: true
  }
  attrs: {
    name: "http-equiv"
    mandatory: true
    value_casei: "resource-type"
    dispatch_key: NAME_VALUE_DISPATCH
  }
  spec_url: "https://amp.dev/documentation/guides-and-tutorials/learn/spec/amphtml#html-tags"
}
# http-equiv x-dns-prefetch-control
# https://developer.mozilla.org/en-US/docs/Web/HTTP/Headers/X-DNS-Prefetch-Control
tags: {
  html_format: AMP
  tag_name: "META"
  spec_name: "meta http-equiv=x-dns-prefetch-control"
  mandatory_ancestor: "HEAD"
  attrs: {
    name: "content"
    mandatory: true
    value_casei: "off"
    value_casei: "on"
  }
  attrs: {
    name: "http-equiv"
    mandatory: true
    value_casei: "x-dns-prefetch-control"
    dispatch_key: NAME_VALUE_DISPATCH
  }
  spec_url: "https://amp.dev/documentation/guides-and-tutorials/learn/spec/amphtml#html-tags"
}
# AMP metadata, name=amp-ad-enable-refresh
# Enables Refresh for amp-ad doubleclick Fast Fetch
tags: {
  html_format: AMP
  html_format: AMP4ADS
  tag_name: "META"
  spec_name: "meta name=amp-ad-enable-refresh"
  mandatory_ancestor: "HEAD"
  attrs: {
    name: "content"
    mandatory: true
  }
  attrs: {
    name: "name"
    mandatory: true
    value_casei: "amp-ad-enable-refresh"
    dispatch_key: NAME_VALUE_DISPATCH
  }
}
# AMP metadata, name=amp-to-amp-navigation
# Enables AMP-to-AMP navigation
tags: {
  html_format: AMP
  html_format: ACTIONS
  tag_name: "META"
  spec_name: "meta name=amp-to-amp-navigation"
  mandatory_parent: "HEAD"
  unique: true
  attrs: {
    name: "content"
    mandatory: true
  }
  attrs: {
    name: "name"
    mandatory: true
    value_casei: "amp-to-amp-navigation"
    dispatch_key: NAME_VALUE_DISPATCH
  }
}
# AMP metadata, name=amp-cta-type
# Specifies the Single Page Story Ad call to action enum
tags: {
  html_format: AMP4ADS
  tag_name: "META"
  spec_name: "meta name=amp-cta-type"
  mandatory_parent: "HEAD"
  unique: true
  attrs: {
    name: "content"
    mandatory: true
  }
  attrs: {
    name: "name"
    mandatory: true
    value_casei: "amp-cta-type"
    dispatch_key: NAME_VALUE_DISPATCH
  }
}
# AMP metadata, name=amp-cta-url
# Specifies the Single Page Story Ad call to action outlink
tags: {
  html_format: AMP4ADS
  tag_name: "META"
  spec_name: "meta name=amp-cta-url"
  mandatory_parent: "HEAD"
  unique: true
  attrs: {
    name: "content"
    mandatory: true
  }
  attrs: {
    name: "name"
    mandatory: true
    value_casei: "amp-cta-url"
    dispatch_key: NAME_VALUE_DISPATCH
  }
}
# AMP metadata, name=amp-cta-landing-page-type
# Specifies the Single Page Story Ad landing page type
tags: {
  html_format: AMP4ADS
  tag_name: "META"
  spec_name: "meta name=amp-cta-landing-page-type"
  mandatory_parent: "HEAD"
  unique: true
  attrs: {
    name: "content"
    mandatory: true
    value_casei: "amp"
    value_casei: "nonamp"
    value_casei: "story"
  }
  attrs: {
    name: "name"
    mandatory: true
    value_casei: "amp-cta-landing-page-type"
    dispatch_key: NAME_VALUE_DISPATCH
  }
}
# AMP metadata, name=amp4ads-vars-*
# Allows advertisers to pass information from creatives
# to be included in amp-ad-metadata.
tags: {
  html_format: AMP4ADS
  tag_name: "META"
  spec_name: "meta name=amp4ads-vars-*"
  mandatory_parent: "HEAD"
  attrs: {
    name: "content"
    mandatory: true
  }
  attrs: {
    name: "name"
    mandatory: true
    value_regex: "amp4ads-vars-.+"
  }
}
# 4.2.6 The style
# See `validator-css.protoascii`.

# 4.3 Sections
# 4.3.1 The body element
tags: {
  html_format: AMP
  html_format: AMP4ADS
  html_format: AMP4EMAIL
  html_format: ACTIONS
  tag_name: "BODY"
  mandatory: true
  unique: true
  mandatory_parent: "HTML"
  spec_url: "https://amp.dev/documentation/guides-and-tutorials/learn/spec/amphtml#required-markup"
}
# 4.3.2 The article element
tags: {
  html_format: AMP
  html_format: AMP4ADS
  html_format: AMP4EMAIL
  html_format: ACTIONS
  tag_name: "ARTICLE"
}
# 4.3.3 The section element
attr_lists: {
  name: "poool-access-attrs"
  attrs: {
    name: "poool-access-preview"
    requires_extension: "amp-access-poool"
  }
  attrs: {
    name: "poool-access-content"
    requires_extension: "amp-access-poool"
  }
}
tags: {
  html_format: AMP
  html_format: AMP4ADS
  html_format: ACTIONS
  tag_name: "SECTION"
  disallowed_ancestor: "AMP-ACCORDION"
  attr_lists: "poool-access-attrs"
}
tags: {
  html_format: AMP4EMAIL
  tag_name: "SECTION"
  spec_name: "section (AMP4EMAIL)"
  disallowed_ancestor: "AMP-ACCORDION"
}
# 4.3.4 The nav element
tags: {
  html_format: AMP
  html_format: AMP4ADS
  html_format: AMP4EMAIL
  html_format: ACTIONS
  tag_name: "NAV"
}
# 4.3.5 The aside element
tags: {
  html_format: AMP
  html_format: AMP4ADS
  html_format: AMP4EMAIL
  html_format: ACTIONS
  tag_name: "ASIDE"
}
# 4.3.6 The h1, h2, h3, h4, h5, and h6 elements
tags: {
  html_format: AMP
  html_format: AMP4ADS
  html_format: AMP4EMAIL
  html_format: ACTIONS
  tag_name: "H1"
  attrs: { name: "align" }
}
tags: {
  html_format: AMP
  html_format: AMP4ADS
  html_format: AMP4EMAIL
  html_format: ACTIONS
  tag_name: "H2"
  attrs: { name: "align" }
}
tags: {
  html_format: AMP
  html_format: AMP4ADS
  html_format: AMP4EMAIL
  html_format: ACTIONS
  tag_name: "H3"
  attrs: { name: "align" }
}
tags: {
  html_format: AMP
  html_format: AMP4ADS
  html_format: AMP4EMAIL
  html_format: ACTIONS
  tag_name: "H4"
  attrs: { name: "align" }
}
tags: {
  html_format: AMP
  html_format: AMP4ADS
  html_format: AMP4EMAIL
  html_format: ACTIONS
  tag_name: "H5"
  attrs: { name: "align" }
}
tags: {
  html_format: AMP
  html_format: AMP4ADS
  html_format: AMP4EMAIL
  html_format: ACTIONS
  tag_name: "H6"
  attrs: { name: "align" }
}
# 4.3 7 The header element
tags: {
  html_format: AMP
  html_format: AMP4ADS
  html_format: AMP4EMAIL
  html_format: ACTIONS
  tag_name: "HEADER"
}
# 4.3 7 The footer element
tags: {
  html_format: AMP
  html_format: AMP4ADS
  html_format: AMP4EMAIL
  html_format: ACTIONS
  tag_name: "FOOTER"
}
# 4.3 7 The address element
tags: {
  html_format: AMP
  html_format: AMP4ADS
  html_format: AMP4EMAIL
  html_format: ACTIONS
  tag_name: "ADDRESS"
}

# 4.4 Grouping Content
# 4.4.1 The p element
tags: {
  html_format: AMP
  html_format: AMP4ADS
  html_format: AMP4EMAIL
  html_format: ACTIONS
  tag_name: "P"
  attrs: { name: "align" }
}
# 4.4.2 The hr element
tags: {
  html_format: AMP
  html_format: AMP4ADS
  html_format: AMP4EMAIL
  html_format: ACTIONS
  tag_name: "HR"
}
# 4.4.3 The pre element
tags: {
  html_format: AMP
  html_format: AMP4ADS
  html_format: AMP4EMAIL
  html_format: ACTIONS
  tag_name: "PRE"
}
# 4.4.4 The blockquote element
attr_lists: {
  name: "cite-attr"
  attrs: {
    name: "cite"
    value_url: {
      protocol: "http"
      protocol: "https"
      allow_empty: true
    }
    blacklisted_value_regex: "__amp_source_origin"
  }
}
tags: {
  html_format: AMP
  html_format: AMP4ADS
  html_format: AMP4EMAIL
  html_format: ACTIONS
  tag_name: "BLOCKQUOTE"
  attrs: { name: "align" }
  attr_lists: "cite-attr"
}
# 4.4.5 The ol element
tags: {
  html_format: AMP
  html_format: AMP4ADS
  html_format: AMP4EMAIL
  html_format: ACTIONS
  tag_name: "OL"
  attrs: {
    name: "reversed"
    value: ""
  }
  attrs: {
    name: "start"
    value_regex: "[0-9]*"
  }
  attrs: {
    name: "type"
    value_regex: "[1AaIi]"
  }
}
# 4.4.6 The ul element
tags: {
  html_format: AMP
  html_format: AMP4ADS
  html_format: AMP4EMAIL
  html_format: ACTIONS
  tag_name: "UL"
}
# 4.4.7 The li element
tags: {
  html_format: AMP
  html_format: AMP4ADS
  html_format: AMP4EMAIL
  html_format: ACTIONS
  tag_name: "LI"
  attrs: {
    name: "value"
    value_regex: "[0-9]*"
  }
}
# 4.4.8 The dl element
tags: {
  html_format: AMP
  html_format: AMP4ADS
  html_format: AMP4EMAIL
  html_format: ACTIONS
  tag_name: "DL"
}
# 4.4.9 The dt element
tags: {
  html_format: AMP
  html_format: AMP4ADS
  html_format: AMP4EMAIL
  html_format: ACTIONS
  tag_name: "DT"
}
# 4.4.10 The dd element
tags: {
  html_format: AMP
  html_format: AMP4ADS
  html_format: AMP4EMAIL
  html_format: ACTIONS
  tag_name: "DD"
}
# 4.4.11 The figure element
tags: {
  html_format: AMP
  html_format: AMP4ADS
  html_format: AMP4EMAIL
  html_format: ACTIONS
  tag_name: "FIGURE"
}
# 4.4.12 The figcaption element
tags: {
  html_format: AMP
  html_format: AMP4ADS
  html_format: AMP4EMAIL
  html_format: ACTIONS
  tag_name: "FIGCAPTION"
}
# 4.4.13 The div element
tags: {
  html_format: AMP
  html_format: AMP4ADS
  html_format: AMP4EMAIL
  html_format: ACTIONS
  tag_name: "DIV"
  attrs: { name: "align" }
}
# 4.4.14 The main element
tags: {
  html_format: AMP
  html_format: AMP4ADS
  html_format: AMP4EMAIL
  html_format: ACTIONS
  tag_name: "MAIN"
}

# 4.5 Text-level semantics
# 4.5.1 The a element
tags: {
  html_format: AMP
  html_format: AMP4ADS
  html_format: ACTIONS
  tag_name: "A"
  attrs: { name: "border" }  # Not valid html5 but commonly used and supported.
  attrs: { name: "download" }
  attrs: {
    name: "href"
    value_url: {
      # When updating this list, make sure to also update bind-validator.js.
      protocol: "ftp"
      protocol: "geo"
      protocol: "http"
      protocol: "https"
      protocol: "mailto"
      protocol: "maps"
      # Whitelisting additional commonly observed third party
      # protocols which should be safe.
      # BiP Messenger
      protocol: "bip"
      # Blackberry messenger
      # (http://devblog.blackberry.com/2015/02/cross-platform-sharing-with-bbm/)
      protocol: "bbmi"
      protocol: "chrome"
      # IOS over-the-air app installation
      # (https://github.com/nifcblm/AHPP-iOS-App/wiki/How-to-distribute-enterprise-iOS-App)
      protocol: "itms-services"
      protocol: "facetime"
      protocol: "fb-me"
      protocol: "fb-messenger"
      protocol: "feed"
      protocol: "intent"
      # Line messenger (https://media.line.me/howto/en/)
      protocol: "line"
      protocol: "skype"
      protocol: "sms"
      protocol: "snapchat"
      protocol: "tel"
      protocol: "tg"
      protocol: "threema"
      protocol: "twitter"
      protocol: "viber"
      protocol: "webcal"
      protocol: "web+mastodon"  # See GitHub issue #14793
      protocol: "wh"
      protocol: "whatsapp"
      allow_empty: true
    }
    blacklisted_value_regex: "__amp_source_origin"
  }
  attrs: { name: "hreflang" }
  attrs: { name: "media" }
  attrs: { name: "referrerpolicy" }
  attrs: {
    name: "rel"
    # There are a wide variety of link rel attribute values used in the wild as
    # this attribute is used as meta-data for any html client such as search
    # engines. Unfortunately, there are also a number of attribute values which
    # have behavioral impacts in modern browsers. A few places where these are
    # loosely documented include:
    # - http://microformats.org/wiki/existing-rel-values
    # - http://www.iana.org/assignments/link-relations/link-relations.xhtml
    # - https://html.spec.whatwg.org/#linkTypes
    # We blacklist a few specific values which have browser behavior that could
    # negatively impact performance.
    # TODO(gregable): This could be improved such that the error message would
    # report which value in a list is the one causing problems.
    blacklisted_value_regex: "(^|\\s)("  # Values are space separated.
        "components|"
        "dns-prefetch|"
        "import|"
        "manifest|"
        "preconnect|"
        "prefetch|"
        "preload|"
        "prerender|"
        "serviceworker|"
        "stylesheet|"  # Only allowed for link tags, specific req's for AMP.
        "subresource"
        ")(\\s|$)"
  }
  attrs: {
    name: "role"
    implicit: true
  }
  attrs: {
    name: "tabindex"
    implicit: true
  }
  attrs: {
    name: "target"
    value: "_blank"
    value: "_self"
    value: "_top"
  }
  attrs: {
    name: "type"
    value_casei: "text/html"
    value_casei: "application/rss+xml"
  }
  attrs: {
    name: "show-tooltip"
    value: "auto"
    value: "true"
  }
  attr_lists: "name-attr"
  # <amp-bind>
  attrs: { name: "[href]" }
  spec_url: "https://amp.dev/documentation/guides-and-tutorials/learn/spec/amphtml#links"
}
# AMP4EMAIL restricts the use of mustache delimiters in href. The only allowed
# protocols for href are http, https and mailto. Relative urls are disallowed.
tags: {
  html_format: AMP4EMAIL
  tag_name: "A"
  spec_name: "A (AMP4EMAIL)"
  attrs: { name: "border" }  # Not valid html5 but commonly used and supported.
  attrs: {
    name: "href"
    value_url: {
      protocol: "http"
      protocol: "https"
      protocol: "mailto"
      protocol: "tel"
      allow_relative: false
    }
    # Openning doubly curly brackets {{ (these are mustache delimiters) can only
    # appear at the beginnig of the attribute's value. Likewise closing doubly
    # curly brackets }} can only appear at the end of the attribute's value.
    # Furthermore unbalanced delimiters are not allowed.
    # Additionally section mustache delimiters, i.e., {{#, {{^, {{/ are
    # disallowed.
    blacklisted_value_regex: "__amp_source_origin|"
        "(.|\\s){{|"    # Openning delimiter can only appear at the beginning.
        "}}(.|\\s)|"    # Closing delimiter can only appear at the end.
        "^{{.*[^}][^}]$|"    # Delimiters must be balanced.
        "^[^{][^{].*}}$|"    # Delimiters must be balanced.
        "^}}|"    # Also caught by the requirements on balanced delimiters.
        "{{$|"    # Also caught by the requirements on balanced delimiters.
        "{{#|"    # Section delimiters are disallowed.
        "{{/|"    # Section delimiters are disallowed.
        "{{\\^"   # Section delimiters are disallowed.
  }
  attrs: { name: "hreflang" }
  # TODO(gregable): Specify the set of allowed media queries.
  attrs: { name: "media" }
  attrs: {
    name: "role"
    implicit: true
  }
  attrs: {
    name: "tabindex"
    implicit: true
  }
  attrs: {
    name: "target"
    value: "_blank"
  }
  attrs: {
    name: "type"
    value_casei: "text/html"
  }
}

# 4.5.2 The em element
tags: {
  html_format: AMP
  html_format: AMP4ADS
  html_format: AMP4EMAIL
  html_format: ACTIONS
  tag_name: "EM"
}
# 4.5.3 The strong element
tags: {
  html_format: AMP
  html_format: AMP4ADS
  html_format: AMP4EMAIL
  html_format: ACTIONS
  tag_name: "STRONG"
}
# 4.5.4 The small element
tags: {
  html_format: AMP
  html_format: AMP4ADS
  html_format: AMP4EMAIL
  html_format: ACTIONS
  tag_name: "SMALL"
}
# 4.5.5 The s element
tags: {
  html_format: AMP
  html_format: AMP4ADS
  html_format: AMP4EMAIL
  html_format: ACTIONS
  tag_name: "S"
}
# 4.5.6 The cite element
tags: {
  html_format: AMP
  html_format: AMP4ADS
  html_format: AMP4EMAIL
  html_format: ACTIONS
  tag_name: "CITE"
}
# 4.5.7 The q element
tags: {
  html_format: AMP
  html_format: AMP4ADS
  html_format: AMP4EMAIL
  html_format: ACTIONS
  tag_name: "Q"
  attr_lists: "cite-attr"
}
# 4.5.8 The dfn element
tags: {
  html_format: AMP
  html_format: AMP4ADS
  html_format: AMP4EMAIL
  html_format: ACTIONS
  tag_name: "DFN"
}
# 4.5.9 The abbr element
tags: {
  html_format: AMP
  html_format: AMP4ADS
  html_format: AMP4EMAIL
  html_format: ACTIONS
  tag_name: "ABBR"
}
# 4.5.10 The data element
tags: {
  html_format: AMP
  html_format: AMP4ADS
  html_format: AMP4EMAIL
  html_format: ACTIONS
  tag_name: "DATA"
}
# 4.5.11 The time element
tags: {
  html_format: AMP
  html_format: AMP4ADS
  html_format: AMP4EMAIL
  html_format: ACTIONS
  tag_name: "TIME"
  attrs: {
    name: "datetime"
  }
  attrs: {
    name: "pubdate"
    value: ""
  }
}
# 4.5.12 The code element
tags: {
  html_format: AMP
  html_format: AMP4ADS
  html_format: AMP4EMAIL
  html_format: ACTIONS
  tag_name: "CODE"
}
# 4.5.13 The var element
tags: {
  html_format: AMP
  html_format: AMP4ADS
  html_format: AMP4EMAIL
  html_format: ACTIONS
  tag_name: "VAR"
}
# 4.5.14 The samp element
tags: {
  html_format: AMP
  html_format: AMP4ADS
  html_format: AMP4EMAIL
  html_format: ACTIONS
  tag_name: "SAMP"
}
# 4.5.15 The kbd element
tags: {
  html_format: AMP
  html_format: AMP4ADS
  html_format: AMP4EMAIL
  html_format: ACTIONS
  tag_name: "KBD"
}
# 4.5.16 The sub and sup elements
tags: {
  html_format: AMP
  html_format: AMP4ADS
  html_format: AMP4EMAIL
  html_format: ACTIONS
  tag_name: "SUB"
}
tags: {
  html_format: AMP
  html_format: AMP4ADS
  html_format: AMP4EMAIL
  html_format: ACTIONS
  tag_name: "SUP"
}
# 4.5.17 The i element
tags: {
  html_format: AMP
  html_format: AMP4ADS
  html_format: AMP4EMAIL
  html_format: ACTIONS
  tag_name: "I"
}
# 4.5.18 The b element
tags: {
  html_format: AMP
  html_format: AMP4ADS
  html_format: AMP4EMAIL
  html_format: ACTIONS
  tag_name: "B"
}
# 4.5.19 The u element
tags: {
  html_format: AMP
  html_format: AMP4ADS
  html_format: AMP4EMAIL
  html_format: ACTIONS
  tag_name: "U"
}
# 4.5.20 The mark element
tags: {
  html_format: AMP
  html_format: AMP4ADS
  html_format: AMP4EMAIL
  html_format: ACTIONS
  tag_name: "MARK"
}
# 4.5.21 The ruby element
tags: {
  html_format: AMP
  html_format: AMP4ADS
  html_format: AMP4EMAIL
  html_format: ACTIONS
  tag_name: "RUBY"
}
# 4.5.22 The rb element
tags: {
  html_format: AMP
  html_format: AMP4ADS
  html_format: AMP4EMAIL
  html_format: ACTIONS
  tag_name: "RB"
}
# 4.5.23 The rt element
tags: {
  html_format: AMP
  html_format: AMP4ADS
  html_format: AMP4EMAIL
  html_format: ACTIONS
  tag_name: "RT"
}
# 4.5.24 The rtc element
tags: {
  html_format: AMP
  html_format: AMP4ADS
  html_format: ACTIONS
  tag_name: "RTC"
}
# 4.5.25 The rp element
tags: {
  html_format: AMP
  html_format: AMP4ADS
  html_format: AMP4EMAIL
  html_format: ACTIONS
  tag_name: "RP"
}
# 4.5.26 The bdi element
tags: {
  html_format: AMP
  html_format: AMP4ADS
  html_format: ACTIONS
  tag_name: "BDI"
}
# 4.5.27 The bdo element
tags: {
  html_format: AMP
  html_format: AMP4ADS
  html_format: AMP4EMAIL
  html_format: ACTIONS
  tag_name: "BDO"
  attrs: { name: "dir" }
}
# 4.5.28 The span element
tags: {
  html_format: AMP
  html_format: AMP4ADS
  html_format: AMP4EMAIL
  html_format: ACTIONS
  tag_name: "SPAN"
}
# 4.5.29 The br element
tags: {
  html_format: AMP
  html_format: AMP4ADS
  html_format: AMP4EMAIL
  html_format: ACTIONS
  tag_name: "BR"
}
# 4.5.30 The wbr element
tags: {
  html_format: AMP
  html_format: AMP4ADS
  html_format: AMP4EMAIL
  html_format: ACTIONS
  tag_name: "WBR"
}

# 4.6 Edits
# 4.6.1 The ins element
tags: {
  html_format: AMP
  html_format: AMP4ADS
  html_format: AMP4EMAIL
  html_format: ACTIONS
  tag_name: "INS"
  # https://developer.mozilla.org/en-US/docs/Web/HTML/Element/ins
  # These attributes have specific formatting, but as they are metadata
  # that can't hurt performance, rendering or security, we don't validate
  # the values.
  attrs { name: "datetime" }
  attr_lists: "cite-attr"
}
# 4.6.2 The del element
tags: {
  html_format: AMP
  html_format: AMP4ADS
  html_format: AMP4EMAIL
  html_format: ACTIONS
  tag_name: "DEL"
  # https://developer.mozilla.org/en-US/docs/Web/HTML/Element/del
  # These attributes have specific formatting, but as they are metadata
  # that can't hurt performance, rendering or security, we don't validate
  # the values.
  attrs { name: "datetime" }
  attr_lists: "cite-attr"
}

# 4.7 Embedded Content
# AMP HTML allows embedded content only via its own tags (e.g. amp-img), with
# the exception of tags inside of a <noscript> ancestor.
# 4.7.1 The img element
tags: {
  html_format: AMP  # Disallowed in AMP4ADS because <noscript> is disallowed.
  tag_name: "IMG"
  mandatory_ancestor: "NOSCRIPT"
  mandatory_ancestor_suggested_alternative: "AMP-IMG"
  spec_url: "https://amp.dev/documentation/components/amp-img"
  attrs: { name: "alt" }
  attrs: { name: "attribution" }
  attrs: { name: "border" }  # Not valid html5 but commonly used and supported.
  attrs: {
    name: "decoding"
    value: "async"
    value: "auto"
    value: "sync"
  }
  attrs: { name: "height" }  # Not valid html5 but commonly used and supported.
  attrs: { name: "ismap" }
  attrs: {
    name: "longdesc"
    value_url: {
      protocol: "http"
      protocol: "https"
    }
    blacklisted_value_regex: "__amp_source_origin"
  }
  attrs: { name: "importance" }  # Not yet part of the html spec
  attrs: { name: "intrinsicsize" }  # Not yet part of the html spec
  attrs: { name: "loading" }  # Not yet part of the html spec
  attrs: {
    name: "src"
    alternative_names: "srcset"
    mandatory: true
    value_url: {
      protocol: "data"
      protocol: "http" # For parity with amp-img's mandatory-src-or-srcset.
      protocol: "https"
      allow_relative: true
    }
    blacklisted_value_regex: "__amp_source_origin"
  }
  attrs: { name: "sizes" }
  attrs: { name: "width" }  # Not valid html5 but commonly used and supported.
}
# 4.7.2 The iframe element
tags: {
  html_format: AMP  # Disallowed in AMP4ADS because <noscript> is disallowed.
  tag_name: "IFRAME"
  mandatory_ancestor: "NOSCRIPT"
  mandatory_ancestor_suggested_alternative: "AMP-IFRAME"
  spec_url: "https://amp.dev/documentation/components/amp-iframe"
  attrs: {
    name: "frameborder"
    value: "0"
    value: "1"
  }
  attrs: { name: "height" }
  attrs: { name: "referrerpolicy" }
  attrs: {
    name: "resizable"
    value: ""
  }
  attrs: {
    name: "sandbox"
  }
  attrs: {
    name: "scrolling"
    value: "auto"
    value: "yes"
    value: "no"
  }
  attrs: {
    name: "src"
    mandatory_oneof: "['src', 'srcdoc']"
    value_url: {
      protocol: "data"
      protocol: "https"
      allow_relative: false
    }
    blacklisted_value_regex: "__amp_source_origin"
  }
  attrs: {
    name: "srcdoc"
    mandatory_oneof: "['src', 'srcdoc']"
  }
  attrs: {
    name: "width"
  }
  attr_lists: "name-attr"
}
# 4.7.6 The video element
# Only allowed in noscript tags. Otherwise use amp-video.
tags: {
  html_format: AMP  # Disallowed in AMP4ADS because <noscript> is disallowed.
  tag_name: "VIDEO"
  mandatory_ancestor: "NOSCRIPT"
  mandatory_ancestor_suggested_alternative: "AMP-VIDEO"
  attrs: { name: "autoplay" }
  attrs: { name: "controls" }
  attrs: { name: "height" }
  attrs: { name: "loop" }
  attrs: {
    name: "muted"
    deprecation: "autoplay"
    deprecation_url: "https://amp.dev/documentation/components/amp-video"
  }
  attrs: { name: "playsinline" }
  attrs: { name: "poster" }
  attrs: { name: "preload" }
  attrs: {
    name: "src"
    value_url: {
      protocol: "data"
      protocol: "https"
      allow_relative: false
    }
    blacklisted_value_regex: "__amp_source_origin"
  }
  attrs: { name: "width" }
  spec_url: "https://amp.dev/documentation/components/amp-video"
}
# 4.7.7 The audio element
# Only allowed in noscript tags. Otherwise use amp-audio.
tags: {
  html_format: AMP  # Disallowed in AMP4ADS because <noscript> is disallowed.
  tag_name: "AUDIO"
  mandatory_ancestor: "NOSCRIPT"
  mandatory_ancestor_suggested_alternative: "AMP-AUDIO"
  attrs: { name: "autoplay" }
  attrs: { name: "controls" }
  attrs: { name: "loop" }
  attrs: { name: "muted" }
  attrs: { name: "preload" }
  attrs: {
    name: "src"
    value_url: {
      protocol: "data"
      protocol: "https"
      allow_relative: false
    }
    blacklisted_value_regex: "__amp_source_origin"
  }
  spec_url: "https://amp.dev/documentation/components/amp-audio"
}
# 4.7.7 The picture element
# Only allowed in noscript tags which support img tags.
tags: {
  html_format: AMP
  tag_name: "PICTURE"
  mandatory_parent: "NOSCRIPT"
  spec_url: "https://amp.dev/documentation/components/amp-img"
}
# 4.7.8 The source element
tags: {
  html_format: AMP
  tag_name: "SOURCE"
  spec_name: "picture > source"
  mandatory_parent: "PICTURE"  # PICTURE is only allowed inside NOSCRIPT
  attrs: { name: "media" }
  attrs: { name: "sizes" }
  attrs: {
    name: "srcset"
    value_url: {
      protocol: "data"
      protocol: "http"
      protocol: "https"
      allow_relative: true
    }
    blacklisted_value_regex: "__amp_source_origin"
  }
  attrs: { name: "type" }
  spec_url: "https://amp.dev/documentation/components/amp-img"
}
tags: {
  html_format: AMP
  html_format: AMP4ADS
  html_format: ACTIONS
  tag_name: "SOURCE"
  spec_name: "amp-video > source"
  mandatory_parent: "AMP-VIDEO"
  attrs: { name: "media" }
  attrs: {
    name: "src"
    value_url: {
      protocol: "https"
      allow_relative: true  # Will be set to false at a future date.
    }
    blacklisted_value_regex: "__amp_source_origin"
  }
  attrs: { name: "type" }
  # <amp-bind>
  attrs: { name: "[src]" }
  attrs: { name: "[type]" }
  spec_url: "https://amp.dev/documentation/components/amp-video"
}
tags: {
  html_format: AMP
  html_format: AMP4ADS
  html_format: ACTIONS
  tag_name: "SOURCE"
  spec_name: "amp-audio > source"
  mandatory_parent: "AMP-AUDIO"
  attrs: { name: "media" }
  attrs: {
    name: "src"
    value_url: {
      protocol: "https"
      allow_relative: true  # Will be set to false at a future date.
    }
    blacklisted_value_regex: "__amp_source_origin"
  }
  attrs: { name: "type" }
  # <amp-bind>
  attrs: { name: "[src]" }
  attrs: { name: "[type]" }
  spec_url: "https://amp.dev/documentation/components/amp-audio"
}
tags: {
  html_format: AMP
  html_format: AMP4ADS
  html_format: ACTIONS
  tag_name: "SOURCE"
  spec_name: "audio > source"
  mandatory_parent: "AUDIO"
  attrs: { name: "media" }
  attrs: {
    name: "src"
    mandatory: true
    value_url: {
      protocol: "https"
      allow_relative: true  # Will be set to false at a future date.
    }
    blacklisted_value_regex: "__amp_source_origin"
  }
  attrs: {
    name: "type"
    mandatory: true
  }
  spec_url: "https://amp.dev/documentation/components/amp-audio"
}
tags: {
  html_format: AMP
  html_format: AMP4ADS
  html_format: ACTIONS
  tag_name: "SOURCE"
  spec_name: "video > source"
  mandatory_parent: "VIDEO"
  attrs: { name: "media" }
  attrs: {
    name: "src"
    mandatory: true
    value_url: {
      protocol: "https"
      allow_relative: true  # Will be set to false at a future date.
    }
    blacklisted_value_regex: "__amp_source_origin"
  }
  attrs: {
    name: "type"
    mandatory: true
  }
  spec_url: "https://amp.dev/documentation/components/amp-video"
}
tags: {
  html_format: AMP
  html_format: AMP4ADS
  html_format: ACTIONS
  tag_name: "SOURCE"
  spec_name: "amp-ima-video > source"
  mandatory_parent: "AMP-IMA-VIDEO"
  requires_extension: "amp-ima-video"
  attrs: { name: "media" }
  attrs: {
    name: "src"
    value_url: {
      protocol: "https"
      allow_relative: true  # Will be set to false at a future date.
    }
    blacklisted_value_regex: "__amp_source_origin"
  }
  attrs: { name: "type" }
  # <amp-bind>
  attrs: { name: "[src]" }
  attrs: { name: "[type]" }
}
# 4.7.8 The track element
# We have two attr_list variants to encode the requirement that if
# the attribute kind has the value 'subtitles', then the tag must
# also have a srclang attribute. The first attr_list does not allow
# kind=subtitles, but srclang is optional. The second attr_list
# mandates kind=subtitles and srclang attributes.
attr_lists: {
  name: "track-attrs-no-subtitles"
  attrs: {
    name: "default"
    value: ""
  }
  attrs: {
    name: "kind"
    value: "captions"
    value: "chapters"
    value: "descriptions"
    value: "metadata"
  }
  attrs: { name: "label" }
  attrs: {
    name: "src"
    mandatory: true
    value_url: {
      protocol: "https"
      allow_relative: false
    }
    blacklisted_value_regex: "__amp_source_origin"
  }
  attrs: { name: "srclang" }
}
attr_lists: {
  name: "track-attrs-subtitles"
  attrs: {
    name: "default"
    value: ""
  }
  attrs: {
    name: "kind"
    mandatory: true
    value_casei: "subtitles"
  }
  attrs: { name: "label" }
  attrs: {
    name: "src"
    mandatory: true
    value_url: {
      protocol: "https"
      allow_relative: false
    }
    blacklisted_value_regex: "__amp_source_origin"
  }
  attrs: {
    name: "srclang"
    mandatory: true
  }
}
tags: {
  html_format: AMP
  html_format: AMP4ADS
  html_format: ACTIONS
  tag_name: "TRACK"
  spec_name: "audio > track"
  mandatory_parent: "AUDIO"
  attr_lists: "track-attrs-no-subtitles"
}
tags: {
  html_format: AMP
  html_format: AMP4ADS
  html_format: ACTIONS
  tag_name: "TRACK"
  spec_name: "audio > track[kind=subtitles]"
  mandatory_parent: "AUDIO"
  attr_lists: "track-attrs-subtitles"
}
tags: {
  html_format: AMP
  html_format: AMP4ADS
  html_format: ACTIONS
  tag_name: "TRACK"
  spec_name: "video > track"
  mandatory_parent: "VIDEO"
  attr_lists: "track-attrs-no-subtitles"
}
tags: {
  html_format: AMP
  html_format: AMP4ADS
  html_format: ACTIONS
  tag_name: "TRACK"
  spec_name: "video > track[kind=subtitles]"
  mandatory_parent: "VIDEO"
  attr_lists: "track-attrs-subtitles"
}
tags: {
  html_format: AMP
  html_format: AMP4ADS
  html_format: ACTIONS
  tag_name: "TRACK"
  spec_name: "amp-audio > track"
  mandatory_parent: "AMP-AUDIO"
  # <amp-bind>
  attrs: { name: "[label]" }
  attrs: { name: "[src]" }
  attrs: { name: "[srclang]" }
  attr_lists: "track-attrs-no-subtitles"
}
tags: {
  html_format: AMP
  html_format: AMP4ADS
  html_format: ACTIONS
  tag_name: "TRACK"
  spec_name: "amp-audio > track[kind=subtitles]"
  mandatory_parent: "AMP-AUDIO"
  # <amp-bind>
  attrs: { name: "[label]" }
  attrs: { name: "[src]" }
  attrs: { name: "[srclang]" }
  attr_lists: "track-attrs-subtitles"
}
tags: {
  html_format: AMP
  html_format: AMP4ADS
  html_format: ACTIONS
  tag_name: "TRACK"
  spec_name: "amp-video > track"
  mandatory_parent: "AMP-VIDEO"
  # <amp-bind>
  attrs: { name: "[label]" }
  attrs: { name: "[src]" }
  attrs: { name: "[srclang]" }
  attr_lists: "track-attrs-no-subtitles"
}
tags: {
  html_format: AMP
  html_format: AMP4ADS
  html_format: ACTIONS
  tag_name: "TRACK"
  spec_name: "amp-video > track[kind=subtitles]"
  mandatory_parent: "AMP-VIDEO"
  # <amp-bind>
  attrs: { name: "[label]" }
  attrs: { name: "[src]" }
  attrs: { name: "[srclang]" }
  attr_lists: "track-attrs-subtitles"
}
tags: {
  html_format: AMP
  tag_name: "TRACK"
  spec_name: "amp-ima-video > track"
  mandatory_parent: "AMP-IMA-VIDEO"
  # <amp-bind>
  attrs: { name: "[label]" }
  attrs: { name: "[src]" }
  attrs: { name: "[srclang]" }
  attr_lists: "track-attrs-no-subtitles"
}
tags: {
  html_format: AMP
  tag_name: "TRACK"
  spec_name: "amp-ima-video > track[kind=subtitles]"
  mandatory_parent: "AMP-IMA-VIDEO"
  # <amp-bind>
  attrs: { name: "[label]" }
  attrs: { name: "[src]" }
  attrs: { name: "[srclang]" }
  attr_lists: "track-attrs-subtitles"
  spec_url: "https://amp.dev/documentation/components/amp-ima-video"
}


# 4.7.15 SVG
# We allow some limited embedded SVG tags. We do not allow inline styles
# or embedding any external resources.
# Attribute lists: https://developer.mozilla.org/en-US/docs/Web/SVG/Attribute
attr_lists: {
  name: "svg-conditional-processing-attributes"
  attrs: { name: "requiredextensions" }
  attrs: { name: "requiredfeatures" }
  attrs: { name: "systemlanguage" }
}
attr_lists: {
  name: "svg-core-attributes"
  attrs: { name: "xml:lang" }
  attrs: { name: "xml:space" }
  attrs: { name: "xmlns" }
  attrs: { name: "xmlns:xlink" }
}
attr_lists: {
  name: "svg-filter-primitive-attributes"
  attrs: { name: "height" }
  attrs: { name: "result" }
  attrs: { name: "width" }
  attrs: { name: "x" }
  attrs: { name: "y" }
}
attr_lists: {
  name: "svg-presentation-attributes"
  attrs: { name: "alignment-baseline" }
  attrs: { name: "baseline-shift" }
  attrs: { name: "clip" }
  attrs: { name: "clip-path" }
  attrs: { name: "clip-rule" }
  attrs: { name: "color" }
  attrs: { name: "color-interpolation" }
  attrs: { name: "color-interpolation-filters" }
  attrs: { name: "color-profile" }
  attrs: { name: "color-rendering" }
  attrs: { name: "cursor" }
  attrs: { name: "direction" }
  attrs: { name: "display" }
  attrs: { name: "dominant-baseline" }
  attrs: { name: "enable-background" }
  attrs: { name: "fill" }
  attrs: { name: "fill-opacity" }
  attrs: { name: "fill-rule" }
  attrs: { name: "filter" }
  attrs: { name: "flood-color" }
  attrs: { name: "flood-opacity" }
  attrs: { name: "focusable" }
  attrs: { name: "font-family" }
  attrs: { name: "font-size" }
  attrs: { name: "font-size-adjust" }
  attrs: { name: "font-stretch" }
  attrs: { name: "font-style" }
  attrs: { name: "font-variant" }
  attrs: { name: "font-weight" }
  attrs: { name: "glyph-orientation-horizontal" }
  attrs: { name: "glyph-orientation-vertical" }
  attrs: { name: "image-rendering" }
  attrs: { name: "kerning" }
  attrs: { name: "letter-spacing" }
  attrs: { name: "lighting-color" }
  attrs: { name: "marker-end" }
  attrs: { name: "marker-mid" }
  attrs: { name: "marker-start" }
  attrs: { name: "mask" }
  attrs: { name: "opacity" }
  attrs: { name: "overflow" }
  attrs: { name: "pointer-events" }
  attrs: { name: "shape-rendering" }
  attrs: { name: "stop-color" }
  attrs: { name: "stop-opacity" }
  attrs: { name: "stroke" }
  attrs: { name: "stroke-dasharray" }
  attrs: { name: "stroke-dashoffset" }
  attrs: { name: "stroke-linecap" }
  attrs: { name: "stroke-linejoin" }
  attrs: { name: "stroke-miterlimit" }
  attrs: { name: "stroke-opacity" }
  attrs: { name: "stroke-width" }
  attrs: { name: "text-anchor" }
  attrs: { name: "text-decoration" }
  attrs: { name: "text-rendering" }
  attrs: { name: "unicode-bidi" }
  attrs: { name: "vector-effect" }
  attrs: { name: "visibility" }
  attrs: { name: "word-spacing" }
  attrs: { name: "writing-mode" }
}
attr_lists: {
  name: "svg-transfer-function-attributes"
  attrs: { name: "amplitude" }
  attrs: { name: "exponent" }
  attrs: { name: "intercept" }
  attrs: { name: "offset" }
  attrs: { name: "slope" }
  attrs: { name: "table" }
  attrs: { name: "tablevalues" }
}
attr_lists: {
  name: "svg-xlink-attributes"
  attrs: { name: "xlink:actuate" }
  attrs: { name: "xlink:arcrole" }
  attrs: {
    name: "xlink:href"
    # xlink:href is deprecated since SVG2 in favor of href.
    alternative_names: "href"
    value_url: {
      protocol: "http"
      protocol: "https"
      allow_empty: false
    }
  }
  attrs: { name: "xlink:role" }
  attrs: { name: "xlink:show" }
  attrs: { name: "xlink:title" }
  attrs: { name: "xlink:type" }
}
# Style attributes are broadly disallowed, but specifically allowed
# within SVG as SVG are commonly generated by tools.
attr_lists: {
  name: "svg-style-attr"
  attrs: {
    name: "style"
    # `style` attribute value validated against Document Level CSS rules defined
    # in validator-css.protoascii.
    value_doc_svg_css: true
  }
}

# Basics
tags: {
  html_format: AMP
  html_format: AMP4ADS
  html_format: ACTIONS
  tag_name: "G"
  mandatory_ancestor: "SVG"
  attrs: { name: "externalresourcesrequired" }
  attrs: { name: "transform" }
  attr_lists: "svg-conditional-processing-attributes"
  attr_lists: "svg-core-attributes"
  attr_lists: "svg-presentation-attributes"
  attr_lists: "svg-style-attr"
  spec_url: "https://amp.dev/documentation/guides-and-tutorials/learn/spec/amphtml#svg"
}
tags: {
  html_format: AMP
  html_format: AMP4ADS
  html_format: ACTIONS
  tag_name: "GLYPH"
  mandatory_ancestor: "SVG"
  attrs: { name: "arabic-form" }
  attrs: { name: "d" }
  attrs: { name: "glyph-name" }
  attrs: { name: "horiz-adv-x" }
  attrs: { name: "orientation" }
  attrs: { name: "unicode" }
  attrs: { name: "vert-adv-y" }
  attrs: { name: "vert-origin-x" }
  attrs: { name: "vert-origin-y" }
  attr_lists: "svg-core-attributes"
  attr_lists: "svg-presentation-attributes"
  attr_lists: "svg-style-attr"
  spec_url: "https://amp.dev/documentation/guides-and-tutorials/learn/spec/amphtml#svg"
}
tags: {
  html_format: AMP
  html_format: AMP4ADS
  html_format: ACTIONS
  tag_name: "GLYPHREF"
  mandatory_ancestor: "SVG"
  attrs: { name: "dx" }
  attrs: { name: "dy" }
  attrs: { name: "format" }
  attrs: { name: "glyphref" }
  attrs: { name: "x" }
  attrs: { name: "y" }
  attr_lists: "svg-core-attributes"
  attr_lists: "svg-presentation-attributes"
  attr_lists: "svg-style-attr"
  attr_lists: "svg-xlink-attributes"
  spec_url: "https://amp.dev/documentation/guides-and-tutorials/learn/spec/amphtml#svg"
}
tags: {
  html_format: AMP
  html_format: AMP4ADS
  html_format: ACTIONS
  tag_name: "IMAGE"
  mandatory_ancestor: "SVG"
  attrs: { name: "externalresourcesrequired" }
  attrs: { name: "height" }
  attrs: { name: "preserveaspectratio" }
  attrs: { name: "transform" }
  attrs: { name: "width" }
  attrs: { name: "x" }
  attrs: { name: "xlink:actuate" }
  attrs: { name: "xlink:arcrole" }
  attrs: {
    name: "xlink:href"
    # xlink:href is deprecated since SVG2 in favor of href.
    alternative_names: "href"
    value_url: {
      protocol: "data"
      protocol: "http"
      protocol: "https"
      allow_empty: false
    }
    # Inline SVGs execute in a different context and can affect page elements.
    blacklisted_value_regex: "(^|\\s)data:image\\/svg\\+xml"
  }
  attrs: { name: "xlink:role" }
  attrs: { name: "xlink:show" }
  attrs: { name: "xlink:title" }
  attrs: { name: "xlink:type" }
  attrs: { name: "y" }
  attr_lists: "svg-conditional-processing-attributes"
  attr_lists: "svg-core-attributes"
  attr_lists: "svg-presentation-attributes"
  attr_lists: "svg-style-attr"
  spec_url: "https://amp.dev/documentation/guides-and-tutorials/learn/spec/amphtml#svg"
}
tags: {
  html_format: AMP
  html_format: AMP4ADS
  html_format: ACTIONS
  tag_name: "MARKER"
  mandatory_ancestor: "SVG"
  attrs: { name: "externalresourcesrequired" }
  attrs: { name: "markerheight" }
  attrs: { name: "markerunits" }
  attrs: { name: "markerwidth" }
  attrs: { name: "orient" }
  attrs: { name: "preserveaspectratio" }
  attrs: { name: "refx" }
  attrs: { name: "refy" }
  attrs: { name: "transform" }
  attrs: { name: "viewbox" }
  attr_lists: "svg-core-attributes"
  attr_lists: "svg-presentation-attributes"
  attr_lists: "svg-style-attr"
  spec_url: "https://amp.dev/documentation/guides-and-tutorials/learn/spec/amphtml#svg"
}
tags: {
  html_format: AMP
  html_format: AMP4ADS
  html_format: ACTIONS
  tag_name: "METADATA"
  mandatory_ancestor: "SVG"
  attr_lists: "svg-core-attributes"
  attr_lists: "svg-style-attr"
  spec_url: "https://amp.dev/documentation/guides-and-tutorials/learn/spec/amphtml#svg"
}
tags: {
  html_format: AMP
  html_format: AMP4ADS
  html_format: ACTIONS
  tag_name: "PATH"
  mandatory_ancestor: "SVG"
  attrs: { name: "d" }
  attrs: { name: "externalresourcesrequired" }
  attrs: { name: "pathlength" }
  attrs: { name: "sketch:type" }
  attrs: { name: "transform" }
  attr_lists: "svg-conditional-processing-attributes"
  attr_lists: "svg-core-attributes"
  attr_lists: "svg-presentation-attributes"
  attr_lists: "svg-style-attr"
  spec_url: "https://amp.dev/documentation/guides-and-tutorials/learn/spec/amphtml#svg"
}
tags: {
  html_format: AMP
  html_format: AMP4ADS
  html_format: ACTIONS
  tag_name: "SOLIDCOLOR"
  mandatory_ancestor: "SVG"
  attrs: { name: "solid-color" }
  attrs: { name: "solid-opacity" }
  attr_lists: "svg-core-attributes"
  attr_lists: "svg-presentation-attributes"
  attr_lists: "svg-style-attr"
  spec_url: "https://amp.dev/documentation/guides-and-tutorials/learn/spec/amphtml#svg"
}
tags: {
  html_format: AMP
  html_format: AMP4ADS
  html_format: ACTIONS
  tag_name: "SVG"
  attrs: { name: "contentscripttype" }
  attrs: { name: "contentstyletype" }
  attrs: { name: "externalresourcesrequired" }
  attrs: { name: "height" }
  attrs: { name: "preserveaspectratio" }
  attrs: {
    name: "version"
    value: "1.0"
    value: "1.1"
  }
  attrs: { name: "viewbox" }
  attrs: { name: "width" }
  attrs: { name: "x" }
  attrs: { name: "y" }
  attrs: { name: "zoomandpan" }
  attr_lists: "svg-conditional-processing-attributes"
  attr_lists: "svg-core-attributes"
  attr_lists: "svg-presentation-attributes"
  attr_lists: "svg-style-attr"
  spec_url: "https://amp.dev/documentation/guides-and-tutorials/learn/spec/amphtml#svg"
}
tags: {
  html_format: AMP
  html_format: AMP4ADS
  html_format: ACTIONS
  tag_name: "SWITCH"
  mandatory_ancestor: "SVG"
  attr_lists: "svg-conditional-processing-attributes"
  attr_lists: "svg-core-attributes"
  attr_lists: "svg-presentation-attributes"
  attr_lists: "svg-style-attr"
  spec_url: "https://amp.dev/documentation/guides-and-tutorials/learn/spec/amphtml#svg"
}
tags: {
  html_format: AMP
  html_format: AMP4ADS
  html_format: ACTIONS
  tag_name: "VIEW"
  mandatory_ancestor: "SVG"
  attrs: { name: "externalresourcesrequired" }
  attrs: { name: "preserveaspectratio" }
  attrs: { name: "viewbox" }
  attrs: { name: "viewtarget" }
  attrs: { name: "zoomandpan" }
  attr_lists: "svg-core-attributes"
  attr_lists: "svg-style-attr"
  spec_url: "https://amp.dev/documentation/guides-and-tutorials/learn/spec/amphtml#svg"
}
# Shapes
tags: {
  html_format: AMP
  html_format: AMP4ADS
  html_format: ACTIONS
  tag_name: "CIRCLE"
  mandatory_ancestor: "SVG"
  attrs: { name: "cx" }
  attrs: { name: "cy" }
  attrs: { name: "externalresourcesrequired" }
  attrs: { name: "r" }
  attrs: { name: "sketch:type" }
  attrs: { name: "transform" }
  attr_lists: "svg-conditional-processing-attributes"
  attr_lists: "svg-core-attributes"
  attr_lists: "svg-presentation-attributes"
  attr_lists: "svg-style-attr"
  spec_url: "https://amp.dev/documentation/guides-and-tutorials/learn/spec/amphtml#svg"
}
tags: {
  html_format: AMP
  html_format: AMP4ADS
  html_format: ACTIONS
  tag_name: "ELLIPSE"
  mandatory_ancestor: "SVG"
  attrs: { name: "cx" }
  attrs: { name: "cy" }
  attrs: { name: "externalresourcesrequired" }
  attrs: { name: "rx" }
  attrs: { name: "ry" }
  attrs: { name: "sketch:type" }
  attrs: { name: "transform" }
  attr_lists: "svg-conditional-processing-attributes"
  attr_lists: "svg-core-attributes"
  attr_lists: "svg-presentation-attributes"
  attr_lists: "svg-style-attr"
  spec_url: "https://amp.dev/documentation/guides-and-tutorials/learn/spec/amphtml#svg"
}
tags: {
  html_format: AMP
  html_format: AMP4ADS
  html_format: ACTIONS
  tag_name: "LINE"
  mandatory_ancestor: "SVG"
  attrs: { name: "externalresourcesrequired" }
  attrs: { name: "sketch:type" }
  attrs: { name: "transform" }
  attrs: { name: "x1" }
  attrs: { name: "x2" }
  attrs: { name: "y1" }
  attrs: { name: "y2" }
  attr_lists: "svg-conditional-processing-attributes"
  attr_lists: "svg-core-attributes"
  attr_lists: "svg-presentation-attributes"
  attr_lists: "svg-style-attr"
  spec_url: "https://amp.dev/documentation/guides-and-tutorials/learn/spec/amphtml#svg"
}
tags: {
  html_format: AMP
  html_format: AMP4ADS
  html_format: ACTIONS
  tag_name: "POLYGON"
  mandatory_ancestor: "SVG"
  attrs: { name: "externalresourcesrequired" }
  attrs: { name: "points" }
  attrs: { name: "sketch:type" }
  attrs: { name: "transform" }
  attr_lists: "svg-conditional-processing-attributes"
  attr_lists: "svg-core-attributes"
  attr_lists: "svg-presentation-attributes"
  attr_lists: "svg-style-attr"
  spec_url: "https://amp.dev/documentation/guides-and-tutorials/learn/spec/amphtml#svg"
}
tags: {
  html_format: AMP
  html_format: AMP4ADS
  html_format: ACTIONS
  tag_name: "POLYLINE"
  mandatory_ancestor: "SVG"
  attrs: { name: "externalresourcesrequired" }
  attrs: { name: "points" }
  attrs: { name: "sketch:type" }
  attrs: { name: "transform" }
  attr_lists: "svg-conditional-processing-attributes"
  attr_lists: "svg-core-attributes"
  attr_lists: "svg-presentation-attributes"
  attr_lists: "svg-style-attr"
  spec_url: "https://amp.dev/documentation/guides-and-tutorials/learn/spec/amphtml#svg"
}
tags: {
  html_format: AMP
  html_format: AMP4ADS
  html_format: ACTIONS
  tag_name: "RECT"
  mandatory_ancestor: "SVG"
  attrs: { name: "externalresourcesrequired" }
  attrs: { name: "height" }
  attrs: { name: "rx" }
  attrs: { name: "ry" }
  attrs: { name: "sketch:type" }
  attrs: { name: "transform" }
  attrs: { name: "width" }
  attrs: { name: "x" }
  attrs: { name: "y" }
  attr_lists: "svg-conditional-processing-attributes"
  attr_lists: "svg-core-attributes"
  attr_lists: "svg-presentation-attributes"
  attr_lists: "svg-style-attr"
  spec_url: "https://amp.dev/documentation/guides-and-tutorials/learn/spec/amphtml#svg"
}
# Text
tags: {
  html_format: AMP
  html_format: AMP4ADS
  html_format: ACTIONS
  tag_name: "TEXT"
  mandatory_ancestor: "SVG"
  attrs: { name: "dx" }
  attrs: { name: "dy" }
  attrs: { name: "externalresourcesrequired" }
  attrs: { name: "lengthadjust" }
  attrs: { name: "rotate" }
  attrs: { name: "text-anchor" }
  attrs: { name: "textlength" }
  attrs: { name: "transform" }
  attrs: { name: "x" }
  attrs: { name: "y" }
  attr_lists: "svg-conditional-processing-attributes"
  attr_lists: "svg-core-attributes"
  attr_lists: "svg-presentation-attributes"
  attr_lists: "svg-style-attr"
  spec_url: "https://amp.dev/documentation/guides-and-tutorials/learn/spec/amphtml#svg"
}
tags: {
  html_format: AMP
  html_format: AMP4ADS
  html_format: ACTIONS
  tag_name: "TEXTPATH"
  mandatory_ancestor: "SVG"
  attrs: { name: "externalresourcesrequired" }
  attrs: { name: "method" }
  attrs: { name: "spacing" }
  attrs: { name: "startoffset" }
  attr_lists: "svg-conditional-processing-attributes"
  attr_lists: "svg-core-attributes"
  attr_lists: "svg-presentation-attributes"
  attr_lists: "svg-style-attr"
  attr_lists: "svg-xlink-attributes"
  spec_url: "https://amp.dev/documentation/guides-and-tutorials/learn/spec/amphtml#svg"
}
tags: {
  html_format: AMP
  html_format: AMP4ADS
  html_format: ACTIONS
  tag_name: "TREF"
  mandatory_ancestor: "SVG"
  attrs: { name: "externalresourcesrequired" }
  attr_lists: "svg-conditional-processing-attributes"
  attr_lists: "svg-core-attributes"
  attr_lists: "svg-presentation-attributes"
  attr_lists: "svg-style-attr"
  attr_lists: "svg-xlink-attributes"
  spec_url: "https://amp.dev/documentation/guides-and-tutorials/learn/spec/amphtml#svg"
}
tags: {
  html_format: AMP
  html_format: AMP4ADS
  html_format: ACTIONS
  tag_name: "TSPAN"
  mandatory_ancestor: "SVG"
  attrs: { name: "dx" }
  attrs: { name: "dy" }
  attrs: { name: "externalresourcesrequired" }
  attrs: { name: "lengthadjust" }
  attrs: { name: "rotate" }
  attrs: { name: "textlength" }
  attrs: { name: "x" }
  attrs: { name: "y" }
  attr_lists: "svg-conditional-processing-attributes"
  attr_lists: "svg-core-attributes"
  attr_lists: "svg-presentation-attributes"
  attr_lists: "svg-style-attr"
  spec_url: "https://amp.dev/documentation/guides-and-tutorials/learn/spec/amphtml#svg"
}
# Rendering
tags: {
  html_format: AMP
  html_format: AMP4ADS
  html_format: ACTIONS
  tag_name: "CLIPPATH"
  mandatory_ancestor: "SVG"
  attrs: { name: "clippathunits" }
  attrs: { name: "externalresourcesrequired" }
  attrs: { name: "transform" }
  attr_lists: "svg-conditional-processing-attributes"
  attr_lists: "svg-core-attributes"
  attr_lists: "svg-presentation-attributes"
  attr_lists: "svg-style-attr"
  spec_url: "https://amp.dev/documentation/guides-and-tutorials/learn/spec/amphtml#svg"
}
tags: {
  html_format: AMP
  html_format: AMP4ADS
  html_format: ACTIONS
  tag_name: "FILTER"
  mandatory_ancestor: "SVG"
  attrs: { name: "externalresourcesrequired" }
  attrs: { name: "filterres" }
  attrs: { name: "filterunits" }
  attrs: { name: "height" }
  attrs: { name: "primitiveunits" }
  attrs: { name: "width" }
  attrs: { name: "x" }
  attrs: { name: "y" }
  attr_lists: "svg-core-attributes"
  attr_lists: "svg-presentation-attributes"
  attr_lists: "svg-style-attr"
  attr_lists: "svg-xlink-attributes"
  spec_url: "https://amp.dev/documentation/guides-and-tutorials/learn/spec/amphtml#svg"
}
tags: {
  html_format: AMP
  html_format: AMP4ADS
  html_format: ACTIONS
  tag_name: "HKERN"
  mandatory_ancestor: "SVG"
  attrs: { name: "g1" }
  attrs: { name: "g2" }
  attrs: { name: "k" }
  attrs: { name: "u1" }
  attrs: { name: "u2" }
  attr_lists: "svg-core-attributes"
  attr_lists: "svg-style-attr"
  spec_url: "https://amp.dev/documentation/guides-and-tutorials/learn/spec/amphtml#svg"
}
tags: {
  html_format: AMP
  html_format: AMP4ADS
  html_format: ACTIONS
  tag_name: "LINEARGRADIENT"
  mandatory_ancestor: "SVG"
  attrs: { name: "externalresourcesrequired" }
  attrs: { name: "gradienttransform" }
  attrs: { name: "gradientunits" }
  attrs: { name: "spreadmethod" }
  attrs: { name: "x1" }
  attrs: { name: "x2" }
  attrs: { name: "y1" }
  attrs: { name: "y2" }
  attr_lists: "svg-core-attributes"
  attr_lists: "svg-presentation-attributes"
  attr_lists: "svg-style-attr"
  attr_lists: "svg-xlink-attributes"
  spec_url: "https://amp.dev/documentation/guides-and-tutorials/learn/spec/amphtml#svg"
}
tags: {
  html_format: AMP
  html_format: AMP4ADS
  html_format: ACTIONS
  tag_name: "MASK"
  mandatory_ancestor: "SVG"
  attrs: { name: "externalresourcesrequired" }
  attrs: { name: "height" }
  attrs: { name: "maskcontentunits" }
  attrs: { name: "maskunits" }
  attrs: { name: "width" }
  attrs: { name: "x" }
  attrs: { name: "y" }
  attr_lists: "svg-conditional-processing-attributes"
  attr_lists: "svg-core-attributes"
  attr_lists: "svg-presentation-attributes"
  attr_lists: "svg-style-attr"
  spec_url: "https://amp.dev/documentation/guides-and-tutorials/learn/spec/amphtml#svg"
}
tags: {
  html_format: AMP
  html_format: AMP4ADS
  html_format: ACTIONS
  tag_name: "PATTERN"
  mandatory_ancestor: "SVG"
  attrs: { name: "externalresourcesrequired" }
  attrs: { name: "height" }
  attrs: { name: "patterncontentunits" }
  attrs: { name: "patterntransform" }
  attrs: { name: "patternunits" }
  attrs: { name: "preserveaspectratio" }
  attrs: { name: "viewbox" }
  attrs: { name: "width" }
  attrs: { name: "x" }
  attrs: { name: "y" }
  attr_lists: "svg-conditional-processing-attributes"
  attr_lists: "svg-core-attributes"
  attr_lists: "svg-presentation-attributes"
  attr_lists: "svg-style-attr"
  attr_lists: "svg-xlink-attributes"
  spec_url: "https://amp.dev/documentation/guides-and-tutorials/learn/spec/amphtml#svg"
}
tags: {
  html_format: AMP
  html_format: AMP4ADS
  html_format: ACTIONS
  tag_name: "RADIALGRADIENT"
  mandatory_ancestor: "SVG"
  attrs: { name: "cx" }
  attrs: { name: "cy" }
  attrs: { name: "externalresourcesrequired" }
  attrs: { name: "fr" }
  attrs: { name: "fx" }
  attrs: { name: "fy" }
  attrs: { name: "gradienttransform" }
  attrs: { name: "gradientunits" }
  attrs: { name: "r" }
  attrs: { name: "spreadmethod" }
  attr_lists: "svg-core-attributes"
  attr_lists: "svg-presentation-attributes"
  attr_lists: "svg-style-attr"
  attr_lists: "svg-xlink-attributes"
  spec_url: "https://amp.dev/documentation/guides-and-tutorials/learn/spec/amphtml#svg"
}
tags: {
  html_format: AMP
  html_format: AMP4ADS
  html_format: ACTIONS
  tag_name: "STOP"
  spec_name: "lineargradient > stop"
  mandatory_ancestor: "LINEARGRADIENT"
  attrs: { name: "offset" }
  attrs: { name: "stop-color" }
  attrs: { name: "stop-opacity" }
  attr_lists: "svg-style-attr"
  spec_url: "https://amp.dev/documentation/guides-and-tutorials/learn/spec/amphtml#svg"
}
tags: {
  html_format: AMP
  html_format: AMP4ADS
  html_format: ACTIONS
  tag_name: "STOP"
  spec_name: "radialgradient > stop"
  mandatory_ancestor: "RADIALGRADIENT"
  attrs: { name: "offset" }
  attrs: { name: "stop-color" }
  attrs: { name: "stop-opacity" }
  attr_lists: "svg-style-attr"
  spec_url: "https://amp.dev/documentation/guides-and-tutorials/learn/spec/amphtml#svg"
}
tags: {
  html_format: AMP
  html_format: AMP4ADS
  html_format: ACTIONS
  tag_name: "VKERN"
  mandatory_ancestor: "SVG"
  attrs: { name: "g1" }
  attrs: { name: "g2" }
  attrs: { name: "k" }
  attrs: { name: "u1" }
  attrs: { name: "u2" }
  attr_lists: "svg-core-attributes"
  attr_lists: "svg-style-attr"
  spec_url: "https://amp.dev/documentation/guides-and-tutorials/learn/spec/amphtml#svg"
}
# Special
tags: {
  html_format: AMP
  html_format: AMP4ADS
  html_format: ACTIONS
  tag_name: "DEFS"
  mandatory_ancestor: "SVG"
  attrs: { name: "externalresourcesrequired" }
  attrs: { name: "transform" }
  attr_lists: "svg-conditional-processing-attributes"
  attr_lists: "svg-core-attributes"
  attr_lists: "svg-presentation-attributes"
  attr_lists: "svg-style-attr"
  spec_url: "https://amp.dev/documentation/guides-and-tutorials/learn/spec/amphtml#svg"
}
tags: {
  html_format: AMP
  html_format: AMP4ADS
  html_format: ACTIONS
  tag_name: "SYMBOL"
  mandatory_ancestor: "SVG"
  attrs: { name: "externalresourcesrequired" }
  attrs: { name: "height" }
  attrs: { name: "preserveaspectratio" }
  attrs: { name: "viewbox" }
  attrs: { name: "width" }
  attr_lists: "svg-core-attributes"
  attr_lists: "svg-presentation-attributes"
  attr_lists: "svg-style-attr"
  spec_url: "https://amp.dev/documentation/guides-and-tutorials/learn/spec/amphtml#svg"
}
tags: {
  html_format: AMP
  html_format: AMP4ADS
  html_format: ACTIONS
  tag_name: "USE"
  mandatory_ancestor: "SVG"
  attrs: { name: "externalresourcesrequired" }
  attrs: { name: "height" }
  attrs: { name: "transform" }
  attrs: { name: "width" }
  attrs: { name: "x" }
  attrs: { name: "y" }
  attr_lists: "svg-conditional-processing-attributes"
  attr_lists: "svg-core-attributes"
  attr_lists: "svg-presentation-attributes"
  attr_lists: "svg-style-attr"
  attr_lists: "svg-xlink-attributes"
  spec_url: "https://amp.dev/documentation/guides-and-tutorials/learn/spec/amphtml#svg"
}
# Filters
tags: {
  html_format: AMP
  html_format: AMP4ADS
  html_format: ACTIONS
  tag_name: "FECOLORMATRIX"
  mandatory_ancestor: "SVG"
  attrs: { name: "in" }
  attrs: { name: "type" }
  attrs: { name: "values" }
  attr_lists: "svg-core-attributes"
  attr_lists: "svg-filter-primitive-attributes"
  attr_lists: "svg-presentation-attributes"
  attr_lists: "svg-style-attr"
  spec_url: "https://amp.dev/documentation/guides-and-tutorials/learn/spec/amphtml#svg"
}
tags: {
  html_format: AMP
  html_format: AMP4ADS
  html_format: ACTIONS
  tag_name: "FECOMPOSITE"
  mandatory_ancestor: "SVG"
  attrs: { name: "in" }
  attrs: { name: "in2" }
  attrs: { name: "k1" }
  attrs: { name: "k2" }
  attrs: { name: "k3" }
  attrs: { name: "k4" }
  attrs: { name: "operator" }
  attr_lists: "svg-core-attributes"
  attr_lists: "svg-filter-primitive-attributes"
  attr_lists: "svg-presentation-attributes"
  attr_lists: "svg-style-attr"
  spec_url: "https://amp.dev/documentation/guides-and-tutorials/learn/spec/amphtml#svg"
}
tags: {
  html_format: AMP
  html_format: AMP4ADS
  html_format: ACTIONS
  tag_name: "FEFLOOD"
  mandatory_ancestor: "SVG"
  attr_lists: "svg-core-attributes"
  attr_lists: "svg-filter-primitive-attributes"
  attr_lists: "svg-presentation-attributes"
  attr_lists: "svg-style-attr"
  spec_url: "https://amp.dev/documentation/guides-and-tutorials/learn/spec/amphtml#svg"
}
tags: {
  html_format: AMP
  html_format: AMP4ADS
  html_format: ACTIONS
  tag_name: "FEGAUSSIANBLUR"
  mandatory_ancestor: "SVG"
  attrs: { name: "edgemode" }
  attrs: { name: "in" }
  attrs: { name: "stddeviation" }
  attr_lists: "svg-core-attributes"
  attr_lists: "svg-filter-primitive-attributes"
  attr_lists: "svg-presentation-attributes"
  attr_lists: "svg-style-attr"
  spec_url: "https://amp.dev/documentation/guides-and-tutorials/learn/spec/amphtml#svg"
}
tags: {
  html_format: AMP
  html_format: AMP4ADS
  html_format: ACTIONS
  tag_name: "FEMERGE"
  mandatory_ancestor: "SVG"
  attr_lists: "svg-core-attributes"
  attr_lists: "svg-filter-primitive-attributes"
  attr_lists: "svg-presentation-attributes"
  attr_lists: "svg-style-attr"
  spec_url: "https://amp.dev/documentation/guides-and-tutorials/learn/spec/amphtml#svg"
}
tags: {
  html_format: AMP
  html_format: AMP4ADS
  html_format: ACTIONS
  tag_name: "FEMERGENODE"
  mandatory_ancestor: "SVG"
  attrs: { name: "in" }
  attr_lists: "svg-core-attributes"
  attr_lists: "svg-style-attr"
  spec_url: "https://amp.dev/documentation/guides-and-tutorials/learn/spec/amphtml#svg"
}
tags: {
  html_format: AMP
  html_format: AMP4ADS
  html_format: ACTIONS
  tag_name: "FEOFFSET"
  mandatory_ancestor: "SVG"
  attrs: { name: "dx" }
  attrs: { name: "dy" }
  attrs: { name: "in" }
  attr_lists: "svg-core-attributes"
  attr_lists: "svg-filter-primitive-attributes"
  attr_lists: "svg-presentation-attributes"
  attr_lists: "svg-style-attr"
  spec_url: "https://amp.dev/documentation/guides-and-tutorials/learn/spec/amphtml#svg"
}
# ARIA
tags: {
  html_format: AMP
  html_format: AMP4ADS
  html_format: ACTIONS
  tag_name: "DESC"
  mandatory_ancestor: "SVG"
  attr_lists: "svg-core-attributes"
  attr_lists: "svg-style-attr"
  spec_url: "https://amp.dev/documentation/guides-and-tutorials/learn/spec/amphtml#svg"
}
tags: {
  html_format: AMP
  html_format: AMP4ADS
  html_format: ACTIONS
  tag_name: "TITLE"
  spec_name: "svg title"
  mandatory_ancestor: "SVG"
  attr_lists: "svg-core-attributes"
  attr_lists: "svg-style-attr"
  spec_url: "https://amp.dev/documentation/guides-and-tutorials/learn/spec/amphtml#svg"
}

# 4.8 Links
# Links are a concept, rather than a tag. See tagspecs for "LINK", "A", etc.

# 4.8.11 The canvas element
# See extensions/amp-mustache/validator-amp-script.protoascii

# 4.9 Tabular data
# 4.9.1 The table element
tags: {
  html_format: AMP
  html_format: AMP4ADS
  html_format: AMP4EMAIL
  html_format: ACTIONS
  tag_name: "TABLE"
  attrs: { name: "align" }  # Not valid html5 but commonly used and supported.
  attrs: { name: "bgcolor" }  # Not valid html5 but commonly used and supported.
  attrs: {  # Not valid html5 but commonly used and supported.
    name: "border"
    value: "0"
    value: "1"
  }
  attrs: { name: "cellpadding" }  # Not valid html5 but commonly used and supported.
  attrs: { name: "cellspacing" }  # Not valid html5 but commonly used and supported.
  attrs: {
    disabled_by: "amp4email"
    name: "sortable"
  }
  attrs: { name: "width" }  # Not valid html5 but commonly used and supported.
}
# 4.9.2 The caption element
tags: {
  html_format: AMP
  html_format: AMP4ADS
  html_format: AMP4EMAIL
  html_format: ACTIONS
  tag_name: "CAPTION"
}
# 4.9.3 The colgroup element
tags: {
  html_format: AMP
  html_format: AMP4ADS
  html_format: AMP4EMAIL
  html_format: ACTIONS
  tag_name: "COLGROUP"
  attrs: { name: "span" }
}
# 4.9.4 The col element
tags: {
  html_format: AMP
  html_format: AMP4ADS
  html_format: AMP4EMAIL
  html_format: ACTIONS
  tag_name: "COL"
  attrs: { name: "span" }
}
# 4.9.5 The tbody element
tags: {
  html_format: AMP
  html_format: AMP4ADS
  html_format: AMP4EMAIL
  html_format: ACTIONS
  tag_name: "TBODY"
}
# 4.9.6 The thead element
tags: {
  html_format: AMP
  html_format: AMP4ADS
  html_format: AMP4EMAIL
  html_format: ACTIONS
  tag_name: "THEAD"
}
# 4.9.7 The tfoot element
tags: {
  html_format: AMP
  html_format: AMP4ADS
  html_format: AMP4EMAIL
  html_format: ACTIONS
  tag_name: "TFOOT"
}
# 4.9.8 The tr element
tags: {
  html_format: AMP
  html_format: AMP4ADS
  html_format: AMP4EMAIL
  html_format: ACTIONS
  tag_name: "TR"
  # These attributes are not supported in HTML5, but are widely supported and
  # commonly found.
  attrs: { name: "align" }
  attrs: { name: "bgcolor" }
  attrs: { name: "height" }
  attrs: { name: "valign" }
}
# 4.9.9 The td element
tags: {
  html_format: AMP
  html_format: AMP4ADS
  html_format: AMP4EMAIL
  html_format: ACTIONS
  tag_name: "TD"
  attrs: { name: "align" }  # Not valid html5 but commonly used and supported.
  attrs: { name: "bgcolor" }  # Not valid html5 but commonly used and supported.
  attrs: { name: "colspan" }
  attrs: { name: "headers" }
  attrs: { name: "height" }  # Not valid html5 but commonly used and supported.
  attrs: { name: "rowspan" }
  attrs: { name: "valign" }  # Not valid html5 but commonly used and supported.
  attrs: { name: "width" }  # Not valid html5 but commonly used and supported.
}
# 4.9.10 The th element
tags: {
  html_format: AMP
  html_format: AMP4ADS
  html_format: AMP4EMAIL
  html_format: ACTIONS
  tag_name: "TH"
  attrs: { name: "abbr" }
  attrs: { name: "align" }  # Not valid html5 but commonly used and supported.
  attrs: { name: "bgcolor" }  # Not valid html5 but commonly used and supported.
  attrs: { name: "colspan" }
  attrs: { name: "headers" }
  attrs: { name: "height" }  # Not valid html5 but commonly used and supported.
  attrs: { name: "rowspan" }
  attrs: { name: "scope" }
  attrs: {
    disabled_by: "amp4email"
    name: "sorted"
  }
  attrs: { name: "valign" }  # Not valid html5 but commonly used and supported.
  attrs: { name: "width" }  # Not valid html5 but commonly used and supported.
}

# 4.10 Forms
# Form elements are allowed only when amp-form extension script is included
# with the exception of the button element which is always allowed.
# 4.10.3 The form element
tags {  # <form method=GET ...>
  html_format: AMP
  html_format: AMP4ADS
  html_format: ACTIONS
  tag_name: "FORM"
  spec_name: "FORM [method=GET]"
  requires_extension: "amp-form"
  disallowed_ancestor: "AMP-APP-BANNER"
  attrs: { name: "accept" }
  attrs: { name: "accept-charset" }
  # For method=GET forms, we require `action` and allow `action-xhr`.
  attrs: {
    name: "action"
    mandatory: true
    value_url: {
      protocol: "https"
    }
    blacklisted_value_regex: "__amp_source_origin"
  }
  attrs: {
    name: "action-xhr"
    value_url: {
      protocol: "https"
    }
    blacklisted_value_regex: "__amp_source_origin"
  }
  attrs: { name: "autocomplete" }
  attrs: {
    name: "custom-validation-reporting"
    value: "as-you-go"
    value: "interact-and-submit"
    value: "show-all-on-submit"
    value: "show-first-on-submit"
  }
  attrs: { name: "enctype" }
  attrs: {
    name: "method"
    # Default value is GET, so if method attribute is missing,
    # it matches this tagspec.
    value_casei: "get"
  }
  attrs: { name: "novalidate" }
  attrs: {
    name: "target"
    mandatory: true
    value_casei: "_blank"
    value_casei: "_top"
  }
  attrs: {
    name: "verify-xhr"
    value_url: {
      protocol: "https"
    }
    blacklisted_value_regex: "__amp_source_origin"
  }
  attr_lists: "form-name-attr"
}
tags {  # <form method=POST ...>
  html_format: AMP
  html_format: AMP4ADS
  tag_name: "FORM"
  spec_name: "FORM [method=POST]"
  requires_extension: "amp-form"
  disallowed_ancestor: "AMP-APP-BANNER"
  attrs: { name: "accept" }
  attrs: { name: "accept-charset" }
  # For method=POST forms, we require `action-xhr` and disallow `action`.
  attrs: {
    name: "action-xhr"
    mandatory: true
    value_url: {
      protocol: "https"
    }
    blacklisted_value_regex: "__amp_source_origin"
  }
  attrs: { name: "autocomplete" }
  attrs: {
    name: "custom-validation-reporting"
    value: "as-you-go"
    value: "interact-and-submit"
    value: "show-all-on-submit"
    value: "show-first-on-submit"
  }
  attrs: { name: "enctype" }
  attrs: {
    name: "method"
    mandatory: true
    value_casei: "post"
    dispatch_key: NAME_VALUE_DISPATCH
  }
  attrs: { name: "novalidate" }
  # The target attribute has no effect, and should not be in POST forms.
  # However, in the past it was required, so disallowing it would break many
  # pages. See: https://github.com/ampproject/amphtml/issues/5607
  attrs: {
    name: "target"
    value_casei: "_blank"
    value_casei: "_top"
  }
  attrs: {
    name: "verify-xhr"
    value_url: {
      protocol: "https"
    }
    blacklisted_value_regex: "__amp_source_origin"
  }
  attr_lists: "form-name-attr"
}
# ACTIONS <form method=POST ...> for POST identity token
tags: {  # <form method=POST ...>
  html_format: ACTIONS
  tag_name: "FORM"
  spec_name: "FORM [method=POST] (ACTIONS)"
  requires_extension: "amp-form"
  disallowed_ancestor: "AMP-APP-BANNER"
  attrs: { name: "accept" }
  attrs: { name: "accept-charset" }
  # For method=POST forms, we require `action-xhr` and disallow `action`.
  attrs: {
    name: "action-xhr"
    mandatory: true
    value_url: {
      protocol: "https"
      allow_relative: false
    }
    blacklisted_value_regex: "__amp_source_origin|"
        "{{|}}"    # Mustache is disallowed in action-xhr.
  }
  attrs: { name: "autocomplete" }
  attrs: {
    name: "crossorigin"
    value: "amp-viewer-auth-token-via-post"
    trigger: {
      also_requires_attr: "action-xhr"
    }
  }
  attrs: {
    name: "custom-validation-reporting"
    value: "as-you-go"
    value: "interact-and-submit"
    value: "show-all-on-submit"
    value: "show-first-on-submit"
  }
  attrs: { name: "enctype" }
  attrs: {
    name: "method"
    mandatory: true
    value_casei: "post"
    dispatch_key: NAME_VALUE_DISPATCH
  }
  attrs: { name: "novalidate" }
  # The target attribute has no effect, and should not be in POST forms.
  # However, in the past it was required, so disallowing it would break many
  # pages. See: https://github.com/ampproject/amphtml/issues/5607
  attrs: {
    name: "target"
    value_casei: "_blank"
    value_casei: "_top"
  }
  attrs: {
    name: "verify-xhr"
    value_url: {
      protocol: "https"
    }
    blacklisted_value_regex: "__amp_source_origin"
  }
  attr_lists: "form-name-attr"
}
# AMP4EMAIL allows action-xhr and disallows action attribute. It also disallows
# the use of mustache templates in action-xhr. The only allowed
# protocol for action-xhr is https. Relative urls are disallowed. It also
# disallows the name attribute as the name attribute is prone to DOM clobbering.
tags {  # <form method=GET ...>
  html_format: AMP4EMAIL
  tag_name: "FORM"
  spec_name: "FORM [method=GET] (AMP4EMAIL)"
  requires_extension: "amp-form"
  attrs: { name: "accept" }
  attrs: { name: "accept-charset" }
  # AMP4EMAIL only allows 'action-xhr'.
  attrs: {
    name: "action-xhr"
    value_url: {
      protocol: "https"
      allow_relative: false
    }
    blacklisted_value_regex: "__amp_source_origin|"
        "{{|}}"    # Mustache is disallowed in action-xhr.
  }
  attrs: { name: "autocomplete" }
  attrs: {
    name: "custom-validation-reporting"
    value: "as-you-go"
    value: "interact-and-submit"
    value: "show-all-on-submit"
    value: "show-first-on-submit"
  }
  attrs: { name: "enctype" }
  attrs: {
    name: "method"
    # Default value is GET, so if method attribute is missing,
    # it matches this tagspec.
    value_casei: "get"
  }
  attrs: { name: "novalidate" }
}
tags {  # <form method=POST ...>
  html_format: AMP4EMAIL
  tag_name: "FORM"
  spec_name: "FORM [method=POST] (AMP4EMAIL)"
  requires_extension: "amp-form"
  attrs: { name: "accept" }
  attrs: { name: "accept-charset" }
  # For method=POST forms, we require `action-xhr` and disallow `action`.
  attrs: {
    name: "action-xhr"
    mandatory: true
    value_url: {
      protocol: "https"
      allow_relative: false
    }
    blacklisted_value_regex: "__amp_source_origin|"
        "{{|}}"    # Mustache is disallowed in action-xhr.
  }
  attrs: { name: "autocomplete" }
  attrs: {
    name: "custom-validation-reporting"
    value: "as-you-go"
    value: "interact-and-submit"
    value: "show-all-on-submit"
    value: "show-first-on-submit"
  }
  attrs: { name: "enctype" }
  attrs: {
    name: "method"
    mandatory: true
    value_casei: "post"
    dispatch_key: NAME_VALUE_DISPATCH
  }
  attrs: { name: "novalidate" }
}
# Will add verify state template if requested by users
tags {
  html_format: AMP
  html_format: AMP4ADS
  html_format: ACTIONS
  tag_name: "DIV"
  spec_name: "FORM DIV [verify-error]"
  mandatory_ancestor: "FORM"
  attrs: { name: "align" }
  attrs: {
    name: "verify-error"
    mandatory: true
  }
}
tags {
  html_format: AMP
  html_format: AMP4ADS
  html_format: ACTIONS
  tag_name: "DIV"
  spec_name: "FORM DIV [verify-error][template]"
  mandatory_ancestor: "FORM"
  attrs: { name: "align" }
  attrs: {
    name: "verify-error"
    mandatory: true
  }
  attrs: {
    name: "template"
    mandatory: true
  }
}
tags {
  html_format: AMP
  html_format: AMP4ADS
  html_format: AMP4EMAIL
  html_format: ACTIONS
  tag_name: "DIV"
  spec_name: "FORM DIV [submitting]"
  mandatory_ancestor: "FORM"
  attrs: { name: "align" }
  attrs: {
    name: "submitting"
    mandatory: true
  }
}
tags {
  html_format: AMP
  html_format: AMP4ADS
  html_format: ACTIONS
  # AMP4EMAIL is omitted. There is additional latency in rendering A4E
  # templates, which reduces the time available to render the template during
  # the submitting state.
  tag_name: "DIV"
  spec_name: "FORM DIV [submitting][template]"
  mandatory_ancestor: "FORM"
  attrs: { name: "align" }
  attrs: {
    name: "submitting"
    mandatory: true
  }
  attrs: {
    name: "template"
    mandatory: true
  }
}
tags {
  html_format: AMP
  html_format: AMP4ADS
  html_format: AMP4EMAIL
  html_format: ACTIONS
  tag_name: "DIV"
  spec_name: "FORM DIV [submit-success]"
  mandatory_ancestor: "FORM"
  attrs: { name: "align" }
  attrs: {
    name: "submit-success"
    mandatory: true
  }
}
tags {
  html_format: AMP
  html_format: AMP4ADS
  html_format: AMP4EMAIL
  html_format: ACTIONS
  tag_name: "DIV"
  spec_name: "FORM DIV [submit-success][template]"
  mandatory_ancestor: "FORM"
  attrs: { name: "align" }
  attrs: {
    name: "submit-success"
    mandatory: true
  }
  attrs: {
    name: "template"
    mandatory: true
  }
}
tags {
  html_format: AMP
  html_format: AMP4ADS
  html_format: AMP4EMAIL
  html_format: ACTIONS
  tag_name: "DIV"
  spec_name: "FORM DIV [submit-error]"
  mandatory_ancestor: "FORM"
  attrs: { name: "align" }
  attrs: {
    name: "submit-error"
    mandatory: true
  }
}
tags {
  html_format: AMP
  html_format: AMP4ADS
  html_format: AMP4EMAIL
  html_format: ACTIONS
  tag_name: "DIV"
  spec_name: "FORM DIV [submit-error][template]"
  mandatory_ancestor: "FORM"
  attrs: { name: "align" }
  attrs: {
    name: "submit-error"
    mandatory: true
  }
  attrs: {
    name: "template"
    mandatory: true
  }
}
attr_lists: {
  name: "input-common-attr"
  attrs: { name: "accept" }
  attrs: { name: "accesskey" }
  attrs: { name: "autocomplete" }
  attrs: {
    disabled_by: "amp4email"
    name: "autofocus"
  }
  attrs: { name: "checked" }
  attrs: { name: "disabled" }
  attrs: { name: "height" }
  attrs: {
    disabled_by: "amp4email"
    name: "inputmode"
  }
  attrs: {
    disabled_by: "amp4email"
    name: "list"
  }
  attrs: { 
    disabled_by: "amp4email"
    name: "enterkeyhint"
  }
  attrs: {
    disabled_by: "amp4email"
    name: "enterkeyhint"
  }
  attrs: { name: "max" }
  attrs: { name: "maxlength" }
  attrs: { name: "min" }
  attrs: { name: "minlength" }
  attrs: { name: "multiple" }
  attrs: { name: "pattern" }
  attrs: { name: "placeholder" }
  attrs: { name: "readonly" }
  attrs: { name: "required" }
  attrs: {
    disabled_by: "amp4email"
    name: "selectiondirection"
  }
  attrs: { name: "size" }
  attrs: { name: "spellcheck" }
  attrs: { name: "step" }
  attrs: { name: "tabindex" }
  attrs: { name: "value" }
  attrs: { name: "width" }
  # <amp-bind>
  attrs: {
    disabled_by: "amp4email"
    name: "[accept]"
  }
  attrs: {
    disabled_by: "amp4email"
    name: "[accesskey]"
  }
  attrs: { name: "[autocomplete]" }
  attrs: { name: "[checked]" }
  attrs: { name: "[disabled]" }
  attrs: { name: "[height]" }
  attrs: {
    disabled_by: "amp4email"
    name: "[inputmode]"
  }
  attrs: { name: "[max]" }
  attrs: { name: "[maxlength]" }
  attrs: { name: "[min]" }
  attrs: { name: "[minlength]" }
  attrs: { name: "[multiple]" }
  attrs: { name: "[pattern]" }
  attrs: { name: "[placeholder]" }
  attrs: { name: "[readonly]" }
  attrs: { name: "[required]" }
  attrs: {
    disabled_by: "amp4email"
    name: "[selectiondirection]"
  }
  attrs: { name: "[size]" }
  attrs: { name: "[spellcheck]" }
  attrs: { name: "[step]" }
  attrs: { name: "[value]" }
  attrs: { name: "[width]" }
}
# 4.10.4 The label element
tags: {
  html_format: AMP
  html_format: AMP4ADS
  html_format: AMP4EMAIL
  html_format: ACTIONS
  tag_name: "LABEL"
  attrs: { name: "for" }
  spec_url: "https://amp.dev/documentation/components/amp-form"
}
# 4.10.5 The input element.
# The input tag is also defined by extensions/amp-inputmask/validator-amp-inputmask.protoascii
tags: {
  html_format: AMP
  html_format: AMP4ADS
  html_format: AMP4EMAIL
  html_format: ACTIONS
  tag_name: "INPUT"
  attrs: {
    disabled_by: "amp4email"
    name: "no-verify"
    value: ""
  }
  attrs: {
    name: "type"
    blacklisted_value_regex: "(^|\\s)("  # Values are space separated.
        "file|"
        "image|"
        "password|"
        ")(\\s|$)"
  }
  attrs: {
    disabled_by: "amp4email"
    name: "[type]"
  }
  attr_lists: "input-common-attr"
  attr_lists: "name-attr"
  spec_url: "https://amp.dev/documentation/components/amp-form"
}
tags: {
  html_format: AMP
  tag_name: "INPUT"
  spec_name: "INPUT [type=file]"
   attrs: {
    disabled_by: "amp4email"
    name: "no-verify"
    value: ""
  }
  attrs: {
    name: "type"
    value_casei: "file"
    mandatory: true
    dispatch_key: NAME_VALUE_DISPATCH
  }
  attrs: {
    disabled_by: "amp4email"
    name: "[type]"
  }
  attr_lists: "input-common-attr"
  attr_lists: "name-attr"
  mandatory_ancestor: "FORM [method=POST]"
  spec_url: "https://amp.dev/documentation/components/amp-form"
}
tags: {
  html_format: AMP
  tag_name: "INPUT"
  spec_name: "INPUT [type=password]"
  attrs: {
    name: "type"
    value_casei: "password"
    mandatory: true
    dispatch_key: NAME_VALUE_DISPATCH
  }
  attrs: {
    disabled_by: "amp4email"
    name: "[type]"
  }
  attr_lists: "input-common-attr"
  attr_lists: "name-attr"
  mandatory_ancestor: "FORM [method=POST]"
  spec_url: "https://amp.dev/documentation/components/amp-form"
}
# 4.10.6 The button element
tags: {
  html_format: AMP
  html_format: AMP4ADS
  html_format: AMP4EMAIL
  html_format: ACTIONS
  tag_name: "BUTTON"
  attrs: {
    name: "disabled"
    value: ""
  }
  attrs: {
    name: "role"
    implicit: true
  }
  attrs: {
    name: "tabindex"
    implicit: true
  }
  attrs: { name: "type" }
  attrs: { name: "value" }
  # <amp-bind>
  attrs: { name: "[disabled]" }
  attrs: {
    disabled_by: "amp4email"
    name: "[type]"
  }
  attrs: { name: "[value]" }
  attr_lists: "name-attr"
}
# Button variant specifically supporting <amp-app-banner> tag with the
# open-button attribute.
tags: {
  html_format: AMP
  html_format: AMP4ADS
  tag_name: "BUTTON"
  spec_name: "amp-app-banner button[open-button]"
  satisfies: "amp-app-banner button[open-button]"
  mandatory_ancestor: "AMP-APP-BANNER"
  attrs: {
    name: "open-button"
    value: ""
  }
  attrs: {
    name: "role"
    implicit: true
  }
  attrs: {
    name: "tabindex"
    implicit: true
  }
  attrs: { name: "type" }
  attrs: { name: "value" }
  attr_lists: "name-attr"
}
# 4.10.7 The select element
tags: {
  html_format: AMP
  html_format: AMP4ADS
  html_format: AMP4EMAIL
  html_format: ACTIONS
  tag_name: "SELECT"
  attrs: {
    disabled_by: "amp4email"
    name: "autofocus"
  }
  attrs: { name: "disabled" }
  attrs: { name: "multiple" }
  attrs: {
    disabled_by: "amp4email"
    name: "no-verify"
    value: ""
  }
  attrs: { name: "required" }
  attrs: { name: "size" }
  # <amp-bind>
  attrs: {
    disabled_by: "amp4email"
    name: "[autofocus]"
  }
  attrs: { name: "[disabled]" }
  attrs: { name: "[multiple]" }
  attrs: { name: "[required]" }
  attrs: { name: "[size]" }
  attr_lists: "name-attr"
  spec_url: "https://amp.dev/documentation/components/amp-form"
}
# 4.10.8 The datalist element
tags: {
  html_format: AMP
  html_format: AMP4ADS
  html_format: AMP4EMAIL
  html_format: ACTIONS
  tag_name: "DATALIST"
  spec_url: "https://amp.dev/documentation/components/amp-form"
}
# 4.10.9 The optgroup element
tags: {
  html_format: AMP
  html_format: AMP4ADS
  html_format: AMP4EMAIL
  html_format: ACTIONS
  tag_name: "OPTGROUP"
  mandatory_parent: "SELECT"
  attrs: { name: "disabled" }
  attrs: { name: "label" }
  # <amp-bind>
  attrs: { name: "[disabled]" }
  attrs: { name: "[label]" }
  spec_url: "https://amp.dev/documentation/components/amp-form"
}
# 4.10.10 The option element
tags: {
  html_format: AMP
  html_format: AMP4ADS
  html_format: AMP4EMAIL
  html_format: ACTIONS
  tag_name: "OPTION"
  attrs: { name: "disabled" }
  attrs: { name: "label" }
  attrs: { name: "selected" }
  attrs: { name: "value" }
  # <amp-bind>
  attrs: { name: "[disabled]" }
  attrs: { name: "[label]" }
  attrs: { name: "[selected]" }
  attrs: { name: "[value]" }
  spec_url: "https://amp.dev/documentation/components/amp-form"
}
# 4.10.11 The textarea element
tags: {
  html_format: AMP
  html_format: AMP4ADS
  html_format: AMP4EMAIL
  html_format: ACTIONS
  tag_name: "TEXTAREA"
  attrs: { name: "autocomplete" }
  attrs: {
    name: "autoexpand"
    requires_extension: "amp-form"
  }
  attrs: {
    disabled_by: "amp4email"
    name: "autofocus"
  }
  attrs: { name: "cols" }
  attrs: { name: "disabled" }
  attrs: { name: "maxlength" }
  attrs: { name: "minlength" }
  attrs: {
    disabled_by: "amp4email"
    name: "no-verify"
    value: ""
  }
  attrs: { name: "pattern" }
  attrs: { name: "placeholder" }
  attrs: { name: "readonly" }
  attrs: { name: "required" }
  attrs: { name: "rows" }
  attrs: {
    disabled_by: "amp4email"
    name: "selectiondirection"
  }
  attrs: {
    disabled_by: "amp4email"
    name: "selectionend"
  }
  attrs: {
    disabled_by: "amp4email"
    name: "selectionstart"
  }
  attrs: { name: "spellcheck" }
  attrs: { name: "wrap" }
  # <amp-bind>
  attrs: { name: "[autocomplete]" }
  attrs: {
    disabled_by: "amp4email"
    name: "[autofocus]"
  }
  attrs: { name: "[cols]" }
  attrs: { name: "[defaulttext]" }
  attrs: { name: "[disabled]" }
  attrs: { name: "[maxlength]" }
  attrs: { name: "[minlength]" }
  attrs: { name: "[pattern]" }
  attrs: { name: "[placeholder]" }
  attrs: { name: "[readonly]" }
  attrs: { name: "[required]" }
  attrs: { name: "[rows]" }
  attrs: {
    disabled_by: "amp4email"
    name: "[selectiondirection]"
  }
  attrs: {
    disabled_by: "amp4email"
    name: "[selectionend]"
  }
  attrs: {
    disabled_by: "amp4email"
    name: "[selectionstart]"
  }
  attrs: { name: "[spellcheck]" }
  attrs: { name: "[wrap]" }
  attr_lists: "name-attr"
  spec_url: "https://amp.dev/documentation/components/amp-form"
}
# 4.10.13 The output element
tags: {
  html_format: AMP
  html_format: AMP4ADS
  html_format: AMP4EMAIL
  html_format: ACTIONS
  tag_name: "OUTPUT"
  attrs: { name: "for" }
  attrs: { name: "form" }
  attr_lists: "name-attr"
}
# 4.10.14 The progress element
tags: {
  html_format: AMP
  html_format: AMP4ADS
  html_format: AMP4EMAIL
  html_format: ACTIONS
  tag_name: "PROGRESS"
  attrs: { name: "max" }
  attrs: { name: "value" }
}
# 4.10.15 The meter element
tags: {
  html_format: AMP
  html_format: AMP4ADS
  html_format: AMP4EMAIL
  html_format: ACTIONS
  tag_name: "METER"
  attrs: { name: "high" }
  attrs: { name: "low" }
  attrs: { name: "max" }
  attrs: { name: "min" }
  attrs: { name: "optimum" }
  attrs: { name: "value" }
}
# 4.10.16 The fieldset element
tags: {
  html_format: AMP
  html_format: AMP4ADS
  html_format: AMP4EMAIL
  html_format: ACTIONS
  tag_name: "FIELDSET"
  attrs: { name: "disabled" }
  # <amp-bind>
  attrs: { name: "[disabled]" }
  attr_lists: "name-attr"
}
# 4.10.17 The legend element
tags: {
  html_format: AMP
  html_format: AMP4ADS
  html_format: AMP4EMAIL
  html_format: ACTIONS
  tag_name: "LEGEND"
}

# 4.11 (HTML5.3) Interactive elements
# 4.11.1 (HTML5.3) The details element
tags: {
  html_format: AMP
  html_format: AMP4ADS
  html_format: AMP4EMAIL
  html_format: ACTIONS
  tag_name: "DETAILS"
  attrs: {
    name: "open"
    value: ""
  }
  attrs: { name: "[open]" }
}
# 4.11.2 (HTML5.3) The summary element
tags: {
  html_format: AMP
  html_format: AMP4ADS
  html_format: AMP4EMAIL
  html_format: ACTIONS
  tag_name: "SUMMARY"
  mandatory_parent: "DETAILS"
}

# 4.11 Scripting
# 4.11.1 The script element
# Only the amphtml script, custom extensions and the LD/JSON or TEXT/PLAIN
# description are allowed.
# Note that the type TEXT/PLAIN description is define in
# validator-amp-mustache.protoascii.

# The three tagspecs below all handle the runtime engine v0.js script. They
# enforce that exactly one runtime script must be included. This tagspec is
# for the standard runtime, while the one below it is an identical spec but for
# the LTS runtime, with the only difference being the src attribute. The third
# is the corresponding spec for AMP4EMAIL and ACTIONS.
attr_lists: {
  name: "amphtml-engine-attrs"
  attrs: {
    name: "async"
    mandatory: true
    value: ""
  }
  attrs: {
    name: "crossorigin"
    value: "anonymous"
  }
  attrs: {
    name: "type"
    value_casei: "text/javascript"
  }
}
tags: {
  html_format: AMP
  tag_name: "SCRIPT"
  spec_name: "amphtml engine v0.js script"
  mandatory_alternatives: "amphtml engine v0.js script"
  unique: true
  mandatory_parent: "HEAD"
  attr_lists: "nonce-attr"
  attr_lists: "amphtml-engine-attrs"
  attrs: {
    name: "src"
    mandatory: true
    value: "https://cdn.ampproject.org/v0.js"
    dispatch_key: NAME_VALUE_DISPATCH
  }
  cdata: {
    blacklisted_cdata_regex: {
      regex: "."
      error_message: "contents"
    }
  }
  spec_url: "https://amp.dev/documentation/guides-and-tutorials/learn/spec/amphtml#required-markup"
}
tags: {
  html_format: AMP
  tag_name: "SCRIPT"
  spec_name: "amphtml engine v0.js lts script"
  mandatory_alternatives: "amphtml engine v0.js script"
  unique: true
  mandatory_parent: "HEAD"
  attr_lists: "nonce-attr"
  attr_lists: "amphtml-engine-attrs"
  attrs: {
    name: "src"
    mandatory: true
    value: "https://cdn.ampproject.org/lts/v0.js"
    dispatch_key: NAME_VALUE_DISPATCH
  }
  cdata: {
    blacklisted_cdata_regex: {
      regex: "."
      error_message: "contents"
    }
  }
  spec_url: "https://amp.dev/documentation/guides-and-tutorials/learn/spec/amphtml#required-markup"
}
tags: {
  html_format: AMP4EMAIL
  html_format: ACTIONS
  tag_name: "SCRIPT"
  spec_name: "amphtml engine v0.js script [AMP4EMAIL,ACTIONS]"
  mandatory: true
  unique: true
  mandatory_parent: "HEAD"
  attr_lists: "nonce-attr"
  attr_lists: "amphtml-engine-attrs"
  attrs: {
    name: "src"
    mandatory: true
    value: "https://cdn.ampproject.org/v0.js"
    dispatch_key: NAME_VALUE_DISPATCH
  }
  cdata: {
    blacklisted_cdata_regex: {
      regex: "."
      error_message: "contents"
    }
  }
  spec_url: "https://amp.dev/documentation/guides-and-tutorials/learn/spec/amphtml#required-markup"
}
tags: {
  html_format: AMP4ADS
  tag_name: "SCRIPT"
  spec_name: "amp4ads engine amp4ads-v0.js script"
  mandatory: true
  unique: true
  mandatory_parent: "HEAD"
  attr_lists: "nonce-attr"
  attr_lists: "amphtml-engine-attrs"
  attrs: {
    name: "src"
    mandatory: true
    value: "https://cdn.ampproject.org/amp4ads-v0.js"
    dispatch_key: NAME_VALUE_DISPATCH
  }
  cdata: {
    blacklisted_cdata_regex: {
      regex: "."
      error_message: "contents"
    }
  }
  spec_url: "https://amp.dev/documentation/guides-and-tutorials/learn/spec/amphtml#required-markup"
}
# JSON Linked Data
tags: {
  html_format: AMP
  html_format: AMP4ADS
  html_format: AMP4EMAIL
  html_format: ACTIONS
  tag_name: "SCRIPT"
  spec_name: "script type=application/ld+json"
  attr_lists: "nonce-attr"
  attrs: {
    name: "type"
    mandatory: true
    value_casei: "application/ld+json"
    dispatch_key: NAME_VALUE_DISPATCH
  }
  cdata: {
    blacklisted_cdata_regex: {
      regex: "<!--"
      error_message: "html comments"
    }
  }
}
# AMP RTC (Real Time Config)
tags: {
  html_format: AMP
  html_format: ACTIONS
  tag_name: "SCRIPT"
  spec_name: "script id=amp-rtc"
  unique: true
  mandatory_parent: "HEAD"
  attr_lists: "nonce-attr"
  attrs: {
    name: "id"
    mandatory: true
    value_casei: "amp-rtc"
    dispatch_key: NAME_VALUE_DISPATCH
  }
  attrs: {
    name: "type"
    mandatory: true
    value_casei: "application/json"
  }
  cdata: {
    blacklisted_cdata_regex: {
      regex: "<!--"
      error_message: "html comments"
    }
  }
}
# AMP IMA VIDEO
tags: {
  html_format: AMP
  html_format: ACTIONS
  tag_name: "SCRIPT"
  spec_name: "amp-ima-video > script[type=application/json]"
  mandatory_parent: "AMP-IMA-VIDEO"
  attrs: {
    name: "type"
    mandatory: true
    value_casei: "application/json"
    dispatch_key: NAME_VALUE_PARENT_DISPATCH
  }
  cdata: {
    blacklisted_cdata_regex: {
      regex: "<!--"
      error_message: "html comments"
    }
  }
}
# Specific script tags for custom elements and runtime imports.
# 4.11.2 The noscript element
tags: {
  html_format: AMP
  html_format: ACTIONS
  disabled_by: "transformed"
  tag_name: "NOSCRIPT"
  spec_name: "noscript enclosure for boilerplate"
  mandatory: true
  unique: true
  mandatory_parent: "HEAD"
  spec_url: "https://amp.dev/documentation/guides-and-tutorials/learn/spec/amp-boilerplate?format=websites"
}
tags: {
  html_format: AMP
  html_format: ACTIONS
  enabled_by: "transformed"
  tag_name: "NOSCRIPT"
  spec_name: "noscript enclosure for boilerplate (transformed)"
  unique: true
  mandatory_parent: "HEAD"
  spec_url: "https://amp.dev/documentation/guides-and-tutorials/learn/spec/amp-boilerplate?format=websites"
}
# We allow noscript in the body to contain tags otherwise disallowed by AMP.
tags: {
  html_format: AMP
  tag_name: "NOSCRIPT"
  # Noscript inside of noscript has strange parsing semantics in browsers and
  # isn't really helping anyone anyway.
  mandatory_ancestor: "BODY"
  disallowed_ancestor: "NOSCRIPT"
}
# 4.11.3 The template element
# See extensions/amp-mustache/validator-amp-mustache.protoascii.

# 11 Obsolute features
# 11.2 Non-conforming features
tags: {
  html_format: AMP
  html_format: ACTIONS
  tag_name: "ACRONYM"
}
tags: {
  html_format: AMP
  html_format: ACTIONS
  tag_name: "BIG"
}
tags: {
  html_format: AMP
  html_format: ACTIONS
  tag_name: "CENTER"
}
tags: {
  html_format: AMP
  html_format: ACTIONS
  tag_name: "DIR"
}
tags: {
  html_format: AMP
  html_format: ACTIONS
  tag_name: "HGROUP"
}
tags: {
  html_format: AMP
  html_format: ACTIONS
  tag_name: "LISTING"
}
tags: {
  html_format: AMP
  html_format: ACTIONS
  tag_name: "MULTICOL"
}
tags: {
  html_format: AMP
  html_format: ACTIONS
  tag_name: "NEXTID"
}
tags: {
  html_format: AMP
  html_format: ACTIONS
  tag_name: "NOBR"
}
tags: {
  html_format: AMP
  html_format: ACTIONS
  tag_name: "SPACER"
}
tags: {
  html_format: AMP
  html_format: ACTIONS
  tag_name: "STRIKE"
}
tags: {
  html_format: AMP
  html_format: ACTIONS
  tag_name: "TT"
}

# Some additional tags, microformats, allowances.

# The slot element.
# https://developer.mozilla.org/en-US/docs/Web/HTML/Element/slot
tags: {
  html_format: AMP
  html_format: ACTIONS
  tag_name: "SLOT"
  attr_lists: "name-attr"
}

# This tag is a preserved indicator for documents created in microsoft word.
# They do not render.
tags: {
  html_format: AMP
  tag_name: "O:P"
}

# Tags and attributes specific to AMP HTML.
# AMP Custom elements require a "src" or a "srcset" attribute,
# having both is also allowed.
attr_lists: {
  name: "mandatory-src-or-srcset"
  attrs: {
    name: "src"
    alternative_names: "srcset"
    mandatory: true
    value_url: {
      protocol: "data"
      protocol: "http"
      protocol: "https"
    }
    blacklisted_value_regex: "__amp_source_origin"
  }
}
# In AMP4EMAIL Custom elements require a "src" attribute. Unlike AMP-HTML,
# srcset is disallowed. In addition "src" is not bindable in AMP4EMAIL and the
# only accepted protocol is https. Finally the AMP4EMAIL restrictions on
# mustache on href appear here as well.
attr_lists: {
  name: "mandatory-src-amp4email"
  attrs: {
    name: "src"
    mandatory: true
    value_url: {
      protocol: "https"
      allow_relative: false
    }
    # Openning doubly curly brackets {{ (these are mustache delimiters) can only
    # appear at the beginnig of the attribute's value. Likewise closing doubly
    # curly brackets }} can only appear at the end of the attribute's value.
    # Furthermore unbalanced delimiters are not allowed.
    # Additionally section mustache delimiters, i.e., {{#, {{^, {{/ are
    # disallowed.
    blacklisted_value_regex: "__amp_source_origin|"
        "(.|\\s){{|"    # Openning delimiter can only appear at the beginning.
        "}}(.|\\s)|"    # Closing delimiter can only appear at the end.
        "^{{.*[^}][^}]$|"    # Delimiters must be balanced.
        "^[^{][^{].*}}$|"    # Delimiters must be balanced.
        "^}}|"    # Also caught by the requirements on balanced delimiters.
        "{{$|"    # Also caught by the requirements on balanced delimiters.
        "{{#|"    # Section delimiters are disallowed.
        "{{/|"    # Section delimiters are disallowed.
        "{{\\^"  # Section delimiters are disallowed.
  }
}
# Same as above except that the attribute is not mandatory.
attr_lists: {
  name: "optional-src-amp4email"
  attrs: {
    name: "src"
    value_url: {
      protocol: "https"
      allow_relative: false
    }
    # Openning doubly curly brackets {{ (these are mustache delimiters) can only
    # appear at the beginnig of the attribute's value. Likewise closing doubly
    # curly brackets }} can only appear at the end of the attribute's value.
    # Furthermore unbalanced delimiters are not allowed.
    # Additionally section mustache delimiters, i.e., {{#, {{^, {{/ are
    # disallowed.
    blacklisted_value_regex: "__amp_source_origin|"
        "(.|\\s){{|"    # Openning delimiter can only appear at the beginning.
        "}}(.|\\s)|"    # Closing delimiter can only appear at the end.
        "^{{.*[^}][^}]$|"    # Delimiters must be balanced.
        "^[^{][^{].*}}$|"    # Delimiters must be balanced.
        "^}}|"    # Also caught by the requirements on balanced delimiters.
        "{{$|"    # Also caught by the requirements on balanced delimiters.
        "{{#|"    # Section delimiters are disallowed.
        "{{/|"    # Section delimiters are disallowed.
        "{{\\^"  # Section delimiters are disallowed.
  }
}

# Extended AMP globally optional tags.
attr_lists: {
  name: "extended-amp-global"
  attrs: {
    enabled_by: "transformed"
    name: "i-amphtml-layout"
    value_casei: "container"
    value_casei: "fill"
    value_casei: "fixed"
    value_casei: "fixed-height"
    value_casei: "flex-item"
    value_casei: "fluid"
    value_casei: "intrinsic"
    value_casei: "nodisplay"
    value_casei: "responsive"
  }
  attrs: { name: "media" }
  attrs: {
    name: "noloading"
    value: ""
  }
}
tags: {  # <amp-img>
  html_format: AMP
  html_format: AMP4ADS
  html_format: ACTIONS
  tag_name: "AMP-IMG"
  attrs: { name: "alt" }
  attrs: { name: "attribution" }
  attrs: { name: "object-fit" }
  attrs: { name: "object-position" }
  attrs: { name: "placeholder" }
  # <amp-bind>
  attrs: { name: "[alt]" }
  attrs: { name: "[attribution]" }
  attrs: { name: "[src]" }
  attrs: { name: "[srcset]" }
  attr_lists: "extended-amp-global"
  attr_lists: "lightboxable-elements"
  attr_lists: "mandatory-src-or-srcset"
  spec_url: "https://amp.dev/documentation/components/amp-img"
  amp_layout: {
    supported_layouts: FILL
    supported_layouts: FIXED
    supported_layouts: FIXED_HEIGHT
    supported_layouts: FLEX_ITEM
    supported_layouts: INTRINSIC
    supported_layouts: NODISPLAY
    supported_layouts: RESPONSIVE
  }
}
# See the restrictions on mandatory-src-amp4email, as well as the removal of
# `object-fit` and `object-position`.
tags: {  # <amp-img>
  html_format: AMP4EMAIL
  tag_name: "AMP-IMG"
  spec_name: "AMP-IMG (AMP4EMAIL)"
  attrs: { name: "alt" }
  attrs: { name: "attribution" }
  attrs: { name: "placeholder" }
  attr_lists: "extended-amp-global"
  attr_lists: "mandatory-src-amp4email"
  # <amp-bind>
  attrs: { name: "[alt]" }
  attrs: { name: "[attribution]" }
  spec_url: "https://amp.dev/documentation/components/amp-img"
  amp_layout: {
    supported_layouts: FILL
    supported_layouts: FIXED
    supported_layouts: FIXED_HEIGHT
    supported_layouts: FLEX_ITEM
    supported_layouts: NODISPLAY
    supported_layouts: RESPONSIVE
  }
}
tags: {  # <amp-layout>
  html_format: AMP
  html_format: AMP4ADS
  html_format: AMP4EMAIL
  html_format: ACTIONS
  tag_name: "AMP-LAYOUT"
  attr_lists: "extended-amp-global"
  spec_url: "https://amp.dev/documentation/components/amp-layout"
  amp_layout: {
    supported_layouts: FILL
    supported_layouts: FIXED
    supported_layouts: FIXED_HEIGHT
    supported_layouts: FLEX_ITEM
    supported_layouts: INTRINSIC
    supported_layouts: NODISPLAY
    supported_layouts: RESPONSIVE
    supported_layouts: CONTAINER
  }
}
tags: {  # <amp-pixel>
  html_format: AMP
  html_format: AMP4ADS
  html_format: ACTIONS
  tag_name: "AMP-PIXEL"
  attrs: { name: "allow-ssr-img" }
  attrs: {
    name: "referrerpolicy"
    value: "no-referrer"
  }
  attrs: {
    name: "src"
    mandatory: true
    value_url: {
      protocol: "https"
      allow_relative: true  # Will be set to false at a future date.
      allow_empty: true
    }
    blacklisted_value_regex: "__amp_source_origin"
  }
  attr_lists: "extended-amp-global"
  spec_url: "https://amp.dev/documentation/components/amp-pixel"
  amp_layout {
    defines_default_height: true
    defines_default_width: true
    supported_layouts: FIXED
    supported_layouts: NODISPLAY
  }
}

# Transformed AMP specific tags.
tags: {
  html_format: AMP
  html_format: ACTIONS
  enabled_by: "transformed"
  tag_name: "I-AMPHTML-SIZER"
  spec_name: "I-AMPHTML-SIZER-RESPONSIVE"
  explicit_attrs_only: true
  attrs: {
    name: "style"
    dispatch_key: NAME_DISPATCH
    mandatory: true
    blacklisted_value_regex: "!\\s*important"
    css_declaration: {
      name: "display"
      value_casei: "block"
    }
    css_declaration: { name: "padding-top" }
  }
}

tags: {
  html_format: AMP
  html_format: ACTIONS
  enabled_by: "transformed"
  tag_name: "I-AMPHTML-SIZER"
  spec_name: "I-AMPHTML-SIZER-INTRINSIC"
  explicit_attrs_only: true
  attrs: {
    name: "class"
    value: "i-amphtml-sizer"
    mandatory: true
    dispatch_key: NAME_DISPATCH
  }
}

tags: {
  html_format: AMP
  enabled_by: "transformed"
  tag_name: "IMG"
  spec_name: "IMG-I-AMPHTML-INTRINSIC-SIZER"
  mandatory_parent: "I-AMPHTML-SIZER-INTRINSIC"
  attrs: {
    name: "alt"
    value: ""
    mandatory: true
  }
  attrs: {
    name: "aria-hidden"
    value: "true"
    mandatory: true
  }
  attrs: {
    name: "role"
    value: "presentation"
    mandatory: true
  }
  attrs: {
    name: "src"
    value_regex: "data:image\\/svg\\+xml;charset=utf-8,<svg height=\"\\d+(\\.\\d+)?\" width=\"\\d+(\\.\\d+)?\" xmlns=\"http:\\/\\/www\\.w3\\.org\\/2000\\/svg\" version=\"1\\.1\"\\/>|data:image\\/svg\\+xml;charset=utf-8,<svg height='\\d+(\\.\\d+)?\' width='\\d+(\\.\\d+)?\' xmlns='http:\\/\\/www\\.w3\\.org\\/2000\\/svg' version='1\\.1'\\/>"
    mandatory: true
  }
}

# AMP Layout attributes: implied for TagSpecs with amp_layout field
# set. Note that while these attributes are defined as optional here,
# depending on amp layout the validator will examine these fields and
# their values.
attr_lists: {
  name: "$AMP_LAYOUT_ATTRS"
  attrs: { name: "disable-inline-width" }
  attrs: { name: "height" }
  attrs: { name: "heights" }
  attrs: { name: "layout" }
  attrs: { name: "sizes" }
  attrs: { name: "width" }
  # <amp-bind>
  attrs: { name: "[height]" }
  attrs: { name: "[width]" }
}

# We generally want to allow publishers to use nonce on their own pages, to
# aid security on origin. The AMP Cache will strip these attributes so as
# not to break the behavior of the document on the cache. However, certain
# contexts do not make sense for nonce attributes. Email never is displayed
# on the publisher origin. Transformed documents are typically used as signed
# exchanges where the AMP Cache cannot strip the nonces. The nonce attribute
# is also present in the "common-extension-attrs" attr_lists below.
attr_lists: {
  name: "nonce-attr"
  attrs: {
    disabled_by: "amp4email"
    disabled_by: "transformed"
    name: "nonce"
  }
}

# AMP Extension attributes. These attributes are used in every AMP
# extension script tag
attr_lists: {
  name: "common-extension-attrs"
  attrs: {
    name: "async"
    mandatory: true
    value: ""
  }
  attrs: {
    name: "crossorigin"
    value: "anonymous"
  }
  attrs: {
    disabled_by: "transformed"
    disabled_by: "amp4email"
    name: "nonce"
  }
  attrs: {
    name: "type"
    value_casei: "text/javascript"
  }
}

# Mandatory "id" attribute.
attr_lists: {
  name: "mandatory-id-attr"
  attrs: {
    name: "id"
    mandatory: true
    # When updating this blacklisted_value_regex, also update the entry for
    # "id" in $GLOBAL_ATTRS, and also validator-amp-script.protoascii and
    # validator-amp-mustache.protoascii.
    blacklisted_value_regex: "(^|\\s)("  # Values are space separated
        "__amp_\\S*|"
        "__count__|"
        "__defineGetter__|"
        "__defineSetter__|"
        "__lookupGetter__|"
        "__lookupSetter__|"
        "__noSuchMethod__|"
        "__parent__|"
        "__proto__|"
        "__AMP_\\S*|"
        "\\$p|"
        "\\$proxy|"
        "acceptCharset|"
        "addEventListener|"
        "appendChild|"
        "assignedSlot|"
        "attachShadow|"
        "AMP|"
        "baseURI|"
        "checkValidity|"
        "childElementCount|"
        "childNodes|"
        "classList|"
        "className|"
        "clientHeight|"
        "clientLeft|"
        "clientTop|"
        "clientWidth|"
        "compareDocumentPosition|"
        "computedName|"
        "computedRole|"
        "contentEditable|"
        "createShadowRoot|"
        "enqueAction|"
        "firstChild|"
        "firstElementChild|"
        "getAnimations|"
        "getAttribute|"
        "getAttributeNS|"
        "getAttributeNode|"
        "getAttributeNodeNS|"
        "getBoundingClientRect|"
        "getClientRects|"
        "getDestinationInsertionPoints|"
        "getElementsByClassName|"
        "getElementsByTagName|"
        "getElementsByTagNameNS|"
        "getRootNode|"
        "hasAttribute|"
        "hasAttributeNS|"
        "hasAttributes|"
        "hasChildNodes|"
        "hasPointerCapture|"
        "i-amphtml-\\S*|"
        "innerHTML|"
        "innerText|"
        "inputMode|"
        "insertAdjacentElement|"
        "insertAdjacentHTML|"
        "insertAdjacentText|"
        "isContentEditable|"
        "isDefaultNamespace|"
        "isEqualNode|"
        "isSameNode|"
        "lastChild|"
        "lastElementChild|"
        "lookupNamespaceURI|"
        "namespaceURI|"
        "nextElementSibling|"
        "nextSibling|"
        "nodeName|"
        "nodeType|"
        "nodeValue|"
        "offsetHeight|"
        "offsetLeft|"
        "offsetParent|"
        "offsetTop|"
        "offsetWidth|"
        "outerHTML|"
        "outerText|"
        "ownerDocument|"
        "parentElement|"
        "parentNode|"
        "previousElementSibling|"
        "previousSibling|"
        "querySelector|"
        "querySelectorAll|"
        "releasePointerCapture|"
        "removeAttribute|"
        "removeAttributeNS|"
        "removeAttributeNode|"
        "removeChild|"
        "removeEventListener|"
        "replaceChild|"
        "reportValidity|"
        "requestPointerLock|"
        "scrollHeight|"
        "scrollIntoView|"
        "scrollIntoViewIfNeeded|"
        "scrollLeft|"
        "scrollWidth|"
        "setAttribute|"
        "setAttributeNS|"
        "setAttributeNode|"
        "setAttributeNodeNS|"
        "setPointerCapture|"
        "shadowRoot|"
        "styleMap|"
        "tabIndex|"
        "tagName|"
        "textContent|"
        "toString|"
        "valueOf|"
        "(webkit|ms|moz|o)dropzone|"
        "(webkit|moz|ms|o)MatchesSelector|"
        "(webkit|moz|ms|o)RequestFullScreen|"
        "(webkit|moz|ms|o)RequestFullscreen"
        ")(\\s|$)"
  }
}


# Disallows document properties on "name" attribute for use on <form>.
attr_lists: {
  name: "form-name-attr"
  attrs: {
    name: "name"
    blacklisted_value_regex: "(^|\\s)("
        "ATTRIBUTE_NODE|"
        "CDATA_SECTION_NODE|"
        "COMMENT_NODE|"
        "DOCUMENT_FRAGMENT_NODE|"
        "DOCUMENT_NODE|"
        "DOCUMENT_POSITION_CONTAINED_BY|"
        "DOCUMENT_POSITION_CONTAINS|"
        "DOCUMENT_POSITION_DISCONNECTED|"
        "DOCUMENT_POSITION_FOLLOWING|"
        "DOCUMENT_POSITION_IMPLEMENTATION_SPECIFIC|"
        "DOCUMENT_POSITION_PRECEDING|"
        "DOCUMENT_TYPE_NODE|"
        "ELEMENT_NODE|"
        "ENTITY_NODE|"
        "ENTITY_REFERENCE_NODE|"
        "NOTATION_NODE|"
        "PROCESSING_INSTRUCTION_NODE|"
        "TEXT_NODE|"
        "URL|"
        "URLUnencoded|"
        "__amp_\\S*|"
        "__count__|"
        "__defineGetter__|"
        "__defineSetter__|"
        "__lookupGetter__|"
        "__lookupSetter__|"
        "__noSuchMethod__|"
        "__parent__|"
        "__proto__|"
        "__AMP_\\S*|"
        "activeElement|"
        "addEventListener|"
        "adoptNode|"
        "alinkColor|"
        "all|"
        "anchors|"
        "append|"
        "appendChild|"
        "applets|"
        "baseURI|"
        "bgColor|"
        "body|"
        "captureEvents|"
        "caretPositionFromPoint|"
        "caretRangeFromPoint|"
        "characterSet|"
        "charset|"
        "childElementCount|"
        "childNodes|"
        "children|"
        "clear|"
        "cloneNode|"
        "close|"
        "compareDocumentPosition|"
        "compatMode|"
        "constructor|"
        "contains|"
        "contentType|"
        "cookie|"
        "createAttribute|"
        "createAttributeNS|"
        "createCDATASection|"
        "createComment|"
        "createDocumentFragment|"
        "createElement|"
        "createElementNS|"
        "createEvent|"
        "createExpression|"
        "createNSResolver|"
        "createNodeIterator|"
        "createProcessingInstruction|"
        "createRange|"
        "createTextNode|"
        "createTreeWalker|"
        "currentScript|"
        "defaultView|"
        "designMode|"
        "dir|"
        "dispatchEvent|"
        "doctype|"
        "documentElement|"
        "documentURI|"
        "domain|"
        "elementFromPoint|"
        "elementsFromPoint|"
        "embeds|"
        "enableStyleSheetsForSet|"
        "evaluate|"
        "execCommand|"
        "execCommandShowHelp|"
        "exitFullscreen|"
        "exitPictureInPicture|"
        "exitPointerLock|"
        "fgColor|"
        "firstChild|"
        "firstElementChild|"
        "focus|"
        "fonts|"
        "forms|"
        "fullscreen|"
        "fullscreenElement|"
        "fullscreenEnabled|"
        "getCSSCanvasContext|"
        "getElementById|"
        "getElementsByClassName|"
        "getElementsByName|"
        "getElementsByTagName|"
        "getElementsByTagNameNS|"
        "getOverrideStyle|"
        "getRootNode|"
        "getSelection|"
        "hasChildNodes|"
        "hasFocus|"
        "hasOwnProperty|"
        "hasStorageAccess|"
        "head|"
        "hidden|"
        "images|"
        "implementation|"
        "importNode|"
        "inputEncoding|"
        "insertBefore|"
        "isConnected|"
        "isDefaultNamespace|"
        "isEqualNode|"
        "isPrototypeOf|"
        "isSameNode|"
        "l10n|"
        "lastChild|"
        "lastElementChild|"
        "lastModified|"
        "lastStyleSheetSet|"
        "linkColor|"
        "links|"
        "location|"
        "lookupNamespaceURI|"
        "lookupPrefix|"
        "mozCancelFullScreen|"
        "mozFullScreen|"
        "mozFullScreenElement|"
        "mozFullScreenEnabled|"
        "mozSetImageElement|"
        "msCSSOMElementFloatMetrics|"
        "msCapsLockWarningOff|"
        "msElementsFromPoint|"
        "msElementsFromRect|"
        "nextSibling|"
        "nodeName|"
        "nodeType|"
        "nodeValue|"
        "normalize|"
        "onabort|"
        "onactivate|"
        "onafterscriptexecute|"
        "onanimationcancel|"
        "onanimationend|"
        "onanimationiteration|"
        "onanimationstart|"
        "onauxclick|"
        "onbeforeactivate|"
        "onbeforecopy|"
        "onbeforecut|"
        "onbeforedeactivate|"
        "onbeforeinput|"
        "onbeforepaste|"
        "onbeforescriptexecute|"
        "onblur|"
        "oncancel|"
        "oncanplay|"
        "oncanplaythrough|"
        "onchange|"
        "onclick|"
        "onclose|"
        "oncontextmenu|"
        "oncopy|"
        "oncuechange|"
        "oncut|"
        "ondblclick|"
        "ondeactivate|"
        "ondrag|"
        "ondragend|"
        "ondragenter|"
        "ondragexit|"
        "ondragleave|"
        "ondragover|"
        "ondragstart|"
        "ondrop|"
        "ondurationchange|"
        "onemptied|"
        "onended|"
        "onerror|"
        "onfocus|"
        "onfreeze|"
        "onfullscreenchange|"
        "onfullscreenerror|"
        "ongotpointercapture|"
        "oninput|"
        "oninvalid|"
        "onkeydown|"
        "onkeypress|"
        "onkeyup|"
        "onload|"
        "onloadeddata|"
        "onloadedmetadata|"
        "onloadend|"
        "onloadstart|"
        "onlostpointercapture|"
        "onmousedown|"
        "onmouseenter|"
        "onmouseleave|"
        "onmousemove|"
        "onmouseout|"
        "onmouseover|"
        "onmouseup|"
        "onmousewheel|"
        "onmozfullscreenchange|"
        "onmozfullscreenerror|"
        "onmscontentzoom|"
        "onmsgesturechange|"
        "onmsgesturedoubletap|"
        "onmsgestureend|"
        "onmsgesturehold|"
        "onmsgesturestart|"
        "onmsgesturetap|"
        "onmsinertiastart|"
        "onmsmanipulationstatechanged|"
        "onmssitemodejumplistitemremoved|"
        "onmsthumbnailclick|"
        "onpaste|"
        "onpause|"
        "onplay|"
        "onplaying|"
        "onpointercancel|"
        "onpointerdown|"
        "onpointerenter|"
        "onpointerleave|"
        "onpointerlockchange|"
        "onpointerlockerror|"
        "onpointermove|"
        "onpointerout|"
        "onpointerover|"
        "onpointerup|"
        "onprogress|"
        "onratechange|"
        "onreadystatechange|"
        "onrejectionhandled|"
        "onreset|"
        "onresize|"
        "onresume|"
        "onscroll|"
        "onsearch|"
        "onseeked|"
        "onseeking|"
        "onselect|"
        "onselectionchange|"
        "onselectstart|"
        "onshow|"
        "onstalled|"
        "onstop|"
        "onsubmit|"
        "onsuspend|"
        "ontimeupdate|"
        "ontoggle|"
        "ontransitioncancel|"
        "ontransitionend|"
        "ontransitionrun|"
        "ontransitionstart|"
        "onunhandledrejection|"
        "onvisibilitychange|"
        "onvolumechange|"
        "onwaiting|"
        "onwebkitanimationend|"
        "onwebkitanimationiteration|"
        "onwebkitanimationstart|"
        "onwebkitfullscreenchange|"
        "onwebkitfullscreenerror|"
        "onwebkitmouseforcechanged|"
        "onwebkitmouseforcedown|"
        "onwebkitmouseforceup|"
        "onwebkitmouseforcewillbegin|"
        "onwebkittransitionend|"
        "onwheel|"
        "open|"
        "origin|"
        "ownerDocument|"
        "parentElement|"
        "parentNode|"
        "pictureInPictureElement|"
        "pictureInPictureEnabled|"
        "plugins|"
        "pointerLockElement|"
        "preferredStyleSheetSet|"
        "prepend|"
        "previousSibling|"
        "propertyIsEnumerable|"
        "queryCommandEnabled|"
        "queryCommandIndeterm|"
        "queryCommandState|"
        "queryCommandSupported|"
        "queryCommandText|"
        "queryCommandValue|"
        "querySelector|"
        "querySelectorAll|"
        "readyState|"
        "referrer|"
        "registerElement|"
        "releaseCapture|"
        "releaseEvents|"
        "removeChild|"
        "removeEventListener|"
        "replaceChild|"
        "requestStorageAccess|"
        "rootElement|"
        "scripts|"
        "scrollingElement|"
        "selectedStyleSheetSet|"
        "styleSheetSets|"
        "styleSheets|"
        "textContent|"
        "title|"
        "toLocaleString|"
        "toSource|"
        "toString|"
        "updateSettings|"
        "valueOf|"
        "visibilityState|"
        "vlinkColor|"
        "wasDiscarded|"
        "webkitCancelFullScreen|"
        "webkitCurrentFullScreenElement|"
        "webkitExitFullscreen|"
        "webkitFullScreenKeyboardInputAllowed|"
        "webkitFullscreenElement|"
        "webkitFullscreenEnabled|"
        "webkitHidden|"
        "webkitIsFullScreen|"
        "webkitVisibilityState|"
        "write|"
        "writeln|"
        "xmlEncoding|"
        "xmlStandalone|"
        "xmlVersion"
        ")(\\s|$)"
  }
}

# Not mandatory "name" attribute.
attr_lists: {
  name: "name-attr"
  attrs: {
    name: "name"
    # When updating this blacklisted_value_regex, also update for
    # mandatory-name-attr.
    blacklisted_value_regex: "(^|\\s)("  # Values are space separated
        "__amp_\\S*|"
        "__count__|"
        "__defineGetter__|"
        "__defineSetter__|"
        "__lookupGetter__|"
        "__lookupSetter__|"
        "__noSuchMethod__|"
        "__parent__|"
        "__proto__|"
        "__AMP_\\S*|"
        "\\$p|"
        "\\$proxy|"
        "acceptCharset|"
        "addEventListener|"
        "appendChild|"
        "assignedSlot|"
        "attachShadow|"
        "baseURI|"
        "checkValidity|"
        "childElementCount|"
        "childNodes|"
        "classList|"
        "className|"
        "clientHeight|"
        "clientLeft|"
        "clientTop|"
        "clientWidth|"
        "compareDocumentPosition|"
        "computedName|"
        "computedRole|"
        "contentEditable|"
        "createShadowRoot|"
        "enqueAction|"
        "firstChild|"
        "firstElementChild|"
        "getAnimations|"
        "getAttribute|"
        "getAttributeNS|"
        "getAttributeNode|"
        "getAttributeNodeNS|"
        "getBoundingClientRect|"
        "getClientRects|"
        "getDestinationInsertionPoints|"
        "getElementsByClassName|"
        "getElementsByTagName|"
        "getElementsByTagNameNS|"
        "getRootNode|"
        "hasAttribute|"
        "hasAttributeNS|"
        "hasAttributes|"
        "hasChildNodes|"
        "hasPointerCapture|"
        "innerHTML|"
        "innerText|"
        "inputMode|"
        "insertAdjacentElement|"
        "insertAdjacentHTML|"
        "insertAdjacentText|"
        "isContentEditable|"
        "isDefaultNamespace|"
        "isEqualNode|"
        "isSameNode|"
        "lastChild|"
        "lastElementChild|"
        "lookupNamespaceURI|"
        "namespaceURI|"
        "nextElementSibling|"
        "nextSibling|"
        "nodeName|"
        "nodeType|"
        "nodeValue|"
        "offsetHeight|"
        "offsetLeft|"
        "offsetParent|"
        "offsetTop|"
        "offsetWidth|"
        "outerHTML|"
        "outerText|"
        "ownerDocument|"
        "parentElement|"
        "parentNode|"
        "previousElementSibling|"
        "previousSibling|"
        "querySelector|"
        "querySelectorAll|"
        "releasePointerCapture|"
        "removeAttribute|"
        "removeAttributeNS|"
        "removeAttributeNode|"
        "removeChild|"
        "removeEventListener|"
        "replaceChild|"
        "reportValidity|"
        "requestPointerLock|"
        "scrollHeight|"
        "scrollIntoView|"
        "scrollIntoViewIfNeeded|"
        "scrollLeft|"
        "scrollWidth|"
        "setAttribute|"
        "setAttributeNS|"
        "setAttributeNode|"
        "setAttributeNodeNS|"
        "setPointerCapture|"
        "shadowRoot|"
        "styleMap|"
        "tabIndex|"
        "tagName|"
        "textContent|"
        "toString|"
        "valueOf|"
        "(webkit|ms|moz|o)dropzone|"
        "(webkit|moz|ms|o)MatchesSelector|"
        "(webkit|moz|ms|o)RequestFullScreen|"
        "(webkit|moz|ms|o)RequestFullscreen"
        ")(\\s|$)"
  }
}

# Mandatory "name" attribute.
attr_lists: {
  name: "mandatory-name-attr"
  attrs: {
    name: "name"
    mandatory: true
    # When updating this blacklisted_value_regex, also update for name-attr.
    blacklisted_value_regex: "(^|\\s)("  # Values are space separated
        "__amp_\\S*|"
        "__count__|"
        "__defineGetter__|"
        "__defineSetter__|"
        "__lookupGetter__|"
        "__lookupSetter__|"
        "__noSuchMethod__|"
        "__parent__|"
        "__proto__|"
        "__AMP_\\S*|"
        "\\$p|"
        "\\$proxy|"
        "acceptCharset|"
        "addEventListener|"
        "appendChild|"
        "assignedSlot|"
        "attachShadow|"
        "baseURI|"
        "checkValidity|"
        "childElementCount|"
        "childNodes|"
        "classList|"
        "className|"
        "clientHeight|"
        "clientLeft|"
        "clientTop|"
        "clientWidth|"
        "compareDocumentPosition|"
        "computedName|"
        "computedRole|"
        "contentEditable|"
        "createShadowRoot|"
        "enqueAction|"
        "firstChild|"
        "firstElementChild|"
        "getAnimations|"
        "getAttribute|"
        "getAttributeNS|"
        "getAttributeNode|"
        "getAttributeNodeNS|"
        "getBoundingClientRect|"
        "getClientRects|"
        "getDestinationInsertionPoints|"
        "getElementsByClassName|"
        "getElementsByTagName|"
        "getElementsByTagNameNS|"
        "getRootNode|"
        "hasAttribute|"
        "hasAttributeNS|"
        "hasAttributes|"
        "hasChildNodes|"
        "hasPointerCapture|"
        "innerHTML|"
        "innerText|"
        "inputMode|"
        "insertAdjacentElement|"
        "insertAdjacentHTML|"
        "insertAdjacentText|"
        "isContentEditable|"
        "isDefaultNamespace|"
        "isEqualNode|"
        "isSameNode|"
        "lastChild|"
        "lastElementChild|"
        "lookupNamespaceURI|"
        "namespaceURI|"
        "nextElementSibling|"
        "nextSibling|"
        "nodeName|"
        "nodeType|"
        "nodeValue|"
        "offsetHeight|"
        "offsetLeft|"
        "offsetParent|"
        "offsetTop|"
        "offsetWidth|"
        "outerHTML|"
        "outerText|"
        "ownerDocument|"
        "parentElement|"
        "parentNode|"
        "previousElementSibling|"
        "previousSibling|"
        "querySelector|"
        "querySelectorAll|"
        "releasePointerCapture|"
        "removeAttribute|"
        "removeAttributeNS|"
        "removeAttributeNode|"
        "removeChild|"
        "removeEventListener|"
        "replaceChild|"
        "reportValidity|"
        "requestPointerLock|"
        "scrollHeight|"
        "scrollIntoView|"
        "scrollIntoViewIfNeeded|"
        "scrollLeft|"
        "scrollWidth|"
        "setAttribute|"
        "setAttributeNS|"
        "setAttributeNode|"
        "setAttributeNodeNS|"
        "setPointerCapture|"
        "shadowRoot|"
        "styleMap|"
        "tabIndex|"
        "tagName|"
        "textContent|"
        "toString|"
        "valueOf|"
        "(webkit|ms|moz|o)dropzone|"
        "(webkit|moz|ms|o)MatchesSelector|"
        "(webkit|moz|ms|o)RequestFullScreen|"
        "(webkit|moz|ms|o)RequestFullscreen"
        ")(\\s|$)"
  }
}

# Global attributes: These can be used in all tags.
attr_lists: {
  name: "$GLOBAL_ATTRS"
  # For schema.org annotations.
  attrs: { name: "itemid" }
  attrs: { name: "itemprop" }
  attrs: { name: "itemref" }
  attrs: { name: "itemscope" }
  attrs: { name: "itemtype" }
  # Also for schema.org, RDFa syntax
  attrs: { name: "about" }
  attrs: { name: "content" }
  attrs: { name: "datatype" }
  attrs: { name: "inlist" }
  attrs: { name: "prefix" }
  attrs: { name: "property" }
  attrs: {
    name: "rel"
    blacklisted_value_regex: "(^|\\s)("  # Values are space separated
        "canonical|"
        "components|"
        "dns-prefetch|"
        "import|"
        "manifest|"
        "preconnect|"
        "preload|"
        "prerender|"
        "serviceworker|"
        "stylesheet|"
        "subresource"
        ")(\\s|$)"
  }
  attrs: { name: "resource" }
  attrs: { name: "rev" }
  attrs: {
    name: "style"
    # `style` attribute value validated against Document Level CSS rules defined
    # in validator-css.protoascii.
    value_doc_css: true
  }
  attrs: { name: "typeof" }
  attrs: { name: "vocab" }
  # 3.2.5 HTML5 Global attributes.
  attrs: { name: "accesskey" }
  attrs: {
    # attribute "class" for transformed is handled within the Validator engine.
    # If this changes, please be sure to also update:
    # amp-experiment 1.0 implementation.
    disabled_by: "transformed"
    name: "class"
    blacklisted_value_regex: "(^|\\W)i-amphtml-"
  }
  attrs: { name: "dir" }
  attrs: { name: "draggable" }
  attrs: {
    name: "hidden"
    value: ""
  }
  attrs: {
    name: "id"
    # When updating this blacklisted_value_regex, also update for
    # mandatory-id-attr, validator-amp-script.protoascii, and
    # validator-amp-mustache.protoascii.
    blacklisted_value_regex: "(^|\\s)("  # Values are space separated
        "__amp_\\S*|"
        "__count__|"
        "__defineGetter__|"
        "__defineSetter__|"
        "__lookupGetter__|"
        "__lookupSetter__|"
        "__noSuchMethod__|"
        "__parent__|"
        "__proto__|"
        "__AMP_\\S*|"
        "\\$p|"
        "\\$proxy|"
        "acceptCharset|"
        "addEventListener|"
        "appendChild|"
        "assignedSlot|"
        "attachShadow|"
        "AMP|"
        "baseURI|"
        "checkValidity|"
        "childElementCount|"
        "childNodes|"
        "classList|"
        "className|"
        "clientHeight|"
        "clientLeft|"
        "clientTop|"
        "clientWidth|"
        "compareDocumentPosition|"
        "computedName|"
        "computedRole|"
        "contentEditable|"
        "createShadowRoot|"
        "enqueAction|"
        "firstChild|"
        "firstElementChild|"
        "getAnimations|"
        "getAttribute|"
        "getAttributeNS|"
        "getAttributeNode|"
        "getAttributeNodeNS|"
        "getBoundingClientRect|"
        "getClientRects|"
        "getDestinationInsertionPoints|"
        "getElementsByClassName|"
        "getElementsByTagName|"
        "getElementsByTagNameNS|"
        "getRootNode|"
        "hasAttribute|"
        "hasAttributeNS|"
        "hasAttributes|"
        "hasChildNodes|"
        "hasPointerCapture|"
        "i-amphtml-\\S*|"
        "innerHTML|"
        "innerText|"
        "inputMode|"
        "insertAdjacentElement|"
        "insertAdjacentHTML|"
        "insertAdjacentText|"
        "isContentEditable|"
        "isDefaultNamespace|"
        "isEqualNode|"
        "isSameNode|"
        "lastChild|"
        "lastElementChild|"
        "lookupNamespaceURI|"
        "namespaceURI|"
        "nextElementSibling|"
        "nextSibling|"
        "nodeName|"
        "nodeType|"
        "nodeValue|"
        "offsetHeight|"
        "offsetLeft|"
        "offsetParent|"
        "offsetTop|"
        "offsetWidth|"
        "outerHTML|"
        "outerText|"
        "ownerDocument|"
        "parentElement|"
        "parentNode|"
        "previousElementSibling|"
        "previousSibling|"
        "querySelector|"
        "querySelectorAll|"
        "releasePointerCapture|"
        "removeAttribute|"
        "removeAttributeNS|"
        "removeAttributeNode|"
        "removeChild|"
        "removeEventListener|"
        "replaceChild|"
        "reportValidity|"
        "requestPointerLock|"
        "scrollHeight|"
        "scrollIntoView|"
        "scrollIntoViewIfNeeded|"
        "scrollLeft|"
        "scrollWidth|"
        "setAttribute|"
        "setAttributeNS|"
        "setAttributeNode|"
        "setAttributeNodeNS|"
        "setPointerCapture|"
        "shadowRoot|"
        "styleMap|"
        "tabIndex|"
        "tagName|"
        "textContent|"
        "toString|"
        "valueOf|"
        "(webkit|ms|moz|o)dropzone|"
        "(webkit|moz|ms|o)MatchesSelector|"
        "(webkit|moz|ms|o)RequestFullScreen|"
        "(webkit|moz|ms|o)RequestFullscreen"
        ")(\\s|$)"
  }
  attrs: { name: "lang" }
  attrs: { name: "slot" }
  attrs: { name: "tabindex" }
  attrs: { name: "title" }
  attrs: { name: "translate" }
  # Accessible Rich Internet Applications http://www.w3.org/TR/wai-aria/
  attrs: { name: "aria-activedescendant" }
  attrs: { name: "aria-atomic" }
  attrs: { name: "aria-autocomplete" }
  attrs: { name: "aria-busy" }
  attrs: { name: "aria-checked" }
  attrs: { name: "aria-controls" }
  attrs: { name: "aria-current" }
  attrs: { name: "aria-describedby" }
  attrs: { name: "aria-disabled" }
  attrs: { name: "aria-dropeffect" }
  attrs: { name: "aria-expanded" }
  attrs: { name: "aria-flowto" }
  attrs: { name: "aria-grabbed" }
  attrs: { name: "aria-haspopup" }
  attrs: { name: "aria-hidden" }
  attrs: { name: "aria-invalid" }
  attrs: { name: "aria-label" }
  attrs: { name: "aria-labelledby" }
  attrs: { name: "aria-level" }
  attrs: { name: "aria-live" }
  attrs: { name: "aria-multiline" }
  attrs: { name: "aria-multiselectable" }
  attrs: { name: "aria-orientation" }
  attrs: { name: "aria-owns" }
  attrs: { name: "aria-posinset" }
  attrs: { name: "aria-pressed" }
  attrs: { name: "aria-readonly" }
  attrs: { name: "aria-relevant" }
  attrs: { name: "aria-required" }
  attrs: { name: "aria-selected" }
  attrs: { name: "aria-setsize" }
  attrs: { name: "aria-sort" }
  attrs: { name: "aria-valuemax" }
  attrs: { name: "aria-valuemin" }
  attrs: { name: "aria-valuenow" }
  attrs: { name: "aria-valuetext" }
  attrs: {
    name: "on"
    trigger: {
      if_value_regex: "tap:.*"
      also_requires_attr: "role"
      also_requires_attr: "tabindex"
    }
  }
  attrs: { name: "role" }
  # For placeholders inside amp-ad and other tags, we allow the
  # placeholder empty attribute. See e.g.
  # https://github.com/ampproject/amphtml/pull/284/commits
  attrs: { name: "placeholder" value: "" }
  # We allow the empty fallback attribute on any element
  attrs: { name: "fallback" value: "" }
  attrs: { name: "overflow" }
  # amp-access specific attributes, see
  # https://amp.dev/documentation/components/amp-access
  # TODO(gregable): These should only be allowed on any tag inside BODY or HEAD.
  attrs: { name: "amp-access" }
  attrs: { name: "amp-access-behavior" }
  attrs: { name: "amp-access-hide" }
  attrs: { name: "amp-access-id" }
  attrs: { name: "amp-access-loader" }
  attrs: { name: "amp-access-loading" }
  attrs: { name: "amp-access-off" }
  attrs: { name: "amp-access-on" }
  attrs: { name: "amp-access-show" }
  attrs: { name: "amp-access-style" }
  attrs: { name: "amp-access-template" }
  attrs: { name: "i-amp-access-id" }
  # amp-form specific attributes, see
  # https://github.com/ampproject/amphtml/issues/5268
  attrs: {
    name: "validation-for"
    trigger: {
      also_requires_attr: "visible-when-invalid"
    }
  }
  attrs: {
    name: "visible-when-invalid"
    value: "badInput"
    value: "customError"
    value: "patternMismatch"
    value: "rangeOverflow"
    value: "rangeUnderflow"
    value: "stepMismatch"
    value: "tooLong"
    value: "tooShort"
    value: "typeMismatch"
    value: "valueMissing"
    trigger: {
      also_requires_attr: "validation-for"
    }
  }
  # amp-fx-collection specific attributes, see
  # https://amp.dev/documentation/components/amp-fx-collection
  attrs: {
    name: "amp-fx"
    value_regex_casei: "(fade-in|"
                        "fade-in-scroll|"
                        "float-in-bottom|"
                        "float-in-top|"
                        "fly-in-bottom|"
                        "fly-in-left|"
                        "fly-in-right|"
                        "fly-in-top|"
                        "parallax)"
                       "(\\s|"
                        "fade-in|"
                        "fade-in-scroll|"
                        "float-in-bottom|"
                        "float-in-top|"
                        "fly-in-bottom|"
                        "fly-in-left|"
                        "fly-in-right|"
                        "fly-in-top|"
                        "parallax)*"
    requires_extension: "amp-fx-collection"
  }
  # amp-subscriptions specific attributes, see
  # https://amp.dev/documentation/components/amp-subscriptions
  attrs: {
    name: "subscriptions-action"
    requires_extension: "amp-subscriptions"
  }
  attrs: {
    name: "subscriptions-actions"
    value: ""
    requires_extension: "amp-subscriptions"
  }
  attrs: {
    name: "subscriptions-decorate"
    requires_extension: "amp-subscriptions"
  }
  attrs: {
    name: "subscriptions-dialog"
    value: ""
    requires_extension: "amp-subscriptions"
  }
  attrs: {
    name: "subscriptions-display"
    requires_extension: "amp-subscriptions"
  }
  attrs: {
    name: "subscriptions-lang"
    requires_extension: "amp-subscriptions"
  }
  attrs: {
    name: "subscriptions-section"
    value_casei: "actions"
    value_casei: "content"
    value_casei: "content-not-granted"
    value_casei: "loading"
    requires_extension: "amp-subscriptions"
  }
  attrs: {
    name: "subscriptions-service"
    requires_extension: "amp-subscriptions"
  }
<<<<<<< HEAD
  # amp-subscriptions-google specific attributes, see
  # https://amp.dev/documentation/components/amp-subscriptions-google
  attrs: {
    name: "subscriptions-google-rtc"
    requires_extension: "amp-subscriptions-google"
=======
  # amp-next-page specific attributes, see
  # https://amp.dev/documentation/components/amp-next-page
  attrs: {
    name: "next-page-hide"
    requires_extension: "amp-next-page"
  }
  attrs: {
    name: "next-page-replace"
    requires_extension: "amp-next-page"
>>>>>>> 12f7bcff
  }
  # <amp-bind>
  attrs: { name: "[aria-activedescendant]" }
  attrs: { name: "[aria-atomic]" }
  attrs: { name: "[aria-autocomplete]" }
  attrs: { name: "[aria-busy]" }
  attrs: { name: "[aria-checked]" }
  attrs: { name: "[aria-controls]" }
  attrs: { name: "[aria-describedby]" }
  attrs: { name: "[aria-disabled]" }
  attrs: { name: "[aria-dropeffect]" }
  attrs: { name: "[aria-expanded]" }
  attrs: { name: "[aria-flowto]" }
  attrs: { name: "[aria-grabbed]" }
  attrs: { name: "[aria-haspopup]" }
  attrs: { name: "[aria-hidden]" }
  attrs: { name: "[aria-invalid]" }
  attrs: { name: "[aria-label]" }
  attrs: { name: "[aria-labelledby]" }
  attrs: { name: "[aria-level]" }
  attrs: { name: "[aria-live]" }
  attrs: { name: "[aria-multiline]" }
  attrs: { name: "[aria-multiselectable]" }
  attrs: { name: "[aria-orientation]" }
  attrs: { name: "[aria-owns]" }
  attrs: { name: "[aria-posinset]" }
  attrs: { name: "[aria-pressed]" }
  attrs: { name: "[aria-readonly]" }
  attrs: { name: "[aria-relevant]" }
  attrs: { name: "[aria-required]" }
  attrs: { name: "[aria-selected]" }
  attrs: { name: "[aria-setsize]" }
  attrs: { name: "[aria-sort]" }
  attrs: { name: "[aria-valuemax]" }
  attrs: { name: "[aria-valuemin]" }
  attrs: { name: "[aria-valuenow]" }
  attrs: { name: "[aria-valuetext]" }
  attrs: { name: "[class]" }
  attrs: { name: "[hidden]" }
  attrs: { name: "[text]" }
  # <amp-sidebar>
  attrs: {
    name: "autoscroll"
    requires_ancestor {
      marker: AUTOSCROLL
    }
  }
}

# Error Specificity: Used in the verbose validator to select between multiple
# generated error types for a failing error. A higher number means that the
# error is more specific, ie: more helpful, preferred.
error_specificity { code: UNKNOWN_CODE specificity: 0 }
error_specificity { code: MANDATORY_CDATA_MISSING_OR_INCORRECT specificity: 1 }
error_specificity { code: CDATA_VIOLATES_BLACKLIST specificity: 2 }
error_specificity { code: NON_WHITESPACE_CDATA_ENCOUNTERED specificity: 3 }
error_specificity { code: INVALID_JSON_CDATA specificity: 4 }
error_specificity { code: DISALLOWED_TAG_ANCESTOR specificity: 5 }
error_specificity { code: MANDATORY_TAG_ANCESTOR specificity: 6 }
error_specificity { code: MANDATORY_TAG_ANCESTOR_WITH_HINT specificity: 7 }
error_specificity { code: MANDATORY_TAG_MISSING specificity: 8 }
error_specificity { code: WRONG_PARENT_TAG specificity: 9 }
error_specificity { code: TAG_REQUIRED_BY_MISSING specificity: 10 }
error_specificity { code: TAG_EXCLUDED_BY_TAG specificity: 11 }
error_specificity { code: MISSING_REQUIRED_EXTENSION specificity: 12 }
error_specificity { code: ATTR_MISSING_REQUIRED_EXTENSION specificity: 13 }
error_specificity { code: WARNING_TAG_REQUIRED_BY_MISSING specificity: 14 }
error_specificity { code: EXTENSION_UNUSED specificity: 15 }
error_specificity { code: WARNING_EXTENSION_UNUSED specificity: 16 }
error_specificity { code: WARNING_EXTENSION_DEPRECATED_VERSION specificity: 17 }
error_specificity { code: NON_LTS_SCRIPT_AFTER_LTS specificity: 18 }
error_specificity { code: LTS_SCRIPT_AFTER_NON_LTS specificity: 19 }
error_specificity { code: DISALLOWED_TAG specificity: 20 }
error_specificity { code: DISALLOWED_ATTR specificity: 21 }
error_specificity { code: INVALID_ATTR_VALUE specificity: 22 }
error_specificity { code: DUPLICATE_ATTRIBUTE specificity: 23 }
error_specificity { code: ATTR_VALUE_REQUIRED_BY_LAYOUT specificity: 24 }
error_specificity { code: MANDATORY_ATTR_MISSING specificity: 25 }
error_specificity { code: MANDATORY_ONEOF_ATTR_MISSING specificity: 26 }
error_specificity { code: MANDATORY_ANYOF_ATTR_MISSING specificity: 27 }
error_specificity { code: ATTR_REQUIRED_BUT_MISSING specificity: 28 }
error_specificity { code: DUPLICATE_UNIQUE_TAG specificity: 29 }
error_specificity { code: DUPLICATE_UNIQUE_TAG_WARNING specificity: 30 }
error_specificity { code: STYLESHEET_TOO_LONG specificity: 31 }
error_specificity { code: STYLESHEET_AND_INLINE_STYLE_TOO_LONG specificity: 32 }
error_specificity { code: INLINE_STYLE_TOO_LONG specificity: 33 }
error_specificity { code: CSS_SYNTAX_INVALID_AT_RULE specificity: 34 }
error_specificity {
  code: MANDATORY_PROPERTY_MISSING_FROM_ATTR_VALUE specificity: 35
}
error_specificity { code: INVALID_PROPERTY_VALUE_IN_ATTR_VALUE specificity: 36 }
error_specificity { code: DISALLOWED_PROPERTY_IN_ATTR_VALUE specificity: 37 }
error_specificity { code: MUTUALLY_EXCLUSIVE_ATTRS specificity: 38 }
error_specificity { code: UNESCAPED_TEMPLATE_IN_ATTR_VALUE specificity: 39 }
error_specificity { code: TEMPLATE_PARTIAL_IN_ATTR_VALUE specificity: 40 }
error_specificity { code: TEMPLATE_IN_ATTR_NAME specificity: 41 }
error_specificity {
  code: INCONSISTENT_UNITS_FOR_WIDTH_AND_HEIGHT specificity: 42
}
error_specificity { code: MISSING_LAYOUT_ATTRIBUTES specificity: 43 }
error_specificity { code: IMPLIED_LAYOUT_INVALID specificity: 44 }
error_specificity { code: SPECIFIED_LAYOUT_INVALID specificity: 45 }
error_specificity { code: ATTR_DISALLOWED_BY_IMPLIED_LAYOUT specificity: 46 }
error_specificity { code: ATTR_DISALLOWED_BY_SPECIFIED_LAYOUT specificity: 47 }
error_specificity { code: DUPLICATE_DIMENSION specificity: 48 }
error_specificity { code: DISALLOWED_RELATIVE_URL specificity: 49 }
error_specificity { code: MISSING_URL specificity: 50 }
error_specificity { code: DISALLOWED_DOMAIN specificity: 51 }
error_specificity { code: INVALID_URL_PROTOCOL specificity: 52 }
error_specificity { code: INVALID_URL specificity: 53 }
error_specificity { code: DISALLOWED_STYLE_ATTR specificity: 54 }
error_specificity { code: CSS_SYNTAX_STRAY_TRAILING_BACKSLASH specificity: 55 }
error_specificity { code: CSS_SYNTAX_UNTERMINATED_COMMENT specificity: 56 }
error_specificity { code: CSS_SYNTAX_UNTERMINATED_STRING specificity: 57 }
error_specificity { code: CSS_SYNTAX_BAD_URL specificity: 58 }
error_specificity {
  code: CSS_SYNTAX_EOF_IN_PRELUDE_OF_QUALIFIED_RULE specificity: 59
}
error_specificity { code: CSS_SYNTAX_INVALID_DECLARATION specificity: 60 }
error_specificity { code: CSS_SYNTAX_INCOMPLETE_DECLARATION specificity: 61 }
error_specificity { code: CSS_SYNTAX_ERROR_IN_PSEUDO_SELECTOR specificity: 62 }
error_specificity { code: CSS_SYNTAX_MISSING_SELECTOR specificity: 63 }
error_specificity { code: CSS_SYNTAX_NOT_A_SELECTOR_START specificity: 64 }
error_specificity {
  code: CSS_SYNTAX_UNPARSED_INPUT_REMAINS_IN_SELECTOR specificity: 65
}
error_specificity { code: CSS_SYNTAX_MISSING_URL specificity: 66 }
error_specificity { code: CSS_SYNTAX_DISALLOWED_DOMAIN specificity: 67 }
error_specificity { code: CSS_SYNTAX_INVALID_URL specificity: 68 }
error_specificity { code: CSS_SYNTAX_INVALID_URL_PROTOCOL specificity: 69 }
error_specificity { code: CSS_SYNTAX_DISALLOWED_RELATIVE_URL specificity: 70 }
error_specificity { code: INCORRECT_NUM_CHILD_TAGS specificity: 71 }
error_specificity { code: DISALLOWED_CHILD_TAG_NAME specificity: 72 }
error_specificity { code: DISALLOWED_FIRST_CHILD_TAG_NAME specificity: 73 }
error_specificity { code: CSS_SYNTAX_INVALID_ATTR_SELECTOR specificity: 74 }
error_specificity {
  code: CHILD_TAG_DOES_NOT_SATISFY_REFERENCE_POINT specificity: 75
}
error_specificity { code: MANDATORY_REFERENCE_POINT_MISSING specificity: 76 }
error_specificity { code: DUPLICATE_REFERENCE_POINT specificity: 77 }
error_specificity { code: TAG_REFERENCE_POINT_CONFLICT specificity: 78 }
error_specificity {
  code: CHILD_TAG_DOES_NOT_SATISFY_REFERENCE_POINT_SINGULAR
  specificity: 79
}
error_specificity { code: CSS_SYNTAX_DISALLOWED_PROPERTY_VALUE specificity: 80 }
error_specificity {
  code: CSS_SYNTAX_DISALLOWED_PROPERTY_VALUE_WITH_HINT
  specificity: 81
}
error_specificity {
  code: CSS_SYNTAX_PROPERTY_DISALLOWED_WITHIN_AT_RULE
  specificity: 82
}
error_specificity {
  code: CSS_SYNTAX_PROPERTY_DISALLOWED_TOGETHER_WITH
  specificity: 83
}
error_specificity {
  code: CSS_SYNTAX_PROPERTY_REQUIRES_QUALIFICATION
  specificity: 84
}
error_specificity {
  code: BASE_TAG_MUST_PRECEED_ALL_URLS
  specificity: 85
}
error_specificity { code: DISALLOWED_SCRIPT_TAG specificity: 102 }
error_specificity { code: GENERAL_DISALLOWED_TAG specificity: 103 }
error_specificity { code: DEPRECATED_ATTR specificity: 104 }
error_specificity { code: DEPRECATED_TAG specificity: 105 }
error_specificity { code: DISALLOWED_MANUFACTURED_BODY specificity: 106 }
error_specificity { code: DOCUMENT_TOO_COMPLEX specificity: 107 }
error_specificity { code: INCORRECT_MIN_NUM_CHILD_TAGS specificity: 108 }
error_specificity { code: TAG_NOT_ALLOWED_TO_HAVE_SIBLINGS specificity: 109 }
error_specificity { code: MANDATORY_LAST_CHILD_TAG specificity: 110 }
error_specificity {
  code: CSS_SYNTAX_INVALID_PROPERTY
  specificity: 111
}
error_specificity {
  code: CSS_SYNTAX_INVALID_PROPERTY_NOLIST
  specificity: 112
}
error_specificity {
  code: CSS_SYNTAX_QUALIFIED_RULE_HAS_NO_DECLARATIONS
  specificity: 113
}
error_specificity {
  code: CSS_SYNTAX_DISALLOWED_QUALIFIED_RULE_MUST_BE_INSIDE_KEYFRAME
  specificity: 114
}
error_specificity {
  code: CSS_SYNTAX_DISALLOWED_KEYFRAME_INSIDE_KEYFRAME
  specificity: 115
}
error_specificity {
  code: CSS_SYNTAX_MALFORMED_MEDIA_QUERY
  specificity: 117
}
error_specificity {
  code: CSS_SYNTAX_DISALLOWED_MEDIA_TYPE
  specificity: 118
}
error_specificity {
  code: CSS_SYNTAX_DISALLOWED_MEDIA_FEATURE
  specificity: 119
}
error_specificity {
  code: INVALID_UTF8
  specificity: 120
}
error_specificity {
  code: CSS_EXCESSIVELY_NESTED
  specificity: 121
}
error_specificity {
  code: DOCUMENT_SIZE_LIMIT_EXCEEDED
  specificity: 122
}
error_specificity {
  code: VALUE_SET_MISMATCH
  specificity: 123
}
error_specificity {
  code: INVALID_DOCTYPE_HTML
  specificity: 124
}
error_specificity {
  code: DEV_MODE_ONLY
  # This should always trump any other error. It is asserting
  # that the developer intends for this tag to be an error but
  # that no additional errors should be reported for this tag.
  specificity: 1000
}

# Error formats
error_formats {
  code: UNKNOWN_CODE
  format: "Unknown error."
}
error_formats {
  code: INVALID_DOCTYPE_HTML
  format: "Invalid or missing doctype declaration. Should be <!doctype html>. "
          "See https://amp.dev/documentation/guides-and-tutorials/start/create/basic_markup/"
}
error_formats {
  code: MANDATORY_TAG_MISSING
  format: "The mandatory tag '%1' is missing or incorrect."
}
error_formats {
  code: TAG_REQUIRED_BY_MISSING
  format: "The tag '%1' is missing or incorrect, but required by '%2'."
}
error_formats {
  code: WARNING_TAG_REQUIRED_BY_MISSING
  format: "The tag '%1' is missing or incorrect, but required by '%2'. "
          "This will soon be an error."
}
error_formats {
  code: TAG_EXCLUDED_BY_TAG
  format: "The tag '%1' is present, but is excluded by the presence of '%2'."
}
error_formats {
  code: WARNING_EXTENSION_UNUSED
  format: "The extension '%1' was found on this page, but is unused "
          "(no '%2' tag seen). This may become an error in the future."
}
error_formats {
  code: EXTENSION_UNUSED
  format: "The extension '%1' was found on this page, but is unused. "
          "Please remove this extension."
}
error_formats {
  code: WARNING_EXTENSION_DEPRECATED_VERSION
  format: "The extension '%1' is referenced at version '%2' which is a "
          "deprecated version. Please use a more recent version of this "
          "extension. This may become an error in the future."
}

error_formats {
  code: NON_LTS_SCRIPT_AFTER_LTS
  format: "'%1' must use the LTS version to correspond with the first script "
          "in the page, which uses LTS."
}
error_formats {
  code: LTS_SCRIPT_AFTER_NON_LTS
  format: "'%1' must use the non-LTS version to correspond with the first "
          "script in the page, which does not use LTS."
}

error_formats {
  code: ATTR_REQUIRED_BUT_MISSING
  format: "The attribute '%1' in tag '%2' is missing or incorrect, but "
          "required by attribute '%3'."
}
error_formats {
  code: DISALLOWED_TAG
  format: "The tag '%1' is disallowed."
}
error_formats {
  code: GENERAL_DISALLOWED_TAG
  format: "The tag '%1' is disallowed except in specific forms."
}
error_formats {
  code: DISALLOWED_SCRIPT_TAG
  format: "Custom JavaScript is not allowed."
}
error_formats {
  code: DISALLOWED_ATTR
  format: "The attribute '%1' may not appear in tag '%2'."
}
error_formats {
  code: DISALLOWED_STYLE_ATTR
  format: "The inline 'style' attribute is not allowed in AMP documents. "
          "Use 'style amp-custom' tag instead."
}
error_formats {
  code: INVALID_ATTR_VALUE
  format: "The attribute '%1' in tag '%2' is set "
          "to the invalid value '%3'."
}
error_formats {
  code: DUPLICATE_ATTRIBUTE
  format: "The tag '%1' contains the attribute '%2' repeated multiple times."
}
error_formats {
  code: ATTR_VALUE_REQUIRED_BY_LAYOUT
  format: "Invalid value '%1' for attribute '%2' in tag '%3' - "
          "for layout '%4', set the attribute '%2' to value '%5'."
}
error_formats {
  code: MISSING_LAYOUT_ATTRIBUTES
  format: "Incomplete layout attributes specified for tag '%1'. For example, "
          "provide attributes 'width' and 'height'."
}
error_formats {
  code: IMPLIED_LAYOUT_INVALID
  format: "The implied layout '%1' is not supported by tag '%2'."
}
error_formats {
  code: SPECIFIED_LAYOUT_INVALID
  format: "The specified layout '%1' is not supported by tag '%2'."
}
error_formats {
  code: MANDATORY_ATTR_MISSING
  format: "The mandatory attribute '%1' is missing in tag '%2'."
}
error_formats {
  code: INCONSISTENT_UNITS_FOR_WIDTH_AND_HEIGHT
  format: "Inconsistent units for width and height in tag '%1' - "
          "width is specified in '%2' whereas height is specified in '%3'."
}
error_formats {
  code: STYLESHEET_TOO_LONG
  format: "The author stylesheet specified in tag '%1' is too "
          "long - document contains %2 bytes whereas the limit is %3 bytes."
}
error_formats {
  code: STYLESHEET_AND_INLINE_STYLE_TOO_LONG
  format: "The author stylesheet specified in tag 'style amp-custom' and "
          "the combined inline styles is too large - document contains %1 "
          "bytes whereas the limit is %2 bytes."
}
error_formats {
  code: INLINE_STYLE_TOO_LONG
  format: "The inline style specified in tag '%1' is too long - it "
          "contains %2 bytes whereas the limit is %3 bytes."
}
error_formats {
  code: MANDATORY_CDATA_MISSING_OR_INCORRECT
  format: "The mandatory text inside tag '%1' is missing or incorrect."
}
error_formats {
  code: CDATA_VIOLATES_BLACKLIST
  format: "The text inside tag '%1' contains '%2', which is disallowed."
}
error_formats {
  code: NON_WHITESPACE_CDATA_ENCOUNTERED
  format: "The tag '%1' contains text, which is disallowed."
}
error_formats {
  code: INVALID_JSON_CDATA
  format: "The script tag contains invalid JSON that cannot be parsed."
}
error_formats {
  code: DISALLOWED_PROPERTY_IN_ATTR_VALUE
  format: "The property '%1' in attribute '%2' in tag '%3' is disallowed."
}
error_formats {
  code: INVALID_PROPERTY_VALUE_IN_ATTR_VALUE
  format: "The property '%1' in attribute '%2' in tag '%3' is set to "
          "'%4', which is invalid."
}
error_formats {
  code: DUPLICATE_DIMENSION
  format: "Multiple image candidates with the same width or pixel density "
          "found in attribute '%1' in tag '%2'."
}
error_formats {
  code: MISSING_URL
  format: "Missing URL for attribute '%1' in tag '%2'."
}
error_formats {
  code: INVALID_URL
  format: "Malformed URL '%3' for attribute '%1' in tag '%2'."
}
error_formats {
  code: INVALID_URL_PROTOCOL
  format: "Invalid URL protocol '%3:' for attribute '%1' in tag '%2'."
}
error_formats {
  code: DISALLOWED_DOMAIN
  format: "The domain '%3' for attribute '%1' in tag '%2' is disallowed."
}
error_formats {
  code: DISALLOWED_RELATIVE_URL
  format: "The relative URL '%3' for attribute '%1' in tag '%2' is disallowed."
}
error_formats {
  code: MANDATORY_PROPERTY_MISSING_FROM_ATTR_VALUE
  format: "The property '%1' is missing from attribute '%2' in tag '%3'."
}
error_formats {
  code: UNESCAPED_TEMPLATE_IN_ATTR_VALUE
  format: "The attribute '%1' in tag '%2' is set to '%3', which contains "
          "unescaped Mustache template syntax."
}
error_formats {
  code: TEMPLATE_PARTIAL_IN_ATTR_VALUE
  format: "The attribute '%1' in tag '%2' is set to '%3', which contains "
          "a Mustache template partial."
}
error_formats {
  code: DEPRECATED_TAG
  format: "The tag '%1' is deprecated - use '%2' instead."
}
error_formats {
  code: DEPRECATED_ATTR
  format: "The attribute '%1' in tag '%2' is deprecated - use '%3' instead."
}
error_formats {
  code: MUTUALLY_EXCLUSIVE_ATTRS
  format: "Mutually exclusive attributes encountered in tag '%1' - "
          "pick one of %2."
}
error_formats {
  code: MANDATORY_ONEOF_ATTR_MISSING
  format: "The tag '%1' is missing a mandatory attribute - pick one of %2."
}
error_formats {
  code: MANDATORY_ANYOF_ATTR_MISSING
  format: "The tag '%1' is missing a mandatory attribute - pick at least "
          "one of %2."
}
error_formats {
  code: WRONG_PARENT_TAG
  format: "The parent tag of tag '%1' is '%2', but it can only be '%3'."
}
error_formats {
  code: DISALLOWED_TAG_ANCESTOR
  format: "The tag '%1' may not appear as a descendant of tag '%2'."
}
error_formats {
  code: MANDATORY_TAG_ANCESTOR
  format: "The tag '%1' may only appear as a descendant of tag '%2'."
}
error_formats {
  code: MANDATORY_TAG_ANCESTOR_WITH_HINT
  format: "The tag '%1' may only appear as a descendant of tag '%2'. "
          "Did you mean '%3'?"
}
error_formats {
  code: DUPLICATE_UNIQUE_TAG
  format: "The tag '%1' appears more than once in the document."
}
error_formats {
  code: DUPLICATE_UNIQUE_TAG_WARNING
  format: "The tag '%1' appears more than once in the document. "
          "This will soon be an error."
}
error_formats {
  code: TEMPLATE_IN_ATTR_NAME
  format: "Mustache template syntax in attribute name '%1' in tag '%2'."
}
error_formats {
  code: ATTR_DISALLOWED_BY_IMPLIED_LAYOUT
  format: "The attribute '%1' in tag '%2' is disallowed by implied layout '%3'."
}
error_formats {
  code: ATTR_DISALLOWED_BY_SPECIFIED_LAYOUT
  format: "The attribute '%1' in tag '%2' is disallowed by specified "
          "layout '%3'."
}
error_formats {
  code: INCORRECT_NUM_CHILD_TAGS
  format: "Tag '%1' must have %2 child tags - saw %3 child tags."
}
error_formats {
  code: INCORRECT_MIN_NUM_CHILD_TAGS
  format: "Tag '%1' must have a minimum of %2 child tags - saw %3 child tags."
}
error_formats {
  code: TAG_NOT_ALLOWED_TO_HAVE_SIBLINGS
  format: "Tag '%1' is not allowed to have any sibling tags ('%2' should only"
  " have 1 child)."
}
error_formats {
  code: MANDATORY_LAST_CHILD_TAG
  format: "Tag '%1', if present, must be the last child of tag '%2'."
}
error_formats {
  code: DISALLOWED_CHILD_TAG_NAME
  format: "Tag '%1' is disallowed as child of tag '%2'. "
          "Child tag must be one of %3."
}
error_formats {
  code: DISALLOWED_FIRST_CHILD_TAG_NAME
  format: "Tag '%1' is disallowed as first child of tag '%2'. "
          "First child tag must be one of %3."
}
error_formats {
  code: DISALLOWED_MANUFACTURED_BODY
  format: "Tag or text which is only allowed inside the body section found "
          "outside of the body section."
}
error_formats {
  code: CHILD_TAG_DOES_NOT_SATISFY_REFERENCE_POINT
  format: "The tag '%1', a child tag of '%2', does not satisfy one of "
          "the acceptable reference points: %3."
}
error_formats {
  code: CHILD_TAG_DOES_NOT_SATISFY_REFERENCE_POINT_SINGULAR
  format: "The tag '%1', a child tag of '%2', does not satisfy "
          "the reference point '%3'."
}
error_formats {
  code: MANDATORY_REFERENCE_POINT_MISSING
  format: "The mandatory reference point '%1' for '%2' is missing."
}
error_formats {
  code: DUPLICATE_REFERENCE_POINT
  format: "The reference point '%1' for '%2' must be unique "
          "but a duplicate was encountered."
}
error_formats {
  code: TAG_REFERENCE_POINT_CONFLICT
  format: "The tag '%1' conflicts with reference point '%2' because "
          "both define reference points."
}
error_formats {
  code: BASE_TAG_MUST_PRECEED_ALL_URLS
  format: "The tag '%1', which contains URLs, was found earlier in the "
          "document than the BASE element."
}
error_formats {
  code: MISSING_REQUIRED_EXTENSION
  format: "The tag '%1' requires including the '%2' extension JavaScript."
}
error_formats {
  code: ATTR_MISSING_REQUIRED_EXTENSION
  format: "The attribute '%1' requires including the '%2' extension JavaScript."
}
error_formats {
  code: DOCUMENT_TOO_COMPLEX
  format: "The document is too complex."
}
error_formats {
  code: INVALID_UTF8
  format: "The document contains invalid UTF8."
}

# CSS Errors. All of these use %1 for the tag name (in practice 'style'
# by default).
error_formats {
  code: CSS_SYNTAX_INVALID_AT_RULE
  format: "CSS syntax error in tag '%1' - saw invalid at rule '@%2'."
}
error_formats {
  code: CSS_SYNTAX_STRAY_TRAILING_BACKSLASH
  format: "CSS syntax error in tag '%1' - stray trailing backslash."
}
error_formats {
  code: CSS_SYNTAX_UNTERMINATED_COMMENT
  format: "CSS syntax error in tag '%1' - unterminated comment."
}
error_formats {
  code: CSS_SYNTAX_UNTERMINATED_STRING
  format: "CSS syntax error in tag '%1' - unterminated string."
}
error_formats {
  code: CSS_SYNTAX_BAD_URL
  format: "CSS syntax error in tag '%1' - bad url."
}
error_formats {
  code: CSS_SYNTAX_EOF_IN_PRELUDE_OF_QUALIFIED_RULE
  format: "CSS syntax error in tag '%1' - end of stylesheet encountered "
          "in prelude of a qualified rule."
}
error_formats {
  code: CSS_SYNTAX_INVALID_PROPERTY
  format: "CSS syntax error in tag '%1' - invalid property '%2'. The only "
          "allowed properties are '%3'."
}
error_formats {
  code: CSS_SYNTAX_INVALID_PROPERTY_NOLIST
  format: "CSS syntax error in tag '%1' - invalid property '%2'."
}
error_formats {
  code: CSS_SYNTAX_QUALIFIED_RULE_HAS_NO_DECLARATIONS
  format: "CSS syntax error in tag '%1' - qualified rule '%2' has no "
          "declarations."
}
error_formats {
  code: CSS_SYNTAX_DISALLOWED_QUALIFIED_RULE_MUST_BE_INSIDE_KEYFRAME
  format: "CSS syntax error in tag '%1' - qualified rule '%2' must be located "
          "inside of a keyframe."
}
error_formats {
  code: CSS_SYNTAX_DISALLOWED_KEYFRAME_INSIDE_KEYFRAME
  format: "CSS syntax error in tag '%1' - keyframe inside keyframe is not "
          "allowed."
}
error_formats {
  code: CSS_SYNTAX_INVALID_DECLARATION
  format: "CSS syntax error in tag '%1' - invalid declaration."
}
error_formats {
  code: CSS_SYNTAX_INCOMPLETE_DECLARATION
  format: "CSS syntax error in tag '%1' - incomplete declaration."
}
error_formats {
  code: CSS_SYNTAX_ERROR_IN_PSEUDO_SELECTOR
  format: "CSS syntax error in tag '%1' - invalid pseudo selector."
}
error_formats {
  code: CSS_SYNTAX_MISSING_SELECTOR
  format: "CSS syntax error in tag '%1' - missing selector."
}
error_formats {
  code: CSS_SYNTAX_NOT_A_SELECTOR_START
  format: "CSS syntax error in tag '%1' - not a selector start."
}
error_formats {
  code: CSS_SYNTAX_UNPARSED_INPUT_REMAINS_IN_SELECTOR
  format: "CSS syntax error in tag '%1' - unparsed input remains in selector."
}
error_formats {
  code: CSS_SYNTAX_MISSING_URL
  format: "CSS syntax error in tag '%1' - missing url."
}
error_formats {
  code: CSS_SYNTAX_INVALID_URL
  format: "CSS syntax error in tag '%1' - invalid url '%2'."
}
error_formats {
  code: CSS_SYNTAX_INVALID_URL_PROTOCOL
  format: "CSS syntax error in tag '%1' - invalid url protocol '%2:'."
}
error_formats {
  code: CSS_SYNTAX_DISALLOWED_DOMAIN
  format: "CSS syntax error in tag '%1' - invalid domain '%2'."
}
error_formats {
  code: CSS_SYNTAX_DISALLOWED_RELATIVE_URL
  format: "CSS syntax error in tag '%1' - disallowed relative url '%2'."
}
error_formats {
  code: CSS_SYNTAX_INVALID_ATTR_SELECTOR
  format: "CSS syntax error in tag '%1' - invalid attribute selector."
}
error_formats {
  code: CSS_SYNTAX_DISALLOWED_PROPERTY_VALUE
  format: "CSS syntax error in tag '%1' - the property '%2' is set "
          "to the disallowed value '%3'."
}
error_formats {
  code: CSS_SYNTAX_DISALLOWED_PROPERTY_VALUE_WITH_HINT
  format: "CSS syntax error in tag '%1' - the property '%2' is set "
          "to the disallowed value '%3'. Allowed values: %4."
}
error_formats {
  code: CSS_SYNTAX_PROPERTY_DISALLOWED_WITHIN_AT_RULE
  format: "CSS syntax error in tag '%1' - the property '%2' is disallowed "
          "within @%3. Allowed properties: %4."
}
error_formats {
  code: CSS_SYNTAX_PROPERTY_DISALLOWED_TOGETHER_WITH
  format: "CSS syntax error in tag '%1' - the property '%2' is disallowed "
          "together with '%3'. Allowed properties: %4."
}
error_formats {
  code: CSS_SYNTAX_PROPERTY_REQUIRES_QUALIFICATION
  format: "CSS syntax error in tag '%1' - the property '%2' is disallowed "
          "unless the enclosing rule is prefixed with the '%3' qualification."
}
error_formats {
  code: CSS_SYNTAX_MALFORMED_MEDIA_QUERY
  format: "CSS syntax error in tag '%1' - malformed media query."
}
error_formats {
  code: CSS_SYNTAX_DISALLOWED_MEDIA_TYPE
  format: "CSS syntax error in tag '%1' - disallowed media type '%2'."
}
error_formats {
  code: CSS_SYNTAX_DISALLOWED_MEDIA_FEATURE
  format: "CSS syntax error in tag '%1' - disallowed media feature '%2'."
}
error_formats {
  code: CSS_EXCESSIVELY_NESTED
  format: "CSS excessively nested in tag '%1'."
}
error_formats {
  code: DOCUMENT_SIZE_LIMIT_EXCEEDED
  format: "Document exceeded %1 bytes limit. Actual size %2 bytes."
}
error_formats {
  code: VALUE_SET_MISMATCH
  format: "Attribute '%1' in tag '%2' contains a value that does not match any "
          "other tags on the page."
}
error_formats {
  code: DEV_MODE_ONLY
  format: "Tag 'html' marked with attribute 'data-ampdevmode'. Validator "
          "will suppress errors regarding any other tag with this attribute."
}<|MERGE_RESOLUTION|>--- conflicted
+++ resolved
@@ -5755,13 +5755,11 @@
     name: "subscriptions-service"
     requires_extension: "amp-subscriptions"
   }
-<<<<<<< HEAD
   # amp-subscriptions-google specific attributes, see
   # https://amp.dev/documentation/components/amp-subscriptions-google
   attrs: {
     name: "subscriptions-google-rtc"
     requires_extension: "amp-subscriptions-google"
-=======
   # amp-next-page specific attributes, see
   # https://amp.dev/documentation/components/amp-next-page
   attrs: {
@@ -5771,7 +5769,6 @@
   attrs: {
     name: "next-page-replace"
     requires_extension: "amp-next-page"
->>>>>>> 12f7bcff
   }
   # <amp-bind>
   attrs: { name: "[aria-activedescendant]" }
