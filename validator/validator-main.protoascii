#
# Copyright 2016 The AMP HTML Authors. All Rights Reserved.
#
# Licensed under the Apache License, Version 2.0 (the "License");
# you may not use this file except in compliance with the License.
# You may obtain a copy of the License at
#
#      http://www.apache.org/licenses/LICENSE-2.0
#
# Unless required by applicable law or agreed to in writing, software
# distributed under the License is distributed on an "AS-IS" BASIS,
# WITHOUT WARRANTIES OR CONDITIONS OF ANY KIND, either express or implied.
# See the License for the specific language governing permissions and
# limitations under the license.
#

# This revision id refers to the validator revision id, currently a Google
# internal mechanism. When backwards incompatible changes to the validator
# engine are made, this value must be incremented to prevent old binaries
# in production from crashing. This id is not relevant to validator.js
# because thus far, engine (validator.js) and spec file
# (validator-main.protoascii) are always released together.
min_validator_revision_required: 246
# The spec file revision allows the validator engine to distinguish
# newer versions of the spec file. This is currently a Google internal
# mechanism, validator.js does not use this facility. However, any
# change to this file (validator-main.js) requires updating this revision id.
<<<<<<< HEAD
spec_file_revision: 518
=======
spec_file_revision: 527
>>>>>>> 892eec8b

styles_spec_url: "https://www.ampproject.org/docs/guides/author-develop/responsive/style_pages"
script_spec_url: "https://www.ampproject.org/docs/reference/spec#html-tags"

# Validator extensions.
# =====================
# In addition to the rules in this file, the Validator honors the rules
# in the extensions/*/validator-*.protoascii files. This makes it
# easy to organize the rules for extensions next to their Javascript
# implementation.

# Rules for AMP HTML
# (https://www.ampproject.org/docs/reference/spec)

tags: {
  tag_name: "!DOCTYPE"
  spec_name: "html doctype"
  mandatory_parent: "$ROOT"
  mandatory: true
  unique: true
  attrs: {
    name: "html"
    mandatory: true
    value: ""
  }
  spec_url: "https://www.ampproject.org/docs/reference/spec#required-markup"
}

# Below, we list the allowed elements in the order in which they are appear
# in the spec in section 4 "The Elements of HTML"
# (http://www.w3.org/TR/html5/single-page#html-elements).

# 4.1 The root element
# 4.1.1 The html element
tags: {  # AMP
  html_format: AMP
  tag_name: "HTML"
  spec_name: "html ⚡ for top-level html"
  mandatory: true
  mandatory_parent: "!DOCTYPE"
  unique: true
  attrs: {
    name: "⚡"
    alternative_names: "amp"
    mandatory: true
    value: ""
  }
  spec_url: "https://www.ampproject.org/docs/reference/spec#required-markup"
}
tags: {  # AMP4ADS
  html_format: AMP4ADS
  tag_name: "HTML"
  spec_name: "html ⚡4ads for top-level html"
  mandatory: true
  mandatory_parent: "!DOCTYPE"
  unique: true
  attrs: {
    name: "⚡4ads"
    alternative_names: "amp4ads"
    mandatory: true
    value: ""
  }
  spec_url: "https://github.com/ampproject/amphtml/blob/master/extensions/amp-a4a/amp-a4a-format.md#a4a-format-rules"
}


# 4.2 Document metadata
# 4.2.1 The head element
tags: {
  tag_name: "HEAD"
  mandatory: true
  mandatory_parent: "HTML"
  unique: true
  spec_url: "https://www.ampproject.org/docs/reference/spec#required-markup"
}
# 4.2.2 The title element
tags: {
  tag_name: "TITLE"
  spec_name: "title"
}
# 4.2.3 the base element
tags: {
  html_format: AMP
  html_format: AMP4ADS
  tag_name: "BASE"
  unique: true
  mandatory_parent: "HEAD"
  # We only allow "/" right now because other value can cause havoc with PWA
  # implementations. In the future, it may be possible to widen this to any
  # absolute URL.
  attrs: {
    name: "href"
    value: "/"
  }
  attrs: {
    name: "target"
    value_regex_casei: "(_blank|_self|_top)"
  }
}
# Disallowed.
# 4.2.4 the link element
attr_lists: {
  name: "common-link-attrs"
  attrs: { name: "media" }
  attrs: { name: "sizes" }
  attrs: { name: "target" }
  attrs: { name: "type" }
  attrs: { name: "hreflang" }
  attrs: { name: "charset" value_casei: "utf-8" }
  attrs: { name: "color" }
}
tags: {
  html_format: AMP
  html_format: AMP4ADS
  tag_name: "LINK"
  spec_name: "link rel="
  disallowed_ancestor: "TEMPLATE"
  attrs: { name: "href" }
  attr_lists: "common-link-attrs"
  attrs: {
    name: "rel"
    mandatory: true
    # There are a wide variety of link rel attribute values used in the wild as
    # this attribute is used as meta-data for any html client such as search
    # engines. Unfortunately, there are also a number of attribute values which
    # have behavioral impacts in modern browsers. A few places where these are
    # loosely documented include:
    # - http://microformats.org/wiki/existing-rel-values
    # - http://www.iana.org/assignments/link-relations/link-relations.xhtml
    # - https://html.spec.whatwg.org/#linkTypes
    # We blacklist a few specific values which have browser behavior that could
    # negatively impact performance.
    # TODO(gregable): This could be improved such that the error message would
    # report which value in a list is the one causing problems.
    blacklisted_value_regex: "(^|\\s)("  # Values are space separated.
        "canonical|"  # Handled separately below, has specific requirements.
        "components|"
        "import|"
        "manifest|"  # Handled separately below, has specific requirements.
        "serviceworker|"
        "stylesheet|"  # Handled separately below, has specific requirements.
        "subresource|"
        ")(\\s|$)"
  }
  attrs: { name: "sizes" }
  attrs: { name: "type" }
  spec_url: "https://www.ampproject.org/docs/reference/spec#html-tags"
}
tags: {
  html_format: AMP
  tag_name: "LINK"
  spec_name: "link rel=canonical"
  mandatory_parent: "HEAD"
  mandatory: true
  unique: true
  attrs: {
    name: "href"
    mandatory: true
    value_url: {
      allowed_protocol: "http"
      allowed_protocol: "https"
      allow_relative: true
    }
    blacklisted_value_regex: "__amp_source_origin"
  }
  attr_lists: "common-link-attrs"
  attrs: {
    name: "rel"
    value_casei: "canonical"
    mandatory: true
    dispatch_key: NAME_VALUE_DISPATCH
  }
  spec_url: "https://www.ampproject.org/docs/reference/spec#required-markup"
}
# Allow <link rel="manifest" ...> but not <link rel="manifest foo" ...>
tags: {
  html_format: AMP
  html_format: AMP4ADS
  tag_name: "LINK"
  spec_name: "link rel=manifest"
  mandatory_parent: "HEAD"
  satisfies: "amp-app-banner data source"
  attrs: {
    name: "href"
    mandatory: true
    value_url: {
      allowed_protocol: "https"
      allow_relative: true
    }
    blacklisted_value_regex: "__amp_source_origin"
  }
  attr_lists: "common-link-attrs"
  attrs: {
    name: "rel"
    value_casei: "manifest"
    mandatory: true
    dispatch_key: NAME_VALUE_DISPATCH
  }
  spec_url: "https://www.ampproject.org/docs/reference/spec#html-tags"
}
# Whitelisted font providers
tags: {
  html_format: AMP
  html_format: AMP4ADS
  tag_name: "LINK"
  spec_name: "link rel=stylesheet for fonts"
  mandatory_parent: "HEAD"
  attrs: { name: "async" }
  attrs: {
    name: "href"
    mandatory: true
    value_regex: "https://cdn\\.materialdesignicons\\.com/"
                 "([0-9]+\\.?)+/css/materialdesignicons\\.min\\.css|"
                 "https://cloud\\.typography\\.com/"
                 "[0-9]*/[0-9]*/css/fonts\\.css|"
                 "https://fast\\.fonts\\.net/.*|"
                 "https://fonts\\.googleapis\\.com/css\\?.*|"
                 "https://fonts\\.googleapis\\.com/icon\\?.*|"
                 "https://fonts\\.googleapis\\.com/earlyaccess/.*\\.css|"
                 "https://maxcdn\\.bootstrapcdn\\.com/font-awesome/"
                 "([0-9]+\\.?)+/css/font-awesome\\.min\\.css(\\?.*)?|"
                 "https://use\\.typekit\\.net/[\\w\\p{L}\\p{N}_]+\\.css"
  }
  attrs: {
    name: "rel"
    mandatory: true
    value_casei: "stylesheet"
    dispatch_key: NAME_VALUE_DISPATCH
  }
  attrs: {
    name: "type"
    value_casei: "text/css"
  }
  attrs: { name: "media" }
  # SRI attributes (https://www.w3.org/TR/SRI/)
  attrs: { name: "crossorigin" }
  attrs: { name: "integrity" }

  spec_url: "https://www.ampproject.org/docs/reference/spec#custom-fonts"
}
# itemprop=sameAs is allowed per schema.org, needs not be in head
tags: {
  html_format: AMP
  html_format: AMP4ADS
  tag_name: "LINK"
  spec_name: "link itemprop=sameAs"
  attrs: {
    name: "href"
    mandatory: true
  }
  attrs: {
    name: "itemprop"
    mandatory: true
    value_casei: "sameas"
    dispatch_key: NAME_VALUE_DISPATCH
  }
  attr_lists: "common-link-attrs"
  spec_url: "https://www.ampproject.org/docs/reference/spec#html-tags"
}
# rel= isn't mandatory when itemprop= is present.
tags: {
  html_format: AMP
  html_format: AMP4ADS
  tag_name: "LINK"
  spec_name: "link itemprop="
  attrs: {
    name: "href"
    mandatory: true
  }
  attrs: {
    name: "itemprop"
    mandatory: true
  }
  attr_lists: "common-link-attrs"
  spec_url: "https://www.ampproject.org/docs/reference/spec#html-tags"
}
# rel= isn't mandatory when property= is present.
tags: {
  html_format: AMP
  html_format: AMP4ADS
  tag_name: "LINK"
  spec_name: "link property="
  attrs: {
    name: "href"
    mandatory: true
  }
  attrs: {
    name: "property"
    mandatory: true
  }
  attr_lists: "common-link-attrs"
  spec_url: "https://www.ampproject.org/docs/reference/spec#html-tags"
}
# 4.2.5 the meta element
# Charset must be utf8, and a specific viewport is required.
tags: {
  tag_name: "META"
  spec_name: "meta charset=utf-8"
  mandatory: true
  mandatory_parent: "HEAD"
  unique: true
  attrs: {
    dispatch_key: NAME_DISPATCH
    name: "charset"
    mandatory: true
    value_casei: "utf-8"
  }
  spec_url: "https://www.ampproject.org/docs/reference/spec#required-markup"
}
tags: {
  html_format: AMP
  html_format: AMP4ADS
  tag_name: "META"
  spec_name: "meta name=viewport"
  mandatory: true
  mandatory_parent: "HEAD"
  unique: true
  attrs: {
    name: "content"
    mandatory: true
    value_properties: {
      properties: { name: "width" mandatory: true value: "device-width" }
      properties: { name: "height" }
      properties: { name: "initial-scale" }
      properties: { name: "minimum-scale" mandatory: true value_double: 1.0 }
      properties: { name: "maximum-scale" }
      properties: { name: "shrink-to-fit" }
      properties: { name: "user-scalable" }
      properties: { name: "viewport-fit" }
    }
  }
  attrs: {
    name: "name"
    mandatory: true
    value: "viewport"
    dispatch_key: NAME_VALUE_DISPATCH
  }
  spec_url: "https://www.ampproject.org/docs/reference/spec#required-markup"
}
# This tag is a hack to tell IE 10 to use its modern rendering engine as opposed
# to the IE8 engine. So it's explicitly allowed.
tags: {
  html_format: AMP
  html_format: AMP4ADS
  tag_name: "META"
  spec_name: "meta http-equiv=X-UA-Compatible"
  mandatory_ancestor: "HEAD"
  attrs: {
    name: "http-equiv"
    mandatory: true
    value_casei: "x-ua-compatible"
    dispatch_key: NAME_VALUE_DISPATCH
  }
  attrs: {
    name: "content"
    mandatory: true
    value_properties: {
      properties: { name: "ie" value: "edge" }
      properties: { name: "chrome" value: "1" }
    }
  }
  spec_url: "https://www.ampproject.org/docs/reference/spec#html-tags"
}
# Tag specific to apple-itunes-app installs, see also <amp-app-banner>.
tags: {
  html_format: AMP
  html_format: AMP4ADS
  tag_name: "META"
  spec_name: "meta name=apple-itunes-app"
  mandatory_parent: "HEAD"
  satisfies: "amp-app-banner data source"
  attrs: {
    name: "name"
    value_casei: "apple-itunes-app"
    mandatory: true
    dispatch_key: NAME_VALUE_DISPATCH
  }
  attrs: {
    name: "content"
    mandatory: true
    value_regex: ".*app-id=.*"
  }
  spec_url: "https://www.ampproject.org/docs/reference/spec#html-tags"
}
# AMP & AMP4ADS metadata, name=amp-experiments-opt-in
# https://github.com/lannka/amphtml/blob/master/tools/experiments/README.md
tags: {
  html_format: AMP
  html_format: AMP4ADS
  tag_name: "META"
  spec_name: "meta name=amp-experiments-opt-in"
  mandatory_parent: "HEAD"
  attrs: {
    name: "name"
    mandatory: true
    value_casei: "amp-experiments-opt-in"
    dispatch_key: NAME_VALUE_DISPATCH
  }
  attrs: {
    name: "content"
    mandatory: true
  }
}
# AMP metadata, name=amp-3p-iframe-src
tags: {
  html_format: AMP
  tag_name: "META"
  spec_name: "meta name=amp-3p-iframe-src"
  mandatory_parent: "HEAD"
  attrs: {
    name: "name"
    mandatory: true
    value_casei: "amp-3p-iframe-src"
    dispatch_key: NAME_VALUE_DISPATCH
  }
  attrs: {
    name: "content"
    mandatory: true
    value_url: {
      allowed_protocol: "https"
    }
  }
  spec_url: "https://www.ampproject.org/docs/reference/components/amp-ad"
}
# AMP metadata, name=amp-experiment-token
# Related to AMP Origin Experiments
tags: {
  html_format: AMP
  tag_name: "META"
  spec_name: "meta name=amp-experiment-token"
  mandatory_parent: "HEAD"
  attrs: {
    name: "name"
    mandatory: true
    value_casei: "amp-experiment-token"
    dispatch_key: NAME_VALUE_DISPATCH
  }
  attrs: {
    name: "content"
    mandatory: true
  }
}
# AMP metadata, name=amp-link-variable-allowed-origin
# https://github.com/ampproject/amphtml/issues/8132
tags: {
  html_format: AMP
  tag_name: "META"
  spec_name: "meta name=amp-link-variable-allowed-origin"
  mandatory_parent: "HEAD"
  attrs: {
    name: "name"
    mandatory: true
    value_casei: "amp-link-variable-allowed-origin"
    dispatch_key: NAME_VALUE_DISPATCH
  }
  attrs: {
    name: "content"
    mandatory: true
  }
}
# AMP metadata, name=amp-google-client-id-api
tags: {
  html_format: AMP
  tag_name: "META"
  spec_name: "meta name=amp-google-clientid-id-api"
  mandatory_parent: "HEAD"
  attrs: {
    name: "name"
    mandatory: true
    value_casei: "amp-google-client-id-api"
    dispatch_key: NAME_VALUE_DISPATCH
  }
  attrs: {
    name: "content"
    mandatory: true
  }
}
# AMP4ADS metadata, name=amp4ads-id
# https://github.com/ampproject/amphtml/issues/7730
tags: {
  html_format: AMP4ADS
  tag_name: "META"
  spec_name: "meta name=amp4ads-id"
  mandatory_parent: "HEAD"
  attrs: {
    name: "name"
    mandatory: true
    value_casei: "amp4ads-id"
    dispatch_key: NAME_VALUE_DISPATCH
  }
  attrs: {
    name: "content"
    mandatory: true
  }
}
tags: {
  html_format: AMP
  html_format: AMP4ADS
  tag_name: "META"
  spec_name: "meta name= and content="
  # The validator accepts any name="..." attribute values except
  # for a few specific name values which have more specific rules above or
  # are altogether disallowed.
  attrs: {
    name: "name"
    blacklisted_value_regex: "(^|\\s)("
        "amp-.*|"
        "amp4ads-.*|"
        "apple-itunes-app|"
        "content-disposition|"
        "revisit-after|"
        "viewport"
        ")(\\s|$)"
  }
  attrs: { name: "content" }
  # itemprop / property is non-standard, but commonly seen.
  attrs: { name: "itemprop" }
  attrs: { name: "property" }
}
# This is redundant with meta charset, but also harmless as long as it's
# set to utf-8.
tags: {
  html_format: AMP
  html_format: AMP4ADS
  tag_name: "META"
  spec_name: "meta http-equiv=Content-Type"
  mandatory_ancestor: "HEAD"
  attrs: {
    name: "http-equiv"
    mandatory: true
    value_casei: "content-type"
    dispatch_key: NAME_VALUE_DISPATCH
  }
  attrs: {
    name: "content"
    mandatory: true
    value_casei: "text/html; charset=utf-8"
  }
  spec_url: "https://www.ampproject.org/docs/reference/spec#html-tags"
}
# http-equiv content-language tag
tags: {
  html_format: AMP
  html_format: AMP4ADS
  tag_name: "META"
  spec_name: "meta http-equiv=content-language"
  mandatory_ancestor: "HEAD"
  attrs: {
    name: "http-equiv"
    mandatory: true
    value_casei: "content-language"
    dispatch_key: NAME_VALUE_DISPATCH
  }
  attrs: {
    name: "content"
    mandatory: true
  }
  spec_url: "https://www.ampproject.org/docs/reference/spec#html-tags"
}
# http-equiv pics-label tag
# https://www.w3.org/PICS/
tags: {
  html_format: AMP
  html_format: AMP4ADS
  tag_name: "META"
  spec_name: "meta http-equiv=pics-label"
  mandatory_ancestor: "HEAD"
  attrs: {
    name: "http-equiv"
    mandatory: true
    value_casei: "pics-label"
    dispatch_key: NAME_VALUE_DISPATCH
  }
  attrs: {
    name: "content"
    mandatory: true
  }
  spec_url: "https://www.ampproject.org/docs/reference/spec#html-tags"
}
# http-equiv imagetoolbar tag
# https://msdn.microsoft.com/en-us/library/ms532986(v=vs.85).aspx
tags: {
  html_format: AMP
  html_format: AMP4ADS
  tag_name: "META"
  spec_name: "meta http-equiv=imagetoolbar"
  mandatory_ancestor: "HEAD"
  attrs: {
    name: "http-equiv"
    mandatory: true
    value_casei: "imagetoolbar"
    dispatch_key: NAME_VALUE_DISPATCH
  }
  attrs: {
    name: "content"
    mandatory: true
  }
  spec_url: "https://www.ampproject.org/docs/reference/spec#html-tags"
}
# http-equiv content-style-type
# https://www.w3.org/TR/REC-html40/present/styles#h-14.2.1
tags: {
  html_format: AMP
  html_format: AMP4ADS
  tag_name: "META"
  spec_name: "meta http-equiv=Content-Style-Type"
  mandatory_ancestor: "HEAD"
  attrs: {
    name: "http-equiv"
    mandatory: true
    value_casei: "content-style-type"
    dispatch_key: NAME_VALUE_DISPATCH
  }
  attrs: {
    name: "content"
    mandatory: true
    value_casei: "text/css"
  }
  spec_url: "https://www.ampproject.org/docs/reference/spec#html-tags"
}
# http-equiv content-script-type
# https://www.w3.org/TR/html4/interact/scripts#h-18.2.2.1
tags: {
  html_format: AMP
  html_format: AMP4ADS
  tag_name: "META"
  spec_name: "meta http-equiv=Content-Script-Type"
  mandatory_ancestor: "HEAD"
  attrs: {
    name: "http-equiv"
    mandatory: true
    value_casei: "content-script-type"
    dispatch_key: NAME_VALUE_DISPATCH
  }
  attrs: {
    name: "content"
    mandatory: true
    value_casei: "text/javascript"
  }
  spec_url: "https://www.ampproject.org/docs/reference/spec#html-tags"
}
# http-equiv origin-trial tag
tags: {
  html_format: AMP
  html_format: AMP4ADS
  tag_name: "META"
  spec_name: "meta http-equiv=origin-trial"
  mandatory_ancestor: "HEAD"
  attrs: {
    name: "http-equiv"
    mandatory: true
    value_casei: "origin-trial"
    dispatch_key: NAME_VALUE_DISPATCH
  }
  attrs: {
    name: "content"
    mandatory: true
  }
  spec_url: "https://www.ampproject.org/docs/reference/spec#html-tags"
}
# http-equiv resource-type
# http://www.metatags.info/meta_http_equiv_resource_type
tags: {
  html_format: AMP
  html_format: AMP4ADS
  tag_name: "META"
  spec_name: "meta http-equiv=resource-type"
  mandatory_ancestor: "HEAD"
  attrs: {
    name: "http-equiv"
    mandatory: true
    value_casei: "resource-type"
    dispatch_key: NAME_VALUE_DISPATCH
  }
  attrs: {
    name: "content"
    mandatory: true
  }
  spec_url: "https://www.ampproject.org/docs/reference/spec#html-tags"
}

# 4.2.6 The style
# Text contents of the style tag will be validated seperately.
tags: {  # Special custom 'author' spreadsheet for AMP
  html_format: AMP
  tag_name: "STYLE"
  spec_name: "style amp-custom"
  unique: true
  mandatory_parent: "HEAD"
  attrs: {
    name: "amp-custom"
    mandatory: true
    value: ""
    # This is a fine dispatch key, but we would prefer that this tagspec
    # is used for errors related to <style> tags missing the amp-custom
    # attribute rather than the boilerplate tagspec which doesn't have an
    # attribute and thus can't have a dispatch_key.
    # dispatch_key: NAME_DISPATCH
  }
  attrs: { name: "nonce" }
  attrs: {  # This is a default, but it doesn't hurt.
    name: "type"
    value_casei: "text/css"
  }
  cdata: {
    max_bytes: 50000
    max_bytes_spec_url: "https://www.ampproject.org/docs/reference/spec#maximum-size"
    css_spec: {
      at_rule_spec: {
        name: 'font-face'
        type: PARSE_AS_DECLARATIONS
      }
      at_rule_spec: {
        name: 'keyframes'
        type: PARSE_AS_RULES
      }
      at_rule_spec: {
        name: 'media'
        type: PARSE_AS_RULES
      }
      at_rule_spec: {
        name: 'supports'
        type: PARSE_AS_RULES
      }
      at_rule_spec: {
        name: '-moz-keyframes'
        type: PARSE_AS_RULES
      }
      at_rule_spec: {
        name: '-o-keyframes'
        type: PARSE_AS_RULES
      }
      at_rule_spec: {
        name: '-webkit-keyframes'
        type: PARSE_AS_RULES
      }
      at_rule_spec: {
        name: '$DEFAULT'  # matches if none of the above match
        type: PARSE_AS_ERROR
      }
      image_url_spec: {
        allowed_protocol: "https"
        allowed_protocol: "http"
        allowed_protocol: "data"
        allowed_protocol: "absolute"  # Temporary / will go away.
        allow_relative: true
        allow_empty: true
      }
      font_url_spec: {
        allowed_protocol: "https"
        allowed_protocol: "http"
        allowed_protocol: "data"
        allow_relative: true
        allow_empty: true
      }
    }
    blacklisted_cdata_regex: {
      regex: "<!--"
      error_message: "html comments"
    }
    # These regex blacklists are temporary hacks to validate essential CSS
    # rules. They will be replaced later with more principled solutions.
    blacklisted_cdata_regex: {
      regex: "(^|\\W)i-amphtml-"
      error_message: "CSS i-amphtml- name prefix"
    }
    blacklisted_cdata_regex: {
      regex: "!important"
      error_message: "CSS !important"
    }
  }
  spec_url: "https://www.ampproject.org/docs/reference/spec#stylesheets"
}
tags: {  # Special custom 'author' spreadsheet for AMP4ADS
  html_format: AMP4ADS
  tag_name: "STYLE"
  spec_name: "style amp-custom (AMP4ADS)"
  unique: true
  mandatory_parent: "HEAD"
  attrs: {
    name: "amp-custom"
    mandatory: true
    value: ""
    # This is a fine dispatch key, but we would prefer that this tagspec
    # is used for errors related to <style> tags missing the amp-custom
    # attribute rather than the boilerplate tagspec which doesn't have an
    # attribute and thus can't have a dispatch_key.
    # dispatch_key: NAME_DISPATCH
  }
  attrs: { name: "nonce" }
  attrs: {  # This is a default, but it doesn't hurt.
    name: "type"
    value_casei: "text/css"
  }
  cdata: {
    max_bytes: 20000  # Smaller than AMP, which is 50,000.
    max_bytes_spec_url: "https://github.com/ampproject/amphtml/blob/master/extensions/amp-a4a/amp-a4a-format.md#css"
    css_spec: {
      at_rule_spec: {
        name: 'font-face'
        type: PARSE_AS_DECLARATIONS
      }
      at_rule_spec: {
        name: 'keyframes'
        type: PARSE_AS_RULES
      }
      at_rule_spec: {
        name: 'media'
        type: PARSE_AS_RULES
      }
      at_rule_spec: {
        name: 'supports'
        type: PARSE_AS_RULES
      }
      at_rule_spec: {
        name: '-moz-keyframes'
        type: PARSE_AS_RULES
      }
      at_rule_spec: {
        name: '-o-keyframes'
        type: PARSE_AS_RULES
      }
      at_rule_spec: {
        name: '-webkit-keyframes'
        type: PARSE_AS_RULES
      }
      at_rule_spec: {
        name: '$DEFAULT'  # matches if none of the above match
        type: PARSE_AS_ERROR
      }
      image_url_spec: {
        allowed_protocol: "https"
        allowed_protocol: "http"
        allowed_protocol: "data"
        allowed_protocol: "absolute"  # Temporary / will go away.
        allow_relative: true
        allow_empty: true
      }
      font_url_spec: {
        allowed_protocol: "https"
        allowed_protocol: "http"
        allowed_protocol: "data"
        allow_relative: true
        allow_empty: true
      }
      validate_amp4ads: true
    }
    blacklisted_cdata_regex: {
      regex: "<!--"
      error_message: "html comments"
    }
    # These regex blacklists are temporary hacks to validate essential CSS
    # rules. They will be replaced later with more principled solutions.
    blacklisted_cdata_regex: {
      regex: "(^|\\W)i-amphtml-"
      error_message: "CSS i-amphtml- name prefix"
    }
    blacklisted_cdata_regex: {
      regex: "!important"
      error_message: "CSS !important"
    }
  }
  spec_url: "https://github.com/ampproject/amphtml/blob/master/extensions/amp-a4a/amp-a4a-format.md#css"
}
tags: {
  html_format: AMP
  tag_name: "STYLE"
  spec_name: "head > style[amp-boilerplate] - old variant"
  mandatory_alternatives: "head > style[amp-boilerplate]"
  unique: true
  mandatory_parent: "HEAD"
  deprecation: "head > style[amp-boilerplate]"
  deprecation_url: "https://github.com/ampproject/amphtml/blob/master/spec/amp-boilerplate.md"
  attrs: { name: "nonce" }
  cdata: {
    cdata_regex: "body ?{opacity: ?0}"
  }
  spec_url: "https://github.com/ampproject/amphtml/blob/master/spec/amp-boilerplate.md"
}
tags: {
  html_format: AMP
  tag_name: "STYLE"
  spec_name: "noscript > style[amp-boilerplate] - old variant"
  mandatory_alternatives: "noscript > style[amp-boilerplate]"
  unique: true
  mandatory_parent: "NOSCRIPT"
  mandatory_ancestor: "HEAD"
  deprecation: "noscript > style[amp-boilerplate]"
  deprecation_url: "https://github.com/ampproject/amphtml/blob/master/spec/amp-boilerplate.md"
  attrs: { name: "nonce" }
  cdata {
    cdata_regex: "body ?{opacity: ?1}"
  }
  spec_url: "https://github.com/ampproject/amphtml/blob/master/spec/amp-boilerplate.md"
}
tags: {
  html_format: AMP
  tag_name: "STYLE"
  spec_name: "head > style[amp-boilerplate]"
  satisfies: "head > style[amp-boilerplate]"
  mandatory_alternatives: "head > style[amp-boilerplate]"
  unique: true
  mandatory_parent: "HEAD"
  requires: "noscript > style[amp-boilerplate]"
  attrs: {
    name: "amp-boilerplate"
    mandatory: true
    value: ""
    dispatch_key: NAME_VALUE_PARENT_DISPATCH
  }
  attrs: { name: "nonce" }
  cdata: {
    # This regex allows arbitrary whitespace whenever some whitespace
    # is required in the boilerplate. It was made by replacing ' ' with \\s+.
    cdata_regex: "\\s*body{-webkit-animation:-amp-start\\s+8s\\s+steps\\(1,end\\)\\s+0s\\s+1\\s+normal\\s+both;-moz-animation:-amp-start\\s+8s\\s+steps\\(1,end\\)\\s+0s\\s+1\\s+normal\\s+both;-ms-animation:-amp-start\\s+8s\\s+steps\\(1,end\\)\\s+0s\\s+1\\s+normal\\s+both;animation:-amp-start\\s+8s\\s+steps\\(1,end\\)\\s+0s\\s+1\\s+normal\\s+both}@-webkit-keyframes\\s+-amp-start{from{visibility:hidden}to{visibility:visible}}@-moz-keyframes\\s+-amp-start{from{visibility:hidden}to{visibility:visible}}@-ms-keyframes\\s+-amp-start{from{visibility:hidden}to{visibility:visible}}@-o-keyframes\\s+-amp-start{from{visibility:hidden}to{visibility:visible}}@keyframes\\s+-amp-start{from{visibility:hidden}to{visibility:visible}}\\s*"
  }
  spec_url: "https://github.com/ampproject/amphtml/blob/master/spec/amp-boilerplate.md"
}
tags: {
  html_format: AMP4ADS
  tag_name: "STYLE"
  spec_name: "head > style[amp4ads-boilerplate]"
  unique: true
  mandatory_parent: "HEAD"
  attrs: {
    name: "amp4ads-boilerplate"
    mandatory: true
    value: ""
    dispatch_key: NAME_VALUE_PARENT_DISPATCH
  }
  attrs: { name: "nonce" }
  cdata: {
    # This regex allows arbitrary whitespace around the body statement, but
    # not inside it. This is a compromise to keep things simple, but allow
    # pretty printing tools some latitude.
    cdata_regex: "\\s*body{visibility:hidden}\\s*"
  }
  spec_url: "https://github.com/ampproject/amphtml/blob/master/extensions/amp-a4a/amp-a4a-format.md#boilerplate"
}
tags: {
  html_format: AMP
  tag_name: "STYLE"
  spec_name: "noscript > style[amp-boilerplate]"
  satisfies: "noscript > style[amp-boilerplate]"
  mandatory_alternatives: "noscript > style[amp-boilerplate]"
  unique: true
  mandatory_parent: "NOSCRIPT"
  mandatory_ancestor: "HEAD"
  requires: "head > style[amp-boilerplate]"
  attrs: {
    name: "amp-boilerplate"
    mandatory: true
    value: ""
    dispatch_key: NAME_VALUE_PARENT_DISPATCH
  }
  attrs: { name: "nonce" }
  cdata {
    cdata_regex: "\\s*body{-webkit-animation:none;-moz-animation:none;-ms-animation:none;animation:none}\\s*"
  }
  spec_url: "https://github.com/ampproject/amphtml/blob/master/spec/amp-boilerplate.md"
}

tags: {
  html_format: AMP
  tag_name: "STYLE"
  spec_name: "style[amp-keyframes]"
  unique: true
  mandatory_parent: "BODY"
  mandatory_last_child: true
  attrs: {
     name: "amp-keyframes"
     value: ""
     mandatory: true
     dispatch_key: NAME_DISPATCH
  }
  cdata: {
    max_bytes: 500000
    max_bytes_spec_url: "https://www.ampproject.org/docs/reference/spec#keyframes-stylesheet"
    css_spec: {
      at_rule_spec: {
        name: 'keyframes'
        type: PARSE_AS_RULES
      }
      at_rule_spec: {
        name: 'media'
        type: PARSE_AS_RULES
      }
      at_rule_spec: {
        name: 'supports'
        type: PARSE_AS_RULES
      }
      at_rule_spec: {
        name: '-moz-keyframes'
        type: PARSE_AS_RULES
      }
      at_rule_spec: {
        name: '-o-keyframes'
        type: PARSE_AS_RULES
      }
      at_rule_spec: {
        name: '-webkit-keyframes'
        type: PARSE_AS_RULES
      }
      at_rule_spec: {
        name: '$DEFAULT'  # matches if none of the above match
        type: PARSE_AS_ERROR
      }
      validate_keyframes: true
      allowed_declarations: "offset-distance"
      allowed_declarations: "opacity"
      allowed_declarations: "transform"
      allowed_declarations: "visibility"
    }
  }
}

# 4.3 Sections
# 4.3.1 The body element
tags: {
  tag_name: "BODY"
  mandatory: true
  unique: true
  mandatory_parent: "HTML"
  spec_url: "https://www.ampproject.org/docs/reference/spec#required-markup"
}
# 4.3.2 The article element
tags: {
  tag_name: "ARTICLE"
}
# 4.3.3 The section element
tags: {
  tag_name: "SECTION"
  disallowed_ancestor: "AMP-ACCORDION"
}
# 4.3.4 The nav element
tags: {
  tag_name: "NAV"
}
# 4.3.5 The aside element
tags: {
  tag_name: "ASIDE"
}
# 4.3.6 The h1, h2, h3, h4, h5, and h6 elements
tags: {
  tag_name: "H1"
  attrs: { name: "align" }
}
tags: {
  tag_name: "H2"
  attrs: { name: "align" }
}
tags: {
  tag_name: "H3"
  attrs: { name: "align" }
}
tags: {
  tag_name: "H4"
  attrs: { name: "align" }
}
tags: {
  tag_name: "H5"
  attrs: { name: "align" }
}
tags: {
  tag_name: "H6"
  attrs: { name: "align" }
}
# 4.3 7 The header element
tags: {
  tag_name: "HEADER"
}
# 4.3 7 The footer element
tags: {
  tag_name: "FOOTER"
}
# 4.3 7 The address element
tags: {
  tag_name: "ADDRESS"
}

# 4.4 Grouping Content
# 4.4.1 The p element
tags: {
  tag_name: "P"
  attrs: { name: "align" }
}
# 4.4.2 The hr element
tags: {
  tag_name: "HR"
}
# 4.4.3 The pre element
tags: {
  tag_name: "PRE"
}
# 4.4.4 The blockquote element
attr_lists: {
  name: "cite-attr"
  attrs: {
    name: "cite"
    value_url: {
      allow_empty: true
      allow_relative: true
      allowed_protocol: "http"
      allowed_protocol: "https"
    }
    blacklisted_value_regex: "__amp_source_origin"
  }
}
tags: {
  tag_name: "BLOCKQUOTE"
  attrs: { name: "align" }
  attr_lists: "cite-attr"
}
# 4.4.5 The ol element
tags: {
  tag_name: "OL"
  attrs: {
    name: "reversed"
    value: ""
  }
  attrs: {
    name: "start"
    value_regex: "[0-9]*"
  }
  attrs: {
    name: "type"
    value_regex: "[1AaIi]"
  }
}
# 4.4.6 The ul element
tags: {
  tag_name: "UL"
}
# 4.4.7 The li element
tags: {
  tag_name: "LI"
  attrs: {
    name: "value"
    value_regex: "[0-9]*"
  }
}
# 4.4.8 The dl element
tags: {
  tag_name: "DL"
}
# 4.4.9 The dt element
tags: {
  tag_name: "DT"
}
# 4.4.10 The dd element
tags: {
  tag_name: "DD"
}
# 4.4.11 The figure element
tags: {
  tag_name: "FIGURE"
}
# 4.4.12 The figcaption element
tags: {
  tag_name: "FIGCAPTION"
}
# 4.4.13 The div element
tags: {
  tag_name: "DIV"
  attrs: { name: "align" }
}
# 4.4.14 The main element
tags: {
  tag_name: "MAIN"
}

# 4.5 Text-level semantics
# 4.5.1 The a element
tags: {
  html_format: AMP
  html_format: AMP4ADS
  tag_name: "A"
  attrs: {
    name: "href"
    value_url: {
      # Maintain the same whitelist of protocols here as for the <CITE> tag.
      allow_empty: true
      allow_relative: true
      allowed_protocol: "ftp"
      allowed_protocol: "http"
      allowed_protocol: "https"
      allowed_protocol: "mailto"
      # Whitelisting additional commonly observed third party
      # protocols which should be safe
      # Blackberry messenger
      # (http://devblog.blackberry.com/2015/02/cross-platform-sharing-with-bbm/)
      allowed_protocol: "bbmi"
      allowed_protocol: "fb-messenger"
      allowed_protocol: "intent"
      # Line messenger (https://media.line.me/howto/en/)
      allowed_protocol: "line"
      allowed_protocol: "skype"
      allowed_protocol: "sms"
      allowed_protocol: "snapchat"
      allowed_protocol: "tel"
      allowed_protocol: "tg"
      allowed_protocol: "threema"
      allowed_protocol: "twitter"
      allowed_protocol: "viber"
      allowed_protocol: "whatsapp"
    }
    blacklisted_value_regex: "__amp_source_origin"
  }
  attrs: { name: "hreflang" }
  attrs: {
    name: "rel"
    # There are a wide variety of link rel attribute values used in the wild as
    # this attribute is used as meta-data for any html client such as search
    # engines. Unfortunately, there are also a number of attribute values which
    # have behavioral impacts in modern browsers. A few places where these are
    # loosely documented include:
    # - http://microformats.org/wiki/existing-rel-values
    # - http://www.iana.org/assignments/link-relations/link-relations.xhtml
    # - https://html.spec.whatwg.org/#linkTypes
    # We blacklist a few specific values which have browser behavior that could
    # negatively impact performance.
    # TODO(gregable): This could be improved such that the error message would
    # report which value in a list is the one causing problems.
    blacklisted_value_regex: "(^|\\s)("  # Values are space separated.
        "components|"
        "dns-prefetch|"
        "import|"
        "manifest|"
        "preconnect|"
        "prefetch|"
        "preload|"
        "prerender|"
        "serviceworker|"
        "stylesheet|"  # Only allowed for link tags, specific req's for AMP.
        "subresource|"
        ")(\\s|$)"
  }
  attrs: {
    name: "role"
    implicit: true
  }
  attrs: {
    name: "tabindex"
    implicit: true
  }
  attrs: {
    name: "target"
    value_regex: "(_blank|_self|_top)"
  }
  attrs: { name: "download" }
  attrs: { name: "media" }
  attrs: { name: "type" value_casei: "text/html" }
  # These are not valid html5 but are commonly used and are supported in all
  # major browsers.
  attrs: { name: "border" }
  attrs: { name: "name" }
  # <amp-bind>
  attrs: { name: "[href]" }
  spec_url: "https://www.ampproject.org/docs/reference/spec#links"
}
# 4.5.2 The em element
tags: {
  tag_name: "EM"
}
# 4.5.3 The strong element
tags: {
  tag_name: "STRONG"
}
# 4.5.4 The small element
tags: {
  tag_name: "SMALL"
}
# 4.5.5 The s element
tags: {
  tag_name: "S"
}
# 4.5.6 The cite element
tags: {
  tag_name: "CITE"
}
# 4.5.7 The q element
tags: {
  tag_name: "Q"
  attr_lists: "cite-attr"
}
# 4.5.8 The dfn element
tags: {
  tag_name: "DFN"
}
# 4.5.9 The abbr element
tags: {
  tag_name: "ABBR"
}
# 4.5.10 The data element
tags: {
  tag_name: "DATA"
}
# 4.5.11 The time element
tags: {
  tag_name: "TIME"
  attrs: {
    name: "datetime"
  }
}
# 4.5.12 The code element
tags: {
  tag_name: "CODE"
}
# 4.5.13 The var element
tags: {
  tag_name: "VAR"
}
# 4.5.14 The samp element
tags: {
  tag_name: "SAMP"
}
# 4.5.15 The kbd element
tags: {
  tag_name: "KBD"
}
# 4.5.16 The sub and sup elements
tags: {
  tag_name: "SUB"
}
tags: {
  tag_name: "SUP"
}
# 4.5.17 The i element
tags: {
  tag_name: "I"
}
# 4.5.18 The b element
tags: {
  tag_name: "B"
}
# 4.5.19 The u element
tags: {
  tag_name: "U"
}
# 4.5.20 The mark element
tags: {
  tag_name: "MARK"
}
# 4.5.21 The ruby element
tags: {
  tag_name: "RUBY"
}
# 4.5.22 The rb element
tags: {
  tag_name: "RB"
}
# 4.5.23 The rt element
tags: {
  tag_name: "RT"
}
# 4.5.24 The rtc element
tags: {
  tag_name: "RTC"
}
# 4.5.25 The rp element
tags: {
  tag_name: "RP"
}
# 4.5.26 The bdi element
tags: {
  tag_name: "BDI"
}
# 4.5.27 The bdo element
tags: {
  tag_name: "BDO"
  attrs: { name: "dir" }
}
# 4.5.28 The span element
tags: {
  tag_name: "SPAN"
}
# 4.5.29 The br element
tags: {
  tag_name: "BR"
}
# 4.5.30 The wbr element
tags: {
  tag_name: "WBR"
}

# 4.6 Edits
# 4.6.1 The ins element
tags: {
  tag_name: "INS"
  # https://developer.mozilla.org/en-US/docs/Web/HTML/Element/ins
  # These attributes have specific formatting, but as they are metadata
  # that can't hurt performance, rendering or security, we don't validate
  # the values.
  attrs { name: "datetime" }
  attr_lists: "cite-attr"
}
# 4.6.2 The del element
tags: {
  tag_name: "DEL"
  # https://developer.mozilla.org/en-US/docs/Web/HTML/Element/del
  # These attributes have specific formatting, but as they are metadata
  # that can't hurt performance, rendering or security, we don't validate
  # the values.
  attrs { name: "datetime" }
  attr_lists: "cite-attr"
}

# 4.7 Embedded Content
# AMP HTML allows embedded content only via its own tags (e.g. amp-img), with
# the exception of tags inside of a <noscript> ancestor.
# 4.7.1 The img element
tags: {
  html_format: AMP  # Disallowed in AMP4ADS because <noscript> is disallowed.
  tag_name: "IMG"
  mandatory_ancestor: "NOSCRIPT"
  mandatory_ancestor_suggested_alternative: "AMP-IMG"
  spec_url: "https://www.ampproject.org/docs/reference/components/amp-img"
  attrs: { name: "alt" }
  attrs: { name: "ismap" }
  attrs: {
    name: "longdesc"
    value_url: {
      allow_relative: true
      allowed_protocol: "http"
      allowed_protocol: "https"
    }
    blacklisted_value_regex: "__amp_source_origin"
  }
  attrs: {
    name: "src"
    alternative_names: "srcset"
    mandatory: true
    value_url: {
      allowed_protocol: "data"
      allowed_protocol: "https"
      allow_relative: true  # Will be set to false at a future date.
    }
    blacklisted_value_regex: "__amp_source_origin"
  }
  # These are not supported in html5, but are widely supported by browsers
  # and are commonly used. Since these are only used in noscript contexts,
  # we allow them.
  attrs: { name: "border" }
  attrs: { name: "height" }
  attrs: { name: "width" }
}
# 4.7.2 The iframe element
tags: {
  html_format: AMP  # Disallowed in AMP4ADS because <noscript> is disallowed.
  tag_name: "IFRAME"
  mandatory_ancestor: "NOSCRIPT"
  mandatory_ancestor_suggested_alternative: "AMP-IFRAME"
  spec_url: "https://www.ampproject.org/docs/reference/components/amp-iframe"
  attrs: {
    name: "name"
  }
  attrs: {
    name: "frameborder"
    value_regex: "0|1"
  }
  attrs: { name: "referrerpolicy" }
  attrs: {
    name: "resizable"
    value: ""
  }
  attrs: {
    name: "height"
  }
  attrs: {
    name: "sandbox"
  }
  attrs: {
    name: "scrolling"
    value_regex: "auto|yes|no"
  }
  attrs: {
    name: "src"
    mandatory_oneof: "['src', 'srcdoc']"
    value_url: {
      allowed_protocol: "data"
      allowed_protocol: "https"
      allow_relative: false
    }
    blacklisted_value_regex: "__amp_source_origin"
  }
  attrs: {
    name: "srcdoc"
    mandatory_oneof: "['src', 'srcdoc']"
  }
  attrs: {
    name: "width"
  }
}
# 4.7.6 The video element
# Only allowed in noscript tags. Otherwise use amp-video.
tags: {
  html_format: AMP  # Disallowed in AMP4ADS because <noscript> is disallowed.
  tag_name: "VIDEO"
  mandatory_ancestor: "NOSCRIPT"
  mandatory_ancestor_suggested_alternative: "AMP-VIDEO"
  attrs: { name: "autoplay" }
  attrs: { name: "controls" }
  attrs: { name: "height" }
  attrs: { name: "loop" }
  attrs: {
    name: "muted"
    deprecation: "autoplay"
    deprecation_url: "https://www.ampproject.org/docs/reference/components/amp-video"
  }
  attrs: { name: "playsinline" }
  attrs: { name: "poster" }
  attrs: { name: "preload" }
  attrs: {
    name: "src"
    value_url: {
      allowed_protocol: "data"
      allowed_protocol: "https"
      allow_relative: false
    }
    blacklisted_value_regex: "__amp_source_origin"
  }
  attrs: { name: "width" }
  spec_url: "https://www.ampproject.org/docs/reference/components/amp-video"
}
# 4.7.7 The audio element
# Only allowed in noscript tags. Otherwise use amp-audio.
tags: {
  html_format: AMP  # Disallowed in AMP4ADS because <noscript> is disallowed.
  tag_name: "AUDIO"
  mandatory_ancestor: "NOSCRIPT"
  mandatory_ancestor_suggested_alternative: "AMP-AUDIO"
  attrs: { name: "autoplay" }
  attrs: { name: "controls" }
  attrs: { name: "loop" }
  attrs: { name: "muted" }
  attrs: { name: "preload" }
  attrs: {
    name: "src"
    value_url: {
      allowed_protocol: "data"
      allowed_protocol: "https"
      allow_relative: false
    }
    blacklisted_value_regex: "__amp_source_origin"
  }
  spec_url: "https://www.ampproject.org/docs/reference/components/amp-audio"
}
# 4.7.8 The source element
tags: {
  html_format: AMP
  html_format: AMP4ADS
  tag_name: "SOURCE"
  spec_name: "amp-video > source"
  mandatory_parent: "AMP-VIDEO"
  attrs: {
    name: "src"
    value_url: {
      allowed_protocol: "https"
      allow_relative: true  # Will be set to false at a future date.
    }
    blacklisted_value_regex: "__amp_source_origin"
  }
  attrs: { name: "media" }
  attrs: { name: "type" }
  # <amp-bind>
  attrs: { name: "[src]" }
  attrs: { name: "[type]" }
  spec_url: "https://www.ampproject.org/docs/reference/components/amp-video"
}
tags: {
  html_format: AMP
  html_format: AMP4ADS
  tag_name: "SOURCE"
  spec_name: "amp-audio > source"
  mandatory_parent: "AMP-AUDIO"
  attrs: {
    name: "src"
    value_url: {
      allowed_protocol: "https"
      allow_relative: true  # Will be set to false at a future date.
    }
    blacklisted_value_regex: "__amp_source_origin"
  }
  attrs: { name: "media" }
  attrs: { name: "type" }
  # <amp-bind>
  attrs: { name: "[src]" }
  attrs: { name: "[type]" }
  spec_url: "https://www.ampproject.org/docs/reference/components/amp-audio"
}
tags: {
  html_format: AMP
  html_format: AMP4ADS
  tag_name: "SOURCE"
  spec_name: "audio > source"
  mandatory_parent: "AUDIO"
  attrs: {
    name: "src"
    mandatory: true
    value_url: {
      allowed_protocol: "https"
      allow_relative: true  # Will be set to false at a future date.
    }
    blacklisted_value_regex: "__amp_source_origin"
  }
  attrs: {
    name: "type"
    mandatory: true
  }
  attrs: { name: "media" }
  spec_url: "https://www.ampproject.org/docs/reference/components/amp-audio"
}
tags: {
  html_format: AMP
  html_format: AMP4ADS
  tag_name: "SOURCE"
  spec_name: "video > source"
  mandatory_parent: "VIDEO"
  attrs: {
    name: "src"
    mandatory: true
    value_url: {
      allowed_protocol: "https"
      allow_relative: true  # Will be set to false at a future date.
    }
    blacklisted_value_regex: "__amp_source_origin"
  }
  attrs: {
    name: "type"
    mandatory: true
  }
  attrs: { name: "media" }
  spec_url: "https://www.ampproject.org/docs/reference/components/amp-video"
}
tags: {
  html_format: AMP
  html_format: AMP4ADS
  tag_name: "SOURCE"
  spec_name: "amp-ima-video > source"
  mandatory_parent: "AMP-IMA-VIDEO"
  requires_extension: "amp-ima-video"
  attrs: { name: "media" }
  attrs: {
    name: "src"
    value_url: {
      allowed_protocol: "https"
      allow_relative: true  # Will be set to false at a future date.
    }
    blacklisted_value_regex: "__amp_source_origin"
  }
  attrs: { name: "type" }
  # <amp-bind>
  attrs: { name: "[src]" }
  attrs: { name: "[type]" }
}
# 4.7.8 The track element
# We have two attr_list variants to encode the requirement that if
# the attribute kind has the value 'subtitles', then the tag must
# also have a srclang attribute. The first attr_list does not allow
# kind=subtitles, but srclang is optional. The second attr_list
# mandates kind=subtitles and srclang attributes.
attr_lists: {
  name: "track-attrs-no-subtitles"
  attrs: {
    name: "src"
    mandatory: true
    value_url: {
      allow_relative: false
      allowed_protocol: "https"
    }
    blacklisted_value_regex: "__amp_source_origin"
  }
  attrs: { name: "default" value: "" }
  attrs: {
    name: "kind"
    value_regex: "(captions|descriptions|chapters|metadata)"
  }
  attrs: { name: "label" }
  attrs: { name: "srclang" }
}
attr_lists: {
  name: "track-attrs-subtitles"
  attrs: {
    name: "src"
    mandatory: true
    value_url: {
      allow_relative: false
      allowed_protocol: "https"
    }
    blacklisted_value_regex: "__amp_source_origin"
  }
  attrs: { name: "default" value: "" }
  attrs: {
    name: "kind"
    mandatory: true
    value_casei: "subtitles"
  }
  attrs: { name: "label" }
  attrs: {
    name: "srclang"
    mandatory: true
  }
}
tags: {
  html_format: AMP
  html_format: AMP4ADS
  tag_name: "TRACK"
  spec_name: "audio > track"
  mandatory_parent: "AUDIO"
  attr_lists: "track-attrs-no-subtitles"
}
tags: {
  html_format: AMP
  html_format: AMP4ADS
  tag_name: "TRACK"
  spec_name: "audio > track[kind=subtitles]"
  mandatory_parent: "AUDIO"
  attr_lists: "track-attrs-subtitles"
}
tags: {
  html_format: AMP
  html_format: AMP4ADS
  tag_name: "TRACK"
  spec_name: "video > track"
  mandatory_parent: "VIDEO"
  attr_lists: "track-attrs-no-subtitles"
}
tags: {
  html_format: AMP
  html_format: AMP4ADS
  tag_name: "TRACK"
  spec_name: "video > track[kind=subtitles]"
  mandatory_parent: "VIDEO"
  attr_lists: "track-attrs-subtitles"
}
tags: {
  html_format: AMP
  html_format: AMP4ADS
  tag_name: "TRACK"
  spec_name: "amp-audio > track"
  mandatory_parent: "AMP-AUDIO"
  # <amp-bind>
  attrs: { name: "[label]" }
  attrs: { name: "[src]" }
  attrs: { name: "[srclang]" }
  attr_lists: "track-attrs-no-subtitles"
}
tags: {
  html_format: AMP
  html_format: AMP4ADS
  tag_name: "TRACK"
  spec_name: "amp-audio > track[kind=subtitles]"
  mandatory_parent: "AMP-AUDIO"
  # <amp-bind>
  attrs: { name: "[label]" }
  attrs: { name: "[src]" }
  attrs: { name: "[srclang]" }
  attr_lists: "track-attrs-subtitles"
}
tags: {
  html_format: AMP
  html_format: AMP4ADS
  tag_name: "TRACK"
  spec_name: "amp-video > track"
  mandatory_parent: "AMP-VIDEO"
  # <amp-bind>
  attrs: { name: "[label]" }
  attrs: { name: "[src]" }
  attrs: { name: "[srclang]" }
  attr_lists: "track-attrs-no-subtitles"
}
tags: {
  html_format: AMP
  html_format: AMP4ADS
  tag_name: "TRACK"
  spec_name: "amp-video > track[kind=subtitles]"
  mandatory_parent: "AMP-VIDEO"
  # <amp-bind>
  attrs: { name: "[label]" }
  attrs: { name: "[src]" }
  attrs: { name: "[srclang]" }
  attr_lists: "track-attrs-subtitles"
}
tags: {
  html_format: AMP
  html_format: AMP4ADS
  tag_name: "TRACK"
  spec_name: "amp-ima-video > track[kind=subtitles]"
  mandatory_parent: "AMP-IMA-VIDEO"
  # <amp-bind>
  attrs: { name: "[label]" }
  attrs: { name: "[src]" }
  attrs: { name: "[srclang]" }
  attr_lists: "track-attrs-subtitles"
  spec_url: "https://www.ampproject.org/docs/reference/components/amp-ima-video"
}


# 4.7.15 SVG
# We allow some limited embedded SVG tags. We do not allow inline styles
# or embedding any external resources.
# Attribute lists: https://developer.mozilla.org/en-US/docs/Web/SVG/Attribute
attr_lists: {
  name: "svg-conditional-processing-attributes"
  attrs: { name: "requiredextensions" }
  attrs: { name: "requiredfeatures" }
  attrs: { name: "systemlanguage" }
}
attr_lists: {
  name: "svg-core-attributes"
  attrs: { name: "xml:lang" }
  attrs: { name: "xml:space" }
  attrs: { name: "xmlns" }
  attrs: { name: "xmlns:xlink" }
}
attr_lists: {
  name: "svg-filter-primitive-attributes"
  attrs: { name: "height" }
  attrs: { name: "result" }
  attrs: { name: "width" }
  attrs: { name: "x" }
  attrs: { name: "y" }
}
attr_lists: {
  name: "svg-presentation-attributes"
  attrs: { name: "alignment-baseline" }
  attrs: { name: "baseline-shift" }
  attrs: { name: "clip" }
  attrs: { name: "clip-path" }
  attrs: { name: "clip-rule" }
  attrs: { name: "color" }
  attrs: { name: "color-interpolation" }
  attrs: { name: "color-interpolation-filters" }
  attrs: { name: "color-profile" }
  attrs: { name: "color-rendering" }
  attrs: { name: "cursor" }
  attrs: { name: "direction" }
  attrs: { name: "display" }
  attrs: { name: "dominant-baseline" }
  attrs: { name: "enable-background" }
  attrs: { name: "fill" }
  attrs: { name: "fill-opacity" }
  attrs: { name: "fill-rule" }
  attrs: { name: "filter" }
  attrs: { name: "flood-color" }
  attrs: { name: "flood-opacity" }
  attrs: { name: "font-family" }
  attrs: { name: "font-size" }
  attrs: { name: "font-size-adjust" }
  attrs: { name: "font-stretch" }
  attrs: { name: "font-style" }
  attrs: { name: "font-variant" }
  attrs: { name: "font-weight" }
  attrs: { name: "glyph-orientation-horizontal" }
  attrs: { name: "glyph-orientation-vertical" }
  attrs: { name: "image-rendering" }
  attrs: { name: "kerning" }
  attrs: { name: "letter-spacing" }
  attrs: { name: "lighting-color" }
  attrs: { name: "marker-end" }
  attrs: { name: "marker-mid" }
  attrs: { name: "marker-start" }
  attrs: { name: "mask" }
  attrs: { name: "opacity" }
  attrs: { name: "overflow" }
  attrs: { name: "pointer-events" }
  attrs: { name: "shape-rendering" }
  attrs: { name: "stop-color" }
  attrs: { name: "stop-opacity" }
  attrs: { name: "stroke" }
  attrs: { name: "stroke-dasharray" }
  attrs: { name: "stroke-dashoffset" }
  attrs: { name: "stroke-linecap" }
  attrs: { name: "stroke-linejoin" }
  attrs: { name: "stroke-miterlimit" }
  attrs: { name: "stroke-opacity" }
  attrs: { name: "stroke-width" }
  attrs: { name: "text-anchor" }
  attrs: { name: "text-decoration" }
  attrs: { name: "text-rendering" }
  attrs: { name: "unicode-bidi" }
  attrs: { name: "vector-effect" }
  attrs: { name: "visibility" }
  attrs: { name: "word-spacing" }
  attrs: { name: "writing-mode" }
}
attr_lists: {
  name: "svg-transfer-function-attributes"
  attrs: { name: "amplitude" }
  attrs: { name: "exponent" }
  attrs: { name: "intercept" }
  attrs: { name: "offset" }
  attrs: { name: "slope" }
  attrs: { name: "table" }
  attrs: { name: "tablevalues" }
}
attr_lists: {
  name: "svg-xlink-attributes"
  attrs: { name: "xlink:actuate" }
  attrs: { name: "xlink:arcrole" }
  attrs: {
    name: "xlink:href"
    # xlink:href is deprecated since SVG2 in favor of href.
    alternative_names: "href"
    value_url: {
      allowed_protocol: "http"
      allowed_protocol: "https"
      allow_relative: true
      allow_empty: false
    }
  }
  attrs: { name: "xlink:role" }
  attrs: { name: "xlink:show" }
  attrs: { name: "xlink:title" }
  attrs: { name: "xlink:type" }
}
# Style attributes are broadly disallowed, but specifically allowed
# within SVG as SVG are commonly generated by tools.
attr_lists: {
  name: "svg-style-attr"
  attrs: {
    name: "style"
    blacklisted_value_regex: "!important"
  }
}

# Basics
tags: {
  html_format: AMP
  html_format: AMP4ADS
  tag_name: "G"
  mandatory_ancestor: "SVG"
  attrs: { name: "externalresourcesrequired" }
  attrs: { name: "transform" }
  attr_lists: "svg-style-attr"
  attr_lists: "svg-conditional-processing-attributes"
  attr_lists: "svg-core-attributes"
  attr_lists: "svg-presentation-attributes"
  spec_url: "https://www.ampproject.org/docs/reference/spec#svg"
}
tags: {
  html_format: AMP
  html_format: AMP4ADS
  tag_name: "GLYPH"
  mandatory_ancestor: "SVG"
  attrs: { name: "arabic-form" }
  attrs: { name: "d" }
  attrs: { name: "glyph-name" }
  attrs: { name: "horiz-adv-x" }
  attrs: { name: "orientation" }
  attrs: { name: "unicode" }
  attrs: { name: "vert-origin-x" }
  attrs: { name: "vert-origin-y" }
  attrs: { name: "vert-adv-y" }
  attr_lists: "svg-style-attr"
  attr_lists: "svg-core-attributes"
  attr_lists: "svg-presentation-attributes"
  spec_url: "https://www.ampproject.org/docs/reference/spec#svg"
}
tags: {
  html_format: AMP
  html_format: AMP4ADS
  tag_name: "GLYPHREF"
  mandatory_ancestor: "SVG"
  attrs: { name: "dx" }
  attrs: { name: "dy" }
  attrs: { name: "format" }
  attrs: { name: "glyphref" }
  attrs: { name: "x" }
  attrs: { name: "y" }
  attr_lists: "svg-style-attr"
  attr_lists: "svg-core-attributes"
  attr_lists: "svg-presentation-attributes"
  attr_lists: "svg-xlink-attributes"
  spec_url: "https://www.ampproject.org/docs/reference/spec#svg"
}
tags: {
  html_format: AMP
  html_format: AMP4ADS
  tag_name: "IMAGE"
  mandatory_ancestor: "SVG"
  attrs: { name: "externalresourcesrequired" }
  attrs: { name: "height" }
  attrs: { name: "preserveaspectratio" }
  attrs: { name: "transform" }
  attrs: { name: "width" }
  attrs: { name: "x" }
  attrs: { name: "y" }
  # XLink Attributes:
  attrs: { name: "xlink:actuate" }
  attrs: { name: "xlink:arcrole" }
  attrs: {
    name: "xlink:href"
    # xlink:href is deprecated since SVG2 in favor of href.
    alternative_names: "href"
    value_url: {
      allowed_protocol: "data"
      allowed_protocol: "http"
      allowed_protocol: "https"
      allow_relative: true
      allow_empty: false
    }
    # Inline SVGs execute in a different context and can affect page elements.
    blacklisted_value_regex: "(^|\\s)data:image\\/svg\\+xml"
  }
  attrs: { name: "xlink:role" }
  attrs: { name: "xlink:show" }
  attrs: { name: "xlink:title" }
  attrs: { name: "xlink:type" }

  attr_lists: "svg-style-attr"
  attr_lists: "svg-conditional-processing-attributes"
  attr_lists: "svg-core-attributes"
  attr_lists: "svg-presentation-attributes"
  spec_url: "https://www.ampproject.org/docs/reference/spec#svg"
}
tags: {
  html_format: AMP
  html_format: AMP4ADS
  tag_name: "MARKER"
  mandatory_ancestor: "SVG"
  attrs: { name: "externalresourcesrequired" }
  attrs: { name: "markerunits" }
  attrs: { name: "markerwidth" }
  attrs: { name: "markerheight" }
  attrs: { name: "orient" }
  attrs: { name: "preserveaspectratio" }
  attrs: { name: "refx" }
  attrs: { name: "refy" }
  attrs: { name: "transform" }
  attrs: { name: "viewbox" }
  attr_lists: "svg-style-attr"
  attr_lists: "svg-core-attributes"
  attr_lists: "svg-presentation-attributes"
  spec_url: "https://www.ampproject.org/docs/reference/spec#svg"
}
tags: {
  html_format: AMP
  html_format: AMP4ADS
  tag_name: "METADATA"
  mandatory_ancestor: "SVG"
  attr_lists: "svg-style-attr"
  attr_lists: "svg-core-attributes"
  spec_url: "https://www.ampproject.org/docs/reference/spec#svg"
}
tags: {
  html_format: AMP
  html_format: AMP4ADS
  tag_name: "PATH"
  mandatory_ancestor: "SVG"
  attrs: { name: "d" }
  attrs: { name: "externalresourcesrequired" }
  attrs: { name: "pathlength" }
  attrs: { name: "sketch:type" }
  attrs: { name: "transform" }
  attr_lists: "svg-style-attr"
  attr_lists: "svg-conditional-processing-attributes"
  attr_lists: "svg-core-attributes"
  attr_lists: "svg-presentation-attributes"
  spec_url: "https://www.ampproject.org/docs/reference/spec#svg"
}
tags: {
  html_format: AMP
  html_format: AMP4ADS
  tag_name: "SOLIDCOLOR"
  mandatory_ancestor: "SVG"
  attrs: { name: "solid-color" }
  attrs: { name: "solid-opacity" }
  attr_lists: "svg-style-attr"
  attr_lists: "svg-core-attributes"
  attr_lists: "svg-presentation-attributes"
  spec_url: "https://www.ampproject.org/docs/reference/spec#svg"
}
tags: {
  html_format: AMP
  html_format: AMP4ADS
  tag_name: "SVG"
  attrs: { name: "contentscripttype" }
  attrs: { name: "contentstyletype" }
  attrs: { name: "externalresourcesrequired" }
  attrs: { name: "height" }
  attrs: { name: "preserveaspectratio" }
  attrs: { name: "version" value_regex: "(1.0|1.1)" }
  attrs: { name: "viewbox" }
  attrs: { name: "width" }
  attrs: { name: "x" }
  attrs: { name: "y" }
  attrs: { name: "zoomandpan" }
  attr_lists: "svg-conditional-processing-attributes"
  attr_lists: "svg-core-attributes"
  attr_lists: "svg-presentation-attributes"
  spec_url: "https://www.ampproject.org/docs/reference/spec#svg"
}
tags: {
  html_format: AMP
  html_format: AMP4ADS
  tag_name: "SWITCH"
  mandatory_ancestor: "SVG"
  attr_lists: "svg-style-attr"
  attr_lists: "svg-conditional-processing-attributes"
  attr_lists: "svg-core-attributes"
  attr_lists: "svg-presentation-attributes"
  spec_url: "https://www.ampproject.org/docs/reference/spec#svg"
}
tags: {
  html_format: AMP
  html_format: AMP4ADS
  tag_name: "VIEW"
  mandatory_ancestor: "SVG"
  attr_lists: "svg-style-attr"
  attrs: { name: "externalresourcesrequired" }
  attrs: { name: "preserveaspectratio" }
  attrs: { name: "viewbox" }
  attrs: { name: "viewtarget" }
  attrs: { name: "zoomandpan" }
  attr_lists: "svg-core-attributes"
  spec_url: "https://www.ampproject.org/docs/reference/spec#svg"
}
# Shapes
tags: {
  html_format: AMP
  html_format: AMP4ADS
  tag_name: "CIRCLE"
  mandatory_ancestor: "SVG"
  attrs: { name: "cx" }
  attrs: { name: "cy" }
  attrs: { name: "externalresourcesrequired" }
  attrs: { name: "r" }
  attrs: { name: "sketch:type" }
  attrs: { name: "transform" }
  attr_lists: "svg-style-attr"
  attr_lists: "svg-conditional-processing-attributes"
  attr_lists: "svg-core-attributes"
  attr_lists: "svg-presentation-attributes"
  spec_url: "https://www.ampproject.org/docs/reference/spec#svg"
}
tags: {
  html_format: AMP
  html_format: AMP4ADS
  tag_name: "ELLIPSE"
  mandatory_ancestor: "SVG"
  attrs: { name: "cx" }
  attrs: { name: "cy" }
  attrs: { name: "externalresourcesrequired" }
  attrs: { name: "rx" }
  attrs: { name: "ry" }
  attrs: { name: "sketch:type" }
  attrs: { name: "transform" }
  attr_lists: "svg-style-attr"
  attr_lists: "svg-conditional-processing-attributes"
  attr_lists: "svg-core-attributes"
  attr_lists: "svg-presentation-attributes"
  spec_url: "https://www.ampproject.org/docs/reference/spec#svg"
}
tags: {
  html_format: AMP
  html_format: AMP4ADS
  tag_name: "LINE"
  mandatory_ancestor: "SVG"
  attrs: { name: "externalresourcesrequired" }
  attrs: { name: "sketch:type" }
  attrs: { name: "transform" }
  attrs: { name: "x1" }
  attrs: { name: "x2" }
  attrs: { name: "y1" }
  attrs: { name: "y2" }
  attr_lists: "svg-style-attr"
  attr_lists: "svg-conditional-processing-attributes"
  attr_lists: "svg-core-attributes"
  attr_lists: "svg-presentation-attributes"
  spec_url: "https://www.ampproject.org/docs/reference/spec#svg"
}
tags: {
  html_format: AMP
  html_format: AMP4ADS
  tag_name: "POLYGON"
  mandatory_ancestor: "SVG"
  attrs: { name: "externalresourcesrequired" }
  attrs: { name: "points" }
  attrs: { name: "sketch:type" }
  attrs: { name: "transform" }
  attr_lists: "svg-style-attr"
  attr_lists: "svg-conditional-processing-attributes"
  attr_lists: "svg-core-attributes"
  attr_lists: "svg-presentation-attributes"
  spec_url: "https://www.ampproject.org/docs/reference/spec#svg"
}
tags: {
  html_format: AMP
  html_format: AMP4ADS
  tag_name: "POLYLINE"
  mandatory_ancestor: "SVG"
  attrs: { name: "externalresourcesrequired" }
  attrs: { name: "points" }
  attrs: { name: "sketch:type" }
  attrs: { name: "transform" }
  attr_lists: "svg-style-attr"
  attr_lists: "svg-conditional-processing-attributes"
  attr_lists: "svg-core-attributes"
  attr_lists: "svg-presentation-attributes"
  spec_url: "https://www.ampproject.org/docs/reference/spec#svg"
}
tags: {
  html_format: AMP
  html_format: AMP4ADS
  tag_name: "RECT"
  mandatory_ancestor: "SVG"
  attrs: { name: "externalresourcesrequired" }
  attrs: { name: "height" }
  attrs: { name: "rx" }
  attrs: { name: "ry" }
  attrs: { name: "sketch:type" }
  attrs: { name: "transform" }
  attrs: { name: "width" }
  attrs: { name: "x" }
  attrs: { name: "y" }
  attr_lists: "svg-style-attr"
  attr_lists: "svg-conditional-processing-attributes"
  attr_lists: "svg-core-attributes"
  attr_lists: "svg-presentation-attributes"
  spec_url: "https://www.ampproject.org/docs/reference/spec#svg"
}
# Text
tags: {
  html_format: AMP
  html_format: AMP4ADS
  tag_name: "TEXT"
  mandatory_ancestor: "SVG"
  attrs: { name: "dx" }
  attrs: { name: "dy" }
  attrs: { name: "externalresourcesrequired" }
  attrs: { name: "lengthadjust" }
  attrs: { name: "rotate" }
  attrs: { name: "text-anchor" }
  attrs: { name: "textlength" }
  attrs: { name: "transform" }
  attrs: { name: "x" }
  attrs: { name: "y" }
  attr_lists: "svg-style-attr"
  attr_lists: "svg-conditional-processing-attributes"
  attr_lists: "svg-core-attributes"
  attr_lists: "svg-presentation-attributes"
  spec_url: "https://www.ampproject.org/docs/reference/spec#svg"
}
tags: {
  html_format: AMP
  html_format: AMP4ADS
  tag_name: "TEXTPATH"
  mandatory_ancestor: "SVG"
  attrs: { name: "externalresourcesrequired" }
  attrs: { name: "method" }
  attrs: { name: "spacing" }
  attrs: { name: "startoffset" }
  attr_lists: "svg-style-attr"
  attr_lists: "svg-conditional-processing-attributes"
  attr_lists: "svg-core-attributes"
  attr_lists: "svg-presentation-attributes"
  attr_lists: "svg-xlink-attributes"
  spec_url: "https://www.ampproject.org/docs/reference/spec#svg"
}
tags: {
  html_format: AMP
  html_format: AMP4ADS
  tag_name: "TREF"
  mandatory_ancestor: "SVG"
  attrs: { name: "externalresourcesrequired" }
  attr_lists: "svg-style-attr"
  attr_lists: "svg-conditional-processing-attributes"
  attr_lists: "svg-core-attributes"
  attr_lists: "svg-presentation-attributes"
  attr_lists: "svg-xlink-attributes"
  spec_url: "https://www.ampproject.org/docs/reference/spec#svg"
}
tags: {
  html_format: AMP
  html_format: AMP4ADS
  tag_name: "TSPAN"
  mandatory_ancestor: "SVG"
  attrs: { name: "dx" }
  attrs: { name: "dy" }
  attrs: { name: "externalresourcesrequired" }
  attrs: { name: "rotate" }
  attrs: { name: "lengthadjust" }
  attrs: { name: "textlength" }
  attrs: { name: "x" }
  attrs: { name: "y" }
  attr_lists: "svg-style-attr"
  attr_lists: "svg-conditional-processing-attributes"
  attr_lists: "svg-core-attributes"
  attr_lists: "svg-presentation-attributes"
  spec_url: "https://www.ampproject.org/docs/reference/spec#svg"
}
# Rendering
tags: {
  html_format: AMP
  html_format: AMP4ADS
  tag_name: "CLIPPATH"
  mandatory_ancestor: "SVG"
  attrs: { name: "clippathunits" }
  attrs: { name: "externalresourcesrequired" }
  attrs: { name: "transform" }
  attr_lists: "svg-style-attr"
  attr_lists: "svg-conditional-processing-attributes"
  attr_lists: "svg-core-attributes"
  attr_lists: "svg-presentation-attributes"
  spec_url: "https://www.ampproject.org/docs/reference/spec#svg"
}
tags: {
  html_format: AMP
  html_format: AMP4ADS
  tag_name: "FILTER"
  mandatory_ancestor: "SVG"
  attrs: { name: "externalresourcesrequired" }
  attrs: { name: "filterres" }
  attrs: { name: "filterunits" }
  attrs: { name: "height" }
  attrs: { name: "primitiveunits" }
  attrs: { name: "width" }
  attrs: { name: "x" }
  attrs: { name: "y" }
  attr_lists: "svg-style-attr"
  attr_lists: "svg-core-attributes"
  attr_lists: "svg-presentation-attributes"
  attr_lists: "svg-xlink-attributes"
  spec_url: "https://www.ampproject.org/docs/reference/spec#svg"
}
tags: {
  html_format: AMP
  html_format: AMP4ADS
  tag_name: "HKERN"
  mandatory_ancestor: "SVG"
  attrs: { name: "g1" }
  attrs: { name: "g2" }
  attrs: { name: "k" }
  attrs: { name: "u1" }
  attrs: { name: "u2" }
  attr_lists: "svg-style-attr"
  attr_lists: "svg-core-attributes"
  spec_url: "https://www.ampproject.org/docs/reference/spec#svg"
}
tags: {
  html_format: AMP
  html_format: AMP4ADS
  tag_name: "LINEARGRADIENT"
  mandatory_ancestor: "SVG"
  attrs: { name: "externalresourcesrequired" }
  attrs: { name: "gradientunits" }
  attrs: { name: "gradienttransform" }
  attrs: { name: "spreadmethod" }
  attrs: { name: "x1" }
  attrs: { name: "y1" }
  attrs: { name: "x2" }
  attrs: { name: "y2" }
  attr_lists: "svg-style-attr"
  attr_lists: "svg-core-attributes"
  attr_lists: "svg-presentation-attributes"
  attr_lists: "svg-xlink-attributes"
  spec_url: "https://www.ampproject.org/docs/reference/spec#svg"
}
tags: {
  html_format: AMP
  html_format: AMP4ADS
  tag_name: "MASK"
  mandatory_ancestor: "SVG"
  attrs: { name: "externalresourcesrequired" }
  attrs: { name: "height" }
  attrs: { name: "maskcontentunits" }
  attrs: { name: "maskunits" }
  attrs: { name: "width" }
  attrs: { name: "x" }
  attrs: { name: "y" }
  attr_lists: "svg-style-attr"
  attr_lists: "svg-conditional-processing-attributes"
  attr_lists: "svg-core-attributes"
  attr_lists: "svg-presentation-attributes"
  spec_url: "https://www.ampproject.org/docs/reference/spec#svg"
}
tags: {
  html_format: AMP
  html_format: AMP4ADS
  tag_name: "PATTERN"
  mandatory_ancestor: "SVG"
  attrs: { name: "externalresourcesrequired" }
  attrs: { name: "height" }
  attrs: { name: "patternunits" }
  attrs: { name: "patterncontentunits" }
  attrs: { name: "patterntransform" }
  attrs: { name: "preserveaspectratio" }
  attrs: { name: "viewbox" }
  attrs: { name: "width" }
  attrs: { name: "x" }
  attrs: { name: "y" }
  attr_lists: "svg-style-attr"
  attr_lists: "svg-conditional-processing-attributes"
  attr_lists: "svg-core-attributes"
  attr_lists: "svg-presentation-attributes"
  attr_lists: "svg-xlink-attributes"
  spec_url: "https://www.ampproject.org/docs/reference/spec#svg"
}
tags: {
  html_format: AMP
  html_format: AMP4ADS
  tag_name: "RADIALGRADIENT"
  mandatory_ancestor: "SVG"
  attrs: { name: "cx" }
  attrs: { name: "cy" }
  attrs: { name: "externalresourcesrequired" }
  attrs: { name: "fr" }
  attrs: { name: "fx" }
  attrs: { name: "fy" }
  attrs: { name: "gradientunits" }
  attrs: { name: "gradienttransform" }
  attrs: { name: "r" }
  attrs: { name: "spreadmethod" }
  attr_lists: "svg-style-attr"
  attr_lists: "svg-core-attributes"
  attr_lists: "svg-presentation-attributes"
  attr_lists: "svg-xlink-attributes"
  spec_url: "https://www.ampproject.org/docs/reference/spec#svg"
}
tags: {
  html_format: AMP
  html_format: AMP4ADS
  tag_name: "STOP"
  spec_name: "lineargradient > stop"
  mandatory_ancestor: "LINEARGRADIENT"
  attrs: { name: "offset" }
  attrs: { name: "stop-color" }
  attrs: { name: "stop-opacity" }
  attr_lists: "svg-style-attr"
  spec_url: "https://www.ampproject.org/docs/reference/spec#svg"
}
tags: {
  html_format: AMP
  html_format: AMP4ADS
  tag_name: "STOP"
  spec_name: "radialgradient > stop"
  mandatory_ancestor: "RADIALGRADIENT"
  attrs: { name: "offset" }
  attrs: { name: "stop-color" }
  attrs: { name: "stop-opacity" }
  attr_lists: "svg-style-attr"
  spec_url: "https://www.ampproject.org/docs/reference/spec#svg"
}
tags: {
  html_format: AMP
  html_format: AMP4ADS
  tag_name: "VKERN"
  mandatory_ancestor: "SVG"
  attrs: { name: "g1" }
  attrs: { name: "g2" }
  attrs: { name: "k" }
  attrs: { name: "u1" }
  attrs: { name: "u2" }
  attr_lists: "svg-style-attr"
  attr_lists: "svg-core-attributes"
  spec_url: "https://www.ampproject.org/docs/reference/spec#svg"
}
# Special
tags: {
  html_format: AMP
  html_format: AMP4ADS
  tag_name: "DEFS"
  mandatory_ancestor: "SVG"
  attrs: { name: "externalresourcesrequired" }
  attrs: { name: "transform" }
  attr_lists: "svg-style-attr"
  attr_lists: "svg-conditional-processing-attributes"
  attr_lists: "svg-core-attributes"
  attr_lists: "svg-presentation-attributes"
  spec_url: "https://www.ampproject.org/docs/reference/spec#svg"
}
tags: {
  html_format: AMP
  html_format: AMP4ADS
  tag_name: "SYMBOL"
  mandatory_ancestor: "SVG"
  attrs: { name: "externalresourcesrequired" }
  attrs: { name: "preserveaspectratio" }
  attrs: { name: "viewbox" }
  attr_lists: "svg-style-attr"
  attr_lists: "svg-core-attributes"
  attr_lists: "svg-presentation-attributes"
  spec_url: "https://www.ampproject.org/docs/reference/spec#svg"
}
tags: {
  html_format: AMP
  html_format: AMP4ADS
  tag_name: "USE"
  mandatory_ancestor: "SVG"
  attrs: { name: "externalresourcesrequired" }
  attrs: { name: "height" }
  attrs: { name: "transform" }
  attrs: { name: "width" }
  attrs: { name: "x" }
  attrs: { name: "y" }
  attr_lists: "svg-style-attr"
  attr_lists: "svg-conditional-processing-attributes"
  attr_lists: "svg-core-attributes"
  attr_lists: "svg-presentation-attributes"
  attr_lists: "svg-xlink-attributes"
  spec_url: "https://www.ampproject.org/docs/reference/spec#svg"
}
# Filters
tags: {
  html_format: AMP
  html_format: AMP4ADS
  tag_name: "FECOLORMATRIX"
  mandatory_ancestor: "SVG"
  attrs: { name: "in" }
  attrs: { name: "type" }
  attrs: { name: "values" }
  attr_lists: "svg-style-attr"
  attr_lists: "svg-core-attributes"
  attr_lists: "svg-filter-primitive-attributes"
  attr_lists: "svg-presentation-attributes"
  spec_url: "https://www.ampproject.org/docs/reference/spec#svg"
}
tags: {
  html_format: AMP
  html_format: AMP4ADS
  tag_name: "FECOMPOSITE"
  mandatory_ancestor: "SVG"
  attrs: { name: "in" }
  attrs: { name: "in2" }
  attrs: { name: "k1" }
  attrs: { name: "k2" }
  attrs: { name: "k3" }
  attrs: { name: "k4" }
  attrs: { name: "operator" }
  attr_lists: "svg-style-attr"
  attr_lists: "svg-core-attributes"
  attr_lists: "svg-filter-primitive-attributes"
  attr_lists: "svg-presentation-attributes"
  spec_url: "https://www.ampproject.org/docs/reference/spec#svg"
}
tags: {
  html_format: AMP
  html_format: AMP4ADS
  tag_name: "FEFLOOD"
  mandatory_ancestor: "SVG"
  attr_lists: "svg-style-attr"
  attr_lists: "svg-core-attributes"
  attr_lists: "svg-filter-primitive-attributes"
  attr_lists: "svg-presentation-attributes"
  spec_url: "https://www.ampproject.org/docs/reference/spec#svg"
}
tags: {
  html_format: AMP
  html_format: AMP4ADS
  tag_name: "FEGAUSSIANBLUR"
  mandatory_ancestor: "SVG"
  attrs: { name: "edgemode" }
  attrs: { name: "in" }
  attrs: { name: "stddeviation" }
  attr_lists: "svg-style-attr"
  attr_lists: "svg-core-attributes"
  attr_lists: "svg-filter-primitive-attributes"
  attr_lists: "svg-presentation-attributes"
  spec_url: "https://www.ampproject.org/docs/reference/spec#svg"
}
tags: {
  html_format: AMP
  html_format: AMP4ADS
  tag_name: "FEMERGE"
  mandatory_ancestor: "SVG"
  attr_lists: "svg-style-attr"
  attr_lists: "svg-core-attributes"
  attr_lists: "svg-filter-primitive-attributes"
  attr_lists: "svg-presentation-attributes"
  spec_url: "https://www.ampproject.org/docs/reference/spec#svg"
}
tags: {
  html_format: AMP
  html_format: AMP4ADS
  tag_name: "FEMERGENODE"
  mandatory_ancestor: "SVG"
  attrs: { name: "in" }
  attr_lists: "svg-style-attr"
  attr_lists: "svg-core-attributes"
  spec_url: "https://www.ampproject.org/docs/reference/spec#svg"
}
tags: {
  html_format: AMP
  html_format: AMP4ADS
  tag_name: "FEOFFSET"
  mandatory_ancestor: "SVG"
  attrs: { name: "dx" }
  attrs: { name: "dy" }
  attrs: { name: "in" }
  attr_lists: "svg-style-attr"
  attr_lists: "svg-core-attributes"
  attr_lists: "svg-filter-primitive-attributes"
  attr_lists: "svg-presentation-attributes"
  spec_url: "https://www.ampproject.org/docs/reference/spec#svg"
}
# HTML inside SVG, esp. to allow amp-img.
# See https://github.com/ampproject/amphtml/issues/717
tags: {
  html_format: AMP
  html_format: AMP4ADS
  tag_name: "FOREIGNOBJECT"
  mandatory_ancestor: "SVG"
  attrs: { name: "externalresourcesrequired" }
  attrs: { name: "height" }
  attrs: { name: "transform" }
  attrs: { name: "width" }
  attrs: { name: "x" }
  attrs: { name: "y" }
  attr_lists: "svg-style-attr"
  attr_lists: "svg-conditional-processing-attributes"
  attr_lists: "svg-core-attributes"
  attr_lists: "svg-presentation-attributes"
  spec_url: "https://www.ampproject.org/docs/reference/spec#svg"
}
# ARIA
tags: {
  html_format: AMP
  html_format: AMP4ADS
  tag_name: "DESC"
  mandatory_ancestor: "SVG"
  attr_lists: "svg-style-attr"
  attr_lists: "svg-core-attributes"
  spec_url: "https://www.ampproject.org/docs/reference/spec#svg"
}
tags: {
  html_format: AMP
  html_format: AMP4ADS
  tag_name: "TITLE"
  spec_name: "svg title"
  mandatory_ancestor: "SVG"
  attr_lists: "svg-style-attr"
  attr_lists: "svg-core-attributes"
  spec_url: "https://www.ampproject.org/docs/reference/spec#svg"
}

# 4.8 Links
# Links are a concept, rather than a tag. See tagspecs for "LINK", "A", etc.

# 4.9 Tabular data
# 4.9.1 The table element
tags: {
  tag_name: "TABLE"
  attrs: { name: "sortable" }
  # These attributes are not supported in HTML5, but are widely supported and
  # commonly found.
  attrs: { name: "align" }
  attrs: { name: "border" value_regex: "0|1" }
  attrs: { name: "bgcolor" }
  attrs: { name: "cellpadding" }
  attrs: { name: "cellspacing" }
  attrs: { name: "width" }
}
# 4.9.2 The caption element
tags: {
  tag_name: "CAPTION"
}
# 4.9.3 The colgroup element
tags: {
  tag_name: "COLGROUP"
  attrs: { name: "span" }
}
# 4.9.4 The col element
tags: {
  tag_name: "COL"
  attrs: { name: "span" }
}
# 4.9.5 The tbody element
tags: {
  tag_name: "TBODY"
}
# 4.9.6 The thead element
tags: {
  tag_name: "THEAD"
}
# 4.9.7 The tfoot element
tags: {
  tag_name: "TFOOT"
}
# 4.9.8 The tr element
tags: {
  tag_name: "TR"
  # These attributes are not supported in HTML5, but are widely supported and
  # commonly found.
  attrs: { name: "align" }
  attrs: { name: "bgcolor" }
  attrs: { name: "height" }
  attrs: { name: "valign" }
}
# 4.9.9 The td element
tags: {
  tag_name: "TD"
  attrs: { name: "colspan" }
  attrs: { name: "headers" }
  attrs: { name: "rowspan" }
  # These attributes are not supported in HTML5, but are widely supported and
  # commonly found.
  attrs: { name: "align" }
  attrs: { name: "bgcolor" }
  attrs: { name: "height" }
  attrs: { name: "valign" }
  attrs: { name: "width" }
}
# 4.9.10 The th element
tags: {
  tag_name: "TH"
  attrs: { name: "abbr" }
  attrs: { name: "colspan" }
  attrs: { name: "headers" }
  attrs: { name: "rowspan" }
  attrs: { name: "scope" }
  attrs: { name: "sorted" }
  # These attributes are not supported in HTML5, but are widely supported and
  # commonly found.
  attrs: { name: "align" }
  attrs: { name: "bgcolor" }
  attrs: { name: "height" }
  attrs: { name: "valign" }
  attrs: { name: "width" }
}

# 4.10 Forms
# Form elements are allowed only when amp-form extension script is included
# with the exception of the button element which is always allowed.
# 4.10.3 The form element
tags {  # <form method=GET ...>
  html_format: AMP
  html_format: AMP4ADS
  tag_name: "FORM"
  spec_name: "FORM [method=GET]"
  requires_extension: "amp-form"
  disallowed_ancestor: "AMP-APP-BANNER"
  attrs: { name: "accept" }
  attrs: { name: "accept-charset" }
  # For method=GET forms, we require `action` and allow `action-xhr`.
  attrs: {
    name: "action"
    mandatory: true
    value_url: {
      allow_relative: true
      allowed_protocol: "https"
    }
    blacklisted_value_regex: "__amp_source_origin"
  }
  attrs: {
    name: "action-xhr"
    value_url: {
      allow_relative: true
      allowed_protocol: "https"
    }
    blacklisted_value_regex: "__amp_source_origin"
  }
  attrs: { name: "autocomplete" }
  attrs: {
    name: "custom-validation-reporting"
    value_regex: "(show-first-on-submit|show-all-on-submit|as-you-go|interact-and-submit)"
  }
  attrs: { name: "enctype" }
  attrs: {
    name: "method"
    # Default value is GET, so if method attribute is missing,
    # it matches this tagspec.
    value_casei: "get"
  }
  attrs: { name: "name" }
  attrs: { name: "novalidate" }
  attrs: {
    name: "target"
    mandatory: true
    value_regex_casei: "(_blank|_top)"
  }
  attrs: {
    name: "verify-xhr"
    value_url: {
      allow_relative: true
      allowed_protocol: "https"
    }
    blacklisted_value_regex: "__amp_source_origin"
  }
}
tags {  # <form method=POST ...>
  html_format: AMP
  html_format: AMP4ADS
  tag_name: "FORM"
  spec_name: "FORM [method=POST]"
  requires_extension: "amp-form"
  disallowed_ancestor: "AMP-APP-BANNER"
  attrs: { name: "accept" }
  attrs: { name: "accept-charset" }
  # For method=POST forms, we require `action-xhr` and disallow `action`.
  attrs: {
    name: "action-xhr"
    mandatory: true
    value_url: {
      allow_relative: true
      allowed_protocol: "https"
    }
    blacklisted_value_regex: "__amp_source_origin"
  }
  attrs: { name: "autocomplete" }
  attrs: {
    name: "custom-validation-reporting"
    value_regex: "(show-first-on-submit|show-all-on-submit|as-you-go)"
  }
  attrs: { name: "enctype" }
  attrs: {
    name: "method"
    mandatory: true
    value_casei: "post"
    dispatch_key: NAME_VALUE_DISPATCH
  }
  attrs: { name: "name" }
  attrs: { name: "novalidate" }
  attrs: {
    name: "target"
    mandatory: true
    value_regex_casei: "(_blank|_top)"
  }
  attrs: {
    name: "verify-xhr"
    value_url: {
      allow_relative: true
      allowed_protocol: "https"
    }
    blacklisted_value_regex: "__amp_source_origin"
  }
}
tags {
  tag_name: "DIV"
  spec_name: "FORM > DIV [submitting]"
  mandatory_parent: "FORM"
  attrs: { name: "align" }
  attrs: {
    name: "submitting"
    mandatory: true
    # Avoid triggering errors for non-form divs.
    dispatch_key: NAME_DISPATCH
  }
}
tags {
  tag_name: "DIV"
  spec_name: "FORM > DIV [submit-success]"
  mandatory_parent: "FORM"
  attrs: { name: "align" }
  attrs: {
    name: "submit-success"
    mandatory: true
    # Avoid triggering errors for non-form divs.
    dispatch_key: NAME_DISPATCH
  }
}
tags {
  tag_name: "DIV"
  spec_name: "FORM > DIV [submit-error]"
  mandatory_parent: "FORM"
  attrs: { name: "align" }
  attrs: {
    name: "submit-error"
    mandatory: true
    # Avoid triggering errors for non-form divs.
    dispatch_key: NAME_DISPATCH
  }
}
attr_lists: {
  name: "input-name-attr"
  attrs: {
    name: "name"
    blacklisted_value_regex: "(^|\\s)("  # Values are space separated
        "__amp_\\S*|"
        "__count__|"
        "__defineGetter__|"
        "__defineSetter__|"
        "__lookupGetter__|"
        "__lookupSetter__|"
        "__noSuchMethod__|"
        "__parent__|"
        "__proto__|"
        "__AMP_\\S*|"
        "\\$p|"
        "\\$proxy|"
        "acceptCharset|"
        "addEventListener|"
        "appendChild|"
        "assignedSlot|"
        "attachShadow|"
        "baseURI|"
        "checkValidity|"
        "childElementCount|"
        "childNodes|"
        "classList|"
        "className|"
        "clientHeight|"
        "clientLeft|"
        "clientTop|"
        "clientWidth|"
        "compareDocumentPosition|"
        "computedName|"
        "computedRole|"
        "contentEditable|"
        "createShadowRoot|"
        "enqueAction|"
        "firstChild|"
        "firstElementChild|"
        "getAnimations|"
        "getAttribute|"
        "getAttributeNS|"
        "getAttributeNode|"
        "getAttributeNodeNS|"
        "getBoundingClientRect|"
        "getClientRects|"
        "getDestinationInsertionPoints|"
        "getElementsByClassName|"
        "getElementsByTagName|"
        "getElementsByTagNameNS|"
        "getRootNode|"
        "hasAttribute|"
        "hasAttributeNS|"
        "hasAttributes|"
        "hasChildNodes|"
        "hasPointerCapture|"
        "innerHTML|"
        "innerText|"
        "inputMode|"
        "insertAdjacentElement|"
        "insertAdjacentHTML|"
        "insertAdjacentText|"
        "isContentEditable|"
        "isDefaultNamespace|"
        "isEqualNode|"
        "isSameNode|"
        "lastChild|"
        "lastElementChild|"
        "lookupNamespaceURI|"
        "namespaceURI|"
        "nextElementSibling|"
        "nextSibling|"
        "nodeName|"
        "nodeType|"
        "nodeValue|"
        "offsetHeight|"
        "offsetLeft|"
        "offsetParent|"
        "offsetTop|"
        "offsetWidth|"
        "outerHTML|"
        "outerText|"
        "ownerDocument|"
        "parentElement|"
        "parentNode|"
        "previousElementSibling|"
        "previousSibling|"
        "querySelector|"
        "querySelectorAll|"
        "releasePointerCapture|"
        "removeAttribute|"
        "removeAttributeNS|"
        "removeAttributeNode|"
        "removeChild|"
        "removeEventListener|"
        "replaceChild|"
        "reportValidity|"
        "requestPointerLock|"
        "scrollHeight|"
        "scrollIntoView|"
        "scrollIntoViewIfNeeded|"
        "scrollLeft|"
        "scrollWidth|"
        "setAttribute|"
        "setAttributeNS|"
        "setAttributeNode|"
        "setAttributeNodeNS|"
        "setPointerCapture|"
        "shadowRoot|"
        "styleMap|"
        "tabIndex|"
        "tagName|"
        "textContent|"
        "toString|"
        "valueOf|"
        "(webkit|ms|moz|o)dropzone|"
        "(webkit|moz|ms|o)MatchesSelector|"
        "(webkit|moz|ms|o)RequestFullScreen|"
        "(webkit|moz|ms|o)RequestFullscreen"
        ")(\\s|$)"
  }
}
# 4.10.4 The label element
tags: {
  tag_name: "LABEL"
  attrs: { name: "for" }
  spec_url: "https://www.ampproject.org/docs/reference/components/amp-form"
}
# 4.10.5 The input element
tags: {
  tag_name: "INPUT"
  attrs: { name: "accept" }
  attrs: { name: "accesskey" }
  attrs: { name: "autocomplete" }
  attrs: { name: "autofocus" }
  attrs: { name: "checked" }
  attrs: { name: "disabled" }
  attrs: { name: "height" }
  attrs: { name: "inputmode" }
  attrs: { name: "list" }
  attrs: { name: "max" }
  attrs: { name: "maxlength" }
  attrs: { name: "min" }
  attrs: { name: "minlength" }
  attrs: { name: "multiple" }
  attrs: { name: "pattern" }
  attrs: { name: "placeholder" }
  attrs: { name: "readonly" }
  attrs: { name: "required" }
  attrs: { name: "selectiondirection" }
  attrs: { name: "size" }
  attrs: { name: "spellcheck" }
  attrs: { name: "step" }
  attrs: { name: "tabindex" }
  attrs: {
    name: "type"
    blacklisted_value_regex: "(^|\\s)("  # Values are space separated.
        "button|"
        "file|"
        "image|"
        "password|"
        ")(\\s|$)"
  }
  attrs: { name: "value" }
  attrs: { name: "width" }
  # <amp-bind>
  attrs: { name: "[accept]" }
  attrs: { name: "[accesskey]" }
  attrs: { name: "[autocomplete]" }
  attrs: { name: "[checked]" }
  attrs: { name: "[disabled]" }
  attrs: { name: "[height]" }
  attrs: { name: "[inputmode]" }
  attrs: { name: "[max]" }
  attrs: { name: "[maxlength]" }
  attrs: { name: "[min]" }
  attrs: { name: "[minlength]" }
  attrs: { name: "[multiple]" }
  attrs: { name: "[pattern]" }
  attrs: { name: "[placeholder]" }
  attrs: { name: "[readonly]" }
  attrs: { name: "[required]" }
  attrs: { name: "[selectiondirection]" }
  attrs: { name: "[size]" }
  attrs: { name: "[spellcheck]" }
  attrs: { name: "[step]" }
  attrs: { name: "[type]" }
  attrs: { name: "[value]" }
  attrs: { name: "[width]" }
  attr_lists: "input-name-attr"
  spec_url: "https://www.ampproject.org/docs/reference/components/amp-form"
}
# 4.10.6 The button element
tags: {
  tag_name: "BUTTON"
  attrs: {
    name: "disabled"
    value: ""
  }
  attrs: {
    name: "role"
    implicit: true
  }
  attrs: {
    name: "tabindex"
    implicit: true
  }
  attrs: { name: "type" }
  attrs: { name: "value" }
  # <amp-bind>
  attrs: { name: "[disabled]" }
  attrs: { name: "[type]" }
  attrs: { name: "[value]" }
  attr_lists: "input-name-attr"
}
# Button variant specifically supporting <amp-app-banner> tag with the
# open-button attribute.
tags: {
  html_format: AMP
  html_format: AMP4ADS
  tag_name: "BUTTON"
  spec_name: "amp-app-banner button[open-button]"
  satisfies: "amp-app-banner button[open-button]"
  mandatory_ancestor: "AMP-APP-BANNER"
  attrs: {
    name: "open-button"
    value: ""
  }
  attrs: {
    name: "role"
    implicit: true
  }
  attrs: {
    name: "tabindex"
    implicit: true
  }
  attrs: { name: "type" }
  attrs: { name: "value" }
  attr_lists: "input-name-attr"
}
# 4.10.7 The select element
tags: {
  tag_name: "SELECT"
  attrs: { name: "autofocus" }
  attrs: { name: "disabled" }
  attrs: { name: "multiple" }
  attrs: { name: "required" }
  attrs: { name: "size" }
  # <amp-bind>
  attrs: { name: "[autofocus]" }
  attrs: { name: "[disabled]" }
  attrs: { name: "[multiple]" }
  attrs: { name: "[required]" }
  attrs: { name: "[size]" }
  attr_lists: "input-name-attr"
  spec_url: "https://www.ampproject.org/docs/reference/components/amp-form"
}
# 4.10.8 The datalist element
tags: {
  tag_name: "DATALIST"
  spec_url: "https://www.ampproject.org/docs/reference/components/amp-form"
}
# 4.10.9 The optgroup element
tags: {
  tag_name: "OPTGROUP"
  mandatory_parent: "SELECT"
  attrs: { name: "disabled" }
  attrs: { name: "label" }
  # <amp-bind>
  attrs: { name: "[disabled]" }
  attrs: { name: "[label]" }
  spec_url: "https://www.ampproject.org/docs/reference/components/amp-form"
}
# 4.10.10 The option element
tags: {
  tag_name: "OPTION"
  attrs: { name: "disabled" }
  attrs: { name: "label" }
  attrs: { name: "selected" }
  attrs: { name: "value" }
  # <amp-bind>
  attrs: { name: "[disabled]" }
  attrs: { name: "[label]" }
  attrs: { name: "[selected]" }
  attrs: { name: "[value]" }
  spec_url: "https://www.ampproject.org/docs/reference/components/amp-form"
}
# 4.10.11 The textarea element
tags: {
  tag_name: "TEXTAREA"
  attrs: { name: "autocomplete" }
  attrs: { name: "autofocus" }
  attrs: { name: "cols" }
  attrs: { name: "disabled" }
  attrs: { name: "maxlength" }
  attrs: { name: "minlength" }
  attrs: { name: "placeholder" }
  attrs: { name: "readonly" }
  attrs: { name: "required" }
  attrs: { name: "rows" }
  attrs: { name: "selectiondirection" }
  attrs: { name: "selectionend" }
  attrs: { name: "selectionstart" }
  attrs: { name: "spellcheck" }
  attrs: { name: "wrap" }
  # <amp-bind>
  attrs: { name: "[autocomplete]" }
  attrs: { name: "[autofocus]" }
  attrs: { name: "[cols]" }
  attrs: { name: "[disabled]" }
  attrs: { name: "[maxlength]" }
  attrs: { name: "[minlength]" }
  attrs: { name: "[placeholder]" }
  attrs: { name: "[readonly]" }
  attrs: { name: "[required]" }
  attrs: { name: "[rows]" }
  attrs: { name: "[selectiondirection]" }
  attrs: { name: "[selectionend]" }
  attrs: { name: "[selectionstart]" }
  attrs: { name: "[spellcheck]" }
  attrs: { name: "[wrap]" }
  attr_lists: "input-name-attr"
  spec_url: "https://www.ampproject.org/docs/reference/components/amp-form"
}
# 4.10.13 The output element
tags: {
  tag_name: "OUTPUT"
  attrs: { name: "for" }
  attrs: { name: "form" }
  attr_lists: "input-name-attr"
}
# 4.10.14 The progress element
tags: {
  tag_name: "PROGRESS"
  attrs: { name: "max" }
  attrs: { name: "value" }
}
# 4.10.15 The meter element
tags: {
  tag_name: "METER"
  attrs: { name: "high" }
  attrs: { name: "low" }
  attrs: { name: "max" }
  attrs: { name: "min" }
  attrs: { name: "optimum" }
  attrs: { name: "value" }
}
# 4.10.16 The fieldset element
tags: {
  tag_name: "FIELDSET"
  attrs: { name: "disabled" }
  # <amp-bind>
  attrs: { name: "[disabled]" }
  attr_lists: "input-name-attr"
}
# 4.10.17 The legend element
tags: {
  tag_name: "LEGEND"
}

# 4.11 Scripting
# 4.11.1 The script element
# Only the amphtml script, custom extensions and the LD/JSON description are
# allowed.
tags: {
  html_format: AMP
  tag_name: "SCRIPT"
  spec_name: "amphtml engine v0.js script"
  mandatory: true
  unique: true
  mandatory_parent: "HEAD"
  attrs: {
    name: "async"
    mandatory: true
    value: ""
  }
  attrs: { name: "nonce" }
  attrs: {
    name: "src"
    mandatory: true
    value: "https://cdn.ampproject.org/v0.js"
    dispatch_key: NAME_VALUE_DISPATCH
  }
  attrs: {
    name: "type"
    value_casei: "text/javascript"
  }
  cdata: {
    blacklisted_cdata_regex: {
      regex: "."
      error_message: "contents"
    }
  }
  spec_url: "https://www.ampproject.org/docs/reference/spec#required-markup"
}
tags: {
  html_format: AMP4ADS
  tag_name: "SCRIPT"
  spec_name: "amp4ads engine amp4ads-v0.js script"
  mandatory: true
  unique: true
  mandatory_parent: "HEAD"
  attrs: {
    name: "async"
    mandatory: true
    value: ""
  }
  attrs: { name: "nonce" }
  attrs: {
    name: "src"
    mandatory: true
    value: "https://cdn.ampproject.org/amp4ads-v0.js"
    dispatch_key: NAME_VALUE_DISPATCH
  }
  attrs: {
    name: "type"
    value_casei: "text/javascript"
  }
  cdata: {
    blacklisted_cdata_regex: {
      regex: "."
      error_message: "contents"
    }
  }
  spec_url: "https://www.ampproject.org/docs/reference/spec#required-markup"
}
# JSON Linked Data
tags: {
  tag_name: "SCRIPT"
  spec_name: "script type=application/ld+json"
  attrs: { name: "nonce" }
  attrs: {
    name: "type"
    mandatory: true
    value_casei: "application/ld+json"
    dispatch_key: NAME_VALUE_DISPATCH
  }
  cdata: {
    blacklisted_cdata_regex: {
      regex: "<!--"
      error_message: "html comments"
    }
  }
}
# AMP RTC (Real Time Config)
tags: {
  html_format: AMP
  tag_name: "SCRIPT"
  spec_name: "script id=amp-rtc"
  unique: true
  mandatory_parent: "HEAD"
  attrs: { name: "nonce" }
  attrs: {
    name: "type"
    mandatory: true
    value_casei: "application/json"
  }
  attrs: {
    name: "id"
    mandatory: true
    value_casei: "amp-rtc"
    dispatch_key: NAME_VALUE_DISPATCH
  }
  cdata: {
    blacklisted_cdata_regex: {
      regex: "<!--"
      error_message: "html comments"
    }
  }
}
# AMP IMA VIDEO
tags: {
  html_format: AMP
  tag_name: "SCRIPT"
  spec_name: "amp-ima-video > script[type=application/json]"
  mandatory_parent: "AMP-IMA-VIDEO"
  attrs: {
    name: "type"
    mandatory: true
    value_casei: "application/json"
    dispatch_key: NAME_VALUE_PARENT_DISPATCH
  }
  cdata: {
    blacklisted_cdata_regex: {
      regex: "<!--"
      error_message: "html comments"
    }
  }
}
# Specific script tags for custom elements and runtime imports.
# 4.11.2 The noscript element
tags: {
  html_format: AMP
  tag_name: "NOSCRIPT"
  spec_name: "noscript enclosure for boilerplate"
  mandatory: true
  unique: true
  mandatory_parent: "HEAD"
  spec_url: "https://github.com/ampproject/amphtml/blob/master/spec/amp-boilerplate.md"
}
# We allow noscript in the body to contain tags otherwise disallowed by AMP.
tags: {
  html_format: AMP
  tag_name: "NOSCRIPT"
  # Noscript inside of noscript has strange parsing semantics in browsers and
  # isn't really helping anyone anyway.
  mandatory_ancestor: "BODY"
  disallowed_ancestor: "NOSCRIPT"
}
# 4.11.3 The template element
# See extensions/amp-mustache/validator-amp-mustache.protoascii.

# 11 Obsolute features
# 11.2 Non-conforming features
tags: {
  html_format: AMP
  tag_name: "ACRONYM"
}
tags: {
  html_format: AMP
  tag_name: "BIG"
}
tags: {
  html_format: AMP
  tag_name: "CENTER"
}
tags: {
  html_format: AMP
  tag_name: "DIR"
}
tags: {
  html_format: AMP
  tag_name: "HGROUP"
}
tags: {
  html_format: AMP
  tag_name: "LISTING"
}
tags: {
  html_format: AMP
  tag_name: "MULTICOL"
}
tags: {
  html_format: AMP
  tag_name: "NEXTID"
}
tags: {
  html_format: AMP
  tag_name: "NOBR"
}
tags: {
  html_format: AMP
  tag_name: "SPACER"
}
tags: {
  html_format: AMP
  tag_name: "STRIKE"
}
tags: {
  html_format: AMP
  tag_name: "TT"
}
tags: {
  html_format: AMP
  tag_name: "XMP"
}

# Some additional tags, microformats, allowances.

# The slot element.
# https://developer.mozilla.org/en-US/docs/Web/HTML/Element/slot
tags: {
  html_format: AMP
  tag_name: "SLOT"
  attrs: { name: "name" }
}

# This tag is a preserved indicator for documents created in microsoft word.
# They do not render.
tags: {
  html_format: AMP
  tag_name: "O:P"
}

# Tags and attributes specific to AMP HTML.
# AMP Custom elements require a "src" or a "srcset" attribute,
# having both is also allowed.
attr_lists: {
  name: "mandatory-src-or-srcset"
  attrs: {
    name: "src"
    alternative_names: "srcset"
    mandatory: true
    value_url: {
      allowed_protocol: "data"
      allowed_protocol: "http"
      allowed_protocol: "https"
      allow_relative: true
    }
    blacklisted_value_regex: "__amp_source_origin"
  }
}
# Extended AMP globally optional tags.
attr_lists: {
  name: "extended-amp-global"
  attrs: { name: "media" }
  attrs: { name: "noloading" value: "" }
}
tags: {  # <amp-img>
  html_format: AMP
  html_format: AMP4ADS
  tag_name: "AMP-IMG"
  attrs: { name: "alt" }
  attrs: { name: "attribution" }
  attrs: { name: "placeholder" }
  # <amp-bind>
  attrs: { name: "[alt]" }
  attrs: { name: "[attribution]" }
  attrs: { name: "[src]" }
  attrs: { name: "[srcset]" }
  attr_lists: "extended-amp-global"
  attr_lists: "mandatory-src-or-srcset"
  spec_url: "https://www.ampproject.org/docs/reference/components/amp-img"
  amp_layout: {
    supported_layouts: FILL
    supported_layouts: FIXED
    supported_layouts: FIXED_HEIGHT
    supported_layouts: FLEX_ITEM
    supported_layouts: NODISPLAY
    supported_layouts: RESPONSIVE
  }
}
tags: {  # <amp-layout>
  html_format: AMP
  html_format: AMP4ADS
  tag_name: "AMP-LAYOUT"
  attr_lists: "extended-amp-global"
  spec_url: "https://www.ampproject.org/docs/reference/components/amp-layout"
  amp_layout: {
    supported_layouts: FILL
    supported_layouts: FIXED
    supported_layouts: FIXED_HEIGHT
    supported_layouts: FLEX_ITEM
    supported_layouts: NODISPLAY
    supported_layouts: RESPONSIVE
  }
}
tags: {  # <amp-pixel>
  html_format: AMP
  html_format: AMP4ADS
  tag_name: "AMP-PIXEL"
  attrs: {
    name: "referrerpolicy"
    value: "no-referrer"
  }
  attrs: {
    name: "src"
    mandatory: true
    value_url: {
      allowed_protocol: "https"
      allow_relative: true  # Will be set to false at a future date.
      allow_empty: true
    }
    blacklisted_value_regex: "__amp_source_origin"
  }
  attr_lists: "extended-amp-global"
  spec_url: "https://www.ampproject.org/docs/reference/components/amp-pixel"
  amp_layout {
    defines_default_height: true
    defines_default_width: true
    supported_layouts: FIXED
    supported_layouts: NODISPLAY
  }
}

# AMP Layout attributes: implied for TagSpecs with amp_layout field
# set. Note that while these attributes are defined as optional here,
# depending on amp layout the validator will examine these fields and
# their values.
attr_lists: {
  name: "$AMP_LAYOUT_ATTRS"
  attrs: { name: "height" }
  attrs: { name: "heights" }
  attrs: { name: "layout" }
  attrs: { name: "sizes" }
  attrs: { name: "width" }
  # <amp-bind>
  attrs: { name: "[height]" }
  attrs: { name: "[width]" }
}

# AMP Extension attributes. These attributes are used in every AMP
# extension script tag
attr_lists: {
  name: "common-extension-attrs"
  attrs: {
    name: "async"
    mandatory: true
    value: ""
  }
  attrs: { name: "nonce" }
  attrs: {
    name: "type"
    value_casei: "text/javascript"
  }
}

# Global attributes: These can be used in all tags.
attr_lists: {
  name: "$GLOBAL_ATTRS"
  # For schema.org annotations.
  attrs: { name: "itemid" }
  attrs: { name: "itemprop" }
  attrs: { name: "itemref" }
  attrs: { name: "itemscope" }
  attrs: { name: "itemtype" }
  # Also for schema.org, RDFa syntax
  attrs: { name: "about" }
  attrs: { name: "content" }
  attrs: { name: "datatype" }
  attrs: { name: "inlist" }
  attrs: { name: "prefix" }
  attrs: { name: "property" }
  attrs: {
    name: "rel"
    blacklisted_value_regex: "(^|\\s)("  # Values are space separated
        "canonical|"
        "components|"
        "dns-prefetch|"
        "import|"
        "manifest|"
        "preconnect|"
        "preload|"
        "prerender|"
        "serviceworker|"
        "stylesheet|"
        "subresource"
        ")(\\s|$)"
  }
  attrs: { name: "resource" }
  attrs: { name: "rev" }
  attrs: { name: "typeof" }
  attrs: { name: "vocab" }
  # 3.2.5 HTML5 Global attributes.
  attrs: { name: "accesskey" }
  attrs: {
    name: "class"
    blacklisted_value_regex: "(^|\\W)i-amphtml-"
  }
  attrs: { name: "dir" }
  attrs: { name: "draggable" }
  attrs: {
    name: "hidden"
    value: ""
  }
  attrs: {
    name: "id"
    blacklisted_value_regex: "(^|\\s)("  # Values are space separated
        "__amp_\\S*|"
        "__count__|"
        "__defineGetter__|"
        "__defineSetter__|"
        "__lookupGetter__|"
        "__lookupSetter__|"
        "__noSuchMethod__|"
        "__parent__|"
        "__proto__|"
        "__AMP_\\S*|"
        "\\$p|"
        "\\$proxy|"
        "acceptCharset|"
        "addEventListener|"
        "appendChild|"
        "assignedSlot|"
        "attachShadow|"
        "AMP|"
        "baseURI|"
        "checkValidity|"
        "childElementCount|"
        "childNodes|"
        "classList|"
        "className|"
        "clientHeight|"
        "clientLeft|"
        "clientTop|"
        "clientWidth|"
        "compareDocumentPosition|"
        "computedName|"
        "computedRole|"
        "contentEditable|"
        "createShadowRoot|"
        "enqueAction|"
        "firstChild|"
        "firstElementChild|"
        "getAnimations|"
        "getAttribute|"
        "getAttributeNS|"
        "getAttributeNode|"
        "getAttributeNodeNS|"
        "getBoundingClientRect|"
        "getClientRects|"
        "getDestinationInsertionPoints|"
        "getElementsByClassName|"
        "getElementsByTagName|"
        "getElementsByTagNameNS|"
        "getRootNode|"
        "hasAttribute|"
        "hasAttributeNS|"
        "hasAttributes|"
        "hasChildNodes|"
        "hasPointerCapture|"
        "i-amphtml-\\S*|"
        "innerHTML|"
        "innerText|"
        "inputMode|"
        "insertAdjacentElement|"
        "insertAdjacentHTML|"
        "insertAdjacentText|"
        "isContentEditable|"
        "isDefaultNamespace|"
        "isEqualNode|"
        "isSameNode|"
        "lastChild|"
        "lastElementChild|"
        "lookupNamespaceURI|"
        "namespaceURI|"
        "nextElementSibling|"
        "nextSibling|"
        "nodeName|"
        "nodeType|"
        "nodeValue|"
        "offsetHeight|"
        "offsetLeft|"
        "offsetParent|"
        "offsetTop|"
        "offsetWidth|"
        "outerHTML|"
        "outerText|"
        "ownerDocument|"
        "parentElement|"
        "parentNode|"
        "previousElementSibling|"
        "previousSibling|"
        "querySelector|"
        "querySelectorAll|"
        "releasePointerCapture|"
        "removeAttribute|"
        "removeAttributeNS|"
        "removeAttributeNode|"
        "removeChild|"
        "removeEventListener|"
        "replaceChild|"
        "reportValidity|"
        "requestPointerLock|"
        "scrollHeight|"
        "scrollIntoView|"
        "scrollIntoViewIfNeeded|"
        "scrollLeft|"
        "scrollWidth|"
        "setAttribute|"
        "setAttributeNS|"
        "setAttributeNode|"
        "setAttributeNodeNS|"
        "setPointerCapture|"
        "shadowRoot|"
        "styleMap|"
        "tabIndex|"
        "tagName|"
        "textContent|"
        "toString|"
        "valueOf|"
        "(webkit|ms|moz|o)dropzone|"
        "(webkit|moz|ms|o)MatchesSelector|"
        "(webkit|moz|ms|o)RequestFullScreen|"
        "(webkit|moz|ms|o)RequestFullscreen"
        ")(\\s|$)"
  }
  attrs: { name: "lang" }
  attrs: { name: "tabindex" }
  attrs: { name: "title" }
  attrs: { name: "translate" }
  # Accessible Rich Internet Applications http://www.w3.org/TR/wai-aria/
  attrs: { name: "aria-activedescendant" }
  attrs: { name: "aria-atomic" }
  attrs: { name: "aria-autocomplete" }
  attrs: { name: "aria-busy" }
  attrs: { name: "aria-checked" }
  attrs: { name: "aria-controls" }
  attrs: { name: "aria-current" }
  attrs: { name: "aria-describedby" }
  attrs: { name: "aria-disabled" }
  attrs: { name: "aria-dropeffect" }
  attrs: { name: "aria-expanded" }
  attrs: { name: "aria-flowto" }
  attrs: { name: "aria-grabbed" }
  attrs: { name: "aria-haspopup" }
  attrs: { name: "aria-hidden" }
  attrs: { name: "aria-invalid" }
  attrs: { name: "aria-label" }
  attrs: { name: "aria-labelledby" }
  attrs: { name: "aria-level" }
  attrs: { name: "aria-live" }
  attrs: { name: "aria-multiline" }
  attrs: { name: "aria-multiselectable" }
  attrs: { name: "aria-orientation" }
  attrs: { name: "aria-owns" }
  attrs: { name: "aria-posinset" }
  attrs: { name: "aria-pressed" }
  attrs: { name: "aria-readonly" }
  attrs: { name: "aria-relevant" }
  attrs: { name: "aria-required" }
  attrs: { name: "aria-selected" }
  attrs: { name: "aria-setsize" }
  attrs: { name: "aria-sort" }
  attrs: { name: "aria-valuemax" }
  attrs: { name: "aria-valuemin" }
  attrs: { name: "aria-valuenow" }
  attrs: { name: "aria-valuetext" }
  attrs: {
    name: "on"
    trigger: {
      if_value_regex: "tap:.*"
      also_requires_attr: "role"
      also_requires_attr: "tabindex"
    }
  }
  attrs: { name: "role" }
  # For placeholders inside amp-ad and other tags, we allow the
  # placeholder empty attribute. See e.g.
  # https://github.com/ampproject/amphtml/pull/284/commits
  attrs: { name: "placeholder" value: "" }
  # We allow the empty fallback attribute on any element
  attrs: { name: "fallback" value: "" }
  attrs: { name: "lightbox" }
  attrs: { name: "overflow" }
  # amp-access specific attributes, see
  # https://www.ampproject.org/docs/reference/components/amp-access
  # TODO(gregable): These should only be allowed on any tag inside BODY or HEAD.
  attrs: { name: "amp-access" }
  attrs: { name: "amp-access-behavior" }
  attrs: { name: "amp-access-hide" }
  attrs: { name: "amp-access-id" }
  attrs: { name: "amp-access-loader" }
  attrs: { name: "amp-access-loading" }
  attrs: { name: "amp-access-off" }
  attrs: { name: "amp-access-on" }
  attrs: { name: "amp-access-show" }
  attrs: { name: "amp-access-style" }
  attrs: { name: "amp-access-template" }
  attrs: { name: "i-amp-access-id" }
  # amp-form specific attributes, see
  # https://github.com/ampproject/amphtml/issues/5268
  attrs: {
    name: "validation-for"
    trigger: {
      also_requires_attr: "visible-when-invalid"
    }
  }
  attrs: {
    name: "visible-when-invalid"
    value_regex: "(badInput|"
      "customError|"
      "patternMismatch|"
      "rangeOverflow|"
      "rangeUnderflow|"
      "stepMismatch|"
      "tooLong|"
      "typeMismatch|"
      "valueMissing)"
    trigger: {
      also_requires_attr: "validation-for"
    }
  }
  # <amp-bind>
  attrs: { name: "[aria-activedescendant]" }
  attrs: { name: "[aria-atomic]" }
  attrs: { name: "[aria-autocomplete]" }
  attrs: { name: "[aria-busy]" }
  attrs: { name: "[aria-checked]" }
  attrs: { name: "[aria-controls]" }
  attrs: { name: "[aria-describedby]" }
  attrs: { name: "[aria-disabled]" }
  attrs: { name: "[aria-dropeffect]" }
  attrs: { name: "[aria-expanded]" }
  attrs: { name: "[aria-flowto]" }
  attrs: { name: "[aria-grabbed]" }
  attrs: { name: "[aria-haspopup]" }
  attrs: { name: "[aria-hidden]" }
  attrs: { name: "[aria-invalid]" }
  attrs: { name: "[aria-label]" }
  attrs: { name: "[aria-labelledby]" }
  attrs: { name: "[aria-level]" }
  attrs: { name: "[aria-live]" }
  attrs: { name: "[aria-multiline]" }
  attrs: { name: "[aria-multiselectable]" }
  attrs: { name: "[aria-orientation]" }
  attrs: { name: "[aria-owns]" }
  attrs: { name: "[aria-posinset]" }
  attrs: { name: "[aria-pressed]" }
  attrs: { name: "[aria-readonly]" }
  attrs: { name: "[aria-relevant]" }
  attrs: { name: "[aria-required]" }
  attrs: { name: "[aria-selected]" }
  attrs: { name: "[aria-setsize]" }
  attrs: { name: "[aria-sort]" }
  attrs: { name: "[aria-valuemax]" }
  attrs: { name: "[aria-valuemin]" }
  attrs: { name: "[aria-valuenow]" }
  attrs: { name: "[aria-valuetext]" }
  attrs: { name: "[class]" }
  attrs: { name: "[hidden]" }
  attrs: { name: "[text]" }
}

# Error Specificity: Used in the verbose validator to select between multiple
# generated error types for a failing error. A higher number means that the
# error is more specific, ie: more helpful, preferred.
error_specificity { code: UNKNOWN_CODE specificity: 0 }
error_specificity { code: MANDATORY_CDATA_MISSING_OR_INCORRECT specificity: 1 }
error_specificity { code: CDATA_VIOLATES_BLACKLIST specificity: 2 }
error_specificity { code: NON_WHITESPACE_CDATA_ENCOUNTERED specificity: 3 }
error_specificity { code: WRONG_PARENT_TAG specificity: 4 }
error_specificity { code: DISALLOWED_TAG_ANCESTOR specificity: 5 }
error_specificity { code: MANDATORY_TAG_ANCESTOR specificity: 6 }
error_specificity { code: MANDATORY_TAG_ANCESTOR_WITH_HINT specificity: 7 }
error_specificity { code: MANDATORY_TAG_MISSING specificity: 8 }
error_specificity { code: TAG_REQUIRED_BY_MISSING specificity: 9 }
error_specificity { code: MISSING_REQUIRED_EXTENSION specificity: 10 }
error_specificity { code: WARNING_TAG_REQUIRED_BY_MISSING specificity: 11 }
error_specificity { code: EXTENSION_UNUSED specificity: 12 }
error_specificity { code: WARNING_EXTENSION_UNUSED specificity: 13 }
error_specificity { code: WARNING_EXTENSION_DEPRECATED_VERSION specificity: 14 }
error_specificity { code: ATTR_REQUIRED_BUT_MISSING specificity: 15 }
error_specificity { code: DISALLOWED_TAG specificity: 16 }
error_specificity { code: DISALLOWED_ATTR specificity: 17 }
error_specificity { code: INVALID_ATTR_VALUE specificity: 18 }
error_specificity { code: DUPLICATE_ATTRIBUTE specificity: 19 }
error_specificity { code: ATTR_VALUE_REQUIRED_BY_LAYOUT specificity: 20 }
error_specificity { code: MANDATORY_ATTR_MISSING specificity: 21 }
error_specificity { code: MANDATORY_ONEOF_ATTR_MISSING specificity: 22 }
error_specificity { code: DUPLICATE_UNIQUE_TAG specificity: 23 }
error_specificity { code: DUPLICATE_UNIQUE_TAG_WARNING specificity: 24 }
error_specificity { code: STYLESHEET_TOO_LONG specificity: 25 }
error_specificity { code: CSS_SYNTAX specificity: 26 }
error_specificity { code: CSS_SYNTAX_INVALID_AT_RULE specificity: 27 }
error_specificity {
  code: MANDATORY_PROPERTY_MISSING_FROM_ATTR_VALUE specificity: 28
}
error_specificity { code: INVALID_PROPERTY_VALUE_IN_ATTR_VALUE specificity: 29 }
error_specificity { code: DISALLOWED_PROPERTY_IN_ATTR_VALUE specificity: 30 }
error_specificity { code: MUTUALLY_EXCLUSIVE_ATTRS specificity: 31 }
error_specificity { code: UNESCAPED_TEMPLATE_IN_ATTR_VALUE specificity: 32 }
error_specificity { code: TEMPLATE_PARTIAL_IN_ATTR_VALUE specificity: 33 }
error_specificity { code: TEMPLATE_IN_ATTR_NAME specificity: 34 }
error_specificity {
  code: INCONSISTENT_UNITS_FOR_WIDTH_AND_HEIGHT specificity: 35
}
error_specificity { code: IMPLIED_LAYOUT_INVALID specificity: 36 }
error_specificity { code: SPECIFIED_LAYOUT_INVALID specificity: 37 }
error_specificity { code: ATTR_DISALLOWED_BY_IMPLIED_LAYOUT specificity: 38 }
error_specificity { code: ATTR_DISALLOWED_BY_SPECIFIED_LAYOUT specificity: 39 }
error_specificity { code: DUPLICATE_DIMENSION specificity: 40 }
error_specificity { code: DISALLOWED_RELATIVE_URL specificity: 41 }
error_specificity { code: MISSING_URL specificity: 42 }
error_specificity { code: DISALLOWED_DOMAIN specificity: 43 }
error_specificity { code: INVALID_URL_PROTOCOL specificity: 44 }
error_specificity { code: INVALID_URL specificity: 45 }
error_specificity { code: DISALLOWED_STYLE_ATTR specificity: 46 }
error_specificity { code: CSS_SYNTAX_STRAY_TRAILING_BACKSLASH specificity: 47 }
error_specificity { code: CSS_SYNTAX_UNTERMINATED_COMMENT specificity: 48 }
error_specificity { code: CSS_SYNTAX_UNTERMINATED_STRING specificity: 49 }
error_specificity { code: CSS_SYNTAX_BAD_URL specificity: 50 }
error_specificity {
  code: CSS_SYNTAX_EOF_IN_PRELUDE_OF_QUALIFIED_RULE specificity: 51
}
error_specificity { code: CSS_SYNTAX_INVALID_DECLARATION specificity: 52 }
error_specificity { code: CSS_SYNTAX_INCOMPLETE_DECLARATION specificity: 53 }
error_specificity { code: CSS_SYNTAX_ERROR_IN_PSEUDO_SELECTOR specificity: 54 }
error_specificity { code: CSS_SYNTAX_MISSING_SELECTOR specificity: 55 }
error_specificity { code: CSS_SYNTAX_NOT_A_SELECTOR_START specificity: 56 }
error_specificity {
  code: CSS_SYNTAX_UNPARSED_INPUT_REMAINS_IN_SELECTOR specificity: 57
}
error_specificity { code: CSS_SYNTAX_MISSING_URL specificity: 58 }
error_specificity { code: CSS_SYNTAX_DISALLOWED_DOMAIN specificity: 59 }
error_specificity { code: CSS_SYNTAX_INVALID_URL specificity: 60 }
error_specificity { code: CSS_SYNTAX_INVALID_URL_PROTOCOL specificity: 61 }
error_specificity { code: CSS_SYNTAX_DISALLOWED_RELATIVE_URL specificity: 62 }
error_specificity { code: INCORRECT_NUM_CHILD_TAGS specificity: 63 }
error_specificity { code: DISALLOWED_CHILD_TAG_NAME specificity: 64 }
error_specificity { code: DISALLOWED_FIRST_CHILD_TAG_NAME specificity: 65 }
error_specificity { code: CSS_SYNTAX_INVALID_ATTR_SELECTOR specificity: 66 }
error_specificity {
  code: CHILD_TAG_DOES_NOT_SATISFY_REFERENCE_POINT specificity: 67
}
error_specificity { code: MANDATORY_REFERENCE_POINT_MISSING specificity: 68 }
error_specificity { code: DUPLICATE_REFERENCE_POINT specificity: 69 }
error_specificity { code: TAG_REFERENCE_POINT_CONFLICT specificity: 70 }
error_specificity {
  code: CHILD_TAG_DOES_NOT_SATISFY_REFERENCE_POINT_SINGULAR
  specificity: 71
}
error_specificity { code: CSS_SYNTAX_DISALLOWED_PROPERTY_VALUE specificity: 72 }
error_specificity {
  code: CSS_SYNTAX_DISALLOWED_PROPERTY_VALUE_WITH_HINT
  specificity: 73
}
error_specificity {
  code: CSS_SYNTAX_PROPERTY_DISALLOWED_WITHIN_AT_RULE
  specificity: 74
}
error_specificity {
  code: CSS_SYNTAX_PROPERTY_DISALLOWED_TOGETHER_WITH
  specificity: 75
}
error_specificity {
  code: CSS_SYNTAX_PROPERTY_REQUIRES_QUALIFICATION
  specificity: 75
}
error_specificity {
  code: BASE_TAG_MUST_PRECEED_ALL_URLS
<<<<<<< HEAD
  specificity: 75
=======
  specificity: 77
>>>>>>> 892eec8b
}
error_specificity { code: DISALLOWED_SCRIPT_TAG specificity: 100 }
error_specificity { code: GENERAL_DISALLOWED_TAG specificity: 101 }
error_specificity { code: DEPRECATED_ATTR specificity: 102 }
error_specificity { code: DEPRECATED_TAG specificity: 103 }
error_specificity { code: DISALLOWED_MANUFACTURED_BODY specificity: 104 }
error_specificity { code: DOCUMENT_TOO_COMPLEX specificity: 105 }
error_specificity { code: INCORRECT_MIN_NUM_CHILD_TAGS specificity: 106 }
error_specificity { code: TAG_NOT_ALLOWED_TO_HAVE_SIBLINGS specificity: 107 }
error_specificity { code: MANDATORY_LAST_CHILD_TAG specificity: 108 }
error_specificity {
  code: CSS_SYNTAX_INVALID_PROPERTY
  specificity: 109
}
error_specificity {
  code: CSS_SYNTAX_QUALIFIED_RULE_HAS_NO_DECLARATIONS
  specificity: 110
}
error_specificity {
  code: CSS_SYNTAX_DISALLOWED_QUALIFIED_RULE_MUST_BE_INSIDE_KEYFRAME
  specificity: 111
}
error_specificity {
  code: CSS_SYNTAX_DISALLOWED_KEYFRAME_INSIDE_KEYFRAME
  specificity: 112
}
# Error formats
error_formats {
  code: UNKNOWN_CODE
  format: "Unknown error."
}
error_formats {
  code: MANDATORY_TAG_MISSING
  format: "The mandatory tag '%1' is missing or incorrect."
}
error_formats {
  code: TAG_REQUIRED_BY_MISSING
  format: "The tag '%1' is missing or incorrect, but required by '%2'."
}
error_formats {
  code: WARNING_TAG_REQUIRED_BY_MISSING
  format: "The tag '%1' is missing or incorrect, but required by '%2'. "
          "This will soon be an error."
}
error_formats {
  code: WARNING_EXTENSION_UNUSED
  format: "The extension '%1' was found on this page, but is unused "
          "(no '%2' tag seen). This may become an error in the future."
}
error_formats {
  code: EXTENSION_UNUSED
  format: "The extension '%1' was found on this page, but is unused. "
          "Please remove this extension."
}
error_formats {
  code: WARNING_EXTENSION_DEPRECATED_VERSION
  format: "The extension '%1' is referenced at version '%2' which is a "
          "deprecated version. Please use a more recent version of this "
          "extension. This may become an error in the future."
}

error_formats {
  code: ATTR_REQUIRED_BUT_MISSING
  format: "The attribute '%1' in tag '%2' is missing or incorrect, but "
          "required by attribute '%3'."
}
error_formats {
  code: DISALLOWED_TAG
  format: "The tag '%1' is disallowed."
}
error_formats {
  code: GENERAL_DISALLOWED_TAG
  format: "The tag '%1' is disallowed except in specific forms."
}
error_formats {
  code: DISALLOWED_SCRIPT_TAG
  format: "Only AMP runtime 'script' tags are allowed, and only in the document head."
}
error_formats {
  code: DISALLOWED_ATTR
  format: "The attribute '%1' may not appear in tag '%2'."
}
error_formats {
  code: DISALLOWED_STYLE_ATTR
  format: "The inline 'style' attribute is not allowed in AMP documents. "
          "Use 'style amp-custom' tag instead."
}
error_formats {
  code: INVALID_ATTR_VALUE
  format: "The attribute '%1' in tag '%2' is set "
          "to the invalid value '%3'."
}
error_formats {
  code: DUPLICATE_ATTRIBUTE
  format: "The tag '%1' contains the attribute '%2' repeated multiple times."
}
error_formats {
  code: ATTR_VALUE_REQUIRED_BY_LAYOUT
  format: "Invalid value '%1' for attribute '%2' in tag '%3' - "
          "for layout '%4', set the attribute '%2' to value '%5'."
}
error_formats {
  code: IMPLIED_LAYOUT_INVALID
  format: "The implied layout '%1' is not supported by tag '%2'."
}
error_formats {
  code: SPECIFIED_LAYOUT_INVALID
  format: "The specified layout '%1' is not supported by tag '%2'."
}
error_formats {
  code: MANDATORY_ATTR_MISSING
  format: "The mandatory attribute '%1' is missing in tag '%2'."
}
error_formats {
  code: INCONSISTENT_UNITS_FOR_WIDTH_AND_HEIGHT
  format: "Inconsistent units for width and height in tag '%1' - "
          "width is specified in '%2' whereas height is specified in '%3'."
}
error_formats {
  code: STYLESHEET_TOO_LONG
  format: "The author stylesheet specified in tag '%1' is too "
          "long - we saw %2 bytes whereas the limit is %3 bytes."
}
error_formats {
  code: MANDATORY_CDATA_MISSING_OR_INCORRECT
  format: "The mandatory text (CDATA) inside tag '%1' is missing or incorrect."
}
error_formats {
  code: CDATA_VIOLATES_BLACKLIST
  format: "The text (CDATA) inside tag '%1' contains '%2', "
          "which is disallowed."
}
error_formats {
  code: NON_WHITESPACE_CDATA_ENCOUNTERED
  format: "The tag '%1' contains text (CDATA), which is disallowed."
}
error_formats {
  code: DISALLOWED_PROPERTY_IN_ATTR_VALUE
  format: "The property '%1' in attribute '%2' in tag '%3' is disallowed."
}
error_formats {
  code: INVALID_PROPERTY_VALUE_IN_ATTR_VALUE
  format: "The property '%1' in attribute '%2' in tag '%3' is set to "
          "'%4', which is invalid."
}
error_formats {
  code: DUPLICATE_DIMENSION
  format: "Multiple image candidates with the same width or pixel density "
          "found in attribute '%1' in tag '%2'."
}
error_formats {
  code: MISSING_URL
  format: "Missing URL for attribute '%1' in tag '%2'."
}
error_formats {
  code: INVALID_URL
  format: "Malformed URL '%3' for attribute '%1' in tag '%2'."
}
error_formats {
  code: INVALID_URL_PROTOCOL
  format: "Invalid URL protocol '%3:' for attribute '%1' in tag '%2'."
}
error_formats {
  code: DISALLOWED_DOMAIN
  format: "The domain '%3' for attribute '%1' in tag '%2' is disallowed."
}
error_formats {
  code: DISALLOWED_RELATIVE_URL
  format: "The relative URL '%3' for attribute '%1' in tag '%2' is disallowed."
}
error_formats {
  code: MANDATORY_PROPERTY_MISSING_FROM_ATTR_VALUE
  format: "The property '%1' is missing from attribute '%2' in tag '%3'."
}
error_formats {
  code: UNESCAPED_TEMPLATE_IN_ATTR_VALUE
  format: "The attribute '%1' in tag '%2' is set to '%3', which contains "
          "unescaped Mustache template syntax."
}
error_formats {
  code: TEMPLATE_PARTIAL_IN_ATTR_VALUE
  format: "The attribute '%1' in tag '%2' is set to '%3', which contains "
          "a Mustache template partial."
}
error_formats {
  code: DEPRECATED_TAG
  format: "The tag '%1' is deprecated - use '%2' instead."
}
error_formats {
  code: DEPRECATED_ATTR
  format: "The attribute '%1' in tag '%2' is deprecated - use '%3' instead."
}
error_formats {
  code: MUTUALLY_EXCLUSIVE_ATTRS
  format: "Mutually exclusive attributes encountered in tag '%1' - "
          "pick one of %2."
}
error_formats {
  code: MANDATORY_ONEOF_ATTR_MISSING
  format: "The tag '%1' is missing a mandatory attribute - pick one of %2."
}
error_formats {
  code: WRONG_PARENT_TAG
  format: "The parent tag of tag '%1' is '%2', but it can only be '%3'."
}
error_formats {
  code: DISALLOWED_TAG_ANCESTOR
  format: "The tag '%1' may not appear as a descendant of tag '%2'."
}
error_formats {
  code: MANDATORY_TAG_ANCESTOR
  format: "The tag '%1' may only appear as a descendant of tag '%2'."
}
error_formats {
  code: MANDATORY_TAG_ANCESTOR_WITH_HINT
  format: "The tag '%1' may only appear as a descendant of tag '%2'. "
          "Did you mean '%3'?"
}
error_formats {
  code: DUPLICATE_UNIQUE_TAG
  format: "The tag '%1' appears more than once in the document."
}
error_formats {
  code: DUPLICATE_UNIQUE_TAG_WARNING
  format: "The tag '%1' appears more than once in the document. "
          "This will soon be an error."
}
error_formats {
  code: TEMPLATE_IN_ATTR_NAME
  format: "Mustache template syntax in attribute name '%1' in tag '%2'."
}
error_formats {
  code: ATTR_DISALLOWED_BY_IMPLIED_LAYOUT
  format: "The attribute '%1' in tag '%2' is disallowed by implied layout '%3'."
}
error_formats {
  code: ATTR_DISALLOWED_BY_SPECIFIED_LAYOUT
  format: "The attribute '%1' in tag '%2' is disallowed by specified "
          "layout '%3'."
}
error_formats {
  code: INCORRECT_NUM_CHILD_TAGS
  format: "Tag '%1' must have %2 child tags - saw %3 child tags."
}
error_formats {
  code: INCORRECT_MIN_NUM_CHILD_TAGS
  format: "Tag '%1' must have a minimum of %2 child tags - saw %3 child tags."
}
error_formats {
  code: TAG_NOT_ALLOWED_TO_HAVE_SIBLINGS
  format: "Tag '%1' is not allowed to have any sibling tags ('%2' should only"
  " have 1 child)."
}
error_formats {
  code: MANDATORY_LAST_CHILD_TAG
  format: "Tag '%1', if present, must be the last child of tag '%2'."
}
error_formats {
  code: DISALLOWED_CHILD_TAG_NAME
  format: "Tag '%1' is disallowed as child of tag '%2'. "
          "Child tag must be one of %3."
}
error_formats {
  code: DISALLOWED_FIRST_CHILD_TAG_NAME
  format: "Tag '%1' is disallowed as first child of tag '%2'. "
          "First child tag must be one of %3."
}
error_formats {
  code: DISALLOWED_MANUFACTURED_BODY
  format: "Tag or text which is only allowed inside the body section found "
          "outside of the body section."
}
error_formats {
  code: CHILD_TAG_DOES_NOT_SATISFY_REFERENCE_POINT
  format: "The tag '%1', a child tag of '%2', does not satisfy one of "
          "the acceptable reference points: %3."
}
error_formats {
  code: CHILD_TAG_DOES_NOT_SATISFY_REFERENCE_POINT_SINGULAR
  format: "The tag '%1', a child tag of '%2', does not satisfy "
          "the reference point '%3'."
}
error_formats {
  code: MANDATORY_REFERENCE_POINT_MISSING
  format: "The mandatory reference point '%1' for '%2' is missing."
}
error_formats {
  code: DUPLICATE_REFERENCE_POINT
  format: "The reference point '%1' for '%2' must be unique "
          "but a duplicate was encountered."
}
error_formats {
  code: TAG_REFERENCE_POINT_CONFLICT
  format: "The tag '%1' conflicts with reference point '%2' because "
          "both define reference points."
}
error_formats {
  code: BASE_TAG_MUST_PRECEED_ALL_URLS
  format: "The tag '%1', which contains URLs, was found earlier in the "
          "document than the BASE element."
}
error_formats {
  code: MISSING_REQUIRED_EXTENSION
  format: "The tag '%1' requires including the '%2' extension JavaScript."
}
error_formats {
  code: DOCUMENT_TOO_COMPLEX
  format: "The document is too complex."
}

# CSS Errors. All of these use %1 for the tag name (in practice 'style'
# by default).
error_formats {
  code: CSS_SYNTAX
  format: "CSS syntax error in tag '%1' - %2."
}
error_formats {
  code: CSS_SYNTAX_INVALID_AT_RULE
  format: "CSS syntax error in tag '%1' - saw invalid at rule '@%2'."
}
error_formats {
  code: CSS_SYNTAX_STRAY_TRAILING_BACKSLASH
  format: "CSS syntax error in tag '%1' - stray trailing backslash."
}
error_formats {
  code: CSS_SYNTAX_UNTERMINATED_COMMENT
  format: "CSS syntax error in tag '%1' - unterminated comment."
}
error_formats {
  code: CSS_SYNTAX_UNTERMINATED_STRING
  format: "CSS syntax error in tag '%1' - unterminated string."
}
error_formats {
  code: CSS_SYNTAX_BAD_URL
  format: "CSS syntax error in tag '%1' - bad url."
}
error_formats {
  code: CSS_SYNTAX_EOF_IN_PRELUDE_OF_QUALIFIED_RULE
  format: "CSS syntax error in tag '%1' - end of stylesheet encountered "
          "in prelude of a qualified rule."
}
error_formats {
  code: CSS_SYNTAX_INVALID_PROPERTY
  format: "CSS syntax error in tag '%1' - invalid property '%2'. The only "
          "allowed properties are '%3'."
}
error_formats {
  code: CSS_SYNTAX_QUALIFIED_RULE_HAS_NO_DECLARATIONS
  format: "CSS syntax error in tag '%1' - qualified rule '%2' has no "
          "declarations."
}
error_formats {
  code: CSS_SYNTAX_DISALLOWED_QUALIFIED_RULE_MUST_BE_INSIDE_KEYFRAME
  format: "CSS syntax error in tag '%1' - qualified rule '%2' must be located "
          "inside of a keyframe."
}
error_formats {
  code: CSS_SYNTAX_DISALLOWED_KEYFRAME_INSIDE_KEYFRAME
  format: "CSS syntax error in tag '%1' - keyframe inside keyframe is not "
          "allowed."
}
error_formats {
  code: CSS_SYNTAX_INVALID_DECLARATION
  format: "CSS syntax error in tag '%1' - invalid declaration."
}
error_formats {
  code: CSS_SYNTAX_INCOMPLETE_DECLARATION
  format: "CSS syntax error in tag '%1' - incomplete declaration."
}
error_formats {
  code: CSS_SYNTAX_ERROR_IN_PSEUDO_SELECTOR
  format: "CSS syntax error in tag '%1' - invalid pseudo selector."
}
error_formats {
  code: CSS_SYNTAX_MISSING_SELECTOR
  format: "CSS syntax error in tag '%1' - missing selector."
}
error_formats {
  code: CSS_SYNTAX_NOT_A_SELECTOR_START
  format: "CSS syntax error in tag '%1' - not a selector start."
}
error_formats {
  code: CSS_SYNTAX_UNPARSED_INPUT_REMAINS_IN_SELECTOR
  format: "CSS syntax error in tag '%1' - unparsed input remains in selector."
}
error_formats {
  code: CSS_SYNTAX_MISSING_URL
  format: "CSS syntax error in tag '%1' - missing url."
}
error_formats {
  code: CSS_SYNTAX_INVALID_URL
  format: "CSS syntax error in tag '%1' - invalid url '%2'."
}
error_formats {
  code: CSS_SYNTAX_INVALID_URL_PROTOCOL
  format: "CSS syntax error in tag '%1' - invalid url protocol '%2:'."
}
error_formats {
  code: CSS_SYNTAX_DISALLOWED_DOMAIN
  format: "CSS syntax error in tag '%1' - invalid domain '%2'."
}
error_formats {
  code: CSS_SYNTAX_DISALLOWED_RELATIVE_URL
  format: "CSS syntax error in tag '%1' - disallowed relative url '%2'."
}
error_formats {
  code: CSS_SYNTAX_INVALID_ATTR_SELECTOR
  format: "CSS syntax error in tag '%1' - invalid attribute selector."
}
error_formats {
  code: CSS_SYNTAX_DISALLOWED_PROPERTY_VALUE
  format: "CSS syntax error in tag '%1' - the property '%2' is set "
          "to the disallowed value '%3'."
}
error_formats {
  code: CSS_SYNTAX_DISALLOWED_PROPERTY_VALUE_WITH_HINT
  format: "CSS syntax error in tag '%1' - the property '%2' is set "
          "to the disallowed value '%3'. Allowed values: %4."
}
error_formats {
  code: CSS_SYNTAX_PROPERTY_DISALLOWED_WITHIN_AT_RULE
  format: "CSS syntax error in tag '%1' - the property '%2' is disallowed "
          "within @%3. Allowed properties: %4."
}
error_formats {
  code: CSS_SYNTAX_PROPERTY_DISALLOWED_TOGETHER_WITH
  format: "CSS syntax error in tag '%1' - the property '%2' is disallowed "
          "together with '%3'. Allowed properties: %4."
}
error_formats {
  code: CSS_SYNTAX_PROPERTY_REQUIRES_QUALIFICATION
  format: "CSS syntax error in tag '%1' - the property '%2' is disallowed "
          "unless the enclosing rule is prefixed with the '%3' qualification."
}
<|MERGE_RESOLUTION|>--- conflicted
+++ resolved
@@ -25,11 +25,7 @@
 # newer versions of the spec file. This is currently a Google internal
 # mechanism, validator.js does not use this facility. However, any
 # change to this file (validator-main.js) requires updating this revision id.
-<<<<<<< HEAD
-spec_file_revision: 518
-=======
 spec_file_revision: 527
->>>>>>> 892eec8b
 
 styles_spec_url: "https://www.ampproject.org/docs/guides/author-develop/responsive/style_pages"
 script_spec_url: "https://www.ampproject.org/docs/reference/spec#html-tags"
@@ -4011,15 +4007,11 @@
 }
 error_specificity {
   code: CSS_SYNTAX_PROPERTY_REQUIRES_QUALIFICATION
-  specificity: 75
+  specificity: 76
 }
 error_specificity {
   code: BASE_TAG_MUST_PRECEED_ALL_URLS
-<<<<<<< HEAD
-  specificity: 75
-=======
   specificity: 77
->>>>>>> 892eec8b
 }
 error_specificity { code: DISALLOWED_SCRIPT_TAG specificity: 100 }
 error_specificity { code: GENERAL_DISALLOWED_TAG specificity: 101 }
