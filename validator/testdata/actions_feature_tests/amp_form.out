FAIL
|  <!--
|    Copyright 2019 The AMP HTML Authors. All Rights Reserved.
|
|    Licensed under the Apache License, Version 2.0 (the "License");
|    you may not use this file except in compliance with the License.
|    You may obtain a copy of the License at
|
|        http://www.apache.org/licenses/LICENSE-2.0
|
|    Unless required by applicable law or agreed to in writing, software
|    distributed under the License is distributed on an "AS-IS" BASIS,
|    WITHOUT WARRANTIES OR CONDITIONS OF ANY KIND, either express or implied.
|    See the License for the specific language governing permissions and
|    limitations under the license.
|  -->
|  <!--
|    Test Description:
|    This tests form rules that are allowed in amp actions.
|  -->
|
|  <!doctype html>
|  <html ⚡ actions>
|  <head>
|    <meta charset="utf-8">
|    <link rel="canonical" href="./regular-html-version.html">
|    <meta name="viewport" content="width=device-width">
|    <style amp-boilerplate>body{-webkit-animation:-amp-start 8s steps(1,end) 0s 1 normal both;-moz-animation:-amp-start 8s steps(1,end) 0s 1 normal both;-ms-animation:-amp-start 8s steps(1,end) 0s 1 normal both;animation:-amp-start 8s steps(1,end) 0s 1 normal both}@-webkit-keyframes -amp-start{from{visibility:hidden}to{visibility:visible}}@-moz-keyframes -amp-start{from{visibility:hidden}to{visibility:visible}}@-ms-keyframes -amp-start{from{visibility:hidden}to{visibility:visible}}@-o-keyframes -amp-start{from{visibility:hidden}to{visibility:visible}}@keyframes -amp-start{from{visibility:hidden}to{visibility:visible}}</style><noscript><style amp-boilerplate>body{-webkit-animation:none;-moz-animation:none;-ms-animation:none;animation:none}</style></noscript>
|    <script async src="https://cdn.ampproject.org/v0.js"></script>
|    <script async custom-element="amp-viewer-assistance" src="https://cdn.ampproject.org/v0/amp-viewer-assistance-0.1.js"></script>
|    <script async custom-element="amp-form"
|      src="https://cdn.ampproject.org/v0/amp-form-0.1.js"></script>
|    <!-- Valid -->
|    <script id="amp-viewer-assistance" type="application/json">
|    {
|      "actionsOnGoogle" : {
|        "projectId": "0123456789"
|      }
|    }
|    </script>
|  </head>
|  <body>
|    <!-- Valid: Example 1-->
|    <form method="post" action-xhr="https://example.com/subscribe" custom-validation-reporting="as-you-go" autocomplete>
|      <fieldset>
|        <label>
|          <span>Your name</span>
|          <input id="name" type="text" name="name" required>
|          <span visible-when-invalid="valueMissing" validation-for="name"></span>
|        </label>
|        <label>
|          <span>Your email</span>
|          <input type="email" name="email" required>
|        </label>
|        <input type="submit" value="Subscribe">
|      </fieldset>
|    </form>
|
|    <!-- Valid: Example 2 -->
|    <form method="post" action-xhr="https://example.com/subscribe" name="test"
|    crossorigin="amp-viewer-auth-token-via-post" custom-validation-reporting="as-you-go" autocomplete
|    verify-xhr="https://example.com/verify" enctype="test_enc">
|      <fieldset>
|        <label>
|          <span>Your name</span>
|          <input id="name" type="text" name="name" required>
|          <span visible-when-invalid="valueMissing" validation-for="name"></span>
|        </label>
|        <label>
|          <span>Your email</span>
|          <input type="email" name="email" required>
|        </label>
|        <input type="submit" value="Subscribe">
|      </fieldset>
|    </form>
|
|    <!-- Valid: Target attribute is allowed-->
|    <form method="post" action-xhr="https://example.com/subscribe" target="_blank"
|    crossorigin="amp-viewer-auth-token-via-post" custom-validation-reporting="as-you-go">
|      <fieldset>
|        <label>
|          <span>Your name</span>
|          <input id="name" type="text" name="name" required>
|          <span visible-when-invalid="valueMissing" validation-for="name"></span>
|        </label>
|        <label>
|          <span>Your email</span>
|          <input type="email" name="email" required>
|        </label>
|        <input type="submit" value="Subscribe">
|      </fieldset>
|    </form>
|
|    <!-- Invalid: Action xhr must be https -->
|    <form method="post" action-xhr="http://example.com/subscribe"
>>   ^~~~~~~~~
<<<<<<< HEAD
actions_feature_tests/amp_form.html:94:2 Invalid URL protocol 'http:' for attribute 'action-xhr' in tag 'FORM [method=POST] (ACTIONS)'. (see https://www.ampproject.org/docs/reference/components/amp-form) [DISALLOWED_HTML]
=======
actions_feature_tests/amp_form.html:112:2 Invalid URL protocol 'http:' for attribute 'action-xhr' in tag 'FORM [method=POST] (ACTIONS)'. (see https://amp.dev/documentation/components/amp-form) [DISALLOWED_HTML]
>>>>>>> ce4ef3a8
|    crossorigin="amp-viewer-auth-token-via-post" custom-validation-reporting="as-you-go" autocomplete>
|      <fieldset>
|        <label>
|          <span>Your name</span>
|          <input id="name" type="text" name="name" required>
|          <span visible-when-invalid="valueMissing" validation-for="name"></span>
|        </label>
|        <label>
|          <span>Your email</span>
|          <input type="email" name="email" required>
|        </label>
|        <input type="submit" value="Subscribe">
|      </fieldset>
|    </form>
|
|    <!-- Invalid: Missing action-xhr-->
|    <form method="post">
>>   ^~~~~~~~~
<<<<<<< HEAD
actions_feature_tests/amp_form.html:111:2 The mandatory attribute 'action-xhr' is missing in tag 'FORM [method=POST] (ACTIONS)'. (see https://www.ampproject.org/docs/reference/components/amp-form) [DISALLOWED_HTML]
=======
actions_feature_tests/amp_form.html:129:2 The mandatory attribute 'action-xhr' is missing in tag 'FORM [method=POST] (ACTIONS)'. (see https://amp.dev/documentation/components/amp-form) [DISALLOWED_HTML]
>>>>>>> ce4ef3a8
|      <fieldset>
|        <label>
|          <span>Your email</span>
|          <input type="email" name="email" required>
|        </label>
|        <input type="submit" value="Subscribe">
|      </fieldset>
|    </form>
|  </body>
|  </html><|MERGE_RESOLUTION|>--- conflicted
+++ resolved
@@ -94,11 +94,7 @@
 |    <!-- Invalid: Action xhr must be https -->
 |    <form method="post" action-xhr="http://example.com/subscribe"
 >>   ^~~~~~~~~
-<<<<<<< HEAD
-actions_feature_tests/amp_form.html:94:2 Invalid URL protocol 'http:' for attribute 'action-xhr' in tag 'FORM [method=POST] (ACTIONS)'. (see https://www.ampproject.org/docs/reference/components/amp-form) [DISALLOWED_HTML]
-=======
 actions_feature_tests/amp_form.html:112:2 Invalid URL protocol 'http:' for attribute 'action-xhr' in tag 'FORM [method=POST] (ACTIONS)'. (see https://amp.dev/documentation/components/amp-form) [DISALLOWED_HTML]
->>>>>>> ce4ef3a8
 |    crossorigin="amp-viewer-auth-token-via-post" custom-validation-reporting="as-you-go" autocomplete>
 |      <fieldset>
 |        <label>
@@ -117,11 +113,7 @@
 |    <!-- Invalid: Missing action-xhr-->
 |    <form method="post">
 >>   ^~~~~~~~~
-<<<<<<< HEAD
-actions_feature_tests/amp_form.html:111:2 The mandatory attribute 'action-xhr' is missing in tag 'FORM [method=POST] (ACTIONS)'. (see https://www.ampproject.org/docs/reference/components/amp-form) [DISALLOWED_HTML]
-=======
 actions_feature_tests/amp_form.html:129:2 The mandatory attribute 'action-xhr' is missing in tag 'FORM [method=POST] (ACTIONS)'. (see https://amp.dev/documentation/components/amp-form) [DISALLOWED_HTML]
->>>>>>> ce4ef3a8
 |      <fieldset>
 |        <label>
 |          <span>Your email</span>
