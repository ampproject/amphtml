--- conflicted
+++ resolved
@@ -20,11 +20,8 @@
   <title>Ad examples</title>
   <link rel="canonical" href="http://nonblocking.io/" >
   <meta name="viewport" content="width=device-width,minimum-scale=1,initial-scale=1">
-<<<<<<< HEAD
   <meta name="amp-ad-enable-refresh" content="doubleclick=30">
-=======
   <meta name="amp-ad-doubleclick-sra">
->>>>>>> dbdeeb92
   <style amp-custom>
     .broken {
       color: red;
