--- conflicted
+++ resolved
@@ -1042,21 +1042,7 @@
 |        data-siteid="37790885"
 |        data-wordads="1">
 |    </amp-ad>
-<<<<<<< HEAD
 |  
-=======
-|
-|    <h2 class="broken">PulsePoint Header Bidding 300x250</h2>
-|    <amp-ad width="300" height="250"
-|        type="pulsepoint"
-|        data-pid="521732"
-|        data-tagid="76835"
-|        data-tagtype="hb"
-|        data-timeout="1000"
-|        data-slot="/1066621/ExchangeTech_Prebid_AdUnit">
-|    </amp-ad>
-|
->>>>>>> f1ce67b9
 |    <h2>PulsePoint 300x250</h2>
 |    <amp-ad width="300" height="250"
 |        type="pulsepoint"
