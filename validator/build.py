--- conflicted
+++ resolved
@@ -201,14 +201,9 @@
   logging.info('... done')
 
 
-<<<<<<< HEAD
 # Similar to GenValidatorGeneratedJS(), except calls out for PHP generation
 def GenValidatorGeneratedPHP(out_dir):
   """Calls validator_gen to generate validator-generated.php.
-=======
-def GenValidatorGeneratedMd(out_dir):
-  """Calls validator_gen_md to generate validator-generated.md.
->>>>>>> c8ed624e
 
   Args:
     out_dir: directory name of the output directory. Must not have slashes,
@@ -221,19 +216,35 @@
   # exist when the module starts running, and the ones that probably do
   # are checked by CheckPrereqs.
   from google.protobuf import text_format
-<<<<<<< HEAD
   from google.protobuf import descriptor
   from dist import validator_pb2
   import validator_gen_php
   out = []
-  validator_gen_php.GenerateValidatorGeneratedPHP(specfile='validator.protoascii',
+  validator_gen_php.GenerateValidatorGeneratedPHP(specfile='%s/validator.protoascii' % out_dir,
                                              validator_pb2=validator_pb2,
                                              text_format=text_format,
                                              descriptor=descriptor,
                                              out=out)
   out.append('')
   f = open('%s/validator-generated.php' % out_dir, 'w')
-=======
+  f.write('\n'.join(out))
+  f.close()
+  logging.info('... done')
+
+def GenValidatorGeneratedMd(out_dir):
+  """Calls validator_gen_md to generate validator-generated.md.
+
+  Args:
+    out_dir: directory name of the output directory. Must not have slashes,
+      dots, etc.
+  """
+  logging.info('entering ...')
+  assert re.match(r'^[a-zA-Z_\-0-9]+$', out_dir), 'bad out_dir: %s' % out_dir
+
+  # These imports happen late, within this method because they don't necessarily
+  # exist when the module starts running, and the ones that probably do
+  # are checked by CheckPrereqs.
+  from google.protobuf import text_format
   from dist import validator_pb2
   import validator_gen_md
   out = []
@@ -244,15 +255,10 @@
       out=out)
   out.append('')
   f = open('%s/validator-generated.md' % out_dir, 'w')
->>>>>>> c8ed624e
   f.write('\n'.join(out))
   f.close()
   logging.info('... done')
 
-<<<<<<< HEAD
-=======
-
->>>>>>> c8ed624e
 def CompileWithClosure(js_files, closure_entry_points, output_file):
   """Compiles the arguments with the Closure compiler for transpilation to ES5.
 
@@ -416,11 +422,8 @@
   GenValidatorPb2Py(out_dir='dist')
   GenValidatorProtoascii(out_dir='dist')
   GenValidatorGeneratedJs(out_dir='dist')
-<<<<<<< HEAD
   GenValidatorGeneratedPHP(out_dir='dist')
-=======
   GenValidatorGeneratedMd(out_dir='dist')
->>>>>>> c8ed624e
   CompileValidatorMinified(out_dir='dist')
   RunSmokeTest(out_dir='dist', nodejs_cmd=nodejs_cmd)
   CompileValidatorTestMinified(out_dir='dist')
@@ -430,6 +433,5 @@
   GenerateTestRunner(out_dir='dist')
   RunTests(out_dir='dist', nodejs_cmd=nodejs_cmd)
 
-
 if __name__ == '__main__':
   Main()