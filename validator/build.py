--- conflicted
+++ resolved
@@ -42,21 +42,15 @@
   """Ensure Node.js is installed and that 'node' is the command to run."""
   logging.info('entering ...')
 
-<<<<<<< HEAD
+
     try:
-    output = subprocess.check_output(['node', '--eval', 'console.log("42")'])
+      output = subprocess.check_output(['node', '--eval', 'console.log("42")'])
       if output.strip() == '42':
-      return
+
+        return
     except (subprocess.CalledProcessError, OSError):
-=======
-  try:
-    output = subprocess.check_output(['node', '--eval', 'console.log("42")'])
-    if output.strip() == '42':
-      return
-  except (subprocess.CalledProcessError, OSError):
->>>>>>> 5083967e
-    pass
-  Die('Node.js not found. Try "apt-get install nodejs" or follow the install instructions at https://github.com/ampproject/amphtml/blob/master/validator/README.md#installation')
+      pass
+  Die('Node.js not found. Try "apt-get install nodejs"or follow the install instructions at https://github.com/ampproject/amphtml/blob/master/validator/README.md#installation')
 
 
 def CheckPrereqs():
@@ -190,7 +184,6 @@
 
 def GenValidatorProtoGeneratedJs(out_dir):
   """Calls validator_gen_js to generate validator-proto-generated.js.
-<<<<<<< HEAD
 
   Args:
     out_dir: directory name of the output directory. Must not have slashes,
@@ -225,10 +218,8 @@
   logging.info('... done')
 
 
-def GenValidatorGeneratedJs(out_dir):
-  """Calls validator_gen_js to generate validator-generated.js.
-=======
->>>>>>> 5083967e
+def GenValidatorProtoGeneratedJs(out_dir):
+  """Calls validator_gen_js to generate validator-proto-generated.js.
 
   Args:
     out_dir: directory name of the output directory. Must not have slashes,
@@ -250,13 +241,8 @@
   validator_gen_js.GenerateValidatorGeneratedJs(
       specfile=None,
       validator_pb2=validator_pb2,
-<<<<<<< HEAD
       generate_proto_only=False,
       generate_spec_only=True,
-=======
-      generate_proto_only=True,
-      generate_spec_only=False,
->>>>>>> 5083967e
       text_format=text_format,
       html_format=None,
       descriptor=descriptor,
@@ -268,7 +254,6 @@
   logging.info('... done')
 
 
-<<<<<<< HEAD
 # Similar to GenValidatorGeneratedJS(), except calls out for PHP generation
 def GenValidatorGeneratedPHP(out_dir):
   """Calls validator_gen to generate validator-generated.php.
@@ -299,12 +284,8 @@
   f.close()
   logging.info('... done')
 
-def GenValidatorGeneratedMd(out_dir):
-  """Calls validator_gen_md to generate validator-generated.md.
-=======
 def GenValidatorGeneratedJs(out_dir):
   """Calls validator_gen_js to generate validator-generated.js.
->>>>>>> 5083967e
 
   Args:
     out_dir: directory name of the output directory. Must not have slashes,
@@ -338,10 +319,6 @@
   f.close()
   logging.info('... done')
 
-<<<<<<< HEAD
-=======
-
->>>>>>> 5083967e
 def CompileWithClosure(js_files, definitions, entry_points, output_file):
   """Compiles the arguments with the Closure compiler for transpilation to ES5.
 
@@ -361,13 +338,8 @@
   cmd += ['--output_manifest=%s' % ('%s.manifest' % output_file)]
   cmd += [
       'node_modules/google-closure-library/closure/**.js',
-<<<<<<< HEAD
-          '!node_modules/google-closure-library/closure/**_test.js',
-          'node_modules/google-closure-library/third_party/closure/**.js',
-=======
       '!node_modules/google-closure-library/closure/**_test.js',
       'node_modules/google-closure-library/third_party/closure/**.js',
->>>>>>> 5083967e
       '!node_modules/google-closure-library/third_party/closure/**_test.js'
   ]
   cmd += js_files
@@ -389,11 +361,7 @@
           'engine/parse-url.js', 'engine/tokenize-css.js',
           '%s/validator-generated.js' % out_dir,
           '%s/validator-proto-generated.js' % out_dir,
-<<<<<<< HEAD
           'engine/validator-in-browser.js', 'engine/validator.js', 'engine/validator-full.js',
-=======
-          'engine/validator-in-browser.js', 'engine/validator.js',
->>>>>>> 5083967e
           'engine/amp4ads-parse-css.js', 'engine/keyframes-parse-css.js',
           'engine/htmlparser-interface.js'
       ],
@@ -418,11 +386,7 @@
   p = subprocess.Popen(
       [
           'node', 'nodejs/index.js', '--validator_js',
-<<<<<<< HEAD
-       '%s/validator_minified.js' % out_dir,
-=======
           '%s/validator_minified.js' % out_dir,
->>>>>>> 5083967e
           'testdata/feature_tests/minimum_valid_amp.html', '--format=text'
       ],
       stdout=subprocess.PIPE,
@@ -437,11 +401,7 @@
   p = subprocess.Popen(
       [
           'node', 'nodejs/index.js', '--validator_js',
-<<<<<<< HEAD
-       '%s/validator_minified.js' % out_dir,
-=======
           '%s/validator_minified.js' % out_dir,
->>>>>>> 5083967e
           'testdata/feature_tests/empty.html', '--format=text'
       ],
       stdout=subprocess.PIPE,
@@ -461,11 +421,7 @@
   logging.info('entering ...')
   p = subprocess.Popen(
       ['node', './index_test.js'],
-<<<<<<< HEAD
-                       stdout=subprocess.PIPE,
-=======
       stdout=subprocess.PIPE,
->>>>>>> 5083967e
       stderr=subprocess.PIPE,
       cwd='nodejs')
   (stdout, stderr) = p.communicate()
@@ -490,11 +446,7 @@
           'engine/parse-url.js', 'engine/tokenize-css.js',
           '%s/validator-generated.js' % out_dir,
           '%s/validator-proto-generated.js' % out_dir,
-<<<<<<< HEAD
           'engine/validator-in-browser.js', 'engine/validator.js', 'engine/validator-full.js',
-=======
-          'engine/validator-in-browser.js', 'engine/validator.js',
->>>>>>> 5083967e
           'engine/amp4ads-parse-css.js', 'engine/keyframes-parse-css.js',
           'engine/htmlparser-interface.js', 'engine/validator_test.js'
       ],
@@ -504,16 +456,9 @@
   logging.info('... success')
 
 
-def CompileHtmlparserTestMinified(out_dir):
-  """Runs closure compiler for htmlparser_test.js.
-
-  Args:
-    out_dir: directory name of the output directory. Must not have slashes,
-      dots, etc.
-  """
-  logging.info('entering ...')
-  CompileWithClosure(
-<<<<<<< HEAD
+def CompileValidatorLightTestMinified(out_dir):
+  logging.info('entering ...')
+  CompileWithClosure(
       js_files=['engine/htmlparser.js', 'engine/parse-css.js', 'engine/parse-srcset.js',
                 'engine/tokenize-css.js', '%s/validator-generated.js' % out_dir,
                 '%s/validator-proto-generated.js' % out_dir,
@@ -528,7 +473,13 @@
 
 def CompileHtmlparserTestMinified(out_dir):
   """Runs closure compiler for htmlparser_test.js.
-=======
+
+  Args:
+    out_dir: directory name of the output directory. Must not have slashes,
+      dots, etc.
+  """
+  logging.info('entering ...')
+  CompileWithClosure(
       js_files=[
           'engine/htmlparser.js', 'engine/htmlparser-interface.js',
           'engine/htmlparser_test.js'
@@ -541,28 +492,14 @@
 
 def CompileParseCssTestMinified(out_dir):
   """Runs closure compiler for parse-css_test.js.
->>>>>>> 5083967e
-
-  Args:
-    out_dir: directory name of the output directory. Must not have slashes,
-      dots, etc.
-  """
-  logging.info('entering ...')
-  CompileWithClosure(
-      js_files=[
-<<<<<<< HEAD
-          'engine/htmlparser.js', 'engine/htmlparser-interface.js',
-          'engine/htmlparser_test.js'
-      ],
-      definitions=[],
-      entry_points=['amp.htmlparser.HtmlParserTest'],
-                     output_file='%s/htmlparser_test_minified.js' % out_dir)
-  logging.info('... success')
-
-
-def CompileParseCssTestMinified(out_dir):
-  """Runs closure compiler for parse-css_test.js.
-=======
+
+  Args:
+    out_dir: directory name of the output directory. Must not have slashes,
+      dots, etc.
+  """
+  logging.info('entering ...')
+  CompileWithClosure(
+      js_files=[
           'engine/definitions.js', 'engine/parse-css.js', 'engine/parse-url.js',
           'engine/tokenize-css.js', 'engine/css-selectors.js',
           'engine/json-testutil.js', 'engine/parse-css_test.js',
@@ -572,86 +509,6 @@
       definitions=[],
       entry_points=['parse_css.ParseCssTest'],
       output_file='%s/parse-css_test_minified.js' % out_dir)
-  logging.info('... success')
-
-
-def CompileParseUrlTestMinified(out_dir):
-  """Runs closure compiler for parse-url_test.js.
->>>>>>> 5083967e
-
-  Args:
-    out_dir: directory name of the output directory. Must not have slashes,
-      dots, etc.
-  """
-  logging.info('entering ...')
-  CompileWithClosure(
-      js_files=[
-<<<<<<< HEAD
-          'engine/definitions.js', 'engine/parse-css.js', 'engine/parse-url.js',
-          'engine/tokenize-css.js', 'engine/css-selectors.js',
-          'engine/json-testutil.js', 'engine/parse-css_test.js',
-=======
-          'engine/definitions.js', 'engine/parse-url.js', 'engine/parse-css.js',
-          'engine/tokenize-css.js', 'engine/css-selectors.js',
-          'engine/json-testutil.js', 'engine/parse-url_test.js',
->>>>>>> 5083967e
-          '%s/validator-generated.js' % out_dir,
-          '%s/validator-proto-generated.js' % out_dir
-      ],
-      definitions=[],
-<<<<<<< HEAD
-      entry_points=['parse_css.ParseCssTest'],
-      output_file='%s/parse-css_test_minified.js' % out_dir)
-=======
-      entry_points=['parse_url.ParseURLTest'],
-      output_file='%s/parse-url_test_minified.js' % out_dir)
-  logging.info('... success')
-
-
-def CompileAmp4AdsParseCssTestMinified(out_dir):
-  """Runs closure compiler for amp4ads-parse-css_test.js.
-
-  Args:
-    out_dir: directory name of the output directory. Must not have slashes,
-      dots, etc.
-  """
-  logging.info('entering ...')
-  CompileWithClosure(
-      js_files=[
-          'engine/definitions.js', 'engine/amp4ads-parse-css_test.js',
-          'engine/parse-css.js', 'engine/parse-url.js',
-          'engine/amp4ads-parse-css.js', 'engine/tokenize-css.js',
-          'engine/css-selectors.js', 'engine/json-testutil.js',
-          '%s/validator-generated.js' % out_dir,
-          '%s/validator-proto-generated.js' % out_dir
-      ],
-      definitions=[],
-      entry_points=['parse_css.Amp4AdsParseCssTest'],
-      output_file='%s/amp4ads-parse-css_test_minified.js' % out_dir)
-  logging.info('... success')
-
-
-def CompileKeyframesParseCssTestMinified(out_dir):
-  """Runs closure compiler for keyframes-parse-css_test.js.
-
-  Args:
-    out_dir: directory name of the output directory. Must not have slashes,
-      dots, etc.
-  """
-  logging.info('entering ...')
-  CompileWithClosure(
-      js_files=[
-          'engine/definitions.js', 'engine/keyframes-parse-css_test.js',
-          'engine/parse-css.js', 'engine/parse-url.js',
-          'engine/keyframes-parse-css.js', 'engine/tokenize-css.js',
-          'engine/css-selectors.js', 'engine/json-testutil.js',
-          '%s/validator-generated.js' % out_dir,
-          '%s/validator-proto-generated.js' % out_dir
-      ],
-      definitions=[],
-      entry_points=['parse_css.KeyframesParseCssTest'],
-      output_file='%s/keyframes-parse-css_test_minified.js' % out_dir)
->>>>>>> 5083967e
   logging.info('... success')
 
 
@@ -790,7 +647,6 @@
     out_dir: directory name of the output directory. Must not have slashes,
       dots, etc.
   """
-<<<<<<< HEAD
   logging.info('entering ...')
   env = os.environ.copy()
   if update_tests:
@@ -798,15 +654,8 @@
   subprocess.check_call(['node', '%s/test_runner' % out_dir], env=env)
   logging.info('... success')
 
-def CreateWebuiAppengineDist(out_dir):
-=======
->>>>>>> 5083967e
-  logging.info('entering ...')
-  env = os.environ.copy()
-  if update_tests:
-    env['UPDATE_VALIDATOR_TEST'] = '1'
-  subprocess.check_call(['node', '%s/test_runner' % out_dir], env=env)
-  logging.info('... success')
+
+
 
 
 def Main(parsed_args):
@@ -820,11 +669,8 @@
   SetupOutDir(out_dir='dist')
   GenValidatorProtoascii(out_dir='dist')
   GenValidatorPb2Py(out_dir='dist')
-<<<<<<< HEAD
   GenValidatorGeneratedPHP(out_dir='dist')
   GenValidatorGeneratedMd(out_dir='dist')
-=======
->>>>>>> 5083967e
   GenValidatorProtoGeneratedJs(out_dir='dist')
   GenValidatorGeneratedJs(out_dir='dist')
   CompileValidatorMinified(out_dir='dist')
@@ -839,10 +685,7 @@
   CompileParseSrcsetTestMinified(out_dir='dist')
   GenerateTestRunner(out_dir='dist')
   RunTests(update_tests=parsed_args.update_tests, out_dir='dist')
-<<<<<<< HEAD
   CreateWebuiAppengineDist(out_dir='dist')
-=======
->>>>>>> 5083967e
 
 if __name__ == '__main__':
   parser = argparse.ArgumentParser(
