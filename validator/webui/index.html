--- conflicted
+++ resolved
@@ -43,365 +43,7 @@
 </head>
 
 <body unresolved>
-<<<<<<< HEAD
-
-  <!-- Very simple status bar displaying PASS / FAIL
-       below the editor window. -->
-  <dom-module id="status-bar">
-    <style>
-      .ampproject-fail {
-        color: #F44336;
-      }
-      .ampproject-pass {
-        color: #4CAF50;
-      }
-      .ampproject-result {
-        margin: 8px;
-        padding: 16px;
-      }
-    </style>
-    <template>
-      <paper-material elevation="3">
-        <div class="ampproject-result">Validation Status:
-          <span class$="{{getClass(status)}}">{{status}}</span>
-        </div>
-      </paper-material>
-    </template>
-    <script>
-      Polymer({
-        is: 'status-bar',
-        properties: {
-          status: {
-            type: String,
-            notify: true,
-            value: ''
-          }
-        },
-        getClass: function(status) {
-          if (status === 'PASS') {
-            return 'ampproject-pass';
-          } else {
-            return 'ampproject-fail';
-          }
-        }
-      });
-    </script>
-  </dom-module>
-
-  <!-- A custom element for the error list below the editor window. The errors
-       are kept as an array of validation errors, and selection changes will
-       fire an event ('error-selected') with the appropriate error. -->
-  <dom-module id="error-list">
-    <style scope="error-list">
-      paper-listbox {
-        height: 200px;
-        overflow-y: scroll;
-      }
-      paper-item.iron-selected,
-      paper-item.iron-selected:hover {
-        background-color: #e6e6e6;
-      }
-      paper-item:hover {
-        background-color: #eee;
-      }
-      paper-item {
-        border-bottom: 1px solid #c1c2c3;
-        padding: 4px 8px;
-        transition-duration: 0.28s;
-        transition-property: background-color;
-        transition-timing-function: cubic-bezier(0.4, 0, 0.2, 1);
-      }
-      paper-item:first-of-type {
-        border-top: 1px solid #c1c2c3;
-      }
-    </style>
-    <template>
-      <paper-listbox id="listbox" on-iron-select="handleSelect" selected="{{selectedError}}">
-        <template id="listboxItems" is="dom-repeat" items='{{errors}}' as="e">
-          <paper-item>
-            <template is="dom-if" if="{{e.isError}}">
-              <iron-icon class="ampproject-error" icon='{{e.icon}}'></iron-icon>&nbsp;&nbsp;
-            </template>
-            <template is="dom-if" if="{{e.isWarning}}">
-              <iron-icon class="ampproject-warning" icon='{{e.icon}}'></iron-icon>&nbsp;&nbsp;
-            </template>
-            <paper-item-body two-line>
-              <div>{{e.message}}</div>
-              <div secondary><small>line {{e.line}}, column {{e.col}}</small></div>
-            </paper-item-body>
-          </paper-item>
-        </template>
-      </paper-listbox>
-    </template>
-
-    <script>
-      Polymer({
-        is: 'error-list',
-        clearErrors: function() {
-          this.splice('errors', 0);
-        },
-        addError: function(error) {
-          this.push('errors', error);
-        },
-        properties: {
-          errors: {
-            type: Array,
-            value: function() { return []; },
-            notify: true
-          },
-          selectedError: {
-            type: Number,
-            value: -1  // don't select anything by default.
-          }
-        },
-        selectAndFocusError: function(index) {
-          this.$.listbox.selected = index;
-          this.$.listboxItems.render();
-          if (this.$.listbox.selectedItem) {
-            this.$.listbox.selectedItem.scrollIntoView();
-          }
-        },
-        handleSelect: function(e) {
-          var error = this.errors[this.selectedError];
-          if (!error) {
-            return;
-          }
-          this.fire('error-selected', {'error': error});
-        },
-      });
-    </script>
-  </dom-module>
-
-  <dom-module id="url-form">
-    <style scope="url-form">
-      .flex-horizontal {
-        @apply(--layout-horizontal);
-        @apply(--layout-center);
-        margin-bottom: 10px;
-      }
-      .flexchild {
-        @apply(--layout-flex);
-      }
-    </style>
-    <template>
-      <div class="container flex-horizontal">
-        <paper-input auto-validate required pattern="[^ \s]+(://.*|\.[a-z]+($|(/.*)))"
-            error-message="Please enter a valid URL" on-focus="checkURL"
-            on-input="checkURL" on-keypress="keyPress" label="URL" id="urlToFetch"
-            class="flexchild"></paper-input>
-        <paper-material elevation="0">
-          <paper-button disabled$="{{!validURL}}" raised
-              id="validateButton">Validate</paper-button>
-        </paper-material>
-      </div>
-    </template>
-    <script>
-      Polymer({
-        is: 'url-form',
-        properties: {
-          validURL: {
-            type: Boolean,
-            value: false
-          }
-        },
-        checkURL: function(e) {
-          this.validURL = !this.$.urlToFetch.invalid;
-        },
-        keyPress: function(e) {
-          if (this.validURL && 13 === e.charCode) {
-            this.$.validateButton.click();
-            this.$.validateButton.getRipple().simulatedRipple();
-          }
-        },
-        setURLAndValidate: function(url) {
-          this.$.urlToFetch.value = url;
-          this.checkURL();
-          this.$.urlToFetch.validate();
-          this.$.validateButton.click();
-        }
-      });
-    </script>
-  </dom-module>
-
-  <!-- Below, the main contents of the page, which instantiates the
-       custom elements defined above. -->
-  <dom-module id="main-page">
-    <template>
-      <ampproject-toolbar></ampproject-toolbar>
-      <url-form id="urlForm"></url-form>
-
-      <amphtml-editor id="amphtmlEditor"></amphtml-editor>
-      <status-bar id="statusBar"></status-bar>
-      <error-list id="errorListBox"></error-list>
-    </template>
-    <script>
-      Polymer({
-        is: 'main-page',
-        ready: function() {
-          // The editor control in the center of the screen.
-          var editor = this.$.amphtmlEditor;
-
-          // validationTimeout is used to implement a slight delay for
-          // validation to prevent jank.
-          var validationTimeout;
-
-          // The inline error messages are represented as CodeMirror line
-          // widgets. We keep track of them here so that we can clear them when
-          //  we revalidate.
-          var lineWidgets = [];
-
-          // The status bar below the editor.
-          var statusBar = this.$.statusBar;
-
-          // The listbox has the errors at the bottom of the screen.
-          var listbox = this.$.errorListBox;
-
-          // When the editor contents change, trigger validation (with a delay)
-          // and propagate the validation errors into the editor (as line
-          // widgets) and the listbox below the editor as clickable errors.
-          editor.addEventListener('amphtml-editor-changes', function(e) {
-            clearTimeout(validationTimeout);
-            validationTimeout = setTimeout(function() {
-
-              // Clear the list of errors below the editor, and the inline
-              // messages.
-              listbox.clearErrors();
-              while (lineWidgets.length > 0) {
-                lineWidgets.shift().clear();
-              }
-
-              // Validate - result is of type amp.validator.ValidationResult.
-              // See validator.proto for the provided fields.
-              var validationResult = amp.validator.validateString(
-                  editor.getEditorValue());
-
-              // Set the status property, which will cause the status bar below
-              // the editor to redisplay.
-              statusBar.status = validationResult.status;
-
-              for (var ii = 0; ii < validationResult.errors.length; ++ii) {
-
-                // Grab the error, and set message and icon as well. Conveniently
-                // the severity maps to 'error' / 'warning' icons in the
-                // Polymer icons (https://elements.polymer-project.org/elements/iron-icons?view=demo:demo/index.html&active=iron-icons).
-                var error = validationResult.errors[ii];
-                error.message = amp.validator.renderErrorMessage(error);
-                error.icon = error.severity.toLowerCase();
-                error.isError = error.severity === 'ERROR';
-                error.isWarning = error.severity === 'WARNING';
-                listbox.addError(error);
-
-                // Create a dom element for the inline display of errors
-                // inside the editor. TODO(powdercloud): Make this a Polymer
-                // custom element.
-                var div = document.createElement('div');
-                div.setAttribute('class', 'ampproject-message');
-                div.appendChild(document.createTextNode(
-                    new Array(error.col).join('\u00A0')));
-                var span = document.createElement('span');
-                span.setAttribute(
-                    'class', 'ampproject-' + error.severity.toLowerCase());
-                var icon = document.createElement('iron-icon');
-                icon.setAttribute('icon', error.icon);
-                span.appendChild(icon);
-                div.appendChild(span);
-                div.appendChild(document.createTextNode(' ' + error.message));
-                if (error.specUrl) {
-                  div.appendChild(document.createTextNode(' '));
-                  var a = document.createElement('a');
-                  a.setAttribute('href', error.specUrl);
-                  a.setAttribute('target', '_blank');
-                  a.appendChild(document.createTextNode('Learn more'));
-                  div.appendChild(a);
-                  div.appendChild(document.createTextNode('.'));
-                }
-                lineWidgets.push(editor.addLineWidget(error.line - 1, div));
-              }
-              var params = getLocationHashParams();
-              if (params.hasOwnProperty('errno')) {
-                var errno = parseInt(params['errno']);
-                if (errno >= 0 && errno < validationResult.errors.length) {
-                  listbox.selectAndFocusError(errno);
-                }
-
-                // We don't want this param to be sticky, e.g. if a user
-                // types into the editor we don't want to go back to this
-                // old error after revalidation.
-                delete params['errno'];
-                setLocationHashParams(params);
-              }
-            }, e.detail.validationDelayMs);
-          });
-
-          // Clicking in the error list at the bottom of the screen moves
-          // the editor cursor.
-          listbox.addEventListener('error-selected', function(e) {
-            var error = e.detail.error;
-            editor.setCursorAndFocus(error.line - 1, error.col);
-          });
-
-          // Fetches a doc with JSON from the local server (index.js) and
-          // puts it into the editor.
-          var input = document.getElementById('urlToFetch');
-          var button = document.getElementById('validateButton');
-          button.addEventListener('click', function() {
-            var urlToFetch = input.value.trim();
-            if (urlToFetch.length > 0) {
-              if (!(urlToFetch.indexOf('http://') == 0 ||
-                    urlToFetch.indexOf('https://') == 0)) {
-                urlToFetch = 'https://' + urlToFetch;
-                input.value = urlToFetch;
-              }
-              var params = getLocationHashParams();
-              params['url'] = urlToFetch;
-              setLocationHashParams(params);
-              var xmlHttp = new XMLHttpRequest();
-              xmlHttp.onreadystatechange = function() {
-                if (xmlHttp.readyState == 4 && xmlHttp.status == 200) {
-                  editor.setEditorValue(JSON.parse(xmlHttp.responseText).Contents);
-                }
-              };
-              xmlHttp.open('POST', '/fetch', true);
-              xmlHttp.setRequestHeader('X-Requested-By', 'validator webui');
-              xmlHttp.setRequestHeader("Content-type", "application/x-www-form-urlencoded");
-              xmlHttp.send('url=' + encodeURIComponent(urlToFetch));
-            }
-          });
-
-          // Interprets the parameters after the '#' in the URL.
-          // If #url=<url> was provided, load it, otherwise, start with the
-          // minimum valid AMP document.
-          var params = getLocationHashParams();
-          if (params.hasOwnProperty('url') && params['url']) {
-            this.$.urlForm.setURLAndValidate(params['url']);
-          } else {
-            var minimumValidAmp =
-              '\x3C!--\n' +
-              '     This is the minimum valid AMP HTML document. Just type away\n' +
-              '     here and the AMP Validator will re-check your document on the fly.\n' +
-              '-->\n' +
-              '\x3C!doctype html>\n' +
-              '\x3Chtml ⚡>\n' +
-              '\x3Chead>\n' +
-              '  \x3Cmeta charset="utf-8">\n' +
-              '  \x3Clink rel="canonical" href="self.html" />\n' +
-              '  \x3Cmeta name="viewport" content="width=device-width,minimum-scale=1">\n' +
-              '  \x3Cstyle amp-boilerplate>body{-webkit-animation:-amp-start 8s steps(1,end) 0s 1 normal both;-moz-animation:-amp-start 8s steps(1,end) 0s 1 normal both;-ms-animation:-amp-start 8s steps(1,end) 0s 1 normal both;animation:-amp-start 8s steps(1,end) 0s 1 normal both}@-webkit-keyframes -amp-start{from{visibility:hidden}to{visibility:visible}}@-moz-keyframes -amp-start{from{visibility:hidden}to{visibility:visible}}@-ms-keyframes -amp-start{from{visibility:hidden}to{visibility:visible}}@-o-keyframes -amp-start{from{visibility:hidden}to{visibility:visible}}@keyframes -amp-start{from{visibility:hidden}to{visibility:visible}}\x3C/style>\x3Cnoscript>\x3Cstyle amp-boilerplate>body{-webkit-animation:none;-moz-animation:none;-ms-animation:none;animation:none}\x3C/style>\x3C/noscript>\n' +
-              '  \x3Cscript async src="https://cdn.ampproject.org/v0.js">\x3C/script>\n' +
-              '\x3C/head>\n' +
-              '\x3Cbody>Hello, AMP world.\x3C/body>\n' +
-              '\x3C/html>\n';
-            editor.setEditorValue(minimumValidAmp);
-          }
-        }
-      });
-    </script>
-  </dom-module>
-
-  <main-page></main-page>
-=======
   <webui-mainpage></webui-mainpage>
->>>>>>> 1ffa171e
 </script>
 </body>
 </html>