/**
 * @license
 * Copyright 2016 The AMP HTML Authors. All Rights Reserved.
 *
 * Licensed under the Apache License, Version 2.0 (the "License");
 * you may not use this file except in compliance with the License.
 * You may obtain a copy of the License at
 *
 *      http://www.apache.org/licenses/LICENSE-2.0
 *
 * Unless required by applicable law or agreed to in writing, software
 * distributed under the License is distributed on an "AS-IS" BASIS,
 * WITHOUT WARRANTIES OR CONDITIONS OF ANY KIND, either express or implied.
 * See the License for the specific language governing permissions and
 * limitations under the license.
 */
var globals = {};
globals.ampCacheBgcolor = "#ffffff";
globals.ampCacheIconPrefix = "amp-link";
globals.ampCacheTitle = chrome.i18n.getMessage("pageFromAmpCacheTitle");
globals.invalidAmpBgcolor = "#8b0000";
globals.invalidAmpIconPrefix = "invalid";
globals.invalidAmpTitle = chrome.i18n.getMessage("pageFailsValidationTitle");
globals.linkToAmpBgColor = "#ffffff";
globals.linkToAmpIconPrefix = "amp-link";
globals.linkToAmpTitle = chrome.i18n.getMessage("pageHasAmpAltTitle");
globals.tabToUrl = {};
globals.userAgentHeader = 'X-AMP-Validator-UA';
globals.validAmpBgcolor = "#ffd700";
globals.validAmpIconPrefix = "valid";
globals.validAmpTitle = chrome.i18n.getMessage("pagePassesValidationTitle");
globals.validatorNotPresentBadge = chrome.i18n.getMessage("validatorNotPresentBadge");
globals.validatorNotPresentBgColor = "#b71c1c";
globals.validatorNotPresentIconPrefix = "validator-not-present";
globals.validatorNotPresentPopup = "popup-validator-not-present.build.html";
globals.validatorNotPresentTitle = chrome.i18n.getMessage("validatorNotPresentTitle");
globals.validatorPopup = "popup-validator.build.html";

/**
 * Format a hex value (HTML colors such as #ffffff) as an RGBA.
 *
 * @param {string} hex
 * @return {string} rgba
 */
function hex2rgba(hex) {
  // Remove the '#' char if necessary.
  if (hex.charAt(0) === "#") { hex = hex.slice(1); }
  hex = hex.toUpperCase();
  var hexAlpha = "0123456789ABCDEF", value = new Array(4), k = 0, int1, int2, i;
  for (i = 0; i < 6; i += 2) {
    int1 = hexAlpha.indexOf(hex.charAt(i));
    int2 = hexAlpha.indexOf(hex.charAt(i + 1));
    value[k] = (int1 * 16) + int2;
    k += 1;
  }
  value[3] = 255;
  return value;
}

/**
 * Returns a dictionary of the number of errors and warnings that occur
 * in the set of ValidationErrors.
 *
 * @param {Array<ValidationError>} errors Validation errors and/or warnings.
 * @return {Object}
 */
function getErrorSeverityCounts(errors) {
  var numErrors = 0;
  var numWarnings = 0;
  for (var error in errors) {
    if (errors[error].severity == 'ERROR') numErrors += 1;
    if (errors[error].severity == 'WARNING') numWarnings += 1;
  }
  return {'ERROR': numErrors, 'WARNING': numWarnings};
}

/**
 * Returns the number of errors that occur in the set of ValidationErrors.
 *
 *
 * @param {Array<ValidationError>} errors Validation errors and/or warnings.
 * @return {number}
 */
function getNumberOfErrors(errors) {
  return getErrorSeverityCounts(errors)['ERROR'];
}

/**
 * Returns the number of warnings that occur in the set of ValidationErrors.
 *
 * @param {Array<ValidationError>} errors Validation errors and/or warnings.
 * @return {number}
 */
function getNumberOfWarnings(errors) {
  return getErrorSeverityCounts(errors)['WARNING'];
}

/**
 * Handles actions to be taken for pages that are on an AMP Cache.
 *
 * @param {integer} tabId ID of a tab.
 * @param {string} ampHref The URL of the AMP page.
 */
function handleAmpCache(tabId, ampHref) {
  updateTabStatus(
      tabId, globals.ampCacheIconPrefix, globals.ampCacheTitle,
      '' /*text*/, globals.ampCacheBgcolor);
  chrome.browserAction.onClicked.addListener(
      function loadAmpHref(tab) {
        if (tab.id == tabId) {
          chrome.browserAction.onClicked.removeListener(loadAmpHref);
          chrome.tabs.sendMessage(tab.id,
              {'loadAmp': true, 'ampHref': ampHref});
        }
      }
  );
}

/**
 * Handles actions to be taken for AMP pages that fail validation.
 *
 * @param {integer} tabId ID of a tab.
 * @param {!Object<!ValidationResult>} validationResult
 */
function handleAmpFail(tabId, validationResult) {
  var numErrors = getNumberOfErrors(validationResult.errors);
  updateTabStatus(
      tabId, globals.invalidAmpIconPrefix, globals.invalidAmpTitle,
      numErrors.toString(), globals.invalidAmpBgcolor);
  updateTabPopup(tabId);
}

/**
 * Handles actions to be taken for pages that have an AMP page available.
 *
 * @param {integer} tabId ID of a tab.
 * @param {string} ampHref The URL of the AMP page.
 */
function handleAmpLink(tabId, ampHref) {
  updateTabStatus(
      tabId, globals.linkToAmpIconPrefix, globals.linkToAmpTitle,
      '' /*text*/, globals.linkToAmpBgColor);
  chrome.browserAction.onClicked.addListener(
      function loadAmpHref(tab) {
        if (tab.id == tabId) {
          chrome.browserAction.onClicked.removeListener(loadAmpHref);
          chrome.tabs.sendMessage(tab.id,
              {'loadAmp': true, 'ampHref': ampHref});
        }
      }
  );
}

/**
 * Handles actions to be taken for AMP pages that pass validation.
 *
 * @param {integer} tabId ID of a tab.
 * @param {!Object<!ValidationResult>} validationResult
 */
function handleAmpPass(tabId, validationResult) {
  var badgeTitle = '';
  var numWarnings = getNumberOfWarnings(validationResult.errors);
  if (numWarnings > 0) badgeTitle = numWarnings.toString();
  updateTabStatus(
      tabId, globals.validAmpIconPrefix, globals.validAmpTitle,
      badgeTitle, globals.validAmpBgcolor);
  if (numWarnings > 0) updateTabPopup(tabId);
}

function handleValidatorNotPresent(tabId) {
  updateTabStatus(tabId, globals.validatorNotPresentIconPrefix,
      globals.validatorNotPresentTitle, globals.validatorNotPresentBadge,
      globals.validatorNotPresentBgColor);
  chrome.tabs.get(tabId, function(tab) {
    if (!chrome.runtime.lastError) {
      chrome.browserAction.setPopup(
          {tabId: tabId, popup: globals.validatorNotPresentPopup});
    }
  });
}

/**
 * Returns whether the url is forbidden for the extension to act on.
 *
 * @param {string} url The URL of a tab.
 * @return {boolean}
 */
function isForbiddenUrl(url) {
  return (url.startsWith('chrome://') || url.startsWith('view-source'));
}

/**
 * Handles events for a specific tab and asks the tab's content_script to
 * determine AMP details about the page's content.
 *
 * @param {Tab} tab The Tab which triggered the event.
 */
function updateTab(tab) {
  if (!isForbiddenUrl(tab.url))
    chrome.tabs.sendMessage(
        tab.id, {'getAmpDetails': true}, function(response) {
          if (response && response.fromAmpCache && response.ampHref) {
            handleAmpCache(tab.id, response.ampHref);
          } else if (response && response.isAmp) {
            validateUrlFromTab(tab, response.userAgent);
          } else if (response && !response.isAmp && response.ampHref) {
            handleAmpLink(tab.id, response.ampHref);
          }
        }
    );
}

/**
 * Updates the tabId's extension popup.
 *
 * @param {number} tabId ID of a tab.
 */
function updateTabPopup(tabId) {
  // Verify tab still exists
  chrome.tabs.get(tabId, function(tab) {
    if (!chrome.runtime.lastError) {
      chrome.browserAction.setPopup(
          {tabId: tabId, popup: globals.validatorPopup});
    }
  });
}

/**
 * Updates the tabId's extension icon and badge.
 *
 * @param {number} tabId ID of a tab.
 * @param {string} iconPrefix File name prefix of the icon to use.
 * @param {string} title Title to display in extension icon hover.
 * @param {string} text Text to display in badge.
 * @param {string} color Background color for badge.
 */
function updateTabStatus(tabId, iconPrefix, title, text, color) {
  // Verify tab still exists
  chrome.tabs.get(tabId, function(tab) {
    if (!chrome.runtime.lastError) {
      chrome.browserAction.setIcon({path: {"19": iconPrefix + "-128.png",
                                           "38": iconPrefix + "-38.png"},
                                    tabId: tabId});
      if (title !== undefined)
        chrome.browserAction.setTitle({title: title, tabId: tabId});
      if (text !== undefined)
        chrome.browserAction.setBadgeText({text: text, tabId: tabId});
      if (color !== undefined)
        chrome.browserAction.setBadgeBackgroundColor(
            {color: hex2rgba(color), tabId: tabId});
    }
  });
}

/**
 * Fetches the content of the tab's URL and validates it. Then updates the
 * extension's icons with pass/fail.
 *
 * @param {Tab} tab The Tab which triggered the event.
 * @param {userAgent} string Tab's current user agent.
 */
<<<<<<< HEAD
function validateUrlFromTab(tab) {
=======
function validateUrlFromTab(tab, userAgent) {
>>>>>>> b180538d
  // Verify amp and amp.validator are defined.
  if (typeof amp === 'undefined' || typeof amp.validator === 'undefined') {
    handleValidatorNotPresent(tab.id);
    return;
  }
  var xhr = new XMLHttpRequest();
  var url = tab.url.split('#')[0];
  xhr.open('GET', url, true);

  // We can't set the User-Agent header directly, but we can set this header
  // and let the onBeforeSendHeaders handler rename it for us.
  // Add the listener now. It'll be removed after the request is made.
  // It's not possible to set filters on the listener to only capture our
  // traffic, so this approach will interfere as little as possible with the
  // 99.9% of requests which aren't for AMP validation.
  chrome.webRequest.onBeforeSendHeaders.addListener(
    updateSendHeadersUserAgent,
    {urls: [url], types: ["xmlhttprequest"], tabId: -1},
    ["requestHeaders", "blocking"]
  );
  // Add the temporary header to the request
  xhr.setRequestHeader(globals.userAgentHeader, userAgent);

  xhr.onreadystatechange = function() {
    if (xhr.readyState === 4) {
      // The request is complete; remove our temporary listener.
      chrome.webRequest.onBeforeSendHeaders.removeListener(
          updateSendHeadersUserAgent);
      const doc = xhr.responseText;
      const validationResult = amp.validator.validateString(doc);
      window.sessionStorage.setItem(url, JSON.stringify(validationResult));
      if (validationResult.status == 'PASS') {
        handleAmpPass(tab.id, validationResult);
      } else {
        handleAmpFail(tab.id, validationResult);
      }
    }
  };
  xhr.send();
}

/**
 * Event handler which gets called for onBeforeSendHeaders
 * (developer.chrome.com/extensions/webRequest#event-onBeforeSendHeaders) and
 * updates the User-Agent header to the value that's been specified.
 *
 * @param {!Object<OnBeforeSendHeadersDetails>} details Details object as
 *   defined by Chrome.
 * @return {Object<HttpHeaders>} Object with HttpHeaders value
 *   (https://developer.chrome.com/extensions/webRequest#type-HttpHeaders)
 */
function updateSendHeadersUserAgent(details) {
  let newUserAgent,
    headers = details.requestHeaders;
  // Using var instead of let keeps the index in scope for later
  for (var i = 0; i < headers.length; i++) {
    if (headers[i].name === globals.userAgentHeader) {
      // Found a header with our internal User Agent Header
      newUserAgent = headers[i].value;
      break;
    }
  }
  if (newUserAgent) {
    // We previously found our UA header. Delete that by the index.
    headers.splice(i, 1);
    // And then update the actual User-Agent header
    for (i = 0; i < headers.length; i++) {
      if (headers[i].name == 'User-Agent') {
        headers[i].value = newUserAgent;
        break;
      }
    }
    return {requestHeaders: headers};
  }
}

/**
 * Listen for a new tab being created.
 */
chrome.tabs.onCreated.addListener(function(tab) {
  updateTab(tab);
});

/**
 * Listen for a tab being changed.
 */
chrome.tabs.onUpdated.addListener(function(tabId, changeInfo, tab) {
  globals.tabToUrl[tabId] = tab.url;
  updateTab(tab);
});

/**
 * Listen for a tab being removed.
 */
chrome.tabs.onRemoved.addListener(function(tabId, removeInfo) {
  window.sessionStorage.removeItem(globals.tabToUrl[tabId]);
});

/**
 * Listen for a tab being replaced (due to prerendering or instant).
 */
chrome.tabs.onReplaced.addListener(function(addedTabId, removedTabId) {
  window.sessionStorage.removeItem(globals.tabToUrl[removedTabId]);
  chrome.tabs.get(addedTabId, function(tab) {
    updateTab(tab);
  });
});

/**
 * Reload every hour to retrieve the most recent AMP Validator.
 */
window.setTimeout(() => { location.reload(); } , 60*60*1000);<|MERGE_RESOLUTION|>--- conflicted
+++ resolved
@@ -259,11 +259,7 @@
  * @param {Tab} tab The Tab which triggered the event.
  * @param {userAgent} string Tab's current user agent.
  */
-<<<<<<< HEAD
-function validateUrlFromTab(tab) {
-=======
 function validateUrlFromTab(tab, userAgent) {
->>>>>>> b180538d
   // Verify amp and amp.validator are defined.
   if (typeof amp === 'undefined' || typeof amp.validator === 'undefined') {
     handleValidatorNotPresent(tab.id);
