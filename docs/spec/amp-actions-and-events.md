# Actions and events in AMP

[TOC]

[tip type="note"]
This documentation covers actions and events for AMP websites, stories and ads. Read [Actions and events in AMP email](amp-email-actions-and-events.md) for the AMP email format.
[/tip]

The `on` attribute is used to install event handlers on elements. The events that are supported depend on the element.

The value for the syntax is a simple domain-specific language of the form:

[sourcecode:javascript]
eventName:targetId[.methodName[(arg1=value, arg2=value)]][/sourcecode]

See the table below for descriptions of each part of the syntax.

<table>
  <tr>
    <th width="30%">Syntax</th>
    <th width="18%">Required?</th>
    <th width="42%">Description</th>
  </tr>
  <tr>
    <td><code>eventName</code></td>
    <td>yes</td>
    <td>This is the name of the event that an element exposes.</td>
  </tr>
  <tr>
    <td><code>targetId</code></td>
    <td>yes</td>
    <td>This is the DOM id for the element, or a predefined <a href="#special-targets">special target</a> you'd like to execute an action on  in response to the event. In the following example, the <code>targetId</code> is the DOM id of the <code>amp-lightbox</code> target, <code>photo-slides</code>.
    <pre>&lt;amp-lightbox id="photo-slides">&lt;/amp-lightbox>
&lt;button on="tap:photo-slides">Show Images&lt;/button></pre>
    </td>
  </tr>
  <tr>
    <td><code>methodName</code></td>
    <td>no</td>
    <td>This is for elements with default actions.</p><p>This is the method that the target element (referenced by <code>targetId</code>) exposes and you'd like to execute when the event is triggered.</p><p>AMP has a concept of a default action that elements can implement. So when omitting the <code>methodName</code> AMP will execute that default method.</td>
  </tr>
  <tr>
    <td><code>arg=value</code></td>
    <td>no</td>
    <td>Some actions, if documented, may accept arguments. The arguments are defined between parentheses in <code>key=value</code> notation. The accepted values are:
      <ul>
        <li>simple unquoted strings: <code>simple-value</code></li>
        <li>quoted strings: <code>"string value"</code> or <code>'string value'</code></li>
        <li>boolean values: <code>true</code> or <code>false</code></li>
        <li>numbers: <code>11</code> or <code>1.1</code></li>
        <li>dot-syntax reference to event data: <code>event.someDataVariableName</code></li>
      </ul>
    </td>
  </tr>
</table>

## Handling multiple events <a name="handling-multiple-events"></a>

You can listen to multiple events on an element by separating the events with a semicolon `;`.

Example: `on="submit-success:lightbox1;submit-error:lightbox2"`

## Multiple actions for one event <a name="multiple-actions-for-one-event"></a>

You can execute multiple actions in sequence for the same event by separating the actions with a comma ','.

Example: `on="tap:target1.actionA,target2.actionB"`

## Globally-defined events and actions <a name="globally-defined-events-and-actions"></a>

AMP defines a `tap` event globally that you can listen to on any HTML element (including AMP elements).

AMP also defines the `hide`, `show` and `toggleVisibility` actions globally that you can trigger on any HTML element.

[tip type="note"]

An element can only be shown if it was previously hidden by a `hide` or `toggleVisibility` action, or by using the [`hidden`](https://developer.mozilla.org/en-US/docs/Web/HTML/Global_attributes/hidden) attribute. The `show` action does not support elements hidden by CSS `display:none` or AMP's `layout=nodisplay`.

For example, the following is possible in AMP:

[sourcecode:html]

<div id="warning-message">Warning...</div>

<button on="tap:warning-message.hide">Cool, thanks!</button>
[/sourcecode]

[/tip]

## Element-specific events <a name="element-specific-events"></a>

### \* - all elements <a name="---all-elements"></a>

<table>
  <tr>
    <th>Event</th>
    <th>Description</th>
  </tr>
  <tr>
    <td><code>tap</code></td>
    <td>Fired when the element is clicked/tapped.</td>
  </tr>
  <tr>
    <td><code>copy-success</code></td>
    <td>Fired when the content/text is successfully copied into the clipboard.</td>
  </tr>
  <tr>
    <td><code>copy-error</code></td>
    <td>Fired when there's an error while copying the content. If there's an error while copying the content, the <code>event.data.type</code> will be set to the <code>error</code> value. If the browser is not supporting the copy method, the <code>event.data.type</code> will be set to the <code>browser</code> value.</td>
  </tr>
</table>

### Input elements <a name="input-elements"></a>

<table>
  <tr>
    <th width="20%">Event</th>
    <th width="30%">Description</th>
    <th width="40%">Elements</th>
    <th>Data</th>
  </tr>
  <!-- change -->
  <tr>
    <td rowspan=3><code>change</code></td>
    <td rowspan=3>Fired when the value of the element is changed and committed.
      <p>
      Data properties mirror those in <a href="https://developer.mozilla.org/en-US/docs/Web/API/HTMLInputElement#Properties">HTMLInputElement</a> and <a href="https://developer.mozilla.org/en-US/docs/Web/API/HTMLSelectElement#Properties">HTMLSelectElement</a>.</p>
    </td>
    <td><code>input</code></td>
    <td>
      <pre>event.min
event.max
event.value
event.valueAsNumber</pre>
    </td>
  </tr>
  <tr>
    <td><code>input[type="radio"]</code>,<br><code>input[type="checkbox"]</code></td>
    <td>
      <code>event.checked</code>
    </td>
  </tr>
  <tr>
    <td><code>select</code></td>
    <td>
      <pre>event.min
event.max
event.value</pre>
    </td>
  </tr>
  <!-- input-debounced -->
  <tr>
    <td><code>input-debounced</code></td>
    <td>Fired when the value of the element is changed. This is similar to the standard <code>change</code> event, but it only fires when 300ms have passed after the value of the input has stopped changing.</td>
    <td>Elements that fire <code>input</code> event.</td>
    <td>Same as <code>change</code> event data.</td>
  </tr>
    <!-- input-throttled -->
  <tr>
    <td><code>input-throttled</code></td>
    <td>Fired when the value of the element is changed. This is similar to the standard <code>change</code> event, but it is throttled to firing at most once every 100ms while the value of the input is changing.</td>
    <td>Elements that fire <code>input</code> event.</td>
    <td>Same as <code>change</code> event data.</td>
  </tr>
</table>

### amp-accordion > section <a name="amp-accordion"></a>

<table>
  <tr>
    <th width="25%">Event</th>
    <th width="35%">Description</th>
    <th width="40%">Data</th>
  </tr>
  <tr>
    <td><code>expand</code></td>
    <td>Fired when an accordion section expands.</td>
    <td>None.</td>
  </tr>
  <tr>
    <td><code>collapse</code></td>
    <td>Fired when an accordion section collapses.</td>
    <td>None.</td>
  </tr>
</table>

### amp-carousel[type="slides"] <a name="amp-carouseltypeslides"></a>

<table>
  <tr>
    <th width="25%">Event</th>
    <th width="35%">Description</th>
    <th width="40%">Data</th>
  </tr>
  <tr>
    <td><code>slideChange</code></td>
    <td>Fired when the carousel's current slide changes.</td>
    <td><pre>// Slide number.
event.index</pre></td>
  </tr>
</table>

### amp-lightbox <a name="amp-lightbox"></a>

<table>
  <tr>
    <th width="25%">Event</th>
    <th width="35%">Description</th>
    <th width="40%">Data</th>
  </tr>
  <tr>
    <td><code>lightboxOpen</code></td>
    <td>Fired when lightbox is fully visible.</td>
    <td>None</td>
  </tr>
  <tr>
    <td><code>lightboxClose</code></td>
    <td>Fired when lightbox is fully closed.</td>
    <td>None</td>
  </tr>
</table>

### amp-list <a name="amp-list"></a>

<table>
  <tr>
    <th width="25%">Event</th>
    <th width="35%">Description</th>
    <th width="40%">Data</th>
  </tr>
  <tr>
    <td><code>fetch-error</code>(low-trust)</td>
    <td>Fired when fetching data fails.</td>
    <td>None</td>
  </tr>
</table>

### amp-selector <a name="amp-selector"></a>

<table>
  <tr>
    <th width="25%">Event</th>
    <th width="35%">Description</th>
    <th width="40%">Data</th>
  </tr>
  <tr>
    <td><code>select</code></td>
    <td>Fired when an option is selected or deselected.</td>
    <td><pre>// Target element's "option" attribute value.
event.targetOption

// Array of "option" attribute values of all selected elements.
event.selectedOptions</pre></td>

  </tr>
</table>

### amp-sidebar <a name="amp-sidebar"></a>

<table>
  <tr>
    <th width="25%">Event</th>
    <th width="35%">Description</th>
    <th width="40%">Data</th>
  </tr>
  <tr>
    <td><code>sidebarOpen</code></td>
    <td>Fired when sidebar is fully opened after transition has ended.</td>
    <td>None</td>
  </tr>
  <tr>
    <td><code>sidebarClose</code></td>
    <td>Fired when sidebar is fully closed after transition has ended.</td>
    <td>None</td>
  </tr>
</table>

### amp-state <a name="amp-state"></a>

<table>
  <tr>
    <th width="25%">Event</th>
    <th width="35%">Description</th>
    <th width="40%">Data</th>
  </tr>
  <tr>
    <td><code>fetch-error</code>(low-trust)</td>
    <td>Fired when fetching data fails.</td>
    <td>None</td>
  </tr>
</table>

<!-- Previous anchor to the next heading, keeping to preserve old fragment links: -->

<a name="amp-video-amp-youtube"></a>

### <a name="amp-video-events"></a> amp-video and other Video Elements

The events below are dispatched by `amp-video`, `amp-video-iframe` and [3rd party video players](https://github.com/ampproject/amphtml/blob/main/docs/spec/amp-video-interface.md) like `amp-youtube`.

<table>
  <tr>
    <th width="25%">Event</th>
    <th width="35%">Description</th>
    <th width="40%">Data</th>
  </tr>
  <tr>
    <td><code>firstPlay</code>(low-trust)</td>
    <td>Fired the first time the video is played by the user. On autoplay videos, this is fired as soon as the user interacts with the video. This event is low-trust which means it can not trigger most actions; only low-trust actions such as <code>amp-animation</code> actions can be run.</td>
    <td></td>
  </tr>
  <tr>
    <td><code>timeUpdate</code>(low-trust)</td>
    <td>Fired when the playing position of a video has changed. Frequency of the event is controlled by AMP and is currently set at 1 second intervals. This event is low-trust which means it can not trigger most actions; only low-trust actions such as <code>amp-animation</code> actions can be run.</td>
    <td><code>{time, percent}</code><code>time</code> indicates the current time in seconds, <code>percent</code> is a number between 0 and 1 and indicates current position as percentage of total time.</td>
  </tr>
</table>

### form <a name="form"></a>

<table>
  <tr>
    <th width="25%">Event</th>
    <th width="35%">Description</th>
    <th width="40%">Data</th>
  </tr>
  <tr>
    <td><code>submit</code></td>
    <td>Fired when the form is submitted.</td>
    <td></td>
  </tr>
  <tr>
    <td><code>submit-success</code></td>
    <td>Fired when the form submission response is success.</td>
    <td><pre>// Response JSON.
event.response</pre></td>
  </tr>
  <tr>
    <td><code>submit-error</code></td>
    <td>Fired when the form submission response is an error.</td>
    <td><pre>// Response JSON.
event.response</pre></td>
  </tr>
  <tr>
    <td><code>valid</code></td>
    <td>Fired when the form is valid.</td>
    <td></td>
  </tr>
  <tr>
    <td><code>invalid</code></td>
    <td>Fired when the form is invalid.</td>
    <td></td>
  </tr>
</table>

## Element-specific actions <a name="element-specific-actions"></a>

### \* (all elements) <a name="-all-elements"></a>

<table>
  <tr>
    <th width="40%">Action</th>
    <th>Description</th>
  </tr>
  <tr>
    <td><code>hide</code></td>
    <td>Hides the target element.</td>
  </tr>
  <tr>
    <td><code>show</code></td>
    <td>Shows the target element. If an
    <a href="https://developer.mozilla.org/en-US/docs/Web/HTML/Element/input#autofocus"><code>autofocus</code> element</a> becomes visible as a
    result, it gains focus.</td>
  </tr>
  <tr>
    <td><code>toggleVisibility</code></td>
    <td>Toggles the visibility of the target element. If an
    <a href="https://developer.mozilla.org/en-US/docs/Web/HTML/Element/input#autofocus"><code>autofocus</code> element</a> becomes visible as a
    result, it gains focus.</td>
  </tr>
  <tr>
    <td><code>toggleClass(class=STRING, force=BOOLEAN)</code></td>
    <td>Toggles class of the target element. <code>force</code> is optional, and if defined, it ensures that class would only be added but not removed if set to <code>true</code>, and only removed but not added if set to <code>false</code>.</td>
  </tr>
  <tr>
    <td><code>toggleChecked(force=BOOLEAN)</code></td>
    <td>Toggles checked state of the target element. <code>force</code> is optional, and if defined, it ensures that the resulting state would be identical to the value of <code>force</code>.</td>
  </tr>
  <tr>
    <td><code>scrollTo(duration=INTEGER, position=STRING)</code></td>
    <td>Scrolls an element into view with a smooth animation.<br>
    <code>duration</code> is optional. Specifies the length of the animation in milliseconds. If unspecified, an amount relative to scroll difference
    under or equal to 500 milliseconds is used.<br>
    <code>position</code> is optional. One of <code>top</code>, <code>center</code>
    or <code>bottom</code> (default <code>top</code>).
    Specifies the position of the element relative to the viewport after
    scrolling.<br>
    As an accessibility best practice, pair this with a call to <code>focus()</code> to focus on the element being scrolled to.</td>
  </tr>
  <tr>
    <td><code>focus</code></td>
    <td>Makes the target element gain focus. To lose focus, <code>focus</code>
    on another element (usually parent element). We strongly advise against
    losing focus by focusing on <code>body</code>/<code>documentElement</code>
    for accessibility reasons.</td>
  </tr>
</table>

### amp-audio <a name="amp-audio"></a>

<table>
  <tr>
    <th width="20%">Action</th>
    <th>Description</th>
  </tr>
  <tr>
    <td><code>play</code></td>
    <td>Plays the audio. Is a no-op if the <code>&lt;amp-audio></code> element is a descendant of <code>&lt;amp-story></code>.</td>
  </tr>
  <tr>
    <td><code>pause</code></td>
    <td>Pauses the audio. Is a no-op if the <code>&lt;amp-audio></code> element is a descendant of <code>&lt;amp-story></code>.</td>
  </tr>
</table>

### amp-bodymovin-animation <a name="amp-bodymovin-animation"></a>

<table>
  <tr>
    <th>Action</th>
    <th>Description</th>
  </tr>
  <tr>
    <td><code>play</code></td>
    <td>Plays the animation.</td>
  </tr>
  <tr>
    <td><code>pause</code></td>
    <td>Pauses the animation.</td>
  </tr>
  <tr>
    <td><code>stop</code></td>
    <td>Stops the animation.</td>
  </tr>
  <tr>
    <td><code>seekTo(time=INTEGER)</code></td>
    <td>Sets the currentTime of the animation to the specified value and pauses animation. </td>
  </tr>
  <tr>
    <td><code>seekTo(percent=[0,1])</code></td>
    <td>Uses the given percentage value to determine the currentTime of the animation to the specified value and pauses animation. </td>
  </tr>
</table>

### amp-accordion <a name="amp-accordion-1"></a>

<table>
  <tr>
    <th>Action</th>
    <th>Description</th>
  </tr>
  <tr>
    <td><code>toggle(section=STRING)</code></td>
    <td>Toggles the <code>expanded</code> and <code>collapsed</code> states of <code>amp-accordion</code> sections. When called with no arguments, it toggles all sections of the accordion. Trigger on a specific section by providing the section id: <code>on="tap:myAccordion.toggle(section='section-id')"</code>.
  </tr>
  <tr>
    <td><code>expand(section=STRING)</code></td>
    <td>Expands the sections of the accordion. If a section is already expanded, it stays expanded. When called with no arguments, it expands all sections of the accordion. Trigger on a specific section by providing the section id: <code>on="tap:myAccordion.expand(section='section-id')"</code>.</td>
  </tr>
  <tr>
    <td><code>collapse(section=STRING)</code></td>
    <td>Collapses the sections of the accordion. If a section is already collapsed, it stays collapsed. When called with no arguments, it collapses all sections of the accordion. Trigger on a specific section by providing the section id: <code>on="tap:myAccordion.collapse(section='section-id')"</code>.</td>
  </tr>
</table>

### amp-carousel[type="slides"] <a name="amp-carouseltypeslides-1"></a>

<table>
  <tr>
    <th>Action</th>
    <th>Description</th>
  </tr>
  <tr>
    <td><code>goToSlide(index=INTEGER)</code></td>
    <td>Advances the carousel to a specified slide index.</td>
  </tr>
  <tr>
    <td><code>toggleAutoplay(toggleOn=true|false)</code></td>
    <td>Toggle the carousel's autoplay status. <code>toggleOn</code> is optional.</td>
  </tr>
</table>

### amp-image-lightbox <a name="amp-image-lightbox"></a>

<table>
  <tr>
    <th width="40%">Action</th>
    <th>Description</th>
  </tr>
  <tr>
    <td><code>open (default)</code></td>
    <td>Opens the image lightbox with the source image being the one that triggered the action.</td>
  </tr>
</table>

### amp-lightbox <a name="amp-lightbox-1"></a>

<table>
  <tr>
    <th>Action</th>
    <th>Description</th>
  </tr>
  <tr>
    <td><code>open (default)</code></td>
    <td>Opens the lightbox.</td>
  </tr>
  <tr>
    <td><code>close</code></td>
    <td>Closes the lightbox.</td>
  </tr>
</table>

### amp-lightbox-gallery <a name="amp-lightbox-gallery"></a>

<table>
  <tr>
    <th>Action</th>
    <th>Description</th>
  </tr>
  <tr>
    <td><code>open</code></td>
    <td>Opens the lightbox-gallery. Can be triggered by tapping another element, if you specify the image id: `on="tap:amp-lightbox-gallery.open(id='image-id')"`.</td>
  </tr>
</table>

### amp-list <a name="amp-list-1"></a>

<table>
  <tr>
    <th>Action</th>
    <th>Description</th>
  </tr>
  <tr>
    <td><code>changeToLayoutContainer</code></td>
    <td>Update's <code>amp-list</code>'s layout to <code>layout="CONTAINTER"</code> to allow <a href="../extensions/amp-list/amp-list.md#dynamic-resizing">dynamic resizing</a>.</td>
  </tr>
  <tr>
    <td><code>refresh</code></td>
    <td>Refreshes data from the <code>src</code> and re-renders the list.</td>
  </tr>
</table>

### amp-live-list <a name="amp-live-list"></a>

<table>
  <tr>
    <th>Action</th>
    <th>Description</th>
  </tr>
  <tr>
    <td><code>update (default)</code></td>
    <td>Updates the DOM items to show updated content.</td>
  </tr>
</table>

### amp-selector <a name="amp-selector-1"></a>

<table>
  <tr>
    <th>Action</th>
    <th>Description</th>
  </tr>
  <tr>
    <td><code>clear</code></td>
    <td>Clears all selections from a defined <code>amp-selector</code>.</td>
  </tr>
  <tr>
    <td><code>selectUp(delta=INTEGER)</code></td>
    <td>Moves the selection up by the value of `delta`. The default `delta` is set to -1. If no options are selected, the selected state will become the value of the last option.</td>
  </tr>
  <tr>
    <td><code>selectDown(delta=INTEGER)</code></td>
    <td>Moves the selection down by the value of `delta`. The default `delta` is set to 1. If no options are selected, the selected state will become the value of the first option.</td>
  </tr>
  <tr>
    <td><code>toggle(index=INTEGER, value=BOOLEAN)</code></td>
    <td>Toggles the application of the `selected`. If the select attribute is absent, this action adds it. If the select attribute is present, this action removes it.

    You may force and keep an add or remove by including a boolean value in the `value` argument. A value of `true` will force add the `selected` attribute and not remove it if already present. A value of  `false` will remove the attribute, but not add it if absent.

  </td>
  </tr>
</table>

### amp-sidebar <a name="amp-sidebar-1"></a>

<table>
  <tr>
    <th>Action</th>
    <th>Description</th>
  </tr>
  <tr>
    <td><code>open (default)</code></td>
    <td>Opens the sidebar.</td>
  </tr>
  <tr>
    <td><code>close</code></td>
    <td>Closes the sidebar.</td>
  </tr>
  <tr>
    <td><code>toggle</code></td>
    <td>Toggles the state of the sidebar.</td>
  </tr>
</table>

### amp-state <a name="amp-state-1"></a>

<table>
  <tr>
    <th>Action</th>
    <th>Description</th>
  </tr>
  <tr>
    <td><code>refresh</code></td>
    <td>Refetches data at the `src` attribute while ignoring browser cache.</td>
  </tr>
</table>

### amp-user-notification <a name="amp-user-notification"></a>

<table>
  <tr>
    <th>Action</th>
    <th>Description</th>
  </tr>
  <tr>
    <td><code>dismiss (default)</code></td>
    <td>Hides the referenced user notification element.</td>
  </tr>
</table>

<!-- Previous anchor to the next heading, keeping to preserve old fragment links: -->

<a name="video-elements"></a>

### <a name="amp-video-actions"></a> amp-video and other Video Elements

The actions below are supported in `amp-video`, `amp-video-iframe` and [3rd party video players](https://github.com/ampproject/amphtml/blob/main/docs/spec/amp-video-interface.md) like `amp-youtube`.

<table>
  <tr>
    <th>Action</th>
    <th>Description</th>
  </tr>
  <tr>
    <td><code>play</code></td>
    <td>Plays the video.</td>
  </tr>
  <tr>
    <td><code>pause</code></td>
    <td>Pauses the video.</td>
  </tr>
  <tr>
    <td><code>mute</code></td>
    <td>Mutes the video.</td>
  </tr>
  <tr>
    <td><code>unmute</code></td>
    <td>Unmutes the video.</td>
  </tr>
  <tr>
    <td><code>fullscreenenter</code></td>
    <td>Takes the video to fullscreen.</td>
  </tr>
</table>

### form <a name="form-1"></a>

<table>
  <tr>
    <th>Action</th>
    <th>Description</th>
  </tr>
  <tr>
    <td><code>clear</code></td>
    <td>Clears any values in the form's inputs.</td>
  </tr>
  <tr>
    <td><code>submit</code></td>
    <td>Submits the form.</td>
  </tr>
</table>

## Special targets <a name="special-targets"></a>

The following are targets provided by the AMP system that have special requirements:

### Target: AMP <a name="target-amp"></a>

The `AMP` target is provided by the AMP runtime and implements top-level
actions that apply to the whole document.

<table>
  <tr>
    <th width="40%">Action</th>
    <th>Description</th>
  </tr>
  <tr>
    <td><code>navigateTo(url=STRING, target=STRING, opener=BOOLEAN)</code></td>
    <td>
      <p>Navigates current window to given URL, to the optional specified target if given (currenly only supporting <code>_top</code> and <code>_blank </code>). The optional <code>opener</code> parameter can be specified when using a target of <code>_blank</code> to allow the newly opened page to access <a href="https://developer.mozilla.org/en-US/docs/Web/API/Window/opener"><code>window.opener</code></a>.</p>
      <p><strong>Caveat:</strong> Using normal <code>&lt;a&gt;</code> links is recommended wherever possible since <code>AMP.navigateTo</code> is not recognized by web crawlers.</p>
    </td>
  </tr>
  <tr>
    <td><code>closeOrNavigateTo(url=STRING, target=STRING, opener=BOOLEAN)</code></td>
    <td>
      <p>Tries to close the window if allowed, otherwise it navigates similar to <code>navigateTo</code> Action. Useful for use-cases where a "Back" button may need to close the window if it were opened in a new window from previous page or navigate if it wasn't opened.</p>
      <p><strong>Caveat:</strong> Using normal <code>&lt;a&gt;</code> links is recommended wherever possible since <code>AMP.closeOrNavigateTo</code> is not recognized by web crawlers.</p>
    </td>
  </tr>
  <tr>
    <td><code>goBack(navigate=BOOLEAN)</code></td>
    <td>Navigates back in history. `navigate` is optional, and if set to <code>true</code>, allows for cross-document navigation similar to [history.back](https://developer.mozilla.org/en-US/docs/Web/API/History/back).</td>
  </tr>
  <tr>
    <td><code>print</code></td>
    <td>Opens the Print Dialog to print the current page.</td>
  </tr>
  <tr>
    <td>scrollTo(id=STRING, duration=INTEGER, position=STRING)</td>
    <td>Scrolls to the provided element ID on the current page.</td>
  </tr>
  <tr>
    <td>optoutOfCid</td>
    <td>Opts out of Client ID generation for all scopes.</td>
  </tr>
  <tr>
    <td><code>setState({foo: 'bar'})</code><sup>1</sup></td>
    <td>
      <p>Requires <a href="https://amp.dev/documentation/components/amp-bind.html#updating-state-with-ampsetstate">amp-bind</a>.</p>
      <p>Merges an object literal into the bindable state.</p>
      <p></p>
    </td>
  </tr>
  <tr>
    <td><code>pushState({foo: 'bar'})</code><sup>1</sup></td>
    <td>
      <p>Requires <a href="https://amp.dev/documentation/components/amp-bind.html#modifying-history-with-amppushstate">amp-bind</a>.</p>
      <p>Merges an object literal into the bindable state and pushes a new entry onto browser history stack. Popping the entry will restore the previous values of variables (in this example, <code>foo</code>).    </td>
  </tr>
  <tr>
<<<<<<< HEAD
    <td><code>copy(text='content')</code></td>
    <td>
      <p>Copy any content to the clipboard. <code>text</code> is optional, and if is set it will copy those content/value into the clipboard.</p>
    </td>
=======
    <td><code>toggleTheme()</code></td>
    <td>Toggles the amp-dark-mode class on the body element when called and sets users preference to the localStorage. The amp-dark-mode class is added by default to body based on the <code>prefers-color-scheme</code> value. Use <code>data-prefers-dark-mode-class</code> attribute on body tag to override the class to be used for dark mode.</td>
>>>>>>> 07236921
  </tr>
</table>

<sup>1</sup>When used with <a href="#multiple-actions-for-one-event">multiple actions</a>, subsequent actions will wait for <code>setState()</code> or <code>pushState()</code> to complete before invocation. Only a single <code>setState()</code> or <code>pushState()</code> is allowed per event.

### Target: amp-access <a name="target-amp-access"></a>

The `amp-access` target is provided by the [amp-access](https://amp.dev/documentation/components/amp-access.html) component.

The `amp-access` target is special for these reasons:

1.  You can't give an arbitrary ID to this target. The target is always `amp-access`.
2.  The actions for `amp-access` are dynamic depending on the structure of the [AMP Access Configuration](https://amp.dev/documentation/components/amp-access#configuration).

See [details](https://amp.dev/documentation/components/amp-access#login-link) about using the `amp-access` target.<|MERGE_RESOLUTION|>--- conflicted
+++ resolved
@@ -750,15 +750,12 @@
       <p>Merges an object literal into the bindable state and pushes a new entry onto browser history stack. Popping the entry will restore the previous values of variables (in this example, <code>foo</code>).    </td>
   </tr>
   <tr>
-<<<<<<< HEAD
     <td><code>copy(text='content')</code></td>
     <td>
       <p>Copy any content to the clipboard. <code>text</code> is optional, and if is set it will copy those content/value into the clipboard.</p>
     </td>
-=======
     <td><code>toggleTheme()</code></td>
     <td>Toggles the amp-dark-mode class on the body element when called and sets users preference to the localStorage. The amp-dark-mode class is added by default to body based on the <code>prefers-color-scheme</code> value. Use <code>data-prefers-dark-mode-class</code> attribute on body tag to override the class to be used for dark mode.</td>
->>>>>>> 07236921
   </tr>
 </table>
 
