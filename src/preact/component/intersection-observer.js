--- conflicted
+++ resolved
@@ -5,14 +5,9 @@
 /**
  * Uses a shared IntersectionObserver per window instance to observe the given `ref`.
  *
-<<<<<<< HEAD
- * @param {function(IntersectionObserverEntry)} callback
+ * @param {function(IntersectionObserverEntry):void} callback
  * @param {IOOptions} [ioOptions]
- * @return {function(Element)}
-=======
- * @param {function(IntersectionObserverEntry):void} callback
  * @return {function(Element):void}
->>>>>>> cfab8b11
  */
 export function useIntersectionObserver(callback, ioOptions) {
   const unobserveRef = useRef(null);
