/**
 * Copyright 2021 The AMP HTML Authors. All Rights Reserved.
 *
 * Licensed under the Apache License, Version 2.0 (the "License");
 * you may not use this file except in compliance with the License.
 * You may obtain a copy of the License at
 *
 *      http://www.apache.org/licenses/LICENSE-2.0
 *
 * Unless required by applicable law or agreed to in writing, software
 * distributed under the License is distributed on an "AS-IS" BASIS,
 * WITHOUT WARRANTIES OR CONDITIONS OF ANY KIND, either express or implied.
 * See the License for the specific language governing permissions and
 * limitations under the License.
 */

import {getOptionalSandboxFlags, getRequiredSandboxFlags} from '#core/3p-frame';
import {sequentialIdGenerator} from '#core/data-structures/id-generator';
import {dict} from '#core/types/object';
import {includes} from '#core/types/string';

import * as Preact from '#preact';
import {
  useEffect,
  useImperativeHandle,
  useLayoutEffect,
  useMemo,
  useRef,
  useState,
} from '#preact';
import {forwardRef} from '#preact/compat';

import {IframeEmbed} from './iframe';

import {
  generateSentinel,
  getBootstrapUrl,
  getDefaultBootstrapBaseUrl,
} from '../../3p-frame';
import {parseUrlDeprecated} from '../../url';

/** @type {!Object<string,function():void>} 3p frames for that type. */
export const countGenerators = {};

/** @enum {string} */
export const MessageType = {
  // TODO(wg-bento): Add more types as they become needed.
  EMBED_SIZE: 'embed-size',
};

// Block synchronous XHR in ad. These are very rare, but super bad for UX
// as they block the UI thread for the arbitrary amount of time until the
// request completes.
const BLOCK_SYNC_XHR = "sync-xhr 'none'";

// TODO(wg-bento): UA check for required flags without iframe element
const DEFAULT_SANDBOX =
  getRequiredSandboxFlags().join(' ') +
  ' ' +
  getOptionalSandboxFlags().join(' ');

/**
 * Creates the iframe for the embed. Applies correct size and passes the embed
 * attributes to the frame via JSON inside the fragment.
 * @param {!IframeEmbedDef.Props} props
 * @param {{current: (!IframeEmbedDef.Api|null)}} ref
 * @return {PreactDef.Renderable}
 */
function ProxyIframeEmbedWithRef(
  {
    allow = BLOCK_SYNC_XHR,
    excludeSandbox,
    name: nameProp,
    messageHandler,
    options,
    sandbox = DEFAULT_SANDBOX,
    src: srcProp,
    type,
    title = type,
    ...rest
  },
  ref
) {
  if (!includes(allow, BLOCK_SYNC_XHR)) {
    throw new Error(
      `'allow' prop must contain "${BLOCK_SYNC_XHR}". Found "${allow}".`
    );
  }

  const contentRef = useRef(null);
  const iframeRef = useRef(null);
  const count = useMemo(() => {
    if (!countGenerators[type]) {
      countGenerators[type] = sequentialIdGenerator();
    }
    return countGenerators[type]();
  }, [type]);

<<<<<<< HEAD
  const [{name, src}, setNameAndSrc] = useState({name: nameProp, src: srcProp});
  const sentinelRef = useRef(null);

=======
  const [nameAndSrc, setNameAndSrc] = useState({name: nameProp, src: srcProp});
  const {name, src} = nameAndSrc;
>>>>>>> 194d47d2
  useLayoutEffect(() => {
    const win = contentRef.current?.ownerDocument?.defaultView;
    const src =
      srcProp ?? (win ? getDefaultBootstrapBaseUrl(win) : 'about:blank');
    if (nameProp) {
      setNameAndSrc({name: nameProp, src});
      return;
    }
    if (!win) {
      return;
    }
    if (!sentinelRef.current) {
      sentinelRef.current = generateSentinel(win);
    }
    const context = Object.assign(
      dict({
        'location': {
          'href': win.location.href,
        },
        'sentinel': sentinelRef.current,
      })
    );
    const attrs = Object.assign(
      dict({
        'title': title,
        'type': type,
        '_context': context,
      }),
      options
    );
    setNameAndSrc({
      name: JSON.stringify(
        dict({
          'host': parseUrlDeprecated(src).hostname,
          'bootstrap': getBootstrapUrl(type),
          'type': type,
          // "name" must be unique across iframes, so we add a count.
          // See: https://github.com/ampproject/amphtml/pull/2955
          'count': count,
          'attributes': attrs,
        })
      ),
      src,
    });
  }, [count, nameProp, options, srcProp, title, type]);

  useEffect(() => {
    const iframe = iframeRef.current?.node;
    if (!iframe) {
      return;
    }
    const parent = iframe.parentNode;
    parent.insertBefore(iframe, iframe.nextSibling);
  }, [name]);

  // Component API: IframeEmbedDef.Api.
  useImperativeHandle(
    ref,
    () => ({
      // Standard Bento
      get readyState() {
        return iframeRef.current?.readyState;
      },
      get node() {
        return iframeRef.current?.node;
      },
    }),
    []
  );

  return (
    <IframeEmbed
      allow={allow}
      contentRef={contentRef}
      messageHandler={messageHandler}
      name={name}
      ref={iframeRef}
      ready={!!name}
      sandbox={excludeSandbox ? undefined : sandbox}
      src={src}
      title={title}
      {...rest}
    />
  );
}

const ProxyIframeEmbed = forwardRef(ProxyIframeEmbedWithRef);
ProxyIframeEmbed.displayName = 'ProxyIframeEmbed'; // Make findable for tests.
export {ProxyIframeEmbed};<|MERGE_RESOLUTION|>--- conflicted
+++ resolved
@@ -96,14 +96,10 @@
     return countGenerators[type]();
   }, [type]);
 
-<<<<<<< HEAD
-  const [{name, src}, setNameAndSrc] = useState({name: nameProp, src: srcProp});
+  const [nameAndSrc, setNameAndSrc] = useState({name: nameProp, src: srcProp});
+  const {name, src} = nameAndSrc;
   const sentinelRef = useRef(null);
 
-=======
-  const [nameAndSrc, setNameAndSrc] = useState({name: nameProp, src: srcProp});
-  const {name, src} = nameAndSrc;
->>>>>>> 194d47d2
   useLayoutEffect(() => {
     const win = contentRef.current?.ownerDocument?.defaultView;
     const src =
