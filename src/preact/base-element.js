--- conflicted
+++ resolved
@@ -749,36 +749,22 @@
     // Add AmpContext with renderable/playable proeprties.
     const v = <WithAmpContext {...this.context_}>{comp}</WithAmpContext>;
 
-<<<<<<< HEAD
     try {
       if (this.hydrationPending_) {
         this.hydrationPending_ = false;
-        hydrate(v, this.container_);
+        hydrate(v, container);
       } else {
         const replacement = lightDomTag
-          ? childElementByAttr(this.container_, RENDERED_ATTR)
+          ? childElementByAttr(container, RENDERED_ATTR)
           : null;
         if (replacement) {
           replacement[RENDERED_PROP] = true;
         }
-        render(v, this.container_, replacement);
+        render(v, container, replacement ?? undefined);
       }
     } catch (err) {
       this.renderDeferred_?.reject(err);
       throw err;
-=======
-    if (this.hydrationPending_) {
-      this.hydrationPending_ = false;
-      hydrate(v, container);
-    } else {
-      const replacement = lightDomTag
-        ? childElementByAttr(container, RENDERED_ATTR)
-        : null;
-      if (replacement) {
-        replacement[RENDERED_PROP] = true;
-      }
-      render(v, container, replacement ?? undefined);
->>>>>>> 66aa670b
     }
 
     // Dispatch the DOM_UPDATE event when rendered in the light DOM.
