/**
 * Copyright 2019 The AMP HTML Authors. All Rights Reserved.
 *
 * Licensed under the Apache License, Version 2.0 (the "License");
 * you may not use this file except in compliance with the License.
 * You may obtain a copy of the License at
 *
 *      http://www.apache.org/licenses/LICENSE-2.0
 *
 * Unless required by applicable law or agreed to in writing, software
 * distributed under the License is distributed on an "AS-IS" BASIS,
 * WITHOUT WARRANTIES OR CONDITIONS OF ANY KIND, either express or implied.
 * See the License for the specific language governing permissions and
 * limitations under the License.
 */

import * as Preact from './index';
import {ActionTrust} from '#core/constants/action-constants';
import {AmpEvents} from '#core/constants/amp-events';
import {BaseElement} from '#preact/bento-ce';
import {CanPlay, CanRender, LoadingProp} from '../context/contextprops';
import {Deferred} from '#core/data-structures/promise';
import {Layout, applyFillContent, isLayoutSizeDefined} from '#core/dom/layout';
import {Loading} from '#core/loading-instructions';
import {MediaQueryProps} from '#core/dom/media-query-props';
import {PauseHelper} from '#core/dom/video/pause-helper';
import {ReadyState} from '#core/constants/ready-state';
import {Slot, createSlot} from './slot';
import {WithAmpContext} from './context';
import {
  addGroup,
  discover,
  setGroupProp,
  setParent,
  subscribe,
} from '../context';
import {
  childElementByAttr,
  childElementByTag,
  matches,
  realChildNodes,
} from '#core/dom/query';
import {
  createElementWithAttributes,
  dispatchCustomEvent,
  parseBooleanAttribute,
} from '#core/dom';
import {dashToCamelCase} from '#core/types/string';
import {devAssert} from '#core/assert';
import {dict, hasOwn, map} from '#core/types/object';
import {getDate} from '#core/types/date';
import {getMode} from '../mode';
import {hydrate, render} from './index';
import {installShadowStyle} from '../shadow-embed';
import {isElement} from '#core/types';
import {sequentialIdGenerator} from '#core/math/id-generator';

/**
 * The following combinations are allowed.
 * - `attr`, (optionally) `type`, and (optionally) `media` can be specified when
 *   an attribute maps to a component prop 1:1.
 * - `attrs` and `parseAttrs` can be specified when multiple attributes map
 *   to a single prop.
 * - `attrPrefix` can be specified when multiple attributes with the same prefix
 *   map to a single prop object. The prefix cannot equal the attribute name.
 * - `selector` can be specified for children of a certain shape and structure
 *   according to ChildDef.
 * - `passthrough` can be specified to slot children using a single
 *   `<slot>` element for all children. This is in contrast to selector mode,
 *   which creates a new named `<slot>` for every selector.
 * - `passthroughNonEmpty` is similar to passthrough mode except that when there
 *   are no children elements, the returned value will be null instead of the
 *   unnamed `<slot>`. This allows the Preact environment to have conditional
 *   behavior depending on whether or not there are children.
 *
 * @typedef {{
 *   attr: (string|undefined),
 *   type: (string|undefined),
 *   attrPrefix: (string|undefined),
 *   attrs: (!Array<string>|undefined),
 *   parseAttrs: ((function(!Element):*)|undefined),
 *   media: (boolean|undefined),
 *   default: *,
 * }|string}
 */
let AmpElementPropDef;

/**
 * @typedef {{
 *   name: string,
 *   selector: string,
 *   single: (boolean|undefined),
 *   clone: (boolean|undefined),
 *   props: (!JsonObject|undefined),
 * }}
 */
let ChildDef;

/** @const {!MutationObserverInit} */
const CHILDREN_MUTATION_INIT = {
  childList: true,
};

/** @const {!MutationObserverInit} */
const PASSTHROUGH_MUTATION_INIT = {
  childList: true,
  characterData: true,
};

/** @const {!MutationObserverInit} */
const TEMPLATES_MUTATION_INIT = {
  childList: true,
};

/** @const {!JsonObject<string, string>} */
const SHADOW_CONTAINER_ATTRS = dict({
  'style': 'display: contents; background: inherit;',
  'part': 'c',
});

/** @const {string} */
const SERVICE_SLOT_NAME = 'i-amphtml-svc';

/** @const {!JsonObject<string, string>} */
const SERVICE_SLOT_ATTRS = dict({'name': SERVICE_SLOT_NAME});

/** @const {string} */
const RENDERED_ATTR = 'i-amphtml-rendered';

/** @const {!JsonObject<string, string>} */
const RENDERED_ATTRS = dict({'i-amphtml-rendered': ''});

/**
 * The same as `applyFillContent`, but inside the shadow.
 * @const {!Object}
 */
const SIZE_DEFINED_STYLE = {
  'position': 'absolute',
  'top': '0',
  'left': '0',
  'width': '100%',
  'height': '100%',
};

/**
 * This is an internal property that marks light DOM nodes that were rendered
 * by AMP/Preact bridge and thus must be ignored by the mutation observer to
 * avoid mutate->rerender->mutate loops.
 */
const RENDERED_PROP = '__AMP_RENDERED';

const UNSLOTTED_GROUP = 'unslotted';

/** @return {boolean} */
const MATCH_ANY = () => true;

const childIdGenerator = sequentialIdGenerator();

const ONE_OF_ERROR_MESSAGE =
  'Only one of "attr", "attrs", "attrPrefix", "passthrough", ' +
  '"passthroughNonEmpty", or "selector" must be given';

/**
 * @param {!Object<string, !AmpElementPropDef>} propDefs
 * @param {function(!AmpElementPropDef):boolean} cb
 * @return {boolean}
 */
function checkPropsFor(propDefs, cb) {
  return Object.values(propDefs).some(cb);
}

/**
 * @param {!AmpElementPropDef} def
 * @return {boolean}
 */
const HAS_MEDIA = (def) => !!def.media;

/**
 * @param {!AmpElementPropDef} def
 * @return {boolean}
 */
const HAS_SELECTOR = (def) => typeof def === 'string' || !!def.selector;

/**
 * @param {!AmpElementPropDef} def
 * @return {boolean}
 */
const HAS_PASSTHROUGH = (def) => !!(def.passthrough || def.passthroughNonEmpty);

/**
 * @param {Node} node
 * @return {boolean}
 */
const IS_EMPTY_TEXT_NODE = (node) =>
  node.nodeType === /* TEXT_NODE */ 3 && node.nodeValue.trim().length === 0;

/**
 * Wraps a Preact Component in a BaseElement class.
 *
 * Most functionality should be done in Preact. We don't expose the BaseElement
 * subclass on purpose, you're not meant to do work in the subclass! There will
 * be very few exceptions, which is why we allow options to configure the
 * class.
 *
 * @template API_TYPE
 */
export class PreactBaseElement extends BaseElement {
  /** @override @nocollapse */
  static R1() {
    return true;
  }

  /** @override @nocollapse */
  static requiresShadowDom() {
    // eslint-disable-next-line local/no-static-this
    return this['usesShadowDom']; // eslint-disable-line local/restrict-this-access
  }

  /** @override @nocollapse */
  static usesLoading() {
    // eslint-disable-next-line local/no-static-this
    const Ctor = this; // eslint-disable-line local/restrict-this-access
    return Ctor['loadable'];
  }

  /** @override @nocollapse */
  static prerenderAllowed() {
    // eslint-disable-next-line local/no-static-this
    const Ctor = this; // eslint-disable-line local/restrict-this-access
    return !Ctor.usesLoading();
  }

  /** @param {!Element} element */
  constructor(element) {
    super(element);

    /** @private {!JsonObject} */
    this.defaultProps_ = dict({
      'loading': Loading.AUTO,
      'onReadyState': () => this.onReadyState_(),
      'onPlayingState': () => this.updateIsPlaying_(),
    });

    /** @private {!AmpContextDef.ContextType} */
    this.context_ = {
      renderable: false,
      playable: true,
      loading: Loading.AUTO,
      notify: () => this.mutateElement(() => {}),
    };

    /** @private {boolean} */
    this.resetLoading_ = false;

    /** @private {?API_TYPE} */
    this.apiWrapper_ = null;

    /** @private {?API_TYPE} */
    this.currentRef_ = null;

    /** @param {?API_TYPE|null} current */
    this.refSetter_ = (current) => {
      // The API shape **must** be consistent.
      if (current !== null) {
        if (this.apiWrapper_) {
          this.checkApiWrapper_(current);
        } else {
          this.initApiWrapper_(current);
        }
      }
      this.currentRef_ = current;
      this.maybeUpdateReadyState_();
    };

    /** @type {?Deferred<!API_TYPE>} */
    this.deferredApi_ = null;

    /** @private {?Array} */
    this.contextValues_ = null;

    /** @private {?Node} */
    this.container_ = null;

    /** @private {boolean} */
    this.scheduledRender_ = false;

    /** @private {?Deferred} */
    this.renderDeferred_ = null;

    /** @private @const {function()} */
    this.boundRerender_ = () => {
      this.scheduledRender_ = false;
      this.rerender_();
    };

    /** @private {boolean} */
    this.hydrationPending_ = false;

    /** @private {boolean} */
    this.mounted_ = false;

    /** @protected {?MutationObserver} */
    this.observer = null;

    /** @private {!PauseHelper} */
    this.pauseHelper_ = new PauseHelper(element);

    /** @protected {?MediaQueryProps} */
    this.mediaQueryProps_ = null;
  }

  /**
   * A chance to initialize default Preact props for the element.
   *
   * @return {!JsonObject|undefined}
   */
  init() {}

  /** @override */
  isLayoutSupported(layout) {
    const Ctor = this.constructor;
    if (Ctor['layoutSizeDefined']) {
      return (
        isLayoutSizeDefined(layout) ||
        // This allows a developer to specify the component's size using the
        // user stylesheet without the help of AMP's static layout rules.
        // Bento components use `ContainWrapper` with `contain:strict`, thus
        // if a user stylesheet doesn't provide for the appropriate size, the
        // element's size will be 0. The user stylesheet CSS can use
        // fixed `width`/`height`, `aspect-ratio`, `flex`, `grid`, or any
        // other CSS layouts coupled with `@media` queries and other CSS tools.
        // Besides normal benefits of using plain CSS, an important feature of
        // using this layout is that AMP does not add "sizer" elements thus
        // keeping the user DOM clean.
        layout == Layout.CONTAINER
      );
    }
    return super.isLayoutSupported(layout);
  }

  /** @override */
  buildCallback() {
    const Ctor = this.constructor;

    this.observer = new MutationObserver((rs) => this.checkMutations_(rs));
    const props = Ctor['props'];
    const childrenInit = checkPropsFor(props, HAS_SELECTOR)
      ? CHILDREN_MUTATION_INIT
      : null;
    const passthroughInit = checkPropsFor(props, HAS_PASSTHROUGH)
      ? PASSTHROUGH_MUTATION_INIT
      : null;
    const templatesInit = Ctor['usesTemplate'] ? TEMPLATES_MUTATION_INIT : null;
    this.observer.observe(this.element, {
      attributes: true,
      ...childrenInit,
      ...passthroughInit,
      ...templatesInit,
    });

    this.mediaQueryProps_ = checkPropsFor(props, HAS_MEDIA)
      ? new MediaQueryProps(this.win, () => this.scheduleRender_())
      : null;

    const staticProps = Ctor['staticProps'];
    const initProps = this.init();
    Object.assign(
      /** @type {!Object} */ (this.defaultProps_),
      staticProps,
      initProps
    );

    this.checkPropsPostMutations();

    // Unmount callback.
    subscribe(this.element, [], () => {
      return () => {
        this.mounted_ = false;
        if (this.container_) {
          // We have to unmount the component to run all cleanup functions and
          // release handlers. The only way to unmount right now is by
          // unrendering the DOM. If the new `unmount` API becomes available, this
          // code can be changed to `unmount` and the follow up render would
          // have to execute the fast `hydrate` API.
          render(null, this.container_);
        }
      };
    });

    // Unblock rendering on first `CanRender` response. And keep the context
    // in-sync.
    subscribe(
      this.element,
      [CanRender, CanPlay, LoadingProp],
      (canRender, canPlay, loading) => {
        this.context_.renderable = canRender;
        this.context_.playable = canPlay;
        this.context_.loading = loading;
        this.mounted_ = true;
        this.scheduleRender_();
      }
    );

    const useContexts = Ctor['useContexts'];
    if (useContexts.length != 0) {
      subscribe(this.element, useContexts, (...contexts) => {
        this.contextValues_ = contexts;
        this.scheduleRender_();
      });
    }

    this.renderDeferred_ = new Deferred();
    this.scheduleRender_();

    if (Ctor['loadable']) {
      this.setReadyState(ReadyState.LOADING);
    }
    this.maybeUpdateReadyState_();

    return this.renderDeferred_.promise;
  }

  /** @override */
  ensureLoaded() {
    const Ctor = this.constructor;
    if (!Ctor['loadable']) {
      return;
    }
    this.mutateProps(dict({'loading': Loading.EAGER}));
    this.resetLoading_ = true;
  }

  /** @override */
  mountCallback() {
    discover(this.element);
    const Ctor = this.constructor;
    if (Ctor['loadable'] && this.getProp('loading') != Loading.AUTO) {
      this.mutateProps({'loading': Loading.AUTO});
      this.resetLoading_ = false;
    }
  }

  /** @override */
  unmountCallback() {
    discover(this.element);
    const Ctor = this.constructor;
    if (Ctor['loadable']) {
      this.mutateProps({'loading': Loading.UNLOAD});
    }
    this.updateIsPlaying_(false);
    this.mediaQueryProps_?.dispose();
  }

  /** @override */
  mutatedAttributesCallback() {
    if (this.container_) {
      this.scheduleRender_();
    }
  }

  /**
   * @protected
   * @param {!JsonObject} props
   */
  mutateProps(props) {
    Object.assign(/** @type {!Object} */ (this.defaultProps_), props);
    this.scheduleRender_();
  }

  /**
   * @return {!API_TYPE}
   * @protected
   */
  api() {
    return devAssert(this.currentRef_);
  }

  /**
   * Register an action for AMP documents to execute an API handler.
   *
   * This has no effect on Bento documents, since they lack an Actions system.
   * Instead, they should use `(await element.getApi()).action()`
   * @param {string} alias
   * @param {function(!API_TYPE, !../service/action-impl.ActionInvocation)} handler
   * @param {../action-constants.ActionTrust} minTrust
   * @protected
   */
  registerApiAction(alias, handler, minTrust = ActionTrust.DEFAULT) {
    this.registerAction?.(
      alias,
      (invocation) => handler(this.api(), invocation),
      minTrust
    );
  }

  /**
   * A callback called immediately after mutations have been observed on a
   * component. This differs from `checkPropsPostMutations` in that it is
   * called in all cases of mutation.
   * @param {!Array<MutationRecord>} unusedRecords
   * @protected
   */
  mutationObserverCallback(unusedRecords) {}

  /**
   * A callback called immediately after mutations have been observed on a
   * component's defined props. The implementation can verify if any
   * additional properties need to be mutated via `mutateProps()` API.
   * @protected
   */
  checkPropsPostMutations() {}

  /**
   * A callback called to compute props before rendering is run. The properties
   * computed here and ephemeral and thus should not be persisted via a
   * `mutateProps()` method.
   * @param {!JsonObject} unusedProps
   * @protected
   */
  updatePropsForRendering(unusedProps) {}

  /**
   * A callback called to check whether the element is ready for rendering.
   * @param {!JsonObject} unusedProps
   * @return {boolean}
   * @protected
   */
  isReady(unusedProps) {
    return true;
  }

  /**
   * @param {!Array<!MutationRecord>} records
   * @private
   */
  checkMutations_(records) {
    const Ctor = this.constructor;
    this.mutationObserverCallback(records);
    const rerender = records.some((m) => shouldMutationBeRerendered(Ctor, m));
    if (rerender) {
      this.checkPropsPostMutations();
      this.scheduleRender_();
    }
  }

  /** @private */
  scheduleRender_() {
    if (!this.scheduledRender_) {
      this.scheduledRender_ = true;
      this.mutateElement(this.boundRerender_);
    }
  }

  /** @private */
  maybeUpdateReadyState_() {
    const {currentRef_: api} = this;

    const apiReadyState = api?.['readyState'];
    if (apiReadyState && apiReadyState !== this.element.readyState) {
      this.onReadyState_(apiReadyState);
    }
  }

  /**
   * @param {!ReadyState} state
   * @param {*=} opt_failure
   * @private
   */
  onReadyState_(state, opt_failure) {
    this.setReadyState(state, opt_failure);

    const Ctor = this.constructor;
    if (Ctor['unloadOnPause']) {
      // These are typically iframe-based elements where we don't know
      // whether a media is currently playing. So we have to assume that
      // it is whenever the element is loaded.
      this.updateIsPlaying_(state == ReadyState.COMPLETE);
    }

    // Reset "loading" property back to "auto".
    if (this.resetLoading_) {
      this.resetLoading_ = false;
      this.mutateProps({'loading': Loading.AUTO});
    }
  }

  /** @private */
  rerender_() {
    // If the component unmounted before the scheduled render runs, exit
    // early.
    if (!this.mounted_) {
      return;
    }

    const Ctor = this.constructor;
    const isShadow = Ctor['usesShadowDom'];
    const lightDomTag = isShadow ? null : Ctor['lightDomTag'];
    const isDetached = Ctor['detached'];

    if (!this.container_) {
      const doc = this.win.document;
      if (isShadow) {
        devAssert(
          !isDetached,
          'The AMP element cannot be rendered in detached mode ' +
            'when "props" are configured with "children" property.'
        );
        // Check if there's a pre-constructed shadow DOM.
        let {shadowRoot} = this.element;
        let container = shadowRoot && childElementByTag(shadowRoot, 'c');
        if (container) {
          this.hydrationPending_ = true;
        } else {
          // Create new shadow root.
          shadowRoot = this.element.attachShadow({
            mode: 'open',
            delegatesFocus: Ctor['delegatesFocus'],
          });

          // The pre-constructed shadow root is required to have the stylesheet
          // inline. Thus, only the new shadow roots share the stylesheets.
          const shadowCss = Ctor['shadowCss'];
          if (shadowCss) {
            installShadowStyle(shadowRoot, this.element.tagName, shadowCss);
          }

          // Create container.
          // The pre-constructed shadow root is required to have this container.
          container = createElementWithAttributes(
            doc,
            'c',
            SHADOW_CONTAINER_ATTRS
          );
          shadowRoot.appendChild(container);

          // Create a slot for internal service elements i.e. "i-amphtml-sizer".
          // The pre-constructed shadow root is required to have this slot.
          const serviceSlot = createElementWithAttributes(
            doc,
            'slot',
            SERVICE_SLOT_ATTRS
          );
          shadowRoot.appendChild(serviceSlot);
          this.getPlaceholder?.()?.setAttribute('slot', SERVICE_SLOT_NAME);
          this.getFallback?.()?.setAttribute('slot', SERVICE_SLOT_NAME);
        }
        this.container_ = container;

        // Connect shadow root to the element's context.
        setParent(shadowRoot, this.element);
        // In Shadow DOM, only the children distributed in
        // slots are displayed. All other children are undisplayed. We need
        // to create a simple mechanism that would automatically compute
        // `CanRender = false` on undistributed children.
        addGroup(this.element, UNSLOTTED_GROUP, MATCH_ANY, /* weight */ -1);
        // eslint-disable-next-line local/restrict-this-access
        setGroupProp(this.element, UNSLOTTED_GROUP, CanRender, this, false);
      } else if (lightDomTag) {
        this.container_ = this.element;
        const replacement =
          childElementByAttr(this.container_, RENDERED_ATTR) ||
          createElementWithAttributes(doc, lightDomTag, RENDERED_ATTRS);
        replacement[RENDERED_PROP] = true;
        if (Ctor['layoutSizeDefined']) {
          replacement.classList.add('i-amphtml-fill-content');
        }
        this.container_.appendChild(replacement);
      } else {
        const container = doc.createElement('i-amphtml-c');
        this.container_ = container;
        applyFillContent(container);
        if (!isDetached) {
          this.element.appendChild(container);
        }
      }
    }

    // Exit early if contexts are not ready. Optional contexts will yield
    // right away, even when `null`. The required contexts will block the
    // `contextValues` until available.
    const useContexts = Ctor['useContexts'];
    const contextValues = this.contextValues_;
    const isContextReady = useContexts.length == 0 || contextValues != null;
    if (!isContextReady) {
      return;
    }

    // Process attributes and children.
    const props = collectProps(
      Ctor,
      this.element,
      this.refSetter_,
      this.defaultProps_,
      this.mediaQueryProps_
    );
    this.updatePropsForRendering(props);

    if (!this.isReady(props)) {
      return;
    }

    // While this "creates" a new element, diffing will not create a second
    // instance of Component. Instead, the existing one already rendered into
    // this element will be reused.
    let comp = Preact.createElement(Ctor['Component'], props);

    // Add contexts.
    for (let i = 0; i < useContexts.length; i++) {
      const Context = useContexts[i].type;
      const value = contextValues[i];
      if (value) {
        comp = <Context.Provider value={value}>{comp}</Context.Provider>;
      }
    }

    // Add AmpContext with renderable/playable proeprties.
    const v = <WithAmpContext {...this.context_}>{comp}</WithAmpContext>;

    if (this.hydrationPending_) {
      this.hydrationPending_ = false;
      hydrate(v, this.container_);
    } else {
      const replacement = lightDomTag
        ? childElementByAttr(this.container_, RENDERED_ATTR)
        : null;
      if (replacement) {
        replacement[RENDERED_PROP] = true;
      }
      render(v, this.container_, replacement);
    }

    // Dispatch the DOM_UPDATE event when rendered in the light DOM.
    if (!isShadow && !isDetached) {
      this.mutateElement(() =>
        dispatchCustomEvent(this.element, AmpEvents.DOM_UPDATE, null)
      );
    }

    if (this.renderDeferred_) {
      this.renderDeferred_.resolve();
      this.renderDeferred_ = null;
    }
  }

  /**
   * @protected
   * @param {string} prop
   * @param {*} opt_fallback
   * @return {*}
   */
  getProp(prop, opt_fallback) {
    if (!hasOwn(this.defaultProps_, prop)) {
      return opt_fallback;
    }
    return this.defaultProps_[prop];
  }

  /**
   * Returns reference to upgraded imperative API object, as in React's
   * useImperativeHandle.
   *
   * @return {!Promise<!API_TYPE>}
   * @override
   */
  getApi() {
    const api = this.apiWrapper_;
    if (api) {
      return Promise.resolve(api);
    }
    if (!this.deferredApi_) {
      this.deferredApi_ = new Deferred();
    }
    return this.deferredApi_.promise;
  }

  /**
   * Creates a wrapper around a Preact ref. The API surface exposed by this ref
   * **must** be consistent accross all rerenders.
   *
   * This wrapper is necessary because every time React rerenders, it creates
   * (depending on deps checking) a new imperative handle and sets that to
   * `ref.current`. So if we ever returned `ref.current` directly, it could go
   * stale by the time its actually used.
   *
   * @param {!API_TYPE} current
   * @private
   */
  initApiWrapper_(current) {
    const api = map();
    const keys = Object.keys(current);
    for (let i = 0; i < keys.length; i++) {
      const key = keys[i];
      // eslint-disable-next-line local/restrict-this-access
      wrapRefProperty(this, api, key);
    }
    this.apiWrapper_ = api;
    if (this.deferredApi_) {
      this.deferredApi_.resolve(api);
      this.deferredApi_ = null;
    }
  }

  /**
   * Verifies that every Preact render exposes the same API surface as the previous render.
   * If it does not, the API wrapper is syncrhonized.
   *
   * @param {!API_TYPE} current
   * @private
   */
  checkApiWrapper_(current) {
    if (!getMode().localDev) {
      return;
    }
    // Hack around https://github.com/preactjs/preact/issues/3084
    if (current.constructor && current.constructor.name !== 'Object') {
      return;
    }
    const api = this.apiWrapper_;
    const newKeys = Object.keys(current);
    for (let i = 0; i < newKeys.length; i++) {
      const key = newKeys[i];
      devAssert(
        hasOwn(api, key),
        'Inconsistent Bento API shape: imperative API gained a "%s" key for %s',
        key,
        this.element
      );
    }
    const oldKeys = Object.keys(api);
    for (let i = 0; i < oldKeys.length; i++) {
      const key = oldKeys[i];
      devAssert(
        hasOwn(current, key),
        'Inconsistent Bento API shape: imperative API lost a "%s" key for %s',
        key,
        this.element
      );
    }
  }

  /**
   * Dispatches an error event. Provided as a method so Preact components can
   * call into it, while AMP components can override to trigger action services.
   * @param {!Element} element
   * @param {string} eventName
   * @param {!JSONObject|string|undefined|null} detail
   * @return {!Object}
   */
  triggerEvent(element, eventName, detail) {
    dispatchCustomEvent(element, eventName, detail);
  }

  /** @override */
  pauseCallback() {
    const Ctor = this.constructor;
    if (Ctor['unloadOnPause']) {
      this.mutateProps(dict({'loading': Loading.UNLOAD}));
      this.resetLoading_ = true;
    } else {
      const {currentRef_: api} = this;
      api?.['pause']?.();
    }
  }

  /**
   * @param {boolean} isPlaying
   * @private
   */
  updateIsPlaying_(isPlaying) {
    this.pauseHelper_.updatePlaying(isPlaying);
  }
}

/**
 * @param {typeof PreactBaseElement} baseElement
 * @param {!Object} api
 * @param {string} key
 */
function wrapRefProperty(baseElement, api, key) {
  Object.defineProperty(api, key, {
    configurable: true,

    get() {
      return baseElement.currentRef_[key];
    },

    set(v) {
      baseElement.currentRef_[key] = v;
    },
  });
}

/**
 * Returns the upgraded imperative API object, once Preact has actually mounted.
 *
 * This technically works with both Bento and Legacy components, returning the
 * BaseElement instance in the later case.
 *
 * @param {!Element} el
 * @return {!Promise<!Object>}
 */
export function whenUpgraded(el) {
  return el.ownerDocument.defaultView.customElements
    .whenDefined(el.localName)
    .then(() => el.getImpl())
    .then((impl) => impl.getApi());
}

// Ideally, these would be Static Class Fields. But Closure can't even.

/**
 * Override to provide the Component definition.
 *
 * @protected {!PreactDef.FunctionalComponent}
 */
PreactBaseElement['Component'] = function () {
  devAssert(false, 'Must provide Component');
};

/**
 * If default props are static, this can be used instead of init().
 * @protected {!JsonObject|undefined}
 */
PreactBaseElement['staticProps'] = undefined;

/**
 * @protected {!Array<!ContextProp>}
 */
PreactBaseElement['useContexts'] = getMode().localDev ? Object.freeze([]) : [];

/**
 * Whether the component implements a loading protocol.
 *
 * @protected {boolean}
 */
PreactBaseElement['loadable'] = false;

/**
 * Whether a component should be unloaded for `pauseCallback`.
 *
 * @protected {boolean}
 */
PreactBaseElement['unloadOnPause'] = false;

/**
 * An override to specify that the component requires `layoutSizeDefined`.
 * This typically means that the element's `isLayoutSupported()` is
 * implemented via `isLayoutSizeDefined()`, and this is how the default
 * `isLayoutSupported()` is implemented when this flag is set.
 *
 * @protected {string}
 */
PreactBaseElement['layoutSizeDefined'] = false;

/**
 * The tag name, e.g. "div", "span", time" that should be used as a replacement
 * node for Preact rendering. This is the node that Preact will diff with
 * with specified, instead of rendering a new node. Only applicable to light-DOM
 * mapping styles.
 *
 * @protected {string}
 */
PreactBaseElement['lightDomTag'] = '';

/**
 * An override to specify an exact className prop to Preact.
 *
 * @protected {string}
 */
PreactBaseElement['className'] = '';

/**
 * Whether this element uses "templates" system.
 *
 * @protected {boolean}
 */
PreactBaseElement['usesTemplate'] = false;

/**
 * The CSS for shadow stylesheets.
 *
 * @protected {?string}
 */
PreactBaseElement['shadowCss'] = null;

/**
 * Whether this element uses Shadow DOM.
 *
 * @protected {boolean}
 */
PreactBaseElement['usesShadowDom'] = false;

/**
 * Enabling detached mode alters the children to be rendered in an
 * unappended container. By default the children will be attached to the DOM.
 *
 * @protected {boolean}
 */
PreactBaseElement['detached'] = false;

/**
 * This enables the 'delegatesFocus' option when creating the shadow DOM for
 * this component.  A key feature of 'delegatesFocus' set to true is that
 * when elements within the shadow DOM gain focus, the focus is also applied
 * to the host element.
 */
PreactBaseElement['delegatesFocus'] = false;

/**
 * Provides a mapping of Preact prop to AmpElement DOM attributes.
 *
 * @protected {!Object<string, !AmpElementPropDef>}
 */
PreactBaseElement['props'] = {};

/**
 * @param {null|string} attributeName
 * @param {string|undefined} attributePrefix
 * @return {boolean}
 */
function matchesAttrPrefix(attributeName, attributePrefix) {
  return (
    attributeName !== null &&
    attributePrefix !== undefined &&
    attributeName.startsWith(attributePrefix) &&
    attributeName !== attributePrefix
  );
}

/**
 * @param {typeof PreactBaseElement} Ctor
 * @param {!AmpElement} element
 * @param {{current: ?}} ref
 * @param {!JsonObject|null|undefined} defaultProps
 * @param {?MediaQueryProps} mediaQueryProps
 * @return {!JsonObject}
 */
function collectProps(Ctor, element, ref, defaultProps, mediaQueryProps) {
  const {
    'className': className,
    'layoutSizeDefined': layoutSizeDefined,
    'lightDomTag': lightDomTag,
    'props': propDefs,
  } = Ctor;

  if (mediaQueryProps) {
    mediaQueryProps.start();
  }

  const props = /** @type {!JsonObject} */ ({...defaultProps, ref});

  // Light DOM.
  if (lightDomTag) {
    props[RENDERED_ATTR] = true;
    props[RENDERED_PROP] = true;
    props['as'] = lightDomTag;
  }

  // Class.
  if (className) {
    props['className'] = className;
  }

  // Common styles.
  if (layoutSizeDefined) {
    if (Ctor['usesShadowDom']) {
      props['style'] = SIZE_DEFINED_STYLE;
    } else {
      props['className'] =
        `i-amphtml-fill-content ${className || ''}`.trim() || null;
    }
  }

  // Props.
  parsePropDefs(Ctor, props, propDefs, element, mediaQueryProps);
  if (mediaQueryProps) {
    mediaQueryProps.complete();
  }

  return props;
}

/**
 * Get an element's child nodes. On the AMP layer, returns the original nodes of
 * the custom element without any service nodes that could have been added for
 * markup.
 * @param {Element} element
 * @return {Array<Node>}
 */
function getChildNodes(element) {
  return element.getRealChildNodes?.() ?? toArray(element.childNodes);
}

/**
 * @param {typeof PreactBaseElement} Ctor
 * @param {!Object} props
 * @param {!Object} propDefs
 * @param {!Element} element
 * @param {?MediaQueryProps} mediaQueryProps
 */
function parsePropDefs(Ctor, props, propDefs, element, mediaQueryProps) {
  // Match all children defined with "selector".
  if (checkPropsFor(propDefs, HAS_SELECTOR)) {
    // There are plain "children" and there're slotted children assigned
    // as separate properties. Thus in a carousel the plain "children" are
    // slides, and the "arrowNext" children are passed via a "arrowNext"
    // property.
<<<<<<< HEAD
    const nodes = getChildNodes(element);
=======
    const nodes = realChildNodes(element);
>>>>>>> 0c15f513
    for (let i = 0; i < nodes.length; i++) {
      const childElement = nodes[i];
      const match = matchChild(childElement, propDefs);
      if (!match) {
        continue;
      }
      const def = propDefs[match];
      const {
        as = false,
        single,
        name = match,
        clone,
        props: slotProps = {},
      } = def;
      devAssert(clone || Ctor['usesShadowDom']);
      const parsedSlotProps = {};
      parsePropDefs(
        Ctor,
        parsedSlotProps,
        slotProps,
        childElement,
        mediaQueryProps
      );

      // TBD: assign keys, reuse slots, etc.
      if (single) {
        props[name] = createSlot(
          childElement,
          childElement.getAttribute('slot') || `i-amphtml-${name}`,
          parsedSlotProps,
          as
        );
      } else {
        const list = props[name] || (props[name] = []);
        devAssert(!as);
        list.push(
          clone
            ? createShallowVNodeCopy(childElement)
            : createSlot(
                childElement,
                childElement.getAttribute('slot') ||
                  `i-amphtml-${name}-${childIdGenerator()}`,
                parsedSlotProps
              )
        );
      }
    }
  }

  for (const name in propDefs) {
    const def = /** @type {!AmpElementPropDef} */ (propDefs[name]);
    devAssert(
      !!def.attr +
        !!def.attrs +
        !!def.attrPrefix +
        !!def.selector +
        !!def.passthrough +
        !!def.passthroughNonEmpty <=
        1,
      ONE_OF_ERROR_MESSAGE
    );
    let value;
    if (def.passthrough) {
      devAssert(Ctor['usesShadowDom']);
      // Use lazy loading inside the passthrough by default due to too many
      // elements.
      value = [<Slot loading={Loading.LAZY} />];
    } else if (def.passthroughNonEmpty) {
      devAssert(Ctor['usesShadowDom']);
      // Use lazy loading inside the passthrough by default due to too many
      // elements.
<<<<<<< HEAD
      value = getChildNodes(element).every(IS_EMPTY_TEXT_NODE)
=======
      value = realChildNodes(element).every(IS_EMPTY_TEXT_NODE)
>>>>>>> 0c15f513
        ? null
        : [<Slot loading={Loading.LAZY} />];
    } else if (def.attr) {
      value = element.getAttribute(def.attr);
      if (def.media && value != null) {
        value = mediaQueryProps.resolveListQuery(String(value));
      }
    } else if (def.parseAttrs) {
      devAssert(def.attrs);
      value = def.parseAttrs(element);
    } else if (def.attrPrefix) {
      const currObj = {};
      let objContains = false;
      const attrs = element.attributes;
      for (let i = 0; i < attrs.length; i++) {
        const attrib = attrs[i];
        if (matchesAttrPrefix(attrib.name, def.attrPrefix)) {
          currObj[dashToCamelCase(attrib.name.slice(def.attrPrefix.length))] =
            attrib.value;
          objContains = true;
        }
      }
      if (objContains) {
        value = currObj;
      }
    }
    if (value == null) {
      if (def.default != null) {
        props[name] = def.default;
      }
    } else {
      const v =
        def.type == 'number'
          ? parseFloat(value)
          : def.type == 'boolean'
          ? parseBooleanAttribute(/** @type {string} */ (value))
          : def.type == 'date'
          ? getDate(value)
          : value;
      props[name] = v;
    }
  }
}

/**
 * Copies an Element into a VNode representation.
 * (Interpretation into VNode is not recursive, so it excludes children.)
 * @param {!Element} element
 * @return {!PreactDef.Renderable}
 */
function createShallowVNodeCopy(element) {
  const props = {
    // Setting `key` to an object is fine in Preact, but not React.
    'key': element,
  };
  // We need to read element.attributes and element.attributes.length only once,
  // since reading a live NamedNodeMap repeatedly is expensive.
  const {attributes, localName} = element;
  const {length} = attributes;
  for (let i = 0; i < length; i++) {
    const {name, value} = attributes[i];
    props[name] = value;
  }
  return Preact.createElement(localName, props);
}

/**
 * @param {!Element} element
 * @param {!Object} defs
 * @return {?ChildDef}
 */
function matchChild(element, defs) {
  // TODO: a little slow to do this repeatedly.
  for (const match in defs) {
    const def = defs[match];
    const selector = typeof def == 'string' ? def : def.selector;
    if (matches(element, selector)) {
      return match;
    }
  }
  return null;
}

/**
 * @param {!NodeList} nodeList
 * @return {boolean}
 */
function shouldMutationForNodeListBeRerendered(nodeList) {
  for (let i = 0; i < nodeList.length; i++) {
    const node = nodeList[i];
    if (isElement(node)) {
      // Ignore service elements, e.g. `<i-amphtml-svc>` or
      // `<x slot="i-amphtml-svc">`.
      if (
        node[RENDERED_PROP] ||
        node.tagName.startsWith('I-') ||
        node.getAttribute('slot') == 'i-amphtml-svc'
      ) {
        continue;
      }
      return true;
    }
    if (node.nodeType == /* TEXT */ 3) {
      return true;
    }
  }
  return false;
}

/**
 * @param {typeof PreactBaseElement} Ctor
 * @param {!MutationRecord} m
 * @return {boolean}
 */
function shouldMutationBeRerendered(Ctor, m) {
  const {type} = m;
  if (type == 'attributes') {
    // Check whether this is a templates attribute.
    if (Ctor['usesTemplate'] && m.attributeName == 'template') {
      return true;
    }
    // Check if the attribute is mapped to one of the properties.
    const props = Ctor['props'];
    for (const name in props) {
      const def = /** @type {!AmpElementPropDef} */ (props[name]);
      if (
        m.attributeName == def.attr ||
        (def.attrs && def.attrs.includes(devAssert(m.attributeName))) ||
        matchesAttrPrefix(m.attributeName, def.attrPrefix)
      ) {
        return true;
      }
    }
    return false;
  }
  if (type == 'childList') {
    return (
      shouldMutationForNodeListBeRerendered(m.addedNodes) ||
      shouldMutationForNodeListBeRerendered(m.removedNodes)
    );
  }
  return false;
}<|MERGE_RESOLUTION|>--- conflicted
+++ resolved
@@ -1081,17 +1081,6 @@
 }
 
 /**
- * Get an element's child nodes. On the AMP layer, returns the original nodes of
- * the custom element without any service nodes that could have been added for
- * markup.
- * @param {Element} element
- * @return {Array<Node>}
- */
-function getChildNodes(element) {
-  return element.getRealChildNodes?.() ?? toArray(element.childNodes);
-}
-
-/**
  * @param {typeof PreactBaseElement} Ctor
  * @param {!Object} props
  * @param {!Object} propDefs
@@ -1105,11 +1094,7 @@
     // as separate properties. Thus in a carousel the plain "children" are
     // slides, and the "arrowNext" children are passed via a "arrowNext"
     // property.
-<<<<<<< HEAD
-    const nodes = getChildNodes(element);
-=======
     const nodes = realChildNodes(element);
->>>>>>> 0c15f513
     for (let i = 0; i < nodes.length; i++) {
       const childElement = nodes[i];
       const match = matchChild(childElement, propDefs);
@@ -1181,11 +1166,7 @@
       devAssert(Ctor['usesShadowDom']);
       // Use lazy loading inside the passthrough by default due to too many
       // elements.
-<<<<<<< HEAD
-      value = getChildNodes(element).every(IS_EMPTY_TEXT_NODE)
-=======
       value = realChildNodes(element).every(IS_EMPTY_TEXT_NODE)
->>>>>>> 0c15f513
         ? null
         : [<Slot loading={Loading.LAZY} />];
     } else if (def.attr) {
