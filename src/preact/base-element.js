--- conflicted
+++ resolved
@@ -42,13 +42,9 @@
 import {CanPlay, CanRender, LoadingProp} from './contextprops';
 import {AmpElementPropDef, collectProps} from './parse-props';
 
+import {user} from '../log';
 import {getMode} from '../mode';
 import {installShadowStyle} from '../shadow-embed';
-<<<<<<< HEAD
-import {isElement} from '#core/types';
-import {user} from 'src/log';
-=======
->>>>>>> d4c1cebb
 
 /** @const {!MutationObserverInit} */
 const CHILDREN_MUTATION_INIT = {
