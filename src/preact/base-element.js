/**
 * Copyright 2019 The AMP HTML Authors. All Rights Reserved.
 *
 * Licensed under the Apache License, Version 2.0 (the "License");
 * you may not use this file except in compliance with the License.
 * You may obtain a copy of the License at
 *
 *      http://www.apache.org/licenses/LICENSE-2.0
 *
 * Unless required by applicable law or agreed to in writing, software
 * distributed under the License is distributed on an "AS-IS" BASIS,
 * WITHOUT WARRANTIES OR CONDITIONS OF ANY KIND, either express or implied.
 * See the License for the specific language governing permissions and
 * limitations under the License.
 */

import * as Preact from '#preact';
import {ActionTrust} from '#core/constants/action-constants';
import {AmpElementPropDef, collectProps} from './parse-props';
import {AmpEvents} from '#core/constants/amp-events';
<<<<<<< HEAD
import {BaseElement} from '#preact/bento-ce';
import {CanPlay, CanRender, LoadingProp} from '../context/contextprops';
=======
import {CanPlay, CanRender, LoadingProp} from './contextprops';
>>>>>>> 353cec4e
import {Deferred} from '#core/data-structures/promise';
import {Layout, applyFillContent, isLayoutSizeDefined} from '#core/dom/layout';
import {Loading} from '#core/loading-instructions';
import {MediaQueryProps} from '#core/dom/media-query-props';
import {PauseHelper} from '#core/dom/video/pause-helper';
import {ReadyState} from '#core/constants/ready-state';
import {WithAmpContext} from './context';
import {
  addGroup,
  discover,
  setGroupProp,
  setParent,
  subscribe,
} from '#core/context';
import {childElementByAttr, childElementByTag} from '#core/dom/query';
import {createElementWithAttributes, dispatchCustomEvent} from '#core/dom';
import {devAssert} from '#core/assert';
import {dict, hasOwn, map} from '#core/types/object';
import {getMode} from '../mode';
import {hydrate, render} from '#preact';
import {installShadowStyle} from '../shadow-embed';
import {isElement} from '#core/types';

/** @const {!MutationObserverInit} */
const CHILDREN_MUTATION_INIT = {
  childList: true,
};

/** @const {!MutationObserverInit} */
const PASSTHROUGH_MUTATION_INIT = {
  childList: true,
  characterData: true,
};

/** @const {!MutationObserverInit} */
const TEMPLATES_MUTATION_INIT = {
  childList: true,
};

/** @const {!JsonObject<string, string>} */
const SHADOW_CONTAINER_ATTRS = dict({
  'style': 'display: contents; background: inherit;',
  'part': 'c',
});

/** @const {string} */
const SERVICE_SLOT_NAME = 'i-amphtml-svc';

/** @const {!JsonObject<string, string>} */
const SERVICE_SLOT_ATTRS = dict({'name': SERVICE_SLOT_NAME});

/** @const {string} */
const RENDERED_ATTR = 'i-amphtml-rendered';

/** @const {!JsonObject<string, string>} */
const RENDERED_ATTRS = dict({'i-amphtml-rendered': ''});

/**
 * This is an internal property that marks light DOM nodes that were rendered
 * by AMP/Preact bridge and thus must be ignored by the mutation observer to
 * avoid mutate->rerender->mutate loops.
 */
const RENDERED_PROP = '__AMP_RENDERED';

const UNSLOTTED_GROUP = 'unslotted';

/** @return {boolean} */
const MATCH_ANY = () => true;

/**
 * @param {!Object<string, !AmpElementPropDef>} propDefs
 * @param {function(!AmpElementPropDef):boolean} cb
 * @return {boolean}
 */
function checkPropsFor(propDefs, cb) {
  return Object.values(propDefs).some(cb);
}

/**
 * @param {!AmpElementPropDef} def
 * @return {boolean}
 */
const HAS_MEDIA = (def) => !!def.media;

/**
 * @param {!AmpElementPropDef} def
 * @return {boolean}
 */
const HAS_SELECTOR = (def) => typeof def === 'string' || !!def.selector;

/**
 * @param {!AmpElementPropDef} def
 * @return {boolean}
 */
const HAS_PASSTHROUGH = (def) => !!(def.passthrough || def.passthroughNonEmpty);

/**
 * Wraps a Preact Component in a BaseElement class.
 *
 * Most functionality should be done in Preact. We don't expose the BaseElement
 * subclass on purpose, you're not meant to do work in the subclass! There will
 * be very few exceptions, which is why we allow options to configure the
 * class.
 *
 * @template API_TYPE
 */
export class PreactBaseElement extends BaseElement {
  /** @override @nocollapse */
  static R1() {
    return true;
  }

  /** @override @nocollapse */
  static requiresShadowDom() {
    // eslint-disable-next-line local/no-static-this
    return this['usesShadowDom'];
  }

  /** @override @nocollapse */
  static usesLoading() {
    // eslint-disable-next-line local/no-static-this
    const Ctor = this;
    return Ctor['loadable'];
  }

  /** @override @nocollapse */
  static prerenderAllowed() {
    // eslint-disable-next-line local/no-static-this
    const Ctor = this;
    return !Ctor.usesLoading();
  }

  /** @param {!Element} element */
  constructor(element) {
    super(element);

    /** @private {!JsonObject} */
    this.defaultProps_ = dict({
      'loading': Loading.AUTO,
      'onReadyState': () => this.onReadyState_(),
      'onPlayingState': () => this.updateIsPlaying_(),
    });

    /** @private {!AmpContextDef.ContextType} */
    this.context_ = {
      renderable: false,
      playable: true,
      loading: Loading.AUTO,
      notify: () => this.mutateElement(() => {}),
    };

    /** @private {boolean} */
    this.resetLoading_ = false;

    /** @private {?API_TYPE} */
    this.apiWrapper_ = null;

    /** @private {?API_TYPE} */
    this.currentRef_ = null;

    /** @param {?API_TYPE|null} current */
    this.refSetter_ = (current) => {
      // The API shape **must** be consistent.
      if (current !== null) {
        if (this.apiWrapper_) {
          this.checkApiWrapper_(current);
        } else {
          this.initApiWrapper_(current);
        }
      }
      this.currentRef_ = current;
      this.maybeUpdateReadyState_();
    };

    /** @type {?Deferred<!API_TYPE>} */
    this.deferredApi_ = null;

    /** @private {?Array} */
    this.contextValues_ = null;

    /** @private {?Node} */
    this.container_ = null;

    /** @private {boolean} */
    this.scheduledRender_ = false;

    /** @private {?Deferred} */
    this.renderDeferred_ = null;

    /** @private @const {function()} */
    this.boundRerender_ = () => {
      this.scheduledRender_ = false;
      this.rerender_();
    };

    /** @private {boolean} */
    this.hydrationPending_ = false;

    /** @private {boolean} */
    this.mounted_ = false;

    /** @protected {?MutationObserver} */
    this.observer = null;

    /** @private {!PauseHelper} */
    this.pauseHelper_ = new PauseHelper(element);

    /** @protected {?MediaQueryProps} */
    this.mediaQueryProps_ = null;
  }

  /**
   * A chance to initialize default Preact props for the element.
   *
   * @return {!JsonObject|undefined}
   */
  init() {}

  /** @override */
  isLayoutSupported(layout) {
    const Ctor = this.constructor;
    if (Ctor['layoutSizeDefined']) {
      return (
        isLayoutSizeDefined(layout) ||
        // This allows a developer to specify the component's size using the
        // user stylesheet without the help of AMP's static layout rules.
        // Bento components use `ContainWrapper` with `contain:strict`, thus
        // if a user stylesheet doesn't provide for the appropriate size, the
        // element's size will be 0. The user stylesheet CSS can use
        // fixed `width`/`height`, `aspect-ratio`, `flex`, `grid`, or any
        // other CSS layouts coupled with `@media` queries and other CSS tools.
        // Besides normal benefits of using plain CSS, an important feature of
        // using this layout is that AMP does not add "sizer" elements thus
        // keeping the user DOM clean.
        layout == Layout.CONTAINER
      );
    }
    return super.isLayoutSupported(layout);
  }

  /** @override */
  buildCallback() {
    const Ctor = this.constructor;

    this.observer = new MutationObserver((rs) => this.checkMutations_(rs));
    const props = Ctor['props'];
    const childrenInit = checkPropsFor(props, HAS_SELECTOR)
      ? CHILDREN_MUTATION_INIT
      : null;
    const passthroughInit = checkPropsFor(props, HAS_PASSTHROUGH)
      ? PASSTHROUGH_MUTATION_INIT
      : null;
    const templatesInit = Ctor['usesTemplate'] ? TEMPLATES_MUTATION_INIT : null;
    this.observer.observe(this.element, {
      attributes: true,
      ...childrenInit,
      ...passthroughInit,
      ...templatesInit,
    });

    this.mediaQueryProps_ = checkPropsFor(props, HAS_MEDIA)
      ? new MediaQueryProps(this.win, () => this.scheduleRender_())
      : null;

    const staticProps = Ctor['staticProps'];
    const initProps = this.init();
    Object.assign(
      /** @type {!Object} */ (this.defaultProps_),
      staticProps,
      initProps
    );

    this.checkPropsPostMutations();

    // Unmount callback.
    subscribe(this.element, [], () => {
      return () => {
        this.mounted_ = false;
        if (this.container_) {
          // We have to unmount the component to run all cleanup functions and
          // release handlers. The only way to unmount right now is by
          // unrendering the DOM. If the new `unmount` API becomes available, this
          // code can be changed to `unmount` and the follow up render would
          // have to execute the fast `hydrate` API.
          render(null, this.container_);
        }
      };
    });

    // Unblock rendering on first `CanRender` response. And keep the context
    // in-sync.
    subscribe(
      this.element,
      [CanRender, CanPlay, LoadingProp],
      (canRender, canPlay, loading) => {
        this.context_.renderable = canRender;
        this.context_.playable = canPlay;
        this.context_.loading = loading;
        this.mounted_ = true;
        this.scheduleRender_();
      }
    );

    const useContexts = Ctor['useContexts'];
    if (useContexts.length != 0) {
      subscribe(this.element, useContexts, (...contexts) => {
        this.contextValues_ = contexts;
        this.scheduleRender_();
      });
    }

    this.renderDeferred_ = new Deferred();
    this.scheduleRender_();

    if (Ctor['loadable']) {
      this.setReadyState(ReadyState.LOADING);
    }
    this.maybeUpdateReadyState_();

    return this.renderDeferred_.promise;
  }

  /** @override */
  ensureLoaded() {
    const Ctor = this.constructor;
    if (!Ctor['loadable']) {
      return;
    }
    this.mutateProps(dict({'loading': Loading.EAGER}));
    this.resetLoading_ = true;
  }

  /** @override */
  mountCallback() {
    discover(this.element);
    const Ctor = this.constructor;
    if (Ctor['loadable'] && this.getProp('loading') != Loading.AUTO) {
      this.mutateProps({'loading': Loading.AUTO});
      this.resetLoading_ = false;
    }
  }

  /** @override */
  unmountCallback() {
    discover(this.element);
    const Ctor = this.constructor;
    if (Ctor['loadable']) {
      this.mutateProps({'loading': Loading.UNLOAD});
    }
    this.updateIsPlaying_(false);
    this.mediaQueryProps_?.dispose();
  }

  /** @override */
  mutatedAttributesCallback() {
    if (this.container_) {
      this.scheduleRender_();
    }
  }

  /**
   * @protected
   * @param {!JsonObject} props
   */
  mutateProps(props) {
    Object.assign(/** @type {!Object} */ (this.defaultProps_), props);
    this.scheduleRender_();
  }

  /**
   * @return {!API_TYPE}
   * @protected
   */
  api() {
    return devAssert(this.currentRef_);
  }

  /**
   * Register an action for AMP documents to execute an API handler.
   *
   * This has no effect on Bento documents, since they lack an Actions system.
   * Instead, they should use `(await element.getApi()).action()`
   * @param {string} alias
   * @param {function(!API_TYPE, !../service/action-impl.ActionInvocation)} handler
   * @param {../action-constants.ActionTrust} minTrust
   * @protected
   */
  registerApiAction(alias, handler, minTrust = ActionTrust.DEFAULT) {
    this.registerAction?.(
      alias,
      (invocation) => handler(this.api(), invocation),
      minTrust
    );
  }

  /**
   * A callback called immediately after mutations have been observed on a
   * component. This differs from `checkPropsPostMutations` in that it is
   * called in all cases of mutation.
   * @param {!Array<MutationRecord>} unusedRecords
   * @protected
   */
  mutationObserverCallback(unusedRecords) {}

  /**
   * A callback called immediately after mutations have been observed on a
   * component's defined props. The implementation can verify if any
   * additional properties need to be mutated via `mutateProps()` API.
   * @protected
   */
  checkPropsPostMutations() {}

  /**
   * A callback called to compute props before rendering is run. The properties
   * computed here and ephemeral and thus should not be persisted via a
   * `mutateProps()` method.
   * @param {!JsonObject} unusedProps
   * @protected
   */
  updatePropsForRendering(unusedProps) {}

  /**
   * A callback called to check whether the element is ready for rendering.
   * @param {!JsonObject} unusedProps
   * @return {boolean}
   * @protected
   */
  isReady(unusedProps) {
    return true;
  }

  /**
   * @param {!Array<!MutationRecord>} records
   * @private
   */
  checkMutations_(records) {
    const Ctor = this.constructor;
    this.mutationObserverCallback(records);
    const rerender = records.some((m) => shouldMutationBeRerendered(Ctor, m));
    if (rerender) {
      this.checkPropsPostMutations();
      this.scheduleRender_();
    }
  }

  /** @private */
  scheduleRender_() {
    if (!this.scheduledRender_) {
      this.scheduledRender_ = true;
      this.mutateElement(this.boundRerender_);
    }
  }

  /** @private */
  maybeUpdateReadyState_() {
    const {currentRef_: api} = this;

    const apiReadyState = api?.['readyState'];
    if (apiReadyState && apiReadyState !== this.element.readyState) {
      this.onReadyState_(apiReadyState);
    }
  }

  /**
   * @param {!ReadyState} state
   * @param {*=} opt_failure
   * @private
   */
  onReadyState_(state, opt_failure) {
    this.setReadyState(state, opt_failure);

    const Ctor = this.constructor;
    if (Ctor['unloadOnPause']) {
      // These are typically iframe-based elements where we don't know
      // whether a media is currently playing. So we have to assume that
      // it is whenever the element is loaded.
      this.updateIsPlaying_(state == ReadyState.COMPLETE);
    }

    // Reset "loading" property back to "auto".
    if (this.resetLoading_) {
      this.resetLoading_ = false;
      this.mutateProps({'loading': Loading.AUTO});
    }
  }

  /** @private */
  rerender_() {
    // If the component unmounted before the scheduled render runs, exit
    // early.
    if (!this.mounted_) {
      return;
    }

    const Ctor = this.constructor;
    const isShadow = Ctor['usesShadowDom'];
    const lightDomTag = isShadow ? null : Ctor['lightDomTag'];
    const isDetached = Ctor['detached'];

    if (!this.container_) {
      const doc = this.win.document;
      if (isShadow) {
        devAssert(
          !isDetached,
          'The AMP element cannot be rendered in detached mode ' +
            'when "props" are configured with "children" property.'
        );
        // Check if there's a pre-constructed shadow DOM.
        let {shadowRoot} = this.element;
        let container = shadowRoot && childElementByTag(shadowRoot, 'c');
        if (container) {
          this.hydrationPending_ = true;
        } else {
          // Create new shadow root.
          shadowRoot = this.element.attachShadow({
            mode: 'open',
            delegatesFocus: Ctor['delegatesFocus'],
          });

          // The pre-constructed shadow root is required to have the stylesheet
          // inline. Thus, only the new shadow roots share the stylesheets.
          const shadowCss = Ctor['shadowCss'];
          if (shadowCss) {
            installShadowStyle(shadowRoot, this.element.tagName, shadowCss);
          }

          // Create container.
          // The pre-constructed shadow root is required to have this container.
          container = createElementWithAttributes(
            doc,
            'c',
            SHADOW_CONTAINER_ATTRS
          );
          shadowRoot.appendChild(container);

          // Create a slot for internal service elements i.e. "i-amphtml-sizer".
          // The pre-constructed shadow root is required to have this slot.
          const serviceSlot = createElementWithAttributes(
            doc,
            'slot',
            SERVICE_SLOT_ATTRS
          );
          shadowRoot.appendChild(serviceSlot);
<<<<<<< HEAD
          this.getPlaceholder?.()?.setAttribute('slot', SERVICE_SLOT_NAME);
          this.getFallback?.()?.setAttribute('slot', SERVICE_SLOT_NAME);
=======
          this.getPlaceholder()?.setAttribute('slot', SERVICE_SLOT_NAME);
          this.getFallback()?.setAttribute('slot', SERVICE_SLOT_NAME);
          this.getOverflowElement()?.setAttribute('slot', SERVICE_SLOT_NAME);
>>>>>>> 353cec4e
        }
        this.container_ = container;

        // Connect shadow root to the element's context.
        setParent(shadowRoot, this.element);
        // In Shadow DOM, only the children distributed in
        // slots are displayed. All other children are undisplayed. We need
        // to create a simple mechanism that would automatically compute
        // `CanRender = false` on undistributed children.
        addGroup(this.element, UNSLOTTED_GROUP, MATCH_ANY, /* weight */ -1);
        // eslint-disable-next-line local/restrict-this-access
        setGroupProp(this.element, UNSLOTTED_GROUP, CanRender, this, false);
      } else if (lightDomTag) {
        this.container_ = this.element;
        const replacement =
          childElementByAttr(this.container_, RENDERED_ATTR) ||
          createElementWithAttributes(doc, lightDomTag, RENDERED_ATTRS);
        replacement[RENDERED_PROP] = true;
        if (Ctor['layoutSizeDefined']) {
          replacement.classList.add('i-amphtml-fill-content');
        }
        this.container_.appendChild(replacement);
      } else {
        const container = doc.createElement('i-amphtml-c');
        this.container_ = container;
        applyFillContent(container);
        if (!isDetached) {
          this.element.appendChild(container);
        }
      }
    }

    // Exit early if contexts are not ready. Optional contexts will yield
    // right away, even when `null`. The required contexts will block the
    // `contextValues` until available.
    const useContexts = Ctor['useContexts'];
    const contextValues = this.contextValues_;
    const isContextReady = useContexts.length == 0 || contextValues != null;
    if (!isContextReady) {
      return;
    }

    // Process attributes and children.
    const props = collectProps(
      Ctor,
      this.element,
      this.refSetter_,
      this.defaultProps_,
      this.mediaQueryProps_
    );
    this.updatePropsForRendering(props);

    if (!this.isReady(props)) {
      return;
    }

    // While this "creates" a new element, diffing will not create a second
    // instance of Component. Instead, the existing one already rendered into
    // this element will be reused.
    let comp = Preact.createElement(Ctor['Component'], props);

    // Add contexts.
    for (let i = 0; i < useContexts.length; i++) {
      const Context = useContexts[i].type;
      const value = contextValues[i];
      if (value) {
        comp = <Context.Provider value={value}>{comp}</Context.Provider>;
      }
    }

    // Add AmpContext with renderable/playable proeprties.
    const v = <WithAmpContext {...this.context_}>{comp}</WithAmpContext>;

    if (this.hydrationPending_) {
      this.hydrationPending_ = false;
      hydrate(v, this.container_);
    } else {
      const replacement = lightDomTag
        ? childElementByAttr(this.container_, RENDERED_ATTR)
        : null;
      if (replacement) {
        replacement[RENDERED_PROP] = true;
      }
      render(v, this.container_, replacement);
    }

    // Dispatch the DOM_UPDATE event when rendered in the light DOM.
    if (!isShadow && !isDetached) {
      this.mutateElement(() =>
        dispatchCustomEvent(this.element, AmpEvents.DOM_UPDATE, null)
      );
    }

    if (this.renderDeferred_) {
      this.renderDeferred_.resolve();
      this.renderDeferred_ = null;
    }
  }

  /**
   * @protected
   * @param {string} prop
   * @param {*} opt_fallback
   * @return {*}
   */
  getProp(prop, opt_fallback) {
    if (!hasOwn(this.defaultProps_, prop)) {
      return opt_fallback;
    }
    return this.defaultProps_[prop];
  }

  /**
   * Returns reference to upgraded imperative API object, as in React's
   * useImperativeHandle.
   *
   * @return {!Promise<!API_TYPE>}
   * @override
   */
  getApi() {
    const api = this.apiWrapper_;
    if (api) {
      return Promise.resolve(api);
    }
    if (!this.deferredApi_) {
      this.deferredApi_ = new Deferred();
    }
    return this.deferredApi_.promise;
  }

  /**
   * Creates a wrapper around a Preact ref. The API surface exposed by this ref
   * **must** be consistent accross all rerenders.
   *
   * This wrapper is necessary because every time React rerenders, it creates
   * (depending on deps checking) a new imperative handle and sets that to
   * `ref.current`. So if we ever returned `ref.current` directly, it could go
   * stale by the time its actually used.
   *
   * @param {!API_TYPE} current
   * @private
   */
  initApiWrapper_(current) {
    const api = map();
    const keys = Object.keys(current);
    for (let i = 0; i < keys.length; i++) {
      const key = keys[i];
      // eslint-disable-next-line local/restrict-this-access
      wrapRefProperty(this, api, key);
    }
    this.apiWrapper_ = api;
    if (this.deferredApi_) {
      this.deferredApi_.resolve(api);
      this.deferredApi_ = null;
    }
  }

  /**
   * Verifies that every Preact render exposes the same API surface as the previous render.
   * If it does not, the API wrapper is syncrhonized.
   *
   * @param {!API_TYPE} current
   * @private
   */
  checkApiWrapper_(current) {
    if (!getMode().localDev) {
      return;
    }
    // Hack around https://github.com/preactjs/preact/issues/3084
    if (current.constructor && current.constructor.name !== 'Object') {
      return;
    }
    const api = this.apiWrapper_;
    const newKeys = Object.keys(current);
    for (let i = 0; i < newKeys.length; i++) {
      const key = newKeys[i];
      devAssert(
        hasOwn(api, key),
        'Inconsistent Bento API shape: imperative API gained a "%s" key for %s',
        key,
        this.element
      );
    }
    const oldKeys = Object.keys(api);
    for (let i = 0; i < oldKeys.length; i++) {
      const key = oldKeys[i];
      devAssert(
        hasOwn(current, key),
        'Inconsistent Bento API shape: imperative API lost a "%s" key for %s',
        key,
        this.element
      );
    }
  }

  /**
   * Dispatches an error event. Provided as a method so Preact components can
   * call into it, while AMP components can override to trigger action services.
   * @param {!Element} element
   * @param {string} eventName
   * @param {!JSONObject|string|undefined|null} detail
   * @return {!Object}
   */
  triggerEvent(element, eventName, detail) {
    dispatchCustomEvent(element, eventName, detail);
  }

  /** @override */
  pauseCallback() {
    const Ctor = this.constructor;
    if (Ctor['unloadOnPause']) {
      this.mutateProps(dict({'loading': Loading.UNLOAD}));
      this.resetLoading_ = true;
    } else {
      const {currentRef_: api} = this;
      api?.['pause']?.();
    }
  }

  /**
   * @param {boolean} isPlaying
   * @private
   */
  updateIsPlaying_(isPlaying) {
    this.pauseHelper_.updatePlaying(isPlaying);
  }
}

/**
 * @param {typeof PreactBaseElement} baseElement
 * @param {!Object} api
 * @param {string} key
 */
function wrapRefProperty(baseElement, api, key) {
  Object.defineProperty(api, key, {
    configurable: true,

    get() {
      return baseElement.currentRef_[key];
    },

    set(v) {
      baseElement.currentRef_[key] = v;
    },
  });
}

/**
 * Returns the upgraded imperative API object, once Preact has actually mounted.
 *
 * This technically works with both Bento and Legacy components, returning the
 * BaseElement instance in the later case.
 *
 * @param {!Element} el
 * @return {!Promise<!Object>}
 */
export function whenUpgraded(el) {
  return el.ownerDocument.defaultView.customElements
    .whenDefined(el.localName)
    .then(() => el.getImpl())
    .then((impl) => impl.getApi());
}

// Ideally, these would be Static Class Fields. But Closure can't even.

/**
 * Override to provide the Component definition.
 *
 * @protected {!PreactDef.FunctionalComponent}
 */
PreactBaseElement['Component'] = function () {
  devAssert(false, 'Must provide Component');
};

/**
 * If default props are static, this can be used instead of init().
 * @protected {!JsonObject|undefined}
 */
PreactBaseElement['staticProps'] = undefined;

/**
 * @protected {!Array<!ContextProp>}
 */
PreactBaseElement['useContexts'] = getMode().localDev ? Object.freeze([]) : [];

/**
 * Whether the component implements a loading protocol.
 *
 * @protected {boolean}
 */
PreactBaseElement['loadable'] = false;

/**
 * Whether a component should be unloaded for `pauseCallback`.
 *
 * @protected {boolean}
 */
PreactBaseElement['unloadOnPause'] = false;

/**
 * An override to specify that the component requires `layoutSizeDefined`.
 * This typically means that the element's `isLayoutSupported()` is
 * implemented via `isLayoutSizeDefined()`, and this is how the default
 * `isLayoutSupported()` is implemented when this flag is set.
 *
 * @protected {string}
 */
PreactBaseElement['layoutSizeDefined'] = false;

/**
 * The tag name, e.g. "div", "span", time" that should be used as a replacement
 * node for Preact rendering. This is the node that Preact will diff with
 * with specified, instead of rendering a new node. Only applicable to light-DOM
 * mapping styles.
 *
 * @protected {string}
 */
PreactBaseElement['lightDomTag'] = '';

/**
 * An override to specify an exact className prop to Preact.
 *
 * @protected {string}
 */
PreactBaseElement['className'] = '';

/**
 * Whether this element uses "templates" system.
 *
 * @protected {boolean}
 */
PreactBaseElement['usesTemplate'] = false;

/**
 * The CSS for shadow stylesheets.
 *
 * @protected {?string}
 */
PreactBaseElement['shadowCss'] = null;

/**
 * Whether this element uses Shadow DOM.
 *
 * @protected {boolean}
 */
PreactBaseElement['usesShadowDom'] = false;

/**
 * Enabling detached mode alters the children to be rendered in an
 * unappended container. By default the children will be attached to the DOM.
 *
 * @protected {boolean}
 */
PreactBaseElement['detached'] = false;

/**
 * This enables the 'delegatesFocus' option when creating the shadow DOM for
 * this component.  A key feature of 'delegatesFocus' set to true is that
 * when elements within the shadow DOM gain focus, the focus is also applied
 * to the host element.
 */
PreactBaseElement['delegatesFocus'] = false;

/**
 * Provides a mapping of Preact prop to AmpElement DOM attributes.
 *
 * @protected {!Object<string, !AmpElementPropDef>}
 */
PreactBaseElement['props'] = {};

/**
 * @param {null|string} attributeName
 * @param {string|undefined} attributePrefix
 * @return {boolean}
 */
function matchesAttrPrefix(attributeName, attributePrefix) {
  return (
    attributeName !== null &&
    attributePrefix !== undefined &&
    attributeName.startsWith(attributePrefix) &&
    attributeName !== attributePrefix
  );
}

/**
 * @param {!NodeList} nodeList
 * @return {boolean}
 */
function shouldMutationForNodeListBeRerendered(nodeList) {
  for (let i = 0; i < nodeList.length; i++) {
    const node = nodeList[i];
    if (isElement(node)) {
      // Ignore service elements, e.g. `<i-amphtml-svc>` or
      // `<x slot="i-amphtml-svc">`.
      if (
        node[RENDERED_PROP] ||
        node.tagName.startsWith('I-') ||
        node.getAttribute('slot') == 'i-amphtml-svc'
      ) {
        continue;
      }
      return true;
    }
    if (node.nodeType == /* TEXT */ 3) {
      return true;
    }
  }
  return false;
}

/**
 * @param {typeof PreactBaseElement} Ctor
 * @param {!MutationRecord} m
 * @return {boolean}
 */
function shouldMutationBeRerendered(Ctor, m) {
  const {type} = m;
  if (type == 'attributes') {
    // Check whether this is a templates attribute.
    if (Ctor['usesTemplate'] && m.attributeName == 'template') {
      return true;
    }
    // Check if the attribute is mapped to one of the properties.
    const props = Ctor['props'];
    for (const name in props) {
      const def = /** @type {!AmpElementPropDef} */ (props[name]);
      if (
        m.attributeName == def.attr ||
        (def.attrs && def.attrs.includes(devAssert(m.attributeName))) ||
        matchesAttrPrefix(m.attributeName, def.attrPrefix)
      ) {
        return true;
      }
    }
    return false;
  }
  if (type == 'childList') {
    return (
      shouldMutationForNodeListBeRerendered(m.addedNodes) ||
      shouldMutationForNodeListBeRerendered(m.removedNodes)
    );
  }
  return false;
}<|MERGE_RESOLUTION|>--- conflicted
+++ resolved
@@ -18,12 +18,8 @@
 import {ActionTrust} from '#core/constants/action-constants';
 import {AmpElementPropDef, collectProps} from './parse-props';
 import {AmpEvents} from '#core/constants/amp-events';
-<<<<<<< HEAD
 import {BaseElement} from '#preact/bento-ce';
-import {CanPlay, CanRender, LoadingProp} from '../context/contextprops';
-=======
 import {CanPlay, CanRender, LoadingProp} from './contextprops';
->>>>>>> 353cec4e
 import {Deferred} from '#core/data-structures/promise';
 import {Layout, applyFillContent, isLayoutSizeDefined} from '#core/dom/layout';
 import {Loading} from '#core/loading-instructions';
@@ -567,14 +563,9 @@
             SERVICE_SLOT_ATTRS
           );
           shadowRoot.appendChild(serviceSlot);
-<<<<<<< HEAD
-          this.getPlaceholder?.()?.setAttribute('slot', SERVICE_SLOT_NAME);
-          this.getFallback?.()?.setAttribute('slot', SERVICE_SLOT_NAME);
-=======
           this.getPlaceholder()?.setAttribute('slot', SERVICE_SLOT_NAME);
           this.getFallback()?.setAttribute('slot', SERVICE_SLOT_NAME);
           this.getOverflowElement()?.setAttribute('slot', SERVICE_SLOT_NAME);
->>>>>>> 353cec4e
         }
         this.container_ = container;
 
