--- conflicted
+++ resolved
@@ -11,7 +11,7 @@
   Ref,
   RefObject,
   RenderableProps,
-<<<<<<< HEAD
+  VNode,
 } from 'preact';
 
 export type FC<P = {}> = FunctionalComponent<P>;
@@ -23,8 +23,4 @@
 export type IntrinsicElements = JSXInternal.IntrinsicElements;
 export type PropsWithChildren<TProps = {}> = TProps & {
   children?: ComponentChildren;
-};
-=======
-  VNode,
-} from 'preact';
->>>>>>> c2ab9e46
+};