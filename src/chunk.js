--- conflicted
+++ resolved
@@ -456,11 +456,7 @@
 export function onIdle(win, minimumTimeRemaining, timeout, fn) {
   const startTime = Date.now();
   /**
-<<<<<<< HEAD
-   * @param {?IdleDeadline} info
-=======
    * @param {!IdleDeadline} info
->>>>>>> cd9ff5e6
    */
   function rIC(info) {
     if (info.timeRemaining() < minimumTimeRemaining) {
