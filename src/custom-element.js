/**
 * Copyright 2015 The AMP HTML Authors. All Rights Reserved.
 *
 * Licensed under the Apache License, Version 2.0 (the "License");
 * you may not use this file except in compliance with the License.
 * You may obtain a copy of the License at
 *
 *      http://www.apache.org/licenses/LICENSE-2.0
 *
 * Unless required by applicable law or agreed to in writing, software
 * distributed under the License is distributed on an "AS-IS" BASIS,
 * WITHOUT WARRANTIES OR CONDITIONS OF ANY KIND, either express or implied.
 * See the License for the specific language governing permissions and
 * limitations under the License.
 */

import * as dom from './dom';
import {AmpEvents} from './amp-events';
import {CommonSignals} from './common-signals';
import {ElementStub} from './element-stub';
import {
  Layout,
  applyStaticLayout,
  isInternalElement,
  isLayoutSizeDefined,
  isLoadingAllowed,
} from './layout';
import {LayoutDelayMeter} from './layout-delay-meter';
import {ResourceState} from './service/resource';
import {Services} from './services';
import {Signals} from './utils/signals';
import {blockedByConsentError, isBlockedByConsent, reportError} from './error';
import {
  createLegacyLoaderElement,
  createNewLoaderElement,
  isNewLoaderExperimentEnabled,
} from '../src/loader.js';
import {dev, devAssert, rethrowAsync, user, userAssert} from './log';
import {getIntersectionChangeEntry} from '../src/intersection-observer-polyfill';
import {getMode} from './mode';
import {htmlFor} from './static-template';
import {isExperimentOn} from './experiments';
import {parseSizeList} from './size-list';
import {setStyle} from './style';
import {shouldBlockOnConsentByMeta} from '../src/consent';
import {toWin} from './types';
import {tryResolve} from '../src/utils/promise';

const TAG = 'CustomElement';

/**
 * This is the minimum width of the element needed to trigger `loading`
 * animation. This value is justified as about 1/3 of a smallish mobile
 * device viewport. Trying to put a loading indicator into a small element
 * is meaningless.
 * @private @const {number}
 */
const MIN_WIDTH_FOR_LOADING = 100;

/**
 * The elements positioned ahead of this threshold may have their loading
 * indicator initialized faster. This is benefitial to avoid relayout during
 * render phase or scrolling.
 * @private @const {number}
 */
const PREPARE_LOADING_THRESHOLD = 1000;

/**
 * @enum {number}
 */
const UpgradeState = {
  NOT_UPGRADED: 1,
  UPGRADED: 2,
  UPGRADE_FAILED: 3,
  UPGRADE_IN_PROGRESS: 4,
};

/**
 * Caches whether the template tag is supported to avoid memory allocations.
 * @type {boolean|undefined}
 */
let templateTagSupported;

/**
 * Whether this platform supports template tags.
 * @return {boolean}
 */
function isTemplateTagSupported() {
  if (templateTagSupported === undefined) {
    const template = self.document.createElement('template');
    templateTagSupported = 'content' in template;
  }
  return templateTagSupported;
}

/**
 * Creates a named custom element class.
 *
 * @param {!Window} win The window in which to register the custom element.
 * @param {string} name The name of the custom element.
 * @return {!Function} The custom element class.
 */
export function createCustomElementClass(win, name) {
  const baseCustomElement = /** @type {Function} */ (createBaseCustomElementClass(
    win
  ));
  /**
   * @extends {HTMLElement}
   * @suppress {checkTypes}
   **/
  class CustomAmpElement extends baseCustomElement {
    /**
     * @see https://github.com/WebReflection/document-register-element#v1-caveat
     * @suppress {checkTypes}
     * @param {HTMLElement} self
     */
    constructor(self) {
      return super(self);
    }
    /**
     * The name of the custom element.
     * @return {string}
     */
    elementName() {
      return name;
    }
  }
  return CustomAmpElement;
}

/**
 * Creates a base custom element class.
 *
 * @param {!Window} win The window in which to register the custom element.
 * @return {!Function}
 */
function createBaseCustomElementClass(win) {
  if (win.BaseCustomElementClass) {
    return win.BaseCustomElementClass;
  }
  const htmlElement = /** @type {Function} */ (win.HTMLElement);
  /**
   * @abstract @extends {HTMLElement}
   * @suppress {checkTypes}
   **/
  class BaseCustomElement extends htmlElement {
    /**
     * @see https://github.com/WebReflection/document-register-element#v1-caveat
     * @suppress {checkTypes}
     * @param {HTMLElement} self
     */
    constructor(self) {
      self = super(self);
      self.createdCallback();
      return self;
    }

    /**
     * Called when elements is created. Sets instance vars since there is no
     * constructor.
     * @final @this {!Element}
     */
    createdCallback() {
      // Flag "notbuilt" is removed by Resource manager when the resource is
      // considered to be built. See "setBuilt" method.
      /** @private {boolean} */
      this.built_ = false;

      /**
       * Several APIs require the element to be connected to the DOM tree, but
       * the CustomElement lifecycle APIs are async. This lead to subtle bugs
       * that require state tracking. See #12849, https://crbug.com/821195, and
       * https://bugs.webkit.org/show_bug.cgi?id=180940.
       * @private {boolean}
       */
      this.isConnected_ = false;

      /** @private {?Promise} */
      this.buildingPromise_ = null;

      /** @type {string} */
      this.readyState = 'loading';

      /** @type {boolean} */
      this.everAttached = false;

      /**
       * Ampdoc can only be looked up when an element is attached.
       * @private {?./service/ampdoc-impl.AmpDoc}
       */
      this.ampdoc_ = null;

      /**
       * Resources can only be looked up when an element is attached.
       * @private {?./service/resources-impl.ResourcesDef}
       */
      this.resources_ = null;

      /**
       * Layers can only be looked up when an element is attached.
       * @private {?./service/layers-impl.LayoutLayers}
       */
      this.layers_ = null;

      /** @private {!Layout} */
      this.layout_ = Layout.NODISPLAY;

      /** @private {number} */
      this.layoutWidth_ = -1;

      /** @private {number} */
      this.layoutHeight_ = -1;

      /** @private {number} */
      this.layoutCount_ = 0;

      /** @private {boolean} */
      this.isFirstLayoutCompleted_ = false;

      /** @private {boolean} */
      this.isInViewport_ = false;

      /** @private {boolean} */
      this.paused_ = false;

      /** @private {string|null|undefined} */
      this.mediaQuery_ = undefined;

      /** @private {!./size-list.SizeList|null|undefined} */
      this.sizeList_ = undefined;

      /** @private {!./size-list.SizeList|null|undefined} */
      this.heightsList_ = undefined;

      /** @public {boolean} */
      this.warnOnMissingOverflow = true;

      /**
       * This element can be assigned by the {@link applyStaticLayout} to a
       * child element that will be used to size this element.
       * @package {?Element|undefined}
       */
      this.sizerElement = undefined;

      /** @private {boolean|undefined} */
      this.loadingDisabled_ = undefined;

      /** @private {boolean|undefined} */
      this.loadingState_ = undefined;

      /** @private {?Element} */
      this.loadingContainer_ = null;

      /** @private {?Element} */
      this.loadingElement_ = null;

      /** @private {?Element|undefined} */
      this.overflowElement_ = undefined;

      // `opt_implementationClass` is only used for tests.
      let Ctor =
        win.ampExtendedElements && win.ampExtendedElements[this.elementName()];
      if (getMode().test && this.implementationClassForTesting) {
        Ctor = this.implementationClassForTesting;
      }
      devAssert(Ctor);
      /** @private {!./base-element.BaseElement} */
      this.implementation_ = new Ctor(this);

      /**
       * An element always starts in a unupgraded state until it's added to DOM
       * for the first time in which case it can be upgraded immediately or wait
       * for script download or `upgradeCallback`.
       * @private {!UpgradeState}
       */
      this.upgradeState_ = UpgradeState.NOT_UPGRADED;

      /**
       * Time delay imposed by baseElement upgradeCallback.  If no
       * upgradeCallback specified or not yet executed, delay is 0.
       * @private {number}
       */
      this.upgradeDelayMs_ = 0;

      /**
       * Action queue is initially created and kept around until the element
       * is ready to send actions directly to the implementation.
       * - undefined initially
       * - array if used
       * - null after unspun
       * @private {?Array<!./service/action-impl.ActionInvocation>|undefined}
       */
      this.actionQueue_ = undefined;

      /**
       * Whether the element is in the template.
       * @private {boolean|undefined}
       */
      this.isInTemplate_ = undefined;

      /** @private @const */
      this.signals_ = new Signals();

      const perf = Services.performanceForOrNull(win);
      /** @private {boolean} */
      this.perfOn_ = perf && perf.isPerformanceTrackingOn();

      /** @private {?./layout-delay-meter.LayoutDelayMeter} */
      this.layoutDelayMeter_ = null;

      if (this[dom.UPGRADE_TO_CUSTOMELEMENT_RESOLVER]) {
        this[dom.UPGRADE_TO_CUSTOMELEMENT_RESOLVER](this);
        delete this[dom.UPGRADE_TO_CUSTOMELEMENT_RESOLVER];
        delete this[dom.UPGRADE_TO_CUSTOMELEMENT_PROMISE];
      }
    }

    /**
     * The name of the custom element.
     * @abstract
     * @return {string}
     */
    elementName() {}

    /** @return {!Signals} */
    signals() {
      return this.signals_;
    }

    /**
     * Returns the associated ampdoc. Only available after attachment. It throws
     * exception before the element is attached.
     * @return {!./service/ampdoc-impl.AmpDoc}
     * @final @this {!Element}
     * @package
     */
    getAmpDoc() {
      devAssert(this.ampdoc_, 'no ampdoc yet, since element is not attached');
      return /** @typedef {!./service/ampdoc-impl.AmpDoc} */ this.ampdoc_;
    }

    /**
     * Returns Resources manager. Only available after attachment. It throws
     * exception before the element is attached.
     * @return {!./service/resources-impl.ResourcesDef}
     * @final @this {!Element}
     * @package
     */
    getResources() {
      devAssert(
        this.resources_,
        'no resources yet, since element is not attached'
      );
      return /** @typedef {!./service/resources-impl.ResourcesDef} */ this
        .resources_;
    }

    /**
     * Returns LayoutLayers. Only available after attachment. It throws
     * exception before the element is attached.
     * @return {!./service/layers-impl.LayoutLayers}
     * @final @this {!Element}
     * @package
     */
    getLayers() {
      devAssert(this.layers_, 'no layers yet, since element is not attached');
      return /** @typedef {!./service/layers-impl.LayoutLayers} */ this.layers_;
    }

    /**
     * Whether the element has been upgraded yet. Always returns false when
     * the element has not yet been added to DOM. After the element has been
     * added to DOM, the value depends on the `BaseElement` implementation and
     * its `upgradeElement` callback.
     * @return {boolean}
     * @final @this {!Element}
     */
    isUpgraded() {
      return this.upgradeState_ == UpgradeState.UPGRADED;
    }

    /** @return {!Promise} */
    whenUpgraded() {
      return this.signals_.whenSignal(CommonSignals.UPGRADED);
    }

    /**
     * Upgrades the element to the provided new implementation. If element
     * has already been attached, it's layout validation and attachment flows
     * are repeated for the new implementation.
     * @param {function(new:./base-element.BaseElement, !Element)} newImplClass
     * @final @package @this {!Element}
     */
    upgrade(newImplClass) {
      if (this.isInTemplate_) {
        return;
      }
      if (this.upgradeState_ != UpgradeState.NOT_UPGRADED) {
        // Already upgraded or in progress or failed.
        return;
      }
      this.implementation_ = new newImplClass(this);
      if (this.everAttached) {
        // Usually, we do an implementation upgrade when the element is
        // attached to the DOM. But, if it hadn't yet upgraded from
        // ElementStub, we couldn't. Now that it's upgraded from a stub, go
        // ahead and do the full upgrade.
        this.tryUpgrade_();
      }
    }

    /**
     * Time delay imposed by baseElement upgradeCallback.  If no
     * upgradeCallback specified or not yet executed, delay is 0.
     * @return {number}
     */
    getUpgradeDelayMs() {
      return this.upgradeDelayMs_;
    }

    /**
     * Completes the upgrade of the element with the provided implementation.
     * @param {!./base-element.BaseElement} newImpl
     * @param {number} upgradeStartTime
     * @final @private @this {!Element}
     */
    completeUpgrade_(newImpl, upgradeStartTime) {
      this.upgradeDelayMs_ = win.Date.now() - upgradeStartTime;
      this.upgradeState_ = UpgradeState.UPGRADED;
      this.implementation_ = newImpl;
      this.classList.remove('amp-unresolved');
      this.classList.remove('i-amphtml-unresolved');
      this.implementation_.createdCallback();
      this.assertLayout_();
      this.implementation_.layout_ = this.layout_;
      this.implementation_.layoutWidth_ = this.layoutWidth_;
      this.implementation_.firstAttachedCallback();
      this.dispatchCustomEventForTesting(AmpEvents.ATTACHED);
      this.getResources().upgraded(this);
      this.signals_.signal(CommonSignals.UPGRADED);
    }

    /** @private */
    assertLayout_() {
      if (
        this.layout_ != Layout.NODISPLAY &&
        !this.implementation_.isLayoutSupported(this.layout_)
      ) {
        userAssert(
          this.getAttribute('layout'),
          'The element did not specify a layout attribute. ' +
            'Check https://amp.dev/documentation/guides-and-tutorials/' +
            'develop/style_and_layout/control_layout and the respective ' +
            'element documentation for details.'
        );
        userAssert(false, `Layout not supported: ${this.layout_}`);
      }
    }

    /**
     * Whether the element has been built. A built element had its
     * {@link buildCallback} method successfully invoked.
     * @return {boolean}
     * @final @this {!Element}
     */
    isBuilt() {
      return this.built_;
    }

    /**
     * Returns the promise that's resolved when the element has been built. If
     * the build fails, the resulting promise is rejected.
     * @return {!Promise}
     */
    whenBuilt() {
      return this.signals_.whenSignal(CommonSignals.BUILT);
    }

    /**
     * Get the priority to load the element.
     * @return {number} @this {!Element}
     */
    getLayoutPriority() {
      devAssert(this.isUpgraded(), 'Cannot get priority of unupgraded element');
      return this.implementation_.getLayoutPriority();
    }

    /**
     * Get the default action alias.
     * @return {?string}
     */
    getDefaultActionAlias() {
      devAssert(
        this.isUpgraded(),
        'Cannot get default action alias of unupgraded element'
      );
      return this.implementation_.getDefaultActionAlias();
    }

    /**
     * Requests or requires the element to be built. The build is done by
     * invoking {@link BaseElement.buildCallback} method.
     *
     * Can only be called on a upgraded element. May only be called from
     * resource.js to ensure an element and its resource are in sync.
     *
     * @return {?Promise}
     * @final @this {!Element}
     */
    build() {
      assertNotTemplate(this);
      devAssert(this.isUpgraded(), 'Cannot build unupgraded element');
      if (this.buildingPromise_) {
        return this.buildingPromise_;
      }
      return (this.buildingPromise_ = new Promise((resolve, reject) => {
        const policyId = this.getConsentPolicy_();
        if (!policyId) {
          resolve(this.implementation_.buildCallback());
        } else {
          Services.consentPolicyServiceForDocOrNull(this)
            .then(policy => {
              if (!policy) {
                return true;
              }
              return policy.whenPolicyUnblock(/** @type {string} */ (policyId));
            })
            .then(shouldUnblock => {
              if (shouldUnblock) {
                resolve(this.implementation_.buildCallback());
              } else {
                reject(blockedByConsentError());
              }
            });
        }
      }).then(
        () => {
          this.preconnect(/* onLayout */ false);
          this.built_ = true;
          this.classList.remove('i-amphtml-notbuilt');
          this.classList.remove('amp-notbuilt');
          this.signals_.signal(CommonSignals.BUILT);
          if (this.isInViewport_) {
            this.updateInViewport_(true);
          }
          if (this.actionQueue_) {
            // Only schedule when the queue is not empty, which should be
            // the case 99% of the time.
            Services.timerFor(toWin(this.ownerDocument.defaultView)).delay(
              this.dequeueActions_.bind(this),
              1
            );
          }
          if (!this.getPlaceholder()) {
            const placeholder = this.createPlaceholder();
            if (placeholder) {
              this.appendChild(placeholder);
            }
          }
        },
        reason => {
          this.signals_.rejectSignal(
            CommonSignals.BUILT,
            /** @type {!Error} */ (reason)
          );
          if (!isBlockedByConsent(reason)) {
            reportError(reason, this);
          }
          throw reason;
        }
      ));
    }

    /**
     * Called to instruct the element to preconnect to hosts it uses during
     * layout.
     * @param {boolean} onLayout Whether this was called after a layout.
     * @this {!Element}
     */
    preconnect(onLayout) {
      if (onLayout) {
        this.implementation_.preconnectCallback(onLayout);
      } else {
        // If we do early preconnects we delay them a bit. This is kind of
        // an unfortunate trade off, but it seems faster, because the DOM
        // operations themselves are not free and might delay
        Services.timerFor(toWin(this.ownerDocument.defaultView)).delay(() => {
          const TAG = this.tagName;
          if (!this.ownerDocument) {
            dev().error(TAG, 'preconnect without ownerDocument');
            return;
          } else if (!this.ownerDocument.defaultView) {
            dev().error(TAG, 'preconnect without defaultView');
            return;
          }
          this.implementation_.preconnectCallback(onLayout);
        }, 1);
      }
    }

    /**
     * Whether the custom element declares that it has to be fixed.
     * @return {boolean}
     * @this {!Element}
     */
    isAlwaysFixed() {
      return this.implementation_.isAlwaysFixed();
    }

    /**
     * Updates the layout box of the element.
     * See {@link BaseElement.getLayoutWidth} for details.
     * @param {!./layout-rect.LayoutRectDef} layoutBox
     * @param {boolean=} opt_measurementsChanged
     * @this {!Element}
     */
    updateLayoutBox(layoutBox, opt_measurementsChanged) {
      this.layoutWidth_ = layoutBox.width;
      this.layoutHeight_ = layoutBox.height;
      if (this.isUpgraded()) {
        this.implementation_.layoutWidth_ = this.layoutWidth_;
      }
      if (this.isBuilt()) {
        try {
          this.implementation_.onLayoutMeasure();
          if (opt_measurementsChanged) {
            this.implementation_.onMeasureChanged();
          }
        } catch (e) {
          reportError(e, this);
        }
      }

      if (this.isLoadingEnabled_()) {
        if (this.isInViewport_) {
          // Already in viewport - start showing loading.
          this.toggleLoading(true);
        } else if (
          layoutBox.top < PREPARE_LOADING_THRESHOLD &&
          layoutBox.top >= 0
        ) {
          // Few top elements will also be pre-initialized with a loading
          // element.
          this.mutateOrInvoke_(() => this.prepareLoading_());
        }
      }
    }

    /**
     * @return {?Element}
     * @private
     */
    getSizer_() {
      if (
        this.sizerElement === undefined &&
        this.layout_ === Layout.RESPONSIVE
      ) {
        // Expect sizer to exist, just not yet discovered.
        this.sizerElement = this.querySelector('i-amphtml-sizer');
      }
      return this.sizerElement || null;
    }

    /**
     * If the element has a media attribute, evaluates the value as a media
     * query and based on the result adds or removes the class
     * `i-amphtml-hidden-by-media-query`. The class adds display:none to the
     * element which in turn prevents any of the resource loading to happen for
     * the element.
     *
     * This method is called by Resources and shouldn't be called by anyone
     * else.
     *
     * @final
     * @package @this {!Element}
     */
    applySizesAndMediaQuery() {
      assertNotTemplate(this);

      // Media query.
      if (this.mediaQuery_ === undefined) {
        this.mediaQuery_ = this.getAttribute('media') || null;
      }
      if (this.mediaQuery_) {
        const {defaultView} = this.ownerDocument;
        this.classList.toggle(
          'i-amphtml-hidden-by-media-query',
          !defaultView.matchMedia(this.mediaQuery_).matches
        );
      }

      // Sizes.
      if (this.sizeList_ === undefined) {
        const sizesAttr = this.getAttribute('sizes');
        this.sizeList_ = sizesAttr ? parseSizeList(sizesAttr) : null;
      }
      if (this.sizeList_) {
        setStyle(
          this,
          'width',
          this.sizeList_.select(toWin(this.ownerDocument.defaultView))
        );
      }
      // Heights.
      if (
        this.heightsList_ === undefined &&
        this.layout_ === Layout.RESPONSIVE
      ) {
        const heightsAttr = this.getAttribute('heights');
        this.heightsList_ = heightsAttr
          ? parseSizeList(heightsAttr, /* allowPercent */ true)
          : null;
      }
      if (this.heightsList_) {
        const sizer = this.getSizer_();
        if (sizer) {
          setStyle(
            sizer,
            'paddingTop',
            this.heightsList_.select(toWin(this.ownerDocument.defaultView))
          );
        }
      }
    }

    /**
     * Changes the size of the element.
     *
     * This method is called by Resources and shouldn't be called by anyone
     * else. This method must always be called in the mutation context.
     *
     * @param {number|undefined} newHeight
     * @param {number|undefined} newWidth
     * @param {!./layout-rect.LayoutMarginsDef=} opt_newMargins
     * @final
     * @package @this {!Element}
     */
    changeSize(newHeight, newWidth, opt_newMargins) {
      const sizer = this.getSizer_();
      if (sizer) {
        // From the moment height is changed the element becomes fully
        // responsible for managing its height. Aspect ratio is no longer
        // preserved.
        this.sizerElement = null;
        setStyle(sizer, 'paddingTop', '0');
        this.mutateOrInvoke_(() => {
          dom.removeElement(sizer);
        });
      }
      if (newHeight !== undefined) {
        setStyle(this, 'height', newHeight, 'px');
      }
      if (newWidth !== undefined) {
        setStyle(this, 'width', newWidth, 'px');
      }
      if (opt_newMargins) {
        if (opt_newMargins.top != null) {
          setStyle(this, 'marginTop', opt_newMargins.top, 'px');
        }
        if (opt_newMargins.right != null) {
          setStyle(this, 'marginRight', opt_newMargins.right, 'px');
        }
        if (opt_newMargins.bottom != null) {
          setStyle(this, 'marginBottom', opt_newMargins.bottom, 'px');
        }
        if (opt_newMargins.left != null) {
          setStyle(this, 'marginLeft', opt_newMargins.left, 'px');
        }
      }
      if (this.isAwaitingSize_()) {
        this.sizeProvided_();
      }
      this.dispatchCustomEvent(AmpEvents.SIZE_CHANGED);
    }

    /**
     * Called when the element is first connected to the DOM. Calls
     * {@link firstAttachedCallback} if this is the first attachment.
     *
     * This callback is guarded by checks to see if the element is still
     * connected.  Chrome and Safari can trigger connectedCallback even when
     * the node is disconnected. See #12849, https://crbug.com/821195, and
     * https://bugs.webkit.org/show_bug.cgi?id=180940. Thankfully,
     * connectedCallback will later be called when the disconnected root is
     * connected to the document tree.
     *
     * @final @this {!Element}
     */
    connectedCallback() {
      if (!isTemplateTagSupported() && this.isInTemplate_ === undefined) {
        this.isInTemplate_ = !!dom.closestAncestorElementBySelector(
          this,
          'template'
        );
      }
      if (this.isInTemplate_) {
        return;
      }

      if (this.isConnected_ || !dom.isConnectedNode(this)) {
        return;
      }
      this.isConnected_ = true;

      if (!this.everAttached) {
        this.classList.add('i-amphtml-element');
        this.classList.add('i-amphtml-notbuilt');
        this.classList.add('amp-notbuilt');
      }

      if (!this.ampdoc_) {
        // Ampdoc can now be initialized.
        const win = toWin(this.ownerDocument.defaultView);
        const ampdocService = Services.ampdocServiceFor(win);
        const ampdoc = ampdocService.getAmpDoc(this);
        this.ampdoc_ = ampdoc;
        // Load the pre-stubbed extension if needed.
        const extensionId = this.tagName.toLowerCase();
        if (
          isStub(this.implementation_) &&
          !ampdoc.declaresExtension(extensionId)
        ) {
          Services.extensionsFor(win).installExtensionForDoc(
            ampdoc,
            extensionId
          );
        }
      }
      if (!this.resources_) {
        // Resources can now be initialized since the ampdoc is now available.
        this.resources_ = Services.resourcesForDoc(this.ampdoc_);
      }
      if (isExperimentOn(this.ampdoc_.win, 'layers')) {
        if (!this.layers_) {
          // Resources can now be initialized since the ampdoc is now available.
          this.layers_ = Services.layersForDoc(this.ampdoc_);
        }
        this.getLayers().add(this);
      }
      this.getResources().add(this);

      if (this.everAttached) {
        const reconstruct = this.reconstructWhenReparented();
        if (reconstruct) {
          this.reset_();
        }
        if (this.isUpgraded()) {
          if (reconstruct) {
            this.getResources().upgraded(this);
          }
          this.dispatchCustomEventForTesting(AmpEvents.ATTACHED);
        }
      } else {
        this.everAttached = true;

        try {
          this.layout_ = applyStaticLayout(this);
        } catch (e) {
          reportError(e, this);
        }
        if (!isStub(this.implementation_)) {
          this.tryUpgrade_();
        }
        if (!this.isUpgraded()) {
          this.classList.add('amp-unresolved');
          this.classList.add('i-amphtml-unresolved');
          // amp:attached is dispatched from the ElementStub class when it
          // replayed the firstAttachedCallback call.
          this.dispatchCustomEventForTesting(AmpEvents.STUBBED);
        }
      }
    }

    /**
     * @return {boolean}
     * @private
     */
    isAwaitingSize_() {
      return this.classList.contains('i-amphtml-layout-awaiting-size');
    }

    /**
     * @private
     */
    sizeProvided_() {
      this.classList.remove('i-amphtml-layout-awaiting-size');
    }

    /** The Custom Elements V0 sibling to `connectedCallback`. */
    attachedCallback() {
      this.connectedCallback();
    }

    /**
     * Try to upgrade the element with the provided implementation.
     * @private @final @this {!Element}
     */
    tryUpgrade_() {
      const impl = this.implementation_;
      devAssert(!isStub(impl), 'Implementation must not be a stub');
      if (this.upgradeState_ != UpgradeState.NOT_UPGRADED) {
        // Already upgraded or in progress or failed.
        return;
      }

      // The `upgradeCallback` only allows redirect once for the top-level
      // non-stub class. We may allow nested upgrades later, but they will
      // certainly be bad for performance.
      this.upgradeState_ = UpgradeState.UPGRADE_IN_PROGRESS;
      const startTime = win.Date.now();
      const res = impl.upgradeCallback();
      if (!res) {
        // Nothing returned: the current object is the upgraded version.
        this.completeUpgrade_(impl, startTime);
      } else if (typeof res.then == 'function') {
        // It's a promise: wait until it's done.
        res
          .then(upgrade => {
            this.completeUpgrade_(upgrade || impl, startTime);
          })
          .catch(reason => {
            this.upgradeState_ = UpgradeState.UPGRADE_FAILED;
            rethrowAsync(reason);
          });
      } else {
        // It's an actual instance: upgrade immediately.
        this.completeUpgrade_(
          /** @type {!./base-element.BaseElement} */ (res),
          startTime
        );
      }
    }

    /**
     * Called when the element is disconnected from the DOM.
     *
     * @final @this {!Element}
     */
    disconnectedCallback() {
      this.disconnect(/* pretendDisconnected */ false);
    }

    /** The Custom Elements V0 sibling to `disconnectedCallback`. */
    detachedCallback() {
      this.disconnectedCallback();
    }

    /**
     * Called when an element is disconnected from DOM, or when an ampDoc is
     * being disconnected (the element itself may still be connected to ampDoc).
     *
     * This callback is guarded by checks to see if the element is still
     * connected. See #12849, https://crbug.com/821195, and
     * https://bugs.webkit.org/show_bug.cgi?id=180940.
     * If the element is still connected to the document, you'll need to pass
     * opt_pretendDisconnected.
     *
     * @param {boolean} pretendDisconnected Forces disconnection regardless
     *     of DOM isConnected.
     */
    disconnect(pretendDisconnected) {
      if (this.isInTemplate_ || !this.isConnected_) {
        return;
      }
      if (!pretendDisconnected && dom.isConnectedNode(this)) {
        return;
      }

      // This path only comes from Resource#disconnect, which deletes the
      // Resource instance tied to this element. Therefore, it is no longer
      // an AMP Element. But, DOM queries for i-amphtml-element assume that
      // the element is tied to a Resource.
      if (pretendDisconnected) {
        this.classList.remove('i-amphtml-element');
      }

      this.isConnected_ = false;
      this.getResources().remove(this);
      if (isExperimentOn(this.ampdoc_.win, 'layers')) {
        this.getLayers().remove(this);
      }
      this.implementation_.detachedCallback();
    }

    /**
     * Dispatches a custom event.
     *
     * @param {string} name
     * @param {!Object=} opt_data Event data.
     * @final @this {!Element}
     */
    dispatchCustomEvent(name, opt_data) {
      const data = opt_data || {};
      // Constructors of events need to come from the correct window. Sigh.
      const event = this.ownerDocument.createEvent('Event');
      event.data = data;
      event.initEvent(name, /* bubbles */ true, /* cancelable */ true);
      this.dispatchEvent(event);
    }

    /**
     * Dispatches a custom event only in testing environment.
     *
     * @param {string} name
     * @param {!Object=} opt_data Event data.
     * @final @this {!Element}
     */
    dispatchCustomEventForTesting(name, opt_data) {
      if (!getMode().test) {
        return;
      }
      this.dispatchCustomEvent(name, opt_data);
    }

    /**
     * Whether the element can pre-render.
     * @return {boolean}
     * @final @this {!Element}
     */
    prerenderAllowed() {
      return this.implementation_.prerenderAllowed();
    }

    /**
     * Creates a placeholder for the element.
     * @return {?Element}
     * @final @this {!Element}
     */
    createPlaceholder() {
      return this.implementation_.createPlaceholderCallback();
    }

    /**
     * Creates a loader logo.
<<<<<<< HEAD
     * @return {!{
=======
     * @return {{
>>>>>>> 704f49e2
     *  content: (!Element|undefined),
     *  color: (string|undefined),
     * }}
     * @final @this {!Element}
     */
    createLoaderLogo() {
      return this.implementation_.createLoaderLogoCallback();
    }

    /**
     * Whether the element should ever render when it is not in viewport.
     * @return {boolean|number}
     * @final @this {!Element}
     */
    renderOutsideViewport() {
      return this.implementation_.renderOutsideViewport();
    }

    /**
     * Whether the element should render outside of renderOutsideViewport when
     * the scheduler is idle.
     * @return {boolean|number}
     * @final @this {!Element}
     */
    idleRenderOutsideViewport() {
      return this.implementation_.idleRenderOutsideViewport();
    }

    /**
     * Returns a previously measured layout box adjusted to the viewport. This
     * mainly affects fixed-position elements that are adjusted to be always
     * relative to the document position in the viewport.
     * @return {!./layout-rect.LayoutRectDef}
     * @final @this {!Element}
     */
    getLayoutBox() {
      return this.getResource_().getLayoutBox();
    }

    /**
     * Returns a previously measured layout box relative to the page. The
     * fixed-position elements are relative to the top of the document.
     * @return {!./layout-rect.LayoutRectDef}
     * @final @this {!Element}
     */
    getPageLayoutBox() {
      return this.getResource_().getPageLayoutBox();
    }

    /**
     * @return {?Element}
     * @final @this {!Element}
     */
    getOwner() {
      return this.getResource_().getOwner();
    }

    /**
     * Returns a change entry for that should be compatible with
     * IntersectionObserverEntry.
     * @return {!IntersectionObserverEntry} A change entry.
     * @final @this {!Element}
     */
    getIntersectionChangeEntry() {
      const box = this.implementation_.getIntersectionElementLayoutBox();
      const owner = this.getOwner();
      const viewportBox = this.implementation_.getViewport().getRect();
      // TODO(jridgewell, #4826): We may need to make this recursive.
      const ownerBox = owner && owner.getLayoutBox();
      return getIntersectionChangeEntry(box, ownerBox, viewportBox);
    }

    /**
     * Returns the resource of the element.
     * @return {!./service/resource.Resource}
     * @private
     */
    getResource_() {
      return this.getResources().getResourceForElement(this);
    }

    /**
     * Returns the resource ID of the element.
     * @return {number}
     */
    getResourceId() {
      return this.getResource_().getId();
    }

    /**
     * The runtime calls this method to determine if {@link layoutCallback}
     * should be called again when layout changes.
     * @return {boolean}
     * @package @final @this {!Element}
     */
    isRelayoutNeeded() {
      return this.implementation_.isRelayoutNeeded();
    }

    /**
     * Returns reference to upgraded implementation.
     * @param {boolean} waitForBuild If true, waits for element to be built before
     *   resolving the returned Promise. Default is true.
     * @return {!Promise<!./base-element.BaseElement>}
     */
    getImpl(waitForBuild = true) {
      const waitFor = waitForBuild ? this.whenBuilt() : this.whenUpgraded();
      return waitFor.then(() => this.implementation_);
    }

    /**
     * Returns the layout of the element.
     * @return {!Layout}
     */
    getLayout() {
      return this.layout_;
    }

    /**
     * Instructs the element to layout its content and load its resources if
     * necessary by calling the {@link BaseElement.layoutCallback} method that
     * should be implemented by BaseElement subclasses. Must return a promise
     * that will yield when the layout and associated loadings are complete.
     *
     * This method is always called for the first layout, but for subsequent
     * layouts the runtime consults {@link isRelayoutNeeded} method.
     *
     * Can only be called on a upgraded and built element.
     *
     * @return {!Promise}
     * @package @final @this {!Element}
     */
    layoutCallback() {
      assertNotTemplate(this);
      devAssert(this.isBuilt(), 'Must be built to receive viewport events');
      this.dispatchCustomEventForTesting(AmpEvents.LOAD_START);
      const isLoadEvent = this.layoutCount_ == 0; // First layout is "load".
      this.signals_.reset(CommonSignals.UNLOAD);
      if (isLoadEvent) {
        this.signals_.signal(CommonSignals.LOAD_START);
      }
      if (this.perfOn_) {
        this.getLayoutDelayMeter_().startLayout();
      }

      const promise = tryResolve(() => this.implementation_.layoutCallback());
      this.preconnect(/* onLayout */ true);
      this.classList.add('i-amphtml-layout');

      return promise.then(
        () => {
          if (isLoadEvent) {
            this.signals_.signal(CommonSignals.LOAD_END);
          }
          this.readyState = 'complete';
          this.layoutCount_++;
          this.toggleLoading(false, {cleanup: true});
          // Check if this is the first success layout that needs
          // to call firstLayoutCompleted.
          if (!this.isFirstLayoutCompleted_) {
            this.implementation_.firstLayoutCompleted();
            this.isFirstLayoutCompleted_ = true;
            this.dispatchCustomEventForTesting(AmpEvents.LOAD_END);
          }
        },
        reason => {
          // add layoutCount_ by 1 despite load fails or not
          if (isLoadEvent) {
            this.signals_.rejectSignal(
              CommonSignals.LOAD_END,
              /** @type {!Error} */ (reason)
            );
          }
          this.layoutCount_++;
          this.toggleLoading(false, {cleanup: true});
          throw reason;
        }
      );
    }

    /**
     * Whether the resource is currently visible in the viewport.
     * @return {boolean}
     * @final @package @this {!Element}
     */
    isInViewport() {
      return this.isInViewport_;
    }

    /**
     * Instructs the resource that it entered or exited the visible viewport.
     *
     * Can only be called on a upgraded and built element.
     *
     * @param {boolean} inViewport Whether the element has entered or exited
     *   the visible viewport.
     * @final @package @this {!Element}
     */
    viewportCallback(inViewport) {
      assertNotTemplate(this);
      if (inViewport == this.isInViewport_) {
        return;
      }
      // TODO(dvoytenko, #9177): investigate/cleanup viewport signals for
      // elements in dead iframes.
      if (!this.ownerDocument || !this.ownerDocument.defaultView) {
        return;
      }
      this.isInViewport_ = inViewport;
      if (this.layoutCount_ == 0) {
        if (!inViewport) {
          this.toggleLoading(false);
        } else {
          // Set a minimum delay in case the element loads very fast or if it
          // leaves the viewport.
          Services.timerFor(toWin(this.ownerDocument.defaultView)).delay(() => {
            // TODO(dvoytenko, #9177): cleanup `this.ownerDocument.defaultView`
            // once investigation is complete. It appears that we get a lot of
            // errors here once the iframe is destroyed due to timer.
            if (
              this.isInViewport_ &&
              this.ownerDocument &&
              this.ownerDocument.defaultView
            ) {
              this.toggleLoading(true);
            }
          }, 100);
        }
      }
      if (this.isBuilt()) {
        this.updateInViewport_(inViewport);
      }
    }

    /**
     * @param {boolean} inViewport
     * @private @this {!Element}
     */
    updateInViewport_(inViewport) {
      this.implementation_.inViewport_ = inViewport;
      this.implementation_.viewportCallback(inViewport);
      if (inViewport && this.perfOn_) {
        this.getLayoutDelayMeter_().enterViewport();
      }
    }

    /**
     * Whether the resource is currently paused.
     * @return {boolean}
     * @final @package @this {!Element}
     */
    isPaused() {
      return this.paused_;
    }

    /**
     * Requests the resource to stop its activity when the document goes into
     * inactive state. The scope is up to the actual component. Among other
     * things the active playback of video or audio content must be stopped.
     *
     * @package @final @this {!Element}
     */
    pauseCallback() {
      assertNotTemplate(this);
      if (this.paused_) {
        return;
      }
      this.paused_ = true;
      this.viewportCallback(false);
      if (this.isBuilt()) {
        this.implementation_.pauseCallback();
      }
    }

    /**
     * Requests the resource to resume its activity when the document returns
     * from an inactive state. The scope is up to the actual component. Among
     * other things the active playback of video or audio content may be
     * resumed.
     *
     * @package @final @this {!Element}
     */
    resumeCallback() {
      assertNotTemplate(this);
      if (!this.paused_) {
        return;
      }
      this.paused_ = false;
      if (this.isBuilt()) {
        this.implementation_.resumeCallback();
      }
    }

    /**
     * Requests the element to unload any expensive resources when the element
     * goes into non-visible state. The scope is up to the actual component.
     *
     * Calling this method on unbuilt or unupgraded element has no effect.
     *
     * @return {boolean}
     * @package @final @this {!Element}
     */
    unlayoutCallback() {
      assertNotTemplate(this);
      if (!this.isBuilt()) {
        return false;
      }
      this.signals_.signal(CommonSignals.UNLOAD);
      const isReLayoutNeeded = this.implementation_.unlayoutCallback();
      if (isReLayoutNeeded) {
        this.reset_();
      }
      return isReLayoutNeeded;
    }

    /** @private */
    reset_() {
      this.layoutCount_ = 0;
      this.isFirstLayoutCompleted_ = false;
      this.signals_.reset(CommonSignals.RENDER_START);
      this.signals_.reset(CommonSignals.LOAD_START);
      this.signals_.reset(CommonSignals.LOAD_END);
      this.signals_.reset(CommonSignals.INI_LOAD);
    }

    /**
     * Whether to call {@link unlayoutCallback} when pausing the element.
     * Certain elements cannot properly pause (like amp-iframes with unknown
     * video content), and so we must unlayout to stop playback.
     *
     * @return {boolean}
     * @package @final @this {!Element}
     */
    unlayoutOnPause() {
      return this.implementation_.unlayoutOnPause();
    }

    /**
     * Whether the element needs to be reconstructed after it has been
     * re-parented. Many elements cannot survive fully the reparenting and
     * are better to be reconstructed from scratch.
     *
     * @return {boolean}
     * @package @final @this {!Element}
     */
    reconstructWhenReparented() {
      return this.implementation_.reconstructWhenReparented();
    }

    /**
     * Collapses the element, and notifies its owner (if there is one) that the
     * element is no longer present.
     */
    collapse() {
      this.implementation_./*OK*/ collapse();
    }

    /**
     * Called every time an owned AmpElement collapses itself.
     * @param {!AmpElement} element
     */
    collapsedCallback(element) {
      this.implementation_.collapsedCallback(element);
    }

    /**
     * Expands the element, and notifies its owner (if there is one) that the
     * element is now present.
     */
    expand() {
      this.implementation_./*OK*/ expand();
    }

    /**
     * Called every time an owned AmpElement expands itself.
     * @param {!AmpElement} element
     */
    expandedCallback(element) {
      this.implementation_.expandedCallback(element);
    }

    /**
     * Called when one or more attributes are mutated.
     * Note: Must be called inside a mutate context.
     * Note: Boolean attributes have a value of `true` and `false` when
     *     present and missing, respectively.
     * @param {!JsonObject<string, (null|boolean|string|number|Array|Object)>} mutations
     */
    mutatedAttributesCallback(mutations) {
      this.implementation_.mutatedAttributesCallback(mutations);
    }

    /**
     * Enqueues the action with the element. If element has been upgraded and
     * built, the action is dispatched to the implementation right away.
     * Otherwise the invocation is enqueued until the implementation is ready
     * to receive actions.
     * @param {!./service/action-impl.ActionInvocation} invocation
     * @final @this {!Element}
     */
    enqueAction(invocation) {
      assertNotTemplate(this);
      if (!this.isBuilt()) {
        if (this.actionQueue_ === undefined) {
          this.actionQueue_ = [];
        }
        devAssert(this.actionQueue_).push(invocation);
      } else {
        this.executionAction_(invocation, false);
      }
    }

    /**
     * Dequeues events from the queue and dispatches them to the implementation
     * with "deferred" flag.
     * @private @this {!Element}
     */
    dequeueActions_() {
      if (!this.actionQueue_) {
        return;
      }

      const actionQueue = devAssert(this.actionQueue_);
      this.actionQueue_ = null;

      // Notice, the actions are currently not de-duped.
      actionQueue.forEach(invocation => {
        this.executionAction_(invocation, true);
      });
    }

    /**
     * Executes the action immediately. All errors are consumed and reported.
     * @param {!./service/action-impl.ActionInvocation} invocation
     * @param {boolean} deferred
     * @final
     * @private @this {!Element}
     */
    executionAction_(invocation, deferred) {
      try {
        this.implementation_.executeAction(invocation, deferred);
      } catch (e) {
        rethrowAsync(
          'Action execution failed:',
          e,
          invocation.node.tagName,
          invocation.method
        );
      }
    }

    /**
     * Get the consent policy to follow.
     * @return {?string}
     */
    getConsentPolicy_() {
      let policyId = this.getAttribute('data-block-on-consent');
      if (policyId === null) {
        if (shouldBlockOnConsentByMeta(this)) {
          policyId = 'default';
          this.setAttribute('data-block-on-consent', policyId);
        } else {
          // data-block-on-consent attribute not set
          return null;
        }
      }
      if (policyId == '' || policyId == 'default') {
        // data-block-on-consent value not set, up to individual element
        // Note: data-block-on-consent and data-block-on-consent='default' is
        // treated exactly the same
        return this.implementation_.getConsentPolicy();
      }
      return policyId;
    }

    /**
     * Returns the original nodes of the custom element without any service
     * nodes that could have been added for markup. These nodes can include
     * Text, Comment and other child nodes.
     * @return {!Array<!Node>}
     * @package @final @this {!Element}
     */
    getRealChildNodes() {
      return dom.childNodes(this, node => !isInternalOrServiceNode(node));
    }

    /**
     * Returns the original children of the custom element without any service
     * nodes that could have been added for markup.
     * @return {!Array<!Element>}
     * @package @final @this {!Element}
     */
    getRealChildren() {
      return dom.childElements(
        this,
        element => !isInternalOrServiceNode(element)
      );
    }

    /**
     * Returns an optional placeholder element for this custom element.
     * @return {?Element}
     * @package @final @this {!Element}
     */
    getPlaceholder() {
      return dom.lastChildElement(this, el => {
        return (
          el.hasAttribute('placeholder') &&
          // Blacklist elements that has a native placeholder property
          // like input and textarea. These are not allowed to be AMP
          // placeholders.
          !isInputPlaceholder(el)
        );
      });
    }

    /**
     * Hides or shows the placeholder, if available.
     * @param {boolean} show
     * @package @final @this {!Element}
     */
    togglePlaceholder(show) {
      assertNotTemplate(this);
      if (show) {
        const placeholder = this.getPlaceholder();
        if (placeholder) {
          dev()
            .assertElement(placeholder)
            .classList.remove('amp-hidden');
        }
      } else {
        const placeholders = dom.childElementsByAttr(this, 'placeholder');
        for (let i = 0; i < placeholders.length; i++) {
          // Don't toggle elements with a native placeholder property
          // e.g. input, textarea
          if (isInputPlaceholder(placeholders[i])) {
            continue;
          }
          placeholders[i].classList.add('amp-hidden');
        }
      }
    }

    /**
     * Returns an optional fallback element for this custom element.
     * @return {?Element}
     * @package @final @this {!Element}
     */
    getFallback() {
      return dom.childElementByAttr(this, 'fallback');
    }

    /**
     * Hides or shows the fallback, if available. This function must only
     * be called inside a mutate context.
     * @param {boolean} show
     * @package @final @this {!Element}
     */
    toggleFallback(show) {
      assertNotTemplate(this);
      const resourceState = this.getResource_().getState();
      // Do not show fallback before layout
      if (
        show &&
        (resourceState == ResourceState.NOT_BUILT ||
          resourceState == ResourceState.NOT_LAID_OUT ||
          resourceState == ResourceState.READY_FOR_LAYOUT)
      ) {
        return;
      }
      // This implementation is notably less efficient then placeholder
      // toggling. The reasons for this are: (a) "not supported" is the state of
      // the whole element, (b) some relayout is expected and (c) fallback
      // condition would be rare.
      this.classList.toggle('amp-notsupported', show);
      if (show == true) {
        const fallbackElement = this.getFallback();
        if (fallbackElement) {
          Services.ownersForDoc(this.getAmpDoc()).scheduleLayout(
            this.element,
            fallbackElement
          );
        }
      }
    }

    /**
     * An implementation can call this method to signal to the element that
     * it has started rendering.
     * @package @final @this {!Element}
     */
    renderStarted() {
      this.signals_.signal(CommonSignals.RENDER_START);
      this.togglePlaceholder(false);
      this.toggleLoading(false);
    }

    /**
     * Whether the loading can be shown for this element.
     * @return {boolean}
     * @private @this {!Element}
     */
    isLoadingEnabled_() {
      // No loading indicator will be shown if either one of these conditions
      // true:
      // 1. `noloading` attribute is specified;
      // 2. The element has not been whitelisted;
      // 3. The element is too small or has not yet been measured;
      // 4. The element has already been laid out (include having loading
      //    error);
      // 5. The element is a `placeholder` or a `fallback`;
      // 6. The element's layout is not a size-defining layout.
      // 7. The document is A4A.
      if (this.isInA4A()) {
        return false;
      }
      if (this.loadingDisabled_ === undefined) {
        this.loadingDisabled_ = this.hasAttribute('noloading');
      }

      if (
        this.layoutCount_ > 0 ||
        this.layoutWidth_ <= 0 || // Layout is not ready or invisible
        this.loadingDisabled_ ||
        !isLoadingAllowed(this) ||
        isTooSmallForLoader(this) ||
        isInternalOrServiceNode(this) ||
        !isLayoutSizeDefined(this.layout_)
      ) {
        return false;
      }

      return true;
    }

    /**
     * @return {boolean}
     */
    isInA4A() {
      return (
        // in FIE
        (this.ampdoc_ && this.ampdoc_.win != this.ownerDocument.defaultView) ||
        // in inabox
        getMode().runtime == 'inabox'
      );
    }

    /**
     * Creates a loading object. The caller must ensure that loading can
     * actually be shown. This method must also be called in the mutate
     * context.
     * @private @this {!Element}
     */
    prepareLoading_() {
      if (!this.isLoadingEnabled_()) {
        return;
      }
      if (!this.loadingContainer_) {
        const doc = this.ownerDocument;
        devAssert(doc);

        const container = htmlFor(/** @type {!Document} */ (doc))`
            <div class="i-amphtml-loading-container i-amphtml-fill-content
              amp-hidden"></div>`;

        let loadingElement;
        if (isNewLoaderExperimentEnabled(this)) {
          loadingElement = createNewLoaderElement(
            this.ampdoc_,
            this,
            this.layoutWidth_,
            this.layoutHeight_
          );
        } else {
          loadingElement = createLegacyLoaderElement(
            /** @type {!Document} */ (doc),
            this.elementName()
          );
        }

        container.appendChild(loadingElement);

        this.appendChild(container);
        this.loadingContainer_ = container;
        this.loadingElement_ = loadingElement;
      }
    }

    /**
     * Turns the loading indicator on or off.
     * @param {boolean} state
     * @param {{cleanup:boolean, force:boolean}=} opt_options
     * @public @final @this {!Element}
     */
    toggleLoading(state, opt_options) {
      const cleanup = opt_options && opt_options.cleanup;
      const force = opt_options && opt_options.force;
      assertNotTemplate(this);
      if (
        state &&
        !this.implementation_.isLoadingReused() &&
        (this.layoutCount_ > 0 || this.signals_.get(CommonSignals.RENDER_START))
      ) {
        // Loading has already been canceled. Ignore.
        return;
      }
      if (state === this.loadingState_ && !opt_options) {
        // Loading state is the same.
        return;
      }
      this.loadingState_ = state;
      if (!state && !this.loadingContainer_) {
        return;
      }

      // Check if loading should be shown.
      if (state && !force && !this.isLoadingEnabled_()) {
        this.loadingState_ = false;
        return;
      }

      this.mutateOrInvoke_(() => {
        let state = this.loadingState_;
        // Repeat "loading enabled" check because it could have changed while
        // waiting for vsync.
        if (state && !force && !this.isLoadingEnabled_()) {
          state = false;
        }
        if (state) {
          this.prepareLoading_();
        }
        if (!this.loadingContainer_) {
          return;
        }

        this.loadingContainer_.classList.toggle('amp-hidden', !state);
        this.loadingElement_.classList.toggle('amp-active', state);

        if (!state && cleanup && !this.implementation_.isLoadingReused()) {
          const loadingContainer = this.loadingContainer_;
          this.loadingContainer_ = null;
          this.loadingElement_ = null;
          this.mutateOrInvoke_(() => {
            dom.removeElement(loadingContainer);
          });
        }
      });
    }

    /**
     * Returns an optional overflow element for this custom element.
     * @return {!./layout-delay-meter.LayoutDelayMeter}
     */
    getLayoutDelayMeter_() {
      if (!this.layoutDelayMeter_) {
        this.layoutDelayMeter_ = new LayoutDelayMeter(
          toWin(this.ownerDocument.defaultView),
          this.getLayoutPriority()
        );
      }
      return this.layoutDelayMeter_;
    }

    /**
     * Returns an optional overflow element for this custom element.
     * @return {?Element}
     * @this {!Element}
     */
    getOverflowElement() {
      if (this.overflowElement_ === undefined) {
        this.overflowElement_ = dom.childElementByAttr(this, 'overflow');
        if (this.overflowElement_) {
          if (!this.overflowElement_.hasAttribute('tabindex')) {
            this.overflowElement_.setAttribute('tabindex', '0');
          }
          if (!this.overflowElement_.hasAttribute('role')) {
            this.overflowElement_.setAttribute('role', 'button');
          }
        }
      }
      return this.overflowElement_;
    }

    /**
     * Hides or shows the overflow, if available. This function must only
     * be called inside a mutate context.
     * @param {boolean} overflown
     * @param {number|undefined} requestedHeight
     * @param {number|undefined} requestedWidth
     * @package @final @this {!Element}
     */
    overflowCallback(overflown, requestedHeight, requestedWidth) {
      this.getOverflowElement();
      if (!this.overflowElement_) {
        if (overflown && this.warnOnMissingOverflow) {
          user().warn(
            TAG,
            'Cannot resize element and overflow is not available',
            this
          );
        }
      } else {
        this.overflowElement_.classList.toggle('amp-visible', overflown);

        if (overflown) {
          this.overflowElement_.onclick = () => {
            const resources = this.getResources();
            resources./*OK*/ changeSize(this, requestedHeight, requestedWidth);
            resources.mutateElement(this, () => {
              this.overflowCallback(
                /* overflown */ false,
                requestedHeight,
                requestedWidth
              );
            });
          };
        } else {
          this.overflowElement_.onclick = null;
        }
      }
    }

    /**
     * Mutates the element using resources if available.
     *
     * @param {function()} mutator
     * @param {?Element=} opt_element
     */
    mutateOrInvoke_(mutator, opt_element) {
      if (this.resources_) {
        this.getResources().mutateElement(opt_element || this, mutator);
      } else {
        mutator();
      }
    }
  }
  win.BaseCustomElementClass = BaseCustomElement;
  return win.BaseCustomElementClass;
}

/**
 * @param {!Element} element
 * @return {boolean}
 */
function isInputPlaceholder(element) {
  return 'placeholder' in element;
}

/** @param {!Element} element */
function assertNotTemplate(element) {
  devAssert(!element.isInTemplate_, 'Must never be called in template');
}

/**
 * Whether the implementation is a stub.
 * @param {?./base-element.BaseElement} impl
 * @return {boolean}
 */
function isStub(impl) {
  return impl instanceof ElementStub;
}

/**
 * Returns "true" for internal AMP nodes or for placeholder elements.
 * @param {!Node} node
 * @return {boolean}
 */
function isInternalOrServiceNode(node) {
  if (isInternalElement(node)) {
    return true;
  }
  if (
    node.tagName &&
    (node.hasAttribute('placeholder') ||
      node.hasAttribute('fallback') ||
      node.hasAttribute('overflow'))
  ) {
    return true;
  }
  return false;
}

/**
 * Whether element size is too small to show loader.
 * @param {!Element} element
 * @return {boolean}
 */
function isTooSmallForLoader(element) {
  // New loaders experiments has its own sizing heuristics
  if (isNewLoaderExperimentEnabled(element)) {
    return false;
  }

  return element.layoutWidth_ < MIN_WIDTH_FOR_LOADING;
}

/**
 * Creates a new custom element class prototype.
 *
 * @param {!Window} win The window in which to register the custom element.
 * @param {string} name The name of the custom element.
 * @param {function(new:./base-element.BaseElement, !Element)=} opt_implementationClass For testing only.
 * @return {!Object} Prototype of element.
 */
export function createAmpElementForTesting(win, name, opt_implementationClass) {
  const Element = createCustomElementClass(win, name);
  if (getMode().test && opt_implementationClass) {
    Element.prototype.implementationClassForTesting = opt_implementationClass;
  }
  return Element;
}<|MERGE_RESOLUTION|>--- conflicted
+++ resolved
@@ -1032,11 +1032,7 @@
 
     /**
      * Creates a loader logo.
-<<<<<<< HEAD
-     * @return {!{
-=======
      * @return {{
->>>>>>> 704f49e2
      *  content: (!Element|undefined),
      *  color: (string|undefined),
      * }}
