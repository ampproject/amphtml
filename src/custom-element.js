--- conflicted
+++ resolved
@@ -1253,13 +1253,8 @@
     layoutCallback() {
       assertNotTemplate(this);
       dev().assert(this.isBuilt(),
-<<<<<<< HEAD
         'Must be built to receive viewport events');
       this.dispatchCustomEventForTesting(AmpEvents.LOAD_START);
-=======
-          'Must be built to receive viewport events');
-      this.dispatchCustomEventForTesting('amp:load:start');
->>>>>>> ea4b3f60
       const isLoadEvent = (this.layoutCount_ == 0);  // First layout is "load".
       if (isLoadEvent) {
         this.signals_.signal(CommonSignals.LOAD_START);
