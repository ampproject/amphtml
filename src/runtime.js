/**
 * Copyright 2015 The AMP HTML Authors. All Rights Reserved.
 *
 * Licensed under the Apache License, Version 2.0 (the "License");
 * you may not use this file except in compliance with the License.
 * You may obtain a copy of the License at
 *
 *      http://www.apache.org/licenses/LICENSE-2.0
 *
 * Unless required by applicable law or agreed to in writing, software
 * distributed under the License is distributed on an "AS-IS" BASIS,
 * WITHOUT WARRANTIES OR CONDITIONS OF ANY KIND, either express or implied.
 * See the License for the specific language governing permissions and
 * limitations under the License.
 */

import {BaseElement} from './base-element';
import {BaseTemplate, registerExtendedTemplate} from './service/template-impl';
import {CommonSignals} from './common-signals';
import {
  createShadowDomWriter,
  createShadowRoot,
  importShadowBody,
  installStylesForShadowRoot,
} from './shadow-embed';
import {VisibilityState} from './visibility-state';
import {
  addDocFactoryToExtension,
  addElementToExtension,
  addServiceToExtension,
  addShadowRootFactoryToExtension,
  installBuiltinElements,
  installExtensionsInShadowDoc,
  installExtensionsService,
  registerExtension,
  stubLegacyElements,
} from './service/extensions-impl';
import {Services} from './services';
import {startupChunk} from './chunk';
import {cssText} from '../build/css';
import {dev, user, initLogConstructor, setReportError} from './log';
import {reportError} from './error';
import {
  disposeServicesForDoc,
  registerServiceBuilder,
  registerServiceBuilderForDoc,
} from './service';
import {childElementsByTag} from './dom';
import {getMode} from './mode';
import {
  hasRenderDelayingServices,
} from './render-delaying-services';
import {installActionServiceForDoc} from './service/action-impl';
import {installCidService} from './service/cid-impl';
import {installCryptoService} from './service/crypto-impl';
import {installDocumentInfoServiceForDoc} from './service/document-info-impl';
import {installDocumentStateService} from './service/document-state';
import {installGlobalClickListenerForDoc} from './service/document-click';
import {installGlobalSubmitListenerForDoc} from './document-submit';
import {installHistoryServiceForDoc} from './service/history-impl';
import {installPlatformService} from './service/platform-impl';
import {installResourcesServiceForDoc} from './service/resources-impl';
import {
  installShadowDoc,
  shadowDocHasBody,
  shadowDocReady,
} from './service/ampdoc-impl';
import {installStandardActionsForDoc} from './service/standard-actions-impl';
import {installStorageServiceForDoc} from './service/storage-impl';
import {installStyles} from './style-installer';
import {installTimerService} from './service/timer-impl';
import {installTemplatesService} from './service/template-impl';
import {installUrlReplacementsServiceForDoc} from
    './service/url-replacements-impl';
import {installViewerServiceForDoc, setViewerVisibilityState} from
    './service/viewer-impl';
import {installViewportServiceForDoc} from './service/viewport-impl';
import {installVsyncService} from './service/vsync-impl';
import {installXhrService} from './service/xhr-impl';
import {installBatchedXhrService} from './service/batched-xhr-impl';
import {
  isExperimentOn,
  toggleExperiment,
} from './experiments';
import {parseUrl} from './url';
import {registerElement} from './custom-element';
import {registerExtendedElement} from './extended-element';
import {setStyle} from './style';
import {waitForBody} from './dom';
import * as config from './config';

initLogConstructor();
setReportError(reportError);


/** @const @private {string} */
const TAG = 'runtime';

/** @type {!Object} */
const elementsForTesting = {};

/**
 * Install runtime-level services.
 * @param {!Window} global Global scope to adopt.
 */
export function installRuntimeServices(global) {
  installCryptoService(global);
  installBatchedXhrService(global);
  installDocumentStateService(global);
  installPlatformService(global);
  installTemplatesService(global);
  installTimerService(global);
  installVsyncService(global);
  installXhrService(global);
}


/**
 * Install ampdoc-level services.
 * @param {!./service/ampdoc-impl.AmpDoc} ampdoc
 * @param {!Object<string, string>=} opt_initParams
 */
export function installAmpdocServices(ampdoc, opt_initParams) {
  installCidService(ampdoc);
  installDocumentInfoServiceForDoc(ampdoc);
  installViewerServiceForDoc(ampdoc, opt_initParams);
  installViewportServiceForDoc(ampdoc);
  installHistoryServiceForDoc(ampdoc);
  installResourcesServiceForDoc(ampdoc);
  installUrlReplacementsServiceForDoc(ampdoc);
  installActionServiceForDoc(ampdoc);
  installStandardActionsForDoc(ampdoc);
  installStorageServiceForDoc(ampdoc);
  installGlobalClickListenerForDoc(ampdoc);
  installGlobalSubmitListenerForDoc(ampdoc);
}


/**
 * Install builtins.
 * @param {!Window} global Global scope to adopt.
 */
export function installBuiltins(global) {
  installBuiltinElements(global);
}


/**
 * Applies the runtime to a given global scope for a single-doc mode.
 * Multi frame support is currently incomplete.
 * @param {!Window} global Global scope to adopt.
 * @param {!{
 *     registerElement: function(
 *         !Window,
 *         !./service/extensions-impl.Extensions,
 *         string, !Function, string=),
 *     registerServiceForDoc: function(
 *         !Window,
 *         !./service/extensions-impl.Extensions,
 *         string,
 *         (function(new:Object, !./service/ampdoc-impl.AmpDoc)|undefined),
 *         (function(!./service/ampdoc-impl.AmpDoc):!Object|undefined)),
 *   }} opts
 * @param {function(!Window, !./service/extensions-impl.Extensions)} callback
 */
function adoptShared(global, opts, callback) {

  // Tests can adopt the same window twice. sigh.
  if (global.AMP_TAG) {
    return;
  }
  global.AMP_TAG = true;
  // If there is already a global AMP object we assume it is an array
  // of functions
  /** @const {!Array<function(!Object)|ExtensionPayload>} */
  const preregisteredExtensions = global.AMP || [];

  installExtensionsService(global);
  /** @const {!./service/extensions-impl.Extensions} */
  const extensions = Services.extensionsFor(global);
  installRuntimeServices(global);
  stubLegacyElements(global);

  global.AMP = {
    win: global,
  };

  // `AMP.extension()` function is only installed in a non-minified mode.
  // This function is meant to play the same role for development and testing
  // as `AMP.push()` in production.
  if (!getMode().minified) {
    /**
     * @param {string} unusedName
     * @param {string} unusedVersion
     * @param {function(!Object)} installer
     * @const
     */
    global.AMP.extension = function(unusedName, unusedVersion, installer) {
      installer(global.AMP);
    };
  }

  /** @const */
  global.AMP.config = config;

  global.AMP.BaseElement = BaseElement;

  global.AMP.BaseTemplate = BaseTemplate;

  /**
   * Registers an extended element and installs its styles.
   * @param {string} name
   * @param {function(new:BaseElement)} implementationClass
   * @param {string=} opt_css
   */
  global.AMP.registerElement = opts.registerElement.bind(null,
      global, extensions);

  /**
   * Registers an extended template.
   * @param {string} name
   * @param {function(new:BaseTemplate)} implementationClass
   */
  global.AMP.registerTemplate = function(name, implementationClass) {
    registerExtendedTemplate(global, name, implementationClass);
  };

  /**
   * Registers an ampdoc service.
   * @param {string} name
   * @param {function(new:Object, !./service/ampdoc-impl.AmpDoc)|undefined} opt_ctor
   * @param {function(!./service/ampdoc-impl.AmpDoc):!Object|undefined} opt_factory
   */
  global.AMP.registerServiceForDoc = opts.registerServiceForDoc.bind(null,
      global, extensions);

  // Experiments.
  /**
   * @param {string} experimentId
   * @return {boolean}
   */
  global.AMP.isExperimentOn = isExperimentOn.bind(null, global);
  /**
   * @param {string} experimentId
   * @param {boolean=} opt_on
   * @return {boolean}
   */
  global.AMP.toggleExperiment = toggleExperiment.bind(null, global);

  /**
   * Sets the function to forward tick events to.
   * @param {function(string,?string=,number=)} unusedFn
   * @param {function()=} opt_flush
   * @deprecated
   * @export
   */
  global.AMP.setTickFunction = (unusedFn, opt_flush) => {};

  // Run specific setup for a single-doc or shadow-doc mode.
  callback(global, extensions);

  /**
   * @param {function(!Object)|ExtensionPayload} fnOrStruct
   */
  function installExtension(fnOrStruct) {
    const register = () => {
      waitForBody(global.document, () => {
        if (typeof fnOrStruct == 'function') {
          fnOrStruct(global.AMP);
        } else {
          registerExtension(extensions, fnOrStruct.n, fnOrStruct.f, global.AMP);
        }
      });
    };
    if (typeof fnOrStruct == 'function' || fnOrStruct.p == 'high') {
      // "High priority" extensions do not go through chunking.
      // This should be used for extensions that need to run early.
      // One example would be viewer communication that is required
      // to transition document from pre-render to visible (which
      // affects chunking itself).
      // We consider functions as high priority, because
      // - if in doubt, that is a better default
      // - the only actual  user is a viewer integration that should
      //   be high priority.
      Promise.resolve().then(register);
    } else {
      register.displayName = fnOrStruct.n;
      startupChunk(global.document, register);
    }
  }

  /**
   * Certain extensions can be auto-loaded by runtime based on experiments or
   * other configurations.
   */
  function installAutoLoadExtensions() {
    if (!getMode().test && isExperimentOn(global, 'amp-lightbox-viewer-auto')) {
      Services.extensionsFor(global).loadExtension('amp-lightbox-viewer');
    }
  }

  // Handle high priority extensions now, and if necessary issue
  // requests for new extensions (used for experimental version
  // locking).
  for (let i = 0; i < preregisteredExtensions.length; i++) {
    const fnOrStruct = preregisteredExtensions[i];
    if (maybeLoadCorrectVersion(global, fnOrStruct)) {
      preregisteredExtensions.splice(i--, 1);
    }
    else if (typeof fnOrStruct == 'function' || fnOrStruct.p == 'high') {
      try {
        installExtension(fnOrStruct);
      } catch (e) {
        // Throw errors outside of loop in its own micro task to
        // avoid on error stopping other extensions from loading.
        dev().error(TAG, 'Extension failed: ', e, fnOrStruct.n);
      }
      // We handled the entry. Remove from set for future execution.
      preregisteredExtensions.splice(i--, 1);
    }
  }

  maybePumpEarlyFrame(global, () => {
    /**
     * Registers a new custom element.
     * @param {function(!Object)|ExtensionPayload} fnOrStruct
     */
    global.AMP.push = function(fnOrStruct) {
      if (maybeLoadCorrectVersion(global, fnOrStruct)) {
        return;
      }
      installExtension(fnOrStruct);
    };
    // Execute asynchronously scheduled elements.
    for (let i = 0; i < preregisteredExtensions.length; i++) {
      const fnOrStruct = preregisteredExtensions[i];
      if (maybeLoadCorrectVersion(global, fnOrStruct)) {
        continue;
      }
      try {
        installExtension(fnOrStruct);
      } catch (e) {
        // Throw errors outside of loop in its own micro task to
        // avoid on error stopping other extensions from loading.
        dev().error(TAG, 'Extension failed: ', e, fnOrStruct.n);
      }
    }
    // Make sure we empty the array of preregistered extensions.
    // Technically this is only needed for testing, as everything should
    // go out of scope here, but just making sure.
    preregisteredExtensions.length = 0;
  });
  // If the closure passed to maybePumpEarlyFrame didn't execute
  // immediately we need to keep pushing onto preregisteredExtensions
  if (!global.AMP.push) {
    global.AMP.push = preregisteredExtensions.push.bind(
        preregisteredExtensions);
  }

  installAutoLoadExtensions();

  // For iOS we need to set `cursor:pointer` to ensure that click events are
  // delivered.
  if (Services.platformFor(global).isIos()) {
    setStyle(global.document.documentElement, 'cursor', 'pointer');
  }
}


/**
 * Applies the runtime to a given global scope for a single-doc mode.
 * Multi frame support is currently incomplete.
 * @param {!Window} global Global scope to adopt.
 */
export function adopt(global) {
  adoptShared(global, {
    registerElement: prepareAndRegisterElement,
    registerServiceForDoc: prepareAndRegisterServiceForDoc,
  }, global => {
    const viewer = Services.viewerForDoc(global.document);

    global.AMP.viewer = viewer;

    if (getMode().development) {
      global.AMP.toggleRuntime = viewer.toggleRuntime.bind(viewer);
      global.AMP.resources = Services.resourcesForDoc(global.document);
    }

    const viewport = Services.viewportForDoc(global.document);

    global.AMP.viewport = {};
    global.AMP.viewport.getScrollLeft = viewport.getScrollLeft.bind(viewport);
    global.AMP.viewport.getScrollWidth = viewport.getScrollWidth.bind(viewport);
    global.AMP.viewport.getWidth = viewport.getWidth.bind(viewport);
  });
}


/**
 * Applies the runtime to a given global scope for shadow mode.
 * @param {!Window} global Global scope to adopt.
 */
export function adoptShadowMode(global) {
  adoptShared(global, {
    registerElement: prepareAndRegisterElementShadowMode,
    registerServiceForDoc: prepareAndRegisterServiceForDocShadowMode,
  }, (global, extensions) => {

    const manager = new MultidocManager(
        global,
        Services.ampdocServiceFor(global),
        extensions,
        Services.timerFor(global));

    /**
     * Registers a shadow root document via a fully fetched document.
     * @param {!Element} hostElement
     * @param {!Document} doc
     * @param {string} url
     * @param {!Object<string, string>=} opt_initParams
     * @return {!Object}
     */
    global.AMP.attachShadowDoc = manager.attachShadowDoc.bind(manager);

    /**
     * Registers a shadow root document via a stream.
     * @param {!Element} hostElement
     * @param {string} url
     * @param {!Object<string, string>=} opt_initParams
     * @return {!Object}
     */
    global.AMP.attachShadowDocAsStream =
        manager.attachShadowDocAsStream.bind(manager);
  });
}


/**
 * Registers an extended element and installs its styles in a single-doc mode.
 * @param {!Window} global
 * @param {!./service/extensions-impl.Extensions} extensions
 * @param {string} name
 * @param {function(new:BaseElement)} implementationClass
 * @param {string=} opt_css
 */
function prepareAndRegisterElement(global, extensions,
    name, implementationClass, opt_css) {
  addElementToExtension(extensions, name, implementationClass, opt_css);
  if (opt_css) {
    installStyles(global.document, opt_css, () => {
      registerElementClass(global, name, implementationClass, opt_css);
    }, false, name);
  } else {
    registerElementClass(global, name, implementationClass, opt_css);
  }
}


/**
 * Registers an extended element and installs its styles in a shodow-doc mode.
 * @param {!Window} global
 * @param {!./service/extensions-impl.Extensions} extensions
 * @param {string} name
 * @param {function(new:BaseElement)} implementationClass
 * @param {string=} opt_css
 */
function prepareAndRegisterElementShadowMode(global, extensions,
    name, implementationClass, opt_css) {
  addElementToExtension(extensions, name, implementationClass, opt_css);
  registerElementClass(global, name, implementationClass, opt_css);
  if (opt_css) {
    addShadowRootFactoryToExtension(extensions, shadowRoot => {
      installStylesForShadowRoot(shadowRoot, dev().assertString(opt_css),
          /* isRuntimeCss */ false, name);
    });
  }
}


/**
 * Registration steps for an extension element in both single- and shadow-doc
 * modes.
 * @param {!Window} global
 * @param {string} name
 * @param {function(new:BaseElement)} implementationClass
 * @param {string=} opt_css
 */
function registerElementClass(global, name, implementationClass, opt_css) {
  registerExtendedElement(global, name, implementationClass);
  if (getMode().test) {
    elementsForTesting[name] = {
      name,
      implementationClass,
      css: opt_css,
    };
  }
  // Register this extension to resolve its Service Promise.
  registerServiceBuilder(global, name, emptyService);
}


/**
 * Registers an ampdoc service in a single-doc mode.
 * @param {!Window} global
 * @param {!./service/extensions-impl.Extensions} extensions
 * @param {string} name
 * @param {function(new:Object, !./service/ampdoc-impl.AmpDoc)} ctor
 */
<<<<<<< HEAD
function prepareAndRegisterServiceForDoc(global, extensions, name, ctor) {
  const ampdocService = ampdocServiceFor(global);
=======
function prepareAndRegisterServiceForDoc(global, extensions,
    name, opt_ctor, opt_factory) {
  // TODO(kmh287, #9292): Refactor to remove opt_factory param and require ctor
  // once #9212 has been in prod for two releases.
  const ampdocService = Services.ampdocServiceFor(global);
>>>>>>> 34de0149
  const ampdoc = ampdocService.getAmpDoc();
  registerServiceForDoc(ampdoc, name, ctor);

  addServiceToExtension(extensions, name);
}


/**
 * Registers an ampdoc service in a shadow-doc mode.
 * @param {!Window} global
 * @param {!./service/extensions-impl.Extensions} extensions
 * @param {string} name
 * @param {function(new:Object, !./service/ampdoc-impl.AmpDoc)} ctor
 */
function prepareAndRegisterServiceForDocShadowMode(global, extensions,
    name, ctor) {
  addDocFactoryToExtension(extensions, ampdoc => {
    registerServiceForDoc(ampdoc, name, ctor);
  }, name);

  addServiceToExtension(extensions, name);
}


/**
 * Registration steps for an ampdoc service in both single- and shadow-doc
 * modes.
 * @param {!./service/ampdoc-impl.AmpDoc} ampdoc
 * @param {string} name
 * @param {function(new:Object, !./service/ampdoc-impl.AmpDoc)} ctor
 */
function registerServiceForDoc(ampdoc, name, ctor) {
  // TODO(kmh287): Investigate removing the opt_instantiate arg after
  // all other services have been refactored.
  registerServiceBuilderForDoc(ampdoc,
      name,
      ctor,
      /* opt_instantiate */ true);
}


/**
 * A manager for documents in the multi-doc environment.
 */
class MultidocManager {

  /**
   * @param {!Window} win
   * @param {!./service/ampdoc-impl.AmpDocService} ampdocService
   * @param {!./service/extensions-impl.Extensions} extensions
   * @param {!./service/timer-impl.Timer} timer
   */
  constructor(win, ampdocService, extensions, timer) {
    /** @const */
    this.win = win;
    /** @private @const */
    this.ampdocService_ = ampdocService;
    /** @private @const */
    this.extensions_ = extensions;
    /** @private @const */
    this.timer_ = timer;

    /** @private @const {!Array<!ShadowRoot>} */
    this.shadowRoots_ = [];
  }

  /**
   * Attaches the shadow root and calls the supplied DOM builder.
   * @param {!Element} hostElement
   * @param {string} url
   * @param {!Object<string, string>|undefined} initParams
   * @param {function(!Object, !ShadowRoot, !./service/ampdoc-impl.AmpDocShadow):!Promise} builder
   * @return {!Object}
   * @private
   */
  attachShadowDoc_(hostElement, url, initParams, builder) {
    this.purgeShadowRoots_();

    setStyle(hostElement, 'visibility', 'hidden');
    const shadowRoot = createShadowRoot(hostElement);

    if (shadowRoot.AMP) {
      user().warn(TAG, 'Shadow doc wasn\'t previously closed');
      this.closeShadowRoot_(shadowRoot);
    }

    const amp = {};
    shadowRoot.AMP = amp;
    amp.url = url;
    const origin = parseUrl(url).origin;

    const ampdoc = installShadowDoc(this.ampdocService_, url, shadowRoot);
    /** @const {!./service/ampdoc-impl.AmpDocShadow} */
    amp.ampdoc = ampdoc;
    dev().fine(TAG, 'Attach to shadow root:', shadowRoot, ampdoc);

    // Install runtime CSS.
    installStylesForShadowRoot(shadowRoot, cssText,
        /* opt_isRuntimeCss */ true);

    // Instal doc services.
    installAmpdocServices(ampdoc, initParams || Object.create(null));
    const viewer = Services.viewerForDoc(ampdoc);

    /**
     * Sets the document's visibility state.
     * @param {!VisibilityState} state
     */
    amp.setVisibilityState = function(state) {
      setViewerVisibilityState(viewer, state);
    };

    // Messaging pipe.
    /**
     * Posts message to the ampdoc.
     * @param {string} eventType
     * @param {!JsonObject} data
     * @param {boolean} unusedAwaitResponse
     * @return {(!Promise<*>|undefined)}
     */
    amp.postMessage = viewer.receiveMessage.bind(viewer);

    /** @type {function(string, *, boolean):(!Promise<*>|undefined)} */
    let onMessage;

    /**
     * Provides a message delivery mechanism by which AMP document can send
     * messages to the viewer.
     * @param {function(string, *, boolean):(!Promise<*>|undefined)} callback
     */
    amp.onMessage = function(callback) {
      onMessage = callback;
    };

    viewer.setMessageDeliverer((eventType, data, awaitResponse) => {
      // Special messages.
      if (eventType == 'broadcast') {
        this.broadcast_(data, shadowRoot);
        return awaitResponse ? Promise.resolve() : undefined;
      }

      // All other messages.
      if (onMessage) {
        return onMessage(eventType, data, awaitResponse);
      }
    }, origin);

    /**
     * Closes the document. The document can no longer be activated again.
     */
    amp.close = () => {
      this.closeShadowRoot_(shadowRoot);
    };

    if (getMode().development) {
      amp.toggleRuntime = viewer.toggleRuntime.bind(viewer);
      amp.resources = Services.resourcesForDoc(ampdoc);
    }

    // Start building the shadow doc DOM.
    builder(amp, shadowRoot, ampdoc).then(() => {
      // Document is ready.
      shadowDocReady(ampdoc);
      ampdoc.signals().signal(CommonSignals.RENDER_START);
      setStyle(hostElement, 'visibility', 'visible');
    });

    // Store reference.
    if (!this.shadowRoots_.includes(shadowRoot)) {
      this.shadowRoots_.push(shadowRoot);
    }

    dev().fine(TAG, 'Shadow root initialization is done:', shadowRoot, ampdoc);
    return amp;
  }


  /**
   * Implementation for `attachShadowDoc` function. Attaches the shadow doc and
   * configures ampdoc for it.
   * @param {!Element} hostElement
   * @param {!Document} doc
   * @param {string} url
   * @param {!Object<string, string>=} opt_initParams
   * @return {!Object}
   */
  attachShadowDoc(hostElement, doc, url, opt_initParams) {
    dev().fine(TAG, 'Attach shadow doc:', doc);
    // TODO(dvoytenko, #9490): once stable, port full document case to emulated
    // stream.
    return this.attachShadowDoc_(
        hostElement, url, opt_initParams,
        (amp, shadowRoot, ampdoc) => {
          // Install extensions.
          const extensionIds = this.mergeShadowHead_(shadowRoot, doc);
          installExtensionsInShadowDoc(this.extensions_, ampdoc, extensionIds);

          // Append body.
          if (doc.body) {
            const body = importShadowBody(
                shadowRoot, doc.body, /* deep */ true);
            body.classList.add('amp-shadow');
            shadowRoot.appendChild(body);
            shadowDocHasBody(ampdoc, body);
          }

          // TODO(dvoytenko): find a better and more stable way to make content
          // visible. E.g. integrate with dynamic classes. In shadow case
          // specifically, we have to wait for stubbing to complete, which may
          // take awhile due to importNode.
          setTimeout(() => {
            ampdoc.signals().signal(CommonSignals.RENDER_START);
            setStyle(hostElement, 'visibility', 'visible');
          }, 50);

          return Promise.resolve();
        });
  }

  /**
   * Implementation for `attachShadowDocAsStream` function. Attaches the shadow
   * doc and configures ampdoc for it.
   * @param {!Element} hostElement
   * @param {string} url
   * @param {!Object<string, string>=} opt_initParams
   * @return {!Object}
   */
  attachShadowDocAsStream(hostElement, url, opt_initParams) {
    dev().fine(TAG, 'Attach shadow doc as stream');
    return this.attachShadowDoc_(
        hostElement, url, opt_initParams,
        (amp, shadowRoot, ampdoc) => {
          // Start streaming.
          let renderStarted = false;
          const writer = createShadowDomWriter(this.win);
          amp.writer = writer;
          writer.onBody(doc => {
            // Install extensions.
            const extensionIds = this.mergeShadowHead_(shadowRoot, doc);
            // Apply all doc extensions.
            installExtensionsInShadowDoc(
                this.extensions_, ampdoc, extensionIds);

            // Append shallow body.
            const body = importShadowBody(
                shadowRoot,
                dev().assertElement(doc.body),
                /* deep */ false);
            body.classList.add('amp-shadow');
            shadowRoot.appendChild(body);
            shadowDocHasBody(ampdoc, body);
            return body;
          });
          writer.onBodyChunk(() => {
            // TODO(dvoytenko): find a better and more stable way to make
            // content visible. E.g. integrate with dynamic classes. In shadow
            // case specifically, we have to wait for stubbing to complete,
            // which may take awhile due to node importing.
            if (!renderStarted) {
              renderStarted = true;
              setTimeout(() => {
                ampdoc.signals().signal(CommonSignals.RENDER_START);
                setStyle(hostElement, 'visibility', 'visible');
              }, 50);
            }
          });
          return new Promise(resolve => {
            writer.onEnd(() => {
              resolve();
              amp.writer = null;
            });
          });
        });
  }

  /**
   * Processes the contents of the shadow document's head.
   * @param {!ShadowRoot} shadowRoot
   * @param {!Document} doc
   * @return {!Array<string>}
   * @private
   */
  mergeShadowHead_(shadowRoot, doc) {
    const extensionIds = [];
    if (doc.head) {
      const parentLinks = {};
      const links = childElementsByTag(
          dev().assertElement(this.win.document.head), 'link');
      for (let i = 0; i < links.length; i++) {
        const href = links[i].getAttribute('href');
        if (href) {
          parentLinks[href] = true;
        }
      }

      for (let n = doc.head.firstElementChild; n; n = n.nextElementSibling) {
        const tagName = n.tagName;
        const name = n.getAttribute('name');
        const rel = n.getAttribute('rel');
        switch (tagName) {
          case 'TITLE':
            shadowRoot.AMP.title = n.textContent;
            dev().fine(TAG, '- set title: ', shadowRoot.AMP.title);
            break;
          case 'META':
            if (n.hasAttribute('charset')) {
              // Ignore.
            } else if (name == 'viewport') {
              // Ignore.
            } else {
              // TODO(dvoytenko): copy other meta tags.
              dev().warn(TAG, 'meta ignored: ', n);
            }
            break;
          case 'LINK':
            /** @const {string} */
            const href = n.getAttribute('href');
            if (rel == 'canonical') {
              shadowRoot.AMP.canonicalUrl = href;
              dev().fine(TAG, '- set canonical: ', shadowRoot.AMP.canonicalUrl);
            } else if (rel == 'stylesheet') {
              // Must be a font definition: no other stylesheets are allowed.
              if (parentLinks[href]) {
                dev().fine(TAG, '- stylesheet already included: ', href);
              } else {
                parentLinks[href] = true;
                const el = this.win.document.createElement('link');
                el.setAttribute('rel', 'stylesheet');
                el.setAttribute('type', 'text/css');
                el.setAttribute('href', href);
                this.win.document.head.appendChild(el);
                dev().fine(TAG, '- import font to parent: ', href, el);
              }
            } else {
              dev().fine(TAG, '- ignore link rel=', rel);
            }
            break;
          case 'STYLE':
            if (n.hasAttribute('amp-boilerplate')) {
              // Ignore.
              dev().fine(TAG, '- ignore boilerplate style: ', n);
            } else {
              installStylesForShadowRoot(shadowRoot, n.textContent,
                  /* isRuntimeCss */ false, 'amp-custom');
              dev().fine(TAG, '- import style: ', n);
            }
            break;
          case 'SCRIPT':
            if (n.hasAttribute('src')) {
              dev().fine(TAG, '- src script: ', n);
              const src = n.getAttribute('src');
              const isRuntime = src.indexOf('/amp.js') != -1 ||
                  src.indexOf('/v0.js') != -1;
              const customElement = n.getAttribute('custom-element');
              const customTemplate = n.getAttribute('custom-template');
              if (isRuntime) {
                dev().fine(TAG, '- ignore runtime script: ', src);
              } else if (customElement || customTemplate) {
                // This is an extension.
                this.extensions_.loadExtension(customElement || customTemplate);
                dev().fine(
                    TAG, '- load extension: ', customElement || customTemplate);
                if (customElement) {
                  extensionIds.push(customElement);
                }
              } else if (!n.hasAttribute('data-amp-report-test')) {
                user().error(TAG, '- unknown script: ', n, src);
              }
            } else {
              // Non-src version of script.
              const type = n.getAttribute('type') || 'application/javascript';
              if (type.indexOf('javascript') == -1) {
                shadowRoot.appendChild(this.win.document.importNode(n, true));
                dev().fine(TAG, '- non-src script: ', n);
              } else {
                user().error(TAG, '- unallowed inline javascript: ', n);
              }
            }
            break;
          case 'NOSCRIPT':
            // Ignore.
            break;
          default:
            user().error(TAG, '- UNKNOWN head element:', n);
            break;

        }
      }
    }
    return extensionIds;
  }

  /**
   * @param {*} data
   * @param {!ShadowRoot} sender
   * @private
   */
  broadcast_(data, sender) {
    this.purgeShadowRoots_();
    this.shadowRoots_.forEach(shadowRoot => {
      if (shadowRoot == sender) {
        // Don't broadcast to the sender.
        return;
      }
      // Broadcast message asynchronously.
      const viewer = Services.viewerForDoc(shadowRoot.AMP.ampdoc);
      this.timer_.delay(() => {
        viewer.receiveMessage('broadcast',
            /** @type {!JsonObject} */ (data),
            /* awaitResponse */ false);
      }, 0);
    });
  }

  /**
   * @param {!ShadowRoot} shadowRoot
   * @private
   */
  closeShadowRoot_(shadowRoot) {
    this.removeShadowRoot_(shadowRoot);
    const amp = shadowRoot.AMP;
    delete shadowRoot.AMP;
    const ampdoc = /** @type {!./service/ampdoc-impl.AmpDoc} */ (amp.ampdoc);
    setViewerVisibilityState(
        Services.viewerForDoc(ampdoc), VisibilityState.INACTIVE);
    disposeServicesForDoc(ampdoc);
  }

  /**
   * @param {!ShadowRoot} shadowRoot
   * @private
   */
  removeShadowRoot_(shadowRoot) {
    const index = this.shadowRoots_.indexOf(shadowRoot);
    if (index != -1) {
      this.shadowRoots_.splice(index, 1);
    }
  }

  /**
   * @param {!ShadowRoot} shadowRoot
   * @private
   */
  closeShadowRootAsync_(shadowRoot) {
    this.timer_.delay(() => {
      this.closeShadowRoot_(shadowRoot);
    }, 0);
  }

  /** @private */
  purgeShadowRoots_() {
    this.shadowRoots_.forEach(shadowRoot => {
      // The shadow root has been disconnected. Force it closed.
      if (!this.win.document.contains(shadowRoot.host)) {
        user().warn(TAG, 'Shadow doc wasn\'t previously closed');
        this.removeShadowRoot_(shadowRoot);
        this.closeShadowRootAsync_(shadowRoot);
      }
    });
  }
}


/**
 * @return {!Object}
 */
function emptyService() {
  // All services need to resolve to an object.
  return {};
}


/**
 * Registers all extended elements as normal elements in the given
 * window.
 * Make sure to call `adopt(window)` in your unit test as well and
 * then call this on the generated iframe.
 * @param {!Window} win
 */
export function registerForUnitTest(win) {
  for (const key in elementsForTesting) {
    let element = null;
    element = elementsForTesting[key];
    if (element.css) {
      installStyles(win.document, element.css, () => {
        registerElement(win, element.name, element.implementationClass);
      }, false, element.name);
    } else {
      registerElement(win, element.name, element.implementationClass);
    }
  }
}


/**
 * Registers a specific element for testing.
 * @param {!Window} win
 * @param {string} elementName
 * @visibleForTesting
 */
export function registerElementForTesting(win, elementName) {
  const element = elementsForTesting[elementName];
  if (!element) {
    throw new Error('test element not found: ' + elementName +
      '\nKnown elements ' + Object.keys(elementsForTesting).sort());
  }
  win.AMP.registerElement(element.name, element.implementationClass,
      element.css);
}

/**
 * For a given extension, checks that its version is the same
 * as the version of the main AMP binary.
 * If yes, returns false and does nothing else.
 * If they are different, returns false, and initiates a load
 * of the respective extension via a versioned URL.
 *
 * This is currently guarded by the 'version-locking' experiment.
 * With this active, all scripts in a given page are guaranteed
 * to have the same AMP release version.
 *
 * @param {!Window} win
 * @param {function(!Object)|ExtensionPayload} fnOrStruct
 * @return {boolean}
 */
function maybeLoadCorrectVersion(win, fnOrStruct) {
  if (!isExperimentOn(win, 'version-locking')) {
    return false;
  }
  if (typeof fnOrStruct == 'function') {
    return false;
  }
  const version = fnOrStruct.v;
  // This is non-obvious, but we only care about the release version,
  // not about the full rtv version, because these only differ
  // in the config that is fully determined by the primary binary.
  if ('$internalRuntimeVersion$' == version) {
    return false;
  }
  // The :not is an extra prevention of recursion because it will be
  // added to script tags that go into the code path below.
  const scriptInHead = win.document.head./*OK*/querySelector(
      `[custom-element="${fnOrStruct.n}"]:not([i-amphtml-inserted])`);
  dev().assert(scriptInHead, 'Expected to find script for extension: %s',
      fnOrStruct.n);
  if (!scriptInHead) {
    return false;
  }
  // Mark the element as being replace, so that the loadExtension code
  // assumes it as not-present.
  scriptInHead.removeAttribute('custom-element');
  scriptInHead.setAttribute('i-amphtml-loaded-new-version', fnOrStruct.n);
  Services.extensionsFor(win).loadExtension(fnOrStruct.n,
      /* stubbing not needed, should have already happened. */ false);
  return true;
}

/**
 * If it makes sense, let the browser paint the current frame before
 * executing the callback.
 * @param {!Window} win
 * @param {function()} cb Callback that should run after a frame was
 *     pumped.
 */
function maybePumpEarlyFrame(win, cb) {
  if (!isExperimentOn(win, 'pump-early-frame')) {
    cb();
    return;
  }
  // There is definitely nothing to draw yet, so we might as well
  // proceed.
  if (!win.document.body) {
    cb();
    return;
  }
  if (hasRenderDelayingServices(win)) {
    cb();
    return;
  }
  Services.timerFor(win).delay(cb, 1);
}<|MERGE_RESOLUTION|>--- conflicted
+++ resolved
@@ -506,16 +506,8 @@
  * @param {string} name
  * @param {function(new:Object, !./service/ampdoc-impl.AmpDoc)} ctor
  */
-<<<<<<< HEAD
 function prepareAndRegisterServiceForDoc(global, extensions, name, ctor) {
-  const ampdocService = ampdocServiceFor(global);
-=======
-function prepareAndRegisterServiceForDoc(global, extensions,
-    name, opt_ctor, opt_factory) {
-  // TODO(kmh287, #9292): Refactor to remove opt_factory param and require ctor
-  // once #9212 has been in prod for two releases.
   const ampdocService = Services.ampdocServiceFor(global);
->>>>>>> 34de0149
   const ampdoc = ampdocService.getAmpDoc();
   registerServiceForDoc(ampdoc, name, ctor);
 
