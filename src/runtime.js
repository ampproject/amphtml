--- conflicted
+++ resolved
@@ -174,13 +174,9 @@
 
   /**
    * Registers an extended element and installs its styles.
-<<<<<<< HEAD
-=======
    * @param {string} name
    * @param {function(new:BaseElement)} implementationClass
    * @param {string=} opt_css
-   * @const
->>>>>>> b2d4007b
    */
   global.AMP.registerElement = opts.registerElement.bind(null,
       global, extensions);
@@ -189,7 +185,6 @@
    * Registers an extended template.
    * @param {string} name
    * @param {function(new:BaseTemplate)} implementationClass
-   * @const
    */
   global.AMP.registerTemplate = function(name, implementationClass) {
     registerExtendedTemplate(global, name, implementationClass);
@@ -197,35 +192,24 @@
 
   /**
    * Registers an ampdoc service.
-<<<<<<< HEAD
-=======
    * @param {string} name
    * @param {function(new:Object, !./service/ampdoc-impl.AmpDoc)|undefined} opt_ctor
    * @param {function(!./service/ampdoc-impl.AmpDoc):!Object|undefined} opt_factory
-   * @const
->>>>>>> b2d4007b
    */
   global.AMP.registerServiceForDoc = opts.registerServiceForDoc.bind(null,
       global, extensions);
 
   // Experiments.
-<<<<<<< HEAD
-  global.AMP.isExperimentOn = isExperimentOn.bind(null, global);
-=======
   /**
    * @param {string} experimentId
    * @return {boolean}
-   * @const
    */
   global.AMP.isExperimentOn = isExperimentOn.bind(null, global);
-
   /**
    * @param {string} experimentId
    * @param {boolean=} opt_on
    * @return {boolean}
-   * @const
-   */
->>>>>>> b2d4007b
+   */
   global.AMP.toggleExperiment = toggleExperiment.bind(null, global);
 
   /**
@@ -491,6 +475,7 @@
   shadowRoot.AMP = {};
   shadowRoot.AMP.url = url;
 
+  /** @const {!./service/ampdoc-impl.AmpDocShadow} */
   const ampdoc = installShadowDoc(ampdocService, url, shadowRoot);
   dev().fine(TAG, 'Attach to shadow root:', shadowRoot, ampdoc);
 
@@ -500,6 +485,7 @@
   // Instal doc services.
   installAmpdocServices(ampdoc, opt_initParams || Object.create(null));
 
+  /** @const {!./service/viewer-impl.Viewer} */
   const viewer = viewerForDoc(ampdoc);
 
   shadowRoot.AMP.viewer = viewer;
@@ -512,7 +498,6 @@
   /**
    * Sets the document's visibility state.
    * @param {!VisibilityState} state
-   * @const
    */
   shadowRoot.AMP.setVisibilityState = function(state) {
     setViewerVisibilityState(viewer, state);
@@ -520,7 +505,6 @@
 
   /**
    * Closes the document. The document can no longer be activated again.
-   * @const
    */
   shadowRoot.AMP.close = function() {
     setViewerVisibilityState(viewer, VisibilityState.INACTIVE);
