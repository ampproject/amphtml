--- conflicted
+++ resolved
@@ -435,11 +435,7 @@
      */
     this.boxRect_ = layoutRectLtwh(0, boxHeight + 1, boxWidth, boxHeight);
 
-<<<<<<< HEAD
     /** @private @const {!Promise<!../../3p/iframe-messaging-client.IframeMessagingClient>} */
-=======
-    /** @private @const {?../../3p/iframe-messaging-client.IframeMessagingClient} */
->>>>>>> 6bf9466f
     this.iframeClient_ = iframeMessagingClientFor(win);
 
     /** @private {?Promise<!../layout-rect.LayoutRectDef>} */
@@ -655,7 +651,6 @@
       );
     }
     if (!this.requestPositionPromise_) {
-<<<<<<< HEAD
       this.requestPositionPromise_ = this.iframeClient_.then(
         client =>
           new Promise(resolve =>
@@ -664,25 +659,12 @@
               MessageType.POSITION,
               data => {
                 this.requestPositionPromise_ = null;
-                devAssert(data.targetRect, 'Host should send targetRect');
-                resolve(data.targetRect);
+                devAssert(data['targetRect'], 'Host should send targetRect');
+                resolve(data['targetRect']);
               }
             )
           )
       );
-=======
-      this.requestPositionPromise_ = new Promise(resolve => {
-        this.iframeClient_.requestOnce(
-          MessageType.SEND_POSITIONS,
-          MessageType.POSITION,
-          data => {
-            this.requestPositionPromise_ = null;
-            devAssert(data['targetRect'], 'Host should send targetRect');
-            resolve(data['targetRect']);
-          }
-        );
-      });
->>>>>>> 6bf9466f
     }
     return this.requestPositionPromise_;
   }
@@ -730,10 +712,19 @@
    * @private
    */
   requestFullOverlayFrame_() {
-<<<<<<< HEAD
-    return this.iframeClient_.then(
-      client =>
-        new Promise((resolve, reject) =>
+    return new Promise((resolve, reject) => {
+      if (this.isFriendlyIframed_) {
+        const iframe = /** @type {?HTMLIFrameElement}*/ (this.win.frameElement);
+        if (iframe) {
+          this.topWindowFrameOverlayManager_.expandFrame(iframe, boxRect => {
+            this.updateBoxRect_(boxRect);
+            resolve();
+          });
+        } else {
+          reject('Request to open lightbox failed; frame does not exist.');
+        }
+      } else {
+        this.iframeClient_.then(client =>
           client.requestOnce(
             MessageType.FULL_OVERLAY_FRAME,
             MessageType.FULL_OVERLAY_FRAME_RESPONSE,
@@ -746,36 +737,9 @@
               }
             }
           )
-        )
-    );
-=======
-    return new Promise((resolve, reject) => {
-      if (this.isFriendlyIframed_) {
-        const iframe = /** @type {?HTMLIFrameElement}*/ (this.win.frameElement);
-        if (iframe) {
-          this.topWindowFrameOverlayManager_.expandFrame(iframe, boxRect => {
-            this.updateBoxRect_(boxRect);
-            resolve();
-          });
-        } else {
-          reject('Request to open lightbox failed; frame does not exist.');
-        }
-      } else {
-        this.iframeClient_.requestOnce(
-          MessageType.FULL_OVERLAY_FRAME,
-          MessageType.FULL_OVERLAY_FRAME_RESPONSE,
-          response => {
-            if (response['success']) {
-              this.updateBoxRect_(response['boxRect']);
-              resolve();
-            } else {
-              reject('Request to open lightbox rejected by host document');
-            }
-          }
         );
       }
     });
->>>>>>> 6bf9466f
   }
 
   /**
@@ -783,21 +747,6 @@
    * @private
    */
   requestCancelFullOverlayFrame_() {
-<<<<<<< HEAD
-    return this.iframeClient_.then(
-      client =>
-        new Promise(resolve =>
-          client.requestOnce(
-            MessageType.CANCEL_FULL_OVERLAY_FRAME,
-            MessageType.CANCEL_FULL_OVERLAY_FRAME_RESPONSE,
-            response => {
-              this.updateBoxRect_(response['boxRect']);
-              resolve();
-            }
-          )
-        )
-    );
-=======
     return new Promise((resolve, reject) => {
       if (this.isFriendlyIframed_) {
         const iframe = /** @type {?HTMLIFrameElement}*/ (this.win.frameElement);
@@ -810,17 +759,18 @@
           reject('Request to open lightbox failed; frame does not exist.');
         }
       } else {
-        this.iframeClient_.requestOnce(
-          MessageType.CANCEL_FULL_OVERLAY_FRAME,
-          MessageType.CANCEL_FULL_OVERLAY_FRAME_RESPONSE,
-          response => {
-            this.updateBoxRect_(response['boxRect']);
-            resolve();
-          }
+        this.iframeClient_.then(client =>
+          client.requestOnce(
+            MessageType.CANCEL_FULL_OVERLAY_FRAME,
+            MessageType.CANCEL_FULL_OVERLAY_FRAME_RESPONSE,
+            response => {
+              this.updateBoxRect_(response['boxRect']);
+              resolve();
+            }
+          )
         );
       }
     });
->>>>>>> 6bf9466f
   }
 
   /** @visibleForTesting */
