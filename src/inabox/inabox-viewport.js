--- conflicted
+++ resolved
@@ -445,17 +445,11 @@
       MIN_EVENT_INTERVAL
     );
 
-<<<<<<< HEAD
-    /** @private @const {boolean} */
-    this.useLayers_ = isExperimentOn(this.win, 'layers');
-
     /** @private @const {boolean} */
     this.isFriendlyIframed_ =
       isExperimentOn(this.win, 'inabox-viewport-friendly') &&
       canInspectWindow(this.win.top);
 
-=======
->>>>>>> 13b3b6d9
     /** @private {?../../ads/inabox/position-observer.PositionObserver} */
     this.topWindowPositionObserver_ = this.isFriendlyIframed_
       ? getPositionObserver(this.win.top)
