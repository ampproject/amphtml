/**
 * Copyright 2016 The AMP HTML Authors. All Rights Reserved.
 *
 * Licensed under the Apache License, Version 2.0 (the "License");
 * you may not use this file except in compliance with the License.
 * You may obtain a copy of the License at
 *
 *      http://www.apache.org/licenses/LICENSE-2.0
 *
 * Unless required by applicable law or agreed to in writing, software
 * distributed under the License is distributed on an "AS-IS" BASIS,
 * WITHOUT WARRANTIES OR CONDITIONS OF ANY KIND, either express or implied.
 * See the License for the specific language governing permissions and
 * limitations under the License.
 */

import {MessageType} from '../../src/3p-frame-messaging';
import {Observable} from '../observable';
import {PositionObserver} from '../../ads/inabox/position-observer';
import {Services} from '../services';
import {Viewport} from '../service/viewport/viewport-impl';
import {ViewportBindingDef} from '../service/viewport/viewport-binding-def';
import {canInspectWindow} from '../iframe-helper';
import {dev, devAssert} from '../log';
import {iframeMessagingClientFor} from './inabox-iframe-messaging-client';
import {isExperimentOn} from '../experiments';
import {layoutRectLtwh, moveLayoutRect} from '../layout-rect';
import {px, resetStyles, setImportantStyles} from '../style';
import {registerServiceBuilderForDoc} from '../service';
import {throttle} from '../utils/rate-limit';

/** @const {string} */
const TAG = 'inabox-viewport';

/** @const {number} */
const MIN_EVENT_INTERVAL = 100;

/**
 * @param {!Window} win
 * @param {!Element} bodyElement
 * @visibleForTesting
 */
export function prepareBodyForOverlay(win, bodyElement) {
  return Services.vsyncFor(win).runPromise(
    {
      measure: state => {
        state.width = win./*OK*/ innerWidth;
        state.height = win./*OK*/ innerHeight;
      },
      mutate: state => {
        // We need to override runtime-level !important rules
        setImportantStyles(bodyElement, {
          'background': 'transparent',
          'left': '50%',
          'top': '50%',
          'right': 'auto',
          'bottom': 'auto',
          'position': 'absolute',
          'height': px(state.height),
          'width': px(state.width),
          'margin-top': px(-state.height / 2),
          'margin-left': px(-state.width / 2),
        });
      },
    },
    {}
  );
}

/**
 * @param {!Window} win
 * @param {!Element} bodyElement
 * @visibleForTesting
 */
export function resetBodyForOverlay(win, bodyElement) {
  return Services.vsyncFor(win).mutatePromise(() => {
    // We're not resetting background here as it's supposed to remain
    // transparent.
    resetStyles(bodyElement, [
      'position',
      'left',
      'top',
      'right',
      'bottom',
      'width',
      'height',
      'margin-left',
      'margin-top',
    ]);
  });
}

/**
 * Implementation of ViewportBindingDef that works inside an non-scrollable
 * iframe box by listening to host doc for position and resize updates.
 *
 * @visibleForTesting
 * @implements {ViewportBindingDef}
 */
export class ViewportBindingInabox {
  /**
   * @param {!Window} win
   */
  constructor(win) {
    /** @const {!Window} */
    this.win = win;

    /** @private @const {!Observable} */
    this.scrollObservable_ = new Observable();

    /** @private @const {!Observable} */
    this.resizeObservable_ = new Observable();

    const boxWidth = win./*OK*/ innerWidth;
    const boxHeight = win./*OK*/ innerHeight;

    /**
     * The current viewport rect.
     * Before hearing from host doc, we're blind about the viewport position
     * and iframe position. 0 scroll is not a bad guess.
     * Meanwhile, use iframe box size as the viewport size gives a good
     * initial resource scheduling.
     * @private {!../layout-rect.LayoutRectDef}
     */
    this.viewportRect_ = layoutRectLtwh(0, 0, boxWidth, boxHeight);

    /**
     * The current layout rect of the iframe box.
     * TODO(lannka, #7971): The best way to stop visibility from firing
     * is to move this functionality to the InOb polyfill.
     * ~To not trigger amp-analytics visibility immediately,
     * we start with an initial position right below the fold.~
     * @private {!../layout-rect.LayoutRectDef}
     */
    this.boxRect_ = layoutRectLtwh(0, boxHeight + 1, boxWidth, boxHeight);

    /** @private @const {!Promise<!../../3p/iframe-messaging-client.IframeMessagingClient>} */
    this.iframeClient_ = iframeMessagingClientFor(win);

    /** @private {?Promise<!../layout-rect.LayoutRectDef>} */
    this.requestPositionPromise_ = null;

    /** @private {function()} */
    this.fireScrollThrottle_ = throttle(
      this.win,
      () => {
        this.scrollObservable_.fire();
      },
      MIN_EVENT_INTERVAL
    );

    /** @private @const {boolean} */
    this.useLayers_ = isExperimentOn(this.win, 'layers');

    /** @private {?../../ads/inabox/position-observer.PositionObserver} */
    this.topWindowPositionObserver_ = null;

    /** @private {?UnlistenDef} */
    this.unobserveFunction_ = null;

    dev().fine(TAG, 'initialized inabox viewport');
  }

  /** @override */
  connect() {
    if (
      isExperimentOn(this.win, 'inabox-viewport-friendly') &&
      canInspectWindow(this.win.top)
    ) {
      return this.listenForPositionSameDomain_();
    } else {
      return this.listenForPosition_();
    }
  }

  /** @private */
  listenForPosition_() {
<<<<<<< HEAD
    return this.iframeClient_.then(client => client.makeRequest(
        MessageType.SEND_POSITIONS, MessageType.POSITION,
        data => {
          dev().fine(TAG, 'Position changed: ', data);
          this.updateLayoutRects_(data['viewportRect'], data['targetRect']);
        }));
=======
    this.iframeClient_.makeRequest(
      MessageType.SEND_POSITIONS,
      MessageType.POSITION,
      data => {
        dev().fine(TAG, 'Position changed: ', data);
        this.updateLayoutRects_(data['viewportRect'], data['targetRect']);
      }
    );
    return Promise.resolve();
>>>>>>> 76e91407
  }

  /** @private */
  listenForPositionSameDomain_() {
    // Set up listener but only after the resources service is properly
    // registered (since it's registered after the inabox services so it won't
    // be available immediately).
    // TODO(lannka): Investigate why this is the case.
    if (this.unobserveFunction_) {
      return Promise.resolve();
    }
    return Services.resourcesPromiseForDoc(
      this.win.document.documentElement
    ).then(() => {
      this.topWindowPositionObserver_ =
        this.topWindowPositionObserver_ || new PositionObserver(this.win.top);
      this.unobserveFunction_ = this.topWindowPositionObserver_.observe(
        /** @type {!HTMLIFrameElement} */ (this.win.frameElement),
        data => {
          this.updateLayoutRects_(data['viewportRect'], data['targetRect']);
        }
      );
    });
  }

  /**
   * @private
   * @param {!../layout-rect.LayoutRectDef} viewportRect
   * @param {!../layout-rect.LayoutRectDef} targetRect
   */
  updateLayoutRects_(viewportRect, targetRect) {
    const oldViewportRect = this.viewportRect_;
    this.viewportRect_ = viewportRect;
    this.updateBoxRect_(targetRect);
    if (isResized(this.viewportRect_, oldViewportRect)) {
      this.resizeObservable_.fire();
    }
    if (isMoved(this.viewportRect_, oldViewportRect)) {
      this.fireScrollThrottle_();
    }
  }

  /** @override */
  getLayoutRect(el) {
    const b = el./*OK*/ getBoundingClientRect();
    let {left, top} = b;
    if (this.useLayers_) {
      left -= this.viewportRect_.left;
      top -= this.viewportRect_.top;
    }
    return layoutRectLtwh(
      Math.round(left + this.boxRect_.left),
      Math.round(top + this.boxRect_.top),
      Math.round(b.width),
      Math.round(b.height)
    );
  }

  /** @override */
  onScroll(callback) {
    this.scrollObservable_.add(callback);
  }

  /** @override */
  onResize(callback) {
    this.resizeObservable_.add(callback);
  }

  /** @override */
  getSize() {
    return {
      width: this.viewportRect_.width,
      height: this.viewportRect_.height,
    };
  }

  /** @override */
  getScrollTop() {
    return this.viewportRect_.top;
  }

  /** @override */
  getScrollLeft() {
    return this.viewportRect_.left;
  }

  /** @override */
  getScrollingElement() {
    return this.getBodyElement();
  }

  /** @override */
  getScrollingElementScrollsLikeViewport() {
    return true;
  }

  /** @override */
  supportsPositionFixed() {
    return false;
  }

  /**
   * @param {?../layout-rect.LayoutRectDef|undefined} positionRect
   * @private
   */
  updateBoxRect_(positionRect) {
    if (!positionRect) {
      return;
    }

    const boxRect = moveLayoutRect(
      positionRect,
      this.viewportRect_.left,
      this.viewportRect_.top
    );

    if (isChanged(boxRect, this.boxRect_)) {
      dev().fine(TAG, 'Updating viewport box rect: ', boxRect);

      this.boxRect_ = boxRect;
      // Remeasure all AMP elements once iframe position or size are changed.
      // Because all layout boxes are calculated relatively to the
      // iframe position.
      this.remeasureAllElements_();
      // TODO: fire DOM mutation event once we handle them
    }
  }

  /**
   * @return {!Array<!../service/resource.Resource>}
   * @visibleForTesting
   */
  getChildResources() {
    return Services.resourcesForDoc(this.win.document.documentElement).get();
  }

  /** @private */
  remeasureAllElements_() {
    this.getChildResources().forEach(resource => resource.measure());
  }

  /** @override */
  updateLightboxMode(lightboxMode) {
    if (lightboxMode) {
      return this.tryToEnterOverlayMode_();
    }
    return this.leaveOverlayMode_();
  }

  /** @override */
  getRootClientRectAsync() {
    if (
      isExperimentOn(this.win, 'inabox-viewport-friendly') &&
      canInspectWindow(this.win.top)
    ) {
      // Set up the listener if we haven't already.
      return this.listenForPositionSameDomain_().then(() =>
        this.topWindowPositionObserver_.getTargetRect(
          /** @type {!HTMLIFrameElement} */ (this.win.frameElement)
        )
      );
    }
    if (!this.requestPositionPromise_) {
<<<<<<< HEAD
      this.requestPositionPromise_ =
        this.iframeClient_.then(client => new Promise(resolve =>
          client.requestOnce(
              MessageType.SEND_POSITIONS, MessageType.POSITION,
              data => {
                this.requestPositionPromise_ = null;
                devAssert(data.targetRect, 'Host should send targetRect');
                resolve(data.targetRect);
              })));
=======
      this.requestPositionPromise_ = new Promise(resolve => {
        this.iframeClient_.requestOnce(
          MessageType.SEND_POSITIONS,
          MessageType.POSITION,
          data => {
            this.requestPositionPromise_ = null;
            devAssert(data.targetRect, 'Host should send targetRect');
            resolve(data.targetRect);
          }
        );
      });
>>>>>>> 76e91407
    }
    return this.requestPositionPromise_;
  }

  /**
   * @return {!Promise}
   * @private
   */
  tryToEnterOverlayMode_() {
    return this.prepareBodyForOverlay_().then(() =>
      this.requestFullOverlayFrame_()
    );
  }

  /**
   * @return {!Promise}
   * @private
   */
  leaveOverlayMode_() {
    return this.requestCancelFullOverlayFrame_().then(() =>
      this.resetBodyForOverlay_()
    );
  }

  /**
   * Prepares the "fixed" container before expanding frame.
   * @return {!Promise}
   * @private
   */
  prepareBodyForOverlay_() {
    return prepareBodyForOverlay(this.win, this.getBodyElement());
  }

  /**
   * Resets the "fixed" container to its original position after collapse.
   * @return {!Promise}
   * @private
   */
  resetBodyForOverlay_() {
    return resetBodyForOverlay(this.win, this.getBodyElement());
  }

  /**
   * @return {!Promise}
   * @private
   */
  requestFullOverlayFrame_() {
<<<<<<< HEAD
    return this.iframeClient_.then(client => new Promise((resolve, reject) =>
      client.requestOnce(
          MessageType.FULL_OVERLAY_FRAME,
          MessageType.FULL_OVERLAY_FRAME_RESPONSE,
          response => {
            if (response['success']) {
              this.updateBoxRect_(response['boxRect']);
              resolve();
            } else {
              reject('Request to open lightbox rejected by host document');
            }
          })));
=======
    return new Promise((resolve, reject) => {
      const unlisten = this.iframeClient_.makeRequest(
        MessageType.FULL_OVERLAY_FRAME,
        MessageType.FULL_OVERLAY_FRAME_RESPONSE,
        response => {
          unlisten();
          if (response['success']) {
            this.updateBoxRect_(response['boxRect']);
            resolve();
          } else {
            reject('Request to open lightbox rejected by host document');
          }
        }
      );
    });
>>>>>>> 76e91407
  }

  /**
   * @return {!Promise}
   * @private
   */
  requestCancelFullOverlayFrame_() {
<<<<<<< HEAD
    return this.iframeClient_.then(client => new Promise(resolve =>
      client.requestOnce(
          MessageType.CANCEL_FULL_OVERLAY_FRAME,
          MessageType.CANCEL_FULL_OVERLAY_FRAME_RESPONSE,
          response => {
            this.updateBoxRect_(response['boxRect']);
            resolve();
          })));
=======
    return new Promise(resolve => {
      const unlisten = this.iframeClient_.makeRequest(
        MessageType.CANCEL_FULL_OVERLAY_FRAME,
        MessageType.CANCEL_FULL_OVERLAY_FRAME_RESPONSE,
        response => {
          unlisten();
          this.updateBoxRect_(response['boxRect']);
          resolve();
        }
      );
    });
>>>>>>> 76e91407
  }

  /** @visibleForTesting */
  getBodyElement() {
    return dev().assertElement(this.win.document.body);
  }

  /** @override */
  disconnect() {
    if (this.unobserveFunction_) {
      this.unobserveFunction_();
      this.unobserveFunction_ = null;
    }
  }

  /** @override */
  getScrollWidth() {
    // Get actual width of document body, regardless of iframe size.
    return this.getScrollingElement()./*OK*/ offsetWidth;
  }

  /** @override */
  getScrollHeight() {
    // Get actual height of document body, regardless of iframe size.
    return this.getScrollingElement()./*OK*/ offsetHeight;
  }

  /** @override */
  getContentHeight() {
    return this.getScrollHeight();
  }

  /** @override */ updatePaddingTop() {
    /* no-op */
  }
  /** @override */ hideViewerHeader() {
    /* no-op */
  }
  /** @override */ showViewerHeader() {
    /* no-op */
  }
  /** @override */ disableScroll() {
    /* no-op */
  }
  /** @override */ resetScroll() {
    /* no-op */
  }
  /** @override */ ensureReadyForElements() {
    /* no-op */
  }
  /** @override */ setScrollTop() {
    /* no-op */
  }
  /** @override */ contentHeightChanged() {}
  /** @override */ getBorderTop() {
    return 0;
  }
  /** @override */ requiresFixedLayerTransfer() {
    return false;
  }
  /** @override */ overrideGlobalScrollTo() {
    return false;
  }
}

/**
 * @param {!../service/ampdoc-impl.AmpDoc} ampdoc
 */
export function installInaboxViewportService(ampdoc) {
  const binding = new ViewportBindingInabox(ampdoc.win);
  const viewer = Services.viewerForDoc(ampdoc);
  registerServiceBuilderForDoc(
    ampdoc,
    'viewport',
    function() {
      return new Viewport(ampdoc, binding, viewer);
    },
    /* opt_instantiate */ true
  );
}

/**
 * @param {!../layout-rect.LayoutRectDef} newRect
 * @param {!../layout-rect.LayoutRectDef} oldRect
 * @return {boolean}
 */
function isChanged(newRect, oldRect) {
  return isMoved(newRect, oldRect) || isResized(newRect, oldRect);
}

/**
 * @param {!../layout-rect.LayoutRectDef} newRect
 * @param {!../layout-rect.LayoutRectDef} oldRect
 * @return {boolean}
 */
function isMoved(newRect, oldRect) {
  return newRect.left != oldRect.left || newRect.top != oldRect.top;
}

/**
 * @param {!../layout-rect.LayoutRectDef} newRect
 * @param {!../layout-rect.LayoutRectDef} oldRect
 * @return {boolean}
 */
function isResized(newRect, oldRect) {
  return newRect.width != oldRect.width || newRect.height != oldRect.height;
}<|MERGE_RESOLUTION|>--- conflicted
+++ resolved
@@ -175,24 +175,16 @@
 
   /** @private */
   listenForPosition_() {
-<<<<<<< HEAD
-    return this.iframeClient_.then(client => client.makeRequest(
-        MessageType.SEND_POSITIONS, MessageType.POSITION,
+    return this.iframeClient_.then(client =>
+      client.makeRequest(
+        MessageType.SEND_POSITIONS,
+        MessageType.POSITION,
         data => {
           dev().fine(TAG, 'Position changed: ', data);
           this.updateLayoutRects_(data['viewportRect'], data['targetRect']);
-        }));
-=======
-    this.iframeClient_.makeRequest(
-      MessageType.SEND_POSITIONS,
-      MessageType.POSITION,
-      data => {
-        dev().fine(TAG, 'Position changed: ', data);
-        this.updateLayoutRects_(data['viewportRect'], data['targetRect']);
-      }
-    );
-    return Promise.resolve();
->>>>>>> 76e91407
+        }
+      )
+    );
   }
 
   /** @private */
@@ -356,29 +348,20 @@
       );
     }
     if (!this.requestPositionPromise_) {
-<<<<<<< HEAD
-      this.requestPositionPromise_ =
-        this.iframeClient_.then(client => new Promise(resolve =>
-          client.requestOnce(
-              MessageType.SEND_POSITIONS, MessageType.POSITION,
+      this.requestPositionPromise_ = this.iframeClient_.then(
+        client =>
+          new Promise(resolve =>
+            client.requestOnce(
+              MessageType.SEND_POSITIONS,
+              MessageType.POSITION,
               data => {
                 this.requestPositionPromise_ = null;
                 devAssert(data.targetRect, 'Host should send targetRect');
                 resolve(data.targetRect);
-              })));
-=======
-      this.requestPositionPromise_ = new Promise(resolve => {
-        this.iframeClient_.requestOnce(
-          MessageType.SEND_POSITIONS,
-          MessageType.POSITION,
-          data => {
-            this.requestPositionPromise_ = null;
-            devAssert(data.targetRect, 'Host should send targetRect');
-            resolve(data.targetRect);
-          }
-        );
-      });
->>>>>>> 76e91407
+              }
+            )
+          )
+      );
     }
     return this.requestPositionPromise_;
   }
@@ -426,65 +409,43 @@
    * @private
    */
   requestFullOverlayFrame_() {
-<<<<<<< HEAD
-    return this.iframeClient_.then(client => new Promise((resolve, reject) =>
-      client.requestOnce(
-          MessageType.FULL_OVERLAY_FRAME,
-          MessageType.FULL_OVERLAY_FRAME_RESPONSE,
-          response => {
-            if (response['success']) {
+    return this.iframeClient_.then(
+      client =>
+        new Promise((resolve, reject) =>
+          client.requestOnce(
+            MessageType.FULL_OVERLAY_FRAME,
+            MessageType.FULL_OVERLAY_FRAME_RESPONSE,
+            response => {
+              if (response['success']) {
+                this.updateBoxRect_(response['boxRect']);
+                resolve();
+              } else {
+                reject('Request to open lightbox rejected by host document');
+              }
+            }
+          )
+        )
+    );
+  }
+
+  /**
+   * @return {!Promise}
+   * @private
+   */
+  requestCancelFullOverlayFrame_() {
+    return this.iframeClient_.then(
+      client =>
+        new Promise(resolve =>
+          client.requestOnce(
+            MessageType.CANCEL_FULL_OVERLAY_FRAME,
+            MessageType.CANCEL_FULL_OVERLAY_FRAME_RESPONSE,
+            response => {
               this.updateBoxRect_(response['boxRect']);
               resolve();
-            } else {
-              reject('Request to open lightbox rejected by host document');
             }
-          })));
-=======
-    return new Promise((resolve, reject) => {
-      const unlisten = this.iframeClient_.makeRequest(
-        MessageType.FULL_OVERLAY_FRAME,
-        MessageType.FULL_OVERLAY_FRAME_RESPONSE,
-        response => {
-          unlisten();
-          if (response['success']) {
-            this.updateBoxRect_(response['boxRect']);
-            resolve();
-          } else {
-            reject('Request to open lightbox rejected by host document');
-          }
-        }
-      );
-    });
->>>>>>> 76e91407
-  }
-
-  /**
-   * @return {!Promise}
-   * @private
-   */
-  requestCancelFullOverlayFrame_() {
-<<<<<<< HEAD
-    return this.iframeClient_.then(client => new Promise(resolve =>
-      client.requestOnce(
-          MessageType.CANCEL_FULL_OVERLAY_FRAME,
-          MessageType.CANCEL_FULL_OVERLAY_FRAME_RESPONSE,
-          response => {
-            this.updateBoxRect_(response['boxRect']);
-            resolve();
-          })));
-=======
-    return new Promise(resolve => {
-      const unlisten = this.iframeClient_.makeRequest(
-        MessageType.CANCEL_FULL_OVERLAY_FRAME,
-        MessageType.CANCEL_FULL_OVERLAY_FRAME_RESPONSE,
-        response => {
-          unlisten();
-          this.updateBoxRect_(response['boxRect']);
-          resolve();
-        }
-      );
-    });
->>>>>>> 76e91407
+          )
+        )
+    );
   }
 
   /** @visibleForTesting */
