/**
 * Copyright 2018 The AMP HTML Authors. All Rights Reserved.
 *
 * Licensed under the Apache License, Version 2.0 (the "License");
 * you may not use this file except in compliance with the License.
 * You may obtain a copy of the License at
 *
 *      http://www.apache.org/licenses/LICENSE-2.0
 *
 * Unless required by applicable law or agreed to in writing, software
 * distributed under the License is distributed on an "AS-IS" BASIS,
 * WITHOUT WARRANTIES OR CONDITIONS OF ANY KIND, either express or implied.
 * See the License for the specific language governing permissions and
 * limitations under the License.
 */

import {Services} from '../services';
import {
  getServicePromiseForDoc,
  registerServiceBuilderForDoc,
} from '../service';

const ServiceNames = {
  VISIBILITY: 'host-visibility',
  FULLSCREEN: 'host-fullscreen',
  EXIT: 'host-exit',
};

export const HostServiceError = {
<<<<<<< HEAD
  MISS_MATCH: 1, // The HostService impl mis-matches the environment,
  // extension should consider to fallback to
  // its default behavior on regular web.
  NOT_SUPPORTED: 2, // The particular feature is not supported
  // by the current implementation of HostServices,
  // it's up to extension to decide what's the best
  // fallback behavior.
=======
  // The host service doesn't match its environment.  For example, a SafeFrame
  // host service when run in something that isn't a SafeFrame.  The
  // implementation should consider falling back to its default implementation
  // on the regular web.
  MISMATCH: 1,
  // The host service is correct for its environment, but not able to function.
  // For example, a SafeFrame host service running inside a SafeFrame
  // implementation that is incomplete or out of date.
  UNSUPPORTED: 2,
>>>>>>> 81dbf07e
};

export class HostServices {

  /**
   * @param {!Element|!../service/ampdoc-impl.AmpDoc} elementOrAmpDoc
<<<<<<< HEAD
   * @return {boolean}
   */
  static isAvailable(elementOrAmpDoc) {
    const head = Services.ampdoc(elementOrAmpDoc).getHeadNode();
    return !!head.querySelector('script[host-service]');
  }

  /**
   * @param {!Element|!../service/ampdoc-impl.AmpDoc} elementOrAmpDoc
   * @return {!Promise<!Visibility>}
=======
   * @return {!Promise<!VisibilityInterface>}
>>>>>>> 81dbf07e
   */
  static visibilityForDoc(elementOrAmpDoc) {
    return /** @type {!Promise<!VisibilityInterface>} */ (
      getServicePromiseForDoc(elementOrAmpDoc, ServiceNames.VISIBILITY));
  }

  /**
   * @param {!Element|!../service/ampdoc-impl.AmpDoc} elementOrAmpDoc
   * @param {function(new:Object, !../service/ampdoc-impl.AmpDoc)} impl
   */
  static installVisibilityServiceForDoc(elementOrAmpDoc, impl) {
    registerServiceBuilderForDoc(elementOrAmpDoc,
        ServiceNames.VISIBILITY, impl, /* opt_instantiate */ true);
  }

  /**
   * @param {!Element|!../service/ampdoc-impl.AmpDoc} elementOrAmpDoc
   * @return {!Promise<!FullscreenInterface>}
   */
  static fullscreenForDoc(elementOrAmpDoc) {
    return /** @type {!Promise<!FullscreenInterface>} */ (
      getServicePromiseForDoc(elementOrAmpDoc, ServiceNames.FULLSCREEN));
  }

  /**
   * @param {!Element|!../service/ampdoc-impl.AmpDoc} elementOrAmpDoc
   * @param {function(new:Object, !../service/ampdoc-impl.AmpDoc)} impl
   */
  static installFullscreenServiceForDoc(elementOrAmpDoc, impl) {
    registerServiceBuilderForDoc(elementOrAmpDoc,
        ServiceNames.FULLSCREEN, impl, /* opt_instantiate */ true);
  }

  /**
   * @param {!Element|!../service/ampdoc-impl.AmpDoc} elementOrAmpDoc
   * @return {!Promise<!ExitInterface>}
   */
  static exitForDoc(elementOrAmpDoc) {
    return /** @type {!Promise<!ExitInterface>} */ (
      getServicePromiseForDoc(elementOrAmpDoc, ServiceNames.EXIT));
  }

  /**
   * @param {!Element|!../service/ampdoc-impl.AmpDoc} elementOrAmpDoc
   * @param {function(new:Object, !../service/ampdoc-impl.AmpDoc)} impl
   */
  static installExitServiceForDoc(elementOrAmpDoc, impl) {
    registerServiceBuilderForDoc(elementOrAmpDoc,
        ServiceNames.EXIT, impl, /* opt_instantiate */ true);
  }
}

/**
 * VisibilityInterface defines interface provided by host for visibility
 * detection.
 *
 * @interface
 */
export class VisibilityInterface {

  /**
   * Register a callback for visibility change events.
   *
   * @param {function(!VisibilityDataDef)} unusedCallback
   */
  onVisibilityChange(unusedCallback) {
  }
}

/**
 * The structure that combines position and size for an element. The exact
 * interpretation of position and size depends on the use case.
 *
 * @typedef {{
 *   visibleRect: (?../layout-rect.LayoutRectDef),
 *   visibleRatio: number
 * }}
 */
export let VisibilityDataDef;


/**
 * FullscreenInterface defines interface provided by host to enable/disable
 * fullscreen mode.
 *
 * @interface
 */
export class FullscreenInterface {

  /**
   * Request to expand the given element to fullscreen overlay.
   *
   * @param {!Element} unusedTargetElement
   * @return {!Promise<boolean>} promise resolves to a boolean
   *     indicating if the request was fulfilled
   */
  enterFullscreenOverlay(unusedTargetElement) {
  }

  /**
   * Request to exit from fullscreen overlay.
   *
   * @param {!Element} unusedTargetElement
   * @return {!Promise<boolean>} promise resolves to a boolean
   *     indicating if the request was fulfilled
   */
  exitFullscreenOverlay(unusedTargetElement) {
  }
}

/**
 * ExitInterface defines interface provided by host for navigating out.
 *
 * @interface
 */
export class ExitInterface {

  /**
   * Request to navigate to URL.
   *
   * @param {string} unusedUrl
   * @return {!Promise<boolean>} promise resolves to a boolean
   *     indicating if the request was fulfilled
   */
  openUrl(unusedUrl) {
  }
}<|MERGE_RESOLUTION|>--- conflicted
+++ resolved
@@ -27,15 +27,6 @@
 };
 
 export const HostServiceError = {
-<<<<<<< HEAD
-  MISS_MATCH: 1, // The HostService impl mis-matches the environment,
-  // extension should consider to fallback to
-  // its default behavior on regular web.
-  NOT_SUPPORTED: 2, // The particular feature is not supported
-  // by the current implementation of HostServices,
-  // it's up to extension to decide what's the best
-  // fallback behavior.
-=======
   // The host service doesn't match its environment.  For example, a SafeFrame
   // host service when run in something that isn't a SafeFrame.  The
   // implementation should consider falling back to its default implementation
@@ -45,14 +36,12 @@
   // For example, a SafeFrame host service running inside a SafeFrame
   // implementation that is incomplete or out of date.
   UNSUPPORTED: 2,
->>>>>>> 81dbf07e
 };
 
 export class HostServices {
 
   /**
    * @param {!Element|!../service/ampdoc-impl.AmpDoc} elementOrAmpDoc
-<<<<<<< HEAD
    * @return {boolean}
    */
   static isAvailable(elementOrAmpDoc) {
@@ -62,10 +51,7 @@
 
   /**
    * @param {!Element|!../service/ampdoc-impl.AmpDoc} elementOrAmpDoc
-   * @return {!Promise<!Visibility>}
-=======
    * @return {!Promise<!VisibilityInterface>}
->>>>>>> 81dbf07e
    */
   static visibilityForDoc(elementOrAmpDoc) {
     return /** @type {!Promise<!VisibilityInterface>} */ (
