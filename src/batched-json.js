/**
 * Copyright 2017 The AMP HTML Authors. All Rights Reserved.
 *
 * Licensed under the Apache License, Version 2.0 (the "License");
 * you may not use this file except in compliance with the License.
 * You may obtain a copy of the License at
 *
 *      http://www.apache.org/licenses/LICENSE-2.0
 *
 * Unless required by applicable law or agreed to in writing, software
 * distributed under the License is distributed on an "AS-IS" BASIS,
 * WITHOUT WARRANTIES OR CONDITIONS OF ANY KIND, either express or implied.
 * See the License for the specific language governing permissions and
 * limitations under the License.
 */

import {Services} from './services';
import {assertHttpsUrl} from './url';
import {getValueForExpr} from './json';
import {user} from './log';

/**
 * @enum {number}
 */
export const UrlReplacementPolicy = {
  NONE: 0,
  OPT_IN: 1,
  ALL: 2,
};

/**
 * Batch fetches the JSON endpoint at the given element's `src` attribute.
 * Sets the fetch credentials option from the element's `credentials` attribute,
 * if it exists.
 *
 * @param {!./service/ampdoc-impl.AmpDoc} ampdoc
 * @param {!Element} element
 * @param {!Object} options options bag for modifying the request.
 * @param {string|undefined} options.expr Dot-syntax reference to subdata of JSON result.
 *     to return. If not specified, entire JSON result is returned.
 * @param {UrlReplacementPolicy|undefined} options.urlReplacement If ALL, replaces all URL
 *     vars. If OPT_IN, replaces whitelisted URL vars. Otherwise, don't expand.
 * @param {boolean|undefined} options.refresh Forces refresh of browser cache.
 * @param {string|undefined} options.token Auth token that forces a POST request.
 * @return {!Promise<!JsonObject|!Array<JsonObject>>} Resolved with JSON
 *     result or rejected if response is invalid.
 */
export function batchFetchJsonFor(
  ampdoc,
  element,
  {
    expr = '.',
    urlReplacement = UrlReplacementPolicy.NONE,
    refresh = false,
    token = undefined,
  } = {}
) {
  assertHttpsUrl(element.getAttribute('src'), element);
  const xhr = Services.batchedXhrFor(ampdoc.win);
  return requestForBatchFetch(element, urlReplacement, refresh)
    .then(data => {
      if (token !== undefined) {
        data.fetchOpt['method'] = 'POST';
        data.fetchOpt['headers'] = {
          'Content-Type': 'application/x-www-form-urlencoded',
        };
        data.fetchOpt['body'] = {
          'ampViewerAuthToken': token,
        };
      }
      return xhr.fetchJson(data.xhrUrl, data.fetchOpt);
    })
    .then(res => res.json())
    .then(data => {
      if (data == null) {
        throw new Error('Response is undefined.');
      }
<<<<<<< HEAD
      return getValueForExpr(data, expr || '.');
=======
      return getValueForExpr(data, opt_expr || '.');
    })
    .catch(err => {
      throw user().createError('failed fetching JSON data', err);
>>>>>>> fa7417d9
    });
}

/**
 * Handles url replacement and constructs the FetchInitJsonDef required for a
 * fetch.
 * @param {!Element} element
 * @param {!UrlReplacementPolicy} replacement If ALL, replaces all URL
 *     vars. If OPT_IN, replaces whitelisted URL vars. Otherwise, don't expand.
 * @param {boolean} refresh Forces refresh of browser cache.
 * @return {!Promise<!FetchRequestDef>}
 */
export function requestForBatchFetch(element, replacement, refresh) {
  const url = element.getAttribute('src');

  // Replace vars in URL if desired.
  const urlReplacements = Services.urlReplacementsForDoc(element);
  const promise =
    replacement >= UrlReplacementPolicy.OPT_IN
      ? urlReplacements.expandUrlAsync(url)
      : Promise.resolve(url);

  return promise.then(xhrUrl => {
    // Throw user error if this element is performing URL substitutions
    // without the soon-to-be-required opt-in (#12498).
    if (replacement == UrlReplacementPolicy.OPT_IN) {
      const invalid = urlReplacements.collectUnwhitelistedVarsSync(element);
      if (invalid.length > 0) {
        throw user().createError(
          'URL variable substitutions in CORS ' +
            'fetches from dynamic URLs (e.g. via amp-bind) require opt-in. ' +
            `Please add data-amp-replace="${invalid.join(' ')}" to the ` +
            `<${element.tagName}> element. See https://bit.ly/amp-var-subs.`
        );
      }
    }
    const fetchOpt = {};
    if (element.hasAttribute('credentials')) {
      fetchOpt.credentials = element.getAttribute('credentials');
    }
    // https://hacks.mozilla.org/2016/03/referrer-and-cache-control-apis-for-fetch/
    if (refresh) {
      fetchOpt.cache = 'reload';
    }
    return {'xhrUrl': xhrUrl, 'fetchOpt': fetchOpt};
  });
}<|MERGE_RESOLUTION|>--- conflicted
+++ resolved
@@ -75,14 +75,10 @@
       if (data == null) {
         throw new Error('Response is undefined.');
       }
-<<<<<<< HEAD
       return getValueForExpr(data, expr || '.');
-=======
-      return getValueForExpr(data, opt_expr || '.');
     })
     .catch(err => {
       throw user().createError('failed fetching JSON data', err);
->>>>>>> fa7417d9
     });
 }
 
