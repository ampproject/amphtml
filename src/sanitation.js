--- conflicted
+++ resolved
@@ -14,12 +14,8 @@
  * limitations under the License.
  */
 
-<<<<<<< HEAD
 import {dict, map} from './utils/object';
-=======
-import {dict} from './utils/object';
 import {isAmp4Email} from './format';
->>>>>>> 0074652a
 import {isUrlAttribute} from './url-rewrite';
 import {startsWith} from './string';
 
