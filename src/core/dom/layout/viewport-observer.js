--- conflicted
+++ resolved
@@ -82,10 +82,7 @@
  *
  * @param {!Element} element
  * @param {function(IntersectionObserverEntry)} callback
-<<<<<<< HEAD
  * @return {!UnlistenDef} clean up closure to unobserve the element
-=======
->>>>>>> 36007e1b
  */
 export function observeIntersections(element, callback) {
   const win = toWin(element.ownerDocument.defaultView);
@@ -109,22 +106,13 @@
 }
 
 /**
-<<<<<<< HEAD
- * Unobserves the intersection observer for the given callback.
- * If no callbacks remain for the element, unobserves the element too.
-=======
  * Unsubscribes a callback from receiving IntersectionObserver updates for an element.
->>>>>>> 36007e1b
  *
  * @param {!Element} element
  * @param {function(IntersectionObserverEntry)} callback
  */
-<<<<<<< HEAD
 function unobserveIntersections(element, callback) {
   // export function unobserveIntersections(element, callback) {
-=======
-export function unobserveIntersections(element, callback) {
->>>>>>> 36007e1b
   const callbacks = viewportCallbacks.get(element);
   if (!callbacks) {
     return;
@@ -135,12 +123,7 @@
   if (callbacks.length) {
     return;
   }
-<<<<<<< HEAD
-  // if all callbacks for this elements are removed, unobserve & delete it
-  // from the list of viewport callbacks
-=======
   // If an element has no more observer callbacks, then unobserve it.
->>>>>>> 36007e1b
   const win = toWin(element.ownerDocument.defaultView);
   const viewportObserver = viewportObservers.get(win);
   viewportObserver?.unobserve(element);
