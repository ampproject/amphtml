/**
 * Copyright 2017 The AMP HTML Authors. All Rights Reserved.
 *
 * Licensed under the Apache License, Version 2.0 (the "License");
 * you may not use this file except in compliance with the License.
 * You may obtain a copy of the License at
 *
 *      http://www.apache.org/licenses/LICENSE-2.0
 *
 * Unless required by applicable law or agreed to in writing, software
 * distributed under the License is distributed on an "AS-IS" BASIS,
 * WITHOUT WARRANTIES OR CONDITIONS OF ANY KIND, either express or implied.
 * See the License for the specific language governing permissions and
 * limitations under the License.
 */

import {dev} from './log';
import {dict} from './utils/object';
import {internalListenImplementation} from './event-helper-listen';
import {parseJson} from './json';


/** @const */
const AMP_MESSAGE_PREFIX = 'amp-';


/** @enum {string} */
export const MessageType = {
  // For amp-ad
  SEND_EMBED_STATE: 'send-embed-state',
  EMBED_STATE: 'embed-state',
  SEND_EMBED_CONTEXT: 'send-embed-context',
  EMBED_CONTEXT: 'embed-context',
  SEND_INTERSECTIONS: 'send-intersections',
  INTERSECTION: 'intersection',
  EMBED_SIZE: 'embed-size',
  EMBED_SIZE_CHANGED: 'embed-size-changed',
  EMBED_SIZE_DENIED: 'embed-size-denied',
  NO_CONTENT: 'no-content',

  // For the frame to be placed in full overlay mode for lightboxes
  FULL_OVERLAY_FRAME: 'full-overlay-frame',
  FULL_OVERLAY_FRAME_RESPONSE: 'full-overlay-frame-response',
  CANCEL_FULL_OVERLAY_FRAME: 'cancel-full-overlay-frame',
  CANCEL_FULL_OVERLAY_FRAME_RESPONSE: 'cancel-full-overlay-frame-response',

  // For amp-inabox
  SEND_POSITIONS: 'send-positions',
  POSITION: 'position',

  // For amp-analytics' iframe-transport
  SEND_IFRAME_TRANSPORT_EVENTS: 'send-iframe-transport-events',
  IFRAME_TRANSPORT_EVENTS: 'iframe-transport-events',
<<<<<<< HEAD
  IFRAME_TRANSPORT_RESPONSE: 'iframe-transport-response',
=======

  // For user-error-in-iframe
  USER_ERROR_IN_IFRAME: 'user-error-in-iframe',
>>>>>>> ad448f6c
};

/**
 * Listens for the specified event on the element.
 * @param {!EventTarget} element
 * @param {string} eventType
 * @param {function(!Event)} listener
 * @param {Object=} opt_evtListenerOpts
 * @return {!UnlistenDef}
 */
export function listen(element, eventType, listener, opt_evtListenerOpts) {
  return internalListenImplementation(
      element, eventType, listener, opt_evtListenerOpts);
}


/**
 * Serialize an AMP post message. Output looks like:
 * 'amp-011481323099490{"type":"position","sentinel":"12345","foo":"bar"}'
 * @param {string} type
 * @param {string} sentinel
 * @param {JsonObject=} data
 * @param {?string=} rtvVersion
 * @returns {string}
 */
export function serializeMessage(type, sentinel, data = dict(),
    rtvVersion = null) {
  // TODO: consider wrap the data in a "data" field. { type, sentinal, data }
  const message = data;
  message['type'] = type;
  message['sentinel'] = sentinel;
  return AMP_MESSAGE_PREFIX + (rtvVersion || '') + JSON.stringify(message);
}


/**
 * Deserialize an AMP post message.
 * Returns null if it's not valid AMP message format.
 *
 * @param {*} message
 * @returns {?JsonObject|undefined}
 */
export function deserializeMessage(message) {
  if (!isAmpMessage(message)) {
    return null;
  }
  const startPos = message.indexOf('{');
  dev().assert(startPos != -1, 'JSON missing in %s', message);
  try {
    return parseJson(message.substr(startPos));
  } catch (e) {
    dev().error('MESSAGING', 'Failed to parse message: ' + message, e);
    return null;
  }
}


/**
 *  Returns true if message looks like it is an AMP postMessage
 *  @param {*} message
 *  @return {!boolean}
 */
export function isAmpMessage(message) {
  return (typeof message == 'string' &&
      message.indexOf(AMP_MESSAGE_PREFIX) == 0 &&
      message.indexOf('{') != -1);
}

/** @typedef {{creativeId: string, message: string}} */
export let IframeTransportEvent;
// An event, and the transport ID of the amp-analytics tags that
// generated it. For instance if the creative with transport
// ID 2 sends "hi", then an IframeTransportEvent would look like:
// { transportId: "2", message: "hi" }
// If the creative with transport ID 2 sent that, and also sent "hello",
// and the creative with transport ID 3 sends "goodbye" then an *array* of 3
// AmpAnalyticsIframeTransportEvent would be sent to the 3p frame like so:
// [
//   { transportId: "2", message: "hi" }, // An AmpAnalyticsIframeTransportEvent
//   { transportId: "2", message: "hello" }, // Another
//   { transportId: "3", message: "goodbye" } // And another
// ]<|MERGE_RESOLUTION|>--- conflicted
+++ resolved
@@ -51,13 +51,10 @@
   // For amp-analytics' iframe-transport
   SEND_IFRAME_TRANSPORT_EVENTS: 'send-iframe-transport-events',
   IFRAME_TRANSPORT_EVENTS: 'iframe-transport-events',
-<<<<<<< HEAD
   IFRAME_TRANSPORT_RESPONSE: 'iframe-transport-response',
-=======
 
   // For user-error-in-iframe
   USER_ERROR_IN_IFRAME: 'user-error-in-iframe',
->>>>>>> ad448f6c
 };
 
 /**
