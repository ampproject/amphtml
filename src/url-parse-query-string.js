/**
 * Copyright 2017 The AMP HTML Authors. All Rights Reserved.
 *
 * Licensed under the Apache License, Version 2.0 (the "License");
 * you may not use this file except in compliance with the License.
 * You may obtain a copy of the License at
 *
 *      http://www.apache.org/licenses/LICENSE-2.0
 *
 * Unless required by applicable law or agreed to in writing, software
 * distributed under the License is distributed on an "AS-IS" BASIS,
 * WITHOUT WARRANTIES OR CONDITIONS OF ANY KIND, either express or implied.
 * See the License for the specific language governing permissions and
 * limitations under the License.
 */

import {tryDecodeUriComponent_} from './url-try-decode-uri-component';

const regex = /(?:^[#?]?|&)([^=&]+)(?:=([^&]*))?/g;

/**
 * Parses the query string of an URL. This method returns a simple key/value
 * map. If there are duplicate keys the latest value is returned.
 *
 * DO NOT import the function from this file. Instead, import parseQueryString
 * from `src/url.js`.
 *
 * @param {string} queryString
 * @return {!JsonObject}
 */
export function parseQueryString_(queryString) {
  const params = /** @type {!JsonObject} */ (Object.create(null));
  if (!queryString) {
    return params;
  }

  let match;
  while ((match = regex.exec(queryString))) {
<<<<<<< HEAD
    const name = decodeURIComponent(match[1]);
    const value = match[2] ? decodeURIComponent(match[2]) : '';
=======
    const name = tryDecodeUriComponent_(match[1], match[1]).trim();
    const value = match[2] ?
        tryDecodeUriComponent_(match[2], match[2]).trim() :
        '';
>>>>>>> e6a1a6cd
    params[name] = value;
  }
  return params;
}<|MERGE_RESOLUTION|>--- conflicted
+++ resolved
@@ -36,15 +36,8 @@
 
   let match;
   while ((match = regex.exec(queryString))) {
-<<<<<<< HEAD
-    const name = decodeURIComponent(match[1]);
-    const value = match[2] ? decodeURIComponent(match[2]) : '';
-=======
-    const name = tryDecodeUriComponent_(match[1], match[1]).trim();
-    const value = match[2] ?
-        tryDecodeUriComponent_(match[2], match[2]).trim() :
-        '';
->>>>>>> e6a1a6cd
+    const name = tryDecodeUriComponent_(match[1], match[1]);
+    const value = match[2] ? tryDecodeUriComponent_(match[2], match[2]) : '';
     params[name] = value;
   }
   return params;
