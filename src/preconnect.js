/**
 * Copyright 2015 The AMP HTML Authors. All Rights Reserved.
 *
 * Licensed under the Apache License, Version 2.0 (the "License");
 * you may not use this file except in compliance with the License.
 * You may obtain a copy of the License at
 *
 *      http://www.apache.org/licenses/LICENSE-2.0
 *
 * Unless required by applicable law or agreed to in writing, software
 * distributed under the License is distributed on an "AS-IS" BASIS,
 * WITHOUT WARRANTIES OR CONDITIONS OF ANY KIND, either express or implied.
 * See the License for the specific language governing permissions and
 * limitations under the License.
 */

/**
 * @fileoverview Provides a services to preconnect to a url to warm up the
 * connection before the real request can be made.
 */


import {Services} from './services';
import {dev} from './log';
import {getService, registerServiceBuilder} from './service';
import {htmlFor} from './static-template';
import {parseUrlDeprecated} from './url';
import {startsWith} from './string';
import {toWin} from './types';

const ACTIVE_CONNECTION_TIMEOUT_MS = 180 * 1000;
const PRECONNECT_TIMEOUT_MS = 10 * 1000;


/**
 * @typedef {{
 *   preload: (boolean|undefined),
 *   preconnect: (boolean|undefined)
 * }}
 */
let PreconnectFeaturesDef;

/** @private {?PreconnectFeaturesDef} */
let preconnectFeatures = null;

/**
 * Detect related features if feature detection is supported by the
 * browser. Even if this fails, the browser may support the feature.
 * @param {!Window} win
 * @return {!PreconnectFeaturesDef}
 */
function getPreconnectFeatures(win) {
  if (!preconnectFeatures) {
    const linkTag = win.document.createElement('link');
    const tokenList = linkTag['relList'];
    linkTag.as = 'invalid-value';
    if (!tokenList || !tokenList.supports) {
      return {};
    }
    preconnectFeatures = {
      preconnect: tokenList.supports('preconnect'),
      preload: tokenList.supports('preload'),
      onlyValidAs: linkTag.as != 'invalid-value',
    };
  }
  return preconnectFeatures;
}


/**
 * @param {?PreconnectFeaturesDef} features
 */
export function setPreconnectFeaturesForTesting(features) {
  preconnectFeatures = features;
}


class PreconnectService {

  /**
   * @param {!Window} win
   */
  constructor(win) {
    /** @private @const {!Document} */
    this.document_ = win.document;

    /** @private @const {!Element} */
    this.head_ = dev().assertElement(win.document.head);
    /**
     * Origin we've preconnected to and when that connection
     * expires as a timestamp in MS.
     * @private @const {!Object<string, number>}
     */
    this.origins_ = {};
    /**
     * Urls we've prefetched.
     * @private @const {!Object<string, boolean>}
     */
    this.urls_ = {};
    /** @private @const {!./service/platform-impl.Platform}  */
    this.platform_ = Services.platformFor(win);
    // Mark current origin as preconnected.
    this.origins_[parseUrlDeprecated(win.location.href).origin] = true;

    /**
     * Detect support for the given resource hints.
     * Unfortunately not all browsers support this, so this can only
     * be used as an affirmative signal.
     * @private @const {!PreconnectFeaturesDef}
     */
    this.features_ = getPreconnectFeatures(win);

    /** @private @const {!./service/timer-impl.Timer} */
    this.timer_ = Services.timerFor(win);
  }

  /**
   * Preconnects to a URL. Always also does a dns-prefetch because
   * browser support for that is better.
   * @param {!./service/viewer-impl.Viewer} viewer
   * @param {string} url
   * @param {boolean=} opt_alsoConnecting Set this flag if you also just
   *    did or are about to connect to this host. This is for the case
   *    where preconnect is issued immediate before or after actual connect
   *    and preconnect is used to flatten a deep HTTP request chain.
   *    E.g. when you preconnect to a host that an embed will connect to
   *    when it is more fully rendered, you already know that the connection
   *    will be used very soon.
   */
  url(viewer, url, opt_alsoConnecting) {
    viewer.whenFirstVisible().then(() => {
      this.url_(viewer, url, opt_alsoConnecting);
    });
  }

  /**
   * Preconnects to a URL. Always also does a dns-prefetch because
   * browser support for that is better.
   * @param {!./service/viewer-impl.Viewer} viewer
   * @param {string} url
   * @param {boolean=} opt_alsoConnecting Set this flag if you also just
   *    did or are about to connect to this host. This is for the case
   *    where preconnect is issued immediate before or after actual connect
   *    and preconnect is used to flatten a deep HTTP request chain.
   *    E.g. when you preconnect to a host that an embed will connect to
   *    when it is more fully rendered, you already know that the connection
   *    will be used very soon.
   */
  url_(viewer, url, opt_alsoConnecting) {
    if (!this.isInterestingUrl_(url)) {
      return;
    }
<<<<<<< HEAD
    const origin = parseUrlDeprecated(url).origin;
=======
    const {origin} = parseUrl(url);
>>>>>>> 419c192e
    const now = Date.now();
    const lastPreconnectTimeout = this.origins_[origin];
    if (lastPreconnectTimeout && now < lastPreconnectTimeout) {
      if (opt_alsoConnecting) {
        this.origins_[origin] = now + ACTIVE_CONNECTION_TIMEOUT_MS;
      }
      return;
    }
    // If we are about to use the connection, don't re-preconnect for
    // 180 seconds.
    const timeout = opt_alsoConnecting
      ? ACTIVE_CONNECTION_TIMEOUT_MS
      : PRECONNECT_TIMEOUT_MS;
    this.origins_[origin] = now + timeout;
    // If we know that preconnect is supported, there is no need to do
    // dedicated dns-prefetch.
    let dns;
    if (!this.features_.preconnect) {
      dns = this.document_.createElement('link');
      dns.setAttribute('rel', 'dns-prefetch');
      dns.setAttribute('href', origin);
      this.head_.appendChild(dns);
    }
    const preconnect = this.document_.createElement('link');
    preconnect.setAttribute('rel', 'preconnect');
    preconnect.setAttribute('href', origin);
    preconnect.setAttribute('referrerpolicy', 'origin');
    this.head_.appendChild(preconnect);

    // Remove the tags eventually to free up memory.
    this.timer_.delay(() => {
      if (dns && dns.parentNode) {
        dns.parentNode.removeChild(dns);
      }
      if (preconnect.parentNode) {
        preconnect.parentNode.removeChild(preconnect);
      }
    }, 10000);

    this.preconnectPolyfill_(viewer, origin);
  }

  /**
   * Asks the browser to preload a URL. Always also does a preconnect
   * because browser support for that is better.
   *
   * @param {!./service/viewer-impl.Viewer} viewer
   * @param {string} url
   * @param {string=} opt_preloadAs
   */
  preload(viewer, url, opt_preloadAs) {
    if (!this.isInterestingUrl_(url)) {
      return;
    }
    if (this.urls_[url]) {
      return;
    }
    this.urls_[url] = true;
    this.url(viewer, url, /* opt_alsoConnecting */ true);
    if (!this.features_.preload) {
      return;
    }
    if (opt_preloadAs == 'document' && this.platform_.isSafari()) {
      // Preloading documents currently does not work in Safari,
      // because it
      // - does not support preloading iframes
      // - and uses a different cache for iframes (when loaded without
      //   as attribute).
      return;
    }
    viewer.whenFirstVisible().then(() => {
      this.performPreload_(url);
    });
  }

  performPreload_(url) {
    const preload = htmlFor(this.document_)`
        <link rel="preload" referrerpolicy="origin" />`;
    preload.setAttribute('href', url);
    // Do not set 'as' attribute to correct value for now, for 2 reasons
    // - document value is not yet supported and dropped
    // - script is blocked due to CSP.
    // Due to spec change we now have to also preload with the "as"
    // being set to `fetch` when it would previously would be empty.
    // See https://github.com/w3c/preload/issues/80
    // for details.
    if (this.features_.onlyValidAs) {
      preload.as = 'fetch';
    } else {
      preload.as = '';
    }
    this.head_.appendChild(preload);
    // As opposed to preconnect we do not clean this tag up, because there is
    // no expectation as to it having an immediate effect.
  }

  /**
   * Skips over non HTTP/HTTPS URL.
   * @param {string} url
   * @return {boolean}
   */
  isInterestingUrl_(url) {
    if (startsWith(url, 'https:') || startsWith(url, 'http:')) {
      return true;
    }
    return false;
  }

  /**
   * Safari does not support preconnecting, but due to its significant
   * performance benefits we implement this crude polyfill.
   *
   * We make an image connection to a "well-known" file on the origin adding
   * a random query string to bust the cache (no caching because we do want to
   * actually open the connection).
   *
   * This should get us an open SSL connection to these hosts and significantly
   * speed up the next connections.
   *
   * The actual URL is expected to 404. If you see errors for
   * amp_preconnect_polyfill in your DevTools console or server log:
   * This is expected and fine to leave as is. Its fine to send a non 404
   * response, but please make it small :)
   *
   * @param {!./service/viewer-impl.Viewer} viewer
   * @param {string} origin
   * @private
   */
  preconnectPolyfill_(viewer, origin) {
    // Unfortunately there is no reliable way to feature detect whether
    // preconnect is supported, so we do this only in Safari, which is
    // the most important browser without support for it.
    if (this.features_.preconnect || !this.platform_.isSafari()) {
      return;
    }

    // Don't attempt to preconnect for ACTIVE_CONNECTION_TIMEOUT_MS since
    // we effectively create an active connection.
    // TODO(@cramforce): Confirm actual http2 timeout in Safari.
    const now = Date.now();
    this.origins_[origin] = now + ACTIVE_CONNECTION_TIMEOUT_MS;
    // Make the URL change whenever we want to make a new request,
    // but make it stay stable in between. While a given page
    // would not actually make a new request, another page might
    // and with this it has the same URL. If (and that is a big if)
    // the server responds with a cacheable response, this reduces
    // requests we make. More importantly, though, it reduces URL
    // entropy as seen by servers and thus allows reverse proxies
    // (read CDNs) to respond more efficiently.
    const cacheBust = now - (now % ACTIVE_CONNECTION_TIMEOUT_MS);
    const url = origin +
        '/amp_preconnect_polyfill_404_or_other_error_expected.' +
        '_Do_not_worry_about_it?' + cacheBust;
    const xhr = new XMLHttpRequest();
    xhr.open('HEAD', url, true);
    // We only support credentialed preconnect for now.
    xhr.withCredentials = true;

    xhr.send();
  }
}


export class Preconnect {
  /**
   * @param {!PreconnectService} preconnectService
   * @param {!Element} element
   */
  constructor(preconnectService, element) {
    /** @const @private {!PreconnectService} */
    this.preconnectService_ = preconnectService;

    /** @const @private {!Element} */
    this.element_ = element;

    /** @private {?./service/viewer-impl.Viewer} */
    this.viewer_ = null;
  }

  /**
   * @return {!./service/viewer-impl.Viewer}
   * @private
   */
  getViewer_() {
    if (!this.viewer_) {
      this.viewer_ = Services.viewerForDoc(this.element_);
    }
    return this.viewer_;
  }

  /**
   * Preconnects to a URL. Always also does a dns-prefetch because
   * browser support for that is better.
   * @param {string} url
   * @param {boolean=} opt_alsoConnecting Set this flag if you also just
   *    did or are about to connect to this host. This is for the case
   *    where preconnect is issued immediate before or after actual connect
   *    and preconnect is used to flatten a deep HTTP request chain.
   *    E.g. when you preconnect to a host that an embed will connect to
   *    when it is more fully rendered, you already know that the connection
   *    will be used very soon.
   */
  url(url, opt_alsoConnecting) {
    this.preconnectService_.url(this.getViewer_(), url, opt_alsoConnecting);
  }

  /**
   * Asks the browser to preload a URL. Always also does a preconnect
   * because browser support for that is better.
   *
   * @param {string} url
   * @param {string=} opt_preloadAs
   */
  preload(url, opt_preloadAs) {
    this.preconnectService_.preload(this.getViewer_(), url, opt_preloadAs);
  }
}

/**
 * @param {!Element} element
 * @return {!Preconnect}
 */
export function preconnectForElement(element) {
  const serviceHolder = toWin(element.ownerDocument.defaultView);
  registerServiceBuilder(serviceHolder, 'preconnect', PreconnectService);
  const preconnectService = getService(serviceHolder, 'preconnect');
  return new Preconnect(preconnectService, element);
}<|MERGE_RESOLUTION|>--- conflicted
+++ resolved
@@ -150,11 +150,7 @@
     if (!this.isInterestingUrl_(url)) {
       return;
     }
-<<<<<<< HEAD
-    const origin = parseUrlDeprecated(url).origin;
-=======
-    const {origin} = parseUrl(url);
->>>>>>> 419c192e
+    const {origin} = parseUrlDeprecated(url);
     const now = Date.now();
     const lastPreconnectTimeout = this.origins_[origin];
     if (lastPreconnectTimeout && now < lastPreconnectTimeout) {
