--- conflicted
+++ resolved
@@ -517,19 +517,11 @@
   /**
    * Returns a promise for the geo service or a promise for null if
    * the service is not available on the current page.
-<<<<<<< HEAD
-   * @param {!Element|!./service/ampdoc-impl.AmpDoc} elementOrAmpDoc
-   * @return {!Promise<?GeoDef>}
-   */
-  static geoForDocOrNull(elementOrAmpDoc) {
-    return /** @type {!Promise<?GeoDef>} */ (
-=======
    * @param {!Element|!ShadowRoot} element
    * @return {!Promise<?../extensions/amp-geo/0.1/amp-geo.GeoDef>}
    */
   static geoForDocOrNull(element) {
     return /** @type {!Promise<?../extensions/amp-geo/0.1/amp-geo.GeoDef>} */ (
->>>>>>> 3ac2c47e
       getElementServiceIfAvailableForDoc(
           element, 'geo', 'amp-geo', true));
   }
