/**
 * Copyright 2016 The AMP HTML Authors. All Rights Reserved.
 *
 * Licensed under the Apache License, Version 2.0 (the "License");
 * you may not use this file except in compliance with the License.
 * You may obtain a copy of the License at
 *
 *      http://www.apache.org/licenses/LICENSE-2.0
 *
 * Unless required by applicable law or agreed to in writing, software
 * distributed under the License is distributed on an "AS-IS" BASIS,
 * WITHOUT WARRANTIES OR CONDITIONS OF ANY KIND, either express or implied.
 * See the License for the specific language governing permissions and
 * limitations under the License.
 */

import {registerServiceBuilder, getService} from '../service';
import {dev} from '../log';
import {Services} from '../services';
import {stringToBytes, utf8Encode} from '../utils/bytes';
import {base64UrlEncodeFromBytes} from '../utils/base64';

/** @const {string} */
const TAG = 'Crypto';
const FALLBACK_MSG = 'SubtleCrypto failed, fallback to closure lib.';

export class Crypto {

  constructor(win) {
    /** @private {!Window} */
    this.win_ = win;

    let subtle = null;
    let isLegacyWebkit = false;
    if (win.crypto) {
      if (win.crypto.subtle) {
        subtle = win.crypto.subtle;
      } else if (win.crypto.webkitSubtle) {
        subtle = win.crypto.webkitSubtle;
        isLegacyWebkit = true;
      }
    }

    /** @const {{name: string}} */
    this.pkcsAlgo = {
      name: 'RSASSA-PKCS1-v1_5',
      hash: {name: 'SHA-256'},
    };

    /** @const {?webCrypto.SubtleCrypto} */
    this.subtle = subtle;

    /** @private @const {boolean} */
    this.isLegacyWebkit_ = isLegacyWebkit;

    /** @private {?Promise<{sha384: function((string|Uint8Array))}>} */
    this.polyfillPromise_ = null;
  }

  /**
   * Returns the SHA-384 hash of the input string in a number array.
   * Input string cannot contain chars out of range [0,255].
   * @param {string|!Uint8Array} input
   * @return {!Promise<!Uint8Array>}
   * @throws {!Error} when input string contains chars out of range [0,255]
   */
  sha384(input) {
    if (typeof input === 'string') {
      input = stringToBytes(input);
    }

    if (!this.subtle || this.polyfillPromise_) {
      // means native Crypto API is not available or failed before.
      return (this.polyfillPromise_ || this.loadPolyfill_())
          .then(polyfill => polyfill.sha384(input));
    }

    try {
      return this.subtle.digest({name: 'SHA-384'}, input)
          /** @param {?} buffer */
          .then(buffer => new Uint8Array(buffer),
              e => {
                // Chrome doesn't allow the usage of Crypto API under
                // non-secure origin: https://www.chromium.org/Home/chromium-security/prefer-secure-origins-for-powerful-new-features
                if (e.message && e.message.indexOf('secure origin') < 0) {
                  // Log unexpected fallback.
                  dev().error(TAG, FALLBACK_MSG, e);
                }
                return this.loadPolyfill_().then(() => this.sha384(input));
              });
    } catch (e) {
      dev().error(TAG, FALLBACK_MSG, e);
      return this.loadPolyfill_().then(() => this.sha384(input));
    }
  }

  /**
   * Returns the SHA-384 hash of the input string in the format of web safe
   * base64 (using -_. instead of +/=).
   * Input string cannot contain chars out of range [0,255].
   * @param {string|!Uint8Array} input
   * @return {!Promise<string>}
   * @throws {!Error} when input string contains chars out of range [0,255]
   */
  sha384Base64(input) {
    return this.sha384(input).then(buffer => base64UrlEncodeFromBytes(buffer));
  }

  /**
   * Returns a uniform hash of the input string as a float number in the range
   * of [0, 1).
   * Input string cannot contain chars out of range [0,255].
   * @param {string|!Uint8Array} input
   * @return {!Promise<number>}
   */
  uniform(input) {
    return this.sha384(input).then(buffer => {
      // Consider the Uint8 array as a base256 fraction number,
      // then convert it to the decimal form.
      let result = 0;
      for (let i = 2; i >= 0; i--) { // 3 base256 digits give enough precision
        result = (result + buffer[i]) / 256;
      }
      return result;
    });
  }

  /**
   * Loads Crypto polyfill library.
   * @return {!Promise<{sha384: function((string|Uint8Array))}>}
   * @private
   */
  loadPolyfill_() {
    if (this.polyfillPromise_) {
      return this.polyfillPromise_;
    }
    return this.polyfillPromise_ = Services.extensionsFor(this.win_)
        .preloadExtension('amp-crypto-polyfill')
        .then(() => getService(this.win_, 'crypto-polyfill'));
  }

  /**
   * Checks whether Web Cryptography is available, which is required for PKCS 1
   * operations. SHA-384 operations do not need this because there's a polyfill.
   * This could be false if the browser does not support Web Cryptography, or if
   * the current browsing context is not secure (e.g., it's on an insecure HTTP
   * page, or an HTTPS iframe embedded in an insecure HTTP page).
   *
   * @return {boolean} whether Web Cryptography is available
   */
  isPkcsAvailable() {
    return Boolean(this.subtle) && this.win_['isSecureContext'] !== false;
  }

  /**
   * Converts an RSA JSON Web Key object to a browser-native cryptographic key.
   * As a precondition, `isPkcsAvailable()` must be `true`.
   *
   * @param {!Object} jwk a deserialized RSA JSON Web Key, as specified in
   *     Section 6.3 of RFC 7518
   * @return {!Promise<!webCrypto.CryptoKey>}
   * @throws {TypeError} if `jwk` is not an RSA JSON Web Key
   */
  importPkcsKey(jwk) {
    dev().assert(this.isPkcsAvailable());
    // Safari 10 and earlier want this as an ArrayBufferView.
    const keyData = this.isLegacyWebkit_
<<<<<<< HEAD
        ? utf8Encode(JSON.stringify(/** @type {!JsonObject} */ (jwk)))
        : /** @type {!webCrypto.JsonWebKey} */ (jwk);
=======
      ? utf8EncodeSync(JSON.stringify(/** @type {!JsonObject} */ (jwk)))
      : /** @type {!webCrypto.JsonWebKey} */ (jwk);
>>>>>>> 8e1ffa02
    return /** @type {!Promise<!webCrypto.CryptoKey>} */ (
      this.subtle.importKey('jwk', keyData, this.pkcsAlgo, true, ['verify'])
    );
  }

  /**
   * Verifies an RSASSA-PKCS1-v1_5 signature with a SHA-256 hash. As a
   * precondition, `isPkcsAvailable()` must be `true`.
   *
   * @param {!webCrypto.CryptoKey} key an RSA public key
   * @param {!Uint8Array} signature an RSASSA-PKCS1-v1_5 signature
   * @param {!BufferSource} data the data that was signed
   * @return {!Promise<boolean>} whether the signature is correct for the given
   *     data and public key
   */
  verifyPkcs(key, signature, data) {
    dev().assert(this.isPkcsAvailable());
    return /** @type {!Promise<boolean>} */ (
      this.subtle.verify(this.pkcsAlgo, key, signature, data)
    );
  }
}

/**
 * @param {!Window} win
 */
export function installCryptoService(win) {
  return registerServiceBuilder(win, 'crypto', Crypto);
}<|MERGE_RESOLUTION|>--- conflicted
+++ resolved
@@ -165,13 +165,8 @@
     dev().assert(this.isPkcsAvailable());
     // Safari 10 and earlier want this as an ArrayBufferView.
     const keyData = this.isLegacyWebkit_
-<<<<<<< HEAD
-        ? utf8Encode(JSON.stringify(/** @type {!JsonObject} */ (jwk)))
-        : /** @type {!webCrypto.JsonWebKey} */ (jwk);
-=======
       ? utf8EncodeSync(JSON.stringify(/** @type {!JsonObject} */ (jwk)))
       : /** @type {!webCrypto.JsonWebKey} */ (jwk);
->>>>>>> 8e1ffa02
     return /** @type {!Promise<!webCrypto.CryptoKey>} */ (
       this.subtle.importKey('jwk', keyData, this.pkcsAlgo, true, ['verify'])
     );
