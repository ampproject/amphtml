/**
 * Copyright 2015 The AMP HTML Authors. All Rights Reserved.
 *
 * Licensed under the Apache License, Version 2.0 (the "License");
 * you may not use this file except in compliance with the License.
 * You may obtain a copy of the License at
 *
 *      http://www.apache.org/licenses/LICENSE-2.0
 *
 * Unless required by applicable law or agreed to in writing, software
 * distributed under the License is distributed on an "AS-IS" BASIS,
 * WITHOUT WARRANTIES OR CONDITIONS OF ANY KIND, either express or implied.
 * See the License for the specific language governing permissions and
 * limitations under the License.
 */

import {Services} from '../services';
import {dict, map} from '../utils/object';
import {getMode} from '../mode';
import {getService, registerServiceBuilder} from '../service';
import {isCanary} from '../experiments';
import {layoutRectLtwh} from '../layout-rect';
import {throttle} from '../utils/rate-limit';
import {whenDocumentComplete} from '../document-ready';

/**
 * Maximum number of tick events we allow to accumulate in the performance
 * instance's queue before we start dropping those events and can no longer
 * be forwarded to the actual `tick` function when it is set.
 */
const QUEUE_LIMIT = 50;

/**
 * Fields:
 * {{
 *   label: string,
 *   delta: (number|null|undefined),
 *   value: (number|null|undefined)
 * }}
 * @typedef {!JsonObject}
 */
let TickEventDef;


/**
 * Increments the value, else defaults to 0 for the given object key.
 * @param {!Object<string, (string|number|boolean|Array|Object|null)>} obj
 * @param {?string} name
 */
function incOrDef(obj, name) {
  if (!name) {
    return;
  }

  if (!obj[name]) {
    obj[name] = 1;
  } else {
    obj[name]++;
  }
}

/**
 * Get the visibility state of the provided document.
 *
 * @param {Document} document
 */
function getVisibilityState(document) {
  if (document.visibilityState === 'hidden') {
    return 'hidden';
  }
  if (document.hasFocus()) {
    return 'active';
  }
  return 'passive';
}

/**
 * Performance holds the mechanism to call `tick` to stamp out important
 * events in the lifecycle of the AMP runtime. It can hold a small amount
 * of tick events to forward to the external `tick` function when it is set.
 */
export class Performance {

  /**
   * @param {!Window} win
   */
  constructor(win) {
    /** @const {!Window} */
    this.win = win;

    /** @private @const {number} */
    this.initTime_ = this.win.Date.now();

    /** @const @private {!Array<TickEventDef>} */
    this.events_ = [];

    /** @private {?./viewer-impl.Viewer} */
    this.viewer_ = null;

    /** @private {?./resources-impl.Resources} */
    this.resources_ = null;

    /** @private {boolean} */
    this.isMessagingReady_ = false;

    /** @private {boolean} */
    this.isPerformanceTrackingOn_ = false;

    /** @private {!Object<string,boolean>} */
    this.enabledExperiments_ = map();
    /** @private {string} */
    this.ampexp_ = '';

    /** @private {number|null} */
    this.makeBodyVisible_ = null;
    /** @private {number|null} */
    this.firstContentfulPaint_ = null;
    /** @private {number|null} */
    this.firstViewportReady_ = null;

    /**
     * The sum of all layout jank fractions triggered on the page from the
     * Layout Jank API.
     *
     * @private {number}
     */
    this.aggregateJankScore_ = 0;

    // Add RTV version as experiment ID, so we can slice the data by version.
    this.addEnabledExperiment('rtv-' + getMode(this.win).rtvVersion);
    if (isCanary(this.win)) {
      this.addEnabledExperiment('canary');
    }

    // Tick window.onload event.
    whenDocumentComplete(win.document).then(() => this.onload_());
    this.registerPerformanceObserver_();
    this.registerFirstInputDelayPolyfillListener_();
  }

  /**
   * Listens to viewer and resource events.
   * @return {!Promise}
   */
  coreServicesAvailable() {
    const {documentElement} = this.win.document;
    this.viewer_ = Services.viewerForDoc(documentElement);
    this.resources_ = Services.resourcesForDoc(documentElement);

    this.isPerformanceTrackingOn_ = this.viewer_.isEmbedded() &&
        this.viewer_.getParam('csi') === '1';

    // This is for redundancy. Call flush on any visibility change.
    this.viewer_.onVisibilityChanged(this.flush.bind(this));

    // Does not need to wait for messaging ready since it will be queued
    // if it isn't ready.
    this.measureUserPerceivedVisualCompletenessTime_();

    // Can be null which would mean this AMP page is not embedded
    // and has no messaging channel.
    const channelPromise = this.viewer_.whenMessagingReady();

    this.viewer_.whenFirstVisible().then(() => {
      this.tick('ofv');
      this.flush();
    });

    // We don't check `isPerformanceTrackingOn` here since there are some
    // events that we call on the viewer even though performance tracking
    // is off we only need to know if the AMP page has a messaging
    // channel or not.
    if (!channelPromise) {
      return Promise.resolve();
    }

    return channelPromise.then(() => {
      this.isMessagingReady_ = true;

      // Tick the "messaging ready" signal.
      this.tickDelta('msr', this.win.Date.now() - this.initTime_);

      // Forward all queued ticks to the viewer since messaging
      // is now ready.
      this.flushQueuedTicks_();

      // Send all csi ticks through.
      this.flush();
    });
  }

  /**
   * Callback for onload.
   */
  onload_() {
    this.tick('ol');
    this.tickLegacyFirstPaintTime_();
    this.flush();
  }

  /**
   * Reports performance metrics first paint, first contentful paint,
   * and first input delay.
   * See https://github.com/WICG/paint-timing
   */
  registerPerformanceObserver_() {
    // Chrome doesn't implement the buffered flag for PerformanceObserver.
    // That means we need to read existing entries and maintain state
    // as to whether we have reported a value yet, since in the future it may
    // be reported twice.
    // https://bugs.chromium.org/p/chromium/issues/detail?id=725567
    let recordedFirstPaint = false;
    let recordedFirstContentfulPaint = false;
    let recordedFirstInputDelay = false;

    const processEntry = entry => {
      if (entry.name == 'first-paint' && !recordedFirstPaint) {
        this.tickDelta('fp', entry.startTime + entry.duration);
        recordedFirstPaint = true;
      }
      else if (entry.name == 'first-contentful-paint'
          && !recordedFirstContentfulPaint) {
        this.tickDelta('fcp', entry.startTime + entry.duration);
        recordedFirstContentfulPaint = true;
      }
      else if (entry.entryType === 'firstInput' && !recordedFirstInputDelay) {
        this.tickDelta('fid', entry.processingStart - entry.startTime);
        recordedFirstInputDelay = true;
      }
      else if (entry.entryType === 'layoutJank') {
        this.aggregateJankScore += entry.fraction;
      }
    };

    const entryTypesToObserve = [];
    if (this.win.PerformancePaintTiming) {
      // Programmatically read once as currently PerformanceObserver does not
      // report past entries as of Chrome 61.
      // https://bugs.chromium.org/p/chromium/issues/detail?id=725567
      this.win.performance.getEntriesByType('paint').forEach(processEntry);
      entryTypesToObserve.push('paint');
    }

    if (this.win.PerformanceEventTiming) {
      // Programmatically read once as currently PerformanceObserver does not
      // report past entries as of Chrome 61.
      // https://bugs.chromium.org/p/chromium/issues/detail?id=725567
      this.win.performance.getEntriesByType('firstInput').forEach(processEntry);
      entryTypesToObserve.push('firstInput');
    }

    if (this.win.PerformanceLayoutJank) {
      // Programmatically read once as currently PerformanceObserver does not
      // report past entries as of Chrome 61.
      // https://bugs.chromium.org/p/chromium/issues/detail?id=725567
      this.win.performance.getEntriesByType('layoutJank').forEach(processEntry);
      entryTypesToObserve.push('layoutJank');
      this.registerLayoutJankHandler_();
    }


    if (entryTypesToObserve.length === 0) {
      return;
    }

    const observer = new this.win.PerformanceObserver(list => {
      list.getEntries().forEach(processEntry);
      this.flush();
    });
    observer.observe({entryTypes: entryTypesToObserve});
  }

  /**
<<<<<<< HEAD
   * Bind to various page lifecycle events to capture visibility state changes.
   * @see https://developers.google.com/web/updates/2018/07/page-lifecycle-api
   */
  registerLayoutJankHandler_() {
    // The visibility state of the document.
    let visibilityState = getVisibilityState(this.win.document);
    // Whether the `lj` metric was sent.
    let sentFirstJankScore = false;
    // Whether the `lj-2` metric was sent.
    let sentSecondJankScore = false;

    const handleVisibilityStateChange = nextState => {
      const previousState = visibilityState;
      if (previousState === nextState) {
        return;
      }
      visibilityState = nextState;

      if (nextState !== 'hidden') {
        return;
      }

      if (!sentFirstJankScore) {
        this.tickDelta('lj', this.aggregateJankScore_);
        this.flush();
        sentFirstJankScore = true;
        return;
      }
      if (!sentSecondJankScore) {
        this.tickDelta('lj-2', this.aggregateJankScore_);
        this.flush();
        sentSecondJankScore = true;
        return;
      }
    };

    ['pageshow', 'focus', 'blur', 'visibilitychange', 'resume'].forEach(eventName => {
      this.win.addEventListener(eventName, () => handleVisibilityStateChange(getVisibilityState(this.win.document)), {capture: true});
=======
   * Reports the first input delay value calculated by a polyfill, if present.
   * @see https://github.com/GoogleChromeLabs/first-input-delay
   */
  registerFirstInputDelayPolyfillListener_() {
    if (!this.win.perfMetrics || !this.win.perfMetrics.onFirstInputDelay) {
      return;
    }
    this.win.perfMetrics.onFirstInputDelay(delay => {
      this.tickDelta('fid-polyfill', delay);
      this.flush();
>>>>>>> f810f0bd
    });
  }

  /**
   * Tick fp time based on Chrome's legacy paint timing API when
   * appropriate.
   * `registerPaintTimingObserver_` calls the standards based API and this
   * method does nothing if it is available.
   */
  tickLegacyFirstPaintTime_() {
    // Detect deprecated first pain time API
    // https://bugs.chromium.org/p/chromium/issues/detail?id=621512
    // We'll use this until something better is available.
    if (!this.win.PerformancePaintTiming
        && this.win.chrome
        && typeof this.win.chrome.loadTimes == 'function') {
      const fpTime = (this.win.chrome.loadTimes()['firstPaintTime'] * 1000)
          - this.win.performance.timing.navigationStart;
      if (fpTime <= 1) {
        // Throw away bad data generated from an apparent Chrome bug
        // that is fixed in later Chrome versions.
        return;
      }
      this.tickDelta('fp', fpTime);
    }
  }

  /**
   * Measure the delay the user perceives of how long it takes
   * to load the initial viewport.
   * @private
   */
  measureUserPerceivedVisualCompletenessTime_() {
    const didStartInPrerender = !this.viewer_.hasBeenVisible();
    let docVisibleTime = didStartInPrerender ? -1 : this.initTime_;

    // This is only relevant if the viewer is in prerender mode.
    // (hasn't been visible yet, ever at this point)
    if (didStartInPrerender) {
      this.viewer_.whenFirstVisible().then(() => {
        docVisibleTime = this.win.Date.now();
        // Mark this first visible instance in the browser timeline.
        this.mark('visible');
      });
    }

    this.whenViewportLayoutComplete_().then(() => {
      if (didStartInPrerender) {
        const userPerceivedVisualCompletenesssTime = docVisibleTime > -1
          ? (this.win.Date.now() - docVisibleTime)
          //  Prerender was complete before visibility.
          : 0;
        this.viewer_.whenFirstVisible().then(() => {
          // We only tick this if the page eventually becomes visible,
          // since otherwise we heavily skew the metric towards the
          // 0 case, since pre-renders that are never used are highly
          // likely to fully load before they are never used :)
          this.tickDelta('pc', userPerceivedVisualCompletenesssTime);
        });
        this.prerenderComplete_(userPerceivedVisualCompletenesssTime);
        // Mark this instance in the browser timeline.
        this.mark('pc');
      } else {
        // If it didnt start in prerender, no need to calculate anything
        // and we just need to tick `pc`. (it will give us the relative
        // time since the viewer initialized the timer)
        this.tick('pc');
        // We don't have the actual csi timer's clock start time,
        // so we just have to use `docVisibleTime`.
        this.prerenderComplete_(this.win.Date.now() - docVisibleTime);
      }
      this.flush();
    });
  }

  /**
   * Returns a promise that is resolved when resources in viewport
   * have been finished being laid out.
   * @return {!Promise}
   * @private
   */
  whenViewportLayoutComplete_() {
    const {documentElement} = this.win.document;
    const size = Services.viewportForDoc(documentElement).getSize();
    const rect = layoutRectLtwh(0, 0, size.width, size.height);
    return this.resources_.getResourcesInRect(
        this.win, rect, /* isInPrerender */ true)
        .then(resources => Promise.all(resources.map(r => r.loadedOnce())));
  }

  /**
   * Ticks a timing event.
   *
   * @param {string} label The variable name as it will be reported.
   *     See TICKEVENTS.md for available metrics, and edit this file
   *     when adding a new metric.
   * @param {number=} opt_delta The delta. Call tickDelta instead of setting
   *     this directly.
   */
  tick(label, opt_delta) {
    const value = (opt_delta == undefined) ? this.win.Date.now() : undefined;

    const data = dict({
      'label': label,
      'value': value,
      // Delta can negative, but will always be changed to 0.
      'delta': opt_delta != null ? Math.max(opt_delta, 0) : undefined,
    });
    if (this.isMessagingReady_ && this.isPerformanceTrackingOn_) {
      this.viewer_.sendMessage('tick', data);
    } else {
      this.queueTick_(data);
    }
    // Mark the event on the browser timeline, but only if there was
    // no delta (in which case it would not make sense).
    if (arguments.length == 1) {
      this.mark(label);
    }

    // Store certain page visibility metrics to be exposed as analytics
    // variables.
    const storedVal = Math.round(opt_delta != null ? Math.max(opt_delta, 0)
				 : value - this.initTime_);
    switch (label) {
      case 'fcp':
        this.firstContentfulPaint_ = storedVal;
        break;
      case 'pc':
        this.firstViewportReady_ = storedVal;
        break;
      case 'mbv':
        this.makeBodyVisible_ = storedVal;
        break;
    }
  }

  /**
   * Add browser performance timeline entries for simple ticks.
   * These are for example exposed in WPT.
   * See https://developer.mozilla.org/en-US/docs/Web/API/Performance/mark
   * @param {string} label
   */
  mark(label) {
    if (this.win.performance
        && this.win.performance.mark
        && arguments.length == 1) {
      this.win.performance.mark(label);
    }
  }

  /**
   * Tick a very specific value for the label. Use this method if you
   * measure the time it took to do something yourself.
   * @param {string} label The variable name as it will be reported.
   * @param {number} value The value in milliseconds that should be ticked.
   */
  tickDelta(label, value) {
    this.tick(label, value);
  }

  /**
   * Tick time delta since the document has become visible.
   * @param {string} label The variable name as it will be reported.
   */
  tickSinceVisible(label) {
    const now = this.win.Date.now();
    const visibleTime = this.viewer_ ? this.viewer_.getFirstVisibleTime() : 0;
    const v = visibleTime ? Math.max(now - visibleTime, 0) : 0;
    this.tickDelta(label, v);
  }


  /**
   * Ask the viewer to flush the ticks
   */
  flush() {
    if (this.isMessagingReady_ && this.isPerformanceTrackingOn_) {
      this.viewer_.sendMessage('sendCsi', dict({
        'ampexp': this.ampexp_,
      }), /* cancelUnsent */true);
    }
  }

  /**
   * Flush with a rate limit of 10 per second.
   */
  throttledFlush() {
    if (!this.throttledFlush_) {
      /** @private {function()} */
      this.throttledFlush_ = throttle(this.win, this.flush.bind(this), 100);
    }
    this.throttledFlush_();
  }

  /**
   * @param {string} experimentId
   */
  addEnabledExperiment(experimentId) {
    this.enabledExperiments_[experimentId] = true;
    this.ampexp_ = Object.keys(this.enabledExperiments_).join(',');
  }

  /**
   * Queues the events to be flushed when tick function is set.
   *
   * @param {TickEventDef} data Tick data to be queued.
   * @private
   */
  queueTick_(data) {
    // Start dropping the head of the queue if we've reached the limit
    // so that we don't take up too much memory in the runtime.
    if (this.events_.length >= QUEUE_LIMIT) {
      this.events_.shift();
    }

    this.events_.push(data);
  }

  /**
   * Forwards all queued ticks to the viewer tick method.
   * @private
   */
  flushQueuedTicks_() {
    if (!this.viewer_) {
      return;
    }

    if (!this.isPerformanceTrackingOn_) {
      // drop all queued ticks to not leak
      this.events_.length = 0;
      return;
    }

    this.events_.forEach(tickEvent => {
      this.viewer_.sendMessage('tick', tickEvent);
    });
    this.events_.length = 0;
  }

  /**
   * @private
   * @param {number} value
   */
  prerenderComplete_(value) {
    if (this.viewer_) {
      this.viewer_.sendMessage('prerenderComplete', dict({'value': value}),
          /* cancelUnsent */true);
    }
  }

  /**
   * Identifies if the viewer is able to track performance. If the document is
   * not embedded, there is no messaging channel, so no performance tracking is
   * needed since there is nobody to forward the events.
   * @return {boolean}
   */
  isPerformanceTrackingOn() {
    return this.isPerformanceTrackingOn_;
  }

  /**
   * @return {number|null}
   */
  getFirstContentfulPaint() {
    return this.firstContentfulPaint_;
  }

  /**
   * @return {number|null}
   */
  getMakeBodyVisible() {
    return this.makeBodyVisible_;
  }

  /**
   * @return {number|null}
   */
  getFirstViewportReady() {
    return this.firstViewportReady_;
  }
}


/**
 * @param {!Window} window
 */
export function installPerformanceService(window) {
  registerServiceBuilder(window, 'performance', Performance);
}

/**
 * @param {!Window} window
 * @return {!Performance}
 */
export function performanceFor(window) {
  return getService(window, 'performance');
}<|MERGE_RESOLUTION|>--- conflicted
+++ resolved
@@ -271,7 +271,6 @@
   }
 
   /**
-<<<<<<< HEAD
    * Bind to various page lifecycle events to capture visibility state changes.
    * @see https://developers.google.com/web/updates/2018/07/page-lifecycle-api
    */
@@ -310,7 +309,10 @@
 
     ['pageshow', 'focus', 'blur', 'visibilitychange', 'resume'].forEach(eventName => {
       this.win.addEventListener(eventName, () => handleVisibilityStateChange(getVisibilityState(this.win.document)), {capture: true});
-=======
+    });
+  }
+
+  /**
    * Reports the first input delay value calculated by a polyfill, if present.
    * @see https://github.com/GoogleChromeLabs/first-input-delay
    */
@@ -321,7 +323,6 @@
     this.win.perfMetrics.onFirstInputDelay(delay => {
       this.tickDelta('fid-polyfill', delay);
       this.flush();
->>>>>>> f810f0bd
     });
   }
 
