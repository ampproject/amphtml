--- conflicted
+++ resolved
@@ -738,12 +738,7 @@
     console.log('label: ' + label);
     switch (label) {
       case 'fcp':
-<<<<<<< HEAD
-        console.log('storing fcp');
-        this.firstContentfulPaint_ = storedVal;
-=======
         this.fcpDeferred_.resolve(storedVal);
->>>>>>> 4917e709
         break;
       case 'pc':
         this.fvrDeferred_.resolve(storedVal);
@@ -890,12 +885,7 @@
    * @return {!Promise<number>}
    */
   getFirstContentfulPaint() {
-<<<<<<< HEAD
-    console.log('fcp in performance impl is: ' + this.firstContentfulPaint_);
-    return this.firstContentfulPaint_;
-=======
     return this.fcpDeferred_.promise;
->>>>>>> 4917e709
   }
 
   /**
