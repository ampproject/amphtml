--- conflicted
+++ resolved
@@ -359,38 +359,6 @@
     this.events_.length = 0;
   }
 
-<<<<<<< HEAD
-=======
-
-  /**
-   * Calls "setFlushParams_" with relevant document information.
-   * @return {!Promise}
-   * @private
-   */
-  setDocumentInfoParams_() {
-    // TODO(dvoytenko, #7815): switch back to the non-legacy version once the
-    // reporting regression is confirmed.
-    return this.whenViewportLayoutCompleteLegacy_().then(() => {
-      const params = Object.create(null);
-      const sourceUrl = documentInfoForDoc(this.win.document).sourceUrl
-          .replace(/#.*/, '');
-      params['sourceUrl'] = sourceUrl;
-
-      this.resources_.get().forEach(r => {
-        const el = r.element;
-        const name = el.tagName.toLowerCase();
-        incOrDef(params, name);
-        if (name == 'amp-ad') {
-          incOrDef(params, `ad-${el.getAttribute('type')}`);
-        }
-      });
-
-      this.setFlushParams_(params);
-      this.flush();
-    });
-  }
-
->>>>>>> 8d2979c9
   /**
    * @private
    * @param {number} value
