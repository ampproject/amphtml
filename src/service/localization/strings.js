--- conflicted
+++ resolved
@@ -9,11 +9,7 @@
  *   - NOT be reused; to deprecate an ID, comment it out and prefix its key with
  *     the string "DEPRECATED_"
  *
-<<<<<<< HEAD
- * Next ID: 108
-=======
- * Next ID: 107
->>>>>>> cb67fc98
+ * Next ID: 109
  *
  * @const @enum {string}
  */
@@ -50,8 +46,8 @@
   AMP_STORY_PAGE_PLAY_VIDEO: '34',
   AMP_STORY_PAUSE_BUTTON_LABEL: '85',
   AMP_STORY_PLAY_BUTTON_LABEL: '86',
-  AMP_STORY_CAPTIONS_ON_LABEL: '106',
-  AMP_STORY_CAPTIONS_OFF_LABEL: '107',
+  AMP_STORY_CAPTIONS_ON_LABEL: '107',
+  AMP_STORY_CAPTIONS_OFF_LABEL: '108',
   AMP_STORY_PREVIOUS_PAGE: '93',
   AMP_STORY_READ_MORE_LABEL: '106',
   AMP_STORY_REPLAY: '92',
