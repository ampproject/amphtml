
/**
 * Copyright 2016 The AMP HTML Authors. All Rights Reserved.
 *
 * Licensed under the Apache License, Version 2.0 (the "License");
 * you may not use this file except in compliance with the License.
 * You may obtain a copy of the License at
 *
 *      http://www.apache.org/licenses/LICENSE-2.0
 *
 * Unless required by applicable law or agreed to in writing, software
 * distributed under the License is distributed on an "AS-IS" BASIS,
 * WITHOUT WARRANTIES OR CONDITIONS OF ANY KIND, either express or implied.
 * See the License for the specific language governing permissions and
 * limitations under the License.
 */

import {ActionTrust} from '../action-trust';
import {
  EMPTY_METADATA,
  parseFavicon,
  parseOgImage,
  parseSchemaImage,
  setMediaSession,
} from '../mediasession-helper';
import {
  PlayingStates,
  VideoAnalyticsEvents,
  VideoAttributes,
  VideoEvents,
} from '../video-interface';
import {Services} from '../services';
import {VideoServiceSync} from './video-service-sync-impl';
import {VideoSessionManager} from './video-session-manager';
import {VideoUtils} from '../utils/video';
import {
  createCustomEvent,
  getData,
  listen,
  listenOncePromise,
} from '../event-helper';
import {dev} from '../log';
import {getMode} from '../mode';
import {isFiniteNumber} from '../types';
import {map} from '../utils/object';
import {registerServiceBuilderForDoc} from '../service';
import {removeElement} from '../dom';
import {setStyles} from '../style';
import {startsWith} from '../string.js';

const TAG = 'video-manager';


/** @typedef {../video-interface.VideoAnalyticsDetailsDef} */
let VideoAnalyticsDef; // alias for line length


/** @interface */
export class VideoService {

  /** @param {!../video-interface.VideoInterface} unusedVideo */
  register(unusedVideo) {}

  /**
   * Gets the current analytics details for the given video.
   * Fails silently if the video is not registered.
   * @param {!AmpElement} unusedVideo
   * @return {!Promise<!VideoAnalyticsDef>|!Promise<void>}
   */
  getAnalyticsDetails(unusedVideo) {}

  /**
   * Delegates autoplay.
   * @param {!AmpElement} unusedVideo
   * @param {!../observable.Observable<boolean>=} opt_unusedObservable
   *    If provided, video will be played or paused when this observable fires.
   */
  delegateAutoplay(unusedVideo, opt_unusedObservable) {}

  /**
   * @param {!AmpElement} unusedVideo
   * @param {...number} unusedVarFeatures
   */
  disable(unusedVideo, ...unusedVarFeatures) {}
}


/**
 * @const {number} Percentage of the video that should be in viewport before it
 * is considered visible.
 */
const VISIBILITY_PERCENT = 75;

/**
 * @private {number} The minimum number of milliseconds to wait between each
 * video-seconds-played analytics event.
 */
const SECONDS_PLAYED_MIN_DELAY = 1000;


/**
 * VideoManager keeps track of all AMP video players that implement
 * the common Video API {@see ../video-interface.VideoInterface}.
 *
 * It is responsible for providing a unified user experience and analytics for
 * all videos within a document.
 *
 * @implements {VideoService}
 */
export class VideoManager {

  /**
   * @param {!./ampdoc-impl.AmpDoc} ampdoc
   */
  constructor(ampdoc) {

    /** @const {!./ampdoc-impl.AmpDoc}  */
    this.ampdoc = ampdoc;

    /** @private {!../service/viewport/viewport-impl.Viewport} */
    this.viewport_ = Services.viewportForDoc(this.ampdoc);

    /** @private {?Array<!VideoEntry>} */
    this.entries_ = null;

    /** @private {boolean} */
    this.scrollListenerInstalled_ = false;

    /** @private {boolean} */
    this.resizeListenerInstalled_ = false;

    /** @private @const */
    this.timer_ = Services.timerFor(ampdoc.win);

    /** @private @const */
    this.actions_ = Services.actionServiceForDoc(ampdoc);

    /** @private @const */
    this.boundSecondsPlaying_ = () => this.secondsPlaying_();

    // TODO(cvializ, #10599): It would be nice to only create the timer
    // if video analytics are present, since the timer is not needed if
    // video analytics are not present.
    this.timer_.delay(this.boundSecondsPlaying_, SECONDS_PLAYED_MIN_DELAY);
  }

  /**
   * Each second, trigger video-seconds-played for videos that are playing
   * at trigger time.
   * @private
   */
  secondsPlaying_() {
    for (let i = 0; i < this.entries_.length; i++) {
      const entry = this.entries_[i];
      if (entry.getPlayingState() !== PlayingStates.PAUSED) {
        analyticsEvent(entry, VideoAnalyticsEvents.SECONDS_PLAYED);
        this.timeUpdateActionEvent_(entry);
      }
    }
    this.timer_.delay(this.boundSecondsPlaying_, SECONDS_PLAYED_MIN_DELAY);
  }

  /**
   * Triggers a LOW-TRUST timeupdate event consumable by AMP actions.
   * Frequency of this event is controlled by SECONDS_PLAYED_MIN_DELAY and is
   * every 1 second for now.
   * @private
   */
  timeUpdateActionEvent_(entry) {
    const name = 'timeUpdate';
    const currentTime = entry.video.getCurrentTime();
    const duration = entry.video.getDuration();
    if (isFiniteNumber(currentTime) &&
        isFiniteNumber(duration) &&
        duration > 0) {
      const perc = currentTime / duration;
      const event = createCustomEvent(this.ampdoc.win, `${TAG}.${name}`,
          {time: currentTime, percent: perc});
      this.actions_.trigger(entry.video.element, name, event, ActionTrust.LOW);
    }
  }

  /** @override */
  register(video) {
    dev().assert(video);

    this.registerCommonActions_(video);

    if (!video.supportsPlatform()) {
      return;
    }

    this.entries_ = this.entries_ || [];
    const entry = new VideoEntry(this, video);
    this.maybeInstallVisibilityObserver_(entry);
    this.maybeInstallOrientationObserver_(entry);
    this.entries_.push(entry);
    video.element.dispatchCustomEvent(VideoEvents.REGISTERED);

    // Unlike events, signals are permanent. We can wait for `REGISTERED` at any
    // moment in the element's lifecycle and the promise will resolve
    // appropriately each time.
    video.element.signals().signal(VideoEvents.REGISTERED);

    // Add a class to element to indicate it implements the video interface.
    video.element.classList.add('i-amphtml-video-interface');
  }

  /** @override */
  delegateAutoplay(videoElement, opt_unusedObservable) {
    videoElement.signals().whenSignal(VideoEvents.REGISTERED).then(() => {
      const entry = this.getEntryForElement_(videoElement);
      entry.delegateAutoplay();
    });
  }

  /**
   * Register common actions such as play, pause, etc... on the video element
   * so they can be called using AMP Actions.
   * For example: <button on="tap:myVideo.play">
   *
   * @param {!../video-interface.VideoInterface} video
   * @private
   */
  registerCommonActions_(video) {
    // Only require ActionTrust.LOW for video actions to defer to platform
    // specific handling (e.g. user gesture requirement for unmuted playback).
    video.registerAction('play',
        video.play.bind(video, /* isAutoplay */ false), ActionTrust.LOW);
    video.registerAction('pause', video.pause.bind(video), ActionTrust.LOW);
    video.registerAction('mute', video.mute.bind(video), ActionTrust.LOW);
    video.registerAction('unmute', video.unmute.bind(video), ActionTrust.LOW);
    video.registerAction('fullscreen', video.fullscreenEnter.bind(video),
        ActionTrust.LOW);
  }

  /**
   * Install the necessary listeners to be notified when a video becomes visible
   * in the viewport.
   *
   * Visibility of a video is defined by being in the viewport AND having
   * {@link VISIBILITY_PERCENT} of the video element visible.
   *
   * @param {VideoEntry} entry
   * @private
   */
  maybeInstallVisibilityObserver_(entry) {
    listen(entry.video.element, VideoEvents.VISIBILITY, details => {
      const data = getData(details);
      if (data && data['visible'] == true) {
        entry.updateVisibility(/* opt_forceVisible */ true);
      } else {
        entry.updateVisibility();
      }
    });

    listen(entry.video.element, VideoEvents.RELOAD, () => {
      entry.videoLoaded();
    });

    // TODO(aghassemi, #6425): Use IntersectionObserver
    if (!this.scrollListenerInstalled_) {
      const scrollListener = () => {
        for (let i = 0; i < this.entries_.length; i++) {
          this.entries_[i].updateVisibility();
        }
      };
      this.viewport_.onScroll(scrollListener);
      this.viewport_.onChanged(scrollListener);
      this.scrollListenerInstalled_ = true;
    }
  }


  /**
   * Install the necessary listeners to be notified when the user changes
   * the orientation of their device
   *
   * @param {VideoEntry} entry
   * @private
   */
  maybeInstallOrientationObserver_(entry) {
    // The orientation observer is only useful for automatically putting videos
    // in fullscreen.
    if (!entry.hasFullscreenOnLandscape) {
      return;
    }

    // TODO(@wassgha) Check support status for orientation API and update
    // this as needed.
    const win = this.ampdoc.win;
    const screen = win.screen;
    const handleOrientationChange = () => {
      let isLandscape;
      if (screen && 'orientation' in screen) {
        isLandscape = startsWith(screen.orientation.type, 'landscape');
      } else {
        isLandscape = win.orientation == -90 || win.orientation == 90;
      }
      entry.orientationChanged_(isLandscape);
    };
    // Chrome apparently considers 'orientationchange' to be an untrusted
    // event, while 'change' on screen.orientation is considered a user
    // interaction. However on Chrome we still need to listen to
    // 'orientationchange' to be able to exit fullscreen since 'change' does not
    // fire when a video is in fullscreen.
    if (screen && 'orientation' in screen) {
      const orient = /** @type {!ScreenOrientation} */ (screen.orientation);
      listen(orient, 'change', handleOrientationChange.bind(this));
    }
    // iOS Safari does not have screen.orientation but classifies
    // 'orientationchange' as a user interaction.
    listen(win, 'orientationchange', handleOrientationChange.bind(this));
  }


  /**
   * Returns the entry in the video manager corresponding to the video
   * provided
   *
   * @param {!../video-interface.VideoInterface} video
   * @return {VideoEntry} entry
   * @private
   */
  getEntryForVideo_(video) {
    for (let i = 0; i < this.entries_.length; i++) {
      if (this.entries_[i].video === video) {
        return this.entries_[i];
      }
    }
    dev().error(TAG, 'video is not registered to this video manager');
    return null;
  }

  /**
   * Returns the entry in the video manager corresponding to the element
   * provided
   *
   * @param {!AmpElement} element
   * @return {VideoEntry} entry
   * @private
   */
  getEntryForElement_(element) {
    for (let i = 0; i < this.entries_.length; i++) {
      const entry = this.entries_[i];
      if (entry.video.element === element) {
        return entry;
      }
    }
    dev().error(TAG, 'video is not registered to this video manager');
    return null;
  }

  /** @override */
  getAnalyticsDetails(videoElement) {
    const entry = this.getEntryForElement_(videoElement);
    return entry ? entry.getAnalyticsDetails() : Promise.resolve();
  }

  /**
   * Returns whether the video is paused or playing after the user interacted
   * with it or playing through autoplay
   *
   * @param {!../video-interface.VideoInterface} video
   * @return {!../video-interface.VideoInterface} PlayingStates
   */
  getPlayingState(video) {
    return this.getEntryForVideo_(video).getPlayingState();
  }

  /**
   * Returns whether the video was interacted with or not
   *
   * @param {!../video-interface.VideoInterface} video
   * @return {boolean}
   */
  userInteractedWithAutoPlay(video) {
    return this.getEntryForVideo_(video).userInteractedWithAutoPlay();
  }
<<<<<<< HEAD

  /**
   * Checks whether there's no video already docked
   *
   * @param {VideoEntry} entry
   * @return {boolean}
   */
  canDock(entry) {
    return !this.dockedVideo_ || this.dockedVideo_ == entry;
  }

  /**
   * Registers the provided video as docked
   *
   * @param {VideoEntry} entry
   */
  registerDocked(entry) {
    this.dockedVideo_ = entry;
  }

  /**
   * Un-registers the currently docked video
   */
  unregisterDocked() {
    this.dockedVideo_ = null;
    for (let i = 0; i < this.entries_.length; i++) {
      this.entries_[i].dockPreviouslyInView_ = false;
    }
  }

  /** @override */
  disable(unusedVideo, ...unusedVarFeatures) {
    // NOOP. Interface only supported under `video-service` experiment.
  }
=======
>>>>>>> 15f097a2
}

/**
 * VideoEntry represents an entry in the VideoManager's list.
 */
class VideoEntry {
  /**
   * @param {!VideoManager} manager
   * @param {!../video-interface.VideoInterface} video
   */
  constructor(manager, video) {
    /** @private @const {!VideoManager} */
    this.manager_ = manager;

    /** @private @const {!./ampdoc-impl.AmpDoc}  */
    this.ampdoc_ = manager.ampdoc;

    /** @private {!../service/viewport/viewport-impl.Viewport} */
    this.viewport_ = Services.viewportForDoc(this.ampdoc_);

    /** @package @const {!../video-interface.VideoInterface} */
    this.video = video;

    /** @private {boolean} */
    this.allowAutoplay_ = true;

    /** @private {?Element} */
    this.autoplayAnimation_ = null;

    /** @private {boolean} */
    this.loaded_ = false;

    /** @private {boolean} */
    this.isPlaying_ = false;

    /** @private {boolean} */
    this.isVisible_ = false;

    /** @private {boolean} */
    this.isFullscreenByOrientationChange_ = false;

    /** @private @const {!../service/vsync-impl.Vsync} */
    this.vsync_ = Services.vsyncFor(this.ampdoc_.win);

    /** @private @const */
    this.actionSessionManager_ = new VideoSessionManager();

    this.actionSessionManager_.onSessionEnd(
        () => analyticsEvent(this, VideoAnalyticsEvents.SESSION));

    /** @private @const */
    this.visibilitySessionManager_ = new VideoSessionManager();

    this.visibilitySessionManager_.onSessionEnd(
        () => analyticsEvent(this, VideoAnalyticsEvents.SESSION_VISIBLE));

    /** @private @const {function(): !Promise<boolean>} */
    this.supportsAutoplay_ = () => {
      const {win} = this.ampdoc_;
      return VideoUtils.isAutoplaySupported(win, getMode(win).lite);
    };

    const element = dev().assert(video.element);

    // Autoplay Variables

    /** @private {boolean} */
    this.userInteractedWithAutoPlay_ = false;

    /** @private {boolean} */
    this.playCalledByAutoplay_ = false;

    /** @private {boolean} */
    this.pauseCalledByAutoplay_ = false;

    /** @private {?Element} */
    this.internalElement_ = null;

    /** @private {boolean} */
    this.muted_ = false;

    this.hasAutoplay = element.hasAttribute(VideoAttributes.AUTOPLAY);

    const fsOnLandscapeAttr = element.getAttribute(
        VideoAttributes.FULLSCREEN_ON_LANDSCAPE
    );

    this.hasFullscreenOnLandscape = fsOnLandscapeAttr == ''
                                    || fsOnLandscapeAttr == 'always';

    // Media Session API Variables

    /** @private {!../mediasession-helper.MetadataDef} */
    this.metadata_ = EMPTY_METADATA;

    listenOncePromise(element, VideoEvents.LOAD)
        .then(() => this.videoLoaded());
    listen(element, VideoEvents.PAUSE, () => this.videoPaused_());
    listen(element, VideoEvents.PLAYING, () => this.videoPlayed_());
    listen(element, VideoEvents.MUTED, () => this.muted_ = true);
    listen(element, VideoEvents.UNMUTED, () => this.muted_ = false);
    listen(element, VideoEvents.ENDED, () => this.videoEnded_());

    element.signals().whenSignal(VideoEvents.REGISTERED)
        .then(() => this.onRegister_());
  }

  /** Delegates autoplay to a different module. */
  delegateAutoplay() {
    this.allowAutoplay_ = false;

    if (this.isPlaying_) {
      this.video.pause();
    }
  }

  /** @private */
  onRegister_() {
    this.updateVisibility();
    if (this.hasAutoplay) {
      this.autoplayVideoBuilt_();
    }
  }

  /**
   * Callback for when the video starts playing
   * @private
   */
  videoPlayed_() {
    this.isPlaying_ = true;

    if (!this.video.preimplementsMediaSessionAPI()) {
      const playHandler = () => {
        this.video.play(/*isAutoplay*/ false);
      };
      const pauseHandler = () => {
        this.video.pause();
      };
      // Update the media session
      setMediaSession(
          this.ampdoc_.win,
          this.metadata_,
          playHandler,
          pauseHandler
      );
    }

    this.actionSessionManager_.beginSession();
    if (this.isVisible_) {
      this.visibilitySessionManager_.beginSession();
    }
    analyticsEvent(this, VideoAnalyticsEvents.PLAY);
  }

  /**
   * Callback for when the video has been paused
   * @private
   */
  videoPaused_() {
    analyticsEvent(this, VideoAnalyticsEvents.PAUSE);
    this.isPlaying_ = false;

    // Prevent double-trigger of session if video is autoplay and the video
    // is paused by a the user scrolling the video out of view.
    if (!this.pauseCalledByAutoplay_) {
      this.actionSessionManager_.endSession();
    } else {
      // reset the flag
      this.pauseCalledByAutoplay_ = false;
    }
  }

  /**
   * Callback for when the video has ended
   * @private
   */
  videoEnded_() {
    analyticsEvent(this, VideoAnalyticsEvents.ENDED);
  }

  /**
   * Called when the video is loaded and can play.
   */
  videoLoaded() {
    this.loaded_ = true;

    // Get the internal element (the actual video/iframe)
    this.internalElement_ = this.video.element.querySelector('video, iframe');

    this.fillMediaSessionMetadata_();

    this.updateVisibility();
    if (this.isVisible_) {
      // Handles the case when the video becomes visible before loading
      this.loadedVideoVisibilityChanged_();
    }
  }

  /**
   * Gets the provided metadata and fills in missing fields
   * @private
   */
  fillMediaSessionMetadata_() {
    if (this.video.preimplementsMediaSessionAPI()) {
      return;
    }

    if (this.video.getMetadata()) {
      this.metadata_ = map(
          /** @type {!../mediasession-helper.MetadataDef} */
          (this.video.getMetadata())
      );
    }

    const doc = this.ampdoc_.win.document;

    if (!this.metadata_.artwork || this.metadata_.artwork.length == 0) {
      const posterUrl = parseSchemaImage(doc)
                        || parseOgImage(doc)
                        || parseFavicon(doc);

      if (posterUrl) {
        this.metadata_.artwork = [{
          'src': posterUrl,
        }];
      }
    }

    if (!this.metadata_.title) {
      const title = this.video.element.getAttribute('title')
                    || this.video.element.getAttribute('aria-label')
                    || this.internalElement_.getAttribute('title')
                    || this.internalElement_.getAttribute('aria-label')
                    || doc.title;
      if (title) {
        this.metadata_.title = title;
      }
    }
  }

  /**
   * Called when visibility of a video changes.
   * @private
   */
  videoVisibilityChanged_() {
    if (this.loaded_) {
      this.loadedVideoVisibilityChanged_();
    }
  }

  /**
   * Called when the orientation of the device changes
   * @param {boolean} isLandscape
   * @private
   */
  orientationChanged_(isLandscape) {
    if (!this.loaded_) {
      return;
    }
    // Put the video in/out of fullscreen depending on screen orientation
    if (!isLandscape && this.isFullscreenByOrientationChange_) {
      this.exitFullscreen_();
    } else if (isLandscape
               && this.getPlayingState() == PlayingStates.PLAYING_MANUAL
               && this.isVisible_
               && Services.viewerForDoc(this.ampdoc_).isVisible()) {
      this.enterFullscreen_();
    }
  }

  /**
   * Makes the video element go fullscreen and updates its status
   * @private
   */
  enterFullscreen_() {
    if (this.video.isFullscreen() || this.isFullscreenByOrientationChange_) {
      return;
    }
    this.video.fullscreenEnter();
    this.isFullscreenByOrientationChange_ = this.video.isFullscreen();
  }

  /**
   * Makes the video element quit fullscreen and updates its status
   * @private
   */
  exitFullscreen_() {
    if (!this.isFullscreenByOrientationChange_) {
      return;
    }
    this.video.fullscreenExit();
    this.isFullscreenByOrientationChange_ = false;
  }

  /**
   * Only called when visibility of a loaded video changes.
   * @private
   */
  loadedVideoVisibilityChanged_() {
    if (!Services.viewerForDoc(this.ampdoc_).isVisible()) {
      return;
    }

    this.supportsAutoplay_().then(supportsAutoplay => {
      const canAutoplay = this.hasAutoplay && !this.userInteractedWithAutoPlay_;

      if (canAutoplay && supportsAutoplay) {
        this.autoplayLoadedVideoVisibilityChanged_();
      } else {
        this.nonAutoplayLoadedVideoVisibilityChanged_();
      }
    });
  }

  /* Autoplay Behaviour */

  /**
   * Called when an autoplay video is built.
   * @private
   */
  autoplayVideoBuilt_() {

    // Hide controls until we know if autoplay is supported, otherwise hiding
    // and showing the controls quickly becomes a bad user experience for the
    // common case where autoplay is supported.
    if (this.video.isInteractive()) {
      this.video.hideControls();
    }

    this.supportsAutoplay_().then(supportsAutoplay => {
      if (!supportsAutoplay && this.video.isInteractive()) {
        // Autoplay is not supported, show the controls so user can manually
        // initiate playback.
        this.video.showControls();
        return;
      }

      // Only muted videos are allowed to autoplay
      this.video.mute();

      if (this.video.isInteractive()) {
        this.autoplayInteractiveVideoBuilt_();
      }
    });
  }

  /**
   * Called by autoplayVideoBuilt_ when an interactive autoplay video is built.
   * It handles hiding controls, installing autoplay animation and handling
   * user interaction by unmuting and showing controls.
   * @private
   */
  autoplayInteractiveVideoBuilt_() {
    const toggleAnimation = playing => {
      this.vsync_.mutate(() => {
        animation.classList.toggle('amp-video-eq-play', playing);
      });
    };

    // Hide the controls.
    this.video.hideControls();

    // Create autoplay animation and the mask to detect user interaction.
    const animation = this.createAutoplayAnimation_();
    const mask = this.createAutoplayMask_();
    this.vsync_.mutate(() => {
      this.video.element.appendChild(animation);
      this.video.element.appendChild(mask);
    });

    // Listen to pause, play and user interaction events.
    const unlisteners = [];
    unlisteners.push(listen(mask, 'click', onInteraction.bind(this)));
    unlisteners.push(listen(animation, 'click', onInteraction.bind(this)));

    unlisteners.push(listen(this.video.element, VideoEvents.PAUSE,
        toggleAnimation.bind(this, /*playing*/ false)));

    unlisteners.push(listen(this.video.element, VideoEvents.PLAYING,
        toggleAnimation.bind(this, /*playing*/ true)));

    unlisteners.push(listen(this.video.element, VideoEvents.AD_START,
        adStart.bind(this)));

    unlisteners.push(listen(this.video.element, VideoEvents.AD_END,
        adEnd.bind(this)));

    function onInteraction() {
      this.userInteractedWithAutoPlay_ = true;
      this.video.showControls();
      this.video.unmute();
      unlisteners.forEach(unlistener => {
        unlistener();
      });
      removeElement(animation);
      removeElement(mask);
    }

    function adStart() {
      setStyles(mask, {
        'display': 'none',
      });
    }

    function adEnd() {
      setStyles(mask, {
        'display': 'block',
      });
    }
  }

  /**
   * Called when visibility of a loaded autoplay video changes.
   * @private
   */
  autoplayLoadedVideoVisibilityChanged_() {
    if (!this.allowAutoplay_) {
      return;
    }
    if (this.isVisible_) {
      this.visibilitySessionManager_.beginSession();
      this.video.play(/*autoplay*/ true);
      this.playCalledByAutoplay_ = true;
    } else {
      if (this.isPlaying_) {
        this.visibilitySessionManager_.endSession();
      }
      this.video.pause();
      this.pauseCalledByAutoplay_ = true;
    }
  }

  /**
   * Called when visibility of a loaded non-autoplay video changes.
   * @private
   */
  nonAutoplayLoadedVideoVisibilityChanged_() {
    if (this.isVisible_) {
      this.visibilitySessionManager_.beginSession();
    } else if (this.isPlaying_) {
      this.visibilitySessionManager_.endSession();
    }
  }

  /**
   * Creates a pure CSS animated equalizer icon.
   * @private
   * @return {!Element}
   */
  createAutoplayAnimation_() {
    const doc = this.ampdoc_.win.document;
    const anim = doc.createElement('i-amphtml-video-eq');
    anim.classList.add('amp-video-eq');
    // Four columns for the equalizer.
    for (let i = 1; i <= 4; i++) {
      const column = doc.createElement('div');
      column.classList.add('amp-video-eq-col');
      // Two overlapping filler divs that animate at different rates creating
      // randomness illusion.
      for (let j = 1; j <= 2; j++) {
        const filler = doc.createElement('div');
        filler.classList.add(`amp-video-eq-${i}-${j}`);
        column.appendChild(filler);
      }
      anim.appendChild(column);
    }
    const platform = Services.platformFor(this.ampdoc_.win);
    if (platform.isIos()) {
      // iOS can not pause hardware accelerated animations.
      anim.setAttribute('unpausable', '');
    }
    return anim;
  }

  /**
   * Creates a mask to overlay on top of an autoplay video to detect the first
   * user tap.
   * We have to do this since many players are iframe-based and we can not get
   * the click event from the iframe.
   * We also can not rely on hacks such as constantly checking doc.activeElement
   * to know if user has tapped on the iframe since they won't be a trusted
   * event that would allow us to unmuted the video as only trusted
   * user-initiated events can be used to interact with the video.
   * @private
   * @return {!Element}
   */
  createAutoplayMask_() {
    const doc = this.ampdoc_.win.document;
    const mask = doc.createElement('i-amphtml-video-mask');
    mask.classList.add('i-amphtml-fill-content');
    return mask;
  }

  /**
   * Called by all possible events that might change the visibility of the video
   * such as scrolling or {@link ../video-interface.VideoEvents#VISIBILITY}.
   * @param {?boolean=} opt_forceVisible
   * @package
   */
  updateVisibility(opt_forceVisible) {
    const wasVisible = this.isVisible_;

    // Measure if video is now in viewport and what percentage of it is visible.
    const measure = () => {
      if (opt_forceVisible == true) {
        this.isVisible_ = true;
      } else {
        // Calculate what percentage of the video is in viewport.
        const change = this.video.element.getIntersectionChangeEntry();
        const visiblePercent = !isFiniteNumber(change.intersectionRatio) ? 0
          : change.intersectionRatio * 100;
        this.isVisible_ = visiblePercent >= VISIBILITY_PERCENT;
      }
    };

    // Mutate if visibility changed from previous state
    const mutate = () => {
      if (this.isVisible_ != wasVisible) {
        this.videoVisibilityChanged_();
      }
    };

    this.vsync_.run({
      measure,
      mutate,
    });
  }


  /**
   * Returns whether the video is paused or playing after the user interacted
   * with it or playing through autoplay
   * @return {!../video-interface.VideoInterface} PlayingStates
   */
  getPlayingState() {
    if (!this.isPlaying_) {
      return PlayingStates.PAUSED;
    }

    if (this.isPlaying_
       && this.playCalledByAutoplay_
       && !this.userInteractedWithAutoPlay_) {
      return PlayingStates.PLAYING_AUTO;
    }

    return PlayingStates.PLAYING_MANUAL;
  }

  /**
   * Returns whether the video was interacted with or not
   * @return {boolean}
   */
  userInteractedWithAutoPlay() {
    return this.userInteractedWithAutoPlay_;
  }


  /**
   * Collects a snapshot of the current video state for video analytics
   * @return {!Promise<!../video-interface.VideoAnalyticsDetailsDef>}
   */
  getAnalyticsDetails() {
    const video = this.video;
    return this.supportsAutoplay_().then(supportsAutoplay => {
      const {width, height} = this.video.element.getLayoutBox();
      const autoplay = this.hasAutoplay && supportsAutoplay;
      const playedRanges = video.getPlayedRanges();
      const playedTotal = playedRanges.reduce(
          (acc, range) => acc + range[1] - range[0], 0);

      return {
        'autoplay': autoplay,
        'currentTime': video.getCurrentTime(),
        'duration': video.getDuration(),
        // TODO(cvializ): add fullscreen
        'height': height,
        'id': video.element.id,
        'muted': this.muted_,
        'playedTotal': playedTotal,
        'playedRangesJson': JSON.stringify(playedRanges),
        'state': this.getPlayingState(),
        'width': width,
      };
    });
  }
}


/**
 * @param {!VideoEntry} entry
 * @param {!VideoAnalyticsEvents} eventType
 * @param {!Object<string, string>=} opt_vars A map of vars and their values.
 * @private
 */
function analyticsEvent(entry, eventType, opt_vars) {
  const video = entry.video;
  const detailsPromise = opt_vars ? Promise.resolve(opt_vars) :
    entry.getAnalyticsDetails();

  detailsPromise.then(details => {
    video.element.dispatchCustomEvent(
        eventType, details);
  });
}


/** @param {!Node|!./ampdoc-impl.AmpDoc} nodeOrDoc */
// TODO(alanorozco, #13674): Rename to `installVideoServiceForDoc`
export function installVideoManagerForDoc(nodeOrDoc) {
  // TODO(alanorozco, #13674): Rename to `video-service`
  registerServiceBuilderForDoc(nodeOrDoc, 'video-manager', ampdoc => {
    const {win} = ampdoc;
    if (VideoServiceSync.shouldBeUsedIn(win)) {
      return new VideoServiceSync(ampdoc);
    }
    return new VideoManager(ampdoc);
  });
}<|MERGE_RESOLUTION|>--- conflicted
+++ resolved
@@ -377,26 +377,6 @@
   userInteractedWithAutoPlay(video) {
     return this.getEntryForVideo_(video).userInteractedWithAutoPlay();
   }
-<<<<<<< HEAD
-
-  /**
-   * Checks whether there's no video already docked
-   *
-   * @param {VideoEntry} entry
-   * @return {boolean}
-   */
-  canDock(entry) {
-    return !this.dockedVideo_ || this.dockedVideo_ == entry;
-  }
-
-  /**
-   * Registers the provided video as docked
-   *
-   * @param {VideoEntry} entry
-   */
-  registerDocked(entry) {
-    this.dockedVideo_ = entry;
-  }
 
   /**
    * Un-registers the currently docked video
@@ -412,8 +392,6 @@
   disable(unusedVideo, ...unusedVarFeatures) {
     // NOOP. Interface only supported under `video-service` experiment.
   }
-=======
->>>>>>> 15f097a2
 }
 
 /**
