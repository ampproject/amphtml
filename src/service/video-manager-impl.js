--- conflicted
+++ resolved
@@ -42,10 +42,7 @@
 import {dev, devAssert, user, userAssert} from '../log';
 import {dict, map} from '../core/types/object';
 import {dispatchCustomEvent, removeElement} from '../dom';
-<<<<<<< HEAD
 import {getInternalVideoElementFor, isAutoplaySupported} from '../utils/video';
-=======
->>>>>>> 30a75639
 import {installAutoplayStylesForDoc} from './video/install-autoplay-styles';
 import {isFiniteNumber} from '../types';
 import {measureIntersection} from '../utils/intersection';
@@ -459,14 +456,6 @@
       analyticsEvent(this, VideoAnalyticsEvents.SESSION_VISIBLE)
     );
 
-<<<<<<< HEAD
-=======
-    // eslint-disable-next-line jsdoc/require-returns
-    /** @private @const {function(): !Promise<boolean>} */
-    this.isAutoplaySupported_ = () =>
-      VideoUtils.isAutoplaySupported(this.ampdoc_.win);
-
->>>>>>> 30a75639
     /** @private @const {function(): !AnalyticsPercentageTracker} */
     this.getAnalyticsPercentageTracker_ = once(
       () => new AnalyticsPercentageTracker(this.ampdoc_.win, this)
@@ -786,11 +775,7 @@
     if (!this.ampdoc_.isVisible()) {
       return;
     }
-<<<<<<< HEAD
     isAutoplaySupported(this.ampdoc_.win).then((supportsAutoplay) => {
-=======
-    this.isAutoplaySupported_().then((isAutoplaySupported) => {
->>>>>>> 30a75639
       const canAutoplay = this.hasAutoplay && !this.userInteracted();
 
       if (canAutoplay && isAutoplaySupported) {
@@ -815,13 +800,8 @@
       this.video.hideControls();
     }
 
-<<<<<<< HEAD
     isAutoplaySupported(this.ampdoc_.win).then((supportsAutoplay) => {
       if (!supportsAutoplay && this.video.isInteractive()) {
-=======
-    this.isAutoplaySupported_().then((isAutoplaySupported) => {
-      if (!isAutoplaySupported && this.video.isInteractive()) {
->>>>>>> 30a75639
         // Autoplay is not supported, show the controls so user can manually
         // initiate playback.
         this.video.showControls();
@@ -1009,18 +989,11 @@
    */
   getAnalyticsDetails() {
     const {video} = this;
-<<<<<<< HEAD
     return Promise.all([
       isAutoplaySupported(this.ampdoc_.win),
       measureIntersection(video.element),
     ]).then((responses) => {
       const isAutoplaySupported = /** @type {boolean} */ (responses[0]);
-=======
-    const supportsAutoplay = this.isAutoplaySupported_();
-    const intersection = measureIntersection(video.element);
-    return Promise.all([supportsAutoplay, intersection]).then((responses) => {
-      const supportsAutoplay = /** @type {boolean} */ (responses[0]);
->>>>>>> 30a75639
       const intersection = /** @type {!IntersectionObserverEntry} */ (responses[1]);
       const {width, height} = intersection.boundingClientRect;
       const autoplay = this.hasAutoplay && isAutoplaySupported;
