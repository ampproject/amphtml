
/**
 * Copyright 2016 The AMP HTML Authors. All Rights Reserved.
 *
 * Licensed under the Apache License, Version 2.0 (the "License");
 * you may not use this file except in compliance with the License.
 * You may obtain a copy of the License at
 *
 *      http://www.apache.org/licenses/LICENSE-2.0
 *
 * Unless required by applicable law or agreed to in writing, software
 * distributed under the License is distributed on an "AS-IS" BASIS,
 * WITHOUT WARRANTIES OR CONDITIONS OF ANY KIND, either express or implied.
 * See the License for the specific language governing permissions and
 * limitations under the License.
 */

import {ActionTrust} from '../action-trust';
import {
  EMPTY_METADATA,
  parseFavicon,
  parseOgImage,
  parseSchemaImage,
  setMediaSession,
} from '../mediasession-helper';
import {
  PlayingStates,
  VideoAnalyticsEvents,
  VideoAttributes,
  VideoEvents,
} from '../video-interface';
import {Services} from '../services';
import {VideoServiceSync} from './video-service-sync-impl';
import {VideoSessionManager} from './video-session-manager';
import {VideoUtils} from '../utils/video';
import {
  createCustomEvent,
  getData,
  listen,
  listenOncePromise,
} from '../event-helper';
import {dev, user} from '../log';
import {getMode} from '../mode';
import {isFiniteNumber} from '../types';
import {map} from '../utils/object';
import {once} from '../utils/function';
import {registerServiceBuilderForDoc} from '../service';
import {removeElement} from '../dom';
import {setStyles} from '../style';
import {startsWith} from '../string';
import {throttle} from '../utils/rate-limit';


/** @private @const {string} */
const TAG = 'video-manager';


/** @typedef {../video-interface.VideoAnalyticsDetailsDef} */
let VideoAnalyticsDef; // alias for line length


/**
 * Internal event triggered when a video's visibility changes.
 * @private @const {string}
 */
const VISIBILITY_CHANGED = 'amp:visibilitychanged';


/** @interface */
export class VideoService {

  /** @param {!../video-interface.VideoInterface} unusedVideo */
  register(unusedVideo) {}

  /**
   * Gets the current analytics details for the given video.
   * Fails silently if the video is not registered.
   * @param {!AmpElement} unusedVideo
   * @return {!Promise<!VideoAnalyticsDef>|!Promise<void>}
   */
  getAnalyticsDetails(unusedVideo) {}

  /**
   * Delegates autoplay.
   * @param {!AmpElement} unusedVideo
   * @param {!../observable.Observable<boolean>=} opt_unusedObservable
   *    If provided, video will be played or paused when this observable fires.
   */
  delegateAutoplay(unusedVideo, opt_unusedObservable) {}

  /**
   * @param {!AmpElement} unusedVideo
   * @param {...number} unusedVarFeatures
   */
  disable(unusedVideo, ...unusedVarFeatures) {}
}


/**
 * @const {number} Percentage of the video that should be in viewport before it
 * is considered visible.
 */
const VISIBILITY_PERCENT = 75;

/**
 * @private {number} The minimum number of milliseconds to wait between each
 * video-seconds-played analytics event.
 */
const SECONDS_PLAYED_MIN_DELAY = 1000;


/**
 * VideoManager keeps track of all AMP video players that implement
 * the common Video API {@see ../video-interface.VideoInterface}.
 *
 * It is responsible for providing a unified user experience and analytics for
 * all videos within a document.
 *
 * @implements {VideoService}
 */
export class VideoManager {

  /**
   * @param {!./ampdoc-impl.AmpDoc} ampdoc
   */
  constructor(ampdoc) {

    /** @const {!./ampdoc-impl.AmpDoc}  */
    this.ampdoc = ampdoc;

    /** @private {!../service/viewport/viewport-impl.Viewport} */
    this.viewport_ = Services.viewportForDoc(this.ampdoc);

    /** @private {?Array<!VideoEntry>} */
    this.entries_ = null;

    /** @private {boolean} */
    this.scrollListenerInstalled_ = false;

    /** @private {boolean} */
    this.resizeListenerInstalled_ = false;

    /** @private @const */
    this.timer_ = Services.timerFor(ampdoc.win);

    /** @private @const */
    this.actions_ = Services.actionServiceForDoc(ampdoc);

    /** @private @const */
    this.boundSecondsPlaying_ = () => this.secondsPlaying_();

    /** @private @const {function():!AutoFullscreenManager} */
    this.getAutoFullscreenManager_ =
        once(() => new AutoFullscreenManager(this.ampdoc));

    // TODO(cvializ, #10599): It would be nice to only create the timer
    // if video analytics are present, since the timer is not needed if
    // video analytics are not present.
    this.timer_.delay(this.boundSecondsPlaying_, SECONDS_PLAYED_MIN_DELAY);
  }

  /**
   * Each second, trigger video-seconds-played for videos that are playing
   * at trigger time.
   * @private
   */
  secondsPlaying_() {
    for (let i = 0; i < this.entries_.length; i++) {
      const entry = this.entries_[i];
      if (entry.getPlayingState() !== PlayingStates.PAUSED) {
        analyticsEvent(entry, VideoAnalyticsEvents.SECONDS_PLAYED);
        this.timeUpdateActionEvent_(entry);
      }
    }
    this.timer_.delay(this.boundSecondsPlaying_, SECONDS_PLAYED_MIN_DELAY);
  }

  /**
   * Triggers a LOW-TRUST timeupdate event consumable by AMP actions.
   * Frequency of this event is controlled by SECONDS_PLAYED_MIN_DELAY and is
   * every 1 second for now.
   * @private
   */
  timeUpdateActionEvent_(entry) {
    const name = 'timeUpdate';
    const currentTime = entry.video.getCurrentTime();
    const duration = entry.video.getDuration();
    if (isFiniteNumber(currentTime) &&
        isFiniteNumber(duration) &&
        duration > 0) {
      const perc = currentTime / duration;
      const event = createCustomEvent(this.ampdoc.win, `${TAG}.${name}`,
          {time: currentTime, percent: perc});
      this.actions_.trigger(entry.video.element, name, event, ActionTrust.LOW);
    }
  }

  /** @override */
  register(video) {
    dev().assert(video);

    this.registerCommonActions_(video);

    if (!video.supportsPlatform()) {
      return;
    }

    this.entries_ = this.entries_ || [];
    const entry = new VideoEntry(this, video);
    this.maybeInstallVisibilityObserver_(entry);
    this.entries_.push(entry);
    video.element.dispatchCustomEvent(VideoEvents.REGISTERED);

    // Unlike events, signals are permanent. We can wait for `REGISTERED` at any
    // moment in the element's lifecycle and the promise will resolve
    // appropriately each time.
    video.element.signals().signal(VideoEvents.REGISTERED);

    // Add a class to element to indicate it implements the video interface.
    video.element.classList.add('i-amphtml-video-interface');
  }

  /** @override */
  delegateAutoplay(videoElement, opt_unusedObservable) {
    videoElement.signals().whenSignal(VideoEvents.REGISTERED).then(() => {
      const entry = this.getEntryForElement_(videoElement);
      entry.delegateAutoplay();
    });
  }

  /**
   * Register common actions such as play, pause, etc... on the video element
   * so they can be called using AMP Actions.
   * For example: <button on="tap:myVideo.play">
   *
   * @param {!../video-interface.VideoInterface} video
   * @private
   */
  registerCommonActions_(video) {
    // Only require ActionTrust.LOW for video actions to defer to platform
    // specific handling (e.g. user gesture requirement for unmuted playback).
    video.registerAction('play',
        video.play.bind(video, /* isAutoplay */ false), ActionTrust.LOW);
    video.registerAction('pause', video.pause.bind(video), ActionTrust.LOW);
    video.registerAction('mute', video.mute.bind(video), ActionTrust.LOW);
    video.registerAction('unmute', video.unmute.bind(video), ActionTrust.LOW);
    video.registerAction('fullscreen', video.fullscreenEnter.bind(video),
        ActionTrust.LOW);
  }

  /**
   * Install the necessary listeners to be notified when a video becomes visible
   * in the viewport.
   *
   * Visibility of a video is defined by being in the viewport AND having
   * {@link VISIBILITY_PERCENT} of the video element visible.
   *
   * @param {VideoEntry} entry
   * @private
   */
  maybeInstallVisibilityObserver_(entry) {
    listen(entry.video.element, VideoEvents.VISIBILITY, details => {
      const data = getData(details);
      if (data && data['visible'] == true) {
        entry.updateVisibility(/* opt_forceVisible */ true);
      } else {
        entry.updateVisibility();
      }
    });

    listen(entry.video.element, VideoEvents.RELOAD, () => {
      entry.videoLoaded();
    });

    // TODO(aghassemi, #6425): Use IntersectionObserver
    if (!this.scrollListenerInstalled_) {
      const scrollListener = () => {
        for (let i = 0; i < this.entries_.length; i++) {
          this.entries_[i].updateVisibility();
        }
      };
      this.viewport_.onScroll(scrollListener);
      this.viewport_.onChanged(scrollListener);
      this.scrollListenerInstalled_ = true;
    }
  }

  /**
   * Returns the entry in the video manager corresponding to the video
   * provided
   *
   * @param {!../video-interface.VideoInterface} video
   * @return {VideoEntry} entry
   * @private
   */
  getEntryForVideo_(video) {
    for (let i = 0; i < this.entries_.length; i++) {
      if (this.entries_[i].video === video) {
        return this.entries_[i];
      }
    }
    dev().error(TAG, 'video is not registered to this video manager');
    return null;
  }

  /**
   * Returns the entry in the video manager corresponding to the element
   * provided
   *
   * @param {!AmpElement} element
   * @return {VideoEntry} entry
   * @private
   */
  getEntryForElement_(element) {
    for (let i = 0; i < this.entries_.length; i++) {
      const entry = this.entries_[i];
      if (entry.video.element === element) {
        return entry;
      }
    }
    dev().error(TAG, 'video is not registered to this video manager');
    return null;
  }

  /** @override */
  getAnalyticsDetails(videoElement) {
    const entry = this.getEntryForElement_(videoElement);
    return entry ? entry.getAnalyticsDetails() : Promise.resolve();
  }

  /**
   * Returns whether the video is paused or playing after the user interacted
   * with it or playing through autoplay
   *
   * @param {!../video-interface.VideoInterface} video
   * @return {!../video-interface.VideoInterface} PlayingStates
   */
  getPlayingState(video) {
    return this.getEntryForVideo_(video).getPlayingState();
  }

  /**
   * Returns whether the video was interacted with or not
   *
   * @param {!../video-interface.VideoInterface} video
   * @return {boolean}
   */
  userInteractedWithAutoPlay(video) {
    return this.getEntryForVideo_(video).userInteractedWithAutoPlay();
  }

<<<<<<< HEAD
  /** @override */
  disable(unusedVideo, ...unusedVarFeatures) {
    // NOOP. Interface only supported under `video-service` experiment.
=======
  /** @param {!VideoEntry} entry */
  registerForAutoFullscreen(entry) {
    this.getAutoFullscreenManager_().register(entry);
>>>>>>> 82b2c81f
  }
}

/**
 * VideoEntry represents an entry in the VideoManager's list.
 */
class VideoEntry {
  /**
   * @param {!VideoManager} manager
   * @param {!../video-interface.VideoInterface} video
   */
  constructor(manager, video) {
    /** @private @const {!VideoManager} */
    this.manager_ = manager;

    /** @private @const {!./ampdoc-impl.AmpDoc}  */
    this.ampdoc_ = manager.ampdoc;

    /** @private {!../service/viewport/viewport-impl.Viewport} */
    this.viewport_ = Services.viewportForDoc(this.ampdoc_);

    /** @package @const {!../video-interface.VideoInterface} */
    this.video = video;

    /** @private {boolean} */
    this.allowAutoplay_ = true;

    /** @private {?Element} */
    this.autoplayAnimation_ = null;

    /** @private {boolean} */
    this.loaded_ = false;

    /** @private {boolean} */
    this.isPlaying_ = false;

    /** @private {boolean} */
    this.isVisible_ = false;

    /** @private @const */
    this.actionSessionManager_ = new VideoSessionManager();

    this.actionSessionManager_.onSessionEnd(
        () => analyticsEvent(this, VideoAnalyticsEvents.SESSION));

    /** @private @const */
    this.visibilitySessionManager_ = new VideoSessionManager();

    this.visibilitySessionManager_.onSessionEnd(
        () => analyticsEvent(this, VideoAnalyticsEvents.SESSION_VISIBLE));

    /** @private @const {function(): !Promise<boolean>} */
    this.supportsAutoplay_ = () => {
      const {win} = this.ampdoc_;
      return VideoUtils.isAutoplaySupported(win, getMode(win).lite);
    };

    const element = dev().assert(video.element);

    // Autoplay Variables

    /** @private {boolean} */
    this.userInteractedWithAutoPlay_ = false;

    /** @private {boolean} */
    this.playCalledByAutoplay_ = false;

    /** @private {boolean} */
    this.pauseCalledByAutoplay_ = false;

    /** @private {?Element} */
    this.internalElement_ = null;

    /** @private {boolean} */
    this.muted_ = false;

    this.hasAutoplay = element.hasAttribute(VideoAttributes.AUTOPLAY);

    // Media Session API Variables

    /** @private {!../mediasession-helper.MetadataDef} */
    this.metadata_ = EMPTY_METADATA;

    listenOncePromise(element, VideoEvents.LOAD)
        .then(() => this.videoLoaded());
    listen(element, VideoEvents.PAUSE, () => this.videoPaused_());
    listen(element, VideoEvents.PLAYING, () => this.videoPlayed_());
    listen(element, VideoEvents.MUTED, () => this.muted_ = true);
    listen(element, VideoEvents.UNMUTED, () => this.muted_ = false);
    listen(element, VideoEvents.ENDED, () => this.videoEnded_());

    element.signals().whenSignal(VideoEvents.REGISTERED)
        .then(() => this.onRegister_());
  }

  /** Delegates autoplay to a different module. */
  delegateAutoplay() {
    this.allowAutoplay_ = false;

    if (this.isPlaying_) {
      this.video.pause();
    }
  }

  /** @private */
  onRegister_() {
    if (this.hasAutoFullscreen_()) {
      this.manager_.registerForAutoFullscreen(this);
    }

    this.updateVisibility();
    if (this.hasAutoplay) {
      this.autoplayVideoBuilt_();
    }
  }

  /**
   * @retun {boolean}
   * @private
   */
  hasAutoFullscreen_() {
    const {element} = this.video;
    user().assert(this.video.isInteractive(),
        'Only interactive videos are allowed to enter fullscreen on rotate.',
        'Set the `controls` attribute to enable.',
        this.video);
    return element.hasAttribute(VideoAttributes.ROTATE_TO_FULLSCREEN);
  }

  /**
   * Callback for when the video starts playing
   * @private
   */
  videoPlayed_() {
    this.isPlaying_ = true;

    if (!this.video.preimplementsMediaSessionAPI()) {
      const playHandler = () => {
        this.video.play(/*isAutoplay*/ false);
      };
      const pauseHandler = () => {
        this.video.pause();
      };
      // Update the media session
      setMediaSession(
          this.ampdoc_.win,
          this.metadata_,
          playHandler,
          pauseHandler
      );
    }

    this.actionSessionManager_.beginSession();
    if (this.isVisible_) {
      this.visibilitySessionManager_.beginSession();
    }
    analyticsEvent(this, VideoAnalyticsEvents.PLAY);
  }

  /**
   * Callback for when the video has been paused
   * @private
   */
  videoPaused_() {
    analyticsEvent(this, VideoAnalyticsEvents.PAUSE);
    this.isPlaying_ = false;

    // Prevent double-trigger of session if video is autoplay and the video
    // is paused by a the user scrolling the video out of view.
    if (!this.pauseCalledByAutoplay_) {
      this.actionSessionManager_.endSession();
    } else {
      // reset the flag
      this.pauseCalledByAutoplay_ = false;
    }
  }

  /**
   * Callback for when the video has ended
   * @private
   */
  videoEnded_() {
    analyticsEvent(this, VideoAnalyticsEvents.ENDED);
  }

  /**
   * Called when the video is loaded and can play.
   */
  videoLoaded() {
    this.loaded_ = true;

    // Get the internal element (the actual video/iframe)
    this.internalElement_ = this.video.element.querySelector('video, iframe');

    this.fillMediaSessionMetadata_();

    this.updateVisibility();
    if (this.isVisible_) {
      // Handles the case when the video becomes visible before loading
      this.loadedVideoVisibilityChanged_();
    }
  }

  /**
   * Gets the provided metadata and fills in missing fields
   * @private
   */
  fillMediaSessionMetadata_() {
    if (this.video.preimplementsMediaSessionAPI()) {
      return;
    }

    if (this.video.getMetadata()) {
      this.metadata_ = map(
          /** @type {!../mediasession-helper.MetadataDef} */
          (this.video.getMetadata())
      );
    }

    const doc = this.ampdoc_.win.document;

    if (!this.metadata_.artwork || this.metadata_.artwork.length == 0) {
      const posterUrl = parseSchemaImage(doc)
                        || parseOgImage(doc)
                        || parseFavicon(doc);

      if (posterUrl) {
        this.metadata_.artwork = [{
          'src': posterUrl,
        }];
      }
    }

    if (!this.metadata_.title) {
      const title = this.video.element.getAttribute('title')
                    || this.video.element.getAttribute('aria-label')
                    || this.internalElement_.getAttribute('title')
                    || this.internalElement_.getAttribute('aria-label')
                    || doc.title;
      if (title) {
        this.metadata_.title = title;
      }
    }
  }

  /**
   * Called when visibility of a video changes.
   * @private
   */
  videoVisibilityChanged_() {
    if (this.loaded_) {
      this.loadedVideoVisibilityChanged_();
    }
    this.video.element.dispatchCustomEvent(VISIBILITY_CHANGED);
  }

  /**
   * Only called when visibility of a loaded video changes.
   * @private
   */
  loadedVideoVisibilityChanged_() {
    if (!Services.viewerForDoc(this.ampdoc_).isVisible()) {
      return;
    }
    this.supportsAutoplay_().then(supportsAutoplay => {
      const canAutoplay = this.hasAutoplay && !this.userInteractedWithAutoPlay_;

      if (canAutoplay && supportsAutoplay) {
        this.autoplayLoadedVideoVisibilityChanged_();
      } else {
        this.nonAutoplayLoadedVideoVisibilityChanged_();
      }
    });
  }

  /* Autoplay Behaviour */

  /**
   * Called when an autoplay video is built.
   * @private
   */
  autoplayVideoBuilt_() {

    // Hide controls until we know if autoplay is supported, otherwise hiding
    // and showing the controls quickly becomes a bad user experience for the
    // common case where autoplay is supported.
    if (this.video.isInteractive()) {
      this.video.hideControls();
    }

    this.supportsAutoplay_().then(supportsAutoplay => {
      if (!supportsAutoplay && this.video.isInteractive()) {
        // Autoplay is not supported, show the controls so user can manually
        // initiate playback.
        this.video.showControls();
        return;
      }

      // Only muted videos are allowed to autoplay
      this.video.mute();

      if (this.video.isInteractive()) {
        this.autoplayInteractiveVideoBuilt_();
      }
    });
  }

  /**
   * Called by autoplayVideoBuilt_ when an interactive autoplay video is built.
   * It handles hiding controls, installing autoplay animation and handling
   * user interaction by unmuting and showing controls.
   * @private
   */
  autoplayInteractiveVideoBuilt_() {
    const toggleAnimation = playing => {
      this.getVideoForVsync_().mutateElement(() => {
        animation.classList.toggle('amp-video-eq-play', playing);
      });
    };

    // Hide the controls.
    this.video.hideControls();

    // Create autoplay animation and the mask to detect user interaction.
    const animation = this.createAutoplayAnimation_();
    const mask = this.createAutoplayMask_();
    this.getVideoForVsync_().mutateElement(() => {
      this.video.element.appendChild(animation);
      this.video.element.appendChild(mask);
    });

    // Listen to pause, play and user interaction events.
    const unlisteners = [];
    unlisteners.push(listen(mask, 'click', onInteraction.bind(this)));
    unlisteners.push(listen(animation, 'click', onInteraction.bind(this)));

    unlisteners.push(listen(this.video.element, VideoEvents.PAUSE,
        toggleAnimation.bind(this, /*playing*/ false)));

    unlisteners.push(listen(this.video.element, VideoEvents.PLAYING,
        toggleAnimation.bind(this, /*playing*/ true)));

    unlisteners.push(listen(this.video.element, VideoEvents.AD_START,
        adStart.bind(this)));

    unlisteners.push(listen(this.video.element, VideoEvents.AD_END,
        adEnd.bind(this)));

    function onInteraction() {
      this.userInteractedWithAutoPlay_ = true;
      this.video.showControls();
      this.video.unmute();
      unlisteners.forEach(unlistener => {
        unlistener();
      });
      removeElement(animation);
      removeElement(mask);
    }

    function adStart() {
      setStyles(mask, {
        'display': 'none',
      });
    }

    function adEnd() {
      setStyles(mask, {
        'display': 'block',
      });
    }
  }

  /**
   * Called when visibility of a loaded autoplay video changes.
   * @private
   */
  autoplayLoadedVideoVisibilityChanged_() {
    if (!this.allowAutoplay_) {
      return;
    }
    if (this.isVisible_) {
      this.visibilitySessionManager_.beginSession();
      this.video.play(/*autoplay*/ true);
      this.playCalledByAutoplay_ = true;
    } else {
      if (this.isPlaying_) {
        this.visibilitySessionManager_.endSession();
      }
      this.video.pause();
      this.pauseCalledByAutoplay_ = true;
    }
  }

  /**
   * Called when visibility of a loaded non-autoplay video changes.
   * @private
   */
  nonAutoplayLoadedVideoVisibilityChanged_() {
    if (this.isVisible_) {
      this.visibilitySessionManager_.beginSession();
    } else if (this.isPlaying_) {
      this.visibilitySessionManager_.endSession();
    }
  }

  /**
   * Creates a pure CSS animated equalizer icon.
   * @private
   * @return {!Element}
   */
  createAutoplayAnimation_() {
    const doc = this.ampdoc_.win.document;
    const anim = doc.createElement('i-amphtml-video-eq');
    anim.classList.add('amp-video-eq');
    // Four columns for the equalizer.
    for (let i = 1; i <= 4; i++) {
      const column = doc.createElement('div');
      column.classList.add('amp-video-eq-col');
      // Two overlapping filler divs that animate at different rates creating
      // randomness illusion.
      for (let j = 1; j <= 2; j++) {
        const filler = doc.createElement('div');
        filler.classList.add(`amp-video-eq-${i}-${j}`);
        column.appendChild(filler);
      }
      anim.appendChild(column);
    }
    const platform = Services.platformFor(this.ampdoc_.win);
    if (platform.isIos()) {
      // iOS can not pause hardware accelerated animations.
      anim.setAttribute('unpausable', '');
    }
    return anim;
  }

  /**
   * Creates a mask to overlay on top of an autoplay video to detect the first
   * user tap.
   * We have to do this since many players are iframe-based and we can not get
   * the click event from the iframe.
   * We also can not rely on hacks such as constantly checking doc.activeElement
   * to know if user has tapped on the iframe since they won't be a trusted
   * event that would allow us to unmuted the video as only trusted
   * user-initiated events can be used to interact with the video.
   * @private
   * @return {!Element}
   */
  createAutoplayMask_() {
    const doc = this.ampdoc_.win.document;
    const mask = doc.createElement('i-amphtml-video-mask');
    mask.classList.add('i-amphtml-fill-content');
    return mask;
  }

  /**
   * Called by all possible events that might change the visibility of the video
   * such as scrolling or {@link ../video-interface.VideoEvents#VISIBILITY}.
   * @param {?boolean=} opt_forceVisible
   * @package
   */
  updateVisibility(opt_forceVisible) {
    const wasVisible = this.isVisible_;

    this.getVideoForVsync_().measureMutateElement(() => {
      if (opt_forceVisible == true) {
        this.isVisible_ = true;
      } else {
        // Calculate what percentage of the video is in viewport.
        const change = this.video.element.getIntersectionChangeEntry();
        const visiblePercent = !isFiniteNumber(change.intersectionRatio) ? 0
          : change.intersectionRatio * 100;
        this.isVisible_ = visiblePercent >= VISIBILITY_PERCENT;
      }
    }, () => {
      if (this.isVisible_ != wasVisible) {
        this.videoVisibilityChanged_();
      }
    });
  }

  /**
   * Returns whether the video is paused or playing after the user interacted
   * with it or playing through autoplay
   * @return {!../video-interface.VideoInterface} PlayingStates
   */
  getPlayingState() {
    if (!this.isPlaying_) {
      return PlayingStates.PAUSED;
    }

    if (this.isPlaying_
       && this.playCalledByAutoplay_
       && !this.userInteractedWithAutoPlay_) {
      return PlayingStates.PLAYING_AUTO;
    }

    return PlayingStates.PLAYING_MANUAL;
  }

  /**
   * Returns whether the video was interacted with or not
   * @return {boolean}
   */
  userInteractedWithAutoPlay() {
    return this.userInteractedWithAutoPlay_;
  }


  /**
   * Collects a snapshot of the current video state for video analytics
   * @return {!Promise<!../video-interface.VideoAnalyticsDetailsDef>}
   */
  getAnalyticsDetails() {
    const video = this.video;
    return this.supportsAutoplay_().then(supportsAutoplay => {
      const {width, height} = this.video.element.getLayoutBox();
      const autoplay = this.hasAutoplay && supportsAutoplay;
      const playedRanges = video.getPlayedRanges();
      const playedTotal = playedRanges.reduce(
          (acc, range) => acc + range[1] - range[0], 0);

      return {
        'autoplay': autoplay,
        'currentTime': video.getCurrentTime(),
        'duration': video.getDuration(),
        // TODO(cvializ): add fullscreen
        'height': height,
        'id': video.element.id,
        'muted': this.muted_,
        'playedTotal': playedTotal,
        'playedRangesJson': JSON.stringify(playedRanges),
        'state': this.getPlayingState(),
        'width': width,
      };
    });
  }

  /** @return {!../base-element.BaseElement} */
  getVideoForVsync_() {
    return /** @type {!../base-element.BaseElement} */ (this.video);
  }
}


/** @private @const {string} */
const AUTO_FULLSCREEN_ID_PROP = '__AMP_AUTO_FULLSCREEN_ID__';


/** Manages rotate-to-fullscreen video. */
export class AutoFullscreenManager {

  /** @param {!./ampdoc-impl.AmpDoc} ampdoc */
  constructor(ampdoc) {
    const {win} = ampdoc;

    /** @private @const {!./ampdoc-impl.AmpDoc} */
    this.ampdoc_ = ampdoc;

    /** @private {number} */
    this.nextId_ = 0;

    /** @private @const {!Window} */
    this.win_ = win;

    /** @private {?VideoEntry} */
    this.currentlyInFullscreen_ = null;

    /** @private {?Element} */
    this.currentlyCentered_ = null;

    /** @private @const {!Array<!Element>} */
    this.visibleElements_ = [];

    /**
     * Maps rotate-to-fullscreen entry id to entry.
     * @private @const {!Object<string, !VideoEntry>}
     */
    this.entries_ = {};

    /** @private @const {function()} */
    this.trackOnScroll_ = once(() =>
      Services.viewportForDoc(ampdoc).onScroll(
          throttle(this.ampdoc_.win, () => this.selectOnScroll_(), 300)));

    this.installOrientationObserver_();
    this.installFullscreenListener_();
  }

  /** @param {!VideoEntry} entry */
  register(entry) {
    const id = this.nextId_++;
    const {element} = entry.video;

    element[AUTO_FULLSCREEN_ID_PROP] = id.toString();

    this.entries_[id.toString()] = entry;

    listen(element, VISIBILITY_CHANGED, e => {
      if (isLandscape(this.ampdoc_.win)) {
        return;
      }
      this.updateVisibility_(dev().assertElement(e.target));
    });

    this.trackOnScroll_();

    // Set always
    this.updateVisibility_(element);
  }

  /** @private */
  installFullscreenListener_() {
    const root = this.ampdoc_.getRootNode();
    const exitHandler = () => this.onFullscreenExit_();
    listen(root, 'webkitfullscreenchange', exitHandler);
    listen(root, 'mozfullscreenchange', exitHandler);
    listen(root, 'fullscreenchange', exitHandler);
    listen(root, 'MSFullscreenChange', exitHandler);
  }

  /** @private */
  onFullscreenExit_() {
    this.currentlyInFullscreen_ = null;
  }

  /** @private */
  installOrientationObserver_() {
    // TODO(alanorozco) Update based on support
    const {win} = this.ampdoc_;
    const screen = win.screen;
    // Chrome considers 'orientationchange' to be an untrusted event, but
    // 'change' on screen.orientation is considered a user interaction.
    // We still need to listen to 'orientationchange' on Chrome in order to
    // exit fullscreen since 'change' does not fire in this case.
    if (screen && 'orientation' in screen) {
      const orient = /** @type {!ScreenOrientation} */ (screen.orientation);
      listen(orient, 'change', () => this.onRotation_());
    }
    // iOS Safari does not have screen.orientation but classifies
    // 'orientationchange' as a user interaction.
    listen(win, 'orientationchange', () => this.onRotation_());
  }

  /** @private */
  onRotation_() {
    if (isLandscape(this.ampdoc_.win)) {
      if (!this.currentlyCentered_) {
        return;
      }
      this.enter_(this.getEntryForElement_(this.currentlyCentered_));
      return;
    }
    if (this.currentlyInFullscreen_) {
      this.exit_(this.currentlyInFullscreen_);
    }
  }

  /**
   * @param {!VideoEntry} entry
   * @private
   */
  enter_(entry) {
    const {video} = entry;

    if (entry.getPlayingState() !== PlayingStates.PLAYING_MANUAL) {
      return;
    }

    const platform = Services.platformFor(this.win_);

    this.currentlyInFullscreen_ = entry;

    if (platform.isAndroid() && platform.isChrome()) {
      // Chrome on Android somehow knows what we're doing and executes a nice
      // transition by default. Delegating to browser.
      video.fullscreenEnter();
      return;
    }

    this.scrollIntoIfNotVisible_(video)
        .then(() => video.fullscreenEnter());
  }

  /**
   * @param {!VideoEntry} entry
   * @private
   */
  exit_(entry) {
    this.currentlyInFullscreen_ = null;

    const {video} = entry;

    this.scrollIntoIfNotVisible_(video, 'center')
        .then(() => video.fullscreenExit());
  }

  /**
   * Scrolls to a video if it's not in view.
   * @param {!../video-interface.VideoInterface} video
   * @param {?string=} optPos
   * @private
   */
  scrollIntoIfNotVisible_(video, optPos = null) {
    const {element} = video;
    const viewport = this.getViewport_();

    const duration = 300;
    const curve = 'ease-in';

    return this.onceOrientationChanges_().then(() => {
      const {boundingClientRect} = element.getIntersectionChangeEntry();
      const {top, bottom} = boundingClientRect;
      const vh = viewport.getSize().height;
      const fullyVisible = top >= 0 && bottom <= vh;
      if (fullyVisible) {
        return Promise.resolve();
      }
      const pos = optPos ? dev().assertString(optPos) :
        bottom > vh ? 'bottom' : 'top';
      return viewport.animateScrollIntoView(element, duration, curve, pos);
    });
  }

  /** @private */
  getViewport_() {
    return Services.viewportForDoc(this.ampdoc_);
  }

  /** @private @return {!Promise} */
  onceOrientationChanges_() {
    const magicNumber = 330;
    return Services.timerFor(this.win_).promise(magicNumber);
  }

  /**
   * @param {!AmpElement} element
   * @private
   */
  updateVisibility_(element) {
    const intersectionChangeEntry = element.getIntersectionChangeEntry();
    const isVisible = intersectionChangeEntry.intersectionRatio > 0.75;
    const i = this.visibleElements_.indexOf(element);

    if (!isVisible) {
      if (i >= 0) {
        this.visibleElements_.splice(i, 1);
      }
      return;
    }

    if (i < 0) {
      this.visibleElements_.push(element);
    }

    this.selectBestCenteredInPortrait_();
  }

  /** @private */
  selectOnScroll_() {
    if (isLandscape(this.ampdoc_.win)) {
      return;
    }
    this.selectBestCenteredInPortrait_();
  }

  /** @private */
  selectBestCenteredInPortrait_() {
    this.currentlyCentered_ = null;
    this.visibleElements_
        .map(el => Object.assign({target: el}, el.getIntersectionChangeEntry()))
        .sort((a, b) => this.compareIntersectionEntries_(a, b))
        .forEach((entry, i) => {
          if (entry.intersectionRatio >= 0.8 && i == 0) {
            this.currentlyCentered_ = entry.target;
          }
        });
    return this.currentlyCentered_;
  }

  /**
   * Compares two intersection entries in order to sort them by "best centered".
   * @param {!IntersectionObserverEntry} a
   * @param {!IntersectionObserverEntry} b
   * @return {number}
   */
  compareIntersectionEntries_(a, b) {
    // Prioritize videos that are playing
    const aPlayingState = this.getEntryForElement_(a.target).getPlayingState();
    const bPlayingState = this.getEntryForElement_(b.target).getPlayingState();
    if (aPlayingState == PlayingStates.PLAYING_MANUAL &&
        bPlayingState != PlayingStates.PLAYING_MANUAL) {
      return -1;
    }
    if (aPlayingState != PlayingStates.PLAYING_MANUAL &&
        bPlayingState == PlayingStates.PLAYING_MANUAL) {
      return 1;
    }

    // Prioritize by how visible they are, with a tolerance of 10%
    const ratioTolerance = 0.1;
    const ratioDelta = (a.intersectionRatio - b.intersectionRatio);
    if (ratioDelta < -ratioTolerance) {
      return -1;
    }
    if (ratioDelta > ratioTolerance) {
      return 1;
    }

    // Prioritize by distance from center.
    const viewport = Services.viewportForDoc(this.ampdoc_);
    const aCenter = centerDist(viewport, a.boundingClientRect);
    const bCenter = centerDist(viewport, b.boundingClientRect);
    if (aCenter < bCenter) {
      return -1;
    }
    if (aCenter > bCenter) {
      return 1;
    }

    // Everything else failing, choose the highest element.
    const topDelta = (a.boundingClientRect.top - b.boundingClientRect.top);
    return topDelta < 0 ? -1 : (topDelta > 0 ? 1 : 0);
  }

  /**
   * @param {!Element} element
   * @return {!VideoEntry}
   * @private
   */
  getEntryForElement_(element) {
    const id = dev().assertString(element[AUTO_FULLSCREEN_ID_PROP]);
    return dev().assert(this.entries_[id]);
  }
}


/**
 * @param {!./viewport/viewport-impl.Viewport} viewport
 * @param {{top: number, height: number}} rect
 * @return {number}
 */
function centerDist(viewport, rect) {
  const centerY = rect.top + rect.height / 2;
  const centerViewport = viewport.getSize().height / 2;
  return Math.abs(centerY - centerViewport);
}


/**
 * @param {!Window} win
 * @return {boolean}
 */
function isLandscape(win) {
  if (win.screen && 'orientation' in win.screen) {
    return startsWith(win.screen.orientation.type, 'landscape');
  }
  return Math.abs(win.orientation) == 90;
}



/**
 * @param {!VideoEntry} entry
 * @param {!VideoAnalyticsEvents} eventType
 * @param {!Object<string, string>=} opt_vars A map of vars and their values.
 * @private
 */
function analyticsEvent(entry, eventType, opt_vars) {
  const video = entry.video;
  const detailsPromise = opt_vars ? Promise.resolve(opt_vars) :
    entry.getAnalyticsDetails();

  detailsPromise.then(details => {
    video.element.dispatchCustomEvent(
        eventType, details);
  });
}


/** @param {!Node|!./ampdoc-impl.AmpDoc} nodeOrDoc */
// TODO(alanorozco, #13674): Rename to `installVideoServiceForDoc`
export function installVideoManagerForDoc(nodeOrDoc) {
  // TODO(alanorozco, #13674): Rename to `video-service`
  registerServiceBuilderForDoc(nodeOrDoc, 'video-manager', ampdoc => {
    const {win} = ampdoc;
    if (VideoServiceSync.shouldBeUsedIn(win)) {
      return new VideoServiceSync(ampdoc);
    }
    return new VideoManager(ampdoc);
  });
}<|MERGE_RESOLUTION|>--- conflicted
+++ resolved
@@ -349,15 +349,14 @@
     return this.getEntryForVideo_(video).userInteractedWithAutoPlay();
   }
 
-<<<<<<< HEAD
   /** @override */
   disable(unusedVideo, ...unusedVarFeatures) {
     // NOOP. Interface only supported under `video-service` experiment.
-=======
+  }
+    
   /** @param {!VideoEntry} entry */
   registerForAutoFullscreen(entry) {
     this.getAutoFullscreenManager_().register(entry);
->>>>>>> 82b2c81f
   }
 }
 
