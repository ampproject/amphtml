/**
 * Copyright 2015 The AMP HTML Authors. All Rights Reserved.
 *
 * Licensed under the Apache License, Version 2.0 (the "License");
 * you may not use this file except in compliance with the License.
 * You may obtain a copy of the License at
 *
 *      http://www.apache.org/licenses/LICENSE-2.0
 *
 * Unless required by applicable law or agreed to in writing, software
 * distributed under the License is distributed on an "AS-IS" BASIS,
 * WITHOUT WARRANTIES OR CONDITIONS OF ANY KIND, either express or implied.
 * See the License for the specific language governing permissions and
 * limitations under the License.
 */

import {Observable} from '../observable';
import {Services} from '../services';
import {VisibilityState} from '../visibility-state';
import {dev, duplicateErrorIfNecessary} from '../log';
import {dict, map} from '../utils/object';
import {findIndex} from '../utils/array';
import {
  getFragment,
  getSourceOrigin,
  parseQueryString,
  parseUrl,
  removeFragment,
} from '../url';
import {isIframed} from '../dom';
import {registerServiceBuilderForDoc} from '../service';
import {reportError} from '../error';

const TAG_ = 'Viewer';
const SENTINEL_ = '__AMP__';

/**
 * Duration in milliseconds to wait for viewerOrigin to be set before an empty
 * string is returned.
 * @const
 * @private {number}
 */
const VIEWER_ORIGIN_TIMEOUT_ = 1000;

/**
 * Prefixes to remove when trimming a hostname for comparison.
 * @const
 * @private {!RegExp}
 */
const TRIM_ORIGIN_PATTERN_ =
  /^(https?:\/\/)((www[0-9]*|web|ftp|wap|home|mobile|amp)\.)+/i;

/**
 * These domains are trusted with more sensitive viewer operations such as
 * propagating the referrer. If you believe your domain should be here,
 * file the issue on GitHub to discuss. The process will be similar
 * (but somewhat more stringent) to the one described in the [3p/README.md](
 * https://github.com/ampproject/amphtml/blob/master/3p/README.md)
 *
 * @export {!Array<!RegExp>}
 */
const TRUSTED_VIEWER_HOSTS = [
  /**
   * Google domains, including country-codes and subdomains:
   * - google.com
   * - www.google.com
   * - google.co
   * - www.google.co
   * - google.az
   * - www.google.az
   * - google.com.az
   * - www.google.com.az
   * - google.co.az
   * - www.google.co.az
   * - google.cat
   * - www.google.cat
   */
  /(^|\.)google\.(com?|[a-z]{2}|com?\.[a-z]{2}|cat)$/,
];

/**
 * These domains are trusted with more sensitive viewer operations such as
 * sending impression requests. If you believe your domain should be here,
 * file the issue on GitHub to discuss. The process will be similar
 * (but somewhat more stringent) to the one described in the [3p/README.md](
 * https://github.com/ampproject/amphtml/blob/master/3p/README.md)
 *
 * @export {!Array<!RegExp>}
 */
const TRUSTED_REFERRER_HOSTS = [
  /**
   * Twitter's link wrapper domains:
   * - t.co
   */
  /^t.co$/,
];

/**
 * @typedef {function(*):(!Promise<*>|undefined)}
 */
export let RequestResponder;


/**
 * An AMP representation of the Viewer. This class doesn't do any work itself
 * but instead delegates everything to the actual viewer. This class and the
 * actual Viewer are connected via "AMP.viewer" using three methods:
 * {@link getParam}, {@link receiveMessage} and {@link setMessageDeliverer}.
 * @package Visible for type.
 */
export class Viewer {

  /**
   * @param {!./ampdoc-impl.AmpDoc} ampdoc
   * @param {!Object<string, string>=} opt_initParams
   */
  constructor(ampdoc, opt_initParams) {
    /** @const {!./ampdoc-impl.AmpDoc} */
    this.ampdoc = ampdoc;

    /** @const {!Window} */
    this.win = ampdoc.win;

    /** @private @const {boolean} */
    this.isIframed_ = isIframed(this.win);

    /** @const {!./document-state.DocumentState} */
    this.docState_ = Services.documentStateFor(this.win);

    /** @private {boolean} */
    this.isRuntimeOn_ = true;

    /** @private {boolean} */
    this.overtakeHistory_ = false;

    /** @private {!VisibilityState} */
    this.visibilityState_ = VisibilityState.VISIBLE;

    /** @private {string} */
    this.viewerVisibilityState_ = this.visibilityState_;

    /** @private {number} */
    this.prerenderSize_ = 1;

    /** @private {!Object<string, !Observable<!JsonObject>>} */
    this.messageObservables_ = map();

    /** @private {!Object<string, !RequestResponder>} */
    this.messageResponders_ = map();

    /** @private {!Observable<boolean>} */
    this.runtimeOnObservable_ = new Observable();

    /** @private {!Observable} */
    this.visibilityObservable_ = new Observable();

    /** @private {!Observable<!JsonObject>} */
    this.broadcastObservable_ = new Observable();

    /**
     * @private {?function(string, (?JsonObject|string|undefined), boolean):
     *     (Promise<*>|undefined)}
     */
    this.messageDeliverer_ = null;

    /** @private {?string} */
    this.messagingOrigin_ = null;

    /**
     * @private {!Array<!{
     *   eventType: string,
     *   data: (?JsonObject|string|undefined),
     *   awaitResponse: boolean,
     *   responsePromise: (Promise<*>|undefined),
     *   responseResolver: function(*)
     * }>}
     */
    this.messageQueue_ = [];

    /** @const @private {!Object<string, string>} */
    this.params_ = {};

    /** @private {?function()} */
    this.whenFirstVisibleResolve_ = null;

    /** @private {?Promise} */
    this.nextVisiblePromise_ = null;

    /** @private {?function()} */
    this.nextVisibleResolve_ = null;

    /** @private {?time} */
    this.firstVisibleTime_ = null;

    /** @private {?time} */
    this.lastVisibleTime_ = null;

    /** @private {?Function} */
    this.messagingReadyResolver_ = null;

    /** @private {?Function} */
    this.viewerOriginResolver_ = null;

    /** @private {?Function} */
    this.trustedViewerResolver_ = null;

    /**
     * This promise might be resolved right away if the current
     * document is already visible. See end of this constructor where we call
     * `this.onVisibilityChange_()`.
     * @private @const {!Promise}
     */
    this.whenFirstVisiblePromise_ = new Promise(resolve => {
      this.whenFirstVisibleResolve_ = resolve;
    });

    // Params can be passed either directly in multi-doc environment or via
    // iframe hash/name with hash taking precedence.
    if (opt_initParams) {
      Object.assign(this.params_, opt_initParams);
    } else {
      if (this.win.name && this.win.name.indexOf(SENTINEL_) == 0) {
        parseParams_(this.win.name.substring(SENTINEL_.length), this.params_);
      }
      if (this.win.location.hash) {
        parseParams_(this.win.location.hash, this.params_);
      }
    }

    dev().fine(TAG_, 'Viewer params:', this.params_);

    this.isRuntimeOn_ = !parseInt(this.params_['off'], 10);
    dev().fine(TAG_, '- runtimeOn:', this.isRuntimeOn_);

    this.overtakeHistory_ = !!(parseInt(this.params_['history'], 10) ||
        this.overtakeHistory_);
    dev().fine(TAG_, '- history:', this.overtakeHistory_);

    this.setVisibilityState_(this.params_['visibilityState']);
    dev().fine(TAG_, '- visibilityState:', this.getVisibilityState());

    this.prerenderSize_ = parseInt(this.params_['prerenderSize'], 10) ||
        this.prerenderSize_;
    dev().fine(TAG_, '- prerenderSize:', this.prerenderSize_);

    /**
     * Whether the AMP document is embedded in a webview.
     * @private @const {boolean}
     */
    this.isWebviewEmbedded_ = !this.isIframed_ &&
        this.params_['webview'] == '1';


    /**
     * Whether the AMP document is embedded in a viewer, such as an iframe, or
     * a web view, or a shadow doc in PWA.
     * @private @const {boolean}
     */
    this.isEmbedded_ = !!(
      this.isIframed_ && !this.win.AMP_TEST_IFRAME
        // Checking param "origin", as we expect all viewers to provide it.
        // See https://github.com/ampproject/amphtml/issues/4183
        // There appears to be a bug under investigation where the
        // origin is sometimes failed to be detected. Since failure mode
        // if we fail to initialize communication is very bad, we also check
        // for visibilityState.
        // After https://github.com/ampproject/amphtml/issues/6070
        // is fixed we should probably only keep the amp_js_v check here.
        && (this.params_['origin']
            || this.params_['visibilityState']
            // Parent asked for viewer JS. We must be embedded.
            || (this.win.location.search.indexOf('amp_js_v') != -1))
        || this.isWebviewEmbedded_
        || !ampdoc.isSingleDoc());

    /**
     * Whether the AMP document is embedded in a Chrome Custom Tab.
<<<<<<< HEAD
     * TODO remove after merging https://github.com/ampproject/amphtml/pull/14224.
     * @private @const {boolean}
     */
    this.isCctEmbedded_ = this.win.location.search.indexOf('amp_agsa=1') != -1;
=======
     * @private @const {boolean}
     */
    this.isCctEmbedded_ = !this.isIframed_ &&
        parseQueryString(this.win.location.search)['amp_agsa'] === '1';
>>>>>>> 35cf3d5a

    /** @private {boolean} */
    this.hasBeenVisible_ = this.isVisible();

    // Wait for document to become visible.
    this.docState_.onVisibilityChanged(this.recheckVisibilityState_.bind(this));

    /**
     * This promise will resolve when communications channel has been
     * established or timeout in 20 seconds. The timeout is needed to avoid
     * this promise becoming a memory leak with accumulating undelivered
     * messages. The promise is only available when the document is embedded.
     * @private @const {?Promise}
     */
    this.messagingReadyPromise_ = this.isEmbedded_ ?
      Services.timerFor(this.win).timeoutPromise(
          20000,
          new Promise(resolve => {
            this.messagingReadyResolver_ = resolve;
          })).catch(reason => {
        throw getChannelError(/** @type {!Error|string|undefined} */ (
          reason));
      }) : null;

    /**
     * A promise for non-essential messages. These messages should not fail
     * if there's no messaging channel set up. But ideally viewer would try to
     * deliver if at all possible. This promise is only available when the
     * document is embedded.
     * @private @const {?Promise}
     */
    this.messagingMaybePromise_ = this.isEmbedded_ ?
      this.messagingReadyPromise_
          .catch(reason => {
            // Don't fail promise, but still report.
            reportError(getChannelError(
                /** @type {!Error|string|undefined} */ (reason)));
          }) : null;

    // Trusted viewer and referrer.
    let trustedViewerResolved;
    let trustedViewerPromise;
    if (!this.isEmbedded_) {
      // Not embedded in IFrame - can't trust the viewer.
      trustedViewerResolved = false;
      trustedViewerPromise = Promise.resolve(false);
    } else if (this.win.location.ancestorOrigins && !this.isWebviewEmbedded_) {
      // Ancestors when available take precedence. This is the main API used
      // for this determination. Fallback is only done when this API is not
      // supported by the browser.
      trustedViewerResolved = (this.win.location.ancestorOrigins.length > 0 &&
          this.isTrustedViewerOrigin_(this.win.location.ancestorOrigins[0]));
      trustedViewerPromise = Promise.resolve(trustedViewerResolved);
    } else {
      // Wait for comms channel to confirm the origin.
      trustedViewerResolved = undefined;
      trustedViewerPromise = new Promise(resolve => {
        this.trustedViewerResolver_ = resolve;
      });
    }

    /** @const @private {!Promise<boolean>} */
    this.isTrustedViewer_ = trustedViewerPromise;

    /** @const @private {!Promise<string>} */
    this.viewerOrigin_ = new Promise(resolve => {
      if (!this.isEmbedded()) {
        // Viewer is only determined for iframed documents at this time.
        resolve('');
      } else if (this.win.location.ancestorOrigins &&
          this.win.location.ancestorOrigins.length > 0) {
        resolve(this.win.location.ancestorOrigins[0]);
      } else {
        // Race to resolve with a timer.
        Services.timerFor(this.win).delay(
            () => resolve(''), VIEWER_ORIGIN_TIMEOUT_);
        this.viewerOriginResolver_ = resolve;
      }
    });

    /** @private {string} */
    this.unconfirmedReferrerUrl_ =
        this.isEmbedded() && 'referrer' in this.params_ &&
            trustedViewerResolved !== false ?
          this.params_['referrer'] :
          this.win.document.referrer;

    /** @const @private {!Promise<string>} */
    this.referrerUrl_ = new Promise(resolve => {
      if (this.isEmbedded() && 'referrer' in this.params_) {
        // Viewer override, but only for whitelisted viewers. Only allowed for
        // iframed documents.
        this.isTrustedViewer_.then(isTrusted => {
          if (isTrusted) {
            resolve(this.params_['referrer']);
          } else {
            resolve(this.win.document.referrer);
            if (this.unconfirmedReferrerUrl_ != this.win.document.referrer) {
              dev().expectedError(TAG_, 'Untrusted viewer referrer override: ' +
                  this.unconfirmedReferrerUrl_ + ' at ' +
                  this.messagingOrigin_);
              this.unconfirmedReferrerUrl_ = this.win.document.referrer;
            }
          }
        });
      } else {
        resolve(this.win.document.referrer);
      }
    });

    /** @private {string} */
    this.resolvedViewerUrl_ = removeFragment(this.win.location.href || '');

    /** @const @private {!Promise<string>} */
    this.viewerUrl_ = new Promise(resolve => {
      /** @const {string} */
      const viewerUrlOverride = this.params_['viewerUrl'];
      if (this.isEmbedded() && viewerUrlOverride) {
        // Viewer override, but only for whitelisted viewers. Only allowed for
        // iframed documents.
        this.isTrustedViewer_.then(isTrusted => {
          if (isTrusted) {
            this.resolvedViewerUrl_ = viewerUrlOverride;
          } else {
            dev().error(TAG_, 'Untrusted viewer url override: ' +
                viewerUrlOverride + ' at ' +
                this.messagingOrigin_);
          }
          resolve(this.resolvedViewerUrl_);
        });
      } else {
        resolve(this.resolvedViewerUrl_);
      }
    });

    // Remove hash when we have an incoming click tracking string
    // (see impression.js).
    if (this.params_['click']) {
      const newUrl = removeFragment(this.win.location.href);
      if (newUrl != this.win.location.href && this.win.history.replaceState) {
        // Persist the hash that we removed has location.originalHash.
        // This is currently used my mode.js to infer development mode.
        if (!this.win.location.originalHash) {
          this.win.location.originalHash = this.win.location.hash;
        }
        this.win.history.replaceState({}, '', newUrl);
        dev().fine(TAG_, 'replace fragment:' + this.win.location.href);
      }
    }

    // Check if by the time the `Viewer`
    // instance is constructed, the document is already `visible`.
    this.recheckVisibilityState_();
    this.onVisibilityChange_();

    // This fragment may get cleared by impression tracking. If so, it will be
    // restored afterward.
    this.maybeUpdateFragmentForCct();
  }

  /**
   * Handler for visibility change.
   * @private
   */
  onVisibilityChange_() {
    if (this.isVisible()) {
      const now = Date.now();
      if (!this.firstVisibleTime_) {
        this.firstVisibleTime_ = now;
      }
      this.lastVisibleTime_ = now;
      this.hasBeenVisible_ = true;
      this.whenFirstVisibleResolve_();
      this.whenNextVisibleResolve_();
    }
    this.visibilityObservable_.fire();
  }

  /**
   * Returns the value of a viewer's startup parameter with the specified
   * name or "undefined" if the parameter wasn't defined at startup time.
   * @param {string} name
   * @return {string|undefined}
   * @export
   */
  getParam(name) {
    return this.params_[name];
  }

  /**
   * Viewers can communicate their "capabilities" and this method allows
   * checking them.
   * @param {string} name Of the capability.
   * @return {boolean}
   */
  hasCapability(name) {
    const capabilities = this.params_['cap'];
    if (!capabilities) {
      return false;
    }
    // TODO(@cramforce): Consider caching the split.
    return capabilities.split(',').indexOf(name) != -1;
  }

  /**
   * Requests A2A navigation to the given destination. If the viewer does
   * not support this operation, does nothing.
   * The URL is assumed to be in AMP Cache format already.
   * @param {string} url An AMP article URL.
   * @param {string} requestedBy Informational string about the entity that
   *     requested the navigation.
   * @return {boolean} Returns true if navigation message was sent to viewer.
   *     Otherwise, returns false.
   */
  navigateToAmpUrl(url, requestedBy) {
    if (this.hasCapability('a2a')) {
      this.sendMessage('a2aNavigate', dict({
        'url': url,
        'requestedBy': requestedBy,
      }));
      return true;
    }
    return false;
  }

  /**
   * Whether the document is embedded in a viewer.
   * @return {boolean}
   */
  isEmbedded() {
    return this.isEmbedded_;
  }

  /**
   * Whether the document is embedded in a webview.
   * @return {boolean}
   */
  isWebviewEmbedded() {
    return this.isWebviewEmbedded_;
  }

  /**
<<<<<<< HEAD
   * Whether the document is using Chrome Custom Tabs.
   * TODO remove after merging https://github.com/ampproject/amphtml/pull/14224.
=======
   * Whether the document is embedded in a Chrome Custom Tab.
>>>>>>> 35cf3d5a
   * @return {boolean}
   */
  isCctEmbedded() {
    return this.isCctEmbedded_;
  }

  /**
<<<<<<< HEAD
=======
   * Update the URL fragment with data needed to support custom tabs. This will
   * not clear query string parameters, but will clear the fragment.
   */
  maybeUpdateFragmentForCct() {
    if (!this.isCctEmbedded_) {
      return;
    }
    // CCT only works with versions of Chrome that support the history API.
    if (!this.win.history.replaceState) {
      return;
    }
    const sourceOrigin = getSourceOrigin(this.win.location.href);
    const canonicalUrl = Services.documentInfoForDoc(this.ampdoc).canonicalUrl;
    const canonicalSourceOrigin = getSourceOrigin(canonicalUrl);
    if (this.hasRoughlySameOrigin_(sourceOrigin, canonicalSourceOrigin)) {
      const oldFragment = getFragment(this.win.location.href);
      const newFragment = 'ampshare=' + encodeURIComponent(canonicalUrl);
      // Attempt to merge the fragments, if an old fragment was present.
      this.win.history.replaceState({}, '',
          oldFragment ? `${oldFragment}&${newFragment}` : `#${newFragment}`);
    }
  }

  /**
   * Compares URLs to determine if they match once common subdomains are
   * removed. Everything else must match.
   * @param {string} first Origin to compare.
   * @param {string} second Origin to compare.
   * @return {boolean} Whether the origins match without subdomains.
   * @private
   */
  hasRoughlySameOrigin_(first, second) {
    const trimOrigin = origin => {
      if (origin.split('.').length > 2) {
        return origin.replace(TRIM_ORIGIN_PATTERN_, '$1');
      }
      return origin;
    };
    return trimOrigin(first) == trimOrigin(second);
  }

  /**
>>>>>>> 35cf3d5a
   * @return {boolean}
   */
  isRuntimeOn() {
    return this.isRuntimeOn_;
  }

  /**
   */
  toggleRuntime() {
    this.isRuntimeOn_ = !this.isRuntimeOn_;
    dev().fine(TAG_, 'Runtime state:', this.isRuntimeOn_);
    this.runtimeOnObservable_.fire(this.isRuntimeOn_);
  }

  /**
   * @param {function(boolean)} handler
   * @return {!UnlistenDef}
   */
  onRuntimeState(handler) {
    return this.runtimeOnObservable_.add(handler);
  }

  /**
   * Whether the viewer overtakes the history for AMP document. If yes,
   * the viewer must implement history messages "pushHistory" and "popHistory"
   * and emit message "historyPopped"
   * @return {boolean}
   */
  isOvertakeHistory() {
    return this.overtakeHistory_;
  }

  /**
   * Returns visibility state configured by the viewer.
   * See {@link isVisible}.
   * @return {!VisibilityState}
   * TODO(dvoytenko, #5285): Move public API to AmpDoc.
   */
  getVisibilityState() {
    return this.visibilityState_;
  }

  /** @private */
  recheckVisibilityState_() {
    this.setVisibilityState_(this.viewerVisibilityState_);
  }

  /**
   * Sets the viewer defined visibility state.
   * @param {string|undefined} state
   * @private
   */
  setVisibilityState_(state) {
    if (!state) {
      return;
    }
    const oldState = this.visibilityState_;
    state = dev().assertEnumValue(VisibilityState, state, 'VisibilityState');

    // The viewer is informing us we are not currently active because we are
    // being pre-rendered, or the user swiped to another doc (or closed the
    // viewer). Unfortunately, the viewer sends HIDDEN instead of PRERENDER or
    // INACTIVE, though we know better.
    if (state === VisibilityState.HIDDEN) {
      state = this.hasBeenVisible_ ?
        VisibilityState.INACTIVE :
        VisibilityState.PRERENDER;
    }

    this.viewerVisibilityState_ = state;

    if (this.docState_.isHidden() &&
        (state === VisibilityState.VISIBLE ||
         state === VisibilityState.PAUSED)) {
      state = VisibilityState.HIDDEN;
    }

    this.visibilityState_ = state;

    dev().fine(TAG_, 'visibilitychange event:', this.getVisibilityState());

    if (oldState !== state) {
      this.onVisibilityChange_();
    }
  }

  /**
   * Whether the AMP document currently visible. The reasons why it might not
   * be visible include user switching to another tab, browser running the
   * document in the prerender mode or viewer running the document in the
   * prerender mode.
   * @return {boolean}
   */
  isVisible() {
    return this.getVisibilityState() == VisibilityState.VISIBLE;
  }

  /**
   * Whether the AMP document has been ever visible before. Since the visiblity
   * state of a document can be flipped back and forth we sometimes want to know
   * if a document has ever been visible.
   * @return {boolean}
   */
  hasBeenVisible() {
    return this.hasBeenVisible_;
  }

  /**
   * Returns a Promise that only ever resolved when the current
   * AMP document first becomes visible.
   * @return {!Promise}
   */
  whenFirstVisible() {
    return this.whenFirstVisiblePromise_;
  }

  /**
   * Returns a Promise that resolve when current doc becomes visible.
   * The promise resolves immediately if doc is already visible.
   * @return {!Promise}
   */
  whenNextVisible() {
    if (this.isVisible()) {
      return Promise.resolve();
    }

    if (this.nextVisiblePromise_) {
      return this.nextVisiblePromise_;
    }

    return this.nextVisiblePromise_ = new Promise(resolve => {
      this.nextVisibleResolve_ = resolve;
    });
  }

  /**
   * Helper method to be called on visiblity change
   * @private
   */
  whenNextVisibleResolve_() {
    if (this.nextVisibleResolve_) {
      this.nextVisibleResolve_();
      this.nextVisibleResolve_ = null;
      this.nextVisiblePromise_ = null;
    }
  }

  /**
   * Returns the time when the document has become visible for the first time.
   * If document has not yet become visible, the returned value is `null`.
   * @return {?time}
   */
  getFirstVisibleTime() {
    return this.firstVisibleTime_;
  }

  /**
   * Returns the time when the document has become visible for the last time.
   * If document has not yet become visible, the returned value is `null`.
   * @return {?time}
   */
  getLastVisibleTime() {
    return this.lastVisibleTime_;
  }

  /**
   * How much the viewer has requested the runtime to prerender the document.
   * The values are in number of screens.
   * @return {number}
   */
  getPrerenderSize() {
    return this.prerenderSize_;
  }

  /**
   * Returns the resolved viewer URL value. It's by default the current page's
   * URL. The trusted viewers are allowed to override this value.
   * @return {string}
   */
  getResolvedViewerUrl() {
    return this.resolvedViewerUrl_;
  }

  /**
   * Returns the promise that will yield the viewer URL value. It's by default
   * the current page's URL. The trusted viewers are allowed to override this
   * value.
   * @return {!Promise<string>}
   */
  getViewerUrl() {
    return this.viewerUrl_;
  }

  /**
   * Possibly return the messaging origin if set. This would be the origin
   * of the parent viewer.
   * @return {?string}
   */
  maybeGetMessagingOrigin() {
    return this.messagingOrigin_;
  }

  /**
   * @param {string} referrer
   * @return {boolean}
   * @private
   */
  isTrustedReferrer_(referrer) {
    const url = parseUrl(referrer);
    if (url.protocol != 'https:') {
      return false;
    }
    return TRUSTED_REFERRER_HOSTS.some(th => th.test(url.hostname));
  }

  /**
   * Returns an unconfirmed "referrer" URL that can be optionally customized by
   * the viewer. Consider using `getReferrerUrl()` instead, which returns the
   * promise that will yield the confirmed "referrer" URL.
   * @return {string}
   */
  getUnconfirmedReferrerUrl() {
    return this.unconfirmedReferrerUrl_;
  }

  /**
   * Returns the promise that will yield the confirmed "referrer" URL. This
   * URL can be optionally customized by the viewer, but viewer is required
   * to be a trusted viewer.
   * @return {!Promise<string>}
   */
  getReferrerUrl() {
    return this.referrerUrl_;
  }

  /**
   * Whether the viewer has been whitelisted for more sensitive operations
   * such as customizing referrer.
   * @return {!Promise<boolean>}
   */
  isTrustedViewer() {
    return this.isTrustedViewer_;
  }

  /**
   * Whether the referrer has been whitelisted for CORS impression
   * @return {!Promise<boolean>}
   */
  isTrustedReferrer() {
    return this.referrerUrl_.then(referrer => {
      return this.isTrustedReferrer_(referrer);
    });
  }

  /**
   * Returns the promise that resolves to URL representing the origin of the
   * viewer. If the document is not embedded or if a viewer origin can't be
   * found, empty string is returned.
   * @return {!Promise<string>}
   */
  getViewerOrigin() {
    return this.viewerOrigin_;
  }

  /**
   * @param {string} urlString
   * @return {boolean}
   * @private
   */
  isTrustedViewerOrigin_(urlString) {
    // TEMPORARY HACK due to a misbehaving native app. See b/32626673
    // In native apps all security bets are off anyway, and in browser
    // origins never take the form that is matched here.
    if (this.isWebviewEmbedded_ && /^www\.[.a-z]+$/.test(urlString)) {
      return TRUSTED_VIEWER_HOSTS.some(th => th.test(urlString));
    }
    /** @const {!Location} */
    const url = parseUrl(urlString);
    if (url.protocol != 'https:') {
      // Non-https origins are never trusted.
      return false;
    }
    return TRUSTED_VIEWER_HOSTS.some(th => th.test(url.hostname));
  }

  /**
   * Adds a "visibilitychange" event listener for viewer events. The
   * callback can check {@link isVisible} and {@link getPrefetchCount}
   * methods for more info.
   * @param {function()} handler
   * @return {!UnlistenDef}
   */
  onVisibilityChanged(handler) {
    return this.visibilityObservable_.add(handler);
  }

  /**
   * Adds a eventType listener for viewer events.
   * @param {string} eventType
   * @param {function(!JsonObject)} handler
   * @return {!UnlistenDef}
   */
  onMessage(eventType, handler) {
    let observable = this.messageObservables_[eventType];
    if (!observable) {
      observable = new Observable();
      this.messageObservables_[eventType] = observable;
    }
    return observable.add(handler);
  }

  /**
   * Adds a eventType listener for viewer events.
   * @param {string} eventType
   * @param {!RequestResponder} responder
   * @return {!UnlistenDef}
   */
  onMessageRespond(eventType, responder) {
    this.messageResponders_[eventType] = responder;
    return () => {
      if (this.messageResponders_[eventType] === responder) {
        delete this.messageResponders_[eventType];
      }
    };
  }

  /**
   * Requests AMP document to receive a message from Viewer.
   * @param {string} eventType
   * @param {!JsonObject} data
   * @param {boolean} unusedAwaitResponse
   * @return {(!Promise<*>|undefined)}
   * @export
   */
  receiveMessage(eventType, data, unusedAwaitResponse) {
    if (eventType == 'visibilitychange') {
      if (data['prerenderSize'] !== undefined) {
        this.prerenderSize_ = data['prerenderSize'];
        dev().fine(TAG_, '- prerenderSize change:', this.prerenderSize_);
      }
      this.setVisibilityState_(data['state']);
      return Promise.resolve();
    }
    if (eventType == 'broadcast') {
      this.broadcastObservable_.fire(
          /** @type {!JsonObject|undefined} */ (data));
      return Promise.resolve();
    }
    const observable = this.messageObservables_[eventType];
    if (observable) {
      observable.fire(data);
    }
    const responder = this.messageResponders_[eventType];
    if (responder) {
      return responder(data);
    } else if (observable) {
      return Promise.resolve();
    }
    dev().fine(TAG_, 'unknown message:', eventType);
    return undefined;
  }

  /**
   * Provides a message delivery mechanism by which AMP document can send
   * messages to the viewer.
   * @param {function(string, (?JsonObject|string|undefined), boolean):
   *     (!Promise<*>|undefined)} deliverer
   * @param {string} origin
   * @export
   */
  setMessageDeliverer(deliverer, origin) {
    if (this.messageDeliverer_) {
      throw new Error('message channel can only be initialized once');
    }
    if (origin == null) {
      throw new Error('message channel must have an origin');
    }
    dev().fine(TAG_, 'message channel established with origin: ', origin);
    this.messageDeliverer_ = deliverer;
    this.messagingOrigin_ = origin;
    if (this.messagingReadyResolver_) {
      this.messagingReadyResolver_();
    }
    if (this.trustedViewerResolver_) {
      this.trustedViewerResolver_(
          origin ? this.isTrustedViewerOrigin_(origin) : false);
    }
    if (this.viewerOriginResolver_) {
      this.viewerOriginResolver_(origin || '');
    }

    if (this.messageQueue_.length > 0) {
      const queue = this.messageQueue_.slice(0);
      this.messageQueue_ = [];
      queue.forEach(message => {
        const responsePromise = this.messageDeliverer_(
            message.eventType,
            message.data,
            message.awaitResponse);

        if (message.awaitResponse) {
          message.responseResolver(responsePromise);
        }
      });
    }
  }

  /**
   * Sends the message to the viewer without waiting for any response.
   * If cancelUnsent is true, the previous message of the same message type will
   * be canceled.
   *
   * This is a restricted API.
   *
   * @param {string} eventType
   * @param {?JsonObject|string|undefined} data
   * @param {boolean=} cancelUnsent
   */
  sendMessage(eventType, data, cancelUnsent = false) {
    this.sendMessageInternal_(eventType, data, cancelUnsent, false);
  }

  /**
   * Sends the message to the viewer and wait for response.
   * If cancelUnsent is true, the previous message of the same message type will
   * be canceled.
   *
   * This is a restricted API.
   *
   * @param {string} eventType
   * @param {?JsonObject|string|undefined} data
   * @param {boolean=} cancelUnsent
   * @return {!Promise<(?JsonObject|string|undefined)>} the response promise
   */
  sendMessageAwaitResponse(eventType, data, cancelUnsent = false) {
    return this.sendMessageInternal_(eventType, data, cancelUnsent, true);
  }

  /**
   * Sends the message to the viewer.
   *
   * @param {string} eventType
   * @param {?JsonObject|string|undefined} data
   * @param {boolean} cancelUnsent
   * @param {boolean} awaitResponse
   * @return {!Promise<(?JsonObject|string|undefined)>} the response promise
   */
  sendMessageInternal_(eventType, data, cancelUnsent, awaitResponse) {
    if (this.messageDeliverer_) {
      // Certain message deliverers return fake "Promise" instances called
      // "Thenables". Convert from these values into trusted Promise instances,
      // assimilating with the resolved (or rejected) internal value.
      return /** @type {!Promise<?JsonObject|string|undefined>} */ (
        Promise.resolve(this.messageDeliverer_(
            eventType,
            /** @type {?JsonObject|string|undefined} */ (data),
            awaitResponse)));
    }

    if (!this.messagingReadyPromise_) {
      if (awaitResponse) {
        return Promise.reject(getChannelError());
      } else {
        return Promise.resolve();
      }
    }

    if (!cancelUnsent) {
      return this.messagingReadyPromise_.then(() => {
        return this.messageDeliverer_(eventType, data, awaitResponse);
      });
    }

    const found = findIndex(this.messageQueue_,
        m => m.eventType == eventType);

    let message;
    if (found != -1) {
      message = this.messageQueue_.splice(found, 1)[0];
      message.data = data;
      message.awaitResponse = message.awaitResponse || awaitResponse;
    } else {
      let responseResolver;
      const responsePromise = new Promise(r => {
        responseResolver = r;
      });
      message = {
        eventType,
        data,
        awaitResponse,
        responsePromise,
        responseResolver,
      };
    }
    this.messageQueue_.push(message);
    return message.responsePromise;
  }

  /**
   * Broadcasts a message to all other AMP documents under the same viewer. It
   * will attempt to deliver messages when the messaging channel has been
   * established, but it will not fail if the channel is timed out.
   *
   * @param {!JsonObject} message
   */
  broadcast(message) {
    if (!this.messagingMaybePromise_) {
      // Messaging is not expected.
      return;
    }

    this.sendMessage('broadcast', message);
  }

  /**
   * Registers receiver for the broadcast events.
   * @param {function(!JsonObject)} handler
   * @return {!UnlistenDef}
   */
  onBroadcast(handler) {
    return this.broadcastObservable_.add(handler);
  }

  /**
   * Resolves when there is a messaging channel established with the viewer.
   * Will be null if no messaging is needed like in an non-embedded document.
   * @return {?Promise}
   */
  whenMessagingReady() {
    return this.messagingMaybePromise_;
  }

  /**
   * Replace the document url with the viewer provided new replaceUrl.
   * @param {?string} newUrl
   */
  replaceUrl(newUrl) {
    if (!newUrl ||
        !this.ampdoc.isSingleDoc() ||
        !this.win.history.replaceState) {
      return;
    }

    try {
      // The origin and source origin must match.
      const url = parseUrl(this.win.location.href);
      const replaceUrl = parseUrl(
          removeFragment(newUrl) + this.win.location.hash);
      if (url.origin == replaceUrl.origin &&
          getSourceOrigin(url) == getSourceOrigin(replaceUrl)) {
        this.win.history.replaceState({}, '', replaceUrl.href);
        this.win.location.originalHref = url.href;
        dev().fine(TAG_, 'replace url:' + replaceUrl.href);
      }
    } catch (e) {
      dev().error(TAG_, 'replaceUrl failed', e);
    }
  }
}


/**
 * Parses the viewer parameters as a string.
 *
 * Visible for testing only.
 *
 * @param {string} str
 * @param {!Object<string, string>} allParams
 * @private
 */
function parseParams_(str, allParams) {
  const params = parseQueryString(str);
  for (const k in params) {
    allParams[k] = params[k];
  }
}


/**
 * Creates an error for the case where a channel cannot be established.
 * @param {*=} opt_reason
 * @return {!Error}
 */
function getChannelError(opt_reason) {
  if (opt_reason instanceof Error) {
    opt_reason = duplicateErrorIfNecessary(opt_reason);
    opt_reason.message = 'No messaging channel: ' + opt_reason.message;
    return opt_reason;
  }
  return new Error('No messaging channel: ' + opt_reason);
}


/**
 * Sets the viewer visibility state. This calls is restricted to runtime only.
 * @param {!VisibilityState} state
 * @restricted
 */
export function setViewerVisibilityState(viewer, state) {
  viewer.setVisibilityState_(state);
}


/**
 * @param {!./ampdoc-impl.AmpDoc} ampdoc
 * @param {!Object<string, string>=} opt_initParams
 */
export function installViewerServiceForDoc(ampdoc, opt_initParams) {
  registerServiceBuilderForDoc(ampdoc,
      'viewer',
      function() {
        return new Viewer(ampdoc, opt_initParams);
      },
      /* opt_instantiate */ true);
}<|MERGE_RESOLUTION|>--- conflicted
+++ resolved
@@ -275,17 +275,10 @@
 
     /**
      * Whether the AMP document is embedded in a Chrome Custom Tab.
-<<<<<<< HEAD
-     * TODO remove after merging https://github.com/ampproject/amphtml/pull/14224.
-     * @private @const {boolean}
-     */
-    this.isCctEmbedded_ = this.win.location.search.indexOf('amp_agsa=1') != -1;
-=======
      * @private @const {boolean}
      */
     this.isCctEmbedded_ = !this.isIframed_ &&
         parseQueryString(this.win.location.search)['amp_agsa'] === '1';
->>>>>>> 35cf3d5a
 
     /** @private {boolean} */
     this.hasBeenVisible_ = this.isVisible();
@@ -528,12 +521,7 @@
   }
 
   /**
-<<<<<<< HEAD
-   * Whether the document is using Chrome Custom Tabs.
-   * TODO remove after merging https://github.com/ampproject/amphtml/pull/14224.
-=======
    * Whether the document is embedded in a Chrome Custom Tab.
->>>>>>> 35cf3d5a
    * @return {boolean}
    */
   isCctEmbedded() {
@@ -541,8 +529,6 @@
   }
 
   /**
-<<<<<<< HEAD
-=======
    * Update the URL fragment with data needed to support custom tabs. This will
    * not clear query string parameters, but will clear the fragment.
    */
@@ -585,7 +571,6 @@
   }
 
   /**
->>>>>>> 35cf3d5a
    * @return {boolean}
    */
   isRuntimeOn() {
