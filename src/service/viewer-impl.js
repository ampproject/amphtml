--- conflicted
+++ resolved
@@ -1190,11 +1190,7 @@
 
 /**
  * Sets the viewer visibility state. This calls is restricted to runtime only.
-<<<<<<< HEAD
- * @param {*} viewer
-=======
  * @param {!Viewer} viewer
->>>>>>> 90a3f16a
  * @param {!VisibilityState} state
  * @restricted
  */
