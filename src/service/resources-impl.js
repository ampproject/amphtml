/**
 * Copyright 2015 The AMP HTML Authors. All Rights Reserved.
 *
 * Licensed under the Apache License, Version 2.0 (the "License");
 * you may not use this file except in compliance with the License.
 * You may obtain a copy of the License at
 *
 *      http://www.apache.org/licenses/LICENSE-2.0
 *
 * Unless required by applicable law or agreed to in writing, software
 * distributed under the License is distributed on an "AS-IS" BASIS,
 * WITHOUT WARRANTIES OR CONDITIONS OF ANY KIND, either express or implied.
 * See the License for the specific language governing permissions and
 * limitations under the License.
 */

import {FiniteStateMachine} from '../finite-state-machine';
import {FocusHistory} from '../focus-history';
import {Pass} from '../pass';
import {Resource, ResourceState} from './resource';
import {TaskQueue} from './task-queue';
import {VisibilityState} from '../visibility-state';
import {checkAndFix as ieMediaCheckAndFix} from './ie-media-bug';
import {closest, hasNextNodeInDocumentOrder} from '../dom';
import {expandLayoutRect} from '../layout-rect';
import {fromClassForDoc} from '../service';
import {inputFor} from '../input';
import {viewerForDoc} from '../viewer';
import {viewportForDoc} from '../viewport';
import {installVsyncService} from './vsync-impl';
import {isArray} from '../types';
import {dev} from '../log';
import {reportError} from '../error';
import {filterSplice} from '../utils/array';


const TAG_ = 'Resources';
const LAYOUT_TASK_ID_ = 'L';
const LAYOUT_TASK_OFFSET_ = 0;
const PRELOAD_TASK_ID_ = 'P';
const PRELOAD_TASK_OFFSET_ = 2;
const PRIORITY_BASE_ = 10;
const PRIORITY_PENALTY_TIME_ = 1000;
const POST_TASK_PASS_DELAY_ = 1000;
const MUTATE_DEFER_DELAY_ = 500;
const FOCUS_HISTORY_TIMEOUT_ = 1000 * 60;  // 1min
const FOUR_FRAME_DELAY_ = 70;


/**
 * The internal structure of a ChangeHeightRequest.
 * @typedef {{
 *   resource: !Resource,
 *   newHeight: (number|undefined),
 *   newWidth: (number|undefined),
 *   force: boolean,
 *   callback: (function(boolean)|undefined)
 * }}
 */
let ChangeSizeRequestDef;

export class Resources {
  /**
   * @param {!./ampdoc-impl.AmpDoc} ampdoc
   */
  constructor(ampdoc) {
    /** @const {!./ampdoc-impl.AmpDoc} */
    this.ampdoc = ampdoc;

    /** @const {!Window} */
    this.win = ampdoc.win;

    /** @const @private {!./viewer-impl.Viewer} */
    this.viewer_ = viewerForDoc(ampdoc);

    /** @private {boolean} */
    this.isRuntimeOn_ = this.viewer_.isRuntimeOn();

    /** @private @const {number} */
    this.maxDpr_ = this.win.devicePixelRatio || 1;

    /** @private {number} */
    this.resourceIdCounter_ = 0;

    /** @private @const {!Array<!Resource>} */
    this.resources_ = [];

    /** @private {number} */
    this.addCount_ = 0;

    /** @private {boolean} */
    this.visible_ = this.viewer_.isVisible();

    /** @private {number} */
    this.prerenderSize_ = this.viewer_.getPrerenderSize();

    /** @private {boolean} */
    this.documentReady_ = false;

    /**
     * We want to do some work in the first pass after
     * the document is ready.
     * @private {boolean}
     */
    this.firstPassAfterDocumentReady_ = true;

    /**
     * We also adjust the timeout penalty shortly after the first pass.
     * @private {number}
     */
    this.firstVisibleTime_ = -1;

    /** @private {boolean} */
    this.relayoutAll_ = true;

    /** @private {number} */
    this.relayoutTop_ = -1;

    /** @private {time} */
    this.lastScrollTime_ = 0;

    /** @private {number} */
    this.lastVelocity_ = 0;

    /** @const {!Pass} */
    this.pass_ = new Pass(this.win, () => this.doPass_());

    /** @const {!TaskQueue} */
    this.exec_ = new TaskQueue();

    /** @const {!TaskQueue} */
    this.queue_ = new TaskQueue();

    /** @const {!function(./task-queue.TaskDef):number} */
    this.boundTaskScorer_ = task => this.calcTaskScore_(task);

   /**
    * @private {!Array<!ChangeSizeRequestDef>}
    */
    this.requestsChangeSize_ = [];

    /** @private {!Array<!Function>} */
    this.deferredMutates_ = [];

    /** @private {?Array<!Resource>} */
    this.pendingBuildResources_ = [];

    /** @private {boolean} */
    this.isCurrentlyBuildingPendingResources_ = false;

    /** @private @const {!./viewport-impl.Viewport} */
    this.viewport_ = viewportForDoc(this.ampdoc);

    /** @private @const {!./vsync-impl.Vsync} */
    this.vsync_ = installVsyncService(this.win);

    /** @private @const {!FocusHistory} */
    this.activeHistory_ = new FocusHistory(this.win, FOCUS_HISTORY_TIMEOUT_);

    /** @private {boolean} */
    this.vsyncScheduled_ = false;

    /** @private @const {!FiniteStateMachine<!VisibilityState>} */
    this.visibilityStateMachine_ = new FiniteStateMachine(
      this.viewer_.getVisibilityState()
    );
    this.setupVisibilityStateMachine_(this.visibilityStateMachine_);

    // When viewport is resized, we have to re-measure all elements.
    this.viewport_.onChanged(event => {
      this.lastScrollTime_ = Date.now();
      this.lastVelocity_ = event.velocity;
      this.relayoutAll_ = this.relayoutAll_ || event.relayoutAll;
      this.schedulePass();
    });
    this.viewport_.onScroll(() => {
      this.lastScrollTime_ = Date.now();
    });

    // When document becomes visible, e.g. from "prerender" mode, do a
    // simple pass.
    this.viewer_.onVisibilityChanged(() => {
      if (this.firstVisibleTime_ == -1 && this.viewer_.isVisible()) {
        this.firstVisibleTime_ = Date.now();
      }
      this.schedulePass();
    });

    this.viewer_.onRuntimeState(state => {
      dev().fine(TAG_, 'Runtime state:', state);
      this.isRuntimeOn_ = state;
      this.schedulePass(1);
    });

    this.activeHistory_.onFocus(element => {
      this.checkPendingChangeSize_(element);
    });

    this.schedulePass();

    // Ensure that we attempt to rebuild things when DOM is ready.
    this.ampdoc.whenReady().then(() => {
      this.documentReady_ = true;
      this.buildReadyResources_();
      this.pendingBuildResources_ = null;
      const fixPromise = ieMediaCheckAndFix(this.win);
      if (fixPromise) {
        fixPromise.then(() => {
          this.relayoutAll_ = true;
          this.schedulePass();
        });
      } else {
        // No promise means that there's no problem.
        this.relayoutAll_ = true;
      }
      this.schedulePass();
      this.monitorInput_();
    });
  }

  /**
   * Returns a list of resources.
   * @return {!Array<!Resource>}
   * @export
   */
  get() {
    return this.resources_.slice(0);
  }

  /**
   * Whether the runtime is currently on.
   * @return {boolean}
   */
  isRuntimeOn() {
    return this.isRuntimeOn_;
  }

  /**
   * Returns a subset of resources which is identified as being in the current
   * viewport.
   * @param {boolean=} opt_isInPrerender signifies if we are in prerender mode.
   * @return {!Array<!Resource>}
   */
  getResourcesInViewport(opt_isInPrerender) {
    opt_isInPrerender = opt_isInPrerender || false;
    const viewportRect = this.viewport_.getRect();
    return this.resources_.filter(r => {
      if (r.hasOwner() || !r.isDisplayed() || !r.overlaps(viewportRect)) {
        return false;
      }
      if (opt_isInPrerender && !r.prerenderAllowed()) {
        return false;
      }
      return true;
    });
  }

  /** @private */
  monitorInput_() {
    const input = inputFor(this.win);
    input.onTouchDetected(detected => {
      this.toggleInputClass_('amp-mode-touch', detected);
    }, true);
    input.onMouseDetected(detected => {
      this.toggleInputClass_('amp-mode-mouse', detected);
    }, true);
    input.onKeyboardStateChanged(active => {
      this.toggleInputClass_('amp-mode-keyboard-active', active);
    }, true);
  }

  /**
   * @param {string} clazz
   * @param {boolean} on
   * @private
   */
  toggleInputClass_(clazz, on) {
    this.ampdoc.whenBodyAvailable().then(body => {
      this.vsync_.mutate(() => {
        body.classList.toggle(clazz, on);
      });
    });
  }

  /**
   * Returns the maximum DPR available on this device.
   * @return {number}
   */
  getMaxDpr() {
    return this.maxDpr_;
  }

  /**
   * Returns the most optimal DPR currently recommended.
   * @return {number}
   */
  getDpr() {
    // TODO(dvoytenko): return optimal DPR.
    return this.maxDpr_;
  }

  /**
   * Returns the {@link Resource} instance corresponding to the specified AMP
   * Element. If no Resource is found, the exception is thrown.
   * @param {!AmpElement} element
   * @return {!Resource}
   */
  getResourceForElement(element) {
    return Resource.forElement(element);
  }

  /**
   * Returns the {@link Resource} instance corresponding to the specified AMP
<<<<<<< HEAD
   * Element. Return null if no resource is found.
=======
   * Element. Returns null if no resource is found.
>>>>>>> fe4c03f7
   * @param {!AmpElement} element
   * @return {?Resource}
   */
  getResourceForElementOptional(element) {
    return Resource.forElementOptional(element);
  }

  /**
   * Returns the viewport instance
   * @return {!./viewport-impl.Viewport}
   */
  getViewport() {
    return this.viewport_;
  }

  /**
   * Returns the direction the user last scrolled.
   *  - -1 for scrolling up
   *  - 1 for scrolling down
   *  - Defaults to 1
   * @return {number}
   */
  getScrollDirection() {
    return Math.sign(this.lastVelocity_) || 1;
  }

  /**
   * Signals that an element has been added to the DOM. Resources manager
   * will start tracking it from this point on.
   * @param {!AmpElement} element
   */
  add(element) {
    // Ensure the viewport is ready to accept the first element.
    this.addCount_++;
    if (this.addCount_ == 1) {
      this.viewport_.ensureReadyForElements();
    }

    // Create and add the resource.
    const resource = new Resource((++this.resourceIdCounter_), element, this);
    this.resources_.push(resource);
    this.buildOrScheduleBuildForResource_(resource);
    dev().fine(TAG_, 'element added:', resource.debugid);
  }

  /**
   * Builds the element if ready to be built, otherwise adds it to pending resources.
   * @param {!Resource} resource
   * @param {boolean=} checkForDupes
   * @param {boolean=} scheduleWhenBuilt
   * @private
   */
  buildOrScheduleBuildForResource_(resource, checkForDupes = false,
      scheduleWhenBuilt = true) {
    if (this.isRuntimeOn_) {
      if (this.documentReady_) {
        // Build resource immediately, the document has already been parsed.
        resource.build();
        if (scheduleWhenBuilt && !resource.isBlacklisted()) {
          // TODO(dvoytenko): Consider removing "blacklisted" resources
          // altogether from the list of resources.
          this.schedulePass();
        }
      } else if (!resource.element.isBuilt()) {
        if (!checkForDupes ||
            this.pendingBuildResources_.indexOf(resource) == -1) {
          // Otherwise add to pending resources and try to build any ready ones.
          this.pendingBuildResources_.push(resource);
          this.buildReadyResources_(scheduleWhenBuilt);
        }
      }
    }
  }

  /**
   * Builds resources that are ready to be built.
   * @param {boolean=} scheduleWhenBuilt
   * @private
   */
  buildReadyResources_(scheduleWhenBuilt = true) {
    // Avoid cases where elements add more elements inside of them
    // and cause an infinite loop of building - see #3354 for details.
    if (this.isCurrentlyBuildingPendingResources_) {
      return;
    }
    try {
      this.isCurrentlyBuildingPendingResources_ = true;
      this.buildReadyResourcesUnsafe_(scheduleWhenBuilt);
    } finally {
      this.isCurrentlyBuildingPendingResources_ = false;
    }
  }

  /**
   * @param {boolean=} scheduleWhenBuilt
   * @private
   */
  buildReadyResourcesUnsafe_(scheduleWhenBuilt = true) {
    let builtElementsCount = 0;
    // This will loop over all current pending resources and those that
    // get added by other resources build-cycle, this will make sure all
    // elements get a chance to be built.
    for (let i = 0; i < this.pendingBuildResources_.length; i++) {
      const resource = this.pendingBuildResources_[i];
      if (this.documentReady_ ||
          hasNextNodeInDocumentOrder(resource.element)) {
        // Remove resource before build to remove it from the pending list
        // in either case the build succeed or throws an error.
        this.pendingBuildResources_.splice(i--, 1);
        resource.build();
        if (!resource.isBlacklisted()) {
          builtElementsCount++;
        }
      }
    }

    if (scheduleWhenBuilt && builtElementsCount > 0) {
      this.schedulePass();
    }
  }

  /**
   * Signals that an element has been removed to the DOM. Resources manager
   * will stop tracking it from this point on.
   * @param {!AmpElement} element
   */
  remove(element) {
    const resource = Resource.forElementOptional(element);
    if (!resource) {
      return;
    }
    this.removeResource_(resource);
  }

  /**
   * @param {!Resource} resource
   * @private
   */
  removeResource_(resource) {
    const index = this.resources_.indexOf(resource);
    if (index != -1) {
      this.resources_.splice(index, 1);
    }
    resource.pauseOnRemove();
    this.cleanupTasks_(resource, /* opt_removePending */ true);
    dev().fine(TAG_, 'element removed:', resource.debugid);
  }

  /**
   * Removes all resources belonging to the specified child window.
   * @param {!Window} childWin
   */
  removeForChildWindow(childWin) {
    const toRemove = this.resources_.filter(r => r.hostWin == childWin);
    toRemove.forEach(r => this.removeResource_(r));
  }

  /**
   * Signals that an element has been upgraded to the DOM. Resources manager
   * will perform build and enable layout/viewport signals for this element.
   * @param {!AmpElement} element
   */
  upgraded(element) {
    const resource = Resource.forElement(element);
    this.buildOrScheduleBuildForResource_(resource);
    dev().fine(TAG_, 'element upgraded:', resource.debugid);
  }

  /**
   * Assigns an owner for the specified element. This means that the resources
   * within this element will be managed by the owner and not Resources manager.
   * @param {!Element} element
   * @param {!AmpElement} owner
   * @package
   */
  setOwner(element, owner) {
    Resource.setOwner(element, owner);
  }

  /**
   * Schedules layout for the specified sub-elements that are children of the
   * parent element. The parent element may choose to send this signal either
   * because it's an owner (see {@link setOwner}) or because it wants the
   * layouts to be done sooner. In either case, both parent's and children's
   * priority is observed when scheduling this work.
   * @param {!Element} parentElement
   * @param {!Element|!Array<!Element>} subElements
   */
  scheduleLayout(parentElement, subElements) {
    this.scheduleLayoutOrPreloadForSubresources_(
        Resource.forElement(parentElement),
        /* layout */ true,
        elements_(subElements));
  }

  /**
   * Invokes `unload` on the elements' resource which in turn will invoke
   * the `documentBecameInactive` callback on the custom element.
   * Resources that call `schedulePause` must also call `scheduleResume`.
   * @param {!Element} parentElement
   * @param {!Element|!Array<!Element>} subElements
   */
  schedulePause(parentElement, subElements) {
    const parentResource = Resource.forElement(parentElement);
    subElements = elements_(subElements);

    this.discoverResourcesForArray_(parentResource, subElements, resource => {
      resource.pause();
    });
  }

  /**
   * Invokes `resume` on the elements' resource which in turn will invoke
   * `resumeCallback` only on paused custom elements.
   * Resources that call `schedulePause` must also call `scheduleResume`.
   * @param {!Element} parentElement
   * @param {!Element|!Array<!Element>} subElements
   */
  scheduleResume(parentElement, subElements) {
    const parentResource = Resource.forElement(parentElement);
    subElements = elements_(subElements);

    this.discoverResourcesForArray_(parentResource, subElements, resource => {
      resource.resume();
    });
  }

  /**
   * Schedules unlayout for specified sub-elements that are children of the
   * parent element. The parent element can choose to send this signal when
   * it want to unload resources for its children.
   * @param {!Element} parentElement
   * @param {!Element|!Array<!Element>} subElements
   */
  scheduleUnlayout(parentElement, subElements) {
    const parentResource = Resource.forElement(parentElement);
    subElements = elements_(subElements);

    this.discoverResourcesForArray_(parentResource, subElements, resource => {
      resource.unlayout();
    });
  }

  /**
   * Schedules preload for the specified sub-elements that are children of the
   * parent element. The parent element may choose to send this signal either
   * because it's an owner (see {@link setOwner}) or because it wants the
   * preloads to be done sooner. In either case, both parent's and children's
   * priority is observed when scheduling this work.
   * @param {!Element} parentElement
   * @param {!Element|!Array<!Element>} subElements
   */
  schedulePreload(parentElement, subElements) {
    this.scheduleLayoutOrPreloadForSubresources_(
        Resource.forElement(parentElement),
        /* layout */ false,
        elements_(subElements));
  }

  /**
   * A parent resource, especially in when it's an owner (see {@link setOwner}),
   * may request the Resources manager to update children's inViewport state.
   * A child's inViewport state is a logical AND between inLocalViewport
   * specified here and parent's own inViewport state.
   * @param {!Element} parentElement
   * @param {!Element|!Array<!Element>} subElements
   * @param {boolean} inLocalViewport
   */
  updateInViewport(parentElement, subElements, inLocalViewport) {
    this.updateInViewportForSubresources_(
        Resource.forElement(parentElement),
        elements_(subElements),
        inLocalViewport);
  }

  /**
   * Requests the runtime to change the element's size. When the size is
   * successfully updated then the opt_callback is called.
   * @param {!Element} element
   * @param {number|undefined} newHeight
   * @param {number|undefined} newWidth
   * @param {function()=} opt_callback A callback function.
   */
  changeSize(element, newHeight, newWidth, opt_callback) {
    this.scheduleChangeSize_(Resource.forElement(element), newHeight,
        newWidth, /* force */ true, opt_callback);
  }

  /**
   * Return a promise that requests the runtime to update the size of
   * this element to the specified value.
   * The runtime will schedule this request and attempt to process it
   * as soon as possible. However, unlike in {@link changeSize}, the runtime
   * may refuse to make a change in which case it will reject promise, call the
   * `overflowCallback` method on the target resource with the height value.
   * Overflow callback is expected to provide the reader with the user action
   * to update the height manually.
   * Note that the runtime does not call the `overflowCallback` method if the
   * requested height is 0 or negative.
   * If the height is successfully updated then the promise is resolved.
   * @param {!Element} element
   * @param {number|undefined} newHeight
   * @param {number|undefined} newWidth
   * @return {!Promise}
   * @protected
   */

  attemptChangeSize(element, newHeight, newWidth) {
    return new Promise((resolve, reject) => {
      this.scheduleChangeSize_(Resource.forElement(element), newHeight,
        newWidth, /* force */ false, success => {
          if (success) {
            resolve();
          } else {
            reject(new Error('changeSize attempt denied'));
          }
        });
    });
  }

  /**
   * Requests mutate callback to executed at the earliest possibility.
   * @param {!Element} element
   * @param {!Function} callback
   */
  deferMutate(element, callback) {
    this.scheduleDeferredMutate_(Resource.forElement(element), callback);
    this.schedulePassVsync();
  }

  /**
   * Runs the specified mutation on the element and ensures that measures
   * and layouts performed for the affected elements.
   *
   * This method should be called whenever a significant mutations are done
   * on the DOM that could affect layout of elements inside this subtree or
   * its siblings. The top-most affected element should be specified as the
   * first argument to this method and all the mutation work should be done
   * in the mutator callback which is called in the "mutation" vsync phase.
   *
   * @param {!Element} element
   * @param {function()} mutator
   * @return {!Promise}
   */
  mutateElement(element, mutator) {
    const calcRelayoutTop = () => {
      const box = this.viewport_.getLayoutRect(element);
      if (box.width != 0 && box.height != 0) {
        return box.top;
      }
      return -1;
    };
    let relayoutTop = -1;
    return this.vsync_.runPromise({
      measure: () => {
        relayoutTop = calcRelayoutTop();
      },
      mutate: () => {
        mutator();

        // Mark itself and children for re-measurement.
        if (element.classList.contains('-amp-element')) {
          const r = Resource.forElement(element);
          r.requestMeasure();
        }
        const ampElements = element.getElementsByClassName('-amp-element');
        for (let i = 0; i < ampElements.length; i++) {
          const r = Resource.forElement(ampElements[i]);
          r.requestMeasure();
        }
        if (relayoutTop != -1) {
          this.setRelayoutTop_(relayoutTop);
        }
        this.schedulePass(FOUR_FRAME_DELAY_);

        // Need to measure again in case the element has become visible or
        // shifted.
        this.vsync_.measure(() => {
          const updatedRelayoutTop = calcRelayoutTop();
          if (updatedRelayoutTop != -1 && updatedRelayoutTop != relayoutTop) {
            this.setRelayoutTop_(updatedRelayoutTop);
            this.schedulePass(FOUR_FRAME_DELAY_);
          }
        });
      },
    });
  }

  /**
   * Collapses the element: ensures that it's `display:none`, notifies its
   * owner and updates the layout box.
   * @param {!Element} element
   */
  collapseElement(element) {
    const box = this.viewport_.getLayoutRect(element);
    const resource = Resource.forElement(element);
    if (box.width != 0 && box.height != 0) {
      this.setRelayoutTop_(box.top);
    }
    resource.completeCollapse();

    const owner = resource.getOwner();
    if (owner) {
      owner.collapsedCallback(element);
    }

    this.schedulePass(FOUR_FRAME_DELAY_);
  }

  /**
   * Schedules the work pass at the latest with the specified delay.
   * @param {number=} opt_delay
   * @param {boolean=} opt_relayoutAll
   * @return {boolean}
   */
  schedulePass(opt_delay, opt_relayoutAll) {
    if (opt_relayoutAll) {
      this.relayoutAll_ = true;
    }
    return this.pass_.schedule(opt_delay);
  }

  /**
   * Schedules the work pass at the latest with the specified delay.
   */
  schedulePassVsync() {
    if (this.vsyncScheduled_) {
      return;
    }
    this.vsyncScheduled_ = true;
    this.vsync_.mutate(() => this.doPass_());
  }

  /**
   * @private
   */
  doPass_() {
    if (!this.isRuntimeOn_) {
      dev().fine(TAG_, 'runtime is off');
      return;
    }

    this.visible_ = this.viewer_.isVisible();
    this.prerenderSize_ = this.viewer_.getPrerenderSize();

    if (this.documentReady_ && this.firstPassAfterDocumentReady_) {
      this.firstPassAfterDocumentReady_ = false;
      this.viewer_.postDocumentReady();
    }

    const viewportSize = this.viewport_.getSize();
    const now = Date.now();
    dev().fine(TAG_, 'PASS: at ' + now +
        ', visible=', this.visible_,
        ', relayoutAll=', this.relayoutAll_,
        ', relayoutTop=', this.relayoutTop_,
        ', viewportSize=', viewportSize.width, viewportSize.height,
        ', prerenderSize=', this.prerenderSize_);
    this.pass_.cancel();
    this.vsyncScheduled_ = false;

    this.visibilityStateMachine_.setState(
      this.viewer_.getVisibilityState()
    );
  }

  /**
   * Returns `true` when there's mutate work currently batched.
   * @return {boolean}
   * @private
   */
  hasMutateWork_() {
    return (this.deferredMutates_.length > 0 ||
        this.requestsChangeSize_.length > 0);
  }

  /**
   * Performs pre-discovery mutates.
   * @private
   */
  mutateWork_() {
    // Read all necessary data before mutates.
    // The height changing depends largely on the target element's position
    // in the active viewport. When not in prerendering, we also consider the
    // active viewport the part of the visible viewport below 10% from the top
    // and above 25% from the bottom.
    // This is basically the portion of the viewport where the reader is most
    // likely focused right now. The main goal is to avoid drastic UI changes
    // in that part of the content. The elements below the active viewport are
    // freely resized. The elements above the viewport are resized and request
    // scroll adjustment to avoid active viewport changing without user's
    // action. The elements in the active viewport are not resized and instead
    // the overflow callbacks are called.
    const now = Date.now();
    const viewportRect = this.viewport_.getRect();
    const scrollHeight = this.viewport_.getScrollHeight();
    const topOffset = viewportRect.height / 10;
    const bottomOffset = viewportRect.height / 10;
    const docBottomOffset = scrollHeight * 0.85;
    const isScrollingStopped = (Math.abs(this.lastVelocity_) < 1e-2 &&
        now - this.lastScrollTime_ > MUTATE_DEFER_DELAY_ ||
        now - this.lastScrollTime_ > MUTATE_DEFER_DELAY_ * 2);

    if (this.deferredMutates_.length > 0) {
      dev().fine(TAG_, 'deferred mutates:', this.deferredMutates_.length);
      const deferredMutates = this.deferredMutates_;
      this.deferredMutates_ = [];
      for (let i = 0; i < deferredMutates.length; i++) {
        deferredMutates[i]();
      }
    }
    if (this.requestsChangeSize_.length > 0) {
      dev().fine(TAG_, 'change size requests:',
          this.requestsChangeSize_.length);
      const requestsChangeSize = this.requestsChangeSize_;
      this.requestsChangeSize_ = [];

      // Find minimum top position and run all mutates.
      let minTop = -1;
      const scrollAdjSet = [];
      for (let i = 0; i < requestsChangeSize.length; i++) {
        const request = requestsChangeSize[i];
        /** @const {!Resource} */
        const resource = request.resource;
        const box = resource.getLayoutBox();
        const iniBox = resource.getInitialLayoutBox();
        const diff = request.newHeight - box.height;

        // Check resize rules. It will either resize element immediately, or
        // wait until scrolling stops or will call the overflow callback.
        let resize = false;
        if (diff == 0) {
          // 1. Nothing to resize.
        } else if (request.force || !this.visible_) {
          // 2. An immediate execution requested or the document is hidden.
          resize = true;
        } else if (this.activeHistory_.hasDescendantsOf(resource.element)) {
          // 3. Active elements are immediately resized. The assumption is that
          // the resize is triggered by the user action or soon after.
          resize = true;
        } else if (box.bottom + Math.min(diff, 0) >=
              viewportRect.bottom - bottomOffset) {
          // 4. Elements under viewport are resized immediately, but only if
          // an element's boundary is not changed above the viewport after
          // resize.
          resize = true;
        } else if (box.bottom <= viewportRect.top + topOffset) {
          // 5. Elements above the viewport can only be resized when scrolling
          // has stopped, otherwise defer util next cycle.
          if (isScrollingStopped) {
            // These requests will be executed in the next animation cycle and
            // adjust the scroll position.
            scrollAdjSet.push(request);
          } else {
            // Defer till next cycle.
            this.requestsChangeSize_.push(request);
          }
          continue;
        } else if (iniBox.bottom >= docBottomOffset ||
                      box.bottom >= docBottomOffset) {
          // 6. Elements close to the bottom of the document (not viewport)
          // are resized immediately.
          resize = true;
        } else if (diff < 0) {
          // 7. The new height is smaller than the current one.
        } else {
          // 8. Element is in viewport don't resize and try overflow callback
          // instead.
          request.resource.overflowCallback(/* overflown */ true,
              request.newHeight, request.newWidth);
        }

        if (resize) {
          if (box.top >= 0) {
            minTop = minTop == -1 ? box.top : Math.min(minTop, box.top);
          }
          request.resource./*OK*/changeSize(
              request.newHeight, request.newWidth);
          request.resource.overflowCallback(/* overflown */ false,
              request.newHeight, request.newWidth);
        }

        if (request.callback) {
          request.callback(/* hasSizeChanged */resize);
        }
      }

      if (minTop != -1) {
        this.setRelayoutTop_(minTop);
      }

      // Execute scroll-adjusting resize requests, if any.
      if (scrollAdjSet.length > 0) {
        this.vsync_.run({
          measure: state => {
            state./*OK*/scrollHeight = this.viewport_./*OK*/getScrollHeight();
            state./*OK*/scrollTop = this.viewport_./*OK*/getScrollTop();
          },
          mutate: state => {
            let minTop = -1;
            scrollAdjSet.forEach(request => {
              const box = request.resource.getLayoutBox();
              minTop = minTop == -1 ? box.top : Math.min(minTop, box.top);
              request.resource./*OK*/changeSize(
                  request.newHeight, request.newWidth);
              if (request.callback) {
                request.callback(/* hasSizeChanged */true);
              }
            });
            if (minTop != -1) {
              this.setRelayoutTop_(minTop);
            }
            // Sync is necessary here to avoid UI jump in the next frame.
            const newScrollHeight = this.viewport_./*OK*/getScrollHeight();
            if (newScrollHeight > state./*OK*/scrollHeight) {
              this.viewport_.setScrollTop(state./*OK*/scrollTop +
                  (newScrollHeight - state./*OK*/scrollHeight));
            }
          },
        }, {});
      }
    }
  }

  /**
   * @param {number} relayoutTop
   * @private
   */
  setRelayoutTop_(relayoutTop) {
    if (this.relayoutTop_ == -1) {
      this.relayoutTop_ = relayoutTop;
    } else {
      this.relayoutTop_ = Math.min(relayoutTop, this.relayoutTop_);
    }
  }

  /**
   * Reschedules change size request when an overflown element is activated.
   * @param {!Element} element
   * @private
   */
  checkPendingChangeSize_(element) {
    const resourceElement = closest(element,
        el => !!Resource.forElementOptional(el));
    if (!resourceElement) {
      return;
    }
    const resource = Resource.forElement(resourceElement);
    const pendingChangeSize = resource.getPendingChangeSize();
    if (pendingChangeSize !== undefined) {
      this.scheduleChangeSize_(resource, pendingChangeSize.height,
          pendingChangeSize.width, /* force */ true);
    }
  }

  /**
   * Discovers work that needs to be done since the last pass. If viewport
   * has changed, it will try to build new elements, measure changed elements,
   * and schedule layouts and preloads within a reasonable distance of the
   * current viewport. Finally, this process also updates inViewport state
   * of changed elements.
   *
   * Layouts and preloads are not executed immediately, but instead scheduled
   * in the queue with different priorities.
   *
   * @private
   */
  discoverWork_() {

    // TODO(dvoytenko): vsync separation may be needed for different phases

    const now = Date.now();

    // Ensure all resources layout phase complete; when relayoutAll is requested
    // force re-layout.
    const relayoutAll = this.relayoutAll_;
    this.relayoutAll_ = false;
    const relayoutTop = this.relayoutTop_;
    this.relayoutTop_ = -1;

    // Phase 1: Build and relayout as needed. All mutations happen here.
    let relayoutCount = 0;
    let remeasureCount = 0;
    for (let i = 0; i < this.resources_.length; i++) {
      const r = this.resources_[i];
      if (r.getState() == ResourceState.NOT_BUILT && !r.isBlacklisted()) {
        this.buildOrScheduleBuildForResource_(r, /* checkForDupes */ true,
            /* scheduleWhenBuilt */ false);
      }
      if (relayoutAll || r.getState() == ResourceState.NOT_LAID_OUT) {
        r.applySizesAndMediaQuery();
        relayoutCount++;
      }
      if (r.isMeasureRequested()) {
        remeasureCount++;
      }
    }

    // Phase 2: Remeasure if there were any relayouts. Unfortunately, currently
    // there's no way to optimize this. All reads happen here.
    let toUnload;
    if (relayoutCount > 0 || remeasureCount > 0 ||
            relayoutAll || relayoutTop != -1) {
      for (let i = 0; i < this.resources_.length; i++) {
        const r = this.resources_[i];
        if (r.getState() == ResourceState.NOT_BUILT || r.hasOwner()) {
          continue;
        }
        if (relayoutAll ||
                r.getState() == ResourceState.NOT_LAID_OUT ||
                r.isMeasureRequested() ||
                relayoutTop != -1 && r.getLayoutBox().bottom >= relayoutTop) {
          const wasDisplayed = r.isDisplayed();
          r.measure();
          if (wasDisplayed && !r.isDisplayed()) {
            if (!toUnload) {
              toUnload = [];
            }
            toUnload.push(r);
          }
        }
      }
    }

    // Unload all in one cycle.
    if (toUnload) {
      this.vsync_.mutate(() => {
        toUnload.forEach(r => {
          r.unload();
          this.cleanupTasks_(r);
        });
      });
    }

    const viewportRect = this.viewport_.getRect();
    // Load viewport = viewport + 3x up/down when document is visible or
    // depending on prerenderSize in pre-render mode.
    let loadRect;
    if (this.visible_) {
      loadRect = expandLayoutRect(viewportRect, 0.25, 2);
    } else if (this.prerenderSize_ > 0) {
      loadRect = expandLayoutRect(viewportRect, 0, this.prerenderSize_ - 1);
    } else {
      loadRect = null;
    }

    const visibleRect = this.visible_
      // When the doc is visible, consider the viewport to be 25% larger,
      // to minimize effect from small scrolling and notify things that
      // they are in viewport just before they are actually visible.
      ? expandLayoutRect(viewportRect, 0.25, 0.25)
      : viewportRect;

    // Phase 3: Trigger "viewport enter/exit" events.
    for (let i = 0; i < this.resources_.length; i++) {
      const r = this.resources_[i];
      if (r.getState() == ResourceState.NOT_BUILT || r.hasOwner()) {
        continue;
      }
      // Note that when the document is not visible, neither are any of its
      // elements to reduce CPU cycles.
      // TODO(dvoytenko, #3434): Reimplement the use of `isFixed` with
      // layers. This is currently a short-term fix to the problem that
      // the fixed elements get incorrect top coord.
      const shouldBeInViewport = (this.visible_ && r.isDisplayed() &&
          r.overlaps(visibleRect));
      r.setInViewport(shouldBeInViewport);
    }

    // Phase 4: Schedule elements for layout within a reasonable distance from
    // current viewport.
    if (loadRect) {
      for (let i = 0; i < this.resources_.length; i++) {
        const r = this.resources_[i];
        if (r.getState() != ResourceState.READY_FOR_LAYOUT || r.hasOwner()) {
          continue;
        }
        // TODO(dvoytenko, #3434): Reimplement the use of `isFixed` with
        // layers. This is currently a short-term fix to the problem that
        // the fixed elements get incorrect top coord.
        if (r.isDisplayed() && r.overlaps(loadRect)) {
          this.scheduleLayoutOrPreload_(r, /* layout */ true);
        }
      }
    }

    // Phase 5: Idle layout: layout more if we are otherwise not doing much.
    // TODO(dvoytenko): document/estimate IDLE timeouts and other constants
    if (this.visible_ &&
          this.exec_.getSize() == 0 &&
          this.queue_.getSize() == 0 &&
          now > this.exec_.getLastDequeueTime() + 5000) {
      let idleScheduledCount = 0;
      for (let i = 0; i < this.resources_.length; i++) {
        const r = this.resources_[i];
        if (r.getState() == ResourceState.READY_FOR_LAYOUT &&
                !r.hasOwner() && r.isDisplayed()) {
          dev().fine(TAG_, 'idle layout:', r.debugid);
          this.scheduleLayoutOrPreload_(r, /* layout */ false);
          idleScheduledCount++;
          if (idleScheduledCount >= 4) {
            break;
          }
        }
      }
    }
  }

  /**
   * Dequeues layout and preload tasks from the queue and initiates their
   * execution.
   *
   * There are two main drivers to dequeueing: a task's score and timeout. The
   * score is built based on the resource's priority and viewport location
   * (see {@link calcTaskScore_}). Timeout depends on the priority and age
   * of tasks currently in the execution pool (see {@link calcTaskTimeout_}).
   *
   * @return {!time}
   * @private
   */
  work_() {
    const now = Date.now();
    const visibility = this.viewer_.getVisibilityState();

    let timeout = -1;
    let task = this.queue_.peek(this.boundTaskScorer_);
    while (task) {
      timeout = this.calcTaskTimeout_(task);
      dev().fine(TAG_, 'peek from queue:', task.id,
          'sched at', task.scheduleTime,
          'score', this.boundTaskScorer_(task),
          'timeout', timeout);
      if (timeout > 16) {
        break;
      }

      this.queue_.dequeue(task);

      // Do not override a task in execution. This task will have to wait
      // until the current one finished the execution.
      const executing = this.exec_.getTaskById(task.id);
      if (executing) {
        // Reschedule post execution.
        const reschedule = this.reschedule_.bind(this, task);
        executing.promise.then(reschedule, reschedule);
      } else {
        task.promise = task.callback(visibility == 'visible');
        task.startTime = now;
        dev().fine(TAG_, 'exec:', task.id, 'at', task.startTime);
        this.exec_.enqueue(task);
        task.promise.then(this.taskComplete_.bind(this, task, true),
            this.taskComplete_.bind(this, task, false))
            .catch(/** @type {function (*)} */ (reportError));
      }

      task = this.queue_.peek(this.boundTaskScorer_);
      timeout = -1;
    }

    dev().fine(TAG_, 'queue size:', this.queue_.getSize());
    dev().fine(TAG_, 'exec size:', this.exec_.getSize());

    if (timeout >= 0) {
      // Still tasks in the queue, but we took too much time.
      // Schedule the next work pass.
      return timeout;
    }

    // No tasks left in the queue.
    // Schedule the next idle pass.
    let nextPassDelay = (now - this.exec_.getLastDequeueTime()) * 2;
    nextPassDelay = Math.max(Math.min(30000, nextPassDelay), 5000);
    return nextPassDelay;
  }

  /**
   * Calculates the task's score. A task with the lowest score will be dequeued
   * from the queue the first.
   *
   * There are three components of the score: element's priority, operation or
   * offset priority and viewport priority.
   *
   * Element's priority is constant of the element's name. E.g. amp-img has a
   * priority of 0, while amp-ad has a priority of 2.
   *
   * The operation (offset) priority is the priority of the task. A layout is
   * a high-priority task while preload is a lower-priority task.
   *
   * Viewport priority is a function of the distance of the element from the
   * currently visible viewports. The elements in the visible viewport get
   * higher priority and further away from the viewport get lower priority.
   * This priority also depends on whether or not the user is scrolling towards
   * this element or away from it.
   *
   * @param {!./task-queue.TaskDef} task
   * @return {number}
   * @private
   */
  calcTaskScore_(task) {
    const viewport = this.viewport_.getRect();
    const box = task.resource.getLayoutBox();
    let posPriority = Math.floor((box.top - viewport.top) / viewport.height);
    if (Math.sign(posPriority) != this.getScrollDirection()) {
      posPriority *= 2;
    }
    posPriority = Math.abs(posPriority);
    return task.priority * PRIORITY_BASE_ + posPriority;
  }

  /**
   * Calculates the timeout of a task. The timeout depends on two main factors:
   * the priorities of the tasks currently in the execution pool and their age.
   * The timeout is calculated against each task in the execution pool and the
   * maximum value is returned.
   *
   * A task is penalized with higher timeout values when it's lower in priority
   * than the task in the execution pool. However, this penalty is judged
   * against the age of the executing task. If it has been in executing for
   * some time, the penalty is reduced.
   *
   * @param {!./task-queue.TaskDef} task
   * @private
   */
  calcTaskTimeout_(task) {
    const now = Date.now();

    if (this.exec_.getSize() == 0) {
      // If we've never been visible, return 0. This follows the previous
      // behavior of not delaying tasks when there's nothing to do.
      if (this.firstVisibleTime_ === -1) {
        return 0;
      }

      // Scale off the first visible time, so penalized tasks must wait a
      // second or two to run. After we have been visible for a time, we no
      // longer have to wait.
      const penalty = task.priority * PRIORITY_PENALTY_TIME_;
      return Math.max(penalty - (now - this.firstVisibleTime_), 0);
    }

    let timeout = 0;
    this.exec_.forEach(other => {
      // Higher priority tasks get the head start. Currently 500ms per a drop
      // in priority (note that priority is 10-based).
      const penalty = Math.max((task.priority - other.priority) *
          PRIORITY_PENALTY_TIME_, 0);
      // TODO(dvoytenko): Consider running total and not maximum.
      timeout = Math.max(timeout, penalty - (now - other.startTime));
    });

    return timeout;
  }

  /**
   * @param {!./task-queue.TaskDef} task
   * @private
   */
  reschedule_(task) {
    if (!this.queue_.getTaskById(task.id)) {
      this.queue_.enqueue(task);
    }
  }

  /**
   * @param {!./task-queue.TaskDef} task
   * @param {boolean} success
   * @param {*=} opt_reason
   * @return {!Promise|undefined}
   * @private
   */
  taskComplete_(task, success, opt_reason) {
    this.exec_.dequeue(task);
    this.schedulePass(POST_TASK_PASS_DELAY_);
    if (!success) {
      dev().info(TAG_, 'task failed:',
          task.id, task.resource.debugid, opt_reason);
      return Promise.reject(opt_reason);
    }
  }

  /**
   * Schedules change of the element's height.
   * @param {!Resource} resource
   * @param {number|undefined} newHeight
   * @param {number|undefined} newWidth
   * @param {boolean} force
   * @param {function(boolean)=} opt_callback A callback function
   * @private
   */
  scheduleChangeSize_(resource, newHeight, newWidth, force,
      opt_callback) {
    if (resource.hasBeenMeasured()) {
      this.completeScheduleChangeSize_(resource, newHeight, newWidth, force,
          opt_callback);
    } else {
      // This is a rare case since most of times the element itself schedules
      // resize requests. However, this case is possible when another element
      // requests resize of a controlled element.
      this.vsync_.measure(() => {
        resource.measure();
        this.completeScheduleChangeSize_(resource, newHeight, newWidth, force,
            opt_callback);
      });
    }
  }

  /**
   * @param {!Resource} resource
   * @param {number|undefined} newHeight
   * @param {number|undefined} newWidth
   * @param {boolean} force
   * @param {function(boolean)=} opt_callback A callback function
   * @private
   */
  completeScheduleChangeSize_(resource, newHeight, newWidth, force,
      opt_callback) {
    resource.resetPendingChangeSize();
    const layoutBox = resource.getLayoutBox();
    if ((newHeight === undefined || newHeight == layoutBox.height) &&
        (newWidth === undefined || newWidth == layoutBox.width)) {
      if (newHeight === undefined && newWidth === undefined) {
        dev().error(
            TAG_, 'attempting to change size with undefined dimensions',
            resource.debugid);
      }
      // Nothing to do.
      if (opt_callback) {
        opt_callback(/* success */ true);
      }
      return;
    }

    let request = null;
    for (let i = 0; i < this.requestsChangeSize_.length; i++) {
      if (this.requestsChangeSize_[i].resource == resource) {
        request = this.requestsChangeSize_[i];
        break;
      }
    }

    if (request) {
      request.newHeight = newHeight;
      request.newWidth = newWidth;
      request.force = force || request.force;
      request.callback = opt_callback;
    } else {
      this.requestsChangeSize_.push(/** {!ChangeSizeRequestDef} */{
        resource,
        newHeight,
        newWidth,
        force,
        callback: opt_callback,
      });
    }
    this.schedulePassVsync();
  }

  /**
   * Schedules deferred mutate.
   * @param {!Resource} resource
   * @param {!Function} callback
   * @private
   */
  scheduleDeferredMutate_(resource, callback) {
    this.deferredMutates_.push(callback);
  }

  /**
   * Schedules layout or preload for the specified resource.
   * @param {!Resource} resource
   * @param {boolean} layout
   * @param {number=} opt_parentPriority
   * @private
   */
  scheduleLayoutOrPreload_(resource, layout, opt_parentPriority) {
    dev().assert(resource.getState() != ResourceState.NOT_BUILT &&
        resource.isDisplayed(),
        'Not ready for layout: %s (%s)',
        resource.debugid, resource.getState());

    // Don't schedule elements when we're not visible, or in prerender mode
    // (and they can't prerender).
    if (!this.visible_) {
      if (this.viewer_.getVisibilityState() != VisibilityState.PRERENDER) {
        return;
      } else if (!resource.prerenderAllowed()) {
        return;
      }
    }

    if (!resource.isInViewport() && !resource.renderOutsideViewport()) {
      return;
    }
    if (layout) {
      this.schedule_(resource,
          LAYOUT_TASK_ID_, LAYOUT_TASK_OFFSET_,
          opt_parentPriority || 0,
          resource.startLayout.bind(resource));
    } else {
      this.schedule_(resource,
          PRELOAD_TASK_ID_, PRELOAD_TASK_OFFSET_,
          opt_parentPriority || 0,
          resource.startLayout.bind(resource));
    }
  }

  /**
   * Schedules layout or preload for the sub-resources of the specified
   * resource.
   * @param {!Resource} parentResource
   * @param {boolean} layout
   * @param {!Array<!Element>} subElements
   * @private
   */
  scheduleLayoutOrPreloadForSubresources_(parentResource, layout, subElements) {
    const resources = [];
    this.discoverResourcesForArray_(parentResource, subElements, resource => {
      if (resource.getState() != ResourceState.NOT_BUILT) {
        resources.push(resource);
      }
    });
    if (resources.length > 0) {
      resources.forEach(resource => {
        resource.measure();
        if (resource.getState() == ResourceState.READY_FOR_LAYOUT &&
                resource.isDisplayed()) {
          this.scheduleLayoutOrPreload_(resource, layout,
              parentResource.getPriority());
        }
      });
    }
  }

  /**
   * Schedules a task.
   * @param {!Resource} resource
   * @param {string} localId
   * @param {number} priorityOffset
   * @param {number} parentPriority
   * @param {function(boolean):!Promise} callback
   * @private
   */
  schedule_(resource, localId, priorityOffset, parentPriority, callback) {
    const taskId = resource.getTaskId(localId);

    const task = {
      id: taskId,
      resource,
      priority: Math.max(resource.getPriority(), parentPriority) +
          priorityOffset,
      callback,
      scheduleTime: Date.now(),
      startTime: 0,
      promise: null,
    };
    dev().fine(TAG_, 'schedule:', task.id, 'at', task.scheduleTime);

    // Only schedule a new task if there's no one enqueued yet or if this task
    // has a higher priority.
    const queued = this.queue_.getTaskById(taskId);
    if (!queued || task.priority < queued.priority) {
      if (queued) {
        this.queue_.dequeue(queued);
      }
      this.queue_.enqueue(task);
      this.schedulePass(this.calcTaskTimeout_(task));
    }
    task.resource.layoutScheduled();
  }

  /**
   * Updates inViewport state for the specified sub-resources of a resource.
   * @param {!Resource} parentResource
   * @param {!Array<!Element>} subElements
   * @param {boolean} inLocalViewport
   * @private
   */
  updateInViewportForSubresources_(parentResource, subElements,
      inLocalViewport) {
    const inViewport = parentResource.isInViewport() && inLocalViewport;
    this.discoverResourcesForArray_(parentResource, subElements, resource => {
      resource.setInViewport(inViewport);
    });
  }

  /**
   * Finds resources within the parent resource's shallow subtree.
   * @param {!Resource} parentResource
   * @param {!Array<!Element>} elements
   * @param {function(!Resource)} callback
   */
  discoverResourcesForArray_(parentResource, elements, callback) {
    elements.forEach(element => {
      dev().assert(parentResource.element.contains(element));
      this.discoverResourcesForElement_(element, callback);
    });
  }

  /**
   * @param {!Element} element
   * @param {function(!Resource)} callback
   */
  discoverResourcesForElement_(element, callback) {
    // Breadth-first search.
    if (element.classList.contains('-amp-element')) {
      callback(Resource.forElement(element));
      // Also schedule amp-element that is a placeholder for the element.
      const placeholder = element.getPlaceholder();
      if (placeholder) {
        this.discoverResourcesForElement_(placeholder, callback);
      }
    } else {
      const ampElements = element.getElementsByClassName('-amp-element');
      const seen = [];
      for (let i = 0; i < ampElements.length; i++) {
        const ampElement = ampElements[i];
        let covered = false;
        for (let j = 0; j < seen.length; j++) {
          if (seen[j].contains(ampElement)) {
            covered = true;
            break;
          }
        }
        if (!covered) {
          seen.push(ampElement);
          callback(Resource.forElement(ampElement));
        }
      }
    }
  }

  /**
   * Calls iterator on each sub-resource
   * @param {!FiniteStateMachine<!VisibilityState>} vsm
   */
  setupVisibilityStateMachine_(vsm) {
    const prerender = VisibilityState.PRERENDER;
    const visible = VisibilityState.VISIBLE;
    const hidden = VisibilityState.HIDDEN;
    const paused = VisibilityState.PAUSED;
    const inactive = VisibilityState.INACTIVE;
    const doPass = () => {
      // If viewport size is 0, the manager will wait for the resize event.
      const viewportSize = this.viewport_.getSize();
      if (viewportSize.height > 0 && viewportSize.width > 0) {
        if (this.hasMutateWork_()) {
          this.mutateWork_();
        }
        this.discoverWork_();
        let delay = this.work_();
        if (this.hasMutateWork_()) {
          // Overflow mutate work.
          delay = Math.min(delay, MUTATE_DEFER_DELAY_);
        }
        if (this.visible_) {
          if (this.schedulePass(delay)) {
            dev().fine(TAG_, 'next pass:', delay);
          } else {
            dev().fine(TAG_, 'pass already scheduled');
          }
        } else {
          dev().fine(TAG_, 'document is not visible: no scheduling');
        }
      }
    };
    const noop = () => {};
    const pause = () => {
      this.resources_.forEach(r => r.pause());
    };
    const unload = () => {
      this.resources_.forEach(r => {
        r.unload();
        this.cleanupTasks_(r);
      });
      this.unselectText();
    };
    const resume = () => {
      this.resources_.forEach(r => r.resume());
      doPass();
    };

    vsm.addTransition(prerender, prerender, doPass);
    vsm.addTransition(prerender, visible, doPass);
    vsm.addTransition(prerender, hidden, doPass);
    vsm.addTransition(prerender, inactive, doPass);
    vsm.addTransition(prerender, paused, doPass);

    vsm.addTransition(visible, visible, doPass);
    vsm.addTransition(visible, hidden, doPass);
    vsm.addTransition(visible, inactive, unload);
    vsm.addTransition(visible, paused, pause);

    vsm.addTransition(hidden, visible, doPass);
    vsm.addTransition(hidden, hidden, doPass);
    vsm.addTransition(hidden, inactive, unload);
    vsm.addTransition(hidden, paused, pause);

    vsm.addTransition(inactive, visible, resume);
    vsm.addTransition(inactive, hidden, resume);
    vsm.addTransition(inactive, inactive, noop);
    vsm.addTransition(inactive, paused, doPass);

    vsm.addTransition(paused, visible, resume);
    vsm.addTransition(paused, hidden, doPass);
    vsm.addTransition(paused, inactive, unload);
    vsm.addTransition(paused, paused, noop);
  }

  /**
   * Unselects any selected text
   */
  unselectText() {
    try {
      this.win.getSelection().removeAllRanges();
    } catch (e) {
      // Selection API not supported.
    }
  }

  /**
   * Cleanup task queues from tasks for elements that has been unloaded.
   * @param {Resource} resource
   * @param {boolean=} opt_removePending Whether to remove from pending
   *     build resources.
   * @private
   */
  cleanupTasks_(resource, opt_removePending) {
    if (resource.getState() == ResourceState.NOT_LAID_OUT) {
      // If the layout promise for this resource has not resolved yet, remove
      // it from the task queues to make sure this resource can be rescheduled
      // for layout again later on.
      // TODO(mkhatib): Think about how this might affect preload tasks once the
      // prerender change is in.
      this.queue_.purge(task => {
        return task.resource == resource;
      });
      this.exec_.purge(task => {
        return task.resource == resource;
      });
      filterSplice(this.requestsChangeSize_, request => {
        return request.resource != resource;
      });
    }

    if (resource.getState() == ResourceState.NOT_BUILT && opt_removePending &&
        this.pendingBuildResources_) {
      const pendingIndex = this.pendingBuildResources_.indexOf(resource);
      if (pendingIndex != -1) {
        this.pendingBuildResources_.splice(pendingIndex, 1);
      }
    }
  }
}


/**
 * @param {!Element|!Array<!Element>} elements
 * @return {!Array<!Element>}
 */
function elements_(elements) {
  return /** @type {!Array<!Element>} */ (
      isArray(elements) ? elements : [elements]);
}



/**
 * The internal structure of a ChangeHeightRequest.
 * @typedef {{
 *   height: (number|undefined),
 *   width: (number|undefined)
 * }}
 */
export let SizeDef;

/**
 * @param {!./ampdoc-impl.AmpDoc} ampdoc
 * @return {!Resources}
 */
export function installResourcesServiceForDoc(ampdoc) {
  return fromClassForDoc(ampdoc, 'resources', Resources);
};<|MERGE_RESOLUTION|>--- conflicted
+++ resolved
@@ -311,11 +311,7 @@
 
   /**
    * Returns the {@link Resource} instance corresponding to the specified AMP
-<<<<<<< HEAD
-   * Element. Return null if no resource is found.
-=======
    * Element. Returns null if no resource is found.
->>>>>>> fe4c03f7
    * @param {!AmpElement} element
    * @return {?Resource}
    */
