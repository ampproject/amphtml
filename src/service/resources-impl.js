--- conflicted
+++ resolved
@@ -307,12 +307,7 @@
       dev().fine(TAG_, 'intersection', inside, outside);
     }
 
-<<<<<<< HEAD
     this.intersectionObserverCallbackFired_ = true;
-=======
-    const promises = entries.map((entry) => {
-      const {boundingClientRect, isIntersecting, target, rootBounds} = entry;
->>>>>>> b6313e37
 
     entries.forEach(entry => {
       const {boundingClientRect, target} = entry;
