/**
 * Copyright 2015 The AMP HTML Authors. All Rights Reserved.
 *
 * Licensed under the Apache License, Version 2.0 (the "License");
 * you may not use this file except in compliance with the License.
 * You may obtain a copy of the License at
 *
 *      http://www.apache.org/licenses/LICENSE-2.0
 *
 * Unless required by applicable law or agreed to in writing, software
 * distributed under the License is distributed on an "AS-IS" BASIS,
 * WITHOUT WARRANTIES OR CONDITIONS OF ANY KIND, either express or implied.
 * See the License for the specific language governing permissions and
 * limitations under the License.
 */

import {Deferred} from '../utils/promise';
import {FiniteStateMachine} from '../finite-state-machine';
import {FocusHistory} from '../focus-history';
import {Pass} from '../pass';
import {Resource, ResourceState} from './resource';
import {Services} from '../services';
import {TaskQueue} from './task-queue';
import {VisibilityState} from '../visibility-state';
import {areMarginsChanged, expandLayoutRect} from '../layout-rect';
import {closest, hasNextNodeInDocumentOrder} from '../dom';
import {computedStyle} from '../style';
import {dev, devAssert, user} from '../log';
import {dict} from '../utils/object';
import {getSourceUrl, isProxyOrigin} from '../url';
import {checkAndFix as ieMediaCheckAndFix} from './ie-media-bug';
import {isBlockedByConsent, reportError} from '../error';
import {isExperimentOn} from '../experiments';
import {loadPromise} from '../event-helper';
import {registerServiceBuilderForDoc} from '../service';
import {remove} from '../utils/array';
import {startupChunk} from '../chunk';

const TAG_ = 'Resources';
const READY_SCAN_SIGNAL_ = 'ready-scan';
const LAYOUT_TASK_ID_ = 'L';
const LAYOUT_TASK_OFFSET_ = 0;
const PRELOAD_TASK_ID_ = 'P';
const PRELOAD_TASK_OFFSET_ = 2;
const PRIORITY_BASE_ = 10;
const PRIORITY_PENALTY_TIME_ = 1000;
const POST_TASK_PASS_DELAY_ = 1000;
const MUTATE_DEFER_DELAY_ = 500;
const FOCUS_HISTORY_TIMEOUT_ = 1000 * 60; // 1min
const FOUR_FRAME_DELAY_ = 70;

/**
 * The internal structure of a ChangeHeightRequest.
 * @typedef {{
 *   newMargins: !../layout-rect.LayoutMarginsChangeDef,
 *   currentMargins: !../layout-rect.LayoutMarginsDef
 * }}
 */
let MarginChangeDef;

/**
 * The internal structure of a ChangeHeightRequest.
 * @typedef {{
 *   resource: !Resource,
 *   newHeight: (number|undefined),
 *   newWidth: (number|undefined),
 *   marginChange: (!MarginChangeDef|undefined),
 *   event: (?Event|undefined),
 *   force: boolean,
 *   callback: (function(boolean)|undefined),
 * }}
 */
let ChangeSizeRequestDef;

/* eslint-disable no-unused-vars */
/**
 * @interface
 */
export class MutatorsDef {
  /**
   * Requests the runtime to change the element's size. When the size is
   * successfully updated then the opt_callback is called.
   * @param {!Element} element
   * @param {number|undefined} newHeight
   * @param {number|undefined} newWidth
   * @param {function()=} opt_callback A callback function.
   * @param {!../layout-rect.LayoutMarginsChangeDef=} opt_newMargins
   */
  changeSize(element, newHeight, newWidth, opt_callback, opt_newMargins) {}

  /**
   * Return a promise that requests the runtime to update the size of
   * this element to the specified value.
   * The runtime will schedule this request and attempt to process it
   * as soon as possible. However, unlike in {@link changeSize}, the runtime
   * may refuse to make a change in which case it will reject promise, call the
   * `overflowCallback` method on the target resource with the height value.
   * Overflow callback is expected to provide the reader with the user action
   * to update the height manually.
   * Note that the runtime does not call the `overflowCallback` method if the
   * requested height is 0 or negative.
   * If the height is successfully updated then the promise is resolved.
   * @param {!Element} element
   * @param {number|undefined} newHeight
   * @param {number|undefined} newWidth
   * @param {!../layout-rect.LayoutMarginsChangeDef=} opt_newMargins
   * @return {!Promise}
   * @param {?Event=} opt_event
   */
  attemptChangeSize(element, newHeight, newWidth, opt_newMargins, opt_event) {}

  /**
   * Expands the element.
   * @param {!Element} element
   */
  expandElement(element) {}

  /**
   * Return a promise that requests runtime to collapse this element.
   * The runtime will schedule this request and first attempt to resize
   * the element to height and width 0. If success runtime will set element
   * display to none, and notify element owner of this collapse.
   * @param {!Element} element
   * @return {!Promise}
   */
  attemptCollapse(element) {}

  /**
   * Collapses the element: ensures that it's `display:none`, notifies its
   * owner and updates the layout box.
   * @param {!Element} element
   */
  collapseElement(element) {}

  /**
   * Runs the specified measure, which is called in the "measure" vsync phase.
   * This is simply a proxy to the privileged vsync service.
   *
   * @param {function()} measurer
   * @return {!Promise}
   */
  measureElement(measurer) {}

  /**
   * Runs the specified mutation on the element and ensures that remeasures and
   * layouts performed for the affected elements.
   *
   * This method should be called whenever a significant mutations are done
   * on the DOM that could affect layout of elements inside this subtree or
   * its siblings. The top-most affected element should be specified as the
   * first argument to this method and all the mutation work should be done
   * in the mutator callback which is called in the "mutation" vsync phase.
   *
   * @param {!Element} element
   * @param {function()} mutator
   * @return {!Promise}
   */
  mutateElement(element, mutator) {}

  /**
   * Runs the specified mutation on the element and ensures that remeasures and
   * layouts performed for the affected elements.
   *
   * This method should be called whenever a significant mutations are done
   * on the DOM that could affect layout of elements inside this subtree or
   * its siblings. The top-most affected element should be specified as the
   * first argument to this method and all the mutation work should be done
   * in the mutator callback which is called in the "mutation" vsync phase.
   *
   * @param {!Element} element
   * @param {?function()} measurer
   * @param {function()} mutator
   * @return {!Promise}
   */
  measureMutateElement(element, measurer, mutator) {}
}

/**
 * @interface
 */
export class ResourcesDef extends MutatorsDef {
  /**
   * Returns a list of resources.
   * @return {!Array<!Resource>}
   * @export
   */
  get() {}

  /**
   * @return {!./ampdoc-impl.AmpDoc}
   */
  getAmpdoc() {}

  /**
   * Returns the {@link Resource} instance corresponding to the specified AMP
   * Element. If no Resource is found, the exception is thrown.
   * @param {!AmpElement} element
   * @return {!Resource}
   */
  getResourceForElement(element) {}

  /**
   * Returns the {@link Resource} instance corresponding to the specified AMP
   * Element. Returns null if no resource is found.
   * @param {!AmpElement} element
   * @return {?Resource}
   */
  getResourceForElementOptional(element) {}

  /**
   * Returns the direction the user last scrolled.
   *  - -1 for scrolling up
   *  - 1 for scrolling down
   *  - Defaults to 1
   * TODO(lannka): this method should not belong to resources.
   * @return {number}
   */
  getScrollDirection() {}

  /**
   * Signals that an element has been added to the DOM. Resources manager
   * will start tracking it from this point on.
   * @param {!AmpElement} element
   */
  add(element) {}

  /**
   * Signals that an element has been upgraded to the DOM. Resources manager
   * will perform build and enable layout/viewport signals for this element.
   * @param {!AmpElement} element
   */
  upgraded(element) {}

  /**
   * Signals that an element has been removed to the DOM. Resources manager
   * will stop tracking it from this point on.
   * @param {!AmpElement} element
   */
  remove(element) {}

  /**
   * Schedules layout or preload for the specified resource.
   * @param {!Resource} resource
   * @param {boolean} layout
   * @param {number=} opt_parentPriority
   * @param {boolean=} opt_forceOutsideViewport
   * @package
   */
  scheduleLayoutOrPreload(
    resource,
    layout,
    opt_parentPriority,
    opt_forceOutsideViewport
  ) {}

  /**
   * Schedules the work pass at the latest with the specified delay.
   * @param {number=} opt_delay
   * @param {boolean=} opt_relayoutAll
   * @return {boolean}
   */
  schedulePass(opt_delay, opt_relayoutAll) {}

  /**
   * Registers a callback to be called when the next pass happens.
   * @param {function()} callback
   */
  onNextPass(callback) {}

  /**
   * @return {!Promise} when first pass executed.
   */
  whenFirstPass() {}

  /**
   * Called when main AMP binary is fully initialized.
   * May never be called in Shadow Mode.
   */
  ampInitComplete() {}

  /**
   * Updates the priority of the resource. If there are tasks currently
   * scheduled, their priority is updated as well.
   * @param {!Element} element
   * @param {number} newLayoutPriority
   */
  updateLayoutPriority(element, newLayoutPriority) {}
}
/* eslint-enable no-unused-vars */

/**
 * @implements {ResourcesDef}
 */
export class Resources {
  /**
   * @param {!./ampdoc-impl.AmpDoc} ampdoc
   */
  constructor(ampdoc) {
    /** @const {!./ampdoc-impl.AmpDoc} */
    this.ampdoc = ampdoc;

    /** @const {!Window} */
    this.win = ampdoc.win;

    /** @const @private {!./viewer-interface.ViewerInterface} */
    this.viewer_ = Services.viewerForDoc(ampdoc);

    /** @private {boolean} */
    this.isRuntimeOn_ = this.viewer_.isRuntimeOn();

    /**
     * Used primarily for testing to allow build phase to proceed.
     * @const @private {boolean}
     */
    this.isBuildOn_ = false;

    /** @private {number} */
    this.resourceIdCounter_ = 0;

    /** @private @const {!Array<!Resource>} */
    this.resources_ = [];

    /** @private {number} */
    this.addCount_ = 0;

    /** @private {number} */
    this.buildAttemptsCount_ = 0;

    /** @private {boolean} */
    this.visible_ = this.viewer_.isVisible();

    /** @private {number} */
    this.prerenderSize_ = this.viewer_.getPrerenderSize();

    /** @private {boolean} */
    this.documentReady_ = false;

    /**
     * We want to do some work in the first pass after
     * the document is ready.
     * @private {boolean}
     */
    this.firstPassAfterDocumentReady_ = true;

    /**
     * Whether AMP has been fully initialized.
     * @private {boolean}
     */
    this.ampInitialized_ = false;

    /**
     * We also adjust the timeout penalty shortly after the first pass.
     * @private {number}
     */
    this.firstVisibleTime_ = -1;

    /** @private {boolean} */
    this.relayoutAll_ = true;

    /**
     * TODO(jridgewell): relayoutTop should be replaced with parent layer
     * dirtying.
     * @private {number}
     */
    this.relayoutTop_ = -1;

    /** @private {time} */
    this.lastScrollTime_ = 0;

    /** @private {number} */
    this.lastVelocity_ = 0;

    /** @const @private {!Pass} */
    this.pass_ = new Pass(this.win, () => this.doPass());

    /** @const @private {!Pass} */
    this.remeasurePass_ = new Pass(this.win, () => {
      this.relayoutAll_ = true;
      this.schedulePass();
    });

    /** @const {!TaskQueue} */
    this.exec_ = new TaskQueue();

    /** @const {!TaskQueue} */
    this.queue_ = new TaskQueue();

    /** @const {!function(./task-queue.TaskDef, !Object<string, *>):number} */
    this.boundTaskScorer_ = this.calcTaskScore_.bind(this);

    /**
     * @private {!Array<!ChangeSizeRequestDef>}
     */
    this.requestsChangeSize_ = [];

    /** @private {?Array<!Resource>} */
    this.pendingBuildResources_ = [];

    /** @private {boolean} */
    this.isCurrentlyBuildingPendingResources_ = false;

    /** @private @const {!./viewport/viewport-interface.ViewportInterface} */
    this.viewport_ = Services.viewportForDoc(this.ampdoc);

    /** @private @const {!./vsync-impl.Vsync} */
    this.vsync_ = Services./*OK*/ vsyncFor(this.win);

    /** @private @const {!FocusHistory} */
    this.activeHistory_ = new FocusHistory(this.win, FOCUS_HISTORY_TIMEOUT_);

    /** @private {boolean} */
    this.vsyncScheduled_ = false;

    /** @private {number} */
    this.contentHeight_ = 0;

    /** @private {boolean} */
    this.maybeChangeHeight_ = false;

    /** @const @private {!Array<function()>} */
    this.passCallbacks_ = [];

    /** @const @private {!Deferred} */
    this.firstPassDone_ = new Deferred();

    /** @private @const {!FiniteStateMachine<!VisibilityState>} */
    this.visibilityStateMachine_ = new FiniteStateMachine(
      this.viewer_.getVisibilityState()
    );

    // When viewport is resized, we have to re-measure all elements.
    this.viewport_.onChanged(event => {
      this.lastScrollTime_ = Date.now();
      this.lastVelocity_ = event.velocity;
      if (event.relayoutAll) {
        this.relayoutAll_ = true;
        this.maybeChangeHeight_ = true;
      }
      this.schedulePass();
    });
    this.viewport_.onScroll(() => {
      this.lastScrollTime_ = Date.now();
    });

    // When document becomes visible, e.g. from "prerender" mode, do a
    // simple pass.
    this.viewer_.onVisibilityChanged(() => {
      if (this.firstVisibleTime_ == -1 && this.viewer_.isVisible()) {
        this.firstVisibleTime_ = Date.now();
      }
      this.schedulePass();
    });

    this.viewer_.onRuntimeState(state => {
      dev().fine(TAG_, 'Runtime state:', state);
      this.isRuntimeOn_ = state;
      this.schedulePass(1);
    });

    this.activeHistory_.onFocus(element => {
      this.checkPendingChangeSize_(element);
    });

    // Schedule initial passes. This must happen in a startup task
    // to avoid blocking body visible.
    startupChunk(this.ampdoc, () => {
      this.setupVisibilityStateMachine_(this.visibilityStateMachine_);
      this.schedulePass(0);
    });

    this.rebuildDomWhenReady_();
  }

  /** @private */
  rebuildDomWhenReady_() {
    // Ensure that we attempt to rebuild things when DOM is ready.
    this.ampdoc.whenReady().then(() => {
      this.documentReady_ = true;
      this.buildReadyResources_();
      this.pendingBuildResources_ = null;
      const fixPromise = ieMediaCheckAndFix(this.win);
      const remeasure = () => this.remeasurePass_.schedule();
      if (fixPromise) {
        fixPromise.then(remeasure);
      } else {
        // No promise means that there's no problem.
        remeasure();
      }
      this.monitorInput_();

      // Safari 10 and under incorrectly estimates font spacing for
      // `@font-face` fonts. This leads to wild measurement errors. The best
      // course of action is to remeasure everything on window.onload or font
      // timeout (3s), whichever is earlier. This has to be done on the global
      // window because this is where the fonts are always added.
      // Unfortunately, `document.fonts.ready` cannot be used here due to
      // https://bugs.webkit.org/show_bug.cgi?id=174030.
      // See https://bugs.webkit.org/show_bug.cgi?id=174031 for more details.
      Promise.race([
        loadPromise(this.win),
        Services.timerFor(this.win).promise(3100),
      ]).then(remeasure);

      // Remeasure the document when all fonts loaded.
      if (
        this.win.document.fonts &&
        this.win.document.fonts.status != 'loaded'
      ) {
        this.win.document.fonts.ready.then(remeasure);
      }
    });
  }

  /** @override */
  get() {
    return this.resources_.slice(0);
  }

  /** @override */
  getAmpdoc() {
    return this.ampdoc;
  }

  /**
   * Returns a subset of resources which are (1) belong to the specified host
   * window, and (2) meet the filterFn given.
   *
   * TODO(lannka): this method should be moved out of resources service.
   * @param {!Window} hostWin
   * @param {function(!Resource):boolean} filterFn
   * @return {!Promise<!Array<!Resource>>}
   */
  getMeasuredResources(hostWin, filterFn) {
    // First, wait for the `ready-scan` signal. Waiting for each element
    // individually is too expensive and `ready-scan` will cover most of
    // the initially parsed elements.
    // TODO(jridgewell): this path should be switched to use a future
    // "layer has been measured" signal.
    return this.ampdoc
      .signals()
      .whenSignal(READY_SCAN_SIGNAL_)
      .then(() => {
        // Second, wait for any left-over elements to complete measuring.
        const measurePromiseArray = [];
        this.resources_.forEach(r => {
          if (!r.hasBeenMeasured() && r.hostWin == hostWin && !r.hasOwner()) {
            measurePromiseArray.push(r.getPageLayoutBoxAsync());
          }
        });
        return Promise.all(measurePromiseArray);
      })
      .then(() =>
        this.resources_.filter(r => {
          return (
            r.hostWin == hostWin &&
            !r.hasOwner() &&
            r.hasBeenMeasured() &&
            filterFn(r)
          );
        })
      );
  }

  /**
   * Returns a subset of resources which are (1) belong to the specified host
   * window, and (2) positioned in the specified rect.
   *
   * TODO(lannka): this method should be moved out of resources service.
   * @param {!Window} hostWin
   * @param {!../layout-rect.LayoutRectDef} rect
   * @param {boolean=} opt_isInPrerender signifies if we are in prerender mode.
   * @return {!Promise<!Array<!Resource>>}
   */
  getResourcesInRect(hostWin, rect, opt_isInPrerender) {
    return this.getMeasuredResources(hostWin, r => {
      // TODO(jridgewell): Remove isFixed check here once the position
      // is calculted correctly in a separate layer for embeds.
      if (
        !r.isDisplayed() ||
        (!r.overlaps(rect) && !r.isFixed()) ||
        (opt_isInPrerender && !r.prerenderAllowed())
      ) {
        return false;
      }
      return true;
    });
  }

  /** @private */
  monitorInput_() {
    const input = Services.inputFor(this.win);
    input.onTouchDetected(detected => {
      this.toggleInputClass_('amp-mode-touch', detected);
    }, true);
    input.onMouseDetected(detected => {
      this.toggleInputClass_('amp-mode-mouse', detected);
    }, true);
    input.onKeyboardStateChanged(active => {
      this.toggleInputClass_('amp-mode-keyboard-active', active);
    }, true);
  }

  /**
   * @param {string} clazz
   * @param {boolean} on
   * @private
   */
  toggleInputClass_(clazz, on) {
    this.ampdoc.waitForBodyOpen().then(body => {
      this.vsync_.mutate(() => {
        body.classList.toggle(clazz, on);
      });
    });
  }

  /** @override */
  getResourceForElement(element) {
    return Resource.forElement(element);
  }

  /** @override */
  getResourceForElementOptional(element) {
    return Resource.forElementOptional(element);
  }

  /** @override */
  getScrollDirection() {
    return Math.sign(this.lastVelocity_) || 1;
  }

  /** @override */
  add(element) {
    // Ensure the viewport is ready to accept the first element.
    this.addCount_++;
    if (this.addCount_ == 1) {
      this.viewport_.ensureReadyForElements();
    }

    // First check if the resource is being reparented and if it requires
    // reconstruction. Only already built elements are eligible.
    let resource = Resource.forElementOptional(element);
    if (
      resource &&
      resource.getState() != ResourceState.NOT_BUILT &&
      !element.reconstructWhenReparented()
    ) {
      resource.requestMeasure();
      dev().fine(TAG_, 'resource reused:', resource.debugid);
    } else {
      // Create and add a new resource.
      resource = new Resource(++this.resourceIdCounter_, element, this);
      dev().fine(TAG_, 'resource added:', resource.debugid);
    }
    this.resources_.push(resource);
    this.remeasurePass_.schedule(1000);
  }

  /**
   * Limits the number of elements being build in pre-render phase to
   * a finite number. Returns false if the number has been reached.
   * @return {boolean}
   */
  isUnderBuildQuota_() {
    // For pre-render we want to limit the amount of CPU used, so we limit
    // the number of elements build. For pre-render to "seem complete"
    // we only need to build elements in the first viewport. We can't know
    // which are actually in the viewport (because the decision is pre-layout,
    // so we use a heuristic instead.
    // Most documents have 10 or less AMP tags. By building 20 we should not
    // change the behavior for the vast majority of docs, and almost always
    // catch everything in the first viewport.
    return this.buildAttemptsCount_ < 20 || this.viewer_.hasBeenVisible();
  }

  /**
   * Builds the element if ready to be built, otherwise adds it to pending
   * resources.
   * @param {!Resource} resource
   * @param {boolean=} checkForDupes
   * @param {boolean=} scheduleWhenBuilt
   * @param {boolean=} force
   * @private
   */
  buildOrScheduleBuildForResource_(
    resource,
    checkForDupes = false,
    scheduleWhenBuilt = true,
    force = false
  ) {
    const buildingEnabled = this.isRuntimeOn_ || this.isBuildOn_;

    // During prerender mode, don't build elements that aren't allowed to be
    // prerendered. This avoids wasting our prerender build quota.
    // See isUnderBuildQuota_() for more details.
    const shouldBuildResource =
      this.viewer_.getVisibilityState() != VisibilityState.PRERENDER ||
      resource.prerenderAllowed();

    if (buildingEnabled && shouldBuildResource) {
      if (this.documentReady_) {
        // Build resource immediately, the document has already been parsed.
        this.buildResourceUnsafe_(resource, scheduleWhenBuilt, force);
      } else if (!resource.isBuilt() && !resource.isBuilding()) {
        if (!checkForDupes || !this.pendingBuildResources_.includes(resource)) {
          // Otherwise add to pending resources and try to build any ready ones.
          this.pendingBuildResources_.push(resource);
          this.buildReadyResources_(scheduleWhenBuilt);
        }
      }
    }
  }

  /**
   * Builds resources that are ready to be built.
   * @param {boolean=} scheduleWhenBuilt
   * @private
   */
  buildReadyResources_(scheduleWhenBuilt = true) {
    // Avoid cases where elements add more elements inside of them
    // and cause an infinite loop of building - see #3354 for details.
    if (this.isCurrentlyBuildingPendingResources_) {
      return;
    }
    try {
      this.isCurrentlyBuildingPendingResources_ = true;
      this.buildReadyResourcesUnsafe_(scheduleWhenBuilt);
    } finally {
      this.isCurrentlyBuildingPendingResources_ = false;
    }
  }

  /**
   * @param {boolean=} scheduleWhenBuilt
   * @private
   */
  buildReadyResourcesUnsafe_(scheduleWhenBuilt = true) {
    // This will loop over all current pending resources and those that
    // get added by other resources build-cycle, this will make sure all
    // elements get a chance to be built.
    for (let i = 0; i < this.pendingBuildResources_.length; i++) {
      const resource = this.pendingBuildResources_[i];
      if (
        this.documentReady_ ||
        hasNextNodeInDocumentOrder(resource.element, this.ampdoc.getRootNode())
      ) {
        // Remove resource before build to remove it from the pending list
        // in either case the build succeed or throws an error.
        this.pendingBuildResources_.splice(i--, 1);
        this.buildResourceUnsafe_(resource, scheduleWhenBuilt);
      }
    }
  }

  /**
   * @param {!Resource} resource
   * @param {boolean} schedulePass
   * @param {boolean=} force
   * @return {?Promise}
   * @private
   */
  buildResourceUnsafe_(resource, schedulePass, force = false) {
    if (!this.isUnderBuildQuota_() && !force) {
      return null;
    }
    const promise = resource.build();
    if (!promise) {
      return null;
    }
    this.buildAttemptsCount_++;
    if (!schedulePass) {
      return promise;
    }
    return promise.then(
      () => this.schedulePass(),
      error => {
        // Build failed: remove the resource. No other state changes are
        // needed.
        this.removeResource_(resource);
        if (!isBlockedByConsent(error)) {
          throw error;
        }
      }
    );
  }

  /** @override */
  remove(element) {
    const resource = Resource.forElementOptional(element);
    if (!resource) {
      return;
    }
    this.removeResource_(resource);
  }

  /**
   * @param {!Resource} resource
   * @private
   */
<<<<<<< HEAD
  removeResource_(resource) {
=======
  removeResource_(resource, opt_disconnect) {
>>>>>>> dfcfae28
    const index = this.resources_.indexOf(resource);
    if (index != -1) {
      this.resources_.splice(index, 1);
    }
    if (resource.isBuilt()) {
      resource.pauseOnRemove();
    }
<<<<<<< HEAD
    this.cleanupTasks_(resource, /* opt_removePending */ true);
    dev().fine(TAG_, 'element removed:', resource.debugid);
  }

  /**
   * Signals that an element has been upgraded to the DOM. Resources manager
   * will perform build and enable layout/viewport signals for this element.
   * @param {!AmpElement} element
   */
  upgraded(element) {
    const resource = Resource.forElement(element);
    this.buildOrScheduleBuildForResource_(resource);
    dev().fine(TAG_, 'element upgraded:', resource.debugid);
  }

  /**
   * Assigns an owner for the specified element. This means that the resources
   * within this element will be managed by the owner and not Resources manager.
   * @param {!Element} element
   * @param {!AmpElement} owner
   * @package
   */
  setOwner(element, owner) {
    Resource.setOwner(element, owner);
  }

  /**
   * Requires the layout of the specified element or top-level sub-elements
   * within.
   * @param {!Element} element
   * @param {number=} opt_parentPriority
   * @return {!Promise}
   * @restricted
   */
  requireLayout(element, opt_parentPriority) {
    const promises = [];
    this.discoverResourcesForElement_(element, resource => {
      if (resource.getState() == ResourceState.LAYOUT_COMPLETE) {
        return;
      }
      if (resource.getState() != ResourceState.LAYOUT_SCHEDULED) {
        promises.push(
          resource.whenBuilt().then(() => {
            resource.measure();
            if (!resource.isDisplayed()) {
              return;
            }
            this.scheduleLayoutOrPreload_(
              resource,
              /* layout */ true,
              opt_parentPriority,
              /* forceOutsideViewport */ true
            );
            return resource.loadedOnce();
          })
        );
      } else if (resource.isDisplayed()) {
        promises.push(resource.loadedOnce());
      }
    });
    return Promise.all(promises);
  }

  /**
   * Schedules layout for the specified sub-elements that are children of the
   * parent element. The parent element may choose to send this signal either
   * because it's an owner (see {@link setOwner}) or because it wants the
   * layouts to be done sooner. In either case, both parent's and children's
   * priority is observed when scheduling this work.
   * @param {!Element} parentElement
   * @param {!Element|!Array<!Element>} subElements
   */
  scheduleLayout(parentElement, subElements) {
    this.scheduleLayoutOrPreloadForSubresources_(
      Resource.forElement(parentElement),
      /* layout */ true,
      elements_(subElements)
    );
  }

  /**
   * Invokes `unload` on the elements' resource which in turn will invoke
   * the `documentBecameInactive` callback on the custom element.
   * Resources that call `schedulePause` must also call `scheduleResume`.
   * @param {!Element} parentElement
   * @param {!Element|!Array<!Element>} subElements
   */
  schedulePause(parentElement, subElements) {
    const parentResource = Resource.forElement(parentElement);
    subElements = elements_(subElements);

    this.discoverResourcesForArray_(parentResource, subElements, resource => {
      resource.pause();
    });
  }

  /**
   * Invokes `resume` on the elements' resource which in turn will invoke
   * `resumeCallback` only on paused custom elements.
   * Resources that call `schedulePause` must also call `scheduleResume`.
   * @param {!Element} parentElement
   * @param {!Element|!Array<!Element>} subElements
   */
  scheduleResume(parentElement, subElements) {
    const parentResource = Resource.forElement(parentElement);
    subElements = elements_(subElements);

    this.discoverResourcesForArray_(parentResource, subElements, resource => {
      resource.resume();
    });
=======
    if (opt_disconnect) {
      resource.disconnect();
    }
    this.cleanupTasks_(resource, /* opt_removePending */ true);
    dev().fine(TAG_, 'element removed:', resource.debugid);
>>>>>>> dfcfae28
  }

  /**
   * Removes all resources belonging to the specified child window.
   * TODO(lannka): this method should not belong to resources.
   * @param {!Window} childWin
   */
  removeForChildWindow(childWin) {
    const toRemove = this.resources_.filter(r => r.hostWin == childWin);
    toRemove.forEach(r => this.removeResource_(r, /* disconnect */ true));
  }

  /** @override */
  upgraded(element) {
    const resource = Resource.forElement(element);
    this.buildOrScheduleBuildForResource_(resource);
    dev().fine(TAG_, 'element upgraded:', resource.debugid);
  }

  /** @override */
  updateLayoutPriority(element, newLayoutPriority) {
    const resource = Resource.forElement(element);

    resource.updateLayoutPriority(newLayoutPriority);

    // Update affected tasks
    this.queue_.forEach(task => {
      if (task.resource == resource) {
        task.priority = newLayoutPriority;
      }
    });

    this.schedulePass();
  }

  /** @override */
  changeSize(element, newHeight, newWidth, opt_callback, opt_newMargins) {
    this.scheduleChangeSize_(
      Resource.forElement(element),
      newHeight,
      newWidth,
      opt_newMargins,
      /* event */ undefined,
      /* force */ true,
      opt_callback
    );
  }

  /** @override */
  attemptChangeSize(element, newHeight, newWidth, opt_newMargins, opt_event) {
    return new Promise((resolve, reject) => {
      this.scheduleChangeSize_(
        Resource.forElement(element),
        newHeight,
        newWidth,
        opt_newMargins,
        opt_event,
        /* force */ false,
        success => {
          if (success) {
            resolve();
          } else {
            reject(new Error('changeSize attempt denied'));
          }
        }
      );
    });
  }

  /** @override */
  measureElement(measurer) {
    return this.vsync_.measurePromise(measurer);
  }

  /** @override */
  mutateElement(element, mutator) {
    return this.measureMutateElement(element, null, mutator);
  }

  /** @override */
  measureMutateElement(element, measurer, mutator) {
    return this.measureMutateElementResources_(element, measurer, mutator);
  }

  /**
   * Handles element mutation (and measurement) APIs in the Resources system.
   *
   * @param {!Element} element
   * @param {?function()} measurer
   * @param {function()} mutator
   * @return {!Promise}
   */
  measureMutateElementResources_(element, measurer, mutator) {
    const calcRelayoutTop = () => {
      const box = this.viewport_.getLayoutRect(element);
      if (box.width != 0 && box.height != 0) {
        return box.top;
      }
      return -1;
    };
    let relayoutTop = -1;
    // TODO(jridgewell): support state
    return this.vsync_.runPromise({
      measure: () => {
        if (measurer) {
          measurer();
        }
        relayoutTop = calcRelayoutTop();
      },
      mutate: () => {
        mutator();

        if (element.classList.contains('i-amphtml-element')) {
          const r = Resource.forElement(element);
          r.requestMeasure();
        }
        const ampElements = element.getElementsByClassName('i-amphtml-element');
        for (let i = 0; i < ampElements.length; i++) {
          const r = Resource.forElement(ampElements[i]);
          r.requestMeasure();
        }
        if (relayoutTop != -1) {
          this.setRelayoutTop_(relayoutTop);
        }
        this.schedulePass(FOUR_FRAME_DELAY_);

        // Need to measure again in case the element has become visible or
        // shifted.
        this.vsync_.measure(() => {
          const updatedRelayoutTop = calcRelayoutTop();
          if (updatedRelayoutTop != -1 && updatedRelayoutTop != relayoutTop) {
            this.setRelayoutTop_(updatedRelayoutTop);
            this.schedulePass(FOUR_FRAME_DELAY_);
          }
          this.maybeChangeHeight_ = true;
        });
      },
    });
  }

  /**
   * Dirties the cached element measurements after a mutation occurs.
   *
   * TODO(jridgewell): This API needs to be audited. Common practice is
   * to pass the amp-element in as the root even though we are only
   * mutating children. If the amp-element is passed, we invalidate
   * everything in the parent layer above it, where only invalidating the
   * amp-element was necessary (only children were mutated, only
   * amp-element's scroll box is affected).
   *
   * @param {!Element} element
   */
  dirtyElement(element) {
    let relayoutAll = false;
    const isAmpElement = element.classList.contains('i-amphtml-element');
    if (isAmpElement) {
      const r = Resource.forElement(element);
      this.setRelayoutTop_(r.getLayoutBox().top);
    } else {
      relayoutAll = true;
    }
    this.schedulePass(FOUR_FRAME_DELAY_, relayoutAll);
  }

  /** @override */
  attemptCollapse(element) {
    return new Promise((resolve, reject) => {
      this.scheduleChangeSize_(
        Resource.forElement(element),
        0,
        0,
        /* newMargin */ undefined,
        /* event */ undefined,
        /* force */ false,
        success => {
          if (success) {
            const resource = Resource.forElement(element);
            resource.completeCollapse();
            resolve();
          } else {
            reject(dev().createExpectedError('collapse attempt denied'));
          }
        }
      );
    });
  }

  /** @override */
  collapseElement(element) {
    const box = this.viewport_.getLayoutRect(element);
    const resource = Resource.forElement(element);
    if (box.width != 0 && box.height != 0) {
      if (isExperimentOn(this.win, 'dirty-collapse-element')) {
        this.dirtyElement(element);
      } else {
        this.setRelayoutTop_(box.top);
      }
    }
    resource.completeCollapse();
    this.schedulePass(FOUR_FRAME_DELAY_);
  }

  /** @override */
  expandElement(element) {
    const resource = Resource.forElement(element);
    resource.completeExpand();

    const owner = resource.getOwner();
    if (owner) {
      owner.expandedCallback(element);
    }

    this.schedulePass(FOUR_FRAME_DELAY_);
  }

  /** @override */
  schedulePass(opt_delay, opt_relayoutAll) {
    if (opt_relayoutAll) {
      this.relayoutAll_ = true;
    }
    return this.pass_.schedule(opt_delay);
  }

  /**
   * Schedules the work pass at the latest with the specified delay.
   * @private
   */
  schedulePassVsync_() {
    if (this.vsyncScheduled_) {
      return;
    }
    this.vsyncScheduled_ = true;
    this.vsync_.mutate(() => this.doPass());
  }

  /** @override */
  ampInitComplete() {
    this.ampInitialized_ = true;
    this.schedulePass();
  }

  /** @override */
  onNextPass(callback) {
    this.passCallbacks_.push(callback);
  }

  /**
   * Runs a pass immediately.
   *
   * @visibleForTesting
   */
  doPass() {
    if (!this.isRuntimeOn_) {
      dev().fine(TAG_, 'runtime is off');
      return;
    }

    this.visible_ = this.viewer_.isVisible();
    this.prerenderSize_ = this.viewer_.getPrerenderSize();

    const firstPassAfterDocumentReady =
      this.documentReady_ && this.firstPassAfterDocumentReady_;
    if (firstPassAfterDocumentReady) {
      this.firstPassAfterDocumentReady_ = false;
      const doc = this.win.document;
      const documentInfo = Services.documentInfoForDoc(this.ampdoc);
      this.viewer_.sendMessage(
        'documentLoaded',
        dict({
          'title': doc.title,
          'sourceUrl': getSourceUrl(this.ampdoc.getUrl()),
          'serverLayout': doc.documentElement.hasAttribute('i-amphtml-element'),
          'linkRels': documentInfo.linkRels,
          'metaTags': documentInfo.metaTags,
        }),
        /* cancelUnsent */ true
      );

      this.contentHeight_ = this.viewport_.getContentHeight();
      this.viewer_.sendMessage(
        'documentHeight',
        dict({'height': this.contentHeight_}),
        /* cancelUnsent */ true
      );
      dev().fine(TAG_, 'document height on load: %s', this.contentHeight_);
    }

    const viewportSize = this.viewport_.getSize();
    dev().fine(
      TAG_,
      'PASS: visible=',
      this.visible_,
      ', relayoutAll=',
      this.relayoutAll_,
      ', relayoutTop=',
      this.relayoutTop_,
      ', viewportSize=',
      viewportSize.width,
      viewportSize.height,
      ', prerenderSize=',
      this.prerenderSize_
    );
    this.pass_.cancel();
    this.vsyncScheduled_ = false;

    this.visibilityStateMachine_.setState(this.viewer_.getVisibilityState());
    if (
      this.documentReady_ &&
      this.ampInitialized_ &&
      !this.ampdoc.signals().get(READY_SCAN_SIGNAL_)
    ) {
      // This signal mainly signifies that most of elements have been measured
      // by now. This is mostly used to avoid measuring too many elements
      // individually. This will be superceeded by layers API, e.g.
      // "layer measured".
      // May not be called in shadow mode.
      this.ampdoc.signals().signal(READY_SCAN_SIGNAL_);
    }

    if (this.maybeChangeHeight_) {
      this.maybeChangeHeight_ = false;
      this.vsync_.measure(() => {
        const measuredContentHeight = this.viewport_.getContentHeight();
        if (measuredContentHeight != this.contentHeight_) {
          this.viewer_.sendMessage(
            'documentHeight',
            dict({'height': measuredContentHeight}),
            /* cancelUnsent */ true
          );
          this.contentHeight_ = measuredContentHeight;
          dev().fine(TAG_, 'document height changed: %s', this.contentHeight_);
          this.viewport_.contentHeightChanged();
        }
      });
    }

    for (let i = 0; i < this.passCallbacks_.length; i++) {
      const fn = this.passCallbacks_[i];
      fn();
    }
    this.passCallbacks_.length = 0;
  }

  /**
   * Returns `true` when there's mutate work currently batched.
   * @return {boolean}
   * @private
   */
  hasMutateWork_() {
    return this.requestsChangeSize_.length > 0;
  }

  /**
   * Performs pre-discovery mutates.
   * @private
   */
  mutateWork_() {
    // Read all necessary data before mutates.
    // The height changing depends largely on the target element's position
    // in the active viewport. When not in prerendering, we also consider the
    // active viewport the part of the visible viewport below 10% from the top
    // and above 25% from the bottom.
    // This is basically the portion of the viewport where the reader is most
    // likely focused right now. The main goal is to avoid drastic UI changes
    // in that part of the content. The elements below the active viewport are
    // freely resized. The elements above the viewport are resized and request
    // scroll adjustment to avoid active viewport changing without user's
    // action. The elements in the active viewport are not resized and instead
    // the overflow callbacks are called.
    const now = Date.now();
    const viewportRect = this.viewport_.getRect();
    const topOffset = viewportRect.height / 10;
    const bottomOffset = viewportRect.height / 10;
    const isScrollingStopped =
      (Math.abs(this.lastVelocity_) < 1e-2 &&
        now - this.lastScrollTime_ > MUTATE_DEFER_DELAY_) ||
      now - this.lastScrollTime_ > MUTATE_DEFER_DELAY_ * 2;

    // TODO(jridgewell, #12780): Update resize rules to account for layers.
    if (this.requestsChangeSize_.length > 0) {
      dev().fine(
        TAG_,
        'change size requests:',
        this.requestsChangeSize_.length
      );
      const requestsChangeSize = this.requestsChangeSize_;
      this.requestsChangeSize_ = [];

      // Find minimum top position and run all mutates.
      let minTop = -1;
      const scrollAdjSet = [];
      let aboveVpHeightChange = 0;
      for (let i = 0; i < requestsChangeSize.length; i++) {
        const request = requestsChangeSize[i];
        const {
          resource,
          event,
        } = /** @type {!ChangeSizeRequestDef} */ (request);
        const box = resource.getLayoutBox();

        let topMarginDiff = 0;
        let bottomMarginDiff = 0;
        let leftMarginDiff = 0;
        let rightMarginDiff = 0;
        let {top: topUnchangedBoundary, bottom: bottomDisplacedBoundary} = box;
        let newMargins = undefined;
        if (request.marginChange) {
          newMargins = request.marginChange.newMargins;
          const margins = request.marginChange.currentMargins;
          if (newMargins.top != undefined) {
            topMarginDiff = newMargins.top - margins.top;
          }
          if (newMargins.bottom != undefined) {
            bottomMarginDiff = newMargins.bottom - margins.bottom;
          }
          if (newMargins.left != undefined) {
            leftMarginDiff = newMargins.left - margins.left;
          }
          if (newMargins.right != undefined) {
            rightMarginDiff = newMargins.right - margins.right;
          }
          if (topMarginDiff) {
            topUnchangedBoundary = box.top - margins.top;
          }
          if (bottomMarginDiff) {
            // The lowest boundary of the element that would appear to be
            // resized as a result of this size change. If the bottom margin is
            // being changed then it is the bottom edge of the margin box,
            // otherwise it is the bottom edge of the layout box as set above.
            bottomDisplacedBoundary = box.bottom + margins.bottom;
          }
        }
        const heightDiff = request.newHeight - box.height;
        const widthDiff = request.newWidth - box.width;

        // Check resize rules. It will either resize element immediately, or
        // wait until scrolling stops or will call the overflow callback.
        let resize = false;
        if (
          heightDiff == 0 &&
          topMarginDiff == 0 &&
          bottomMarginDiff == 0 &&
          widthDiff == 0 &&
          leftMarginDiff == 0 &&
          rightMarginDiff == 0
        ) {
          // 1. Nothing to resize.
        } else if (request.force || !this.visible_) {
          // 2. An immediate execution requested or the document is hidden.
          resize = true;
        } else if (this.activeHistory_.hasDescendantsOf(resource.element)) {
          // 3. Active elements are immediately resized. The assumption is that
          // the resize is triggered by the user action or soon after.
          resize = true;
          if (
            isProxyOrigin(this.win.location) &&
            event &&
            event.userActivation
          ) {
            // Report false positives.
            // TODO(#23926): cleanup once user activation for resize is
            // implemented.
            user().expectedError(TAG_, 'RESIZE_APPROVE');
            if (!event.userActivation.hasBeenActive) {
              user().expectedError(TAG_, 'RESIZE_APPROVE_NOT_ACTIVE');
            }
          }
        } else if (
          topUnchangedBoundary >= viewportRect.bottom - bottomOffset ||
          (topMarginDiff == 0 &&
            box.bottom + Math.min(heightDiff, 0) >=
              viewportRect.bottom - bottomOffset)
        ) {
          // 4. Elements under viewport are resized immediately, but only if
          // an element's boundary is not changed above the viewport after
          // resize.
          resize = true;
        } else if (
          viewportRect.top > 1 &&
          bottomDisplacedBoundary <= viewportRect.top + topOffset
        ) {
          // 5. Elements above the viewport can only be resized if we are able
          // to compensate the height change by setting scrollTop and only if
          // the page has already been scrolled by some amount (1px due to iOS).
          // Otherwise the scrolling might move important things like the menu
          // bar out of the viewport at initial page load.
          if (
            heightDiff < 0 &&
            viewportRect.top + aboveVpHeightChange < -heightDiff
          ) {
            // Do nothing if height abobe viewport height can't compensate
            // height decrease
            continue;
          }
          // Can only resized when scrollinghas stopped,
          // otherwise defer util next cycle.
          if (isScrollingStopped) {
            // These requests will be executed in the next animation cycle and
            // adjust the scroll position.
            aboveVpHeightChange = aboveVpHeightChange + heightDiff;
            scrollAdjSet.push(request);
          } else {
            // Defer till next cycle.
            this.requestsChangeSize_.push(request);
          }
          continue;
        } else if (this.elementNearBottom_(resource, box)) {
          // 6. Elements close to the bottom of the document (not viewport)
          // are resized immediately.
          resize = true;
        } else if (
          heightDiff < 0 ||
          topMarginDiff < 0 ||
          bottomMarginDiff < 0
        ) {
          // 7. The new height (or one of the margins) is smaller than the
          // current one.
        } else if (
          request.newHeight == box.height &&
          this.isWidthOnlyReflowFreeExpansion_(
            resource.element,
            request.newWidth || 0
          )
        ) {
          // 8. Element is in viewport, but this is a width-only expansion that
          // should not cause reflow.
          resize = true;
        } else {
          // 9. Element is in viewport don't resize and try overflow callback
          // instead.
          request.resource.overflowCallback(
            /* overflown */ true,
            request.newHeight,
            request.newWidth,
            newMargins
          );
        }

        if (resize) {
          if (box.top >= 0) {
            minTop = minTop == -1 ? box.top : Math.min(minTop, box.top);
          }
          request.resource./*OK*/ changeSize(
            request.newHeight,
            request.newWidth,
            newMargins
          );
          request.resource.overflowCallback(
            /* overflown */ false,
            request.newHeight,
            request.newWidth,
            newMargins
          );
          this.maybeChangeHeight_ = true;
        }

        if (request.callback) {
          request.callback(/* hasSizeChanged */ resize);
        }
      }

      if (minTop != -1) {
        this.setRelayoutTop_(minTop);
      }

      // Execute scroll-adjusting resize requests, if any.
      if (scrollAdjSet.length > 0) {
        this.vsync_.run(
          {
            measure: state => {
              state./*OK*/ scrollHeight = this.viewport_./*OK*/ getScrollHeight();
              state./*OK*/ scrollTop = this.viewport_./*OK*/ getScrollTop();
            },
            mutate: state => {
              let minTop = -1;
              scrollAdjSet.forEach(request => {
                const box = request.resource.getLayoutBox();
                minTop = minTop == -1 ? box.top : Math.min(minTop, box.top);
                request.resource./*OK*/ changeSize(
                  request.newHeight,
                  request.newWidth,
                  request.marginChange
                    ? request.marginChange.newMargins
                    : undefined
                );
                if (request.callback) {
                  request.callback(/* hasSizeChanged */ true);
                }
              });
              if (minTop != -1) {
                this.setRelayoutTop_(minTop);
              }
              // Sync is necessary here to avoid UI jump in the next frame.
              const newScrollHeight = this.viewport_./*OK*/ getScrollHeight();
              if (newScrollHeight != state./*OK*/ scrollHeight) {
                this.viewport_.setScrollTop(
                  state./*OK*/ scrollTop +
                    (newScrollHeight - state./*OK*/ scrollHeight)
                );
              }
              this.maybeChangeHeight_ = true;
            },
          },
          {}
        );
      }
    }
  }

  /**
   * Returns true if reflow will not be caused by expanding the given element's
   * width to the given amount.
   * @param {!Element} element
   * @param {number} width
   * @return {boolean}
   */
  isWidthOnlyReflowFreeExpansion_(element, width) {
    const parent = element.parentElement;
    // If the element has siblings, it's possible that a width-expansion will
    // cause some of them to be pushed down.
    if (!parent || parent.childElementCount > 1) {
      return false;
    }
    const parentWidth =
      (parent.getImpl && parent.getImpl().getLayoutWidth()) || -1;
    // Reflow will not happen if the parent element is at least as wide as the
    // new width.
    return parentWidth >= width;
  }

  /**
   * Returns true if element is within 15% and 1000px of document bottom.
   * Caller can provide current/initial layout boxes as an optimization.
   * @param {!./resource.Resource} resource
   * @param {!../layout-rect.LayoutRectDef=} opt_layoutBox
   * @param {!../layout-rect.LayoutRectDef=} opt_initialLayoutBox
   * @return {boolean}
   * @private
   */
  elementNearBottom_(resource, opt_layoutBox, opt_initialLayoutBox) {
    const contentHeight = this.viewport_.getContentHeight();
    const threshold = Math.max(contentHeight * 0.85, contentHeight - 1000);

    const box = opt_layoutBox || resource.getLayoutBox();
    const initialBox = opt_initialLayoutBox || resource.getInitialLayoutBox();
    return box.bottom >= threshold || initialBox.bottom >= threshold;
  }

  /**
   * @param {number} relayoutTop
   * @private
   */
  setRelayoutTop_(relayoutTop) {
    if (this.relayoutTop_ == -1) {
      this.relayoutTop_ = relayoutTop;
    } else {
      this.relayoutTop_ = Math.min(relayoutTop, this.relayoutTop_);
    }
  }

  /**
   * Reschedules change size request when an overflown element is activated.
   * @param {!Element} element
   * @private
   */
  checkPendingChangeSize_(element) {
    const resourceElement = closest(
      element,
      el => !!Resource.forElementOptional(el)
    );
    if (!resourceElement) {
      return;
    }
    const resource = Resource.forElement(resourceElement);
    const pendingChangeSize = resource.getPendingChangeSize();
    if (pendingChangeSize !== undefined) {
      this.scheduleChangeSize_(
        resource,
        pendingChangeSize.height,
        pendingChangeSize.width,
        pendingChangeSize.margins,
        /* event */ undefined,
        /* force */ true
      );
    }
  }

  /**
   * Discovers work that needs to be done since the last pass. If viewport
   * has changed, it will try to build new elements, measure changed elements,
   * and schedule layouts and preloads within a reasonable distance of the
   * current viewport. Finally, this process also updates inViewport state
   * of changed elements.
   *
   * Layouts and preloads are not executed immediately, but instead scheduled
   * in the queue with different priorities.
   *
   * @private
   */
  discoverWork_() {
    // TODO(dvoytenko): vsync separation may be needed for different phases

    const now = Date.now();

    // Ensure all resources layout phase complete; when relayoutAll is requested
    // force re-layout.
    const relayoutAll = this.relayoutAll_;
    this.relayoutAll_ = false;
    const relayoutTop = this.relayoutTop_;
    this.relayoutTop_ = -1;

    // Phase 1: Build and relayout as needed. All mutations happen here.
    let relayoutCount = 0;
    let remeasureCount = 0;
    for (let i = 0; i < this.resources_.length; i++) {
      const r = this.resources_[i];
      if (r.getState() == ResourceState.NOT_BUILT && !r.isBuilding()) {
        this.buildOrScheduleBuildForResource_(r, /* checkForDupes */ true);
      }
      if (
        relayoutAll ||
        !r.hasBeenMeasured() ||
        r.getState() == ResourceState.NOT_LAID_OUT
      ) {
        r.applySizesAndMediaQuery();
        relayoutCount++;
      }
      if (r.isMeasureRequested()) {
        remeasureCount++;
      }
    }

    // Phase 2: Remeasure if there were any relayouts. Unfortunately, currently
    // there's no way to optimize this. All reads happen here.
    let toUnload;
    if (
      relayoutCount > 0 ||
      remeasureCount > 0 ||
      relayoutAll ||
      relayoutTop != -1
    ) {
      for (let i = 0; i < this.resources_.length; i++) {
        const r = this.resources_[i];
        if (r.hasOwner() && !r.isMeasureRequested()) {
          // If element has owner, and measure is not requested, do nothing.
          continue;
        }
        if (
          relayoutAll ||
          r.getState() == ResourceState.NOT_LAID_OUT ||
          !r.hasBeenMeasured() ||
          r.isMeasureRequested() ||
          (relayoutTop != -1 && r.getLayoutBox().bottom >= relayoutTop)
        ) {
          const wasDisplayed = r.isDisplayed();
          r.measure();
          if (wasDisplayed && !r.isDisplayed()) {
            if (!toUnload) {
              toUnload = [];
            }
            toUnload.push(r);
          }
        }
      }
    }

    // Unload all in one cycle.
    if (toUnload) {
      this.vsync_.mutate(() => {
        toUnload.forEach(r => {
          r.unload();
          this.cleanupTasks_(r);
        });
      });
    }

    const viewportRect = this.viewport_.getRect();
    // Load viewport = viewport + 3x up/down when document is visible or
    // depending on prerenderSize in pre-render mode.
    let loadRect;
    if (this.visible_) {
      loadRect = expandLayoutRect(viewportRect, 0.25, 2);
    } else if (this.prerenderSize_ > 0) {
      loadRect = expandLayoutRect(viewportRect, 0, this.prerenderSize_ - 1);
    } else {
      loadRect = null;
    }

    const visibleRect = this.visible_
      ? // When the doc is visible, consider the viewport to be 25% larger,
        // to minimize effect from small scrolling and notify things that
        // they are in viewport just before they are actually visible.
        expandLayoutRect(viewportRect, 0.25, 0.25)
      : viewportRect;

    // Phase 3: Trigger "viewport enter/exit" events.
    for (let i = 0; i < this.resources_.length; i++) {
      const r = this.resources_[i];
      if (r.getState() == ResourceState.NOT_BUILT || r.hasOwner()) {
        continue;
      }
      // Note that when the document is not visible, neither are any of its
      // elements to reduce CPU cycles.
      // TODO(dvoytenko, #3434): Reimplement the use of `isFixed` with
      // layers. This is currently a short-term fix to the problem that
      // the fixed elements get incorrect top coord.
      const shouldBeInViewport =
        this.visible_ && r.isDisplayed() && r.overlaps(visibleRect);
      r.setInViewport(shouldBeInViewport);
    }

    // Phase 4: Schedule elements for layout within a reasonable distance from
    // current viewport.
    if (loadRect) {
      for (let i = 0; i < this.resources_.length; i++) {
        const r = this.resources_[i];
        // TODO(dvoytenko): This extra build has to be merged with the
        // scheduleLayoutOrPreload method below.
        // Force build for all resources visible, measured, and in the viewport.
        if (
          !r.isBuilt() &&
          !r.hasOwner() &&
          r.hasBeenMeasured() &&
          r.isDisplayed() &&
          r.overlaps(loadRect)
        ) {
          this.buildOrScheduleBuildForResource_(
            r,
            /* checkForDupes */ true,
            /* scheduleWhenBuilt */ undefined,
            /* force */ true
          );
        }
        if (r.getState() != ResourceState.READY_FOR_LAYOUT || r.hasOwner()) {
          continue;
        }
        // TODO(dvoytenko, #3434): Reimplement the use of `isFixed` with
        // layers. This is currently a short-term fix to the problem that
        // the fixed elements get incorrect top coord.
        if (r.isDisplayed() && r.overlaps(loadRect)) {
          this.scheduleLayoutOrPreload(r, /* layout */ true);
        }
      }
    }

    if (
      this.visible_ &&
      this.exec_.getSize() == 0 &&
      this.queue_.getSize() == 0 &&
      now > this.exec_.getLastDequeueTime() + 5000
    ) {
      // Phase 5: Idle Render Outside Viewport layout: layout up to 4 items
      // with idleRenderOutsideViewport true
      let idleScheduledCount = 0;
      for (
        let i = 0;
        i < this.resources_.length && idleScheduledCount < 4;
        i++
      ) {
        const r = this.resources_[i];
        if (
          r.getState() == ResourceState.READY_FOR_LAYOUT &&
          !r.hasOwner() &&
          r.isDisplayed() &&
          r.idleRenderOutsideViewport()
        ) {
          dev().fine(TAG_, 'idleRenderOutsideViewport layout:', r.debugid);
          this.scheduleLayoutOrPreload(r, /* layout */ false);
          idleScheduledCount++;
        }
      }
      // Phase 6: Idle layout: layout more if we are otherwise not doing much.
      // TODO(dvoytenko): document/estimate IDLE timeouts and other constants
      for (
        let i = 0;
        i < this.resources_.length && idleScheduledCount < 4;
        i++
      ) {
        const r = this.resources_[i];
        if (
          r.getState() == ResourceState.READY_FOR_LAYOUT &&
          !r.hasOwner() &&
          r.isDisplayed()
        ) {
          dev().fine(TAG_, 'idle layout:', r.debugid);
          this.scheduleLayoutOrPreload(r, /* layout */ false);
          idleScheduledCount++;
        }
      }
    }
  }

  /**
   * Dequeues layout and preload tasks from the queue and initiates their
   * execution.
   *
   * There are two main drivers to dequeueing: a task's score and timeout. The
   * score is built based on the resource's priority and viewport location
   * (see {@link calcTaskScore_}). Timeout depends on the priority and age
   * of tasks currently in the execution pool (see {@link calcTaskTimeout_}).
   *
   * @return {!time}
   * @private
   */
  work_() {
    const now = Date.now();

    let timeout = -1;
    const state = Object.create(null);
    let task = this.queue_.peek(this.boundTaskScorer_, state);
    while (task) {
      timeout = this.calcTaskTimeout_(task);
      dev().fine(
        TAG_,
        'peek from queue:',
        task.id,
        'sched at',
        task.scheduleTime,
        'score',
        this.boundTaskScorer_(task, state),
        'timeout',
        timeout
      );
      if (timeout > 16) {
        break;
      }

      this.queue_.dequeue(task);

      // Do not override a task in execution. This task will have to wait
      // until the current one finished the execution.
      const executing = this.exec_.getTaskById(task.id);
      if (executing) {
        // Reschedule post execution.
        const reschedule = this.reschedule_.bind(this, task);
        executing.promise.then(reschedule, reschedule);
      } else {
        task.resource.measure();
        if (this.isLayoutAllowed_(task.resource, task.forceOutsideViewport)) {
          task.promise = task.callback();
          task.startTime = now;
          dev().fine(TAG_, 'exec:', task.id, 'at', task.startTime);
          this.exec_.enqueue(task);
          task.promise
            .then(
              this.taskComplete_.bind(this, task, true),
              this.taskComplete_.bind(this, task, false)
            )
            .catch(/** @type {function (*)} */ (reportError));
        } else {
          dev().fine(TAG_, 'cancelled', task.id);
          task.resource.layoutCanceled();
        }
      }

      task = this.queue_.peek(this.boundTaskScorer_, state);
      timeout = -1;
    }

    dev().fine(TAG_, 'queue size:', this.queue_.getSize());
    dev().fine(TAG_, 'exec size:', this.exec_.getSize());

    if (timeout >= 0) {
      // Still tasks in the queue, but we took too much time.
      // Schedule the next work pass.
      return timeout;
    }

    // No tasks left in the queue.
    // Schedule the next idle pass.
    let nextPassDelay = (now - this.exec_.getLastDequeueTime()) * 2;
    nextPassDelay = Math.max(Math.min(30000, nextPassDelay), 5000);
    return nextPassDelay;
  }

  /**
   * Calculates the task's score. A task with the lowest score will be dequeued
   * from the queue the first.
   *
   * There are three components of the score: element's priority, operation or
   * offset priority and viewport priority.
   *
   * Element's priority is constant of the element's name. E.g. amp-img has a
   * priority of 0, while amp-ad has a priority of 2.
   *
   * The operation (offset) priority is the priority of the task. A layout is
   * a high-priority task while preload is a lower-priority task.
   *
   * Viewport priority is a function of the distance of the element from the
   * currently visible viewports. The elements in the visible viewport get
   * higher priority and further away from the viewport get lower priority.
   * This priority also depends on whether or not the user is scrolling towards
   * this element or away from it.
   *
   * @param {!./task-queue.TaskDef} task
   * @param {!Object<string, *>} unusedCache
   * @return {number}
   * @private
   */
  calcTaskScore_(task, unusedCache) {
    // TODO(jridgewell): these should be taking into account the active
    // scroller, which may not be the root scroller. Maybe a weighted average
    // of "scroller scrolls necessary" to see the element.
    // Demo at https://output.jsbin.com/hicigom/quiet
    const viewport = this.viewport_.getRect();
    const box = task.resource.getLayoutBox();
    let posPriority = Math.floor((box.top - viewport.top) / viewport.height);
    if (Math.sign(posPriority) != this.getScrollDirection()) {
      posPriority *= 2;
    }
    posPriority = Math.abs(posPriority);
    return task.priority * PRIORITY_BASE_ + posPriority;
  }

  /**
   * Calculates the timeout of a task. The timeout depends on two main factors:
   * the priorities of the tasks currently in the execution pool and their age.
   * The timeout is calculated against each task in the execution pool and the
   * maximum value is returned.
   *
   * A task is penalized with higher timeout values when it's lower in priority
   * than the task in the execution pool. However, this penalty is judged
   * against the age of the executing task. If it has been in executing for
   * some time, the penalty is reduced.
   *
   * @param {!./task-queue.TaskDef} task
   * @private
   */
  calcTaskTimeout_(task) {
    const now = Date.now();

    if (this.exec_.getSize() == 0) {
      // If we've never been visible, return 0. This follows the previous
      // behavior of not delaying tasks when there's nothing to do.
      if (this.firstVisibleTime_ === -1) {
        return 0;
      }

      // Scale off the first visible time, so penalized tasks must wait a
      // second or two to run. After we have been visible for a time, we no
      // longer have to wait.
      const penalty = task.priority * PRIORITY_PENALTY_TIME_;
      return Math.max(penalty - (now - this.firstVisibleTime_), 0);
    }

    let timeout = 0;
    this.exec_.forEach(other => {
      // Higher priority tasks get the head start. Currently 500ms per a drop
      // in priority (note that priority is 10-based).
      const penalty = Math.max(
        (task.priority - other.priority) * PRIORITY_PENALTY_TIME_,
        0
      );
      // TODO(dvoytenko): Consider running total and not maximum.
      timeout = Math.max(timeout, penalty - (now - other.startTime));
    });

    return timeout;
  }

  /**
   * @param {!./task-queue.TaskDef} task
   * @private
   */
  reschedule_(task) {
    if (!this.queue_.getTaskById(task.id)) {
      this.queue_.enqueue(task);
    }
  }

  /**
   * @param {!./task-queue.TaskDef} task
   * @param {boolean} success
   * @param {*=} opt_reason
   * @return {!Promise|undefined}
   * @private
   */
  taskComplete_(task, success, opt_reason) {
    this.exec_.dequeue(task);
    this.schedulePass(POST_TASK_PASS_DELAY_);
    if (!success) {
      dev().info(
        TAG_,
        'task failed:',
        task.id,
        task.resource.debugid,
        opt_reason
      );
      return Promise.reject(opt_reason);
    }
  }

  /**
   * Schedules change of the element's height.
   * @param {!Resource} resource
   * @param {number|undefined} newHeight
   * @param {number|undefined} newWidth
   * @param {!../layout-rect.LayoutMarginsChangeDef|undefined} newMargins
   * @param {?Event|undefined} event
   * @param {boolean} force
   * @param {function(boolean)=} opt_callback A callback function
   * @private
   */
  scheduleChangeSize_(
    resource,
    newHeight,
    newWidth,
    newMargins,
    event,
    force,
    opt_callback
  ) {
    if (resource.hasBeenMeasured() && !newMargins) {
      this.completeScheduleChangeSize_(
        resource,
        newHeight,
        newWidth,
        undefined,
        event,
        force,
        opt_callback
      );
    } else {
      // This is a rare case since most of times the element itself schedules
      // resize requests. However, this case is possible when another element
      // requests resize of a controlled element. This also happens when a
      // margin size change is requested, since existing margins have to be
      // measured in this instance.
      this.vsync_.measure(() => {
        if (!resource.hasBeenMeasured()) {
          resource.measure();
        }
        const marginChange = newMargins
          ? {
              newMargins,
              currentMargins: this.getLayoutMargins_(resource),
            }
          : undefined;
        this.completeScheduleChangeSize_(
          resource,
          newHeight,
          newWidth,
          marginChange,
          event,
          force,
          opt_callback
        );
      });
    }
  }

  /**
   * Returns the layout margins for the resource.
   * @param {!Resource} resource
   * @return {!../layout-rect.LayoutMarginsDef}
   * @private
   */
  getLayoutMargins_(resource) {
    const style = computedStyle(this.win, resource.element);
    return {
      top: parseInt(style.marginTop, 10) || 0,
      right: parseInt(style.marginRight, 10) || 0,
      bottom: parseInt(style.marginBottom, 10) || 0,
      left: parseInt(style.marginLeft, 10) || 0,
    };
  }

  /**
   * @param {!Resource} resource
   * @param {number|undefined} newHeight
   * @param {number|undefined} newWidth
   * @param {!MarginChangeDef|undefined} marginChange
   * @param {?Event|undefined} event
   * @param {boolean} force
   * @param {function(boolean)=} opt_callback A callback function
   * @private
   */
  completeScheduleChangeSize_(
    resource,
    newHeight,
    newWidth,
    marginChange,
    event,
    force,
    opt_callback
  ) {
    resource.resetPendingChangeSize();
    const layoutBox = resource.getPageLayoutBox();
    if (
      (newHeight === undefined || newHeight == layoutBox.height) &&
      (newWidth === undefined || newWidth == layoutBox.width) &&
      (marginChange === undefined ||
        !areMarginsChanged(
          marginChange.currentMargins,
          marginChange.newMargins
        ))
    ) {
      if (
        newHeight === undefined &&
        newWidth === undefined &&
        marginChange === undefined
      ) {
        dev().error(
          TAG_,
          'attempting to change size with undefined dimensions',
          resource.debugid
        );
      }
      // Nothing to do.
      if (opt_callback) {
        opt_callback(/* success */ true);
      }
      return;
    }

    let request = null;
    for (let i = 0; i < this.requestsChangeSize_.length; i++) {
      if (this.requestsChangeSize_[i].resource == resource) {
        request = this.requestsChangeSize_[i];
        break;
      }
    }

    if (request) {
      request.newHeight = newHeight;
      request.newWidth = newWidth;
      request.marginChange = marginChange;
      request.event = event;
      request.force = force || request.force;
      request.callback = opt_callback;
    } else {
      this.requestsChangeSize_.push(
        /** {!ChangeSizeRequestDef} */ {
          resource,
          newHeight,
          newWidth,
          marginChange,
          event,
          force,
          callback: opt_callback,
        }
      );
    }
    this.schedulePassVsync_();
  }

  /**
   * Returns whether the resource should be preloaded at this time.
   * The element must be measured by this time.
   * @param {!Resource} resource
   * @param {boolean} forceOutsideViewport
   * @return {boolean}
   * @private
   */
  isLayoutAllowed_(resource, forceOutsideViewport) {
    // Only built and displayed elements can be loaded.
    if (
      resource.getState() == ResourceState.NOT_BUILT ||
      !resource.isDisplayed()
    ) {
      return false;
    }

    // Don't schedule elements when we're not visible, or in prerender mode
    // (and they can't prerender).
    if (!this.visible_) {
      if (
        this.viewer_.getVisibilityState() != VisibilityState.PRERENDER ||
        !resource.prerenderAllowed()
      ) {
        return false;
      }
    }

    // The element has to be in its rendering corridor.
    if (
      !forceOutsideViewport &&
      !resource.isInViewport() &&
      !resource.renderOutsideViewport() &&
      !resource.idleRenderOutsideViewport()
    ) {
      return false;
    }

    return true;
  }

  /** @override */
  scheduleLayoutOrPreload(
    resource,
    layout,
    opt_parentPriority,
    opt_forceOutsideViewport
  ) {
    devAssert(
      resource.getState() != ResourceState.NOT_BUILT && resource.isDisplayed(),
      'Not ready for layout: %s (%s)',
      resource.debugid,
      resource.getState()
    );
    const forceOutsideViewport = opt_forceOutsideViewport || false;
    if (!this.isLayoutAllowed_(resource, forceOutsideViewport)) {
      return;
    }

    if (layout) {
      this.schedule_(
        resource,
        LAYOUT_TASK_ID_,
        LAYOUT_TASK_OFFSET_,
        opt_parentPriority || 0,
        forceOutsideViewport,
        resource.startLayout.bind(resource)
      );
    } else {
      this.schedule_(
        resource,
        PRELOAD_TASK_ID_,
        PRELOAD_TASK_OFFSET_,
        opt_parentPriority || 0,
        forceOutsideViewport,
        resource.startLayout.bind(resource)
      );
    }
  }

  /**
   * Schedules a task.
   * @param {!Resource} resource
   * @param {string} localId
   * @param {number} priorityOffset
   * @param {number} parentPriority
   * @param {boolean} forceOutsideViewport
   * @param {function():!Promise} callback
   * @private
   */
  schedule_(
    resource,
    localId,
    priorityOffset,
    parentPriority,
    forceOutsideViewport,
    callback
  ) {
    const taskId = resource.getTaskId(localId);

    const task = {
      id: taskId,
      resource,
      priority:
        Math.max(resource.getLayoutPriority(), parentPriority) + priorityOffset,
      forceOutsideViewport,
      callback,
      scheduleTime: Date.now(),
      startTime: 0,
      promise: null,
    };
    dev().fine(TAG_, 'schedule:', task.id, 'at', task.scheduleTime);

    // Only schedule a new task if there's no one enqueued yet or if this task
    // has a higher priority.
    const queued = this.queue_.getTaskById(taskId);
    if (!queued || task.priority < queued.priority) {
      if (queued) {
        this.queue_.dequeue(queued);
      }
      this.queue_.enqueue(task);
      this.schedulePass(this.calcTaskTimeout_(task));
    }
    task.resource.layoutScheduled(task.scheduleTime);
  }

  /**
   * @return {!Promise} when first pass executed.
   */
  whenFirstPass() {
    return this.firstPassDone_.promise;
  }

  /**
   * Calls iterator on each sub-resource
   * @param {!FiniteStateMachine<!VisibilityState>} vsm
   */
  setupVisibilityStateMachine_(vsm) {
    const {
      PRERENDER: prerender,
      VISIBLE: visible,
      HIDDEN: hidden,
      PAUSED: paused,
      INACTIVE: inactive,
    } = VisibilityState;
    const doPass = () => {
      // If viewport size is 0, the manager will wait for the resize event.
      const viewportSize = this.viewport_.getSize();
      if (viewportSize.height > 0 && viewportSize.width > 0) {
        if (this.hasMutateWork_()) {
          this.mutateWork_();
        }
        this.discoverWork_();
        let delay = this.work_();
        if (this.hasMutateWork_()) {
          // Overflow mutate work.
          delay = Math.min(delay, MUTATE_DEFER_DELAY_);
        }
        if (this.visible_) {
          if (this.schedulePass(delay)) {
            dev().fine(TAG_, 'next pass:', delay);
          } else {
            dev().fine(TAG_, 'pass already scheduled');
          }
        } else {
          dev().fine(TAG_, 'document is not visible: no scheduling');
        }
        this.firstPassDone_.resolve();
      }
    };
    const noop = () => {};
    const pause = () => {
      this.resources_.forEach(r => r.pause());
    };
    const unload = () => {
      this.resources_.forEach(r => {
        r.unload();
        this.cleanupTasks_(r);
      });
      this.unselectText_();
    };
    const resume = () => {
      this.resources_.forEach(r => r.resume());
      doPass();
    };

    vsm.addTransition(prerender, prerender, doPass);
    vsm.addTransition(prerender, visible, doPass);
    vsm.addTransition(prerender, hidden, doPass);
    vsm.addTransition(prerender, inactive, doPass);
    vsm.addTransition(prerender, paused, doPass);

    vsm.addTransition(visible, visible, doPass);
    vsm.addTransition(visible, hidden, doPass);
    vsm.addTransition(visible, inactive, unload);
    vsm.addTransition(visible, paused, pause);

    vsm.addTransition(hidden, visible, doPass);
    vsm.addTransition(hidden, hidden, doPass);
    vsm.addTransition(hidden, inactive, unload);
    vsm.addTransition(hidden, paused, pause);

    vsm.addTransition(inactive, visible, resume);
    vsm.addTransition(inactive, hidden, resume);
    vsm.addTransition(inactive, inactive, noop);
    vsm.addTransition(inactive, paused, doPass);

    vsm.addTransition(paused, visible, resume);
    vsm.addTransition(paused, hidden, doPass);
    vsm.addTransition(paused, inactive, unload);
    vsm.addTransition(paused, paused, noop);
  }

  /**
   * Unselects any selected text
   * @private
   */
  unselectText_() {
    try {
      this.win.getSelection().removeAllRanges();
    } catch (e) {
      // Selection API not supported.
    }
  }

  /**
   * Cleanup task queues from tasks for elements that has been unloaded.
   * @param {Resource} resource
   * @param {boolean=} opt_removePending Whether to remove from pending
   *     build resources.
   * @private
   */
  cleanupTasks_(resource, opt_removePending) {
    if (resource.getState() == ResourceState.NOT_LAID_OUT) {
      // If the layout promise for this resource has not resolved yet, remove
      // it from the task queues to make sure this resource can be rescheduled
      // for layout again later on.
      // TODO(mkhatib): Think about how this might affect preload tasks once the
      // prerender change is in.
      this.queue_.purge(task => {
        return task.resource == resource;
      });
      this.exec_.purge(task => {
        return task.resource == resource;
      });
      remove(this.requestsChangeSize_, request => {
        return request.resource === resource;
      });
    }

    if (
      resource.getState() == ResourceState.NOT_BUILT &&
      opt_removePending &&
      this.pendingBuildResources_
    ) {
      const pendingIndex = this.pendingBuildResources_.indexOf(resource);
      if (pendingIndex != -1) {
        this.pendingBuildResources_.splice(pendingIndex, 1);
      }
    }
  }
}

/**
 * The internal structure of a ChangeHeightRequest.
 * @typedef {{
 *   height: (number|undefined),
 *   width: (number|undefined),
 *   margins: (!../layout-rect.LayoutMarginsChangeDef|undefined)
 * }}
 */
export let SizeDef;

/**
 * @param {!./ampdoc-impl.AmpDoc} ampdoc
 */
export function installResourcesServiceForDoc(ampdoc) {
  registerServiceBuilderForDoc(ampdoc, 'resources', Resources);
}<|MERGE_RESOLUTION|>--- conflicted
+++ resolved
@@ -794,13 +794,10 @@
 
   /**
    * @param {!Resource} resource
-   * @private
-   */
-<<<<<<< HEAD
-  removeResource_(resource) {
-=======
+   * @param {boolean=} opt_disconnect
+   * @private
+   */
   removeResource_(resource, opt_disconnect) {
->>>>>>> dfcfae28
     const index = this.resources_.indexOf(resource);
     if (index != -1) {
       this.resources_.splice(index, 1);
@@ -808,134 +805,11 @@
     if (resource.isBuilt()) {
       resource.pauseOnRemove();
     }
-<<<<<<< HEAD
+    if (opt_disconnect) {
+      resource.disconnect();
+    }
     this.cleanupTasks_(resource, /* opt_removePending */ true);
     dev().fine(TAG_, 'element removed:', resource.debugid);
-  }
-
-  /**
-   * Signals that an element has been upgraded to the DOM. Resources manager
-   * will perform build and enable layout/viewport signals for this element.
-   * @param {!AmpElement} element
-   */
-  upgraded(element) {
-    const resource = Resource.forElement(element);
-    this.buildOrScheduleBuildForResource_(resource);
-    dev().fine(TAG_, 'element upgraded:', resource.debugid);
-  }
-
-  /**
-   * Assigns an owner for the specified element. This means that the resources
-   * within this element will be managed by the owner and not Resources manager.
-   * @param {!Element} element
-   * @param {!AmpElement} owner
-   * @package
-   */
-  setOwner(element, owner) {
-    Resource.setOwner(element, owner);
-  }
-
-  /**
-   * Requires the layout of the specified element or top-level sub-elements
-   * within.
-   * @param {!Element} element
-   * @param {number=} opt_parentPriority
-   * @return {!Promise}
-   * @restricted
-   */
-  requireLayout(element, opt_parentPriority) {
-    const promises = [];
-    this.discoverResourcesForElement_(element, resource => {
-      if (resource.getState() == ResourceState.LAYOUT_COMPLETE) {
-        return;
-      }
-      if (resource.getState() != ResourceState.LAYOUT_SCHEDULED) {
-        promises.push(
-          resource.whenBuilt().then(() => {
-            resource.measure();
-            if (!resource.isDisplayed()) {
-              return;
-            }
-            this.scheduleLayoutOrPreload_(
-              resource,
-              /* layout */ true,
-              opt_parentPriority,
-              /* forceOutsideViewport */ true
-            );
-            return resource.loadedOnce();
-          })
-        );
-      } else if (resource.isDisplayed()) {
-        promises.push(resource.loadedOnce());
-      }
-    });
-    return Promise.all(promises);
-  }
-
-  /**
-   * Schedules layout for the specified sub-elements that are children of the
-   * parent element. The parent element may choose to send this signal either
-   * because it's an owner (see {@link setOwner}) or because it wants the
-   * layouts to be done sooner. In either case, both parent's and children's
-   * priority is observed when scheduling this work.
-   * @param {!Element} parentElement
-   * @param {!Element|!Array<!Element>} subElements
-   */
-  scheduleLayout(parentElement, subElements) {
-    this.scheduleLayoutOrPreloadForSubresources_(
-      Resource.forElement(parentElement),
-      /* layout */ true,
-      elements_(subElements)
-    );
-  }
-
-  /**
-   * Invokes `unload` on the elements' resource which in turn will invoke
-   * the `documentBecameInactive` callback on the custom element.
-   * Resources that call `schedulePause` must also call `scheduleResume`.
-   * @param {!Element} parentElement
-   * @param {!Element|!Array<!Element>} subElements
-   */
-  schedulePause(parentElement, subElements) {
-    const parentResource = Resource.forElement(parentElement);
-    subElements = elements_(subElements);
-
-    this.discoverResourcesForArray_(parentResource, subElements, resource => {
-      resource.pause();
-    });
-  }
-
-  /**
-   * Invokes `resume` on the elements' resource which in turn will invoke
-   * `resumeCallback` only on paused custom elements.
-   * Resources that call `schedulePause` must also call `scheduleResume`.
-   * @param {!Element} parentElement
-   * @param {!Element|!Array<!Element>} subElements
-   */
-  scheduleResume(parentElement, subElements) {
-    const parentResource = Resource.forElement(parentElement);
-    subElements = elements_(subElements);
-
-    this.discoverResourcesForArray_(parentResource, subElements, resource => {
-      resource.resume();
-    });
-=======
-    if (opt_disconnect) {
-      resource.disconnect();
-    }
-    this.cleanupTasks_(resource, /* opt_removePending */ true);
-    dev().fine(TAG_, 'element removed:', resource.debugid);
->>>>>>> dfcfae28
-  }
-
-  /**
-   * Removes all resources belonging to the specified child window.
-   * TODO(lannka): this method should not belong to resources.
-   * @param {!Window} childWin
-   */
-  removeForChildWindow(childWin) {
-    const toRemove = this.resources_.filter(r => r.hostWin == childWin);
-    toRemove.forEach(r => this.removeResource_(r, /* disconnect */ true));
   }
 
   /** @override */
