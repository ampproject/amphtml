/**
 * Copyright 2015 The AMP HTML Authors. All Rights Reserved.
 *
 * Licensed under the Apache License, Version 2.0 (the "License");
 * you may not use this file except in compliance with the License.
 * You may obtain a copy of the License at
 *
 *      http://www.apache.org/licenses/LICENSE-2.0
 *
 * Unless required by applicable law or agreed to in writing, software
 * distributed under the License is distributed on an "AS-IS" BASIS,
 * WITHOUT WARRANTIES OR CONDITIONS OF ANY KIND, either express or implied.
 * See the License for the specific language governing permissions and
 * limitations under the License.
 */

import {Deferred} from '../utils/promise';
import {FiniteStateMachine} from '../finite-state-machine';
import {FocusHistory} from '../focus-history';
import {Pass} from '../pass';
import {READY_SCAN_SIGNAL, ResourcesInterface} from './resources-interface';
import {Resource, ResourceState} from './resource';
import {Services} from '../services';
import {TaskQueue} from './task-queue';
import {VisibilityState} from '../visibility-state';
<<<<<<< HEAD
import {
  areMarginsChanged,
  expandLayoutRect,
  layoutRectsOverlap,
} from '../layout-rect';
import {closest, hasNextNodeInDocumentOrder, isIframed} from '../dom';
import {computedStyle} from '../style';
=======
>>>>>>> 61634018
import {dev, devAssert} from '../log';
import {dict} from '../utils/object';
import {expandLayoutRect} from '../layout-rect';
import {getSourceUrl} from '../url';
import {hasNextNodeInDocumentOrder} from '../dom';
import {checkAndFix as ieMediaCheckAndFix} from './ie-media-bug';
import {isBlockedByConsent, reportError} from '../error';
import {isExperimentOn} from '../experiments';
import {listen, loadPromise} from '../event-helper';
import {registerServiceBuilderForDoc} from '../service';
import {remove} from '../utils/array';
import {startupChunk} from '../chunk';
import {throttle} from '../utils/rate-limit';

const TAG_ = 'Resources';
const LAYOUT_TASK_ID_ = 'L';
const LAYOUT_TASK_OFFSET_ = 0;
const PRELOAD_TASK_ID_ = 'P';
const PRELOAD_TASK_OFFSET_ = 2;
const PRIORITY_BASE_ = 10;
const PRIORITY_PENALTY_TIME_ = 1000;
const POST_TASK_PASS_DELAY_ = 1000;
const MUTATE_DEFER_DELAY_ = 500;
const FOCUS_HISTORY_TIMEOUT_ = 1000 * 60; // 1min
const FOUR_FRAME_DELAY_ = 70;

/**
 * @implements {ResourcesInterface}
 */
export class ResourcesImpl {
  /**
   * @param {!./ampdoc-impl.AmpDoc} ampdoc
   */
  constructor(ampdoc) {
    /** @const {!./ampdoc-impl.AmpDoc} */
    this.ampdoc = ampdoc;

    /** @const {!Window} */
    this.win = ampdoc.win;

    /** @const @private {!./viewer-interface.ViewerInterface} */
    this.viewer_ = Services.viewerForDoc(ampdoc);

    /** @private {boolean} */
    this.isRuntimeOn_ = this.viewer_.isRuntimeOn();

    /**
     * Used primarily for testing to allow build phase to proceed.
     * @const @private {boolean}
     */
    this.isBuildOn_ = false;

    /** @private {number} */
    this.resourceIdCounter_ = 0;

    /** @private @const {!Array<!Resource>} */
    this.resources_ = [];

    /** @private {number} */
    this.addCount_ = 0;

    /** @private {number} */
    this.buildAttemptsCount_ = 0;

    /** @private {boolean} */
    this.visible_ = this.ampdoc.isVisible();

    /** @private {number} */
    this.prerenderSize_ = this.viewer_.getPrerenderSize();

    /** @private {boolean} */
    this.documentReady_ = false;

    /**
     * We want to do some work in the first pass after
     * the document is ready.
     * @private {boolean}
     */
    this.firstPassAfterDocumentReady_ = true;

    /**
     * Whether AMP has been fully initialized.
     * @private {boolean}
     */
    this.ampInitialized_ = false;

    /**
     * We also adjust the timeout penalty shortly after the first pass.
     * @private {number}
     */
    this.firstVisibleTime_ = -1;

    /** @private {boolean} */
    this.relayoutAll_ = true;

    /**
     * @private {number}
     */
    this.relayoutTop_ = -1;

    /** @private {time} */
    this.lastScrollTime_ = 0;

    /** @private {number} */
    this.lastVelocity_ = 0;

    /** @const @private {!Pass} */
    this.pass_ = new Pass(this.win, () => this.doPass());

    /** @const @private {!Pass} */
    this.remeasurePass_ = new Pass(this.win, () => {
      // With IntersectionObserver, "remeasuring" hack no longer needed.
      devAssert(!this.intersectionObserver_);

      this.relayoutAll_ = true;
      this.schedulePass();
    });

    /** @const {!TaskQueue} */
    this.exec_ = new TaskQueue();

    /** @const {!TaskQueue} */
    this.queue_ = new TaskQueue();

    /** @const {!function(./task-queue.TaskDef, !Object<string, *>):number} */
    this.boundTaskScorer_ = this.calcTaskScore_.bind(this);

    /**
     * @private {!Array<!./resources-interface.ChangeSizeRequestDef>}
     */
    this.requestsChangeSize_ = [];

    /** @private {?Array<!Resource>} */
    this.pendingBuildResources_ = [];

    /** @private {boolean} */
    this.isCurrentlyBuildingPendingResources_ = false;

    /** @private @const {!./viewport/viewport-interface.ViewportInterface} */
    this.viewport_ = Services.viewportForDoc(this.ampdoc);

    /** @private @const {!./vsync-impl.Vsync} */
    this.vsync_ = Services./*OK*/ vsyncFor(this.win);

    /** @private @const {!FocusHistory} */
    this.activeHistory_ = new FocusHistory(this.win, FOCUS_HISTORY_TIMEOUT_);

    /** @private {boolean} */
    this.vsyncScheduled_ = false;

    /** @private {number} */
    this.contentHeight_ = 0;

    /** @private {boolean} */
    this.maybeChangeHeight_ = false;

    /** @const @private {!Array<function()>} */
    this.passCallbacks_ = [];

    /** @const @private {!Array<!Element>} */
    this.elementsThatScrolled_ = [];

    /** @const @private {!Deferred} */
    this.firstPassDone_ = new Deferred();

    /** @private @const {!FiniteStateMachine<!VisibilityState>} */
    this.visibilityStateMachine_ = new FiniteStateMachine(
      this.ampdoc.getVisibilityState()
    );

    if (isExperimentOn(this.win, 'intersect-resources')) {
      const platform = Services.platformFor(this.win);
      // As of 1/2020, only Chrome 81+ has the required behavior for using
      // rootMargin with viewport tracking in a cross-origin iframe (#25428).
      const supportsIframes =
        platform.isChrome() && platform.getMajorVersion() >= 81;
      const iframed = isIframed(this.win);
      devAssert(supportsIframes || !iframed);

      // Need to use scrollingElement as root for viewport tracking in iframed pages.
      const root =
        this.ampdoc.isSingleDoc() && iframed
          ? this.win.document./*OK*/ scrollingElement
          : null;
      // TODO(willchou): Is 3x viewport loading rectangle too large given that
      // IntersectionObserver is more responsive than scroll-bound measure?
      // TODO(willchou): Support prerenderSize_ loading rectangle.
      const rootMargin = '200% 25%';
      /** @private @const {?IntersectionObserver} */
      this.intersectionObserver_ = new IntersectionObserver(
        this.intersects_.bind(this),
        {
          root,
          rootMargin,
        }
      );

      // Wait for intersection callback instead of measuring all elements
      // during the first pass.
      this.relayoutAll_ = false;
    }

    // When user scrolling stops, run pass to check newly in-viewport elements.
    // When viewport is resized, we have to re-measure everything.
    this.viewport_.onChanged(event => {
      this.lastScrollTime_ = Date.now();
      this.lastVelocity_ = event.velocity;
      if (event.relayoutAll) {
        this.relayoutAll_ = true;
        this.maybeChangeHeight_ = true;
      }
      // With IntersectionObserver, we only need to handle viewport resize.
      if (this.relayoutAll_ || !this.intersectionObserver_) {
        this.schedulePass();
      }
    });
    this.viewport_.onScroll(() => {
      this.lastScrollTime_ = Date.now();
    });

    // When document becomes visible, e.g. from "prerender" mode, do a
    // simple pass.
    this.ampdoc.onVisibilityChanged(() => {
      if (this.firstVisibleTime_ == -1 && this.ampdoc.isVisible()) {
        this.firstVisibleTime_ = Date.now();
      }
      this.schedulePass();
    });

    this.viewer_.onRuntimeState(state => {
      dev().fine(TAG_, 'Runtime state:', state);
      this.isRuntimeOn_ = state;
      this.schedulePass(1);
    });

    // Schedule initial passes. This must happen in a startup task
    // to avoid blocking body visible.
    startupChunk(this.ampdoc, () => {
      this.setupVisibilityStateMachine_(this.visibilityStateMachine_);
      this.schedulePass(0);
    });

    this.rebuildDomWhenReady_();

    if (isExperimentOn(this.win, 'layoutbox-invalidate-on-scroll')) {
      /** @private @const */
      this.throttledScroll_ = throttle(this.win, e => this.scrolled_(e), 250);

      listen(this.win.document, 'scroll', this.throttledScroll_, {
        capture: true,
        passive: true,
      });
    }
  }

  /**
   * @param {!Array<!IntersectionObserverEntry>} entries
   * @param {!IntersectionObserver} unusedObserver
   * @private
   */
  intersects_(entries, unusedObserver) {
    dev().fine(TAG_, 'intersect', entries);

    const toUnload = [];

    const promises = entries.map(entry => {
      const {boundingClientRect, isIntersecting, target, rootBounds} = entry;
      // Closure Compiler doesn't recognize boundingClientRect as a ClientRect.
      const clientRect = /** @type {!ClientRect} */ (boundingClientRect);
      devAssert(target.isUpgraded());
      const r = devAssert(Resource.forElementOptional(target));

      // discoverWork_():
      // [x] Phase 1: Build and relayout as needed. All mutations happen here.
      // [x]   1A: Apply sizes/media-queries to un-measured/un-laid-out resources.
      // [~] Phase 2: Remeasure if there were any relayouts. All reads happen here.
      // [x]   2A: Unload non-displayed resources.
      // [x] Phase 3: Trigger "viewport enter/exit" events.
      // [x] Phase 4: Schedule elements for layout within a reasonable distance from current viewport.
      // [x]   4A: Force build for all resources visible, measured, and in the viewport.
      // [ ] Phase 5: Idle Render Outside Viewport layout: layout up to 4 items with idleRenderOutsideViewport true.
      // [ ] Phase 6: Idle layout: layout more if we are otherwise not doing much.

      // Force all intersecting, non-zero-sized, non-owned elements to be built.
      // E.g. ensures that all in-viewport elements are built in prerender mode.
      if (
        !r.isBuilt() &&
        !r.isBuilding() &&
        isIntersecting &&
        r.isDisplayed(clientRect) &&
        !r.hasOwner()
      ) {
        // TODO(willchou): Can this cause scroll jank since we no longer wait
        // for scrolling to stop?
        this.buildOrScheduleBuildForResource_(
          r,
          /* checkForDupes */ true,
          /* scheduleWhenBuilt */ false,
          /* force */ true
        );
        dev().fine(TAG_, 'force build:', r.debugid);
      }

      return r.whenBuilt().then(() => {
        const wasIntersecting = r.isInViewport();
        let noLongerDisplayed = this.measureResource_(r, clientRect);

        // Sometimes the intersection callback is too early to recognize
        // client rect changes due to animations (e.g. amp-accordion).
        // These cases can still be detected since isIntersecting == false
        // despite the target element overlapping the root's bounds.
        if (
          !noLongerDisplayed &&
          wasIntersecting &&
          !isIntersecting &&
          layoutRectsOverlap(clientRect, rootBounds)
        ) {
          // TODO(willchou): Sometimes causes an unnecessary unload when
          // expanding an accordion with [animate] due to extra intersection
          // callbacks during the animation.
          noLongerDisplayed = true;
        }

        if (noLongerDisplayed) {
          toUnload.push(r);
          return;
        }

        if (r.hasOwner()) {
          return;
        }

        // For just-unloaded resources, setInViewport() will be called
        // as part of Resource.unlayout().
        r.setInViewport(isIntersecting);

        // TODO(willchou): The lack of "update on scroll throttling" means
        // that scrolled-over elements are no longer deferred, which results
        // in longer delays for in-viewport elements after fast scrolling.
        // Fix by queueing intersection entries when scroll velocity is high.
        if (isIntersecting && r.isDisplayed()) {
          if (r.getState() === ResourceState.READY_FOR_LAYOUT) {
            this.scheduleLayoutOrPreload(r, /* layout */ true);
          }
        }
      });
    });

    Promise.all(promises).then(() => {
      this.unloadResources_(toUnload);
      this.signalIfReady_();
    });
  }

  /** @private */
  rebuildDomWhenReady_() {
    // Ensure that we attempt to rebuild things when DOM is ready.
    this.ampdoc.whenReady().then(() => {
      this.documentReady_ = true;
      this.buildReadyResources_();
      this.pendingBuildResources_ = null;

      const input = Services.inputFor(this.win);
      input.setupInputModeClasses(this.ampdoc);

      // With IntersectionObserver, no need for remeasuring hacks.
      if (!this.intersectionObserver_) {
        const fixPromise = ieMediaCheckAndFix(this.win);
        const remeasure = () => this.remeasurePass_.schedule();
        if (fixPromise) {
          fixPromise.then(remeasure);
        } else {
          // No promise means that there's no problem.
          remeasure();
        }

        // Safari 10 and under incorrectly estimates font spacing for
        // `@font-face` fonts. This leads to wild measurement errors. The best
        // course of action is to remeasure everything on window.onload or font
        // timeout (3s), whichever is earlier. This has to be done on the global
        // window because this is where the fonts are always added.
        // Unfortunately, `document.fonts.ready` cannot be used here due to
        // https://bugs.webkit.org/show_bug.cgi?id=174030.
        // See https://bugs.webkit.org/show_bug.cgi?id=174031 for more details.
        Promise.race([
          loadPromise(this.win),
          Services.timerFor(this.win).promise(3100),
        ]).then(remeasure);

        // Remeasure the document when all fonts loaded.
        if (
          this.win.document.fonts &&
          this.win.document.fonts.status != 'loaded'
        ) {
          this.win.document.fonts.ready.then(remeasure);
        }
      }
    });
  }

  /** @override */
  get() {
    return this.resources_.slice(0);
  }

  /** @override */
  getAmpdoc() {
    return this.ampdoc;
  }

  /** @override */
  getResourceForElement(element) {
    return Resource.forElement(element);
  }

  /** @override */
  getResourceForElementOptional(element) {
    return Resource.forElementOptional(element);
  }

  /** @override */
  getScrollDirection() {
    return Math.sign(this.lastVelocity_) || 1;
  }

  /** @override */
  add(element) {
    // Ensure the viewport is ready to accept the first element.
    this.addCount_++;
    if (this.addCount_ == 1) {
      this.viewport_.ensureReadyForElements();
    }

    // First check if the resource is being reparented and if it requires
    // reconstruction. Only already built elements are eligible.
    let resource = Resource.forElementOptional(element);
    if (
      resource &&
      resource.getState() != ResourceState.NOT_BUILT &&
      !element.reconstructWhenReparented()
    ) {
      // With IntersectionObserver, no need to request remeasure
      // on reuse since initial intersection callback will trigger soon.
      if (!this.intersectionObserver_) {
        resource.requestMeasure();
      }
      dev().fine(TAG_, 'resource reused:', resource.debugid);
    } else {
      // Create and add a new resource.
      resource = new Resource(++this.resourceIdCounter_, element, this);
      dev().fine(TAG_, 'resource added:', resource.debugid);
    }
    this.resources_.push(resource);

    if (this.intersectionObserver_) {
      // Wait until upgrade to start observing intersections to give
      // the browser a chance to layout first. This results in fresher
      // client rects in the intersection entry, e.g. [overflow] elements
      // can affect element size since they're `position: relative`.
      element.whenUpgraded().then(() => {
        this.intersectionObserver_.observe(resource.element);
      });
    } else {
      this.remeasurePass_.schedule(1000);
    }
  }

  /**
   * Limits the number of elements being build in pre-render phase to
   * a finite number. Returns false if the number has been reached.
   * @return {boolean}
   */
  isUnderBuildQuota_() {
    // For pre-render we want to limit the amount of CPU used, so we limit
    // the number of elements build. For pre-render to "seem complete"
    // we only need to build elements in the first viewport. We can't know
    // which are actually in the viewport (because the decision is pre-layout,
    // so we use a heuristic instead.
    // Most documents have 10 or less AMP tags. By building 20 we should not
    // change the behavior for the vast majority of docs, and almost always
    // catch everything in the first viewport.
    return this.buildAttemptsCount_ < 20 || this.ampdoc.hasBeenVisible();
  }

  /**
   * Builds the element if ready to be built, otherwise adds it to pending
   * resources.
   * @param {!Resource} resource
   * @param {boolean=} checkForDupes
   * @param {boolean=} scheduleWhenBuilt
   * @param {boolean=} force
   * @private
   */
  buildOrScheduleBuildForResource_(
    resource,
    checkForDupes = false,
    scheduleWhenBuilt = true,
    force = false
  ) {
    const buildingEnabled = this.isRuntimeOn_ || this.isBuildOn_;

    // During prerender mode, don't build elements that aren't allowed to be
    // prerendered. This avoids wasting our prerender build quota.
    // See isUnderBuildQuota_() for more details.
    const shouldBuildResource =
      this.ampdoc.getVisibilityState() != VisibilityState.PRERENDER ||
      resource.prerenderAllowed();

    if (buildingEnabled && shouldBuildResource) {
      if (this.documentReady_) {
        // Build resource immediately, the document has already been parsed.
        this.buildResourceUnsafe_(resource, scheduleWhenBuilt, force);
      } else if (!resource.isBuilt() && !resource.isBuilding()) {
        if (!checkForDupes || !this.pendingBuildResources_.includes(resource)) {
          // Otherwise add to pending resources and try to build any ready ones.
          this.pendingBuildResources_.push(resource);
          this.buildReadyResources_(scheduleWhenBuilt);
        }
      }
    }
  }

  /**
   * Builds resources that are ready to be built.
   * @param {boolean=} scheduleWhenBuilt
   * @private
   */
  buildReadyResources_(scheduleWhenBuilt = true) {
    // Avoid cases where elements add more elements inside of them
    // and cause an infinite loop of building - see #3354 for details.
    if (this.isCurrentlyBuildingPendingResources_) {
      return;
    }
    try {
      this.isCurrentlyBuildingPendingResources_ = true;
      this.buildReadyResourcesUnsafe_(scheduleWhenBuilt);
    } finally {
      this.isCurrentlyBuildingPendingResources_ = false;
    }
  }

  /**
   * @param {boolean=} scheduleWhenBuilt
   * @private
   */
  buildReadyResourcesUnsafe_(scheduleWhenBuilt = true) {
    // This will loop over all current pending resources and those that
    // get added by other resources build-cycle, this will make sure all
    // elements get a chance to be built.
    for (let i = 0; i < this.pendingBuildResources_.length; i++) {
      const resource = this.pendingBuildResources_[i];
      if (
        this.documentReady_ ||
        hasNextNodeInDocumentOrder(resource.element, this.ampdoc.getRootNode())
      ) {
        // Remove resource before build to remove it from the pending list
        // in either case the build succeed or throws an error.
        this.pendingBuildResources_.splice(i--, 1);
        this.buildResourceUnsafe_(resource, scheduleWhenBuilt);
      }
    }
  }

  /**
   * @param {!Resource} resource
   * @param {boolean} schedulePass
   * @param {boolean=} force
   * @return {?Promise}
   * @private
   */
  buildResourceUnsafe_(resource, schedulePass, force = false) {
    if (
      !this.isUnderBuildQuota_() &&
      !force &&
      !resource.isBuildRenderBlocking()
    ) {
      return null;
    }
    const promise = resource.build();
    if (!promise) {
      return null;
    }
    this.buildAttemptsCount_++;
    // With IntersectionObserver, no need to schedule measurements after build
    // since these are handled in the initial intersection callback.
    if (!schedulePass || this.intersectionObserver_) {
      return promise;
    }
    return promise.then(
      () => this.schedulePass(),
      error => {
        // Build failed: remove the resource. No other state changes are
        // needed.
        this.removeResource_(resource);
        if (!isBlockedByConsent(error)) {
          throw error;
        }
      }
    );
  }

  /** @override */
  remove(element) {
    const resource = Resource.forElementOptional(element);
    if (!resource) {
      return;
    }
    this.removeResource_(resource);
  }

  /**
   * @param {!Resource} resource
   * @private
   */
  removeResource_(resource) {
    const index = this.resources_.indexOf(resource);
    if (index != -1) {
      this.resources_.splice(index, 1);
    }
    if (resource.isBuilt()) {
      resource.pauseOnRemove();
    }
    if (this.intersectionObserver_) {
      this.intersectionObserver_.unobserve(resource.element);
    }
    this.cleanupTasks_(resource, /* opt_removePending */ true);
    dev().fine(TAG_, 'resource removed:', resource.debugid);
  }

  /** @override */
  upgraded(element) {
    const resource = Resource.forElement(element);
    this.buildOrScheduleBuildForResource_(resource);
    dev().fine(TAG_, 'resource upgraded:', resource.debugid);
  }

  /** @override */
  updateLayoutPriority(element, newLayoutPriority) {
    const resource = Resource.forElement(element);

    resource.updateLayoutPriority(newLayoutPriority);

    // Update affected tasks
    this.queue_.forEach(task => {
      if (task.resource == resource) {
        task.priority = newLayoutPriority;
      }
    });

    this.schedulePass();
  }

  /** @override */
<<<<<<< HEAD
  changeSize(element, newHeight, newWidth, opt_callback, opt_newMargins) {
    this.scheduleChangeSize_(
      Resource.forElement(element),
      newHeight,
      newWidth,
      opt_newMargins,
      /* event */ undefined,
      /* force */ true,
      opt_callback
    );
  }

  /** @override */
  attemptChangeSize(element, newHeight, newWidth, opt_newMargins, opt_event) {
    return new Promise((resolve, reject) => {
      this.scheduleChangeSize_(
        Resource.forElement(element),
        newHeight,
        newWidth,
        opt_newMargins,
        opt_event,
        /* force */ false,
        success => {
          if (success) {
            resolve();
          } else {
            reject(new Error('changeSize attempt denied'));
          }
        }
      );
    });
  }

  /** @override */
  measureElement(measurer) {
    return this.vsync_.measurePromise(measurer);
  }

  /** @override */
  mutateElement(element, mutator) {
    return this.measureMutateElement(element, null, mutator);
  }

  /** @override */
  measureMutateElement(element, measurer, mutator) {
    const calcRelayoutTop = () => {
      devAssert(!this.intersectionObserver_);
      const box = this.viewport_.getLayoutRect(element);
      if (box.width != 0 && box.height != 0) {
        return box.top;
      }
      return -1;
    };
    let relayoutTop = -1;
    return this.vsync_.runPromise({
      measure: () => {
        if (measurer) {
          measurer();
        }
        // With IntersectionObserver, "relayout top" is no longer needed since
        // relative positional changes won't affect correctness.
        if (!this.intersectionObserver_) {
          relayoutTop = calcRelayoutTop();
        }
      },
      mutate: () => {
        mutator();

        // TODO(willchou): Survey measureMutateElement() callers to determine
        // which should explicitly call requestMeasure(). Always requesting
        // measure after any mutation is overkill and probably expensive.

        // With IntersectionObserver, no need to remeasure and set relayout
        // on element size changes since enter/exit viewport will be detected.
        if (this.intersectionObserver_) {
          this.maybeChangeHeight_ = true;
        } else {
          if (element.classList.contains('i-amphtml-element')) {
            const r = Resource.forElement(element);
            r.requestMeasure();
          }
          const ampElements = element.getElementsByClassName(
            'i-amphtml-element'
          );
          for (let i = 0; i < ampElements.length; i++) {
            const r = Resource.forElement(ampElements[i]);
            r.requestMeasure();
          }
          if (relayoutTop != -1) {
            this.setRelayoutTop_(relayoutTop);
          }
          this.schedulePass(FOUR_FRAME_DELAY_);

          // Need to measure again in case the element has become visible or shifted.
          this.vsync_.measure(() => {
            const updatedRelayoutTop = calcRelayoutTop();
            if (updatedRelayoutTop != -1 && updatedRelayoutTop != relayoutTop) {
              this.setRelayoutTop_(updatedRelayoutTop);
              this.schedulePass(FOUR_FRAME_DELAY_);
            }
            this.maybeChangeHeight_ = true;
          });
        }
      },
    });
  }

  /**
   * Dirties the cached element measurements after a mutation occurs.
   *
   * TODO(jridgewell): This API needs to be audited. Common practice is
   * to pass the amp-element in as the root even though we are only
   * mutating children. If the amp-element is passed, we invalidate
   * everything in the parent layer above it, where only invalidating the
   * amp-element was necessary (only children were mutated, only
   * amp-element's scroll box is affected).
   *
   * @param {!Element} element
   */
  dirtyElement(element) {
    devAssert(!this.intersectionObserver_);
    const isAmpElement = element.classList.contains('i-amphtml-element');
    if (isAmpElement) {
      const r = Resource.forElement(element);
      this.setRelayoutTop_(r.getLayoutBox().top);
    } else {
      this.relayoutAll_ = true;
    }
    this.schedulePass(FOUR_FRAME_DELAY_);
  }

  /** @override */
  attemptCollapse(element) {
    return new Promise((resolve, reject) => {
      this.scheduleChangeSize_(
        Resource.forElement(element),
        0,
        0,
        /* newMargin */ undefined,
        /* event */ undefined,
        /* force */ false,
        success => {
          if (success) {
            const resource = Resource.forElement(element);
            resource.completeCollapse();
            resolve();
          } else {
            reject(dev().createExpectedError('collapse attempt denied'));
          }
        }
      );
    });
  }

  /** @override */
  collapseElement(element) {
    // With IntersectionObserver, no need to relayout or remeasure
    // due to a single element collapse (similar to "relayout top").
    if (!this.intersectionObserver_) {
      const box = this.viewport_.getLayoutRect(element);
      if (box.width != 0 && box.height != 0) {
        if (isExperimentOn(this.win, 'dirty-collapse-element')) {
          this.dirtyElement(element);
        } else {
          this.setRelayoutTop_(box.top);
        }
      }
    }

    const resource = Resource.forElement(element);
    resource.completeCollapse();

    // Unlike completeExpand(), there's no requestMeasure() call here that
    // requires another pass (with IntersectionObserver).
    if (!this.intersectionObserver_) {
      this.schedulePass(FOUR_FRAME_DELAY_);
    }
  }

  /** @override */
  expandElement(element) {
    const resource = Resource.forElement(element);
    resource.completeExpand();
=======
  schedulePass(opt_delay, opt_relayoutAll) {
    if (opt_relayoutAll) {
      this.relayoutAll_ = true;
    }
    return this.pass_.schedule(opt_delay);
  }

  /** @override */
  updateOrEnqueueMutateTask(resource, newRequest) {
    let request = null;
    for (let i = 0; i < this.requestsChangeSize_.length; i++) {
      if (this.requestsChangeSize_[i].resource == resource) {
        request = this.requestsChangeSize_[i];
        break;
      }
    }
>>>>>>> 61634018

    if (request) {
      request.newHeight = newRequest.newHeight;
      request.newWidth = newRequest.newWidth;
      request.marginChange = newRequest.marginChange;
      request.event = newRequest.event;
      request.force = newRequest.force || request.force;
      request.callback = newRequest.callback;
    } else {
      this.requestsChangeSize_.push(newRequest);
    }
  }

  /** @override */
<<<<<<< HEAD
  schedulePass(opt_delay) {
    return this.pass_.schedule(opt_delay);
  }

  /**
   * Schedules the work pass at the latest with the specified delay.
   * @private
   */
  schedulePassVsync_() {
    devAssert(!this.intersectionObserver_);
=======
  schedulePassVsync() {
>>>>>>> 61634018
    if (this.vsyncScheduled_) {
      return;
    }
    this.vsyncScheduled_ = true;
    this.vsync_.mutate(() => this.doPass());
  }

  /** @override */
  ampInitComplete() {
    this.ampInitialized_ = true;
    dev().fine(TAG_, 'ampInitComplete');
    this.schedulePass();
  }

  /** @override */
  setRelayoutTop(relayoutTop) {
    if (this.relayoutTop_ == -1) {
      this.relayoutTop_ = relayoutTop;
    } else {
      this.relayoutTop_ = Math.min(relayoutTop, this.relayoutTop_);
    }
  }

  /** @override */
  maybeHeightChanged() {
    this.maybeChangeHeight_ = true;
  }

  /** @override */
  onNextPass(callback) {
    this.passCallbacks_.push(callback);
  }

  /**
   * Runs a pass immediately.
   *
   * @visibleForTesting
   */
  doPass() {
    if (!this.isRuntimeOn_) {
      dev().fine(TAG_, 'runtime is off');
      return;
    }

    this.visible_ = this.ampdoc.isVisible();
    this.prerenderSize_ = this.viewer_.getPrerenderSize();

    const firstPassAfterDocumentReady =
      this.documentReady_ && this.firstPassAfterDocumentReady_;
    if (firstPassAfterDocumentReady) {
      this.firstPassAfterDocumentReady_ = false;
      const doc = this.win.document;
      const documentInfo = Services.documentInfoForDoc(this.ampdoc);
      this.viewer_.sendMessage(
        'documentLoaded',
        dict({
          'title': doc.title,
          'sourceUrl': getSourceUrl(this.ampdoc.getUrl()),
          'serverLayout': doc.documentElement.hasAttribute('i-amphtml-element'),
          'linkRels': documentInfo.linkRels,
          'metaTags': documentInfo.metaTags,
        }),
        /* cancelUnsent */ true
      );

      this.contentHeight_ = this.viewport_.getContentHeight();
      this.viewer_.sendMessage(
        'documentHeight',
        dict({'height': this.contentHeight_}),
        /* cancelUnsent */ true
      );
      dev().fine(TAG_, 'document height on load: %s', this.contentHeight_);
    }

    const viewportSize = this.viewport_.getSize();
    dev().fine(
      TAG_,
      'PASS: visible=',
      this.visible_,
      ', relayoutAll=',
      this.relayoutAll_,
      ', relayoutTop=',
      this.relayoutTop_,
      ', viewportSize=',
      viewportSize.width,
      viewportSize.height,
      ', prerenderSize=',
      this.prerenderSize_
    );
    this.pass_.cancel();
    this.vsyncScheduled_ = false;

    this.visibilityStateMachine_.setState(this.ampdoc.getVisibilityState());

    // With IntersectionObserver, elements are not measured until the first
    // intersection callback (vs. after first pass), so wait until then.
    if (!this.intersectionObserver_) {
      this.signalIfReady_();
    }

    if (this.maybeChangeHeight_) {
      this.maybeChangeHeight_ = false;
      this.vsync_.measure(() => {
        const measuredContentHeight = this.viewport_.getContentHeight();
        if (measuredContentHeight != this.contentHeight_) {
          this.viewer_.sendMessage(
            'documentHeight',
            dict({'height': measuredContentHeight}),
            /* cancelUnsent */ true
          );
          this.contentHeight_ = measuredContentHeight;
          dev().fine(TAG_, 'document height changed: %s', this.contentHeight_);
          this.viewport_.contentHeightChanged();
        }
      });
    }

    for (let i = 0; i < this.passCallbacks_.length; i++) {
      const fn = this.passCallbacks_[i];
      fn();
    }
    this.passCallbacks_.length = 0;
  }

  /**
   * If (1) the document is fully parsed, (2) the AMP runtime (services etc.)
   * is initialized, and (3) we did a first pass on element measurements,
   * then fire the "ready" signal.
   * @private
   */
  signalIfReady_() {
    if (
      this.documentReady_ &&
      this.ampInitialized_ &&
      !this.ampdoc.signals().get(READY_SCAN_SIGNAL)
    ) {
      // This signal mainly signifies that most of elements have been measured
      // by now. This is mostly used to avoid measuring too many elements
      // individually. May not be called in shadow mode.
      this.ampdoc.signals().signal(READY_SCAN_SIGNAL);
      dev().fine(TAG_, 'signal: ready-scan');
    }
  }

  /**
   * Returns `true` when there's mutate work currently batched.
   * @return {boolean}
   * @private
   */
  hasMutateWork_() {
    return this.requestsChangeSize_.length > 0;
  }

  /**
   * Performs pre-discovery mutates.
   * @private
   */
  mutateWork_() {
    // Read all necessary data before mutates.
    // The height changing depends largely on the target element's position
    // in the active viewport. When not in prerendering, we also consider the
    // active viewport the part of the visible viewport below 10% from the top
    // and above 25% from the bottom.
    // This is basically the portion of the viewport where the reader is most
    // likely focused right now. The main goal is to avoid drastic UI changes
    // in that part of the content. The elements below the active viewport are
    // freely resized. The elements above the viewport are resized and request
    // scroll adjustment to avoid active viewport changing without user's
    // action. The elements in the active viewport are not resized and instead
    // the overflow callbacks are called.
    const now = Date.now();
    const viewportRect = this.viewport_.getRect();
    const topOffset = viewportRect.height / 10;
    const bottomOffset = viewportRect.height / 10;
    const isScrollingStopped =
      (Math.abs(this.lastVelocity_) < 1e-2 &&
        now - this.lastScrollTime_ > MUTATE_DEFER_DELAY_) ||
      now - this.lastScrollTime_ > MUTATE_DEFER_DELAY_ * 2;

    if (this.requestsChangeSize_.length > 0) {
      dev().fine(
        TAG_,
        'change size requests:',
        this.requestsChangeSize_.length
      );
      const requestsChangeSize = this.requestsChangeSize_;
      this.requestsChangeSize_ = [];

      // Find minimum top position and run all mutates.
      let minTop = -1;
      const scrollAdjSet = [];
      let aboveVpHeightChange = 0;
      for (let i = 0; i < requestsChangeSize.length; i++) {
        const request = requestsChangeSize[i];
        const {
          resource,
          event,
        } = /** @type {!./resources-interface.ChangeSizeRequestDef} */ (request);
        const box = resource.getLayoutBox();

        let topMarginDiff = 0;
        let bottomMarginDiff = 0;
        let leftMarginDiff = 0;
        let rightMarginDiff = 0;
        let {top: topUnchangedBoundary, bottom: bottomDisplacedBoundary} = box;
        let newMargins = undefined;
        if (request.marginChange) {
          newMargins = request.marginChange.newMargins;
          const margins = request.marginChange.currentMargins;
          if (newMargins.top != undefined) {
            topMarginDiff = newMargins.top - margins.top;
          }
          if (newMargins.bottom != undefined) {
            bottomMarginDiff = newMargins.bottom - margins.bottom;
          }
          if (newMargins.left != undefined) {
            leftMarginDiff = newMargins.left - margins.left;
          }
          if (newMargins.right != undefined) {
            rightMarginDiff = newMargins.right - margins.right;
          }
          if (topMarginDiff) {
            topUnchangedBoundary = box.top - margins.top;
          }
          if (bottomMarginDiff) {
            // The lowest boundary of the element that would appear to be
            // resized as a result of this size change. If the bottom margin is
            // being changed then it is the bottom edge of the margin box,
            // otherwise it is the bottom edge of the layout box as set above.
            bottomDisplacedBoundary = box.bottom + margins.bottom;
          }
        }
        const heightDiff = request.newHeight - box.height;
        const widthDiff = request.newWidth - box.width;

        // Check resize rules. It will either resize element immediately, or
        // wait until scrolling stops or will call the overflow callback.
        let resize = false;
        if (
          heightDiff == 0 &&
          topMarginDiff == 0 &&
          bottomMarginDiff == 0 &&
          widthDiff == 0 &&
          leftMarginDiff == 0 &&
          rightMarginDiff == 0
        ) {
          // 1. Nothing to resize.
        } else if (request.force || !this.visible_) {
          // 2. An immediate execution requested or the document is hidden.
          resize = true;
        } else if (
          this.activeHistory_.hasDescendantsOf(resource.element) ||
          (event && event.userActivation && event.userActivation.hasBeenActive)
        ) {
          // 3. Active elements are immediately resized. The assumption is that
          // the resize is triggered by the user action or soon after.
          resize = true;
        } else if (
          topUnchangedBoundary >= viewportRect.bottom - bottomOffset ||
          (topMarginDiff == 0 &&
            box.bottom + Math.min(heightDiff, 0) >=
              viewportRect.bottom - bottomOffset)
        ) {
          // 4. Elements under viewport are resized immediately, but only if
          // an element's boundary is not changed above the viewport after
          // resize.
          resize = true;
        } else if (
          viewportRect.top > 1 &&
          bottomDisplacedBoundary <= viewportRect.top + topOffset
        ) {
          // 5. Elements above the viewport can only be resized if we are able
          // to compensate the height change by setting scrollTop and only if
          // the page has already been scrolled by some amount (1px due to iOS).
          // Otherwise the scrolling might move important things like the menu
          // bar out of the viewport at initial page load.
          if (
            heightDiff < 0 &&
            viewportRect.top + aboveVpHeightChange < -heightDiff
          ) {
            // Do nothing if height abobe viewport height can't compensate
            // height decrease
            continue;
          }
          // Can only resized when scrolling has stopped,
          // otherwise defer util next cycle.
          if (isScrollingStopped) {
            // These requests will be executed in the next animation cycle and
            // adjust the scroll position.
            aboveVpHeightChange = aboveVpHeightChange + heightDiff;
            scrollAdjSet.push(request);
          } else {
            // Defer till next cycle.
            this.requestsChangeSize_.push(request);
          }
          continue;
        } else if (this.elementNearBottom_(resource, box)) {
          // 6. Elements close to the bottom of the document (not viewport)
          // are resized immediately.
          resize = true;
        } else if (
          heightDiff < 0 ||
          topMarginDiff < 0 ||
          bottomMarginDiff < 0
        ) {
          // 7. The new height (or one of the margins) is smaller than the
          // current one.
        } else if (
          request.newHeight == box.height &&
          this.isWidthOnlyReflowFreeExpansion_(
            resource.element,
            request.newWidth || 0
          )
        ) {
          // 8. Element is in viewport, but this is a width-only expansion that
          // should not cause reflow.
          resize = true;
        } else {
          // 9. Element is in viewport don't resize and try overflow callback
          // instead.
          request.resource.overflowCallback(
            /* overflown */ true,
            request.newHeight,
            request.newWidth,
            newMargins
          );
        }

        if (resize) {
          if (box.top >= 0) {
            minTop = minTop == -1 ? box.top : Math.min(minTop, box.top);
          }
          request.resource./*OK*/ changeSize(
            request.newHeight,
            request.newWidth,
            newMargins
          );
          request.resource.overflowCallback(
            /* overflown */ false,
            request.newHeight,
            request.newWidth,
            newMargins
          );
          this.maybeChangeHeight_ = true;
        }

        if (request.callback) {
          request.callback(/* hasSizeChanged */ resize);
        }
      }

      if (minTop != -1) {
        this.setRelayoutTop(minTop);
      }

      // Execute scroll-adjusting resize requests, if any.
      if (scrollAdjSet.length > 0) {
        this.vsync_.run(
          {
            measure: state => {
              state./*OK*/ scrollHeight = this.viewport_./*OK*/ getScrollHeight();
              state./*OK*/ scrollTop = this.viewport_./*OK*/ getScrollTop();
            },
            mutate: state => {
              let minTop = -1;
              scrollAdjSet.forEach(request => {
                const box = request.resource.getLayoutBox();
                minTop = minTop == -1 ? box.top : Math.min(minTop, box.top);
                request.resource./*OK*/ changeSize(
                  request.newHeight,
                  request.newWidth,
                  request.marginChange
                    ? request.marginChange.newMargins
                    : undefined
                );
                if (request.callback) {
                  request.callback(/* hasSizeChanged */ true);
                }
              });
              if (minTop != -1) {
                this.setRelayoutTop(minTop);
              }
              // Sync is necessary here to avoid UI jump in the next frame.
              const newScrollHeight = this.viewport_./*OK*/ getScrollHeight();
              if (newScrollHeight != state./*OK*/ scrollHeight) {
                this.viewport_.setScrollTop(
                  state./*OK*/ scrollTop +
                    (newScrollHeight - state./*OK*/ scrollHeight)
                );
              }
              this.maybeChangeHeight_ = true;
            },
          },
          {}
        );
      }
    }
  }

  /**
   * Returns true if reflow will not be caused by expanding the given element's
   * width to the given amount.
   * @param {!Element} element
   * @param {number} width
   * @return {boolean}
   */
  isWidthOnlyReflowFreeExpansion_(element, width) {
    const parent = element.parentElement;
    // If the element has siblings, it's possible that a width-expansion will
    // cause some of them to be pushed down.
    if (!parent || parent.childElementCount > 1) {
      return false;
    }
    const parentWidth =
      (parent.getLayoutWidth && parent.getLayoutWidth()) || -1;
    // Reflow will not happen if the parent element is at least as wide as the
    // new width.
    return parentWidth >= width;
  }

  /**
   * Returns true if element is within 15% and 1000px of document bottom.
   * Caller can provide current/initial layout boxes as an optimization.
   * @param {!./resource.Resource} resource
   * @param {!../layout-rect.LayoutRectDef=} opt_layoutBox
   * @param {!../layout-rect.LayoutRectDef=} opt_initialLayoutBox
   * @return {boolean}
   * @private
   */
  elementNearBottom_(resource, opt_layoutBox, opt_initialLayoutBox) {
    const contentHeight = this.viewport_.getContentHeight();
    const threshold = Math.max(contentHeight * 0.85, contentHeight - 1000);

    const box = opt_layoutBox || resource.getLayoutBox();
    const initialBox = opt_initialLayoutBox || resource.getInitialLayoutBox();
    return box.bottom >= threshold || initialBox.bottom >= threshold;
  }

  /**
<<<<<<< HEAD
   * This is a no-op in intersection observer mode.
   * @param {number} relayoutTop
   * @private
   */
  setRelayoutTop_(relayoutTop) {
    if (this.relayoutTop_ == -1) {
      this.relayoutTop_ = relayoutTop;
    } else {
      this.relayoutTop_ = Math.min(relayoutTop, this.relayoutTop_);
    }
  }

  /**
   * Reschedules change size request when an overflown element is activated.
   * @param {!Element} element
   * @private
   */
  checkPendingChangeSize_(element) {
    const resourceElement = closest(
      element,
      el => !!Resource.forElementOptional(el)
    );
    if (!resourceElement) {
      return;
    }
    const resource = Resource.forElement(resourceElement);
    const pendingChangeSize = resource.getPendingChangeSize();
    if (pendingChangeSize !== undefined) {
      this.scheduleChangeSize_(
        resource,
        pendingChangeSize.height,
        pendingChangeSize.width,
        pendingChangeSize.margins,
        /* event */ undefined,
        /* force */ true
      );
    }
  }

  /**
   * Returns true if the resource was previously displayed but is no longer.
   * @param {!Resource} r
   * @param {!ClientRect=} opt_premeasuredRect
   * @return {boolean}
   * @private
   */
  measureResource_(r, opt_premeasuredRect) {
    const wasDisplayed = r.isDisplayed();
    r.measure(opt_premeasuredRect);
    return wasDisplayed && !r.isDisplayed();
  }

  /**
   * Unloads given resources in an async mutate phase.
   * @param {!Array<!Resource>} resources
   * @private
   */
  unloadResources_(resources) {
    if (resources.length) {
      this.vsync_.mutate(() => {
        resources.forEach(r => {
          r.unload();
          this.cleanupTasks_(r);
        });
        dev().fine(TAG_, 'unload:', resources);
      });
    }
  }

  /**
=======
>>>>>>> 61634018
   * Discovers work that needs to be done since the last pass. If viewport
   * has changed, it will try to build new elements, measure changed elements,
   * and schedule layouts and preloads within a reasonable distance of the
   * current viewport. Finally, this process also updates inViewport state
   * of changed elements.
   *
   * Layouts and preloads are not executed immediately, but instead scheduled
   * in the queue with different priorities.
   *
   * @private
   */
  discoverWork_() {
    if (this.intersectionObserver_) {
      // With IntersectionObserver, we typically defer measurements to the
      // intersection callback. However, we still need:
      // 1. On viewport size changes (relayoutAll), apply sizes/media queries
      //    AND remeasure elements. The latter makes sure that we call
      //    onLayoutMeasure/onMeasureChanged e.g. for owner components to
      //    reposition children.
      // 2. Support on-demand measurements via Resource.requestMeasure.

      // TODO(willchou): Do we need to build _all_ elements (instead of
      // just near-viewport elements) on page-ready?

      // Phase 1.
      // We apply sizes/media query here before the first intersection callback
      // so that the correct element size and hidden state will be measured
      // by the observer (which avoids the need for a remeasure).
      this.resources_.forEach(r => {
        // NOT_LAID_OUT is the state after build() but before measure().
        if (this.relayoutAll_ || r.getState() == ResourceState.NOT_LAID_OUT) {
          // TODO(willchou): May need to add another ResourceState to avoid
          // multiple invocations before the first intersection callback.
          r.applySizesAndMediaQuery();
          dev().fine(TAG_, 'apply sizes/media query:', r.debugid);
        }
      });

      // Phase 2.
      // Remeasures for viewport size changes (relayoutAll) and requestMeasure.
      const toUnload = [];
      this.resources_.forEach(r => {
        if (r.hasOwner()) {
          return;
        }
        if (this.relayoutAll_ || r.isMeasureRequested()) {
          const noLongerDisplayed = this.measureResource_(r);
          if (noLongerDisplayed) {
            toUnload.push(r);
          }
          dev().fine(TAG_, 'force remeasure:', r.debugid);
        }
      });
      this.unloadResources_(toUnload);

      // Reset relayoutAll_ flag.
      this.relayoutAll_ = false;
      return;
    }

    // TODO(dvoytenko): vsync separation may be needed for different phases

    const now = Date.now();

    // Ensure all resources layout phase complete; when relayoutAll is requested
    // force re-layout.
    const relayoutAll = this.relayoutAll_;
    this.relayoutAll_ = false;
    const relayoutTop = this.relayoutTop_;
    this.relayoutTop_ = -1;
    const elementsThatScrolled = this.elementsThatScrolled_;

    // Phase 1: Build and relayout as needed. All mutations happen here.
    let relayoutCount = 0;
    let remeasureCount = 0;
    for (let i = 0; i < this.resources_.length; i++) {
      const r = this.resources_[i];
      if (r.getState() == ResourceState.NOT_BUILT && !r.isBuilding()) {
        this.buildOrScheduleBuildForResource_(r, /* checkForDupes */ true);
      }
      if (
        relayoutAll ||
        !r.hasBeenMeasured() ||
        // NOT_LAID_OUT is the state after build() but before measure().
        r.getState() == ResourceState.NOT_LAID_OUT
      ) {
        r.applySizesAndMediaQuery();
        dev().fine(TAG_, 'apply sizes/media query:', r.debugid);
        relayoutCount++;
      }
      if (r.isMeasureRequested()) {
        remeasureCount++;
      }
    }

    // Phase 2: Remeasure if there were any relayouts. Unfortunately, currently
    // there's no way to optimize this. All reads happen here.
    let toUnload;
    if (
      relayoutCount > 0 ||
      remeasureCount > 0 ||
      relayoutAll ||
      relayoutTop != -1 ||
      elementsThatScrolled.length > 0
    ) {
      for (let i = 0; i < this.resources_.length; i++) {
        const r = this.resources_[i];
        if (r.hasOwner() && !r.isMeasureRequested()) {
          // If element has owner, and measure is not requested, do nothing.
          continue;
        }
        let needsMeasure =
          relayoutAll ||
          r.getState() == ResourceState.NOT_LAID_OUT ||
          !r.hasBeenMeasured() ||
          r.isMeasureRequested() ||
          (relayoutTop != -1 && r.getLayoutBox().bottom >= relayoutTop);

        if (!needsMeasure) {
          for (let i = 0; i < elementsThatScrolled.length; i++) {
            // TODO(jridgewell): Need to figure out how ShadowRoots and FIEs
            // should behave in this model. If the ShadowRoot's host scrolls,
            // do we need to invalidate inside the shadow or light tree? Or if
            // the FIE's iframe parent scrolls, do we?
            if (elementsThatScrolled[i].contains(r.element)) {
              needsMeasure = true;
              break;
            }
          }
        }

        if (needsMeasure) {
          const noLongerDisplayed = this.measureResource_(r);
          if (noLongerDisplayed) {
            if (!toUnload) {
              toUnload = [];
            }
            toUnload.push(r);
          }
        }
      }
    }
    elementsThatScrolled.length = 0;

    // Unload all in one cycle.
    if (toUnload) {
      this.unloadResources_(toUnload);
    }

    const viewportRect = this.viewport_.getRect();
    // Load viewport = viewport + 3x up/down when document is visible or
    // depending on prerenderSize in pre-render mode.
    let loadRect;
    if (this.visible_) {
      loadRect = expandLayoutRect(viewportRect, 0.25, 2);
    } else if (this.prerenderSize_ > 0) {
      loadRect = expandLayoutRect(viewportRect, 0, this.prerenderSize_ - 1);
    } else {
      loadRect = null;
    }

    const visibleRect = this.visible_
      ? // When the doc is visible, consider the viewport to be 25% larger,
        // to minimize effect from small scrolling and notify things that
        // they are in viewport just before they are actually visible.
        expandLayoutRect(viewportRect, 0.25, 0.25)
      : viewportRect;

    // Phase 3: Trigger "viewport enter/exit" events.
    for (let i = 0; i < this.resources_.length; i++) {
      const r = this.resources_[i];
      if (r.getState() == ResourceState.NOT_BUILT || r.hasOwner()) {
        continue;
      }
      // Note that when the document is not visible, neither are any of its
      // elements to reduce CPU cycles.
      // TODO(dvoytenko, #3434): Reimplement the use of `isFixed` with
      // layers. This is currently a short-term fix to the problem that
      // the fixed elements get incorrect top coord.
      const shouldBeInViewport =
        this.visible_ && r.isDisplayed() && r.overlaps(visibleRect);
      r.setInViewport(shouldBeInViewport);
    }

    // Phase 4: Schedule elements for layout within a reasonable distance from
    // current viewport.
    if (loadRect) {
      for (let i = 0; i < this.resources_.length; i++) {
        const r = this.resources_[i];
        // TODO(dvoytenko): This extra build has to be merged with the
        // scheduleLayoutOrPreload method below.
        // Force build for all resources visible, measured, and in the viewport.
        if (
          !r.isBuilt() &&
          !r.hasOwner() &&
          r.hasBeenMeasured() &&
          r.isDisplayed() &&
          r.overlaps(loadRect)
        ) {
          this.buildOrScheduleBuildForResource_(
            r,
            /* checkForDupes */ true,
            /* scheduleWhenBuilt */ undefined,
            /* force */ true
          );
        }
        if (r.getState() != ResourceState.READY_FOR_LAYOUT || r.hasOwner()) {
          continue;
        }
        // TODO(dvoytenko, #3434): Reimplement the use of `isFixed` with
        // layers. This is currently a short-term fix to the problem that
        // the fixed elements get incorrect top coord.
        if (r.isDisplayed() && r.overlaps(loadRect)) {
          this.scheduleLayoutOrPreload(r, /* layout */ true);
        }
      }
    }

    if (
      this.visible_ &&
      this.exec_.getSize() == 0 &&
      this.queue_.getSize() == 0 &&
      now > this.exec_.getLastDequeueTime() + 5000
    ) {
      // Phase 5: Idle Render Outside Viewport layout: layout up to 4 items
      // with idleRenderOutsideViewport true
      let idleScheduledCount = 0;
      for (
        let i = 0;
        i < this.resources_.length && idleScheduledCount < 4;
        i++
      ) {
        const r = this.resources_[i];
        if (
          r.getState() == ResourceState.READY_FOR_LAYOUT &&
          !r.hasOwner() &&
          r.isDisplayed() &&
          r.idleRenderOutsideViewport()
        ) {
          dev().fine(TAG_, 'idleRenderOutsideViewport layout:', r.debugid);
          this.scheduleLayoutOrPreload(r, /* layout */ false);
          idleScheduledCount++;
        }
      }
      // Phase 6: Idle layout: layout more if we are otherwise not doing much.
      // TODO(dvoytenko): document/estimate IDLE timeouts and other constants
      for (
        let i = 0;
        i < this.resources_.length && idleScheduledCount < 4;
        i++
      ) {
        const r = this.resources_[i];
        if (
          r.getState() == ResourceState.READY_FOR_LAYOUT &&
          !r.hasOwner() &&
          r.isDisplayed()
        ) {
          dev().fine(TAG_, 'idle layout:', r.debugid);
          this.scheduleLayoutOrPreload(r, /* layout */ false);
          idleScheduledCount++;
        }
      }
    }
  }

  /**
   * Dequeues layout and preload tasks from the queue and initiates their
   * execution.
   *
   * There are two main drivers to dequeueing: a task's score and timeout. The
   * score is built based on the resource's priority and viewport location
   * (see {@link calcTaskScore_}). Timeout depends on the priority and age
   * of tasks currently in the execution pool (see {@link calcTaskTimeout_}).
   *
   * @return {!time}
   * @private
   */
  work_() {
    const now = Date.now();

    let timeout = -1;
    const state = Object.create(null);
    let task = this.queue_.peek(this.boundTaskScorer_, state);
    while (task) {
      timeout = this.calcTaskTimeout_(task);
      dev().fine(
        TAG_,
        'peek from queue:',
        task.id,
        'sched at',
        task.scheduleTime,
        'score',
        this.boundTaskScorer_(task, state),
        'timeout',
        timeout
      );
      if (timeout > 16) {
        break;
      }

      this.queue_.dequeue(task);

      // Do not override a task in execution. This task will have to wait
      // until the current one finished the execution.
      const executing = this.exec_.getTaskById(task.id);
      if (executing) {
        // Reschedule post execution.
        const reschedule = this.reschedule_.bind(this, task);
        executing.promise.then(reschedule, reschedule);
      } else {
        // With IntersectionObserver, the element's client rect measurement
        // is recent so immediate remeasuring shouldn't be necessary.
        if (!this.intersectionObserver_) {
          task.resource.measure();
        }
        // Check if the element has exited the viewport or the page has changed
        // visibility since the layout was scheduled.
        if (this.isLayoutAllowed_(task.resource, task.forceOutsideViewport)) {
          task.promise = task.callback();
          task.startTime = now;
          dev().fine(TAG_, 'exec:', task.id, 'at', task.startTime);
          this.exec_.enqueue(task);
          task.promise
            .then(
              this.taskComplete_.bind(this, task, true),
              this.taskComplete_.bind(this, task, false)
            )
            .catch(/** @type {function (*)} */ (reportError));
        } else {
          devAssert(!this.intersectionObserver_);
          dev().fine(TAG_, 'cancelled', task.id);
          task.resource.layoutCanceled();
        }
      }

      task = this.queue_.peek(this.boundTaskScorer_, state);
      timeout = -1;
    }

    dev().fine(
      TAG_,
      'queue size:',
      this.queue_.getSize(),
      'exec size:',
      this.exec_.getSize()
    );

    if (timeout >= 0) {
      // Still tasks in the queue, but we took too much time.
      // Schedule the next work pass.
      return timeout;
    }

    // No tasks left in the queue.
    // Schedule the next idle pass.
    let nextPassDelay = (now - this.exec_.getLastDequeueTime()) * 2;
    nextPassDelay = Math.max(Math.min(30000, nextPassDelay), 5000);
    return nextPassDelay;
  }

  /**
   * Calculates the task's score. A task with the lowest score will be dequeued
   * from the queue the first.
   *
   * There are three components of the score: element's priority, operation or
   * offset priority and viewport priority.
   *
   * Element's priority is constant of the element's name. E.g. amp-img has a
   * priority of 0, while amp-ad has a priority of 2.
   *
   * The operation (offset) priority is the priority of the task. A layout is
   * a high-priority task while preload is a lower-priority task.
   *
   * Viewport priority is a function of the distance of the element from the
   * currently visible viewports. The elements in the visible viewport get
   * higher priority and further away from the viewport get lower priority.
   * This priority also depends on whether or not the user is scrolling towards
   * this element or away from it.
   *
   * @param {!./task-queue.TaskDef} task
   * @param {!Object<string, *>} unusedCache
   * @return {number}
   * @private
   */
  calcTaskScore_(task, unusedCache) {
    // TODO(jridgewell): these should be taking into account the active
    // scroller, which may not be the root scroller. Maybe a weighted average
    // of "scroller scrolls necessary" to see the element.
    // Demo at https://output.jsbin.com/hicigom/quiet
    const viewport = this.viewport_.getRect();
    const box = task.resource.getLayoutBox();
    let posPriority = Math.floor((box.top - viewport.top) / viewport.height);
    if (Math.sign(posPriority) != this.getScrollDirection()) {
      posPriority *= 2;
    }
    posPriority = Math.abs(posPriority);
    return task.priority * PRIORITY_BASE_ + posPriority;
  }

  /**
   * Calculates the timeout of a task. The timeout depends on two main factors:
   * the priorities of the tasks currently in the execution pool and their age.
   * The timeout is calculated against each task in the execution pool and the
   * maximum value is returned.
   *
   * A task is penalized with higher timeout values when it's lower in priority
   * than the task in the execution pool. However, this penalty is judged
   * against the age of the executing task. If it has been in executing for
   * some time, the penalty is reduced.
   *
   * @param {!./task-queue.TaskDef} task
   * @private
   */
  calcTaskTimeout_(task) {
    const now = Date.now();

    if (this.exec_.getSize() == 0) {
      // If we've never been visible, return 0. This follows the previous
      // behavior of not delaying tasks when there's nothing to do.
      if (this.firstVisibleTime_ === -1) {
        return 0;
      }

      // Scale off the first visible time, so penalized tasks must wait a
      // second or two to run. After we have been visible for a time, we no
      // longer have to wait.
      const penalty = task.priority * PRIORITY_PENALTY_TIME_;
      return Math.max(penalty - (now - this.firstVisibleTime_), 0);
    }

    let timeout = 0;
    this.exec_.forEach(other => {
      // Higher priority tasks get the head start. Currently 500ms per a drop
      // in priority (note that priority is 10-based).
      const penalty = Math.max(
        (task.priority - other.priority) * PRIORITY_PENALTY_TIME_,
        0
      );
      // TODO(dvoytenko): Consider running total and not maximum.
      timeout = Math.max(timeout, penalty - (now - other.startTime));
    });

    return timeout;
  }

  /**
   * @param {!./task-queue.TaskDef} task
   * @private
   */
  reschedule_(task) {
    if (!this.queue_.getTaskById(task.id)) {
      this.queue_.enqueue(task);
    }
  }

  /**
   * @param {!./task-queue.TaskDef} task
   * @param {boolean} success
   * @param {*=} opt_reason
   * @return {!Promise|undefined}
   * @private
   */
  taskComplete_(task, success, opt_reason) {
    this.exec_.dequeue(task);
    this.schedulePass(POST_TASK_PASS_DELAY_);
    if (!success) {
      dev().info(
        TAG_,
        'task failed:',
        task.id,
        task.resource.debugid,
        opt_reason
      );
      return Promise.reject(opt_reason);
    }
  }

  /**
<<<<<<< HEAD
   * Schedules change of the element's height.
   * @param {!Resource} resource
   * @param {number|undefined} newHeight
   * @param {number|undefined} newWidth
   * @param {!../layout-rect.LayoutMarginsChangeDef|undefined} newMargins
   * @param {?Event|undefined} event
   * @param {boolean} force
   * @param {function(boolean)=} opt_callback A callback function
   * @private
   */
  scheduleChangeSize_(
    resource,
    newHeight,
    newWidth,
    newMargins,
    event,
    force,
    opt_callback
  ) {
    if (resource.hasBeenMeasured() && !newMargins) {
      this.completeScheduleChangeSize_(
        resource,
        newHeight,
        newWidth,
        undefined,
        event,
        force,
        opt_callback
      );
    } else {
      // This is a rare case since most of times the element itself schedules
      // resize requests. However, this case is possible when another element
      // requests resize of a controlled element. This also happens when a
      // margin size change is requested, since existing margins have to be
      // measured in this instance.
      this.vsync_.measure(() => {
        if (!resource.hasBeenMeasured()) {
          resource.measure();
        }
        const marginChange = newMargins
          ? {
              newMargins,
              currentMargins: this.getLayoutMargins_(resource),
            }
          : undefined;
        this.completeScheduleChangeSize_(
          resource,
          newHeight,
          newWidth,
          marginChange,
          event,
          force,
          opt_callback
        );
      });
    }
  }

  /**
   * Returns the layout margins for the resource.
   * @param {!Resource} resource
   * @return {!../layout-rect.LayoutMarginsDef}
   * @private
   */
  getLayoutMargins_(resource) {
    const style = computedStyle(this.win, resource.element);
    return {
      top: parseInt(style.marginTop, 10) || 0,
      right: parseInt(style.marginRight, 10) || 0,
      bottom: parseInt(style.marginBottom, 10) || 0,
      left: parseInt(style.marginLeft, 10) || 0,
    };
  }

  /**
   * @param {!Resource} resource
   * @param {number|undefined} newHeight
   * @param {number|undefined} newWidth
   * @param {!MarginChangeDef|undefined} marginChange
   * @param {?Event|undefined} event
   * @param {boolean} force
   * @param {function(boolean)=} opt_callback A callback function
   * @private
   */
  completeScheduleChangeSize_(
    resource,
    newHeight,
    newWidth,
    marginChange,
    event,
    force,
    opt_callback
  ) {
    resource.resetPendingChangeSize();
    const layoutBox = resource.getPageLayoutBox();
    if (
      (newHeight === undefined || newHeight == layoutBox.height) &&
      (newWidth === undefined || newWidth == layoutBox.width) &&
      (marginChange === undefined ||
        !areMarginsChanged(
          marginChange.currentMargins,
          marginChange.newMargins
        ))
    ) {
      if (
        newHeight === undefined &&
        newWidth === undefined &&
        marginChange === undefined
      ) {
        dev().error(
          TAG_,
          'attempting to change size with undefined dimensions',
          resource.debugid
        );
      }
      // Nothing to do.
      if (opt_callback) {
        opt_callback(/* success */ true);
      }
      return;
    }

    let request = null;
    for (let i = 0; i < this.requestsChangeSize_.length; i++) {
      if (this.requestsChangeSize_[i].resource == resource) {
        request = this.requestsChangeSize_[i];
        break;
      }
    }

    if (request) {
      request.newHeight = newHeight;
      request.newWidth = newWidth;
      request.marginChange = marginChange;
      request.event = event;
      request.force = force || request.force;
      request.callback = opt_callback;
    } else {
      this.requestsChangeSize_.push(
        /** {!ChangeSizeRequestDef} */ {
          resource,
          newHeight,
          newWidth,
          marginChange,
          event,
          force,
          callback: opt_callback,
        }
      );
    }
    // With IntersectionObserver, remeasuring after size changes are no longer needed.
    if (!this.intersectionObserver_) {
      this.schedulePassVsync_();
    }
  }

  /**
=======
>>>>>>> 61634018
   * Returns whether the resource should be preloaded at this time.
   * The element must be measured by this time.
   * @param {!Resource} resource
   * @param {boolean} forceOutsideViewport
   * @return {boolean}
   * @private
   */
  isLayoutAllowed_(resource, forceOutsideViewport) {
    // Only built and displayed elements can be loaded.
    if (
      resource.getState() == ResourceState.NOT_BUILT ||
      !resource.isDisplayed()
    ) {
      return false;
    }

    // Don't schedule elements when we're not visible, or in prerender mode
    // (and they can't prerender).
    if (!this.visible_) {
      if (
        this.ampdoc.getVisibilityState() != VisibilityState.PRERENDER ||
        !resource.prerenderAllowed()
      ) {
        return false;
      }
    }

    // The element has to be in its rendering corridor.
    if (
      !forceOutsideViewport &&
      !resource.isInViewport() &&
      !resource.renderOutsideViewport() &&
      !resource.idleRenderOutsideViewport()
    ) {
      return false;
    }

    return true;
  }

  /** @override */
  scheduleLayoutOrPreload(
    resource,
    layout,
    opt_parentPriority,
    opt_forceOutsideViewport
  ) {
    const isBuilt = resource.getState() != ResourceState.NOT_BUILT;
    const isDisplayed = resource.isDisplayed();
    if (!isBuilt || !isDisplayed) {
      devAssert(
        false,
        'Not ready for layout: %s (%s)',
        resource.debugid,
        resource.getState()
      );
    }
    const forceOutsideViewport = opt_forceOutsideViewport || false;
    if (!this.isLayoutAllowed_(resource, forceOutsideViewport)) {
      return;
    }

    if (layout) {
      this.schedule_(
        resource,
        LAYOUT_TASK_ID_,
        LAYOUT_TASK_OFFSET_,
        opt_parentPriority || 0,
        forceOutsideViewport,
        resource.startLayout.bind(resource)
      );
    } else {
      this.schedule_(
        resource,
        PRELOAD_TASK_ID_,
        PRELOAD_TASK_OFFSET_,
        opt_parentPriority || 0,
        forceOutsideViewport,
        resource.startLayout.bind(resource)
      );
    }
  }

  /**
   * Schedules a task.
   * @param {!Resource} resource
   * @param {string} localId
   * @param {number} priorityOffset
   * @param {number} parentPriority
   * @param {boolean} forceOutsideViewport
   * @param {function():!Promise} callback
   * @private
   */
  schedule_(
    resource,
    localId,
    priorityOffset,
    parentPriority,
    forceOutsideViewport,
    callback
  ) {
    const taskId = resource.getTaskId(localId);

    const task = {
      id: taskId,
      resource,
      priority:
        Math.max(resource.getLayoutPriority(), parentPriority) + priorityOffset,
      forceOutsideViewport,
      callback,
      scheduleTime: Date.now(),
      startTime: 0,
      promise: null,
    };
    dev().fine(TAG_, 'schedule:', task.id, 'at', task.scheduleTime);

    // Only schedule a new task if there's no one enqueued yet or if this task
    // has a higher priority.
    const queued = this.queue_.getTaskById(taskId);
    if (!queued || task.priority < queued.priority) {
      if (queued) {
        this.queue_.dequeue(queued);
      }
      this.queue_.enqueue(task);
      this.schedulePass(this.calcTaskTimeout_(task));
    }
    task.resource.layoutScheduled(task.scheduleTime);
  }

  /**
   * @return {!Promise} when first pass executed.
   */
  whenFirstPass() {
    return this.firstPassDone_.promise;
  }

  /**
   * Calls iterator on each sub-resource
   * @param {!FiniteStateMachine<!VisibilityState>} vsm
   */
  setupVisibilityStateMachine_(vsm) {
    const {
      PRERENDER: prerender,
      VISIBLE: visible,
      HIDDEN: hidden,
      PAUSED: paused,
      INACTIVE: inactive,
    } = VisibilityState;
    const doWork = () => {
      // If viewport size is 0, the manager will wait for the resize event.
      const viewportSize = this.viewport_.getSize();
      if (viewportSize.height > 0 && viewportSize.width > 0) {
        // 1. Handle all size-change requests. 1x mutate (+1 vsync measure/mutate for above-fold resizes).
        if (this.hasMutateWork_()) {
          this.mutateWork_();
        }
        // 2. Build/measure/in-viewport/schedule layouts. 1x mutate & measure.
        this.discoverWork_();
        // 3. Execute scheduled layouts and preloads. 1x mutate.
        let delay = this.work_();
        // 4. Deferred size-change requests (waiting for scrolling to stop) will shorten delay until next pass.
        if (this.hasMutateWork_()) {
          // Overflow mutate work.
          delay = Math.min(delay, MUTATE_DEFER_DELAY_);
        }
        if (this.visible_) {
          if (this.schedulePass(delay)) {
            dev().fine(TAG_, 'next pass:', delay);
          } else {
            dev().fine(TAG_, 'pass already scheduled');
          }
        } else {
          dev().fine(TAG_, 'document is not visible: no scheduling');
        }
        this.firstPassDone_.resolve();
      }
    };
    const noop = () => {};
    const pause = () => {
      this.resources_.forEach(r => r.pause());
    };
    const unload = () => {
      this.resources_.forEach(r => {
        r.unload();
        this.cleanupTasks_(r);
      });
      this.unselectText_();
    };
    const resume = () => {
      this.resources_.forEach(r => r.resume());
      doWork();
    };

    vsm.addTransition(prerender, prerender, doWork);
    vsm.addTransition(prerender, visible, doWork);
    vsm.addTransition(prerender, hidden, doWork);
    vsm.addTransition(prerender, inactive, doWork);
    vsm.addTransition(prerender, paused, doWork);

    vsm.addTransition(visible, visible, doWork);
    vsm.addTransition(visible, hidden, doWork);
    vsm.addTransition(visible, inactive, unload);
    vsm.addTransition(visible, paused, pause);

    vsm.addTransition(hidden, visible, doWork);
    vsm.addTransition(hidden, hidden, doWork);
    vsm.addTransition(hidden, inactive, unload);
    vsm.addTransition(hidden, paused, pause);

    vsm.addTransition(inactive, visible, resume);
    vsm.addTransition(inactive, hidden, resume);
    vsm.addTransition(inactive, inactive, noop);
    vsm.addTransition(inactive, paused, doWork);

    vsm.addTransition(paused, visible, resume);
    vsm.addTransition(paused, hidden, doWork);
    vsm.addTransition(paused, inactive, unload);
    vsm.addTransition(paused, paused, noop);
  }

  /**
   * Unselects any selected text
   * @private
   */
  unselectText_() {
    try {
      this.win.getSelection().removeAllRanges();
    } catch (e) {
      // Selection API not supported.
    }
  }

  /**
   * Cleanup task queues from tasks for elements that has been unloaded.
   * @param {Resource} resource
   * @param {boolean=} opt_removePending Whether to remove from pending
   *     build resources.
   * @private
   */
  cleanupTasks_(resource, opt_removePending) {
    if (resource.getState() == ResourceState.NOT_LAID_OUT) {
      // If the layout promise for this resource has not resolved yet, remove
      // it from the task queues to make sure this resource can be rescheduled
      // for layout again later on.
      // TODO(mkhatib): Think about how this might affect preload tasks once the
      // prerender change is in.
      this.queue_.purge(task => {
        return task.resource == resource;
      });
      this.exec_.purge(task => {
        return task.resource == resource;
      });
      remove(this.requestsChangeSize_, request => {
        return request.resource === resource;
      });
    }

    if (
      resource.getState() == ResourceState.NOT_BUILT &&
      opt_removePending &&
      this.pendingBuildResources_
    ) {
      const pendingIndex = this.pendingBuildResources_.indexOf(resource);
      if (pendingIndex != -1) {
        this.pendingBuildResources_.splice(pendingIndex, 1);
      }
    }
  }

  /**
   * Listens for scroll events on elements (not the root scroller), and marks
   * them for invalidating all child layout boxes. This is to support native
   * scrolling elements outside amp-components.
   *
   * @param {!Event} event
   */
  scrolled_(event) {
    const {target} = event;
    // If the target of the scroll event is an element, that means that element
    // is an overflow scroller.
    // If the target is the document itself, that means the native root
    // scroller (`document.scrollingElement`) did the scrolling.
    if (target.nodeType !== Node.ELEMENT_NODE) {
      return;
    }
    // In iOS <= 12, the scroll hacks cause the scrolling element to be
    // reported as the target, instead of the document.
    if (target === this.viewport_.getScrollingElement()) {
      return;
    }

    const scrolled = dev().assertElement(target);
    if (!this.elementsThatScrolled_.includes(scrolled)) {
      this.elementsThatScrolled_.push(scrolled);
      this.schedulePass(FOUR_FRAME_DELAY_);
    }
  }
}

/**
 * The internal structure of a ChangeHeightRequest.
 * @typedef {{
 *   height: (number|undefined),
 *   width: (number|undefined),
 *   margins: (!../layout-rect.LayoutMarginsChangeDef|undefined)
 * }}
 */
export let SizeDef;

/**
 * @param {!./ampdoc-impl.AmpDoc} ampdoc
 */
export function installResourcesServiceForDoc(ampdoc) {
  registerServiceBuilderForDoc(ampdoc, 'resources', ResourcesImpl);
}<|MERGE_RESOLUTION|>--- conflicted
+++ resolved
@@ -23,21 +23,11 @@
 import {Services} from '../services';
 import {TaskQueue} from './task-queue';
 import {VisibilityState} from '../visibility-state';
-<<<<<<< HEAD
-import {
-  areMarginsChanged,
-  expandLayoutRect,
-  layoutRectsOverlap,
-} from '../layout-rect';
-import {closest, hasNextNodeInDocumentOrder, isIframed} from '../dom';
-import {computedStyle} from '../style';
-=======
->>>>>>> 61634018
 import {dev, devAssert} from '../log';
 import {dict} from '../utils/object';
-import {expandLayoutRect} from '../layout-rect';
+import {expandLayoutRect, layoutRectsOverlap} from '../layout-rect';
 import {getSourceUrl} from '../url';
-import {hasNextNodeInDocumentOrder} from '../dom';
+import {hasNextNodeInDocumentOrder, isIframed} from '../dom';
 import {checkAndFix as ieMediaCheckAndFix} from './ie-media-bug';
 import {isBlockedByConsent, reportError} from '../error';
 import {isExperimentOn} from '../experiments';
@@ -686,195 +676,7 @@
   }
 
   /** @override */
-<<<<<<< HEAD
-  changeSize(element, newHeight, newWidth, opt_callback, opt_newMargins) {
-    this.scheduleChangeSize_(
-      Resource.forElement(element),
-      newHeight,
-      newWidth,
-      opt_newMargins,
-      /* event */ undefined,
-      /* force */ true,
-      opt_callback
-    );
-  }
-
-  /** @override */
-  attemptChangeSize(element, newHeight, newWidth, opt_newMargins, opt_event) {
-    return new Promise((resolve, reject) => {
-      this.scheduleChangeSize_(
-        Resource.forElement(element),
-        newHeight,
-        newWidth,
-        opt_newMargins,
-        opt_event,
-        /* force */ false,
-        success => {
-          if (success) {
-            resolve();
-          } else {
-            reject(new Error('changeSize attempt denied'));
-          }
-        }
-      );
-    });
-  }
-
-  /** @override */
-  measureElement(measurer) {
-    return this.vsync_.measurePromise(measurer);
-  }
-
-  /** @override */
-  mutateElement(element, mutator) {
-    return this.measureMutateElement(element, null, mutator);
-  }
-
-  /** @override */
-  measureMutateElement(element, measurer, mutator) {
-    const calcRelayoutTop = () => {
-      devAssert(!this.intersectionObserver_);
-      const box = this.viewport_.getLayoutRect(element);
-      if (box.width != 0 && box.height != 0) {
-        return box.top;
-      }
-      return -1;
-    };
-    let relayoutTop = -1;
-    return this.vsync_.runPromise({
-      measure: () => {
-        if (measurer) {
-          measurer();
-        }
-        // With IntersectionObserver, "relayout top" is no longer needed since
-        // relative positional changes won't affect correctness.
-        if (!this.intersectionObserver_) {
-          relayoutTop = calcRelayoutTop();
-        }
-      },
-      mutate: () => {
-        mutator();
-
-        // TODO(willchou): Survey measureMutateElement() callers to determine
-        // which should explicitly call requestMeasure(). Always requesting
-        // measure after any mutation is overkill and probably expensive.
-
-        // With IntersectionObserver, no need to remeasure and set relayout
-        // on element size changes since enter/exit viewport will be detected.
-        if (this.intersectionObserver_) {
-          this.maybeChangeHeight_ = true;
-        } else {
-          if (element.classList.contains('i-amphtml-element')) {
-            const r = Resource.forElement(element);
-            r.requestMeasure();
-          }
-          const ampElements = element.getElementsByClassName(
-            'i-amphtml-element'
-          );
-          for (let i = 0; i < ampElements.length; i++) {
-            const r = Resource.forElement(ampElements[i]);
-            r.requestMeasure();
-          }
-          if (relayoutTop != -1) {
-            this.setRelayoutTop_(relayoutTop);
-          }
-          this.schedulePass(FOUR_FRAME_DELAY_);
-
-          // Need to measure again in case the element has become visible or shifted.
-          this.vsync_.measure(() => {
-            const updatedRelayoutTop = calcRelayoutTop();
-            if (updatedRelayoutTop != -1 && updatedRelayoutTop != relayoutTop) {
-              this.setRelayoutTop_(updatedRelayoutTop);
-              this.schedulePass(FOUR_FRAME_DELAY_);
-            }
-            this.maybeChangeHeight_ = true;
-          });
-        }
-      },
-    });
-  }
-
-  /**
-   * Dirties the cached element measurements after a mutation occurs.
-   *
-   * TODO(jridgewell): This API needs to be audited. Common practice is
-   * to pass the amp-element in as the root even though we are only
-   * mutating children. If the amp-element is passed, we invalidate
-   * everything in the parent layer above it, where only invalidating the
-   * amp-element was necessary (only children were mutated, only
-   * amp-element's scroll box is affected).
-   *
-   * @param {!Element} element
-   */
-  dirtyElement(element) {
-    devAssert(!this.intersectionObserver_);
-    const isAmpElement = element.classList.contains('i-amphtml-element');
-    if (isAmpElement) {
-      const r = Resource.forElement(element);
-      this.setRelayoutTop_(r.getLayoutBox().top);
-    } else {
-      this.relayoutAll_ = true;
-    }
-    this.schedulePass(FOUR_FRAME_DELAY_);
-  }
-
-  /** @override */
-  attemptCollapse(element) {
-    return new Promise((resolve, reject) => {
-      this.scheduleChangeSize_(
-        Resource.forElement(element),
-        0,
-        0,
-        /* newMargin */ undefined,
-        /* event */ undefined,
-        /* force */ false,
-        success => {
-          if (success) {
-            const resource = Resource.forElement(element);
-            resource.completeCollapse();
-            resolve();
-          } else {
-            reject(dev().createExpectedError('collapse attempt denied'));
-          }
-        }
-      );
-    });
-  }
-
-  /** @override */
-  collapseElement(element) {
-    // With IntersectionObserver, no need to relayout or remeasure
-    // due to a single element collapse (similar to "relayout top").
-    if (!this.intersectionObserver_) {
-      const box = this.viewport_.getLayoutRect(element);
-      if (box.width != 0 && box.height != 0) {
-        if (isExperimentOn(this.win, 'dirty-collapse-element')) {
-          this.dirtyElement(element);
-        } else {
-          this.setRelayoutTop_(box.top);
-        }
-      }
-    }
-
-    const resource = Resource.forElement(element);
-    resource.completeCollapse();
-
-    // Unlike completeExpand(), there's no requestMeasure() call here that
-    // requires another pass (with IntersectionObserver).
-    if (!this.intersectionObserver_) {
-      this.schedulePass(FOUR_FRAME_DELAY_);
-    }
-  }
-
-  /** @override */
-  expandElement(element) {
-    const resource = Resource.forElement(element);
-    resource.completeExpand();
-=======
-  schedulePass(opt_delay, opt_relayoutAll) {
-    if (opt_relayoutAll) {
-      this.relayoutAll_ = true;
-    }
+  schedulePass(opt_delay) {
     return this.pass_.schedule(opt_delay);
   }
 
@@ -887,7 +689,6 @@
         break;
       }
     }
->>>>>>> 61634018
 
     if (request) {
       request.newHeight = newRequest.newHeight;
@@ -902,20 +703,7 @@
   }
 
   /** @override */
-<<<<<<< HEAD
-  schedulePass(opt_delay) {
-    return this.pass_.schedule(opt_delay);
-  }
-
-  /**
-   * Schedules the work pass at the latest with the specified delay.
-   * @private
-   */
-  schedulePassVsync_() {
-    devAssert(!this.intersectionObserver_);
-=======
   schedulePassVsync() {
->>>>>>> 61634018
     if (this.vsyncScheduled_) {
       return;
     }
@@ -1355,47 +1143,6 @@
   }
 
   /**
-<<<<<<< HEAD
-   * This is a no-op in intersection observer mode.
-   * @param {number} relayoutTop
-   * @private
-   */
-  setRelayoutTop_(relayoutTop) {
-    if (this.relayoutTop_ == -1) {
-      this.relayoutTop_ = relayoutTop;
-    } else {
-      this.relayoutTop_ = Math.min(relayoutTop, this.relayoutTop_);
-    }
-  }
-
-  /**
-   * Reschedules change size request when an overflown element is activated.
-   * @param {!Element} element
-   * @private
-   */
-  checkPendingChangeSize_(element) {
-    const resourceElement = closest(
-      element,
-      el => !!Resource.forElementOptional(el)
-    );
-    if (!resourceElement) {
-      return;
-    }
-    const resource = Resource.forElement(resourceElement);
-    const pendingChangeSize = resource.getPendingChangeSize();
-    if (pendingChangeSize !== undefined) {
-      this.scheduleChangeSize_(
-        resource,
-        pendingChangeSize.height,
-        pendingChangeSize.width,
-        pendingChangeSize.margins,
-        /* event */ undefined,
-        /* force */ true
-      );
-    }
-  }
-
-  /**
    * Returns true if the resource was previously displayed but is no longer.
    * @param {!Resource} r
    * @param {!ClientRect=} opt_premeasuredRect
@@ -1426,8 +1173,6 @@
   }
 
   /**
-=======
->>>>>>> 61634018
    * Discovers work that needs to be done since the last pass. If viewport
    * has changed, it will try to build new elements, measure changed elements,
    * and schedule layouts and preloads within a reasonable distance of the
@@ -1906,166 +1651,6 @@
   }
 
   /**
-<<<<<<< HEAD
-   * Schedules change of the element's height.
-   * @param {!Resource} resource
-   * @param {number|undefined} newHeight
-   * @param {number|undefined} newWidth
-   * @param {!../layout-rect.LayoutMarginsChangeDef|undefined} newMargins
-   * @param {?Event|undefined} event
-   * @param {boolean} force
-   * @param {function(boolean)=} opt_callback A callback function
-   * @private
-   */
-  scheduleChangeSize_(
-    resource,
-    newHeight,
-    newWidth,
-    newMargins,
-    event,
-    force,
-    opt_callback
-  ) {
-    if (resource.hasBeenMeasured() && !newMargins) {
-      this.completeScheduleChangeSize_(
-        resource,
-        newHeight,
-        newWidth,
-        undefined,
-        event,
-        force,
-        opt_callback
-      );
-    } else {
-      // This is a rare case since most of times the element itself schedules
-      // resize requests. However, this case is possible when another element
-      // requests resize of a controlled element. This also happens when a
-      // margin size change is requested, since existing margins have to be
-      // measured in this instance.
-      this.vsync_.measure(() => {
-        if (!resource.hasBeenMeasured()) {
-          resource.measure();
-        }
-        const marginChange = newMargins
-          ? {
-              newMargins,
-              currentMargins: this.getLayoutMargins_(resource),
-            }
-          : undefined;
-        this.completeScheduleChangeSize_(
-          resource,
-          newHeight,
-          newWidth,
-          marginChange,
-          event,
-          force,
-          opt_callback
-        );
-      });
-    }
-  }
-
-  /**
-   * Returns the layout margins for the resource.
-   * @param {!Resource} resource
-   * @return {!../layout-rect.LayoutMarginsDef}
-   * @private
-   */
-  getLayoutMargins_(resource) {
-    const style = computedStyle(this.win, resource.element);
-    return {
-      top: parseInt(style.marginTop, 10) || 0,
-      right: parseInt(style.marginRight, 10) || 0,
-      bottom: parseInt(style.marginBottom, 10) || 0,
-      left: parseInt(style.marginLeft, 10) || 0,
-    };
-  }
-
-  /**
-   * @param {!Resource} resource
-   * @param {number|undefined} newHeight
-   * @param {number|undefined} newWidth
-   * @param {!MarginChangeDef|undefined} marginChange
-   * @param {?Event|undefined} event
-   * @param {boolean} force
-   * @param {function(boolean)=} opt_callback A callback function
-   * @private
-   */
-  completeScheduleChangeSize_(
-    resource,
-    newHeight,
-    newWidth,
-    marginChange,
-    event,
-    force,
-    opt_callback
-  ) {
-    resource.resetPendingChangeSize();
-    const layoutBox = resource.getPageLayoutBox();
-    if (
-      (newHeight === undefined || newHeight == layoutBox.height) &&
-      (newWidth === undefined || newWidth == layoutBox.width) &&
-      (marginChange === undefined ||
-        !areMarginsChanged(
-          marginChange.currentMargins,
-          marginChange.newMargins
-        ))
-    ) {
-      if (
-        newHeight === undefined &&
-        newWidth === undefined &&
-        marginChange === undefined
-      ) {
-        dev().error(
-          TAG_,
-          'attempting to change size with undefined dimensions',
-          resource.debugid
-        );
-      }
-      // Nothing to do.
-      if (opt_callback) {
-        opt_callback(/* success */ true);
-      }
-      return;
-    }
-
-    let request = null;
-    for (let i = 0; i < this.requestsChangeSize_.length; i++) {
-      if (this.requestsChangeSize_[i].resource == resource) {
-        request = this.requestsChangeSize_[i];
-        break;
-      }
-    }
-
-    if (request) {
-      request.newHeight = newHeight;
-      request.newWidth = newWidth;
-      request.marginChange = marginChange;
-      request.event = event;
-      request.force = force || request.force;
-      request.callback = opt_callback;
-    } else {
-      this.requestsChangeSize_.push(
-        /** {!ChangeSizeRequestDef} */ {
-          resource,
-          newHeight,
-          newWidth,
-          marginChange,
-          event,
-          force,
-          callback: opt_callback,
-        }
-      );
-    }
-    // With IntersectionObserver, remeasuring after size changes are no longer needed.
-    if (!this.intersectionObserver_) {
-      this.schedulePassVsync_();
-    }
-  }
-
-  /**
-=======
->>>>>>> 61634018
    * Returns whether the resource should be preloaded at this time.
    * The element must be measured by this time.
    * @param {!Resource} resource
