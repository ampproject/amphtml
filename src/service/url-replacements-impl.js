--- conflicted
+++ resolved
@@ -814,29 +814,17 @@
    * variables or override existing ones.  Any async bindings are ignored.
    * @param {string} source
    * @param {!Object<string, (ResolverReturnDef|!SyncResolverDef)>=} opt_bindings
-<<<<<<< HEAD
    * @param {!Object<string, boolean>=} opt_allowlist Optional white list of
    *     names that can be substituted.
    * @return {string}
    */
   expandStringSync(source, opt_bindings, opt_allowlist) {
-=======
-   * @param {!Object<string, boolean>=} opt_allowList Optional allow list of
-   *     names that can be substituted.
-   * @return {string}
-   */
-  expandStringSync(source, opt_bindings, opt_allowList) {
->>>>>>> 914dd0b8
     return /** @type {string} */ (new Expander(
       this.variableSource_,
       opt_bindings,
       /* opt_collectVars */ undefined,
       /* opt_sync */ true,
-<<<<<<< HEAD
       opt_allowlist,
-=======
-      opt_allowList,
->>>>>>> 914dd0b8
       /* opt_noEncode */ true
     )./*OK*/ expand(source));
   }
@@ -847,27 +835,16 @@
    * or override existing ones.
    * @param {string} source
    * @param {!Object<string, *>=} opt_bindings
-<<<<<<< HEAD
    * @param {!Object<string, boolean>=} opt_allowlist
    * @return {!Promise<string>}
    */
   expandStringAsync(source, opt_bindings, opt_allowlist) {
-=======
-   * @param {!Object<string, boolean>=} opt_allowList
-   * @return {!Promise<string>}
-   */
-  expandStringAsync(source, opt_bindings, opt_allowList) {
->>>>>>> 914dd0b8
     return /** @type {!Promise<string>} */ (new Expander(
       this.variableSource_,
       opt_bindings,
       /* opt_collectVars */ undefined,
       /* opt_sync */ undefined,
-<<<<<<< HEAD
       opt_allowlist,
-=======
-      opt_allowList,
->>>>>>> 914dd0b8
       /* opt_noEncode */ true
     )./*OK*/ expand(source));
   }
@@ -878,19 +855,11 @@
    * variables or override existing ones.  Any async bindings are ignored.
    * @param {string} url
    * @param {!Object<string, (ResolverReturnDef|!SyncResolverDef)>=} opt_bindings
-<<<<<<< HEAD
    * @param {!Object<string, boolean>=} opt_allowlist Optional white list of
    *     names that can be substituted.
    * @return {string}
    */
   expandUrlSync(url, opt_bindings, opt_allowlist) {
-=======
-   * @param {!Object<string, boolean>=} opt_allowList Optional allow list of
-   *     names that can be substituted.
-   * @return {string}
-   */
-  expandUrlSync(url, opt_bindings, opt_allowList) {
->>>>>>> 914dd0b8
     return this.ensureProtocolMatches_(
       url,
       /** @type {string} */ (new Expander(
@@ -898,11 +867,7 @@
         opt_bindings,
         /* opt_collectVars */ undefined,
         /* opt_sync */ true,
-<<<<<<< HEAD
         opt_allowlist
-=======
-        opt_allowList
->>>>>>> 914dd0b8
       )./*OK*/ expand(url))
     );
   }
@@ -913,30 +878,18 @@
    * or override existing ones.
    * @param {string} url
    * @param {!Object<string, *>=} opt_bindings
-<<<<<<< HEAD
    * @param {!Object<string, boolean>=} opt_allowlist Optional white list of names
-=======
-   * @param {!Object<string, boolean>=} opt_allowList Optional allow list of names
->>>>>>> 914dd0b8
    *     that can be substituted.
    * @param {boolean=} opt_noEncode should not encode URL
    * @return {!Promise<string>}
    */
-<<<<<<< HEAD
   expandUrlAsync(url, opt_bindings, opt_allowlist, opt_noEncode) {
-=======
-  expandUrlAsync(url, opt_bindings, opt_allowList, opt_noEncode) {
->>>>>>> 914dd0b8
     return /** @type {!Promise<string>} */ (new Expander(
       this.variableSource_,
       opt_bindings,
       /* opt_collectVars */ undefined,
       /* opt_sync */ undefined,
-<<<<<<< HEAD
       opt_allowlist,
-=======
-      opt_allowList,
->>>>>>> 914dd0b8
       opt_noEncode
     )
       ./*OK*/ expand(url)
@@ -981,13 +934,8 @@
       element
     );
 
-<<<<<<< HEAD
     const allowlist = this.getAllowlistForElement_(element);
     if (!allowlist) {
-=======
-    const allowList = this.getAllowListForElement_(element);
-    if (!allowList) {
->>>>>>> 914dd0b8
       return opt_sync ? element.value : Promise.resolve(element.value);
     }
     if (element[ORIGINAL_VALUE_PROPERTY] === undefined) {
@@ -998,11 +946,7 @@
       /* opt_bindings */ undefined,
       /* opt_collectVars */ undefined,
       /* opt_sync */ opt_sync,
-<<<<<<< HEAD
       /* opt_allowlist */ allowlist
-=======
-      /* opt_allowList */ allowList
->>>>>>> 914dd0b8
     )./*OK*/ expand(element[ORIGINAL_VALUE_PROPERTY] || element.value);
 
     if (opt_sync) {
@@ -1015,7 +959,6 @@
   }
 
   /**
-<<<<<<< HEAD
    * Returns a replacement allowlist from elements' data-amp-replace attribute.
    * @param {!Element} element
    * @param {!Object<string, boolean>=} opt_supportedReplacement Optional supported
@@ -1029,21 +972,6 @@
     }
     const requestedReplacements = {};
     allowlist
-=======
-   * Returns a replacement allowList from elements' data-amp-replace attribute.
-   * @param {!Element} element
-   * @param {!Object<string, boolean>=} opt_supportedReplacement Optional supported
-   * replacement that filters allowList to a subset.
-   * @return {!Object<string, boolean>|undefined}
-   */
-  getAllowListForElement_(element, opt_supportedReplacement) {
-    const allowList = element.getAttribute('data-amp-replace');
-    if (!allowList) {
-      return;
-    }
-    const requestedReplacements = {};
-    allowList
->>>>>>> 914dd0b8
       .trim()
       .split(/\s+/)
       .forEach((replacement) => {
@@ -1075,15 +1003,9 @@
 
     const meta = this.ampdoc.getMetaByName('amp-link-variable-allowed-origin');
     if (meta) {
-<<<<<<< HEAD
       const allowlist = meta.trim().split(/\s+/);
       for (let i = 0; i < allowlist.length; i++) {
         if (url.origin == parseUrlDeprecated(allowlist[i]).origin) {
-=======
-      const allowList = meta.trim().split(/\s+/);
-      for (let i = 0; i < allowList.length; i++) {
-        if (url.origin == parseUrlDeprecated(allowList[i]).origin) {
->>>>>>> 914dd0b8
           return true;
         }
       }
@@ -1111,20 +1033,12 @@
     };
     let additionalUrlParameters =
       element.getAttribute('data-amp-addparams') || '';
-<<<<<<< HEAD
     const allowlist = this.getAllowlistForElement_(
-=======
-    const allowList = this.getAllowListForElement_(
->>>>>>> 914dd0b8
       element,
       supportedReplacements
     );
 
-<<<<<<< HEAD
     if (!allowlist && !additionalUrlParameters && !defaultUrlParams) {
-=======
-    if (!allowList && !additionalUrlParameters && !defaultUrlParams) {
->>>>>>> 914dd0b8
       return;
     }
     // ORIGINAL_HREF_PROPERTY has the value of the href "pre-replacement".
@@ -1141,30 +1055,18 @@
     const isAllowedOrigin = this.isAllowedOrigin_(url);
     if (additionalUrlParameters) {
       additionalUrlParameters = isAllowedOrigin
-<<<<<<< HEAD
         ? this.expandSyncIfAllowedList_(additionalUrlParameters, allowlist)
-=======
-        ? this.expandSyncIfAllowList_(additionalUrlParameters, allowList)
->>>>>>> 914dd0b8
         : additionalUrlParameters;
       href = addParamsToUrl(href, parseQueryString(additionalUrlParameters));
     }
 
     if (!isAllowedOrigin) {
-<<<<<<< HEAD
       if (allowlist) {
-=======
-      if (allowList) {
->>>>>>> 914dd0b8
         user().warn(
           'URL',
           'Ignoring link replacement %s' +
             " because the link does not go to the document's" +
-<<<<<<< HEAD
             ' source, canonical, or allowlisted origin.',
-=======
-            ' source, canonical, or allowed origin.',
->>>>>>> 914dd0b8
           href
         );
       }
@@ -1179,7 +1081,6 @@
     // defaultUrlParams will by default support QUERY_PARAM, and will still be
     // expanded.
     if (defaultUrlParams) {
-<<<<<<< HEAD
       if (!allowlist || !allowlist['QUERY_PARAM']) {
         // override allowlist and expand defaultUrlParams;
         const overrideAllowlist = {'QUERY_PARAM': true};
@@ -1187,44 +1088,27 @@
           defaultUrlParams,
           /* opt_bindings */ undefined,
           /* opt_allowlist */ overrideAllowlist
-=======
-      if (!allowList || !allowList['QUERY_PARAM']) {
-        // override allowList and expand defaultUrlParams;
-        const overrideAllowList = {'QUERY_PARAM': true};
-        defaultUrlParams = this.expandUrlSync(
-          defaultUrlParams,
-          /* opt_bindings */ undefined,
-          /* opt_allowList */ overrideAllowList
->>>>>>> 914dd0b8
         );
       }
       href = addParamsToUrl(href, parseQueryString(defaultUrlParams));
     }
 
-<<<<<<< HEAD
     href = this.expandSyncIfAllowedList_(href, allowlist);
-=======
-    href = this.expandSyncIfAllowList_(href, allowList);
->>>>>>> 914dd0b8
 
     return (element.href = href);
   }
 
   /**
    * @param {string} href
-   * @param {!Object<string, boolean>|undefined} allowList
+   * @param {!Object<string, boolean>|undefined} allowlist
    * @return {string}
    */
-  expandSyncIfAllowList_(href, allowList) {
-    return allowList
+  expandSyncIfAllowedList_(href, allowlist) {
+    return allowlist
       ? this.expandUrlSync(
           href,
           /* opt_bindings */ undefined,
-<<<<<<< HEAD
-          /* opt_allowlist */ allowedList
-=======
-          /* opt_allowList */ allowList
->>>>>>> 914dd0b8
+          /* opt_allowlist */ allowlist
         )
       : href;
   }
@@ -1246,7 +1130,6 @@
 
   /**
    * Collects substitutions in the `src` attribute of the given element
-<<<<<<< HEAD
    * that are _not_ allowlisted via `data-amp-replace` opt-in attribute.
    * @param {!Element} element
    * @return {!Array<string>}
@@ -1259,20 +1142,6 @@
       return macroNames.filter((v) => !allowlist[v]);
     } else {
       // All vars are unallowlisted if the element has no allowlist.
-=======
-   * that are _not_allowed_ via `data-amp-replace` opt-in attribute.
-   * @param {!Element} element
-   * @return {!Array<string>}
-   */
-  collectDisallowedVarsSync(element) {
-    const url = element.getAttribute('src');
-    const macroNames = new Expander(this.variableSource_).getMacroNames(url);
-    const allowList = this.getAllowListForElement_(element);
-    if (allowList) {
-      return macroNames.filter((v) => !allowList[v]);
-    } else {
-      // All vars are not allowed if the element has no allowList.
->>>>>>> 914dd0b8
       return macroNames;
     }
   }
