/**
 * Copyright 2015 The AMP HTML Authors. All Rights Reserved.
 *
 * Licensed under the Apache License, Version 2.0 (the "License");
 * you may not use this file except in compliance with the License.
 * You may obtain a copy of the License at
 *
 *      http://www.apache.org/licenses/LICENSE-2.0
 *
 * Unless required by applicable law or agreed to in writing, software
 * distributed under the License is distributed on an "AS-IS" BASIS,
 * WITHOUT WARRANTIES OR CONDITIONS OF ANY KIND, either express or implied.
 * See the License for the specific language governing permissions and
 * limitations under the License.
 */

import {
  AsyncResolverDef,
  ResolverReturnDef,
  SyncResolverDef,
  VariableSource,
  getNavigationData,
  getTimingDataAsync,
  getTimingDataSync,
} from './variable-source';
import {Expander} from './url-expander/expander';
import {Services} from '../services';
import {WindowInterface} from '../window-interface';
import {
  addMissingParamsToUrl,
  addParamsToUrl,
  getSourceUrl,
  isProtocolValid,
  parseQueryString,
  parseUrlDeprecated,
  removeAmpJsParamsFromUrl,
  removeFragment,
} from '../url';
import {dev, devAssert, user, userAssert} from '../log';
import {getMode} from '../mode';
import {getTrackImpressionPromise} from '../impression.js';
import {hasOwn} from '../utils/object';
import {
  installServiceInEmbedScope,
  registerServiceBuilderForDoc,
} from '../service';
import {internalRuntimeVersion} from '../internal-version';
import {tryResolve} from '../utils/promise';

/** @private @const {string} */
const TAG = 'UrlReplacements';
const EXPERIMENT_DELIMITER = '!';
const VARIANT_DELIMITER = '.';
const GEO_DELIM = ',';
const ORIGINAL_HREF_PROPERTY = 'amp-original-href';
const ORIGINAL_VALUE_PROPERTY = 'amp-original-value';

/**
 * Returns a function that executes method on a new Date instance. This is a
 * byte saving hack.
 *
 * @param {string} method
 * @return {!SyncResolverDef}
 */
function dateMethod(method) {
  return () => new Date()[method]();
}

/**
 * Returns a function that returns property of screen. This is a byte saving
 * hack.
 *
 * @param {!Screen} screen
 * @param {string} property
 * @return {!SyncResolverDef}
 */
function screenProperty(screen, property) {
  return () => screen[property];
}

/**
 * Class to provide variables that pertain to top level AMP window.
 */
export class GlobalVariableSource extends VariableSource {
  /**
   * @param {!./ampdoc-impl.AmpDoc} ampdoc
   */
  constructor(ampdoc) {
    super(ampdoc);

    /** @private {?Promise<?ShareTrackingFragmentsDef>} */
    this.shareTrackingFragments_ = null;
  }

  /**
   * Utility function for setting resolver for timing data that supports
   * sync and async.
   * @param {string} varName
   * @param {string} startEvent
   * @param {string=} endEvent
   * @return {!VariableSource}
   * @private
   */
  setTimingResolver_(varName, startEvent, endEvent) {
    return this.setBoth(
      varName,
      () => {
        return getTimingDataSync(this.ampdoc.win, startEvent, endEvent);
      },
      () => {
        return getTimingDataAsync(this.ampdoc.win, startEvent, endEvent);
      }
    );
  }

  /** @override */
  initialize() {
    const {win} = this.ampdoc;
    const element = this.ampdoc.getHeadNode();

    /** @const {!./viewport/viewport-impl.Viewport} */
    const viewport = Services.viewportForDoc(this.ampdoc);

    // Returns a random value for cache busters.
    this.set('RANDOM', () => Math.random());

    // Provides a counter starting at 1 per given scope.
    const counterStore = Object.create(null);
    this.set('COUNTER', scope => {
      return (counterStore[scope] = (counterStore[scope] | 0) + 1);
    });

    // Returns the canonical URL for this AMP document.
    this.set('CANONICAL_URL', () => this.getDocInfo_().canonicalUrl);

    // Returns the host of the canonical URL for this AMP document.
    this.set(
      'CANONICAL_HOST',
      () => parseUrlDeprecated(this.getDocInfo_().canonicalUrl).host
    );

    // Returns the hostname of the canonical URL for this AMP document.
    this.set(
      'CANONICAL_HOSTNAME',
      () => parseUrlDeprecated(this.getDocInfo_().canonicalUrl).hostname
    );

    // Returns the path of the canonical URL for this AMP document.
    this.set(
      'CANONICAL_PATH',
      () => parseUrlDeprecated(this.getDocInfo_().canonicalUrl).pathname
    );

    // Returns the referrer URL.
    this.setAsync(
      'DOCUMENT_REFERRER',
      /** @type {AsyncResolverDef} */ (() => {
        return Services.viewerForDoc(this.ampdoc).getReferrerUrl();
      })
    );

    // Like DOCUMENT_REFERRER, but returns null if the referrer is of
    // same domain or the corresponding CDN proxy.
    this.setAsync(
      'EXTERNAL_REFERRER',
      /** @type {AsyncResolverDef} */ (() => {
        return Services.viewerForDoc(this.ampdoc)
          .getReferrerUrl()
          .then(referrer => {
            if (!referrer) {
              return null;
            }
            const referrerHostname = parseUrlDeprecated(getSourceUrl(referrer))
              .hostname;
            const currentHostname = WindowInterface.getHostname(win);
            return referrerHostname === currentHostname ? null : referrer;
          });
      })
    );

    // Returns the title of this AMP document.
    this.set('TITLE', () => {
      // The environment may override the title and set originalTitle. Prefer
      // that if available.
      const doc = win.document;
      return doc['originalTitle'] || doc.title;
    });

    // Returns the URL for this AMP document.
    this.set('AMPDOC_URL', () => {
      return removeFragment(this.addReplaceParamsIfMissing_(win.location.href));
    });

    // Returns the host of the URL for this AMP document.
    this.set('AMPDOC_HOST', () => {
      const url = parseUrlDeprecated(win.location.href);
      return url && url.host;
    });

    // Returns the hostname of the URL for this AMP document.
    this.set('AMPDOC_HOSTNAME', () => {
      const url = parseUrlDeprecated(win.location.href);
      return url && url.hostname;
    });

    // Returns the Source URL for this AMP document.
    const expandSourceUrl = () => {
      const docInfo = this.getDocInfo_();
      return removeFragment(this.addReplaceParamsIfMissing_(docInfo.sourceUrl));
    };
    this.setBoth(
      'SOURCE_URL',
      () => expandSourceUrl(),
      () => getTrackImpressionPromise().then(() => expandSourceUrl())
    );

    // Returns the host of the Source URL for this AMP document.
    this.set(
      'SOURCE_HOST',
      () => parseUrlDeprecated(this.getDocInfo_().sourceUrl).host
    );

    // Returns the hostname of the Source URL for this AMP document.
    this.set(
      'SOURCE_HOSTNAME',
      () => parseUrlDeprecated(this.getDocInfo_().sourceUrl).hostname
    );

    // Returns the path of the Source URL for this AMP document.
    this.set(
      'SOURCE_PATH',
      () => parseUrlDeprecated(this.getDocInfo_().sourceUrl).pathname
    );

    // Returns a random string that will be the constant for the duration of
    // single page view. It should have sufficient entropy to be unique for
    // all the page views a single user is making at a time.
    this.set('PAGE_VIEW_ID', () => this.getDocInfo_().pageViewId);

    this.setBoth(
      'QUERY_PARAM',
      (param, defaultValue = '') => {
        return this.getQueryParamData_(param, defaultValue);
      },
      (param, defaultValue = '') => {
        return getTrackImpressionPromise().then(() => {
          return this.getQueryParamData_(param, defaultValue);
        });
      }
    );

    // Returns the value of the given field name in the fragment query string.
    // Second parameter is an optional default value.
    // For example, if location is 'pub.com/amp.html?x=1#y=2' then
    // FRAGMENT_PARAM(y) returns '2' and FRAGMENT_PARAM(z, 3) returns 3.
    this.setAsync(
      'FRAGMENT_PARAM',
      this.getViewerIntegrationValue_('fragmentParam', 'FRAGMENT_PARAM')
    );

    // Returns the first item in the ancestorOrigins array, if available.
    this.setAsync(
      'ANCESTOR_ORIGIN',
      this.getViewerIntegrationValue_('ancestorOrigin', 'ANCESTOR_ORIGIN')
    );

    /**
     * Stores client ids that were generated during this page view
     * indexed by scope.
     * @type {?Object<string, string>}
     */
    let clientIds = null;
    // Synchronous alternative. Only works for scopes that were previously
    // requested using the async method.
    this.setBoth(
      'CLIENT_ID',
      scope => {
        if (!clientIds) {
          return null;
        }
        return clientIds[dev().assertString(scope)];
      },
      (scope, opt_userNotificationId, opt_cookieName) => {
        user().assertString(
          scope,
          'The first argument to CLIENT_ID, the fallback' +
            /*OK*/ ' Cookie name, is required'
        );

        if (getMode().runtime == 'inabox') {
          return /** @type {!Promise<ResolverReturnDef>} */ (Promise.resolve(
            null
          ));
        }

        let consent = Promise.resolve();

        // If no `opt_userNotificationId` argument is provided then
        // assume consent is given by default.
        if (opt_userNotificationId) {
          consent = Services.userNotificationManagerForDoc(element).then(
            service => {
              return service.get(opt_userNotificationId);
            }
          );
        }
        return Services.cidForDoc(this.ampdoc)
          .then(cid => {
            return cid.get(
              {
                scope: dev().assertString(scope),
                createCookieIfNotPresent: true,
                cookieName: opt_cookieName,
              },
              consent
            );
          })
          .then(cid => {
            if (!clientIds) {
              clientIds = Object.create(null);
            }

            // A temporary work around to extract Client ID from _ga cookie. #5761
            // TODO: replace with "filter" when it's in place. #2198
            const cookieName = opt_cookieName || scope;
            if (cid && cookieName == '_ga') {
              if (typeof cid === 'string') {
                cid = extractClientIdFromGaCookie(cid);
              } else {
                // TODO(@jridgewell, #11120): remove once #11120 is figured out.
                // Do not log the CID directly, that's PII.
                dev().error(
                  TAG,
                  'non-string cid, what is it?',
                  Object.keys(cid)
                );
              }
            }

            clientIds[scope] = cid;
            return cid;
          });
      }
    );

    // Returns assigned variant name for the given experiment.
    this.setAsync(
      'VARIANT',
      /** @type {AsyncResolverDef} */ (experiment => {
        return this.getVariantsValue_(variants => {
          const variant = variants[/** @type {string} */ (experiment)];
          userAssert(
            variant !== undefined,
            'The value passed to VARIANT() is not a valid experiment name:' +
              experiment
          );
          // When no variant assigned, use reserved keyword 'none'.
          return variant === null ? 'none' : /** @type {string} */ (variant);
        }, 'VARIANT');
      })
    );

    // Returns all assigned experiment variants in a serialized form.
    this.setAsync(
      'VARIANTS',
      /** @type {AsyncResolverDef} */ (() => {
        return this.getVariantsValue_(variants => {
          const experiments = [];
          for (const experiment in variants) {
            const variant = variants[experiment];
            experiments.push(
              experiment + VARIANT_DELIMITER + (variant || 'none')
            );
          }
          return experiments.join(EXPERIMENT_DELIMITER);
        }, 'VARIANTS');
      })
    );

    // Returns assigned geo value for geoType or all groups.
    this.setAsync(
      'AMP_GEO',
      /** @type {AsyncResolverDef} */ (geoType => {
        return this.getGeo_(geos => {
          if (geoType) {
            userAssert(
              geoType === 'ISOCountry',
              'The value passed to AMP_GEO() is not valid name:' + geoType
            );
            return /** @type {string} */ (geos[geoType] || 'unknown');
          }
          return /** @type {string} */ (geos.matchedISOCountryGroups.join(
            GEO_DELIM
          ));
        }, 'AMP_GEO');
      })
    );

    // Returns incoming share tracking fragment.
    this.setAsync(
      'SHARE_TRACKING_INCOMING',
      /** @type {AsyncResolverDef} */ (() => {
        return this.getShareTrackingValue_(fragments => {
          return fragments.incomingFragment;
        }, 'SHARE_TRACKING_INCOMING');
      })
    );

    // Returns outgoing share tracking fragment.
    this.setAsync(
      'SHARE_TRACKING_OUTGOING',
      /** @type {AsyncResolverDef} */ (() => {
        return this.getShareTrackingValue_(fragments => {
          return fragments.outgoingFragment;
        }, 'SHARE_TRACKING_OUTGOING');
      })
    );

    // Returns the number of milliseconds since 1 Jan 1970 00:00:00 UTC.
    this.set('TIMESTAMP', dateMethod('getTime'));

    // Returns the human readable timestamp in format of
    // 2011-01-01T11:11:11.612Z.
    this.set('TIMESTAMP_ISO', dateMethod('toISOString'));

    // Returns the user's time-zone offset from UTC, in minutes.
    this.set('TIMEZONE', dateMethod('getTimezoneOffset'));

    // Returns the IANA timezone code
    this.set('TIMEZONE_CODE', () => {
      let tzCode;
      if ('Intl' in win && 'DateTimeFormat' in win.Intl) {
        // It could be undefined (i.e. IE11)
        tzCode = new Intl.DateTimeFormat().resolvedOptions().timeZone;
      }

      return tzCode || '';
    });

    // Returns a promise resolving to viewport.getScrollTop.
    this.set('SCROLL_TOP', () => viewport.getScrollTop());

    // Returns a promise resolving to viewport.getScrollLeft.
    this.set('SCROLL_LEFT', () => viewport.getScrollLeft());

    // Returns a promise resolving to viewport.getScrollHeight.
    this.set('SCROLL_HEIGHT', () => viewport.getScrollHeight());

    // Returns a promise resolving to viewport.getScrollWidth.
    this.set('SCROLL_WIDTH', () => viewport.getScrollWidth());

    // Returns the viewport height.
    this.set('VIEWPORT_HEIGHT', () => viewport.getHeight());

    // Returns the viewport width.
    this.set('VIEWPORT_WIDTH', () => viewport.getWidth());

    const {screen} = win;
    // Returns screen.width.
    this.set('SCREEN_WIDTH', screenProperty(screen, 'width'));

    // Returns screen.height.
    this.set('SCREEN_HEIGHT', screenProperty(screen, 'height'));

    // Returns screen.availHeight.
    this.set('AVAILABLE_SCREEN_HEIGHT', screenProperty(screen, 'availHeight'));

    // Returns screen.availWidth.
    this.set('AVAILABLE_SCREEN_WIDTH', screenProperty(screen, 'availWidth'));

    // Returns screen.ColorDepth.
    this.set('SCREEN_COLOR_DEPTH', screenProperty(screen, 'colorDepth'));

    // Returns document characterset.
    this.set('DOCUMENT_CHARSET', () => {
      const doc = win.document;
      return doc.characterSet || doc.charset;
    });

    // Returns the browser language.
    this.set('BROWSER_LANGUAGE', () => {
      const nav = win.navigator;
      return (
        nav.language ||
        nav.userLanguage ||
        nav.browserLanguage ||
        ''
      ).toLowerCase();
    });

    // Returns the user agent.
    this.set('USER_AGENT', () => {
      return win.navigator.userAgent;
    });

    // Returns the time it took to load the whole page. (excludes amp-* elements
    // that are not rendered by the system yet.)
    this.setTimingResolver_(
      'PAGE_LOAD_TIME',
      'navigationStart',
      'loadEventStart'
    );

    // Returns the time it took to perform DNS lookup for the domain.
    this.setTimingResolver_(
      'DOMAIN_LOOKUP_TIME',
      'domainLookupStart',
      'domainLookupEnd'
    );

    // Returns the time it took to connect to the server.
    this.setTimingResolver_('TCP_CONNECT_TIME', 'connectStart', 'connectEnd');

    // Returns the time it took for server to start sending a response to the
    // request.
    this.setTimingResolver_(
      'SERVER_RESPONSE_TIME',
      'requestStart',
      'responseStart'
    );

    // Returns the time it took to download the page.
    this.setTimingResolver_(
      'PAGE_DOWNLOAD_TIME',
      'responseStart',
      'responseEnd'
    );

    // Returns the time it took for redirects to complete.
    this.setTimingResolver_('REDIRECT_TIME', 'navigationStart', 'fetchStart');

    // Returns the time it took for DOM to become interactive.
    this.setTimingResolver_(
      'DOM_INTERACTIVE_TIME',
      'navigationStart',
      'domInteractive'
    );

    // Returns the time it took for content to load.
    this.setTimingResolver_(
      'CONTENT_LOAD_TIME',
      'navigationStart',
      'domContentLoadedEventStart'
    );

    // Access: Reader ID.
    this.setAsync(
      'ACCESS_READER_ID',
      /** @type {AsyncResolverDef} */ (() => {
        return this.getAccessValue_(accessService => {
          return accessService.getAccessReaderId();
        }, 'ACCESS_READER_ID');
      })
    );

    // Access: data from the authorization response.
    this.setAsync(
      'AUTHDATA',
      /** @type {AsyncResolverDef} */ (field => {
        userAssert(
          field,
          'The first argument to AUTHDATA, the field, is required'
        );
        return this.getAccessValue_(accessService => {
          return accessService.getAuthdataField(field);
        }, 'AUTHDATA');
      })
    );

    // Returns an identifier for the viewer.
    this.setAsync('VIEWER', () => {
      return Services.viewerForDoc(this.ampdoc)
        .getViewerOrigin()
        .then(viewer => {
          return viewer == undefined ? '' : viewer;
        });
    });

    // Returns the total engaged time since the content became viewable.
    this.setAsync('TOTAL_ENGAGED_TIME', () => {
      return Services.activityForDoc(element).then(activity => {
        return activity.getTotalEngagedTime();
      });
    });

    // Returns the incremental engaged time since the last push under the
    // same name.
    this.setAsync('INCREMENTAL_ENGAGED_TIME', (name, reset) => {
      return Services.activityForDoc(element).then(activity => {
        return activity.getIncrementalEngagedTime(
          /** @type {string} */ (name),
          reset !== 'false'
        );
      });
    });

    this.set('NAV_TIMING', (startAttribute, endAttribute) => {
      userAssert(
        startAttribute,
        'The first argument to NAV_TIMING, the ' +
          'start attribute name, is required'
      );
      return getTimingDataSync(
        win,
        /**@type {string}*/ (startAttribute),
        /**@type {string}*/ (endAttribute)
      );
    });
    this.setAsync('NAV_TIMING', (startAttribute, endAttribute) => {
      userAssert(
        startAttribute,
        'The first argument to NAV_TIMING, the ' +
          'start attribute name, is required'
      );
      return getTimingDataAsync(
        win,
        /**@type {string}*/ (startAttribute),
        /**@type {string}*/ (endAttribute)
      );
    });

    this.set('NAV_TYPE', () => {
      return getNavigationData(win, 'type');
    });

    this.set('NAV_REDIRECT_COUNT', () => {
      return getNavigationData(win, 'redirectCount');
    });

    // returns the AMP version number
    this.set('AMP_VERSION', () => internalRuntimeVersion());

    this.set('BACKGROUND_STATE', () => {
      return Services.viewerForDoc(this.ampdoc).isVisible() ? '0' : '1';
    });

    this.setAsync('VIDEO_STATE', (id, property) => {
      const root = this.ampdoc.getRootNode();
      const video = user().assertElement(
        root.getElementById(/** @type {string} */ (id)),
        `Could not find an element with id="${id}" for VIDEO_STATE`
      );
      return Services.videoManagerForDoc(this.ampdoc)
        .getAnalyticsDetails(video)
        .then(details => (details ? details[property] : ''));
    });

    this.setAsync(
      'STORY_PAGE_INDEX',
      this.getStoryValue_('pageIndex', 'STORY_PAGE_INDEX')
    );

    this.setAsync(
      'STORY_PAGE_ID',
      this.getStoryValue_('pageId', 'STORY_PAGE_ID')
    );

    this.setAsync('FIRST_CONTENTFUL_PAINT', () => {
      return tryResolve(() =>
        Services.performanceFor(win).getFirstContentfulPaint()
      );
    });

    this.setAsync('FIRST_VIEWPORT_READY', () => {
      return tryResolve(() =>
        Services.performanceFor(win).getFirstViewportReady()
      );
    });

    this.setAsync('MAKE_BODY_VISIBLE', () => {
      return tryResolve(() =>
        Services.performanceFor(win).getMakeBodyVisible()
      );
    });

    this.setAsync('AMP_STATE', key => {
      // This is safe since AMP_STATE is not an A4A whitelisted variable.
      const root = this.ampdoc.getRootNode();
      const element =
        /** @type {!Element|!ShadowRoot} */ (root.documentElement || root);
      return Services.bindForDocOrNull(element).then(bind => {
        if (!bind) {
          return '';
        }
        return bind.getStateValue(/** @type {string} */ (key));
      });
    });
  }

  /**
   * Merges any replacement parameters into a given URL's query string,
   * preferring values set in the original query string.
   * @param {string} orig The original URL
   * @return {string} The resulting URL
   * @private
   */
  addReplaceParamsIfMissing_(orig) {
    const {replaceParams} = /** @type {!Object} */ (this.getDocInfo_());
    if (!replaceParams) {
      return orig;
    }
    return addMissingParamsToUrl(removeAmpJsParamsFromUrl(orig), replaceParams);
  }

  /**
   * Return the document info for the current ampdoc.
   * @return {./document-info-impl.DocumentInfoDef}
   */
  getDocInfo_() {
    return Services.documentInfoForDoc(this.ampdoc);
  }

  /**
   * Resolves the value via access service. If access service is not configured,
   * the resulting value is `null`.
   * @param {function(!../../extensions/amp-access/0.1/access-vars.AccessVars):(T|!Promise<T>)} getter
   * @param {string} expr
   * @return {T|null}
   * @template T
   * @private
   */
  getAccessValue_(getter, expr) {
    const element = this.ampdoc.getHeadNode();
    return Promise.all([
      Services.accessServiceForDocOrNull(element),
      Services.subscriptionsServiceForDocOrNull(element),
    ]).then(services => {
      const service =
        /** @type {?../../extensions/amp-access/0.1/access-vars.AccessVars} */ (services[0] ||
        services[1]);
      if (!service) {
        // Access/subscriptions service is not installed.
        user().error(
          TAG,
          'Access or subsciptions service is not installed to access: ',
          expr
        );
        return null;
      }
      return getter(service);
    });
  }

  /**
   * Return the QUERY_PARAM from the current location href
   * @param {*} param
   * @param {string} defaultValue
   * @return {string}
   * @private
   */
  getQueryParamData_(param, defaultValue) {
    userAssert(
      param,
      'The first argument to QUERY_PARAM, the query string ' +
        'param is required'
    );
    const url = parseUrlDeprecated(
      removeAmpJsParamsFromUrl(this.ampdoc.win.location.href)
    );
    const params = parseQueryString(url.search);
    const key = user().assertString(param);
    const {replaceParams} = this.getDocInfo_();
    if (typeof params[key] !== 'undefined') {
      return params[key];
    }
    if (replaceParams && typeof replaceParams[key] !== 'undefined') {
      return /** @type {string} */ (replaceParams[key]);
    }
    return defaultValue;
  }

  /**
   * Resolves the value via amp-experiment's variants service.
   * @param {function(!Object<string, string>):(?string)} getter
   * @param {string} expr
   * @return {!Promise<?string>}
   * @template T
   * @private
   */
  getVariantsValue_(getter, expr) {
    return Services.variantsForDocOrNull(this.ampdoc.getHeadNode())
      .then(variants => {
        userAssert(
          variants,
          'To use variable %s, amp-experiment should be configured',
          expr
        );
        return variants.getVariants();
      })
      .then(variantsMap => getter(variantsMap));
  }

  /**
   * Resolves the value via geo service.
   * @param {function(Object<string, string>)} getter
   * @param {string} expr
   * @return {!Promise<Object<string,(string|Array<string>)>>}
   * @template T
   * @private
   */
  getGeo_(getter, expr) {
    const element = this.ampdoc.getHeadNode();
    return Services.geoForDocOrNull(element).then(geo => {
      userAssert(geo, 'To use variable %s, amp-geo should be configured', expr);
      return getter(geo);
    });
  }

  /**
   * Resolves the value via amp-share-tracking's service.
   * @param {function(!ShareTrackingFragmentsDef):T} getter
   * @param {string} expr
   * @return {!Promise<T>}
   * @template T
   * @private
   */
  getShareTrackingValue_(getter, expr) {
    if (!this.shareTrackingFragments_) {
      this.shareTrackingFragments_ = Services.shareTrackingForOrNull(
        this.ampdoc.win
      );
    }
    return this.shareTrackingFragments_.then(fragments => {
      userAssert(
        fragments,
        'To use variable %s, amp-share-tracking should be configured',
        expr
      );
      return getter(/** @type {!ShareTrackingFragmentsDef} */ (fragments));
    });
  }

  /**
   * Resolves the value via amp-story's service.
   * @param {string} property
   * @param {string} name
   * @return {!AsyncResolverDef}
   * @private
   */
  getStoryValue_(property, name) {
    return () => {
      const service = Services.storyVariableServiceForOrNull(this.ampdoc.win);
      return service.then(storyVariables => {
        userAssert(
          storyVariables,
          'To use variable %s amp-story should be configured',
          name
        );
        return storyVariables[property];
      });
    };
  }

  /**
   * Resolves the value via amp-viewer-integration's service.
   * @param {string} property
   * @param {string} name
   * @return {!AsyncResolverDef}
   * @private
   */
  getViewerIntegrationValue_(property, name) {
    return /** @type {!AsyncResolverDef} */ ((param, defaultValue = '') => {
      const service = Services.viewerIntegrationVariableServiceForOrNull(
        this.ampdoc.win
      );
      return service.then(viewerIntegrationVariables => {
        userAssert(
          viewerIntegrationVariables,
          'To use variable %s amp-viewer-integration must be installed',
          name
        );
        return viewerIntegrationVariables[property](param, defaultValue);
      });
    });
  }
}

/**
 * This class replaces substitution variables with their values.
 * Document new values in ../spec/amp-var-substitutions.md
 * @package For export
 */
export class UrlReplacements {
  /**
   * @param {!./ampdoc-impl.AmpDoc} ampdoc
   * @param {!VariableSource} variableSource
   */
  constructor(ampdoc, variableSource) {
    /** @const {!./ampdoc-impl.AmpDoc} */
    this.ampdoc = ampdoc;

    /** @type {VariableSource} */
    this.variableSource_ = variableSource;
  }

  /**
   * Synchronously expands the provided source by replacing all known variables
   * with their resolved values. Optional `opt_bindings` can be used to add new
   * variables or override existing ones.  Any async bindings are ignored.
   * @param {string} source
   * @param {!Object<string, (ResolverReturnDef|!SyncResolverDef)>=} opt_bindings
   * @param {!Object<string, ResolverReturnDef>=} opt_collectVars
   * @param {!Object<string, boolean>=} opt_whiteList Optional white list of
   *     names that can be substituted.
   * @return {string}
   */
  expandStringSync(source, opt_bindings, opt_collectVars, opt_whiteList) {
    return /** @type {string} */ (new Expander(
      this.variableSource_,
      opt_bindings,
      opt_collectVars,
      /* opt_sync */ true,
      opt_whiteList,
      /* opt_noEncode */ true
    )./*OK*/ expand(source));
  }

  /**
   * Expands the provided source by replacing all known variables with their
   * resolved values. Optional `opt_bindings` can be used to add new variables
   * or override existing ones.
   * @param {string} source
   * @param {!Object<string, *>=} opt_bindings
   * @param {!Object<string, boolean>=} opt_whiteList
   * @return {!Promise<string>}
   */
  expandStringAsync(source, opt_bindings, opt_whiteList) {
    return /** @type {!Promise<string>} */ (new Expander(
      this.variableSource_,
      opt_bindings,
      /* opt_collectVars */ undefined,
      /* opt_sync */ undefined,
      opt_whiteList,
      /* opt_noEncode */ true
    )./*OK*/ expand(source));
  }

  /**
   * Synchronously expands the provided URL by replacing all known variables
   * with their resolved values. Optional `opt_bindings` can be used to add new
   * variables or override existing ones.  Any async bindings are ignored.
   * @param {string} url
   * @param {!Object<string, (ResolverReturnDef|!SyncResolverDef)>=} opt_bindings
   * @param {!Object<string, ResolverReturnDef>=} opt_collectVars
   * @param {!Object<string, boolean>=} opt_whiteList Optional white list of
   *     names that can be substituted.
   * @return {string}
   */
  expandUrlSync(url, opt_bindings, opt_collectVars, opt_whiteList) {
    return this.ensureProtocolMatches_(
      url,
      /** @type {string} */ (new Expander(
        this.variableSource_,
        opt_bindings,
        opt_collectVars,
        /* opt_sync */ true,
        opt_whiteList
      )./*OK*/ expand(url))
    );
  }

  /**
   * Expands the provided URL by replacing all known variables with their
   * resolved values. Optional `opt_bindings` can be used to add new variables
   * or override existing ones.
   * @param {string} url
   * @param {!Object<string, *>=} opt_bindings
   * @param {!Object<string, boolean>=} opt_whiteList Optional white list of names
   *     that can be substituted.
   * @return {!Promise<string>}
   */
  expandUrlAsync(url, opt_bindings, opt_whiteList) {
    return /** @type {!Promise<string>} */ (new Expander(
      this.variableSource_,
      opt_bindings,
      /* opt_collectVars */ undefined,
      /* opt_sync */ undefined,
      opt_whiteList
    )
      ./*OK*/ expand(url)
      .then(replacement => this.ensureProtocolMatches_(url, replacement)));
  }

  /**
   * Expands an input element value attribute with variable substituted.
   * @param {!HTMLInputElement} element
   * @return {!Promise<string>}
   */
  expandInputValueAsync(element) {
    return /** @type {!Promise<string>} */ (this.expandInputValue_(
      element,
      /*opt_sync*/ false
    ));
  }

  /**
   * Expands an input element value attribute with variable substituted.
   * @param {!HTMLInputElement} element
   * @return {string} Replaced string for testing
   */
  expandInputValueSync(element) {
    return /** @type {string} */ (this.expandInputValue_(
      element,
      /*opt_sync*/ true
    ));
  }

  /**
   * Expands in input element value attribute with variable substituted.
   * @param {!HTMLInputElement} element
   * @param {boolean=} opt_sync
   * @return {string|!Promise<string>}
   */
  expandInputValue_(element, opt_sync) {
    devAssert(
      element.tagName == 'INPUT' &&
        (element.getAttribute('type') || '').toLowerCase() == 'hidden',
      'Input value expansion only works on hidden input fields: %s',
      element
    );

    const whitelist = this.getWhitelistForElement_(element);
    if (!whitelist) {
      return opt_sync ? element.value : Promise.resolve(element.value);
    }
    if (element[ORIGINAL_VALUE_PROPERTY] === undefined) {
      element[ORIGINAL_VALUE_PROPERTY] = element.value;
    }
    const result = new Expander(
      this.variableSource_,
      /* opt_bindings */ undefined,
      /* opt_collectVars */ undefined,
      /* opt_sync */ opt_sync,
      /* opt_whitelist */ whitelist
    )./*OK*/ expand(element[ORIGINAL_VALUE_PROPERTY] || element.value);

    if (opt_sync) {
      return (element.value = result);
    }
    return result.then(newValue => {
      element.value = newValue;
      return newValue;
    });
  }

  /**
   * Returns a replacement whitelist from elements' data-amp-replace attribute.
   * @param {!Element} element
   * @param {!Object<string, boolean>=} opt_supportedReplacement Optional supported
   * replacement that filters whitelist to a subset.
   * @return {!Object<string, boolean>|undefined}
   */
  getWhitelistForElement_(element, opt_supportedReplacement) {
    const whitelist = element.getAttribute('data-amp-replace');
    if (!whitelist) {
      return;
    }
    const requestedReplacements = {};
    whitelist
      .trim()
      .split(/\s+/)
      .forEach(replacement => {
        if (
          !opt_supportedReplacement ||
          hasOwn(opt_supportedReplacement, replacement)
        ) {
          requestedReplacements[replacement] = true;
        } else {
          user().warn('URL', 'Ignoring unsupported replacement', replacement);
        }
      });
    return requestedReplacements;
  }

  /**
   * Returns whether variable substitution is allowed for given url.
   * @param {!Location} url
   * @return {boolean}
   */
  isAllowedOrigin_(url) {
    const docInfo = Services.documentInfoForDoc(this.ampdoc);
    if (
      url.origin == parseUrlDeprecated(docInfo.canonicalUrl).origin ||
      url.origin == parseUrlDeprecated(docInfo.sourceUrl).origin
    ) {
      return true;
    }

    const meta = this.ampdoc
      .getRootNode()
      .querySelector('meta[name=amp-link-variable-allowed-origin]');

    if (meta && meta.hasAttribute('content')) {
      const whitelist = meta
        .getAttribute('content')
        .trim()
        .split(/\s+/);
      for (let i = 0; i < whitelist.length; i++) {
        if (url.origin == parseUrlDeprecated(whitelist[i]).origin) {
          return true;
        }
      }
    }

    return false;
  }

  /**
   * Replaces values in the link of an anchor tag if
   * - the link opts into it (via data-amp-replace argument)
   * - the destination is the source or canonical origin of this doc.
   * @param {!Element} element An anchor element.
   * @param {?string} defaultUrlParams to expand link if caller request.
   * @return {string|undefined} Replaced string for testing
   */
  maybeExpandLink(element, defaultUrlParams) {
    devAssert(element.tagName == 'A');
    const supportedReplacements = {
      'CLIENT_ID': true,
      'QUERY_PARAM': true,
      'PAGE_VIEW_ID': true,
      'NAV_TIMING': true,
    };
    const additionalUrlParameters =
      element.getAttribute('data-amp-addparams') || '';
    const whitelist = this.getWhitelistForElement_(
      element,
      supportedReplacements
    );

    if (!whitelist && !additionalUrlParameters && !defaultUrlParams) {
      return;
    }
    // ORIGINAL_HREF_PROPERTY has the value of the href "pre-replacement".
    // We set this to the original value before doing any work and use it
    // on subsequent replacements, so that each run gets a fresh value.
    let href = dev().assertString(
      element[ORIGINAL_HREF_PROPERTY] || element.getAttribute('href')
    );
    const url = parseUrlDeprecated(href);
    if (element[ORIGINAL_HREF_PROPERTY] == null) {
      element[ORIGINAL_HREF_PROPERTY] = href;
    }
    if (additionalUrlParameters) {
      href = addParamsToUrl(href, parseQueryString(additionalUrlParameters));
    }

    const isAllowedOrigin = this.isAllowedOrigin_(url);
    if (!isAllowedOrigin) {
      if (whitelist) {
<<<<<<< HEAD
        user().warn('URL', 'Ignoring link replacement %s' +
            ' because the link does not go to the document\'s' +
            ' source, canonical, or whitelisted origin.', href);
=======
        user().warn(
          'URL',
          'Ignoring link replacement',
          href,
          " because the link does not go to the document's" +
            ' source, canonical, or whitelisted origin.'
        );
>>>>>>> bf504ab7
      }
      return (element.href = href);
    }

    // Note that defaultUrlParams is treated differently than
    // additionalUrlParameters in two ways #1: If the outgoing url origin is not
    // whitelisted: additionalUrlParameters are always appended by not expanded,
    // defaultUrlParams will not be appended. #2: If the expansion function is
    // not whitelisted: additionalUrlParamters will not be expanded,
    // defaultUrlParams will by default support QUERY_PARAM, and will still be
    // expanded.
    if (defaultUrlParams) {
      if (!whitelist || !whitelist['QUERY_PARAM']) {
        // override whitelist and expand defaultUrlParams;
        const overrideWhitelist = {'QUERY_PARAM': true};
        defaultUrlParams = this.expandUrlSync(
          defaultUrlParams,
          /* opt_bindings */ undefined,
          /* opt_collectVars */ undefined,
          /* opt_whitelist */ overrideWhitelist
        );
      }
      href = addParamsToUrl(href, parseQueryString(defaultUrlParams));
    }

    if (whitelist) {
      href = this.expandUrlSync(
        href,
        /* opt_bindings */ undefined,
        /* opt_collectVars */ undefined,
        /* opt_whitelist */ whitelist
      );
    }

    return (element.href = href);
  }

  /**
   * Collects all substitutions in the provided URL and expands them to the
   * values for known variables. Optional `opt_bindings` can be used to add
   * new variables or override existing ones.
   * @param {string} url
   * @param {!Object<string, *>=} opt_bindings
   * @return {!Promise<!Object<string, *>>}
   */
  collectVars(url, opt_bindings) {
    const vars = Object.create(null);
    return new Expander(this.variableSource_, opt_bindings, vars)
      ./*OK*/ expand(url)
      .then(() => vars);
  }

  /**
   * Collects substitutions in the `src` attribute of the given element
   * that are _not_ whitelisted via `data-amp-replace` opt-in attribute.
   * @param {!Element} element
   * @return {!Array<string>}
   */
  collectUnwhitelistedVarsSync(element) {
    const url = element.getAttribute('src');
    const macroNames = new Expander(this.variableSource_).getMacroNames(url);
    const whitelist = this.getWhitelistForElement_(element);
    if (whitelist) {
      return macroNames.filter(v => !whitelist[v]);
    } else {
      // All vars are unwhitelisted if the element has no whitelist.
      return macroNames;
    }
  }

  /**
   * Ensures that the protocol of the original url matches the protocol of the
   * replacement url. Returns the replacement if they do, the original if they
   * do not.
   * @param {string} url
   * @param {string} replacement
   * @return {string}
   */
  ensureProtocolMatches_(url, replacement) {
    const newProtocol = parseUrlDeprecated(replacement, /* opt_nocache */ true)
      .protocol;
    const oldProtocol = parseUrlDeprecated(url, /* opt_nocache */ true)
      .protocol;
    if (newProtocol != oldProtocol) {
      user().error(TAG, 'Illegal replacement of the protocol: ', url);
      return url;
    }
    userAssert(
      isProtocolValid(replacement),
      'The replacement url has invalid protocol: %s',
      replacement
    );

    return replacement;
  }

  /**
   * @return {VariableSource}
   */
  getVariableSource() {
    return this.variableSource_;
  }
}

/**
 * Extracts client ID from a _ga cookie.
 * https://developers.google.com/analytics/devguides/collection/analyticsjs/cookies-user-id
 * @param {string} gaCookie
 * @return {string}
 */
export function extractClientIdFromGaCookie(gaCookie) {
  return gaCookie.replace(/^(GA1|1)\.[\d-]+\./, '');
}

/**
 * @param {!./ampdoc-impl.AmpDoc} ampdoc
 */
export function installUrlReplacementsServiceForDoc(ampdoc) {
  registerServiceBuilderForDoc(ampdoc, 'url-replace', function(doc) {
    return new UrlReplacements(doc, new GlobalVariableSource(doc));
  });
}

/**
 * @param {!./ampdoc-impl.AmpDoc} ampdoc
 * @param {!Window} embedWin
 * @param {!VariableSource} varSource
 */
export function installUrlReplacementsForEmbed(ampdoc, embedWin, varSource) {
  installServiceInEmbedScope(
    embedWin,
    'url-replace',
    new UrlReplacements(ampdoc, varSource)
  );
}

/**
 * @typedef {{incomingFragment: string, outgoingFragment: string}}
 */
let ShareTrackingFragmentsDef;<|MERGE_RESOLUTION|>--- conflicted
+++ resolved
@@ -1148,19 +1148,13 @@
     const isAllowedOrigin = this.isAllowedOrigin_(url);
     if (!isAllowedOrigin) {
       if (whitelist) {
-<<<<<<< HEAD
-        user().warn('URL', 'Ignoring link replacement %s' +
-            ' because the link does not go to the document\'s' +
-            ' source, canonical, or whitelisted origin.', href);
-=======
         user().warn(
           'URL',
-          'Ignoring link replacement',
-          href,
-          " because the link does not go to the document's" +
-            ' source, canonical, or whitelisted origin.'
+          'Ignoring link replacement %s' +
+            " because the link does not go to the document's" +
+            ' source, canonical, or whitelisted origin.',
+          href
         );
->>>>>>> bf504ab7
       }
       return (element.href = href);
     }
