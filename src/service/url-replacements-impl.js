/**
 * Copyright 2015 The AMP HTML Authors. All Rights Reserved.
 *
 * Licensed under the Apache License, Version 2.0 (the "License");
 * you may not use this file except in compliance with the License.
 * You may obtain a copy of the License at
 *
 *      http://www.apache.org/licenses/LICENSE-2.0
 *
 * Unless required by applicable law or agreed to in writing, software
 * distributed under the License is distributed on an "AS-IS" BASIS,
 * WITHOUT WARRANTIES OR CONDITIONS OF ANY KIND, either express or implied.
 * See the License for the specific language governing permissions and
 * limitations under the License.
 */

import {accessServiceForOrNull} from '../access-service';
import {cidFor} from '../cid';
import {variantForOrNull} from '../variant-service';
import {shareTrackingForOrNull} from '../share-tracking-service';
import {dev, user, rethrowAsync} from '../log';
import {documentInfoForDoc} from '../document-info';
import {fromClass} from '../service';
import {loadPromise} from '../event-helper';
import {isFiniteNumber} from '../types';
import {parseUrl, removeFragment, parseQueryString} from '../url';
import {viewerFor} from '../viewer';
import {viewportFor} from '../viewport';
import {vsyncFor} from '../vsync';
import {userNotificationManagerFor} from '../user-notification';
import {activityFor} from '../activity';


/** @private @const {string} */
const TAG = 'UrlReplacements';
const EXPERIMENT_DELIMITER = '!';
const VARIANT_DELIMITER = '.';

/** @typedef {string|undefined} */
let ResolverReturnDef;

/** @typedef {function(...*):ResolverReturnDef} */
let SyncResolverDef;

/** @typedef {function(...*):!Promise<ResolverReturnDef>} */
let AsyncResolverDef;

/** @typedef {{sync: SyncResolverDef, async: AsyncResolverDef}} */
let ReplacementDef;

/**
 * This class replaces substitution variables with their values.
 * Document new values in ../spec/amp-var-substitutions.md
 * @package For export.
 */
export class UrlReplacements {
  /** @param {!Window} win */
  constructor(win) {
    /** @private @const {!Window} */
    this.win_ = win;

    /** @private {!RegExp|undefined} */
    this.replacementExpr_ = undefined;

    /** @private @const {!Object<string, !ReplacementDef>} */
    this.replacements_ = this.win_.Object.create(null);

    /** @private @const {function():!Promise<?AccessService>} */
    this.getAccessService_ = accessServiceForOrNull;

    /** @private @const {!Promise<?Object<string, ?string>>} */
    this.variants_ = variantForOrNull(win);

    /** @private @const {!Promise<?Object<string, string>>} */
    this.shareTrackingFragments_ = shareTrackingForOrNull(win);

    /** @private {boolean} */
    this.initialized_ = false;
  }

  /**
   * Lazily initialize the default replacements.
   */
  initialize_() {
    this.initialized_ = true;
    // Returns a random value for cache busters.
    this.set_('RANDOM', () => {
      return Math.random();
    });

    // Returns the canonical URL for this AMP document.
    this.set_('CANONICAL_URL', this.getDocInfoValue_.bind(this, info => {
      return info.canonicalUrl;
    }));

    // Returns the host of the canonical URL for this AMP document.
    this.set_('CANONICAL_HOST', this.getDocInfoValue_.bind(this, info => {
      const url = parseUrl(info.canonicalUrl);
      return url && url.host;
    }));

    // Returns the hostname of the canonical URL for this AMP document.
    this.set_('CANONICAL_HOSTNAME', this.getDocInfoValue_.bind(this, info => {
      const url = parseUrl(info.canonicalUrl);
      return url && url.hostname;
    }));

    // Returns the path of the canonical URL for this AMP document.
    this.set_('CANONICAL_PATH', this.getDocInfoValue_.bind(this, info => {
      const url = parseUrl(info.canonicalUrl);
      return url && url.pathname;
    }));

    // Returns the referrer URL.
    this.setAsync_('DOCUMENT_REFERRER', () => {
      return viewerFor(this.win_).getReferrerUrl();
    });

    // Returns the title of this AMP document.
    this.set_('TITLE', () => {
      return this.win_.document.title;
    });

    // Returns the URL for this AMP document.
    this.set_('AMPDOC_URL', () => {
      return removeFragment(this.win_.location.href);
    });

    // Returns the host of the URL for this AMP document.
    this.set_('AMPDOC_HOST', () => {
      const url = parseUrl(this.win_.location.href);
      return url && url.host;
    });

    // Returns the hostname of the URL for this AMP document.
    this.set_('AMPDOC_HOSTNAME', () => {
      const url = parseUrl(this.win_.location.href);
      return url && url.hostname;
    });

    // Returns the Source URL for this AMP document.
    this.set_('SOURCE_URL', this.getDocInfoValue_.bind(this, info => {
      return removeFragment(info.sourceUrl);
    }));

    // Returns the host of the Source URL for this AMP document.
    this.set_('SOURCE_HOST', this.getDocInfoValue_.bind(this, info => {
      return parseUrl(info.sourceUrl).host;
    }));

    // Returns the hostname of the Source URL for this AMP document.
    this.set_('SOURCE_HOSTNAME', this.getDocInfoValue_.bind(this, info => {
      return parseUrl(info.sourceUrl).hostname;
    }));

    // Returns the path of the Source URL for this AMP document.
    this.set_('SOURCE_PATH', this.getDocInfoValue_.bind(this, info => {
      return parseUrl(info.sourceUrl).pathname;
    }));

    // Returns a random string that will be the constant for the duration of
    // single page view. It should have sufficient entropy to be unique for
    // all the page views a single user is making at a time.
    this.set_('PAGE_VIEW_ID', this.getDocInfoValue_.bind(this, info => {
      return info.pageViewId;
    }));

    this.set_('QUERY_PARAM', (param, defaultValue = '') => {
      user().assert(param,
          'The first argument to QUERY_PARAM, the query string ' +
          'param is required');
      const url = parseUrl(this.win_.location.href);
      const params = parseQueryString(url.search);

      return (typeof params[param] !== 'undefined') ?
        params[param] :
        defaultValue;
    });

    this.setAsync_('CLIENT_ID', (scope, opt_userNotificationId) => {
      user().assert(scope, 'The first argument to CLIENT_ID, the fallback c' +
          /*OK*/'ookie name, is required');
      let consent = Promise.resolve();

      // If no `opt_userNotificationId` argument is provided then
      // assume consent is given by default.
      if (opt_userNotificationId) {
        consent = userNotificationManagerFor(this.win_).then(service => {
          return service.get(opt_userNotificationId);
        });
      }
      return cidFor(this.win_).then(cid => {
        return cid.get({
          scope,
          createCookieIfNotPresent: true,
        }, consent);
      });
    });

    // Returns assigned variant name for the given experiment.
    this.set_('VARIANT', experiment => {
      return this.variants_.then(variants => {
        user().assert(variants,
            'To use variable VARIANT, amp-experiment should be configured');
        user().assert(variants[experiment] !== undefined,
            'The value passed to VARIANT() is not a valid experiment name:' +
                experiment);
        const variant = variants[experiment];
        // When no variant assigned, use reserved keyword 'none'.
        return variant === null ? 'none' : variant;
      });
    });

    // Returns all assigned experiment variants in a serialized form.
    this.set_('VARIANTS', () => {
      return this.variants_.then(variants => {
        user().assert(variants,
            'To use variable VARIANTS, amp-experiment should be configured');

        const experiments = [];
        for (const experiment in variants) {
          const variant = variants[experiment];
          experiments.push(
              experiment + VARIANT_DELIMITER + (variant || 'none'));
        }

        return experiments.join(EXPERIMENT_DELIMITER);
      });
    });

    // Returns incoming share tracking fragment.
    this.set_('SHARE_TRACKING_INCOMING', () => {
      return this.shareTrackingFragments_.then(fragments => {
        user().assert(fragments, 'To use variable SHARE_TRACKING_INCOMING, ' +
            'amp-share-tracking should be configured');
        return fragments.incomingFragment;
      });
    });

    // Returns outgoing share tracking fragment.
    this.set_('SHARE_TRACKING_OUTGOING', () => {
      return this.shareTrackingFragments_.then(fragments => {
        user().assert(fragments, 'To use variable SHARE_TRACKING_OUTGOING, ' +
            'amp-share-tracking should be configured');
        return fragments.outgoingFragment;
      });
    });

    // Returns the number of milliseconds since 1 Jan 1970 00:00:00 UTC.
    this.set_('TIMESTAMP', () => {
      return Date.now();
    });

    // Returns the user's time-zone offset from UTC, in minutes.
    this.set_('TIMEZONE', () => {
      return new Date().getTimezoneOffset();
    });

    // Returns a promise resolving to viewport.getScrollTop.
    this.setAsync_('SCROLL_TOP', () => {
      return vsyncFor(this.win_).measurePromise(
        () => viewportFor(this.win_).getScrollTop());
    });

    // Returns a promise resolving to viewport.getScrollLeft.
    this.setAsync_('SCROLL_LEFT', () => {
      return vsyncFor(this.win_).measurePromise(
        () => viewportFor(this.win_).getScrollLeft());
    });

    // Returns a promise resolving to viewport.getScrollHeight.
    this.setAsync_('SCROLL_HEIGHT', () => {
      return vsyncFor(this.win_).measurePromise(
        () => viewportFor(this.win_).getScrollHeight());
    });

    // Returns a promise resolving to viewport.getScrollWidth.
    this.setAsync_('SCROLL_WIDTH', () => {
      return vsyncFor(this.win_).measurePromise(
        () => viewportFor(this.win_).getScrollWidth());
    });

    // Returns screen.width.
    this.set_('SCREEN_WIDTH', () => {
      return this.win_.screen.width;
    });

    // Returns screen.height.
    this.set_('SCREEN_HEIGHT', () => {
      return this.win_.screen.height;
    });

    // Returns screen.availHeight.
    this.set_('AVAILABLE_SCREEN_HEIGHT', () => {
      return this.win_.screen.availHeight;
    });

    // Returns screen.availWidth.
    this.set_('AVAILABLE_SCREEN_WIDTH', () => {
      return this.win_.screen.availWidth;
    });

    // Returns screen.ColorDepth.
    this.set_('SCREEN_COLOR_DEPTH', () => {
      return this.win_.screen.colorDepth;
    });

    // Returns the viewport height.
    this.setAsync_('VIEWPORT_HEIGHT', () => {
      return vsyncFor(this.win_).measurePromise(
        () => viewportFor(this.win_).getSize().height);
    });

    // Returns the viewport width.
    this.setAsync_('VIEWPORT_WIDTH', () => {
      return vsyncFor(this.win_).measurePromise(
        () => viewportFor(this.win_).getSize().width);
    });

    // Returns document characterset.
    this.set_('DOCUMENT_CHARSET', () => {
      const doc = this.win_.document;
      return doc.characterSet || doc.charset;
    });

    // Returns the browser language.
    this.set_('BROWSER_LANGUAGE', () => {
      const nav = this.win_.navigator;
      return (nav.language || nav.userLanguage || nav.browserLanguage || '')
          .toLowerCase();
    });

    // Returns the time it took to load the whole page. (excludes amp-* elements
    // that are not rendered by the system yet.)
    this.setTimingResolver_(
      'PAGE_LOAD_TIME', 'navigationStart', 'loadEventStart');

    // Returns the time it took to perform DNS lookup for the domain.
    this.setTimingResolver_(
      'DOMAIN_LOOKUP_TIME', 'domainLookupStart', 'domainLookupEnd');

    // Returns the time it took to connet to the server.
    this.setTimingResolver_(
      'TCP_CONNECT_TIME', 'connectStart', 'connectEnd');

    // Returns the time it took for server to start sending a response to the
    // request.
    this.setTimingResolver_(
      'SERVER_RESPONSE_TIME', 'requestStart', 'responseStart');

    // Returns the time it took to download the page.
    this.setTimingResolver_(
      'PAGE_DOWNLOAD_TIME', 'responseStart', 'responseEnd');

    // Returns the time it took for redirects to complete.
    this.setTimingResolver_(
      'REDIRECT_TIME', 'navigationStart', 'fetchStart');

    // Returns the time it took for DOM to become interactive.
    this.setTimingResolver_(
      'DOM_INTERACTIVE_TIME', 'navigationStart', 'domInteractive');

    // Returns the time it took for content to load.
    this.setTimingResolver_(
      'CONTENT_LOAD_TIME', 'navigationStart', 'domContentLoadedEventStart');

    // Access: Reader ID.
    this.set_('ACCESS_READER_ID', () => {
      return this.getAccessValue_(accessService => {
        return accessService.getAccessReaderId();
      }, 'ACCESS_READER_ID');
    });

    // Access: data from the authorization response.
    this.setAsync_('AUTHDATA', field => {
      user().assert(field,
          'The first argument to AUTHDATA, the field, is required');
      return this.getAccessValue_(accessService => {
        return accessService.getAuthdataField(field);
      }, 'AUTHDATA');
    });

    // Returns an identifier for the viewer.
    this.setAsync_('VIEWER', () => {
      return viewerFor(this.win_).getViewerOrigin();
    });

    // Returns the total engaged time since the content became viewable.
    this.setAsync_('TOTAL_ENGAGED_TIME', () => {
      return activityFor(this.win_).then(activity => {
        return activity.getTotalEngagedTime();
      });
    });

    this.set_('NAV_TIMING',
      (startAttribute, endAttribute) => {
        user().assert(startAttribute, 'The first argument to NAV_TIMING, the ' +
            'start attribute name, is required');
        return this.getTimingDataSync_(/**@type {string}*/(startAttribute),
            /**@type {string}*/(endAttribute));
      });
    this.setAsync_('NAV_TIMING',
      (startAttribute, endAttribute) => {
        user().assert(startAttribute, 'The first argument to NAV_TIMING, the ' +
            'start attribute name, is required');
        return this.getTimingDataAsync_(/**@type {string}*/(startAttribute),
            /**@type {string}*/(endAttribute));
      });

    this.set_('NAV_TYPE', () => {
      return this.getNavigationData_('type');
    });

    this.set_('NAV_REDIRECT_COUNT', () => {
      return this.getNavigationData_('redirectCount');
    });

    // returns the AMP version number
    this.set_('AMP_VERSION', () => '$internalRuntimeVersion$');
  }

  /**
   * Resolves the value via document info.
   * @param {function(!DocumentInfoDef):T} getter
   * @return {T}
   * @template T
   */
  getDocInfoValue_(getter) {
    return getter(documentInfoForDoc(this.win_.document));
  }

  /**
   * Resolves the value via access service. If access service is not configured,
   * the resulting value is `null`.
   * @param {function(!AccessService):(T|!Promise<T>)} getter
   * @param {string} expr
<<<<<<< HEAD
   * @return {Promise<T>|null}
   * @template T
=======
   * @return {Promise<?AccessService>}
>>>>>>> f0f2f49b
   */
  getAccessValue_(getter, expr) {
    return this.getAccessService_(this.win_).then(accessService => {
      if (!accessService) {
        // Access service is not installed.
        user().error(TAG, 'Access service is not installed to access: ', expr);
        return null;
      }
      return getter(accessService);
    });
  }

  /**
   * Returns navigation timing information based on the start and end events.
   * The data for the timing events is retrieved from performance.timing API.
   * If start and end events are both given, the result is the difference between the two.
   * If only start event is given, the result is the timing value at start event.
   * @param {string} startEvent
   * @param {string=} endEvent
   * @return {!Promise<string|undefined>}
   * @private
   */
  getTimingDataAsync_(startEvent, endEvent) {
    let metric = this.getTimingDataSync_(startEvent, endEvent);
    if (metric === '') {
      // Metric is not yet available. Retry after a delay.
      return loadPromise(this.win_).then(() => {
<<<<<<< HEAD
        metric = (endEvent === undefined)
            ? timingInfo[startEvent]
            : timingInfo[endEvent] - timingInfo[startEvent];
        return (!isFiniteNumber(metric) || metric < 0)
            ? undefined
            : String(metric);
=======
        metric = this.getTimingDataSync_(startEvent, endEvent);
        return metric === '' ? undefined : metric;
      });
>>>>>>> f0f2f49b
    }
    return Promise.resolve(metric);
  }

  /**
   * Returns navigation timing information based on the start and end events.
   * The data for the timing events is retrieved from performance.timing API.
   * If start and end events are both given, the result is the difference between the two.
   * If only start event is given, the result is the timing value at start event.
   * Enforces synchronous evaluation.
   * @param {string} startEvent
   * @param {string=} endEvent
   * @return {string|undefined} undefined if API is not available, empty string
   *    if it is not yet available, or value as string
   */
  getTimingDataSync_(startEvent, endEvent) {
    const timingInfo = this.win_['performance'] &&
        this.win_['performance']['timing'];
    if (!timingInfo || timingInfo['navigationStart'] == 0) {
      // Navigation timing API is not supported.
      return;
    }

    let metric = (endEvent === undefined) ?
        timingInfo[startEvent] :
        timingInfo[endEvent] - timingInfo[startEvent];

<<<<<<< HEAD
    if (!isFiniteNumber(metric)) {
=======
    if (isNaN(metric) || metric == Infinity) {
>>>>>>> f0f2f49b
      // The metric is not supported.
      return;
    } else if (metric < 0) {
      return '';
    } else {
      return String(metric);
    }
  }

  /**
   * Returns navigation information from the current browsing context.
   * @param {string} attribute
   * @return {string|undefined}
   * @private
   */
  getNavigationData_(attribute) {
    const navigationInfo = this.win_['performance']
        && this.win_['performance']['navigation'];
    if (!navigationInfo || navigationInfo[attribute] === undefined) {
      // PerformanceNavigation interface is not supported or attribute is not implemented.
      return ;
    }

    return String(navigationInfo[attribute]);
  }

  /**
   *
   * Sets a synchronous value resolver for the variable with the specified name.
   * The value resolver may optionally take an extra parameter.
   * Can be called in conjuction with setAsync to allow for additional
   * asynchronous resolver where expand will use async and expandSync the sync
   * version.
   * @param {string} varName
   * @param {!SyncResolverDef} syncResolver
   * @return {!UrlReplacements}
   * @private
   */
  set_(varName, syncResolver) {
    dev().assert(varName.indexOf('RETURN') == -1);
    this.replacements_[varName] =
        this.replacements_[varName] || {sync: undefined, async: undefined};
    this.replacements_[varName].sync = syncResolver;
    this.replacementExpr_ = undefined;
    return this;
  }

  /**
   * Sets an async value resolver for the variable with the specified name.
   * The value resolver may optionally take an extra parameter.
   * Can be called in conjuction with setAsync to allow for additional
   * asynchronous resolver where expand will use async and expandSync the sync
   * version.
   * @param {string} varName
   * @param {!AsyncResolverDef} asyncResolver
   * @return {!UrlReplacements}
   * @private
   */
  setAsync_(varName, asyncResolver) {
    dev().assert(varName.indexOf('RETURN') == -1);
    this.replacements_[varName] =
        this.replacements_[varName] || {sync: undefined, async: undefined};
    this.replacements_[varName].async = asyncResolver;
    this.replacementExpr_ = undefined;
    return this;
  }

  /**
   * Utility function for setting resolver for timing data that supports
   * sync and async.
   * @param {string} varName
   * @param {string} startEvent
   * @param {string=} endEvent
   * @return {!UrlReplacements}
   * @private
   */
  setTimingResolver_(varName, startEvent, endEvent) {
    return this.set_(varName, () => {
      return this.getTimingDataSync_(startEvent, endEvent);
    }).setAsync_(varName, () => {
      return this.getTimingDataAsync_(startEvent, endEvent);
    });
  }

  /**
   * Synchronously expands the provided URL by replacing all known variables with
   * their resolved values. Optional `opt_bindings` can be used to add new
   * variables or override existing ones.  Any async bindings are ignored.
   * @param {string} url
   * @param {!Object<string, (ResolverReturnDef|!SyncResolverDef)>=} opt_bindings
   * @param {!Object<string, ResolverReturnDef>=} opt_collectVars
   * @return {string}
   */
  expandSync(url, opt_bindings, opt_collectVars) {
    return this.expand_(url, opt_bindings, opt_collectVars, true);
  }

  /**
   * Expands the provided URL by replacing all known variables with their
   * resolved values. Optional `opt_bindings` can be used to add new variables
   * or override existing ones.
   * @param {string} url
   * @param {!Object<string, *>=} opt_bindings
   * @return {!Promise<string>}
   */
  expandAsync(url, opt_bindings) {
    return this.expand_(url, opt_bindings);
  }

  /**
   * @param {string} url
   * @param {!Object<string, *>=} opt_bindings
   * @param {!Object<string, *>=} opt_collectVars
   * @param {boolean=} opt_sync
   * @return {!Promise<string>|string}
   * @private
   */
  expand_(url, opt_bindings, opt_collectVars, opt_sync) {
    if (!this.initialized_) {
      this.initialize_();
    }
    const expr = this.getExpr_(opt_bindings);
    let replacementPromise;
    const encodeValue = val => {
      if (val == null) {
        val = '';
      }
      return encodeURIComponent(val);
    };
    url = url.replace(expr, (match, name, opt_strargs) => {
      let args = [];
      if (typeof opt_strargs == 'string') {
        args = opt_strargs.split(',');
      }
      let binding;
      if (opt_bindings && (name in opt_bindings)) {
        binding = opt_bindings[name];
      } else if ((binding = this.getReplacement_(name))) {
        if (opt_sync) {
          binding = binding.sync;
          if (!binding) {
            user().error('ignoring async replacement key: ' + name);
            return '';
          }
        } else {
          binding = binding.async || binding.sync;
        }
      }
      let val;
      try {
        val = (typeof binding == 'function') ?
            binding.apply(null, args) : binding;
      } catch (e) {
        // Report error, but do not disrupt URL replacement. This will
        // interpolate as the empty string.
        if (opt_sync) {
          user().error('Error evaluating replacement: ' + name, e);
          val = '';
        } else {
          rethrowAsync(e);
        }
      }
      // In case the produced value is a promise, we don't actually
      // replace anything here, but do it again when the promise resolves.
      if (val && val.then) {
        if (opt_sync) {
          user().error('ignoring promise value for key: ' + name);
          return '';
        }
        const p = val.catch(err => {
          // Report error, but do not disrupt URL replacement. This will
          // interpolate as the empty string.
          rethrowAsync(err);
        }).then(v => {
          url = url.replace(match, encodeValue(v));
          if (opt_collectVars) {
            opt_collectVars[match] = v;
          }
        });
        if (replacementPromise) {
          replacementPromise = replacementPromise.then(() => p);
        } else {
          replacementPromise = p;
        }
        return match;
      }
      if (opt_collectVars) {
        opt_collectVars[match] = val;
      }
      return encodeValue(val);
    });

    if (replacementPromise) {
      replacementPromise = replacementPromise.then(() => url);
    }

    return opt_sync ? url : (replacementPromise || Promise.resolve(url));
  }

  /**
   * Collects all substitutions in the provided URL and expands them to the
   * values for known variables. Optional `opt_bindings` can be used to add
   * new variables or override existing ones.
   * @param {string} url
   * @param {!Object<string, *>=} opt_bindings
   * @return {!Promise<!Object<string, *>>}
   */
  collectVars(url, opt_bindings) {
    const vars = Object.create(null);
    return this.expand_(url, opt_bindings, vars).then(() => vars);
  }

  /**
   * Method exists to assist stubbing in tests.
   * @param {string} name
   * @return {function(*):*}
   */
  getReplacement_(name) {
    return this.replacements_[name];
  }

  /**
   * @param {!Object<string, *>=} opt_bindings
   * @return {!RegExp}
   * @private
   */
  getExpr_(opt_bindings) {
    const additionalKeys = opt_bindings ? Object.keys(opt_bindings) : null;
    if (additionalKeys && additionalKeys.length > 0) {
      const allKeys = Object.keys(this.replacements_);
      additionalKeys.forEach(key => {
        if (allKeys[key] === undefined) {
          allKeys.push(key);
        }
      });
      return this.buildExpr_(allKeys);
    }
    if (!this.replacementExpr_) {
      this.replacementExpr_ = this.buildExpr_(Object.keys(this.replacements_));
    }
    return this.replacementExpr_;
  }

  /**
   * @param {!Array<string>} keys
   * @return {!RegExp}
   * @private
   */
  buildExpr_(keys) {
    // The keys must be sorted to ensure that the longest keys are considered
    // first. This avoids a problem where a RANDOM conflicts with RANDOM_ONE.
    keys.sort((s1, s2) => s2.length - s1.length);
    const all = keys.join('|');
    // Match the given replacement patterns, as well as optionally
    // arguments to the replacement behind it in parantheses.
    // Example string that match
    // FOO_BAR
    // FOO_BAR(arg1)
    // FOO_BAR(arg1,arg2)
    return new RegExp('\\$?(' + all + ')(?:\\(([0-9a-zA-Z-_.,]+)\\))?', 'g');
  }
}

/**
 * @param {!Window} window
 * @return {!UrlReplacements}
 */
export function installUrlReplacementsService(window) {
  return fromClass(window, 'url-replace', UrlReplacements);
};<|MERGE_RESOLUTION|>--- conflicted
+++ resolved
@@ -434,12 +434,8 @@
    * the resulting value is `null`.
    * @param {function(!AccessService):(T|!Promise<T>)} getter
    * @param {string} expr
-<<<<<<< HEAD
    * @return {Promise<T>|null}
    * @template T
-=======
-   * @return {Promise<?AccessService>}
->>>>>>> f0f2f49b
    */
   getAccessValue_(getter, expr) {
     return this.getAccessService_(this.win_).then(accessService => {
@@ -467,18 +463,13 @@
     if (metric === '') {
       // Metric is not yet available. Retry after a delay.
       return loadPromise(this.win_).then(() => {
-<<<<<<< HEAD
         metric = (endEvent === undefined)
             ? timingInfo[startEvent]
             : timingInfo[endEvent] - timingInfo[startEvent];
         return (!isFiniteNumber(metric) || metric < 0)
             ? undefined
             : String(metric);
-=======
-        metric = this.getTimingDataSync_(startEvent, endEvent);
-        return metric === '' ? undefined : metric;
-      });
->>>>>>> f0f2f49b
+      });
     }
     return Promise.resolve(metric);
   }
@@ -506,11 +497,7 @@
         timingInfo[startEvent] :
         timingInfo[endEvent] - timingInfo[startEvent];
 
-<<<<<<< HEAD
     if (!isFiniteNumber(metric)) {
-=======
-    if (isNaN(metric) || metric == Infinity) {
->>>>>>> f0f2f49b
       // The metric is not supported.
       return;
     } else if (metric < 0) {
