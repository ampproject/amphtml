/**
 * Copyright 2015 The AMP HTML Authors. All Rights Reserved.
 *
 * Licensed under the Apache License, Version 2.0 (the "License");
 * you may not use this file except in compliance with the License.
 * You may obtain a copy of the License at
 *
 *      http://www.apache.org/licenses/LICENSE-2.0
 *
 * Unless required by applicable law or agreed to in writing, software
 * distributed under the License is distributed on an "AS-IS" BASIS,
 * WITHOUT WARRANTIES OR CONDITIONS OF ANY KIND, either express or implied.
 * See the License for the specific language governing permissions and
 * limitations under the License.
 */

import {
  AsyncResolverDef,
  ResolverReturnDef,
  SyncResolverDef,
  VariableSource,
  getNavigationData,
  getTimingDataAsync,
  getTimingDataSync,
} from './variable-source';
import {
  addMissingParamsToUrl,
  addParamsToUrl,
  getSourceUrl,
  isProtocolValid,
  parseQueryString,
  parseUrlDeprecated,
  removeAmpJsParamsFromUrl,
  removeFragment,
} from '../url';
import {dev, devAssert, user, userAssert} from '../log';
import {
  installServiceInEmbedScope,
  registerServiceBuilderForDoc,
} from '../service';

import {Expander} from './url-expander/expander';
import {Services} from '../services';
import {WindowInterface} from '../window-interface';
import {getTrackImpressionPromise} from '../impression.js';
import {hasOwn} from '../utils/object';
import {internalRuntimeVersion} from '../internal-version';

/** @private @const {string} */
const TAG = 'UrlReplacements';
const EXPERIMENT_DELIMITER = '!';
const VARIANT_DELIMITER = '.';
const GEO_DELIM = ',';
const ORIGINAL_HREF_PROPERTY = 'amp-original-href';
const ORIGINAL_VALUE_PROPERTY = 'amp-original-value';

/**
 * Returns a function that executes method on a new Date instance. This is a
 * byte saving hack.
 *
 * @param {string} method
 * @return {!SyncResolverDef}
 */
function dateMethod(method) {
  return () => new Date()[method]();
}

/**
 * Returns a function that returns property of screen. This is a byte saving
 * hack.
 *
 * @param {!Screen} screen
 * @param {string} property
 * @return {!SyncResolverDef}
 */
function screenProperty(screen, property) {
  return () => screen[property];
}

/**
 * Class to provide variables that pertain to top level AMP window.
 */
export class GlobalVariableSource extends VariableSource {
  /**
   * @param {!./ampdoc-impl.AmpDoc} ampdoc
   */
  constructor(ampdoc) {
    super(ampdoc);

    /** @private {?Promise<?ShareTrackingFragmentsDef>} */
    this.shareTrackingFragments_ = null;
  }

  /**
   * Utility function for setting resolver for timing data that supports
   * sync and async.
   * @param {string} varName
   * @param {string} startEvent
   * @param {string=} endEvent
   * @return {!VariableSource}
   * @private
   */
  setTimingResolver_(varName, startEvent, endEvent) {
    return this.setBoth(
      varName,
      () => {
        return getTimingDataSync(this.ampdoc.win, startEvent, endEvent);
      },
      () => {
        return getTimingDataAsync(this.ampdoc.win, startEvent, endEvent);
      }
    );
  }

  /** @override */
  initialize() {
    const {win} = this.ampdoc;
    const element = this.ampdoc.getHeadNode();

    /** @const {!./viewport/viewport-interface.ViewportInterface} */
    const viewport = Services.viewportForDoc(this.ampdoc);

    // Returns a random value for cache busters.
    this.set('RANDOM', () => Math.random());

    // Provides a counter starting at 1 per given scope.
    const counterStore = Object.create(null);
    this.set('COUNTER', scope => {
      return (counterStore[scope] = (counterStore[scope] | 0) + 1);
    });

    // Returns the canonical URL for this AMP document.
    this.set('CANONICAL_URL', () => this.getDocInfo_().canonicalUrl);

    // Returns the host of the canonical URL for this AMP document.
    this.set(
      'CANONICAL_HOST',
      () => parseUrlDeprecated(this.getDocInfo_().canonicalUrl).host
    );

    // Returns the hostname of the canonical URL for this AMP document.
    this.set(
      'CANONICAL_HOSTNAME',
      () => parseUrlDeprecated(this.getDocInfo_().canonicalUrl).hostname
    );

    // Returns the path of the canonical URL for this AMP document.
    this.set(
      'CANONICAL_PATH',
      () => parseUrlDeprecated(this.getDocInfo_().canonicalUrl).pathname
    );

    // Returns the referrer URL.
    this.setAsync(
      'DOCUMENT_REFERRER',
      /** @type {AsyncResolverDef} */ (() => {
        return Services.viewerForDoc(this.ampdoc).getReferrerUrl();
      })
    );

    // Like DOCUMENT_REFERRER, but returns null if the referrer is of
    // same domain or the corresponding CDN proxy.
    this.setAsync(
      'EXTERNAL_REFERRER',
      /** @type {AsyncResolverDef} */ (() => {
        return Services.viewerForDoc(this.ampdoc)
          .getReferrerUrl()
          .then(referrer => {
            if (!referrer) {
              return null;
            }
            const referrerHostname = parseUrlDeprecated(getSourceUrl(referrer))
              .hostname;
            const currentHostname = WindowInterface.getHostname(win);
            return referrerHostname === currentHostname ? null : referrer;
          });
      })
    );

    // Returns the title of this AMP document.
    this.set('TITLE', () => {
      // The environment may override the title and set originalTitle. Prefer
      // that if available.
      const doc = win.document;
      return doc['originalTitle'] || doc.title;
    });

    // Returns the URL for this AMP document.
    this.set('AMPDOC_URL', () => {
      return removeFragment(this.addReplaceParamsIfMissing_(win.location.href));
    });

    // Returns the host of the URL for this AMP document.
    this.set('AMPDOC_HOST', () => {
      const url = parseUrlDeprecated(win.location.href);
      return url && url.host;
    });

    // Returns the hostname of the URL for this AMP document.
    this.set('AMPDOC_HOSTNAME', () => {
      const url = parseUrlDeprecated(win.location.href);
      return url && url.hostname;
    });

    // Returns the Source URL for this AMP document.
    const expandSourceUrl = () => {
      const docInfo = this.getDocInfo_();
      return removeFragment(this.addReplaceParamsIfMissing_(docInfo.sourceUrl));
    };
    this.setBoth(
      'SOURCE_URL',
      () => expandSourceUrl(),
      () => getTrackImpressionPromise().then(() => expandSourceUrl())
    );

    // Returns the host of the Source URL for this AMP document.
    this.set(
      'SOURCE_HOST',
      () => parseUrlDeprecated(this.getDocInfo_().sourceUrl).host
    );

    // Returns the hostname of the Source URL for this AMP document.
    this.set(
      'SOURCE_HOSTNAME',
      () => parseUrlDeprecated(this.getDocInfo_().sourceUrl).hostname
    );

    // Returns the path of the Source URL for this AMP document.
    this.set(
      'SOURCE_PATH',
      () => parseUrlDeprecated(this.getDocInfo_().sourceUrl).pathname
    );

    // Returns a random string that will be the constant for the duration of
    // single page view. It should have sufficient entropy to be unique for
    // all the page views a single user is making at a time.
    this.set('PAGE_VIEW_ID', () => this.getDocInfo_().pageViewId);

    // Returns a random string that will be the constant for the duration of
    // single page view. It should have sufficient entropy to be unique for
    // all the page views a single user is making at a time.
    this.setAsync('PAGE_VIEW_ID_64', () => this.getDocInfo_().pageViewId64);

    this.setBoth(
      'QUERY_PARAM',
      (param, defaultValue = '') => {
        return this.getQueryParamData_(param, defaultValue);
      },
      (param, defaultValue = '') => {
        return getTrackImpressionPromise().then(() => {
          return this.getQueryParamData_(param, defaultValue);
        });
      }
    );

    // Returns the value of the given field name in the fragment query string.
    // Second parameter is an optional default value.
    // For example, if location is 'pub.com/amp.html?x=1#y=2' then
    // FRAGMENT_PARAM(y) returns '2' and FRAGMENT_PARAM(z, 3) returns 3.
    this.set('FRAGMENT_PARAM', (param, defaultValue = '') => {
      return this.getFragmentParamData_(param, defaultValue);
    });

    /**
     * Stores client ids that were generated during this page view
     * indexed by scope.
     * @type {?Object<string, string>}
     */
    let clientIds = null;
    // Synchronous alternative. Only works for scopes that were previously
    // requested using the async method.
    this.setBoth(
      'CLIENT_ID',
      scope => {
        if (!clientIds) {
          return null;
        }
        return clientIds[scope];
      },
      (scope, opt_userNotificationId, opt_cookieName) => {
        userAssert(
          scope,
          'The first argument to CLIENT_ID, the fallback' +
            /*OK*/ ' Cookie name, is required'
        );

        let consent = Promise.resolve();

        // If no `opt_userNotificationId` argument is provided then
        // assume consent is given by default.
        if (opt_userNotificationId) {
          consent = Services.userNotificationManagerForDoc(element).then(
            service => {
              return service.get(opt_userNotificationId);
            }
          );
        }
        return Services.cidForDoc(this.ampdoc)
          .then(cid => {
            return cid.get(
              {
                /** @type {string} */ scope,
                createCookieIfNotPresent: true,
                cookieName: opt_cookieName,
              },
              consent
            );
          })
          .then(cid => {
            if (!clientIds) {
              clientIds = Object.create(null);
            }

            // A temporary work around to extract Client ID from _ga cookie. #5761
            // TODO: replace with "filter" when it's in place. #2198
            const cookieName = opt_cookieName || scope;
            if (cid && cookieName == '_ga') {
              if (typeof cid === 'string') {
                cid = extractClientIdFromGaCookie(cid);
              } else {
                // TODO(@jridgewell, #11120): remove once #11120 is figured out.
                // Do not log the CID directly, that's PII.
                dev().error(
                  TAG,
                  'non-string cid, what is it?',
                  Object.keys(cid)
                );
              }
            }

            clientIds[scope] = cid;
            return cid;
          });
      }
    );

    // Returns assigned variant name for the given experiment.
    this.setAsync(
      'VARIANT',
      /** @type {AsyncResolverDef} */ (experiment => {
        return this.getVariantsValue_(variants => {
          const variant = variants[/** @type {string} */ (experiment)];
          userAssert(
            variant !== undefined,
            'The value passed to VARIANT() is not a valid experiment in <amp-experiment>:' +
              experiment
          );
          // When no variant assigned, use reserved keyword 'none'.
          return variant === null ? 'none' : /** @type {string} */ (variant);
        }, 'VARIANT');
      })
    );

    // Returns all assigned experiment variants in a serialized form.
    this.setAsync(
      'VARIANTS',
      /** @type {AsyncResolverDef} */ (() => {
        return this.getVariantsValue_(variants => {
          const experiments = [];
          for (const experiment in variants) {
            const variant = variants[experiment];
            experiments.push(
              experiment + VARIANT_DELIMITER + (variant || 'none')
            );
          }
          return experiments.join(EXPERIMENT_DELIMITER);
        }, 'VARIANTS');
      })
    );

    // Returns assigned geo value for geoType or all groups.
    this.setAsync(
      'AMP_GEO',
      /** @type {AsyncResolverDef} */ (geoType => {
        return this.getGeo_(geos => {
          if (geoType) {
            userAssert(
              geoType === 'ISOCountry',
              'The value passed to AMP_GEO() is not valid name:' + geoType
            );
            return /** @type {string} */ (geos[geoType] || 'unknown');
          }
          return /** @type {string} */ (geos.matchedISOCountryGroups.join(
            GEO_DELIM
          ));
        }, 'AMP_GEO');
      })
    );

    // Returns incoming share tracking fragment.
    this.setAsync(
      'SHARE_TRACKING_INCOMING',
      /** @type {AsyncResolverDef} */ (() => {
        return this.getShareTrackingValue_(fragments => {
          return fragments.incomingFragment;
        }, 'SHARE_TRACKING_INCOMING');
      })
    );

    // Returns outgoing share tracking fragment.
    this.setAsync(
      'SHARE_TRACKING_OUTGOING',
      /** @type {AsyncResolverDef} */ (() => {
        return this.getShareTrackingValue_(fragments => {
          return fragments.outgoingFragment;
        }, 'SHARE_TRACKING_OUTGOING');
      })
    );

    // Returns the number of milliseconds since 1 Jan 1970 00:00:00 UTC.
    this.set('TIMESTAMP', dateMethod('getTime'));

    // Returns the human readable timestamp in format of
    // 2011-01-01T11:11:11.612Z.
    this.set('TIMESTAMP_ISO', dateMethod('toISOString'));

    // Returns the user's time-zone offset from UTC, in minutes.
    this.set('TIMEZONE', dateMethod('getTimezoneOffset'));

    // Returns the IANA timezone code
    this.set('TIMEZONE_CODE', () => {
      let tzCode;
      if ('Intl' in win && 'DateTimeFormat' in win.Intl) {
        // It could be undefined (i.e. IE11)
        tzCode = new Intl.DateTimeFormat().resolvedOptions().timeZone;
      }

      return tzCode || '';
    });

    // Returns a promise resolving to viewport.getScrollTop.
    this.set('SCROLL_TOP', () => viewport.getScrollTop());

    // Returns a promise resolving to viewport.getScrollLeft.
    this.set('SCROLL_LEFT', () => viewport.getScrollLeft());

    // Returns a promise resolving to viewport.getScrollHeight.
    this.set('SCROLL_HEIGHT', () => viewport.getScrollHeight());

    // Returns a promise resolving to viewport.getScrollWidth.
    this.set('SCROLL_WIDTH', () => viewport.getScrollWidth());

    // Returns the viewport height.
    this.set('VIEWPORT_HEIGHT', () => viewport.getHeight());

    // Returns the viewport width.
    this.set('VIEWPORT_WIDTH', () => viewport.getWidth());

    const {screen} = win;
    // Returns screen.width.
    this.set('SCREEN_WIDTH', screenProperty(screen, 'width'));

    // Returns screen.height.
    this.set('SCREEN_HEIGHT', screenProperty(screen, 'height'));

    // Returns screen.availHeight.
    this.set('AVAILABLE_SCREEN_HEIGHT', screenProperty(screen, 'availHeight'));

    // Returns screen.availWidth.
    this.set('AVAILABLE_SCREEN_WIDTH', screenProperty(screen, 'availWidth'));

    // Returns screen.ColorDepth.
    this.set('SCREEN_COLOR_DEPTH', screenProperty(screen, 'colorDepth'));

    // Returns document characterset.
    this.set('DOCUMENT_CHARSET', () => {
      const doc = win.document;
      return doc.characterSet || doc.charset;
    });

    // Returns the browser language.
    this.set('BROWSER_LANGUAGE', () => {
      const nav = win.navigator;
      return (
        nav.language ||
        nav.userLanguage ||
        nav.browserLanguage ||
        ''
      ).toLowerCase();
    });

    // Returns the user agent.
    this.set('USER_AGENT', () => {
      return win.navigator.userAgent;
    });

    // Returns the time it took to load the whole page. (excludes amp-* elements
    // that are not rendered by the system yet.)
    this.setTimingResolver_(
      'PAGE_LOAD_TIME',
      'navigationStart',
      'loadEventStart'
    );

    // Returns the time it took to perform DNS lookup for the domain.
    this.setTimingResolver_(
      'DOMAIN_LOOKUP_TIME',
      'domainLookupStart',
      'domainLookupEnd'
    );

    // Returns the time it took to connect to the server.
    this.setTimingResolver_('TCP_CONNECT_TIME', 'connectStart', 'connectEnd');

    // Returns the time it took for server to start sending a response to the
    // request.
    this.setTimingResolver_(
      'SERVER_RESPONSE_TIME',
      'requestStart',
      'responseStart'
    );

    // Returns the time it took to download the page.
    this.setTimingResolver_(
      'PAGE_DOWNLOAD_TIME',
      'responseStart',
      'responseEnd'
    );

    // Returns the time it took for redirects to complete.
    this.setTimingResolver_('REDIRECT_TIME', 'navigationStart', 'fetchStart');

    // Returns the time it took for DOM to become interactive.
    this.setTimingResolver_(
      'DOM_INTERACTIVE_TIME',
      'navigationStart',
      'domInteractive'
    );

    // Returns the time it took for content to load.
    this.setTimingResolver_(
      'CONTENT_LOAD_TIME',
      'navigationStart',
      'domContentLoadedEventStart'
    );

    // Access: Reader ID.
    this.setAsync(
      'ACCESS_READER_ID',
      /** @type {AsyncResolverDef} */ (() => {
        return this.getAccessValue_(accessService => {
          return accessService.getAccessReaderId();
        }, 'ACCESS_READER_ID');
      })
    );

    // Access: data from the authorization response.
    this.setAsync(
      'AUTHDATA',
      /** @type {AsyncResolverDef} */ (field => {
        userAssert(
          field,
          'The first argument to AUTHDATA, the field, is required'
        );
        return this.getAccessValue_(accessService => {
          return accessService.getAuthdataField(field);
        }, 'AUTHDATA');
      })
    );

    // Returns an identifier for the viewer.
    this.setAsync('VIEWER', () => {
      return Services.viewerForDoc(this.ampdoc)
        .getViewerOrigin()
        .then(viewer => {
          return viewer == undefined ? '' : viewer;
        });
    });

    // Returns the total engaged time since the content became viewable.
    this.setAsync('TOTAL_ENGAGED_TIME', () => {
      return Services.activityForDoc(element).then(activity => {
        return activity.getTotalEngagedTime();
      });
    });

    // Returns the incremental engaged time since the last push under the
    // same name.
    this.setAsync('INCREMENTAL_ENGAGED_TIME', (name, reset) => {
      return Services.activityForDoc(element).then(activity => {
        return activity.getIncrementalEngagedTime(
          /** @type {string} */ (name),
          reset !== 'false'
        );
      });
    });

    this.set('NAV_TIMING', (startAttribute, endAttribute) => {
      userAssert(
        startAttribute,
        'The first argument to NAV_TIMING, the ' +
          'start attribute name, is required'
      );
      return getTimingDataSync(
        win,
        /**@type {string}*/ (startAttribute),
        /**@type {string}*/ (endAttribute)
      );
    });
    this.setAsync('NAV_TIMING', (startAttribute, endAttribute) => {
      userAssert(
        startAttribute,
        'The first argument to NAV_TIMING, the ' +
          'start attribute name, is required'
      );
      return getTimingDataAsync(
        win,
        /**@type {string}*/ (startAttribute),
        /**@type {string}*/ (endAttribute)
      );
    });

    this.set('NAV_TYPE', () => {
      return getNavigationData(win, 'type');
    });

    this.set('NAV_REDIRECT_COUNT', () => {
      return getNavigationData(win, 'redirectCount');
    });

    // returns the AMP version number
    this.set('AMP_VERSION', () => internalRuntimeVersion());

    this.set('BACKGROUND_STATE', () => {
      return this.ampdoc.isVisible() ? '0' : '1';
    });

<<<<<<< HEAD
    this.setAsync(
      'STORY_PAGE_INDEX',
      this.getStoryValue_('pageIndex', 'STORY_PAGE_INDEX')
    );

    this.setAsync(
      'STORY_PAGE_ID',
      this.getStoryValue_('pageId', 'STORY_PAGE_ID')
    );
=======
    this.setAsync('VIDEO_STATE', (id, property) => {
      const root = this.ampdoc.getRootNode();
      const video = user().assertElement(
        root.getElementById(/** @type {string} */ (id)),
        `Could not find an element with id="${id}" for VIDEO_STATE`
      );
      return Services.videoManagerForDoc(this.ampdoc)
        .getAnalyticsDetails(video)
        .then(details => (details ? details[property] : ''));
    });
>>>>>>> 41a29e78

    this.setAsync('FIRST_CONTENTFUL_PAINT', () => {
      return Services.performanceFor(win).getFirstContentfulPaint();
    });

    this.setAsync('FIRST_VIEWPORT_READY', () => {
      return Services.performanceFor(win).getFirstViewportReady();
    });

    this.setAsync('MAKE_BODY_VISIBLE', () => {
      return Services.performanceFor(win).getMakeBodyVisible();
    });

    this.setAsync('AMP_STATE', key => {
      // This is safe since AMP_STATE is not an A4A whitelisted variable.
      const root = this.ampdoc.getRootNode();
      const element =
        /** @type {!Element|!ShadowRoot} */ (root.documentElement || root);
      return Services.bindForDocOrNull(element).then(bind => {
        if (!bind) {
          return '';
        }
        return bind.getStateValue(/** @type {string} */ (key));
      });
    });
  }

  /**
   * Merges any replacement parameters into a given URL's query string,
   * preferring values set in the original query string.
   * @param {string} orig The original URL
   * @return {string} The resulting URL
   * @private
   */
  addReplaceParamsIfMissing_(orig) {
    const {replaceParams} = /** @type {!Object} */ (this.getDocInfo_());
    if (!replaceParams) {
      return orig;
    }
    return addMissingParamsToUrl(removeAmpJsParamsFromUrl(orig), replaceParams);
  }

  /**
   * Return the document info for the current ampdoc.
   * @return {./document-info-impl.DocumentInfoDef}
   */
  getDocInfo_() {
    return Services.documentInfoForDoc(this.ampdoc);
  }

  /**
   * Resolves the value via access service. If access service is not configured,
   * the resulting value is `null`.
   * @param {function(!../../extensions/amp-access/0.1/access-vars.AccessVars):(T|!Promise<T>)} getter
   * @param {string} expr
   * @return {T|null}
   * @template T
   * @private
   */
  getAccessValue_(getter, expr) {
    const element = this.ampdoc.getHeadNode();
    return Promise.all([
      Services.accessServiceForDocOrNull(element),
      Services.subscriptionsServiceForDocOrNull(element),
    ]).then(services => {
      const service =
        /** @type {?../../extensions/amp-access/0.1/access-vars.AccessVars} */ (services[0] ||
        services[1]);
      if (!service) {
        // Access/subscriptions service is not installed.
        user().error(
          TAG,
          'Access or subsciptions service is not installed to access: ',
          expr
        );
        return null;
      }
      return getter(service);
    });
  }

  /**
   * Return the QUERY_PARAM from the current location href
   * @param {string} param
   * @param {string} defaultValue
   * @return {string}
   * @private
   */
  getQueryParamData_(param, defaultValue) {
    userAssert(
      param,
      'The first argument to QUERY_PARAM, the query string ' +
        'param is required'
    );
    const url = parseUrlDeprecated(
      removeAmpJsParamsFromUrl(this.ampdoc.win.location.href)
    );
    const params = parseQueryString(url.search);
    const {replaceParams} = this.getDocInfo_();
    if (typeof params[param] !== 'undefined') {
      return params[param];
    }
    if (replaceParams && typeof replaceParams[param] !== 'undefined') {
      return /** @type {string} */ (replaceParams[param]);
    }
    return defaultValue;
  }

  /**
   * Return the FRAGMENT_PARAM from the original location href
   * @param {*} param
   * @param {string} defaultValue
   * @return {string}
   * @private
   */
  getFragmentParamData_(param, defaultValue) {
    userAssert(
      param,
      'The first argument to FRAGMENT_PARAM, the fragment string ' +
        'param is required'
    );
    userAssert(typeof param == 'string', 'param should be a string');
    const hash = this.ampdoc.win.location.originalHash;
    const params = parseQueryString(hash);
    return params[param] === undefined ? defaultValue : params[param];
  }

  /**
   * Resolves the value via amp-experiment's variants service.
   * @param {function(!Object<string, string>):(?string)} getter
   * @param {string} expr
   * @return {!Promise<?string>}
   * @template T
   * @private
   */
  getVariantsValue_(getter, expr) {
    return Services.variantsForDocOrNull(this.ampdoc.getHeadNode())
      .then(variants => {
        userAssert(
          variants,
          'To use variable %s, amp-experiment should be configured',
          expr
        );
        return variants.getVariants();
      })
      .then(variantsMap => getter(variantsMap));
  }

  /**
   * Resolves the value via geo service.
   * @param {function(Object<string, string>)} getter
   * @param {string} expr
   * @return {!Promise<Object<string,(string|Array<string>)>>}
   * @template T
   * @private
   */
  getGeo_(getter, expr) {
    const element = this.ampdoc.getHeadNode();
    return Services.geoForDocOrNull(element).then(geo => {
      userAssert(geo, 'To use variable %s, amp-geo should be configured', expr);
      return getter(geo);
    });
  }

  /**
   * Resolves the value via amp-share-tracking's service.
   * @param {function(!ShareTrackingFragmentsDef):T} getter
   * @param {string} expr
   * @return {!Promise<T>}
   * @template T
   * @private
   */
  getShareTrackingValue_(getter, expr) {
    if (!this.shareTrackingFragments_) {
      this.shareTrackingFragments_ = Services.shareTrackingForOrNull(
        this.ampdoc.win
      );
    }
    return this.shareTrackingFragments_.then(fragments => {
      userAssert(
        fragments,
        'To use variable %s, amp-share-tracking should be configured',
        expr
      );
      return getter(/** @type {!ShareTrackingFragmentsDef} */ (fragments));
    });
  }
}

/**
 * This class replaces substitution variables with their values.
 * Document new values in ../spec/amp-var-substitutions.md
 * @package For export
 */
export class UrlReplacements {
  /**
   * @param {!./ampdoc-impl.AmpDoc} ampdoc
   * @param {!VariableSource} variableSource
   */
  constructor(ampdoc, variableSource) {
    /** @const {!./ampdoc-impl.AmpDoc} */
    this.ampdoc = ampdoc;

    /** @type {VariableSource} */
    this.variableSource_ = variableSource;
  }

  /**
   * Synchronously expands the provided source by replacing all known variables
   * with their resolved values. Optional `opt_bindings` can be used to add new
   * variables or override existing ones.  Any async bindings are ignored.
   * @param {string} source
   * @param {!Object<string, (ResolverReturnDef|!SyncResolverDef)>=} opt_bindings
   * @param {!Object<string, ResolverReturnDef>=} opt_collectVars
   * @param {!Object<string, boolean>=} opt_whiteList Optional white list of
   *     names that can be substituted.
   * @return {string}
   */
  expandStringSync(source, opt_bindings, opt_collectVars, opt_whiteList) {
    return /** @type {string} */ (new Expander(
      this.variableSource_,
      opt_bindings,
      opt_collectVars,
      /* opt_sync */ true,
      opt_whiteList,
      /* opt_noEncode */ true
    )./*OK*/ expand(source));
  }

  /**
   * Expands the provided source by replacing all known variables with their
   * resolved values. Optional `opt_bindings` can be used to add new variables
   * or override existing ones.
   * @param {string} source
   * @param {!Object<string, *>=} opt_bindings
   * @param {!Object<string, boolean>=} opt_whiteList
   * @return {!Promise<string>}
   */
  expandStringAsync(source, opt_bindings, opt_whiteList) {
    return /** @type {!Promise<string>} */ (new Expander(
      this.variableSource_,
      opt_bindings,
      /* opt_collectVars */ undefined,
      /* opt_sync */ undefined,
      opt_whiteList,
      /* opt_noEncode */ true
    )./*OK*/ expand(source));
  }

  /**
   * Synchronously expands the provided URL by replacing all known variables
   * with their resolved values. Optional `opt_bindings` can be used to add new
   * variables or override existing ones.  Any async bindings are ignored.
   * @param {string} url
   * @param {!Object<string, (ResolverReturnDef|!SyncResolverDef)>=} opt_bindings
   * @param {!Object<string, ResolverReturnDef>=} opt_collectVars
   * @param {!Object<string, boolean>=} opt_whiteList Optional white list of
   *     names that can be substituted.
   * @return {string}
   */
  expandUrlSync(url, opt_bindings, opt_collectVars, opt_whiteList) {
    return this.ensureProtocolMatches_(
      url,
      /** @type {string} */ (new Expander(
        this.variableSource_,
        opt_bindings,
        opt_collectVars,
        /* opt_sync */ true,
        opt_whiteList
      )./*OK*/ expand(url))
    );
  }

  /**
   * Expands the provided URL by replacing all known variables with their
   * resolved values. Optional `opt_bindings` can be used to add new variables
   * or override existing ones.
   * @param {string} url
   * @param {!Object<string, *>=} opt_bindings
   * @param {!Object<string, boolean>=} opt_whiteList Optional white list of names
   *     that can be substituted.
   * @param {boolean=} opt_noEncode should not encode URL
   * @return {!Promise<string>}
   */
  expandUrlAsync(url, opt_bindings, opt_whiteList, opt_noEncode) {
    return /** @type {!Promise<string>} */ (new Expander(
      this.variableSource_,
      opt_bindings,
      /* opt_collectVars */ undefined,
      /* opt_sync */ undefined,
      opt_whiteList,
      opt_noEncode
    )
      ./*OK*/ expand(url)
      .then(replacement => this.ensureProtocolMatches_(url, replacement)));
  }

  /**
   * Expands an input element value attribute with variable substituted.
   * @param {!HTMLInputElement} element
   * @return {!Promise<string>}
   */
  expandInputValueAsync(element) {
    return /** @type {!Promise<string>} */ (this.expandInputValue_(
      element,
      /*opt_sync*/ false
    ));
  }

  /**
   * Expands an input element value attribute with variable substituted.
   * @param {!HTMLInputElement} element
   * @return {string} Replaced string for testing
   */
  expandInputValueSync(element) {
    return /** @type {string} */ (this.expandInputValue_(
      element,
      /*opt_sync*/ true
    ));
  }

  /**
   * Expands in input element value attribute with variable substituted.
   * @param {!HTMLInputElement} element
   * @param {boolean=} opt_sync
   * @return {string|!Promise<string>}
   */
  expandInputValue_(element, opt_sync) {
    devAssert(
      element.tagName == 'INPUT' &&
        (element.getAttribute('type') || '').toLowerCase() == 'hidden',
      'Input value expansion only works on hidden input fields: %s',
      element
    );

    const whitelist = this.getWhitelistForElement_(element);
    if (!whitelist) {
      return opt_sync ? element.value : Promise.resolve(element.value);
    }
    if (element[ORIGINAL_VALUE_PROPERTY] === undefined) {
      element[ORIGINAL_VALUE_PROPERTY] = element.value;
    }
    const result = new Expander(
      this.variableSource_,
      /* opt_bindings */ undefined,
      /* opt_collectVars */ undefined,
      /* opt_sync */ opt_sync,
      /* opt_whitelist */ whitelist
    )./*OK*/ expand(element[ORIGINAL_VALUE_PROPERTY] || element.value);

    if (opt_sync) {
      return (element.value = result);
    }
    return result.then(newValue => {
      element.value = newValue;
      return newValue;
    });
  }

  /**
   * Returns a replacement whitelist from elements' data-amp-replace attribute.
   * @param {!Element} element
   * @param {!Object<string, boolean>=} opt_supportedReplacement Optional supported
   * replacement that filters whitelist to a subset.
   * @return {!Object<string, boolean>|undefined}
   */
  getWhitelistForElement_(element, opt_supportedReplacement) {
    const whitelist = element.getAttribute('data-amp-replace');
    if (!whitelist) {
      return;
    }
    const requestedReplacements = {};
    whitelist
      .trim()
      .split(/\s+/)
      .forEach(replacement => {
        if (
          !opt_supportedReplacement ||
          hasOwn(opt_supportedReplacement, replacement)
        ) {
          requestedReplacements[replacement] = true;
        } else {
          user().warn('URL', 'Ignoring unsupported replacement', replacement);
        }
      });
    return requestedReplacements;
  }

  /**
   * Returns whether variable substitution is allowed for given url.
   * @param {!Location} url
   * @return {boolean}
   */
  isAllowedOrigin_(url) {
    const docInfo = Services.documentInfoForDoc(this.ampdoc);
    if (
      url.origin == parseUrlDeprecated(docInfo.canonicalUrl).origin ||
      url.origin == parseUrlDeprecated(docInfo.sourceUrl).origin
    ) {
      return true;
    }

    const meta = this.ampdoc
      .getRootNode()
      .querySelector('meta[name=amp-link-variable-allowed-origin]');

    if (meta && meta.hasAttribute('content')) {
      const whitelist = meta
        .getAttribute('content')
        .trim()
        .split(/\s+/);
      for (let i = 0; i < whitelist.length; i++) {
        if (url.origin == parseUrlDeprecated(whitelist[i]).origin) {
          return true;
        }
      }
    }

    return false;
  }

  /**
   * Replaces values in the link of an anchor tag if
   * - the link opts into it (via data-amp-replace argument)
   * - the destination is the source or canonical origin of this doc.
   * @param {!Element} element An anchor element.
   * @param {?string} defaultUrlParams to expand link if caller request.
   * @return {string|undefined} Replaced string for testing
   */
  maybeExpandLink(element, defaultUrlParams) {
    devAssert(element.tagName == 'A');
    const supportedReplacements = {
      'CLIENT_ID': true,
      'QUERY_PARAM': true,
      'PAGE_VIEW_ID': true,
      'PAGE_VIEW_ID_64': true,
      'NAV_TIMING': true,
    };
    const additionalUrlParameters =
      element.getAttribute('data-amp-addparams') || '';
    const whitelist = this.getWhitelistForElement_(
      element,
      supportedReplacements
    );

    if (!whitelist && !additionalUrlParameters && !defaultUrlParams) {
      return;
    }
    // ORIGINAL_HREF_PROPERTY has the value of the href "pre-replacement".
    // We set this to the original value before doing any work and use it
    // on subsequent replacements, so that each run gets a fresh value.
    let href = dev().assertString(
      element[ORIGINAL_HREF_PROPERTY] || element.getAttribute('href')
    );
    const url = parseUrlDeprecated(href);
    if (element[ORIGINAL_HREF_PROPERTY] == null) {
      element[ORIGINAL_HREF_PROPERTY] = href;
    }
    if (additionalUrlParameters) {
      href = addParamsToUrl(href, parseQueryString(additionalUrlParameters));
    }

    const isAllowedOrigin = this.isAllowedOrigin_(url);
    if (!isAllowedOrigin) {
      if (whitelist) {
        user().warn(
          'URL',
          'Ignoring link replacement %s' +
            " because the link does not go to the document's" +
            ' source, canonical, or whitelisted origin.',
          href
        );
      }
      return (element.href = href);
    }

    // Note that defaultUrlParams is treated differently than
    // additionalUrlParameters in two ways #1: If the outgoing url origin is not
    // whitelisted: additionalUrlParameters are always appended by not expanded,
    // defaultUrlParams will not be appended. #2: If the expansion function is
    // not whitelisted: additionalUrlParamters will not be expanded,
    // defaultUrlParams will by default support QUERY_PARAM, and will still be
    // expanded.
    if (defaultUrlParams) {
      if (!whitelist || !whitelist['QUERY_PARAM']) {
        // override whitelist and expand defaultUrlParams;
        const overrideWhitelist = {'QUERY_PARAM': true};
        defaultUrlParams = this.expandUrlSync(
          defaultUrlParams,
          /* opt_bindings */ undefined,
          /* opt_collectVars */ undefined,
          /* opt_whitelist */ overrideWhitelist
        );
      }
      href = addParamsToUrl(href, parseQueryString(defaultUrlParams));
    }

    if (whitelist) {
      href = this.expandUrlSync(
        href,
        /* opt_bindings */ undefined,
        /* opt_collectVars */ undefined,
        /* opt_whitelist */ whitelist
      );
    }

    return (element.href = href);
  }

  /**
   * Collects all substitutions in the provided URL and expands them to the
   * values for known variables. Optional `opt_bindings` can be used to add
   * new variables or override existing ones.
   * @param {string} url
   * @param {!Object<string, *>=} opt_bindings
   * @return {!Promise<!Object<string, *>>}
   */
  collectVars(url, opt_bindings) {
    const vars = Object.create(null);
    return new Expander(this.variableSource_, opt_bindings, vars)
      ./*OK*/ expand(url)
      .then(() => vars);
  }

  /**
   * Collects substitutions in the `src` attribute of the given element
   * that are _not_ whitelisted via `data-amp-replace` opt-in attribute.
   * @param {!Element} element
   * @return {!Array<string>}
   */
  collectUnwhitelistedVarsSync(element) {
    const url = element.getAttribute('src');
    const macroNames = new Expander(this.variableSource_).getMacroNames(url);
    const whitelist = this.getWhitelistForElement_(element);
    if (whitelist) {
      return macroNames.filter(v => !whitelist[v]);
    } else {
      // All vars are unwhitelisted if the element has no whitelist.
      return macroNames;
    }
  }

  /**
   * Ensures that the protocol of the original url matches the protocol of the
   * replacement url. Returns the replacement if they do, the original if they
   * do not.
   * @param {string} url
   * @param {string} replacement
   * @return {string}
   */
  ensureProtocolMatches_(url, replacement) {
    const newProtocol = parseUrlDeprecated(replacement, /* opt_nocache */ true)
      .protocol;
    const oldProtocol = parseUrlDeprecated(url, /* opt_nocache */ true)
      .protocol;
    if (newProtocol != oldProtocol) {
      user().error(TAG, 'Illegal replacement of the protocol: ', url);
      return url;
    }
    userAssert(
      isProtocolValid(replacement),
      'The replacement url has invalid protocol: %s',
      replacement
    );

    return replacement;
  }

  /**
   * @return {VariableSource}
   */
  getVariableSource() {
    return this.variableSource_;
  }
}

/**
 * Extracts client ID from a _ga cookie.
 * https://developers.google.com/analytics/devguides/collection/analyticsjs/cookies-user-id
 * @param {string} gaCookie
 * @return {string}
 */
export function extractClientIdFromGaCookie(gaCookie) {
  return gaCookie.replace(/^(GA1|1)\.[\d-]+\./, '');
}

/**
 * @param {!./ampdoc-impl.AmpDoc} ampdoc
 */
export function installUrlReplacementsServiceForDoc(ampdoc) {
  registerServiceBuilderForDoc(ampdoc, 'url-replace', function(doc) {
    return new UrlReplacements(doc, new GlobalVariableSource(doc));
  });
}

/**
 * @param {!./ampdoc-impl.AmpDoc} ampdoc
 * @param {!Window} embedWin
 * @param {!VariableSource} varSource
 */
export function installUrlReplacementsForEmbed(ampdoc, embedWin, varSource) {
  installServiceInEmbedScope(
    embedWin,
    'url-replace',
    new UrlReplacements(ampdoc, varSource)
  );
}

/**
 * @typedef {{incomingFragment: string, outgoingFragment: string}}
 */
let ShareTrackingFragmentsDef;<|MERGE_RESOLUTION|>--- conflicted
+++ resolved
@@ -625,28 +625,9 @@
       return this.ampdoc.isVisible() ? '0' : '1';
     });
 
-<<<<<<< HEAD
-    this.setAsync(
-      'STORY_PAGE_INDEX',
-      this.getStoryValue_('pageIndex', 'STORY_PAGE_INDEX')
-    );
-
-    this.setAsync(
-      'STORY_PAGE_ID',
-      this.getStoryValue_('pageId', 'STORY_PAGE_ID')
-    );
-=======
-    this.setAsync('VIDEO_STATE', (id, property) => {
-      const root = this.ampdoc.getRootNode();
-      const video = user().assertElement(
-        root.getElementById(/** @type {string} */ (id)),
-        `Could not find an element with id="${id}" for VIDEO_STATE`
-      );
-      return Services.videoManagerForDoc(this.ampdoc)
-        .getAnalyticsDetails(video)
-        .then(details => (details ? details[property] : ''));
-    });
->>>>>>> 41a29e78
+    this.setAsync('VIDEO_STATE', () => {
+      console.log('Bad bad bad');
+    });
 
     this.setAsync('FIRST_CONTENTFUL_PAINT', () => {
       return Services.performanceFor(win).getFirstContentfulPaint();
