/**
 * Copyright 2015 The AMP HTML Authors. All Rights Reserved.
 *
 * Licensed under the Apache License, Version 2.0 (the "License");
 * you may not use this file except in compliance with the License.
 * You may obtain a copy of the License at
 *
 *      http://www.apache.org/licenses/LICENSE-2.0
 *
 * Unless required by applicable law or agreed to in writing, software
 * distributed under the License is distributed on an "AS-IS" BASIS,
 * WITHOUT WARRANTIES OR CONDITIONS OF ANY KIND, either express or implied.
 * See the License for the specific language governing permissions and
 * limitations under the License.
 */

import {accessServiceForOrNull} from '../access-service';
import {cidFor} from '../cid';
import {variantForOrNull} from '../variant-service';
import {shareTrackingForOrNull} from '../share-tracking-service';
import {dev, user, rethrowAsync} from '../log';
import {documentInfoForDoc} from '../document-info';
import {fromClass} from '../service';
import {loadPromise} from '../event-helper';
import {isFiniteNumber} from '../types';
import {parseUrl, removeFragment, parseQueryString} from '../url';
import {viewerFor} from '../viewer';
import {viewportFor} from '../viewport';
import {vsyncFor} from '../vsync';
import {userNotificationManagerFor} from '../user-notification';
import {activityFor} from '../activity';


/** @private @const {string} */
const TAG = 'UrlReplacements';
const EXPERIMENT_DELIMITER = '!';
const VARIANT_DELIMITER = '.';

/** @typedef {string|undefined} */
let ResolverReturnDef;

/** @typedef {function(...*):ResolverReturnDef} */
let SyncResolverDef;

/** @typedef {function(...*):!Promise<ResolverReturnDef>} */
let AsyncResolverDef;

/** @typedef {{sync: SyncResolverDef, async: AsyncResolverDef}} */
let ReplacementDef;

/**
 * This class replaces substitution variables with their values.
 * Document new values in ../spec/amp-var-substitutions.md
 * @package For export.
 */
export class UrlReplacements {
  /** @param {!Window} win */
  constructor(win) {
    /** @private @const {!Window} */
    this.win_ = win;

    /** @private {!RegExp|undefined} */
    this.replacementExpr_ = undefined;

<<<<<<< HEAD
    /** @private @const {!Object<string, !ReplacementDef>} */
=======
    /** @private @const {!Object<string, function(*, *):*>} */
>>>>>>> c97c84b9
    this.replacements_ = this.win_.Object.create(null);

    /** @private @const {function(!Window):!Promise<?AccessService>} */
    this.getAccessService_ = accessServiceForOrNull;

    /** @private @const {!Promise<?Object<string>>} */
    this.variants_ = variantForOrNull(win);

    /**
     * @private @const {
     *   !Promise<(?{incomingFragment: string, outgoingFragment: string})>}
     */
    this.shareTrackingFragments_ = shareTrackingForOrNull(win);

    /** @private {boolean} */
    this.initialized_ = false;
  }

  /**
   * Lazily initialize the default replacements.
   */
  initialize_() {
    this.initialized_ = true;
    // Returns a random value for cache busters.
    this.set_('RANDOM', () => {
      return Math.random();
    });

    // Returns the canonical URL for this AMP document.
    this.set_('CANONICAL_URL', this.getDocInfoValue_.bind(this, info => {
      return info.canonicalUrl;
    }));

    // Returns the host of the canonical URL for this AMP document.
    this.set_('CANONICAL_HOST', this.getDocInfoValue_.bind(this, info => {
      const url = parseUrl(info.canonicalUrl);
      return url && url.host;
    }));

    // Returns the hostname of the canonical URL for this AMP document.
    this.set_('CANONICAL_HOSTNAME', this.getDocInfoValue_.bind(this, info => {
      const url = parseUrl(info.canonicalUrl);
      return url && url.hostname;
    }));

    // Returns the path of the canonical URL for this AMP document.
    this.set_('CANONICAL_PATH', this.getDocInfoValue_.bind(this, info => {
      const url = parseUrl(info.canonicalUrl);
      return url && url.pathname;
    }));

    // Returns the referrer URL.
    this.setAsync_('DOCUMENT_REFERRER', () => {
      return viewerFor(this.win_).getReferrerUrl();
    });

    // Returns the title of this AMP document.
    this.set_('TITLE', () => {
      return this.win_.document.title;
    });

    // Returns the URL for this AMP document.
    this.set_('AMPDOC_URL', () => {
      return removeFragment(this.win_.location.href);
    });

    // Returns the host of the URL for this AMP document.
    this.set_('AMPDOC_HOST', () => {
      const url = parseUrl(this.win_.location.href);
      return url && url.host;
    });

    // Returns the hostname of the URL for this AMP document.
    this.set_('AMPDOC_HOSTNAME', () => {
      const url = parseUrl(this.win_.location.href);
      return url && url.hostname;
    });

    // Returns the Source URL for this AMP document.
    this.set_('SOURCE_URL', this.getDocInfoValue_.bind(this, info => {
      return removeFragment(info.sourceUrl);
    }));

    // Returns the host of the Source URL for this AMP document.
    this.set_('SOURCE_HOST', this.getDocInfoValue_.bind(this, info => {
      return parseUrl(info.sourceUrl).host;
    }));

    // Returns the hostname of the Source URL for this AMP document.
    this.set_('SOURCE_HOSTNAME', this.getDocInfoValue_.bind(this, info => {
      return parseUrl(info.sourceUrl).hostname;
    }));

    // Returns the path of the Source URL for this AMP document.
    this.set_('SOURCE_PATH', this.getDocInfoValue_.bind(this, info => {
      return parseUrl(info.sourceUrl).pathname;
    }));

    // Returns a random string that will be the constant for the duration of
    // single page view. It should have sufficient entropy to be unique for
    // all the page views a single user is making at a time.
    this.set_('PAGE_VIEW_ID', this.getDocInfoValue_.bind(this, info => {
      return info.pageViewId;
    }));

    this.set_('QUERY_PARAM', (param, defaultValue = '') => {
      user().assert(param,
          'The first argument to QUERY_PARAM, the query string ' +
          'param is required');
      const url = parseUrl(this.win_.location.href);
      const params = parseQueryString(url.search);

      return (typeof params[param] !== 'undefined') ?
        params[param] :
        defaultValue;
    });

<<<<<<< HEAD
    this.setAsync_('CLIENT_ID', (scope, opt_userNotificationId) => {
      user().assert(scope, 'The first argument to CLIENT_ID, the fallback c' +
=======
    this.set_('CLIENT_ID', (scope, opt_userNotificationId) => {
      user().assertString(scope,
          'The first argument to CLIENT_ID, the fallback c' +
>>>>>>> c97c84b9
          /*OK*/'ookie name, is required');
      let consent = Promise.resolve();

      // If no `opt_userNotificationId` argument is provided then
      // assume consent is given by default.
      if (opt_userNotificationId) {
        consent = userNotificationManagerFor(this.win_).then(service => {
          return service.get(opt_userNotificationId);
        });
      }
      return cidFor(this.win_).then(cid => {
        return cid.get({
          scope: dev().assertString(scope),
          createCookieIfNotPresent: true,
        }, consent);
      });
    });

    // Returns assigned variant name for the given experiment.
    this.set_('VARIANT', experiment => {
      return this.variants_.then(variants => {
        user().assert(variants,
            'To use variable VARIANT, amp-experiment should be configured');
        user().assert(variants[experiment] !== undefined,
            'The value passed to VARIANT() is not a valid experiment name:' +
                experiment);
        const variant = variants[experiment];
        // When no variant assigned, use reserved keyword 'none'.
        return variant === null ? 'none' : variant;
      });
    });

    // Returns all assigned experiment variants in a serialized form.
    this.set_('VARIANTS', () => {
      return this.variants_.then(variants => {
        user().assert(variants,
            'To use variable VARIANTS, amp-experiment should be configured');

        const experiments = [];
        for (const experiment in variants) {
          const variant = variants[experiment];
          experiments.push(
              experiment + VARIANT_DELIMITER + (variant || 'none'));
        }

        return experiments.join(EXPERIMENT_DELIMITER);
      });
    });

    // Returns incoming share tracking fragment.
    this.set_('SHARE_TRACKING_INCOMING', () => {
      return this.shareTrackingFragments_.then(fragments => {
        user().assert(fragments, 'To use variable SHARE_TRACKING_INCOMING, ' +
            'amp-share-tracking should be configured');
        return fragments.incomingFragment;
      });
    });

    // Returns outgoing share tracking fragment.
    this.set_('SHARE_TRACKING_OUTGOING', () => {
      return this.shareTrackingFragments_.then(fragments => {
        user().assert(fragments, 'To use variable SHARE_TRACKING_OUTGOING, ' +
            'amp-share-tracking should be configured');
        return fragments.outgoingFragment;
      });
    });

    // Returns the number of milliseconds since 1 Jan 1970 00:00:00 UTC.
    this.set_('TIMESTAMP', () => {
      return Date.now();
    });

    // Returns the user's time-zone offset from UTC, in minutes.
    this.set_('TIMEZONE', () => {
      return new Date().getTimezoneOffset();
    });

    // Returns a promise resolving to viewport.getScrollTop.
    this.setAsync_('SCROLL_TOP', () => {
      return vsyncFor(this.win_).measurePromise(
        () => viewportFor(this.win_).getScrollTop());
    });

    // Returns a promise resolving to viewport.getScrollLeft.
    this.setAsync_('SCROLL_LEFT', () => {
      return vsyncFor(this.win_).measurePromise(
        () => viewportFor(this.win_).getScrollLeft());
    });

    // Returns a promise resolving to viewport.getScrollHeight.
    this.setAsync_('SCROLL_HEIGHT', () => {
      return vsyncFor(this.win_).measurePromise(
        () => viewportFor(this.win_).getScrollHeight());
    });

    // Returns a promise resolving to viewport.getScrollWidth.
    this.setAsync_('SCROLL_WIDTH', () => {
      return vsyncFor(this.win_).measurePromise(
        () => viewportFor(this.win_).getScrollWidth());
    });

    // Returns screen.width.
    this.set_('SCREEN_WIDTH', () => {
      return this.win_.screen.width;
    });

    // Returns screen.height.
    this.set_('SCREEN_HEIGHT', () => {
      return this.win_.screen.height;
    });

    // Returns screen.availHeight.
    this.set_('AVAILABLE_SCREEN_HEIGHT', () => {
      return this.win_.screen.availHeight;
    });

    // Returns screen.availWidth.
    this.set_('AVAILABLE_SCREEN_WIDTH', () => {
      return this.win_.screen.availWidth;
    });

    // Returns screen.ColorDepth.
    this.set_('SCREEN_COLOR_DEPTH', () => {
      return this.win_.screen.colorDepth;
    });

    // Returns the viewport height.
    this.setAsync_('VIEWPORT_HEIGHT', () => {
      return vsyncFor(this.win_).measurePromise(
        () => viewportFor(this.win_).getSize().height);
    });

    // Returns the viewport width.
    this.setAsync_('VIEWPORT_WIDTH', () => {
      return vsyncFor(this.win_).measurePromise(
        () => viewportFor(this.win_).getSize().width);
    });

    // Returns document characterset.
    this.set_('DOCUMENT_CHARSET', () => {
      const doc = this.win_.document;
      return doc.characterSet || doc.charset;
    });

    // Returns the browser language.
    this.set_('BROWSER_LANGUAGE', () => {
      const nav = this.win_.navigator;
      return (nav.language || nav.userLanguage || nav.browserLanguage || '')
          .toLowerCase();
    });

    // Returns the time it took to load the whole page. (excludes amp-* elements
    // that are not rendered by the system yet.)
    this.setTimingResolver_(
      'PAGE_LOAD_TIME', 'navigationStart', 'loadEventStart');

    // Returns the time it took to perform DNS lookup for the domain.
    this.setTimingResolver_(
      'DOMAIN_LOOKUP_TIME', 'domainLookupStart', 'domainLookupEnd');

    // Returns the time it took to connet to the server.
    this.setTimingResolver_(
      'TCP_CONNECT_TIME', 'connectStart', 'connectEnd');

    // Returns the time it took for server to start sending a response to the
    // request.
    this.setTimingResolver_(
      'SERVER_RESPONSE_TIME', 'requestStart', 'responseStart');

    // Returns the time it took to download the page.
    this.setTimingResolver_(
      'PAGE_DOWNLOAD_TIME', 'responseStart', 'responseEnd');

    // Returns the time it took for redirects to complete.
    this.setTimingResolver_(
      'REDIRECT_TIME', 'navigationStart', 'fetchStart');

    // Returns the time it took for DOM to become interactive.
    this.setTimingResolver_(
      'DOM_INTERACTIVE_TIME', 'navigationStart', 'domInteractive');

    // Returns the time it took for content to load.
    this.setTimingResolver_(
      'CONTENT_LOAD_TIME', 'navigationStart', 'domContentLoadedEventStart');

    // Access: Reader ID.
    this.set_('ACCESS_READER_ID', () => {
      return this.getAccessValue_(accessService => {
        return accessService.getAccessReaderId();
      }, 'ACCESS_READER_ID');
    });

    // Access: data from the authorization response.
    this.setAsync_('AUTHDATA', field => {
      user().assert(field,
          'The first argument to AUTHDATA, the field, is required');
      return this.getAccessValue_(accessService => {
        return accessService.getAuthdataField(field);
      }, 'AUTHDATA');
    });

    // Returns an identifier for the viewer.
    this.setAsync_('VIEWER', () => {
      return viewerFor(this.win_).getViewerOrigin();
    });

    // Returns the total engaged time since the content became viewable.
    this.setAsync_('TOTAL_ENGAGED_TIME', () => {
      return activityFor(this.win_).then(activity => {
        return activity.getTotalEngagedTime();
      });
    });

    this.set_('NAV_TIMING',
      (startAttribute, endAttribute) => {
        user().assert(startAttribute, 'The first argument to NAV_TIMING, the ' +
            'start attribute name, is required');
        return this.getTimingDataSync_(/**@type {string}*/(startAttribute),
            /**@type {string}*/(endAttribute));
      });
    this.setAsync_('NAV_TIMING',
      (startAttribute, endAttribute) => {
        user().assert(startAttribute, 'The first argument to NAV_TIMING, the ' +
            'start attribute name, is required');
        return this.getTimingDataAsync_(/**@type {string}*/(startAttribute),
            /**@type {string}*/(endAttribute));
      });

    this.set_('NAV_TYPE', () => {
      return this.getNavigationData_('type');
    });

    this.set_('NAV_REDIRECT_COUNT', () => {
      return this.getNavigationData_('redirectCount');
    });

    // returns the AMP version number
    this.set_('AMP_VERSION', () => '$internalRuntimeVersion$');
  }

  /**
   * Resolves the value via document info.
   * @param {function(!../document-info.DocumentInfoDef):T} getter
   * @return {T}
   * @template T
   */
  getDocInfoValue_(getter) {
    return getter(documentInfoForDoc(this.win_.document));
  }

  /**
   * Resolves the value via access service. If access service is not configured,
   * the resulting value is `null`.
   * @param {function(!AccessService):(T|!Promise<T>)} getter
   * @param {string} expr
   * @return {Promise<?AccessService>}
   * @template T
   */
  getAccessValue_(getter, expr) {
    return this.getAccessService_(this.win_).then(accessService => {
      if (!accessService) {
        // Access service is not installed.
        user().error(TAG, 'Access service is not installed to access: ', expr);
        return null;
      }
      return getter(accessService);
    });
  }

  /**
   * Returns navigation timing information based on the start and end events.
   * The data for the timing events is retrieved from performance.timing API.
   * If start and end events are both given, the result is the difference between the two.
   * If only start event is given, the result is the timing value at start event.
   * @param {*} startEvent
   * @param {*=} endEvent
   * @return {!Promise<string|undefined>}
   * @private
   */
  getTimingDataAsync_(startEvent, endEvent) {
    let metric = this.getTimingDataSync_(startEvent, endEvent);
    if (metric === '') {
      // Metric is not yet available. Retry after a delay.
      return loadPromise(this.win_).then(() => {
        metric = this.getTimingDataSync_(startEvent, endEvent);
        return metric === '' ? undefined : metric;
      });
    }
    return Promise.resolve(metric);
  }

  /**
   * Returns navigation timing information based on the start and end events.
   * The data for the timing events is retrieved from performance.timing API.
   * If start and end events are both given, the result is the difference between the two.
   * If only start event is given, the result is the timing value at start event.
   * Enforces synchronous evaluation.
   * @param {string} startEvent
   * @param {string=} endEvent
   * @return {string|undefined} undefined if API is not available, empty string
   *    if it is not yet available, or value as string
   */
  getTimingDataSync_(startEvent, endEvent) {
    const timingInfo = this.win_['performance'] &&
        this.win_['performance']['timing'];
    if (!timingInfo || timingInfo['navigationStart'] == 0) {
      // Navigation timing API is not supported.
      return;
    }

    let metric = (endEvent === undefined)
        ? timingInfo[startEvent]
        : timingInfo[endEvent] - timingInfo[startEvent];

    if (!isFiniteNumber(metric)) {
      // The metric is not supported.
      return;
    } else if (metric < 0) {;
      return '';
    } else {
<<<<<<< HEAD
      return String(metric);
=======
      return /** @type {!Promise<(string|undefined)>} */ (
          Promise.resolve(String(metric)));
>>>>>>> c97c84b9
    }
  }

  /**
   * Returns navigation information from the current browsing context.
   * @param {string} attribute
<<<<<<< HEAD
   * @return {string|undefined}
=======
   * @return {!Promise<undefined>|string}
>>>>>>> c97c84b9
   * @private
   */
  getNavigationData_(attribute) {
    const navigationInfo = this.win_['performance']
        && this.win_['performance']['navigation'];
    if (!navigationInfo || navigationInfo[attribute] === undefined) {
      // PerformanceNavigation interface is not supported or attribute is not implemented.
      return ;
    }

    return String(navigationInfo[attribute]);
  }

  /**
   *
   * Sets a synchronous value resolver for the variable with the specified name.
   * The value resolver may optionally take an extra parameter.
   * Can be called in conjuction with setAsync to allow for additional
   * asynchronous resolver where expand will use async and expandSync the sync
   * version.
   * @param {string} varName
<<<<<<< HEAD
   * @param {!SyncResolverDef} syncResolver
=======
   * @param {function(*, *):*} resolver
>>>>>>> c97c84b9
   * @return {!UrlReplacements}
   * @private
   */
  set_(varName, syncResolver) {
    dev().assert(varName.indexOf('RETURN') == -1);
    this.replacements_[varName] =
        this.replacements_[varName] || {sync: undefined, async: undefined};
    this.replacements_[varName].sync = syncResolver;
    this.replacementExpr_ = undefined;
    return this;
  }

  /**
   * Sets an async value resolver for the variable with the specified name.
   * The value resolver may optionally take an extra parameter.
   * Can be called in conjuction with setAsync to allow for additional
   * asynchronous resolver where expand will use async and expandSync the sync
   * version.
   * @param {string} varName
   * @param {!AsyncResolverDef} asyncResolver
   * @return {!UrlReplacements}
   * @private
   */
  setAsync_(varName, asyncResolver) {
    dev().assert(varName.indexOf('RETURN') == -1);
    this.replacements_[varName] =
        this.replacements_[varName] || {sync: undefined, async: undefined};
    this.replacements_[varName].async = asyncResolver;
    this.replacementExpr_ = undefined;
    return this;
  }

  /**
   * Utility function for setting resolver for timing data that supports
   * sync and async.
   * @param {string} varName
   * @param {string} startEvent
   * @param {string=} endEvent
   * @return {!UrlReplacements}
   * @private
   */
  setTimingResolver_(varName, startEvent, endEvent) {
    return this.set_(varName, () => {
      return this.getTimingDataSync_(startEvent, endEvent);
    }).setAsync_(varName, () => {
      return this.getTimingDataAsync_(startEvent, endEvent);
    });
  }

  /**
   * Synchronously expands the provided URL by replacing all known variables with
   * their resolved values. Optional `opt_bindings` can be used to add new
   * variables or override existing ones.  Any async bindings are ignored.
   * @param {string} url
   * @param {!Object<string, (ResolverReturnDef|!SyncResolverDef)>=} opt_bindings
   * @param {!Object<string, ResolverReturnDef>=} opt_collectVars
   * @return {string}
   */
  expandSync(url, opt_bindings, opt_collectVars) {
    return this.expand_(url, opt_bindings, opt_collectVars, true);
  }

  /**
   * Expands the provided URL by replacing all known variables with their
   * resolved values. Optional `opt_bindings` can be used to add new variables
   * or override existing ones.
   * @param {string} url
   * @param {!Object<string, *>=} opt_bindings
   * @return {!Promise<string>}
   */
  expandAsync(url, opt_bindings) {
    return this.expand_(url, opt_bindings);
  }

  /**
   * @param {string} url
   * @param {!Object<string, *>=} opt_bindings
   * @param {!Object<string, *>=} opt_collectVars
   * @param {boolean=} opt_sync
   * @return {!Promise<string>|string}
   * @private
   */
  expand_(url, opt_bindings, opt_collectVars, opt_sync) {
    if (!this.initialized_) {
      this.initialize_();
    }
    const expr = this.getExpr_(opt_bindings);
    let replacementPromise;
    const encodeValue = val => {
      if (val == null) {
        val = '';
      }
      return encodeURIComponent(val);
    };
    url = url.replace(expr, (match, name, opt_strargs) => {
      let args = [];
      if (typeof opt_strargs == 'string') {
        args = opt_strargs.split(',');
      }
      let binding;
      if (opt_bindings && (name in opt_bindings)) {
        binding = opt_bindings[name];
      } else if ((binding = this.getReplacement_(name))) {
        if (opt_sync) {
          binding = binding.sync;
          if (!binding) {
            user().error('ignoring async replacement key: ' + name);
            return '';
          }
        } else {
          binding = binding.async || binding.sync;
        }
      }
      let val;
      try {
        val = (typeof binding == 'function') ?
            binding.apply(null, args) : binding;
      } catch (e) {
        // Report error, but do not disrupt URL replacement. This will
        // interpolate as the empty string.
        if (opt_sync) {
          user().error('Error evaluating replacement: ' + name, e);
          val = '';
        } else {
          rethrowAsync(e);
        }
      }
      // In case the produced value is a promise, we don't actually
      // replace anything here, but do it again when the promise resolves.
      if (val && val.then) {
        if (opt_sync) {
          user().error('ignoring promise value for key: ' + name);
          return '';
        }
        const p = val.catch(err => {
          // Report error, but do not disrupt URL replacement. This will
          // interpolate as the empty string.
          rethrowAsync(err);
        }).then(v => {
          url = url.replace(match, encodeValue(v));
          if (opt_collectVars) {
            opt_collectVars[match] = v;
          }
        });
        if (replacementPromise) {
          replacementPromise = replacementPromise.then(() => p);
        } else {
          replacementPromise = p;
        }
        return match;
      }
      if (opt_collectVars) {
        opt_collectVars[match] = val;
      }
      return encodeValue(val);
    });

    if (replacementPromise) {
      replacementPromise = replacementPromise.then(() => url);
    }

    return opt_sync ? url : (replacementPromise || Promise.resolve(url));
  }

  /**
   * Collects all substitutions in the provided URL and expands them to the
   * values for known variables. Optional `opt_bindings` can be used to add
   * new variables or override existing ones.
   * @param {string} url
   * @param {!Object<string, *>=} opt_bindings
   * @return {!Promise<!Object<string, *>>}
   */
  collectVars(url, opt_bindings) {
    const vars = Object.create(null);
    return this.expand_(url, opt_bindings, vars).then(() => vars);
  }

  /**
   * Method exists to assist stubbing in tests.
   * @param {string} name
   * @return {function(*, *):*}
   */
  getReplacement_(name) {
    return this.replacements_[name];
  }

  /**
   * @param {!Object<string, *>=} opt_bindings
   * @return {!RegExp}
   * @private
   */
  getExpr_(opt_bindings) {
    const additionalKeys = opt_bindings ? Object.keys(opt_bindings) : null;
    if (additionalKeys && additionalKeys.length > 0) {
      const allKeys = Object.keys(this.replacements_);
      additionalKeys.forEach(key => {
        if (this.replacements_[key] === undefined) {
          allKeys.push(key);
        }
      });
      return this.buildExpr_(allKeys);
    }
    if (!this.replacementExpr_) {
      this.replacementExpr_ = this.buildExpr_(Object.keys(this.replacements_));
    }
    return this.replacementExpr_;
  }

  /**
   * @param {!Array<string>} keys
   * @return {!RegExp}
   * @private
   */
  buildExpr_(keys) {
    // The keys must be sorted to ensure that the longest keys are considered
    // first. This avoids a problem where a RANDOM conflicts with RANDOM_ONE.
    keys.sort((s1, s2) => s2.length - s1.length);
    const all = keys.join('|');
    // Match the given replacement patterns, as well as optionally
    // arguments to the replacement behind it in parantheses.
    // Example string that match
    // FOO_BAR
    // FOO_BAR(arg1)
    // FOO_BAR(arg1,arg2)
    return new RegExp('\\$?(' + all + ')(?:\\(([0-9a-zA-Z-_.,]+)\\))?', 'g');
  }
}

/**
 * @param {!Window} window
 * @return {!UrlReplacements}
 */
export function installUrlReplacementsService(window) {
  return fromClass(window, 'url-replace', UrlReplacements);
};<|MERGE_RESOLUTION|>--- conflicted
+++ resolved
@@ -62,11 +62,7 @@
     /** @private {!RegExp|undefined} */
     this.replacementExpr_ = undefined;
 
-<<<<<<< HEAD
     /** @private @const {!Object<string, !ReplacementDef>} */
-=======
-    /** @private @const {!Object<string, function(*, *):*>} */
->>>>>>> c97c84b9
     this.replacements_ = this.win_.Object.create(null);
 
     /** @private @const {function(!Window):!Promise<?AccessService>} */
@@ -184,14 +180,9 @@
         defaultValue;
     });
 
-<<<<<<< HEAD
     this.setAsync_('CLIENT_ID', (scope, opt_userNotificationId) => {
-      user().assert(scope, 'The first argument to CLIENT_ID, the fallback c' +
-=======
-    this.set_('CLIENT_ID', (scope, opt_userNotificationId) => {
       user().assertString(scope,
           'The first argument to CLIENT_ID, the fallback c' +
->>>>>>> c97c84b9
           /*OK*/'ookie name, is required');
       let consent = Promise.resolve();
 
@@ -512,23 +503,14 @@
     } else if (metric < 0) {;
       return '';
     } else {
-<<<<<<< HEAD
       return String(metric);
-=======
-      return /** @type {!Promise<(string|undefined)>} */ (
-          Promise.resolve(String(metric)));
->>>>>>> c97c84b9
     }
   }
 
   /**
    * Returns navigation information from the current browsing context.
    * @param {string} attribute
-<<<<<<< HEAD
    * @return {string|undefined}
-=======
-   * @return {!Promise<undefined>|string}
->>>>>>> c97c84b9
    * @private
    */
   getNavigationData_(attribute) {
@@ -550,11 +532,7 @@
    * asynchronous resolver where expand will use async and expandSync the sync
    * version.
    * @param {string} varName
-<<<<<<< HEAD
    * @param {!SyncResolverDef} syncResolver
-=======
-   * @param {function(*, *):*} resolver
->>>>>>> c97c84b9
    * @return {!UrlReplacements}
    * @private
    */
