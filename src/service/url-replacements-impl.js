/**
 * Copyright 2015 The AMP HTML Authors. All Rights Reserved.
 *
 * Licensed under the Apache License, Version 2.0 (the "License");
 * you may not use this file except in compliance with the License.
 * You may obtain a copy of the License at
 *
 *      http://www.apache.org/licenses/LICENSE-2.0
 *
 * Unless required by applicable law or agreed to in writing, software
 * distributed under the License is distributed on an "AS-IS" BASIS,
 * WITHOUT WARRANTIES OR CONDITIONS OF ANY KIND, either express or implied.
 * See the License for the specific language governing permissions and
 * limitations under the License.
 */

import {
  AsyncResolverDef,
  ResolverReturnDef,
  SyncResolverDef,
  VariableSource,
  getNavigationData,
  getTimingDataAsync,
  getTimingDataSync,
} from './variable-source';
import {
  addMissingParamsToUrl,
  addParamsToUrl,
  getSourceUrl,
  isProtocolValid,
  parseQueryString,
  parseUrlDeprecated,
  removeAmpJsParamsFromUrl,
  removeFragment,
} from '../url';
import {dev, devAssert, user, userAssert} from '../log';
import {
  installServiceInEmbedScope,
  registerServiceBuilderForDoc,
} from '../service';

import {Expander} from './url-expander/expander';
import {Services} from '../services';
import {WindowInterface} from '../window-interface';
import {getTrackImpressionPromise} from '../impression.js';
import {hasOwn} from '../utils/object';
import {internalRuntimeVersion} from '../internal-version';

/** @private @const {string} */
const TAG = 'UrlReplacements';
const EXPERIMENT_DELIMITER = '!';
const VARIANT_DELIMITER = '.';
const GEO_DELIM = ',';
const ORIGINAL_HREF_PROPERTY = 'amp-original-href';
const ORIGINAL_VALUE_PROPERTY = 'amp-original-value';

/**
 * Returns a function that executes method on a new Date instance. This is a
 * byte saving hack.
 *
 * @param {string} method
 * @return {!SyncResolverDef}
 */
function dateMethod(method) {
  return () => new Date()[method]();
}

/**
 * Returns a function that returns property of screen. This is a byte saving
 * hack.
 *
 * @param {!Screen} screen
 * @param {string} property
 * @return {!SyncResolverDef}
 */
function screenProperty(screen, property) {
  return () => screen[property];
}

/**
 * Class to provide variables that pertain to top level AMP window.
 */
export class GlobalVariableSource extends VariableSource {
  /**
   * @param {!./ampdoc-impl.AmpDoc} ampdoc
   */
  constructor(ampdoc) {
    super(ampdoc);

    /** @private {?Promise<?ShareTrackingFragmentsDef>} */
    this.shareTrackingFragments_ = null;
  }

  /**
   * Utility function for setting resolver for timing data that supports
   * sync and async.
   * @param {string} varName
   * @param {string} startEvent
   * @param {string=} endEvent
   * @return {!VariableSource}
   * @private
   */
  setTimingResolver_(varName, startEvent, endEvent) {
    return this.setBoth(
      varName,
      () => {
        return getTimingDataSync(this.ampdoc.win, startEvent, endEvent);
      },
      () => {
        return getTimingDataAsync(this.ampdoc.win, startEvent, endEvent);
      }
    );
  }

  /** @override */
  initialize() {
    const {win} = this.ampdoc;
    const element = this.ampdoc.getHeadNode();

    /** @const {!./viewport/viewport-interface.ViewportInterface} */
    const viewport = Services.viewportForDoc(this.ampdoc);

    // Returns a random value for cache busters.
    this.set('RANDOM', () => Math.random());

    // Provides a counter starting at 1 per given scope.
    const counterStore = Object.create(null);
    this.set('COUNTER', scope => {
      return (counterStore[scope] = (counterStore[scope] | 0) + 1);
    });

    // Returns the canonical URL for this AMP document.
    this.set('CANONICAL_URL', () => this.getDocInfo_().canonicalUrl);

    // Returns the host of the canonical URL for this AMP document.
    this.set(
      'CANONICAL_HOST',
      () => parseUrlDeprecated(this.getDocInfo_().canonicalUrl).host
    );

    // Returns the hostname of the canonical URL for this AMP document.
    this.set(
      'CANONICAL_HOSTNAME',
      () => parseUrlDeprecated(this.getDocInfo_().canonicalUrl).hostname
    );

    // Returns the path of the canonical URL for this AMP document.
    this.set(
      'CANONICAL_PATH',
      () => parseUrlDeprecated(this.getDocInfo_().canonicalUrl).pathname
    );

    // Returns the referrer URL.
    this.setAsync(
      'DOCUMENT_REFERRER',
      /** @type {AsyncResolverDef} */ (() => {
        return Services.viewerForDoc(this.ampdoc).getReferrerUrl();
      })
    );

    // Like DOCUMENT_REFERRER, but returns null if the referrer is of
    // same domain or the corresponding CDN proxy.
    this.setAsync(
      'EXTERNAL_REFERRER',
      /** @type {AsyncResolverDef} */ (() => {
        return Services.viewerForDoc(this.ampdoc)
          .getReferrerUrl()
          .then(referrer => {
            if (!referrer) {
              return null;
            }
            const referrerHostname = parseUrlDeprecated(getSourceUrl(referrer))
              .hostname;
            const currentHostname = WindowInterface.getHostname(win);
            return referrerHostname === currentHostname ? null : referrer;
          });
      })
    );

    // Returns the title of this AMP document.
    this.set('TITLE', () => {
      // The environment may override the title and set originalTitle. Prefer
      // that if available.
      const doc = win.document;
      return doc['originalTitle'] || doc.title;
    });

    // Returns the URL for this AMP document.
    this.set('AMPDOC_URL', () => {
      return removeFragment(this.addReplaceParamsIfMissing_(win.location.href));
    });

    // Returns the host of the URL for this AMP document.
    this.set('AMPDOC_HOST', () => {
      const url = parseUrlDeprecated(win.location.href);
      return url && url.host;
    });

    // Returns the hostname of the URL for this AMP document.
    this.set('AMPDOC_HOSTNAME', () => {
      const url = parseUrlDeprecated(win.location.href);
      return url && url.hostname;
    });

    // Returns the Source URL for this AMP document.
    const expandSourceUrl = () => {
      const docInfo = this.getDocInfo_();
      return removeFragment(this.addReplaceParamsIfMissing_(docInfo.sourceUrl));
    };
    this.setBoth(
      'SOURCE_URL',
      () => expandSourceUrl(),
      () => getTrackImpressionPromise().then(() => expandSourceUrl())
    );

    // Returns the host of the Source URL for this AMP document.
    this.set(
      'SOURCE_HOST',
      () => parseUrlDeprecated(this.getDocInfo_().sourceUrl).host
    );

    // Returns the hostname of the Source URL for this AMP document.
    this.set(
      'SOURCE_HOSTNAME',
      () => parseUrlDeprecated(this.getDocInfo_().sourceUrl).hostname
    );

    // Returns the path of the Source URL for this AMP document.
    this.set(
      'SOURCE_PATH',
      () => parseUrlDeprecated(this.getDocInfo_().sourceUrl).pathname
    );

    // Returns a random string that will be the constant for the duration of
    // single page view. It should have sufficient entropy to be unique for
    // all the page views a single user is making at a time.
    this.set('PAGE_VIEW_ID', () => this.getDocInfo_().pageViewId);

    // Returns a random string that will be the constant for the duration of
    // single page view. It should have sufficient entropy to be unique for
    // all the page views a single user is making at a time.
    this.setAsync('PAGE_VIEW_ID_64', () => this.getDocInfo_().pageViewId64);

    this.setBoth(
      'QUERY_PARAM',
      (param, defaultValue = '') => {
        return this.getQueryParamData_(param, defaultValue);
      },
      (param, defaultValue = '') => {
        return getTrackImpressionPromise().then(() => {
          return this.getQueryParamData_(param, defaultValue);
        });
      }
    );

    // Returns the value of the given field name in the fragment query string.
    // Second parameter is an optional default value.
    // For example, if location is 'pub.com/amp.html?x=1#y=2' then
    // FRAGMENT_PARAM(y) returns '2' and FRAGMENT_PARAM(z, 3) returns 3.
    this.set('FRAGMENT_PARAM', (param, defaultValue = '') => {
      return this.getFragmentParamData_(param, defaultValue);
    });

    /**
     * Stores client ids that were generated during this page view
     * indexed by scope.
     * @type {?Object<string, string>}
     */
    let clientIds = null;
    // Synchronous alternative. Only works for scopes that were previously
    // requested using the async method.
    this.setBoth(
      'CLIENT_ID',
      scope => {
        if (!clientIds) {
          return null;
        }
        return clientIds[scope];
      },
      (scope, opt_userNotificationId, opt_cookieName) => {
        userAssert(
          scope,
          'The first argument to CLIENT_ID, the fallback' +
            /*OK*/ ' Cookie name, is required'
        );

        let consent = Promise.resolve();

        // If no `opt_userNotificationId` argument is provided then
        // assume consent is given by default.
        if (opt_userNotificationId) {
          consent = Services.userNotificationManagerForDoc(element).then(
            service => {
              return service.get(opt_userNotificationId);
            }
          );
        }
        return Services.cidForDoc(this.ampdoc)
          .then(cid => {
            return cid.get(
              {
                /** @type {string} */ scope,
                createCookieIfNotPresent: true,
                cookieName: opt_cookieName,
              },
              consent
            );
          })
          .then(cid => {
            if (!clientIds) {
              clientIds = Object.create(null);
            }

            // A temporary work around to extract Client ID from _ga cookie. #5761
            // TODO: replace with "filter" when it's in place. #2198
            const cookieName = opt_cookieName || scope;
            if (cid && cookieName == '_ga') {
              if (typeof cid === 'string') {
                cid = extractClientIdFromGaCookie(cid);
              } else {
                // TODO(@jridgewell, #11120): remove once #11120 is figured out.
                // Do not log the CID directly, that's PII.
                dev().error(
                  TAG,
                  'non-string cid, what is it?',
                  Object.keys(cid)
                );
              }
            }

            clientIds[scope] = cid;
            return cid;
          });
      }
    );

    // Returns assigned variant name for the given experiment.
    this.setAsync(
      'VARIANT',
      /** @type {AsyncResolverDef} */ (experiment => {
        return this.getVariantsValue_(variants => {
          const variant = variants[/** @type {string} */ (experiment)];
          userAssert(
            variant !== undefined,
            'The value passed to VARIANT() is not a valid experiment in <amp-experiment>:' +
              experiment
          );
          // When no variant assigned, use reserved keyword 'none'.
          return variant === null ? 'none' : /** @type {string} */ (variant);
        }, 'VARIANT');
      })
    );

    // Returns all assigned experiment variants in a serialized form.
    this.setAsync(
      'VARIANTS',
      /** @type {AsyncResolverDef} */ (() => {
        return this.getVariantsValue_(variants => {
          const experiments = [];
          for (const experiment in variants) {
            const variant = variants[experiment];
            experiments.push(
              experiment + VARIANT_DELIMITER + (variant || 'none')
            );
          }
          return experiments.join(EXPERIMENT_DELIMITER);
        }, 'VARIANTS');
      })
    );

    // Returns assigned geo value for geoType or all groups.
    this.setAsync(
      'AMP_GEO',
      /** @type {AsyncResolverDef} */ (geoType => {
        return this.getGeo_(geos => {
          if (geoType) {
            userAssert(
              geoType === 'ISOCountry',
              'The value passed to AMP_GEO() is not valid name:' + geoType
            );
            return /** @type {string} */ (geos[geoType] || 'unknown');
          }
          return /** @type {string} */ (geos.matchedISOCountryGroups.join(
            GEO_DELIM
          ));
        }, 'AMP_GEO');
      })
    );

    // Returns incoming share tracking fragment.
    this.setAsync(
      'SHARE_TRACKING_INCOMING',
      /** @type {AsyncResolverDef} */ (() => {
        return this.getShareTrackingValue_(fragments => {
          return fragments.incomingFragment;
        }, 'SHARE_TRACKING_INCOMING');
      })
    );

    // Returns outgoing share tracking fragment.
    this.setAsync(
      'SHARE_TRACKING_OUTGOING',
      /** @type {AsyncResolverDef} */ (() => {
        return this.getShareTrackingValue_(fragments => {
          return fragments.outgoingFragment;
        }, 'SHARE_TRACKING_OUTGOING');
      })
    );

    // Returns the number of milliseconds since 1 Jan 1970 00:00:00 UTC.
    this.set('TIMESTAMP', dateMethod('getTime'));

    // Returns the human readable timestamp in format of
    // 2011-01-01T11:11:11.612Z.
    this.set('TIMESTAMP_ISO', dateMethod('toISOString'));

    // Returns the user's time-zone offset from UTC, in minutes.
    this.set('TIMEZONE', dateMethod('getTimezoneOffset'));

    // Returns the IANA timezone code
    this.set('TIMEZONE_CODE', () => {
      let tzCode;
      if ('Intl' in win && 'DateTimeFormat' in win.Intl) {
        // It could be undefined (i.e. IE11)
        tzCode = new Intl.DateTimeFormat().resolvedOptions().timeZone;
      }

      return tzCode || '';
    });

    // Returns a promise resolving to viewport.getScrollTop.
    this.set('SCROLL_TOP', () => viewport.getScrollTop());

    // Returns a promise resolving to viewport.getScrollLeft.
    this.set('SCROLL_LEFT', () => viewport.getScrollLeft());

    // Returns a promise resolving to viewport.getScrollHeight.
    this.set('SCROLL_HEIGHT', () => viewport.getScrollHeight());

    // Returns a promise resolving to viewport.getScrollWidth.
    this.set('SCROLL_WIDTH', () => viewport.getScrollWidth());

    // Returns the viewport height.
    this.set('VIEWPORT_HEIGHT', () => viewport.getHeight());

    // Returns the viewport width.
    this.set('VIEWPORT_WIDTH', () => viewport.getWidth());

    const {screen} = win;
    // Returns screen.width.
    this.set('SCREEN_WIDTH', screenProperty(screen, 'width'));

    // Returns screen.height.
    this.set('SCREEN_HEIGHT', screenProperty(screen, 'height'));

    // Returns screen.availHeight.
    this.set('AVAILABLE_SCREEN_HEIGHT', screenProperty(screen, 'availHeight'));

    // Returns screen.availWidth.
    this.set('AVAILABLE_SCREEN_WIDTH', screenProperty(screen, 'availWidth'));

    // Returns screen.ColorDepth.
    this.set('SCREEN_COLOR_DEPTH', screenProperty(screen, 'colorDepth'));

    // Returns document characterset.
    this.set('DOCUMENT_CHARSET', () => {
      const doc = win.document;
      return doc.characterSet || doc.charset;
    });

    // Returns the browser language.
    this.set('BROWSER_LANGUAGE', () => {
      const nav = win.navigator;
      return (
        nav.language ||
        nav.userLanguage ||
        nav.browserLanguage ||
        ''
      ).toLowerCase();
    });

    // Returns the user agent.
    this.set('USER_AGENT', () => {
      return win.navigator.userAgent;
    });

    // Returns the time it took to load the whole page. (excludes amp-* elements
    // that are not rendered by the system yet.)
    this.setTimingResolver_(
      'PAGE_LOAD_TIME',
      'navigationStart',
      'loadEventStart'
    );

    // Returns the time it took to perform DNS lookup for the domain.
    this.setTimingResolver_(
      'DOMAIN_LOOKUP_TIME',
      'domainLookupStart',
      'domainLookupEnd'
    );

    // Returns the time it took to connect to the server.
    this.setTimingResolver_('TCP_CONNECT_TIME', 'connectStart', 'connectEnd');

    // Returns the time it took for server to start sending a response to the
    // request.
    this.setTimingResolver_(
      'SERVER_RESPONSE_TIME',
      'requestStart',
      'responseStart'
    );

    // Returns the time it took to download the page.
    this.setTimingResolver_(
      'PAGE_DOWNLOAD_TIME',
      'responseStart',
      'responseEnd'
    );

    // Returns the time it took for redirects to complete.
    this.setTimingResolver_('REDIRECT_TIME', 'navigationStart', 'fetchStart');

    // Returns the time it took for DOM to become interactive.
    this.setTimingResolver_(
      'DOM_INTERACTIVE_TIME',
      'navigationStart',
      'domInteractive'
    );

    // Returns the time it took for content to load.
    this.setTimingResolver_(
      'CONTENT_LOAD_TIME',
      'navigationStart',
      'domContentLoadedEventStart'
    );

    // Access: Reader ID.
    this.setAsync(
      'ACCESS_READER_ID',
      /** @type {AsyncResolverDef} */ (() => {
        return this.getAccessValue_(accessService => {
          return accessService.getAccessReaderId();
        }, 'ACCESS_READER_ID');
      })
    );

    // Access: data from the authorization response.
    this.setAsync(
      'AUTHDATA',
      /** @type {AsyncResolverDef} */ (field => {
        userAssert(
          field,
          'The first argument to AUTHDATA, the field, is required'
        );
        return this.getAccessValue_(accessService => {
          return accessService.getAuthdataField(field);
        }, 'AUTHDATA');
      })
    );

    // Returns an identifier for the viewer.
    this.setAsync('VIEWER', () => {
      return Services.viewerForDoc(this.ampdoc)
        .getViewerOrigin()
        .then(viewer => {
          return viewer == undefined ? '' : viewer;
        });
    });

    // Returns the total engaged time since the content became viewable.
    this.setAsync('TOTAL_ENGAGED_TIME', () => {
      return Services.activityForDoc(element).then(activity => {
        return activity.getTotalEngagedTime();
      });
    });

    // Returns the incremental engaged time since the last push under the
    // same name.
    this.setAsync('INCREMENTAL_ENGAGED_TIME', (name, reset) => {
      return Services.activityForDoc(element).then(activity => {
        return activity.getIncrementalEngagedTime(
          /** @type {string} */ (name),
          reset !== 'false'
        );
      });
    });

    this.set('NAV_TIMING', (startAttribute, endAttribute) => {
      userAssert(
        startAttribute,
        'The first argument to NAV_TIMING, the ' +
          'start attribute name, is required'
      );
      return getTimingDataSync(
        win,
        /**@type {string}*/ (startAttribute),
        /**@type {string}*/ (endAttribute)
      );
    });
    this.setAsync('NAV_TIMING', (startAttribute, endAttribute) => {
      userAssert(
        startAttribute,
        'The first argument to NAV_TIMING, the ' +
          'start attribute name, is required'
      );
      return getTimingDataAsync(
        win,
        /**@type {string}*/ (startAttribute),
        /**@type {string}*/ (endAttribute)
      );
    });

    this.set('NAV_TYPE', () => {
      return getNavigationData(win, 'type');
    });

    this.set('NAV_REDIRECT_COUNT', () => {
      return getNavigationData(win, 'redirectCount');
    });

    // returns the AMP version number
    this.set('AMP_VERSION', () => internalRuntimeVersion());

    this.set('BACKGROUND_STATE', () => {
      return this.ampdoc.isVisible() ? '0' : '1';
    });

    this.setAsync('VIDEO_STATE', (id, property) => {
      const root = this.ampdoc.getRootNode();
      const video = user().assertElement(
        root.getElementById(/** @type {string} */ (id)),
        `Could not find an element with id="${id}" for VIDEO_STATE`
      );
      return Services.videoManagerForDoc(this.ampdoc)
        .getAnalyticsDetails(video)
        .then(details => (details ? details[property] : ''));
    });

<<<<<<< HEAD
    this.setAsync(
      'STORY_PAGE_INDEX',
      this.getStoryValue_('pageIndex', 'STORY_PAGE_INDEX')
    );

    this.setAsync(
      'STORY_PAGE_ID',
      this.getStoryValue_('pageId', 'STORY_PAGE_ID')
    );
=======
    this.setAsync('FIRST_CONTENTFUL_PAINT', () => {
      return Services.performanceFor(win).getFirstContentfulPaint();
    });

    this.setAsync('FIRST_VIEWPORT_READY', () => {
      return Services.performanceFor(win).getFirstViewportReady();
    });

    this.setAsync('MAKE_BODY_VISIBLE', () => {
      return Services.performanceFor(win).getMakeBodyVisible();
    });
>>>>>>> 41a29e78

    this.setAsync('AMP_STATE', key => {
      // This is safe since AMP_STATE is not an A4A whitelisted variable.
      const root = this.ampdoc.getRootNode();
      const element =
        /** @type {!Element|!ShadowRoot} */ (root.documentElement || root);
      return Services.bindForDocOrNull(element).then(bind => {
        if (!bind) {
          return '';
        }
        return bind.getStateValue(/** @type {string} */ (key));
      });
    });
  }

  /**
   * Merges any replacement parameters into a given URL's query string,
   * preferring values set in the original query string.
   * @param {string} orig The original URL
   * @return {string} The resulting URL
   * @private
   */
  addReplaceParamsIfMissing_(orig) {
    const {replaceParams} = /** @type {!Object} */ (this.getDocInfo_());
    if (!replaceParams) {
      return orig;
    }
    return addMissingParamsToUrl(removeAmpJsParamsFromUrl(orig), replaceParams);
  }

  /**
   * Return the document info for the current ampdoc.
   * @return {./document-info-impl.DocumentInfoDef}
   */
  getDocInfo_() {
    return Services.documentInfoForDoc(this.ampdoc);
  }

  /**
   * Resolves the value via access service. If access service is not configured,
   * the resulting value is `null`.
   * @param {function(!../../extensions/amp-access/0.1/access-vars.AccessVars):(T|!Promise<T>)} getter
   * @param {string} expr
   * @return {T|null}
   * @template T
   * @private
   */
  getAccessValue_(getter, expr) {
    const element = this.ampdoc.getHeadNode();
    return Promise.all([
      Services.accessServiceForDocOrNull(element),
      Services.subscriptionsServiceForDocOrNull(element),
    ]).then(services => {
      const service =
        /** @type {?../../extensions/amp-access/0.1/access-vars.AccessVars} */ (services[0] ||
        services[1]);
      if (!service) {
        // Access/subscriptions service is not installed.
        user().error(
          TAG,
          'Access or subsciptions service is not installed to access: ',
          expr
        );
        return null;
      }
      return getter(service);
    });
  }

  /**
   * Return the QUERY_PARAM from the current location href
   * @param {string} param
   * @param {string} defaultValue
   * @return {string}
   * @private
   */
  getQueryParamData_(param, defaultValue) {
    userAssert(
      param,
      'The first argument to QUERY_PARAM, the query string ' +
        'param is required'
    );
    const url = parseUrlDeprecated(
      removeAmpJsParamsFromUrl(this.ampdoc.win.location.href)
    );
    const params = parseQueryString(url.search);
    const {replaceParams} = this.getDocInfo_();
    if (typeof params[param] !== 'undefined') {
      return params[param];
    }
    if (replaceParams && typeof replaceParams[param] !== 'undefined') {
      return /** @type {string} */ (replaceParams[param]);
    }
    return defaultValue;
  }

  /**
   * Return the FRAGMENT_PARAM from the original location href
   * @param {*} param
   * @param {string} defaultValue
   * @return {string}
   * @private
   */
  getFragmentParamData_(param, defaultValue) {
    userAssert(
      param,
      'The first argument to FRAGMENT_PARAM, the fragment string ' +
        'param is required'
    );
    userAssert(typeof param == 'string', 'param should be a string');
    const hash = this.ampdoc.win.location.originalHash;
    const params = parseQueryString(hash);
    return params[param] === undefined ? defaultValue : params[param];
  }

  /**
   * Resolves the value via amp-experiment's variants service.
   * @param {function(!Object<string, string>):(?string)} getter
   * @param {string} expr
   * @return {!Promise<?string>}
   * @template T
   * @private
   */
  getVariantsValue_(getter, expr) {
    return Services.variantsForDocOrNull(this.ampdoc.getHeadNode())
      .then(variants => {
        userAssert(
          variants,
          'To use variable %s, amp-experiment should be configured',
          expr
        );
        return variants.getVariants();
      })
      .then(variantsMap => getter(variantsMap));
  }

  /**
   * Resolves the value via geo service.
   * @param {function(Object<string, string>)} getter
   * @param {string} expr
   * @return {!Promise<Object<string,(string|Array<string>)>>}
   * @template T
   * @private
   */
  getGeo_(getter, expr) {
    const element = this.ampdoc.getHeadNode();
    return Services.geoForDocOrNull(element).then(geo => {
      userAssert(geo, 'To use variable %s, amp-geo should be configured', expr);
      return getter(geo);
    });
  }

  /**
   * Resolves the value via amp-share-tracking's service.
   * @param {function(!ShareTrackingFragmentsDef):T} getter
   * @param {string} expr
   * @return {!Promise<T>}
   * @template T
   * @private
   */
  getShareTrackingValue_(getter, expr) {
    if (!this.shareTrackingFragments_) {
      this.shareTrackingFragments_ = Services.shareTrackingForOrNull(
        this.ampdoc.win
      );
    }
    return this.shareTrackingFragments_.then(fragments => {
      userAssert(
        fragments,
        'To use variable %s, amp-share-tracking should be configured',
        expr
      );
      return getter(/** @type {!ShareTrackingFragmentsDef} */ (fragments));
    });
  }
}

/**
 * This class replaces substitution variables with their values.
 * Document new values in ../spec/amp-var-substitutions.md
 * @package For export
 */
export class UrlReplacements {
  /**
   * @param {!./ampdoc-impl.AmpDoc} ampdoc
   * @param {!VariableSource} variableSource
   */
  constructor(ampdoc, variableSource) {
    /** @const {!./ampdoc-impl.AmpDoc} */
    this.ampdoc = ampdoc;

    /** @type {VariableSource} */
    this.variableSource_ = variableSource;
  }

  /**
   * Synchronously expands the provided source by replacing all known variables
   * with their resolved values. Optional `opt_bindings` can be used to add new
   * variables or override existing ones.  Any async bindings are ignored.
   * @param {string} source
   * @param {!Object<string, (ResolverReturnDef|!SyncResolverDef)>=} opt_bindings
   * @param {!Object<string, ResolverReturnDef>=} opt_collectVars
   * @param {!Object<string, boolean>=} opt_whiteList Optional white list of
   *     names that can be substituted.
   * @return {string}
   */
  expandStringSync(source, opt_bindings, opt_collectVars, opt_whiteList) {
    return /** @type {string} */ (new Expander(
      this.variableSource_,
      opt_bindings,
      opt_collectVars,
      /* opt_sync */ true,
      opt_whiteList,
      /* opt_noEncode */ true
    )./*OK*/ expand(source));
  }

  /**
   * Expands the provided source by replacing all known variables with their
   * resolved values. Optional `opt_bindings` can be used to add new variables
   * or override existing ones.
   * @param {string} source
   * @param {!Object<string, *>=} opt_bindings
   * @param {!Object<string, boolean>=} opt_whiteList
   * @return {!Promise<string>}
   */
  expandStringAsync(source, opt_bindings, opt_whiteList) {
    return /** @type {!Promise<string>} */ (new Expander(
      this.variableSource_,
      opt_bindings,
      /* opt_collectVars */ undefined,
      /* opt_sync */ undefined,
      opt_whiteList,
      /* opt_noEncode */ true
    )./*OK*/ expand(source));
  }

  /**
   * Synchronously expands the provided URL by replacing all known variables
   * with their resolved values. Optional `opt_bindings` can be used to add new
   * variables or override existing ones.  Any async bindings are ignored.
   * @param {string} url
   * @param {!Object<string, (ResolverReturnDef|!SyncResolverDef)>=} opt_bindings
   * @param {!Object<string, ResolverReturnDef>=} opt_collectVars
   * @param {!Object<string, boolean>=} opt_whiteList Optional white list of
   *     names that can be substituted.
   * @return {string}
   */
  expandUrlSync(url, opt_bindings, opt_collectVars, opt_whiteList) {
    return this.ensureProtocolMatches_(
      url,
      /** @type {string} */ (new Expander(
        this.variableSource_,
        opt_bindings,
        opt_collectVars,
        /* opt_sync */ true,
        opt_whiteList
      )./*OK*/ expand(url))
    );
  }

  /**
   * Expands the provided URL by replacing all known variables with their
   * resolved values. Optional `opt_bindings` can be used to add new variables
   * or override existing ones.
   * @param {string} url
   * @param {!Object<string, *>=} opt_bindings
   * @param {!Object<string, boolean>=} opt_whiteList Optional white list of names
   *     that can be substituted.
   * @param {boolean=} opt_noEncode should not encode URL
   * @return {!Promise<string>}
   */
  expandUrlAsync(url, opt_bindings, opt_whiteList, opt_noEncode) {
    return /** @type {!Promise<string>} */ (new Expander(
      this.variableSource_,
      opt_bindings,
      /* opt_collectVars */ undefined,
      /* opt_sync */ undefined,
      opt_whiteList,
      opt_noEncode
    )
      ./*OK*/ expand(url)
      .then(replacement => this.ensureProtocolMatches_(url, replacement)));
  }

  /**
   * Expands an input element value attribute with variable substituted.
   * @param {!HTMLInputElement} element
   * @return {!Promise<string>}
   */
  expandInputValueAsync(element) {
    return /** @type {!Promise<string>} */ (this.expandInputValue_(
      element,
      /*opt_sync*/ false
    ));
  }

  /**
   * Expands an input element value attribute with variable substituted.
   * @param {!HTMLInputElement} element
   * @return {string} Replaced string for testing
   */
  expandInputValueSync(element) {
    return /** @type {string} */ (this.expandInputValue_(
      element,
      /*opt_sync*/ true
    ));
  }

  /**
   * Expands in input element value attribute with variable substituted.
   * @param {!HTMLInputElement} element
   * @param {boolean=} opt_sync
   * @return {string|!Promise<string>}
   */
  expandInputValue_(element, opt_sync) {
    devAssert(
      element.tagName == 'INPUT' &&
        (element.getAttribute('type') || '').toLowerCase() == 'hidden',
      'Input value expansion only works on hidden input fields: %s',
      element
    );

    const whitelist = this.getWhitelistForElement_(element);
    if (!whitelist) {
      return opt_sync ? element.value : Promise.resolve(element.value);
    }
    if (element[ORIGINAL_VALUE_PROPERTY] === undefined) {
      element[ORIGINAL_VALUE_PROPERTY] = element.value;
    }
    const result = new Expander(
      this.variableSource_,
      /* opt_bindings */ undefined,
      /* opt_collectVars */ undefined,
      /* opt_sync */ opt_sync,
      /* opt_whitelist */ whitelist
    )./*OK*/ expand(element[ORIGINAL_VALUE_PROPERTY] || element.value);

    if (opt_sync) {
      return (element.value = result);
    }
    return result.then(newValue => {
      element.value = newValue;
      return newValue;
    });
  }

  /**
   * Returns a replacement whitelist from elements' data-amp-replace attribute.
   * @param {!Element} element
   * @param {!Object<string, boolean>=} opt_supportedReplacement Optional supported
   * replacement that filters whitelist to a subset.
   * @return {!Object<string, boolean>|undefined}
   */
  getWhitelistForElement_(element, opt_supportedReplacement) {
    const whitelist = element.getAttribute('data-amp-replace');
    if (!whitelist) {
      return;
    }
    const requestedReplacements = {};
    whitelist
      .trim()
      .split(/\s+/)
      .forEach(replacement => {
        if (
          !opt_supportedReplacement ||
          hasOwn(opt_supportedReplacement, replacement)
        ) {
          requestedReplacements[replacement] = true;
        } else {
          user().warn('URL', 'Ignoring unsupported replacement', replacement);
        }
      });
    return requestedReplacements;
  }

  /**
   * Returns whether variable substitution is allowed for given url.
   * @param {!Location} url
   * @return {boolean}
   */
  isAllowedOrigin_(url) {
    const docInfo = Services.documentInfoForDoc(this.ampdoc);
    if (
      url.origin == parseUrlDeprecated(docInfo.canonicalUrl).origin ||
      url.origin == parseUrlDeprecated(docInfo.sourceUrl).origin
    ) {
      return true;
    }

    const meta = this.ampdoc
      .getRootNode()
      .querySelector('meta[name=amp-link-variable-allowed-origin]');

    if (meta && meta.hasAttribute('content')) {
      const whitelist = meta
        .getAttribute('content')
        .trim()
        .split(/\s+/);
      for (let i = 0; i < whitelist.length; i++) {
        if (url.origin == parseUrlDeprecated(whitelist[i]).origin) {
          return true;
        }
      }
    }

    return false;
  }

  /**
   * Replaces values in the link of an anchor tag if
   * - the link opts into it (via data-amp-replace argument)
   * - the destination is the source or canonical origin of this doc.
   * @param {!Element} element An anchor element.
   * @param {?string} defaultUrlParams to expand link if caller request.
   * @return {string|undefined} Replaced string for testing
   */
  maybeExpandLink(element, defaultUrlParams) {
    devAssert(element.tagName == 'A');
    const supportedReplacements = {
      'CLIENT_ID': true,
      'QUERY_PARAM': true,
      'PAGE_VIEW_ID': true,
      'PAGE_VIEW_ID_64': true,
      'NAV_TIMING': true,
    };
    const additionalUrlParameters =
      element.getAttribute('data-amp-addparams') || '';
    const whitelist = this.getWhitelistForElement_(
      element,
      supportedReplacements
    );

    if (!whitelist && !additionalUrlParameters && !defaultUrlParams) {
      return;
    }
    // ORIGINAL_HREF_PROPERTY has the value of the href "pre-replacement".
    // We set this to the original value before doing any work and use it
    // on subsequent replacements, so that each run gets a fresh value.
    let href = dev().assertString(
      element[ORIGINAL_HREF_PROPERTY] || element.getAttribute('href')
    );
    const url = parseUrlDeprecated(href);
    if (element[ORIGINAL_HREF_PROPERTY] == null) {
      element[ORIGINAL_HREF_PROPERTY] = href;
    }
    if (additionalUrlParameters) {
      href = addParamsToUrl(href, parseQueryString(additionalUrlParameters));
    }

    const isAllowedOrigin = this.isAllowedOrigin_(url);
    if (!isAllowedOrigin) {
      if (whitelist) {
        user().warn(
          'URL',
          'Ignoring link replacement %s' +
            " because the link does not go to the document's" +
            ' source, canonical, or whitelisted origin.',
          href
        );
      }
      return (element.href = href);
    }

    // Note that defaultUrlParams is treated differently than
    // additionalUrlParameters in two ways #1: If the outgoing url origin is not
    // whitelisted: additionalUrlParameters are always appended by not expanded,
    // defaultUrlParams will not be appended. #2: If the expansion function is
    // not whitelisted: additionalUrlParamters will not be expanded,
    // defaultUrlParams will by default support QUERY_PARAM, and will still be
    // expanded.
    if (defaultUrlParams) {
      if (!whitelist || !whitelist['QUERY_PARAM']) {
        // override whitelist and expand defaultUrlParams;
        const overrideWhitelist = {'QUERY_PARAM': true};
        defaultUrlParams = this.expandUrlSync(
          defaultUrlParams,
          /* opt_bindings */ undefined,
          /* opt_collectVars */ undefined,
          /* opt_whitelist */ overrideWhitelist
        );
      }
      href = addParamsToUrl(href, parseQueryString(defaultUrlParams));
    }

    if (whitelist) {
      href = this.expandUrlSync(
        href,
        /* opt_bindings */ undefined,
        /* opt_collectVars */ undefined,
        /* opt_whitelist */ whitelist
      );
    }

    return (element.href = href);
  }

  /**
   * Collects all substitutions in the provided URL and expands them to the
   * values for known variables. Optional `opt_bindings` can be used to add
   * new variables or override existing ones.
   * @param {string} url
   * @param {!Object<string, *>=} opt_bindings
   * @return {!Promise<!Object<string, *>>}
   */
  collectVars(url, opt_bindings) {
    const vars = Object.create(null);
    return new Expander(this.variableSource_, opt_bindings, vars)
      ./*OK*/ expand(url)
      .then(() => vars);
  }

  /**
   * Collects substitutions in the `src` attribute of the given element
   * that are _not_ whitelisted via `data-amp-replace` opt-in attribute.
   * @param {!Element} element
   * @return {!Array<string>}
   */
  collectUnwhitelistedVarsSync(element) {
    const url = element.getAttribute('src');
    const macroNames = new Expander(this.variableSource_).getMacroNames(url);
    const whitelist = this.getWhitelistForElement_(element);
    if (whitelist) {
      return macroNames.filter(v => !whitelist[v]);
    } else {
      // All vars are unwhitelisted if the element has no whitelist.
      return macroNames;
    }
  }

  /**
   * Ensures that the protocol of the original url matches the protocol of the
   * replacement url. Returns the replacement if they do, the original if they
   * do not.
   * @param {string} url
   * @param {string} replacement
   * @return {string}
   */
  ensureProtocolMatches_(url, replacement) {
    const newProtocol = parseUrlDeprecated(replacement, /* opt_nocache */ true)
      .protocol;
    const oldProtocol = parseUrlDeprecated(url, /* opt_nocache */ true)
      .protocol;
    if (newProtocol != oldProtocol) {
      user().error(TAG, 'Illegal replacement of the protocol: ', url);
      return url;
    }
    userAssert(
      isProtocolValid(replacement),
      'The replacement url has invalid protocol: %s',
      replacement
    );

    return replacement;
  }

  /**
   * @return {VariableSource}
   */
  getVariableSource() {
    return this.variableSource_;
  }
}

/**
 * Extracts client ID from a _ga cookie.
 * https://developers.google.com/analytics/devguides/collection/analyticsjs/cookies-user-id
 * @param {string} gaCookie
 * @return {string}
 */
export function extractClientIdFromGaCookie(gaCookie) {
  return gaCookie.replace(/^(GA1|1)\.[\d-]+\./, '');
}

/**
 * @param {!./ampdoc-impl.AmpDoc} ampdoc
 */
export function installUrlReplacementsServiceForDoc(ampdoc) {
  registerServiceBuilderForDoc(ampdoc, 'url-replace', function(doc) {
    return new UrlReplacements(doc, new GlobalVariableSource(doc));
  });
}

/**
 * @param {!./ampdoc-impl.AmpDoc} ampdoc
 * @param {!Window} embedWin
 * @param {!VariableSource} varSource
 */
export function installUrlReplacementsForEmbed(ampdoc, embedWin, varSource) {
  installServiceInEmbedScope(
    embedWin,
    'url-replace',
    new UrlReplacements(ampdoc, varSource)
  );
}

/**
 * @typedef {{incomingFragment: string, outgoingFragment: string}}
 */
let ShareTrackingFragmentsDef;<|MERGE_RESOLUTION|>--- conflicted
+++ resolved
@@ -636,30 +636,6 @@
         .then(details => (details ? details[property] : ''));
     });
 
-<<<<<<< HEAD
-    this.setAsync(
-      'STORY_PAGE_INDEX',
-      this.getStoryValue_('pageIndex', 'STORY_PAGE_INDEX')
-    );
-
-    this.setAsync(
-      'STORY_PAGE_ID',
-      this.getStoryValue_('pageId', 'STORY_PAGE_ID')
-    );
-=======
-    this.setAsync('FIRST_CONTENTFUL_PAINT', () => {
-      return Services.performanceFor(win).getFirstContentfulPaint();
-    });
-
-    this.setAsync('FIRST_VIEWPORT_READY', () => {
-      return Services.performanceFor(win).getFirstViewportReady();
-    });
-
-    this.setAsync('MAKE_BODY_VISIBLE', () => {
-      return Services.performanceFor(win).getMakeBodyVisible();
-    });
->>>>>>> 41a29e78
-
     this.setAsync('AMP_STATE', key => {
       // This is safe since AMP_STATE is not an A4A whitelisted variable.
       const root = this.ampdoc.getRootNode();
