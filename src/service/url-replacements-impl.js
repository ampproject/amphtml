--- conflicted
+++ resolved
@@ -822,48 +822,6 @@
       return getter(/** @type {!ShareTrackingFragmentsDef} */ (fragments));
     });
   }
-
-  /**
-<<<<<<< HEAD
-   * Resolves the value via amp-story's service.
-=======
-   * Resolves the value via amp-viewer-integration's service.
->>>>>>> 0eae333e
-   * @param {string} property
-   * @param {string} name
-   * @return {!AsyncResolverDef}
-   * @private
-   */
-<<<<<<< HEAD
-  getStoryValue_(property, name) {
-    return () => {
-      const service = Services.storyVariableServiceForOrNull(this.ampdoc.win);
-      return service.then(storyVariables => {
-        userAssert(
-          storyVariables,
-          'To use variable %s amp-story should be configured',
-          name
-        );
-        return storyVariables[property];
-      });
-    };
-=======
-  getViewerIntegrationValue_(property, name) {
-    return /** @type {!AsyncResolverDef} */ ((param, defaultValue = '') => {
-      const service = Services.viewerIntegrationVariableServiceForOrNull(
-        this.ampdoc.win
-      );
-      return service.then(viewerIntegrationVariables => {
-        userAssert(
-          viewerIntegrationVariables,
-          'To use variable %s amp-viewer-integration must be installed',
-          name
-        );
-        return viewerIntegrationVariables[property](param, defaultValue);
-      });
-    });
->>>>>>> 0eae333e
-  }
 }
 
 /**
