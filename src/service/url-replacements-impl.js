--- conflicted
+++ resolved
@@ -594,16 +594,11 @@
   getDocInfoUrl_(field, opt_urlProp, opt_fallbackField) {
     return () => {
       const docInfo = Services.documentInfoForDoc(this.ampdoc);
-<<<<<<< HEAD
       let value = docInfo[field];
       if (!value && opt_fallbackField) {
         value = docInfo[opt_fallbackField];
       }
-      return opt_urlProp ? parseUrl(value)[opt_urlProp] : value;
-=======
-      const value = docInfo[field];
       return opt_urlProp ? parseUrlDeprecated(value)[opt_urlProp] : value;
->>>>>>> d1862b9e
     };
   }
 
@@ -640,13 +635,9 @@
         'The first argument to QUERY_PARAM, the query string ' +
         'param is required');
     user().assert(typeof param == 'string', 'param should be a string');
-<<<<<<< HEAD
     const {replaceUrl} = Services.documentInfoForDoc(this.ampdoc);
     // If available, prefer the replace URL.
-    const url = parseUrl(replaceUrl || this.ampdoc.win.location.href);
-=======
-    const url = parseUrlDeprecated(this.ampdoc.win.location.href);
->>>>>>> d1862b9e
+    const url = parseUrlDeprecated(replaceUrl || this.ampdoc.win.location.href);
     const params = parseQueryString(url.search);
     return (typeof params[param] !== 'undefined')
       ? params[param] : defaultValue;
