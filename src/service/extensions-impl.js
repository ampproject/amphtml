--- conflicted
+++ resolved
@@ -689,13 +689,8 @@
 function installPolyfillsInChildWindow(parentWin, childWin) {
   installDocContains(childWin);
   installDOMTokenListToggle(childWin);
-<<<<<<< HEAD
   if (isExperimentOn(parentWin, 'custom-elements-v1') || getMode().test) {
-    installCustomElements(childWin, class {});
-=======
-  if (isExperimentOn(parentWin, 'custom-elements-v1')) {
     installCustomElements(childWin);
->>>>>>> c499d834
   } else {
     installRegisterElement(childWin, 'auto');
   }
