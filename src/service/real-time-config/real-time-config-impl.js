/**
 * Copyright 2017 The AMP HTML Authors. All Rights Reserved.
 *
 * Licensed under the Apache License, Version 2.0 (the "License");
 * you may not use this file except in compliance with the License.
 * You may obtain a copy of the License at
 *
 *      http://www.apache.org/licenses/LICENSE-2.0
 *
 * Unless required by applicable law or agreed to in writing, software
 * distributed under the License is distributed on an "AS-IS" BASIS,
 * WITHOUT WARRANTIES OR CONDITIONS OF ANY KIND, either express or implied.
 * See the License for the specific language governing permissions and
 * limitations under the License.
 */
import {CONSENT_POLICY_STATE} from '../../consent-state';
import {RTC_VENDORS} from './callout-vendors';
import {Services} from '../../services';
import {dev, user, userAssert} from '../../log';
import {getMode} from '../../mode';
import {isArray, isObject} from '../../types';
import {isCancellation} from '../../error';
import {registerServiceBuilderForDoc} from '../../service';
import {tryParseJson} from '../../json';

/** @type {string} */
const TAG = 'real-time-config';

/** @type {number} */
const MAX_RTC_CALLOUTS = 5;

/** @type {number} */
const MAX_URL_LENGTH = 16384;

/** @typedef {{
    urls: (undefined|Array<string>|
      Array<{url:string, errorReportingUrl:string,
        sendRegardlessOfConsentState:(undefined|boolean|Array<string>)}>),
    vendors: (undefined|Object),
    timeoutMillis: number,
    errorReportingUrl: (undefined|string),
    sendRegardlessOfConsentState: (undefined|boolean|Array<string>)
}} */
let RtcConfigDef;

/**
 * Enum starts at 4 because 1-3 reserved as:
 *  1 = custom remote.html in use.
 *  2 = RTC succeeded.
 *  3 = deprecated generic RTC failures.
 * @enum {string}
 */
export const RTC_ERROR_ENUM = {
  // Occurs when response is unparseable as JSON
  MALFORMED_JSON_RESPONSE: '4',
  // Occurs when a publisher has specified the same url
  // or vendor url (after macros are substituted) to call out to more than once.
  DUPLICATE_URL: '5',
  // Occurs when a URL fails isSecureUrl check.
  INSECURE_URL: '6',
  // Occurs when 5 valid callout urls have already been built, and additional
  // urls are still specified.
  MAX_CALLOUTS_EXCEEDED: '7',
  // Occurs due to XHR failure.
  NETWORK_FAILURE: '8',
  // Occurs when a specified vendor does not exist in RTC_VENDORS.
  UNKNOWN_VENDOR: '9',
  // Occurs when request took longer than timeout
  TIMEOUT: '10',
  // Occurs when URL expansion time exceeded allowed timeout, request never
  // sent.
  MACRO_EXPAND_TIMEOUT: '11',
};

/** @const {!Object<string, boolean>} */
const GLOBAL_MACRO_ALLOWLIST = {CLIENT_ID: true};

export class RealTimeConfigService {
  /**
   * @param {!../ampdoc-impl.AmpDoc} ampDoc
   */
  constructor(ampDoc) {
    /** @protected {!../ampdoc-impl.AmpDoc} */
    this.ampDoc_ = ampDoc;
  }

  /**
   * For a given A4A Element, sends out Real Time Config requests to
   * any urls or vendors specified by the publisher.
   * @param {!Element} element
   * @param {!Object<string, !../../../src/service/variable-source.AsyncResolverDef>} customMacros The ad-network specified macro
   *   substitutions available to use.
   * @param {?CONSENT_POLICY_STATE} consentState
   * @param {?string} consentString
   * @param {?Object<string, string|number|boolean|undefined>} consentMetadata
   * @param {!Function} checkStillCurrent
   * @return {Promise<!Array<!rtcResponseDef>>|undefined}
   * @visibleForTesting
   */
  maybeExecuteRealTimeConfig(
    element,
    customMacros,
    consentState,
    consentString,
    consentMetadata,
    checkStillCurrent
  ) {
    return new RealTimeConfigManager(this.ampDoc_).execute(
      element,
      customMacros,
      consentState,
      consentString,
      consentMetadata,
      checkStillCurrent
    );
  }
}

export class RealTimeConfigManager {
  /**
   * @param {!../ampdoc-impl.AmpDoc} ampDoc
   */
  constructor(ampDoc) {
    /** @protected {!../ampdoc-impl.AmpDoc} */
    this.ampDoc_ = ampDoc;

    /** @private {!Window} */
    this.win_ = ampDoc.win;

    /** @private {!Object<string, boolean>} */
    this.seenUrls_ = {};

    /** @private {?number} */
    this.rtcStartTime_ = null;

    /** @private {!Array<!Promise<!rtcResponseDef>>} */
    this.promiseArray_ = [];

    /** @private {?RtcConfigDef} */
    this.rtcConfig_ = null;

    /** @private {?CONSENT_POLICY_STATE} */
    this.consentState_ = null;

    /** @private {?string} */
    this.consentString_ = null;

    /** @private {?Object<string, string|number|boolean|undefined>} */
    this.consentMetadata_ = null;
  }

  /**
   * @param {string} error
   * @param {string} callout
   * @param {string} errorReportingUrl
   * @param {number=} opt_rtcTime
   * @return {!Promise<!rtcResponseDef>}
   * @private
   */
  buildErrorResponse_(error, callout, errorReportingUrl, opt_rtcTime) {
    dev().warn(TAG, `RTC callout to ${callout} caused ${error}`);
    if (errorReportingUrl) {
      this.sendErrorMessage(error, errorReportingUrl);
    }
    return Promise.resolve(
      /**@type {rtcResponseDef} */ ({error, callout, rtcTime: opt_rtcTime || 0})
    );
  }

  /**
   * @param {string} errorType Uses the RTC_ERROR_ENUM above.
   * @param {string} errorReportingUrl
   */
  sendErrorMessage(errorType, errorReportingUrl) {
    if (
      !getMode(this.win_).localDev &&
      !getMode(this.win_).test &&
      Math.random() >= 0.01
    ) {
      return;
    }
    const allowlist = {ERROR_TYPE: true, HREF: true};
    const macros = {
      ERROR_TYPE: errorType,
      HREF: this.win_.location.href,
    };
    const service = Services.urlReplacementsForDoc(this.ampDoc_);
    const url = service.expandUrlSync(errorReportingUrl, macros, allowlist);
    new this.win_.Image().src = url;
  }

  /**
   * Converts a URL into its corresponding shortened callout string.
   * We also truncate to a maximum length of 50 characters.
   * For instance, if we are passed
   * "https://example.test/example.php?foo=a&bar=b, then we return
   * example.test/example.php
   * @param {string} url
   * @return {string}
   */
  getCalloutParam_(url) {
    const urlService = Services.urlForDoc(this.ampDoc_);
    const parsedUrl = urlService.parse(url);
    return (parsedUrl.hostname + parsedUrl.pathname).substr(0, 50);
  }

  /**
   * Returns whether a given callout object is valid to send an RTC request
   * to, for the given consentState.
   * @param {Object|string} calloutConfig
   * @param {boolean=} optIsGloballyValid
   * @return {boolean}
   * @visibleForTesting
   */
  isValidCalloutForConsentState(calloutConfig, optIsGloballyValid) {
    const {sendRegardlessOfConsentState} = calloutConfig;
    if (!isObject(calloutConfig) || !sendRegardlessOfConsentState) {
      return !!optIsGloballyValid;
    }

    if (typeof sendRegardlessOfConsentState == 'boolean') {
      return sendRegardlessOfConsentState;
    }

    if (isArray(sendRegardlessOfConsentState)) {
      for (let i = 0; i < sendRegardlessOfConsentState.length; i++) {
        if (
          this.consentState_ ==
          CONSENT_POLICY_STATE[sendRegardlessOfConsentState[i]]
        ) {
          return true;
        } else if (!CONSENT_POLICY_STATE[sendRegardlessOfConsentState[i]]) {
          dev().warn(
            TAG,
            'Invalid RTC consent state given: ' +
              `${sendRegardlessOfConsentState[i]}`
          );
        }
      }
      return false;
    }
    user().warn(
      TAG,
      'Invalid value for sendRegardlessOfConsentState:' +
        `${sendRegardlessOfConsentState}`
    );
    return !!optIsGloballyValid;
  }

  /**
   * Goes through the RTC config, and for any URL that we should not callout
   * as per the current consent state, deletes it from the RTC config.
   * For example, if the RTC config looked like:
   *    {vendors: {vendorA: {'sendRegardlessOfConsentState': true}
   *               vendorB: {'macros': {'SLOT_ID': 1}}},
   *     urls: ['https://www.rtc.example/example',
   *            {url: 'https://www.rtcSite2.example/example',
   *             sendRegardlessOfConsentState: ['UNKNOWN']}]
   *    }
   * and the consentState is CONSENT_POLICY_STATE.UNKNOWN,
   * then this method call would clear the callouts to vendorB, and to the first
   * custom URL.
   */
  modifyRtcConfigForConsentStateSettings() {
    if (
      this.consentState_ == undefined ||
      this.consentState_ == CONSENT_POLICY_STATE.SUFFICIENT ||
      this.consentState_ == CONSENT_POLICY_STATE.UNKNOWN_NOT_REQUIRED
    ) {
      return;
    }

    const isGloballyValid = this.isValidCalloutForConsentState(this.rtcConfig_);
    this.rtcConfig_.urls = (this.rtcConfig_.urls || []).filter((url) =>
      this.isValidCalloutForConsentState(url, isGloballyValid)
    );

    Object.keys(this.rtcConfig_.vendors || {}).forEach((vendor) => {
      if (
        !this.isValidCalloutForConsentState(
          this.rtcConfig_.vendors[vendor],
          isGloballyValid
        )
      ) {
        delete this.rtcConfig_.vendors[vendor];
      }
    });
  }

  /**
   * Assigns constant macros that should exist for all RTC to object of custom
   * per-network macros.
   * @param {!Object<string, !../../../src/service/variable-source.AsyncResolverDef>} macros
   * @return {!Object<string, !../../../src/service/variable-source.AsyncResolverDef>}
   */
  assignMacros(macros) {
    macros['TIMEOUT'] = () => this.rtcConfig_.timeoutMillis;
    macros['CONSENT_STATE'] = () => this.consentState_;
    macros['CONSENT_STRING'] = () => this.consentString_;
    macros[
      'CONSENT_METADATA'
    ] = /** @type {!../../../src/service/variable-source.AsyncResolverDef} */ ((
      key
    ) => {
      userAssert(key, 'CONSENT_METADATA macro must contian a key');
      return this.consentMetadata_ ? this.consentMetadata_[key] : null;
    });
    return macros;
  }

  /**
   * Manages sending the RTC callouts for the Custom URLs.
   * @param {!Object<string, !../../../src/service/variable-source.AsyncResolverDef>} customMacros The ad-network specified macro
   * @param {!Function} checkStillCurrent
   */
  handleRtcForCustomUrls(customMacros, checkStillCurrent) {
    // For each publisher defined URL, inflate the url using the macros,
    // and send the RTC request.
    (this.rtcConfig_.urls || []).forEach((urlObj) => {
      let url, errorReportingUrl;
      if (isObject(urlObj)) {
        url = urlObj.url;
        errorReportingUrl = urlObj.errorReportingUrl;
      } else if (typeof urlObj == 'string') {
        url = urlObj;
      } else {
        dev().warn(TAG, `Invalid url: ${urlObj}`);
      }
      this.inflateAndSendRtc_(
        url,
        customMacros,
        errorReportingUrl,
        checkStillCurrent
      );
    });
  }

  /**
   * Manages sending the RTC callouts for all specified vendors.
   * @param {!Object<string, !../../../src/service/variable-source.AsyncResolverDef>} customMacros The ad-network specified macro
   * @param {!Function} checkStillCurrent
   */
  handleRtcForVendorUrls(customMacros, checkStillCurrent) {
    // For each vendor the publisher has specified, inflate the vendor
    // url if it exists, and send the RTC request.
    Object.keys(this.rtcConfig_.vendors || []).forEach((vendor) => {
      const vendorObject = RTC_VENDORS[vendor.toLowerCase()];
      const url = vendorObject ? vendorObject.url : '';
      const errorReportingUrl =
        vendorObject && vendorObject.errorReportingUrl
          ? vendorObject.errorReportingUrl
          : '';
      if (!url) {
        return this.promiseArray_.push(
          this.buildErrorResponse_(
            RTC_ERROR_ENUM.UNKNOWN_VENDOR,
            vendor,
            errorReportingUrl
          )
        );
      }
      // There are two valid configurations of the vendor object.
      // It can either be an object of macros mapping string to string,
      // or it can be an object with sub-objects, one of which can be
      // 'macros'. This is for backwards compatability.
      const vendorMacros = isObject(this.rtcConfig_.vendors[vendor]['macros'])
        ? this.rtcConfig_.vendors[vendor]['macros']
        : this.rtcConfig_.vendors[vendor];
      const validVendorMacros = {};
      Object.keys(vendorMacros).forEach((macro) => {
        if (!(vendorObject.macros && vendorObject.macros.includes(macro))) {
          user().error(TAG, `Unknown macro: ${macro} for vendor: ${vendor}`);
        } else {
          const value = vendorMacros[macro];
          validVendorMacros[macro] =
            isObject(value) || isArray(value) ? JSON.stringify(value) : value;
        }
      });
      // The ad network defined macros override vendor defined/pub specifed.
      const macros = Object.assign(validVendorMacros, customMacros);
      this.inflateAndSendRtc_(
        url,
        macros,
        errorReportingUrl,
        checkStillCurrent,
        vendor.toLowerCase()
      );
    });
  }

  /**
   * @param {string} url
   * @param {!Object<string, !../../../src/service/variable-source.AsyncResolverDef>} macros
   * @param {string} errorReportingUrl
   * @param {!Function} checkStillCurrent
   * @param {string=} opt_vendor
   * @private
   */
  inflateAndSendRtc_(
    url,
    macros,
    errorReportingUrl,
    checkStillCurrent,
    opt_vendor
  ) {
    let {timeoutMillis} = this.rtcConfig_;
    const callout = opt_vendor || this.getCalloutParam_(url);
    /**
     * The time that it takes to substitute the macros into the URL can vary
     * depending on what the url requires to be substituted, i.e. a long
     * async call. Thus, however long the URL replacement took is treated as a
     * time penalty.
     * @param {string} url
     * @return {*} TODO(#23582): Specify return type
     */
    const send = (url) => {
      if (Object.keys(this.seenUrls_).length == MAX_RTC_CALLOUTS) {
        return this.buildErrorResponse_(
          RTC_ERROR_ENUM.MAX_CALLOUTS_EXCEEDED,
          callout,
          errorReportingUrl
        );
      }
      if (!Services.urlForDoc(this.ampDoc_).isSecure(url)) {
        return this.buildErrorResponse_(
          RTC_ERROR_ENUM.INSECURE_URL,
          callout,
          errorReportingUrl
        );
      }
      if (this.seenUrls_[url]) {
        return this.buildErrorResponse_(
          RTC_ERROR_ENUM.DUPLICATE_URL,
          callout,
          errorReportingUrl
        );
      }
      this.seenUrls_[url] = true;
      if (url.length > MAX_URL_LENGTH) {
        url = this.truncUrl_(url);
      }
      return this.sendRtcCallout_(
        url,
        timeoutMillis,
        callout,
        checkStillCurrent,
        errorReportingUrl
      );
    };

    const allowlist = {...GLOBAL_MACRO_ALLOWLIST};
    Object.keys(macros).forEach((key) => (allowlist[key] = true));
    const urlReplacementStartTime = Date.now();
    this.promiseArray_.push(
      Services.timerFor(this.win_)
        .timeoutPromise(
          timeoutMillis,
          Services.urlReplacementsForDoc(this.ampDoc_).expandUrlAsync(
            url,
            macros,
            allowlist
          )
        )
        .then((url) => {
          checkStillCurrent();
          timeoutMillis -= urlReplacementStartTime - Date.now();
          return send(url);
        })
        .catch((error) => {
          return isCancellation(error)
            ? undefined
            : this.buildErrorResponse_(
                RTC_ERROR_ENUM.MACRO_EXPAND_TIMEOUT,
                callout,
                errorReportingUrl
              );
        })
    );
  }

  /**
   * @param {string} url
   * @return {string}
   */
  truncUrl_(url) {
    url = url.substr(0, MAX_URL_LENGTH - 12).replace(/%\w?$/, '');
    return url + '&__trunc__=1';
  }

  /**
   * @param {string} url
   * @param {number} timeoutMillis
   * @param {string} callout
   * @param {!Function} checkStillCurrent
   * @param {string} errorReportingUrl
   * @return {!Promise<!rtcResponseDef>}
   * @private
   */
  sendRtcCallout_(
    url,
    timeoutMillis,
    callout,
    checkStillCurrent,
    errorReportingUrl
  ) {
    /**
     * Note: Timeout is enforced by timerFor, not the value of
     *   rtcTime. There are situations where rtcTime could thus
     *   end up being greater than timeoutMillis.
     */
    return Services.timerFor(this.win_)
      .timeoutPromise(
        timeoutMillis,
        Services.xhrFor(this.win_)
          .fetchJson(
            // NOTE(bradfrizzell): we could include ampCors:false allowing
            // the request to be cached across sites but for now assume that
            // is not a required feature.
            url,
            {credentials: 'include'}
          )
          .then((res) => {
            checkStillCurrent();
            return res.text().then((text) => {
              checkStillCurrent();
              const rtcTime = Date.now() - this.rtcStartTime_;
              // An empty text response is allowed, not an error.
              if (!text) {
                return {rtcTime, callout};
              }
              const response = tryParseJson(text);
              return response
                ? {response, rtcTime, callout}
                : this.buildErrorResponse_(
                    RTC_ERROR_ENUM.MALFORMED_JSON_RESPONSE,
                    callout,
                    errorReportingUrl,
                    rtcTime
                  );
            });
          })
      )
      .catch((error) => {
        return isCancellation(error)
          ? undefined
          : this.buildErrorResponse_(
              // The relevant error message for timeout looks like it is
              // just 'message' but is in fact 'messageXXX' where the
              // X's are hidden special characters. That's why we use
              // match here.
              /^timeout/.test(error.message)
                ? RTC_ERROR_ENUM.TIMEOUT
                : RTC_ERROR_ENUM.NETWORK_FAILURE,
              callout,
              errorReportingUrl,
              Date.now() - this.rtcStartTime_
            );
      });
  }

  /**
   * For a given A4A Element, sends out Real Time Config requests to
   * any urls or vendors specified by the publisher.
   * @param {!Element} element
   * @param {!Object<string, !../../../src/service/variable-source.AsyncResolverDef>} customMacros The ad-network specified macro
   *   substitutions available to use.
   * @param {?CONSENT_POLICY_STATE} consentState
   * @param {?string} consentString
   * @param {?Object<string, string|number|boolean|undefined>} consentMetadata
   * @param {!Function} checkStillCurrent
   * @return {Promise<!Array<!rtcResponseDef>>|undefined}
   * @visibleForTesting
   */
  execute(
    element,
    customMacros,
    consentState,
    consentString,
    consentMetadata,
    checkStillCurrent
  ) {
    if (!this.validateRtcConfig_(element)) {
      return;
    }
    this.consentState_ = consentState;
    this.consentString_ = consentString;
    this.consentMetadata_ = consentMetadata;
    this.modifyRtcConfigForConsentStateSettings();
    customMacros = this.assignMacros(customMacros);
    this.rtcStartTime_ = Date.now();
    this.handleRtcForCustomUrls(customMacros, checkStillCurrent);
    this.handleRtcForVendorUrls(customMacros, checkStillCurrent);
    return Promise.all(this.promiseArray_);
  }

  /**
   * Attempts to parse the publisher-defined RTC config off the amp-ad
   * element, then validates that the rtcConfig exists, and contains
   * an entry for either vendor URLs, or publisher-defined URLs. If the
   * config contains an entry for timeoutMillis, validates that it is a
   * number, or converts to a number if number-like, otherwise overwrites
   * with the default.
   * IMPORTANT: If the rtcConfig is invalid, RTC is aborted, and the ad
   *   request continues without RTC.
   * @param {!Element} element
   * @return {boolean}
   */
  validateRtcConfig_(element) {
    const defaultTimeoutMillis = 1000;
    const unparsedRtcConfig = element.getAttribute('rtc-config');
    if (!unparsedRtcConfig) {
      return false;
    }
    const rtcConfig = tryParseJson(unparsedRtcConfig);
    if (!rtcConfig) {
      user().warn(TAG, 'Could not JSON parse rtc-config attribute');
      return false;
    }

    let timeout;
    try {
      userAssert(
        rtcConfig['vendors'] || rtcConfig['urls'],
        'RTC Config must specify vendors or urls'
      );
      Object.keys(rtcConfig).forEach((key) => {
        switch (key) {
          case 'vendors':
            userAssert(isObject(rtcConfig[key]), 'RTC invalid vendors');
            break;
          case 'urls':
            userAssert(isArray(rtcConfig[key]), 'RTC invalid urls');
            break;
          case 'timeoutMillis':
            timeout = parseInt(rtcConfig[key], 10);
            if (isNaN(timeout)) {
              user().warn(
                TAG,
                'Invalid RTC timeout is NaN, ' +
                  `using default timeout ${defaultTimeoutMillis}ms`
              );
              timeout = undefined;
            } else if (timeout > defaultTimeoutMillis || timeout < 0) {
              user().warn(
                TAG,
                `Invalid RTC timeout: ${timeout}ms, ` +
                  `using default timeout ${defaultTimeoutMillis}ms`
              );
              timeout = undefined;
            }
            break;
          default:
            user().warn(TAG, `Unknown RTC Config key: ${key}`);
            break;
        }
      });
      if (
        !Object.keys(rtcConfig['vendors'] || {}).length &&
        !(rtcConfig['urls'] || []).length
      ) {
        return false;
      }
      const validateErrorReportingUrl = (urlObj) => {
        const errorUrl = urlObj['errorReportingUrl'];
        if (errorUrl && !Services.urlForDoc(this.ampDoc_).isSecure(errorUrl)) {
          dev().warn(TAG, `Insecure RTC errorReportingUrl: ${errorUrl}`);
          urlObj['errorReportingUrl'] = undefined;
        }
      };
      /** @type {!Array} */ (rtcConfig['urls'] || []).forEach((urlObj) => {
        if (isObject(urlObj)) {
          validateErrorReportingUrl(urlObj);
        }
      });
      validateErrorReportingUrl(rtcConfig);
    } catch (unusedErr) {
      // This error would be due to the asserts above.
      return false;
    }
    rtcConfig['timeoutMillis'] =
      timeout !== undefined ? timeout : defaultTimeoutMillis;
    this.rtcConfig_ = /** @type {RtcConfigDef} */ (rtcConfig);
    return true;
  }
}

/**
 * @param {!../ampdoc-impl.AmpDoc} ampdoc
 */
export function installRealTimeConfigServiceForDoc(ampdoc) {
  registerServiceBuilderForDoc(ampdoc, 'real-time-config', function (doc) {
<<<<<<< HEAD
    return new RealTimeConfigManager(doc);
=======
    return new RealTimeConfigService(doc);
>>>>>>> 98a7e999
  });
}<|MERGE_RESOLUTION|>--- conflicted
+++ resolved
@@ -689,10 +689,6 @@
  */
 export function installRealTimeConfigServiceForDoc(ampdoc) {
   registerServiceBuilderForDoc(ampdoc, 'real-time-config', function (doc) {
-<<<<<<< HEAD
-    return new RealTimeConfigManager(doc);
-=======
     return new RealTimeConfigService(doc);
->>>>>>> 98a7e999
   });
 }