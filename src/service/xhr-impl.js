/**
 * Copyright 2015 The AMP HTML Authors. All Rights Reserved.
 *
 * Licensed under the Apache License, Version 2.0 (the "License");
 * you may not use this file except in compliance with the License.
 * You may obtain a copy of the License at
 *
 *      http://www.apache.org/licenses/LICENSE-2.0
 *
 * Unless required by applicable law or agreed to in writing, software
 * distributed under the License is distributed on an "AS-IS" BASIS,
 * WITHOUT WARRANTIES OR CONDITIONS OF ANY KIND, either express or implied.
 * See the License for the specific language governing permissions and
 * limitations under the License.
 */

import {Services} from '../services';
import {
  assertSuccess,
  getViewerInterceptResponse,
  setupAMPCors,
  setupInit,
  setupInput,
  setupJsonFetchInit,
  verifyAmpCORSHeaders,
} from '../utils/xhr-utils';
import {
  getCorsUrl,
  parseUrlDeprecated,
} from '../url';
import {getService, registerServiceBuilder} from '../service';
import {isFormDataWrapper} from '../form-data-wrapper';
import {user} from '../log';

/**
 * @typedef {{
 *  xhrUrl: string,
 *  fetchOpt: !FetchInitDef
 * }}
 */
export let FetchRequestDef;

/**
 * A service that polyfills Fetch API for use within AMP.
 *
 * @package Visible for type.
 * @visibleForTesting
 */
export class Xhr {

  /**
   * @param {!Window} win
   */
  constructor(win) {
    /** @const {!Window} */
    this.win = win;

    const ampdocService = Services.ampdocServiceFor(win);

    // The isSingleDoc check is required because if in shadow mode, this will
    // throw a console error because the shellShadowDoc_ is not set when
    // fetching the amp doc. So either the test-bind-impl or test pre setup in
    // shadow mode tests needs to be fixed or there is a bug in ampdoc impl
    // getAmpDoc.
    // TODO(alabiaga): This should be investigated and fixed
    /** @private {?./ampdoc-impl.AmpDoc} */
    this.ampdocSingle_ =
        ampdocService.isSingleDoc() ? ampdocService.getAmpDoc() : null;
  }

  /**
   * We want to call `fetch_` unbound from any context since it could
   * be either the native fetch or our polyfill.
   *
   * @param {string} input
<<<<<<< HEAD
   * @param {!../utils/xhr-utils.FetchInitDef} init
   * @return {!Promise<!Response>|!Promise<!Response>}
=======
   * @param {!FetchInitDef} init
   * @return {!Promise<!../utils/xhr-utils.FetchResponse>|!Promise<!Response>}
>>>>>>> ef0a110d
   * @private
   */
  fetch_(input, init) {
    return getViewerInterceptResponse(this.win, this.ampdocSingle_, input, init)
        .then(interceptorResponse => {
          if (interceptorResponse) {
            return interceptorResponse;
          }
          // After this point, both the native `fetch` and the `fetch` polyfill
          // will expect a native `FormData` object in the `body` property, so
          // the native `FormData` object needs to be unwrapped.
          if (isFormDataWrapper(init.body)) {
            init.body = /** @type {!FormDataWrapper} */ (init.body).getFormData();
          }
          return (this.win.fetch).apply(null, arguments);
        });
  }

  /**
   * Performs the final initialization and requests the fetch. It does two
   * main things:
   * - It adds "__amp_source_origin" URL parameter with source origin
   * - It verifies "AMP-Access-Control-Allow-Source-Origin" in the response
   * USE WITH CAUTION: setting ampCors to false disables AMP source origin check
   * but allows for caching resources cross pages.
   *
   * Note: requireAmpResponseSourceOrigin is deprecated. It defaults to
   *   true. Use "ampCors: false" to disable AMP source origin check.
   *
   * @param {string} input
<<<<<<< HEAD
   * @param {!../utils/xhr-utils.FetchInitDef=} init
   * @return {!Promise<!Response>}
=======
   * @param {!FetchInitDef=} init
   * @return {!Promise<!../utils/xhr-utils.FetchResponse>}
>>>>>>> ef0a110d
   * @private
   */
  fetchAmpCors_(input, init = {}) {
    input = setupInput(this.win, input, init);
    init = setupAMPCors(this.win, input, init);
    return this.fetch_(input, init).then(response => {
      return verifyAmpCORSHeaders(this.win, response, init);
    }, reason => {
      const targetOrigin = parseUrlDeprecated(input).origin;
      throw user().createExpectedError('XHR', 'Failed fetching' +
          ` (${targetOrigin}/...):`, reason && reason.message);
    });
  }

  /**
   * Fetches a JSON response. Note this returns the response object, not the
   * response's JSON. #fetchJson merely sets up the request to accept JSON.
   *
   * See https://developer.mozilla.org/en-US/docs/Web/API/GlobalFetch/fetch
   *
   * See `fetchAmpCors_` for more detail.
   *
   * @param {string} input
   * @param {?FetchInitDef=} opt_init
   * @param {boolean=} opt_allowFailure Allows non-2XX status codes to fulfill.
   * @return {!Promise<!Response>}
   */
  fetchJson(input, opt_init, opt_allowFailure) {
    return this.fetch(input, setupJsonFetchInit(opt_init));
  }

  /**
   * Fetches a text response. Note this returns the response object, not the
   * response's text. #fetchText merely sets up the request to accept text.
   *
   * See https://developer.mozilla.org/en-US/docs/Web/API/GlobalFetch/fetch
   *
   * See `fetchAmpCors_` for more detail.
   *
   * @param {string} input
<<<<<<< HEAD
   * @param {?../utils/xhr-utils.FetchInitDef=} opt_init
   * @return {!Promise<!Response>}
=======
   * @param {?FetchInitDef=} opt_init
   * @return {!Promise<!../utils/xhr-utils.FetchResponse>}
>>>>>>> ef0a110d
   */
  fetchText(input, opt_init) {
    return this.fetch(input, setupInit(opt_init, 'text/plain'));
  }

  /**
   * @param {string} input URL
<<<<<<< HEAD
   * @param {?../utils/xhr-utils.FetchInitDef=} opt_init Fetch options object.
   * @return {!Promise<!Response>}
=======
   * @param {?FetchInitDef=} opt_init Fetch options object.
   * @return {!Promise<!../utils/xhr-utils.FetchResponse>}
>>>>>>> ef0a110d
   */
  fetch(input, opt_init) {
    const init = setupInit(opt_init);
    return this.fetchAmpCors_(input, init).then(response =>
      assertSuccess(response));
  }

  /**
   * Sends the request, awaits result and confirms that it was successful.
   *
   * See https://developer.mozilla.org/en-US/docs/Web/API/GlobalFetch/fetch
   *
   * See `fetchAmpCors_` for more detail.
   *
   * @param {string} input
   * @param {!FetchInitDef=} opt_init
   * @return {!Promise}
   */
  sendSignal(input, opt_init) {
    return this.fetchAmpCors_(input, opt_init)
        .then(response => assertSuccess(response));
  }

  /**
   * Add "__amp_source_origin" query parameter to the URL. Ideally, we'd be
   * able to set a header (e.g. AMP-Source-Origin), but this will force
   * preflight request on all CORS request.
   * @param {!Window} win
   * @param {string} url
   * @return {string}
   */
  getCorsUrl(win, url) {
    return getCorsUrl(win, url);
  }
}

/**
 * @param {!Window} window
 * @return {!Xhr}
 */
export function xhrServiceForTesting(window) {
  installXhrService(window);
  return getService(window, 'xhr');
}

/**
 * @param {!Window} window
 */
export function installXhrService(window) {
  registerServiceBuilder(window, 'xhr', Xhr);
}<|MERGE_RESOLUTION|>--- conflicted
+++ resolved
@@ -73,13 +73,8 @@
    * be either the native fetch or our polyfill.
    *
    * @param {string} input
-<<<<<<< HEAD
-   * @param {!../utils/xhr-utils.FetchInitDef} init
+   * @param {!FetchInitDef} init
    * @return {!Promise<!Response>|!Promise<!Response>}
-=======
-   * @param {!FetchInitDef} init
-   * @return {!Promise<!../utils/xhr-utils.FetchResponse>|!Promise<!Response>}
->>>>>>> ef0a110d
    * @private
    */
   fetch_(input, init) {
@@ -110,13 +105,8 @@
    *   true. Use "ampCors: false" to disable AMP source origin check.
    *
    * @param {string} input
-<<<<<<< HEAD
-   * @param {!../utils/xhr-utils.FetchInitDef=} init
-   * @return {!Promise<!Response>}
-=======
    * @param {!FetchInitDef=} init
-   * @return {!Promise<!../utils/xhr-utils.FetchResponse>}
->>>>>>> ef0a110d
+   * @return {!Promise<!Response>}
    * @private
    */
   fetchAmpCors_(input, init = {}) {
@@ -157,13 +147,8 @@
    * See `fetchAmpCors_` for more detail.
    *
    * @param {string} input
-<<<<<<< HEAD
-   * @param {?../utils/xhr-utils.FetchInitDef=} opt_init
-   * @return {!Promise<!Response>}
-=======
    * @param {?FetchInitDef=} opt_init
-   * @return {!Promise<!../utils/xhr-utils.FetchResponse>}
->>>>>>> ef0a110d
+   * @return {!Promise<!Response>}
    */
   fetchText(input, opt_init) {
     return this.fetch(input, setupInit(opt_init, 'text/plain'));
@@ -171,13 +156,8 @@
 
   /**
    * @param {string} input URL
-<<<<<<< HEAD
-   * @param {?../utils/xhr-utils.FetchInitDef=} opt_init Fetch options object.
-   * @return {!Promise<!Response>}
-=======
    * @param {?FetchInitDef=} opt_init Fetch options object.
-   * @return {!Promise<!../utils/xhr-utils.FetchResponse>}
->>>>>>> ef0a110d
+   * @return {!Promise<!Response>}
    */
   fetch(input, opt_init) {
     const init = setupInit(opt_init);
