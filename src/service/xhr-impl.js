/**
 * Copyright 2015 The AMP HTML Authors. All Rights Reserved.
 *
 * Licensed under the Apache License, Version 2.0 (the "License");
 * you may not use this file except in compliance with the License.
 * You may obtain a copy of the License at
 *
 *      http://www.apache.org/licenses/LICENSE-2.0
 *
 * Unless required by applicable law or agreed to in writing, software
 * distributed under the License is distributed on an "AS-IS" BASIS,
 * WITHOUT WARRANTIES OR CONDITIONS OF ANY KIND, either express or implied.
 * See the License for the specific language governing permissions and
 * limitations under the License.
 */

import {
  FetchInitDef,
  XMLHttpRequestDef,
  XhrBase,
  assertSuccess,
  setupInit,
} from '../xhr-base';
import {dev, user} from '../log';
import {getService, registerServiceBuilder} from '../service';
import {isArray, isObject} from '../types';
import {isFormDataWrapper} from '../form-data-wrapper';
import {
  serializeQueryString,
} from '../url';
<<<<<<< HEAD
=======
import {utf8Encode} from '../utils/bytes';
>>>>>>> 131a334f

/**
 * Special case for fetchJson
 * @typedef {{
 *   body: (!JsonObject|!FormData|undefined),
 *   credentials: (string|undefined),
 *   headers: (!JsonObject|undefined),
 *   method: (string|undefined),
 *   requireAmpResponseSourceOrigin: (boolean|undefined),
 *   ampCors: (boolean|undefined)
 * }}
 */
export let FetchInitJsonDef;

/** @private @const {!Array<function(*):boolean>} */
const allowedJsonBodyTypes_ = [isArray, isObject];

/**
 * A service that polyfills Fetch API for use within AMP.
 *
 * @package Visible for type.
 * @visibleForTesting
 */
export class Xhr extends XhrBase {

  /**
   * @param {!Window} win
   */
  constructor(win) {
    super(win);
  }

  /**
   * We want to call `fetch_` unbound from any context since it could
   * be either the native fetch or our polyfill.
   * @override
   * @return {!Promise<!Response>}
   */
  fetchFromNetwork_(input, init) {
    dev().assert(typeof input == 'string', 'Only URL supported: %s', input);

    return this.maybeIntercept_(input, init)
        .then(interceptorResponse => {
          if (interceptorResponse) {
            return interceptorResponse;
          }
          // After this point, both the native `fetch` and the `fetch` polyfill
          // will expect a native `FormData` object in the `body` property, so
          // the native `FormData` object needs to be unwrapped.
          if (isFormDataWrapper(init.body)) {
            init.body = init.body.getFormData();
          }

          return this.win.fetch(input, init);
        });
  }

  /**
   * Fetches a JSON response. Note this returns the response object, not the
   * response's JSON. #fetchJson merely sets up the request to accept JSON.
   *
   * See https://developer.mozilla.org/en-US/docs/Web/API/GlobalFetch/fetch
   *
   * See `fetchAmpCors_` for more detail.
   *
   * @param {string} input
   * @param {?FetchInitJsonDef=} opt_init
   * @param {boolean=} opt_allowFailure Allows non-2XX status codes to fulfill.
   * @return {!Promise<!Response>}
   */
  fetchJson(input, opt_init, opt_allowFailure) {
    const init = setupInit(opt_init, 'application/json');
    if (init.method == 'POST' && !isFormDataWrapper(init.body)) {
      // Assume JSON strict mode where only objects or arrays are allowed
      // as body.
      dev().assert(
          allowedJsonBodyTypes_.some(test => test(init.body)),
          'body must be of type object or array. %s',
          init.body
      );

      // Content should be 'text/plain' to avoid CORS preflight.
      init.headers['Content-Type'] = init.headers['Content-Type'] ||
          'text/plain;charset=utf-8';
      const headerContentType = init.headers['Content-Type'];
      // Cast is valid, because we checked that it is not form data above.
      if (headerContentType === 'application/x-www-form-urlencoded') {
        init.body =
          serializeQueryString(/** @type {!JsonObject} */ (init.body));
      } else {
        init.body = JSON.stringify(/** @type {!JsonObject} */ (init.body));
      }
    }
    return this.fetch(input, init);
  }

  /**
   * Fetches a text response. Note this returns the response object, not the
   * response's text. #fetchText merely sets up the request to accept text.
   *
   * See https://developer.mozilla.org/en-US/docs/Web/API/GlobalFetch/fetch
   *
   * See `fetchAmpCors_` for more detail.
   *
   * @param {string} input
   * @param {?FetchInitDef=} opt_init
   * @return {!Promise<!Response>}
   */
  fetchText(input, opt_init) {
    return this.fetch(input, setupInit(opt_init, 'text/plain'));
  }

  /**
   * @param {string} input URL
   * @param {?FetchInitDef=} opt_init Fetch options object.
   * @return {!Promise<!Response>}
   */
  fetch(input, opt_init) {
    const init = setupInit(opt_init);
    return this.fetchAmpCors_(input, init).then(res => {
      const response = /**@type {!Response} */ (res);
      return /** @type{!Promise<!Response>} */ (assertSuccess(response));
    });
  }

  /**
   * Sends the request, awaits result and confirms that it was successful.
   *
   * See https://developer.mozilla.org/en-US/docs/Web/API/GlobalFetch/fetch
   *
   * See `fetchAmpCors_` for more detail.
   *
   * @param {string} input
   * @param {!FetchInitDef=} opt_init
   * @return {!Promise}
   */
  sendSignal(input, opt_init) {
    return this.fetchAmpCors_(input, opt_init)
        .then(res => {
          const response = /**@type {!Response} */ (res);
          return assertSuccess(response);
        });
  }

  /**
   * @override
   */
  fromStructuredCloneable_(response) {
    user().assert(isObject(response), 'Object expected: %s', response);
    return new this.win.Response(response['body'], response['init']);
  }
}

/**
 * @param {!Window} window
 * @return {!Xhr}
 */
export function xhrServiceForTesting(window) {
  installXhrService(window);
  return getService(window, 'xhr');
}

/**
 * @param {!Window} window
 */
export function installXhrService(window) {
  registerServiceBuilder(window, 'xhr', Xhr);
}
<|MERGE_RESOLUTION|>--- conflicted
+++ resolved
@@ -28,10 +28,6 @@
 import {
   serializeQueryString,
 } from '../url';
-<<<<<<< HEAD
-=======
-import {utf8Encode} from '../utils/bytes';
->>>>>>> 131a334f
 
 /**
  * Special case for fetchJson
