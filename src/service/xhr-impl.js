/**
 * Copyright 2015 The AMP HTML Authors. All Rights Reserved.
 *
 * Licensed under the Apache License, Version 2.0 (the "License");
 * you may not use this file except in compliance with the License.
 * You may obtain a copy of the License at
 *
 *      http://www.apache.org/licenses/LICENSE-2.0
 *
 * Unless required by applicable law or agreed to in writing, software
 * distributed under the License is distributed on an "AS-IS" BASIS,
 * WITHOUT WARRANTIES OR CONDITIONS OF ANY KIND, either express or implied.
 * See the License for the specific language governing permissions and
 * limitations under the License.
 */

import {FetchInitDef, XhrBase, assertSuccess, setupInit} from '../xhr-base';
import {dev} from '../log';
import {getService, registerServiceBuilder} from '../service';
import {isArray, isObject} from '../types';
import {isFormDataWrapper} from '../form-data-wrapper';
import {
  serializeQueryString,
} from '../url';

/**
 * Special case for fetchJson
 * @typedef {{
 *   body: (!JsonObject|!FormData|undefined),
 *   credentials: (string|undefined),
 *   headers: (!Object|undefined),
 *   method: (string|undefined),
 *   requireAmpResponseSourceOrigin: (boolean|undefined),
 *   ampCors: (boolean|undefined)
 * }}
 */
export let FetchInitJsonDef;

/** @private @const {!Array<function(*):boolean>} */
const allowedJsonBodyTypes_ = [isArray, isObject];

/**
 * A service that polyfills Fetch API for use within AMP.
 *
 * @package Visible for type.
 * @visibleForTesting
 */
export class Xhr extends XhrBase {

  /**
   * @param {!Window} win
   */
  constructor(win) {
    super(win);
  }

  /**
   * We want to call `fetch_` unbound from any context since it could
   * be either the native fetch or our polyfill.
   * @override
   * @return {!Promise<!Response>}
   */
  fetchFromNetwork_(input, init) {
    dev().assert(typeof input == 'string', 'Only URL supported: %s', input);

    return this.maybeIntercept_(input, init)
        .then(interceptorResponse => {
          if (interceptorResponse) {
            return interceptorResponse;
          }
          // After this point, both the native `fetch` and the `fetch` polyfill
          // will expect a native `FormData` object in the `body` property, so
          // the native `FormData` object needs to be unwrapped.
          if (isFormDataWrapper(init.body)) {
            init.body = init.body.getFormData();
          }

          return (this.win.fetch).apply(null, arguments);
        });
  }

  /**
   * Fetches a JSON response. Note this returns the response object, not the
   * response's JSON. #fetchJson merely sets up the request to accept JSON.
   *
   * See https://developer.mozilla.org/en-US/docs/Web/API/GlobalFetch/fetch
   *
   * See `fetchAmpCors_` for more detail.
   *
   * @param {string} input
   * @param {?FetchInitJsonDef=} opt_init
   * @param {boolean=} opt_allowFailure Allows non-2XX status codes to fulfill.
   * @return {!Promise<!Response>}
   */
  fetchJson(input, opt_init, opt_allowFailure) {
    const init = setupInit(opt_init, 'application/json');
    if (init.method == 'POST' && !isFormDataWrapper(init.body)) {
      // Assume JSON strict mode where only objects or arrays are allowed
      // as body.
      dev().assert(
          allowedJsonBodyTypes_.some(test => test(init.body)),
          'body must be of type object or array. %s',
          init.body
      );

      // Content should be 'text/plain' to avoid CORS preflight.
      init.headers['Content-Type'] = init.headers['Content-Type'] ||
          'text/plain;charset=utf-8';
      const headerContentType = init.headers['Content-Type'];
      // Cast is valid, because we checked that it is not form data above.
      if (headerContentType === 'application/x-www-form-urlencoded') {
        init.body =
          serializeQueryString(/** @type {!JsonObject} */ (init.body));
      } else {
        init.body = JSON.stringify(/** @type {!JsonObject} */ (init.body));
      }
    }
    return this.fetch(input, init);
  }

  /**
   * Fetches a text response. Note this returns the response object, not the
   * response's text. #fetchText merely sets up the request to accept text.
   *
   * See https://developer.mozilla.org/en-US/docs/Web/API/GlobalFetch/fetch
   *
   * See `fetchAmpCors_` for more detail.
   *
   * @param {string} input
   * @param {?FetchInitDef=} opt_init
   * @return {!Promise<!Response>}
   */
  fetchText(input, opt_init) {
    return this.fetch(input, setupInit(opt_init, 'text/plain'));
  }

  /**
   * @param {string} input URL
   * @param {?FetchInitDef=} opt_init Fetch options object.
   * @return {!Promise<!Response>}
   */
  fetch(input, opt_init) {
    const init = setupInit(opt_init);
    return this.fetchAmpCors_(input, init).then(res => {
      const response = /**@type {!Response} */ (res);
      return assertSuccess(response);
    });
  }

  /**
   * Sends the request, awaits result and confirms that it was successful.
   *
   * See https://developer.mozilla.org/en-US/docs/Web/API/GlobalFetch/fetch
   *
   * See `fetchAmpCors_` for more detail.
   *
   * @param {string} input
   * @param {!FetchInitDef=} opt_init
   * @return {!Promise}
   */
  sendSignal(input, opt_init) {
    return this.fetchAmpCors_(input, opt_init)
<<<<<<< HEAD
        .then(res => {
          const response = /**@type {!Response} */ (res);
          return assertSuccess(response);
        });
=======
        .then(response => assertSuccess(response));
  }

  /**
   * Add "__amp_source_origin" query parameter to the URL. Ideally, we'd be
   * able to set a header (e.g. AMP-Source-Origin), but this will force
   * preflight request on all CORS request.
   * @param {!Window} win
   * @param {string} url
   * @return {string}
   */
  getCorsUrl(win, url) {
    return getCorsUrl(win, url);
  }
}

/**
 * Normalized method name by uppercasing.
 * @param {string|undefined} method
 * @return {string}
 * @private
 */
function normalizeMethod_(method) {
  if (method === undefined) {
    return 'GET';
  }
  method = method.toUpperCase();

  dev().assert(
      allowedMethods_.includes(method),
      'Only one of %s is currently allowed. Got %s',
      allowedMethods_.join(', '),
      method
  );

  return method;
}

/**
 * Sets up and normalizes the FetchInitDef
 *
 * @param {?FetchInitDef=} opt_init Fetch options object.
 * @param {string=} opt_accept The HTTP Accept header value.
 * @return {!FetchInitDef}
 */
function setupInit(opt_init, opt_accept) {
  const init = opt_init || {};
  init.method = normalizeMethod_(init.method);
  init.headers = init.headers || {};
  if (opt_accept) {
    init.headers['Accept'] = opt_accept;
  }
  return init;
}


/**
 * A minimal polyfill of Fetch API. It only polyfills what we currently use.
 *
 * See https://developer.mozilla.org/en-US/docs/Web/API/GlobalFetch/fetch
 *
 * Notice that the "fetch" method itself is not exported as that would require
 * us to immediately support a much wide API.
 *
 * @param {string} input
 * @param {!FetchInitDef} init
 * @return {!Promise<!FetchResponse>}
 * @private Visible for testing
 */
export function fetchPolyfill(input, init) {
  return new Promise(function(resolve, reject) {
    const xhr = createXhrRequest(init.method || 'GET', input);

    if (init.credentials == 'include') {
      xhr.withCredentials = true;
    }

    if (init.responseType in allowedFetchTypes_) {
      xhr.responseType = init.responseType;
    }

    if (init.headers) {
      Object.keys(init.headers).forEach(function(header) {
        xhr.setRequestHeader(header, init.headers[header]);
      });
    }

    xhr.onreadystatechange = () => {
      if (xhr.readyState < /* STATUS_RECEIVED */ 2) {
        return;
      }
      if (xhr.status < 100 || xhr.status > 599) {
        xhr.onreadystatechange = null;
        reject(user().createExpectedError(`Unknown HTTP status ${xhr.status}`));
        return;
      }

      // TODO(dvoytenko): This is currently simplified: we will wait for the
      // whole document loading to complete. This is fine for the use cases
      // we have now, but may need to be reimplemented later.
      if (xhr.readyState == /* COMPLETE */ 4) {
        resolve(new FetchResponse(xhr));
      }
    };
    xhr.onerror = () => {
      reject(user().createExpectedError('Network failure'));
    };
    xhr.onabort = () => {
      reject(user().createExpectedError('Request aborted'));
    };

    if (init.method == 'POST') {
      xhr.send(init.body);
    } else {
      xhr.send();
    }
  });
}

/**
 * @param {string} method
 * @param {string} url
 * @return {!XMLHttpRequest|!XDomainRequest}
 * @private
 */
function createXhrRequest(method, url) {
  let xhr = new XMLHttpRequest();
  if ('withCredentials' in xhr) {
    xhr.open(method, url, true);
  } else if (typeof XDomainRequest != 'undefined') {
    // IE-specific object.
    xhr = new XDomainRequest(); // eslint-disable-line no-undef
    xhr.open(method, url);
  } else {
    throw dev().createExpectedError('CORS is not supported');
  }
  return xhr;
}

/**
 * If 415 or in the 5xx range.
 * @param {number} status
 */
function isRetriable(status) {
  return status == 415 || (status >= 500 && status < 600);
}


/**
 * Returns the response if successful or otherwise throws an error.
 * @param {!FetchResponse} response
 * @return {!Promise<!FetchResponse>}
 * @private Visible for testing
 */
export function assertSuccess(response) {
  return new Promise(resolve => {
    if (response.ok) {
      return resolve(response);
    }

    const {status} = response;
    const err = user().createError(`HTTP error ${status}`);
    err.retriable = isRetriable(status);
    // TODO(@jridgewell, #9448): Callers who need the response should
    // skip processing.
    err.response = response;
    throw err;
  });
}


/**
 * Response object in the Fetch API.
 *
 * See https://developer.mozilla.org/en-US/docs/Web/API/GlobalFetch/fetch
 */
export class FetchResponse {
  /**
   * @param {!XMLHttpRequest|!XDomainRequest|!XMLHttpRequestDef} xhr
   */
  constructor(xhr) {
    /** @private @const {!XMLHttpRequest|!XDomainRequest|!XMLHttpRequestDef} */
    this.xhr_ = xhr;

    /** @const {number} */
    this.status = this.xhr_.status;

    /** @const {boolean} */
    this.ok = this.status >= 200 && this.status < 300;

    /** @const {!FetchResponseHeaders} */
    this.headers = new FetchResponseHeaders(xhr);

    /** @type {boolean} */
    this.bodyUsed = false;

    /** @type {?ReadableStream} */
    this.body = null;
  }

  /**
   * Create a copy of the response and return it.
   * @return {!FetchResponse}
   */
  clone() {
    dev().assert(!this.bodyUsed, 'Body already used');
    return new FetchResponse(this.xhr_);
  }

  /**
   * Drains the response and returns the text.
   * @return {!Promise<string>}
   * @private
   */
  drainText_() {
    dev().assert(!this.bodyUsed, 'Body already used');
    this.bodyUsed = true;
    return Promise.resolve(this.xhr_.responseText);
  }

  /**
   * Drains the response and returns a promise that resolves with the response
   * text.
   * @return {!Promise<string>}
   */
  text() {
    return this.drainText_();
  }

  /**
   * Drains the response and returns the JSON object.
   * @return {!Promise<!JsonObject>}
   */
  json() {
    return /** @type {!Promise<!JsonObject>} */ (
      this.drainText_().then(parseJson));
  }

  /**
   * Reads the xhr responseXML.
   * @return {!Promise<!Document>}
   * @private
   */
  document_() {
    dev().assert(!this.bodyUsed, 'Body already used');
    this.bodyUsed = true;
    user().assert(this.xhr_.responseXML,
        'responseXML should exist. Make sure to return ' +
        'Content-Type: text/html header.');
    const doc = /** @type {!Document} */(dev().assert(this.xhr_.responseXML));
    return Promise.resolve(doc);
  }

  /**
   * Drains the response and returns a promise that resolves with the response
   * ArrayBuffer.
   * @return {!Promise<!ArrayBuffer>}
   */
  arrayBuffer() {
    return /** @type {!Promise<!ArrayBuffer>} */ (
      this.drainText_().then(utf8Encode));
  }
}


/**
 * Provides access to the response headers as defined in the Fetch API.
 * @private Visible for testing.
 */
export class FetchResponseHeaders {
  /**
   * @param {!XMLHttpRequest|!XDomainRequest|!XMLHttpRequestDef} xhr
   */
  constructor(xhr) {
    /** @private @const {!XMLHttpRequest|!XDomainRequest|!XMLHttpRequestDef} */
    this.xhr_ = xhr;
  }

  /**
   * @param {string} name
   * @return {string}
   */
  get(name) {
    return this.xhr_.getResponseHeader(name);
  }

  /**
   * @param {string} name
   * @return {boolean}
   */
  has(name) {
    return this.xhr_.getResponseHeader(name) != null;
>>>>>>> 5d0a3af5
  }
}

/**
 * @param {!Window} window
 * @return {!Xhr}
 */
export function xhrServiceForTesting(window) {
  installXhrService(window);
  return getService(window, 'xhr');
}

/**
 * @param {!Window} window
 */
export function installXhrService(window) {
  registerServiceBuilder(window, 'xhr', Xhr);
}<|MERGE_RESOLUTION|>--- conflicted
+++ resolved
@@ -160,13 +160,10 @@
    */
   sendSignal(input, opt_init) {
     return this.fetchAmpCors_(input, opt_init)
-<<<<<<< HEAD
         .then(res => {
           const response = /**@type {!Response} */ (res);
           return assertSuccess(response);
         });
-=======
-        .then(response => assertSuccess(response));
   }
 
   /**
@@ -458,7 +455,6 @@
    */
   has(name) {
     return this.xhr_.getResponseHeader(name) != null;
->>>>>>> 5d0a3af5
   }
 }
 
