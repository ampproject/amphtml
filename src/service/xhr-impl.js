--- conflicted
+++ resolved
@@ -119,20 +119,16 @@
    * @private
    */
   fetchAmpCors_(input, init = {}) {
-<<<<<<< HEAD
-    if (init.requireAmpResponseSourceOrigin === true) {
-      dev().error('XHR',
-          'requireAmpResponseSourceOrigin is deprecated, use ampCors instead');
-    }
-
-=======
     // Do not append __amp_source_origin if explicitly disabled.
     if (init.ampCors !== false) {
       input = this.getCorsUrl(this.win, input);
     } else {
       init.requireAmpResponseSourceOrigin = false;
     }
->>>>>>> 7ab6aaa9
+    if (init.requireAmpResponseSourceOrigin === true) {
+      dev().error('XHR',
+          'requireAmpResponseSourceOrigin is deprecated, use ampCors instead');
+    }
     if (init.requireAmpResponseSourceOrigin === undefined) {
       init.requireAmpResponseSourceOrigin = true;
     }
