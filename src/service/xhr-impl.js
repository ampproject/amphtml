--- conflicted
+++ resolved
@@ -32,32 +32,11 @@
 } from '../url';
 import {utf8Encode} from '../utils/bytes';
 
-<<<<<<< HEAD
 /** @private @enum {number} Allowed fetch responses. */
 const allowedFetchTypes_ = {
   document: 1,
   text: 2,
 };
-=======
-/**
- * The "init" argument of the Fetch API. Currently, only "credentials: include"
- * is implemented.  Note ampCors with explicit false indicates that
- * __amp_source_origin should not be appended to the URL to allow for
- * potential caching or response across pages.
- *
- * See https://developer.mozilla.org/en-US/docs/Web/API/GlobalFetch/fetch
- *
- * @typedef {{
- *   body: (!Object|!Array|undefined|string),
- *   credentials: (string|undefined),
- *   headers: (!JsonObject|undefined),
- *   method: (string|undefined),
- *   requireAmpResponseSourceOrigin: (boolean|undefined),
- *   ampCors: (boolean|undefined)
- * }}
- */
-export let FetchInitDef;
->>>>>>> 99cbd813
 
 /**
  * Special case for fetchJson
@@ -297,19 +276,8 @@
 /**
  * @param {!Window} window
  */
-<<<<<<< HEAD
 export function installXhrService(window) {
   registerServiceBuilder(window, 'xhr', Xhr);
-=======
-function setupInit(opt_init, opt_accept) {
-  const init = opt_init || {};
-  init.method = normalizeMethod_(init.method);
-  init.headers = init.headers || dict({});
-  if (opt_accept) {
-    init.headers['Accept'] = opt_accept;
-  }
-  return init;
->>>>>>> 99cbd813
 }
 
 // TODO(prateekbh): remove everything below this line after fetch polyfill.
