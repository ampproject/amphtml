--- conflicted
+++ resolved
@@ -325,11 +325,7 @@
   }
 
   /** @private */
-<<<<<<< HEAD
   attachArtifacts_() {
-=======
-  attachInteractionOverlay_() {
->>>>>>> 49cc4ce0
     // TODO(alanorozco): AD_START, AD_END
     const {video} = this;
     const signals = video.signals();
