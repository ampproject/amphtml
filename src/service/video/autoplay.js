--- conflicted
+++ resolved
@@ -237,16 +237,11 @@
     /** @private {boolean} */
     this.isVisible_ = false;
 
-<<<<<<< HEAD
-    /** @private {!UnlistenDef|null} */
-    this.unlistener_ = this.observeOn_(positionObserver);
-=======
     /** @private {?Array<!UnlistenDef>} */
     this.visibilityUnlisteners_ = [
       this.observeOn_(positionObserver),
       this.listenToVisibilityChange_(),
     ];
->>>>>>> 5995b137
 
     // Only muted videos are allowed to autoplay
     video.mute();
@@ -279,8 +274,6 @@
   }
 
   /**
-<<<<<<< HEAD
-=======
    * @return {!UnlistenDef}
    * @private
    */
@@ -298,21 +291,12 @@
   }
 
   /**
->>>>>>> 5995b137
    * Delegates autoplay so that it's triggered by a different module.
    * @public
    */
   delegate() {
-<<<<<<< HEAD
-    if (this.unlistener_) {
-      this.unlistener_();
-    }
-    this.video.pause();
-    this.unlistener_ = null;
-=======
     this.disableTriggerByVisibility_();
     this.video.pause();
->>>>>>> 5995b137
   }
 
   /** @private */
