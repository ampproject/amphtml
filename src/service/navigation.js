/**
 * Copyright 2015 The AMP HTML Authors. All Rights Reserved.
 *
 * Licensed under the Apache License, Version 2.0 (the "License");
 * you may not use this file except in compliance with the License.
 * You may obtain a copy of the License at
 *
 *      http://www.apache.org/licenses/LICENSE-2.0
 *
 * Unless required by applicable law or agreed to in writing, software
 * distributed under the License is distributed on an "AS-IS" BASIS,
 * WITHOUT WARRANTIES OR CONDITIONS OF ANY KIND, either express or implied.
 * See the License for the specific language governing permissions and
 * limitations under the License.
 */

import {Services} from '../services';
import {
  closestByTag,
  escapeCssSelectorIdent,
  isIframed,
  openWindowDialog,
} from '../dom';
import {dev, user} from '../log';
import {dict} from '../utils/object';
import {
  getExtraParamsUrl,
  shouldAppendExtraParams,
} from '../impression';
import {getMode} from '../mode';
import {
  installServiceInEmbedScope,
  registerServiceBuilderForDoc,
} from '../service';
import {toWin} from '../types';
import PriorityQueue from '../utils/priority-queue';

const TAG = 'navigation';
/** @public @const {string} */
export const EVENT_TYPE_CLICK = 'click';
/** @public @const {string} */
export const EVENT_TYPE_CONTEXT_MENU = 'contextmenu';

/** @private @const {string} */
const ORIG_HREF_ATTRIBUTE = 'data-a4a-orig-href';

<<<<<<< HEAD
=======
/** @enum {number} */
export const Priority = {
  ANALYTICS_LINKER: 2,
};
>>>>>>> 905f2b84

/**
 * Install navigation service for ampdoc, which handles navigations from anchor
 * tag clicks and other runtime features like AMP.navigateTo().
 *
 * Immediately instantiates the service.
 *
 * @param {!./ampdoc-impl.AmpDoc} ampdoc
 */
export function installGlobalNavigationHandlerForDoc(ampdoc) {
  registerServiceBuilderForDoc(
      ampdoc,
      TAG,
      Navigation,
      /* opt_instantiate */ true);
}

/**
 * @param {!./ampdoc-impl.AmpDoc} ampdoc
 * @param {!Event} e
 * @visibleForTesting
 */
export function maybeExpandUrlParamsForTesting(ampdoc, e) {
  maybeExpandUrlParams(ampdoc, e);
}

/**
 * Intercept any click on the current document and prevent any
 * linking to an identifier from pushing into the history stack.
 * @implements {../service.EmbeddableService}
 * @visibleForTesting
 */
export class Navigation {
  /**
   * @param {!./ampdoc-impl.AmpDoc} ampdoc
   * @param {(!Document|!ShadowRoot)=} opt_rootNode
   */
  constructor(ampdoc, opt_rootNode) {
    /** @const {!./ampdoc-impl.AmpDoc} */
    this.ampdoc = ampdoc;

    /** @private @const {!Document|!ShadowRoot} */
    this.rootNode_ = opt_rootNode || ampdoc.getRootNode();

    /** @private @const {!./viewport/viewport-impl.Viewport} */
    this.viewport_ = Services.viewportForDoc(this.ampdoc);

    /** @private @const {!./viewer-impl.Viewer} */
    this.viewer_ = Services.viewerForDoc(this.ampdoc);

    /** @private @const {!./history-impl.History} */
    this.history_ = Services.historyForDoc(this.ampdoc);

    /** @private @const {!./link-rewriter/link-rewriter-manager.LinkRewriterManager} */
    this.linkRewriterService_ = Services.linkRewriterServiceForDoc(this.ampdoc);

    const platform = Services.platformFor(this.ampdoc.win);
    /** @private @const {boolean} */
    this.isIosSafari_ = platform.isIos() && platform.isSafari();

    /** @private @const {boolean} */
    this.isIframed_ =
        isIframed(this.ampdoc.win) && this.viewer_.isOvertakeHistory();

    /** @private @const {boolean} */
    this.isEmbed_ = this.rootNode_ != this.ampdoc.getRootNode();

    /** @private @const {boolean} */
    this.isInABox_ = getMode(this.ampdoc.win).runtime == 'inabox';


    /** @private @const {!function(!Event)|undefined} */
    this.boundHandle_ = this.handle_.bind(this);
    this.rootNode_.addEventListener(EVENT_TYPE_CLICK, this.boundHandle_);
    this.rootNode_.addEventListener(EVENT_TYPE_CONTEXT_MENU, this.boundHandle_);
    /** @private {boolean} */
    this.appendExtraParams_ = false;
    shouldAppendExtraParams(this.ampdoc).then(res => {
      this.appendExtraParams_ = res;
    });

    /**
     * Lazy-generated list of A2A-enabled navigation features.
     * @private {?Array<string>}
     */
    this.a2aFeatures_ = null;

    /**
     * @type {!PriorityQueue<function(!Element)>}
     * @private
     * @const
     */
    this.anchorMutators_ = new PriorityQueue();
  }

  /**
   * Registers a handler that performs URL replacement on the href
   * of an ad click.
   * @param {!./ampdoc-impl.AmpDoc} ampdoc
   * @param {!Window} win
   */
  static installAnchorClickInterceptor(ampdoc, win) {
    win.document.documentElement.addEventListener('click',
        maybeExpandUrlParams.bind(null, ampdoc), /* capture */ true);
  }

  /** @override */
  adoptEmbedWindow(embedWin) {
    installServiceInEmbedScope(embedWin, TAG,
        new Navigation(this.ampdoc, embedWin.document));
  }

  /**
   * Removes all event listeners.
   */
  cleanup() {
    if (this.boundHandle_) {
      this.rootNode_.removeEventListener(EVENT_TYPE_CLICK, this.boundHandle_);
      this.rootNode_.removeEventListener(
          EVENT_TYPE_CONTEXT_MENU, this.boundHandle_);
    }
  }

  /**
   * Navigates a window to a URL.
   *
   * If opt_requestedBy matches a feature name in a <meta> tag with attribute
   * name="amp-to-amp-navigation", then treats the URL as an AMP URL (A2A).
   *
   * @param {!Window} win
   * @param {string} url
   * @param {string=} opt_requestedBy
   */
  navigateTo(win, url, opt_requestedBy) {
    const urlService = Services.urlForDoc(this.ampdoc);
    if (!urlService.isProtocolValid(url)) {
      user().error(TAG, 'Cannot navigate to invalid protocol: ' + url);
      return;
    }

    // If this redirect was requested by a feature that opted into A2A,
    // try to ask the viewer to navigate this AMP URL.
    if (opt_requestedBy) {
      if (!this.a2aFeatures_) {
        this.a2aFeatures_ = this.queryA2AFeatures_();
      }
      if (this.a2aFeatures_.includes(opt_requestedBy)) {
        if (this.navigateToAmpUrl(url, opt_requestedBy)) {
          return;
        }
      }
    }

    // Otherwise, perform normal behavior of navigating the top frame.
    win.top.location.href = url;
  }

  /**
   * Requests A2A navigation to the given destination. If the viewer does
   * not support this operation, does nothing.
   * The URL is assumed to be in AMP Cache format already.
   * @param {string} url An AMP article URL.
   * @param {string} requestedBy Informational string about the entity that
   *     requested the navigation.
   * @return {boolean} Returns true if navigation message was sent to viewer.
   *     Otherwise, returns false.
   */
  navigateToAmpUrl(url, requestedBy) {
    if (this.viewer_.hasCapability('a2a')) {
      this.viewer_.sendMessage('a2aNavigate', dict({
        'url': url,
        'requestedBy': requestedBy,
      }));
      return true;
    }
    return false;
  }

  /**
   * @return {!Array<string>}
   * @private
   */
  queryA2AFeatures_() {
    const meta = this.rootNode_.querySelector(
        'meta[name="amp-to-amp-navigation"]');
    if (meta && meta.hasAttribute('content')) {
      return meta.getAttribute('content').split(',').map(s => s.trim());
    }
    return [];
  }

  /**
   * Intercept any click on the current document and prevent any
   * linking to an identifier from pushing into the history stack.
   *
   * This also handles custom protocols (e.g. whatsapp://) when iframed
   * on iOS Safari.
   *
   * @param {!Event} e
   * @private
   */
  handle_(e) {
    if (e.defaultPrevented) {
      return;
    }
    const target = closestByTag(dev().assertElement(e.target), 'A');
    if (!target || !target.href) {
      return;
    }
    this.linkRewriterService_.maybeRewriteLink(
        /** @type {!HTMLElement} */ (target),
        e.type
    );

    if (e.type == EVENT_TYPE_CLICK) {
      this.handleClick_(target, e);
    } else if (e.type == EVENT_TYPE_CONTEXT_MENU) {
      // Handles contextmenu click. Note that currently this only deals
      // with url variable substitution and expansion, as there is
      // straightforward way of determining what the user clicked in the
      // context menu, required for A2A navigation and custom link protocol
      // handling.
      // TODO(alabiaga): investigate fix for handling A2A and custom link
      // protocols.
      this.expandVarsForAnchor_(target);
    }
  }

  /**
   * @param {!Element} target
   * @param {!Event} e
   * @private
   */
  handleClick_(target, e) {
    this.expandVarsForAnchor_(target);

    let location = this.parseUrl_(target.href);

    // Handle AMP-to-AMP navigation if rel=amphtml.
    if (this.handleA2AClick_(e, target, location)) {
      return;
    }

    // Handle navigating to custom protocol if applicable.
    if (this.handleCustomProtocolClick_(e, target, location)) {
      return;
    }

    // Handle anchor transformations.
    this.anchorMutators_.forEach(anchorMutator => {
      anchorMutator(target);
    });
    location = this.parseUrl_(target.href);

    // Finally, handle normal click-navigation behavior.
    this.handleNavClick_(e, target, location);
  }

  /**
   * @param {!Element} el
   * @private
   */
  expandVarsForAnchor_(el) {
    // First check if need to handle external link decoration.
    let defaultExpandParamsUrl = null;
    if (this.appendExtraParams_ && !this.isEmbed_) {
      // Only decorate outgoing link when needed to and is not in FIE.
      defaultExpandParamsUrl = getExtraParamsUrl(this.ampdoc.win, el);
    }

    const urlReplacements = Services.urlReplacementsForDoc(el);
    urlReplacements.maybeExpandLink(el, defaultExpandParamsUrl);
  }

  /**
   * Handles clicking on a custom protocol link.
   * Returns true if the navigation was handled. Otherwise, returns false.
   * @param {!Event} e
   * @param {!Element} target
   * @param {!Location} location
   * @return {boolean}
   * @private
   */
  handleCustomProtocolClick_(e, target, location) {
    // Handle custom protocols only if the document is iframed.
    if (!this.isIframed_) {
      return false;
    }

    /** @const {!Window} */
    const win = toWin(target.ownerDocument.defaultView);
    const url = target.href;
    const {protocol} = location;

    // On Safari iOS, custom protocol links will fail to open apps when the
    // document is iframed - in order to go around this, we set the top.location
    // to the custom protocol href.
    const isFTP = protocol == 'ftp:';

    // In case of FTP Links in embedded documents always open then in _blank.
    if (isFTP) {
      openWindowDialog(win, url, '_blank');
      e.preventDefault();
      return true;
    }

    const isNormalProtocol = /^(https?|mailto):$/.test(protocol);
    if (this.isIosSafari_ && !isNormalProtocol) {
      openWindowDialog(win, url, '_top');
      // Without preventing default the page would should an alert error twice
      // in the case where there's no app to handle the custom protocol.
      e.preventDefault();
      return true;
    }

    return false;
  }

  /**
   * Handles clicking on an AMP link.
   * Returns true if the navigation was handled. Otherwise, returns false.
   * @param {!Event} e
   * @param {!Element} target
   * @param {!Location} location
   * @return {boolean}
   * @private
   */
  handleA2AClick_(e, target, location) {
    if (!target.hasAttribute('rel')) {
      return false;
    }
    const relations = target.getAttribute('rel').split(' ').map(s => s.trim());
    if (!relations.includes('amphtml')) {
      return false;
    }
    // The viewer may not support the capability for navigating AMP links.
    if (this.navigateToAmpUrl(location.href, '<a rel=amphtml>')) {
      e.preventDefault();
      return true;
    }
    return false;
  }


  /**
   * Handles clicking on a link with hash navigation.
   * @param {!Event} e
   * @param {!Element} target
   * @param {!Location} tgtLoc
   * @private
   */
  handleNavClick_(e, target, tgtLoc) {
    // In test mode, we're not able to properly fix the anchor tag's base URL.
    // So, we have to use the (mocked) window's location instead.
    const baseHref = getMode().test && !this.isEmbed_
      ? this.ampdoc.win.location.href
      : '';
    const curLoc = this.parseUrl_(baseHref);
    const tgtHref = `${tgtLoc.origin}${tgtLoc.pathname}${tgtLoc.search}`;
    const curHref = `${curLoc.origin}${curLoc.pathname}${curLoc.search}`;

    // If the current target anchor link is the same origin + path
    // as the current document then we know we are just linking to an
    // identifier in the document. Otherwise, it's an external navigation.
    if (!tgtLoc.hash || tgtHref != curHref) {
      if (this.isEmbed_ || this.isInABox_) {
        // Target in the embed must be either _top or _blank. If none specified,
        // force to _blank.
        const targetAttr = (target.getAttribute('target') || '').toLowerCase();
        if (targetAttr != '_top' && targetAttr != '_blank') {
          target.setAttribute('target', '_blank');
        }
      }
      return;
    }

    // We prevent default so that the current click does not push
    // into the history stack as this messes up the external documents
    // history which contains the amp document.
    e.preventDefault();

    // For an embed, do not perform scrolling or global history push - both have
    // significant UX and browser problems.
    if (this.isEmbed_) {
      return;
    }

    // Look for the referenced element.
    const hash = tgtLoc.hash.slice(1);
    let elem = null;
    if (hash) {
      const escapedHash = escapeCssSelectorIdent(hash);
      elem = (this.rootNode_.getElementById(hash) ||
          // Fallback to anchor[name] if element with id is not found.
          // Linking to an anchor element with name is obsolete in html5.
          this.rootNode_./*OK*/querySelector(`a[name="${escapedHash}"]`));
    }

    // If possible do update the URL with the hash. As explained above
    // we do `replace` to avoid messing with the container's history.
    if (tgtLoc.hash != curLoc.hash) {
      this.history_.replaceStateForTarget(tgtLoc.hash).then(() => {
        this.scrollToElement_(elem, hash);
      });
    } else {
      // If the hash did not update just scroll to the element.
      this.scrollToElement_(elem, hash);
    }
  }

  /**
   * @param {!Function} callback
   * @param {number} priority
   */
  registerAnchorMutator(callback, priority) {
    this.anchorMutators_.enqueue(callback, priority);
  }

  /**
   * Scrolls the page to the given element.
   * @param {?Element} elem
   * @param {string} hash
   * @private
   */
  scrollToElement_(elem, hash) {
    // Scroll to the element if found.
    if (elem) {
      // The first call to scrollIntoView overrides browsers' default scrolling
      // behavior. The second call insides setTimeout allows us to scroll to
      // that element properly. Without doing this, the viewport will not catch
      // the updated scroll position on iOS Safari and hence calculate the wrong
      // scrollTop for the scrollbar jumping the user back to the top for
      // failing to calculate the new jumped offset. Without the first call
      // there will be a visual jump due to browser scroll. See
      // https://github.com/ampproject/amphtml/issues/5334 for more details.
      this.viewport_./*OK*/scrollIntoView(elem);
      Services.timerFor(this.ampdoc.win).delay(() =>
        this.viewport_./*OK*/scrollIntoView(dev().assertElement(elem)), 1);
    } else {
      dev().warn(TAG,
          `failed to find element with id=${hash} or a[name=${hash}]`);
    }
  }

  /**
   * @param {string} url
   * @return {!Location}
   * @private
   */
  parseUrl_(url) {
    // Must use URL parsing scoped to this.rootNode_ for correct FIE behavior.
    return Services.urlForDoc(this.rootNode_).parse(url);
  }
}

/**
 * Handle click on links and replace variables in the click URL.
 * The function changes the actual href value and stores the
 * template in the ORIGINAL_HREF_ATTRIBUTE attribute
 * @param {!./ampdoc-impl.AmpDoc} ampdoc
 * @param {!Event} e
 */
function maybeExpandUrlParams(ampdoc, e) {
  const target = closestByTag(dev().assertElement(e.target), 'A');
  if (!target || !target.href) {
    // Not a click on a link.
    return;
  }
  const hrefToExpand =
      target.getAttribute(ORIG_HREF_ATTRIBUTE) || target.getAttribute('href');
  if (!hrefToExpand) {
    return;
  }
  const vars = {
    'CLICK_X': () => {
      return e.pageX;
    },
    'CLICK_Y': () => {
      return e.pageY;
    },
  };
  const newHref = Services.urlReplacementsForDoc(ampdoc).expandUrlSync(
      hrefToExpand, vars, undefined, /* opt_whitelist */ {
        // For now we only allow to replace the click location vars
        // and nothing else.
        // NOTE: Addition to this whitelist requires additional review.
        'CLICK_X': true,
        'CLICK_Y': true,
      });
  if (newHref != hrefToExpand) {
    // Store original value so that later clicks can be processed with
    // freshest values.
    if (!target.getAttribute(ORIG_HREF_ATTRIBUTE)) {
      target.setAttribute(ORIG_HREF_ATTRIBUTE, hrefToExpand);
    }
    target.setAttribute('href', newHref);
  }
}<|MERGE_RESOLUTION|>--- conflicted
+++ resolved
@@ -44,13 +44,10 @@
 /** @private @const {string} */
 const ORIG_HREF_ATTRIBUTE = 'data-a4a-orig-href';
 
-<<<<<<< HEAD
-=======
 /** @enum {number} */
 export const Priority = {
   ANALYTICS_LINKER: 2,
 };
->>>>>>> 905f2b84
 
 /**
  * Install navigation service for ampdoc, which handles navigations from anchor
