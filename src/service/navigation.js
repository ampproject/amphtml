--- conflicted
+++ resolved
@@ -2,7 +2,6 @@
 import {isIframed} from '#core/dom';
 import {escapeCssSelectorIdent} from '#core/dom/css-selectors';
 import {closestAncestorElementBySelector} from '#core/dom/query';
-import * as mode from '#core/mode';
 import {dict} from '#core/types/object';
 import {toWin} from '#core/window';
 
@@ -599,26 +598,6 @@
    * @private
    */
   handleHashNavigation_(e, toLocation, fromLocation) {
-<<<<<<< HEAD
-=======
-    // Anchor navigation in IE doesn't change input focus, which can result in
-    // confusing behavior e.g. when pressing "tab" button.
-    // @see https://humanwhocodes.com/blog/2013/01/15/fixing-skip-to-content-links/
-    // @see https://github.com/ampproject/amphtml/issues/18671
-    if (!mode.isEsm() && Services.platformFor(this.ampdoc.win).isIe()) {
-      const id = toLocation.hash.substring(1);
-      const elementWithId = this.ampdoc.getElementById(id);
-      if (elementWithId) {
-        if (
-          !/^(?:a|select|input|button|textarea)$/i.test(elementWithId.tagName)
-        ) {
-          elementWithId.tabIndex = -1;
-        }
-        tryFocus(elementWithId);
-      }
-    }
-
->>>>>>> c6a7f73e
     // We prevent default so that the current click does not push
     // into the history stack as this messes up the external documents
     // history which contains the amp document.
