--- conflicted
+++ resolved
@@ -42,13 +42,8 @@
    * Fetch and batch the requests if possible.
    *
    * @param {string} input URL
-<<<<<<< HEAD
-   * @param {?../utils/xhr-utils.FetchInitDef=} opt_init Fetch options object.
+   * @param {?FetchInitDef=} opt_init Fetch options object.
    * @return {!Promise<!Response>}
-=======
-   * @param {?FetchInitDef=} opt_init Fetch options object.
-   * @return {!Promise<!../utils/xhr-utils.FetchResponse>}
->>>>>>> ef0a110d
    * @override
    */
   fetch(input, opt_init) {
