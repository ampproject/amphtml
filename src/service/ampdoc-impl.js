/**
 * Copyright 2016 The AMP HTML Authors. All Rights Reserved.
 *
 * Licensed under the Apache License, Version 2.0 (the "License");
 * you may not use this file except in compliance with the License.
 * You may obtain a copy of the License at
 *
 *      http://www.apache.org/licenses/LICENSE-2.0
 *
 * Unless required by applicable law or agreed to in writing, software
 * distributed under the License is distributed on an "AS-IS" BASIS,
 * WITHOUT WARRANTIES OR CONDITIONS OF ANY KIND, either express or implied.
 * See the License for the specific language governing permissions and
 * limitations under the License.
 */

import {Deferred} from '../utils/promise';
import {Signals} from '../utils/signals';
import {dev, devAssert} from '../log';
import {getParentWindowFrameElement, registerServiceBuilder} from '../service';
import {getShadowRootNode} from '../shadow-embed';
import {isDocumentReady, whenDocumentReady} from '../document-ready';
import {isExperimentOn} from '../experiments';
import {waitForBodyOpenPromise} from '../dom';

/** @const {string} */
const AMPDOC_PROP = '__AMPDOC';

/**
 * This service helps locate an ampdoc (`AmpDoc` instance) for any node,
 * either in the single-doc or shadow-doc environments.
 *
 * In the single-doc environment an ampdoc is equivalent to the
 * `window.document`. In the shadow-doc mode, any number of AMP documents
 * could be hosted in shadow roots in the same global `window.document`.
 *
 * @package
 */
export class AmpDocService {
  /**
   * @param {!Window} win
   * @param {boolean} isSingleDoc
   */
  constructor(win, isSingleDoc) {
    /** @const {!Window} */
    this.win = win;

    /** @private {?AmpDoc} */
    this.singleDoc_ = null;
    if (isSingleDoc) {
      this.singleDoc_ = new AmpDocSingle(win);
    }

    /** @private @const */
    this.alwaysClosestAmpDoc_ = isExperimentOn(win, 'ampdoc-closest');
  }

  /**
   * Whether the runtime in the single-doc mode. Alternative is the shadow-doc
   * mode that supports multiple documents per a single window.
   * @return {boolean}
   */
  isSingleDoc() {
    return !!this.singleDoc_;
  }

  /**
   * Returns the instance of the ampdoc (`AmpDoc`) that contains the specified
   * node. If the runtime is in the single-doc mode, the one global `AmpDoc`
   * instance is returned, unless specfically looking for a closer `AmpDoc`.
   * Otherwise, this method locates the `AmpDoc` that contains the specified
   * node and, if necessary, initializes it.
   *
   * TODO(#17614): We should always look for the closest AmpDoc (make
   * closestAmpDoc always true).
   *
   * @param {!Node=} opt_node
   * @param {{
   *  closestAmpDoc: boolean
   * }=} opt_options
   * @return {?AmpDoc}
   */
  getAmpDocIfAvailable(opt_node = undefined, {closestAmpDoc = false} = {}) {
    // Single document: return it immediately.
    if (this.singleDoc_ && !closestAmpDoc && !this.alwaysClosestAmpDoc_) {
      return this.singleDoc_;
    }

    // TODO(sparhami) Should we always require a node to be passed? This will
    // make sure any functionality that works for a standalone AmpDoc works if
    // the AmpDoc is loaded in a shadow doc.
    if (!this.singleDoc_) {
      devAssert(opt_node);
    }
    // Otherwise discover and possibly create the ampdoc.
    let n = opt_node;
    while (n) {
      // A custom element may already have the reference. If we are looking
      // for the closest AmpDoc, the element might have a reference to the
      // global AmpDoc, which we do not want. This occurs when using
      // <amp-next-page>.
      if (n.ampdoc_ && (this.alwaysClosestAmpDoc_ || !closestAmpDoc)) {
        return n.ampdoc_;
      }

      // Traverse the boundary of a friendly iframe.
      const frameElement = getParentWindowFrameElement(n, this.win);
      if (frameElement) {
        n = frameElement;
        continue;
      }

      // Shadow doc.
      const shadowRoot = getShadowRootNode(n);
      if (!shadowRoot) {
        break;
      }

      const ampdoc = shadowRoot[AMPDOC_PROP];
      if (ampdoc) {
        return ampdoc;
      }
      n = shadowRoot.host;
    }

    // If we were looking for the closest AmpDoc, then fall back to the single
    // doc if there is no other AmpDoc that is closer.
    if (this.singleDoc_) {
      return this.singleDoc_;
    }

    return null;
  }

  /**
   * Returns the instance of the ampdoc (`AmpDoc`) that contains the specified
   * node. If the runtime is in the single-doc mode, the one global `AmpDoc`
   * instance is returned, unless specfically looking for a closer `AmpDoc`.
   * Otherwise, this method locates the `AmpDoc` that contains the specified
   * node and, if necessary, initializes it.
   *
   * An Error is thrown in development if no `AmpDoc` is found.
   * @param {!Node=} opt_node
   * @param {{
   *  closestAmpDoc: boolean
   * }=} opt_options
   * @return {!AmpDoc}
   */
  getAmpDoc(opt_node, opt_options) {
    // Ensure that node is attached if specified. This check uses a new and
    // fast `isConnected` API and thus only checked on platforms that have it.
    // See https://www.chromestatus.com/feature/5676110549352448.
    if (opt_node) {
      devAssert(
        opt_node['isConnected'] === undefined ||
          opt_node['isConnected'] === true,
        'The node must be attached to request ampdoc.'
      );
    }

    const ampdoc = this.getAmpDocIfAvailable(opt_node, opt_options);
    if (!ampdoc) {
      throw dev().createError('No ampdoc found for', opt_node);
    }

    return ampdoc;
  }

  /**
   * Creates and installs the ampdoc for the shadow root.
   * @param {string} url
   * @param {!ShadowRoot} shadowRoot
   * @return {!AmpDocShadow}
   * @restricted
   */
  installShadowDoc(url, shadowRoot) {
    devAssert(
      !shadowRoot[AMPDOC_PROP],
      'The shadow root already contains ampdoc'
    );
    const ampdoc = new AmpDocShadow(this.win, url, shadowRoot);
    shadowRoot[AMPDOC_PROP] = ampdoc;
    return ampdoc;
  }
}

/**
 * This class represents a single ampdoc. `AmpDocService` can contain only one
 * global ampdoc or multiple, depending on the runtime mode: single-doc or
 * shadow-doc.
 * @abstract
 * @package
 */
export class AmpDoc {
  /**
   * @param {!Window} win
   */
  constructor(win) {
    /** @public @const {!Window} */
    this.win = win;

    /** @private @const */
    this.signals_ = new Signals();

    /** @private @const {!Array<string>} */
    this.declaredExtensions_ = [];
  }

  /**
   * Whether the runtime in the single-doc mode. Alternative is the shadow-doc
   * mode that supports multiple documents per a single window.
   * @return {boolean}
   */
  isSingleDoc() {
    return /** @type {?} */ (devAssert(null, 'not implemented'));
  }

  /**
   * DO NOT CALL. Retained for backward compat during rollout.
   * @return {!Window}
   * @deprecated Use `ampdoc.win` instead.
   */
  getWin() {
    return this.win;
  }

  /** @return {!Signals} */
  signals() {
    return this.signals_;
  }

  /**
   * Returns whether the specified extension has been declared on this ampdoc.
   * @param {string} extensionId
   * @return {boolean}
   */
  declaresExtension(extensionId) {
    return this.declaredExtensions_.indexOf(extensionId) != -1;
  }

  /**
   * Adds a declared extension to an ampdoc.
   * @param {string} extensionId
   * @restricted
   */
  declareExtension(extensionId) {
    if (!this.declaresExtension(extensionId)) {
      this.declaredExtensions_.push(extensionId);
    }
  }

  /**
   * Returns the root node for this ampdoc. It will either be a `Document` for
   * the single-doc runtime mode, or a `ShadowRoot` for shadow-doc mode. This
   * node can be used, among other things, to add ampdoc-wide event listeners.
   *
   * @return {!Document|!ShadowRoot}
   */
  getRootNode() {
    return /** @type {?} */ (devAssert(null, 'not implemented'));
  }

  /**
   * Returns the head node. It's either an element or a shadow root.
   * @return {!Element|!ShadowRoot}
   * @abstract
   */
  getHeadNode() {}

  /**
   * Returns `true` if the ampdoc's body is available.
   *
   * @return {boolean}
   */
  isBodyAvailable() {
    return /** @type {?} */ (devAssert(false, 'not implemented'));
  }

  /**
   * Returns the ampdoc's body. Requires the body to already be available.
   *
   * See `isBodyAvailable` and `waitForBodyOpen`.
   *
   * @return {!Element}
   */
  getBody() {
    return dev().assertElement(null, 'not implemented');
  }

  /**
   * Returns a promise that will be resolved when the ampdoc's body is
   * available.
   * @return {!Promise<!Element>}
   */
  waitForBodyOpen() {
    return /** @type {?} */ (devAssert(null, 'not implemented'));
  }

  /**
   * Returns `true` if document is ready.
   *
   * See `whenReady`.
   *
   * @return {boolean}
   */
  isReady() {
    return /** @type {?} */ (devAssert(null, 'not implemented'));
  }

  /**
   * Returns a promise that will be resolved when the ampdoc's DOM is fully
   * ready.
   * @return {!Promise}
   */
  whenReady() {
    return /** @type {?} */ (devAssert(null, 'not implemented'));
  }

  /**
   * Returns the URL from which the document was loaded.
   * @return {string}
   */
  getUrl() {
    return dev().assertString(null, 'not implemented');
  }

  /**
   * Locates an element with the specified ID within the ampdoc. In the
   * shadow-doc mode, when multiple documents could be present, this method
   * localizes search only to the DOM subtree specific to this ampdoc.
   *
   * @param {string} id
   * @return {?Element}
   */
  getElementById(id) {
    return this.getRootNode().getElementById(id);
  }

  /**
   * Whether the node is currently contained in the DOM of the root.
   * @param {?Node} node
   * @return {boolean}
   */
  contains(node) {
    return this.getRootNode().contains(node);
  }
}

/**
 * The version of `AmpDoc` in the single-doc mode that corresponds to the
 * global `window.document`.
 * @package @visibleForTesting
 */
export class AmpDocSingle extends AmpDoc {
  /**
   * @param {!Window} win
   */
  constructor(win) {
    super(win);

    /** @private @const {!Promise<!Element>} */
    this.bodyPromise_ = this.win.document.body
      ? Promise.resolve(this.win.document.body)
      : waitForBodyOpenPromise(this.win.document).then(() => this.getBody());

    /** @private @const {!Promise} */
    this.readyPromise_ = whenDocumentReady(this.win.document);
  }

  /** @override */
  isSingleDoc() {
    return true;
  }

  /** @override */
  getRootNode() {
    return this.win.document;
  }

  /** @override */
  getUrl() {
    return this.win.location.href;
  }

  /** @override */
  getHeadNode() {
    return dev().assertElement(this.win.document.head);
  }

  /** @override */
  isBodyAvailable() {
    return !!this.win.document.body;
  }

  /** @override */
  getBody() {
    return dev().assertElement(this.win.document.body, 'body not available');
  }

  /** @override */
  waitForBodyOpen() {
    return this.bodyPromise_;
  }

  /** @override */
  isReady() {
    return isDocumentReady(this.win.document);
  }

  /** @override */
  whenReady() {
    return this.readyPromise_;
  }
}

/**
 * The version of `AmpDoc` in the shadow-doc mode that is allocated for each
 * ampdoc hosted within a shadow root.
 * @package @visibleForTesting
 */
export class AmpDocShadow extends AmpDoc {
  /**
   * @param {!Window} win
   * @param {string} url
   * @param {!ShadowRoot} shadowRoot
   */
  constructor(win, url, shadowRoot) {
    super(win);
    /** @private @const {string} */
    this.url_ = url;
    /** @private @const {!ShadowRoot} */
    this.shadowRoot_ = shadowRoot;

    /** @private {?Element} */
    this.body_ = null;

    const bodyDeferred = new Deferred();

    /** @private {!Promise<!Element>} */
    this.bodyPromise_ = bodyDeferred.promise;

    /** @private {function(!Element)|undefined} */
    this.bodyResolver_ = bodyDeferred.resolve;

    /** @private {boolean} */
    this.ready_ = false;

    const readyDeferred = new Deferred();

    /** @private {!Promise} */
    this.readyPromise_ = readyDeferred.promise;

    /** @private {function()|undefined} */
    this.readyResolver_ = readyDeferred.resolve;
  }

  /** @override */
  isSingleDoc() {
    return false;
  }

  /** @override */
  getRootNode() {
    return this.shadowRoot_;
  }

  /** @override */
  getUrl() {
    return this.url_;
  }

  /** @override */
  getHeadNode() {
    return this.shadowRoot_;
  }

  /** @override */
  isBodyAvailable() {
    return !!this.body_;
  }

  /** @override */
  getBody() {
    return dev().assertElement(this.body_, 'body not available');
  }

  /**
   * Signals that the shadow doc has a body.
   * @param {!Element} body
   * @restricted
   */
  setBody(body) {
    devAssert(!this.body_, 'Duplicate body');
    this.body_ = body;
    this.bodyResolver_(body);
    this.bodyResolver_ = undefined;
  }

  /** @override */
  waitForBodyOpen() {
    return this.bodyPromise_;
  }

  /** @override */
  isReady() {
    return this.ready_;
  }

  /**
   * Signals that the shadow doc is ready.
   * @restricted
   */
  setReady() {
    devAssert(!this.ready_, 'Duplicate ready state');
    this.ready_ = true;
    this.readyResolver_();
    this.readyResolver_ = undefined;
  }

  /** @override */
  whenReady() {
    return this.readyPromise_;
  }
}

<<<<<<< HEAD
/**
 * AmpDocShadow for the shell
 * @package @visibleForTesting
 */
export class AmpDocShell extends AmpDocShadow {
  // TODO(choumx): win.document is not a ShadowRoot, which is required by the
  // super constructor.
  // eslint-disable-next-line require-jsdoc
  constructor(win) {
    super(win, win.location.href, win.document);
  }

  /** @override */
  getHeadNode() {
    return dev().assertElement(this.win.document.head);
  }
}

=======
>>>>>>> 1770bbf5
/**
 * Install the ampdoc service and immediately configure it for either a
 * single-doc or a shadow-doc mode. The mode cannot be changed after the
 * initial configuration.
 * @param {!Window} win
 * @param {boolean} isSingleDoc
 */
export function installDocService(win, isSingleDoc) {
  registerServiceBuilder(win, 'ampdoc', function() {
    return new AmpDocService(win, isSingleDoc);
  });
}<|MERGE_RESOLUTION|>--- conflicted
+++ resolved
@@ -523,27 +523,6 @@
   }
 }
 
-<<<<<<< HEAD
-/**
- * AmpDocShadow for the shell
- * @package @visibleForTesting
- */
-export class AmpDocShell extends AmpDocShadow {
-  // TODO(choumx): win.document is not a ShadowRoot, which is required by the
-  // super constructor.
-  // eslint-disable-next-line require-jsdoc
-  constructor(win) {
-    super(win, win.location.href, win.document);
-  }
-
-  /** @override */
-  getHeadNode() {
-    return dev().assertElement(this.win.document.head);
-  }
-}
-
-=======
->>>>>>> 1770bbf5
 /**
  * Install the ampdoc service and immediately configure it for either a
  * single-doc or a shadow-doc mode. The mode cannot be changed after the
