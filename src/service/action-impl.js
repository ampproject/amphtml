--- conflicted
+++ resolved
@@ -516,15 +516,9 @@
     // Invoke actions serially, where each action waits for its predecessor
     // to complete. `currentPromise` is the i'th promise in the chain.
     let currentPromise = null;
-<<<<<<< HEAD
     action.actionInfos.forEach(({target, args, method, str}) => {
       // Replace any variables in args with data in `event`.
-      const dereferencedArgs = dereferenceExprsInArgs(args, event);
-=======
-    action.actionInfos.forEach(actionInfo => {
-      const {target} = actionInfo;
-      const args = dereferenceArgsVariables(actionInfo.args, event, opt_args);
->>>>>>> 86f2e28d
+      const dereferencedArgs = dereferenceArgsVariables(args, event, opt_args);
       const invokeAction = () => {
         const node = this.getActionNode_(target);
         if (!node) {
