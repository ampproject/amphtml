import {ActionTrust_Enum} from '#core/constants/action-constants';
import {tryFocus} from '#core/dom';
import {Layout_Enum, getLayoutClass} from '#core/dom/layout';
import {computedStyle, toggle} from '#core/dom/style';
import {isFiniteNumber} from '#core/types';
<<<<<<< HEAD
import {toWin} from '#core/window';
import {
  copyTextToClipboard,
  isCopyingToClipboardSupported,
} from '#core/window/clipboard';

import {Services} from '#service';

import {createCustomEvent} from '../event-helper';
import {dev, user, userAssert} from '../log';
=======
import {getWin} from '#core/window';

import {Services} from '#service';

import {dev, user, userAssert} from '#utils/log';

>>>>>>> 07236921
import {getAmpdoc, registerServiceBuilderForDoc} from '../service-helpers';
import {devAssertElement} from '#core/assert';
import {dict} from '#core/types/object';

/**
 * @param {!Element} element
 * @return {boolean}
 */
function isShowable(element) {
  return element.hasAttribute('hidden');
}

/**
 * @param {!Element} element
 * @return {?Element}
 * @visibleForTesting
 */
export function getAutofocusElementForShowAction(element) {
  if (element.hasAttribute('autofocus')) {
    return element;
  }
  return element.querySelector('[autofocus]');
}

/** @const {string} */
const TAG = 'STANDARD-ACTIONS';

/**
 * Regular expression that identifies AMP CSS classes with 'i-amphtml-' prefixes.
 * @type {!RegExp}
 */
const AMP_CSS_RE = /^i-amphtml-/;

/**
 * This service contains implementations of some of the most typical actions,
 * such as hiding DOM elements.
 * @visibleForTesting
 */
export class StandardActions {
  /**
   * @param {!./ampdoc-impl.AmpDoc} ampdoc
   */
  constructor(ampdoc) {
    /** @const {!./ampdoc-impl.AmpDoc} */
    this.ampdoc = ampdoc;

    const context = ampdoc.getHeadNode();

    /** @const @private {!./mutator-interface.MutatorInterface} */
    this.mutator_ = Services.mutatorForDoc(ampdoc);

    /** @const @private {!./viewport/viewport-interface.ViewportInterface} */
    this.viewport_ = Services.viewportForDoc(ampdoc);

    // Explicitly not setting `Action` as a member to scope installation to one
    // method and for bundle size savings. 💰
    this.installActions_(Services.actionServiceForDoc(context));

    this.initThemeMode_();
  }

  /**
   * @param {!./action-impl.ActionService} actionService
   * @private
   */
  installActions_(actionService) {
    actionService.addGlobalTarget('AMP', this.handleAmpTarget_.bind(this));

    // All standard actions require high trust by default via
    // addGlobalMethodHandler.

    actionService.addGlobalMethodHandler('hide', this.handleHide_.bind(this));

    actionService.addGlobalMethodHandler('show', this.handleShow_.bind(this));

    actionService.addGlobalMethodHandler(
      'toggleVisibility',
      this.handleToggle_.bind(this)
    );

    actionService.addGlobalMethodHandler(
      'scrollTo',
      this.handleScrollTo_.bind(this)
    );

    actionService.addGlobalMethodHandler('focus', this.handleFocus_.bind(this));

    actionService.addGlobalMethodHandler(
      'toggleClass',
      this.handleToggleClass_.bind(this)
    );

    actionService.addGlobalMethodHandler('copy', this.handleCopy_.bind(this));

    actionService.addGlobalMethodHandler(
      'toggleChecked',
      this.handleToggleChecked_.bind(this)
    );
  }

  /**
   * Handles initiliazing the theme mode.
   *
   * This methode needs to be called on page load to set the `amp-dark-mode`
   * class on the body if the user prefers the dark mode.
   */
  initThemeMode_() {
    if (this.prefersDarkMode_()) {
      this.ampdoc.waitForBodyOpen().then((body) => {
        const darkModeClass =
          body.getAttribute('data-prefers-dark-mode-class') || 'amp-dark-mode';

        body.classList.add(darkModeClass);
      });
    }
  }

  /**
   * Checks whether the user prefers dark mode based on local storage and
   * user's operating systen settings.
   *
   * @return {boolean}
   */
  prefersDarkMode_() {
    try {
      const themeMode = this.ampdoc.win.localStorage.getItem('amp-dark-mode');

      if (themeMode) {
        return 'yes' === themeMode;
      }
    } catch (e) {}

    // LocalStorage may not be accessible
    return this.ampdoc.win.matchMedia?.('(prefers-color-scheme: dark)').matches;
  }

  /**
   * Handles global `AMP` actions.
   * See `amp-actions-and-events.md` for details.
   * @param {!./action-impl.ActionInvocation} invocation
   * @return {?Promise}
   * @throws If the invocation method is unrecognized.
   * @private Visible to tests only.
   */
  handleAmpTarget_(invocation) {
    // All global `AMP` actions require default trust.
    if (!invocation.satisfiesTrust(ActionTrust_Enum.DEFAULT)) {
      return null;
    }
    const {args, method, node} = invocation;
    const win = getWin(node);
    switch (method) {
      case 'pushState':
      case 'setState':
        const element =
          node.nodeType === Node.DOCUMENT_NODE
            ? /** @type {!Document} */ (node).documentElement
            : dev().assertElement(node);
        return Services.bindForDocOrNull(element).then((bind) => {
          userAssert(bind, 'AMP-BIND is not installed.');
          return bind.invoke(invocation);
        });

      case 'navigateTo':
        return this.handleNavigateTo_(invocation);

      case 'closeOrNavigateTo':
        return this.handleCloseOrNavigateTo_(invocation);

      case 'scrollTo':
        userAssert(args['id'], 'AMP.scrollTo must provide element ID');
        invocation.node = dev().assertElement(
          getAmpdoc(node).getElementById(args['id']),
          'scrollTo element ID must exist on page'
        );
        return this.handleScrollTo_(invocation);

      case 'goBack':
        Services.historyForDoc(this.ampdoc).goBack(
          /* navigate */ !!(args && args['navigate'] === true)
        );
        return null;

      case 'print':
        win.print();
        return null;

      case 'copy':
        return this.handleCopy_(invocation);

      case 'optoutOfCid':
        return Services.cidForDoc(this.ampdoc)
          .then((cid) => cid.optOut())
          .catch((reason) => {
            dev().error(TAG, 'Failed to opt out of CID', reason);
          });
      case 'toggleTheme':
        this.handleToggleTheme_();
        return null;
    }
    throw user().createError('Unknown AMP action ', method);
  }

  /**
   * Handles the copy to clipboard action
   * @param {!./action-impl.ActionInvocation} invocation
   * @return {!null}
   */
  handleCopy_(invocation) {
    /** @enum {string} */
    const CopyEvents = {
      COPY_ERROR: 'copy-error',
      COPY_SUCCESS: 'copy-success',
    };
    let eventName;
    let eventResult;
    const {args, node} = invocation;
    const win = getWin(node);

    let textToCopy;
    if (invocation.tagOrTarget === 'AMP') {
      /**
       * Copy Static Text
       *  Example: AMP.copy(text='TextToCopy');
       */
      textToCopy = args['text'].trim();
    } else {
      /**
       * Copy Target Element Text
       *  Example: targetId.copy();
       */
      const target = devAssertElement(invocation.node);
      textToCopy = (target.value ?? target.textContent).trim();
    }

    /**
     * Trigger Event based on copy action
     *  - If content got copied to the clipboard successfully, it will
     *  fire `copy-success` event with data type `success`.
     *  - If there's any error in copying, it will
     *  fire `copy-error` event with data type `error`.
     *  - If browser is not supporting the copy function/action, it
     *  will fire `copy-error` event with data type `browser`.
     *
     *  Example: <button on="tap:AMP.copy(text='Hello AMP');copy-success:copied.show()">Copy</button>
     */
    eventName = CopyEvents.COPY_ERROR;
    if (isCopyingToClipboardSupported(win.document)) {
      if (copyTextToClipboard(win, textToCopy)) {
        eventName = CopyEvents.COPY_SUCCESS;
        eventResult = 'success';
      } else {
        eventResult = 'error';
      }
    } else {
      eventResult = 'browser';
    }
    const eventValue = /** @type {!JsonObject} */ ({
      data: /** @type {!JsonObject} */ {type: eventResult},
    });
    let copyEvent = createCustomEvent(
      win,
      `${eventName}`,
      eventValue
    );
    
    const action_ = Services.actionServiceForDoc(invocation.caller);
    action_.trigger(
      invocation.caller,
      eventName,
      copyEvent,
      ActionTrust.HIGH
    );
    return null;
  }

  /**
   * Handles the `navigateTo` action.
   * @param {!./action-impl.ActionInvocation} invocation
   * @return {!Promise}
   * @private Visible to tests only.
   */
  handleNavigateTo_(invocation) {
    const {args, caller, method, node} = invocation;
    const win = getWin(node);
    // Some components have additional constraints on allowing navigation.
    let permission = Promise.resolve();
    if (caller.tagName.startsWith('AMP-')) {
      const ampElement = /** @type {!AmpElement} */ (caller);
      permission = ampElement.getImpl().then((impl) => {
        if (typeof impl.throwIfCannotNavigate == 'function') {
          impl.throwIfCannotNavigate();
        }
      });
    }
    return permission.then(
      () => {
        Services.navigationForDoc(this.ampdoc).navigateTo(
          win,
          args['url'],
          `AMP.${method}`,
          {target: args['target'], opener: args['opener']}
        );
      },
      /* onrejected */ (e) => {
        user().error(TAG, e);
      }
    );
  }

  /**
   * Handles the `toggleTheme` action.
   *
   * This action sets the `amp-dark-mode` class on the body element and stores the the preference for dark mode in localstorage.
   */
  handleToggleTheme_() {
    this.ampdoc.waitForBodyOpen().then((body) => {
      try {
        const darkModeClass =
          body.getAttribute('data-prefers-dark-mode-class') || 'amp-dark-mode';

        if (this.prefersDarkMode_()) {
          body.classList.remove(darkModeClass);
          this.ampdoc.win.localStorage.setItem('amp-dark-mode', 'no');
        } else {
          body.classList.add(darkModeClass);
          this.ampdoc.win.localStorage.setItem('amp-dark-mode', 'yes');
        }
      } catch (e) {
        // LocalStorage may not be accessible.
      }
    });
  }

  /**
   * Handles the `handleCloseOrNavigateTo_` action.
   * This action tries to close the requesting window if allowed, otherwise
   * navigates the window.
   *
   * Window can be closed only from top-level documents that have an opener.
   * Without an opener or if embedded, it will deny the close method.
   * @param {!./action-impl.ActionInvocation} invocation
   * @return {!Promise}
   * @private Visible to tests only.
   */
  handleCloseOrNavigateTo_(invocation) {
    const {node} = invocation;
    const win = getWin(node);

    // Don't allow closing if embedded in iframe or does not have an opener or
    // embedded in a multi-doc shadowDOM case.
    // Note that browser denies win.close in some of these cases already anyway,
    // so not every check here is strictly needed but works as a short-circuit.
    const hasParent = win.parent != win;
    const canBeClosed = win.opener && this.ampdoc.isSingleDoc() && !hasParent;

    let wasClosed = false;
    if (canBeClosed) {
      // Browser may still deny win.close() call, that would be reflected
      // synchronously in win.closed
      win.close();
      wasClosed = win.closed;
    }

    if (!wasClosed) {
      return this.handleNavigateTo_(invocation);
    }

    return Promise.resolve();
  }
  /**
   * Handles the `scrollTo` action where given an element, we smooth scroll to
   * it with the given animation duration.
   * @param {!./action-impl.ActionInvocation} invocation
   * @return {?Promise}
   * @private Visible to tests only.
   */
  handleScrollTo_(invocation) {
    const node = dev().assertElement(invocation.node);
    const {args} = invocation;

    // Duration and position are optional.
    // Default values are set by the viewport service, so they're passed through
    // when undefined or invalid.
    let posOrUndef = args && args['position'];
    let durationOrUndef = args && args['duration'];

    if (posOrUndef && !['top', 'bottom', 'center'].includes(posOrUndef)) {
      posOrUndef = undefined;
    }

    if (!isFiniteNumber(durationOrUndef)) {
      durationOrUndef = undefined;
    }

    // Animate the scroll
    // Should return a promise instead of null
    return this.viewport_.animateScrollIntoView(
      node,
      posOrUndef,
      durationOrUndef
    );
  }

  /**
   * Handles the `focus` action where given an element, we give it focus
   * @param {!./action-impl.ActionInvocation} invocation
   * @return {?Promise}
   * @private Visible to tests only.
   */
  handleFocus_(invocation) {
    const node = dev().assertElement(invocation.node);

    // Set focus
    tryFocus(node);

    return null;
  }

  /**
   * Handles "hide" action. This is a very simple action where "display: none"
   * is applied to the target element.
   * @param {!./action-impl.ActionInvocation} invocation
   * @return {?Promise}
   * @private Visible to tests only.
   */
  handleHide_(invocation) {
    const target = dev().assertElement(invocation.node);

    if (target.classList.contains('i-amphtml-element')) {
      const ampElement = /** @type {!AmpElement} */ (target);
      this.mutator_.mutateElement(
        ampElement,
        () => ampElement./*OK*/ collapse(),
        // It is safe to skip measuring, because `mutator-impl.collapseElement`
        // will set the size of the element as well as trigger a remeasure of
        // everything below the collapsed element.
        /* skipRemeasure */ true
      );
    } else {
      this.mutator_.mutateElement(target, () => toggle(target, false));
    }

    return null;
  }

  /**
   * Handles "show" action. This is a very simple action where "display: none"
   * is removed from the target element.
   * @param {!./action-impl.ActionInvocation} invocation
   * @return {?Promise}
   * @private Visible to tests only.
   */
  handleShow_(invocation) {
    const {node} = invocation;
    const target = dev().assertElement(node);
    const ownerWindow = getWin(target);

    if (target.classList.contains(getLayoutClass(Layout_Enum.NODISPLAY))) {
      user().warn(
        TAG,
        'Elements with layout=nodisplay cannot be dynamically shown.',
        target
      );
      return null;
    }

    this.mutator_.measureElement(() => {
      if (
        computedStyle(ownerWindow, target).display == 'none' &&
        !isShowable(target)
      ) {
        user().warn(
          TAG,
          'Elements can only be dynamically shown when they have the ' +
            '"hidden" attribute set or when they were dynamically hidden.',
          target
        );
      }
    });

    const autofocusElOrNull = getAutofocusElementForShowAction(target);

    // iOS only honors focus in sync operations.
    if (autofocusElOrNull && Services.platformFor(ownerWindow).isIos()) {
      this.handleShowSync_(target, autofocusElOrNull);
      this.mutator_.mutateElement(target, () => {}); // force a remeasure
    } else {
      this.mutator_.mutateElement(target, () => {
        this.handleShowSync_(target, autofocusElOrNull);
      });
    }

    return null;
  }

  /**
   * @param {!Element} target
   * @param {?Element} autofocusElOrNull
   * @private Visible to tests only.
   */
  handleShowSync_(target, autofocusElOrNull) {
    if (target.classList.contains('i-amphtml-element')) {
      const ampElement = /** @type {!AmpElement} */ (target);
      ampElement./*OK*/ expand();
    } else {
      toggle(target, true);
    }
    if (autofocusElOrNull) {
      tryFocus(autofocusElOrNull);
    }
  }

  /**
   * Handles "toggle" action.
   * @param {!./action-impl.ActionInvocation} invocation
   * @return {?Promise}
   * @private Visible to tests only.
   */
  handleToggle_(invocation) {
    if (isShowable(dev().assertElement(invocation.node))) {
      return this.handleShow_(invocation);
    }
    return this.handleHide_(invocation);
  }

  /**
   * Handles "toggleClass" action.
   * @param {!./action-impl.ActionInvocation} invocation
   * @return {?Promise}
   * @private Visible to tests only.
   */
  handleToggleClass_(invocation) {
    const target = dev().assertElement(invocation.node);
    const {args} = invocation;
    const className = user().assertString(
      args['class'],
      "Argument 'class' must be a string."
    );
    // prevent toggling of amp internal classes
    if (AMP_CSS_RE.test(className)) {
      return null;
    }

    this.mutator_.mutateElement(target, () => {
      if (args['force'] !== undefined) {
        // must be boolean, won't do type conversion
        const shouldForce = user().assertBoolean(
          args['force'],
          "Optional argument 'force' must be a boolean."
        );
        target.classList.toggle(className, shouldForce);
      } else {
        target.classList.toggle(className);
      }
    });

    return null;
  }

  /**
   * Handles "toggleChecked" action.
   * @param {!./action-impl.ActionInvocation} invocation
   * @return {?Promise}
   * @private Visible to tests only.
   */
  handleToggleChecked_(invocation) {
    const target = dev().assertElement(invocation.node);
    const {args} = invocation;

    this.mutator_.mutateElement(target, () => {
      if (args['force'] !== undefined) {
        // must be boolean, won't do type conversion
        const shouldForce = user().assertBoolean(
          args['force'],
          "Optional argument 'force' must be a boolean."
        );
        target.checked = shouldForce;
      } else {
        if (target.checked === true) {
          target.checked = false;
        } else {
          target.checked = true;
        }
      }
    });

    return null;
  }
}

/**
 * @param {!./ampdoc-impl.AmpDoc} ampdoc
 */
export function installStandardActionsForDoc(ampdoc) {
  registerServiceBuilderForDoc(
    ampdoc,
    'standard-actions',
    StandardActions,
    /* opt_instantiate */ true
  );
}<|MERGE_RESOLUTION|>--- conflicted
+++ resolved
@@ -1,10 +1,10 @@
+import {devAssertElement} from '#core/assert';
 import {ActionTrust_Enum} from '#core/constants/action-constants';
 import {tryFocus} from '#core/dom';
 import {Layout_Enum, getLayoutClass} from '#core/dom/layout';
 import {computedStyle, toggle} from '#core/dom/style';
 import {isFiniteNumber} from '#core/types';
-<<<<<<< HEAD
-import {toWin} from '#core/window';
+import {getWin} from '#core/window';
 import {
   copyTextToClipboard,
   isCopyingToClipboardSupported,
@@ -12,19 +12,10 @@
 
 import {Services} from '#service';
 
-import {createCustomEvent} from '../event-helper';
-import {dev, user, userAssert} from '../log';
-=======
-import {getWin} from '#core/window';
-
-import {Services} from '#service';
-
+import {createCustomEvent} from '#utils/event-helper';
 import {dev, user, userAssert} from '#utils/log';
 
->>>>>>> 07236921
 import {getAmpdoc, registerServiceBuilderForDoc} from '../service-helpers';
-import {devAssertElement} from '#core/assert';
-import {dict} from '#core/types/object';
 
 /**
  * @param {!Element} element
@@ -282,18 +273,14 @@
     const eventValue = /** @type {!JsonObject} */ ({
       data: /** @type {!JsonObject} */ {type: eventResult},
     });
-    let copyEvent = createCustomEvent(
-      win,
-      `${eventName}`,
-      eventValue
-    );
-    
+    const copyEvent = createCustomEvent(win, `${eventName}`, eventValue);
+
     const action_ = Services.actionServiceForDoc(invocation.caller);
     action_.trigger(
       invocation.caller,
       eventName,
       copyEvent,
-      ActionTrust.HIGH
+      ActionTrust_Enum.HIGH
     );
     return null;
   }
