/**
 * Copyright 2016 The AMP HTML Authors. All Rights Reserved.
 *
 * Licensed under the Apache License, Version 2.0 (the "License");
 * you may not use this file except in compliance with the License.
 * You may obtain a copy of the License at
 *
 *      http://www.apache.org/licenses/LICENSE-2.0
 *
 * Unless required by applicable law or agreed to in writing, software
 * distributed under the License is distributed on an "AS-IS" BASIS,
 * WITHOUT WARRANTIES OR CONDITIONS OF ANY KIND, either express or implied.
 * See the License for the specific language governing permissions and
 * limitations under the License.
 */

import {ActionTrust} from '../action-constants';
import {Layout, getLayoutClass} from '../layout';
import {Services} from '../services';
import {computedStyle, getStyle, toggle} from '../style';
import {dev, user} from '../log';
import {registerServiceBuilderForDoc} from '../service';
import {startsWith} from '../string';
import {toWin} from '../types';
import {tryFocus} from '../dom';

/**
 * @param {!Element} element
 * @return {boolean}
 */
function isShowable(element) {
  return getStyle(element, 'display') == 'none'
      || element.hasAttribute('hidden');
}

/** @const {string} */
const TAG = 'STANDARD-ACTIONS';

/** @const {Array<string>} */
const PERMITTED_POSITIONS = ['top','bottom','center'];


/**
 * This service contains implementations of some of the most typical actions,
 * such as hiding DOM elements.
 * @implements {../service.EmbeddableService}
 * @private Visible for testing.
 */
export class StandardActions {
  /**
   * @param {!./ampdoc-impl.AmpDoc} ampdoc
   */
  constructor(ampdoc) {
    /** @const {!./ampdoc-impl.AmpDoc} */
    this.ampdoc = ampdoc;

    /** @const @private {!./action-impl.ActionService} */
    this.actions_ = Services.actionServiceForDoc(ampdoc);

    /** @const @private {!./resources-impl.Resources} */
    this.resources_ = Services.resourcesForDoc(ampdoc);

    /** @const @private {!./viewport/viewport-impl.Viewport} */
    this.viewport_ = Services.viewportForDoc(ampdoc);

    this.installActions_(this.actions_);
  }

  /** @override */
  adoptEmbedWindow(embedWin) {
    this.installActions_(Services.actionServiceForDoc(embedWin.document));
  }

  /**
   * @param {!./action-impl.ActionService} actionService
   * @private
   */
  installActions_(actionService) {
    actionService.addGlobalTarget('AMP', this.handleAmpTarget.bind(this));

    actionService.addGlobalMethodHandler('hide', this.handleHide.bind(this));
    actionService.addGlobalMethodHandler('show', this.handleShow.bind(this));
    actionService.addGlobalMethodHandler(
        'toggleVisibility', this.handleToggle.bind(this));
    actionService.addGlobalMethodHandler(
        'scrollTo', this.handleScrollTo.bind(this));
    actionService.addGlobalMethodHandler(
        'focus', this.handleFocus.bind(this));
  }

  /**
   * Handles global `AMP` actions.
   * See `amp-actions-and-events.md` for details.
   * @param {!./action-impl.ActionInvocation} invocation
   * @return {?Promise}
   * @throws If the invocation method is unrecognized.
   */
  handleAmpTarget(invocation) {
    // All global `AMP` actions require high trust.
    if (!invocation.satisfiesTrust(ActionTrust.HIGH)) {
      return null;
    }
    const {node, method, args} = invocation;
    const win = (node.ownerDocument || node).defaultView;
    switch (method) {
      case 'pushState':
      case 'setState':
        return Services.bindForDocOrNull(node).then(bind => {
          user().assert(bind, 'AMP-BIND is not installed.');
          return bind.invoke(invocation);
        });

      case 'navigateTo':
        Services.navigationForDoc(this.ampdoc).navigateTo(
            win, args['url'], `AMP.${method}`);
        return null;

      case 'goBack':
        Services.historyForDoc(this.ampdoc).goBack();
        return null;

      case 'print':
        win.print();
        return null;

      case 'optoutOfCid':
        return Services.cidForDoc(this.ampdoc)
            .then(cid => cid.optOut())
            .catch(reason => {
              dev().error(TAG, 'Failed to opt out of CID', reason);
            });
    }
    throw user().createError('Unknown AMP action ', method);
  }

  /**
<<<<<<< HEAD
   * @param {!./action-impl.ActionInvocation} invocation
   * @param {boolean} isPushState
   * @private
   */
  handleAmpBindAction_(invocation, isPushState) {
    if (!invocation.satisfiesTrust(ActionTrust.HIGH)) {
      return null;
    }
    return Services.bindForDocOrNull(invocation.node).then(bind => {
      user().assert(bind, 'AMP-BIND is not installed.');

      const objectString = invocation.args[OBJECT_STRING_ARGS_KEY];
      if (objectString) {
        const scope = dict();
        const event = invocation.event;
        if (event && event.detail) {
          scope['event'] = event.detail;
        }
        if (isPushState) {
          return bind.pushStateWithExpression(objectString, scope);
        } else {
          return bind.setStateWithExpression(objectString, scope);
        }
      } else {
        user().error('AMP-BIND', 'Please use the object-literal syntax, '
            + 'e.g. "AMP.setState({foo: \'bar\'})" instead of '
            + '"AMP.setState(foo=\'bar\')".');
      }
    });
  }

  /**
   * @param {!./action-impl.ActionInvocation} invocation
   * @return {?Promise}
   * @private
   */
  handleAmpNavigateTo_(invocation) {
    if (!invocation.satisfiesTrust(ActionTrust.HIGH)) {
      return null;
    }
    const node = invocation.node;
    // Some components have additional constraints on allowing navigation.
    let permission = Promise.resolve();
    if (startsWith(node.tagName, 'AMP-')) {
      permission = node.getImpl().then(impl => {
        if (typeof impl.throwIfCannotNavigate == 'function') {
          impl.throwIfCannotNavigate();
        }
      });
    }
    return permission.then(() => {
      const win = (node.ownerDocument || node).defaultView;
      const url = invocation.args['url'];
      const requestedBy = `AMP.${invocation.method}`;
      Services.navigationForDoc(this.ampdoc).navigateTo(win, url, requestedBy);
    }, /* onrejected */ e => {
      user().error(TAG, e.message);
    });
  }

  /**
   * @param {!./action-impl.ActionInvocation} invocation
   * @private
   */
  handleAmpGoBack_(invocation) {
    if (!invocation.satisfiesTrust(ActionTrust.HIGH)) {
      return null;
    }
    Services.historyForDoc(this.ampdoc).goBack();
    return null;
  }

  /**
   * @param {!./action-impl.ActionInvocation} invocation
   * @return {?Promise}
   * @private
   */
  handleAmpPrint_(invocation) {
    if (!invocation.satisfiesTrust(ActionTrust.HIGH)) {
      return null;
    }
    const node = invocation.node;
    const win = (node.ownerDocument || node).defaultView;
    win.print();
    return null;
  }

  /**
   * Opts the user out of cid issuance.
   * @private
   */
  handleOptoutOfCid_(invocation) {
    if (!invocation.satisfiesTrust(ActionTrust.HIGH)) {
      return null;
    }
    return Services.cidForDoc(this.ampdoc)
        .then(cid => cid.optOut())
        .catch(reason => {
          dev().error(TAG, 'Failed to opt out of Cid', reason);
        });
  }

  /**
=======
>>>>>>> 465205a9
   * Handles the `scrollTo` action where given an element, we smooth scroll to
   * it with the given animation duraiton
   * @param {!./action-impl.ActionInvocation} invocation
   * @return {?Promise}
   */
  handleScrollTo(invocation) {
    if (!invocation.satisfiesTrust(ActionTrust.HIGH)) {
      return null;
    }
    const node = dev().assertElement(invocation.node);

    // Duration for scroll animation
    const duration = invocation.args
                     && invocation.args['duration']
                     && invocation.args['duration'] >= 0 ?
      invocation.args['duration'] : 500;

    // Position in the viewport at the end
    const pos = (invocation.args
                && invocation.args['position']
                && PERMITTED_POSITIONS.includes(invocation.args['position'])) ?
      invocation.args['position'] : 'top';

    // Animate the scroll
    this.viewport_.animateScrollIntoView(node, duration, 'ease-in', pos);

    return null;
  }

  /**
   * Handles the `focus` action where given an element, we give it focus
   * @param {!./action-impl.ActionInvocation} invocation
   * @return {?Promise}
   */
  handleFocus(invocation) {
    if (!invocation.satisfiesTrust(ActionTrust.HIGH)) {
      return null;
    }
    const node = dev().assertElement(invocation.node);

    // Set focus
    tryFocus(node);

    return null;
  }

  /**
   * Handles "hide" action. This is a very simple action where "display: none"
   * is applied to the target element.
   * @param {!./action-impl.ActionInvocation} invocation
   * @return {?Promise}
   */
  handleHide(invocation) {
    const target = dev().assertElement(invocation.node);

    this.resources_.mutateElement(target, () => {
      if (target.classList.contains('i-amphtml-element')) {
        target./*OK*/collapse();
      } else {
        toggle(target, false);
      }
    });

    return null;
  }

  /**
   * Handles "show" action. This is a very simple action where "display: none"
   * is removed from the target element.
   * @param {!./action-impl.ActionInvocation} invocation
   * @return {?Promise}
   */
  handleShow(invocation) {
    const target = dev().assertElement(invocation.node);
    const ownerWindow = toWin(target.ownerDocument.defaultView);

    if (target.classList.contains(getLayoutClass(Layout.NODISPLAY))) {
      user().warn(
          TAG,
          'Elements with layout=nodisplay cannot be dynamically shown.',
          target);
      return null;
    }

    Services.vsyncFor(ownerWindow).measure(() => {
      if (computedStyle(ownerWindow, target).display == 'none' &&
          !isShowable(target)) {

        user().warn(
            TAG,
            'Elements can only be dynamically shown when they have the ' +
            '"hidden" attribute set or when they were dynamically hidden.',
            target);
      }
    });

    this.resources_.mutateElement(target, () => {
      if (target.classList.contains('i-amphtml-element')) {
        target./*OK*/expand();
      } else {
        toggle(target, true);
        target.removeAttribute('hidden');
      }
    });

    return null;
  }

  /**
   * Handles "toggle" action.
   * @param {!./action-impl.ActionInvocation} invocation
   * @return {?Promise}
   */
  handleToggle(invocation) {
    if (isShowable(dev().assertElement(invocation.node))) {
      return this.handleShow(invocation);
    } else {
      return this.handleHide(invocation);
    }
  }
}


/**
 * @param {!./ampdoc-impl.AmpDoc} ampdoc
 */
export function installStandardActionsForDoc(ampdoc) {
  registerServiceBuilderForDoc(
      ampdoc,
      'standard-actions',
      StandardActions,
      /* opt_instantiate */ true);
}<|MERGE_RESOLUTION|>--- conflicted
+++ resolved
@@ -111,8 +111,24 @@
         });
 
       case 'navigateTo':
-        Services.navigationForDoc(this.ampdoc).navigateTo(
-            win, args['url'], `AMP.${method}`);
+        const node = invocation.node;
+        // Some components have additional constraints on allowing navigation.
+        let permission = Promise.resolve();
+        if (startsWith(node.tagName, 'AMP-')) {
+          permission = node.getImpl().then(impl => {
+            if (typeof impl.throwIfCannotNavigate == 'function') {
+              impl.throwIfCannotNavigate();
+            }
+          });
+        }
+        return permission.then(() => {
+          const win = (node.ownerDocument || node).defaultView;
+          const url = invocation.args['url'];
+          const trigger = `AMP.${invocation.method}`;
+          Services.navigationForDoc(this.ampdoc).navigateTo(win, url, trigger);
+        }, /* onrejected */ e => {
+          user().error(TAG, e.message);
+        });
         return null;
 
       case 'goBack':
@@ -134,112 +150,6 @@
   }
 
   /**
-<<<<<<< HEAD
-   * @param {!./action-impl.ActionInvocation} invocation
-   * @param {boolean} isPushState
-   * @private
-   */
-  handleAmpBindAction_(invocation, isPushState) {
-    if (!invocation.satisfiesTrust(ActionTrust.HIGH)) {
-      return null;
-    }
-    return Services.bindForDocOrNull(invocation.node).then(bind => {
-      user().assert(bind, 'AMP-BIND is not installed.');
-
-      const objectString = invocation.args[OBJECT_STRING_ARGS_KEY];
-      if (objectString) {
-        const scope = dict();
-        const event = invocation.event;
-        if (event && event.detail) {
-          scope['event'] = event.detail;
-        }
-        if (isPushState) {
-          return bind.pushStateWithExpression(objectString, scope);
-        } else {
-          return bind.setStateWithExpression(objectString, scope);
-        }
-      } else {
-        user().error('AMP-BIND', 'Please use the object-literal syntax, '
-            + 'e.g. "AMP.setState({foo: \'bar\'})" instead of '
-            + '"AMP.setState(foo=\'bar\')".');
-      }
-    });
-  }
-
-  /**
-   * @param {!./action-impl.ActionInvocation} invocation
-   * @return {?Promise}
-   * @private
-   */
-  handleAmpNavigateTo_(invocation) {
-    if (!invocation.satisfiesTrust(ActionTrust.HIGH)) {
-      return null;
-    }
-    const node = invocation.node;
-    // Some components have additional constraints on allowing navigation.
-    let permission = Promise.resolve();
-    if (startsWith(node.tagName, 'AMP-')) {
-      permission = node.getImpl().then(impl => {
-        if (typeof impl.throwIfCannotNavigate == 'function') {
-          impl.throwIfCannotNavigate();
-        }
-      });
-    }
-    return permission.then(() => {
-      const win = (node.ownerDocument || node).defaultView;
-      const url = invocation.args['url'];
-      const requestedBy = `AMP.${invocation.method}`;
-      Services.navigationForDoc(this.ampdoc).navigateTo(win, url, requestedBy);
-    }, /* onrejected */ e => {
-      user().error(TAG, e.message);
-    });
-  }
-
-  /**
-   * @param {!./action-impl.ActionInvocation} invocation
-   * @private
-   */
-  handleAmpGoBack_(invocation) {
-    if (!invocation.satisfiesTrust(ActionTrust.HIGH)) {
-      return null;
-    }
-    Services.historyForDoc(this.ampdoc).goBack();
-    return null;
-  }
-
-  /**
-   * @param {!./action-impl.ActionInvocation} invocation
-   * @return {?Promise}
-   * @private
-   */
-  handleAmpPrint_(invocation) {
-    if (!invocation.satisfiesTrust(ActionTrust.HIGH)) {
-      return null;
-    }
-    const node = invocation.node;
-    const win = (node.ownerDocument || node).defaultView;
-    win.print();
-    return null;
-  }
-
-  /**
-   * Opts the user out of cid issuance.
-   * @private
-   */
-  handleOptoutOfCid_(invocation) {
-    if (!invocation.satisfiesTrust(ActionTrust.HIGH)) {
-      return null;
-    }
-    return Services.cidForDoc(this.ampdoc)
-        .then(cid => cid.optOut())
-        .catch(reason => {
-          dev().error(TAG, 'Failed to opt out of Cid', reason);
-        });
-  }
-
-  /**
-=======
->>>>>>> 465205a9
    * Handles the `scrollTo` action where given an element, we smooth scroll to
    * it with the given animation duraiton
    * @param {!./action-impl.ActionInvocation} invocation
