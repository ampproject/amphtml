/**
 * Copyright 2015 The AMP HTML Authors. All Rights Reserved.
 *
 * Licensed under the Apache License, Version 2.0 (the "License");
 * you may not use this file except in compliance with the License.
 * You may obtain a copy of the License at
 *
 *      http://www.apache.org/licenses/LICENSE-2.0
 *
 * Unless required by applicable law or agreed to in writing, software
 * distributed under the License is distributed on an "AS-IS" BASIS,
 * WITHOUT WARRANTIES OR CONDITIONS OF ANY KIND, either express or implied.
 * See the License for the specific language governing permissions and
 * limitations under the License.
 */

<<<<<<< HEAD
import {
  getSourceOrigin,
  getSourceUrl,
  isProxyOrigin,
  parseQueryString,
  parseUrl,
  resolveRelativeUrl,
} from '../url';
=======
import {getSourceUrl, parseUrlDeprecated} from '../url';
>>>>>>> d1862b9e
import {isArray} from '../types';
import {map} from '../utils/object';
import {registerServiceBuilderForDoc} from '../service';

/** @private @const {!Array<string>} */
const filteredLinkRels = ['prefetch', 'preload', 'preconnect', 'dns-prefetch'];

/**
 * Properties:
 *     - url: The doc's url.
 *     - sourceUrl: the source url of an amp document.
 *     - canonicalUrl: The doc's canonical.
 *     - pageViewId: Id for this page view. Low entropy but should be unique
 *       for concurrent page views of a user().
 *     - linkRels: A map object of link tag's rel (key) and corresponding
 *       hrefs (value). rel could be 'canonical', 'icon', etc.
 *     - metaTags: A map object of meta tag's name (key) and corresponding
 *       contents (value).
 *     - replaceUrl: The document's replace URL, or null if none found.
 *
 * @typedef {{
 *   sourceUrl: string,
 *   canonicalUrl: string,
 *   pageViewId: string,
 *   linkRels: !Object<string, string|!Array<string>>,
 *   metaTags: !Object<string, string|!Array<string>>,
 *   replaceUrl: ?string
 * }}
 */
export let DocumentInfoDef;


/**
 * @param {!Node|!./ampdoc-impl.AmpDoc} nodeOrDoc
 */
export function installDocumentInfoServiceForDoc(nodeOrDoc) {
  return registerServiceBuilderForDoc(nodeOrDoc, 'documentInfo', DocInfo);
}


export class DocInfo {
  /**
   * @param {!./ampdoc-impl.AmpDoc} ampdoc
   */
  constructor(ampdoc) {
    /** @private @const  */
    this.ampdoc_ = ampdoc;
    /** @private {?DocumentInfoDef} */
    this.info_ = null;
  }

  /** @return {!DocumentInfoDef} */
  get() {
    if (this.info_) {
      return this.info_;
    }
    const ampdoc = this.ampdoc_;
    const url = ampdoc.getUrl();
    const sourceUrl = getSourceUrl(url);
    const rootNode = ampdoc.getRootNode();
    let canonicalUrl = rootNode && rootNode.AMP
        && rootNode.AMP.canonicalUrl;
    if (!canonicalUrl) {
      const canonicalTag = rootNode.querySelector('link[rel=canonical]');
      canonicalUrl = canonicalTag
        ? parseUrlDeprecated(canonicalTag.href).href
        : sourceUrl;
    }
    const pageViewId = getPageViewId(ampdoc.win);
    const linkRels = getLinkRels(ampdoc.win.document);
    const metaTags = getMetaTags(ampdoc.win.document);
    const replaceUrl = getReplaceUrlFromParameter(ampdoc, canonicalUrl);

    return this.info_ = {
      /** @return {string} */
      get sourceUrl() {
        return getSourceUrl(ampdoc.getUrl());
      },
      canonicalUrl,
      pageViewId,
      linkRels,
      metaTags,
      get replaceUrl() {
        // Always prefer the replace URL from the "amp_r" parameter.
        if (replaceUrl) {
          return replaceUrl;
        }
        // Fallback to viewer's replace URL, which may have been set via
        // messaging.
        return Services.viewerForDoc(this.ampdoc).getReplaceUrl();
      },
    };
  }
}


/**
 * Returns a relatively low entropy random string.
 * This should be called once per window and then cached for subsequent
 * access to the same value to be persistent per page.
 * @param {!Window} win
 * @return {string}
 */
function getPageViewId(win) {
  return String(Math.floor(win.Math.random() * 10000));
}

/**
 * Returns a map object of link tag relations in document head.
 * Key is the link rel, value is a list of corresponding hrefs.
 * @param {!Document} doc
 * @return {!JsonObject<string, string|!Array<string>>}
 */
function getLinkRels(doc) {
  const linkRels = map();
  if (doc.head) {
    const links = doc.head.querySelectorAll('link[rel]');
    for (let i = 0; i < links.length; i++) {
      const link = links[i];
      const {href} = link;
      const rels = link.getAttribute('rel');
      if (!rels || !href) {
        continue;
      }

      rels.split(/\s+/).forEach(rel => {
        if (filteredLinkRels.indexOf(rel) != -1) {
          return;
        }

        let value = linkRels[rel];
        if (value) {
          // Change to array if more than one href for the same rel
          if (!isArray(value)) {
            value = linkRels[rel] = [value];
          }
          value.push(href);
        } else {
          linkRels[rel] = href;
        }
      });
    }
  }
  return linkRels;
}

/**
 * Returns a map object of meta tags in document head.
 * Key is the meta name, value is a list of corresponding content values.
 * @param {!Document} doc
 * @return {!JsonObject<string, string|!Array<string>>}
 */
function getMetaTags(doc) {
  const metaTags = map();
  if (doc.head) {
    const metas = doc.head.querySelectorAll('meta[name]');
    for (let i = 0; i < metas.length; i++) {
      const meta = metas[i];
      const content = meta.getAttribute('content');
      const name = meta.getAttribute('name');
      if (!name || !content) {
        continue;
      }

      let value = metaTags[name];
      if (value) {
        // Change to array if more than one content for the same name
        if (!isArray(value)) {
          value = metaTags[name] = [value];
        }
        value.push(content);
      } else {
        metaTags[name] = content;
      }
    }
  }
  return metaTags;
}

/**
 * Attempts to retrieve a replace URL using the "amp_r" query parameter,
 * returning null if not found.
*  @param {!./ampdoc-impl.AmpDoc} ampdoc
*  @param {string} canonicalUrl
 * @return {?string}
 */
function getReplaceUrlFromParameter(ampdoc, canonicalUrl) {
  if (!ampdoc.isSingleDoc()) {
    return null;
  }
  const url = parseUrl(ampdoc.win.location.href);
  if (!isProxyOrigin(url)) {
    return null;
  }
  const replaceUrl = parseUrl(parseQueryString(url.search)['amp_r']);
  if (url.origin != replaceUrl.origin ||
      getSourceOrigin(url) != getSourceOrigin(replaceUrl)) {
    return null;
  }
  return raw;
}<|MERGE_RESOLUTION|>--- conflicted
+++ resolved
@@ -14,18 +14,14 @@
  * limitations under the License.
  */
 
-<<<<<<< HEAD
 import {
   getSourceOrigin,
   getSourceUrl,
   isProxyOrigin,
   parseQueryString,
-  parseUrl,
+  parseUrlDeprecated,
   resolveRelativeUrl,
 } from '../url';
-=======
-import {getSourceUrl, parseUrlDeprecated} from '../url';
->>>>>>> d1862b9e
 import {isArray} from '../types';
 import {map} from '../utils/object';
 import {registerServiceBuilderForDoc} from '../service';
@@ -216,11 +212,11 @@
   if (!ampdoc.isSingleDoc()) {
     return null;
   }
-  const url = parseUrl(ampdoc.win.location.href);
+  const url = parseUrlDeprecated(ampdoc.win.location.href);
   if (!isProxyOrigin(url)) {
     return null;
   }
-  const replaceUrl = parseUrl(parseQueryString(url.search)['amp_r']);
+  const replaceUrl = parseUrlDeprecated(parseQueryString(url.search)['amp_r']);
   if (url.origin != replaceUrl.origin ||
       getSourceOrigin(url) != getSourceOrigin(replaceUrl)) {
     return null;
