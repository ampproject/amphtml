--- conflicted
+++ resolved
@@ -1,5 +1,3 @@
-import * as mode from '#core/mode';
-
 import {registerServiceBuilder} from '../service-helpers';
 
 /**
@@ -81,20 +79,6 @@
   }
 
   /**
-<<<<<<< HEAD
-=======
-   * Whether the current browser is a IE browser.
-   * @return {boolean}
-   */
-  isIe() {
-    if (mode.isEsm()) {
-      return false;
-    }
-    return /Trident|MSIE|IEMobile/i.test(this.navigator_.userAgent);
-  }
-
-  /**
->>>>>>> c6a7f73e
    * Whether the current browser is an Edge browser.
    * @return {boolean}
    */
