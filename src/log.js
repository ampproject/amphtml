/**
 * Copyright 2015 The AMP HTML Authors. All Rights Reserved.
 *
 * Licensed under the Apache License, Version 2.0 (the "License");
 * you may not use this file except in compliance with the License.
 * You may obtain a copy of the License at
 *
 *      http://www.apache.org/licenses/LICENSE-2.0
 *
 * Unless required by applicable law or agreed to in writing, software
 * distributed under the License is distributed on an "AS-IS" BASIS,
 * WITHOUT WARRANTIES OR CONDITIONS OF ANY KIND, either express or implied.
 * See the License for the specific language governing permissions and
 * limitations under the License.
 */

import {getMode} from './mode';
import {getModeObject} from './mode-object';
import {isEnumValue} from './types';
<<<<<<< HEAD
import {isExperimentOn} from './experiments';
import {ampdocServiceFor} from './services';
import {triggerAnalyticsEvent} from './analytics';
=======
>>>>>>> 532756a6

/** @const Time when this JS loaded.  */
const start = Date.now();

/**
 * Triple zero width space.
 *
 * This is added to user error messages, so that we can later identify
 * them, when the only thing that we have is the message. This is the
 * case in many browsers when the global exception handler is invoked.
 *
 * @const {string}
 */
export const USER_ERROR_SENTINEL = '\u200B\u200B\u200B';


/**
 * @return {boolean} Whether this message was a user error.
 */
export function isUserErrorMessage(message) {
  return message.indexOf(USER_ERROR_SENTINEL) >= 0;
}


/**
 * @enum {number}
 * @private Visible for testing only.
 */
export const LogLevel = {
  OFF: 0,
  ERROR: 1,
  WARN: 2,
  INFO: 3,
  FINE: 4,
};

/**
 * Sets reportError function. Called from error.js to break cyclic
 * dependency.
 * @param {function(*, !Element=)|undefined} fn
 */
export function setReportError(fn) {
  self.reportError = fn;
}

/**
 * Logging class.
 * @final
 * @private Visible for testing only.
 */
export class Log {
  /**
   * @param {!Window} win
   * @param {function(!./mode.ModeDef):!LogLevel} levelFunc
   * @param {string=} opt_suffix
   */
  constructor(win, levelFunc, opt_suffix) {
    /**
     * In tests we use the main test window instead of the iframe where
     * the tests runs because only the former is relayed to the console.
     * @const {!Window}
     */
    this.win = (getMode().test && win.AMP_TEST_IFRAME) ? win.parent : win;

    /** @private @const {function(!./mode.ModeDef):!LogLevel} */
    this.levelFunc_ = levelFunc;

    /** @private @const {!LogLevel} */
    this.level_ = this.calcLevel_();

    /** @private @const {string} */
    this.suffix_ = opt_suffix || '';

    /** @private @const {boolean} */
    this.isUserError_ = !!opt_suffix;
  }

  /**
   * @return {!LogLevel}
   * @private
   */
  calcLevel_() {
    // No console - can't enable logging.
    if (!this.win.console || !this.win.console.log) {
      return LogLevel.OFF;
    }

    // Logging has been explicitly disabled.
    if (getMode().log == '0') {
      return LogLevel.OFF;
    }

    // Logging is enabled for tests directly.
    if (getMode().test && this.win.ENABLE_LOG) {
      return LogLevel.FINE;
    }

    // LocalDev by default allows INFO level, unless overriden by `#log`.
    if (getMode().localDev && !getMode().log) {
      return LogLevel.INFO;
    }

    // Delegate to the specific resolver.
    return this.levelFunc_(getModeObject());
  }

  /**
   * @param {string} tag
   * @param {string} level
   * @param {!Array} messages
   */
  msg_(tag, level, messages) {
    if (this.level_ != LogLevel.OFF) {
      let fn = this.win.console.log;
      if (level == 'ERROR') {
        fn = this.win.console.error || fn;
      } else if (level == 'INFO') {
        fn = this.win.console.info || fn;
      } else if (level == 'WARN') {
        fn = this.win.console.warn || fn;
      }
      messages.unshift(Date.now() - start, '[' + tag + ']');
      fn.apply(this.win.console, messages);
    }
  }

  /**
   * Whether the logging is enabled.
   * @return {boolean}
   */
  isEnabled() {
    return this.level_ != LogLevel.OFF;
  }

  /**
   * Reports a fine-grained message.
   * @param {string} tag
   * @param {...*} var_args
   */
  fine(tag, var_args) {
    if (this.level_ >= LogLevel.FINE) {
      this.msg_(tag, 'FINE', Array.prototype.slice.call(arguments, 1));
    }
  }

  /**
   * Reports a informational message.
   * @param {string} tag
   * @param {...*} var_args
   */
  info(tag, var_args) {
    if (this.level_ >= LogLevel.INFO) {
      this.msg_(tag, 'INFO', Array.prototype.slice.call(arguments, 1));
    }
  }

  /**
   * Reports a warning message.
   * @param {string} tag
   * @param {...*} var_args
   */
  warn(tag, var_args) {
    if (this.level_ >= LogLevel.WARN) {
      this.msg_(tag, 'WARN', Array.prototype.slice.call(arguments, 1));
    }
  }

  /**
   * Reports an error message. If the logging is disabled, the error is rethrown
   * asynchronously.
   * @param {string} tag
   * @param {...*} var_args
   * @return {!Error|undefined}
   * @private
   */
  error_(tag, var_args) {
    if (this.level_ >= LogLevel.ERROR) {
      this.msg_(tag, 'ERROR', Array.prototype.slice.call(arguments, 1));
    } else {
      const error = createErrorVargs.apply(null,
          Array.prototype.slice.call(arguments, 1));
      this.prepareError_(error);
      return error;
    }
  }

  /**
   * Reports an error message.
   * @param {string} unusedTag
   * @param {...*} var_args
   * @return {!Error|undefined}
   */
  error(unusedTag, var_args) {
    const error = this.error_.apply(this, arguments);
    if (error) {
      // reportError is installed globally per window in the entry point.
      self.reportError(error);
      if (this.isUserError_) {
        this.reportErrorToAnalytics(unusedTag, error);
      }
    }
  }

  /**
   * @param {string} unusedTag
   * @param {!Error} error
   */
  reportErrorToAnalytics(unusedTag, error) {
    if (isExperimentOn(this.win, 'user-error-reporting')) {
      /**
       * @param {!Window} win
       */
      const vars = {
        'errorName': unusedTag,
        'errorMessage': error.message,
      };
      this.analyticsEvent_('user-error', vars);
    }
  }

  /**
   * @param {string} eventType
   * @param {!Object<string, string>} vars A map of vars and their values.
   * @private
   */
  analyticsEvent_(eventType, vars) {
    triggerAnalyticsEvent(this.getRootElement_(), eventType, vars);
  }

  /**
   * @return {!Element}
   * @private
   */
  getRootElement_() {
    const root = ampdocServiceFor(this.win).getAmpDoc().getRootNode();
    return dev().assertElement(root.documentElement || root.body || root);
  }

  /**
   * Reports an error message and marks with an expected property. If the
   * logging is disabled, the error is rethrown asynchronously.
   * @param {string} unusedTag
   * @param {...*} var_args
   */
  expectedError(unusedTag, var_args) {
    const error = this.error_.apply(this, arguments);
    if (error) {
      error.expected = true;
      // reportError is installed globally per window in the entry point.
      self.reportError(error);
    }
  }

  /**
   * Creates an error object.
   * @param {...*} var_args
   * @return {!Error}
   */
  createError(var_args) {
    const error = createErrorVargs.apply(null, arguments);
    this.prepareError_(error);
    return error;
  }

  /**
   * Creates an error object with its expected property set to true.
   * @param {...*} var_args
   * @return {!Error}
   */
  createExpectedError(var_args) {
    const error = createErrorVargs.apply(null, arguments);
    this.prepareError_(error);
    error.expected = true;
    return error;
  }

  /**
   * Throws an error if the first argument isn't trueish.
   *
   * Supports argument substitution into the message via %s placeholders.
   *
   * Throws an error object that has two extra properties:
   * - associatedElement: This is the first element provided in the var args.
   *   It can be used for improved display of error messages.
   * - messageArray: The elements of the substituted message as non-stringified
   *   elements in an array. When e.g. passed to console.error this yields
   *   native displays of things like HTML elements.
   *
   * @param {T} shouldBeTrueish The value to assert. The assert fails if it does
   *     not evaluate to true.
   * @param {string=} opt_message The assertion message
   * @param {...*} var_args Arguments substituted into %s in the message.
   * @return {T} The value of shouldBeTrueish.
   * @template T
   */
  /*eslint "google-camelcase/google-camelcase": 0*/
  assert(shouldBeTrueish, opt_message, var_args) {
    let firstElement;
    if (!shouldBeTrueish) {
      const message = opt_message || 'Assertion failed';
      const splitMessage = message.split('%s');
      const first = splitMessage.shift();
      let formatted = first;
      const messageArray = [];
      pushIfNonEmpty(messageArray, first);
      for (let i = 2; i < arguments.length; i++) {
        const val = arguments[i];
        if (val && val.tagName) {
          firstElement = val;
        }
        const nextConstant = splitMessage.shift();
        messageArray.push(val);
        pushIfNonEmpty(messageArray, nextConstant.trim());
        formatted += toString(val) + nextConstant;
      }
      const e = new Error(formatted);
      e.fromAssert = true;
      e.associatedElement = firstElement;
      e.messageArray = messageArray;
      this.prepareError_(e);
      // reportError is installed globally per window in the entry point.
      self.reportError(e);
      throw e;
    }
    return shouldBeTrueish;
  }

  /**
   * Throws an error if the first argument isn't an Element
   *
   * Otherwise see `assert` for usage
   *
   * @param {*} shouldBeElement
   * @param {string=} opt_message The assertion message
   * @return {!Element} The value of shouldBeTrueish.
   * @template T
   */
  /*eslint "google-camelcase/google-camelcase": 2*/
  assertElement(shouldBeElement, opt_message) {
    const shouldBeTrueish = shouldBeElement && shouldBeElement.nodeType == 1;
    this.assert(shouldBeTrueish, (opt_message || 'Element expected') + ': %s',
        shouldBeElement);
    return /** @type {!Element} */ (shouldBeElement);
  }

  /**
   * Throws an error if the first argument isn't a string. The string can
   * be empty.
   *
   * For more details see `assert`.
   *
   * @param {*} shouldBeString
   * @param {string=} opt_message The assertion message
   * @return {string} The string value. Can be an empty string.
   */
  /*eslint "google-camelcase/google-camelcase": 2*/
  assertString(shouldBeString, opt_message) {
    this.assert(typeof shouldBeString == 'string',
        (opt_message || 'String expected') + ': %s', shouldBeString);
    return /** @type {string} */ (shouldBeString);
  }

  /**
   * Throws an error if the first argument isn't a number. The allowed values
   * include `0` and `NaN`.
   *
   * For more details see `assert`.
   *
   * @param {*} shouldBeNumber
   * @param {string=} opt_message The assertion message
   * @return {number} The number value. The allowed values include `0`
   *   and `NaN`.
   */
  assertNumber(shouldBeNumber, opt_message) {
    this.assert(typeof shouldBeNumber == 'number',
        (opt_message || 'Number expected') + ': %s', shouldBeNumber);
    return /** @type {number} */ (shouldBeNumber);
  }

  /**
   * Asserts and returns the enum value. If the enum doesn't contain such a value,
   * the error is thrown.
   *
   * @param {!Object<T>} enumObj
   * @param {string} s
   * @param {string=} opt_enumName
   * @return T
   * @template T
   */
  /*eslint "google-camelcase/google-camelcase": 2*/
  assertEnumValue(enumObj, s, opt_enumName) {
    if (isEnumValue(enumObj, s)) {
      return s;
    }
    this.assert(false,
        'Unknown %s value: "%s"',
        opt_enumName || 'enum', s);
  }

  /**
   * @param {!Error} error
   * @private
   */
  prepareError_(error) {
    error = duplicateErrorIfNecessary(error);
    if (this.suffix_) {
      if (!error.message) {
        error.message = this.suffix_;
      } else if (error.message.indexOf(this.suffix_) == -1) {
        error.message += this.suffix_;
      }
    } else if (isUserErrorMessage(error.message)) {
      error.message = error.message.replace(USER_ERROR_SENTINEL, '');
    }
  }
}

/**
 * @param {string|!Element} val
 * @return {string}
 */
function toString(val) {
  // Do check equivalent to `val instanceof Element` without cross-window bug
  if (val && val.nodeType == 1) {
    return val.tagName.toLowerCase() + (val.id ? '#' + val.id : '');
  }
  return /** @type {string} */ (val);
}


/**
 * @param {!Array} array
 * @param {*} val
 */
function pushIfNonEmpty(array, val) {
  if (val != '') {
    array.push(val);
  }
}

/**
 * Some exceptions (DOMException, namely) have read-only message.
 * @param {!Error} error
 * @return {!Error};
 */
export function duplicateErrorIfNecessary(error) {
  const message = error.message;
  const test = String(Math.random());
  error.message = test;

  if (error.message === test) {
    error.message = message;
    return error;
  }

  const e = new Error(error.message);
  // Copy all the extraneous things we attach.
  for (const prop in error) {
    e[prop] = error[prop];
  }
  // Ensure these are copied.
  e.stack = error.stack;
  return e;
}

/**
 * @param {...*} var_args
 * @return {!Error}
 * @private
 */
function createErrorVargs(var_args) {
  let error = null;
  let message = '';
  for (let i = 0; i < arguments.length; i++) {
    const arg = arguments[i];
    if (arg instanceof Error && !error) {
      error = duplicateErrorIfNecessary(arg);
    } else {
      if (message) {
        message += ' ';
      }
      message += arg;
    }
  }

  if (!error) {
    error = new Error(message);
  } else if (message) {
    error.message = message + ': ' + error.message;
  }
  return error;
}


/**
 * Rethrows the error without terminating the current context. This preserves
 * whether the original error designation is a user error or a dev error.
 * @param {...*} var_args
 */
export function rethrowAsync(var_args) {
  const error = createErrorVargs.apply(null, arguments);
  setTimeout(() => {
    // reportError is installed globally per window in the entry point.
    self.reportError(error);
    throw error;
  });
}


/**
 * Cache for logs. We do not use a Service since the service module depends
 * on Log and closure literally can't even.
 * @type {{user: ?Log, dev: ?Log}}
 */
self.log = (self.log || {
  user: null,
  dev: null,
});

const logs = self.log;

/**
 * Eventually holds a constructor for Log objects. Lazily initialized, so we
 * can avoid ever referencing the real constructor except in JS binaries
 * that actually want to include the implementation.
 * @type {?Function}
 */
let logConstructor = null;


export function initLogConstructor() {
  logConstructor = Log;
  // Initialize instances for use. If a binary (an extension for example) that
  // does not call `initLogConstructor` invokes `dev()` or `user()` earlier
  // than the binary that does call `initLogConstructor` (amp.js), the extension
  // will throw an error as that extension will never be able to initialize
  // the log instances and we also don't want it to call `initLogConstructor`
  // either (since that will cause the Log implementation to be bundled into that
  // binary). So we must initialize the instances eagerly so that they are
  // ready for use (stored globally) after the main binary calls
  // `initLogConstructor`.
  dev();
  user();
}

export function resetLogConstructorForTesting() {
  logConstructor = null;
}


/**
 * Publisher level log.
 *
 * Enabled in the following conditions:
 *  1. Not disabled using `#log=0`.
 *  2. Development mode is enabled via `#development=1` or logging is explicitly
 *     enabled via `#log=D` where D >= 1.
 *
 * @return {!Log}
 */
export function user() {
  if (logs.user) {
    return logs.user;
  }
  if (!logConstructor) {
    throw new Error('failed to call initLogConstructor');
  }
  return logs.user = new logConstructor(self, mode => {
    const logNum = parseInt(mode.log, 10);
    if (mode.development || logNum >= 1) {
      return LogLevel.FINE;
    }
    return LogLevel.OFF;
  }, USER_ERROR_SENTINEL);
}


/**
 * AMP development log. Calls to `devLog().assert` and `dev.fine` are stripped in
 * the PROD binary. However, `devLog().assert` result is preserved in either case.
 *
 * Enabled in the following conditions:
 *  1. Not disabled using `#log=0`.
 *  2. Logging is explicitly enabled via `#log=D`, where D >= 2.
 *
 * @return {!Log}
 */
export function dev() {
  if (logs.dev) {
    return logs.dev;
  }
  if (!logConstructor) {
    throw new Error('failed to call initLogConstructor');
  }
  return logs.dev = new logConstructor(self, mode => {
    const logNum = parseInt(mode.log, 10);
    if (logNum >= 3) {
      return LogLevel.FINE;
    }
    if (logNum >= 2) {
      return LogLevel.INFO;
    }
    return LogLevel.OFF;
  });
}<|MERGE_RESOLUTION|>--- conflicted
+++ resolved
@@ -17,12 +17,6 @@
 import {getMode} from './mode';
 import {getModeObject} from './mode-object';
 import {isEnumValue} from './types';
-<<<<<<< HEAD
-import {isExperimentOn} from './experiments';
-import {ampdocServiceFor} from './services';
-import {triggerAnalyticsEvent} from './analytics';
-=======
->>>>>>> 532756a6
 
 /** @const Time when this JS loaded.  */
 const start = Date.now();
@@ -95,9 +89,6 @@
 
     /** @private @const {string} */
     this.suffix_ = opt_suffix || '';
-
-    /** @private @const {boolean} */
-    this.isUserError_ = !!opt_suffix;
   }
 
   /**
@@ -219,46 +210,8 @@
     const error = this.error_.apply(this, arguments);
     if (error) {
       // reportError is installed globally per window in the entry point.
-      self.reportError(error);
-      if (this.isUserError_) {
-        this.reportErrorToAnalytics(unusedTag, error);
-      }
-    }
-  }
-
-  /**
-   * @param {string} unusedTag
-   * @param {!Error} error
-   */
-  reportErrorToAnalytics(unusedTag, error) {
-    if (isExperimentOn(this.win, 'user-error-reporting')) {
-      /**
-       * @param {!Window} win
-       */
-      const vars = {
-        'errorName': unusedTag,
-        'errorMessage': error.message,
-      };
-      this.analyticsEvent_('user-error', vars);
-    }
-  }
-
-  /**
-   * @param {string} eventType
-   * @param {!Object<string, string>} vars A map of vars and their values.
-   * @private
-   */
-  analyticsEvent_(eventType, vars) {
-    triggerAnalyticsEvent(this.getRootElement_(), eventType, vars);
-  }
-
-  /**
-   * @return {!Element}
-   * @private
-   */
-  getRootElement_() {
-    const root = ampdocServiceFor(this.win).getAmpDoc().getRootNode();
-    return dev().assertElement(root.documentElement || root.body || root);
+      self.reportError(error, null, unusedTag, this.win);
+    }
   }
 
   /**
