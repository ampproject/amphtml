/**
 * Copyright 2015 The AMP HTML Authors. All Rights Reserved.
 *
 * Licensed under the Apache License, Version 2.0 (the "License");
 * you may not use this file except in compliance with the License.
 * You may obtain a copy of the License at
 *
 *      http://www.apache.org/licenses/LICENSE-2.0
 *
 * Unless required by applicable law or agreed to in writing, software
 * distributed under the License is distributed on an "AS-IS" BASIS,
 * WITHOUT WARRANTIES OR CONDITIONS OF ANY KIND, either express or implied.
 * See the License for the specific language governing permissions and
 * limitations under the License.
 */

/**
 * The entry point for AMP Runtime (v0.js) when AMP Runtime = AMP Doc.
 */

import './polyfills';
import {startupChunk} from './chunk';
import {fontStylesheetTimeout} from './font-stylesheet-timeout';
import {
  installPerformanceService,
  performanceFor,
} from './service/performance-impl';
import {installPullToRefreshBlocker} from './pull-to-refresh';
import {installGlobalClickListenerForDoc} from './document-click';
import {installStyles, makeBodyVisible} from './style-installer';
import {installErrorReporting} from './error';
import {installDocService} from './service/ampdoc-impl';
import {installCacheServiceWorker} from './service-worker/install';
import {stubElements} from './custom-element';
import {
  installAmpdocServices,
  installBuiltins,
  installRuntimeServices,
  adopt,
} from './runtime';
import {cssText} from '../build/css';
import {maybeValidate} from './validator-integration';
import {maybeTrackImpression} from './impression';

// Store the originalHash as early as possible. Trying to debug:
// https://github.com/ampproject/amphtml/issues/6070
if (self.location) {
  self.location.originalHash = self.location.hash;
}

/** @type {!./service/ampdoc-impl.AmpDocService} */
let ampdocService;
// We must under all circumstances call makeBodyVisible.
// It is much better to have AMP tags not rendered than having
// a completely blank page.
try {
  // Should happen first.
  installErrorReporting(self);  // Also calls makeBodyVisible on errors.

  // Declare that this runtime will support a single root doc. Should happen
  // as early as possible.
  ampdocService = installDocService(self, /* isSingleDoc */ true);
} catch (e) {
  // In case of an error call this.
  makeBodyVisible(self.document);
  throw e;
}
startupChunk(self.document, function initial() {
  /** @const {!./service/ampdoc-impl.AmpDoc} */
  const ampdoc = ampdocService.getAmpDoc(self.document);
  installPerformanceService(self);
  /** @const {!./service/performance-impl.Performance} */
<<<<<<< HEAD
  const perf = performanceFor(self);
=======
  const perf = installPerformanceService(self);
  fontStylesheetTimeout(self);
>>>>>>> bae90708
  perf.tick('is');
  installStyles(self.document, cssText, () => {
    startupChunk(self.document, function services() {
      // Core services.
      installRuntimeServices(self);
      installAmpdocServices(ampdoc);
      // We need the core services (viewer/resources) to start instrumenting
      perf.coreServicesAvailable();
      maybeTrackImpression(self);
    });
    startupChunk(self.document, function builtins() {
      // Builtins.
      installBuiltins(self);
    });
    startupChunk(self.document, function adoptWindow() {
      adopt(self);
    });
    startupChunk(self.document, function stub() {
      stubElements(self);
    });
    startupChunk(self.document, function final() {
      installPullToRefreshBlocker(self);
      installGlobalClickListenerForDoc(ampdoc);

      maybeValidate(self);
      makeBodyVisible(self.document, /* waitForServices */ true);
      installCacheServiceWorker(self);
    });
    startupChunk(self.document, function finalTick() {
      perf.tick('e_is');
      // TODO(erwinm): move invocation of the `flush` method when we have the
      // new ticks in place to batch the ticks properly.
      perf.flush();
    });
  }, /* opt_isRuntimeCss */ true, /* opt_ext */ 'amp-runtime');
});

// Output a message to the console and add an attribute to the <html>
// tag to give some information that can be used in error reports.
// (At least by sophisticated users).
if (self.console) {
  (console.info || console.log).call(console,
      'Powered by AMP ⚡ HTML – Version $internalRuntimeVersion$',
      self.location.href);
}
self.document.documentElement.setAttribute('amp-version',
      '$internalRuntimeVersion$');<|MERGE_RESOLUTION|>--- conflicted
+++ resolved
@@ -70,12 +70,8 @@
   const ampdoc = ampdocService.getAmpDoc(self.document);
   installPerformanceService(self);
   /** @const {!./service/performance-impl.Performance} */
-<<<<<<< HEAD
   const perf = performanceFor(self);
-=======
-  const perf = installPerformanceService(self);
   fontStylesheetTimeout(self);
->>>>>>> bae90708
   perf.tick('is');
   installStyles(self.document, cssText, () => {
     startupChunk(self.document, function services() {
