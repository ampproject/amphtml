--- conflicted
+++ resolved
@@ -132,13 +132,8 @@
   installPerformanceService(self);
   /** @const {!./service/performance-impl.Performance} */
   const perf = Services.performanceFor(self);
-<<<<<<< HEAD
-  if (self.document.documentElement.hasAttribute('i-amphtml-no-boilerplate')) {
-    perf.addEnabledExperiment('no-boilerplate');
-=======
   if (IS_ESM) {
     perf.addEnabledExperiment('esm');
->>>>>>> 9a3891cf
   }
   fontStylesheetTimeout(self);
   perf.tick(TickLabel.INSTALL_STYLES);
