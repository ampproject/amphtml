/**
 * Copyright 2015 The AMP HTML Authors. All Rights Reserved.
 *
 * Licensed under the Apache License, Version 2.0 (the "License");
 * you may not use this file except in compliance with the License.
 * You may obtain a copy of the License at
 *
 *      http://www.apache.org/licenses/LICENSE-2.0
 *
 * Unless required by applicable law or agreed to in writing, software
 * distributed under the License is distributed on an "AS-IS" BASIS,
 * WITHOUT WARRANTIES OR CONDITIONS OF ANY KIND, either express or implied.
 * See the License for the specific language governing permissions and
 * limitations under the License.
 */

import {endsWith} from './string';
import {user} from './log';

// Cached a-tag to avoid memory allocation during URL parsing.
const a = window.document.createElement('a');

// We cached all parsed URLs. As of now there are no use cases
// of AMP docs that would ever parse an actual large number of URLs,
// but we often parse the same one over and over again.
const cache = Object.create(null);

/** @private @const Matches amp_js_* paramters in query string. */
const AMP_JS_PARAMS_REGEX = /[?&]amp_js[^&]*/;

/**
 * Returns a Location-like object for the given URL. If it is relative,
 * the URL gets resolved.
 * Consider the returned object immutable. This is enforced during
 * testing by freezing the object.
 * @param {string} url
 * @return {!Location}
 */
export function parseUrl(url) {
  const fromCache = cache[url];
  if (fromCache) {
    return fromCache;
  }
  a.href = url;
  const info = {
    href: a.href,
    protocol: a.protocol,
    host: a.host,
    hostname: a.hostname,
    port: a.port == '0' ? '' : a.port,
    pathname: a.pathname,
    search: a.search,
    hash: a.hash,
  };
  // For data URI a.origin is equal to the string 'null' which is not useful.
  // We instead return the actual origin which is the full URL.
  info.origin = (a.origin && a.origin != 'null') ? a.origin : getOrigin(info);
  user.assert(info.origin, 'Origin must exist');
  // Freeze during testing to avoid accidental mutation.
  cache[url] = (window.AMP_TEST && Object.freeze) ? Object.freeze(info) : info;
  return info;
}

/**
 * Appends the string just before the fragment part (or optionally
 * to the front of the query string) of the URL.
 * @param {string} url
 * @param {string} paramString
 * @param {boolean=} opt_addToFront
 * @return {string}
 */
<<<<<<< HEAD
export function appendParamStringToUrl(url, paramString) {
=======
function appendParamStringToUrl(url, paramString, opt_addToFront) {
>>>>>>> 7b73c11e
  if (!paramString) {
    return url;
  }
  const mainAndFragment = url.split('#', 2);
  const mainAndQuery = mainAndFragment[0].split('?', 2);

  let newUrl = mainAndQuery[0] + (
      mainAndQuery[1]
          ? (opt_addToFront
              ? `?${paramString}&${mainAndQuery[1]}`
              : `?${mainAndQuery[1]}&${paramString}`)
          : `?${paramString}`);
  newUrl += mainAndFragment[1] ? `#${mainAndFragment[1]}` : '';
  return newUrl;
}
/**
 * Appends a query string field and value to a url. `key` and `value`
 * will be ran through `encodeURIComponent` before appending.
 * @param {string} url
 * @param {string} key
 * @param {string} value
 * @param {boolean=} opt_addToFront
 * @return {string}
 */
export function addParamToUrl(url, key, value, opt_addToFront) {
  const field = `${encodeURIComponent(key)}=${encodeURIComponent(value)}`;
  return appendParamStringToUrl(url, field, opt_addToFront);
}

/**
 * Appends query string fields and values to a url. The `params` objects'
 * `key`s and `value`s will be transformed into query string keys/values.
 * @param {string} url
 * @param {!Object<string, string>} params
 * @return {string}
 */
export function addParamsToUrl(url, params) {
  const paramsString = Object.keys(params)
      .reduce((paramsString, key) => {
        return paramsString +
            `&${encodeURIComponent(key)}=${encodeURIComponent(params[key])}`;
      }, '');
  return appendParamStringToUrl(url, paramsString.substring(1));
}

/**
 * Asserts that a given url is HTTPS or protocol relative. It's a user-level
 * assert.
 *
 * Provides an exception for localhost.
 *
 * @param {?string|undefined} urlString
 * @param {!Element|string} elementContext Element where the url was found.
 * @return {string}
 */
export function assertHttpsUrl(urlString, elementContext) {
  user.assert(urlString != null, '%s source must be available', elementContext);
  const url = parseUrl(urlString);
  user.assert(
      url.protocol == 'https:' || /^(\/\/)/.test(urlString) ||
      url.hostname == 'localhost' || endsWith(url.hostname, '.localhost'),
      '%s source must start with ' +
      '"https://" or "//" or be relative and served from ' +
      'either https or from localhost. Invalid value: %s',
      elementContext, urlString);
  return urlString;
}

/**
 * Asserts that a given url is an absolute HTTP or HTTPS URL.
 * @param {string} urlString
 * @return {string}
 */
export function assertAbsoluteHttpOrHttpsUrl(urlString) {
  user.assert(/^https?\:/i.test(urlString),
      'URL must start with "http://" or "https://". Invalid value: %s',
      urlString);
  return parseUrl(urlString).href;
}


/**
 * Parses the query string of an URL. This method returns a simple key/value
 * map. If there are duplicate keys the latest value is returned.
 * @param {string} queryString
 * @return {!Object<string, string>}
 */
export function parseQueryString(queryString) {
  const params = Object.create(null);
  if (!queryString) {
    return params;
  }
  if (queryString.indexOf('?') == 0 || queryString.indexOf('#') == 0) {
    queryString = queryString.substr(1);
  }
  const pairs = queryString.split('&');
  for (let i = 0; i < pairs.length; i++) {
    const pair = pairs[i];
    const eqIndex = pair.indexOf('=');
    let name;
    let value;
    if (eqIndex != -1) {
      name = decodeURIComponent(pair.substring(0, eqIndex)).trim();
      value = decodeURIComponent(pair.substring(eqIndex + 1)).trim();
    } else {
      name = decodeURIComponent(pair).trim();
      value = '';
    }
    if (name) {
      params[name] = value;
    }
  }
  return params;
}


/**
 * Don't use this directly, only exported for testing. The value
 * is available via the origin property of the object returned by
 * parseUrl.
 * @param {string|!Location} url
 * @return {string}
 * @visibleForTesting
 */
export function getOrigin(url) {
  if (typeof url == 'string') {
    url = parseUrl(url);
  }
  if (url.protocol == 'data:' || !url.host) {
    return url.href;
  }
  return url.protocol + '//' + url.host;
}


/**
 * Returns the URL without fragment. If URL doesn't contain fragment, the same
 * string is returned.
 * @param {string} url
 * @return {string}
 */
export function removeFragment(url) {
  const index = url.indexOf('#');
  if (index == -1) {
    return url;
  }
  return url.substring(0, index);
}


/**
 * Returns whether the URL has the origin of a proxy.
 * @param {string|!Location} url URL of an AMP document.
 * @return {boolean}
 */
export function isProxyOrigin(url) {
  if (typeof url == 'string') {
    url = parseUrl(url);
  }
  const path = url.pathname.split('/');
  const prefix = path[1];
  // List of well known proxy hosts. New proxies must be added here.
  return (url.origin == 'https://cdn.ampproject.org' ||
      (url.origin.indexOf('http://localhost:') == 0 &&
       (prefix == 'c' || prefix == 'v')));
}

/**
 * Removes parameters that start with amp js parameter pattern and returns the new
 * search string.
 * @param {string} urlSearch
 * @return {string}
 */
function removeAmpJsParams(urlSearch) {
  if (!urlSearch || urlSearch == '?') {
    return '';
  }
  const search = urlSearch
      .replace(AMP_JS_PARAMS_REGEX, '')
      .replace(/^[?&]/, '');  // Removes first ? or &.
  return search ? '?' + search : '';
}

/**
 * Returns the source URL of an AMP document for documents served
 * on a proxy origin or directly.
 * @param {string|!Location} url URL of an AMP document.
 * @return {string}
 */
export function getSourceUrl(url) {
  if (typeof url == 'string') {
    url = parseUrl(url);
  }

  // Not a proxy URL - return the URL itself.
  if (!isProxyOrigin(url)) {
    return url.href;
  }

  // A proxy URL.
  // Example path that is being matched here.
  // https://cdn.ampproject.org/c/s/www.origin.com/foo/
  // The /s/ is optional and signals a secure origin.
  const path = url.pathname.split('/');
  const prefix = path[1];
  user.assert(prefix == 'c' || prefix == 'v',
      'Unknown path prefix in url %s', url.href);
  const domainOrHttpsSignal = path[2];
  const origin = domainOrHttpsSignal == 's'
      ? 'https://' + decodeURIComponent(path[3])
      : 'http://' + decodeURIComponent(domainOrHttpsSignal);
  // Sanity test that what we found looks like a domain.
  user.assert(origin.indexOf('.') > 0, 'Expected a . in origin %s', origin);
  path.splice(1, domainOrHttpsSignal == 's' ? 3 : 2);
  return origin + path.join('/') + removeAmpJsParams(url.search) +
      (url.hash || '');
}

/**
 * Returns the source origin of an AMP document for documents served
 * on a proxy origin or directly.
 * @param {string|!Location} url URL of an AMP document.
 * @return {string} The source origin of the URL.
 */
export function getSourceOrigin(url) {
  return getOrigin(getSourceUrl(url));
}

/**
 * Returns absolute URL resolved based on the relative URL and the base.
 * @param {string} relativeUrlString
 * @param {string|!Location} baseUrl
 * @return {string}
 */
export function resolveRelativeUrl(relativeUrlString, baseUrl) {
  if (typeof baseUrl == 'string') {
    baseUrl = parseUrl(baseUrl);
  }
  if (typeof URL == 'function') {
    return new URL(relativeUrlString, baseUrl.href).toString();
  }
  return resolveRelativeUrlFallback_(relativeUrlString, baseUrl);
}

/**
 * Fallback for URL resolver when URL class is not available.
 * @param {string} relativeUrlString
 * @param {string|!Location} baseUrl
 * @return {string}
 * @private Visible for testing.
 */
export function resolveRelativeUrlFallback_(relativeUrlString, baseUrl) {
  if (typeof baseUrl == 'string') {
    baseUrl = parseUrl(baseUrl);
  }
  relativeUrlString = relativeUrlString.replace(/\\/g, '/');
  const relativeUrl = parseUrl(relativeUrlString);

  // Absolute URL.
  if (relativeUrlString.toLowerCase().indexOf(relativeUrl.protocol) == 0) {
    return relativeUrl.href;
  }

  // Protocol-relative URL.
  if (relativeUrlString.indexOf('//') == 0) {
    return baseUrl.protocol + relativeUrlString;
  }

  // Absolute path.
  if (relativeUrlString.indexOf('/') == 0) {
    return baseUrl.origin + relativeUrlString;
  }

  // Relative path.
  const basePath = baseUrl.pathname.split('/');
  return baseUrl.origin +
      (basePath.length > 1 ?
          basePath.slice(0, basePath.length - 1).join('/') :
          '') +
      '/' + relativeUrlString;
}<|MERGE_RESOLUTION|>--- conflicted
+++ resolved
@@ -69,11 +69,7 @@
  * @param {boolean=} opt_addToFront
  * @return {string}
  */
-<<<<<<< HEAD
-export function appendParamStringToUrl(url, paramString) {
-=======
-function appendParamStringToUrl(url, paramString, opt_addToFront) {
->>>>>>> 7b73c11e
+export function appendParamStringToUrl(url, paramString, opt_addToFront) {
   if (!paramString) {
     return url;
   }
