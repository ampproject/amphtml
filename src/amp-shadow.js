/**
 * Copyright 2016 The AMP HTML Authors. All Rights Reserved.
 *
 * Licensed under the Apache License, Version 2.0 (the "License");
 * you may not use this file except in compliance with the License.
 * You may obtain a copy of the License at
 *
 *      http://www.apache.org/licenses/LICENSE-2.0
 *
 * Unless required by applicable law or agreed to in writing, software
 * distributed under the License is distributed on an "AS-IS" BASIS,
 * WITHOUT WARRANTIES OR CONDITIONS OF ANY KIND, either express or implied.
 * See the License for the specific language governing permissions and
 * limitations under the License.
 */

/**
 * The entry point for AMP Runtime (v0.js) when AMP Runtime may support
 * multiple AMP Docs in Shadow DOM.
 */

// src/polyfills.js must be the first import.
import './polyfills'; // eslint-disable-line sort-imports-es6-autofix/sort-imports-es6

import {
  adoptShadowMode,
  installBuiltins,
  installRuntimeServices,
} from './runtime';
<<<<<<< HEAD
import {bodyAlwaysVisible} from './style-installer';
=======
import {cssText as ampDocCss} from '../build/ampdoc.css';
import {cssText as ampElementCss} from '../build/ampelement.css';
import {
  bodyAlwaysVisible,
  installStylesForDoc,
  makeBodyVisible,
} from './style-installer';
>>>>>>> 83cfcfff
import {deactivateChunking} from './chunk';
import {doNotTrackImpression} from './impression';
import {installDocService} from './service/ampdoc-impl';
import {internalRuntimeVersion} from './internal-version';

// This feature doesn't make sense in shadow mode as it only applies to
// background rendered iframes;
deactivateChunking();

// Declare that this runtime will support multiple shadow-root docs.
installDocService(self, /* isSingleDoc */ false);

// Core services.
installRuntimeServices(self);

// Impression tracking for PWA is not meaningful, but the dependent code
// has to be unblocked.
doNotTrackImpression();

<<<<<<< HEAD
// PWA shell manages its own visibility and shadow ampdocs their own.
bodyAlwaysVisible(self);

// Builtins.
installBuiltins(self);

// Final configuration and stubbing.
adoptShadowMode(self);
=======
if (isExperimentOn(self, 'ampdoc-shell')) {
  //Shadow mode with an Ampdoc for the shell
  installPerformanceService(self);
  const ampdocService = Services.ampdocServiceFor(self);
  const ampdocShell = ampdocService.installShellShadowDoc();
  installStylesForDoc(
    ampdocShell,
    ampDocCss + ampElementCss,
    () => {
      installAmpdocServices(ampdocShell);

      // Builtins.
      installBuiltins(self);

      // Final configuration and stubbing.
      adoptShadowMode(self);

      // Pre-stub already known elements.
      stubElementsForDoc(ampdocShell);

      makeBodyVisible(self.document);
      Services.resourcesForDoc(ampdocShell).ampInitComplete();
    },
    /* opt_isRuntimeCss */ true,
    /* opt_ext */ 'amp-runtime'
  );
} else {
  // PWA shell manages its own visibility and shadow ampdocs their own.
  bodyAlwaysVisible(self);

  // Builtins.
  installBuiltins(self);

  // Final configuration and stubbing.
  adoptShadowMode(self);
}
>>>>>>> 83cfcfff

// Output a message to the console and add an attribute to the <html>
// tag to give some information that can be used in error reports.
// (At least by sophisticated users).
if (self.console) {
  (console.info || console.log).call(
    console,
    `Powered by AMP ⚡ HTML shadows – Version ${internalRuntimeVersion()}`
  );
}
self.document.documentElement.setAttribute(
  'amp-version',
  internalRuntimeVersion()
);<|MERGE_RESOLUTION|>--- conflicted
+++ resolved
@@ -27,17 +27,7 @@
   installBuiltins,
   installRuntimeServices,
 } from './runtime';
-<<<<<<< HEAD
 import {bodyAlwaysVisible} from './style-installer';
-=======
-import {cssText as ampDocCss} from '../build/ampdoc.css';
-import {cssText as ampElementCss} from '../build/ampelement.css';
-import {
-  bodyAlwaysVisible,
-  installStylesForDoc,
-  makeBodyVisible,
-} from './style-installer';
->>>>>>> 83cfcfff
 import {deactivateChunking} from './chunk';
 import {doNotTrackImpression} from './impression';
 import {installDocService} from './service/ampdoc-impl';
@@ -57,7 +47,6 @@
 // has to be unblocked.
 doNotTrackImpression();
 
-<<<<<<< HEAD
 // PWA shell manages its own visibility and shadow ampdocs their own.
 bodyAlwaysVisible(self);
 
@@ -66,44 +55,6 @@
 
 // Final configuration and stubbing.
 adoptShadowMode(self);
-=======
-if (isExperimentOn(self, 'ampdoc-shell')) {
-  //Shadow mode with an Ampdoc for the shell
-  installPerformanceService(self);
-  const ampdocService = Services.ampdocServiceFor(self);
-  const ampdocShell = ampdocService.installShellShadowDoc();
-  installStylesForDoc(
-    ampdocShell,
-    ampDocCss + ampElementCss,
-    () => {
-      installAmpdocServices(ampdocShell);
-
-      // Builtins.
-      installBuiltins(self);
-
-      // Final configuration and stubbing.
-      adoptShadowMode(self);
-
-      // Pre-stub already known elements.
-      stubElementsForDoc(ampdocShell);
-
-      makeBodyVisible(self.document);
-      Services.resourcesForDoc(ampdocShell).ampInitComplete();
-    },
-    /* opt_isRuntimeCss */ true,
-    /* opt_ext */ 'amp-runtime'
-  );
-} else {
-  // PWA shell manages its own visibility and shadow ampdocs their own.
-  bodyAlwaysVisible(self);
-
-  // Builtins.
-  installBuiltins(self);
-
-  // Final configuration and stubbing.
-  adoptShadowMode(self);
-}
->>>>>>> 83cfcfff
 
 // Output a message to the console and add an attribute to the <html>
 // tag to give some information that can be used in error reports.
