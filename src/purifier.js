--- conflicted
+++ resolved
@@ -307,19 +307,12 @@
   };
 
   /**
-<<<<<<< HEAD
-   * @param {!Node} node
-   * @this {{removed: !Array}} Contains list of removed elements/attrs so far.
-   */
-  const afterSanitizeAttributes = function(node) {
-=======
    * @param {!Element} element
    * @this {{removed: !Array}} Contains list of removed elements/attrs so far.
    */
   const afterSanitizeAttributes = function(element) {
     markElementForDiffing(element, () => String(KEY_COUNTER++));
 
->>>>>>> 10ce0d3f
     // DOMPurify doesn't have a tag-specific attribute whitelist API and
     // `allowedAttributes` has a per-invocation scope, so we need to undo
     // changes after sanitizing attributes.
@@ -329,11 +322,10 @@
     allowedAttributesChanges.length = 0;
 
     // Only allow relative references in <use>.
-    const tagName = node.nodeName.toLowerCase();
+    const tagName = element.nodeName.toLowerCase();
     if (tagName === 'use') {
-      const el = dev().assertElement(node);
       ['href', 'xlink:href'].forEach(attr => {
-        if (el.hasAttribute(attr) && !startsWith(el.getAttribute(attr), '#')) {
+        if (element.hasAttribute(attr) && !startsWith(element.getAttribute(attr), '#')) {
           removeElement(el);
         }
       });
