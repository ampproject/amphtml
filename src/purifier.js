--- conflicted
+++ resolved
@@ -73,15 +73,9 @@
  * @param {!Document} doc
  * @return {!Node}
  */
-<<<<<<< HEAD
 export function purifyHtml(dirty, doc) {
-  const config = standardPurifyConfig();
+  const config = standardPurifyConfig(doc);
   addPurifyHooks(DomPurify, doc);
-=======
-export function purifyHtml(dirty, doc, diffing = false) {
-  const config = standardPurifyConfig(doc);
-  addPurifyHooks(DomPurify, diffing, doc);
->>>>>>> b6d45be9
   const body = DomPurify.sanitize(dirty, config);
   DomPurify.removeAllHooks();
   return body;
