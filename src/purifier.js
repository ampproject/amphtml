--- conflicted
+++ resolved
@@ -128,11 +128,7 @@
  * @param {boolean} diffing
  * @param {!Document} doc
  */
-<<<<<<< HEAD
-export function addPurifyHooks(purifier, diffing, doc) {
-=======
 function addPurifyHooks(purifier, diffing) {
->>>>>>> c878f039
   // Reference to DOMPurify's `allowedTags` whitelist.
   let allowedTags;
   const allowedTagsChanges = [];
@@ -292,7 +288,6 @@
       delete allowedAttributes[attr];
     });
     allowedAttributesChanges.length = 0;
-<<<<<<< HEAD
 
     // TODO(alabiaga): Revert this change once DOM Purifier patch to make
     // this work is live. https://github.com/cure53/DOMPurify/pull/329
@@ -307,21 +302,6 @@
         node.removeAttribute('type');
       }
     }
-
-    // Restore the `on` attribute which DOMPurify incorrectly flags as an
-    // unknown protocol due to presence of the `:` character.
-    remove(this.removed, r => {
-      if (r.from === node && r.attribute) {
-        const {name, value} = r.attribute;
-        if (name.toLowerCase() === 'on') {
-          node.setAttribute('on', value);
-          return true; // Delete from `removed` array once processed.
-        }
-      }
-      return false;
-    });
-=======
->>>>>>> c878f039
   };
 
   purifier.addHook('uponSanitizeElement', uponSanitizeElement);
