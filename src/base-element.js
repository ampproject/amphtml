--- conflicted
+++ resolved
@@ -425,11 +425,7 @@
   /**
    * Subclasses can override this method to provide a svg logo that will be
    * displayed as the loader.
-<<<<<<< HEAD
-   * @return {!{
-=======
    * @return {{
->>>>>>> 704f49e2
    *  content: (!Element|undefined),
    *  color: (string|undefined),
    * }}
