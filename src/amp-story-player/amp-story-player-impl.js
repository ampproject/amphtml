/**
 * Copyright 2020 The AMP HTML Authors. All Rights Reserved.
 *
 * Licensed under the Apache License, Version 2.0 (the "License");
 * you may not use this file except in compliance with the License.
 * You may obtain a copy of the License at
 *
 *      http://www.apache.org/licenses/LICENSE-2.0
 *
 * Unless required by applicable law or agreed to in writing, software
 * distributed under the License is distributed on an "AS-IS" BASIS,
 * WITHOUT WARRANTIES OR CONDITIONS OF ANY KIND, either express or implied.
 * See the License for the specific language governing permissions and
 * limitations under the License.
 */

import * as ampToolboxCacheUrl from '@ampproject/toolbox-cache-url';
import {IframePool} from './amp-story-player-iframe-pool';
import {Messaging} from '@ampproject/viewer-messaging';
import {VisibilityState} from '../visibility-state';
import {
  addParamsToUrl,
  getFragment,
  isProxyOrigin,
  parseUrlWithA,
  removeFragment,
} from '../url';
import {applySandbox} from '../3p-frame';
import {createCustomEvent} from '../event-helper';
import {dict, map} from '../utils/object';
// Source for this constant is css/amp-story-player-iframe.css
import {cssText} from '../../build/amp-story-player-iframe.css';
import {resetStyles, setStyle, setStyles} from '../style';
import {toArray} from '../types';
import {tryFocus} from '../dom';

/** @enum {string} */
const LoadStateClass = {
  LOADING: 'i-amphtml-story-player-loading',
  LOADED: 'i-amphtml-story-player-loaded',
  ERROR: 'i-amphtml-story-player-error',
};

/** @enum {number} */
const IframePosition = {
  PREVIOUS: -1,
  CURRENT: 0,
  NEXT: 1,
};

/** @const @type {!Array<string>} */
const SUPPORTED_CACHES = ['cdn.ampproject.org', 'www.bing-amp.com'];

/** @const @type {!Array<string>} */
const SANDBOX_MIN_LIST = ['allow-top-navigation'];

/** @enum {number} */
const SwipingState = {
  NOT_SWIPING: 0,
  SWIPING_TO_LEFT: 1,
  SWIPING_TO_RIGHT: 2,
};

/** @const {number} */
const TOGGLE_THRESHOLD_PX = 50;

/** @const {number} */
const MAX_IFRAMES = 3;

/** @enum {string} */
const BUTTON_TYPES = {
  BACK: 'back-button',
  CLOSE: 'close-button',
};

/** @enum {string} */
const BUTTON_CLASSES = {
  [BUTTON_TYPES.BACK]: 'amp-story-player-back-button',
  [BUTTON_TYPES.CLOSE]: 'amp-story-player-close-button',
};

/** @enum {string} */
const BUTTON_EVENTS = {
  [BUTTON_TYPES.BACK]: 'amp-story-player-back',
  [BUTTON_TYPES.CLOSE]: 'amp-story-player-close',
};

/** @const {string} */
export const IFRAME_IDX = '__AMP_IFRAME_IDX__';

/**
 * Note that this is a vanilla JavaScript class and should not depend on AMP
 * services, as v0.js is not expected to be loaded in this context.
 */
export class AmpStoryPlayer {
  /**
   * @param {!Window} win
   * @param {!Element} element
   * @constructor
   */
  constructor(win, element) {
    console./*OK*/ assert(
      element.childElementCount > 0,
      'Missing configuration.'
    );

    /** @private {!Window} */
    this.win_ = win;

    /** @private {!Array<!Element>} */
    this.iframes_ = [];

    /** @private {!Element} */
    this.element_ = element;

    /** @private {!Document} */
    this.doc_ = win.document;

    /** @private {!Element} */
    this.cachedA_ = this.doc_.createElement('a');

    /** @private {!Array<!HTMLAnchorElement>} */
    this.stories_ = [];

    /** @private {?Element} */
    this.rootEl_ = null;

    /** @private {boolean} */
    this.isLaidOut_ = false;

    /** @private {boolean} */
    this.isBuilt_ = false;

    /** @private {!IframePool} */
    this.iframePool_ = new IframePool();

    /** @private {!Object<string, !Promise>} */
    this.messagingPromises_ = map();

    /** @private {number} */
    this.currentIdx_ = 0;

    /** @private {!SwipingState} */
    this.swipingState_ = SwipingState.NOT_SWIPING;

    /** @private {!Object} */
    this.touchEventState_ = {
      startX: 0,
      startY: 0,
      lastX: 0,
      isSwipeX: null,
    };

    this.attachCallbacksToElement_();
  }

  /**
   * Attaches callbacks to the DOM element for them to be used by publishers.
   * @private
   */
  attachCallbacksToElement_() {
    this.element_.load = this.load.bind(this);
    this.element_.show = this.show.bind(this);
    this.element_.play = this.play.bind(this);
    this.element_.pause = this.pause.bind(this);
    this.element_.go = this.go.bind(this);
    this.element_.mute = this.mute.bind(this);
    this.element_.unmute = this.unmute.bind(this);
  }

  /**
   * External callback for manually loading the player.
   * @public
   */
  load() {
    this.buildCallback();
    this.layoutCallback();
  }

  /**
   * Makes the current story play its content/auto-advance
   * @public
   */
  play() {
    this.togglePaused_(false);
  }

  /**
   * Makes the current story pause its content/auto-advance
   * @public
   */
  pause() {
    this.togglePaused_(true);
  }

  /**
   * Makes the current story play or pause its content/auto-advance
   * @param {boolean} paused If true, the story will be paused, and it will be played otherwise
   * @private
   */
  togglePaused_(paused) {
    const currentStory = this.stories_[this.currentIdx_];
    const iframeIdx = currentStory[IFRAME_IDX];

    this.updateVisibilityState_(
      iframeIdx,
      paused ? VisibilityState.PAUSED : VisibilityState.VISIBLE
    );
  }

  /**
   *
   * @public
   * @return {!Element}
   */
  getElement() {
    return this.element_;
  }

  /** @public */
  buildCallback() {
    if (this.isBuilt_) {
      return;
    }

    this.stories_ = toArray(this.element_.querySelectorAll('a'));

    this.initializeShadowRoot_();
    this.initializeIframes_();
    this.initializeButton_();
    this.signalReady_();
    this.isBuilt_ = true;
  }

  /** @private */
  signalReady_() {
    this.element_.dispatchEvent(createCustomEvent(this.win_, 'ready', {}));
    this.element_.isReady = true;
  }

  /** @private */
  initializeIframes_() {
    for (let idx = 0; idx < MAX_IFRAMES && idx < this.stories_.length; idx++) {
      const story = this.stories_[idx];
      this.buildIframe_(story);

      story[IFRAME_IDX] = idx;
      this.setUpMessagingForIframe_(story, this.iframes_[idx]);

      this.iframePool_.addIframeIdx(idx);
      this.iframePool_.addStoryIdx(idx);
    }
  }

  /** @private */
  initializeShadowRoot_() {
    this.rootEl_ = this.doc_.createElement('main');

    // Create shadow root
    const shadowRoot = this.element_.attachShadow({mode: 'open'});

    // Inject default styles
    const styleEl = this.doc_.createElement('style');
    styleEl.textContent = cssText;
    shadowRoot.appendChild(styleEl);
    shadowRoot.appendChild(this.rootEl_);
  }

  /**
   * Helper to create a button.
   * @private
   */
  initializeButton_() {
    const option = this.element_.getAttribute('exit-control');
    if (!Object.values(BUTTON_TYPES).includes(option)) {
      return;
    }

    const button = this.doc_.createElement('button');
    button.classList.add(BUTTON_CLASSES[option]);

    button.addEventListener('click', () => {
      this.element_.dispatchEvent(
        createCustomEvent(this.win_, BUTTON_EVENTS[option], {})
      );
    });

    this.rootEl_.appendChild(button);
  }

  /**
   * @param {!Element} story
   * @private
   */
  buildIframe_(story) {
    const iframeEl = this.doc_.createElement('iframe');
    setStyle(
      iframeEl,
      'backgroundImage',
      story.getAttribute('data-poster-portrait-src')
    );
    iframeEl.classList.add('story-player-iframe');
    this.iframes_.push(iframeEl);

    applySandbox(iframeEl);
    this.addSandboxFlags_(iframeEl);
    this.initializeLoadingListeners_(iframeEl);
    this.rootEl_.appendChild(iframeEl);
  }

  /**
   * @param {!Element} iframe
   * @private
   */
  addSandboxFlags_(iframe) {
    if (
      !iframe.sandbox ||
      !iframe.sandbox.supports ||
      iframe.sandbox.length <= 0
    ) {
      return; // Can't feature detect support.
    }

    for (let i = 0; i < SANDBOX_MIN_LIST.length; i++) {
      const flag = SANDBOX_MIN_LIST[i];

      if (!iframe.sandbox.supports(flag)) {
        throw new Error(`Iframe doesn't support: ${flag}`);
      }

      iframe.sandbox.add(flag);
    }
  }

  /**
   * Sets up messaging for a story inside an iframe.
   * @param {!Element} story
   * @param {!Element} iframeEl
   * @private
   */
  setUpMessagingForIframe_(story, iframeEl) {
    const iframeIdx = story[IFRAME_IDX];

    this.messagingPromises_[iframeIdx] = new Promise((resolve) => {
      this.initializeHandshake_(story, iframeEl).then(
        (messaging) => {
          messaging.setDefaultHandler(() => Promise.resolve());
          messaging.registerHandler('touchstart', (event, data) => {
            this.onTouchStart_(data);
          });

          messaging.registerHandler('touchmove', (event, data) => {
            this.onTouchMove_(data);
          });

          messaging.registerHandler('touchend', () => {
            this.onTouchEnd_();
          });

          messaging.registerHandler('selectDocument', (event, data) => {
            this.onSelectDocument_(data);
          });
          resolve(messaging);
        },
        (err) => {
          console /*OK*/
            .log({err});
        }
      );
    });
  }

  /**
   * @param {!Element} story
   * @param {!Element} iframeEl
   * @return {!Promise<!Messaging>}
   * @private
   */
  initializeHandshake_(story, iframeEl) {
    return this.maybeGetCacheUrl_(story.href).then((url) => {
      return Messaging.waitForHandshakeFromDocument(
        this.win_,
        iframeEl.contentWindow,
        this.getEncodedLocation_(url).origin
      );
    });
  }

  /**
   * @param {!Element} iframeEl
   * @private
   */
  initializeLoadingListeners_(iframeEl) {
    this.rootEl_.classList.add(LoadStateClass.LOADING);

    iframeEl.onload = () => {
      this.rootEl_.classList.remove(LoadStateClass.LOADING);
      this.rootEl_.classList.add(LoadStateClass.LOADED);
      this.element_.classList.add(LoadStateClass.LOADED);
    };
    iframeEl.onerror = () => {
      this.rootEl_.classList.remove(LoadStateClass.LOADING);
      this.rootEl_.classList.add(LoadStateClass.ERROR);
      this.element_.classList.add(LoadStateClass.ERROR);
    };
  }

  /**
   * @public
   */
  layoutCallback() {
    if (this.isLaidOut_) {
      return;
    }

    for (let idx = 0; idx < this.stories_.length && idx < MAX_IFRAMES; idx++) {
      const story = this.stories_[idx];
      const iframeIdx = story[IFRAME_IDX];
      const iframe = this.iframes_[iframeIdx];
      this.layoutIframe_(
        story,
        iframe,
        idx === 0 ? VisibilityState.VISIBLE : VisibilityState.PRERENDER
      );
    }

    this.isLaidOut_ = true;
  }

  /**
   * Shows the story provided by the URL in the player.
   * @param {string} storyUrl
   */
  show(storyUrl) {
    // TODO(enriqe): sanitize URLs for matching.
    const storyIdx = this.stories_.findIndex(({href}) => href === storyUrl);

    // TODO(proyectoramirez): replace for add() once implemented.
    if (!this.stories_[storyIdx]) {
      throw new Error(`Story URL not found in the player: ${storyUrl}`);
    }

    if (storyIdx === this.currentIdx_) {
      return;
    }

    this.currentIdx_ = storyIdx;

    this.evictStoriesFromIframes_();
    this.assignIframesForStoryIdx_(storyIdx);
  }

  /** Sends a message muting the current story. */
  mute() {
    const iframeIdx = this.stories_[this.currentIdx_][IFRAME_IDX];
    this.updateMutedState_(iframeIdx, true);
  }

  /** Sends a message unmuting the current story. */
  unmute() {
    const iframeIdx = this.stories_[this.currentIdx_][IFRAME_IDX];
    this.updateMutedState_(iframeIdx, false);
  }

  /**
   * Evicts stories from iframes.
   * @private
   */
  evictStoriesFromIframes_() {
    const evictedStories = this.iframePool_.evictStories();

    evictedStories.forEach((storyIdx) => {
      const story = this.stories_[storyIdx];
      this.messagingPromises_[story[IFRAME_IDX]].then((messaging) => {
        messaging.unregisterHandler('selectDocument');
      });
      story[IFRAME_IDX] = undefined;
    });
  }

  /**
   * Sets up new iframe arrangement given a story index. The adjacent stories
   * will be prerendered and positioned accordingly. All messaging will be
   * setup.
   * @param {number} storyIdx
   * @private
   */
  assignIframesForStoryIdx_(storyIdx) {
    const availableIframeIdx = this.iframePool_.getAvailableIframeIdx();
    const adjacentStoriesIdx = this.iframePool_.findAdjacent(
      storyIdx,
      this.stories_.length - 1
    );

    for (let i = 0; i < adjacentStoriesIdx.length; i++) {
      const story = this.stories_[adjacentStoriesIdx[i]];
      story[IFRAME_IDX] = availableIframeIdx[i];
      this.iframePool_.addStoryIdx(adjacentStoriesIdx[i]);

      const iframe = this.iframes_[story[IFRAME_IDX]];

      this.layoutIframe_(
        story,
        iframe,
        adjacentStoriesIdx[i] === storyIdx
          ? VisibilityState.VISIBLE
          : VisibilityState.PRERENDER
      );

      this.updateIframePosition_(
        availableIframeIdx[i],
        adjacentStoriesIdx[i] === storyIdx
          ? IframePosition.CURRENT
          : adjacentStoriesIdx[i] > storyIdx
          ? IframePosition.NEXT
          : IframePosition.PREVIOUS
      );

      this.setUpMessagingForIframe_(story, iframe);
    }
  }

  /**
   * Indicates the player changed story.
   * @private
   */
  signalNavigation_() {
    const index = this.currentIdx_;
    const remaining = this.stories_.length - this.currentIdx_ - 1;
    const event = createCustomEvent(this.win_, 'navigation', {
      index,
      remaining,
    });
    this.element_.dispatchEvent(event);
  }

  /**
   * Navigates to the next story in the player.
   * @private
   */
  next_() {
    if (this.currentIdx_ + 1 >= this.stories_.length && this.element_.getAttribute('enable-circular-wrapping') != true) {
      return;
    }

    if (this.currentIdx_ + 1 >= this.stories_.length && this.element_.getAttribute('enable-circular-wrapping') === true) {
      this.currentIdx_ == -1;
    }

    this.currentIdx_++;

    const previousStory = this.stories_[this.currentIdx_ - 1];
    this.updatePreviousIframe_(
      previousStory[IFRAME_IDX],
      IframePosition.PREVIOUS
    );

    const currentStory = this.stories_[this.currentIdx_];
    this.updateCurrentIframe_(currentStory[IFRAME_IDX]);

    const nextStoryIdx = this.currentIdx_ + 1;
    if (
      nextStoryIdx < this.stories_.length &&
      this.stories_[nextStoryIdx][IFRAME_IDX] === undefined
    ) {
      this.allocateIframeForStory_(nextStoryIdx);
    }
    this.signalNavigation_();
  }

  /**
   * Navigates to the previous story in the player.
   * @private
   */
  previous_() {
    if (this.currentIdx_ - 1 < 0 && this.element_.getAttribute('enable-circular-wrapping') != true) {
      return;
    }

    if (this.currentIdx_ - 1 < 0 && this.element_.getAttribute('enable-circular-wrapping') === true) {
      this.currentIdx_ = this.stories_.length;
    }

    this.currentIdx_--;

    const previousStory = this.stories_[this.currentIdx_ + 1];
    this.updatePreviousIframe_(previousStory[IFRAME_IDX], IframePosition.NEXT);

    const currentStory = this.stories_[this.currentIdx_];
    this.updateCurrentIframe_(currentStory[IFRAME_IDX]);

    const nextStoryIdx = this.currentIdx_ - 1;
    if (
      nextStoryIdx >= 0 &&
      this.stories_[nextStoryIdx][IFRAME_IDX] === undefined
    ) {
      this.allocateIframeForStory_(nextStoryIdx, true /** reverse */);
    }
    this.signalNavigation_();
  }

  /**
   * Navigates stories given a number.
   * @param {number} storyDelta
   */
  go(storyDelta) {
    if (storyDelta === 0) {
      return;
    }
    if (this.element_.getAttribute('enable-circular-wrapping') === false ||
    this.element_.getAttribute('enable-circular-wrapping') === null) {
      if (
        this.currentIdx_ + storyDelta >= this.stories_.length ||
        this.currentIdx_ + storyDelta < 0
      ) {
        throw new Error('Out of Story range.');
      }
      const currentStory = this.stories_[this.currentIdx_ + storyDelta];

      this.show(currentStory.href);
    }
    if (this.element_.getAttribute('enable-circular-wrapping') === true) {
      if (this.currentIdx_ + storyDelta >= this.stories_.length) {
        const currentStory = this.stories_[this.currentIdx_ + storyDelta - this.stories_.length];
        
        this.show(currentStory.href);
      }
      if (this.currentIdx_ + storyDelta < 0) {
        const currentStory = this.stories_[this.currentIdx_ + storyDelta + this.stories_.length];
  
        this.show(currentStory.href);
      }
      const currentStory = this.stories_[this.currentIdx_ + storyDelta];

<<<<<<< HEAD
      this.show(currentStory.href);
    }
=======
    this.show(currentStory.href);
    this.signalNavigation_();
>>>>>>> 5059ece5
  }

  /**
   * Updates an iframe to the `inactive` state.
   * @param {number} iframeIdx
   * @param {!IframePosition} position
   * @private
   */
  updatePreviousIframe_(iframeIdx, position) {
    this.updateVisibilityState_(iframeIdx, VisibilityState.INACTIVE);
    this.updateIframePosition_(iframeIdx, position);
  }

  /**
   * Updates an iframe to the `current` state.
   * @param {number} iframeIdx
   * @private
   */
  updateCurrentIframe_(iframeIdx) {
    this.updateVisibilityState_(iframeIdx, VisibilityState.VISIBLE);
    this.updateIframePosition_(iframeIdx, IframePosition.CURRENT);
    tryFocus(this.iframes_[iframeIdx]);
  }

  /**
   * Updates iframe position.
   * @param {number} iframeIdx
   * @param {!IframePosition} position
   * @private
   */
  updateIframePosition_(iframeIdx, position) {
    requestAnimationFrame(() => {
      const iframe = this.iframes_[iframeIdx];
      resetStyles(iframe, ['transform', 'transition']);
      iframe.setAttribute('i-amphtml-iframe-position', position);
    });
  }

  /**
   * Detaches iframe from a story and gives it to the next story. It detaches
   * the iframe from the story furthest away; depending where the user is
   * navigating and allocates it to a story that the user is close to seeing.
   * @param {number} nextStoryIdx
   * @param {boolean} reverse
   * @private
   */
  allocateIframeForStory_(nextStoryIdx, reverse = false) {
    const detachedStoryIdx = reverse
      ? this.iframePool_.rotateLast(nextStoryIdx)
      : this.iframePool_.rotateFirst(nextStoryIdx);

    const detachedStory = this.stories_[detachedStoryIdx];
    const nextStory = this.stories_[nextStoryIdx];

    this.messagingPromises_[detachedStory[IFRAME_IDX]].then((messaging) => {
      messaging.unregisterHandler('selectDocument');
    });

    nextStory[IFRAME_IDX] = detachedStory[IFRAME_IDX];
    detachedStory[IFRAME_IDX] = undefined;

    const nextIframe = this.iframes_[nextStory[IFRAME_IDX]];
    this.layoutIframe_(nextStory, nextIframe, VisibilityState.PRERENDER);
    this.updateIframePosition_(
      nextStory[IFRAME_IDX],
      reverse ? IframePosition.PREVIOUS : IframePosition.NEXT
    );
    this.setUpMessagingForIframe_(nextStory, nextIframe);
  }

  /**
   * @param {!Element} story
   * @param {!Element} iframe
   * @param {!VisibilityState} visibilityState
   * @private
   */
  layoutIframe_(story, iframe, visibilityState) {
    this.maybeGetCacheUrl_(story.href).then((url) => {
      const {href} = this.getEncodedLocation_(url, visibilityState);
      iframe.setAttribute('src', href);
      iframe.setAttribute('title', story.textContent.trim());
    });
  }

  /**
   * Gets cache url, unless amp-cache is not defined.
   * @param {string} url
   * @return {!Promise<string>}
   * @private
   */
  maybeGetCacheUrl_(url) {
    const ampCache = this.element_.getAttribute('amp-cache');

    if (!ampCache || isProxyOrigin(url)) {
      return Promise.resolve(url);
    }

    if (!SUPPORTED_CACHES.includes(ampCache)) {
      throw new Error(
        `Unsupported cache, use one of following: ${SUPPORTED_CACHES}`
      );
    }

    return ampToolboxCacheUrl
      .createCacheUrl(ampCache, url, 'viewer' /** servingType */)
      .then((cacheUrl) => {
        return cacheUrl;
      });
  }

  /**
   * Gets encoded url for player usage.
   * @param {string} href
   * @param {VisibilityState=} visibilityState
   * @return {!Location}
   * @private
   */
  getEncodedLocation_(href, visibilityState = VisibilityState.INACTIVE) {
    const params = dict({
      'amp_js_v': '0.1',
      'visibilityState': visibilityState,
      'origin': this.win_.origin,
      'showStoryUrlInfo': '0',
      'storyPlayer': 'v0',
      'cap': 'swipe',
    });

    const fragmentParam = getFragment(href);
    const noFragmentUrl = removeFragment(href);
    let inputUrl = addParamsToUrl(noFragmentUrl, params);

    // Prepend fragment of original url.
    const prependFragment = (match) => {
      // Remove the last '&' after amp_js_v=0.1 and replace with a '#'.
      return fragmentParam + match.slice(0, -1) + '#';
    };
    inputUrl = inputUrl.replace(/[?&]amp_js_v=0.1&/, prependFragment);

    return parseUrlWithA(this.cachedA_, inputUrl);
  }

  /**
   * Updates the visibility state of the story inside the iframe.
   * @param {number} iframeIdx
   * @param {!VisibilityState} visibilityState
   * @private
   */
  updateVisibilityState_(iframeIdx, visibilityState) {
    this.messagingPromises_[iframeIdx].then((messaging) => {
      messaging.sendRequest('visibilitychange', {state: visibilityState}, true);
    });
  }

  /**
   * Updates the muted state of the story inside the iframe.
   * @param {number} iframeIdx
   * @param {boolean} mutedValue
   * @private
   */
  updateMutedState_(iframeIdx, mutedValue) {
    this.messagingPromises_[iframeIdx].then((messaging) => {
      messaging.sendRequest(
        'setDocumentState',
        {state: 'MUTED_STATE', value: mutedValue},
        true
      );
    });
  }

  /**
   * React to selectDocument events.
   * @param {!Object} data
   * @private
   */
  onSelectDocument_(data) {
    if (data.next) {
      this.next_();
    } else if (data.previous) {
      this.previous_();
    }
  }

  /**
   * Reacts to touchstart events and caches its coordinates.
   * @param {!Event} event
   * @private
   */
  onTouchStart_(event) {
    const coordinates = this.getClientTouchCoordinates_(event);
    if (!coordinates) {
      return;
    }

    this.touchEventState_.startX = coordinates.x;
    this.touchEventState_.startY = coordinates.y;
  }

  /**
   * Reacts to touchmove events and handles horizontal swipes.
   * @param {!Event} event
   * @private
   */
  onTouchMove_(event) {
    if (this.touchEventState_.isSwipeX === false) {
      return;
    }

    const coordinates = this.getClientTouchCoordinates_(event);
    if (!coordinates) {
      return;
    }

    const {x, y} = coordinates;
    this.touchEventState_.lastX = x;

    if (this.touchEventState_.isSwipeX === null) {
      this.touchEventState_.isSwipeX =
        Math.abs(this.touchEventState_.startX - x) >
        Math.abs(this.touchEventState_.startY - y);
      if (!this.touchEventState_.isSwipeX) {
        return;
      }
    }

    this.onSwipeX_({
      deltaX: x - this.touchEventState_.startX,
      last: false,
    });
  }

  /**
   * Reacts to touchend events. Resets cached touch event states.
   * @private
   */
  onTouchEnd_() {
    if (this.touchEventState_.isSwipeX === true) {
      this.onSwipeX_({
        deltaX: this.touchEventState_.lastX - this.touchEventState_.startX,
        last: true,
      });
    }

    this.touchEventState_.startX = 0;
    this.touchEventState_.startY = 0;
    this.touchEventState_.lastX = 0;
    this.touchEventState_.isSwipeX = null;
    this.swipingState_ = SwipingState.NOT_SWIPING;
  }

  /**
   * Reacts to horizontal swipe events.
   * @param {!Object} gesture
   */
  onSwipeX_(gesture) {
    const {deltaX} = gesture;

    if (gesture.last === true) {
      const delta = Math.abs(deltaX);

      if (this.swipingState_ === SwipingState.SWIPING_TO_LEFT) {
        delta > TOGGLE_THRESHOLD_PX && this.getSecondaryIframe_()
          ? this.next_()
          : this.resetIframeStyles_();
      }

      if (this.swipingState_ === SwipingState.SWIPING_TO_RIGHT) {
        delta > TOGGLE_THRESHOLD_PX && this.getSecondaryIframe_()
          ? this.previous_()
          : this.resetIframeStyles_();
      }

      return;
    }

    this.drag_(deltaX);
  }

  /**
   * Resets styles for the currently swiped iframes.
   * @private
   */
  resetIframeStyles_() {
    const currentIframe = this.iframes_[
      this.stories_[this.currentIdx_][IFRAME_IDX]
    ];

    requestAnimationFrame(() => {
      resetStyles(currentIframe, ['transform', 'transition']);
    });

    const secondaryIframe = this.getSecondaryIframe_();
    if (secondaryIframe) {
      requestAnimationFrame(() => {
        resetStyles(secondaryIframe, ['transform', 'transition']);
      });
    }
  }

  /**
   * Gets accompanying iframe for the currently swiped iframe if any.
   * @private
   * @return {?IframeElement}
   */
  getSecondaryIframe_() {
    const nextStoryIdx =
      this.swipingState_ === SwipingState.SWIPING_TO_LEFT
        ? this.currentIdx_ + 1
        : this.currentIdx_ - 1;

    if (nextStoryIdx < 0 || nextStoryIdx >= this.stories_.length) {
      return;
    }

    return this.iframes_[this.stories_[nextStoryIdx][IFRAME_IDX]];
  }

  /**
   * Drags stories following the swiping gesture.
   * @param {number} deltaX
   * @private
   */
  drag_(deltaX) {
    let secondaryTranslate;

    if (deltaX < 0) {
      this.swipingState_ = SwipingState.SWIPING_TO_LEFT;
      secondaryTranslate = `translate3d(calc(100% + ${deltaX}px), 0, 0)`;
    } else {
      this.swipingState_ = SwipingState.SWIPING_TO_RIGHT;
      secondaryTranslate = `translate3d(calc(${deltaX}px - 100%), 0, 0)`;
    }

    const story = this.stories_[this.currentIdx_];
    const iframe = this.iframes_[story[IFRAME_IDX]];
    const translate = `translate3d(${deltaX}px, 0, 0)`;

    requestAnimationFrame(() => {
      setStyles(iframe, {
        transform: translate,
        transition: 'none',
      });
    });

    const secondaryIframe = this.getSecondaryIframe_();
    if (!secondaryIframe) {
      return;
    }

    requestAnimationFrame(() => {
      setStyles(secondaryIframe, {
        transform: secondaryTranslate,
        transition: 'none',
      });
    });
  }

  /**
   * Helper to retrieve the touch coordinates from a TouchEvent.
   * @param {!Event} event
   * @return {?{x: number, y: number}}
   * @private
   */
  getClientTouchCoordinates_(event) {
    const {touches} = event;
    if (!touches || touches.length < 1) {
      return null;
    }

    const {screenX: x, screenY: y} = touches[0];
    return {x, y};
  }

  /**
   * Sets circular wrapping to be enabled or disabled.
   * @private
   */
  circularWrapping() {
    const option = this.element_.getAttribute('enable-circular-wrapping');
    
    const currentStory = this.stories_[this.currentIdx_];
    this.updateCurrentIframe_(currentStory[IFRAME_IDX]);
    
    if (option.value === false || option.value === null) {
      return;
    }
    if (option.value == true) {
      if (this.currentIdx_ === this.stories_.length - 1) {
        this.allocateIframeForStory_(0);
      }
      if (this.currentIdx_ === 0) {
        this.allocateIframeForStory_(this.stories_.length - 1);
        const previousStory = this.stories_[this.stories_.length - 1];
        this.updatePreviousIframe_(previousStory[IFRAME_IDX], IframePosition.NEXT);
      }
    }
  }
}<|MERGE_RESOLUTION|>--- conflicted
+++ resolved
@@ -632,13 +632,8 @@
       }
       const currentStory = this.stories_[this.currentIdx_ + storyDelta];
 
-<<<<<<< HEAD
-      this.show(currentStory.href);
-    }
-=======
     this.show(currentStory.href);
     this.signalNavigation_();
->>>>>>> 5059ece5
   }
 
   /**
