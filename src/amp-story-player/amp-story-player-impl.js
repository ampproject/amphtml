/**
 * Copyright 2020 The AMP HTML Authors. All Rights Reserved.
 *
 * Licensed under the Apache License, Version 2.0 (the "License");
 * you may not use this file except in compliance with the License.
 * You may obtain a copy of the License at
 *
 *      http://www.apache.org/licenses/LICENSE-2.0
 *
 * Unless required by applicable law or agreed to in writing, software
 * distributed under the License is distributed on an "AS-IS" BASIS,
 * WITHOUT WARRANTIES OR CONDITIONS OF ANY KIND, either express or implied.
 * See the License for the specific language governing permissions and
 * limitations under the License.
 */

import * as ampToolboxCacheUrl from '@ampproject/toolbox-cache-url';
import {IframePool} from './amp-story-player-iframe-pool';
import {Messaging} from '@ampproject/viewer-messaging';
import {VisibilityState} from '../visibility-state';
import {
  addParamsToUrl,
  getFragment,
  isProxyOrigin,
  parseUrlWithA,
  removeFragment,
} from '../url';
import {applySandbox} from '../3p-frame';
import {createCustomEvent} from '../event-helper';
import {dict, map} from '../utils/object';
// Source for this constant is css/amp-story-player-iframe.css
import {cssText} from '../../build/amp-story-player-iframe.css';
import {dev} from '../log';
import {findIndex} from '../utils/array';
import {getMode} from '../../src/mode';
import {resetStyles, setStyle, setStyles} from '../style';
import {toArray} from '../types';
import {tryFocus} from '../dom';

/** @enum {string} */
const LoadStateClass = {
  LOADING: 'i-amphtml-story-player-loading',
  LOADED: 'i-amphtml-story-player-loaded',
  ERROR: 'i-amphtml-story-player-error',
};

/** @enum {number} */
const IframePosition = {
  PREVIOUS: -1,
  CURRENT: 0,
  NEXT: 1,
};

/** @const @type {!Array<string>} */
const SUPPORTED_CACHES = ['cdn.ampproject.org', 'www.bing-amp.com'];

/** @const @type {!Array<string>} */
const SANDBOX_MIN_LIST = ['allow-top-navigation'];

/** @enum {number} */
const SwipingState = {
  NOT_SWIPING: 0,
  SWIPING_TO_LEFT: 1,
  SWIPING_TO_RIGHT: 2,
};

/** @const {number} */
const TOGGLE_THRESHOLD_PX = 50;

/** @const {number} */
const MAX_IFRAMES = 3;

/** @enum {string} */
const BUTTON_TYPES = {
  BACK: 'back-button',
  CLOSE: 'close-button',
};

/** @enum {string} */
const BUTTON_CLASSES = {
  BASE: 'amp-story-player-exit-control-button',
  HIDDEN: 'amp-story-player-hide-button',
  [BUTTON_TYPES.BACK]: 'amp-story-player-back-button',
  [BUTTON_TYPES.CLOSE]: 'amp-story-player-close-button',
};

/** @enum {string} */
const BUTTON_EVENTS = {
  [BUTTON_TYPES.BACK]: 'amp-story-player-back',
  [BUTTON_TYPES.CLOSE]: 'amp-story-player-close',
};

/** @enum {string} */
const STORY_STATE_TYPE = {
  PAGE_ATTACHMENT_STATE: 'page-attachment',
};

/** @enum {string} */
const STORY_MESSAGE_STATE_TYPE = {
  PAGE_ATTACHMENT_STATE: 'PAGE_ATTACHMENT_STATE',
  MUTED_STATE: 'MUTED_STATE',
};

/** @typedef {{ state:string, value:boolean }} */
let DocumentStateTypeDef;

/** @const {string} */
export const IFRAME_IDX = '__AMP_IFRAME_IDX__';

/**
 * Note that this is a vanilla JavaScript class and should not depend on AMP
 * services, as v0.js is not expected to be loaded in this context.
 */
export class AmpStoryPlayer {
  /**
   * @param {!Window} win
   * @param {!Element} element
   */
  constructor(win, element) {
    console./*OK*/ assert(
      element.childElementCount > 0,
      'Missing configuration.'
    );

    /** @private {!Window} */
    this.win_ = win;

    /** @private {!Array<!Element>} */
    this.iframes_ = [];

    /** @private {!Element} */
    this.element_ = element;

    /** @private {!Document} */
    this.doc_ = win.document;

    /** @private {!Element} */
    this.cachedA_ = this.doc_.createElement('a');

    /** @private {!Array<!HTMLAnchorElement>} */
    this.stories_ = [];

    /** @private {?Element} */
    this.rootEl_ = null;

    /** @private {boolean} */
    this.isLaidOut_ = false;

    /** @private {boolean} */
    this.isBuilt_ = false;

    /** @private {!IframePool} */
    this.iframePool_ = new IframePool();

    /** @private {!Object<number, !Promise>} */
    this.messagingPromises_ = map();

    /** @private {number} */
    this.currentIdx_ = 0;

    /** @private {!SwipingState} */
    this.swipingState_ = SwipingState.NOT_SWIPING;

    /** @private {!Object} */
    this.touchEventState_ = {
      startX: 0,
      startY: 0,
      lastX: 0,
      isSwipeX: null,
    };

    this.attachCallbacksToElement_();
  }

  /**
   * Attaches callbacks to the DOM element for them to be used by publishers.
   * @private
   */
  attachCallbacksToElement_() {
    this.element_.getStories = this.getStories.bind(this);
    this.element_.load = this.load.bind(this);
    this.element_.show = this.show.bind(this);
    this.element_.add = this.add.bind(this);
    this.element_.play = this.play.bind(this);
    this.element_.pause = this.pause.bind(this);
    this.element_.go = this.go.bind(this);
    this.element_.mute = this.mute.bind(this);
    this.element_.unmute = this.unmute.bind(this);
    this.element_.getStoryState = this.getStoryState.bind(this);
  }

  /**
   * External callback for manually loading the player.
   * @public
   */
  load() {
    this.buildCallback();
    this.layoutCallback();
  }

  /**
   * Adds stories to the player. Additionally, creates or assigns
   * iframes to those that are close to the current playing story.
   * @param {!Array<!{href: string, title: ?string, posterImage: ?string}>} stories
   * @public
   */
  add(stories) {
    const isStoryObject = (story) =>
      typeof story === 'object' && story !== null && story.href;

    if (!Array.isArray(stories) || !stories.every(isStoryObject)) {
      throw new Error('"stories" parameter has the wrong structure');
    }

    for (let i = 0; i < stories.length; i++) {
      const story = stories[i];
      const anchor = this.createStoryAnchor_(story);

      this.stories_.push(anchor);

      if (this.iframes_.length < MAX_IFRAMES) {
        this.createIframeForStory_(this.stories_.length - 1);
        continue;
      }

      // If this story is after the current one
      if (this.stories_[this.currentIdx_ + 1] === anchor) {
        this.allocateIframeForStory_(this.currentIdx_ + 1);
        continue;
      }
    }
  }

  /**
   * Given a story object, creates an appropiate anchor element.
   * @param {!{href: string, title: ?string, posterImage: ?string}} story
   * @return {!HTMLAnchorElement}
   * @private
   */
  createStoryAnchor_(story) {
    const anchor =
      /** @type {!HTMLAnchorElement} */
      (this.doc_.createElement('a'));

    anchor.href = story.href;
    story.posterImage &&
      anchor.setAttribute('data-poster-portrait-src', story.posterImage);

    if (story.title) {
      const title = this.doc_.createElement('span');
      title.classList.add('title');
      title.textContent = story.title;

      anchor.appendChild(title);
    }

    return anchor;
  }

  /**
   * Makes the current story play its content/auto-advance
   * @public
   */
  play() {
    this.togglePaused_(false);
  }

  /**
   * Makes the current story pause its content/auto-advance
   * @public
   */
  pause() {
    this.togglePaused_(true);
  }

  /**
   * Makes the current story play or pause its content/auto-advance
   * @param {boolean} paused If true, the story will be paused, and it will be played otherwise
   * @private
   */
  togglePaused_(paused) {
    const currentStory = this.stories_[this.currentIdx_];
    const iframeIdx = currentStory[IFRAME_IDX];

    this.updateVisibilityState_(
      iframeIdx,
      paused ? VisibilityState.PAUSED : VisibilityState.VISIBLE
    );
  }

  /**
   *
   * @public
   * @return {!Element}
   */
  getElement() {
    return this.element_;
  }

  /**
   * @return {!Array<!{href: string, title: ?string, posterImage: ?string}>}
   * @public
   */
  getStories() {
    // TODO: replace this with a proper conversion method when story objects are defined
    const storyObjects = this.stories_.map((anchor) => {
      return {
        href: anchor.href,
        title: anchor.textContent || undefined,
        posterImage: anchor.getAttribute('data-poster-portrait-src'),
        [IFRAME_IDX]: anchor[IFRAME_IDX],
      };
    });

    return storyObjects;
  }

  /** @public */
  buildCallback() {
    if (this.isBuilt_) {
      return;
    }

    this.stories_ = toArray(this.element_.querySelectorAll('a'));

    this.initializeShadowRoot_();
    this.initializeIframes_();
    this.initializeButton_();
    this.signalReady_();
    this.isBuilt_ = true;
  }

  /** @private */
  signalReady_() {
    this.element_.dispatchEvent(
      createCustomEvent(this.win_, 'ready', dict({}))
    );
    this.element_.isReady = true;
  }

  /** @private */
  initializeIframes_() {
    for (let idx = 0; idx < MAX_IFRAMES && idx < this.stories_.length; idx++) {
      this.createIframeForStory_(idx);
    }
  }

  /**
   * Creates an iframe for a certain story. Should only be done if
   * this.iframes_.length < this.MAX_IFRAMES. It is assumed that iframes
   * are created for stories in order, starting from the first one.
   * @param {number} idx The index of the story in this.stories_, which
   *    will also correspond to the index of its iframe in this.iframes_.
   * @private
   */
  createIframeForStory_(idx) {
    const story = this.stories_[idx];

    this.buildIframe_(story);
    const iframe = this.iframes_[idx];

    story[IFRAME_IDX] = idx;
    this.setUpMessagingForIframe_(story, iframe);

    this.iframePool_.addIframeIdx(idx);
    this.iframePool_.addStoryIdx(idx);

    if (this.isLaidOut_) {
      this.layoutIframe_(
        story,
        iframe,
        // In case it is the first story, it becomes immediately visibile
        idx === 0 ? VisibilityState.VISIBLE : VisibilityState.PRERENDER
      );
    }
  }

  /** @private */
  initializeShadowRoot_() {
    this.rootEl_ = this.doc_.createElement('main');

    const containerToUse = getMode().test
      ? this.element_
      : this.element_.attachShadow({mode: 'open'});

    // Inject default styles
    const styleEl = this.doc_.createElement('style');
    styleEl.textContent = cssText;
    containerToUse.appendChild(styleEl);
    containerToUse.appendChild(this.rootEl_);
  }

  /**
   * Helper to create a button.
   * @private
   */
  initializeButton_() {
    const option = this.element_.getAttribute('exit-control');
    if (!Object.values(BUTTON_TYPES).includes(option)) {
      return;
    }

    const button = this.doc_.createElement('button');
    this.rootEl_.appendChild(button);

    button.classList.add(BUTTON_CLASSES[option]);
    button.classList.add(BUTTON_CLASSES.BASE);

    button.addEventListener('click', () => {
      this.element_.dispatchEvent(
        createCustomEvent(this.win_, BUTTON_EVENTS[option], dict({}))
      );
    });
  }

  /**
   * @param {!Element} story
   * @private
   */
  buildIframe_(story) {
    const iframeEl = this.doc_.createElement('iframe');
    setStyle(
      iframeEl,
      'backgroundImage',
      story.getAttribute('data-poster-portrait-src')
    );
    iframeEl.classList.add('story-player-iframe');
    this.iframes_.push(iframeEl);

    applySandbox(iframeEl);
    this.addSandboxFlags_(iframeEl);
    this.initializeLoadingListeners_(iframeEl);
    this.rootEl_.appendChild(iframeEl);
  }

  /**
   * @param {!Element} iframe
   * @private
   */
  addSandboxFlags_(iframe) {
    if (
      !iframe.sandbox ||
      !iframe.sandbox.supports ||
      iframe.sandbox.length <= 0
    ) {
      return; // Can't feature detect support.
    }

    for (let i = 0; i < SANDBOX_MIN_LIST.length; i++) {
      const flag = SANDBOX_MIN_LIST[i];

      if (!iframe.sandbox.supports(flag)) {
        throw new Error(`Iframe doesn't support: ${flag}`);
      }

      iframe.sandbox.add(flag);
    }
  }

  /**
   * Sets up messaging for a story inside an iframe.
   * @param {!Element} story
   * @param {!Element} iframeEl
   * @private
   */
  setUpMessagingForIframe_(story, iframeEl) {
    const iframeIdx = story[IFRAME_IDX];

    this.messagingPromises_[iframeIdx] = new Promise((resolve) => {
      this.initializeHandshake_(story, iframeEl).then(
        (messaging) => {
          messaging.setDefaultHandler(() => Promise.resolve());
          messaging.registerHandler('touchstart', (event, data) => {
            this.onTouchStart_(/** @type {!Event} */ (data));
          });

          messaging.registerHandler('touchmove', (event, data) => {
            this.onTouchMove_(/** @type {!Event} */ (data));
          });

          messaging.registerHandler('touchend', () => {
            this.onTouchEnd_();
          });

          messaging.registerHandler('selectDocument', (event, data) => {
            this.onSelectDocument_(/** @type {!Object} */ (data));
          });

          messaging.sendRequest(
            'onDocumentState',
            dict({'state': STORY_MESSAGE_STATE_TYPE.PAGE_ATTACHMENT_STATE}),
            false
          );

          messaging.registerHandler('documentStateUpdate', (event, data) => {
            this.onDocumentStateUpdate_(
              /** @type {!DocumentStateTypeDef} */ (data)
            );
          });

          resolve(messaging);
        },
        (err) => {
          console /*OK*/
            .log({err});
        }
      );
    });
  }

  /**
   * @param {!Element} story
   * @param {!Element} iframeEl
   * @return {!Promise<!Messaging>}
   * @private
   */
  initializeHandshake_(story, iframeEl) {
    return this.maybeGetCacheUrl_(story.href).then((url) => {
      return Messaging.waitForHandshakeFromDocument(
        this.win_,
        iframeEl.contentWindow,
        this.getEncodedLocation_(url).origin
      );
    });
  }

  /**
   * @param {!Element} iframeEl
   * @private
   */
  initializeLoadingListeners_(iframeEl) {
    this.rootEl_.classList.add(LoadStateClass.LOADING);

    iframeEl.onload = () => {
      this.rootEl_.classList.remove(LoadStateClass.LOADING);
      this.rootEl_.classList.add(LoadStateClass.LOADED);
      this.element_.classList.add(LoadStateClass.LOADED);
    };
    iframeEl.onerror = () => {
      this.rootEl_.classList.remove(LoadStateClass.LOADING);
      this.rootEl_.classList.add(LoadStateClass.ERROR);
      this.element_.classList.add(LoadStateClass.ERROR);
    };
  }

  /**
   * @public
   */
  layoutCallback() {
    if (this.isLaidOut_) {
      return;
    }

    for (let idx = 0; idx < this.stories_.length && idx < MAX_IFRAMES; idx++) {
      const story = this.stories_[idx];
      const iframeIdx = story[IFRAME_IDX];
      const iframe = this.iframes_[iframeIdx];
      this.layoutIframe_(
        story,
        iframe,
        idx === 0 ? VisibilityState.VISIBLE : VisibilityState.PRERENDER
      );
    }

    this.isLaidOut_ = true;
  }

  /**
   * Shows the story provided by the URL in the player.
   * @param {string} storyUrl
   */
  show(storyUrl) {
    // TODO(enriqe): sanitize URLs for matching.
    const storyIdx = findIndex(this.stories_, ({href}) => href === storyUrl);

    // TODO(proyectoramirez): replace for add() once implemented.
    if (!this.stories_[storyIdx]) {
      throw new Error(`Story URL not found in the player: ${storyUrl}`);
    }

    if (storyIdx === this.currentIdx_) {
      return;
    }

    this.currentIdx_ = storyIdx;

    this.evictStoriesFromIframes_();
    this.assignIframesForStoryIdx_(storyIdx);
  }

  /** Sends a message muting the current story. */
  mute() {
    const iframeIdx = this.stories_[this.currentIdx_][IFRAME_IDX];
    this.updateMutedState_(iframeIdx, true);
  }

  /** Sends a message unmuting the current story. */
  unmute() {
    const iframeIdx = this.stories_[this.currentIdx_][IFRAME_IDX];
    this.updateMutedState_(iframeIdx, false);
  }

  /**
   * Sends a message asking for the current story's state and dispatches the appropriate event.
   * @param {string} storyStateType
   * @public
   */
  getStoryState(storyStateType) {
    switch (storyStateType) {
      case STORY_STATE_TYPE.PAGE_ATTACHMENT_STATE:
        this.getPageAttachmentState_();
        break;
      default:
        break;
    }
  }

  /**
   * Evicts stories from iframes.
   * @private
   */
  evictStoriesFromIframes_() {
    const evictedStories = this.iframePool_.evictStories();

    evictedStories.forEach((storyIdx) => {
      const story = this.stories_[storyIdx];
      this.messagingPromises_[story[IFRAME_IDX]].then((messaging) => {
        messaging.unregisterHandler('selectDocument');
      });
      story[IFRAME_IDX] = undefined;
    });
  }

  /**
   * Sets up new iframe arrangement given a story index. The adjacent stories
   * will be prerendered and positioned accordingly. All messaging will be
   * setup.
   * @param {number} storyIdx
   * @private
   */
  assignIframesForStoryIdx_(storyIdx) {
    const availableIframeIdx = this.iframePool_.getAvailableIframeIdx();
    const adjacentStoriesIdx = this.iframePool_.findAdjacent(
      storyIdx,
      this.stories_.length - 1
    );

    for (let i = 0; i < adjacentStoriesIdx.length; i++) {
      const story = this.stories_[adjacentStoriesIdx[i]];
      story[IFRAME_IDX] = availableIframeIdx[i];
      this.iframePool_.addStoryIdx(adjacentStoriesIdx[i]);

      const iframe = this.iframes_[story[IFRAME_IDX]];

      this.layoutIframe_(
        story,
        iframe,
        adjacentStoriesIdx[i] === storyIdx
          ? VisibilityState.VISIBLE
          : VisibilityState.PRERENDER
      );

      this.updateIframePosition_(
        availableIframeIdx[i],
        adjacentStoriesIdx[i] === storyIdx
          ? IframePosition.CURRENT
          : adjacentStoriesIdx[i] > storyIdx
          ? IframePosition.NEXT
          : IframePosition.PREVIOUS
      );

      this.setUpMessagingForIframe_(story, iframe);
    }
  }

  /**
   * Indicates the player changed story.
   * @private
   */
  signalNavigation_() {
    const index = this.currentIdx_;
    const remaining = this.stories_.length - this.currentIdx_ - 1;
    const event = createCustomEvent(
      this.win_,
      'navigation',
      dict({
        'index': index,
        'remaining': remaining,
      })
    );
    this.element_.dispatchEvent(event);
  }

  /**
   * Navigates to the next story in the player.
   * @private
   */
  next_() {
    if (
      !this.isCircularWrappingEnabled_() &&
      this.isIndexOutofBounds_(this.currentIdx_ + 1)
    ) {
      return;
    }

    if (
      this.isCircularWrappingEnabled_() &&
      this.isIndexOutofBounds_(this.currentIdx_ + 1)
    ) {
      this.go(1);
      return;
    }

    this.currentIdx_++;

    const previousStory = this.stories_[this.currentIdx_ - 1];
    this.updatePreviousIframe_(
      previousStory[IFRAME_IDX],
      IframePosition.PREVIOUS
    );

    const currentStory = this.stories_[this.currentIdx_];
    this.updateCurrentIframe_(currentStory[IFRAME_IDX]);

    const nextStoryIdx = this.currentIdx_ + 1;
    if (
      nextStoryIdx < this.stories_.length &&
      this.stories_[nextStoryIdx][IFRAME_IDX] === undefined
    ) {
      this.allocateIframeForStory_(nextStoryIdx);
    }
    this.signalNavigation_();
  }

  /**
   * Navigates to the previous story in the player.
   * @private
   */
  previous_() {
    if (
      !this.isCircularWrappingEnabled_() &&
      this.isIndexOutofBounds_(this.currentIdx_ - 1)
    ) {
      return;
    }

    if (
      this.isCircularWrappingEnabled_() &&
      this.isIndexOutofBounds_(this.currentIdx_ - 1)
    ) {
      this.go(-1);
      return;
    }

    this.currentIdx_--;

    const previousStory = this.stories_[this.currentIdx_ + 1];
    this.updatePreviousIframe_(previousStory[IFRAME_IDX], IframePosition.NEXT);

    const currentStory = this.stories_[this.currentIdx_];
    this.updateCurrentIframe_(currentStory[IFRAME_IDX]);

    const nextStoryIdx = this.currentIdx_ - 1;
    if (
      nextStoryIdx >= 0 &&
      this.stories_[nextStoryIdx][IFRAME_IDX] === undefined
    ) {
      this.allocateIframeForStory_(nextStoryIdx, true /** reverse */);
    }
    this.signalNavigation_();
  }

  /**
   * Navigates stories given a number.
   * @param {number} storyDelta
   */
  go(storyDelta) {
    if (storyDelta === 0) {
      return;
    }
    if (
      !this.isCircularWrappingEnabled_() &&
      this.isIndexOutofBounds_(this.currentIdx_ + storyDelta)
    ) {
      throw new Error('Out of Story range.');
    }

    const newIdx = this.currentIdx_ + storyDelta;
    const currentStory =
      storyDelta > 0
        ? this.stories_[newIdx % this.stories_.length]
        : this.stories_[
            ((newIdx % this.stories_.length) + this.stories_.length) %
              this.stories_.length
          ];

    this.show(currentStory.href);
    this.signalNavigation_();
  }

  /**
   * Updates an iframe to the `inactive` state.
   * @param {number} iframeIdx
   * @param {!IframePosition} position
   * @private
   */
  updatePreviousIframe_(iframeIdx, position) {
    this.updateVisibilityState_(iframeIdx, VisibilityState.INACTIVE);
    this.updateIframePosition_(iframeIdx, position);
  }

  /**
   * Updates an iframe to the `current` state.
   * @param {number} iframeIdx
   * @private
   */
  updateCurrentIframe_(iframeIdx) {
    this.updateVisibilityState_(iframeIdx, VisibilityState.VISIBLE);
    this.updateIframePosition_(iframeIdx, IframePosition.CURRENT);
    tryFocus(this.iframes_[iframeIdx]);
  }

  /**
   * Updates iframe position.
   * @param {number} iframeIdx
   * @param {!IframePosition} position
   * @private
   */
  updateIframePosition_(iframeIdx, position) {
    requestAnimationFrame(() => {
      const iframe = this.iframes_[iframeIdx];
      resetStyles(iframe, ['transform', 'transition']);
      iframe.setAttribute('i-amphtml-iframe-position', position);
    });
  }

  /**
   * Detaches iframe from a story and gives it to the next story. It detaches
   * the iframe from the story furthest away; depending where the user is
   * navigating and allocates it to a story that the user is close to seeing.
   * @param {number} nextStoryIdx
   * @param {boolean} reverse
   * @private
   */
  allocateIframeForStory_(nextStoryIdx, reverse = false) {
    const detachedStoryIdx = reverse
      ? this.iframePool_.rotateLast(nextStoryIdx)
      : this.iframePool_.rotateFirst(nextStoryIdx);

    const detachedStory = this.stories_[detachedStoryIdx];
    const nextStory = this.stories_[nextStoryIdx];

    this.messagingPromises_[detachedStory[IFRAME_IDX]].then((messaging) => {
      messaging.unregisterHandler('selectDocument');
    });

    nextStory[IFRAME_IDX] = detachedStory[IFRAME_IDX];
    detachedStory[IFRAME_IDX] = undefined;

    const nextIframe = this.iframes_[nextStory[IFRAME_IDX]];
    this.layoutIframe_(nextStory, nextIframe, VisibilityState.PRERENDER);
    this.updateIframePosition_(
      nextStory[IFRAME_IDX],
      reverse ? IframePosition.PREVIOUS : IframePosition.NEXT
    );
    this.setUpMessagingForIframe_(nextStory, nextIframe);
  }

  /**
   * @param {!Element} story
   * @param {!Element} iframe
   * @param {!VisibilityState} visibilityState
   * @private
   */
  layoutIframe_(story, iframe, visibilityState) {
    this.maybeGetCacheUrl_(story.href).then((url) => {
      const {href} = this.getEncodedLocation_(url, visibilityState);
      iframe.setAttribute('src', href);
      iframe.setAttribute('title', story.textContent.trim());
    });
  }

  /**
   * Gets cache url, unless amp-cache is not defined.
   * @param {string} url
   * @return {!Promise<string>}
   * @private
   */
  maybeGetCacheUrl_(url) {
    const ampCache = this.element_.getAttribute('amp-cache');

    if (!ampCache || isProxyOrigin(url)) {
      return Promise.resolve(url);
    }

    if (!SUPPORTED_CACHES.includes(ampCache)) {
      throw new Error(
        `Unsupported cache, use one of following: ${SUPPORTED_CACHES}`
      );
    }

    return ampToolboxCacheUrl
      .createCacheUrl(ampCache, url, 'viewer' /** servingType */)
      .then((cacheUrl) => {
        return cacheUrl;
      });
  }

  /**
   * Gets encoded url for player usage.
   * @param {string} href
   * @param {VisibilityState=} visibilityState
   * @return {!Location}
   * @private
   */
  getEncodedLocation_(href, visibilityState = VisibilityState.INACTIVE) {
    const params = dict({
      'amp_js_v': '0.1',
      'visibilityState': visibilityState,
      'origin': this.win_.origin,
      'showStoryUrlInfo': '0',
      'storyPlayer': 'v0',
      'cap': 'swipe',
    });

    const fragmentParam = getFragment(href);
    const noFragmentUrl = removeFragment(href);
    let inputUrl = addParamsToUrl(noFragmentUrl, params);

    // Prepend fragment of original url.
    const prependFragment = (match) => {
      // Remove the last '&' after amp_js_v=0.1 and replace with a '#'.
      return fragmentParam + match.slice(0, -1) + '#';
    };
    inputUrl = inputUrl.replace(/[?&]amp_js_v=0.1&/, prependFragment);

    return parseUrlWithA(
      /** @type {!HTMLAnchorElement} */ (this.cachedA_),
      inputUrl
    );
  }

  /**
   * Updates the visibility state of the story inside the iframe.
   * @param {number} iframeIdx
   * @param {!VisibilityState} visibilityState
   * @private
   */
  updateVisibilityState_(iframeIdx, visibilityState) {
    this.messagingPromises_[iframeIdx].then((messaging) => {
      messaging.sendRequest('visibilitychange', {state: visibilityState}, true);
    });
  }

  /**
   * Updates the specified iframe's story state with given value.
   * @param {number} iframeIdx
   * @param {string} state
   * @param {boolean} value
   * @private
   */
  updateStoryState_(iframeIdx, state, value) {
    this.messagingPromises_[iframeIdx].then((messaging) => {
      messaging.sendRequest('setDocumentState', {state, value});
    });
  }

  /**
   * Update the muted state of the story inside the iframe.
   * @param {number} iframeIdx
   * @param {boolean} mutedValue
   * @private
   */
  updateMutedState_(iframeIdx, mutedValue) {
    this.updateStoryState_(
      iframeIdx,
      STORY_MESSAGE_STATE_TYPE.MUTED_STATE,
      mutedValue
    );
  }

  /**
   * Send message to story asking for page attachment state.
   * @private
   */
  getPageAttachmentState_() {
    const iframeIdx = this.stories_[this.currentIdx_][IFRAME_IDX];
    this.messagingPromises_[iframeIdx].then((messaging) => {
      messaging
        .sendRequest(
          'getDocumentState',
          {state: STORY_MESSAGE_STATE_TYPE.PAGE_ATTACHMENT_STATE},
          true
        )
        .then((event) => this.dispatchPageAttachmentEvent_(event.value));
    });
  }

  /**
<<<<<<< HEAD
   * Updates the state of the features responsible for autoplay mode on the
   * provided iframe.
   * @param {number} iframeIdx
   * @param {boolean} isAutoplaying
   * @private
   */
  updateAutoplayState_(iframeIdx, isAutoplaying) {
    this.messagingPromises_[iframeIdx].then((messaging) => {
      messaging.sendRequest(
        'setDocumentState',
        {state: 'PREVIEW_STATE', value: isAutoplaying},
        true
      );

      messaging.sendRequest(
        'setDocumentState',
        {state: 'CAN_SHOW_SYSTEM_LAYER_BUTTONS', value: !isAutoplaying},
        true
      );
    });
=======
   * React to documentStateUpdate events.
   * @param {!DocumentStateTypeDef} data
   * @private
   */
  onDocumentStateUpdate_(data) {
    switch (data.state) {
      case STORY_MESSAGE_STATE_TYPE.PAGE_ATTACHMENT_STATE:
        this.onPageAttachmentStateUpdate_(data.value);
        break;
      default:
        break;
    }
  }

  /**
   * React to page attachment update events.
   * @param {boolean} pageAttachmentOpen
   * @private
   */
  onPageAttachmentStateUpdate_(pageAttachmentOpen) {
    this.updateButtonVisibility_(!pageAttachmentOpen);
    this.dispatchPageAttachmentEvent_(pageAttachmentOpen);
  }

  /**
   * Updates the visbility state of the exit control button.
   * @param {boolean} isVisible
   * @private
   */
  updateButtonVisibility_(isVisible) {
    const button = this.rootEl_.querySelector(
      'button.amp-story-player-exit-control-button'
    );
    if (!button) {
      return;
    }

    isVisible
      ? button.classList.remove(BUTTON_CLASSES.HIDDEN)
      : button.classList.add(BUTTON_CLASSES.HIDDEN);
  }

  /**
   * Dispatch a page attachment event.
   * @param {boolean} isPageAttachmentOpen
   * @private
   */
  dispatchPageAttachmentEvent_(isPageAttachmentOpen) {
    this.element_.dispatchEvent(
      createCustomEvent(
        this.win_,
        isPageAttachmentOpen ? 'page-attachment-open' : 'page-attachment-close',
        dict({})
      )
    );
>>>>>>> f925e8d0
  }

  /**
   * React to selectDocument events.
   * @param {!Object} data
   * @private
   */
  onSelectDocument_(data) {
    if (data.next) {
      this.next_();
    } else if (data.previous) {
      this.previous_();
    }
  }

  /**
   * Reacts to touchstart events and caches its coordinates.
   * @param {!Event} event
   * @private
   */
  onTouchStart_(event) {
    const coordinates = this.getClientTouchCoordinates_(event);
    if (!coordinates) {
      return;
    }

    this.touchEventState_.startX = coordinates.x;
    this.touchEventState_.startY = coordinates.y;
  }

  /**
   * Reacts to touchmove events and handles horizontal swipes.
   * @param {!Event} event
   * @private
   */
  onTouchMove_(event) {
    if (this.touchEventState_.isSwipeX === false) {
      return;
    }

    const coordinates = this.getClientTouchCoordinates_(event);
    if (!coordinates) {
      return;
    }

    const {x, y} = coordinates;
    this.touchEventState_.lastX = x;

    if (this.touchEventState_.isSwipeX === null) {
      this.touchEventState_.isSwipeX =
        Math.abs(this.touchEventState_.startX - x) >
        Math.abs(this.touchEventState_.startY - y);
      if (!this.touchEventState_.isSwipeX) {
        return;
      }
    }

    this.onSwipeX_({
      deltaX: x - this.touchEventState_.startX,
      last: false,
    });
  }

  /**
   * Reacts to touchend events. Resets cached touch event states.
   * @private
   */
  onTouchEnd_() {
    if (this.touchEventState_.isSwipeX === true) {
      this.onSwipeX_({
        deltaX: this.touchEventState_.lastX - this.touchEventState_.startX,
        last: true,
      });
    }

    this.touchEventState_.startX = 0;
    this.touchEventState_.startY = 0;
    this.touchEventState_.lastX = 0;
    this.touchEventState_.isSwipeX = null;
    this.swipingState_ = SwipingState.NOT_SWIPING;
  }

  /**
   * Reacts to horizontal swipe events.
   * @param {!Object} gesture
   */
  onSwipeX_(gesture) {
    if (this.stories_.length <= 1) {
      return;
    }

    const {deltaX} = gesture;

    if (gesture.last === true) {
      const delta = Math.abs(deltaX);

      if (this.swipingState_ === SwipingState.SWIPING_TO_LEFT) {
        delta > TOGGLE_THRESHOLD_PX &&
        (this.getSecondaryIframe_() || this.isCircularWrappingEnabled_())
          ? this.next_()
          : this.resetIframeStyles_();
      }

      if (this.swipingState_ === SwipingState.SWIPING_TO_RIGHT) {
        delta > TOGGLE_THRESHOLD_PX &&
        (this.getSecondaryIframe_() || this.isCircularWrappingEnabled_())
          ? this.previous_()
          : this.resetIframeStyles_();
      }

      return;
    }

    this.drag_(deltaX);
  }

  /**
   * Resets styles for the currently swiped iframes.
   * @private
   */
  resetIframeStyles_() {
    const currentIframe = this.iframes_[
      this.stories_[this.currentIdx_][IFRAME_IDX]
    ];

    requestAnimationFrame(() => {
      resetStyles(dev().assertElement(currentIframe), [
        'transform',
        'transition',
      ]);
    });

    const secondaryIframe = this.getSecondaryIframe_();
    if (secondaryIframe) {
      requestAnimationFrame(() => {
        resetStyles(dev().assertElement(secondaryIframe), [
          'transform',
          'transition',
        ]);
      });
    }
  }

  /**
   * Gets accompanying iframe for the currently swiped iframe if any.
   * @private
   * @return {?Element}
   */
  getSecondaryIframe_() {
    const nextStoryIdx =
      this.swipingState_ === SwipingState.SWIPING_TO_LEFT
        ? this.currentIdx_ + 1
        : this.currentIdx_ - 1;

    if (nextStoryIdx < 0 || nextStoryIdx >= this.stories_.length) {
      return null;
    }

    return this.iframes_[this.stories_[nextStoryIdx][IFRAME_IDX]];
  }

  /**
   * Checks if index is out of bounds.
   * @private
   * @param {number} index
   * @return {boolean}
   */
  isIndexOutofBounds_(index) {
    return index >= this.stories_.length || index < 0;
  }

  /**
   * Checks if circular wrapping attribute is present.
   * @private
   * @return {boolean}
   */
  isCircularWrappingEnabled_() {
    return this.element_.hasAttribute('enable-circular-wrapping');
  }

  /**
   * Drags stories following the swiping gesture.
   * @param {number} deltaX
   * @private
   */
  drag_(deltaX) {
    let secondaryTranslate;

    if (deltaX < 0) {
      this.swipingState_ = SwipingState.SWIPING_TO_LEFT;
      secondaryTranslate = `translate3d(calc(100% + ${deltaX}px), 0, 0)`;
    } else {
      this.swipingState_ = SwipingState.SWIPING_TO_RIGHT;
      secondaryTranslate = `translate3d(calc(${deltaX}px - 100%), 0, 0)`;
    }

    const story = this.stories_[this.currentIdx_];
    const iframe = this.iframes_[story[IFRAME_IDX]];
    const translate = `translate3d(${deltaX}px, 0, 0)`;

    requestAnimationFrame(() => {
      setStyles(dev().assertElement(iframe), {
        transform: translate,
        transition: 'none',
      });
    });

    const secondaryIframe = this.getSecondaryIframe_();
    if (!secondaryIframe) {
      return;
    }

    requestAnimationFrame(() => {
      setStyles(dev().assertElement(secondaryIframe), {
        transform: secondaryTranslate,
        transition: 'none',
      });
    });
  }

  /**
   * Helper to retrieve the touch coordinates from a TouchEvent.
   * @param {!Event} event
   * @return {?{x: number, y: number}}
   * @private
   */
  getClientTouchCoordinates_(event) {
    const {touches} = event;
    if (!touches || touches.length < 1) {
      return null;
    }

    const {screenX: x, screenY: y} = touches[0];
    return {x, y};
  }
}<|MERGE_RESOLUTION|>--- conflicted
+++ resolved
@@ -997,7 +997,6 @@
   }
 
   /**
-<<<<<<< HEAD
    * Updates the state of the features responsible for autoplay mode on the
    * provided iframe.
    * @param {number} iframeIdx
@@ -1018,7 +1017,7 @@
         true
       );
     });
-=======
+
    * React to documentStateUpdate events.
    * @param {!DocumentStateTypeDef} data
    * @private
@@ -1074,7 +1073,6 @@
         dict({})
       )
     );
->>>>>>> f925e8d0
   }
 
   /**
