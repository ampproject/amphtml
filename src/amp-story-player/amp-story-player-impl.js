/**
 * Copyright 2020 The AMP HTML Authors. All Rights Reserved.
 *
 * Licensed under the Apache License, Version 2.0 (the "License");
 * you may not use this file except in compliance with the License.
 * You may obtain a copy of the License at
 *
 *      http://www.apache.org/licenses/LICENSE-2.0
 *
 * Unless required by applicable law or agreed to in writing, software
 * distributed under the License is distributed on an "AS-IS" BASIS,
 * WITHOUT WARRANTIES OR CONDITIONS OF ANY KIND, either express or implied.
 * See the License for the specific language governing permissions and
 * limitations under the License.
 */

import * as ampToolboxCacheUrl from '@ampproject/toolbox-cache-url';
import {IframePool} from './amp-story-player-iframe-pool';
import {Messaging} from '@ampproject/viewer-messaging';
import {VisibilityState} from '../visibility-state';
import {
  addParamsToUrl,
  getFragment,
  isProxyOrigin,
  parseUrlWithA,
  removeFragment,
} from '../url';
import {applySandbox} from '../3p-frame';
import {createCustomEvent} from '../event-helper';
import {dict, map} from '../utils/object';
// Source for this constant is css/amp-story-player-iframe.css
import {cssText} from '../../build/amp-story-player-iframe.css';
import {resetStyles, setStyle, setStyles} from '../style';
import {toArray} from '../types';
import {tryFocus} from '../dom';

/** @enum {string} */
const LoadStateClass = {
  LOADING: 'i-amphtml-story-player-loading',
  LOADED: 'i-amphtml-story-player-loaded',
  ERROR: 'i-amphtml-story-player-error',
};

/** @enum {number} */
const IframePosition = {
  PREVIOUS: -1,
  CURRENT: 0,
  NEXT: 1,
};

/** @const @type {!Array<string>} */
const SUPPORTED_CACHES = ['cdn.ampproject.org', 'www.bing-amp.com'];

/** @const @type {!Array<string>} */
const SANDBOX_MIN_LIST = ['allow-top-navigation'];

/** @enum {number} */
const SwipingState = {
  NOT_SWIPING: 0,
  SWIPING_TO_LEFT: 1,
  SWIPING_TO_RIGHT: 2,
};

/** @const {number} */
const TOGGLE_THRESHOLD_PX = 50;

/** @const {number} */
const MAX_IFRAMES = 3;

/** @enum {string} */
const BUTTON_TYPES = {
  BACK: 'back-button',
  CLOSE: 'close-button',
};

/** @enum {string} */
const BUTTON_CLASSES = {
  [BUTTON_TYPES.BACK]: 'amp-story-player-back-button',
  [BUTTON_TYPES.CLOSE]: 'amp-story-player-close-button',
};

/** @enum {string} */
const BUTTON_EVENTS = {
  [BUTTON_TYPES.BACK]: 'amp-story-player-back',
  [BUTTON_TYPES.CLOSE]: 'amp-story-player-close',
};

/** @const {string} */
export const IFRAME_IDX = '__AMP_IFRAME_IDX__';

/**
 * Note that this is a vanilla JavaScript class and should not depend on AMP
 * services, as v0.js is not expected to be loaded in this context.
 */
export class AmpStoryPlayer {
  /**
   * @param {!Window} win
   * @param {!Element} element
   * @constructor
   */
  constructor(win, element) {
    console./*OK*/ assert(
      element.childElementCount > 0,
      'Missing configuration.'
    );

    /** @private {!Window} */
    this.win_ = win;

    /** @private {!Array<!Element>} */
    this.iframes_ = [];

    /** @private {!Element} */
    this.element_ = element;

    /** @private {!Document} */
    this.doc_ = win.document;

    /** @private {!Element} */
    this.cachedA_ = this.doc_.createElement('a');

    /** @private {!Array<!HTMLAnchorElement>} */
    this.stories_ = [];

    /** @private {?Element} */
    this.rootEl_ = null;

    /** @private {boolean} */
    this.isLaidOut_ = false;

    /** @private {boolean} */
    this.isBuilt_ = false;

    /** @private {!IframePool} */
    this.iframePool_ = new IframePool();

    /** @private {!Object<string, !Promise>} */
    this.messagingPromises_ = map();

    /** @private {number} */
    this.currentIdx_ = 0;

    /** @private {!SwipingState} */
    this.swipingState_ = SwipingState.NOT_SWIPING;

    /** @private {!Object} */
    this.touchEventState_ = {
      startX: 0,
      startY: 0,
      lastX: 0,
      isSwipeX: null,
    };

    this.attachCallbacksToElement_();
  }

  /**
   * Attaches callbacks to the DOM element for them to be used by publishers.
   * @private
   */
  attachCallbacksToElement_() {
    this.element_.load = this.load.bind(this);
    this.element_.show = this.show.bind(this);
<<<<<<< HEAD
    this.element_.play = this.play.bind(this);
    this.element_.pause = this.pause.bind(this);
=======
    this.element_.mute = this.mute.bind(this);
    this.element_.unmute = this.unmute.bind(this);
>>>>>>> 0cb2b432
  }

  /**
   * External callback for manually loading the player.
   * @public
   */
  load() {
    this.buildCallback();
    this.layoutCallback();
  }

  /**
   * Makes the current story play its content/auto-advance
   * @public
   */
  play() {
    this.togglePaused_(false);
  }

  /**
   * Makes the current story pause its content/auto-advance
   * @public
   */
  pause() {
    this.togglePaused_(true);
  }

  /**
   * Makes the current story play or pause its content/auto-advance
   * @param {boolean} paused If true, the story will be paused, and it will be played otherwise
   * @private
   */
  togglePaused_(paused) {
    const currentStory = this.stories_[this.currentIdx_];
    const iframeIdx = currentStory[IFRAME_IDX];

    this.updateVisibilityState_(
      iframeIdx,
      paused ? VisibilityState.PAUSED : VisibilityState.VISIBLE
    );
  }


  /**
   *
   * @public
   * @return {!Element}
   */
  getElement() {
    return this.element_;
  }

  /** @public */
  buildCallback() {
    if (this.isBuilt_) {
      return;
    }

    this.stories_ = toArray(this.element_.querySelectorAll('a'));

    this.initializeShadowRoot_();
    this.initializeIframes_();
    this.initializeButton_();
    this.signalReady_();
    this.isBuilt_ = true;
  }

  /** @private */
  signalReady_() {
    this.element_.dispatchEvent(createCustomEvent(this.win_, 'ready', {}));
    this.element_.isReady = true;
  }

  /** @private */
  initializeIframes_() {
    for (let idx = 0; idx < MAX_IFRAMES && idx < this.stories_.length; idx++) {
      const story = this.stories_[idx];
      this.buildIframe_(story);

      story[IFRAME_IDX] = idx;
      this.setUpMessagingForIframe_(story, this.iframes_[idx]);

      this.iframePool_.addIframeIdx(idx);
      this.iframePool_.addStoryIdx(idx);
    }
  }

  /** @private */
  initializeShadowRoot_() {
    this.rootEl_ = this.doc_.createElement('main');

    // Create shadow root
    const shadowRoot = this.element_.attachShadow({mode: 'open'});

    // Inject default styles
    const styleEl = this.doc_.createElement('style');
    styleEl.textContent = cssText;
    shadowRoot.appendChild(styleEl);
    shadowRoot.appendChild(this.rootEl_);
  }

  /**
   * Helper to create a button.
   * @private
   */
  initializeButton_() {
    const option = this.element_.getAttribute('exit-control');
    if (!Object.values(BUTTON_TYPES).includes(option)) {
      return;
    }

    const button = this.doc_.createElement('button');
    button.classList.add(BUTTON_CLASSES[option]);

    button.addEventListener('click', () => {
      this.element_.dispatchEvent(
        createCustomEvent(this.win_, BUTTON_EVENTS[option], {})
      );
    });

    this.rootEl_.appendChild(button);
  }

  /**
   * @param {!Element} story
   * @private
   */
  buildIframe_(story) {
    const iframeEl = this.doc_.createElement('iframe');
    setStyle(
      iframeEl,
      'backgroundImage',
      story.getAttribute('data-poster-portrait-src')
    );
    iframeEl.classList.add('story-player-iframe');
    this.iframes_.push(iframeEl);

    applySandbox(iframeEl);
    this.addSandboxFlags_(iframeEl);
    this.initializeLoadingListeners_(iframeEl);
    this.rootEl_.appendChild(iframeEl);
  }

  /**
   * @param {!Element} iframe
   * @private
   */
  addSandboxFlags_(iframe) {
    if (
      !iframe.sandbox ||
      !iframe.sandbox.supports ||
      iframe.sandbox.length <= 0
    ) {
      return; // Can't feature detect support.
    }

    for (let i = 0; i < SANDBOX_MIN_LIST.length; i++) {
      const flag = SANDBOX_MIN_LIST[i];

      if (!iframe.sandbox.supports(flag)) {
        throw new Error(`Iframe doesn't support: ${flag}`);
      }

      iframe.sandbox.add(flag);
    }
  }

  /**
   * Sets up messaging for a story inside an iframe.
   * @param {!Element} story
   * @param {!Element} iframeEl
   * @private
   */
  setUpMessagingForIframe_(story, iframeEl) {
    const iframeIdx = story[IFRAME_IDX];

    this.messagingPromises_[iframeIdx] = new Promise((resolve) => {
      this.initializeHandshake_(story, iframeEl).then(
        (messaging) => {
          messaging.setDefaultHandler(() => Promise.resolve());
          messaging.registerHandler('touchstart', (event, data) => {
            this.onTouchStart_(data);
          });

          messaging.registerHandler('touchmove', (event, data) => {
            this.onTouchMove_(data);
          });

          messaging.registerHandler('touchend', () => {
            this.onTouchEnd_();
          });

          messaging.registerHandler('selectDocument', (event, data) => {
            this.onSelectDocument_(data);
          });
          resolve(messaging);
        },
        (err) => {
          console /*OK*/
            .log({err});
        }
      );
    });
  }

  /**
   * @param {!Element} story
   * @param {!Element} iframeEl
   * @return {!Promise<!Messaging>}
   * @private
   */
  initializeHandshake_(story, iframeEl) {
    return this.maybeGetCacheUrl_(story.href).then((url) => {
      return Messaging.waitForHandshakeFromDocument(
        this.win_,
        iframeEl.contentWindow,
        this.getEncodedLocation_(url).origin
      );
    });
  }

  /**
   * @param {!Element} iframeEl
   * @private
   */
  initializeLoadingListeners_(iframeEl) {
    this.rootEl_.classList.add(LoadStateClass.LOADING);

    iframeEl.onload = () => {
      this.rootEl_.classList.remove(LoadStateClass.LOADING);
      this.rootEl_.classList.add(LoadStateClass.LOADED);
      this.element_.classList.add(LoadStateClass.LOADED);
    };
    iframeEl.onerror = () => {
      this.rootEl_.classList.remove(LoadStateClass.LOADING);
      this.rootEl_.classList.add(LoadStateClass.ERROR);
      this.element_.classList.add(LoadStateClass.ERROR);
    };
  }

  /**
   * @public
   */
  layoutCallback() {
    if (this.isLaidOut_) {
      return;
    }

    for (let idx = 0; idx < this.stories_.length && idx < MAX_IFRAMES; idx++) {
      const story = this.stories_[idx];
      const iframeIdx = story[IFRAME_IDX];
      const iframe = this.iframes_[iframeIdx];
      this.layoutIframe_(
        story,
        iframe,
        idx === 0 ? VisibilityState.VISIBLE : VisibilityState.PRERENDER
      );
    }

    this.isLaidOut_ = true;
  }

  /**
   * Shows the story provided by the URL in the player.
   * @param {string} storyUrl
   */
  show(storyUrl) {
    // TODO(enriqe): sanitize URLs for matching.
    const storyIdx = this.stories_.findIndex(({href}) => href === storyUrl);

    // TODO(proyectoramirez): replace for add() once implemented.
    if (!this.stories_[storyIdx]) {
      throw new Error(`Story URL not found in the player: ${storyUrl}`);
    }

    if (storyIdx === this.currentIdx_) {
      return;
    }

    this.currentIdx_ = storyIdx;

    this.evictStoriesFromIframes_();
    this.assignIframesForStoryIdx_(storyIdx);
  }

  /** Sends a message muting the current story. */
  mute() {
    const iframeIdx = this.stories_[this.currentIdx_][IFRAME_IDX];
    this.updateMutedState_(iframeIdx, true);
  }

  /** Sends a message unmuting the current story. */
  unmute() {
    const iframeIdx = this.stories_[this.currentIdx_][IFRAME_IDX];
    this.updateMutedState_(iframeIdx, false);
  }

  /**
   * Evicts stories from iframes.
   * @private
   */
  evictStoriesFromIframes_() {
    const evictedStories = this.iframePool_.evictStories();

    evictedStories.forEach((storyIdx) => {
      const story = this.stories_[storyIdx];
      this.messagingPromises_[story[IFRAME_IDX]].then((messaging) => {
        messaging.unregisterHandler('selectDocument');
      });
      story[IFRAME_IDX] = undefined;
    });
  }

  /**
   * Sets up new iframe arrangement given a story index. The adjacent stories
   * will be prerendered and positioned accordingly. All messaging will be
   * setup.
   * @param {number} storyIdx
   * @private
   */
  assignIframesForStoryIdx_(storyIdx) {
    const availableIframeIdx = this.iframePool_.getAvailableIframeIdx();
    const adjacentStoriesIdx = this.iframePool_.findAdjacent(
      storyIdx,
      this.stories_.length - 1
    );

    for (let i = 0; i < adjacentStoriesIdx.length; i++) {
      const story = this.stories_[adjacentStoriesIdx[i]];
      story[IFRAME_IDX] = availableIframeIdx[i];
      this.iframePool_.addStoryIdx(adjacentStoriesIdx[i]);

      const iframe = this.iframes_[story[IFRAME_IDX]];

      this.layoutIframe_(
        story,
        iframe,
        adjacentStoriesIdx[i] === storyIdx
          ? VisibilityState.VISIBLE
          : VisibilityState.PRERENDER
      );

      this.updateIframePosition_(
        availableIframeIdx[i],
        adjacentStoriesIdx[i] === storyIdx
          ? IframePosition.CURRENT
          : adjacentStoriesIdx[i] > storyIdx
          ? IframePosition.NEXT
          : IframePosition.PREVIOUS
      );

      this.setUpMessagingForIframe_(story, iframe);
    }
  }

  /**
   * Navigates to the next story in the player.
   * @private
   */
  next_() {
    if (this.currentIdx_ + 1 >= this.stories_.length) {
      return;
    }

    this.currentIdx_++;

    const previousStory = this.stories_[this.currentIdx_ - 1];
    this.updatePreviousIframe_(
      previousStory[IFRAME_IDX],
      IframePosition.PREVIOUS
    );

    const currentStory = this.stories_[this.currentIdx_];
    this.updateCurrentIframe_(currentStory[IFRAME_IDX]);

    const nextStoryIdx = this.currentIdx_ + 1;
    if (
      nextStoryIdx < this.stories_.length &&
      this.stories_[nextStoryIdx][IFRAME_IDX] === undefined
    ) {
      this.allocateIframeForStory_(nextStoryIdx);
    }
  }

  /**
   * Navigates to the previous story in the player.
   * @private
   */
  previous_() {
    if (this.currentIdx_ - 1 < 0) {
      return;
    }

    this.currentIdx_--;

    const previousStory = this.stories_[this.currentIdx_ + 1];
    this.updatePreviousIframe_(previousStory[IFRAME_IDX], IframePosition.NEXT);

    const currentStory = this.stories_[this.currentIdx_];
    this.updateCurrentIframe_(currentStory[IFRAME_IDX]);

    const nextStoryIdx = this.currentIdx_ - 1;
    if (
      nextStoryIdx >= 0 &&
      this.stories_[nextStoryIdx][IFRAME_IDX] === undefined
    ) {
      this.allocateIframeForStory_(nextStoryIdx, true /** reverse */);
    }
  }

  /**
   * Updates an iframe to the `inactive` state.
   * @param {number} iframeIdx
   * @param {!IframePosition} position
   * @private
   */
  updatePreviousIframe_(iframeIdx, position) {
    this.updateVisibilityState_(iframeIdx, VisibilityState.INACTIVE);
    this.updateIframePosition_(iframeIdx, position);
  }

  /**
   * Updates an iframe to the `current` state.
   * @param {number} iframeIdx
   * @private
   */
  updateCurrentIframe_(iframeIdx) {
    this.updateVisibilityState_(iframeIdx, VisibilityState.VISIBLE);
    this.updateIframePosition_(iframeIdx, IframePosition.CURRENT);
    tryFocus(this.iframes_[iframeIdx]);
  }

  /**
   * Updates iframe position.
   * @param {number} iframeIdx
   * @param {!IframePosition} position
   * @private
   */
  updateIframePosition_(iframeIdx, position) {
    requestAnimationFrame(() => {
      const iframe = this.iframes_[iframeIdx];
      resetStyles(iframe, ['transform', 'transition']);
      iframe.setAttribute('i-amphtml-iframe-position', position);
    });
  }

  /**
   * Detaches iframe from a story and gives it to the next story. It detaches
   * the iframe from the story furthest away; depending where the user is
   * navigating and allocates it to a story that the user is close to seeing.
   * @param {number} nextStoryIdx
   * @param {boolean} reverse
   * @private
   */
  allocateIframeForStory_(nextStoryIdx, reverse = false) {
    const detachedStoryIdx = reverse
      ? this.iframePool_.rotateLast(nextStoryIdx)
      : this.iframePool_.rotateFirst(nextStoryIdx);

    const detachedStory = this.stories_[detachedStoryIdx];
    const nextStory = this.stories_[nextStoryIdx];

    this.messagingPromises_[detachedStory[IFRAME_IDX]].then((messaging) => {
      messaging.unregisterHandler('selectDocument');
    });

    nextStory[IFRAME_IDX] = detachedStory[IFRAME_IDX];
    detachedStory[IFRAME_IDX] = undefined;

    const nextIframe = this.iframes_[nextStory[IFRAME_IDX]];
    this.layoutIframe_(nextStory, nextIframe, VisibilityState.PRERENDER);
    this.updateIframePosition_(
      nextStory[IFRAME_IDX],
      reverse ? IframePosition.PREVIOUS : IframePosition.NEXT
    );
    this.setUpMessagingForIframe_(nextStory, nextIframe);
  }

  /**
   * @param {!Element} story
   * @param {!Element} iframe
   * @param {!VisibilityState} visibilityState
   * @private
   */
  layoutIframe_(story, iframe, visibilityState) {
    this.maybeGetCacheUrl_(story.href).then((url) => {
      const {href} = this.getEncodedLocation_(url, visibilityState);
      iframe.setAttribute('src', href);
      iframe.setAttribute('title', story.textContent.trim());
    });
  }

  /**
   * Gets cache url, unless amp-cache is not defined.
   * @param {string} url
   * @return {!Promise<string>}
   * @private
   */
  maybeGetCacheUrl_(url) {
    const ampCache = this.element_.getAttribute('amp-cache');

    if (!ampCache || isProxyOrigin(url)) {
      return Promise.resolve(url);
    }

    if (!SUPPORTED_CACHES.includes(ampCache)) {
      throw new Error(
        `Unsupported cache, use one of following: ${SUPPORTED_CACHES}`
      );
    }

    return ampToolboxCacheUrl
      .createCacheUrl(ampCache, url, 'viewer' /** servingType */)
      .then((cacheUrl) => {
        return cacheUrl;
      });
  }

  /**
   * Gets encoded url for player usage.
   * @param {string} href
   * @param {VisibilityState=} visibilityState
   * @return {!Location}
   * @private
   */
  getEncodedLocation_(href, visibilityState = VisibilityState.INACTIVE) {
    const params = dict({
      'amp_js_v': '0.1',
      'visibilityState': visibilityState,
      'origin': this.win_.origin,
      'showStoryUrlInfo': '0',
      'storyPlayer': 'v0',
      'cap': 'swipe',
    });

    const fragmentParam = getFragment(href);
    const noFragmentUrl = removeFragment(href);
    let inputUrl = addParamsToUrl(noFragmentUrl, params);

    // Prepend fragment of original url.
    const prependFragment = (match) => {
      // Remove the last '&' after amp_js_v=0.1 and replace with a '#'.
      return fragmentParam + match.slice(0, -1) + '#';
    };
    inputUrl = inputUrl.replace(/[?&]amp_js_v=0.1&/, prependFragment);

    return parseUrlWithA(this.cachedA_, inputUrl);
  }

  /**
   * Updates the visibility state of the story inside the iframe.
   * @param {number} iframeIdx
   * @param {!VisibilityState} visibilityState
   * @private
   */
  updateVisibilityState_(iframeIdx, visibilityState) {
    this.messagingPromises_[iframeIdx].then((messaging) => {
      messaging.sendRequest('visibilitychange', {state: visibilityState}, true);
    });
  }

  /**
   * Updates the muted state of the story inside the iframe.
   * @param {number} iframeIdx
   * @param {boolean} mutedValue
   * @private
   */
  updateMutedState_(iframeIdx, mutedValue) {
    this.messagingPromises_[iframeIdx].then((messaging) => {
      messaging.sendRequest(
        'setDocumentState',
        {state: 'MUTED_STATE', value: mutedValue},
        true
      );
    });
  }

  /**
   * React to selectDocument events.
   * @param {!Object} data
   * @private
   */
  onSelectDocument_(data) {
    if (data.next) {
      this.next_();
    } else if (data.previous) {
      this.previous_();
    }
  }

  /**
   * Reacts to touchstart events and caches its coordinates.
   * @param {!Event} event
   * @private
   */
  onTouchStart_(event) {
    const coordinates = this.getClientTouchCoordinates_(event);
    if (!coordinates) {
      return;
    }

    this.touchEventState_.startX = coordinates.x;
    this.touchEventState_.startY = coordinates.y;
  }

  /**
   * Reacts to touchmove events and handles horizontal swipes.
   * @param {!Event} event
   * @private
   */
  onTouchMove_(event) {
    if (this.touchEventState_.isSwipeX === false) {
      return;
    }

    const coordinates = this.getClientTouchCoordinates_(event);
    if (!coordinates) {
      return;
    }

    const {x, y} = coordinates;
    this.touchEventState_.lastX = x;

    if (this.touchEventState_.isSwipeX === null) {
      this.touchEventState_.isSwipeX =
        Math.abs(this.touchEventState_.startX - x) >
        Math.abs(this.touchEventState_.startY - y);
      if (!this.touchEventState_.isSwipeX) {
        return;
      }
    }

    this.onSwipeX_({
      deltaX: x - this.touchEventState_.startX,
      last: false,
    });
  }

  /**
   * Reacts to touchend events. Resets cached touch event states.
   * @private
   */
  onTouchEnd_() {
    if (this.touchEventState_.isSwipeX === true) {
      this.onSwipeX_({
        deltaX: this.touchEventState_.lastX - this.touchEventState_.startX,
        last: true,
      });
    }

    this.touchEventState_.startX = 0;
    this.touchEventState_.startY = 0;
    this.touchEventState_.lastX = 0;
    this.touchEventState_.isSwipeX = null;
    this.swipingState_ = SwipingState.NOT_SWIPING;
  }

  /**
   * Reacts to horizontal swipe events.
   * @param {!Object} gesture
   */
  onSwipeX_(gesture) {
    const {deltaX} = gesture;

    if (gesture.last === true) {
      const delta = Math.abs(deltaX);

      if (this.swipingState_ === SwipingState.SWIPING_TO_LEFT) {
        delta > TOGGLE_THRESHOLD_PX && this.getSecondaryIframe_()
          ? this.next_()
          : this.resetIframeStyles_();
      }

      if (this.swipingState_ === SwipingState.SWIPING_TO_RIGHT) {
        delta > TOGGLE_THRESHOLD_PX && this.getSecondaryIframe_()
          ? this.previous_()
          : this.resetIframeStyles_();
      }

      return;
    }

    this.drag_(deltaX);
  }

  /**
   * Resets styles for the currently swiped iframes.
   * @private
   */
  resetIframeStyles_() {
    const currentIframe = this.iframes_[
      this.stories_[this.currentIdx_][IFRAME_IDX]
    ];

    requestAnimationFrame(() => {
      resetStyles(currentIframe, ['transform', 'transition']);
    });

    const secondaryIframe = this.getSecondaryIframe_();
    if (secondaryIframe) {
      requestAnimationFrame(() => {
        resetStyles(secondaryIframe, ['transform', 'transition']);
      });
    }
  }

  /**
   * Gets accompanying iframe for the currently swiped iframe if any.
   * @private
   * @return {?IframeElement}
   */
  getSecondaryIframe_() {
    const nextStoryIdx =
      this.swipingState_ === SwipingState.SWIPING_TO_LEFT
        ? this.currentIdx_ + 1
        : this.currentIdx_ - 1;

    if (nextStoryIdx < 0 || nextStoryIdx >= this.stories_.length) {
      return;
    }

    return this.iframes_[this.stories_[nextStoryIdx][IFRAME_IDX]];
  }

  /**
   * Drags stories following the swiping gesture.
   * @param {number} deltaX
   * @private
   */
  drag_(deltaX) {
    let secondaryTranslate;

    if (deltaX < 0) {
      this.swipingState_ = SwipingState.SWIPING_TO_LEFT;
      secondaryTranslate = `translate3d(calc(100% + ${deltaX}px), 0, 0)`;
    } else {
      this.swipingState_ = SwipingState.SWIPING_TO_RIGHT;
      secondaryTranslate = `translate3d(calc(${deltaX}px - 100%), 0, 0)`;
    }

    const story = this.stories_[this.currentIdx_];
    const iframe = this.iframes_[story[IFRAME_IDX]];
    const translate = `translate3d(${deltaX}px, 0, 0)`;

    requestAnimationFrame(() => {
      setStyles(iframe, {
        transform: translate,
        transition: 'none',
      });
    });

    const secondaryIframe = this.getSecondaryIframe_();
    if (!secondaryIframe) {
      return;
    }

    requestAnimationFrame(() => {
      setStyles(secondaryIframe, {
        transform: secondaryTranslate,
        transition: 'none',
      });
    });
  }

  /**
   * Helper to retrieve the touch coordinates from a TouchEvent.
   * @param {!Event} event
   * @return {?{x: number, y: number}}
   * @private
   */
  getClientTouchCoordinates_(event) {
    const {touches} = event;
    if (!touches || touches.length < 1) {
      return null;
    }

    const {screenX: x, screenY: y} = touches[0];
    return {x, y};
  }
}<|MERGE_RESOLUTION|>--- conflicted
+++ resolved
@@ -161,13 +161,10 @@
   attachCallbacksToElement_() {
     this.element_.load = this.load.bind(this);
     this.element_.show = this.show.bind(this);
-<<<<<<< HEAD
     this.element_.play = this.play.bind(this);
     this.element_.pause = this.pause.bind(this);
-=======
     this.element_.mute = this.mute.bind(this);
     this.element_.unmute = this.unmute.bind(this);
->>>>>>> 0cb2b432
   }
 
   /**
