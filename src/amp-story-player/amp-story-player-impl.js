/**
 * Copyright 2020 The AMP HTML Authors. All Rights Reserved.
 *
 * Licensed under the Apache License, Version 2.0 (the "License");
 * you may not use this file except in compliance with the License.
 * You may obtain a copy of the License at
 *
 *      http://www.apache.org/licenses/LICENSE-2.0
 *
 * Unless required by applicable law or agreed to in writing, software
 * distributed under the License is distributed on an "AS-IS" BASIS,
 * WITHOUT WARRANTIES OR CONDITIONS OF ANY KIND, either express or implied.
 * See the License for the specific language governing permissions and
 * limitations under the License.
 */

import * as ampToolboxCacheUrl from '@ampproject/toolbox-cache-url';
import {Deferred} from '../utils/promise';
import {IframePool} from './amp-story-player-iframe-pool';
import {Messaging} from '@ampproject/viewer-messaging';
import {VisibilityState} from '../visibility-state';
import {
  addParamsToUrl,
  getFragment,
  isProxyOrigin,
  parseQueryString,
  parseUrlWithA,
  removeFragment,
  removeSearch,
  serializeQueryString,
} from '../url';
import {applySandbox} from '../3p-frame';
import {createCustomEvent} from '../event-helper';
import {dict, map} from '../utils/object';
import {isJsonScriptTag, tryFocus} from '../dom';
// Source for this constant is css/amp-story-player-iframe.css
import {cssText} from '../../build/amp-story-player-iframe.css';
import {dev} from '../log';
import {findIndex} from '../utils/array';
import {getMode} from '../../src/mode';
import {parseJson} from '../json';
import {resetStyles, setStyle, setStyles} from '../style';
import {toArray} from '../types';

/** @enum {string} */
const LoadStateClass = {
  LOADING: 'i-amphtml-story-player-loading',
  LOADED: 'i-amphtml-story-player-loaded',
  ERROR: 'i-amphtml-story-player-error',
};

/** @enum {number} */
const IframePosition = {
  PREVIOUS: -1,
  CURRENT: 0,
  NEXT: 1,
};

/** @const @type {!Array<string>} */
const SUPPORTED_CACHES = ['cdn.ampproject.org', 'www.bing-amp.com'];

/** @const @type {!Array<string>} */
const SANDBOX_MIN_LIST = ['allow-top-navigation'];

/** @enum {number} */
const SwipingState = {
  NOT_SWIPING: 0,
  SWIPING_TO_LEFT: 1,
  SWIPING_TO_RIGHT: 2,
};

/** @const {number} */
const TOGGLE_THRESHOLD_PX = 50;

/**
 * Fetches more stories when reaching the threshold.
 * @const {number}
 */
const FETCH_STORIES_THRESHOLD = 2;

/** @const {number} */
const MAX_IFRAMES = 3;

/** @enum {string} */
const DEPRECATED_BUTTON_TYPES = {
  BACK: 'back-button',
  CLOSE: 'close-button',
};

/** @enum {string} */
const DEPRECATED_BUTTON_CLASSES = {
  BASE: 'amp-story-player-exit-control-button',
  HIDDEN: 'amp-story-player-hide-button',
  [DEPRECATED_BUTTON_TYPES.BACK]: 'amp-story-player-back-button',
  [DEPRECATED_BUTTON_TYPES.CLOSE]: 'amp-story-player-close-button',
};

/** @enum {string} */
const DEPRECATED_EVENT_NAMES = {
  [DEPRECATED_BUTTON_TYPES.BACK]: 'amp-story-player-back',
  [DEPRECATED_BUTTON_TYPES.CLOSE]: 'amp-story-player-close',
};

/** @enum {string} */
const STORY_STATE_TYPE = {
  PAGE_ATTACHMENT_STATE: 'page-attachment',
};

/** @enum {string} */
const STORY_MESSAGE_STATE_TYPE = {
  PAGE_ATTACHMENT_STATE: 'PAGE_ATTACHMENT_STATE',
  MUTED_STATE: 'MUTED_STATE',
  CURRENT_PAGE_ID: 'CURRENT_PAGE_ID',
  STORY_PROGRESS: 'STORY_PROGRESS',
};

/** @const {string} */
export const AMP_STORY_PLAYER_EVENT = 'AMP_STORY_PLAYER_EVENT';

/** @typedef {{ state:string, value:(boolean|string) }} */
let DocumentStateTypeDef;

/**
 * @typedef {{
 *   href: string,
 *   idx: number,
 *   iframeIdx: number,
 *   title: (?string),
 *   poster: (?string)
 * }}
 */
let StoryDef;

/**
 * @typedef {{
 *   on: string,
 *   action: string,
 *   endpoint: string,
 * }}
 */
let BehaviorDef;

/**
 * @typedef {{
 *   controls: (!Array<!ViewerControlDef>),
 *   behavior: !BehaviorDef,
 * }}
 */
let ConfigDef;

/**
 * @typedef {{
 *   name: string,
 *   state: (?string),
 *   event: (?string),
 *   visibility: (?string),
 *   position: (?string),
 *   backgroundImageUrl: (?string)
 * }}
 */
export let ViewerControlDef;

/** @type {string} */
const TAG = 'amp-story-player';

/**
 * Note that this is a vanilla JavaScript class and should not depend on AMP
 * services, as v0.js is not expected to be loaded in this context.
 */
export class AmpStoryPlayer {
  /**
   * @param {!Window} win
   * @param {!Element} element
   */
  constructor(win, element) {
    console./*OK*/ assert(
      element.childElementCount > 0,
      'Missing configuration.'
    );

    /** @private {!Window} */
    this.win_ = win;

    /** @private {!Array<!Element>} */
    this.iframes_ = [];

    /** @private {!Element} */
    this.element_ = element;

    /** @private {!Document} */
    this.doc_ = win.document;

    /** @private {!Element} */
    this.cachedA_ = this.doc_.createElement('a');

    /** @private {!Array<!StoryDef>} */
    this.stories_ = [];

    /** @private {?Element} */
    this.rootEl_ = null;

    /** @private {boolean} */
    this.isLaidOut_ = false;

    /** @private {boolean} */
    this.isBuilt_ = false;

    /** @private {!IframePool} */
    this.iframePool_ = new IframePool();

    /** @private {!Object<number, !Promise>} */
    this.messagingPromises_ = map();

    /** @private {number} */
    this.currentIdx_ = 0;

    /** @private {!SwipingState} */
    this.swipingState_ = SwipingState.NOT_SWIPING;

    /** @private {?ConfigDef} */
    this.playerConfig_ = null;

    /** @private {?boolean} */
    this.isFetchingStoriesEnabled_ = null;

    /** @private {?boolean} */
    this.isCircularWrappingEnabled_ = null;

    /** @private {!Object} */
    this.touchEventState_ = {
      startX: 0,
      startY: 0,
      lastX: 0,
      isSwipeX: null,
    };

    /** @private {?Deferred} */
    this.currentStoryLoadDeferred_ = null;

    this.attachCallbacksToElement_();
  }

  /**
   * Attaches callbacks to the DOM element for them to be used by publishers.
   * @private
   */
  attachCallbacksToElement_() {
    this.element_.getStories = this.getStories.bind(this);
    this.element_.load = this.load.bind(this);
    this.element_.show = this.show.bind(this);
    this.element_.add = this.add.bind(this);
    this.element_.play = this.play.bind(this);
    this.element_.pause = this.pause.bind(this);
    this.element_.go = this.go.bind(this);
    this.element_.mute = this.mute.bind(this);
    this.element_.unmute = this.unmute.bind(this);
    this.element_.getStoryState = this.getStoryState.bind(this);
  }

  /**
   * External callback for manually loading the player.
   * @public
   */
  load() {
    this.buildCallback();
    this.layoutCallback();
  }

  /**
   * Adds stories to the player. Additionally, creates or assigns
   * iframes to those that are close to the current playing story.
   * @param {!Array<!{href: string, title: ?string, posterImage: ?string}>} stories
   * @public
   */
  add(stories) {
    if (stories.length <= 0) {
      return;
    }

    const isStoryDef = (story) => story && story.href;
    if (!Array.isArray(stories) || !stories.every(isStoryDef)) {
      throw new Error('"stories" parameter has the wrong structure');
    }

    for (let i = 0; i < stories.length; i++) {
      const story = stories[i];
      story.iframeIdx = -1;

      story.idx = this.stories_.push(story) - 1;

      if (this.iframes_.length < MAX_IFRAMES) {
        this.createIframeForStory_(this.stories_.length - 1);
        continue;
      }

      // If this story is after the current one
      if (this.stories_[this.currentIdx_ + 1] === story) {
        this.allocateIframeForStory_(this.currentIdx_ + 1);
        continue;
      }
    }
  }

  /**
   * Makes the current story play its content/auto-advance
   * @public
   */
  play() {
    this.togglePaused_(false);
  }

  /**
   * Makes the current story pause its content/auto-advance
   * @public
   */
  pause() {
    this.togglePaused_(true);
  }

  /**
   * Makes the current story play or pause its content/auto-advance
   * @param {boolean} paused If true, the story will be paused, and it will be played otherwise
   * @private
   */
  togglePaused_(paused) {
    const currentStory = this.stories_[this.currentIdx_];
    const {iframeIdx} = currentStory;

    this.updateVisibilityState_(
      iframeIdx,
      paused ? VisibilityState.PAUSED : VisibilityState.VISIBLE
    );
  }

  /**
   *
   * @public
   * @return {!Element}
   */
  getElement() {
    return this.element_;
  }

  /**
   * @return {!Array<!StoryDef>}
   * @public
   */
  getStories() {
    return this.stories_;
  }

  /** @public */
  buildCallback() {
    if (this.isBuilt_) {
      return;
    }

    this.initializeStories_();
    this.initializeShadowRoot_();
    this.initializeIframes_();
    this.initializeButton_();
    this.readPlayerConfig_();
    this.maybeFetchMoreStories_(this.stories_.length - this.currentIdx_ - 1);
    this.initializeCircularWrapping_();
    this.signalReady_();
    this.isBuilt_ = true;
  }

  /** @private */
  initializeStories_() {
    const anchorEls = toArray(this.element_.querySelectorAll('a'));

    this.stories_ = anchorEls.map(
      (anchorEl, idx) =>
        /** @type {!StoryDef} */ ({
          href: anchorEl.href,
          title: (anchorEl.textContent && anchorEl.textContent.trim()) || null,
          poster: anchorEl.getAttribute('data-poster-portrait-src'),
          iframeIdx: -1,
          idx,
        })
    );
  }

  /** @private */
  signalReady_() {
    this.element_.dispatchEvent(
      createCustomEvent(this.win_, 'ready', dict({}))
    );
    this.element_.isReady = true;
  }

  /** @private */
  initializeIframes_() {
    for (let idx = 0; idx < MAX_IFRAMES && idx < this.stories_.length; idx++) {
      this.createIframeForStory_(idx);
    }
  }

  /**
   * Creates an iframe for a certain story. Should only be done if
   * this.iframes_.length < this.MAX_IFRAMES. It is assumed that iframes
   * are created for stories in order, starting from the first one.
   * @param {number} idx The index of the story in this.stories_, which
   *    will also correspond to the index of its iframe in this.iframes_.
   * @private
   */
  createIframeForStory_(idx) {
    const story = this.stories_[idx];

    this.buildIframe_(story);
    const iframe = this.iframes_[idx];

    story.iframeIdx = idx;
    this.setUpMessagingForIframe_(story, iframe);

    this.iframePool_.addIframeIdx(idx);
    this.iframePool_.addStoryIdx(idx);

    if (this.isLaidOut_) {
      this.layoutIframe_(
        story,
        iframe,
        // In case it is the first story, it becomes immediately visibile
        idx === 0 ? VisibilityState.VISIBLE : VisibilityState.PRERENDER
      );
    }
  }

  /** @private */
  initializeShadowRoot_() {
    this.rootEl_ = this.doc_.createElement('div');
    this.rootEl_.classList.add('i-amphtml-story-player-main-container');

    const shadowContainer = this.doc_.createElement('div');

    // For AMP version.
    shadowContainer.classList.add(
      'i-amphtml-fill-content',
      'i-amphtml-story-player-shadow-root-intermediary'
    );

    this.element_.appendChild(shadowContainer);

    const containerToUse =
      getMode().test || !this.element_.attachShadow
        ? shadowContainer
        : shadowContainer.attachShadow({mode: 'open'});

    // Inject default styles
    const styleEl = this.doc_.createElement('style');
    styleEl.textContent = cssText;
    containerToUse.appendChild(styleEl);
    containerToUse.insertBefore(this.rootEl_, containerToUse.firstElementChild);
  }

  /**
   * Helper to create a button.
   * TODO(#30031): delete this once new custom UI API is ready.
   * @private
   */
  initializeButton_() {
    const option = this.element_.getAttribute('exit-control');
    if (!Object.values(DEPRECATED_BUTTON_TYPES).includes(option)) {
      return;
    }

    const button = this.doc_.createElement('button');
    this.rootEl_.appendChild(button);

    button.classList.add(DEPRECATED_BUTTON_CLASSES[option]);
    button.classList.add(DEPRECATED_BUTTON_CLASSES.BASE);

    button.addEventListener('click', () => {
      this.element_.dispatchEvent(
        createCustomEvent(this.win_, DEPRECATED_EVENT_NAMES[option], dict({}))
      );
    });
  }

  /**
   * Gets publisher configuration for the player
   * @private
   * @return {?ConfigDef}
   */
  readPlayerConfig_() {
    if (this.playerConfig_) {
      return this.playerConfig_;
    }

    const scriptTag = this.element_.querySelector('script');
    if (!scriptTag) {
      return null;
    }

    if (!isJsonScriptTag(scriptTag)) {
      throw new Error('<script> child must have type="application/json"');
    }

    try {
      this.playerConfig_ = /** @type {!ConfigDef} */ (parseJson(
        scriptTag.textContent
      ));
    } catch (reason) {
      console /*OK*/
        .error(`[${TAG}] `, reason);
    }

    return this.playerConfig_;
  }

  /**
   * @param {!StoryDef} story
   * @private
   */
  buildIframe_(story) {
    const iframeEl = this.doc_.createElement('iframe');
    if (story.poster) {
      setStyle(iframeEl, 'backgroundImage', story.poster);
    }
    iframeEl.classList.add('story-player-iframe');
    iframeEl.setAttribute('allow', 'autoplay');
    this.iframes_.push(iframeEl);

    applySandbox(iframeEl);
    this.addSandboxFlags_(iframeEl);
    this.initializeLoadingListeners_(iframeEl);
    this.rootEl_.appendChild(iframeEl);
  }

  /**
   * @param {!Element} iframe
   * @private
   */
  addSandboxFlags_(iframe) {
    if (
      !iframe.sandbox ||
      !iframe.sandbox.supports ||
      iframe.sandbox.length <= 0
    ) {
      return; // Can't feature detect support.
    }

    for (let i = 0; i < SANDBOX_MIN_LIST.length; i++) {
      const flag = SANDBOX_MIN_LIST[i];

      if (!iframe.sandbox.supports(flag)) {
        throw new Error(`Iframe doesn't support: ${flag}`);
      }

      iframe.sandbox.add(flag);
    }
  }

  /**
   * Sets up messaging for a story inside an iframe.
   * @param {!StoryDef} story
   * @param {!Element} iframeEl
   * @private
   */
  setUpMessagingForIframe_(story, iframeEl) {
    const {iframeIdx} = story;

    this.messagingPromises_[iframeIdx] = new Promise((resolve) => {
      this.initializeHandshake_(story, iframeEl).then(
        (messaging) => {
          messaging.setDefaultHandler(() => Promise.resolve());
          messaging.registerHandler('touchstart', (event, data) => {
            this.onTouchStart_(/** @type {!Event} */ (data));
          });

          messaging.registerHandler('touchmove', (event, data) => {
            this.onTouchMove_(/** @type {!Event} */ (data));
          });

          messaging.registerHandler('touchend', () => {
            this.onTouchEnd_();
          });

          messaging.registerHandler('selectDocument', (event, data) => {
            this.onSelectDocument_(/** @type {!Object} */ (data));
          });

          messaging.sendRequest(
            'onDocumentState',
            dict({'state': STORY_MESSAGE_STATE_TYPE.PAGE_ATTACHMENT_STATE}),
            false
          );

          messaging.sendRequest(
            'onDocumentState',
            dict({'state': STORY_MESSAGE_STATE_TYPE.CURRENT_PAGE_ID}),
            false
          );

          messaging.registerHandler('documentStateUpdate', (event, data) => {
            this.onDocumentStateUpdate_(
              /** @type {!DocumentStateTypeDef} */ (data),
              messaging
            );
          });

          if (this.playerConfig_ && this.playerConfig_.controls) {
            this.updateControlsStateForAllStories_(story.idx);

            messaging.sendRequest(
              'customDocumentUI',
              dict({'controls': this.playerConfig_.controls}),
              false
            );
          }

          resolve(messaging);
        },
        (err) => {
          console /*OK*/
            .log({err});
        }
      );
    });
  }

  /**
   * Updates the controls config for a given story.
   * @param {number} storyIdx
   * @private
   */
  updateControlsStateForAllStories_(storyIdx) {
    // Disables skip-next-button when story is the last one in the player.
    if (storyIdx === this.stories_.length - 1) {
      const skipButtonIdx = findIndex(
        this.playerConfig_.controls,
        (control) => control.name === 'skip-next'
      );

      if (skipButtonIdx >= 0) {
        this.playerConfig_.controls[skipButtonIdx].state = 'disabled';
      }
    }
  }

  /**
   * @param {!StoryDef} story
   * @param {!Element} iframeEl
   * @return {!Promise<!Messaging>}
   * @private
   */
  initializeHandshake_(story, iframeEl) {
    return this.maybeGetCacheUrl_(story.href).then((url) => {
      return Messaging.waitForHandshakeFromDocument(
        this.win_,
        iframeEl.contentWindow,
        this.getEncodedLocation_(url).origin
      );
    });
  }

  /**
   * @param {!Element} iframeEl
   * @private
   */
  initializeLoadingListeners_(iframeEl) {
    this.rootEl_.classList.add(LoadStateClass.LOADING);

    iframeEl.onload = () => {
      this.rootEl_.classList.remove(LoadStateClass.LOADING);
      this.rootEl_.classList.add(LoadStateClass.LOADED);
      this.element_.classList.add(LoadStateClass.LOADED);
    };
    iframeEl.onerror = () => {
      this.rootEl_.classList.remove(LoadStateClass.LOADING);
      this.rootEl_.classList.add(LoadStateClass.ERROR);
      this.element_.classList.add(LoadStateClass.ERROR);
    };
  }

  /**
   * @public
   */
  layoutCallback() {
    if (this.isLaidOut_) {
      return;
    }

    for (let idx = 0; idx < this.stories_.length && idx < MAX_IFRAMES; idx++) {
      const story = this.stories_[idx];
      const {iframeIdx} = story;
      const iframe = this.iframes_[iframeIdx];
      this.layoutIframe_(
        story,
        iframe,
        idx === 0 ? VisibilityState.VISIBLE : VisibilityState.PRERENDER
      );
    }

    this.isLaidOut_ = true;
  }

  /**
   * Fetches more stories from the publisher's endpoint.
   * @return {!Promise}
   * @private
   */
  fetchStories_() {
    let {endpoint} = this.playerConfig_.behavior;
    if (!endpoint) {
      this.isFetchingStoriesEnabled_ = false;
      return Promise.resolve();
    }

    const init = {
      method: 'GET',
      headers: {
        Accept: 'application/json',
      },
    };

    endpoint = endpoint.replace(/\${offset}/, this.stories_.length.toString());

    return fetch(endpoint, init)
      .then((response) => response.json())
      .catch((reason) => {
        console /*OK*/
          .error(`[${TAG}] `, reason);
      });
  }

  /**
   * Resolves when story in given iframe is finished loading.
   * @param {number} iframeIdx
   * @private
   */
  waitForStoryToLoadPromise_(iframeIdx) {
    this.currentStoryLoadDeferred_ = new Deferred();

    this.messagingPromises_[iframeIdx].then((messaging) =>
      messaging.registerHandler('storyContentLoaded', () => {
        this.currentStoryLoadDeferred_.resolve();
      })
    );
  }

  /**
   * Shows the story provided by the URL in the player.
   * @param {string} storyUrl
   * @param {string=} pageId
   */
  show(storyUrl, pageId = null) {
    // TODO(enriqe): sanitize URLs for matching.
    const storyIdx = findIndex(this.stories_, ({href}) => href === storyUrl);

    // TODO(#28987): replace for add() once implemented.
    if (!this.stories_[storyIdx]) {
      throw new Error(`Story URL not found in the player: ${storyUrl}`);
    }

    if (storyIdx === this.currentIdx_) {
      if (pageId != null) {
        this.selectPageById_(pageId);
      }
      return;
    }

    const adjacentStoriesIdx = this.iframePool_.findAdjacent(
      storyIdx,
      this.stories_.length - 1
    );

    adjacentStoriesIdx.forEach((idx) => {
      const story = this.stories_[idx];
      let {iframeIdx} = story;

      if (iframeIdx === -1) {
        const visibilityState =
          idx === storyIdx
            ? VisibilityState.VISIBLE
            : VisibilityState.PRERENDER;
        this.allocateIframeForStory_(
          idx,
          storyIdx < this.currentIdx_ /** reverse */,
          visibilityState
        );
        iframeIdx = story.iframeIdx;
      }

      let iframePosition;
      if (idx === storyIdx) {
        iframePosition = IframePosition.CURRENT;
        this.updateVisibilityState_(iframeIdx, VisibilityState.VISIBLE);
        tryFocus(this.iframes_[iframeIdx]);
      } else {
        iframePosition =
          idx > storyIdx ? IframePosition.NEXT : IframePosition.PREVIOUS;
      }

      this.updateIframePosition_(iframeIdx, iframePosition);
    });

    this.currentIdx_ = storyIdx;
    if (pageId != null) {
      this.selectPageById_(pageId);
    }
    this.onNavigation_();
  }

  /** Sends a message muting the current story. */
  mute() {
    const {iframeIdx} = this.stories_[this.currentIdx_];
    this.updateMutedState_(iframeIdx, true);
  }

  /** Sends a message unmuting the current story. */
  unmute() {
    const {iframeIdx} = this.stories_[this.currentIdx_];
    this.updateMutedState_(iframeIdx, false);
  }

  /**
   * Sends a message asking for the current story's state and dispatches the appropriate event.
   * @param {string} storyStateType
   * @public
   */
  getStoryState(storyStateType) {
    switch (storyStateType) {
      case STORY_STATE_TYPE.PAGE_ATTACHMENT_STATE:
        this.getPageAttachmentState_();
        break;
      default:
        break;
    }
  }

  /**
   * Indicates the player changed story.
   * @param {!Object} data
   * @private
   */
  signalNavigation_(data) {
    const event = createCustomEvent(
      this.win_,
      'navigation',
      /** @type {!JsonObject} */ (data)
    );
    this.element_.dispatchEvent(event);
  }

  /**
   * Triggers when swithing from one story to another.
   * @private
   */
  onNavigation_() {
    const index = this.currentIdx_;
    const remaining = this.stories_.length - this.currentIdx_ - 1;
    const navigation = {
      'index': index,
      'remaining': remaining,
    };

    this.signalNavigation_(navigation);
    this.maybeFetchMoreStories_(remaining);
  }

  /**
   * Fetches more stories if appropiate.
   * @param {number} remaining Number of stories remaining in the player.
   * @private
   */
  maybeFetchMoreStories_(remaining) {
    if (
      this.playerConfig_ &&
      this.playerConfig_.behavior &&
      this.shouldFetchMoreStories_() &&
      remaining <= FETCH_STORIES_THRESHOLD
    ) {
      this.fetchStories_()
        .then((stories) => {
          if (!stories) {
            return;
          }
          this.add(stories);
        })
        .catch((reason) => {
          console /*OK*/
            .error(`[${TAG}] `, reason);
        });
    }
  }

  /**
   * @param {!Object} behavior
   * @return {boolean}
   * @private
   */
  validateBehaviorDef_(behavior) {
    return behavior && behavior.on && behavior.action;
  }

  /**
   * Checks if fetching more stories is enabled and validates the configuration.
   * @return {boolean}
   * @private
   */
  shouldFetchMoreStories_() {
    if (this.isFetchingStoriesEnabled_ !== null) {
      return this.isFetchingStoriesEnabled_;
    }

    const {behavior} = this.playerConfig_;

    const hasEndFetchBehavior = (behavior) =>
      behavior.on === 'end' && behavior.action === 'fetch' && behavior.endpoint;

    this.isFetchingStoriesEnabled_ =
      this.validateBehaviorDef_(behavior) && hasEndFetchBehavior(behavior);

    return this.isFetchingStoriesEnabled_;
  }

  /**
   * Navigates to the next story in the player.
   * @private
   */
  next_() {
    if (
      !this.isCircularWrappingEnabled_ &&
      this.isIndexOutofBounds_(this.currentIdx_ + 1)
    ) {
      return;
    }

    if (
      this.isCircularWrappingEnabled_ &&
      this.isIndexOutofBounds_(this.currentIdx_ + 1)
    ) {
      this.go(1);
      return;
    }

    this.currentIdx_++;

    const previousStory = this.stories_[this.currentIdx_ - 1];
    this.updatePreviousIframe_(previousStory, IframePosition.PREVIOUS);

    const currentStory = this.stories_[this.currentIdx_];
    this.updateCurrentIframe_(currentStory);

    const nextStoryIdx = this.currentIdx_ + 1;
    if (
      nextStoryIdx < this.stories_.length &&
      this.stories_[nextStoryIdx].iframeIdx === -1
    ) {
      this.allocateIframeForStory_(nextStoryIdx);
    }
    this.onNavigation_();
  }

  /**
   * Navigates to the previous story in the player.
   * @private
   */
  previous_() {
    if (
      !this.isCircularWrappingEnabled_ &&
      this.isIndexOutofBounds_(this.currentIdx_ - 1)
    ) {
      return;
    }

    if (
      this.isCircularWrappingEnabled_ &&
      this.isIndexOutofBounds_(this.currentIdx_ - 1)
    ) {
      this.go(-1);
      return;
    }

    this.currentIdx_--;

    const previousStory = this.stories_[this.currentIdx_ + 1];
    this.updatePreviousIframe_(previousStory, IframePosition.NEXT);

    const currentStory = this.stories_[this.currentIdx_];
    this.updateCurrentIframe_(currentStory);

    const nextStoryIdx = this.currentIdx_ - 1;
    if (nextStoryIdx >= 0 && this.stories_[nextStoryIdx].iframeIdx === -1) {
      this.allocateIframeForStory_(nextStoryIdx, true /** reverse */);
    }
    this.onNavigation_();
  }

  /**
   * Navigates stories given a number.
   * @param {number} storyDelta
   * @param {number=} pageDelta
   */
  go(storyDelta, pageDelta = 0) {
    if (storyDelta === 0 && pageDelta === 0) {
      return;
    }

<<<<<<< HEAD
    if (storyDelta === 0 && pageDelta !== 0) {
      this.selectPage_(pageDelta);
      return;
    }

=======
>>>>>>> 2a4b8b5a
    if (
      !this.isCircularWrappingEnabled_ &&
      this.isIndexOutofBounds_(this.currentIdx_ + storyDelta)
    ) {
      throw new Error('Out of Story range.');
    }

    const newStoryIdx = this.currentIdx_ + storyDelta;
    const newStory =
      storyDelta > 0
        ? this.stories_[newStoryIdx % this.stories_.length]
        : this.stories_[
            ((newStoryIdx % this.stories_.length) + this.stories_.length) %
              this.stories_.length
          ];

<<<<<<< HEAD
    this.show(currentStory.href);
    if (pageDelta !== 0) {
      this.selectPage_(pageDelta);
    }
=======
    if (this.currentIdx_ !== newStory.idx) {
      this.show(newStory.href);
    }

    this.selectPage_(pageDelta);
>>>>>>> 2a4b8b5a
  }

  /**
   * Updates an iframe to the `inactive` state.
   * @param {!StoryDef} story
   * @param {!IframePosition} position
   * @private
   */
  updatePreviousIframe_(story, position) {
    const {iframeIdx} = story;
    this.updateVisibilityState_(iframeIdx, VisibilityState.INACTIVE);
    this.updateIframePosition_(iframeIdx, position);
  }

  /**
   * Updates an iframe to the `current` state.
   * @param {!StoryDef} story
   * @private
   */
  updateCurrentIframe_(story) {
    const {iframeIdx} = story;
    const iframeEl = this.iframes_[iframeIdx];

    this.layoutIframe_(story, iframeEl, VisibilityState.VISIBLE).then(() => {
      this.updateVisibilityState_(iframeIdx, VisibilityState.VISIBLE);
      this.updateIframePosition_(iframeIdx, IframePosition.CURRENT);
      tryFocus(iframeEl);
    });
  }

  /**
   * Updates iframe position.
   * @param {number} iframeIdx
   * @param {!IframePosition} position
   * @private
   */
  updateIframePosition_(iframeIdx, position) {
    requestAnimationFrame(() => {
      const iframe = this.iframes_[iframeIdx];
      resetStyles(iframe, ['transform', 'transition']);
      iframe.setAttribute('i-amphtml-iframe-position', position);
    });
  }

  /**
   * Detaches iframe from a story and gives it to the next story. It detaches
   * the iframe from the story furthest away; depending where the user is
   * navigating and allocates it to a story that the user is close to seeing.
   * @param {number} nextStoryIdx
   * @param {boolean} reverse
   * @param {VisibilityState=} visibilityState
   * @private
   */
  allocateIframeForStory_(
    nextStoryIdx,
    reverse = false,
    visibilityState = VisibilityState.PRERENDER
  ) {
    const detachedStoryIdx = reverse
      ? this.iframePool_.rotateLast(nextStoryIdx)
      : this.iframePool_.rotateFirst(nextStoryIdx);

    const detachedStory = this.stories_[detachedStoryIdx];
    const nextStory = this.stories_[nextStoryIdx];

    this.messagingPromises_[detachedStory.iframeIdx].then((messaging) => {
      messaging.unregisterHandler('documentStateUpdate');
      messaging.unregisterHandler('selectDocument');
    });

    nextStory.iframeIdx = detachedStory.iframeIdx;
    detachedStory.iframeIdx = -1;

    const nextIframe = this.iframes_[nextStory.iframeIdx];
    this.layoutIframe_(nextStory, nextIframe, visibilityState);
    this.updateIframePosition_(
      nextStory.iframeIdx,
      reverse ? IframePosition.PREVIOUS : IframePosition.NEXT
    );
    this.setUpMessagingForIframe_(nextStory, nextIframe);
  }

  /**
   * @param {!StoryDef} story
   * @param {!Element} iframe
   * @param {!VisibilityState} visibilityState
   * @return {!Promise}
   * @private
   */
  layoutIframe_(story, iframe, visibilityState) {
    return this.maybeGetCacheUrl_(story.href)
      .then((storyUrl) => {
        if (this.sanitizedUrlsAreEquals_(storyUrl, iframe.src)) {
          return Promise.resolve();
        }

        let navigationPromise;
        if (visibilityState === VisibilityState.VISIBLE) {
          if (this.currentStoryLoadDeferred_) {
            // Reject previous navigation promise.
            this.currentStoryLoadDeferred_.reject(
              'Cancelling previous story load.'
            );
          }
          navigationPromise = Promise.resolve();
          this.waitForStoryToLoadPromise_(story.iframeIdx);
        } else {
          navigationPromise = this.currentStoryLoadDeferred_.promise;
        }

        return navigationPromise.then(() => {
          const {href} = this.getEncodedLocation_(storyUrl, visibilityState);
          iframe.setAttribute('src', href);
          if (story.title) {
            iframe.setAttribute('title', story.title);
          }
        });
      })
      .catch((reason) => {
        console /*OK*/
          .log({reason});
      });
  }

  /**
   * Compares href from the story with the href in the iframe.
   * @param {string} storyHref
   * @param {string} iframeHref
   * @return {boolean}
   * @private
   */
  sanitizedUrlsAreEquals_(storyHref, iframeHref) {
    if (iframeHref.length <= 0) {
      return false;
    }

    const sanitizedIframeHref = removeFragment(removeSearch(iframeHref));
    const sanitizedStoryHref = removeFragment(removeSearch(storyHref));

    return sanitizedIframeHref === sanitizedStoryHref;
  }

  /**
   * Gets cache url, unless amp-cache is not defined.
   * @param {string} url
   * @return {!Promise<string>}
   * @private
   */
  maybeGetCacheUrl_(url) {
    const ampCache = this.element_.getAttribute('amp-cache');

    if (!ampCache || isProxyOrigin(url)) {
      return Promise.resolve(url);
    }

    if (!SUPPORTED_CACHES.includes(ampCache)) {
      throw new Error(
        `Unsupported cache, use one of following: ${SUPPORTED_CACHES}`
      );
    }

    return ampToolboxCacheUrl
      .createCacheUrl(ampCache, url, 'viewer' /** servingType */)
      .then((cacheUrl) => {
        return cacheUrl;
      });
  }

  /**
   * Gets encoded url for player usage.
   * @param {string} href
   * @param {VisibilityState=} visibilityState
   * @return {!Location}
   * @private
   */
  getEncodedLocation_(href, visibilityState = VisibilityState.INACTIVE) {
    const playerFragmentParams = {
      'visibilityState': visibilityState,
      'origin': this.win_.origin,
      'showStoryUrlInfo': '0',
      'storyPlayer': 'v0',
      'cap': 'swipe',
    };

    const originalFragmentString = getFragment(href);
    const originalFragments = parseQueryString(originalFragmentString);

    const fragmentParams = /** @type {!JsonObject} */ ({
      ...originalFragments,
      ...playerFragmentParams,
    });

    let noFragmentUrl = removeFragment(href);
    if (isProxyOrigin(href)) {
      const ampJsQueryParam = dict({
        'amp_js_v': '0.1',
      });
      noFragmentUrl = addParamsToUrl(noFragmentUrl, ampJsQueryParam);
    }
    const inputUrl = noFragmentUrl + '#' + serializeQueryString(fragmentParams);

    return parseUrlWithA(
      /** @type {!HTMLAnchorElement} */ (this.cachedA_),
      inputUrl
    );
  }

  /**
   * Updates the visibility state of the story inside the iframe.
   * @param {number} iframeIdx
   * @param {!VisibilityState} visibilityState
   * @private
   */
  updateVisibilityState_(iframeIdx, visibilityState) {
    this.messagingPromises_[iframeIdx].then((messaging) => {
      messaging.sendRequest('visibilitychange', {state: visibilityState}, true);
    });
  }

  /**
   * Updates the specified iframe's story state with given value.
   * @param {number} iframeIdx
   * @param {string} state
   * @param {boolean} value
   * @private
   */
  updateStoryState_(iframeIdx, state, value) {
    this.messagingPromises_[iframeIdx].then((messaging) => {
      messaging.sendRequest('setDocumentState', {state, value});
    });
  }

  /**
   * Update the muted state of the story inside the iframe.
   * @param {number} iframeIdx
   * @param {boolean} mutedValue
   * @private
   */
  updateMutedState_(iframeIdx, mutedValue) {
    this.updateStoryState_(
      iframeIdx,
      STORY_MESSAGE_STATE_TYPE.MUTED_STATE,
      mutedValue
    );
  }

  /**
   * Send message to story asking for page attachment state.
   * @private
   */
  getPageAttachmentState_() {
    const {iframeIdx} = this.stories_[this.currentIdx_];
    this.messagingPromises_[iframeIdx].then((messaging) => {
      messaging
        .sendRequest(
          'getDocumentState',
          {state: STORY_MESSAGE_STATE_TYPE.PAGE_ATTACHMENT_STATE},
          true
        )
        .then((event) => this.dispatchPageAttachmentEvent_(event.value));
    });
  }

  /**
<<<<<<< HEAD
   * Sends a message to the story to navigate delta pages.
=======
   * Sends a message to the current story to navigate delta pages.
>>>>>>> 2a4b8b5a
   * @param {number} delta
   * @private
   */
  selectPage_(delta) {
<<<<<<< HEAD
    const navigation = delta > 0 ? {'next': true} : {'previous': true};
    const {iframeIdx} = this.stories_[this.currentIdx_];
    this.messagingPromises_[iframeIdx].then((messaging) => {
      for (let i = 0; i < Math.abs(delta); i++) {
        messaging.sendRequest('selectPage', navigation);
      }
    });
  }

  /**
   * Sends a message to the story to navigate delta pages.
   * @param {string} pageId
   * @private
   */
  selectPageById_(pageId) {
    const {iframeIdx} = this.stories_[this.currentIdx_];
    this.messagingPromises_[iframeIdx].then((messaging) => {
      messaging.sendRequest('selectPage', {'page': pageId});
    });
=======
    if (delta === 0) {
      return;
    }

    this.sendSelectPageDelta_(delta);
  }

  /**
   * @param {number} delta
   * @private
   */
  sendSelectPageDelta_(delta) {
    const {iframeIdx} = this.stories_[this.currentIdx_];
    this.messagingPromises_[iframeIdx].then((messaging) =>
      messaging.sendRequest('selectPage', {delta})
    );
>>>>>>> 2a4b8b5a
  }

  /**
   * React to documentStateUpdate events.
   * @param {!DocumentStateTypeDef} data
   * @param {Messaging} messaging
   * @private
   */
  onDocumentStateUpdate_(data, messaging) {
    switch (data.state) {
      case STORY_MESSAGE_STATE_TYPE.PAGE_ATTACHMENT_STATE:
        this.onPageAttachmentStateUpdate_(/** @type {boolean} */ (data.value));
        break;
      case STORY_MESSAGE_STATE_TYPE.CURRENT_PAGE_ID:
        this.onCurrentPageIdUpdate_(
          /** @type {string} */ (data.value),
          messaging
        );
        break;
      case AMP_STORY_PLAYER_EVENT:
        this.onPlayerEvent_(/** @type {string} */ (data.value));
        break;
      default:
        break;
    }
  }

  /**
   * Reacts to events coming from the story.
   * @private
   * @param {string} value
   */
  onPlayerEvent_(value) {
    switch (value) {
      case 'amp-story-player-skip-next':
        this.next_();
        break;
      default:
        this.element_.dispatchEvent(
          createCustomEvent(this.win_, value, dict({}))
        );
        break;
    }
  }

  /**
   * Reacts to page id update events inside the story.
   * @param {string} pageId
   * @param {Messaging} messaging
   * @private
   */
  onCurrentPageIdUpdate_(pageId, messaging) {
    messaging
      .sendRequest(
        'getDocumentState',
        dict({'state': STORY_MESSAGE_STATE_TYPE.STORY_PROGRESS}),
        true
      )
      .then((progress) => {
        this.element_.dispatchEvent(
          createCustomEvent(
            this.win_,
            'storyNavigation',
            dict({
              'pageId': pageId,
              'progress': progress.value,
            })
          )
        );
      });
  }

  /**
   * React to page attachment update events.
   * @param {boolean} pageAttachmentOpen
   * @private
   */
  onPageAttachmentStateUpdate_(pageAttachmentOpen) {
    this.updateButtonVisibility_(!pageAttachmentOpen);
    this.dispatchPageAttachmentEvent_(pageAttachmentOpen);
  }

  /**
   * Updates the visbility state of the exit control button.
   * TODO(#30031): delete this once new custom UI API is ready.
   * @param {boolean} isVisible
   * @private
   */
  updateButtonVisibility_(isVisible) {
    const button = this.rootEl_.querySelector(
      'button.amp-story-player-exit-control-button'
    );
    if (!button) {
      return;
    }

    isVisible
      ? button.classList.remove(DEPRECATED_BUTTON_CLASSES.HIDDEN)
      : button.classList.add(DEPRECATED_BUTTON_CLASSES.HIDDEN);
  }

  /**
   * Dispatch a page attachment event.
   * @param {boolean} isPageAttachmentOpen
   * @private
   */
  dispatchPageAttachmentEvent_(isPageAttachmentOpen) {
    this.element_.dispatchEvent(
      createCustomEvent(
        this.win_,
        isPageAttachmentOpen ? 'page-attachment-open' : 'page-attachment-close',
        dict({})
      )
    );
  }

  /**
   * React to selectDocument events.
   * @param {!Object} data
   * @private
   */
  onSelectDocument_(data) {
    this.dispatchEndOfStoriesEvent_(data);
    if (data.next) {
      this.next_();
    } else if (data.previous) {
      this.previous_();
    }
  }

  /**
   * Dispatches end of stories event when appropiate.
   * @param {!Object} data
   * @private
   */
  dispatchEndOfStoriesEvent_(data) {
    if (this.isCircularWrappingEnabled_ || (!data.next && !data.previous)) {
      return;
    }

    let endOfStories, name;
    if (data.next) {
      endOfStories = this.currentIdx_ + 1 === this.stories_.length;
      name = 'noNextStory';
    } else {
      endOfStories = this.currentIdx_ === 0;
      name = 'noPreviousStory';
    }

    if (endOfStories) {
      this.element_.dispatchEvent(createCustomEvent(this.win_, name, dict({})));
    }
  }

  /**
   * Reacts to touchstart events and caches its coordinates.
   * @param {!Event} event
   * @private
   */
  onTouchStart_(event) {
    const coordinates = this.getClientTouchCoordinates_(event);
    if (!coordinates) {
      return;
    }

    this.touchEventState_.startX = coordinates.x;
    this.touchEventState_.startY = coordinates.y;
  }

  /**
   * Reacts to touchmove events and handles horizontal swipes.
   * @param {!Event} event
   * @private
   */
  onTouchMove_(event) {
    if (this.touchEventState_.isSwipeX === false) {
      return;
    }

    const coordinates = this.getClientTouchCoordinates_(event);
    if (!coordinates) {
      return;
    }

    const {x, y} = coordinates;
    this.touchEventState_.lastX = x;

    if (this.touchEventState_.isSwipeX === null) {
      this.touchEventState_.isSwipeX =
        Math.abs(this.touchEventState_.startX - x) >
        Math.abs(this.touchEventState_.startY - y);
      if (!this.touchEventState_.isSwipeX) {
        return;
      }
    }

    this.onSwipeX_({
      deltaX: x - this.touchEventState_.startX,
      last: false,
    });
  }

  /**
   * Reacts to touchend events. Resets cached touch event states.
   * @private
   */
  onTouchEnd_() {
    if (this.touchEventState_.isSwipeX === true) {
      this.onSwipeX_({
        deltaX: this.touchEventState_.lastX - this.touchEventState_.startX,
        last: true,
      });
    }

    this.touchEventState_.startX = 0;
    this.touchEventState_.startY = 0;
    this.touchEventState_.lastX = 0;
    this.touchEventState_.isSwipeX = null;
    this.swipingState_ = SwipingState.NOT_SWIPING;
  }

  /**
   * Reacts to horizontal swipe events.
   * @param {!Object} gesture
   */
  onSwipeX_(gesture) {
    if (this.stories_.length <= 1) {
      return;
    }

    const {deltaX} = gesture;

    if (gesture.last === true) {
      const delta = Math.abs(deltaX);

      if (this.swipingState_ === SwipingState.SWIPING_TO_LEFT) {
        delta > TOGGLE_THRESHOLD_PX &&
        (this.getSecondaryIframe_() || this.isCircularWrappingEnabled_)
          ? this.next_()
          : this.resetIframeStyles_();
      }

      if (this.swipingState_ === SwipingState.SWIPING_TO_RIGHT) {
        delta > TOGGLE_THRESHOLD_PX &&
        (this.getSecondaryIframe_() || this.isCircularWrappingEnabled_)
          ? this.previous_()
          : this.resetIframeStyles_();
      }

      return;
    }

    this.drag_(deltaX);
  }

  /**
   * Resets styles for the currently swiped iframes.
   * @private
   */
  resetIframeStyles_() {
    const currentIframe = this.iframes_[
      this.stories_[this.currentIdx_].iframeIdx
    ];

    requestAnimationFrame(() => {
      resetStyles(dev().assertElement(currentIframe), [
        'transform',
        'transition',
      ]);
    });

    const secondaryIframe = this.getSecondaryIframe_();
    if (secondaryIframe) {
      requestAnimationFrame(() => {
        resetStyles(dev().assertElement(secondaryIframe), [
          'transform',
          'transition',
        ]);
      });
    }
  }

  /**
   * Gets accompanying iframe for the currently swiped iframe if any.
   * @private
   * @return {?Element}
   */
  getSecondaryIframe_() {
    const nextStoryIdx =
      this.swipingState_ === SwipingState.SWIPING_TO_LEFT
        ? this.currentIdx_ + 1
        : this.currentIdx_ - 1;

    if (nextStoryIdx < 0 || nextStoryIdx >= this.stories_.length) {
      return null;
    }

    return this.iframes_[this.stories_[nextStoryIdx].iframeIdx];
  }

  /**
   * Checks if index is out of bounds.
   * @private
   * @param {number} index
   * @return {boolean}
   */
  isIndexOutofBounds_(index) {
    return index >= this.stories_.length || index < 0;
  }

  /**
   * @private
   * @return {boolean}
   */
  initializeCircularWrapping_() {
    if (this.isCircularWrappingEnabled_ !== null) {
      return this.isCircularWrappingEnabled_;
    }

    if (!this.playerConfig_) {
      this.isCircularWrappingEnabled_ = false;
      return false;
    }

    const {behavior} = this.playerConfig_;

    const hasCircularWrappingEnabled = (behavior) =>
      behavior.on === 'end' && behavior.action === 'circular-wrapping';

    this.isCircularWrappingEnabled_ =
      this.validateBehaviorDef_(behavior) &&
      hasCircularWrappingEnabled(behavior);

    return this.isCircularWrappingEnabled_;
  }

  /**
   * Drags stories following the swiping gesture.
   * @param {number} deltaX
   * @private
   */
  drag_(deltaX) {
    let secondaryTranslate;

    if (deltaX < 0) {
      this.swipingState_ = SwipingState.SWIPING_TO_LEFT;
      secondaryTranslate = `translate3d(calc(100% + ${deltaX}px), 0, 0)`;
    } else {
      this.swipingState_ = SwipingState.SWIPING_TO_RIGHT;
      secondaryTranslate = `translate3d(calc(${deltaX}px - 100%), 0, 0)`;
    }

    const story = this.stories_[this.currentIdx_];
    const iframe = this.iframes_[story.iframeIdx];
    const translate = `translate3d(${deltaX}px, 0, 0)`;

    requestAnimationFrame(() => {
      setStyles(dev().assertElement(iframe), {
        transform: translate,
        transition: 'none',
      });
    });

    const secondaryIframe = this.getSecondaryIframe_();
    if (!secondaryIframe) {
      return;
    }

    requestAnimationFrame(() => {
      setStyles(dev().assertElement(secondaryIframe), {
        transform: secondaryTranslate,
        transition: 'none',
      });
    });
  }

  /**
   * Helper to retrieve the touch coordinates from a TouchEvent.
   * @param {!Event} event
   * @return {?{x: number, y: number}}
   * @private
   */
  getClientTouchCoordinates_(event) {
    const {touches} = event;
    if (!touches || touches.length < 1) {
      return null;
    }

    const {screenX: x, screenY: y} = touches[0];
    return {x, y};
  }
}<|MERGE_RESOLUTION|>--- conflicted
+++ resolved
@@ -999,14 +999,6 @@
       return;
     }
 
-<<<<<<< HEAD
-    if (storyDelta === 0 && pageDelta !== 0) {
-      this.selectPage_(pageDelta);
-      return;
-    }
-
-=======
->>>>>>> 2a4b8b5a
     if (
       !this.isCircularWrappingEnabled_ &&
       this.isIndexOutofBounds_(this.currentIdx_ + storyDelta)
@@ -1023,18 +1015,11 @@
               this.stories_.length
           ];
 
-<<<<<<< HEAD
-    this.show(currentStory.href);
-    if (pageDelta !== 0) {
-      this.selectPage_(pageDelta);
-    }
-=======
     if (this.currentIdx_ !== newStory.idx) {
       this.show(newStory.href);
     }
 
     this.selectPage_(pageDelta);
->>>>>>> 2a4b8b5a
   }
 
   /**
@@ -1299,36 +1284,11 @@
   }
 
   /**
-<<<<<<< HEAD
-   * Sends a message to the story to navigate delta pages.
-=======
    * Sends a message to the current story to navigate delta pages.
->>>>>>> 2a4b8b5a
    * @param {number} delta
    * @private
    */
   selectPage_(delta) {
-<<<<<<< HEAD
-    const navigation = delta > 0 ? {'next': true} : {'previous': true};
-    const {iframeIdx} = this.stories_[this.currentIdx_];
-    this.messagingPromises_[iframeIdx].then((messaging) => {
-      for (let i = 0; i < Math.abs(delta); i++) {
-        messaging.sendRequest('selectPage', navigation);
-      }
-    });
-  }
-
-  /**
-   * Sends a message to the story to navigate delta pages.
-   * @param {string} pageId
-   * @private
-   */
-  selectPageById_(pageId) {
-    const {iframeIdx} = this.stories_[this.currentIdx_];
-    this.messagingPromises_[iframeIdx].then((messaging) => {
-      messaging.sendRequest('selectPage', {'page': pageId});
-    });
-=======
     if (delta === 0) {
       return;
     }
@@ -1345,7 +1305,6 @@
     this.messagingPromises_[iframeIdx].then((messaging) =>
       messaging.sendRequest('selectPage', {delta})
     );
->>>>>>> 2a4b8b5a
   }
 
   /**
