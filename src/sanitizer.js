/**
 * Copyright 2015 The AMP HTML Authors. All Rights Reserved.
 *
 * Licensed under the Apache License, Version 2.0 (the "License");
 * you may not use this file except in compliance with the License.
 * You may obtain a copy of the License at
 *
 *      http://www.apache.org/licenses/LICENSE-2.0
 *
 * Unless required by applicable law or agreed to in writing, software
 * distributed under the License is distributed on an "AS-IS" BASIS,
 * WITHOUT WARRANTIES OR CONDITIONS OF ANY KIND, either express or implied.
 * See the License for the specific language governing permissions and
 * limitations under the License.
 */

import {
  checkCorsUrl,
  getSourceUrl,
  isProxyOrigin,
  parseUrl,
  resolveRelativeUrl,
} from './url';
<<<<<<< HEAD
import {htmlSanitizer} from '../third_party/caja/html-sanitizer';
import {map} from './utils/object';
=======
import {dict, map} from './utils/object';
import {htmlSanitizer} from '../third_party/caja/html-sanitizer';
>>>>>>> 968ff1aa
import {parseSrcset} from './srcset';
import {startsWith} from './string';
import {urls} from './config';
import {user} from './log';


/** @private @const {string} */
const TAG = 'sanitizer';


/**
 * @const {!Object<string, boolean>}
 * See https://github.com/ampproject/amphtml/blob/master/spec/amp-html-format.md
 */
const BLACKLISTED_TAGS = dict({
  'applet': true,
  'audio': true,
  'base': true,
  'embed': true,
  'frame': true,
  'frameset': true,
  'iframe': true,
  'img': true,
  'link': true,
  'meta': true,
  'object': true,
  'script': true,
  'style': true,
  // TODO(dvoytenko, #1156): SVG is blacklisted temporarily. There's no
  // intention to keep this block for any longer than we have to.
  'svg': true,
  'video': true,
});


/** @const {!Object<string, boolean>} */
const SELF_CLOSING_TAGS = dict({
  'br': true,
  'col': true,
  'hr': true,
  'img': true,
  'input': true,
  'source': true,
  'track': true,
  'wbr': true,
  'area': true,
  'base': true,
  'command': true,
  'embed': true,
  'keygen': true,
  'link': true,
  'meta': true,
  'param': true,
});


/** @const {!Array<string>} */
const WHITELISTED_FORMAT_TAGS = [
  'b',
  'br',
  'code',
  'del',
  'em',
  'i',
  'ins',
  'mark',
  'q',
  's',
  'small',
  'strong',
  'sub',
  'sup',
  'time',
  'u',
];


/** @const {!Array<string>} */
const WHITELISTED_ATTRS = [
  'fallback',
  'href',
  'on',
  'placeholder',
  'option',
  'submit-success',
  'submit-error',
  /* Attributes added for amp-bind */
  // TODO(kmh287): Add more whitelisted attributes for bind?
  'text',
];

/** @const {!Object<string, !Array<string>>} */
const WHITELISTED_ATTRS_BY_TAGS = dict({
  'div': [
    'template',
  ],
  'form': [
    'action-xhr',
    'custom-validation-reporting',
    'target',
  ],
  'template': [
    'type',
  ],
});


/** @const {!RegExp} */
const WHITELISTED_ATTR_PREFIX_REGEX = /^data-/i;


/** @const {!Array<string>} */
const WHITELISTED_TARGETS = ['_top', '_blank'];

/** @const {!Array<string>} */
const BLACKLISTED_ATTR_VALUES = [
  /*eslint no-script-url: 0*/ 'javascript:',
  /*eslint no-script-url: 0*/ 'vbscript:',
  /*eslint no-script-url: 0*/ 'data:',
  /*eslint no-script-url: 0*/ '<script',
  /*eslint no-script-url: 0*/ '</script',
];

/** @const {!Object<string, !Object<string, !RegExp>>} */
const BLACKLISTED_TAG_SPECIFIC_ATTR_VALUES = dict({
  'input': {
    'type': /(?:image|file|password|button)/i,
  },
});


/** @const {!Array<string>} */
const BLACKLISTED_FIELDS_ATTR = [
  'form',
  'formaction',
  'formmethod',
  'formtarget',
  'formnovalidate',
  'formenctype',
];


/** @const {!Object<string, !Array<string>>} */
const BLACKLISTED_TAG_SPECIFIC_ATTRS = dict({
  'input': BLACKLISTED_FIELDS_ATTR,
  'textarea': BLACKLISTED_FIELDS_ATTR,
  'select': BLACKLISTED_FIELDS_ATTR,
});


/**
 * Sanitizes the provided HTML.
 *
 * This function expects the HTML to be already pre-sanitized and thus it does
 * not validate all of the AMP rules - only the most dangerous security-related
 * cases, such as <SCRIPT>, <STYLE>, <IFRAME>.
 *
 * @param {string} html
 * @return {string}
 */
export function sanitizeHtml(html) {
  const tagPolicy = htmlSanitizer.makeTagPolicy();
  const output = [];
  let ignore = 0;

  function emit(content) {
    if (ignore == 0) {
      output.push(content);
    }
  }

  const parser = htmlSanitizer.makeSaxParser({
    'startTag': function(tagName, attribs) {
      if (ignore > 0) {
        if (!SELF_CLOSING_TAGS[tagName]) {
          ignore++;
        }
        return;
      }
      const isBinding = map();
      // Preprocess "binding" attributes (e.g. [attr]) by stripping enclosing
      // brackets before custom validation and readding them afterwards.
      for (let i = 0; i < attribs.length; i += 2) {
        const attr = attribs[i];
        if (attr && attr[0] == '[' && attr[attr.length - 1] == ']') {
          isBinding[i] = true;
          attribs[i] = attr.slice(1, -1);
        }
      }
      if (BLACKLISTED_TAGS[tagName]) {
        ignore++;
      } else if (!startsWith(tagName, 'amp-')) {
        // Ask Caja to validate the element as well.
        // Use the resulting properties.
        const savedAttribs = attribs.slice(0);
        const scrubbed = tagPolicy(tagName, attribs);
        if (!scrubbed) {
          ignore++;
        } else {
          attribs = scrubbed.attribs;
          // Restore some of the attributes that AMP is directly responsible
          // for, such as "on"
          for (let i = 0; i < attribs.length; i += 2) {
            const attrib = attribs[i];
            if (WHITELISTED_ATTRS.includes(attrib)) {
              attribs[i + 1] = savedAttribs[i + 1];
            } else if (attrib.search(WHITELISTED_ATTR_PREFIX_REGEX) == 0) {
              attribs[i + 1] = savedAttribs[i + 1];
            } else if (WHITELISTED_ATTRS_BY_TAGS[tagName] &&
                       WHITELISTED_ATTRS_BY_TAGS[tagName].includes(attrib)) {
              attribs[i + 1] = savedAttribs[i + 1];
            }
          }
        }
        // `<A>` has special target rules:
        // - Default target is "_top";
        // - Allowed targets are "_blank", "_top";
        // - All other targets are rewritted to "_top".
        if (tagName == 'a') {
          let index = -1;
          let hasHref = false;
          for (let i = 0; i < savedAttribs.length; i += 2) {
            if (savedAttribs[i] == 'target') {
              index = i + 1;
            } else if (savedAttribs[i] == 'href') {
              // Only allow valid `href` values.
              hasHref = attribs[i + 1] != null;
            }
          }
          let origTarget = index != -1 ? savedAttribs[index] : null;
          if (origTarget != null) {
            origTarget = origTarget.toLowerCase();
            if (WHITELISTED_TARGETS.indexOf(origTarget) != -1) {
              attribs[index] = origTarget;
            } else {
              attribs[index] = '_top';
            }
          } else if (hasHref) {
            attribs.push('target');
            attribs.push('_top');
          }
        }
      }
      if (ignore > 0) {
        if (SELF_CLOSING_TAGS[tagName]) {
          ignore--;
        }
        return;
      }
      emit('<');
      emit(tagName);
      for (let i = 0; i < attribs.length; i += 2) {
        const attrName = attribs[i];
        const attrValue = attribs[i + 1];
        if (!isValidAttr(tagName, attrName, attrValue)) {
          user().error(TAG, `Removing "${attrName}" attribute with invalid `
              + `value in <${tagName} ${attrName}="${attrValue}">.`);
          continue;
        }
        emit(' ');
        if (isBinding[i]) {
          emit('[' + attrName + ']');
        } else {
          emit(attrName);
        }
        emit('="');
        if (attrValue) {
          // Rewrite attribute values unless this attribute is a binding.
          // Bindings contain expressions not scalars and shouldn't be modified.
          const rewrite = (isBinding[i])
            ? attrValue
            : rewriteAttributeValue(tagName, attrName, attrValue);
          emit(htmlSanitizer.escapeAttrib(rewrite));
        }
        emit('"');
      }
      emit('>');
    },
    'endTag': function(tagName) {
      if (ignore > 0) {
        ignore--;
        return;
      }
      emit('</');
      emit(tagName);
      emit('>');
    },
    'pcdata': emit,
    'rcdata': emit,
    'cdata': emit,
  });
  parser(html);
  return output.join('');
}


/**
 * Sanitizes the provided formatting HTML. Only the most basic inline tags are
 * allowed, such as <b>, <i>, etc.
 *
 * @param {string} html
 * @return {string}
 */
export function sanitizeFormattingHtml(html) {
  return htmlSanitizer.sanitizeWithPolicy(html,
      function(tagName, attribs) {
        if (tagName == 'template') {
          for (let i = 0; i < attribs.length; i += 2) {
            if (attribs[i] == 'type' && attribs[i + 1] == 'amp-mustache') {
              return {
                tagName,
                attribs: ['type', 'amp-mustache'],
              };
            }
          }
        }
        if (!WHITELISTED_FORMAT_TAGS.includes(tagName)) {
          return null;
        }
        return {
          tagName,
          attribs: [],
        };
      }
  );
}


/**
 * Whether the attribute/value are valid.
 * @param {string} tagName
 * @param {string} attrName
 * @param {string} attrValue
 * @return {boolean}
 */
export function isValidAttr(tagName, attrName, attrValue) {
  // "on*" attributes are not allowed.
  if (startsWith(attrName, 'on') && attrName != 'on') {
    return false;
  }

  // Inline styles are not allowed.
  if (attrName == 'style') {
    return false;
  }

  // See validator-main.protoascii
  // https://github.com/ampproject/amphtml/blob/master/validator/validator-main.protoascii
  if (attrName == 'class' &&
      attrValue &&
      /(^|\W)i-amphtml-/i.test(attrValue)) {
    return false;
  }

  // No attributes with "javascript" or other blacklisted substrings in them.
  if (attrValue) {
    const attrValueNorm = attrValue.toLowerCase().replace(/[\s,\u0000]+/g, '');
    for (let i = 0; i < BLACKLISTED_ATTR_VALUES.length; i++) {
      if (attrValueNorm.indexOf(BLACKLISTED_ATTR_VALUES[i]) != -1) {
        return false;
      }
    }
  }

  // Remove blacklisted attributes from specific tags e.g. input[formaction].
  const attrNameBlacklist = BLACKLISTED_TAG_SPECIFIC_ATTRS[tagName];
  if (attrNameBlacklist && attrNameBlacklist.indexOf(attrName) != -1) {
    return false;
  }

  // Remove blacklisted values for specific attributes for specific tags
  // e.g. input[type=image].
  const attrBlacklist = BLACKLISTED_TAG_SPECIFIC_ATTR_VALUES[tagName];
  if (attrBlacklist) {
    const blacklistedValuesRegex = attrBlacklist[attrName];
    if (blacklistedValuesRegex &&
        attrValue.search(blacklistedValuesRegex) != -1) {
      return false;
    }
  }

  return true;
}

/**
 * If (tagName, attrName) is a CDN-rewritable URL attribute, returns the
 * rewritten URL value. Otherwise, returns the unchanged `attrValue`.
 * @see resolveUrlAttr for rewriting rules.
 * @param {string} tagName
 * @param {string} attrName
 * @param {string} attrValue
 * @return {string}
 */
export function rewriteAttributeValue(tagName, attrName, attrValue) {
  const tag = tagName.toLowerCase();
  const attr = attrName.toLowerCase();
  if (attr == 'src' || attr == 'href' || attr == 'srcset') {
    return resolveUrlAttr(tag, attr, attrValue, self.location);
  }
  return attrValue;
}

/**
 * Rewrites the URL attribute values. URLs are rewritten as following:
 * - If URL is absolute, it is not rewritten
 * - If URL is relative, it's rewritten as absolute against the source origin
 * - If resulting URL is a `http:` URL and it's for image, the URL is rewritten
 *   again to be served with AMP Cache (cdn.ampproject.org).
 *
 * @param {string} tagName
 * @param {string} attrName
 * @param {string} attrValue
 * @param {!Location} windowLocation
 * @return {string}
 * @private Visible for testing.
 */
export function resolveUrlAttr(tagName, attrName, attrValue, windowLocation) {
  checkCorsUrl(attrValue);
  const isProxyHost = isProxyOrigin(windowLocation);
  const baseUrl = parseUrl(getSourceUrl(windowLocation));

  if (attrName == 'href' && !startsWith(attrValue, '#')) {
    return resolveRelativeUrl(attrValue, baseUrl);
  }

  if (attrName == 'src') {
    if (tagName == 'amp-img') {
      return resolveImageUrlAttr(attrValue, baseUrl, isProxyHost);
    }
    return resolveRelativeUrl(attrValue, baseUrl);
  }

  if (attrName == 'srcset') {
    let srcset;
    try {
      srcset = parseSrcset(attrValue);
    } catch (e) {
      // Do not fail the whole template just because one srcset is broken.
      // An AMP element will pick it up and report properly.
      user().error(TAG, 'Failed to parse srcset: ', e);
      return attrValue;
    }
    const sources = srcset.getSources();
    for (let i = 0; i < sources.length; i++) {
      sources[i].url = resolveImageUrlAttr(
          sources[i].url, baseUrl, isProxyHost);
    }
    return srcset.stringify();
  }

  return attrValue;
}

/**
 * Non-HTTPs image URLs are rewritten via proxy.
 * @param {string} attrValue
 * @param {!Location} baseUrl
 * @param {boolean} isProxyHost
 * @return {string}
 */
function resolveImageUrlAttr(attrValue, baseUrl, isProxyHost) {
  const src = parseUrl(resolveRelativeUrl(attrValue, baseUrl));

  // URLs such as `data:` or proxy URLs are returned as is. Unsafe protocols
  // do not arrive here - already stripped by the sanitizer.
  if (src.protocol == 'data:' || isProxyOrigin(src) || !isProxyHost) {
    return src.href;
  }

  // Rewrite as a proxy URL.
  return `${urls.cdn}/i/` +
      (src.protocol == 'https:' ? 's/' : '') +
      encodeURIComponent(src.host) +
      src.pathname + (src.search || '') + (src.hash || '');
}<|MERGE_RESOLUTION|>--- conflicted
+++ resolved
@@ -21,13 +21,8 @@
   parseUrl,
   resolveRelativeUrl,
 } from './url';
-<<<<<<< HEAD
-import {htmlSanitizer} from '../third_party/caja/html-sanitizer';
-import {map} from './utils/object';
-=======
 import {dict, map} from './utils/object';
 import {htmlSanitizer} from '../third_party/caja/html-sanitizer';
->>>>>>> 968ff1aa
 import {parseSrcset} from './srcset';
 import {startsWith} from './string';
 import {urls} from './config';
