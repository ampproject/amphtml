/**
 * Copyright 2015 The AMP HTML Authors. All Rights Reserved.
 *
 * Licensed under the Apache License, Version 2.0 (the "License");
 * you may not use this file except in compliance with the License.
 * You may obtain a copy of the License at
 *
 *      http://www.apache.org/licenses/LICENSE-2.0
 *
 * Unless required by applicable law or agreed to in writing, software
 * distributed under the License is distributed on an "AS-IS" BASIS,
 * WITHOUT WARRANTIES OR CONDITIONS OF ANY KIND, either express or implied.
 * See the License for the specific language governing permissions and
 * limitations under the License.
 */

import {Observable} from './observable';
import {dev} from './log';
import {layoutRectLtwh, rectIntersection, moveLayoutRect} from './layout-rect';
<<<<<<< HEAD
import {listen, postMessageToWindows} from './iframe-helper';
=======
import {listenFor, postMessage} from './iframe-helper';
>>>>>>> 644bbca7
import {parseUrl} from './url';
import {timer} from './timer';

/**
 * Produces a change entry for that should be compatible with
 * IntersectionObserverEntry.
 *
 * Mutates passed in rootBounds to have x and y according to spec.
 *
 * @param {number} time Time when values below were measured.
 * @param {!LayoutRect} rootBounds Equivalent to viewport.getRect()
 * @param {!LayoutRect} elementLayoutBox Layout box of the element
 *     that may intersect with the rootBounds.
 * @return {!IntersectionObserverEntry} A change entry.
 * @private
 */
export function getIntersectionChangeEntry(
    measureTime, rootBounds, elementLayoutBox) {
  // Building an IntersectionObserverEntry.
  // http://rawgit.com/slightlyoff/IntersectionObserver/master/index.html#intersectionobserverentry
  // These should always be equal assuming rootBounds cannot have negative
  // dimension.
  rootBounds.x = rootBounds.left;
  rootBounds.y = rootBounds.top;

  const boundingClientRect =
      moveLayoutRect(elementLayoutBox, -1 * rootBounds.x, -1 * rootBounds.y);
  dev.assert(boundingClientRect.width >= 0 &&
      boundingClientRect.height >= 0, 'Negative dimensions in ad.');
  boundingClientRect.x = boundingClientRect.left;
  boundingClientRect.y = boundingClientRect.top;

  const intersectionRect =
      rectIntersection(rootBounds, elementLayoutBox) ||
      // No intersection.
      layoutRectLtwh(0, 0, 0, 0);
  intersectionRect.x = intersectionRect.left;
  intersectionRect.y = intersectionRect.top;

  return {
    time: measureTime,
    rootBounds,
    boundingClientRect,
    intersectionRect,
  };
}

/**
 * The IntersectionObserver class lets any element share its viewport
 * intersection data with an iframe of its choice (most likely contained within
 * the element itself.). When instantiated the class will start listening for
 * a 'send-intersection' postMessage from the iframe, and only then  would start
 * sending intersection data to the iframe. The intersection data would be sent
 * when the element is moved inside or outside the viewport as well as on
 * scroll and resize.
 * The element should create an IntersectionObserver instance once the Iframe
 * element is created.
 * The IntersectionObserver class exposes a `fire` method that would send the
 * intersection data to the iframe.
 * The IntersectionObserver class exposes a `onViewportCallback` method that
 * should be called inside if the viewportCallback of the element. This would
 * let the element sent intersection data automatically when there element comes
 * inside or goes outside the viewport and also manage sending intersection data
 * onscroll and resize.
 * Note: The IntersectionObserver would not send any data over to the iframe if
 * it had not requested the intersection data already via a postMessage.
 */
export class IntersectionObserver extends Observable {
  /**
   * @param {!BaseElement} element.
   * @param {!Element} iframe Iframe element which requested the intersection
   *    data.
   * @param {?boolean} opt_is3p Set to `true` when the iframe is 3'rd party.
   */
  constructor(baseElement, iframe, opt_is3p) {
    super();
    /** @private @const */
    this.baseElement_ = baseElement;
    /** @private {?Element} */
    this.iframe_ = iframe;
    /** @private {!Array<{win: !Window, origin: string}>} */
    this.clientWindows_ = [];
    /** @private {boolean} */
    this.is3p_ = opt_is3p || false;
    /** @private {boolean} */
    this.shouldSendIntersectionChanges_ = false;
    /** @private {boolean} */
    this.inViewport_ = false;

    /** @private {!Array<!IntersectionObserverEntry>} */
    this.pendingChanges_ = [];

    /** @private {number} */
    this.flushTimeout_ = 0;

    /** @private @const {function()} */
    this.boundFlush_ = this.flush_.bind(this);

    this.init_();
  }

  init_() {
    // Triggered by context.observeIntersection(…) inside the ad/iframe.
    // We use listen instead of listenOnce, because a single ad/iframe might
    // have multiple parties wanting to receive viewability data.
    // The second time this is called, it doesn't do much but it
    // guarantees that the receiver gets an initial intersection change
    // record.
<<<<<<< HEAD
    listen(this.iframe_, 'send-intersections', (data, source) => {
      let isNew = true;
      for (const clientWindow of this.clientWindows_) {
        if (clientWindow.win == source.win) {
          isNew = false;
          break;
        }
      }
      if (isNew) {
        this.clientWindows_.push(source);
      }
=======
    listenFor(this.iframe_, 'send-intersections', () => {
>>>>>>> 644bbca7
      this.startSendingIntersectionChanges_();
    }, this.is3p_);

    this.add(() => {
      this.sendElementIntersection_();
    });
  }
  /**
   * Called via postMessage from the child iframe when the ad/iframe starts
   * observing its position in the viewport.
   * Sets a flag, measures the iframe position if necessary and sends
   * one change record to the iframe.
   * Note that this method may be called more than once if a single ad
   * has multiple parties interested in viewability data.
   * @private
   */
  startSendingIntersectionChanges_() {
    this.shouldSendIntersectionChanges_ = true;
    this.baseElement_.getVsync().measure(() => {
      if (this.baseElement_.isInViewport()) {
        this.onViewportCallback(true);
      }
      this.fire();
    });
  }

  /**
   * Triggered by the AmpElement to when it either enters or exits the visible
   * viewport.
   * @param {boolean} inViewport true if the element is in viewport.
   */
  onViewportCallback(inViewport) {
    if (this.inViewport_ == inViewport) {
      return;
    }
    this.inViewport_ = inViewport;
    // Lets the ad know that it became visible or no longer is.
    this.fire();
    // And update the ad about its position in the viewport while
    // it is visible.
    if (inViewport) {
      const send = this.fire.bind(this);
      // Scroll events.
      const unlistenScroll = this.baseElement_.getViewport().onScroll(send);
      // Throttled scroll events. Also fires for resize events.
      const unlistenChanged = this.baseElement_.getViewport().onChanged(send);
      this.unlistenViewportChanges_ = () => {
        unlistenScroll();
        unlistenChanged();
      };
    } else if (this.unlistenViewportChanges_) {
      this.unlistenViewportChanges_();
      this.unlistenViewportChanges_ = null;
    }
  }

  /**
   * Sends 'intersection' message to ad/iframe with intersection change records
   * if this has been activated and we measured the layout box of the iframe
   * at least once.
   * @private
   */
  sendElementIntersection_() {
    if (!this.shouldSendIntersectionChanges_) {
      return;
    }
    const change = this.baseElement_.element.getIntersectionChangeEntry();
    if (this.pendingChanges_.length > 0 &&
        this.pendingChanges_[this.pendingChanges_.length - 1].time
        == change.time) {
      return;
    }
    this.pendingChanges_.push(change);
    if (!this.flushTimeout_) {
      // Send one immediately, …
      this.flush_();
      // but only send a maximum of 10 postMessages per second.
      this.flushTimeout_ = timer.delay(this.boundFlush_, 100);
    }
  }

  /**
   * @private
   */
  flush_() {
    this.flushTimeout_ = 0;
    if (!this.pendingChanges_.length) {
      return;
    }
    postMessageToWindows(
        this.iframe_,
        this.clientWindows_,
        'intersection',
        {changes: this.pendingChanges_},
        this.is3p_);
    this.pendingChanges_.length = 0;
  }
}<|MERGE_RESOLUTION|>--- conflicted
+++ resolved
@@ -17,11 +17,7 @@
 import {Observable} from './observable';
 import {dev} from './log';
 import {layoutRectLtwh, rectIntersection, moveLayoutRect} from './layout-rect';
-<<<<<<< HEAD
 import {listen, postMessageToWindows} from './iframe-helper';
-=======
-import {listenFor, postMessage} from './iframe-helper';
->>>>>>> 644bbca7
 import {parseUrl} from './url';
 import {timer} from './timer';
 
@@ -130,7 +126,6 @@
     // The second time this is called, it doesn't do much but it
     // guarantees that the receiver gets an initial intersection change
     // record.
-<<<<<<< HEAD
     listen(this.iframe_, 'send-intersections', (data, source) => {
       let isNew = true;
       for (const clientWindow of this.clientWindows_) {
@@ -142,9 +137,6 @@
       if (isNew) {
         this.clientWindows_.push(source);
       }
-=======
-    listenFor(this.iframe_, 'send-intersections', () => {
->>>>>>> 644bbca7
       this.startSendingIntersectionChanges_();
     }, this.is3p_);
 
