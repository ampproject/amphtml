--- conflicted
+++ resolved
@@ -239,11 +239,7 @@
  * Allows listening for message from the iframe. Returns an unlisten
  * function to remove the listener.
  *
-<<<<<<< HEAD
  * @param {!Element} iframe
-=======
- * @param {?Element} iframe
->>>>>>> 19f92f9a
  * @param {string} typeOfMessage
  * @param {?function(!JsonObject, !Window, string)} callback Called when a
  *     message of this type arrives for this iframe.
@@ -461,13 +457,9 @@
         this.is3p_);
   }
 
-<<<<<<< HEAD
-  /** @public */
-=======
   /**
    * Destroys iframe.
    */
->>>>>>> 19f92f9a
   destroy() {
     this.unlisten_();
     this.clientWindows_.length = 0;
