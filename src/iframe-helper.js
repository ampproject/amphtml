/**
 * Copyright 2015 The AMP HTML Authors. All Rights Reserved.
 *
 * Licensed under the Apache License, Version 2.0 (the "License");
 * you may not use this file except in compliance with the License.
 * You may obtain a copy of the License at
 *
 *      http://www.apache.org/licenses/LICENSE-2.0
 *
 * Unless required by applicable law or agreed to in writing, software
 * distributed under the License is distributed on an "AS-IS" BASIS,
 * WITHOUT WARRANTIES OR CONDITIONS OF ANY KIND, either express or implied.
 * See the License for the specific language governing permissions and
 * limitations under the License.
 */

import {deserializeMessage, isAmpMessage} from './3p-frame-messaging';
import {dev} from './log';
import {dict} from './utils/object';
import {filterSplice} from './utils/array';
import {getData} from './event-helper';
import {parseUrlDeprecated} from './url';
import {tryParseJson} from './json';

/**
 * Sentinel used to force unlistening after a iframe is detached.
 * @type {string}
 */
const UNLISTEN_SENTINEL = 'unlisten';

/**
 * @typedef {{
 *   frame: !Element,
 *   events: !Object<string, !Array<function(!JsonObject)>>
 * }}
 */
let WindowEventsDef;

/**
 * Returns a mapping from a URL's origin to an array of windows and their
 * listenFor listeners.
 * @param {!Window} parentWin the window that created the iframe
 * @param {boolean=} opt_create create the mapping if it does not exist
 * @return {?Object<string, !Array<!WindowEventsDef>>}
 */
function getListenFors(parentWin, opt_create) {
  let {listeningFors} = parentWin;

  if (!listeningFors && opt_create) {
    listeningFors = parentWin.listeningFors = Object.create(null);
  }
  return listeningFors || null;
}

/**
 * Returns an array of WindowEventsDef that have had any listenFor listeners
 * registered for this sentinel.
 * @param {!Window} parentWin the window that created the iframe
 * @param {string} sentinel the sentinel of the message
 * @param {boolean=} opt_create create the array if it does not exist
 * @return {?Array<!WindowEventsDef>}
 */
function getListenForSentinel(parentWin, sentinel, opt_create) {
  const listeningFors = getListenFors(parentWin, opt_create);
  if (!listeningFors) {
    return listeningFors;
  }

  let listenSentinel = listeningFors[sentinel];
  if (!listenSentinel && opt_create) {
    listenSentinel = listeningFors[sentinel] = [];
  }
  return listenSentinel || null;
}

/**
 * Returns an mapping of event names to listenFor listeners.
 * @param {!Window} parentWin the window that created the iframe
 * @param {!Element} iframe the iframe element who's context will trigger the
 *     event
 * @param {boolean=} opt_is3P set to true if the iframe is 3p.
 * @return {?Object<string, !Array<function(!JsonObject, !Window, string)>>}
 */
function getOrCreateListenForEvents(parentWin, iframe, opt_is3P) {
<<<<<<< HEAD
  const origin = parseUrlDeprecated(iframe.src).origin;
=======
  const {origin} = parseUrl(iframe.src);
>>>>>>> 419c192e
  const sentinel = getSentinel_(iframe, opt_is3P);
  const listenSentinel = getListenForSentinel(parentWin, sentinel, true);

  let windowEvents;
  for (let i = 0; i < listenSentinel.length; i++) {
    const we = listenSentinel[i];
    if (we.frame === iframe) {
      windowEvents = we;
      break;
    }
  }

  if (!windowEvents) {
    windowEvents = {
      frame: iframe,
      origin,
      events: Object.create(null),
    };
    listenSentinel.push(windowEvents);
  }

  return windowEvents.events;
}

/**
 * Returns an mapping of event names to listenFor listeners.
 * @param {!Window} parentWin the window that created the iframe
 * @param {string} sentinel the sentinel of the message
 * @param {string} origin the source window's origin
 * @param {!Window} triggerWin the window that triggered the event
 * @return {?Object<string, !Array<function(!JsonObject, !Window, string)>>}
 */
function getListenForEvents(parentWin, sentinel, origin, triggerWin) {
  const listenSentinel = getListenForSentinel(parentWin, sentinel);

  if (!listenSentinel) {
    return listenSentinel;
  }

  // Find the entry for the frame.
  // TODO(@nekodo): Add a WeakMap<Window, WindowEventsDef> cache to
  //     speed up this process.
  let windowEvents;
  for (let i = 0; i < listenSentinel.length; i++) {
    const we = listenSentinel[i];
    const {contentWindow} = we.frame;
    if (!contentWindow) {
      setTimeout(dropListenSentinel, 0, listenSentinel);
    } else if (sentinel === 'amp') {
      // A non-3P code path, origin must match.
      if (we.origin === origin && contentWindow == triggerWin) {
        windowEvents = we;
        break;
      }
    } else if (triggerWin == contentWindow ||
        isDescendantWindow(contentWindow, triggerWin)) {
      // 3p code path, we may accept messages from nested frames.
      windowEvents = we;
      break;
    }
  }

  return windowEvents ? windowEvents.events : null;
}

/**
 * Checks whether one window is a descendant of another by climbing
 * the parent chain.
 * @param {!Window} ancestor potential ancestor window
 * @param {!Window} descendant potential descendant window
 * @return {boolean}
 */
function isDescendantWindow(ancestor, descendant) {
  for (let win = descendant; win && win != win.parent; win = win.parent) {
    if (win == ancestor) {
      return true;
    }
  }
  return false;
}

/**
 * Removes any listenFors registed on listenSentinel that do not have
 * a contentWindow (the frame was removed from the DOM tree).
 * @param {!Array<!WindowEventsDef>} listenSentinel
 */
function dropListenSentinel(listenSentinel) {
  const noopData = dict({'sentinel': UNLISTEN_SENTINEL});

  for (let i = listenSentinel.length - 1; i >= 0; i--) {
    const windowEvents = listenSentinel[i];

    if (!windowEvents.frame.contentWindow) {
      listenSentinel.splice(i, 1);

      const {events} = windowEvents;
      for (const name in events) {
        // Splice here, so that each unlisten does not shift the array
        events[name].splice(0, Infinity).forEach(event => {
          event(noopData);
        });
      }
    }
  }
}

/**
 * Registers the global listenFor event listener if it has yet to be.
 * @param {!Window} parentWin
 */
function registerGlobalListenerIfNeeded(parentWin) {
  if (parentWin.listeningFors) {
    return;
  }
  const listenForListener = function(event) {
    if (!getData(event)) {
      return;
    }
    const data = parseIfNeeded(getData(event));
    if (!data || !data['sentinel']) {
      return;
    }

    const listenForEvents = getListenForEvents(
        parentWin,
        data['sentinel'],
        event.origin,
        event.source
    );
    if (!listenForEvents) {
      return;
    }

    let listeners = listenForEvents[data['type']];
    if (!listeners) {
      return;
    }

    // We slice to avoid issues with adding another listener or unlistening
    // during iteration. We could move to a Doubly Linked List with
    // backtracking, but that's overly complicated.
    listeners = listeners.slice();
    for (let i = 0; i < listeners.length; i++) {
      const listener = listeners[i];
      listener(data, event.source, event.origin);
    }
  };

  parentWin.addEventListener('message', listenForListener);
}

/**
 * Allows listening for message from the iframe. Returns an unlisten
 * function to remove the listener.
 *
 * @param {!Element} iframe.
 * @param {string} typeOfMessage.
 * @param {?function(!JsonObject, !Window, string)} callback Called when a
 *     message of this type arrives for this iframe.
 * @param {boolean=} opt_is3P set to true if the iframe is 3p.
 * @param {boolean=} opt_includingNestedWindows set to true if a messages from
 *     nested frames should also be accepted.
 * @return {!UnlistenDef}
 */
export function listenFor(
  iframe, typeOfMessage, callback, opt_is3P, opt_includingNestedWindows) {
  dev().assert(iframe.src, 'only iframes with src supported');
  dev().assert(!iframe.parentNode, 'cannot register events on an attached ' +
      'iframe. It will cause hair-pulling bugs like #2942');
  dev().assert(callback);
  const parentWin = iframe.ownerDocument.defaultView;

  registerGlobalListenerIfNeeded(parentWin);

  const listenForEvents = getOrCreateListenForEvents(
      parentWin,
      iframe,
      opt_is3P
  );


  let events = listenForEvents[typeOfMessage] ||
    (listenForEvents[typeOfMessage] = []);

  let unlisten;
  let listener = function(data, source, origin) {
    // Exclude nested frames if necessary.
    // Note that the source was already verified to be either the contentWindow
    // of the iframe itself or a descendant window within it.
    if (!opt_includingNestedWindows && source != iframe.contentWindow) {
      return;
    }

    if (data.sentinel == UNLISTEN_SENTINEL) {
      unlisten();
      return;
    }
    callback(data, source, origin);
  };

  events.push(listener);

  return unlisten = function() {
    if (listener) {
      const index = events.indexOf(listener);
      if (index > -1) {
        events.splice(index, 1);
      }
      // Make sure references to the unlisten function do not keep
      // alive too much.
      listener = null;
      events = null;
      callback = null;
    }
  };
}

/**
 * Returns a promise that resolves when one of given messages has been observed
 * for the first time. And remove listener for all other messages.
 * @param {!Element} iframe
 * @param {string|!Array<string>} typeOfMessages
 * @param {boolean=} opt_is3P
 * @return {!Promise<!{data: !JsonObject, source: !Window, origin: string}>}
 */
export function listenForOncePromise(iframe, typeOfMessages, opt_is3P) {
  const unlistenList = [];
  if (typeof typeOfMessages == 'string') {
    typeOfMessages = [typeOfMessages];
  }
  return new Promise(resolve => {
    for (let i = 0; i < typeOfMessages.length; i++) {
      const message = typeOfMessages[i];
      const unlisten = listenFor(iframe, message, (data, source, origin) => {
        for (let i = 0; i < unlistenList.length; i++) {
          unlistenList[i]();
        }
        resolve({data, source, origin});
      }, opt_is3P);
      unlistenList.push(unlisten);
    }
  });
}

/**
 * Posts a message to the iframe.
 * @param {!Element} iframe The iframe.
 * @param {string} type Type of the message.
 * @param {!JsonObject} object Message payload.
 * @param {string} targetOrigin origin of the target.
 * @param {boolean=} opt_is3P set to true if the iframe is 3p.
 */
export function postMessage(iframe, type, object, targetOrigin, opt_is3P) {
  postMessageToWindows(iframe,
      [{win: iframe.contentWindow, origin: targetOrigin}], type, object,
      opt_is3P);
}

/**
 * Posts an identical message to multiple target windows with the same
 * sentinel.
 * The message is serialized only once.
 * @param {!Element} iframe The iframe.
 * @param {!Array<{win: !Window, origin: string}>} targets to send the message
 *     to, pairs of window and its origin.
 * @param {string} type Type of the message.
 * @param {!JsonObject} object Message payload.
 * @param {boolean=} opt_is3P set to true if the iframe is 3p.
 */
export function postMessageToWindows(iframe, targets, type, object, opt_is3P) {
  if (!iframe.contentWindow) {
    return;
  }
  object['type'] = type;
  object['sentinel'] = getSentinel_(iframe, opt_is3P);
  let payload = object;
  if (opt_is3P) {
    // Serialize ourselves because that is much faster in Chrome.
    payload = 'amp-' + JSON.stringify(object);
  }
  for (let i = 0; i < targets.length; i++) {
    const target = targets[i];
    target.win./*OK*/postMessage(payload, target.origin);
  }
}

/**
 * Gets the sentinel string.
 * @param {!Element} iframe The iframe.
 * @param {boolean=} opt_is3P set to true if the iframe is 3p.
 * @return {string} Sentinel string.
 * @private
 */
function getSentinel_(iframe, opt_is3P) {
  return opt_is3P ? iframe.getAttribute('data-amp-3p-sentinel') : 'amp';
}

/**
 * JSON parses event.data if it needs to be
 * @param {*} data
 * @return {?JsonObject} object message
 * @private
 * @visibleForTesting
 */
export function parseIfNeeded(data) {
  if (typeof data == 'string') {
    if (data.charAt(0) == '{') {
      data = tryParseJson(data, e => {
        dev().warn('IFRAME-HELPER',
            'Postmessage could not be parsed. ' +
            'Is it in a valid JSON format?', e);
      }) || null;
    } else if (isAmpMessage(data)) {
      data = deserializeMessage(data);
    } else {
      data = null;
    }
  }
  return /** @type {?JsonObject} */ (data);
}



/**
 * Manages a postMessage API for an iframe with a subscription message and
 * a way to broadcast messages to all subscribed windows, which
 * in turn must all be descendants of the contentWindow of the iframe.
 */
export class SubscriptionApi {
  /**
   * @param {!Element} iframe The iframe.
   * @param {string} type Type of the subscription message.
   * @param {boolean} is3p set to true if the iframe is 3p.
   * @param {function(!JsonObject, !Window, string)} requestCallback Callback
   *     invoked whenever a new window subscribes.
   */
  constructor(iframe, type, is3p, requestCallback) {
    /** @private @const {!Element} */
    this.iframe_ = iframe;
    /** @private @const {boolean} */
    this.is3p_ = is3p;
    /** @private @const {!Array<{win: !Window, origin: string}>} */
    this.clientWindows_ = [];

    /** @private @const {!UnlistenDef} */
    this.unlisten_ = listenFor(this.iframe_, type, (data, source, origin) => {
      // This message might be from any window within the iframe, we need
      // to keep track of which windows want to be sent updates.
      if (!this.clientWindows_.some(entry => entry.win == source)) {
        this.clientWindows_.push({win: source, origin});
      }
      requestCallback(data, source, origin);
    }, this.is3p_,
        // For 3P frames we also allow nested frames within them to subscribe..
    this.is3p_ /* opt_includingNestedWindows */);
  }

  /**
   * Sends a message to all subscribed windows.
   * @param {string} type Type of the message.
   * @param {!JsonObject} data Message payload.
   */
  send(type, data) {
    // Remove clients that have been removed from the DOM.
    filterSplice(this.clientWindows_, client => !!client.win.parent);
    postMessageToWindows(
        this.iframe_,
        this.clientWindows_,
        type,
        data,
        this.is3p_);
  }

  destroy() {
    this.unlisten_();
    this.clientWindows_.length = 0;
  }
}<|MERGE_RESOLUTION|>--- conflicted
+++ resolved
@@ -82,11 +82,7 @@
  * @return {?Object<string, !Array<function(!JsonObject, !Window, string)>>}
  */
 function getOrCreateListenForEvents(parentWin, iframe, opt_is3P) {
-<<<<<<< HEAD
-  const origin = parseUrlDeprecated(iframe.src).origin;
-=======
-  const {origin} = parseUrl(iframe.src);
->>>>>>> 419c192e
+  const {origin} = parseUrlDeprecated(iframe.src);
   const sentinel = getSentinel_(iframe, opt_is3P);
   const listenSentinel = getListenForSentinel(parentWin, sentinel, true);
 
