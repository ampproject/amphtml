--- conflicted
+++ resolved
@@ -312,13 +312,6 @@
   if (!meta) {
     return null;
   }
-<<<<<<< HEAD
-  if (opt_disallowCustom) {
-    user().error(TAG, '3p iframe url disabled for %s', opt_type || 'unknown');
-    return null;
-  }
-=======
->>>>>>> ed832fcc
   const url = assertHttpsUrl(meta.getAttribute('content'), meta);
   user().assert(url.indexOf('?') == -1,
       '3p iframe url must not include query string %s in element %s.',
