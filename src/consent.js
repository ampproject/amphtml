--- conflicted
+++ resolved
@@ -82,27 +82,33 @@
 /**
  * @param {!Element|!ShadowRoot} element
  * @param {string} policyId
-<<<<<<< HEAD
- * @return {!Promise<?string>}
- */
-export function getConsentTypeInfo(element, policyId) {
-  // Return the stored consent type.
-=======
  * @return {!Promise<?boolean>}
  */
 export function getConsentPolicyGdprApplies(element, policyId) {
   // Return the stored gdpr applies value.
->>>>>>> 67815dc7
   return Services.consentPolicyServiceForDocOrNull(element).then(
     (consentPolicy) => {
       if (!consentPolicy) {
         return null;
       }
-<<<<<<< HEAD
+      return consentPolicy.getGdprApplies(/** @type {string} */ (policyId));
+    }
+  );
+}
+
+/**
+ * @param {!Element|!ShadowRoot} element
+ * @param {string} policyId
+ * @return {!Promise<?string>}
+ */
+export function getConsentTypeInfo(element, policyId) {
+  // Return the stored consent type.
+  return Services.consentPolicyServiceForDocOrNull(element).then(
+    (consentPolicy) => {
+      if (!consentPolicy) {
+        return null;
+      }
       return consentPolicy.getConsentTypeInfo(/** @type {string} */ (policyId));
-=======
-      return consentPolicy.getGdprApplies(/** @type {string} */ (policyId));
->>>>>>> 67815dc7
     }
   );
 }
