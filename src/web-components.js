/**
 * Copyright 2017 The AMP HTML Authors. All Rights Reserved.
 *
 * Licensed under the Apache License, Version 2.0 (the "License");
 * you may not use this file except in compliance with the License.
 * You may obtain a copy of the License at
 *
 *      http://www.apache.org/licenses/LICENSE-2.0
 *
 * Unless required by applicable law or agreed to in writing, software
 * distributed under the License is distributed on an "AS-IS" BASIS,
 * WITHOUT WARRANTIES OR CONDITIONS OF ANY KIND, either express or implied.
 * See the License for the specific language governing permissions and
 * limitations under the License.
 */

/**
 * Possible versions of Shadow DOM spec
 * @const
 * @enum {string}
 */
export const ShadowDomVersion = {
  NONE: 'none',
  V0: 'v0',
  V1: 'v1',
};

/**
 * @type {ShadowDomVersion|undefined}
 * @visibleForTesting
 */
let shadowDomSupportedVersion;

/**
 * @type {boolean|undefined}
 * @visibleForTesting
 */
let shadowCssSupported;

/**
 * @param {ShadowDomVersion|undefined} val
 * @visibleForTesting
 */
export function setShadowDomSupportedVersionForTesting(val) {
  shadowDomSupportedVersion = val;
}

/**
 * @param {boolean|undefined} val
 * @visibleForTesting
 */
export function setShadowCssSupportedForTesting(val) {
  shadowCssSupported = val;
}

/**
 * Returns `true` if the Shadow DOM is supported.
 * @return {boolean}
 */
export function isShadowDomSupported() {
  return getShadowDomSupportedVersion() != ShadowDomVersion.NONE;
}

/**
 * Returns `true` if Shadow CSS encapsulation is supported.
 * @return {boolean}
 */
export function isShadowCssSupported() {
  if (shadowCssSupported === undefined) {
    shadowCssSupported = isShadowDomSupported() && (
      isNative(Element.prototype.attachShadow) ||
      isNative(Element.prototype.createShadowRoot)
    );
  }
  return shadowCssSupported;
}

/**
 * Returns `true` if the passed function is native to the browser, and is not
 * polyfilled
 * @param {function()|undefined} func A function that is attatched to a JS
 * object.
 * @return {boolean}
 */
function isNative(func) {
  return !!func && func.toString().indexOf('[native code]') != -1;
}

/**
 * Returns the supported version of Shadow DOM spec.
<<<<<<< HEAD
 * @param {Element=} opt_elementClass optional for testing
=======
 * @param {?function(new:Element)=} opt_elementClass optional for testing
>>>>>>> cd9ff5e6
 * @return {ShadowDomVersion}
 */
export function getShadowDomSupportedVersion(opt_elementClass) {
  if (shadowDomSupportedVersion === undefined) {
    shadowDomSupportedVersion =
        getShadowDomVersion(opt_elementClass || Element);
  }
  return shadowDomSupportedVersion;
}

/**
 * Returns shadow dom version.
 *
<<<<<<< HEAD
 * @param {!Element|!HTMLElement} element
=======
 * @param {?function(new:Element)=} element
>>>>>>> cd9ff5e6
 * @return {ShadowDomVersion}
 */
function getShadowDomVersion(element) {
  if (!!element.prototype.attachShadow) {
    return ShadowDomVersion.V1;
  } else if (!!element.prototype.createShadowRoot) {
    return ShadowDomVersion.V0;
  }
  return ShadowDomVersion.NONE;
}<|MERGE_RESOLUTION|>--- conflicted
+++ resolved
@@ -88,11 +88,7 @@
 
 /**
  * Returns the supported version of Shadow DOM spec.
-<<<<<<< HEAD
- * @param {Element=} opt_elementClass optional for testing
-=======
  * @param {?function(new:Element)=} opt_elementClass optional for testing
->>>>>>> cd9ff5e6
  * @return {ShadowDomVersion}
  */
 export function getShadowDomSupportedVersion(opt_elementClass) {
@@ -106,11 +102,7 @@
 /**
  * Returns shadow dom version.
  *
-<<<<<<< HEAD
- * @param {!Element|!HTMLElement} element
-=======
  * @param {?function(new:Element)=} element
->>>>>>> cd9ff5e6
  * @return {ShadowDomVersion}
  */
 function getShadowDomVersion(element) {
