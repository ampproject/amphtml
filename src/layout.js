--- conflicted
+++ resolved
@@ -90,12 +90,9 @@
   'AMP-IMG': true,
   'AMP-INSTAGRAM': true,
   'AMP-LIST': true,
+  'AMP-OOYALA-PLAYER': true,
   'AMP-PINTEREST': true,
-<<<<<<< HEAD
-  'AMP-OOYALA-PLAYER': true,
-=======
   'AMP-PLAYBUZZ': true,
->>>>>>> c3c3ebd8
   'AMP-VIDEO': true,
   'AMP-YOUTUBE': true,
 };
