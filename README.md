# AMP HTML ⚡

[AMP HTML](https://www.ampproject.org/docs/get_started/about-amp.html) is a way to build web pages that render with reliable and fast performance. It is our attempt at fixing what many perceive as painfully slow page load times – especially when reading content on the mobile web.  AMP HTML is built on existing web technologies; an AMP page will load (quickly) in any modern browser.

You can learn more at [ampproject.org](https://www.ampproject.org/) including [what AMP is](https://www.ampproject.org/learn/about-amp/), [how it works](https://www.ampproject.org/learn/how-amp-works/) and the importance of [validation in AMP](https://www.ampproject.org/docs/guides/validate).  You can also walk through [creating an AMP page](https://www.ampproject.org/docs/get_started/create) and read through the [reference docs](https://www.ampproject.org/docs/reference/components).

## We'd ❤️️ your help making AMP better!

There are a lot of ways you can [contribute](CONTRIBUTING.md) to making AMP better! You can [report bugs and feature requests](CONTRIBUTING.md#filing-issues) or ideally become an [ongoing participant](CONTRIBUTING.md#ongoing-participation) in the AMP Project community and [contribute code to the open source project](CONTRIBUTING.md#contributing-code).

We enthusiastically welcome new contributors to the AMP Project **_even if you have no experience being part of an open source project_**.  We've got some [tips for new contributors](https://github.com/ampproject/amphtml/blob/master/CONTRIBUTING.md#tips-for-new-open-source-contributors) and guides to getting started (both a [detailed version](contributing/getting-started-e2e.md) and a [TL;DR](contributing/getting-started-quick.md)).

If you're new here, sign up for our [Slack](https://docs.google.com/forms/d/e/1FAIpQLSd83J2IZA6cdR6jPwABGsJE8YL4pkypAbKMGgUZZriU7Qu6Tg/viewform?fbzx=4406980310789882877) and say "Hi!" in the appropriately named [#welcome-contributors](https://amphtml.slack.com/messages/welcome-contributors/) channel.

## Further reading

If you are creating AMP pages,
check out the docs on [ampproject.org](https://www.ampproject.org/) and samples on [ampbyexample.com](https://ampbyexample.com/).

Reference:
* [Component reference](https://www.ampproject.org/docs/reference/components)

Resources:
* [AMP on StackOverflow](https://stackoverflow.com/questions/tagged/amp-html)
* [Release schedule](contributing/release-schedule.md)

Technical specifications:
* [Format specification](spec/amp-html-format.md)
* [Custom element specification](spec/amp-html-components.md)

## Who makes AMP HTML?

<<<<<<< HEAD
AMP HTML is made by the [AMP Project](https://www.ampproject.org/).  If you're a contributor to the open source community this includes you!
=======
AMP HTML is made by the [AMP Project](https://www.ampproject.org/).  If you're a [contributor to the open source community](https://github.com/ampproject/amphtml/graphs/contributors) this includes you!
>>>>>>> bab40a6c

## Security disclosures

The AMP Project accepts responsible security disclosures through the [Google Application Security program](https://www.google.com/about/appsecurity/).

## Code of conduct

The AMP Project strives for a positive and growing project community that provides a safe environment for everyone.  All members, committers and volunteers in the community are required to act according to the [code of conduct](CODE_OF_CONDUCT.md).

## License

AMP HTML is licensed under the [Apache License, Version 2.0](LICENSE).<|MERGE_RESOLUTION|>--- conflicted
+++ resolved
@@ -30,11 +30,7 @@
 
 ## Who makes AMP HTML?
 
-<<<<<<< HEAD
-AMP HTML is made by the [AMP Project](https://www.ampproject.org/).  If you're a contributor to the open source community this includes you!
-=======
 AMP HTML is made by the [AMP Project](https://www.ampproject.org/).  If you're a [contributor to the open source community](https://github.com/ampproject/amphtml/graphs/contributors) this includes you!
->>>>>>> bab40a6c
 
 ## Security disclosures
 
