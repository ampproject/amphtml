/**
 * Copyright 2019 The AMP HTML Authors. All Rights Reserved.
 *
 * Licensed under the Apache License, Version 2.0 (the "License");
 * you may not use this file except in compliance with the License.
 * You may obtain a copy of the License at
 *
 *      http://www.apache.org/licenses/LICENSE-2.0
 *
 * Unless required by applicable law or agreed to in writing, software
 * distributed under the License is distributed on an "AS-IS" BASIS,
 * WITHOUT WARRANTIES OR CONDITIONS OF ANY KIND, either express or implied.
 * See the License for the specific language governing permissions and
 * limitations under the License.
 */
'use strict';

const {verifySelectorsVisible} = require('../../../build-system/tasks/visual-diff/helpers');

module.exports = {

  'tap input1 to focus and display results': async (page, name) => {
    await page.tap('input#input1');
    await verifySelectorsVisible(page, name, ['amp-autocomplete#autocomplete1 > .i-amphtml-autocomplete-results']);
  },

<<<<<<< HEAD
  'tap input2 to focus and display results': async (page, name) => {
    await page.tap('input#input2');
    await verifySelectorsVisible(page, name, ['amp-autocomplete#autocomplete2 > .i-amphtml-autocomplete-results']);
=======
  'tap input-rtl to focus and display results': async (page, name) => {
    await page.tap('input#input-rtl');
    await verifySelectorsVisible(page, name, ['amp-autocomplete#autocomplete-rtl > .i-amphtml-autocomplete-results']);
>>>>>>> f6bc6fe3
  },
};<|MERGE_RESOLUTION|>--- conflicted
+++ resolved
@@ -24,14 +24,13 @@
     await verifySelectorsVisible(page, name, ['amp-autocomplete#autocomplete1 > .i-amphtml-autocomplete-results']);
   },
 
-<<<<<<< HEAD
+  'tap input-rtl to focus and display results': async (page, name) => {
+    await page.tap('input#input-rtl');
+    await verifySelectorsVisible(page, name, ['amp-autocomplete#autocomplete-rtl > .i-amphtml-autocomplete-results']);
+  },
+
   'tap input2 to focus and display results': async (page, name) => {
     await page.tap('input#input2');
     await verifySelectorsVisible(page, name, ['amp-autocomplete#autocomplete2 > .i-amphtml-autocomplete-results']);
-=======
-  'tap input-rtl to focus and display results': async (page, name) => {
-    await page.tap('input#input-rtl');
-    await verifySelectorsVisible(page, name, ['amp-autocomplete#autocomplete-rtl > .i-amphtml-autocomplete-results']);
->>>>>>> f6bc6fe3
   },
 };