--- conflicted
+++ resolved
@@ -54,14 +54,10 @@
                     "productBrand": "Lamp Co",
                     "productPrice": 799.00,
                     "productPriceCurrency": "USD",
-<<<<<<< HEAD
                     "productImages": ["https://source.unsplash.com/Ry9WBo3qmoc/500x500"],
                     "reviewsPage": "https://store.google.com/jp/?hl=ja",
                     "brandLabel": "Google",
                     "productDetails" : "Creator's Favorite Brass Lamp"
-=======
-                    "productImages": ["https://source.unsplash.com/Ry9WBo3qmoc/500x500"]
->>>>>>> f96dc5ef
                    },
                    {
                     "productId": "art",
@@ -69,14 +65,10 @@
                     "productBrand": "V. Artsy",
                     "productPrice": 1200.00,
                     "productPriceCurrency": "INR",
-<<<<<<< HEAD
                     "productImages": ["https://source.unsplash.com/BdVQU-NDtA8/500x500"],
                     "reviewsPage": "https://store.google.com/jp/?hl=ja",
                     "brandLabel": "Google",
                     "productDetails" : "Creator's Favorite Art"
-=======
-                    "productImages": ["https://source.unsplash.com/BdVQU-NDtA8/500x500"]
->>>>>>> f96dc5ef
                    },
                    {
                     "productId": "chair",
@@ -85,14 +77,10 @@
                     "productPrice": 1000.00,
                     "productPriceCurrency": "BRL",
                     "productTagText": "The perfectly imperfect yellow chair",
-<<<<<<< HEAD
                     "productImages": ["https://source.unsplash.com/DgQGKKLaVhY/500x500"],
                     "reviewsPage": "https://store.google.com/jp/?hl=ja",
                     "brandLabel": "Google",
                     "productDetails" : "Creator's Favorite Chair"
-=======
-                    "productImages": ["https://source.unsplash.com/DgQGKKLaVhY/500x500"]
->>>>>>> f96dc5ef
                    },
                    {
                     "productId": "flowers",
@@ -101,15 +89,11 @@
                     "productPrice": 10.00,
                     "productPriceCurrency": "USD",
                     "productIcon": "/examples/visual-tests/amp-story/img/shopping/icon.png",
-<<<<<<< HEAD
                     "productImages": ["https://source.unsplash.com/SavQfLRm4Do/500x500"],
                     "reviewsPage": "https://store.google.com/jp/?hl=ja",
                     "brandLabel": "Google",
                     "productDetails" : "Creator's Favorite Flowers",
                     "productIcon": "/examples/visual-tests/amp-story/img/shopping/icon.png"
-=======
-                    "productImages": ["https://source.unsplash.com/SavQfLRm4Do/500x500"]
->>>>>>> f96dc5ef
                    }
                 ]
               }
@@ -140,14 +124,10 @@
                     "productBrand": "V. Artsy",
                     "productPrice": 1200.00,
                     "productPriceCurrency": "JPY",
-<<<<<<< HEAD
                     "productImages": ["https://source.unsplash.com/BdVQU-NDtA8/500x500"],
                     "reviewsPage": "https://store.google.com/jp/?hl=ja",
                     "brandLabel": "Google",
                     "productDetails" : "Abstract Art."
-=======
-                    "productImages": ["https://source.unsplash.com/BdVQU-NDtA8/500x500"]
->>>>>>> f96dc5ef
                    },
                 ]
               }
@@ -197,14 +177,10 @@
                   "productPrice": 799.00,
                   "productPriceCurrency": "AED",
                   "productTagText": " حبا حبا حبا سعادةا سعادة",
-<<<<<<< HEAD
                   "productImages": ["https://source.unsplash.com/Ry9WBo3qmoc/500x500"],
                   "reviewsPage": "https://store.google.com/jp/?hl=ja",
                   "brandLabel": "Google",
                   "productDetails" : "حبا حبا حبا سعادةا سعادة"
-=======
-                  "productImages": ["https://source.unsplash.com/Ry9WBo3qmoc/500x500"]
->>>>>>> f96dc5ef
                 },
                 {
                   "productId": "art-rtl",
@@ -213,14 +189,10 @@
                   "productPriceCurrency": "AED",
                   "productPrice": 1200.00,
                   "productTagText": "حبا حب سعادة قط حبا حب سعادة قط ",
-<<<<<<< HEAD
                   "productImages": ["https://source.unsplash.com/BdVQU-NDtA8/500x500"],
                   "reviewsPage": "https://store.google.com/jp/?hl=ja",
                   "brandLabel": "Google",
                   "productDetails" : "حبا حبا حبا سعادةا سعادة"
-=======
-                  "productImages": ["https://source.unsplash.com/BdVQU-NDtA8/500x500"]
->>>>>>> f96dc5ef
                 },
                 {
                   "productId": "chair-rtl",
@@ -228,16 +200,11 @@
                   "productBrand": "Chair Co.",
                   "productPrice": 1000.00,
                   "productPriceCurrency": "AED",
-<<<<<<< HEAD
                   "productIcon": "/examples/visual-tests/amp-story/img/shopping/icon.png",
                   "productImages": ["https://source.unsplash.com/DgQGKKLaVhY/500x500"],
                   "reviewsPage": "https://store.google.com/jp/?hl=ja",
                   "brandLabel": "Google",
                   "productDetails" : "حبا حبا حبا سعادةا سعادة"
-=======
-                  "productIcon": "/examples/visual-tests/amp-story/img/shopping/nest-home-icon.png",
-                  "productImages": ["https://source.unsplash.com/DgQGKKLaVhY/500x500"]
->>>>>>> f96dc5ef
                  },
                  {
                   "productId": "flowers-rtl",
@@ -246,14 +213,10 @@
                   "productPrice": 10.00,
                   "productPriceCurrency": "AED",
                   "productIcon": "/examples/visual-tests/amp-story/img/shopping/icon.png",
-<<<<<<< HEAD
                   "productImages": ["https://source.unsplash.com/SavQfLRm4Do/500x500"],
                   "reviewsPage": "https://store.google.com/jp/?hl=ja",
                   "brandLabel": "Google",
                   "productDetails" : "حبا حبا حبا سعادةا سعادة"
-=======
-                  "productImages": ["https://source.unsplash.com/SavQfLRm4Do/500x500"]
->>>>>>> f96dc5ef
                  }
               ]
             }
