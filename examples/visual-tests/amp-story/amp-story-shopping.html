<!doctype html>
<html amp lang="en">
  <head>
    <meta charset="utf-8">
    <title>Shopping</title>
    <meta name="viewport" content="width=device-width,minimum-scale=1,initial-scale=1">
    <style amp-boilerplate>body{-webkit-animation:-amp-start 8s steps(1,end) 0s 1 normal both;-moz-animation:-amp-start 8s steps(1,end) 0s 1 normal both;-ms-animation:-amp-start 8s steps(1,end) 0s 1 normal both;animation:-amp-start 8s steps(1,end) 0s 1 normal both}@-webkit-keyframes -amp-start{from{visibility:hidden}to{visibility:visible}}@-moz-keyframes -amp-start{from{visibility:hidden}to{visibility:visible}}@-ms-keyframes -amp-start{from{visibility:hidden}to{visibility:visible}}@-o-keyframes -amp-start{from{visibility:hidden}to{visibility:visible}}@keyframes -amp-start{from{visibility:hidden}to{visibility:visible}}</style><noscript><style amp-boilerplate>body{-webkit-animation:none;-moz-animation:none;-ms-animation:none;animation:none}</style></noscript>
    <script async src="https://cdn.ampproject.org/v0.js"></script>
    <script async custom-element="amp-story" src="https://cdn.ampproject.org/v0/amp-story-1.0.js"></script>
    <script async custom-element="amp-story-shopping" src="https://cdn.ampproject.org/v0/amp-story-shopping-0.1.js"></script>
    <style amp-custom>
      [data-tag-id="hat"] {
        top: 33%;
        left: 7%;
      }
      [data-tag-id="sunglasses"] {
        top: 28%;
        left: 43%;
      }
      [data-tag-id="backpack"] {
        top: 33%;
        left: 80%;
      }
      [data-tag-id=city-pop] {
        top: 33%;
        left: 7%;
      }
      [data-tag-id=k-pop] {
        top: 28%;
        left: 43%;
      }
      [data-tag-id=eurodance] {
        top: 33%;
        left: 80%;
      }
    </style>
  </head>
  <body>
    <amp-story
        standalone
        title="Story Shopping Component Visual Diff Test"
        publisher="AMP Story Shopping"
        publisher-logo-src="example.com/logo.png"
        poster-portrait-src="example.com/poster.jpg">
      <amp-story-page id="inline-light-theme">
        <!--
          Inline Shopping Component Config
        -->
        <amp-story-shopping-config layout="nodisplay">
          <script type="application/json">
            {
                "items" : [
                   {
                    "product-tag-id": "hat",
                    "product-title": "Hootenanny Hat",
<<<<<<< HEAD
=======
                    "product-price": "799"
                   },
                   {
                    "product-tag-id": "sunglasses",
                    "product-title": "Spectacular Spectacles",
                    "product-price": "400"
                   },
                   {
                    "product-tag-id": "backpack",
                    "product-title": "Beastly Backpack",
                    "product-price": "1000"
>>>>>>> ec4606ca
                   }
                ]
              }
          </script>
        </amp-story-shopping-config>
        <amp-story-grid-layer template="fill">
          <amp-img layout="fill" src="/examples/visual-tests/amp-story/img/shopping/bg.png"></amp-img>
        </amp-story-grid-layer>
        <amp-story-grid-layer template="vertical">
          <amp-story-shopping-tag data-tag-id="hat" ></amp-story-shopping-tag>
        </amp-story-grid-layer>
        <amp-story-shopping-attachment></amp-story-shopping-attachment>
      </amp-story-page>
      <amp-story-page id="remote-dark-theme">
        <!--
          Example of JSON retrieved from src attribute.
          Falls back to inline if request fails.
        -->
        <amp-story-shopping-config layout="nodisplay" src="/examples/amp-story/shopping/remote.json" >
          <script type="application/json">
            {
                "items" : [
                   {
                    "product-tag-id": "city-pop",
                    "product-title": "Plastic Love",
                    "product-price": "799"
                   },
                   {
                    "product-tag-id": "k-pop",
                    "product-title": "Gangnam Style",
                    "product-price": "400"
                   },
                   {
                    "product-tag-id": "eurodance",
                    "product-title": "Crystal King Battle",
                    "product-price": "1000"
                   }
                ]
              }
          </script>
        </amp-story-shopping-config>
        <amp-story-grid-layer template="fill">
          <amp-img layout="fill" src="/examples/visual-tests/amp-story/img/shopping/bg.png"></amp-img>
        </amp-story-grid-layer>
        <amp-story-grid-layer template="vertical">
          <amp-story-shopping-tag data-tag-id="city-pop" ></amp-story-shopping-tag>
          <amp-story-shopping-tag data-tag-id="k-pop" ></amp-story-shopping-tag>
          <amp-story-shopping-tag data-tag-id="eurodance" ></amp-story-shopping-tag>
        </amp-story-grid-layer>
        <amp-story-shopping-attachment theme="dark"></amp-story-shopping-attachment>
      </amp-story-page>
    </amp-story>
  </body>
</html><|MERGE_RESOLUTION|>--- conflicted
+++ resolved
@@ -53,20 +53,7 @@
                    {
                     "product-tag-id": "hat",
                     "product-title": "Hootenanny Hat",
-<<<<<<< HEAD
-=======
                     "product-price": "799"
-                   },
-                   {
-                    "product-tag-id": "sunglasses",
-                    "product-title": "Spectacular Spectacles",
-                    "product-price": "400"
-                   },
-                   {
-                    "product-tag-id": "backpack",
-                    "product-title": "Beastly Backpack",
-                    "product-price": "1000"
->>>>>>> ec4606ca
                    }
                 ]
               }
