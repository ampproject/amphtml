<!doctype html>
<html amp lang="en">
  <head>
    <meta charset="utf-8">
    <title>Shopping</title>
    <meta name="viewport" content="width=device-width,minimum-scale=1,initial-scale=1">
    <style amp-boilerplate>body{-webkit-animation:-amp-start 8s steps(1,end) 0s 1 normal both;-moz-animation:-amp-start 8s steps(1,end) 0s 1 normal both;-ms-animation:-amp-start 8s steps(1,end) 0s 1 normal both;animation:-amp-start 8s steps(1,end) 0s 1 normal both}@-webkit-keyframes -amp-start{from{visibility:hidden}to{visibility:visible}}@-moz-keyframes -amp-start{from{visibility:hidden}to{visibility:visible}}@-ms-keyframes -amp-start{from{visibility:hidden}to{visibility:visible}}@-o-keyframes -amp-start{from{visibility:hidden}to{visibility:visible}}@keyframes -amp-start{from{visibility:hidden}to{visibility:visible}}</style><noscript><style amp-boilerplate>body{-webkit-animation:none;-moz-animation:none;-ms-animation:none;animation:none}</style></noscript>
    <script async src="https://cdn.ampproject.org/v0.js"></script>
    <script async custom-element="amp-story" src="https://cdn.ampproject.org/v0/amp-story-1.0.js"></script>
    <script async custom-element="amp-story-shopping" src="https://cdn.ampproject.org/v0/amp-story-shopping-0.1.js"></script>
    <style amp-custom>
      [data-product-id="lamp"] {
        top: 31%;
        left: 1%;
      }
      [data-product-id="art"] {
        top: 15%;
        left: 40%;
      }
      [data-product-id="chair"] {
        top: 53%;
        left: 30%;
      }
      [data-product-id="flowers"] {
        top: 46%;
        left: 83%;
      }
    </style>
  </head>
  <body>
    <amp-story
        standalone
        title="Story Shopping Component"
        publisher="AMP Story Shopping"
        publisher-logo-src="example.com/logo.png"
        poster-portrait-src="example.com/poster.jpg">
      <amp-story-page id="inline-light-theme">
        <amp-story-grid-layer template="fill">
          <amp-img layout="fill" src="/examples/visual-tests/amp-story/img/cat1.jpg"></amp-img>
        </amp-story-grid-layer>
        <amp-story-grid-layer template="vertical">
          <amp-story-shopping-tag data-product-id="lamp" ></amp-story-shopping-tag>
          <amp-story-shopping-tag data-product-id="art" ></amp-story-shopping-tag>
          <amp-story-shopping-tag data-product-id="chair" ></amp-story-shopping-tag>
          <amp-story-shopping-tag data-product-id="flowers" ></amp-story-shopping-tag>
        </amp-story-grid-layer>
        <!--
          Example of Inline config. Multiple product tags with icon defined.
        -->
        <amp-story-shopping-attachment>
          <script type="application/json">
            {
                "items" : [
                   {
                    "productUrl": "https://www.google.com",
                    "productId": "lamp",
                    "productTitle": "Brass Lamp",
                    "productBrand": "Lamp Co",
                    "productPrice": 799.00,
                    "productPriceCurrency": "USD",
                    "productImages": [
                       {"url": "/examples/visual-tests/amp-story/img/cat1.jpg", "alt": "lamp 1"},
                       {"url": "/examples/visual-tests/amp-story/img/cat1.jpg", "alt": "lamp 2"},
                       {"url": "/examples/visual-tests/amp-story/img/cat1.jpg", "alt": "lamp 3"},
                       {"url": "/examples/visual-tests/amp-story/img/cat1.jpg", "alt": "lamp 4"},
                       {"url": "/examples/visual-tests/amp-story/img/cat1.jpg", "alt": "lamp 5"},
                       {"url": "/examples/visual-tests/amp-story/img/cat1.jpg", "alt": "lamp 6"}
                    ],
                    "aggregateRating": {
                      "ratingValue": 4.4,
                      "reviewCount": 89,
                      "reviewUrl": "https://www.google.com"
                    },
                    "productDetails": "Lorem ipsum dolor sit amet consectetur adipisicing elit. Facere error deserunt dignissimos in laborum ea molestias veritatis sint laudantium iusto expedita atque provident doloremque, ad voluptatem culpa adipisci."
                   },
                   {
                    "productUrl": "https://www.google.com",
                    "productId": "art",
                    "productTitle": "Abstract Art",
                    "productBrand": "V. Artsy",
                    "productPrice": 1200.00,
                    "productPriceCurrency": "INR",
                    "productImages": [{"url": "/examples/visual-tests/amp-story/img/cat1.jpg", "alt": "art"}],
                    "aggregateRating": {
                      "ratingValue": 4.4,
                      "reviewCount": 89,
                      "reviewUrl": "https://www.google.com"
                    },
<<<<<<< HEAD
                    "productDetails": "Lorem ipsum dolor sit amet consectetur adipisicing elit. Facere error deserunt dignissimos in laborum ea molestias veritatis sint laudantium iusto expedita atque provident doloremque, ad voluptatem culpa adipisci."
=======
                    "productDetails": "Lorem ipsum dolor sit amet consectetur adipisicing elit. \n Facere error deserunt dignissimos in laborum ea molestias veritatis sint laudantium iusto expedita atque provident doloremque, ad voluptatem culpa adipisci."
>>>>>>> c9b09d04
                   },
                   {
                    "productUrl": "https://www.google.com",
                    "productId": "chair",
                    "productTitle": "Yellow chair",
                    "productPrice": 1000.00,
                    "productPriceCurrency": "BRL",
                    "productTagText": "The perfectly imperfect yellow chair",
                    "productImages": [{"url": "/examples/visual-tests/amp-story/img/cat1.jpg", "alt": "chair"}],
                    "aggregateRating": {
                      "ratingValue": 4.4,
                      "reviewCount": 89,
                      "reviewUrl": "https://www.google.com"
                    },
                    "productDetails": "Lorem ipsum dolor sit amet consectetur adipisicing elit. Facere error deserunt dignissimos in laborum ea molestias veritatis sint laudantium iusto expedita atque provident doloremque, ad voluptatem culpa adipisci."
                   },
                   {
                    "productUrl": "https://www.google.com",
                    "productId": "flowers",
                    "productTitle": "Flowers",
                    "productBrand": "Very Long Flower Company Name",
                    "productPrice": 10.00,
                    "productPriceCurrency": "USD",
                    "productIcon": "/examples/visual-tests/amp-story/img/shopping/icon.png",
                    "productImages": [{"url": "/examples/visual-tests/amp-story/img/cat1.jpg", "alt": "flowers"}],
                    "aggregateRating": {
                      "ratingValue": 4.4,
                      "reviewCount": 89,
                      "reviewUrl": "https://www.google.com"
                    },
                    "productDetails": "Lorem ipsum dolor sit amet consectetur adipisicing elit. Facere error deserunt dignissimos in laborum ea molestias veritatis sint laudantium iusto expedita atque provident doloremque, ad voluptatem culpa adipisci."
                   }
                ]
              }
          </script>
        </amp-story-shopping-attachment>
      </amp-story-page>
      <amp-story-page id="inline-dark-theme">
        <!--
          Dark theme example of Inline config. Multiple product tags with icon defined.
        -->
        <amp-story-grid-layer template="fill">
          <amp-img layout="fill" src="/examples/visual-tests/amp-story/img/cat1.jpg"></amp-img>
        </amp-story-grid-layer>
        <amp-story-grid-layer template="vertical">
          <amp-story-shopping-tag data-product-id="lamp" ></amp-story-shopping-tag>
          <amp-story-shopping-tag data-product-id="art" ></amp-story-shopping-tag>
          <amp-story-shopping-tag data-product-id="chair" ></amp-story-shopping-tag>
          <amp-story-shopping-tag data-product-id="flowers" ></amp-story-shopping-tag>
        </amp-story-grid-layer>
        <amp-story-shopping-attachment theme="dark">
          <script type="application/json">
            {
                "items" : [
                   {
                    "productUrl": "https://www.google.com",
                    "productId": "lamp",
                    "productTitle": "Brass Lamp",
                    "productBrand": "Lamp Co",
                    "productPrice": 799.00,
                    "productPriceCurrency": "USD",
                    "productImages": [
                       {"url": "/examples/visual-tests/amp-story/img/cat1.jpg", "alt": "lamp 1"},
                       {"url": "/examples/visual-tests/amp-story/img/cat1.jpg", "alt": "lamp 2"},
                       {"url": "/examples/visual-tests/amp-story/img/cat1.jpg", "alt": "lamp 3"},
                       {"url": "/examples/visual-tests/amp-story/img/cat1.jpg", "alt": "lamp 4"},
                       {"url": "/examples/visual-tests/amp-story/img/cat1.jpg", "alt": "lamp 5"},
                       {"url": "/examples/visual-tests/amp-story/img/cat1.jpg", "alt": "lamp 6"}
                    ],
                    "aggregateRating": {
                      "ratingValue": 4.4,
                      "reviewCount": 89,
                      "reviewUrl": "https://www.google.com"
                    },
<<<<<<< HEAD
                    "productDetails": "Lorem ipsum dolor sit amet consectetur adipisicing elit. Facere error deserunt dignissimos in laborum ea molestias veritatis sint laudantium iusto expedita atque provident doloremque, ad voluptatem culpa adipisci."
=======
                    "productDetails": "Lorem ipsum dolor sit amet consectetur adipisicing elit. \n Facere error deserunt dignissimos in laborum ea molestias veritatis sint laudantium iusto expedita atque provident doloremque, ad voluptatem culpa adipisci."
>>>>>>> c9b09d04
                   },
                   {
                    "productUrl": "https://www.google.com",
                    "productId": "art",
                    "productTitle": "Abstract Art",
                    "productBrand": "V. Artsy",
                    "productPrice": 1200.00,
                    "productPriceCurrency": "INR",
                    "productImages": [{"url": "/examples/visual-tests/amp-story/img/cat1.jpg", "alt": "art"}],
                    "aggregateRating": {
                      "ratingValue": 4.4,
                      "reviewCount": 89,
                      "reviewUrl": "https://www.google.com"
                    },
<<<<<<< HEAD
                    "productDetails": "Lorem ipsum dolor sit amet consectetur adipisicing elit. Facere error deserunt dignissimos in laborum ea molestias veritatis sint laudantium iusto expedita atque provident doloremque, ad voluptatem culpa adipisci."
=======
                    "productDetails": "Lorem ipsum dolor sit amet consectetur adipisicing elit. \n Facere error deserunt dignissimos in laborum ea molestias veritatis sint laudantium iusto expedita atque provident doloremque, ad voluptatem culpa adipisci."
>>>>>>> c9b09d04
                   },
                   {
                    "productUrl": "https://www.google.com",
                    "productId": "chair",
                    "productTitle": "Yellow chair",
                    "productPrice": 1000.00,
                    "productPriceCurrency": "BRL",
                    "productTagText": "The perfectly imperfect yellow chair",
                    "productImages": [{"url": "/examples/visual-tests/amp-story/img/cat1.jpg", "alt": "chair"}],
                    "aggregateRating": {
                      "ratingValue": 4.4,
                      "reviewCount": 89,
                      "reviewUrl": "https://www.google.com"
                    },
<<<<<<< HEAD
                    "productDetails": "Lorem ipsum dolor sit amet consectetur adipisicing elit. Facere error deserunt dignissimos in laborum ea molestias veritatis sint laudantium iusto expedita atque provident doloremque, ad voluptatem culpa adipisci."
=======
                    "productDetails": "Lorem ipsum dolor sit amet consectetur adipisicing elit. \n Facere error deserunt dignissimos in laborum ea molestias veritatis sint laudantium iusto expedita atque provident doloremque, ad voluptatem culpa adipisci."
>>>>>>> c9b09d04
                   },
                   {
                    "productUrl": "https://www.google.com",
                    "productId": "flowers",
                    "productTitle": "Flowers",
                    "productBrand": "Very Long Flower Company Name",
                    "productPrice": 10.00,
                    "productPriceCurrency": "USD",
                    "productIcon": "/examples/visual-tests/amp-story/img/shopping/icon.png",
                    "productImages": [{"url": "/examples/visual-tests/amp-story/img/cat1.jpg", "alt": "flowers"}],
                    "aggregateRating": {
                      "ratingValue": 4.4,
                      "reviewCount": 89,
                      "reviewUrl": "https://www.google.com"
                    },
<<<<<<< HEAD
                    "productDetails": "Lorem ipsum dolor sit amet consectetur adipisicing elit. Facere error deserunt dignissimos in laborum ea molestias veritatis sint laudantium iusto expedita atque provident doloremque, ad voluptatem culpa adipisci."
=======
                    "productDetails": "Lorem ipsum dolor sit amet consectetur adipisicing elit. \n Facere error deserunt dignissimos in laborum ea molestias veritatis sint laudantium iusto expedita atque provident doloremque, ad voluptatem culpa adipisci."
>>>>>>> c9b09d04
                   }
                ]
              }
          </script>
        </amp-story-shopping-attachment>
      </amp-story-page>
      <amp-story-page id="remote-with-product">
        <amp-story-grid-layer template="fill">
          <amp-img layout="fill" src="/examples/visual-tests/amp-story/img/cat1.jpg"></amp-img>
        </amp-story-grid-layer>
        <amp-story-grid-layer template="vertical">
          <amp-story-shopping-tag data-product-id="art" ></amp-story-shopping-tag>
        </amp-story-grid-layer>
        <!--
          Example of:
          CTA Button rendering due to remote product tag existing, but no inline.
        -->
        <amp-story-shopping-attachment theme="dark" src="/examples/amp-story/shopping/remote.json">
          <script type="application/json">
            {
              "items" : []
            }
          </script>
        </amp-story-shopping-attachment>
      </amp-story-page>
      <amp-story-page id="inline-no-product">
      <amp-story-grid-layer template="fill">
        <amp-img layout="fill" src="/examples/visual-tests/amp-story/img/cat1.jpg"></amp-img>
      </amp-story-grid-layer>
        <!--
          Example of:
          CTA Button not rendering due to no product tags.
        -->
      <amp-story-shopping-attachment>
        <script type="application/json">
          {
            "items" : []
          }
        </script>
      </amp-story-shopping-attachment>
      </amp-story-page>
       <!--
          Example of:
          CTA Button not rendering due to no shopping attachment.
        -->
      <amp-story-page id="remote-dark-theme">
        <amp-story-grid-layer template="fill">
          <amp-img layout="fill" src="/examples/visual-tests/amp-story/img/cat1.jpg"></amp-img>
        </amp-story-grid-layer>
        <amp-story-grid-layer template="vertical">
          <amp-story-shopping-tag data-product-id="art" ></amp-story-shopping-tag>
        </amp-story-grid-layer>
      </amp-story-page>
    </amp-story>
  </body>
</html><|MERGE_RESOLUTION|>--- conflicted
+++ resolved
@@ -86,11 +86,7 @@
                       "reviewCount": 89,
                       "reviewUrl": "https://www.google.com"
                     },
-<<<<<<< HEAD
-                    "productDetails": "Lorem ipsum dolor sit amet consectetur adipisicing elit. Facere error deserunt dignissimos in laborum ea molestias veritatis sint laudantium iusto expedita atque provident doloremque, ad voluptatem culpa adipisci."
-=======
-                    "productDetails": "Lorem ipsum dolor sit amet consectetur adipisicing elit. \n Facere error deserunt dignissimos in laborum ea molestias veritatis sint laudantium iusto expedita atque provident doloremque, ad voluptatem culpa adipisci."
->>>>>>> c9b09d04
+                    "productDetails": "Lorem ipsum dolor sit amet consectetur adipisicing elit. \n Facere error deserunt dignissimos in laborum ea molestias veritatis sint laudantium iusto expedita atque provident doloremque, ad voluptatem culpa adipisci."
                    },
                    {
                     "productUrl": "https://www.google.com",
@@ -165,11 +161,7 @@
                       "reviewCount": 89,
                       "reviewUrl": "https://www.google.com"
                     },
-<<<<<<< HEAD
-                    "productDetails": "Lorem ipsum dolor sit amet consectetur adipisicing elit. Facere error deserunt dignissimos in laborum ea molestias veritatis sint laudantium iusto expedita atque provident doloremque, ad voluptatem culpa adipisci."
-=======
-                    "productDetails": "Lorem ipsum dolor sit amet consectetur adipisicing elit. \n Facere error deserunt dignissimos in laborum ea molestias veritatis sint laudantium iusto expedita atque provident doloremque, ad voluptatem culpa adipisci."
->>>>>>> c9b09d04
+                    "productDetails": "Lorem ipsum dolor sit amet consectetur adipisicing elit. \n Facere error deserunt dignissimos in laborum ea molestias veritatis sint laudantium iusto expedita atque provident doloremque, ad voluptatem culpa adipisci."
                    },
                    {
                     "productUrl": "https://www.google.com",
@@ -184,11 +176,7 @@
                       "reviewCount": 89,
                       "reviewUrl": "https://www.google.com"
                     },
-<<<<<<< HEAD
-                    "productDetails": "Lorem ipsum dolor sit amet consectetur adipisicing elit. Facere error deserunt dignissimos in laborum ea molestias veritatis sint laudantium iusto expedita atque provident doloremque, ad voluptatem culpa adipisci."
-=======
-                    "productDetails": "Lorem ipsum dolor sit amet consectetur adipisicing elit. \n Facere error deserunt dignissimos in laborum ea molestias veritatis sint laudantium iusto expedita atque provident doloremque, ad voluptatem culpa adipisci."
->>>>>>> c9b09d04
+                    "productDetails": "Lorem ipsum dolor sit amet consectetur adipisicing elit. \n Facere error deserunt dignissimos in laborum ea molestias veritatis sint laudantium iusto expedita atque provident doloremque, ad voluptatem culpa adipisci."
                    },
                    {
                     "productUrl": "https://www.google.com",
@@ -203,11 +191,7 @@
                       "reviewCount": 89,
                       "reviewUrl": "https://www.google.com"
                     },
-<<<<<<< HEAD
-                    "productDetails": "Lorem ipsum dolor sit amet consectetur adipisicing elit. Facere error deserunt dignissimos in laborum ea molestias veritatis sint laudantium iusto expedita atque provident doloremque, ad voluptatem culpa adipisci."
-=======
-                    "productDetails": "Lorem ipsum dolor sit amet consectetur adipisicing elit. \n Facere error deserunt dignissimos in laborum ea molestias veritatis sint laudantium iusto expedita atque provident doloremque, ad voluptatem culpa adipisci."
->>>>>>> c9b09d04
+                    "productDetails": "Lorem ipsum dolor sit amet consectetur adipisicing elit. \n Facere error deserunt dignissimos in laborum ea molestias veritatis sint laudantium iusto expedita atque provident doloremque, ad voluptatem culpa adipisci."
                    },
                    {
                     "productUrl": "https://www.google.com",
@@ -223,11 +207,7 @@
                       "reviewCount": 89,
                       "reviewUrl": "https://www.google.com"
                     },
-<<<<<<< HEAD
-                    "productDetails": "Lorem ipsum dolor sit amet consectetur adipisicing elit. Facere error deserunt dignissimos in laborum ea molestias veritatis sint laudantium iusto expedita atque provident doloremque, ad voluptatem culpa adipisci."
-=======
-                    "productDetails": "Lorem ipsum dolor sit amet consectetur adipisicing elit. \n Facere error deserunt dignissimos in laborum ea molestias veritatis sint laudantium iusto expedita atque provident doloremque, ad voluptatem culpa adipisci."
->>>>>>> c9b09d04
+                    "productDetails": "Lorem ipsum dolor sit amet consectetur adipisicing elit. \n Facere error deserunt dignissimos in laborum ea molestias veritatis sint laudantium iusto expedita atque provident doloremque, ad voluptatem culpa adipisci."
                    }
                 ]
               }
