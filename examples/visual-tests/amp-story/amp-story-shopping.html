--- conflicted
+++ resolved
@@ -25,14 +25,6 @@
         top: 33%;
         left: 7%;
       }
-      [data-tag-id=k-pop] {
-        top: 28%;
-        left: 43%;
-      }
-      [data-tag-id=eurodance] {
-        top: 33%;
-        left: 80%;
-      }
     </style>
   </head>
   <body>
@@ -44,7 +36,9 @@
         poster-portrait-src="example.com/poster.jpg">
       <amp-story-page id="inline-light-theme">
         <!--
-          Inline Shopping Component Config
+          Example of:
+          Inline config.
+          Multiple product tags with icon defined.
         -->
         <amp-story-shopping-config layout="nodisplay">
           <script type="application/json">
@@ -53,7 +47,6 @@
                    {
                     "product-tag-id": "hat",
                     "product-title": "Hootenanny Hat",
-<<<<<<< HEAD
                     "product-price": "799",
                     "product-icon": "/examples/visual-tests/amp-story/img/shopping/nest-mini-icon.png"
                    },
@@ -68,9 +61,6 @@
                     "product-title": "Beastly Backpack",
                     "product-price": "1000",
                     "product-icon": "/examples/visual-tests/amp-story/img/shopping/nest-home-icon.png"
-=======
-                    "product-price": "799"
->>>>>>> 4ecf84d8
                    }
                 ]
               }
@@ -86,8 +76,9 @@
       </amp-story-page>
       <amp-story-page id="remote-dark-theme">
         <!--
-          Example of JSON retrieved from src attribute.
-          Falls back to inline if request fails.
+          Example of: 
+          Remote JSON with inline fallback.
+          Single product tag without icon.
         -->
         <amp-story-shopping-config layout="nodisplay" src="/examples/amp-story/shopping/remote.json" >
           <script type="application/json">
@@ -97,16 +88,6 @@
                     "product-tag-id": "city-pop",
                     "product-title": "Plastic Love",
                     "product-price": "799"
-                   },
-                   {
-                    "product-tag-id": "k-pop",
-                    "product-title": "Gangnam Style",
-                    "product-price": "400"
-                   },
-                   {
-                    "product-tag-id": "eurodance",
-                    "product-title": "Crystal King Battle",
-                    "product-price": "1000"
                    }
                 ]
               }
