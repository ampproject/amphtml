--- conflicted
+++ resolved
@@ -50,9 +50,6 @@
                     "productBrand": "Lamp Co",
                     "productPrice": 799.00,
                     "productPriceCurrency": "USD",
-<<<<<<< HEAD
-                    "productImages": [{"url":"https://source.unsplash.com/Ry9WBo3qmoc/500x500","alt":"Abstract Art"}]
-=======
                     "productImages": [
                        {"url": "/examples/visual-tests/amp-story/img/cat1.jpg", "alt": "lamp 1"},
                        {"url": "/examples/visual-tests/amp-story/img/cat1.jpg", "alt": "lamp 2"},
@@ -66,7 +63,6 @@
                       "reviewCount": "89",
                       "reviewUrl": "https://www.google.com"
                     }
->>>>>>> 9cfcb2d4
                    },
                    {
                     "productUrl": "https://www.google.com",
@@ -75,17 +71,12 @@
                     "productBrand": "V. Artsy",
                     "productPrice": 1200.00,
                     "productPriceCurrency": "INR",
-<<<<<<< HEAD
-                    "productImages": ["https://source.unsplash.com/BdVQU-NDtA8/500x500"],
-                    "productImages": [{"url":"https://source.unsplash.com/BdVQU-NDtA8/500x500","alt":"Abstract Art"}]
-=======
                     "productImages": [{"url": "/examples/visual-tests/amp-story/img/cat1.jpg", "alt": "art"}],
                     "aggregateRating": {
                       "ratingValue": "4.4",
                       "reviewCount": "89",
                       "reviewUrl": "https://www.google.com"
                     }
->>>>>>> 9cfcb2d4
                    },
                    {
                     "productUrl": "https://www.google.com",
@@ -95,16 +86,12 @@
                     "productPrice": 1000.00,
                     "productPriceCurrency": "BRL",
                     "productTagText": "The perfectly imperfect yellow chair",
-<<<<<<< HEAD
-                    "productImages": [{"url":"https://source.unsplash.com/DgQGKKLaVhY/500x500","alt":"Chair"}]
-=======
                     "productImages": [{"url": "/examples/visual-tests/amp-story/img/cat1.jpg", "alt": "chair"}],
                     "aggregateRating": {
                       "ratingValue": "4.4",
                       "reviewCount": "89",
                       "reviewUrl": "https://www.google.com"
                     }
->>>>>>> 9cfcb2d4
                    },
                    {
                     "productUrl": "https://www.google.com",
@@ -114,16 +101,12 @@
                     "productPrice": 10.00,
                     "productPriceCurrency": "USD",
                     "productIcon": "/examples/visual-tests/amp-story/img/shopping/icon.png",
-<<<<<<< HEAD
-                    "productImages": [{"url":"https://source.unsplash.com/SavQfLRm4Do/500x500","alt":"Flowers"}]
-=======
                     "productImages": [{"url": "/examples/visual-tests/amp-story/img/cat1.jpg", "alt": "flowers"}],
                     "aggregateRating": {
                       "ratingValue": "4.4",
                       "reviewCount": "89",
                       "reviewUrl": "https://www.google.com"
                     }
->>>>>>> 9cfcb2d4
                    }
                 ]
               }
@@ -236,16 +219,6 @@
           <script type="application/json">
             {
                 "items" : [
-<<<<<<< HEAD
-                {
-                  "productId": "art",
-                  "productTitle": "Abstract Art",
-                  "productBrand": "V. Artsy",
-                  "productPrice": 1200.00,
-                  "productPriceCurrency": "JPY",
-                  "productImages": [{"url":"https://source.unsplash.com/BdVQU-NDtA8/500x500","alt":"Abstract Art"}]
-                 }
-=======
                    {
                     "productUrl": "https://www.google.com",
                     "productId": "art",
@@ -260,7 +233,6 @@
                       "reviewUrl": "https://www.google.com"
                     }
                    }
->>>>>>> 9cfcb2d4
                 ]
               }
           </script>
