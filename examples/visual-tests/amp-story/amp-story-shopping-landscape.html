<!doctype html>
<html amp lang="en">
  <head>
    <meta charset="utf-8">
    <title>Shopping</title>
    <meta name="viewport" content="width=device-width,minimum-scale=1,initial-scale=1">
    <style amp-boilerplate>body{-webkit-animation:-amp-start 8s steps(1,end) 0s 1 normal both;-moz-animation:-amp-start 8s steps(1,end) 0s 1 normal both;-ms-animation:-amp-start 8s steps(1,end) 0s 1 normal both;animation:-amp-start 8s steps(1,end) 0s 1 normal both}@-webkit-keyframes -amp-start{from{visibility:hidden}to{visibility:visible}}@-moz-keyframes -amp-start{from{visibility:hidden}to{visibility:visible}}@-ms-keyframes -amp-start{from{visibility:hidden}to{visibility:visible}}@-o-keyframes -amp-start{from{visibility:hidden}to{visibility:visible}}@keyframes -amp-start{from{visibility:hidden}to{visibility:visible}}</style><noscript><style amp-boilerplate>body{-webkit-animation:none;-moz-animation:none;-ms-animation:none;animation:none}</style></noscript>
    <script async src="https://cdn.ampproject.org/v0.js"></script>
    <script async custom-element="amp-story" src="https://cdn.ampproject.org/v0/amp-story-1.0.js"></script>
    <script async custom-element="amp-story-auto-analytics" src="https://cdn.ampproject.org/v0/amp-story-auto-analytics-0.1.js"></script>
    <script async custom-element="amp-story-shopping" src="https://cdn.ampproject.org/v0/amp-story-shopping-0.1.js"></script>
    <style amp-custom>
      [data-product-id="lamp"] {
        top: 31%;
        left: 1%;
      }
      [data-product-id="art"] {
        top: 15%;
        left: 40%;
      }
      [data-product-id="chair"] {
        top: 53%;
        left: 30%;
      }
      [data-product-id="flowers"] {
        top: 46%;
        left: 83%;
      }
    </style>
  </head>
  <body>
    <amp-story-auto-analytics gtag-id="UA-174115079-1"></amp-story-auto-analytics>
    <amp-story
        standalone
        title="Story Shopping Component"
        publisher="AMP Story Shopping"
        publisher-logo-src="example.com/logo.png"
        poster-portrait-src="example.com/poster.jpg"
        supports-landscape>
      <amp-story-page id="inline-light-theme">
        <amp-story-grid-layer template="fill">
          <amp-img layout="fill" src="/examples/visual-tests/amp-story/img/cat1.jpg"></amp-img>
        </amp-story-grid-layer>
        <amp-story-grid-layer template="vertical">
          <amp-story-shopping-tag data-product-id="lamp" ></amp-story-shopping-tag>
          <amp-story-shopping-tag data-product-id="art" ></amp-story-shopping-tag>
          <amp-story-shopping-tag data-product-id="chair" ></amp-story-shopping-tag>
          <amp-story-shopping-tag data-product-id="flowers" ></amp-story-shopping-tag>
        </amp-story-grid-layer>
        <!--
          Example of Inline config. Multiple product tags with icon defined.
        -->
        <amp-story-shopping-attachment>
          <script type="application/json">
            {
                "items" : [
                   {
                    "productUrl": "https://www.google.com",
                    "productId": "lamp",
                    "productTitle": "Brass Lamp",
                    "productBrand": "Lamp Co",
                    "productPrice": 799.00,
                    "productPriceCurrency": "USD",
                    "productImages": [
                       {"url": "/examples/visual-tests/amp-story/img/cat1.jpg", "alt": "lamp 1"},
                       {"url": "/examples/visual-tests/amp-story/img/cat1.jpg", "alt": "lamp 2"},
                       {"url": "/examples/visual-tests/amp-story/img/cat1.jpg", "alt": "lamp 3"},
                       {"url": "/examples/visual-tests/amp-story/img/cat1.jpg", "alt": "lamp 4"},
                       {"url": "/examples/visual-tests/amp-story/img/cat1.jpg", "alt": "lamp 5"},
                       {"url": "/examples/visual-tests/amp-story/img/cat1.jpg", "alt": "lamp 6"}
                    ],
                    "aggregateRating": {
                      "ratingValue": 4.4,
                      "reviewCount": 89,
                      "reviewUrl": "https://www.google.com"
                    },
                    "productDetails": "One newline after this. \n Two newlines after this. \n\n  Five consecutive newlines after this, should become 2 newlines. \n\n\n\n\n Many consecutive newlines with different spacing and tabs after this, should become 2 newlines. \n          \n\n   \n  \n \n  \n \n I hope it works!"
                   },
                   {
                    "productUrl": "https://www.google.com",
                    "productId": "art",
                    "productTitle": "Abstract Art",
                    "productBrand": "V. Artsy",
                    "productPrice": 1200.00,
                    "productPriceCurrency": "INR",
                    "productImages": [{"url": "/examples/visual-tests/amp-story/img/cat1.jpg", "alt": "art"}],
                    "aggregateRating": {
                      "ratingValue": 4.4,
                      "reviewCount": 89,
                      "reviewUrl": "https://www.google.com"
                    },
<<<<<<< HEAD
                    "productDetails": "Lorem ipsum dolor sit amet consectetur adipisicing elit. Facere error deserunt dignissimos in laborum ea molestias veritatis sint laudantium iusto expedita atque provident doloremque, ad voluptatem culpa adipisci."
=======
                    "productDetails": "Lorem ipsum dolor sit amet consectetur adipisicing elit. \n Facere error deserunt dignissimos in laborum ea molestias veritatis sint laudantium iusto expedita atque provident doloremque, ad voluptatem culpa adipisci."
>>>>>>> c9b09d04
                   },
                   {
                    "productUrl": "https://www.google.com",
                    "productId": "chair",
                    "productTitle": "Yellow chair",
                    "productPrice": 1000.00,
                    "productPriceCurrency": "BRL",
                    "productTagText": "The perfectly imperfect yellow chair",
                    "productImages": [{"url": "/examples/visual-tests/amp-story/img/cat1.jpg", "alt": "chair"}],
                    "aggregateRating": {
                      "ratingValue": 4.4,
                      "reviewCount": 89,
                      "reviewUrl": "https://www.google.com"
                    },
                    "productDetails": "Lorem ipsum dolor sit amet consectetur adipisicing elit. Facere error deserunt dignissimos in laborum ea molestias veritatis sint laudantium iusto expedita atque provident doloremque, ad voluptatem culpa adipisci."
                   },
                   {
                    "productUrl": "https://www.google.com",
                    "productId": "flowers",
                    "productTitle": "Flowers",
                    "productBrand": "Very Long Flower Company Name",
                    "productPrice": 10.00,
                    "productPriceCurrency": "USD",
                    "productIcon": "/examples/visual-tests/amp-story/img/shopping/icon.png",
                    "productImages": [{"url": "/examples/visual-tests/amp-story/img/cat1.jpg", "alt": "flowers"}],
                    "aggregateRating": {
                      "ratingValue": 4.4,
                      "reviewCount": 89,
                      "reviewUrl": "https://www.google.com"
                    },
                    "productDetails": "Lorem ipsum dolor sit amet consectetur adipisicing elit. Facere error deserunt dignissimos in laborum ea molestias veritatis sint laudantium iusto expedita atque provident doloremque, ad voluptatem culpa adipisci."
                   }
                ]
              }
          </script>
        </amp-story-shopping-attachment>
      </amp-story-page>
      <amp-story-page id="inline-dark-theme">
        <!--
          Dark theme example of Inline config. Multiple product tags with icon defined.
        -->
        <amp-story-grid-layer template="fill">
          <amp-img layout="fill" src="/examples/visual-tests/amp-story/img/cat1.jpg"></amp-img>
        </amp-story-grid-layer>
        <amp-story-grid-layer template="vertical">
          <amp-story-shopping-tag data-product-id="lamp" ></amp-story-shopping-tag>
          <amp-story-shopping-tag data-product-id="art" ></amp-story-shopping-tag>
          <amp-story-shopping-tag data-product-id="chair" ></amp-story-shopping-tag>
          <amp-story-shopping-tag data-product-id="flowers" ></amp-story-shopping-tag>
        </amp-story-grid-layer>
        <amp-story-shopping-attachment theme="dark">
          <script type="application/json">
            {
                "items" : [
                   {
                    "productUrl": "https://www.google.com",
                    "productId": "lamp",
                    "productTitle": "Brass Lamp",
                    "productBrand": "Lamp Co",
                    "productPrice": 799.00,
                    "productPriceCurrency": "USD",
                    "productImages": [
                       {"url": "/examples/visual-tests/amp-story/img/cat1.jpg", "alt": "lamp 1"},
                       {"url": "/examples/visual-tests/amp-story/img/cat1.jpg", "alt": "lamp 2"},
                       {"url": "/examples/visual-tests/amp-story/img/cat1.jpg", "alt": "lamp 3"},
                       {"url": "/examples/visual-tests/amp-story/img/cat1.jpg", "alt": "lamp 4"},
                       {"url": "/examples/visual-tests/amp-story/img/cat1.jpg", "alt": "lamp 5"},
                       {"url": "/examples/visual-tests/amp-story/img/cat1.jpg", "alt": "lamp 6"}
                    ],
                    "aggregateRating": {
                      "ratingValue": 4.4,
                      "reviewCount": 89,
                      "reviewUrl": "https://www.google.com"
                    },
<<<<<<< HEAD
                    "productDetails": "Lorem ipsum dolor sit amet consectetur adipisicing elit. Facere error deserunt dignissimos in laborum ea molestias veritatis sint laudantium iusto expedita atque provident doloremque, ad voluptatem culpa adipisci."
=======
                    "productDetails": "Lorem ipsum dolor sit amet consectetur adipisicing elit. \n Facere error deserunt dignissimos in laborum ea molestias veritatis sint laudantium iusto expedita atque provident doloremque, ad voluptatem culpa adipisci."
>>>>>>> c9b09d04
                   },
                   {
                    "productUrl": "https://www.google.com",
                    "productId": "art",
                    "productTitle": "Abstract Art",
                    "productBrand": "V. Artsy",
                    "productPrice": 1200.00,
                    "productPriceCurrency": "INR",
                    "productImages": [{"url": "/examples/visual-tests/amp-story/img/cat1.jpg", "alt": "art"}],
                    "aggregateRating": {
                      "ratingValue": 4.4,
                      "reviewCount": 89,
                      "reviewUrl": "https://www.google.com"
                    },
<<<<<<< HEAD
                    "productDetails": "Lorem ipsum dolor sit amet consectetur adipisicing elit. Facere error deserunt dignissimos in laborum ea molestias veritatis sint laudantium iusto expedita atque provident doloremque, ad voluptatem culpa adipisci."
=======
                    "productDetails": "Lorem ipsum dolor sit amet consectetur adipisicing elit. \n Facere error deserunt dignissimos in laborum ea molestias veritatis sint laudantium iusto expedita atque provident doloremque, ad voluptatem culpa adipisci."
>>>>>>> c9b09d04
                   },
                   {
                    "productUrl": "https://www.google.com",
                    "productId": "chair",
                    "productTitle": "Yellow chair",
                    "productPrice": 1000.00,
                    "productPriceCurrency": "BRL",
                    "productTagText": "The perfectly imperfect yellow chair",
                    "productImages": [{"url": "/examples/visual-tests/amp-story/img/cat1.jpg", "alt": "chair"}],
                    "aggregateRating": {
                      "ratingValue": 4.4,
                      "reviewCount": 89,
                      "reviewUrl": "https://www.google.com"
                    },
<<<<<<< HEAD
                    "productDetails": "Lorem ipsum dolor sit amet consectetur adipisicing elit. Facere error deserunt dignissimos in laborum ea molestias veritatis sint laudantium iusto expedita atque provident doloremque, ad voluptatem culpa adipisci."
=======
                    "productDetails": "Lorem ipsum dolor sit amet consectetur adipisicing elit. \n Facere error deserunt dignissimos in laborum ea molestias veritatis sint laudantium iusto expedita atque provident doloremque, ad voluptatem culpa adipisci."
>>>>>>> c9b09d04
                   },
                   {
                    "productUrl": "https://www.google.com",
                    "productId": "flowers",
                    "productTitle": "Flowers",
                    "productBrand": "Very Long Flower Company Name",
                    "productPrice": 10.00,
                    "productPriceCurrency": "USD",
                    "productIcon": "/examples/visual-tests/amp-story/img/shopping/icon.png",
                    "productImages": [{"url": "/examples/visual-tests/amp-story/img/cat1.jpg", "alt": "flowers"}],
                    "aggregateRating": {
                      "ratingValue": 4.4,
                      "reviewCount": 89,
                      "reviewUrl": "https://www.google.com"
                    },
<<<<<<< HEAD
                    "productDetails": "Lorem ipsum dolor sit amet consectetur adipisicing elit. Facere error deserunt dignissimos in laborum ea molestias veritatis sint laudantium iusto expedita atque provident doloremque, ad voluptatem culpa adipisci."
=======
                    "productDetails": "Lorem ipsum dolor sit amet consectetur adipisicing elit. \n Facere error deserunt dignissimos in laborum ea molestias veritatis sint laudantium iusto expedita atque provident doloremque, ad voluptatem culpa adipisci."
>>>>>>> c9b09d04
                   }
                ]
              }
          </script>
        </amp-story-shopping-attachment>
      </amp-story-page>
      <amp-story-page id="remote-with-product">
        <amp-story-grid-layer template="fill">
          <amp-img layout="fill" src="/examples/visual-tests/amp-story/img/cat1.jpg"></amp-img>
        </amp-story-grid-layer>
        <amp-story-grid-layer template="vertical">
          <amp-story-shopping-tag data-product-id="art" ></amp-story-shopping-tag>
        </amp-story-grid-layer>
        <!--
          Example of:
          CTA Button rendering due to remote product tag existing, but no inline.
        -->
        <amp-story-shopping-attachment theme="dark" src="/examples/amp-story/shopping/remote.json">
          <script type="application/json">
            {
              "items" : []
            }
          </script>
        </amp-story-shopping-attachment>
      </amp-story-page>
      <amp-story-page id="inline-no-product">
      <amp-story-grid-layer template="fill">
        <amp-img layout="fill" src="/examples/visual-tests/amp-story/img/cat1.jpg"></amp-img>
      </amp-story-grid-layer>
        <!--
          Example of:
          CTA Button not rendering due to no product tags.
        -->
      <amp-story-shopping-attachment>
        <script type="application/json">
          {
            "items" : []
          }
        </script>
      </amp-story-shopping-attachment>
      </amp-story-page>
       <!--
          Example of:
          CTA Button not rendering due to no shopping attachment.
        -->
      <amp-story-page id="remote-dark-theme">
        <amp-story-grid-layer template="fill">
          <amp-img layout="fill" src="/examples/visual-tests/amp-story/img/cat1.jpg"></amp-img>
        </amp-story-grid-layer>
        <amp-story-grid-layer template="vertical">
          <amp-story-shopping-tag data-product-id="art" ></amp-story-shopping-tag>
        </amp-story-grid-layer>
      </amp-story-page>
    </amp-story>
  </body>
</html><|MERGE_RESOLUTION|>--- conflicted
+++ resolved
@@ -89,11 +89,7 @@
                       "reviewCount": 89,
                       "reviewUrl": "https://www.google.com"
                     },
-<<<<<<< HEAD
-                    "productDetails": "Lorem ipsum dolor sit amet consectetur adipisicing elit. Facere error deserunt dignissimos in laborum ea molestias veritatis sint laudantium iusto expedita atque provident doloremque, ad voluptatem culpa adipisci."
-=======
-                    "productDetails": "Lorem ipsum dolor sit amet consectetur adipisicing elit. \n Facere error deserunt dignissimos in laborum ea molestias veritatis sint laudantium iusto expedita atque provident doloremque, ad voluptatem culpa adipisci."
->>>>>>> c9b09d04
+                    "productDetails": "Lorem ipsum dolor sit amet consectetur adipisicing elit. \n Facere error deserunt dignissimos in laborum ea molestias veritatis sint laudantium iusto expedita atque provident doloremque, ad voluptatem culpa adipisci."
                    },
                    {
                     "productUrl": "https://www.google.com",
@@ -168,11 +164,7 @@
                       "reviewCount": 89,
                       "reviewUrl": "https://www.google.com"
                     },
-<<<<<<< HEAD
-                    "productDetails": "Lorem ipsum dolor sit amet consectetur adipisicing elit. Facere error deserunt dignissimos in laborum ea molestias veritatis sint laudantium iusto expedita atque provident doloremque, ad voluptatem culpa adipisci."
-=======
-                    "productDetails": "Lorem ipsum dolor sit amet consectetur adipisicing elit. \n Facere error deserunt dignissimos in laborum ea molestias veritatis sint laudantium iusto expedita atque provident doloremque, ad voluptatem culpa adipisci."
->>>>>>> c9b09d04
+                    "productDetails": "Lorem ipsum dolor sit amet consectetur adipisicing elit. \n Facere error deserunt dignissimos in laborum ea molestias veritatis sint laudantium iusto expedita atque provident doloremque, ad voluptatem culpa adipisci."
                    },
                    {
                     "productUrl": "https://www.google.com",
@@ -187,11 +179,7 @@
                       "reviewCount": 89,
                       "reviewUrl": "https://www.google.com"
                     },
-<<<<<<< HEAD
-                    "productDetails": "Lorem ipsum dolor sit amet consectetur adipisicing elit. Facere error deserunt dignissimos in laborum ea molestias veritatis sint laudantium iusto expedita atque provident doloremque, ad voluptatem culpa adipisci."
-=======
-                    "productDetails": "Lorem ipsum dolor sit amet consectetur adipisicing elit. \n Facere error deserunt dignissimos in laborum ea molestias veritatis sint laudantium iusto expedita atque provident doloremque, ad voluptatem culpa adipisci."
->>>>>>> c9b09d04
+                    "productDetails": "Lorem ipsum dolor sit amet consectetur adipisicing elit. \n Facere error deserunt dignissimos in laborum ea molestias veritatis sint laudantium iusto expedita atque provident doloremque, ad voluptatem culpa adipisci."
                    },
                    {
                     "productUrl": "https://www.google.com",
@@ -206,11 +194,7 @@
                       "reviewCount": 89,
                       "reviewUrl": "https://www.google.com"
                     },
-<<<<<<< HEAD
-                    "productDetails": "Lorem ipsum dolor sit amet consectetur adipisicing elit. Facere error deserunt dignissimos in laborum ea molestias veritatis sint laudantium iusto expedita atque provident doloremque, ad voluptatem culpa adipisci."
-=======
-                    "productDetails": "Lorem ipsum dolor sit amet consectetur adipisicing elit. \n Facere error deserunt dignissimos in laborum ea molestias veritatis sint laudantium iusto expedita atque provident doloremque, ad voluptatem culpa adipisci."
->>>>>>> c9b09d04
+                    "productDetails": "Lorem ipsum dolor sit amet consectetur adipisicing elit. \n Facere error deserunt dignissimos in laborum ea molestias veritatis sint laudantium iusto expedita atque provident doloremque, ad voluptatem culpa adipisci."
                    },
                    {
                     "productUrl": "https://www.google.com",
@@ -226,11 +210,7 @@
                       "reviewCount": 89,
                       "reviewUrl": "https://www.google.com"
                     },
-<<<<<<< HEAD
-                    "productDetails": "Lorem ipsum dolor sit amet consectetur adipisicing elit. Facere error deserunt dignissimos in laborum ea molestias veritatis sint laudantium iusto expedita atque provident doloremque, ad voluptatem culpa adipisci."
-=======
-                    "productDetails": "Lorem ipsum dolor sit amet consectetur adipisicing elit. \n Facere error deserunt dignissimos in laborum ea molestias veritatis sint laudantium iusto expedita atque provident doloremque, ad voluptatem culpa adipisci."
->>>>>>> c9b09d04
+                    "productDetails": "Lorem ipsum dolor sit amet consectetur adipisicing elit. \n Facere error deserunt dignissimos in laborum ea molestias veritatis sint laudantium iusto expedita atque provident doloremque, ad voluptatem culpa adipisci."
                    }
                 ]
               }
