<!doctype html>
<html ⚡>

<head>
  <meta charset="utf-8">
  <script async src="https://cdn.ampproject.org/v0.js"></script>
  <title>AMP Autocomplete Demo</title>
  <link rel="canonical" href="amps.html">
  <meta name="viewport" content="width=device-width,minimum-scale=1,initial-scale=1">
  <style amp-boilerplate>
    body {
      -webkit-animation: -amp-start 8s steps(1, end) 0s 1 normal both;
      -moz-animation: -amp-start 8s steps(1, end) 0s 1 normal both;
      -ms-animation: -amp-start 8s steps(1, end) 0s 1 normal both;
      animation: -amp-start 8s steps(1, end) 0s 1 normal both
    }

    @-webkit-keyframes -amp-start {
      from {
        visibility: hidden
      }

      to {
        visibility: visible
      }
    }

    @-moz-keyframes -amp-start {
      from {
        visibility: hidden
      }

      to {
        visibility: visible
      }
    }

    @-ms-keyframes -amp-start {
      from {
        visibility: hidden
      }

      to {
        visibility: visible
      }
    }

    @-o-keyframes -amp-start {
      from {
        visibility: hidden
      }

      to {
        visibility: visible
      }
    }

    @keyframes -amp-start {
      from {
        visibility: hidden
      }

      to {
        visibility: visible
      }
    }
  </style><noscript>
    <style amp-boilerplate>
      body {
        -webkit-animation: none;
        -moz-animation: none;
        -ms-animation: none;
        animation: none
      }
    </style>
  </noscript>
  <script async custom-element="amp-autocomplete" src="https://cdn.ampproject.org/v0/amp-autocomplete-0.1.js"></script>
  <script async custom-element="amp-form" src="https://cdn.ampproject.org/v0/amp-form-0.1.js"></script>
  <script async custom-template="amp-mustache" src="https://cdn.ampproject.org/v0/amp-mustache-0.2.js"></script>
  <script async custom-element="amp-bind" src="https://cdn.ampproject.org/v0/amp-bind-0.1.js"></script>
  <style amp-custom>
    body {
      padding: 15px;
    }

    .custom-population {
      padding-top: 4px;
      font: 8pt 'Courier New', Courier, monospace;
    }

    input[name=favoriteState] {
      width: 2em;
    }

    .out-of-stock {
      text-align: right;
      text-transform: uppercase;
      font: 8pt 'Arial', sans-serif;
      right: 0;
    }

    .autocomplete-partial {
      font-weight: bold;
    }

    #select-example .autocomplete-partial {
      color: red;
      text-decoration: underline;
    }
  </style>
  <script>
    (self.AMP = self.AMP || []).push((AMP) => {
      AMP.toggleExperiment('amp-autocomplete', true);
    });
  </script>
</head>

<body>
  <h1>Autocomplete</h1>
  <h2>Select Event</h2>
  <p>min-characters = 0, partial red underline</p>
  <form method="post" action-xhr="/form/echo-json/post" target="_blank">
    <amp-autocomplete id="select-example" filter="substring" min-characters="0" highlight-user-entry
      src="autocomplete-cities.example.json" on="select:AMP.setState({inputSelect: event.value})">
      <input type="text" name="input2" required>
    </amp-autocomplete>
    <input name="submit-button" type="submit" value="Submit">
    <div submit-success>
      <template type="amp-mustache">
        Success! {{input2}}
      </template>
    </div>
  </form>
  <p [text]="'Hello ' + inputSelect">Hello World</p>

  <h2>Disable browser autofill</h2>
  <p>form has no autocomplete attr</p>
  <form method="post" action-xhr="/form/echo-json/post" target="_blank">
    <label for="frmEmailA">Personal Email</label>
    <input type="text" name="email" id="frmEmailA" placeholder="name@example.com" required autocomplete="email"><br>

    <label for="frmEmailB">Autocomplete Email</label>
    <amp-autocomplete filter="substring" min-characters="0">
      <input type="text" name="email" id="frmEmailB" placeholder="name@example.com" required autocomplete="email">
      <script type="application/json">
          { "items" : ["Email 1", "<span>Email</span> 2", "Email 3"]}
        </script>
    </amp-autocomplete>
    <input name="submit-button" type="submit" value="Submit">
  </form>

  <p>form has autocomplete="on"</p>
  <form method="post" action-xhr="/form/echo-json/post" target="_blank" autocomplete="on">
    <label for="frmEmailC">Personal Email</label>
    <input type="text" name="email" id="frmEmailC" placeholder="name@example.com" required autocomplete="email"><br>

    <label for="frmEmailD">Autocomplete Email</label>
    <amp-autocomplete filter="substring" min-characters="0">
      <input type="text" name="email" id="frmEmailD" placeholder="name@example.com" required autocomplete="email">
      <script type="application/json">
          { "items" : ["Email 1", "Email 2", "Email 3"]}
        </script>
    </amp-autocomplete>
    <input name="submit-button" type="submit" value="Submit">
  </form>

  <p>form and input have autocomplete="off"</p>
  <form method="post" action-xhr="/form/echo-json/post" target="_blank" autocomplete="off">
    <label for="frmEmailE">Personal Email</label>
    <input type="text" name="email" id="frmEmailE" placeholder="name@example.com" required autocomplete="off"><br>

    <label for="frmEmailF">Autocomplete Email</label>
    <amp-autocomplete filter="substring" min-characters="0">
      <input type="text" name="email" id="frmEmailF" placeholder="name@example.com" required autocomplete="email">
      <script type="application/json">
          { "items" : ["Email 1", "Email 2", "Email 3"]}
        </script>
    </amp-autocomplete>
    <input name="submit-button" type="submit" value="Submit">
  </form>

  <h2>Attributes</h2>
  <p>no attributes</p>
  <form method="post" action-xhr="/form/echo-json/post" target="_blank">
    <amp-autocomplete filter="substring" src="autocomplete-cities.example.json">
      <input type="text" name="input1" required>
    </amp-autocomplete>
    <input name="submit-button" type="submit" value="Submit">
    <div submit-success>
      <template type="amp-mustache">
        Success! {{input1}}
      </template>
    </div>
  </form>

  <p>min-characters = 0</p>
  <form method="post" action-xhr="/form/echo-json/post" target="_blank">
    <amp-autocomplete filter="substring" min-characters="0" src="autocomplete-cities.example.json">
      <input type="text" name="input2" required>
    </amp-autocomplete>
    <input name="submit-button" type="submit" value="Submit">
    <div submit-success>
      <template type="amp-mustache">
        Success! {{input2}}
      </template>
    </div>
  </form>

  <p>min-characters = 3</p>
  <form method="post" action-xhr="/form/echo-json/post" target="_blank">
    <amp-autocomplete filter="substring" min-characters="3" src="autocomplete-cities.example.json">
      <input type="text" name="input3" required>
    </amp-autocomplete>
    <input name="submit-button" type="submit" value="Submit">
    <div submit-success>
      <template type="amp-mustache">
        Success! {{input3}}
      </template>
    </div>
  </form>

  <p>max-entries = 3</p>
  <form method="post" action-xhr="/form/echo-json/post" target="_blank">
    <amp-autocomplete filter="substring" max-entries="3" src="autocomplete-cities.example.json">
      <input type="text" name="input4" required>
    </amp-autocomplete>
    <input name="submit-button" type="submit" value="Submit">
    <div submit-success>
      <template type="amp-mustache">
        Success! {{input4}}
      </template>
    </div>
  </form>

  <p>max-entries = 10, min-characters = 0</p>
  <form method="post" action-xhr="/form/echo-json/post" target="_blank">
    <amp-autocomplete filter="substring" max-entries="10" min-characters="0" src="autocomplete-cities.example.json">
      <input type="text" name="input5" required>
    </amp-autocomplete>
    <input name="submit-button" type="submit" value="Submit">
    <div submit-success>
      <template type="amp-mustache">
        Success! {{input5}}
      </template>
    </div>
  </form>

  <p>submit-on-enter</p>
  <form method="post" action-xhr="/form/echo-json/post" target="_blank">
    <amp-autocomplete filter="substring" src="autocomplete-cities.example.json" submit-on-enter>
      <input type="text" name="input6" required>
    </amp-autocomplete>
    <input name="submit-button" type="submit" value="Submit">
    <div submit-success>
      <template type="amp-mustache">
        Success! {{input6}}
      </template>
    </div>
  </form>

  <p>highlight-user-entry</p>
  <form method="post" action-xhr="/form/echo-json/post" target="_blank">
    <amp-autocomplete filter="substring" src="autocomplete-cities.example.json" highlight-user-entry>
      <input type="text" name="input6" required>
    </amp-autocomplete>
    <input name="submit-button" type="submit" value="Submit">
    <div submit-success>
      <template type="amp-mustache">
        Success! {{input6}}
      </template>
    </div>
  </form>

  <h2>Filters</h2>
  <p>substring</p>
  <form method="post" action-xhr="/form/echo-json/post" target="_blank">
    <amp-autocomplete filter="substring" min-characters="0" src="autocomplete-cities.example.json" submit-on-enter>
      <input type="text" name="input7" required>
    </amp-autocomplete>
    <input name="submit-button" type="submit" value="Submit">
    <div submit-success>
      <template type="amp-mustache">
        Success! {{input7}}
      </template>
    </div>
  </form>

  <p>prefix</p>
  <form method="post" action-xhr="/form/echo-json/post" target="_blank">
    <amp-autocomplete filter="prefix" min-characters="0" src="autocomplete-cities.example.json" submit-on-enter>
      <input type="text" name="input8" required>
    </amp-autocomplete>
    <input name="submit-button" type="submit" value="Submit">
    <div submit-success>
      <template type="amp-mustache">
        Success! {{input8}}
      </template>
    </div>
  </form>

  <p>token-prefix</p>
  <form method="post" action-xhr="/form/echo-json/post" target="_blank">
    <amp-autocomplete filter="token-prefix" min-characters="0" src="autocomplete-cities.example.json" submit-on-enter>
      <input type="text" name="input9" required>
    </amp-autocomplete>
    <input name="submit-button" type="submit" value="Submit">
    <div submit-success>
      <template type="amp-mustache">
        Success! {{input9}}
      </template>
    </div>
  </form>

<<<<<<< HEAD
  <p>none to inline data</p>
  <form method="post" action-xhr="/form/echo-json/post" target="_blank">
    <amp-autocomplete filter="none" min-characters="0" [src]="manualFilterData" submit-on-enter>
      <input type="text" name="input10" required on="input-debounced:AMP.setState({ manualFilterData:
=======
    <p>fuzzy</p>
    <form method="post" action-xhr="/form/echo-json/post" target="_blank">
      <amp-autocomplete filter="fuzzy" min-characters="0"
        src="autocomplete-cities.example.json" submit-on-enter>
          <input type="text" name="input9" required>
      </amp-autocomplete>
      <input name="submit-button" type="submit" value="Submit">
    <div submit-success>
        <template type="amp-mustache">
            Success! {{input9}}
        </template>
    </div>
    </form>

    <p>none to inline data</p>
    <form method="post" action-xhr="/form/echo-json/post" target="_blank">
      <amp-autocomplete filter="none" min-characters="0"
        [src]="manualFilterData" submit-on-enter>
          <input type="text" name="input10" required
            on="input-debounced:AMP.setState({ manualFilterData:
>>>>>>> b1afbe2d
              { 'items' : [event.value + ' 1', event.value + ' 2', event.value + ' 3'] } })">
      <script type=application/json> { "items" : [] } </script> </amp-autocomplete> <input name="submit-button"
        type="submit" value="Submit">
    <div submit-success>
        <template type="amp-mustache">
            Success! {{input10}}
        </template>
    </div>
    </form>

    <p>none to endpoint</p>
    <form method="post" action-xhr="/form/echo-json/post" target="_blank">
      <amp-autocomplete filter="none" min-characters="0"
        src="/form/autocomplete/query"
        [src]="'/form/autocomplete/query?q=' + (query || '')" submit-on-enter>
          <input type="text" name="input11" required
            on="input-debounced:AMP.setState({ query: event.value })">
      </amp-autocomplete>
      <input name="submit-button" type="submit" value="Submit">
    <div submit-success>
        <template type="amp-mustache">
            Success! {{input11}}
        </template>
    </div>
    </form>

    <h2>Datasources in form context</h2>
    <p>Static data</p>
    <form method="post"
        action-xhr="/form/echo-json/post"
        target="_blank">
        <fieldset>
            <label>
                <span>Your favorite color (in Arabic)</span>
                <amp-autocomplete filter="substring" min-characters="0">
                    <input type="text" required>
                    <script type="application/json">
                        { "items" : [ 
                          "أبيض", "أسود", "أحمر", "أصفر",
                          "أخضر", "أزرق", "بني", "برتقالى"]
                        }
                    </script>
    </amp-autocomplete>
    </label><br>
    <label>
      <span>Your favorite color (in English)</span>
      <amp-autocomplete filter="prefix" min-characters="0">
        <input type="text" required>
        <script type="application/json">
                        { "items" : ["white", "black", "red", "yellow",
                        "green", "blue", "brown", "orange"] }
                    </script>
      </amp-autocomplete>
    </label>
    <label>
      <span>Your favorite color (in Arabic and English)</span>
      <amp-autocomplete filter="prefix" min-characters="0">
        <input type="text" required>
        <script type="application/json">
                        { "items" : ["أبيض", "white", "أسود", "black", "أحمر", "red", "أصفر", "yellow", "أخضر", 
                        "green", "أزرق", "blue", "بني", "brown", "برتقالى", "orange"] }
                    </script>
      </amp-autocomplete>
    </label>
    <input name="submit-button" type="submit" value="Submit">
    </fieldset>

    <div submit-success>
      <template type="amp-mustache">
        Success! Thanks {{name}} for subscribing! Please make sure to check your email {{email}}
        to confirm!
      </template>
    </div>
    <div submit-error>
      <template type="amp-mustache">
        Oops! {{name}}, We apologies something went wrong. Please try again later.
      </template>
    </div>
  </form>

  <p>Remote data (with small data)</p>
  <form method="post" action-xhr="/form/echo-json/post" target="_blank">
    <fieldset>
      <label>
        <span>Your hometown</span>
        <amp-autocomplete filter="substring" min-characters="0" src="autocomplete-cities.example.json">
          <input type="text" name="city" required>
        </amp-autocomplete>
      </label>
      <label>
        <span>Favorite state</span>
        <amp-autocomplete filter="substring" min-characters="0" src="autocomplete-states.example.json">
          <input type="text" name="favoriteState" required>
        </amp-autocomplete>
      </label>
      <input name="submit-button" type="submit" value="Submit">
    </fieldset>

    <div submit-success>
      <template type="amp-mustache">
        Success! Mailing a postcard to {{city}}.
      </template>
    </div>
  </form>

  <p>Both data sources provided (should cause warning and display remote data)</p>
  <form method="post" action-xhr="/form/echo-json/post" target="_blank">
    <fieldset>
      <label>
        <span>Your hometown</span>
        <amp-autocomplete filter="substring" min-characters="0" src="autocomplete-cities.example.json">
          <input type="text" name="city" required>
          <script type="application/json">
                      { "items" : ["hello a", "hello b", "hello c"] }
                    </script>
        </amp-autocomplete>
      </label>
      <input name="submit-button" type="submit" value="Submit">
    </fieldset>

    <div submit-success>
      <template type="amp-mustache">
        Success! Mailing a postcard to {{city}}.
      </template>
    </div>
  </form>

  <p>Neither data sources provided (should cause warning)</p>
  <form method="post" action-xhr="/form/echo-json/post" target="_blank">
    <fieldset>
      <label>
        <span>Your hometown</span>
        <amp-autocomplete filter="substring" min-characters="0">
          <input type="text" name="city" required>
        </amp-autocomplete>
      </label>
      <input name="submit-button" type="submit" value="Submit">
    </fieldset>

    <div submit-success>
      <template type="amp-mustache">
        Success! Mailing a postcard to {{city}}.
      </template>
    </div>
  </form>

  <p>Dynamic data, changing json path</p>
  <form method="post" action-xhr="/form/echo-json/post" target="_blank">
    <fieldset>
      <label>
        <span>Your hometown</span>
        <amp-autocomplete filter="substring" min-characters="0" src="autocomplete-cities.example.json" [src]="srcUrl">
          <input type="text" name="value" required>
        </amp-autocomplete>
      </label>
      <input name="submit-button" type="submit" value="Submit"><br>
    </fieldset>

    <div submit-success>
      <template type="amp-mustache">
        Success! Mailing a postcard to {{value}}.
      </template>
    </div>
  </form>
  <button on="tap:AMP.setState({ srcUrl: 'autocomplete-countries.example.json' })">Suggest countries</button>
  <button on="tap:AMP.setState({ srcUrl: 'autocomplete-cities.example.json' })">Suggest US cities</button>

  <p>Dynamic data, changing json object</p>
  <form method="post" action-xhr="/form/echo-json/post" target="_blank">
    <fieldset>
      <label>
        <span>Your message</span>
        <amp-autocomplete filter="substring" min-characters="0" [src]="srcJson">
          <input type="text" name="value" required>
          <script type="application/json">
                      { "items" : ["hello a", "hello b", "hello c"] }
                    </script>
        </amp-autocomplete>
      </label>
      <input name="submit-button" type="submit" value="Submit"><br>
    </fieldset>

    <div submit-success>
      <template type="amp-mustache">
        Thanks for submitting "{{value}}".
      </template>
    </div>
  </form>
  <button on="tap:AMP.setState({ srcJson: { 'items' : ['apple', 'banana', 'coconut']} })">Suggest fruit</button>
  <button on="tap:AMP.setState({ srcJson: { 'items' : ['hello a', 'hello b', 'hello c'] } })">Suggest hellos</button>

  <p>Dynamic data, changing json path and object</p>
  <form method="post" action-xhr="/form/echo-json/post" target="_blank">
    <fieldset>
      <label>
        <span>Your hometown</span>
        <amp-autocomplete filter="substring" min-characters="0" [src]="srcData">
          <input type="text" name="value" required>
          <script type="application/json">
                      { "items" : ["hello a", "hello b", "hello c"] }
                    </script>
        </amp-autocomplete>
      </label>
      <input name="submit-button" type="submit" value="Submit"><br>
    </fieldset>

    <div submit-success>
      <template type="amp-mustache">
        Success! Mailing a postcard to {{value}}.
      </template>
    </div>
  </form>
  <button on="tap:AMP.setState({ srcData: { 'items' : ['apple', 'banana', 'coconut']} })">Suggest fruit</button>
  <button on="tap:AMP.setState({ srcData: 'autocomplete-cities.example.json' })">Suggest US cities</button>


  <h2>Templates in search context</h2>
  <p>Plain Text, Submit on enter</p>
  <form method="get" action-xhr="/form/search-json/get" target="_blank">
    <fieldset>
      <label>
        <span>Search for</span>
        <amp-autocomplete filter="token-prefix" submit-on-enter>
          <input type="search" name="term" required>
          <script type="application/json">
                        { "items" : ["apple", "pineapple", "coconut", "pine apple"] }
                    </script>
        </amp-autocomplete>
      </label>
      <input type="submit" value="Search">
    </fieldset>
    <div submit-success>
      <template type="amp-mustache">
        <div>Here are the results for the search: {{term}}</div>
      </template>
    </div>
  </form>

  <p>Rich Text, Template Child, Default Value Property</p>
  <form method="get" action-xhr="/form/search-json/get" target="_blank">
    <fieldset>
      <label>
        <span>Search for</span>
        <amp-autocomplete filter="token-prefix" min-characters="0">
          <input type="search" name="term" required>
          <script type="application/json">
                        { "items" : [
                            {
                                "value" : "Albany, New York",
                                "areaCode" : 518,
                                "population" : 98251
                            }, {
                                "value" : "Annapolis, Maryland",
                                "areaCode" : 410,
                                "population" : 39321
                            }, {
                                "value" : "Trenton, New Jersey",
                                "areaCode" : 609,
                                "population" : 84964
                            }
                        ] }
                    </script>
          <template type="amp-mustache" id="amp-template-default">
            <div class="city-item" data-value="{{value}}">
              <div>{{value}}</div>
              <div class="custom-population">Population: {{population}}</div>
            </div>
          </template>
        </amp-autocomplete>
      </label>
      <input type="submit" value="Search">
    </fieldset>
    <div submit-success>
      <template type="amp-mustache">
        <div>Here are the results for the search: {{term}}</div>
      </template>
    </div>
  </form>

  <p>Rich Text, Template Child, Custom Value Property</p>
  <form method="get" action-xhr="/form/search-json/get" target="_blank">
    <fieldset>
      <label>
        <span>Search for</span>
        <amp-autocomplete filter="token-prefix" filter-value="city" min-characters="0">
          <input type="search" name="term" required>
          <script type="application/json">
                        { "items" : [
                            {
                                "city" : "Albany",
                                "state" : "New York",
                                "areaCode" : 518,
                                "population" : 98251
                            }, {
                                "city" : "Annapolis",
                                "state" : "Maryland",
                                "areaCode" : 410,
                                "population" : 39321
                            }, {
                                "city" : "Trenton",
                                "state" : "New Jersey",
                                "areaCode" : 609,
                                "population" : 84964
                            }
                        ] }
                    </script>
          <template type="amp-mustache" id="amp-template-custom">
            <div class="city-item" data-value="{{city}}, {{state}}">
              <div>{{city}}, {{state}}</div>
              <div class="custom-population">Population: {{population}}</div>
            </div>
          </template>
        </amp-autocomplete>
      </label>
      <input type="submit" value="Search">
    </fieldset>
    <div submit-success>
      <template type="amp-mustache">
        <div>Here are the results for the search: {{term}}</div>
      </template>
    </div>
  </form>

  <p>Rich Text, Template Attribute, Default Value Property</p>
  <form method="get" action-xhr="/form/search-json/get" target="_blank">
    <fieldset>
      <label>
        <span>Search for</span>
        <amp-autocomplete filter="token-prefix" min-characters="0" template="amp-template-default">
          <input type="search" name="term" required>
          <script type="application/json">
                        { "items" : [
                            {
                                "value" : "<span>Albany</span>, New York",
                                "areaCode" : 518,
                                "population" : 98251
                            }, {
                                "value" : "Annapolis, Maryland",
                                "areaCode" : 410,
                                "population" : 39321
                            }, {
                                "value" : "Trenton, New Jersey",
                                "areaCode" : 609,
                                "population" : 84964
                            }
                        ] }
                    </script>
        </amp-autocomplete>
      </label>
      <input type="submit" value="Search">
    </fieldset>
    <div submit-success>
      <template type="amp-mustache">
        <div>Here are the results for the search: {{term}}</div>
      </template>
    </div>
  </form>

  <h2>'Disabled' attribute</h2>
  <form method="post" action-xhr="/form/echo-json/post" target="_blank">
    <amp-autocomplete filter="substring" min-characters="0">
      <input type="text">
      <script type="application/json">
            { "items" : [ { "value" : "apple",
                            "disabled" : "true" },
                          { "value" : "orange" },
                          { "value" : "avocado",
                            "disabled" : "true" },
                          { "value" : "banana" } ] }
          </script>
      <template type="amp-mustache">
        {{#disabled}}
        <div data-disabled>
          {{value}}
          <span class="out-of-stock">out of stock</span>
        </div>
        {{/disabled}}
        {{^disabled}}
        <div data-value="{{value}}">
          {{value}}
        </div>
        {{/disabled}}
      </template>
    </amp-autocomplete>
    <input name="submit-button" type="submit" value="Submit">
  </form>
</body>

</html><|MERGE_RESOLUTION|>--- conflicted
+++ resolved
@@ -311,33 +311,23 @@
     </div>
   </form>
 
-<<<<<<< HEAD
+  <p>fuzzy</p>
+  <form method="post" action-xhr="/form/echo-json/post" target="_blank">
+    <amp-autocomplete filter="fuzzy" min-characters="0" src="autocomplete-cities.example.json" submit-on-enter>
+      <input type="text" name="input9" required>
+    </amp-autocomplete>
+    <input name="submit-button" type="submit" value="Submit">
+    <div submit-success>
+      <template type="amp-mustache">
+        Success! {{input9}}
+      </template>
+    </div>
+  </form>
+
   <p>none to inline data</p>
   <form method="post" action-xhr="/form/echo-json/post" target="_blank">
     <amp-autocomplete filter="none" min-characters="0" [src]="manualFilterData" submit-on-enter>
       <input type="text" name="input10" required on="input-debounced:AMP.setState({ manualFilterData:
-=======
-    <p>fuzzy</p>
-    <form method="post" action-xhr="/form/echo-json/post" target="_blank">
-      <amp-autocomplete filter="fuzzy" min-characters="0"
-        src="autocomplete-cities.example.json" submit-on-enter>
-          <input type="text" name="input9" required>
-      </amp-autocomplete>
-      <input name="submit-button" type="submit" value="Submit">
-    <div submit-success>
-        <template type="amp-mustache">
-            Success! {{input9}}
-        </template>
-    </div>
-    </form>
-
-    <p>none to inline data</p>
-    <form method="post" action-xhr="/form/echo-json/post" target="_blank">
-      <amp-autocomplete filter="none" min-characters="0"
-        [src]="manualFilterData" submit-on-enter>
-          <input type="text" name="input10" required
-            on="input-debounced:AMP.setState({ manualFilterData:
->>>>>>> b1afbe2d
               { 'items' : [event.value + ' 1', event.value + ' 2', event.value + ' 3'] } })">
       <script type=application/json> { "items" : [] } </script> </amp-autocomplete> <input name="submit-button"
         type="submit" value="Submit">
