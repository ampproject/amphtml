<!doctype html>
<html ⚡>
<head>
  <meta charset="utf-8">
  <script async src="https://cdn.ampproject.org/v0.js"></script>
  <title>AMP Autocomplete Demo</title>
  <link rel="canonical" href="amps.html">
  <meta name="viewport" content="width=device-width,minimum-scale=1,initial-scale=1">
  <style amp-boilerplate>body{-webkit-animation:-amp-start 8s steps(1,end) 0s 1 normal both;-moz-animation:-amp-start 8s steps(1,end) 0s 1 normal both;-ms-animation:-amp-start 8s steps(1,end) 0s 1 normal both;animation:-amp-start 8s steps(1,end) 0s 1 normal both}@-webkit-keyframes -amp-start{from{visibility:hidden}to{visibility:visible}}@-moz-keyframes -amp-start{from{visibility:hidden}to{visibility:visible}}@-ms-keyframes -amp-start{from{visibility:hidden}to{visibility:visible}}@-o-keyframes -amp-start{from{visibility:hidden}to{visibility:visible}}@keyframes -amp-start{from{visibility:hidden}to{visibility:visible}}</style><noscript><style amp-boilerplate>body{-webkit-animation:none;-moz-animation:none;-ms-animation:none;animation:none}</style></noscript>
  <script async custom-element="amp-autocomplete" src="https://cdn.ampproject.org/v0/amp-autocomplete-0.1.js"></script>
  <script async custom-element="amp-form" src="https://cdn.ampproject.org/v0/amp-form-0.1.js"></script>
  <script async custom-template="amp-mustache" src="https://cdn.ampproject.org/v0/amp-mustache-0.2.js"></script>
  <script async custom-element="amp-bind" src="https://cdn.ampproject.org/v0/amp-bind-0.1.js"></script>
  <style amp-custom>
    body {
        padding: 15px;
    }
    .custom-population {
        padding-top: 4px;
        font: 8pt 'Courier New', Courier, monospace;
    }
    input[name=favoriteState] {
      width: 2em;
    }
    .out-of-stock {
      text-align: right;
      text-transform: uppercase;
      font: 8pt 'Arial', sans-serif;
      right: 0;
    }

    .autocomplete-partial {
      font-weight: bold;
    }

    #select-example .autocomplete-partial {
      color: red;
      text-decoration: underline;
    }
  </style>
  <script>
      (self.AMP=self.AMP||[]).push((AMP) => {
        AMP.toggleExperiment('amp-autocomplete', true);
      });
  </script>
</head>
<body>
    <h1>Autocomplete</h1>
    <h2>Select Event</h2>
  <p>min-characters = 0, partial red underline</p>
    <form method="post" action-xhr="/form/echo-json/post" target="_blank">
<<<<<<< HEAD
    <amp-autocomplete id="select-example" filter="substring" min-characters="0" highlight-user-entry
      src="autocomplete-cities.example.json" on="select:AMP.setState({inputSelect: event.value})">
          <input type="text" name="input2" required>
=======
      <amp-autocomplete filter="substring" min-characters="0" src="autocomplete-cities.example.json"
        on="select:AMP.setState({inputSelect: event.value})">
      <input name="input2" required>
>>>>>>> fad19d92
      </amp-autocomplete>
      <input name="submit-button" type="submit" value="Submit">
    <div submit-success>
        <template type="amp-mustache">
            Success! {{input2}}
        </template>
    </div>
    </form>
    <p [text]="'Hello ' + inputSelect">Hello World</p>

    <h2>Disable browser autofill</h2>
    <p>form has no autocomplete attr</p>
    <form method="post" action-xhr="/form/echo-json/post" target="_blank">
      <label for="frmEmailA">Personal Email</label>
    <input name="email" id="frmEmailA" placeholder="name@example.com" required autocomplete="email"><br>

      <label for="frmEmailB">Autocomplete Email</label>
      <amp-autocomplete filter="substring" min-characters="0">
      <input name="email" id="frmEmailB" placeholder="name@example.com" required autocomplete="email">
        <script type="application/json">
          { "items" : ["Email 1", "<span>Email</span> 2", "Email 3"]}
        </script>
      </amp-autocomplete>
      <input name="submit-button" type="submit" value="Submit">
    </form>

    <p>form has autocomplete="on"</p>
    <form method="post" action-xhr="/form/echo-json/post" target="_blank" autocomplete="on">
      <label for="frmEmailC">Personal Email</label>
    <input name="email" id="frmEmailC" placeholder="name@example.com" required autocomplete="email"><br>

      <label for="frmEmailD">Autocomplete Email</label>
      <amp-autocomplete filter="substring" min-characters="0">
      <input name="email" id="frmEmailD" placeholder="name@example.com" required autocomplete="email">
        <script type="application/json">
          { "items" : ["Email 1", "Email 2", "Email 3"]}
        </script>
      </amp-autocomplete>
      <input name="submit-button" type="submit" value="Submit">
    </form>

    <p>form and input have autocomplete="off"</p>
    <form method="post" action-xhr="/form/echo-json/post" target="_blank" autocomplete="off">
      <label for="frmEmailE">Personal Email</label>
    <input name="email" id="frmEmailE" placeholder="name@example.com" required autocomplete="off"><br>

      <label for="frmEmailF">Autocomplete Email</label>
      <amp-autocomplete filter="substring" min-characters="0">
      <input name="email" id="frmEmailF" placeholder="name@example.com" required autocomplete="email">
        <script type="application/json">
          { "items" : ["Email 1", "Email 2", "Email 3"]}
        </script>
      </amp-autocomplete>
      <input name="submit-button" type="submit" value="Submit">
    </form>

    <h2>Attributes</h2>
    <p>no attributes</p>
    <form method="post" action-xhr="/form/echo-json/post" target="_blank">
      <amp-autocomplete filter="substring" src="autocomplete-cities.example.json">
      <input name="input1" required>
      </amp-autocomplete>
      <input name="submit-button" type="submit" value="Submit">
    <div submit-success>
        <template type="amp-mustache">
            Success! {{input1}}
        </template>
    </div>
    </form>

    <p>min-characters = 0</p>
    <form method="post" action-xhr="/form/echo-json/post" target="_blank">
      <amp-autocomplete filter="substring" min-characters="0" src="autocomplete-cities.example.json">
      <input name="input2" required>
      </amp-autocomplete>
      <input name="submit-button" type="submit" value="Submit">
    <div submit-success>
        <template type="amp-mustache">
            Success! {{input2}}
        </template>
    </div>
    </form>

    <p>min-characters = 3</p>
    <form method="post" action-xhr="/form/echo-json/post" target="_blank">
      <amp-autocomplete filter="substring" min-characters="3" src="autocomplete-cities.example.json">
      <input name="input3" required>
      </amp-autocomplete>
      <input name="submit-button" type="submit" value="Submit">
    <div submit-success>
        <template type="amp-mustache">
            Success! {{input3}}
        </template>
    </div>
    </form>

    <p>max-entries = 3</p>
    <form method="post" action-xhr="/form/echo-json/post" target="_blank">
      <amp-autocomplete filter="substring" max-entries="3" src="autocomplete-cities.example.json">
      <input name="input4" required>
      </amp-autocomplete>
      <input name="submit-button" type="submit" value="Submit">
    <div submit-success>
        <template type="amp-mustache">
            Success! {{input4}}
        </template>
    </div>
    </form>

    <p>max-entries = 10, min-characters = 0</p>
    <form method="post" action-xhr="/form/echo-json/post" target="_blank">
      <amp-autocomplete filter="substring" max-entries="10" min-characters="0"  src="autocomplete-cities.example.json">
          <input type="text" name="input5" required>
      </amp-autocomplete>
      <input name="submit-button" type="submit" value="Submit">
    <div submit-success>
        <template type="amp-mustache">
            Success! {{input5}}
        </template>
    </div>
    </form>

    <p>submit-on-enter</p>
    <form method="post" action-xhr="/form/echo-json/post" target="_blank">
    <amp-autocomplete filter="substring" src="autocomplete-cities.example.json" submit-on-enter>
      <input type="text" name="input6" required>
    </amp-autocomplete>
    <input name="submit-button" type="submit" value="Submit">
    <div submit-success>
      <template type="amp-mustache">
        Success! {{input6}}
      </template>
    </div>
  </form>

  <p>highlight-user-entry</p>
  <form method="post" action-xhr="/form/echo-json/post" target="_blank">
    <amp-autocomplete filter="substring" src="autocomplete-cities.example.json" highlight-user-entry>
          <input type="text" name="input6" required>
      </amp-autocomplete>
      <input name="submit-button" type="submit" value="Submit">
    <div submit-success>
        <template type="amp-mustache">
            Success! {{input6}}
        </template>
    </div>
    </form>

    <h2>Filters</h2>
    <p>substring</p>
    <form method="post" action-xhr="/form/echo-json/post" target="_blank">
      <amp-autocomplete filter="substring" min-characters="0"
        src="autocomplete-cities.example.json" submit-on-enter>
          <input type="text" name="input7" required>
      </amp-autocomplete>
      <input name="submit-button" type="submit" value="Submit">
    <div submit-success>
        <template type="amp-mustache">
            Success! {{input7}}
        </template>
    </div>
    </form>

    <p>prefix</p>
    <form method="post" action-xhr="/form/echo-json/post" target="_blank">
      <amp-autocomplete filter="prefix" min-characters="0"
        src="autocomplete-cities.example.json" submit-on-enter>
          <input type="text" name="input8" required>
      </amp-autocomplete>
      <input name="submit-button" type="submit" value="Submit">
    <div submit-success>
        <template type="amp-mustache">
            Success! {{input8}}
        </template>
    </div>
    </form>

    <p>token-prefix</p>
    <form method="post" action-xhr="/form/echo-json/post" target="_blank">
      <amp-autocomplete filter="token-prefix" min-characters="0"
        src="autocomplete-cities.example.json" submit-on-enter>
          <input type="text" name="input9" required>
      </amp-autocomplete>
      <input name="submit-button" type="submit" value="Submit">
    <div submit-success>
        <template type="amp-mustache">
            Success! {{input9}}
        </template>
    </div>
    </form>

    <p>fuzzy</p>
    <form method="post" action-xhr="/form/echo-json/post" target="_blank">
      <amp-autocomplete filter="fuzzy" min-characters="0"
        src="autocomplete-cities.example.json" submit-on-enter>
          <input type="text" name="input9" required>
      </amp-autocomplete>
      <input name="submit-button" type="submit" value="Submit">
    <div submit-success>
        <template type="amp-mustache">
            Success! {{input9}}
        </template>
    </div>
    </form>

    <p>none to inline data</p>
    <form method="post" action-xhr="/form/echo-json/post" target="_blank">
      <amp-autocomplete filter="none" min-characters="0"
        [src]="manualFilterData" submit-on-enter>
          <input type="text" name="input10" required
            on="input-debounced:AMP.setState({ manualFilterData:
              { 'items' : [event.value + ' 1', event.value + ' 2', event.value + ' 3'] } })">
          <script type=application/json>
           { "items" : [] }
          </script>
      </amp-autocomplete>
      <input name="submit-button" type="submit" value="Submit">
    <div submit-success>
        <template type="amp-mustache">
            Success! {{input10}}
        </template>
    </div>
    </form>

    <p>none to endpoint</p>
    <form method="post" action-xhr="/form/echo-json/post" target="_blank">
      <amp-autocomplete filter="none" min-characters="0"
        src="/form/autocomplete/query"
        [src]="'/form/autocomplete/query?q=' + (query || '')" submit-on-enter>
          <input type="text" name="input11" required
            on="input-debounced:AMP.setState({ query: event.value })">
      </amp-autocomplete>
      <input name="submit-button" type="submit" value="Submit">
    <div submit-success>
        <template type="amp-mustache">
            Success! {{input11}}
        </template>
    </div>
    </form>

    <h2>Datasources in form context</h2>
    <p>Static data</p>
    <form method="post"
        action-xhr="/form/echo-json/post"
        target="_blank">
        <fieldset>
            <label>
                <span>Your favorite color (in Arabic)</span>
                <amp-autocomplete filter="substring" min-characters="0">
                    <input type="text" required>
                    <script type="application/json">
                        { "items" : [ 
                          "أبيض", "أسود", "أحمر", "أصفر",
                          "أخضر", "أزرق", "بني", "برتقالى"]
                        }
                    </script>
                </amp-autocomplete>
            </label><br>
            <label>
                <span>Your favorite color (in English)</span>
                <amp-autocomplete filter="prefix" min-characters="0">
                    <input type="text" required>
                    <script type="application/json">
                        { "items" : ["white", "black", "red", "yellow",
                        "green", "blue", "brown", "orange"] }
                    </script>
                </amp-autocomplete>
            </label>
            <label>
                <span>Your favorite color (in Arabic and English)</span>
                <amp-autocomplete filter="prefix" min-characters="0">
                    <input type="text" required>
                    <script type="application/json">
                        { "items" : ["أبيض", "white", "أسود", "black", "أحمر", "red", "أصفر", "yellow", "أخضر", 
                        "green", "أزرق", "blue", "بني", "brown", "برتقالى", "orange"] }
                    </script>
                </amp-autocomplete>
            </label>
            <input name="submit-button" type="submit" value="Submit">
        </fieldset>

        <div submit-success>
            <template type="amp-mustache">
                Success! Thanks {{name}} for subscribing! Please make sure to check your email {{email}}
                to confirm!
            </template>
        </div>
        <div submit-error>
            <template type="amp-mustache">
                Oops! {{name}}, We apologies something went wrong. Please try again later.
            </template>
        </div>
    </form>

    <p>Remote data (with small data)</p>
    <form method="post"
        action-xhr="/form/echo-json/post"
        target="_blank">
        <fieldset>
            <label>
                <span>Your hometown</span>
                <amp-autocomplete filter="substring" min-characters="0"
                    src="autocomplete-cities.example.json">
                    <input type="text" name="city" required>
                </amp-autocomplete>
            </label>
            <label>
                <span>Favorite state</span>
                <amp-autocomplete filter="substring" min-characters="0"
                    src="autocomplete-states.example.json">
                    <input type="text" name="favoriteState" required>
                </amp-autocomplete>
            </label>
            <input name="submit-button" type="submit" value="Submit">
        </fieldset>

        <div submit-success>
            <template type="amp-mustache">
                Success! Mailing a postcard to {{city}}.
            </template>
        </div>
    </form>

    <p>Both data sources provided (should cause warning and display remote data)</p>
    <form method="post"
        action-xhr="/form/echo-json/post"
        target="_blank">
        <fieldset>
            <label>
                <span>Your hometown</span>
                <amp-autocomplete filter="substring" min-characters="0"
                    src="autocomplete-cities.example.json">
                    <input type="text" name="city" required>
                    <script type="application/json">
                      { "items" : ["hello a", "hello b", "hello c"] }
                    </script>
                </amp-autocomplete>
            </label>
            <input name="submit-button" type="submit" value="Submit">
        </fieldset>

        <div submit-success>
            <template type="amp-mustache">
                Success! Mailing a postcard to {{city}}.
            </template>
        </div>
    </form>

    <p>Neither data sources provided (should cause warning)</p>
    <form method="post"
        action-xhr="/form/echo-json/post"
        target="_blank">
        <fieldset>
            <label>
                <span>Your hometown</span>
                <amp-autocomplete filter="substring" min-characters="0">
                    <input type="text" name="city" required>
                </amp-autocomplete>
            </label>
            <input name="submit-button" type="submit" value="Submit">
        </fieldset>

        <div submit-success>
            <template type="amp-mustache">
                Success! Mailing a postcard to {{city}}.
            </template>
        </div>
    </form>

    <p>Dynamic data, changing json path</p>
    <form method="post"
        action-xhr="/form/echo-json/post"
        target="_blank">
        <fieldset>
            <label>
                <span>Your hometown</span>
                <amp-autocomplete filter="substring" min-characters="0"
                    src="autocomplete-cities.example.json"
                    [src]="srcUrl">
                    <input type="text" name="value" required>
                </amp-autocomplete>
            </label>
            <input name="submit-button" type="submit" value="Submit"><br>
        </fieldset>

        <div submit-success>
            <template type="amp-mustache">
                Success! Mailing a postcard to {{value}}.
            </template>
        </div>
    </form>
    <button on="tap:AMP.setState({ srcUrl: 'autocomplete-countries.example.json' })">Suggest countries</button>
    <button on="tap:AMP.setState({ srcUrl: 'autocomplete-cities.example.json' })">Suggest US cities</button>

    <p>Dynamic data, changing json object</p>
    <form method="post"
        action-xhr="/form/echo-json/post"
        target="_blank">
        <fieldset>
            <label>
                <span>Your message</span>
                <amp-autocomplete filter="substring" min-characters="0"
                    [src]="srcJson">
                    <input type="text" name="value" required>
                    <script type="application/json">
                      { "items" : ["hello a", "hello b", "hello c"] }
                    </script>
                </amp-autocomplete>
            </label>
            <input name="submit-button" type="submit" value="Submit"><br>
        </fieldset>

        <div submit-success>
            <template type="amp-mustache">
                Thanks for submitting "{{value}}".
            </template>
        </div>
    </form>
    <button on="tap:AMP.setState({ srcJson: { 'items' : ['apple', 'banana', 'coconut']} })">Suggest fruit</button>
    <button on="tap:AMP.setState({ srcJson: { 'items' : ['hello a', 'hello b', 'hello c'] } })">Suggest hellos</button>

    <p>Dynamic data, changing json path and object</p>
    <form method="post"
        action-xhr="/form/echo-json/post"
        target="_blank">
        <fieldset>
            <label>
                <span>Your hometown</span>
                <amp-autocomplete filter="substring" min-characters="0"
                    [src]="srcData">
                    <input type="text" name="value" required>
                    <script type="application/json">
                      { "items" : ["hello a", "hello b", "hello c"] }
                    </script>
                </amp-autocomplete>
            </label>
            <input name="submit-button" type="submit" value="Submit"><br>
        </fieldset>

        <div submit-success>
            <template type="amp-mustache">
                Success! Mailing a postcard to {{value}}.
            </template>
        </div>
    </form>
    <button on="tap:AMP.setState({ srcData: { 'items' : ['apple', 'banana', 'coconut']} })">Suggest fruit</button>
    <button on="tap:AMP.setState({ srcData: 'autocomplete-cities.example.json' })">Suggest US cities</button>


    <h2>Templates in search context</h2>
    <p>Plain Text, Submit on enter</p>
    <form method="get" action-xhr="/form/search-json/get" target="_blank">
        <fieldset>
            <label>
                <span>Search for</span>
                <amp-autocomplete filter="token-prefix" submit-on-enter>
                    <input type="search" name="term" required>
                    <script type="application/json">
                        { "items" : ["apple", "pineapple", "coconut", "pine apple"] }
                    </script>
                </amp-autocomplete>
            </label>
            <input type="submit" value="Search">
        </fieldset>
        <div submit-success>
            <template type="amp-mustache">
                <div>Here are the results for the search: {{term}}</div>
            </template>
        </div>
    </form>

    <p>Rich Text, Template Child, Default Value Property</p>
    <form method="get" action-xhr="/form/search-json/get" target="_blank">
        <fieldset>
            <label>
                <span>Search for</span>
                <amp-autocomplete filter="token-prefix" min-characters="0">
                    <input type="search" name="term" required>
                    <script type="application/json">
                        { "items" : [
                            {
                                "value" : "Albany, New York",
                                "areaCode" : 518,
                                "population" : 98251
                            }, {
                                "value" : "Annapolis, Maryland",
                                "areaCode" : 410,
                                "population" : 39321
                            }, {
                                "value" : "Trenton, New Jersey",
                                "areaCode" : 609,
                                "population" : 84964
                            }
                        ] }
                    </script>
                    <template type="amp-mustache" id="amp-template-default">
                        <div class="city-item" data-value="{{value}}">
                            <div>{{value}}</div>
                            <div class="custom-population">Population: {{population}}</div>
                        </div>
                        </template>
                </amp-autocomplete>
            </label>
            <input type="submit" value="Search">
        </fieldset>
        <div submit-success>
            <template type="amp-mustache">
                <div>Here are the results for the search: {{term}}</div>
            </template>
        </div>
    </form>

    <p>Rich Text, Template Child, Custom Value Property</p>
    <form method="get" action-xhr="/form/search-json/get" target="_blank">
        <fieldset>
            <label>
                <span>Search for</span>
                <amp-autocomplete filter="token-prefix" filter-value="city" min-characters="0">
                    <input type="search" name="term" required>
                    <script type="application/json">
                        { "items" : [
                            {
                                "city" : "Albany",
                                "state" : "New York",
                                "areaCode" : 518,
                                "population" : 98251
                            }, {
                                "city" : "Annapolis",
                                "state" : "Maryland",
                                "areaCode" : 410,
                                "population" : 39321
                            }, {
                                "city" : "Trenton",
                                "state" : "New Jersey",
                                "areaCode" : 609,
                                "population" : 84964
                            }
                        ] }
                    </script>
                    <template type="amp-mustache" id="amp-template-custom">
                        <div class="city-item" data-value="{{city}}, {{state}}">
                            <div>{{city}}, {{state}}</div>
                            <div class="custom-population">Population: {{population}}</div>
                        </div>
                    </template>
                </amp-autocomplete>
            </label>
            <input type="submit" value="Search">
        </fieldset>
        <div submit-success>
            <template type="amp-mustache">
                <div>Here are the results for the search: {{term}}</div>
            </template>
        </div>
    </form>

    <p>Rich Text, Template Attribute, Default Value Property</p>
    <form method="get" action-xhr="/form/search-json/get" target="_blank">
        <fieldset>
            <label>
                <span>Search for</span>
                <amp-autocomplete filter="token-prefix" min-characters="0"
                    template="amp-template-default">
                    <input type="search" name="term" required>
                    <script type="application/json">
                        { "items" : [
                            {
                                "value" : "Albany, New York",
                                "areaCode" : 518,
                                "population" : 98251
                            }, {
                                "value" : "Annapolis, Maryland",
                                "areaCode" : 410,
                                "population" : 39321
                            }, {
                                "value" : "Trenton, New Jersey",
                                "areaCode" : 609,
                                "population" : 84964
                            }
                        ] }
                    </script>
                </amp-autocomplete>
            </label>
            <input type="submit" value="Search">
        </fieldset>
        <div submit-success>
            <template type="amp-mustache">
                <div>Here are the results for the search: {{term}}</div>
            </template>
        </div>
    </form>

    <h2>'Disabled' attribute</h2>
    <form method="post" action-xhr="/form/echo-json/post" target="_blank">
      <amp-autocomplete filter="substring" min-characters="0">
        <input type="text">
          <script type="application/json">
            { "items" : [ { "value" : "apple",
                            "disabled" : "true" },
                          { "value" : "orange" },
                          { "value" : "avocado",
                            "disabled" : "true" },
                          { "value" : "banana" } ] }
          </script>
        <template type="amp-mustache">
          {{#disabled}}
            <div data-disabled>
              {{value}}
              <span class="out-of-stock">out of stock</span>
            </div>
          {{/disabled}}
          {{^disabled}}
            <div data-value="{{value}}">
              {{value}}
            </div>
          {{/disabled}}
        </template> 
      </amp-autocomplete>
      <input name="submit-button" type="submit" value="Submit">
    </form>
</body>
</html><|MERGE_RESOLUTION|>--- conflicted
+++ resolved
@@ -49,15 +49,9 @@
     <h2>Select Event</h2>
   <p>min-characters = 0, partial red underline</p>
     <form method="post" action-xhr="/form/echo-json/post" target="_blank">
-<<<<<<< HEAD
     <amp-autocomplete id="select-example" filter="substring" min-characters="0" highlight-user-entry
       src="autocomplete-cities.example.json" on="select:AMP.setState({inputSelect: event.value})">
-          <input type="text" name="input2" required>
-=======
-      <amp-autocomplete filter="substring" min-characters="0" src="autocomplete-cities.example.json"
-        on="select:AMP.setState({inputSelect: event.value})">
-      <input name="input2" required>
->>>>>>> fad19d92
+          <input name="input2" required>
       </amp-autocomplete>
       <input name="submit-button" type="submit" value="Submit">
     <div submit-success>
