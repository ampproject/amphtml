--- conflicted
+++ resolved
@@ -111,7 +111,6 @@
           >
           </amp-img>
         </amp-story-grid-layer>
-<<<<<<< HEAD
         <amp-story-grid-layer template="fill">
           <div>
             <div class="label">
@@ -142,49 +141,15 @@
 				</amp-story-grid-layer>
 			</amp-story-page>
 			<amp-story-page id="3-options">
-=======
-        <amp-story-grid-layer template="vertical">
-          <amp-story-interactive-img-poll
-            id="4-options-poll"
-            prompt-text="Which of these places would you travel to first?"
-            prompt-size="large"
-            endpoint="https://webstoriesinteractivity-beta.web.app/api/v1"
-            style="--interactive-prompt-alignment: center"
-            option-1-image="https://images.unsplash.com/photo-1577416026704-0fe2d48a0f20?ixid=MnwxMjA3fDB8MHxwaG90by1wYWdlfHx8fGVufDB8fHx8&ixlib=rb-1.2.1&auto=format&fit=crop&w=1500&q=80"
-            option-1-image-alt="Lake Tahoe"
-            option-1-confetti="🌲"
-            option-2-image="https://images.unsplash.com/photo-1506970845246-18f21d533b20?ixid=MnwxMjA3fDB8MHxwaG90by1wYWdlfHx8fGVufDB8fHx8&ixlib=rb-1.2.1&auto=format&fit=crop&w=1500&q=80"
-            option-2-image-alt="Hong Kong"
-            option-2-confetti="🏙️"
-            option-3-image="https://images.unsplash.com/photo-1559494007-9f5847c49d94?ixid=MnwxMjA3fDB8MHxwaG90by1wYWdlfHx8fGVufDB8fHx8&ixlib=rb-1.2.1&auto=format&fit=crop&w=668&q=80"
-            option-3-image-alt="Hawaii"
-            option-3-confetti="🏝️"
-            option-4-image="https://images.unsplash.com/photo-1516302350523-4c29d47b89e0?ixid=MnwxMjA3fDB8MHxwaG90by1wYWdlfHx8fGVufDB8fHx8&ixlib=rb-1.2.1&auto=format&fit=crop&w=1500&q=80"
-            option-4-image-alt="Grand Canyon"
-            option-4-confetti="🏞️"
-          >
-          </amp-story-interactive-img-poll>
-        </amp-story-grid-layer>
-        <amp-story-grid-layer template="fill">
-          <div>
-            <div class="label">
-              <p>4 options</p>
-            </div>
-          </div>
-        </amp-story-grid-layer>
-      </amp-story-page>
-      <amp-story-page id="3-options">
->>>>>>> 8b5d2709
-        <amp-story-grid-layer template="fill">
-          <amp-img
-            src="https://images.unsplash.com/photo-1513002749550-c59d786b8e6c?ixid=MnwxMjA3fDB8MHxwaG90by1wYWdlfHx8fGVufDB8fHx8&ixlib=rb-1.2.1&auto=format&fit=crop&w=668&q=80"
-            layout="responsive"
-            width="467"
-            height="702"
-          >
-          </amp-img>
-        </amp-story-grid-layer>
-<<<<<<< HEAD
+        <amp-story-grid-layer template="fill">
+          <amp-img
+            src="https://images.unsplash.com/photo-1513002749550-c59d786b8e6c?ixid=MnwxMjA3fDB8MHxwaG90by1wYWdlfHx8fGVufDB8fHx8&ixlib=rb-1.2.1&auto=format&fit=crop&w=668&q=80"
+            layout="responsive"
+            width="467"
+            height="702"
+          >
+          </amp-img>
+        </amp-story-grid-layer>
         <amp-story-grid-layer template="fill">
           <div>
             <div class="label">
@@ -212,46 +177,15 @@
 				</amp-story-grid-layer>
 			</amp-story-page>
 			<amp-story-page id="2-options">
-=======
-        <amp-story-grid-layer template="vertical">
-          <amp-story-interactive-img-poll
-            id="3-options-poll"
-            prompt-text="Which of these places would you travel to first?"
-            prompt-size="large"
-            endpoint="https://webstoriesinteractivity-beta.web.app/api/v1"
-            style="--interactive-prompt-alignment: center"
-            option-1-image="https://images.unsplash.com/photo-1577416026704-0fe2d48a0f20?ixid=MnwxMjA3fDB8MHxwaG90by1wYWdlfHx8fGVufDB8fHx8&ixlib=rb-1.2.1&auto=format&fit=crop&w=1500&q=80"
-            option-1-image-alt="Lake Tahoe"
-            option-1-confetti="🌲"
-            option-2-image="https://images.unsplash.com/photo-1506970845246-18f21d533b20?ixid=MnwxMjA3fDB8MHxwaG90by1wYWdlfHx8fGVufDB8fHx8&ixlib=rb-1.2.1&auto=format&fit=crop&w=1500&q=80"
-            option-2-image-alt="Hong Kong"
-            option-2-confetti="🏙️"
-            option-3-image="https://images.unsplash.com/photo-1559494007-9f5847c49d94?ixid=MnwxMjA3fDB8MHxwaG90by1wYWdlfHx8fGVufDB8fHx8&ixlib=rb-1.2.1&auto=format&fit=crop&w=668&q=80"
-            option-3-image-alt="Hawaii"
-            option-3-confetti="🏝️"
-          >
-          </amp-story-interactive-img-poll>
-        </amp-story-grid-layer>
-        <amp-story-grid-layer template="fill">
-          <div>
-            <div class="label">
-              <p>3 options</p>
-            </div>
-          </div>
-        </amp-story-grid-layer>
-      </amp-story-page>
-      <amp-story-page id="2-options">
->>>>>>> 8b5d2709
-        <amp-story-grid-layer template="fill">
-          <amp-img
-            src="https://images.unsplash.com/photo-1513002749550-c59d786b8e6c?ixid=MnwxMjA3fDB8MHxwaG90by1wYWdlfHx8fGVufDB8fHx8&ixlib=rb-1.2.1&auto=format&fit=crop&w=668&q=80"
-            layout="responsive"
-            width="467"
-            height="702"
-          >
-          </amp-img>
-        </amp-story-grid-layer>
-<<<<<<< HEAD
+        <amp-story-grid-layer template="fill">
+          <amp-img
+            src="https://images.unsplash.com/photo-1513002749550-c59d786b8e6c?ixid=MnwxMjA3fDB8MHxwaG90by1wYWdlfHx8fGVufDB8fHx8&ixlib=rb-1.2.1&auto=format&fit=crop&w=668&q=80"
+            layout="responsive"
+            width="467"
+            height="702"
+          >
+          </amp-img>
+        </amp-story-grid-layer>
         <amp-story-grid-layer template="fill">
           <div>
             <div class="label">
@@ -276,65 +210,15 @@
 				</amp-story-grid-layer>
 			</amp-story-page>
 			<amp-story-page id="default-prompt">
-=======
-        <amp-story-grid-layer template="vertical">
-          <amp-story-interactive-img-poll
-            id="2-options-poll"
-            prompt-text="Which of these places would you travel to first?"
-            prompt-size="large"
-            endpoint="https://webstoriesinteractivity-beta.web.app/api/v1"
-            style="--interactive-prompt-alignment: center"
-            option-1-image="https://images.unsplash.com/photo-1577416026704-0fe2d48a0f20?ixid=MnwxMjA3fDB8MHxwaG90by1wYWdlfHx8fGVufDB8fHx8&ixlib=rb-1.2.1&auto=format&fit=crop&w=1500&q=80"
-            option-1-image-alt="Lake Tahoe"
-            option-1-confetti="🌲"
-            option-2-image="https://images.unsplash.com/photo-1506970845246-18f21d533b20?ixid=MnwxMjA3fDB8MHxwaG90by1wYWdlfHx8fGVufDB8fHx8&ixlib=rb-1.2.1&auto=format&fit=crop&w=1500&q=80"
-            option-2-image-alt="Hong Kong"
-            option-2-confetti="🏙️"
-          >
-          </amp-story-interactive-img-poll>
-        </amp-story-grid-layer>
-        <amp-story-grid-layer template="fill">
-          <div>
-            <div class="label">
-              <p>2 options</p>
-            </div>
-          </div>
-        </amp-story-grid-layer>
-      </amp-story-page>
-      <amp-story-page id="default-prompt">
->>>>>>> 8b5d2709
-        <amp-story-grid-layer template="fill">
-          <amp-img
-            src="https://images.unsplash.com/photo-1513002749550-c59d786b8e6c?ixid=MnwxMjA3fDB8MHxwaG90by1wYWdlfHx8fGVufDB8fHx8&ixlib=rb-1.2.1&auto=format&fit=crop&w=668&q=80"
-            layout="responsive"
-            width="467"
-            height="702"
-          >
-          </amp-img>
-        </amp-story-grid-layer>
-<<<<<<< HEAD
-=======
-        <amp-story-grid-layer template="vertical">
-          <amp-story-interactive-img-poll
-            id="default-prompt-poll"
-            prompt-text="Which of these places would you travel to first?"
-            endpoint="https://webstoriesinteractivity-beta.web.app/api/v1"
-            option-1-image="https://images.unsplash.com/photo-1577416026704-0fe2d48a0f20?ixid=MnwxMjA3fDB8MHxwaG90by1wYWdlfHx8fGVufDB8fHx8&ixlib=rb-1.2.1&auto=format&fit=crop&w=1500&q=80"
-            option-1-image-alt="Lake Tahoe"
-            option-1-confetti="🌲"
-            option-2-image="https://images.unsplash.com/photo-1506970845246-18f21d533b20?ixid=MnwxMjA3fDB8MHxwaG90by1wYWdlfHx8fGVufDB8fHx8&ixlib=rb-1.2.1&auto=format&fit=crop&w=1500&q=80"
-            option-2-image-alt="Hong Kong"
-            option-2-confetti="🏙️"
-            option-3-image="https://images.unsplash.com/photo-1559494007-9f5847c49d94?ixid=MnwxMjA3fDB8MHxwaG90by1wYWdlfHx8fGVufDB8fHx8&ixlib=rb-1.2.1&auto=format&fit=crop&w=668&q=80"
-            option-3-image-alt="Hawaii"
-            option-3-confetti="🏝️"
-            option-4-image="https://images.unsplash.com/photo-1516302350523-4c29d47b89e0?ixid=MnwxMjA3fDB8MHxwaG90by1wYWdlfHx8fGVufDB8fHx8&ixlib=rb-1.2.1&auto=format&fit=crop&w=1500&q=80"
-            option-4-image-alt="Grand Canyon"
-            option-4-confetti="🏞️"
-          >
-          </amp-story-interactive-img-poll>
-        </amp-story-grid-layer>
->>>>>>> 8b5d2709
+        <amp-story-grid-layer template="fill">
+          <amp-img
+            src="https://images.unsplash.com/photo-1513002749550-c59d786b8e6c?ixid=MnwxMjA3fDB8MHxwaG90by1wYWdlfHx8fGVufDB8fHx8&ixlib=rb-1.2.1&auto=format&fit=crop&w=668&q=80"
+            layout="responsive"
+            width="467"
+            height="702"
+          >
+          </amp-img>
+        </amp-story-grid-layer>
         <amp-story-grid-layer template="fill">
           <div>
             <div class="label">
@@ -342,7 +226,6 @@
             </div>
           </div>
         </amp-story-grid-layer>
-<<<<<<< HEAD
 				<amp-story-grid-layer template="vertical">
 					<amp-story-interactive-img-poll
 						id="default-prompt-poll"
@@ -364,20 +247,15 @@
 				</amp-story-grid-layer>
 			</amp-story-page>
 			<amp-story-page id="custom-bg-color">
-=======
-      </amp-story-page>
-      <amp-story-page id="custom-bg-color">
->>>>>>> 8b5d2709
-        <amp-story-grid-layer template="fill">
-          <amp-img
-            src="https://images.unsplash.com/photo-1513002749550-c59d786b8e6c?ixid=MnwxMjA3fDB8MHxwaG90by1wYWdlfHx8fGVufDB8fHx8&ixlib=rb-1.2.1&auto=format&fit=crop&w=668&q=80"
-            layout="responsive"
-            width="467"
-            height="702"
-          >
-          </amp-img>
-        </amp-story-grid-layer>
-<<<<<<< HEAD
+        <amp-story-grid-layer template="fill">
+          <amp-img
+            src="https://images.unsplash.com/photo-1513002749550-c59d786b8e6c?ixid=MnwxMjA3fDB8MHxwaG90by1wYWdlfHx8fGVufDB8fHx8&ixlib=rb-1.2.1&auto=format&fit=crop&w=668&q=80"
+            layout="responsive"
+            width="467"
+            height="702"
+          >
+          </amp-img>
+        </amp-story-grid-layer>
         <amp-story-grid-layer template="fill">
           <div>
             <div class="label">
@@ -408,52 +286,15 @@
 				</amp-story-grid-layer>
 			</amp-story-page>
 			<amp-story-page id="custom-colors">
-=======
-        <amp-story-grid-layer template="vertical">
-          <amp-story-interactive-img-poll
-            id="custom-bg-color-poll"
-            prompt-text="Which of these places would you travel to first?"
-            prompt-size="large"
-            endpoint="https://webstoriesinteractivity-beta.web.app/api/v1"
-            style="
-              --interactive-accent-color: #f34e4e;
-              --interactive-prompt-alignment: center;
-            "
-            option-1-image="https://images.unsplash.com/photo-1577416026704-0fe2d48a0f20?ixid=MnwxMjA3fDB8MHxwaG90by1wYWdlfHx8fGVufDB8fHx8&ixlib=rb-1.2.1&auto=format&fit=crop&w=1500&q=80"
-            option-1-image-alt="Lake Tahoe"
-            option-1-confetti="🌲"
-            option-2-image="https://images.unsplash.com/photo-1506970845246-18f21d533b20?ixid=MnwxMjA3fDB8MHxwaG90by1wYWdlfHx8fGVufDB8fHx8&ixlib=rb-1.2.1&auto=format&fit=crop&w=1500&q=80"
-            option-2-image-alt="Hong Kong"
-            option-2-confetti="🏙️"
-            option-3-image="https://images.unsplash.com/photo-1559494007-9f5847c49d94?ixid=MnwxMjA3fDB8MHxwaG90by1wYWdlfHx8fGVufDB8fHx8&ixlib=rb-1.2.1&auto=format&fit=crop&w=668&q=80"
-            option-3-image-alt="Hawaii"
-            option-3-confetti="🏝️"
-            option-4-image="https://images.unsplash.com/photo-1516302350523-4c29d47b89e0?ixid=MnwxMjA3fDB8MHxwaG90by1wYWdlfHx8fGVufDB8fHx8&ixlib=rb-1.2.1&auto=format&fit=crop&w=1500&q=80"
-            option-4-image-alt="Grand Canyon"
-            option-4-confetti="🏞️"
-          >
-          </amp-story-interactive-img-poll>
-        </amp-story-grid-layer>
-        <amp-story-grid-layer template="fill">
-          <div>
-            <div class="label">
-              <p>Custom background color</p>
-            </div>
-          </div>
-        </amp-story-grid-layer>
-      </amp-story-page>
-      <amp-story-page id="custom-colors">
->>>>>>> 8b5d2709
-        <amp-story-grid-layer template="fill">
-          <amp-img
-            src="https://images.unsplash.com/photo-1513002749550-c59d786b8e6c?ixid=MnwxMjA3fDB8MHxwaG90by1wYWdlfHx8fGVufDB8fHx8&ixlib=rb-1.2.1&auto=format&fit=crop&w=668&q=80"
-            layout="responsive"
-            width="467"
-            height="702"
-          >
-          </amp-img>
-        </amp-story-grid-layer>
-<<<<<<< HEAD
+        <amp-story-grid-layer template="fill">
+          <amp-img
+            src="https://images.unsplash.com/photo-1513002749550-c59d786b8e6c?ixid=MnwxMjA3fDB8MHxwaG90by1wYWdlfHx8fGVufDB8fHx8&ixlib=rb-1.2.1&auto=format&fit=crop&w=668&q=80"
+            layout="responsive"
+            width="467"
+            height="702"
+          >
+          </amp-img>
+        </amp-story-grid-layer>
         <amp-story-grid-layer template="fill">
           <div>
             <div class="label">
@@ -484,54 +325,15 @@
 				</amp-story-grid-layer>
 			</amp-story-page>
 			<amp-story-page id="dark-theme">
-=======
-        <amp-story-grid-layer template="vertical">
-          <amp-story-interactive-img-poll
-            id="custom-colors-poll"
-            prompt-text="Which of these places would you travel to first?"
-            prompt-size="large"
-            endpoint="https://webstoriesinteractivity-beta.web.app/api/v1"
-            style="
-              --interactive-accent-color: rgb(16, 218, 93);
-              --interactive-prompt-background: rgb(4, 41, 18);
-              --interactive-prompt-text-color: rgb(16, 218, 93);
-              --interactive-prompt-alignment: center;
-            "
-            option-1-image="https://images.unsplash.com/photo-1577416026704-0fe2d48a0f20?ixid=MnwxMjA3fDB8MHxwaG90by1wYWdlfHx8fGVufDB8fHx8&ixlib=rb-1.2.1&auto=format&fit=crop&w=1500&q=80"
-            option-1-image-alt="Lake Tahoe"
-            option-1-confetti="🌲"
-            option-2-image="https://images.unsplash.com/photo-1506970845246-18f21d533b20?ixid=MnwxMjA3fDB8MHxwaG90by1wYWdlfHx8fGVufDB8fHx8&ixlib=rb-1.2.1&auto=format&fit=crop&w=1500&q=80"
-            option-2-image-alt="Hong Kong"
-            option-2-confetti="🏙️"
-            option-3-image="https://images.unsplash.com/photo-1559494007-9f5847c49d94?ixid=MnwxMjA3fDB8MHxwaG90by1wYWdlfHx8fGVufDB8fHx8&ixlib=rb-1.2.1&auto=format&fit=crop&w=668&q=80"
-            option-3-image-alt="Hawaii"
-            option-3-confetti="🏝️"
-            option-4-image="https://images.unsplash.com/photo-1516302350523-4c29d47b89e0?ixid=MnwxMjA3fDB8MHxwaG90by1wYWdlfHx8fGVufDB8fHx8&ixlib=rb-1.2.1&auto=format&fit=crop&w=1500&q=80"
-            option-4-image-alt="Grand Canyon"
-            option-4-confetti="🏞️"
-          >
-          </amp-story-interactive-img-poll>
-        </amp-story-grid-layer>
-        <amp-story-grid-layer template="fill">
-          <div>
-            <div class="label">
-              <p>Custom colors</p>
-            </div>
-          </div>
-        </amp-story-grid-layer>
-      </amp-story-page>
-      <amp-story-page id="dark-theme">
->>>>>>> 8b5d2709
-        <amp-story-grid-layer template="fill">
-          <amp-img
-            src="https://images.unsplash.com/photo-1513002749550-c59d786b8e6c?ixid=MnwxMjA3fDB8MHxwaG90by1wYWdlfHx8fGVufDB8fHx8&ixlib=rb-1.2.1&auto=format&fit=crop&w=668&q=80"
-            layout="responsive"
-            width="467"
-            height="702"
-          >
-          </amp-img>
-        </amp-story-grid-layer>
-<<<<<<< HEAD
+        <amp-story-grid-layer template="fill">
+          <amp-img
+            src="https://images.unsplash.com/photo-1513002749550-c59d786b8e6c?ixid=MnwxMjA3fDB8MHxwaG90by1wYWdlfHx8fGVufDB8fHx8&ixlib=rb-1.2.1&auto=format&fit=crop&w=668&q=80"
+            layout="responsive"
+            width="467"
+            height="702"
+          >
+          </amp-img>
+        </amp-story-grid-layer>
         <amp-story-grid-layer template="fill">
           <div>
             <div class="label">
@@ -563,49 +365,15 @@
 				</amp-story-grid-layer>
 			</amp-story-page>
       <amp-story-page id="custom-colors-dark">
-=======
-        <amp-story-grid-layer template="vertical">
-          <amp-story-interactive-img-poll
-            id="dark-theme-poll"
-            prompt-text="Which of these places would you travel to first?"
-            prompt-size="large"
-            endpoint="https://webstoriesinteractivity-beta.web.app/api/v1"
-            style="--interactive-prompt-alignment: center"
-            theme="dark"
-            option-1-image="https://images.unsplash.com/photo-1577416026704-0fe2d48a0f20?ixid=MnwxMjA3fDB8MHxwaG90by1wYWdlfHx8fGVufDB8fHx8&ixlib=rb-1.2.1&auto=format&fit=crop&w=1500&q=80"
-            option-1-image-alt="Lake Tahoe"
-            option-1-confetti="🌲"
-            option-2-image="https://images.unsplash.com/photo-1506970845246-18f21d533b20?ixid=MnwxMjA3fDB8MHxwaG90by1wYWdlfHx8fGVufDB8fHx8&ixlib=rb-1.2.1&auto=format&fit=crop&w=1500&q=80"
-            option-2-image-alt="Hong Kong"
-            option-2-confetti="🏙️"
-            option-3-image="https://images.unsplash.com/photo-1559494007-9f5847c49d94?ixid=MnwxMjA3fDB8MHxwaG90by1wYWdlfHx8fGVufDB8fHx8&ixlib=rb-1.2.1&auto=format&fit=crop&w=668&q=80"
-            option-3-image-alt="Hawaii"
-            option-3-confetti="🏝️"
-            option-4-image="https://images.unsplash.com/photo-1516302350523-4c29d47b89e0?ixid=MnwxMjA3fDB8MHxwaG90by1wYWdlfHx8fGVufDB8fHx8&ixlib=rb-1.2.1&auto=format&fit=crop&w=1500&q=80"
-            option-4-image-alt="Grand Canyon"
-            option-4-confetti="🏞️"
-          >
-          </amp-story-interactive-img-poll>
-        </amp-story-grid-layer>
-        <amp-story-grid-layer template="fill">
-          <div>
-            <div class="label">
-              <p>Dark theme</p>
-            </div>
-          </div>
-        </amp-story-grid-layer> </amp-story-page
-      ><amp-story-page id="custom-colors-dark">
->>>>>>> 8b5d2709
-        <amp-story-grid-layer template="fill">
-          <amp-img
-            src="https://images.unsplash.com/photo-1513002749550-c59d786b8e6c?ixid=MnwxMjA3fDB8MHxwaG90by1wYWdlfHx8fGVufDB8fHx8&ixlib=rb-1.2.1&auto=format&fit=crop&w=668&q=80"
-            layout="responsive"
-            width="467"
-            height="702"
-          >
-          </amp-img>
-        </amp-story-grid-layer>
-<<<<<<< HEAD
+        <amp-story-grid-layer template="fill">
+          <amp-img
+            src="https://images.unsplash.com/photo-1513002749550-c59d786b8e6c?ixid=MnwxMjA3fDB8MHxwaG90by1wYWdlfHx8fGVufDB8fHx8&ixlib=rb-1.2.1&auto=format&fit=crop&w=668&q=80"
+            layout="responsive"
+            width="467"
+            height="702"
+          >
+          </amp-img>
+        </amp-story-grid-layer>
         <amp-story-grid-layer template="fill">
           <div>
             <div class="label">
@@ -637,54 +405,15 @@
 				</amp-story-grid-layer>
 			</amp-story-page>
 			<amp-story-page id="shadow-chip-style">
-=======
-        <amp-story-grid-layer template="vertical">
-          <amp-story-interactive-img-poll
-            id="custom-colors-dark-poll"
-            prompt-text="Which of these places would you travel to first?"
-            prompt-size="large"
-            endpoint="https://webstoriesinteractivity-beta.web.app/api/v1"
-            style="
-              --interactive-prompt-background: #001f6d;
-              --interactive-prompt-text-color: yellow;
-              --interactive-prompt-alignment: center;
-            "
-            theme="dark"
-            option-1-image="https://images.unsplash.com/photo-1577416026704-0fe2d48a0f20?ixid=MnwxMjA3fDB8MHxwaG90by1wYWdlfHx8fGVufDB8fHx8&ixlib=rb-1.2.1&auto=format&fit=crop&w=1500&q=80"
-            option-1-image-alt="Lake Tahoe"
-            option-1-confetti="🌲"
-            option-2-image="https://images.unsplash.com/photo-1506970845246-18f21d533b20?ixid=MnwxMjA3fDB8MHxwaG90by1wYWdlfHx8fGVufDB8fHx8&ixlib=rb-1.2.1&auto=format&fit=crop&w=1500&q=80"
-            option-2-image-alt="Hong Kong"
-            option-2-confetti="🏙️"
-            option-3-image="https://images.unsplash.com/photo-1559494007-9f5847c49d94?ixid=MnwxMjA3fDB8MHxwaG90by1wYWdlfHx8fGVufDB8fHx8&ixlib=rb-1.2.1&auto=format&fit=crop&w=668&q=80"
-            option-3-image-alt="Hawaii"
-            option-3-confetti="🏝️"
-            option-4-image="https://images.unsplash.com/photo-1516302350523-4c29d47b89e0?ixid=MnwxMjA3fDB8MHxwaG90by1wYWdlfHx8fGVufDB8fHx8&ixlib=rb-1.2.1&auto=format&fit=crop&w=1500&q=80"
-            option-4-image-alt="Grand Canyon"
-            option-4-confetti="🏞️"
-          >
-          </amp-story-interactive-img-poll>
-        </amp-story-grid-layer>
-        <amp-story-grid-layer template="fill">
-          <div>
-            <div class="label">
-              <p>Custom colors with dark theme</p>
-            </div>
-          </div>
-        </amp-story-grid-layer>
-      </amp-story-page>
-      <amp-story-page id="shadow-chip-style">
->>>>>>> 8b5d2709
-        <amp-story-grid-layer template="fill">
-          <amp-img
-            src="https://images.unsplash.com/photo-1513002749550-c59d786b8e6c?ixid=MnwxMjA3fDB8MHxwaG90by1wYWdlfHx8fGVufDB8fHx8&ixlib=rb-1.2.1&auto=format&fit=crop&w=668&q=80"
-            layout="responsive"
-            width="467"
-            height="702"
-          >
-          </amp-img>
-        </amp-story-grid-layer>
-<<<<<<< HEAD
+        <amp-story-grid-layer template="fill">
+          <amp-img
+            src="https://images.unsplash.com/photo-1513002749550-c59d786b8e6c?ixid=MnwxMjA3fDB8MHxwaG90by1wYWdlfHx8fGVufDB8fHx8&ixlib=rb-1.2.1&auto=format&fit=crop&w=668&q=80"
+            layout="responsive"
+            width="467"
+            height="702"
+          >
+          </amp-img>
+        </amp-story-grid-layer>
         <amp-story-grid-layer template="fill">
           <div>
             <div class="label">
@@ -716,50 +445,15 @@
 				</amp-story-grid-layer>
 			</amp-story-page>
 			<amp-story-page id="transparent-chip-style">
-=======
-        <amp-story-grid-layer template="vertical">
-          <amp-story-interactive-img-poll
-            id="shadow-chip-style-poll"
-            prompt-text="Which of these places would you travel to first?"
-            prompt-size="large"
-            endpoint="https://webstoriesinteractivity-beta.web.app/api/v1"
-            style="--interactive-prompt-alignment: center"
-            chip-style="shadow"
-            option-1-image="https://images.unsplash.com/photo-1577416026704-0fe2d48a0f20?ixid=MnwxMjA3fDB8MHxwaG90by1wYWdlfHx8fGVufDB8fHx8&ixlib=rb-1.2.1&auto=format&fit=crop&w=1500&q=80"
-            option-1-image-alt="Lake Tahoe"
-            option-1-confetti="🌲"
-            option-2-image="https://images.unsplash.com/photo-1506970845246-18f21d533b20?ixid=MnwxMjA3fDB8MHxwaG90by1wYWdlfHx8fGVufDB8fHx8&ixlib=rb-1.2.1&auto=format&fit=crop&w=1500&q=80"
-            option-2-image-alt="Hong Kong"
-            option-2-confetti="🏙️"
-            option-3-image="https://images.unsplash.com/photo-1559494007-9f5847c49d94?ixid=MnwxMjA3fDB8MHxwaG90by1wYWdlfHx8fGVufDB8fHx8&ixlib=rb-1.2.1&auto=format&fit=crop&w=668&q=80"
-            option-3-image-alt="Hawaii"
-            option-3-confetti="🏝️"
-            option-4-image="https://images.unsplash.com/photo-1516302350523-4c29d47b89e0?ixid=MnwxMjA3fDB8MHxwaG90by1wYWdlfHx8fGVufDB8fHx8&ixlib=rb-1.2.1&auto=format&fit=crop&w=1500&q=80"
-            option-4-image-alt="Grand Canyon"
-            option-4-confetti="🏞️"
-          >
-          </amp-story-interactive-img-poll>
-        </amp-story-grid-layer>
-        <amp-story-grid-layer template="fill">
-          <div>
-            <div class="label">
-              <p>Chip style = shadow (not yet supported)</p>
-            </div>
-          </div>
-        </amp-story-grid-layer>
-      </amp-story-page>
-      <amp-story-page id="transparent-chip-style">
->>>>>>> 8b5d2709
-        <amp-story-grid-layer template="fill">
-          <amp-img
-            src="https://images.unsplash.com/photo-1513002749550-c59d786b8e6c?ixid=MnwxMjA3fDB8MHxwaG90by1wYWdlfHx8fGVufDB8fHx8&ixlib=rb-1.2.1&auto=format&fit=crop&w=668&q=80"
-            layout="responsive"
-            width="467"
-            height="702"
-          >
-          </amp-img>
-        </amp-story-grid-layer>
-<<<<<<< HEAD
+        <amp-story-grid-layer template="fill">
+          <amp-img
+            src="https://images.unsplash.com/photo-1513002749550-c59d786b8e6c?ixid=MnwxMjA3fDB8MHxwaG90by1wYWdlfHx8fGVufDB8fHx8&ixlib=rb-1.2.1&auto=format&fit=crop&w=668&q=80"
+            layout="responsive"
+            width="467"
+            height="702"
+          >
+          </amp-img>
+        </amp-story-grid-layer>
         <amp-story-grid-layer template="fill">
           <div>
             <div class="label">
@@ -790,39 +484,6 @@
 					</amp-story-interactive-img-poll>
 				</amp-story-grid-layer>
 			</amp-story-page>
-=======
-        <amp-story-grid-layer template="vertical">
-          <amp-story-interactive-img-poll
-            id="transparent-chip-style-poll"
-            prompt-text="Which of these places would you travel to first?"
-            prompt-size="large"
-            endpoint="https://webstoriesinteractivity-beta.web.app/api/v1"
-            style="--interactive-prompt-alignment: center"
-            chip-style="transparent"
-            option-1-image="https://images.unsplash.com/photo-1577416026704-0fe2d48a0f20?ixid=MnwxMjA3fDB8MHxwaG90by1wYWdlfHx8fGVufDB8fHx8&ixlib=rb-1.2.1&auto=format&fit=crop&w=1500&q=80"
-            option-1-image-alt="Lake Tahoe"
-            option-1-confetti="🌲"
-            option-2-image="https://images.unsplash.com/photo-1506970845246-18f21d533b20?ixid=MnwxMjA3fDB8MHxwaG90by1wYWdlfHx8fGVufDB8fHx8&ixlib=rb-1.2.1&auto=format&fit=crop&w=1500&q=80"
-            option-2-image-alt="Hong Kong"
-            option-2-confetti="🏙️"
-            option-3-image="https://images.unsplash.com/photo-1559494007-9f5847c49d94?ixid=MnwxMjA3fDB8MHxwaG90by1wYWdlfHx8fGVufDB8fHx8&ixlib=rb-1.2.1&auto=format&fit=crop&w=668&q=80"
-            option-3-image-alt="Hawaii"
-            option-3-confetti="🏝️"
-            option-4-image="https://images.unsplash.com/photo-1516302350523-4c29d47b89e0?ixid=MnwxMjA3fDB8MHxwaG90by1wYWdlfHx8fGVufDB8fHx8&ixlib=rb-1.2.1&auto=format&fit=crop&w=1500&q=80"
-            option-4-image-alt="Grand Canyon"
-            option-4-confetti="🏞️"
-          >
-          </amp-story-interactive-img-poll>
-        </amp-story-grid-layer>
-        <amp-story-grid-layer template="fill">
-          <div>
-            <div class="label">
-              <p>Chip style = transparent (not yet supported)</p>
-            </div>
-          </div>
-        </amp-story-grid-layer>
-      </amp-story-page>
->>>>>>> 8b5d2709
     </amp-story>
   </body>
 </html>