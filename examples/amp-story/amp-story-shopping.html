<!doctype html>
<html amp lang="en">
  <head>
    <meta charset="utf-8">
    <title>Shopping</title>
    <meta name="viewport" content="width=device-width,minimum-scale=1,initial-scale=1">
    <style amp-boilerplate>body{-webkit-animation:-amp-start 8s steps(1,end) 0s 1 normal both;-moz-animation:-amp-start 8s steps(1,end) 0s 1 normal both;-ms-animation:-amp-start 8s steps(1,end) 0s 1 normal both;animation:-amp-start 8s steps(1,end) 0s 1 normal both}@-webkit-keyframes -amp-start{from{visibility:hidden}to{visibility:visible}}@-moz-keyframes -amp-start{from{visibility:hidden}to{visibility:visible}}@-ms-keyframes -amp-start{from{visibility:hidden}to{visibility:visible}}@-o-keyframes -amp-start{from{visibility:hidden}to{visibility:visible}}@keyframes -amp-start{from{visibility:hidden}to{visibility:visible}}</style><noscript><style amp-boilerplate>body{-webkit-animation:none;-moz-animation:none;-ms-animation:none;animation:none}</style></noscript>
    <script async src="https://cdn.ampproject.org/v0.js"></script>
    <script async custom-element="amp-story" src="https://cdn.ampproject.org/v0/amp-story-1.0.js"></script>
    <script async custom-element="amp-story-auto-analytics" src="https://cdn.ampproject.org/v0/amp-story-auto-analytics-0.1.js"></script>
    <script async custom-element="amp-story-shopping" src="https://cdn.ampproject.org/v0/amp-story-shopping-0.1.js"></script>
    <style amp-custom>
      [data-product-id="lamp"] {
        top: 31%;
        left: 1%;
      }
      [data-product-id="art"] {
        top: 15%;
        left: 40%;
      }
      [data-product-id="chair"] {
        top: 53%;
        left: 30%;
      }
      [data-product-id="flowers"] {
        top: 46%;
        left: 83%;
      }
    </style>
  </head>
  <body>
    <amp-story-auto-analytics gtag-id="UA-174115079-1"></amp-story-auto-analytics>
    <amp-story
        standalone
        title="Story Shopping Component"
        publisher="AMP Story Shopping"
        publisher-logo-src="example.com/logo.png"
        poster-portrait-src="example.com/poster.jpg">
      <amp-story-page id="inline-light-theme">
        <amp-story-grid-layer template="fill">
          <amp-img layout="fill" src="https://source.unsplash.com/_HqHX3LBN18/1000x2000"></amp-img>
        </amp-story-grid-layer>
        <amp-story-grid-layer template="vertical">
          <amp-story-shopping-tag data-product-id="lamp" ></amp-story-shopping-tag>
          <amp-story-shopping-tag data-product-id="art" ></amp-story-shopping-tag>
          <amp-story-shopping-tag data-product-id="chair" ></amp-story-shopping-tag>
          <amp-story-shopping-tag data-product-id="flowers" ></amp-story-shopping-tag>
        </amp-story-grid-layer>
        <!--
          Example of Inline config. Multiple product tags with icon defined.
        -->
        <amp-story-shopping-attachment>
          <script type="application/json">
            {
                "items" : [
                   {
                    "productUrl": "https://www.google.com",
                    "productId": "lamp",
                    "productTitle": "Brass Lamp",
                    "productBrand": "Lamp Co",
                    "productPrice": 799.00,
                    "productPriceCurrency": "USD",
                    "productImages": [
                      {"url": "https://source.unsplash.com/Ry9WBo3qmoc/500x500", "alt": "lamp 1"},
                      {"url": "https://source.unsplash.com/KP7p0-DRGbg", "alt": "lamp 2"},
                      {"url": "https://source.unsplash.com/mFnbFaCIu1I", "alt": "lamp 3"},
                      {"url": "https://source.unsplash.com/py9sH2rThWs", "alt": "lamp 4"},
                      {"url": "https://source.unsplash.com/VDPauwJ_sHo", "alt": "lamp 5"},
                      {"url": "https://source.unsplash.com/3LTht2nxd34", "alt": "lamp 6"}
                    ],
                    "aggregateRating": {
                      "ratingValue": 4.4,
                      "reviewCount": 89,
                      "reviewUrl": "https://www.google.com"
                    },
                    "productDetails": "Lorem ipsum dolor sit amet consectetur adipisicing elit. Facere error deserunt dignissimos in laborum ea molestias veritatis sint laudantium iusto expedita atque provident doloremque, ad voluptatem culpa adipisci. Lorem ipsum dolor sit amet consectetur adipisicing elit. Facere error deserunt dignissimos in laborum ea molestias veritatis sint laudantium iusto expedita atque provident doloremque, ad voluptatem culpa adipisci."
                   },
                   {
                    "productUrl": "https://www.google.com",
                    "productId": "art",
                    "productTitle": "Abstract Art",
                    "productBrand": "V. Artsy",
                    "productPrice": 1200.00,
                    "productPriceCurrency": "INR",
                    "productImages": [{"url": "https://source.unsplash.com/BdVQU-NDtA8/500x500", "alt": "art"}],
                    "productDetails": "Lorem ipsum dolor sit amet consectetur adipisicing elit. Facere error deserunt dignissimos in laborum ea molestias veritatis sint laudantium iusto expedita atque provident doloremque, ad voluptatem culpa adipisci. Lorem ipsum dolor sit amet consectetur adipisicing elit. Facere error deserunt dignissimos in laborum ea molestias veritatis sint laudantium iusto expedita atque provident doloremque, ad voluptatem culpa adipisci."
                   },
                   {
                    "productUrl": "https://www.google.com",
                    "productId": "chair",
                    "productTitle": "Yellow chair",
                    "productPrice": 1000.00,
                    "productPriceCurrency": "BRL",
                    "productTagText": "The perfectly imperfect yellow chair",
                    "productImages": [{"url": "https://source.unsplash.com/DgQGKKLaVhY/500x500", "alt": "chair"}],
                    "aggregateRating": {
                      "ratingValue": 4.4,
                      "reviewCount": 89,
                      "reviewUrl": "https://www.google.com"
                    },
                    "productDetails": "Lorem ipsum dolor sit amet consectetur adipisicing elit. Facere error deserunt dignissimos in laborum ea molestias veritatis sint laudantium iusto expedita atque provident doloremque, ad voluptatem culpa adipisci."
                   },
                   {
                    "productUrl": "https://www.google.com",
                    "productId": "flowers",
                    "productTitle": "Flowers",
                    "productBrand": "Very Long Flower Company Name",
                    "productPrice": 10.00,
                    "productPriceCurrency": "USD",
                    "productIcon": "/examples/visual-tests/amp-story/img/shopping/icon.png",
                    "productImages": [{"url": "https://source.unsplash.com/SavQfLRm4Do/500x500", "alt": "flowers"}],
                    "aggregateRating": {
                      "ratingValue": 4.4,
                      "reviewCount": 89,
                      "reviewUrl": "https://www.google.com"
                    },
<<<<<<< HEAD
                    "productDetails": "Lorem ipsum dolor sit amet consectetur adipisicing elit. Facere error deserunt dignissimos in laborum ea molestias veritatis sint laudantium iusto expedita atque provident doloremque, ad voluptatem culpa adipisci."
=======
                    "productDetails": "Lorem ipsum dolor sit amet consectetur adipisicing elit. \n Facere error deserunt dignissimos in laborum ea molestias veritatis sint laudantium iusto expedita atque provident doloremque, ad voluptatem culpa adipisci."
>>>>>>> c9b09d04
                   }
                ]
              }
          </script>
        </amp-story-shopping-attachment>
      </amp-story-page>
      <amp-story-page id="inline-dark-theme">
        <!--
          Dark theme example of Inline config. Multiple product tags with icon defined.
        -->
        <amp-story-grid-layer template="fill">
          <amp-img layout="fill" src="https://source.unsplash.com/_HqHX3LBN18/1000x2000"></amp-img>
        </amp-story-grid-layer>
        <amp-story-grid-layer template="vertical">
          <amp-story-shopping-tag data-product-id="lamp" ></amp-story-shopping-tag>
          <amp-story-shopping-tag data-product-id="art" ></amp-story-shopping-tag>
          <amp-story-shopping-tag data-product-id="chair" ></amp-story-shopping-tag>
          <amp-story-shopping-tag data-product-id="flowers" ></amp-story-shopping-tag>
        </amp-story-grid-layer>
        <amp-story-shopping-attachment theme="dark">
          <script type="application/json">
            {
                "items" : [
                   {
                    "productUrl": "https://www.google.com",
                    "productId": "lamp",
                    "productTitle": "Brass Lamp",
                    "productBrand": "Lamp Co",
                    "productPrice": 799.00,
                    "productPriceCurrency": "USD",
                    "productImages": [
                      {"url": "https://source.unsplash.com/Ry9WBo3qmoc/500x500", "alt": "lamp 1"},
                      {"url": "https://source.unsplash.com/KP7p0-DRGbg", "alt": "lamp 2"},
                      {"url": "https://source.unsplash.com/mFnbFaCIu1I", "alt": "lamp 3"},
                      {"url": "https://source.unsplash.com/py9sH2rThWs", "alt": "lamp 4"},
                      {"url": "https://source.unsplash.com/VDPauwJ_sHo", "alt": "lamp 5"},
                      {"url": "https://source.unsplash.com/3LTht2nxd34", "alt": "lamp 6"}
                    ],
                    "aggregateRating": {
                      "ratingValue": 4.4,
                      "reviewCount": 89,
                      "reviewUrl": "https://www.google.com"
                    },
<<<<<<< HEAD
                    "productDetails": "Lorem ipsum dolor sit amet consectetur adipisicing elit. Facere error deserunt dignissimos in laborum ea molestias veritatis sint laudantium iusto expedita atque provident doloremque, ad voluptatem culpa adipisci. Lorem ipsum dolor sit amet consectetur adipisicing elit. Facere error deserunt dignissimos in laborum ea molestias veritatis sint laudantium iusto expedita atque provident doloremque, ad voluptatem culpa adipisci."
=======
                    "productDetails": "Lorem ipsum dolor sit amet consectetur adipisicing elit. \n Facere error deserunt dignissimos in laborum ea molestias veritatis sint laudantium iusto expedita atque provident doloremque, ad voluptatem culpa adipisci."
>>>>>>> c9b09d04
                   },
                   {
                    "productUrl": "https://www.google.com",
                    "productId": "art",
                    "productTitle": "Abstract Art",
                    "productBrand": "V. Artsy",
                    "productPrice": 1200.00,
                    "productPriceCurrency": "INR",
                    "productImages": [{"url": "https://source.unsplash.com/BdVQU-NDtA8/500x500", "alt": "art"}],
                    "aggregateRating": {
                      "ratingValue": 4.4,
                      "reviewCount": 89,
                      "reviewUrl": "https://www.google.com"
                    },
<<<<<<< HEAD
                    "productDetails": "Lorem ipsum dolor sit amet consectetur adipisicing elit. Facere error deserunt dignissimos in laborum ea molestias veritatis sint laudantium iusto expedita atque provident doloremque, ad voluptatem culpa adipisci. Lorem ipsum dolor sit amet consectetur adipisicing elit. Facere error deserunt dignissimos in laborum ea molestias veritatis sint laudantium iusto expedita atque provident doloremque, ad voluptatem culpa adipisci."
=======
                    "productDetails": "Lorem ipsum dolor sit amet consectetur adipisicing elit. \n Facere error deserunt dignissimos in laborum ea molestias veritatis sint laudantium iusto expedita atque provident doloremque, ad voluptatem culpa adipisci."
>>>>>>> c9b09d04
                   },
                   {
                    "productUrl": "https://www.google.com",
                    "productId": "chair",
                    "productTitle": "Yellow chair",
                    "productPrice": 1000.00,
                    "productPriceCurrency": "BRL",
                    "productTagText": "The perfectly imperfect yellow chair",
                    "productImages": [{"url": "https://source.unsplash.com/DgQGKKLaVhY/500x500", "alt": "chair"}],
                    "aggregateRating": {
                      "ratingValue": 4.4,
                      "reviewCount": 89,
                      "reviewUrl": "https://www.google.com"
                    },
<<<<<<< HEAD
                    "productDetails": "Lorem ipsum dolor sit amet consectetur adipisicing elit. Facere error deserunt dignissimos in laborum ea molestias veritatis sint laudantium iusto expedita atque provident doloremque, ad voluptatem culpa adipisci. Lorem ipsum dolor sit amet consectetur adipisicing elit. Facere error deserunt dignissimos in laborum ea molestias veritatis sint laudantium iusto expedita atque provident doloremque, ad voluptatem culpa adipisci."
=======
                    "productDetails": "Lorem ipsum dolor sit amet consectetur adipisicing elit. \n Facere error deserunt dignissimos in laborum ea molestias veritatis sint laudantium iusto expedita atque provident doloremque, ad voluptatem culpa adipisci."
>>>>>>> c9b09d04
                   },
                   {
                    "productUrl": "https://www.google.com",
                    "productId": "flowers",
                    "productTitle": "Flowers",
                    "productBrand": "Very Long Flower Company Name",
                    "productPrice": 10.00,
                    "productPriceCurrency": "USD",
                    "productIcon": "/examples/visual-tests/amp-story/img/shopping/icon.png",
                    "productImages": [{"url": "https://source.unsplash.com/SavQfLRm4Do/500x500", "alt": "flowers"}],
                    "aggregateRating": {
                      "ratingValue": 4.4,
                      "reviewCount": 89,
                      "reviewUrl": "https://www.google.com"
                    },
<<<<<<< HEAD
                    "productDetails": "Lorem ipsum dolor sit amet consectetur adipisicing elit. Facere error deserunt dignissimos in laborum ea molestias veritatis sint laudantium iusto expedita atque provident doloremque, ad voluptatem culpa adipisci."
=======
                    "productDetails": "Lorem ipsum dolor sit amet consectetur adipisicing elit. \n Facere error deserunt dignissimos in laborum ea molestias veritatis sint laudantium iusto expedita atque provident doloremque, ad voluptatem culpa adipisci."
>>>>>>> c9b09d04
                   }
                ]
              }
          </script>
        </amp-story-shopping-attachment>
      </amp-story-page>
      <amp-story-page id="remote-with-product">
        <amp-story-grid-layer template="fill">
          <amp-img layout="fill" src="https://source.unsplash.com/_HqHX3LBN18/1000x2000"></amp-img>
        </amp-story-grid-layer>
        <amp-story-grid-layer template="vertical">
          <amp-story-shopping-tag data-product-id="art" ></amp-story-shopping-tag>
        </amp-story-grid-layer>
        <!--
          Example of:
          CTA Button rendering due to remote product tag existing, but no inline.
        -->
        <amp-story-shopping-attachment theme="dark" src="/examples/amp-story/shopping/remote.json">
          <script type="application/json">
            {
              "items" : []
            }
          </script>
        </amp-story-shopping-attachment>
      </amp-story-page>
      <amp-story-page id="inline-no-product">
      <amp-story-grid-layer template="fill">
        <amp-img layout="fill" src="https://source.unsplash.com/_HqHX3LBN18/1000x2000"></amp-img>
      </amp-story-grid-layer>
        <!--
          Example of:
          CTA Button not rendering due to no product tags.
        -->
      <amp-story-shopping-attachment>
        <script type="application/json">
          {
            "items" : []
          }
        </script>
      </amp-story-shopping-attachment>
      </amp-story-page>
       <!--
          Example of:
          CTA Button not rendering due to no shopping attachment.
        -->
      <amp-story-page id="remote-dark-theme">
        <amp-story-grid-layer template="fill">
          <amp-img layout="fill" src="https://source.unsplash.com/_HqHX3LBN18/1000x2000"></amp-img>
        </amp-story-grid-layer>
        <amp-story-grid-layer template="vertical">
          <amp-story-shopping-tag data-product-id="art" ></amp-story-shopping-tag>
        </amp-story-grid-layer>
      </amp-story-page>
    </amp-story>
  </body>
</html><|MERGE_RESOLUTION|>--- conflicted
+++ resolved
@@ -114,11 +114,7 @@
                       "reviewCount": 89,
                       "reviewUrl": "https://www.google.com"
                     },
-<<<<<<< HEAD
-                    "productDetails": "Lorem ipsum dolor sit amet consectetur adipisicing elit. Facere error deserunt dignissimos in laborum ea molestias veritatis sint laudantium iusto expedita atque provident doloremque, ad voluptatem culpa adipisci."
-=======
-                    "productDetails": "Lorem ipsum dolor sit amet consectetur adipisicing elit. \n Facere error deserunt dignissimos in laborum ea molestias veritatis sint laudantium iusto expedita atque provident doloremque, ad voluptatem culpa adipisci."
->>>>>>> c9b09d04
+                    "productDetails": "Lorem ipsum dolor sit amet consectetur adipisicing elit. \n Facere error deserunt dignissimos in laborum ea molestias veritatis sint laudantium iusto expedita atque provident doloremque, ad voluptatem culpa adipisci."
                    }
                 ]
               }
@@ -162,11 +158,7 @@
                       "reviewCount": 89,
                       "reviewUrl": "https://www.google.com"
                     },
-<<<<<<< HEAD
-                    "productDetails": "Lorem ipsum dolor sit amet consectetur adipisicing elit. Facere error deserunt dignissimos in laborum ea molestias veritatis sint laudantium iusto expedita atque provident doloremque, ad voluptatem culpa adipisci. Lorem ipsum dolor sit amet consectetur adipisicing elit. Facere error deserunt dignissimos in laborum ea molestias veritatis sint laudantium iusto expedita atque provident doloremque, ad voluptatem culpa adipisci."
-=======
-                    "productDetails": "Lorem ipsum dolor sit amet consectetur adipisicing elit. \n Facere error deserunt dignissimos in laborum ea molestias veritatis sint laudantium iusto expedita atque provident doloremque, ad voluptatem culpa adipisci."
->>>>>>> c9b09d04
+                    "productDetails": "Lorem ipsum dolor sit amet consectetur adipisicing elit. \n Facere error deserunt dignissimos in laborum ea molestias veritatis sint laudantium iusto expedita atque provident doloremque, ad voluptatem culpa adipisci."
                    },
                    {
                     "productUrl": "https://www.google.com",
@@ -181,11 +173,7 @@
                       "reviewCount": 89,
                       "reviewUrl": "https://www.google.com"
                     },
-<<<<<<< HEAD
-                    "productDetails": "Lorem ipsum dolor sit amet consectetur adipisicing elit. Facere error deserunt dignissimos in laborum ea molestias veritatis sint laudantium iusto expedita atque provident doloremque, ad voluptatem culpa adipisci. Lorem ipsum dolor sit amet consectetur adipisicing elit. Facere error deserunt dignissimos in laborum ea molestias veritatis sint laudantium iusto expedita atque provident doloremque, ad voluptatem culpa adipisci."
-=======
-                    "productDetails": "Lorem ipsum dolor sit amet consectetur adipisicing elit. \n Facere error deserunt dignissimos in laborum ea molestias veritatis sint laudantium iusto expedita atque provident doloremque, ad voluptatem culpa adipisci."
->>>>>>> c9b09d04
+                    "productDetails": "Lorem ipsum dolor sit amet consectetur adipisicing elit. \n Facere error deserunt dignissimos in laborum ea molestias veritatis sint laudantium iusto expedita atque provident doloremque, ad voluptatem culpa adipisci."
                    },
                    {
                     "productUrl": "https://www.google.com",
@@ -200,11 +188,7 @@
                       "reviewCount": 89,
                       "reviewUrl": "https://www.google.com"
                     },
-<<<<<<< HEAD
-                    "productDetails": "Lorem ipsum dolor sit amet consectetur adipisicing elit. Facere error deserunt dignissimos in laborum ea molestias veritatis sint laudantium iusto expedita atque provident doloremque, ad voluptatem culpa adipisci. Lorem ipsum dolor sit amet consectetur adipisicing elit. Facere error deserunt dignissimos in laborum ea molestias veritatis sint laudantium iusto expedita atque provident doloremque, ad voluptatem culpa adipisci."
-=======
-                    "productDetails": "Lorem ipsum dolor sit amet consectetur adipisicing elit. \n Facere error deserunt dignissimos in laborum ea molestias veritatis sint laudantium iusto expedita atque provident doloremque, ad voluptatem culpa adipisci."
->>>>>>> c9b09d04
+                    "productDetails": "Lorem ipsum dolor sit amet consectetur adipisicing elit. \n Facere error deserunt dignissimos in laborum ea molestias veritatis sint laudantium iusto expedita atque provident doloremque, ad voluptatem culpa adipisci."
                    },
                    {
                     "productUrl": "https://www.google.com",
@@ -220,11 +204,7 @@
                       "reviewCount": 89,
                       "reviewUrl": "https://www.google.com"
                     },
-<<<<<<< HEAD
-                    "productDetails": "Lorem ipsum dolor sit amet consectetur adipisicing elit. Facere error deserunt dignissimos in laborum ea molestias veritatis sint laudantium iusto expedita atque provident doloremque, ad voluptatem culpa adipisci."
-=======
-                    "productDetails": "Lorem ipsum dolor sit amet consectetur adipisicing elit. \n Facere error deserunt dignissimos in laborum ea molestias veritatis sint laudantium iusto expedita atque provident doloremque, ad voluptatem culpa adipisci."
->>>>>>> c9b09d04
+                    "productDetails": "Lorem ipsum dolor sit amet consectetur adipisicing elit. \n Facere error deserunt dignissimos in laborum ea molestias veritatis sint laudantium iusto expedita atque provident doloremque, ad voluptatem culpa adipisci."
                    }
                 ]
               }
