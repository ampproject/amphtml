<!doctype html>
<html amp lang="en">
  <head>
    <meta charset="utf-8">
    <title>Shopping</title>
    <meta name="viewport" content="width=device-width,minimum-scale=1,initial-scale=1">
    <style amp-boilerplate>body{-webkit-animation:-amp-start 8s steps(1,end) 0s 1 normal both;-moz-animation:-amp-start 8s steps(1,end) 0s 1 normal both;-ms-animation:-amp-start 8s steps(1,end) 0s 1 normal both;animation:-amp-start 8s steps(1,end) 0s 1 normal both}@-webkit-keyframes -amp-start{from{visibility:hidden}to{visibility:visible}}@-moz-keyframes -amp-start{from{visibility:hidden}to{visibility:visible}}@-ms-keyframes -amp-start{from{visibility:hidden}to{visibility:visible}}@-o-keyframes -amp-start{from{visibility:hidden}to{visibility:visible}}@keyframes -amp-start{from{visibility:hidden}to{visibility:visible}}</style><noscript><style amp-boilerplate>body{-webkit-animation:none;-moz-animation:none;-ms-animation:none;animation:none}</style></noscript>
    <script async src="https://cdn.ampproject.org/v0.js"></script>
    <script async custom-element="amp-story" src="https://cdn.ampproject.org/v0/amp-story-1.0.js"></script>
    <script async custom-element="amp-story-page-attachment" src="https://cdn.ampproject.org/v0/amp-story-page-attachment-0.1.js"></script>
    <script async custom-element="amp-story-shopping" src="https://cdn.ampproject.org/v0/amp-story-shopping-0.1.js"></script>
    <style amp-custom>
      [data-product-id="lamp"],
      [data-product-id="lamp-rtl"] {
        top: 31%;
        left: 1%;
      }
      [data-product-id="art"],
      [data-product-id="art-rtl"] {
        top: 15%;
        left: 40%;
      }
      [data-product-id="chair"],
      [data-product-id="chair-rtl"] {
        top: 53%;
        left: 30%;
      }
      [data-product-id="flowers"],
      [data-product-id="flowers-rtl"] {
        top: 46%;
        left: 83%;
      }
    </style>
  </head>
  <body>
    <amp-story
        standalone
        title="Story Shopping Component"
        publisher="AMP Story Shopping"
        publisher-logo-src="example.com/logo.png"
        poster-portrait-src="example.com/poster.jpg">
      <amp-story-page id="inline-light-theme">
        <!--
          Example of Inline config. Multiple product tags with icon defined.
        -->
        <amp-story-shopping-config layout="nodisplay">
          <script type="application/json">
            {
                "items" : [
                   {
                    "productId": "lamp",
                    "productTitle": "Brass Lamp",
                    "productBrand": "Lamp Co",
                    "productPrice": 799.00,
                    "productPriceCurrency": "USD",
<<<<<<< HEAD
                    "productImages": ["https://source.unsplash.com/Ry9WBo3qmoc/500x500"],
                    "reviewsPage": "https://store.google.com/jp/?hl=ja",
                    "brandLabel": "Google",
                    "productDetails": "A lamp made out of brass."
=======
                    "productImages": ["https://source.unsplash.com/Ry9WBo3qmoc/500x500"]
>>>>>>> f96dc5ef
                   },
                   {
                    "productId": "art",
                    "productTitle": "Abstract Art",
                    "productBrand": "V. Artsy",
                    "productPrice": 1200.00,
                    "productPriceCurrency": "INR",
<<<<<<< HEAD
                    "productImages": ["https://source.unsplash.com/BdVQU-NDtA8/500x500"],
                    "reviewsPage": "https://store.google.com/jp/?hl=ja",
                    "brandLabel": "Google",
                    "productDetails" : "Abstract Art."
=======
                    "productImages": ["https://source.unsplash.com/BdVQU-NDtA8/500x500"]
>>>>>>> f96dc5ef
                   },
                   {
                    "productId": "chair",
                    "productTitle": "Yellow chair",
                    "productBrand": "Chair Co.",
                    "productPrice": 1000.00,
                    "productPriceCurrency": "BRL",
                    "productTagText": "The perfectly imperfect yellow chair",
<<<<<<< HEAD
                    "productImages": ["https://source.unsplash.com/DgQGKKLaVhY/500x500"],
                    "reviewsPage": "https://store.google.com/jp/?hl=ja",
                    "brandLabel": "Google",
                    "productDetails" : "A Yellow Chair. Stylish and radian like the morning sun, but not very comfy."
=======
                    "productImages": ["https://source.unsplash.com/DgQGKKLaVhY/500x500"]
>>>>>>> f96dc5ef
                   },
                   {
                    "productId": "flowers",
                    "productTitle": "Flowers",
                    "productBrand": "Very Long Flower Company Name",
                    "productPrice": 10.00,
                    "productPriceCurrency": "USD",
                    "productIcon": "/examples/visual-tests/amp-story/img/shopping/icon.png",
<<<<<<< HEAD
                    "productImages": ["https://source.unsplash.com/SavQfLRm4Do/500x500"],
                    "reviewsPage": "https://store.google.com/jp/?hl=ja",
                    "brandLabel": "Google",
                    "productDetails" : "This flower company has been in business for ages."
=======
                    "productImages": ["https://source.unsplash.com/SavQfLRm4Do/500x500"]
>>>>>>> f96dc5ef
                   }
                ]
              }
          </script>
        </amp-story-shopping-config>
        <amp-story-grid-layer template="fill">
          <amp-img layout="fill" src="https://source.unsplash.com/_HqHX3LBN18/1000x2000"></amp-img>
        </amp-story-grid-layer>
        <amp-story-grid-layer template="vertical">
          <amp-story-shopping-tag data-product-id="lamp" ></amp-story-shopping-tag>
          <amp-story-shopping-tag data-product-id="art" ></amp-story-shopping-tag>
          <amp-story-shopping-tag data-product-id="chair" ></amp-story-shopping-tag>
          <amp-story-shopping-tag data-product-id="flowers" ></amp-story-shopping-tag>
        </amp-story-grid-layer>
        <amp-story-shopping-attachment></amp-story-shopping-attachment>
      </amp-story-page>
      <amp-story-page id="remote-dark-theme">
        <!--
          Example of Remote JSON with inline fallback. Single product tag without icon.
        -->
        <amp-story-shopping-config layout="nodisplay" src="/examples/amp-story/shopping/remote.json" >
          <script type="application/json">
            {
                "items" : [
<<<<<<< HEAD
                {
                  "productId": "art",
                  "productTitle": "Abstract Art",
                  "productBrand": "V. Artsy",
                  "productPrice": 1200.00,
                  "productPriceCurrency": "JPY",
                  "productImages": ["https://source.unsplash.com/BdVQU-NDtA8/500x500"],
                  "reviewsPage": "https://store.google.com/jp/?hl=ja",
                  "brandLabel": "Google",
                  "productDetails" : "Super Abstract Art."
                 }
=======
                   {
                    "productId": "art",
                    "productTitle": "Abstract Art",
                    "productBrand": "V. Artsy",
                    "productPrice": 1200.00,
                    "productPriceCurrency": "JPY",
                    "productImages": ["https://source.unsplash.com/BdVQU-NDtA8/500x500"]
                   },
>>>>>>> f96dc5ef
                ]
              }
          </script>
        </amp-story-shopping-config>
        <amp-story-grid-layer template="fill">

          <amp-img layout="fill" src="https://source.unsplash.com/_HqHX3LBN18/1000x2000"></amp-img>
        </amp-story-grid-layer>
        <amp-story-grid-layer template="vertical">
          <amp-story-shopping-tag data-product-id="art" ></amp-story-shopping-tag>
        </amp-story-grid-layer>
        <amp-story-shopping-attachment theme="dark"></amp-story-shopping-attachment>
      </amp-story-page>
      <amp-story-page id="remote-with-product">
        <!--
          Example of:
          CTA Button rendering due to remote product tag existing, but no inline.
        -->
        <amp-story-shopping-config layout="nodisplay" src="/examples/amp-story/shopping/remote.json" >
          <script type="application/json">
            {
              "items" : []
            }
          </script>
        </amp-story-shopping-config>
        <amp-story-grid-layer template="fill">
          <amp-img layout="fill" src="https://source.unsplash.com/_HqHX3LBN18/1000x2000"></amp-img>
        </amp-story-grid-layer>
        <amp-story-grid-layer template="vertical">
          <amp-story-shopping-tag data-product-id="art" ></amp-story-shopping-tag>
        </amp-story-grid-layer>
        <amp-story-shopping-attachment theme="dark"></amp-story-shopping-attachment>
      </amp-story-page>
      <amp-story-page id="inline-light-theme-two" dir="rtl">
        <!--
          RTL example
        -->
        <amp-story-shopping-config layout="nodisplay">
          <script type="application/json">
            {
              "items" : [
                {
                  "productId": "lamp-rtl",
                  "productTitle": "Brass Lamp",
                  "productBrand": "Lamp Co",
                  "productPrice": 799.00,
                  "productPriceCurrency": "AED",
                  "productTagText": " حبا حبا حبا سعادةا سعادة",
<<<<<<< HEAD
                  "productImages": ["https://source.unsplash.com/Ry9WBo3qmoc/500x500"],
                  "reviewsPage": "https://store.google.com/jp/?hl=ja",
                  "brandLabel": "Google",
                  "productDetails" : "حبا حبا حبا سعادةا سعادة"
=======
                  "productImages": ["https://source.unsplash.com/Ry9WBo3qmoc/500x500"]
>>>>>>> f96dc5ef
                },
                {
                  "productId": "art-rtl",
                  "productTitle": "Abstract Art",
                  "productBrand": "V. Artsy",
                  "productPriceCurrency": "AED",
                  "productPrice": 1200.00,
                  "productTagText": "حبا حب سعادة قط حبا حب سعادة قط ",
<<<<<<< HEAD
                  "productImages": ["https://source.unsplash.com/BdVQU-NDtA8/500x500"],
                  "reviewsPage": "https://store.google.com/jp/?hl=ja",
                  "brandLabel": "Google",
                  "productDetails" : "حبا حبا حبا سعادةا سعادة"
=======
                  "productImages": ["https://source.unsplash.com/BdVQU-NDtA8/500x500"]
>>>>>>> f96dc5ef
                },
                {
                  "productId": "chair-rtl",
                  "productTitle": "Yellow chair",
                  "productBrand": "Chair Co.",
                  "productPrice": 1000.00,
                  "productPriceCurrency": "AED",
<<<<<<< HEAD
                  "productImages": ["https://source.unsplash.com/DgQGKKLaVhY/500x500"],
                  "reviewsPage": "https://store.google.com/jp/?hl=ja",
                  "brandLabel": "Google",
                  "productDetails" : "حبا حبا حبا سعادةا سعادة"
                },
                {
=======
                  "productImages": ["https://source.unsplash.com/DgQGKKLaVhY/500x500"]
                 },
                 {
>>>>>>> f96dc5ef
                  "productId": "flowers-rtl",
                  "productTitle": "Flowers",
                  "productBrand": "Very Long Flower Company Name",
                  "productPrice": 10.00,
                  "productPriceCurrency": "AED",
                  "productIcon": "/examples/visual-tests/amp-story/img/shopping/icon.png",
<<<<<<< HEAD
                  "productImages": ["https://source.unsplash.com/SavQfLRm4Do/500x500"],
                  "reviewsPage": "https://store.google.com/jp/?hl=ja",
                  "brandLabel": "Google",
                  "productDetails" : "حبا حبا حبا سعادةا سعادة"
                }
=======
                  "productImages": ["https://source.unsplash.com/SavQfLRm4Do/500x500"]
                 }
>>>>>>> f96dc5ef
              ]
            }
          </script>
        </amp-story-shopping-config>
        <amp-story-grid-layer template="fill">
          <amp-img layout="fill" src="https://source.unsplash.com/_HqHX3LBN18/1000x2000"></amp-img>
        </amp-story-grid-layer>
        <amp-story-grid-layer template="vertical">
          <amp-story-shopping-tag data-product-id="lamp-rtl" ></amp-story-shopping-tag>
          <amp-story-shopping-tag data-product-id="art-rtl" ></amp-story-shopping-tag>
          <amp-story-shopping-tag data-product-id="chair-rtl" ></amp-story-shopping-tag>
          <amp-story-shopping-tag data-product-id="flowers-rtl" ></amp-story-shopping-tag>
        </amp-story-grid-layer>
        <amp-story-shopping-attachment></amp-story-shopping-attachment>
      </amp-story-page>
      <amp-story-page id="inline-no-product">
        <!--
          Example of:
          CTA Button not rendering due to no product tags.
        -->
      <amp-story-shopping-config layout="nodisplay">
        <script type="application/json">
          {
              "items" : []
          }
        </script>
      </amp-story-shopping-config>

      <amp-story-grid-layer template="fill">
        <amp-img layout="fill" src="https://source.unsplash.com/_HqHX3LBN18/1000x2000"></amp-img>
      </amp-story-grid-layer>
      <amp-story-shopping-attachment></amp-story-shopping-attachment>
      </amp-story-page>
    </amp-story>
  </body>
</html><|MERGE_RESOLUTION|>--- conflicted
+++ resolved
@@ -53,14 +53,10 @@
                     "productBrand": "Lamp Co",
                     "productPrice": 799.00,
                     "productPriceCurrency": "USD",
-<<<<<<< HEAD
                     "productImages": ["https://source.unsplash.com/Ry9WBo3qmoc/500x500"],
                     "reviewsPage": "https://store.google.com/jp/?hl=ja",
                     "brandLabel": "Google",
                     "productDetails": "A lamp made out of brass."
-=======
-                    "productImages": ["https://source.unsplash.com/Ry9WBo3qmoc/500x500"]
->>>>>>> f96dc5ef
                    },
                    {
                     "productId": "art",
@@ -68,14 +64,10 @@
                     "productBrand": "V. Artsy",
                     "productPrice": 1200.00,
                     "productPriceCurrency": "INR",
-<<<<<<< HEAD
                     "productImages": ["https://source.unsplash.com/BdVQU-NDtA8/500x500"],
                     "reviewsPage": "https://store.google.com/jp/?hl=ja",
                     "brandLabel": "Google",
                     "productDetails" : "Abstract Art."
-=======
-                    "productImages": ["https://source.unsplash.com/BdVQU-NDtA8/500x500"]
->>>>>>> f96dc5ef
                    },
                    {
                     "productId": "chair",
@@ -84,14 +76,10 @@
                     "productPrice": 1000.00,
                     "productPriceCurrency": "BRL",
                     "productTagText": "The perfectly imperfect yellow chair",
-<<<<<<< HEAD
                     "productImages": ["https://source.unsplash.com/DgQGKKLaVhY/500x500"],
                     "reviewsPage": "https://store.google.com/jp/?hl=ja",
                     "brandLabel": "Google",
                     "productDetails" : "A Yellow Chair. Stylish and radian like the morning sun, but not very comfy."
-=======
-                    "productImages": ["https://source.unsplash.com/DgQGKKLaVhY/500x500"]
->>>>>>> f96dc5ef
                    },
                    {
                     "productId": "flowers",
@@ -100,14 +88,10 @@
                     "productPrice": 10.00,
                     "productPriceCurrency": "USD",
                     "productIcon": "/examples/visual-tests/amp-story/img/shopping/icon.png",
-<<<<<<< HEAD
                     "productImages": ["https://source.unsplash.com/SavQfLRm4Do/500x500"],
                     "reviewsPage": "https://store.google.com/jp/?hl=ja",
                     "brandLabel": "Google",
                     "productDetails" : "This flower company has been in business for ages."
-=======
-                    "productImages": ["https://source.unsplash.com/SavQfLRm4Do/500x500"]
->>>>>>> f96dc5ef
                    }
                 ]
               }
@@ -132,7 +116,6 @@
           <script type="application/json">
             {
                 "items" : [
-<<<<<<< HEAD
                 {
                   "productId": "art",
                   "productTitle": "Abstract Art",
@@ -144,16 +127,6 @@
                   "brandLabel": "Google",
                   "productDetails" : "Super Abstract Art."
                  }
-=======
-                   {
-                    "productId": "art",
-                    "productTitle": "Abstract Art",
-                    "productBrand": "V. Artsy",
-                    "productPrice": 1200.00,
-                    "productPriceCurrency": "JPY",
-                    "productImages": ["https://source.unsplash.com/BdVQU-NDtA8/500x500"]
-                   },
->>>>>>> f96dc5ef
                 ]
               }
           </script>
@@ -202,14 +175,10 @@
                   "productPrice": 799.00,
                   "productPriceCurrency": "AED",
                   "productTagText": " حبا حبا حبا سعادةا سعادة",
-<<<<<<< HEAD
                   "productImages": ["https://source.unsplash.com/Ry9WBo3qmoc/500x500"],
                   "reviewsPage": "https://store.google.com/jp/?hl=ja",
                   "brandLabel": "Google",
                   "productDetails" : "حبا حبا حبا سعادةا سعادة"
-=======
-                  "productImages": ["https://source.unsplash.com/Ry9WBo3qmoc/500x500"]
->>>>>>> f96dc5ef
                 },
                 {
                   "productId": "art-rtl",
@@ -218,14 +187,10 @@
                   "productPriceCurrency": "AED",
                   "productPrice": 1200.00,
                   "productTagText": "حبا حب سعادة قط حبا حب سعادة قط ",
-<<<<<<< HEAD
                   "productImages": ["https://source.unsplash.com/BdVQU-NDtA8/500x500"],
                   "reviewsPage": "https://store.google.com/jp/?hl=ja",
                   "brandLabel": "Google",
                   "productDetails" : "حبا حبا حبا سعادةا سعادة"
-=======
-                  "productImages": ["https://source.unsplash.com/BdVQU-NDtA8/500x500"]
->>>>>>> f96dc5ef
                 },
                 {
                   "productId": "chair-rtl",
@@ -233,34 +198,23 @@
                   "productBrand": "Chair Co.",
                   "productPrice": 1000.00,
                   "productPriceCurrency": "AED",
-<<<<<<< HEAD
                   "productImages": ["https://source.unsplash.com/DgQGKKLaVhY/500x500"],
                   "reviewsPage": "https://store.google.com/jp/?hl=ja",
                   "brandLabel": "Google",
                   "productDetails" : "حبا حبا حبا سعادةا سعادة"
                 },
                 {
-=======
-                  "productImages": ["https://source.unsplash.com/DgQGKKLaVhY/500x500"]
-                 },
-                 {
->>>>>>> f96dc5ef
                   "productId": "flowers-rtl",
                   "productTitle": "Flowers",
                   "productBrand": "Very Long Flower Company Name",
                   "productPrice": 10.00,
                   "productPriceCurrency": "AED",
                   "productIcon": "/examples/visual-tests/amp-story/img/shopping/icon.png",
-<<<<<<< HEAD
                   "productImages": ["https://source.unsplash.com/SavQfLRm4Do/500x500"],
                   "reviewsPage": "https://store.google.com/jp/?hl=ja",
                   "brandLabel": "Google",
                   "productDetails" : "حبا حبا حبا سعادةا سعادة"
                 }
-=======
-                  "productImages": ["https://source.unsplash.com/SavQfLRm4Do/500x500"]
-                 }
->>>>>>> f96dc5ef
               ]
             }
           </script>
