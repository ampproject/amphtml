<!doctype html>
<html amp lang="en">
  <head>
    <meta charset="utf-8">
    <title>Shopping</title>
    <meta name="viewport" content="width=device-width,minimum-scale=1,initial-scale=1">
    <style amp-boilerplate>body{-webkit-animation:-amp-start 8s steps(1,end) 0s 1 normal both;-moz-animation:-amp-start 8s steps(1,end) 0s 1 normal both;-ms-animation:-amp-start 8s steps(1,end) 0s 1 normal both;animation:-amp-start 8s steps(1,end) 0s 1 normal both}@-webkit-keyframes -amp-start{from{visibility:hidden}to{visibility:visible}}@-moz-keyframes -amp-start{from{visibility:hidden}to{visibility:visible}}@-ms-keyframes -amp-start{from{visibility:hidden}to{visibility:visible}}@-o-keyframes -amp-start{from{visibility:hidden}to{visibility:visible}}@keyframes -amp-start{from{visibility:hidden}to{visibility:visible}}</style><noscript><style amp-boilerplate>body{-webkit-animation:none;-moz-animation:none;-ms-animation:none;animation:none}</style></noscript>
    <script async src="https://cdn.ampproject.org/v0.js"></script>
    <script async custom-element="amp-story" src="https://cdn.ampproject.org/v0/amp-story-1.0.js"></script>
    <script async custom-element="amp-story-shopping" src="https://cdn.ampproject.org/v0/amp-story-shopping-0.1.js"></script>
    <style amp-custom>
      [data-tag-id="hat"] {
        top: 33%;
        left: 7%;
      }
      [data-tag-id="sunglasses"] {
        top: 28%;
        left: 43%;
      }
      [data-tag-id="backpack"] {
        top: 33%;
        left: 80%;
      }
      [data-tag-id=city-pop] {
        top: 33%;
        left: 7%;
      }
      [data-tag-id=k-pop] {
        top: 28%;
        left: 43%;
      }
      [data-tag-id=eurodance] {
        top: 33%;
        left: 80%;
      }
    </style>
  </head>
  <body>
    <amp-story
        standalone
        title="New Story Shopping Component"
        publisher="AMP Story Shopping"
        publisher-logo-src="example.com/logo.png"
        poster-portrait-src="example.com/poster.jpg">
      <amp-story-page id="inline-light-theme">
        <!--
          Inline Shopping Component Config
        -->
        <amp-story-shopping-config layout="nodisplay">
          <script type="application/json">
            {
                "items" : [
                   {
                    "product-tag-id": "hat",
                    "product-title": "Hootenanny Hat",
<<<<<<< HEAD
                    "product-price": "799",
                    "product-icon": "/examples/visual-tests/amp-story/img/shopping/nest-mini-icon.png"
                   },
                   {
                    "product-tag-id": "sunglasses",
                    "product-title": "Spectacular Spectacles",
                    "product-price": "400",
                    "product-icon": "/examples/visual-tests/amp-story/img/shopping/nest-audio-icon.png"
                   },
                   {
                    "product-tag-id": "backpack",
                    "product-title": "Beastly Backpack",
                    "product-price": "1000",
                    "product-icon": "/examples/visual-tests/amp-story/img/shopping/nest-home-icon.png"
=======
                    "product-price": "799"
>>>>>>> 4ecf84d8
                   }
                ]
              }
          </script>
        </amp-story-shopping-config>
        <amp-story-grid-layer template="fill">
          <amp-img layout="fill" src="/examples/visual-tests/amp-story/img/shopping/bg.png"></amp-img>
        </amp-story-grid-layer>
        <amp-story-grid-layer template="vertical">
          <amp-story-shopping-tag data-tag-id="hat" ></amp-story-shopping-tag>
        </amp-story-grid-layer>
        <amp-story-shopping-attachment></amp-story-shopping-attachment>
      </amp-story-page>
      <amp-story-page id="remote-dark-theme">
        <!--
          Example of JSON retrieved from src attribute,
          falls back to inline if request fails.
        -->
        <amp-story-shopping-config layout="nodisplay" src="/examples/amp-story/shopping/remote.json" >
          <script type="application/json">
            {
                "items" : [
                   {
                    "product-tag-id": "city-pop",
                    "product-title": "Plastic Love",
                    "product-price": "19"
                   },
                   {
                    "product-tag-id": "k-pop",
                    "product-title": "Gangnam Style",
                    "product-price": "10"
                   },
                   {
                    "product-tag-id": "eurodance",
                    "product-title": "Crystal King Battle",
                    "product-price": "300"
                   }
                ]
              }
          </script>
        </amp-story-shopping-config>
        <amp-story-grid-layer template="fill">
          <amp-img layout="fill" src="/examples/visual-tests/amp-story/img/shopping/bg.png"></amp-img>
        </amp-story-grid-layer>
        <amp-story-grid-layer template="vertical">
          <amp-story-shopping-tag data-tag-id="city-pop" ></amp-story-shopping-tag>
          <amp-story-shopping-tag data-tag-id="k-pop" ></amp-story-shopping-tag>
          <amp-story-shopping-tag data-tag-id="eurodance" ></amp-story-shopping-tag>
        </amp-story-grid-layer>
        <amp-story-shopping-attachment theme="dark"></amp-story-shopping-attachment>
      </amp-story-page>
    </amp-story>
  </body>
</html><|MERGE_RESOLUTION|>--- conflicted
+++ resolved
@@ -25,26 +25,20 @@
         top: 33%;
         left: 7%;
       }
-      [data-tag-id=k-pop] {
-        top: 28%;
-        left: 43%;
-      }
-      [data-tag-id=eurodance] {
-        top: 33%;
-        left: 80%;
-      }
     </style>
   </head>
   <body>
     <amp-story
         standalone
-        title="New Story Shopping Component"
+        title="Story Shopping Component"
         publisher="AMP Story Shopping"
         publisher-logo-src="example.com/logo.png"
         poster-portrait-src="example.com/poster.jpg">
       <amp-story-page id="inline-light-theme">
         <!--
-          Inline Shopping Component Config
+          Example of:
+          Inline config.
+          Multiple product tags with icon defined.
         -->
         <amp-story-shopping-config layout="nodisplay">
           <script type="application/json">
@@ -53,7 +47,6 @@
                    {
                     "product-tag-id": "hat",
                     "product-title": "Hootenanny Hat",
-<<<<<<< HEAD
                     "product-price": "799",
                     "product-icon": "/examples/visual-tests/amp-story/img/shopping/nest-mini-icon.png"
                    },
@@ -68,9 +61,6 @@
                     "product-title": "Beastly Backpack",
                     "product-price": "1000",
                     "product-icon": "/examples/visual-tests/amp-story/img/shopping/nest-home-icon.png"
-=======
-                    "product-price": "799"
->>>>>>> 4ecf84d8
                    }
                 ]
               }
@@ -81,13 +71,16 @@
         </amp-story-grid-layer>
         <amp-story-grid-layer template="vertical">
           <amp-story-shopping-tag data-tag-id="hat" ></amp-story-shopping-tag>
+          <amp-story-shopping-tag data-tag-id="sunglasses" ></amp-story-shopping-tag>
+          <amp-story-shopping-tag data-tag-id="backpack" ></amp-story-shopping-tag>
         </amp-story-grid-layer>
         <amp-story-shopping-attachment></amp-story-shopping-attachment>
       </amp-story-page>
       <amp-story-page id="remote-dark-theme">
         <!--
-          Example of JSON retrieved from src attribute,
-          falls back to inline if request fails.
+          Example of: 
+          Remote JSON with inline fallback.
+          Single product tag without icon.
         -->
         <amp-story-shopping-config layout="nodisplay" src="/examples/amp-story/shopping/remote.json" >
           <script type="application/json">
@@ -97,16 +90,6 @@
                     "product-tag-id": "city-pop",
                     "product-title": "Plastic Love",
                     "product-price": "19"
-                   },
-                   {
-                    "product-tag-id": "k-pop",
-                    "product-title": "Gangnam Style",
-                    "product-price": "10"
-                   },
-                   {
-                    "product-tag-id": "eurodance",
-                    "product-title": "Crystal King Battle",
-                    "product-price": "300"
                    }
                 ]
               }
@@ -117,8 +100,6 @@
         </amp-story-grid-layer>
         <amp-story-grid-layer template="vertical">
           <amp-story-shopping-tag data-tag-id="city-pop" ></amp-story-shopping-tag>
-          <amp-story-shopping-tag data-tag-id="k-pop" ></amp-story-shopping-tag>
-          <amp-story-shopping-tag data-tag-id="eurodance" ></amp-story-shopping-tag>
         </amp-story-grid-layer>
         <amp-story-shopping-attachment theme="dark"></amp-story-shopping-attachment>
       </amp-story-page>
