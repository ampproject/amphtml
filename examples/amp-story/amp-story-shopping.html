<!doctype html>
<html amp lang="en">
  <head>
    <meta charset="utf-8">
    <title>Shopping</title>
    <meta name="viewport" content="width=device-width,minimum-scale=1,initial-scale=1">
    <style amp-boilerplate>body{-webkit-animation:-amp-start 8s steps(1,end) 0s 1 normal both;-moz-animation:-amp-start 8s steps(1,end) 0s 1 normal both;-ms-animation:-amp-start 8s steps(1,end) 0s 1 normal both;animation:-amp-start 8s steps(1,end) 0s 1 normal both}@-webkit-keyframes -amp-start{from{visibility:hidden}to{visibility:visible}}@-moz-keyframes -amp-start{from{visibility:hidden}to{visibility:visible}}@-ms-keyframes -amp-start{from{visibility:hidden}to{visibility:visible}}@-o-keyframes -amp-start{from{visibility:hidden}to{visibility:visible}}@keyframes -amp-start{from{visibility:hidden}to{visibility:visible}}</style><noscript><style amp-boilerplate>body{-webkit-animation:none;-moz-animation:none;-ms-animation:none;animation:none}</style></noscript>
    <script async src="https://cdn.ampproject.org/v0.js"></script>
    <script async custom-element="amp-story" src="https://cdn.ampproject.org/v0/amp-story-1.0.js"></script>
    <script async custom-element="amp-story-shopping" src="https://cdn.ampproject.org/v0/amp-story-shopping-0.1.js"></script>
    <style amp-custom>
      [data-tag-id="hat"] {
        top: 33%;
        left: 7%;
      }
      [data-tag-id="sunglasses"] {
        top: 28%;
        left: 43%;
      }
      [data-tag-id="backpack"] {
        top: 33%;
<<<<<<< HEAD
        left: 85%;
=======
        left: 60%;
>>>>>>> a993fd73
      }
      [data-tag-id=city-pop] {
        top: 33%;
        left: 7%;
      }
      [data-tag-id="hat-rtl"] {
        top: 33%;
        left: 0%;
      }
      [data-tag-id="sunglasses-rtl"] {
        top: 28%;
        left: 43%;
      }
      [data-tag-id="backpack-rtl"] {
        top: 33%;
        left: 80%;
      }
    </style>
  </head>
  <body>
    <amp-story
        standalone
        title="Story Shopping Component"
        publisher="AMP Story Shopping"
        publisher-logo-src="example.com/logo.png"
        poster-portrait-src="example.com/poster.jpg">
      <amp-story-page id="inline-light-theme">
        <!--
          Example of Inline config. Multiple product tags with icon defined.
        -->
        <amp-story-shopping-config layout="nodisplay">
          <script type="application/json">
            {
                "items" : [
                   {
                    "product-tag-id": "hat",
                    "product-title": "Hootenanny Hat",
                    "product-price": 799.00,
                    "product-price-currency": "USD",
                    "product-icon": "/examples/visual-tests/amp-story/img/shopping/nest-mini-icon.png"
                   },
                   {
                    "product-tag-id": "sunglasses",
                    "product-title": "Spectacular Spectacles",
                    "product-price": 400.00,
                    "product-price-currency": "INR",
                    "product-icon": "/examples/visual-tests/amp-story/img/shopping/nest-audio-icon.png"
                   },
                   {
                    "product-tag-id": "backpack",
                    "product-title": "Beastly Backpack",
                    "product-price": 1000.00,
                    "product-price-currency": "BRL",
                    "product-tag-text": "Beastly Backpack Brews Beastly Beverages",
                    "product-icon": "/examples/visual-tests/amp-story/img/shopping/nest-home-icon.png"
                   }
                ]
              }
          </script>
        </amp-story-shopping-config>
        <amp-story-grid-layer template="fill">
          <amp-img layout="fill" src="/examples/visual-tests/amp-story/img/shopping/bg.png"></amp-img>
        </amp-story-grid-layer>
        <amp-story-grid-layer template="vertical">
          <amp-story-shopping-tag data-tag-id="hat" ></amp-story-shopping-tag>
          <amp-story-shopping-tag data-tag-id="sunglasses" ></amp-story-shopping-tag>
          <amp-story-shopping-tag data-tag-id="backpack" ></amp-story-shopping-tag>
        </amp-story-grid-layer>
        <amp-story-shopping-attachment></amp-story-shopping-attachment>
      </amp-story-page>
      <amp-story-page id="remote-dark-theme">
        <!--
          Example of Remote JSON with inline fallback. Single product tag without icon.
        -->
        <amp-story-shopping-config layout="nodisplay" src="/examples/amp-story/shopping/remote.json" >
          <script type="application/json">
            {
                "items" : [
                   {
                    "product-tag-id": "city-pop",
                    "product-title": "Plastic Love",
<<<<<<< HEAD
                    "product-price": 19,
=======
                    "product-price": 19.00,
>>>>>>> a993fd73
                    "product-price-currency": "JPY",
                   }
                ]
              }
          </script>
        </amp-story-shopping-config>
        <amp-story-grid-layer template="fill">
          <amp-img layout="fill" src="/examples/visual-tests/amp-story/img/shopping/bg.png"></amp-img>
        </amp-story-grid-layer>
        <amp-story-grid-layer template="vertical">
          <amp-story-shopping-tag data-tag-id="city-pop" ></amp-story-shopping-tag>
        </amp-story-grid-layer>
        <amp-story-shopping-attachment theme="dark"></amp-story-shopping-attachment>
      </amp-story-page>
      <amp-story-page id="remote-with-product">
        <!--
          Example of:
          CTA Button rendering due to remote product tag existing, but no inline.
        -->
        <amp-story-shopping-config layout="nodisplay" src="/examples/amp-story/shopping/remote.json" >
          <script type="application/json">
            {
                "items" : []
              }
          </script>
        </amp-story-shopping-config>
        <amp-story-grid-layer template="fill">
          <amp-img layout="fill" src="/examples/visual-tests/amp-story/img/shopping/bg.png"></amp-img>
        </amp-story-grid-layer>
        <amp-story-grid-layer template="vertical">
          <amp-story-shopping-tag data-tag-id="city-pop" ></amp-story-shopping-tag>
        </amp-story-grid-layer>
        <amp-story-shopping-attachment theme="dark"></amp-story-shopping-attachment>
      </amp-story-page>
      <amp-story-page id="inline-light-theme-two">
        <!--
          RTL example
        -->
        <amp-story-shopping-config layout="nodisplay">
          <script type="application/json">
            {
              "items" : [
                 {
                  "product-tag-id": "hat-rtl",
                  "product-title": "Hootenanny Hat",
                  "product-price": 799.00,
                  "product-tag-text": " حبا حبا حبا سعادةا سعادة",
                  "product-icon": "/examples/visual-tests/amp-story/img/shopping/nest-mini-icon.png"
                 },
                 {
                  "product-tag-id": "sunglasses-rtl",
                  "product-title": "Spectacular Spectacles",
                  "product-price": 400.00,
                  "product-tag-text": "حبا حب سعادة قط حبا حب سعادة قط ",
                  "product-icon": "/examples/visual-tests/amp-story/img/shopping/nest-audio-icon.png"
                 },
                 {
                  "product-tag-id": "backpack-rtl",
                  "product-title": "Beastly Backpack",
                  "product-price": 500.00,
<<<<<<< HEAD
                  "product-tag-text": "حبا",
=======
                  "product-price-currency": "AED",
>>>>>>> a993fd73
                  "product-icon": "/examples/visual-tests/amp-story/img/shopping/nest-home-icon.png"
                 }
              ]
            }
          </script>
        </amp-story-shopping-config>
        <amp-story-grid-layer template="fill">
          <amp-img layout="fill" src="/examples/visual-tests/amp-story/img/shopping/bg.png"></amp-img>
        </amp-story-grid-layer>
        <amp-story-grid-layer template="vertical">
          <amp-story-shopping-tag data-tag-id="hat-rtl" ></amp-story-shopping-tag>
          <amp-story-shopping-tag data-tag-id="sunglasses-rtl" ></amp-story-shopping-tag>
          <amp-story-shopping-tag data-tag-id="backpack-rtl" ></amp-story-shopping-tag>
        </amp-story-grid-layer>
        <amp-story-shopping-attachment></amp-story-shopping-attachment>
      </amp-story-page>
      <amp-story-page id="inline-no-product">
        <!--
          Example of:
          CTA Button not rendering due to no product tags.
        -->
      <amp-story-shopping-config layout="nodisplay">
        <script type="application/json">
          {
              "items" : []
          }
        </script>
      </amp-story-shopping-config>

      <amp-story-grid-layer template="fill">
        <amp-img layout="fill" src="/examples/visual-tests/amp-story/img/shopping/bg.png"></amp-img>
      </amp-story-grid-layer>
      <amp-story-shopping-attachment></amp-story-shopping-attachment>
      </amp-story-page>
    </amp-story>
  </body>
</html><|MERGE_RESOLUTION|>--- conflicted
+++ resolved
@@ -19,11 +19,7 @@
       }
       [data-tag-id="backpack"] {
         top: 33%;
-<<<<<<< HEAD
         left: 85%;
-=======
-        left: 60%;
->>>>>>> a993fd73
       }
       [data-tag-id=city-pop] {
         top: 33%;
@@ -105,11 +101,7 @@
                    {
                     "product-tag-id": "city-pop",
                     "product-title": "Plastic Love",
-<<<<<<< HEAD
                     "product-price": 19,
-=======
-                    "product-price": 19.00,
->>>>>>> a993fd73
                     "product-price-currency": "JPY",
                    }
                 ]
@@ -170,11 +162,8 @@
                   "product-tag-id": "backpack-rtl",
                   "product-title": "Beastly Backpack",
                   "product-price": 500.00,
-<<<<<<< HEAD
                   "product-tag-text": "حبا",
-=======
                   "product-price-currency": "AED",
->>>>>>> a993fd73
                   "product-icon": "/examples/visual-tests/amp-story/img/shopping/nest-home-icon.png"
                  }
               ]
