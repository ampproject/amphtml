<!doctype html>
<html amp lang="en">
  <head>
    <meta charset="utf-8">
    <title>Shopping</title>
    <meta name="viewport" content="width=device-width,minimum-scale=1,initial-scale=1">
    <style amp-boilerplate>body{-webkit-animation:-amp-start 8s steps(1,end) 0s 1 normal both;-moz-animation:-amp-start 8s steps(1,end) 0s 1 normal both;-ms-animation:-amp-start 8s steps(1,end) 0s 1 normal both;animation:-amp-start 8s steps(1,end) 0s 1 normal both}@-webkit-keyframes -amp-start{from{visibility:hidden}to{visibility:visible}}@-moz-keyframes -amp-start{from{visibility:hidden}to{visibility:visible}}@-ms-keyframes -amp-start{from{visibility:hidden}to{visibility:visible}}@-o-keyframes -amp-start{from{visibility:hidden}to{visibility:visible}}@keyframes -amp-start{from{visibility:hidden}to{visibility:visible}}</style><noscript><style amp-boilerplate>body{-webkit-animation:none;-moz-animation:none;-ms-animation:none;animation:none}</style></noscript>
    <script async src="https://cdn.ampproject.org/v0.js"></script>
    <script async custom-element="amp-story" src="https://cdn.ampproject.org/v0/amp-story-1.0.js"></script>
    <script async custom-element="amp-story-page-attachment" src="https://cdn.ampproject.org/v0/amp-story-page-attachment-0.1.js"></script>
    <script async custom-element="amp-story-shopping" src="https://cdn.ampproject.org/v0/amp-story-shopping-0.1.js"></script>
    <style amp-custom>
      [data-product-id="lamp"] {
        top: 31%;
        left: 1%;
      }
      [data-product-id="art"] {
        top: 15%;
        left: 40%;
      }
      [data-product-id="chair"] {
        top: 53%;
        left: 30%;
      }
      [data-product-id="flowers"] {
        top: 46%;
        left: 83%;
      }
    </style>
  </head>
  <body>
    <amp-story
        standalone
        title="Story Shopping Component"
        publisher="AMP Story Shopping"
        publisher-logo-src="example.com/logo.png"
        poster-portrait-src="example.com/poster.jpg">
      <amp-story-page id="inline-light-theme">
        <!--
          Example of Inline config. Multiple product tags with icon defined.
        -->
        <amp-story-shopping-config layout="nodisplay">
          <script type="application/json">
            {
                "items" : [
                   {
                    "productId": "lamp",
                    "productTitle": "Brass Lamp",
                    "productBrand": "Lamp Co",
                    "productPrice": 799.00,
                    "productPriceCurrency": "USD",
                    "productImages": ["https://source.unsplash.com/Ry9WBo3qmoc/500x500"]
                   },
                   {
                    "productId": "art",
                    "productTitle": "Abstract Art",
                    "productBrand": "V. Artsy",
                    "productPrice": 1200.00,
                    "productPriceCurrency": "INR",
                    "productImages": ["https://source.unsplash.com/BdVQU-NDtA8/500x500"]
                   },
                   {
                    "productId": "chair",
                    "productTitle": "Yellow chair",
                    "productBrand": "Chair Co.",
                    "productPrice": 1000.00,
                    "productPriceCurrency": "BRL",
                    "productTagText": "The perfectly imperfect yellow chair",
                    "productImages": ["https://source.unsplash.com/DgQGKKLaVhY/500x500"]
                   },
                   {
                    "productId": "flowers",
                    "productTitle": "Flowers",
                    "productBrand": "Very Long Flower Company Name",
                    "productPrice": 10.00,
                    "productPriceCurrency": "USD",
                    "productIcon": "/examples/visual-tests/amp-story/img/shopping/icon.png",
                    "productImages": ["https://source.unsplash.com/SavQfLRm4Do/500x500"]
                   }
                ]
              }
          </script>
        </amp-story-shopping-config>
        <amp-story-grid-layer template="fill">
          <amp-img layout="fill" src="https://source.unsplash.com/_HqHX3LBN18/1000x2000"></amp-img>
        </amp-story-grid-layer>
        <amp-story-grid-layer template="vertical">
          <amp-story-shopping-tag data-product-id="lamp" ></amp-story-shopping-tag>
          <amp-story-shopping-tag data-product-id="art" ></amp-story-shopping-tag>
          <amp-story-shopping-tag data-product-id="chair" ></amp-story-shopping-tag>
          <amp-story-shopping-tag data-product-id="flowers" ></amp-story-shopping-tag>
        </amp-story-grid-layer>
        <amp-story-shopping-attachment></amp-story-shopping-attachment>
      </amp-story-page>
      <amp-story-page id="remote-dark-theme">
        <!--
          Example of Remote JSON with inline fallback. Single product tag without icon.
        -->
        <amp-story-shopping-config layout="nodisplay" src="/examples/amp-story/shopping/remote.json" >
          <script type="application/json">
            {
                "items" : [
                {
                  "productId": "art",
                  "productTitle": "Abstract Art",
                  "productBrand": "V. Artsy",
                  "productPrice": 1200.00,
                  "productPriceCurrency": "JPY",
                  "productImages": ["https://source.unsplash.com/BdVQU-NDtA8/500x500"]
                 }
                ]
              }
          </script>
        </amp-story-shopping-config>
        <amp-story-grid-layer template="fill">

          <amp-img layout="fill" src="https://source.unsplash.com/_HqHX3LBN18/1000x2000"></amp-img>
        </amp-story-grid-layer>
        <amp-story-grid-layer template="vertical">
          <amp-story-shopping-tag data-product-id="art" ></amp-story-shopping-tag>
        </amp-story-grid-layer>
        <amp-story-shopping-attachment theme="dark"></amp-story-shopping-attachment>
      </amp-story-page>
      <amp-story-page id="remote-with-product">
        <!--
          Example of:
          CTA Button rendering due to remote product tag existing, but no inline.
        -->
        <amp-story-shopping-config layout="nodisplay" src="/examples/amp-story/shopping/remote.json" >
          <script type="application/json">
            {
              "items" : []
            }
          </script>
        </amp-story-shopping-config>
        <amp-story-grid-layer template="fill">
          <amp-img layout="fill" src="https://source.unsplash.com/_HqHX3LBN18/1000x2000"></amp-img>
        </amp-story-grid-layer>
        <amp-story-grid-layer template="vertical">
          <amp-story-shopping-tag data-product-id="art" ></amp-story-shopping-tag>
        </amp-story-grid-layer>
        <amp-story-shopping-attachment theme="dark"></amp-story-shopping-attachment>
      </amp-story-page>
<<<<<<< HEAD
      <amp-story-page id="inline-light-theme-two" dir="rtl">
        <!--
          RTL example
        -->
        <amp-story-shopping-config layout="nodisplay">
          <script type="application/json">
            {
              "items" : [
                {
                  "productId": "lamp-rtl",
                  "productTitle": "Brass Lamp",
                  "productBrand": "Lamp Co",
                  "productPrice": 799.00,
                  "productPriceCurrency": "AED",
                  "productTagText": " حبا حبا حبا سعادةا سعادة",
                  "productImages": ["https://source.unsplash.com/Ry9WBo3qmoc/500x500"]
                },
                {
                  "productId": "art-rtl",
                  "productTitle": "Abstract Art",
                  "productBrand": "V. Artsy",
                  "productPriceCurrency": "AED",
                  "productPrice": 1200.00,
                  "productTagText": "حبا حب سعادة قط حبا حب سعادة قط ",
                  "productImages": ["https://source.unsplash.com/BdVQU-NDtA8/500x500"]
                },
                {
                  "productId": "chair-rtl",
                  "productTitle": "Yellow chair",
                  "productBrand": "Chair Co.",
                  "productPrice": 1000.00,
                  "productPriceCurrency": "AED",
                  "productImages": ["https://source.unsplash.com/DgQGKKLaVhY/500x500"]
                },
                {
                  "productId": "flowers-rtl",
                  "productTitle": "Flowers",
                  "productBrand": "Very Long Flower Company Name",
                  "productPrice": 10.00,
                  "productPriceCurrency": "AED",
                  "productIcon": "/examples/visual-tests/amp-story/img/shopping/icon.png",
                  "productImages": ["https://source.unsplash.com/SavQfLRm4Do/500x500"]
                }
              ]
            }
          </script>
        </amp-story-shopping-config>
        <amp-story-grid-layer template="fill">
          <amp-img layout="fill" src="https://source.unsplash.com/_HqHX3LBN18/1000x2000"></amp-img>
        </amp-story-grid-layer>
        <amp-story-grid-layer template="vertical">
          <amp-story-shopping-tag data-product-id="lamp-rtl" ></amp-story-shopping-tag>
          <amp-story-shopping-tag data-product-id="art-rtl" ></amp-story-shopping-tag>
          <amp-story-shopping-tag data-product-id="chair-rtl" ></amp-story-shopping-tag>
          <amp-story-shopping-tag data-product-id="flowers-rtl" ></amp-story-shopping-tag>
        </amp-story-grid-layer>
        <amp-story-shopping-attachment></amp-story-shopping-attachment>
      </amp-story-page>
=======
>>>>>>> bd46b5df
      <amp-story-page id="inline-no-product">
        <!--
          Example of:
          CTA Button not rendering due to no product tags.
        -->
      <amp-story-shopping-config layout="nodisplay">
        <script type="application/json">
          {
              "items" : []
          }
        </script>
      </amp-story-shopping-config>

      <amp-story-grid-layer template="fill">
        <amp-img layout="fill" src="https://source.unsplash.com/_HqHX3LBN18/1000x2000"></amp-img>
      </amp-story-grid-layer>
      <amp-story-shopping-attachment></amp-story-shopping-attachment>
      </amp-story-page>
    </amp-story>
  </body>
</html><|MERGE_RESOLUTION|>--- conflicted
+++ resolved
@@ -141,67 +141,6 @@
         </amp-story-grid-layer>
         <amp-story-shopping-attachment theme="dark"></amp-story-shopping-attachment>
       </amp-story-page>
-<<<<<<< HEAD
-      <amp-story-page id="inline-light-theme-two" dir="rtl">
-        <!--
-          RTL example
-        -->
-        <amp-story-shopping-config layout="nodisplay">
-          <script type="application/json">
-            {
-              "items" : [
-                {
-                  "productId": "lamp-rtl",
-                  "productTitle": "Brass Lamp",
-                  "productBrand": "Lamp Co",
-                  "productPrice": 799.00,
-                  "productPriceCurrency": "AED",
-                  "productTagText": " حبا حبا حبا سعادةا سعادة",
-                  "productImages": ["https://source.unsplash.com/Ry9WBo3qmoc/500x500"]
-                },
-                {
-                  "productId": "art-rtl",
-                  "productTitle": "Abstract Art",
-                  "productBrand": "V. Artsy",
-                  "productPriceCurrency": "AED",
-                  "productPrice": 1200.00,
-                  "productTagText": "حبا حب سعادة قط حبا حب سعادة قط ",
-                  "productImages": ["https://source.unsplash.com/BdVQU-NDtA8/500x500"]
-                },
-                {
-                  "productId": "chair-rtl",
-                  "productTitle": "Yellow chair",
-                  "productBrand": "Chair Co.",
-                  "productPrice": 1000.00,
-                  "productPriceCurrency": "AED",
-                  "productImages": ["https://source.unsplash.com/DgQGKKLaVhY/500x500"]
-                },
-                {
-                  "productId": "flowers-rtl",
-                  "productTitle": "Flowers",
-                  "productBrand": "Very Long Flower Company Name",
-                  "productPrice": 10.00,
-                  "productPriceCurrency": "AED",
-                  "productIcon": "/examples/visual-tests/amp-story/img/shopping/icon.png",
-                  "productImages": ["https://source.unsplash.com/SavQfLRm4Do/500x500"]
-                }
-              ]
-            }
-          </script>
-        </amp-story-shopping-config>
-        <amp-story-grid-layer template="fill">
-          <amp-img layout="fill" src="https://source.unsplash.com/_HqHX3LBN18/1000x2000"></amp-img>
-        </amp-story-grid-layer>
-        <amp-story-grid-layer template="vertical">
-          <amp-story-shopping-tag data-product-id="lamp-rtl" ></amp-story-shopping-tag>
-          <amp-story-shopping-tag data-product-id="art-rtl" ></amp-story-shopping-tag>
-          <amp-story-shopping-tag data-product-id="chair-rtl" ></amp-story-shopping-tag>
-          <amp-story-shopping-tag data-product-id="flowers-rtl" ></amp-story-shopping-tag>
-        </amp-story-grid-layer>
-        <amp-story-shopping-attachment></amp-story-shopping-attachment>
-      </amp-story-page>
-=======
->>>>>>> bd46b5df
       <amp-story-page id="inline-no-product">
         <!--
           Example of:
