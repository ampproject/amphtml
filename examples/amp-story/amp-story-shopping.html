--- conflicted
+++ resolved
@@ -20,27 +20,6 @@
         top: 15%;
         left: 40%;
       }
-<<<<<<< HEAD
-      [data-tag-id="backpack"] {
-        top: 33%;
-        left: 85%;
-      }
-      [data-tag-id=city-pop] {
-        top: 33%;
-        left: 7%;
-      }
-      [data-tag-id="hat-rtl"] {
-        top: 33%;
-        left: 0%;
-      }
-      [data-tag-id="sunglasses-rtl"] {
-        top: 28%;
-        left: 43%;
-      }
-      [data-tag-id="backpack-rtl"] {
-        top: 33%;
-        left: 80%;
-=======
       [data-tag-id="chair"],
       [data-tag-id="chair-rtl"] {
         top: 53%;
@@ -50,7 +29,6 @@
       [data-tag-id="flowers-rtl"] {
         top: 46%;
         left: 83%;
->>>>>>> 95d58867
       }
     </style>
   </head>
@@ -127,16 +105,10 @@
             {
                 "items" : [
                    {
-<<<<<<< HEAD
-                    "product-tag-id": "city-pop",
-                    "product-title": "Plastic Love",
-                    "product-price": 19,
-=======
                     "product-tag-id": "art",
                     "product-title": "Abstract Art",
                     "product-brand": "V. Artsy",
                     "product-price": 1200.00,
->>>>>>> 95d58867
                     "product-price-currency": "JPY",
                     "product-images": ["https://source.unsplash.com/BdVQU-NDtA8/500x500"]
                    },
@@ -208,17 +180,10 @@
                   "product-images": ["https://source.unsplash.com/DgQGKKLaVhY/500x500"]
                  },
                  {
-<<<<<<< HEAD
-                  "product-tag-id": "backpack-rtl",
-                  "product-title": "Beastly Backpack",
-                  "product-price": 500.00,
-                  "product-tag-text": "حبا",
-=======
                   "product-tag-id": "flowers-rtl",
                   "product-title": "Flowers",
                   "product-brand": "Very Long Flower Company Name",
                   "product-price": 10.00,
->>>>>>> 95d58867
                   "product-price-currency": "AED",
                   "product-icon": "/examples/visual-tests/amp-story/img/shopping/icon.png",
                   "product-images": ["https://source.unsplash.com/SavQfLRm4Do/500x500"]
