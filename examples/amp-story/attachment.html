--- conflicted
+++ resolved
@@ -302,13 +302,8 @@
           </p>
         </amp-story-grid-layer>
         <amp-story-page-attachment
-<<<<<<< HEAD
-          title="Link Description"
-          href="https://www.google.com"
-=======
-          data-title="Link Description"
+          title="Link Description"
           href="https://www.google.com/search?q=why+do+cats+purr+so+loud"
->>>>>>> 3592c8c0
           theme="custom"
           cta-accent-color="navy"
           cta-accent-element="text"
