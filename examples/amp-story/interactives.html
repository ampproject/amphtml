<!doctype html>
<html ⚡ lang="es">
  <head>
    <meta charset="utf-8">
    <title>Interactive Story</title>
    <link rel="canonical" href="interactives.html">
    <meta name="viewport" content="width=device-width,minimum-scale=1,initial-scale=1">
    <style amp-boilerplate>body{-webkit-animation:-amp-start 8s steps(1,end) 0s 1 normal both;-moz-animation:-amp-start 8s steps(1,end) 0s 1 normal both;-ms-animation:-amp-start 8s steps(1,end) 0s 1 normal both;animation:-amp-start 8s steps(1,end) 0s 1 normal both}@-webkit-keyframes -amp-start{from{visibility:hidden}to{visibility:visible}}@-moz-keyframes -amp-start{from{visibility:hidden}to{visibility:visible}}@-ms-keyframes -amp-start{from{visibility:hidden}to{visibility:visible}}@-o-keyframes -amp-start{from{visibility:hidden}to{visibility:visible}}@keyframes -amp-start{from{visibility:hidden}to{visibility:visible}}</style><noscript><style amp-boilerplate>body{-webkit-animation:none;-moz-animation:none;-ms-animation:none;animation:none}</style></noscript>
    <style amp-custom>
      body {
        font-family: 'Rubik', sans-serif;
      }
      amp-story-interactive-quiz, amp-story-interactive-binary-poll, amp-story-interactive-poll {
        justify-self: center;
      }
    </style>
    <script async src="https://cdn.ampproject.org/v0.js"></script>
    <script async custom-element="amp-story" src="https://cdn.ampproject.org/v0/amp-story-1.0.js"></script>
    <script async custom-element="amp-video" src="https://cdn.ampproject.org/v0/amp-video-0.1.js"></script>
    <link href="https://fonts.googleapis.com/css2?family=Rubik:wght@400;700&display=swap" rel="stylesheet">
  </head>
  <body>
    <amp-story
        standalone
        title="Interactive Story"
        publisher="AMP Story testing"
        publisher-logo-src="example.com/logo.png"
        poster-portrait-src="example.com/poster.jpg">
        <amp-story-page id="cover">
          <amp-story-grid-layer template="fill">
            <amp-img
                src="img/overview.jpg"
                layout="responsive"
                height="1600"
                width="900">
            </amp-img>
          </amp-story-grid-layer>
          <amp-story-grid-layer template="vertical">
            <div style="background: #000000aa;color:white;padding:10px">
              <h2>What is the best story ever?</h2>
              <p>and other interactive components</p>
            </div>
          </amp-story-grid-layer>
        </amp-story-page>
        <amp-story-page id="quiz-intl">
          <amp-story-grid-layer template="fill">
            <amp-img
                src="img/roadshow.jpg"
                layout="responsive"
                height="1600"
                width="900">
            </amp-img>
          </amp-story-grid-layer>
          <amp-story-grid-layer template="center">
            <amp-story-interactive-quiz
                id="international-quiz-dark"
                endpoint="http://localhost:3000/interactives"
                style="--interactive-accent-color: rgb(16, 218, 93);--interactive-prompt-background: rgb(4, 41, 18);--interactive-prompt-text-color: rgb(16, 218, 93);"
                theme="dark"
                prompt-text="Is this an international quiz?"
                option-1-text="你好，这是马蒂亚斯"
                option-2-text="مرحبا هذا ماتياس"
                option-3-text="Yes it is" option-3-correct
                option-3-confetti="🌎"
                option-4-text="ब्राज़ील यहाँ होना चाहिए">
            </amp-story-interactive-quiz>
          </amp-story-grid-layer>
        </amp-story-page>
        <amp-story-page id="quiz-1">
          <amp-story-grid-layer template="fill">
            <amp-img
                src="img/roadshow.jpg"
                layout="responsive"
                height="1600"
                width="900">
            </amp-img>
          </amp-story-grid-layer>
          <amp-story-grid-layer template="center">

            <amp-story-interactive-quiz
                id="first-cup-dark"
                endpoint="http://localhost:3000/interactives"
                style="--interactive-accent-color: #20AC5E;"
                theme="dark"
                prompt-text="Who won the first soccer world cup?"
                option-1-text="France"
                option-2-text="Spain"
                option-3-text="Uruguay" option-3-correct
                option-3-confetti="🇺🇾"
                option-4-text="Brazil">
            </amp-story-interactive-quiz>
          </amp-story-grid-layer>
        </amp-story-page>
        <amp-story-page id="quiz-1b">
          <amp-story-grid-layer template="fill">
            <amp-img
                src="img/roadshow.jpg"
                layout="responsive"
                height="1600"
                width="900">
            </amp-img>
          </amp-story-grid-layer>
          <amp-story-grid-layer template="center">
            <amp-story-interactive-quiz
                id="last-cup-dark"
                endpoint="http://localhost:3000/interactives"
                theme="dark"
                style="--interactive-accent-color: rgb(221, 17, 229);"
                endpoint="http://localhost:3000/interactives"
                option-1-text="France" option-1-correct
                option-1-confetti="🇫🇷"
                option-2-text="Spain"
                option-3-text="Uruguay"
                option-4-text="Brazil">
            </amp-story-interactive-quiz>
          </amp-story-grid-layer>
        </amp-story-page>
        <amp-story-page id="quiz-2">
          <amp-story-grid-layer template="fill">
            <amp-img
                src="img/blue-stuff.jpg"
                layout="responsive"
                height="1600"
                width="900">
            </amp-img>
          </amp-story-grid-layer>
          <amp-story-grid-layer template="center">
            <amp-story-interactive-quiz
                id="largest-mammal-light"
                endpoint="http://localhost:3000/interactives"
                prompt-text="What is the largest mammal?"
                option-1-text="Blue whale" option-1-correct
                option-1-confetti="🐳"
                option-2-text="Etruscan shrew">
            </amp-story-interactive-quiz>
          </amp-story-grid-layer>
        </amp-story-page>
        <amp-story-page id="quiz-2b">
          <amp-story-grid-layer template="fill">
            <amp-img
                src="img/blue-stuff.jpg"
                layout="responsive"
                height="1600"
                width="900">
            </amp-img>
          </amp-story-grid-layer>
          <amp-story-grid-layer template="center">
            <amp-story-interactive-quiz
                id="smallest-mammal-light"
                endpoint="http://localhost:3000/interactives"
                prompt-text="What is the smallest mammal?"
                option-1-text="Blue whale"
                option-2-text="Etruscan shrew" option-2-correct
                option-2-confetti="🐀">
            </amp-story-interactive-quiz>
          </amp-story-grid-layer>
        </amp-story-page>
        <amp-story-page id="poll-binary-1">
          <amp-story-grid-layer template="fill">
            <amp-img
                src="https://i.pinimg.com/474x/18/62/8e/18628e2d0d342e19bead8eead15fa8cb.jpg"
                layout="responsive"
                height="1600"
                width="900">
            </amp-img>
          </amp-story-grid-layer>
          <amp-story-grid-layer template="thirds">
            <div grid-area="lower-third" style="display: flex;align-items:center;justify-content:center;flex-direction:column;">
              <amp-story-interactive-binary-poll
								endpoint="http://localhost:3000/interactives"
								prompt-text="What is your favorite movie?"
<<<<<<< HEAD
								id="movie-light-green"
								style="--interactive-accent-color: rgb(16, 218, 93);--interactive-prompt-background-color: rgb(4, 41, 18);--interactive-prompt-text-color: rgb(16, 218, 93);"
=======
								id="movie-light-connected"
								style="--interactive-accent-color: rgb(16, 218, 93);--interactive-prompt-background: rgb(4, 41, 18);--interactive-prompt-text-color: rgb(16, 218, 93);"
>>>>>>> 6de0ebff
                theme="dark"
                option-1-text="דוקטור מוזר"
                option-2-text="פנתר שחור"
                option-1-confetti="🎥"
                option-2-confetti="🎬">
              </amp-story-interactive-binary-poll>
            </div>
          </amp-story-grid-layer>
        </amp-story-page>
        <amp-story-page id="poll-binary-2">
          <amp-story-grid-layer template="fill">
            <amp-img
                src="https://i.pinimg.com/474x/18/62/8e/18628e2d0d342e19bead8eead15fa8cb.jpg"
                layout="responsive"
                height="1600"
                width="900">
            </amp-img>
          </amp-story-grid-layer>
          <amp-story-grid-layer template="center">
            <amp-story-interactive-binary-poll
              endpoint="http://localhost:3000/interactives"
              id="movie-dark"
              theme="dark"
              option-1-text="Doctor Strange"
              option-2-text="Black Panther"
              option-1-confetti="😺"
              option-2-confetti="🐶">
            </amp-story-interactive-binary-poll>
          </amp-story-grid-layer>
        </amp-story-page>
        <amp-story-page id="poll-binary-3">
          <amp-story-grid-layer template="fill">
            <amp-img
                src="https://i.pinimg.com/474x/18/62/8e/18628e2d0d342e19bead8eead15fa8cb.jpg"
                layout="responsive"
                height="1600"
                width="900">
            </amp-img>
          </amp-story-grid-layer>
          <amp-story-grid-layer template="thirds">
            <div grid-area="lower-third" style="display: flex;align-items:center;justify-content:center;flex-direction:column;">
              <h1 style="color:white;text-align:center;line-height:40px;margin-bottom:10px;">What is your favorite movie?</h1>
              <amp-story-interactive-binary-poll
                endpoint="http://localhost:3000/interactives"
                id="movie-light-yellow"
                style="--interactive-accent-color: #FFC700;"
                option-1-text="🧛"
                option-2-text="🐆"
                option-1-confetti="🧛"
                option-2-confetti="🐆">
              </amp-story-interactive-binary-poll>
            </div>
          </amp-story-grid-layer>
        </amp-story-page>
        <amp-story-page id="poll-binary-4">
          <amp-story-grid-layer template="fill">
            <amp-img
                src="https://i.pinimg.com/474x/18/62/8e/18628e2d0d342e19bead8eead15fa8cb.jpg"
                layout="responsive"
                height="1600"
                width="900">
            </amp-img>
          </amp-story-grid-layer>
          <amp-story-grid-layer template="thirds">
            <div grid-area="lower-third" style="display: flex;align-items:center;justify-content:center;flex-direction:column;">
              <h1 style="color:white;text-align:center;line-height:40px;margin-bottom:10px;">What is your favorite movie?</h1>
              <amp-story-interactive-binary-poll
                endpoint="http://localhost:3000/interactives"
                id="movie-light-black"
                style="--interactive-accent-color: rgb(0, 0, 0);"
                option-1-text="Doctor"
                option-2-text="Panther"
                option-1-confetti="🎥"
                option-2-confetti="🎬">
              </amp-story-interactive-binary-poll>
            </div>
          </amp-story-grid-layer>
        </amp-story-page>
        <amp-story-page id="poll-binary-5">
          <amp-story-grid-layer template="fill">
            <amp-img
                src="https://i.pinimg.com/474x/18/62/8e/18628e2d0d342e19bead8eead15fa8cb.jpg"
                layout="responsive"
                height="1600"
                width="900">
            </amp-img>
          </amp-story-grid-layer>
          <amp-story-grid-layer template="vertical">
            <amp-story-interactive-binary-poll
              endpoint="http://localhost:3000/interactives"
              id="movie-light-connected"
              theme="dark"
              style="--interactive-accent-color: #FFFFFF;"
              option-1-text="This is a really long text"
              option-2-text="Panther"
              option-1-confetti="🎥"
              option-2-confetti="🎬">
            </amp-story-interactive-binary-poll>
          </amp-story-grid-layer>
        </amp-story-page>
        <amp-story-page id="poll-1">
          <amp-story-grid-layer template="fill">
            <amp-img
                src="https://i.pinimg.com/474x/18/62/8e/18628e2d0d342e19bead8eead15fa8cb.jpg"
                layout="responsive"
                height="1600"
                width="900">
            </amp-img>
          </amp-story-grid-layer>
          <amp-story-grid-layer template="center">
            <amp-story-interactive-poll
              id="poll-1"
              theme="dark"
              endpoint="http://localhost:3000/interactives"
              prompt-text="What city do you like the most?"
              option-1-text="Montevideo"
              option-2-text="Paris"
              option-1-confetti="🇺🇾"
              option-2-confetti="🇫🇷">
            </amp-story-interactive-poll>
          </amp-story-grid-layer>
        </amp-story-page>
        <amp-story-page id="poll-2">
          <amp-story-grid-layer template="fill">
            <amp-img
                src="https://i.pinimg.com/474x/18/62/8e/18628e2d0d342e19bead8eead15fa8cb.jpg"
                layout="responsive"
                height="1600"
                width="900">
            </amp-img>
          </amp-story-grid-layer>
          <amp-story-grid-layer template="center">
            <amp-story-interactive-poll
              id="poll-2"
              theme="dark"
              endpoint="http://localhost:3000/interactives"
              chip-style="shadow"
              style="--interactive-accent-color: #f5aa42"
              prompt-text="What city do you like the most?"
              option-1-text="Montevideo"
              option-2-text="Paris"
              option-1-confetti="🇺🇾"
              option-2-confetti="🇫🇷">
            </amp-story-interactive-poll>
          </amp-story-grid-layer>
        </amp-story-page>
        <amp-story-page id="poll-3">
          <amp-story-grid-layer template="fill">
            <amp-img
                src="https://i.pinimg.com/474x/18/62/8e/18628e2d0d342e19bead8eead15fa8cb.jpg"
                layout="responsive"
                height="1600"
                width="900">
            </amp-img>
          </amp-story-grid-layer>
          <amp-story-grid-layer template="center">
            <amp-story-interactive-poll
              id="poll-3"
              endpoint="http://localhost:3000/interactives"
              style="--interactive-accent-color: rgb(255, 152, 152); --interactive-prompt-text-color: black"
              prompt-text="What city do you like the most?"
              option-1-text="Montevideo"
              option-2-text="Paris"
              option-1-confetti="🇺🇾"
              option-2-confetti="🇫🇷">
            </amp-story-interactive-poll>
          </amp-story-grid-layer>
        </amp-story-page>
        <amp-story-page id="poll-4">
          <amp-story-grid-layer template="fill">
            <amp-img
                src="https://i.pinimg.com/474x/18/62/8e/18628e2d0d342e19bead8eead15fa8cb.jpg"
                layout="responsive"
                height="1600"
                width="900">
            </amp-img>
          </amp-story-grid-layer>
          <amp-story-grid-layer template="center">
            <amp-story-interactive-poll
              id="poll-4"
              chip-style="shadow"
              endpoint="http://localhost:3000/interactives"
              style="--interactive-accent-color: #eb50a8"
              prompt-text="What city do you like the most?"
              option-1-text="Montevideo"
              option-2-text="Paris"
              option-1-confetti="🇺🇾"
              option-2-confetti="🇫🇷">
            </amp-story-interactive-poll>
          </amp-story-grid-layer>
        </amp-story-page>
    </amp-story>
  </body>
</html><|MERGE_RESOLUTION|>--- conflicted
+++ resolved
@@ -169,13 +169,8 @@
               <amp-story-interactive-binary-poll
 								endpoint="http://localhost:3000/interactives"
 								prompt-text="What is your favorite movie?"
-<<<<<<< HEAD
 								id="movie-light-green"
-								style="--interactive-accent-color: rgb(16, 218, 93);--interactive-prompt-background-color: rgb(4, 41, 18);--interactive-prompt-text-color: rgb(16, 218, 93);"
-=======
-								id="movie-light-connected"
 								style="--interactive-accent-color: rgb(16, 218, 93);--interactive-prompt-background: rgb(4, 41, 18);--interactive-prompt-text-color: rgb(16, 218, 93);"
->>>>>>> 6de0ebff
                 theme="dark"
                 option-1-text="דוקטור מוזר"
                 option-2-text="פנתר שחור"
