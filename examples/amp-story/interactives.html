--- conflicted
+++ resolved
@@ -103,12 +103,8 @@
                 id="last-cup-dark"
                 endpoint="http://localhost:3000/interactives"
                 theme="dark"
-<<<<<<< HEAD
-                style="--interactive-accent-color: rgb(221, 17, 228);"
-                endpoint="http://localhost:3000/interactives"
-=======
                 style="--interactive-accent-color: rgb(221, 17, 229);"
->>>>>>> 3600e481
+                endpoint="http://localhost:3000/interactives"
                 option-1-text="France" option-1-correct
                 option-2-text="Spain"
                 option-3-text="Uruguay"
