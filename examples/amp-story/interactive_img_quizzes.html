--- conflicted
+++ resolved
@@ -328,19 +328,6 @@
           >
           </amp-story-interactive-img-quiz>
         </amp-story-grid-layer>
-<<<<<<< HEAD
-=======
-        <amp-story-grid-layer template="fill">
-          <div>
-            <div class="label">
-              <p>
-                Custom accent color set to text color (10% opacity on option
-                letter background)
-              </p>
-            </div>
-          </div>
-        </amp-story-grid-layer>
->>>>>>> 8b5d2709
       </amp-story-page>
       <amp-story-page id="custom-colors">
         <amp-story-grid-layer template="fill">
