{
  "items": [
    {
<<<<<<< HEAD
      "productTagId": "city-pop",
      "productTitle": "Plastic Love",
      "productPrice": 19,
      "productPriceCurrency": "JPY",
      "productImages": [
        "/examples/visual-tests/amp-story/img/shopping/nest-mini-icon.png",
        "/examples/visual-tests/amp-story/img/shopping/nest-mini-icon.png"
      ],
      "reviewsPage": "https://store.google.com/jp/?hl=ja",
      "brandLabel": "Google",
      "productDetails": "Vinyl for the hit J-Pop song Plastic Love."
=======
      "product-tag-id": "art",
      "product-title": "Abstract Art",
      "product-brand": "V. Artsy",
      "product-price": 1200.0,
      "product-price-currency": "JPY",
      "product-images": ["https://source.unsplash.com/BdVQU-NDtA8/500x500"]
>>>>>>> 95d58867
    }
  ]
}<|MERGE_RESOLUTION|>--- conflicted
+++ resolved
@@ -1,26 +1,15 @@
 {
   "items": [
     {
-<<<<<<< HEAD
-      "productTagId": "city-pop",
-      "productTitle": "Plastic Love",
-      "productPrice": 19,
-      "productPriceCurrency": "JPY",
-      "productImages": [
-        "/examples/visual-tests/amp-story/img/shopping/nest-mini-icon.png",
-        "/examples/visual-tests/amp-story/img/shopping/nest-mini-icon.png"
-      ],
-      "reviewsPage": "https://store.google.com/jp/?hl=ja",
-      "brandLabel": "Google",
-      "productDetails": "Vinyl for the hit J-Pop song Plastic Love."
-=======
       "product-tag-id": "art",
       "product-title": "Abstract Art",
       "product-brand": "V. Artsy",
       "product-price": 1200.0,
       "product-price-currency": "JPY",
-      "product-images": ["https://source.unsplash.com/BdVQU-NDtA8/500x500"]
->>>>>>> 95d58867
+      "product-images": ["https://source.unsplash.com/BdVQU-NDtA8/500x500"],
+      "reviewsPage": "https://store.google.com/jp/?hl=ja",
+      "brandLabel": "Google",
+      "productDetails": "Vinyl for the hit J-Pop song Plastic Love."
     }
   ]
 }