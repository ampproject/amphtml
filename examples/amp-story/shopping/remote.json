--- conflicted
+++ resolved
@@ -7,9 +7,6 @@
       "productBrand": "V. Artsy",
       "productPrice": 1200.0,
       "productPriceCurrency": "JPY",
-<<<<<<< HEAD
-      "productImages": [{"url":"https://source.unsplash.com/BdVQU-NDtA8/500x500","alt":"Abstract Art"}]
-=======
       "productImages": [
         "/examples/visual-tests/amp-story/img/shopping/shopping-product.jpg"
       ],
@@ -18,7 +15,6 @@
         "reviewCount": "89",
         "reviewUrl": "https://www.google.com"
       }
->>>>>>> 9cfcb2d4
     }
   ]
 }