--- conflicted
+++ resolved
@@ -5,7 +5,6 @@
     <title>Reactions Story</title>
     <link rel="canonical" href="reactions.html">
     <meta name="viewport" content="width=device-width,minimum-scale=1,initial-scale=1">
-<<<<<<< HEAD
     <style amp-boilerplate>body{font-family: 'Poppins', sans-serif;-webkit-animation:-amp-start 8s steps(1,end) 0s 1 normal both;-moz-animation:-amp-start 8s steps(1,end) 0s 1 normal both;-ms-animation:-amp-start 8s steps(1,end) 0s 1 normal both;animation:-amp-start 8s steps(1,end) 0s 1 normal both}@-webkit-keyframes -amp-start{from{visibility:hidden}to{visibility:visible}}@-moz-keyframes -amp-start{from{visibility:hidden}to{visibility:visible}}@-ms-keyframes -amp-start{from{visibility:hidden}to{visibility:visible}}@-o-keyframes -amp-start{from{visibility:hidden}to{visibility:visible}}@keyframes -amp-start{from{visibility:hidden}to{visibility:visible}}</style><noscript><style amp-boilerplate>body{-webkit-animation:none;-moz-animation:none;-ms-animation:none;animation:none}</style></noscript>
     <style amp-custom>
       a.button {
@@ -26,9 +25,6 @@
         background-color: rgb(0, 108, 209);
       }
     </style>
-=======
-    <style amp-boilerplate>body{-webkit-animation:-amp-start 8s steps(1,end) 0s 1 normal both;-moz-animation:-amp-start 8s steps(1,end) 0s 1 normal both;-ms-animation:-amp-start 8s steps(1,end) 0s 1 normal both;animation:-amp-start 8s steps(1,end) 0s 1 normal both}@-webkit-keyframes -amp-start{from{visibility:hidden}to{visibility:visible}}@-moz-keyframes -amp-start{from{visibility:hidden}to{visibility:visible}}@-ms-keyframes -amp-start{from{visibility:hidden}to{visibility:visible}}@-o-keyframes -amp-start{from{visibility:hidden}to{visibility:visible}}@keyframes -amp-start{from{visibility:hidden}to{visibility:visible}}</style><noscript><style amp-boilerplate>body{-webkit-animation:none;-moz-animation:none;-ms-animation:none;animation:none}</style></noscript>
->>>>>>> 3504c094
     <script async src="https://cdn.ampproject.org/v0.js"></script>
     <script async custom-element="amp-story" src="https://cdn.ampproject.org/v0/amp-story-1.0.js"></script>
     <script async custom-element="amp-video" src="https://cdn.ampproject.org/v0/amp-video-0.1.js"></script>
@@ -68,34 +64,8 @@
           </amp-story-grid-layer>
           <amp-story-grid-layer template="center">
             <amp-story-reaction-quiz
-<<<<<<< HEAD
-                id="city-dark-connected"
-                fake-backend
-                theme="dark">
-              <h1>What is the best city ever?</h1>
-              <option>Tokyo</option>
-              <option>Paris</option>
-              <option correct>Montevideo</option>
-              <option>Mexico City</option>
-            </amp-story-reaction-quiz>
-          </amp-story-grid-layer>
-        </amp-story-page>
-        <amp-story-page id="quiz-1b">
-          <amp-story-grid-layer template="fill">
-            <amp-img
-                src="img/roadshow.jpg"
-                layout="responsive"
-                height="1600"
-                width="900">
-            </amp-img>
-          </amp-story-grid-layer>
-          <amp-story-grid-layer template="center">
-            <amp-story-reaction-quiz
-                id="city-dark-disconnected"
-=======
                 id="first-cup-dark"
                 endpoint="http://localhost:3000/reactions"
->>>>>>> 3504c094
                 theme="dark"
                 chip-corner="sharp">
               <h1>Who won the first soccer world cup?</h1>
@@ -140,32 +110,8 @@
           </amp-story-grid-layer>
           <amp-story-grid-layer template="center">
             <amp-story-reaction-quiz
-<<<<<<< HEAD
-                id="city-light-connected"
-                fake-backend>
-              <h1>What is the best city ever?</h1>
-              <option correct>Montevideo</option>
-              <option>Mexico City</option>
-            </amp-story-reaction-quiz>
-          </amp-story-grid-layer>
-        </amp-story-page>
-        <amp-story-page id="quiz-2b">
-          <amp-story-grid-layer template="fill">
-            <amp-img
-                src="img/blue-stuff.jpg"
-                layout="responsive"
-                height="1600"
-                width="900">
-            </amp-img>
-          </amp-story-grid-layer>
-          <amp-story-grid-layer template="center">
-            <amp-story-reaction-quiz
-                fake-backend
-                id="city-light-disconnected"
-=======
                 id="largest-mammal-light"
                 endpoint="http://localhost:3000/reactions"
->>>>>>> 3504c094
                 chip-corner="sharp">
               <h1>What is the largest mammal?</h1>
               <option correct>Blue whale</option>
