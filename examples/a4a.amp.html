<!doctype html>
<html ⚡>
<head>
  <meta charset="utf-8">
  <title>Adsense examples</title>
  <link rel="canonical" href="http://nonblocking.io/">
  <meta name="viewport" content="width=device-width,minimum-scale=1,initial-scale=1">
  <style amp-custom>
    body {
      background-color: #DDDDDD;
    }

    .everything {
      margin-left: 15px;
      margin-right: 12px;
    }

    h1 {
      padding: 12px 0;
      margin: 0;
    }

    p {
      margin: 0;
      padding: 6px 2px;
    }

    h1, .everything {
      background-color: #999999;
    }

    amp-ad {
    }

    .red {
      background-color: red;
    }

    .talldiv {
      height: 2000px;
    }

    amp-ad div[placeholder] {
      background-color: lightgray;
    }

    amp-ad div[fallback] {
      background-color: black;
    }

    amp-ad div[placeholder]::after {
      content: "loading ...";
    }

    amp-ad div[fallback]::after {
      content: "No ad";
      color: white;
    }

    amp-ad div[placeholder]::after,
    amp-ad div[fallback]::after {
      font-size: 20px;
      line-height: 30px;
      text-align: center;
      position: absolute;
      left: 0;
      right: 0;
      top: calc(50% - 15px);
    }

    amp-user-notification {
      background-color: lightgray;
      padding: 5px;
    }

    .rtl_test {
      background-color: black;
      color: red;
      font-weight: bold;
    }

    .poodles {
      margin: 0 auto;
      text-align: center;
    }
  </style>
  <style amp-boilerplate>body {
    -webkit-animation: -amp-start 8s steps(1, end) 0s 1 normal both;
    -moz-animation: -amp-start 8s steps(1, end) 0s 1 normal both;
    -ms-animation: -amp-start 8s steps(1, end) 0s 1 normal both;
    animation: -amp-start 8s steps(1, end) 0s 1 normal both
  }

  @-webkit-keyframes -amp-start {
    from {
      visibility: hidden
    }
    to {
      visibility: visible
    }
  }

  @-moz-keyframes -amp-start {
    from {
      visibility: hidden
    }
    to {
      visibility: visible
    }
  }

  @-ms-keyframes -amp-start {
    from {
      visibility: hidden
    }
    to {
      visibility: visible
    }
  }

  @-o-keyframes -amp-start {
    from {
      visibility: hidden
    }
    to {
      visibility: visible
    }
  }

  @keyframes -amp-start {
    from {
      visibility: hidden
    }
    to {
      visibility: visible
    }
  }</style>
  <noscript>
    <style amp-boilerplate>body {
      -webkit-animation: none;
      -moz-animation: none;
      -ms-animation: none;
      animation: none
    }</style>
  </noscript>
  <script async src="https://cdn.ampproject.org/v0.js"></script>
  <script async custom-element="amp-analytics"
          src="https://cdn.ampproject.org/v0/amp-analytics-0.1.js"></script>
  <script async custom-element="amp-user-notification"
          src="https://cdn.ampproject.org/v0/amp-user-notification-0.1.js"></script>
  <script async custom-element="amp-ad" src="https://cdn.ampproject.org/v0/amp-ad-0.1.js"></script>
</head>
<body>
<h1>Poodles!</h1>
<div class="everything">

  <!-- amg-img doesn't work here for some reason? -->
  <div class="poodles">
    <img
        src="https://www.pets4homes.co.uk/images/articles/4005/large/is-the-poodle-falling-in-popularity-in-the-uk-58d2a9f294c24.jpg"
        width="289" height="193"
        alt="Poodles"
        class="poodles"></img>
  </div>

  <p>The poodle has been bred in at least three sizes, including Standard, Miniature, and Toy.
    According to the
    American Kennel Club, which recognised the breed in 1887,[14] the Standard Poodle is the oldest
    of the three
    varieties,[15] and was later bred down to the miniature and toy sizes.</p>

  <amp-ad width="100vw" height=100
          type="adsense"
          data-ad-client="ca-pub-2383777339857329"
          data-ad-slot="4121425836"
          data-auto-format="rspv">
  </amp-ad>

  <p>The poodle has been bred in at least three sizes, including Standard, Miniature, and Toy.
    According to the
    American Kennel Club, which recognised the breed in 1887,[14] the Standard Poodle is the oldest
    of the three
    varieties,[15] and was later bred down to the miniature and toy sizes.</p>

  <amp-ad width="100vw" height=100
          type="adsense"
          data-ad-client="ca-pub-2383777339857329"
          data-ad-slot="4121425836"
          data-auto-format="rspv">
  </amp-ad>

  <p>
    Traditionally the Standard Poodle, the largest of the breed, was a retriever or gun dog, used in
    particular for
    duck hunting and sometimes upland bird hunting. The breed has been used for fowl hunting in US
    and Canada since
    the early 1990s, in and out of hunting tests. The modern Standard retains many of the traits
    prized by their
    original owners: a keen working intelligence that makes the dog easy to command, webbed feet
    that make it an
    agile swimmer (all of the poodle's ancestors and descendants had or share the love of water)
    athletic stamina,
    and a moisture-resistant, curly coat that acts like a wool jumper in damp conditions. Towards
    the second half of
    the nineteenth century their use in hunting declined in favour of their use in circuses and
    status symbols of
    the wealthy, so that by the 20th century they were only found as companions or circus dogs.[18]
    However, in the
    past 20 years, some breeders in the United States and Canada have been selecting for dogs with
    drive for birds
    in order to revive the breed for hunting, with some success.[19] The Canadian Kennel Club
    admitted the Standard
    Poodle for hunting trials in 1996 and the American Kennel Club in 1998, respectively.[20]
  </p>

  <p>
    Traditionally the Standard Poodle, the largest of the breed, was a retriever or gun dog, used in
    particular for
    duck hunting and sometimes upland bird hunting. The breed has been used for fowl hunting in US
    and Canada since
    the early 1990s, in and out of hunting tests. The modern Standard retains many of the traits
    prized by their
    original owners: a keen working intelligence that makes the dog easy to command, webbed feet
    that make it an
    agile swimmer (all of the poodle's ancestors and descendants had or share the love of water)
    athletic stamina,
    and a moisture-resistant, curly coat that acts like a wool jumper in damp conditions. Towards
    the second half of
    the nineteenth century their use in hunting declined in favour of their use in circuses and
    status symbols of
    the wealthy, so that by the 20th century they were only found as companions or circus dogs.[18]
    However, in the
    past 20 years, some breeders in the United States and Canada have been selecting for dogs with
    drive for birds
    in order to revive the breed for hunting, with some success.[19] The Canadian Kennel Club
    admitted the Standard
    Poodle for hunting trials in 1996 and the American Kennel Club in 1998, respectively.[20]
  </p>

  <amp-ad width="100vw" height=100
          type="adsense"
          data-ad-client="ca-pub-2383777339857329"
          data-ad-slot="4121425836"
          data-adtest="on"
          data-auto-format="rspv">
    <div placeholder></div>
    <div fallback></div>
  </amp-ad>
<<<<<<< HEAD
</div>
=======

  <h2>Regular ad</h2>
  <amp-ad data-slot="/30497360/a4a/non_a4a_native"
    height="250"
    type="doubleclick"
    width="300">
  </amp-ad>

  <h2>A4A ad</h2>
  <amp-ad data-slot="/30497360/a4a/a4a_native"
    height="250"
    type="doubleclick"
    width="300">
  </amp-ad>
>>>>>>> 5bb8318a
</body>
</html><|MERGE_RESOLUTION|>--- conflicted
+++ resolved
@@ -246,23 +246,7 @@
     <div placeholder></div>
     <div fallback></div>
   </amp-ad>
-<<<<<<< HEAD
 </div>
-=======
-
-  <h2>Regular ad</h2>
-  <amp-ad data-slot="/30497360/a4a/non_a4a_native"
-    height="250"
-    type="doubleclick"
-    width="300">
-  </amp-ad>
-
-  <h2>A4A ad</h2>
-  <amp-ad data-slot="/30497360/a4a/a4a_native"
-    height="250"
-    type="doubleclick"
-    width="300">
-  </amp-ad>
->>>>>>> 5bb8318a
+
 </body>
 </html>