--- conflicted
+++ resolved
@@ -397,8 +397,7 @@
       type="atomx"
       data-id="1234">
   </amp-ad>
-<<<<<<< HEAD
-  
+
   <h2 id="brainy">brainy</h2>
   <amp-ad width="300" height="250"
       type="brainy"
@@ -407,8 +406,6 @@
     <div placeholder></div>
     <div fallback></div>
   </amp-ad>
-=======
->>>>>>> 9de32394
 
   <h2 id="caajainfeed">CA A.J.A. Infeed</h2>
   <amp-ad width="320" height="120"
@@ -1249,18 +1246,6 @@
     <div placeholder></div>
     <div fallback></div>
   </amp-ad>
-<<<<<<< HEAD
-=======
-
-  <h2 id="xrostssp">Xrost SSP</h2>
-  <amp-ad width="300" height="250"
-      type="xrostssp"
-      data-aid="10"
-      data-slot-id="3347">
-    <div placeholder></div>
-    <div fallback></div>
-  </amp-ad>
->>>>>>> 9de32394
 
   <h2 id="yahoo">Yahoo Display</h2>
   <amp-ad width="316" height="264"
