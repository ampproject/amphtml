<!doctype html>
<html ⚡>
<head>
  <meta charset="utf-8">
  <title>Ad examples</title>
  <link rel="canonical" href="http://nonblocking.io/" >
  <meta name="viewport" content="width=device-width,minimum-scale=1,initial-scale=1">
  <style amp-custom>
    .broken {
      color: red;
    }
    amp-ad {
      border: 1px solid #ccc;
      max-width: 500px;
    }
    .red {
      background-color: red;
    }
    .filterBar {
      background: #eee;
      padding: 3px;
      font-size: 1.2em;
    }
    select {
      border: 1px solid #999;
    }
    input[type=submit] {
      font-size: 14px;
      border: 1px solid #999;
      border-radius: 3px;
      margin-left: 10px;
    }
    amp-ad[type="revcontent"] {
      width: 100%;
      max-width: 1280px;
      margin: 18px 0;
      padding: 0;
    }
    amp-ad[type="nativo"] {
      width: 100%;
      max-width: 1280px;
      margin: 18px 0;
      padding: 0;
      height:100px;
    }
    amp-ad[type="adsloom"] {
      width: 100%;
      max-width: 980px;
      margin: 18px auto;
      padding: 0;
    }
  </style>
  <script async custom-element="amp-ad" src="https://cdn.ampproject.org/v0/amp-ad-0.1.js"></script>
  <script async custom-element="amp-analytics" src="https://cdn.ampproject.org/v0/amp-analytics-0.1.js"></script>
  <script async custom-template="amp-mustache" src="https://cdn.ampproject.org/v0/amp-mustache-latest.js"></script>
  <script async custom-element="amp-form" src="https://cdn.ampproject.org/v0/amp-form-0.1.js"></script>
  <style amp-boilerplate>body{-webkit-animation:-amp-start 8s steps(1,end) 0s 1 normal both;-moz-animation:-amp-start 8s steps(1,end) 0s 1 normal both;-ms-animation:-amp-start 8s steps(1,end) 0s 1 normal both;animation:-amp-start 8s steps(1,end) 0s 1 normal both}@-webkit-keyframes -amp-start{from{visibility:hidden}to{visibility:visible}}@-moz-keyframes -amp-start{from{visibility:hidden}to{visibility:visible}}@-ms-keyframes -amp-start{from{visibility:hidden}to{visibility:visible}}@-o-keyframes -amp-start{from{visibility:hidden}to{visibility:visible}}@keyframes -amp-start{from{visibility:hidden}to{visibility:visible}}</style><noscript><style amp-boilerplate>body{-webkit-animation:none;-moz-animation:none;-ms-animation:none;animation:none}</style></noscript>
  <script async src="https://cdn.ampproject.org/v0.js"></script>
</head>
<body>
  <div class="filterBar">
    <form action="ads.amp.html" method="get" target="_top">
      <label for="filter">Ad network filter</label>
      <select id="filter" name="type">
        <option>[Select an ad network]</option>
        <!--
          When adding new ad network to the list, please
          1) verify that the ad slot loads ad. Check DEVELOPMENT.md for how to
             run a local server.
          2) keep the list in alphabetic order
        -->
        <option>1wo</option>
        <option>24smi</option>
        <option>a8</option>
        <option>a9</option>
        <option>accesstrade</option>
        <option>adagio</option>
        <option>adblade</option>
        <option>adbutler</option>
        <option>adfox</option>
        <option>adgeneration</option>
        <option>adglare</option>
        <option>adhese</option>
        <option>adincube</option>
        <option>adition</option>
        <option>adman</option>
        <option>admanmedia</option>
        <option>admixer</option>
        <option>adocean</option>
        <option>adop</option>
        <option>adpicker</option>
        <option>adplugg</option>
        <option>adpon</option>
        <option>adreactor</option>
        <option>adsense</option>
        <option>adsensor</option>
        <option>adservsolutions</option>
        <option>adsloom</option>
        <option>adsnative</option>
        <option>adspeed</option>
        <option>adspirit</option>
        <option>adstir</option>
        <option>adstyle</option>
        <option>adtech</option>
        <option>adthrive</option>
        <option>adunity</option>
        <option>aduptech</option>
        <option>adventive</option>
        <option>adverline</option>
        <option>adverticum</option>
        <option>advertserve</option>
        <option>adyoulike</option>
        <option>affiliateb</option>
        <option>aja</option>
        <option>amoad</option>
        <option>aniview</option>
        <option>anyclip</option>
        <option>appnexus</option>
        <option>appvador</option>
        <option>atomx</option>
        <option>baidu</option>
        <option>beaverads</option>
        <option>beopinion</option>
        <option>bidtellect</option>
        <option>blade</option>
        <option>brainy</option>
        <option>bringhub</option>
        <option>byplay</option>
        <option>caajainfeed</option>
        <option>capirs</option>
        <option>caprofitx</option>
        <option>cedato</option>
        <option>conative</option>
        <option>connatix</option>
        <option>contentad</option>
        <option>criteo</option>
        <option>csa</option>
        <option>custom</option>
        <option>dable</option>
        <option>directadvert</option>
        <option>distroscale</option>
        <option>dotandads</option>
        <option>doubleclick</option>
        <option>dynad</option>
        <option>eadv</option>
        <option>eas</option>
        <option>empower</option>
        <option>Engageya</option>
        <option>epeex</option>
        <option>eplanning</option>
        <option>ezoic</option>
        <option>f1e</option>
        <option>f1h</option>
        <option>felmat</option>
        <option>flite</option>
        <option>fluct</option>
        <option>forkmedia</option>
        <option>freewheel</option>
        <option>fusion</option>
        <option>genieessp</option>
        <option>giraff</option>
        <option>gmossp</option>
        <option>gumgum</option>
        <option>holder</option>
        <option>ibillboard</option>
        <option>idealmedia</option>
        <option>imedia</option>
        <option>imobile</option>
        <option>imonomy</option>
        <option>industrybrains</option>
        <option>inmobi</option>
        <option>innity</option>
        <option>insticator</option>
        <option>invibes</option>
        <option>ix</option>
        <option>jubna</option>
        <option>kargo</option>
        <option>kiosked</option>
        <option>kixer</option>
        <option>kuadio</option>
        <option>lentainform</option>
        <option>ligatus</option>
        <option>lockerdome</option>
        <option>logly</option>
        <option>loka</option>
        <option>mads</option>
        <option>mantis-display</option>
        <option>mediaad</option>
        <option>marfeel</option>
        <option>medianet</option>
        <option>mediavine</option>
        <option>meg</option>
        <option>mgid</option>
        <option>microad</option>
        <option>miximedia</option>
        <option>mixpo</option>
        <option>monetizer101</option>
        <option>mox</option>
        <option>my6sense</option>
        <option>mytarget</option>
        <option>mywidget</option>
        <option>nativeroll</option>
        <option>nativery</option>
        <option>nativo</option>
        <option>navegg</option>
        <option>nend</option>
        <option>netletix</option>
        <option>noddus</option>
        <option>nokta</option>
        <option>nws</option>
        <option>onead</option>
        <option>onnetwork</option>
        <option>openadstream</option>
        <option>openx</option>
        <option>opinary</option>
        <option>outbrain</option>
        <option>pixels</option>
        <option>plista</option>
        <option>polymorphicads</option>
        <option>popin</option>
        <option>pressboard</option>
        <option>promoteiq</option>
        <option>pubexchange</option>
        <option>pubmine</option>
        <option>pulsepoint</option>
        <option>puffnetwork</option>
        <option>purch</option>
        <option>rakutenunifiedads</option>
        <option>rbinfox</option>
        <option>readmo</option>
        <option>realclick</option>
        <option>recomad</option>
        <option>relap</option>
        <option>revcontent</option>
        <option>revjet</option>
        <option>rfp</option>
        <option>rnetplus</option>
        <option>rubicon</option>
        <option>runative</option>
        <option>sas</option>
        <option>seedingalliance</option>
        <option>sekindo</option>
        <option>sharethrough</option>
        <option>shemedia</option>
        <option>sklik</option>
        <option>slimcutmedia</option>
        <option>smartadserver</option>
        <option>smartclip</option>
        <option>smi2</option>
        <option>smilewanted</option>
        <option>sogouad</option>
        <option>sortable</option>
        <option>sovrn</option>
        <option>speakol</option>
        <option>spotx</option>
        <option>springAds</option>
        <option>ssp</option>
        <option>strossle</option>
        <option>sulvo</option>
        <option>sunmedia</option>
        <option>svknative</option>
        <option>swoop</option>
        <option>taboola</option>
        <option>tcsemotion</option>
        <option>teads</option>
        <option>temedya</option>
        <option>torimochi</option>
        <option>tracdelight</option>
        <option>triplelift</option>
        <option>trugaze</option>
        <option>uas</option>
        <option>ucfunnel</option>
        <option>unruly</option>
        <option>uzou</option>
        <option>valuecommerce</option>
        <option>vdo.ai</option>
        <option>videointelligence</option>
        <option>videonow</option>
        <option>viralize</option>
        <option>vmfive</option>
        <option>webediads</option>
        <option>weborama</option>
        <option>widespace</option>
        <option>wisteria</option>
        <option>whopainfeed</option>
        <option>wpmedia</option>
        <option>xlift</option>
        <option>yahoo</option>
        <option>yahoofedads</option>
        <option>yahoojp</option>
        <option>yahoonativeads</option>
        <option>yandex</option>
        <option>yengo</option>
        <option>yieldbot</option>
        <option>yieldmo</option>
        <option>yieldpro</option>
        <option>zedo</option>
        <option>zen</option>
        <option>zergnet</option>
        <option>zucks</option>
      </select>
      <input type="submit" value="Go">
    </form>
  </div>

  <h2>1WO</h2>
  <amp-embed
      width="400"
      height="700"
      type="1wo"
      data-owo-code="c67805ef-2cc3-482c-9067-70f534016259"
      data-owo-type="widget"
      data-owo-mode="smart3"
      src="https://frontend-qa.1worldonline.biz/poller-constructor.js">
  </amp-embed>

  <h2>24smi</h2>
  <amp-embed width="250" height="250"
      type="24smi"
      src="https://jsn.24smi.net/c/2/11232.js">
  </amp-embed>

  <amp-embed width="250" height="250"
      type="24smi"
      data-blockid="11232">
  </amp-embed>

  <h2>A8</h2>
  <amp-ad width="300" height="250"
      type="a8"
      data-aid="170223075073"
      data-wid="001"
      data-eno="01"
      data-mid="s00000016751001031000"
      data-mat="2TCGYR-17GNXU-3L92-64Z8X"
      data-type="static">
  </amp-ad>

  <h2>A9 Search Ads</h2>
  <amp-ad width="400" height="300"
      type = "a9"
      data-amzn_assoc_placement = "adunit0"
      data-amzn_assoc_search_bar = "true"
      data-amzn_assoc_tracking_id = "deepak2015-20"
      data-amzn_assoc_search_bar_position = "bottom"
      data-amzn_assoc_ad_mode = "search"
      data-amzn_assoc_ad_type = "smart"
      data-amzn_assoc_marketplace = "amazon"
      data-amzn_assoc_region = "US"
      data-amzn_assoc_title = "Shop Related Products"
      data-amzn_assoc_default_search_phrase = "apple watches"
      data-amzn_assoc_default_category = "All"
      data-amzn_assoc_linkid = "b01186f9b305e15fc51214bb45187875"
      data-regionurl = "https://z-na.amazon-adsystem.com/widgets/onejs?MarketPlace=US">
  </amp-ad>

  <h2>A9 Recom Unsaved</h2>
  <amp-ad width="400" height="300"
     type = "a9"
     data-amzn_assoc_placement = "adunit0"
     data-amzn_assoc_search_bar = "true"
     data-amzn_assoc_tracking_id = "subhojitus-20"
     data-amzn_assoc_search_bar_position = "bottom"
     data-amzn_assoc_ad_mode = "auto"
     data-amzn_assoc_ad_type = "smart"
     data-amzn_assoc_marketplace = "amazon"
     data-amzn_assoc_region = "US"
     data-amzn_assoc_title = "Related Products"
     data-amzn_assoc_linkid = "619af83d37b0fb680e58989de71cd121"
     data-amzn_assoc_debug = "true"
     data-amzn_assoc_rows = "1"
     data-amzn_assoc_overrides = "false"
     data-amzn_assoc_ead = 8
     data-amzn_assoc_fallback_mode = '"type": "search", "value": "steve jobs"'
     data-amzn_assoc_url = "https://techcrunch.com/2018/02/05/visa-and-mastercard-make-it-harder-to-buy-bitcoin-and-other-cryptocurrencies"
     data-amzn_assoc_aax_src_id = "330"
     data-amzn_assoc_force_win_bid = "true">
  </amp-ad>

  <h2>A9 Custom Ads</h2>
  <amp-ad width="600" height="250"
      type = "a9"
      data-amzn_assoc_placement = "adunit0"
      data-amzn_assoc_search_bar = "true"
      data-amzn_assoc_tracking_id = "deepak0004-20"
      data-amzn_assoc_ad_mode = "manual"
      data-amzn_assoc_ad_type = "smart"
      data-amzn_assoc_marketplace = "amazon"
      data-amzn_assoc_region = "US"
      data-amzn_assoc_title = "My Amazon Picks"
      data-amzn_assoc_linkid = "c5772783a7d25620cd6226c5cc5885c8"
      data-amzn_assoc_asins = "B001AWZDA4,B07BFTFYZC,B06XD8XQWK,B018HTGSN8">
  </amp-ad>

  <h2>A9 Recom Ads Sync</h2>
  <amp-ad width="300" height="250"
     type = "a9"
     data-amzn_assoc_ad_mode = "auto"
     data-recomtype = "sync"
     data-adinstanceid = "fe746097-f142-4f8d-8dfb-45ec747632e5"
     data-regionurl = "https://z-na.amazon-adsystem.com/widgets/onejs?MarketPlace=US">
  </amp-ad>

  <h2>A9 Recom Ads Async</h2>
  <amp-ad width="300" height="250"
     type = "a9"
     data-amzn_assoc_ad_mode = "auto"
     data-divid = "amzn-assoc-ad-fe746097-f142-4f8d-8dfb-45ec747632e5"
     data-recomtype = "async"
     data-adinstanceid = "fe746097-f142-4f8d-8dfb-45ec747632e5">
  </amp-ad>


  <h2>AccessTrade</h2>
  <amp-ad width="300" height="250"
      type="accesstrade"
      data-atops="r"
      data-atrotid="00000000000008c06y">
  </amp-ad>

  <h2>Ad.Agio</h2>
  <amp-ad width=300 height=250
      type="adagio"
      data-sid="39"
      data-loc="amp_ampw_amps_ampp_300x250"
      data-keywords=""
      data-uservars="">
  </amp-ad>

  <h2>Adblade</h2>
  <amp-ad width="300" height="250"
      type="adblade"
      data-width="300"
      data-height="250"
      data-cid="19626-3798936394">
  </amp-ad>

  <h2>AdButler</h2>
  <amp-ad width="300" height="250"
      type="adbutler"
      data-account="167283"
      data-zone="212491">
  </amp-ad>

  <h2>adincube</h2>
  <amp-ad width="300" height="250"
      type="adincube"
      data-ad-type="in_content"
      data-site-key="TEST_WEBSITE_KEY">
  </amp-ad>

  <h2>ADITION</h2>
  <amp-ad width="300" height="250"
      type="adition"
      data-version="1"
      data-wp_id="3470234">
  </amp-ad>

  <h2>Ad Generation</h2>
  <amp-ad width="320" height="50"
      type="adgeneration"
      data-id="10722">
  </amp-ad>

  <h2>AdGlare</h2>
  <amp-ad width="300" height="250" layout="responsive"
      type="adglare"
      data-host="try"
      data-zid="810958668"
      data-keywords="blue,car">
  </amp-ad>

  <h2>Adhese</h2>
  <amp-ad width=300 height=250
      type="adhese"
      data-location="_sdk_amp_"
      data-position=""
      data-format="amprectangle"
      data-account="demo"
      data-request-type="ad">
    <div placeholder></div>
    <div fallback></div>
  </amp-ad>

  <amp-ad width=300 height=250
      type="adhese"
      data-location="_sdk_amp_"
      data-position=""
      data-format="amprectangle"
      data-account="demo"
      data-request-type="ad"
      json='{"targeting":{"br": ["sport", "info"],"dt": ["desktop"]}}'>
    <div placeholder></div>
    <div fallback></div>
  </amp-ad>

  <h2 id="adfox">AdFox</h2>
  <amp-ad width="248" height="408"
      type="adfox"
      data-owner-id="208087"
      data-adfox-params='{"pt": "b","p1": "bsoji","p2": "feil","pct": "a","pfc": "bbhfo","pfb": "cwrtv"}'>
  </amp-ad>

  <h2>Adman</h2>
  <amp-ad width="300" height="250"
      type="adman"
      data-ws="17342"
      data-s="300x250"
      data-host="talos.adman.gr">
  </amp-ad>

  <h2>AdmanMedia</h2>
  <amp-ad width="300" height="250"
      type="admanmedia"
      data-id="8e916419">
  </amp-ad>

  <h2>Admixer</h2>
  <amp-ad width="300" height="250"
      type="admixer"
      data-sizes="[[300,250]]"
      data-zone="2eb6bd58-865c-47ce-af7f-a918108c3fd2">
  </amp-ad>
  <amp-ad type="admixer" width="300" height="300" layout="responsive"
      data-sizes="[[300,250],[300,300]]"
      data-zone="2eb6bd58-865c-47ce-af7f-a918108c3fd2">
    <div fallback>asd</div>
  </amp-ad>

  <h2>AdOcean</h2>
  <amp-ad width="300" height="250"
          type="adocean"
          data-ao-mode="sync"
          data-ao-emitter="myao.adocean.pl"
          data-ao-id="ado-vf2X22YCNzPRUVYmLg.jQb53Xb1BcMbzJlwIv7SLH_f.97"
          data-ao-preview="true"
          data-ao-keys="key1,key2,key3"
          data-ao-vars='{"a":"b","c":"d"}'
          data-ao-clusters='{"clusterA":[-1,2,-3,63], "clusterB":[1,-63]}'
          >
  </amp-ad>

  <amp-ad width="300" height="250"
          type="adocean"
          data-ao-mode="buffered"
          data-ao-emitter="myao.adocean.pl"
          data-ao-id="ado-vf2X22YCNzPRUVYmLg.jQb53Xb1BcMbzJlwIv7SLH_f.97"
          data-ao-preview="true"
          data-ao-keys="key1,key2,key3"
          data-ao-vars='{"a":"b","c":"d"}'
          data-ao-clusters='{"clusterA":[-1,2,-3,63], "clusterB":[1,-63]}'
          >
  </amp-ad>

  <h2>AdOcean master-slave</h2>
  <amp-ad width="300" height="250"
          type="adocean"
          data-ao-emitter="myao.adocean.pl"
          data-ao-master="FDyQKk0qN2a9SxwCMal6Eove..r_lvBE3pPfr_Ier9..f7"
          data-ao-id="adoceanmyaonhqnqukjtt"
          data-ao-mode="buffered"
          data-ao-preview="true"
          data-ao-keys="key1,key2,key3"
          data-ao-vars='{"a":"b","c":"d"}'
          data-ao-clusters='{"clusterA":[-1,2,-3,63], "clusterB":[1,-63]}'
          >
  </amp-ad>

  <amp-ad width="300" height="250"
          type="adocean"
          data-ao-emitter="myao.adocean.pl"
          data-ao-master="FDyQKk0qN2a9SxwCMal6Eove..r_lvBE3pPfr_Ier9..f7"
          data-ao-id="adoceanmyaokiheeseoko"
          data-ao-mode="buffered"
          data-ao-preview="true"
          data-ao-keys="key1,key2,key3"
          data-ao-vars='{"a":"b","c":"d"}'
          data-ao-clusters='{"clusterA":[-1,2,-3,63], "clusterB":[1,-63]}'
          >
  </amp-ad>

  <h2>Adop</h2>
  <amp-ad width="300" height="250"
          type="adop"
          data-z="a3a8014f-0b5f-46dd-a0db-a2ae686541ef"></amp-ad>

  <h2>AdPicker</h2>
  <amp-ad width="300" height="250"
      type="adpicker"
      data-ph="4p7hhqa73u">
  </amp-ad>

  <h2>AdPlugg</h2>
  <amp-ad width="300" height="250"
      type="adplugg"
      data-access-code="A48214096"
      data-zone="my_amp_zone_300x250">
  </amp-ad>

  <h2>Adpon</h2>
  <amp-ad width="300" height="250"
          type="adpon"
          data-fid="363">
  </amp-ad>

  <h2>AdReactor</h2>
  <amp-ad width="728" height="90"
      type="adreactor"
      data-pid=790
      data-zid=9
      data-custom3="No Type">
  </amp-ad>

  <h2>AdSense</h2>
  <amp-ad width="300" height="250"
      type="adsense"
      data-ad-client="ca-pub-2005682797531342"
      data-ad-slot="7046626912">
  </amp-ad>

  <h2>AdSensor</h2>
  <amp-ad width="300" height="250"
      type="adsensor"
      data-application-id="2697"
      data-adunit-id="1226710">
  </amp-ad>
  <amp-ad width="728" height="90"
      type="adsensor"
      data-application-id="2697"
      data-adunit-id="1226707">
  </amp-ad>

  <h2>AdServSolutions</h2>
  <amp-ad width="300" height="250"
      type="adservsolutions"
      data-client="adservsolutions.com"
      data-zid="1953913050">
  </amp-ad>

  <h2>AdsLoom</h2>
  <amp-ad width="800" height="600"
             type="adsloom"
             layout="responsive"
             data-widget-id="1079">
  </amp-ad>

  <h2>AdsNative</h2>
  <amp-ad width="300" height="250"
      type="adsnative"
      data-anapiid="t8AjW-y8rudFGzKft_YQcBZG1-aGZ5otj5QdsKaP"
      data-ancat="IAB1,IAB2"
      data-antid="abc"
      data-ankv="key:val,key:val2">
  </amp-ad>

  <h2>AdSpeed</h2>
  <amp-ad width="300" height="250"
      type="adspeed"
      data-zone="82441"
      data-client="3">
  <div placeholder></div>
  <div fallback></div>
  </amp-ad>

  <h2>AdSpirit</h2>
  <amp-ad width="300" height="250"
      type="adspirit"
      data-asm-params="&amp;pid=4"
      data-asm-host="help.adspirit.de">
  </amp-ad>

  <h2>AdStir 320x50 banner</h2>
  <amp-ad width="320" height="50"
      type="adstir"
      data-app-id="MEDIA-343ded3e"
      data-ad-spot="1">
  </amp-ad>

  <h2>AdStyle responsive widget</h2>
  <amp-embed width="400" height="260"
          type="adstyle"
          layout="responsive"
          data-widget="1"
          heights="(max-width: 320px) 933px,
        (max-width: 360px) 1087px,
        (max-width: 375px) 1138px,
        (max-width: 412px) 1189px,
        (max-width: 414px) 1072px,
        (max-width: 568px) 1151px,
        (max-width: 640px) 1128px,
        (max-width: 667px) 1151px,
        (max-width: 732px) 1211px,
        (max-width: 736px) 1151px,
        (max-width: 768px) 633px,
        (max-width: 1024px) 711px,
        86vw">
  </amp-embed>

  <h2>AdTech (1x1 fake image ad)</h2>
  <amp-ad width="300" height="250"
      type="adtech"
      src="https://adserver.adtechus.com/addyn/3.0/5280.1/2274008/0/-1/ADTECH;size=300x250;key=plumber;alias=careerbear-ros-middle1;loc=300;;target=_blank;grp=27980912;misc=3767074">
  </amp-ad>

  <h2>AdThrive 320x50 banner</h2>
  <amp-ad width="320" height="50"
      type="adthrive"
      data-site-id="test"
      data-ad-unit="AdThrive_Content_1"
      data-sizes="320x50">
  </amp-ad>

  <h2>AdUnity (300x250 demo banner)</h2>
  <amp-ad
      type="adunity"
      width="300" height="250"
      data-au-account="5057446857420"
      data-au-site="test.site"
      data-au-section
      data-au-zone="rectangle"
      data-au-isdemo="true">
  </amp-ad>

  <h2>AdThrive 300x250 banner</h2>
  <amp-ad width="300" height="250"
      type="adthrive"
      data-site-id="test"
      data-ad-unit="AdThrive_Content_2"
      data-sizes="300x250">
  </amp-ad>

  <h2>Ad Up Technology</h2>
  <amp-ad width="500" height="250"
      type="aduptech"
      layout="fixed"
      data-placementkey="ae7906d535ce47fbb29fc5f45ef910b4"
      data-query="reisen;mallorca;spanien"
      data-adtest="1">
  </amp-ad>

  <h2>Adventive</h2>
  <amp-ad width="300" height="250"
    data-src="https://ads.adventive.com/ad?j&pid=c72f8c57-4bdb-4f84-ba46-8b34a2512501&type=4"
    type="adventive">
  </amp-ad>

  <h2>Adverline</h2>
  <amp-ad width="300" height="250"
      type="adverline"
      data-id=13625
      data-plc=3>
  </amp-ad>

  <h2>Adverticum</h2>
  <amp-ad width="285" height="350"
     type="adverticum"
     data-goa3zone="4316734"
     data-costumeTargetString="bWFsYWM=">
  </amp-ad>

  <h2>AdvertServe</h2>
  <amp-ad width="300" height="250"
      type="advertserve"
      data-client="tester"
      data-pid=0
      data-zid=68>
  </amp-ad>

  <h2>Adyoulike</h2>
  <amp-ad
       width="300"
       height="250"
       type="adyoulike"
       data-placement="d135a2027b1041059f06fbf8cf4ddfef"
       data-dc="fra01"
       data-campaign="665253da9edc423f683a5306f22b883d">
  </amp-ad>
  <h2>Affiliate-B</h2>
  <amp-ad width="300" height="250"
      type="affiliateb"
      data-afb_a="l44x-y174897c"
      data-afb_p="g2m"
      data-afb_t="i">
  </amp-ad>

  <h2>AJA</h2>
  <amp-ad width="300" height="250"
      type="aja"
      layout="responsive"
      data-asi="xWc2iVRZR">
  </amp-ad>

  <h2>AMoAd banner</h2>
  <amp-ad width="300" height="250"
      type="amoad"
      data-ad-type="banner"
      data-sid="62056d310111552c951d19c06bfa71e16e615e39493eceff667912488bc576a6">
  </amp-ad>

  <h2>AMoAd native</h2>
  <amp-ad width="320" height="100"
      type="amoad"
      data-ad-type="native"
      data-sid="62056d310111552c951d19c06bfa71e1bc19eea7e94d0a6e73e46a9402dbee47">
  </amp-ad>

  <h2>Aniview</h2>
  <amp-ad width="640" height="360"
          type="aniview"
          data-publisherId="55b88d4a181f465b3e8b4567"
          data-channelId="5a5f17a728a06102d14c2718">
  </amp-ad>

  <h2>AnyClip</h2>
  <amp-ad
    width="480"
    height="300"
    layout="responsive"
    type="anyclip"
    data-pubname="lre_qa_temp"
    data-widgetname="amp_test_autoplay"
    data-ac-embed-mode="plain"
    data-ourl="https://anyclip.com/"
  >
  </amp-ad>

  <h2>AppNexus with JSON based configuration multi ad</h2>
  <amp-ad width="728" height="90" type="appnexus" data-target="apn_ad_2"
      json='{"pageOpts":{"member": 958}, "adUnits": [{"disablePsa": true, "tagId": 6063968,"sizes": [300,250],"targetId": "apn_ad_1"}, {"tagId": 6063968,"sizes": [728,90],"targetId":"apn_ad_2"}]}'>
  </amp-ad>
  <!-- There could be no creative rendered for this tag, this is to test the behaviour when there are no bids for a tag -->
  <amp-ad width="300" height="250" type="appnexus" data-target="apn_ad_1"
      json='{"pageOpts":{"member": 958}, "adUnits": [{"disablePsa": true, "tagId": 6063968,"sizes": [300,250],"targetId": "apn_ad_1"}, {"tagId": 6063968,"sizes": [728,90],"targetId":"apn_ad_2"}]}'>
  </amp-ad>

  <amp-ad width="728" height="90" type="appnexus" data-target="apn_ad_3"
      json='{"adUnits": [{"tagId": 6063968,"sizes": [728,90],"targetId":"apn_ad_3"}]}'>
  </amp-ad>

  <h2>AppVador</h2>
  <amp-ad width="320" height="180"
      type="appvador"
      data-id="8c328a2daa6f9ce4693f57246cd86e0a">
  </amp-ad>

  <h2>Atomx</h2>
  <amp-ad width="300" height="250"
      type="atomx"
      data-id="1234">
  </amp-ad>

  <h2>Baidu</h2>
  <amp-ad width="300" height="250"
      type="baidu"
      data-cproid="u2697398">
  </amp-ad>

  <h2>BeaverAds</h2>
  <amp-ad width="300" height="300"
      type="beaverads"
      data-block-id="1001038">
  </amp-ad>

  <amp-ad width="300" height="1"
      type="beopinion"
      layout="responsive"
      data-name="slot_0"
      data-my-content="0"
      data-account="556f2afc6ebef601004fb60f">
  </amp-ad>

  <h2 id="bidtellect">Bidtellect</h2>
  <amp-ad width=320 height=200
      type="bidtellect"
      data-t="20bc0442-8bec-43f8-9992-08be6e6a3591"
      data-pid="925847381"
      data-sid="216072">
  </amp-ad>

  <h2>Blade</h2>
  <amp-ad width="300" height="250"
      type="blade"
      servingDomain="ssr.streamrail.net"
      data-blade_player_type="blade"
      data-blade_macros='{"page_url":"[PAGE_URL]",  "ip":"[IP]","ua":"[UA]","cb":"[CB]","dnt":"[DNT]","sub_id":"[SUB_ID]","user_consent":"[USER_CONTENT]","gdpr":"[GDPR]"}'
      data-blade_player_id="5af16139cb938a00022c1326"
      data-blade_api_key="5af15a3b02e28f0002000001">
  </amp-ad>

  <h2>brainy</h2>
  <amp-ad width="300" height="250"
      type="brainy"
      data-aid="10"
      data-slot-id="3347">
  </amp-ad>

  <h2>Broadstreet Ads</h2>
  <amp-ad width="300" height="250"
      type="broadstreetads"
      data-network="229"
      data-zone="63940">
      <div placeholder></div>
      <div fallback></div>
  </amp-ad>

  <h2>Bringhub Mini-Storefront</h2>
  <amp-embed width="600" height="320"
      type="bringhub"
      layout="responsive"
      heights="(max-width: 270px) 1280px, (max-width:553px) 640px, 338px">
  </amp-embed>

  <h2>ByPlay</h2>
  <amp-ad width="400" height="225"
    type="byplay"
    data-vast-url="https://h.f1.impact-ad.jp/adv?section_id=7693&env=dev">
  </amp-ad>

  <h2>CA A.J.A. Infeed</h2>
  <amp-ad width="320" height="120"
      type="caajainfeed"
      data-ad-spot="jqeto4eMJqk"
      data-test="true">
  </amp-ad>

  <h2>CA ProFit-X</h2>
  <!-- Ad placement with data-tagid is deprecated.
    It will become invalid after all CA ProFit-X's
    inventories are replaced by data-mediaid -->
  <amp-ad width="320" height="50"
      type="caprofitx"
      data-tagid="17359">
  </amp-ad>

  <amp-ad width="320" height="50"
      type="caprofitx"
      data-mediaid="3752"
      data-tag-places="17359">
  </amp-ad>

  <h2>Cedato</h2>
  <amp-ad width="640" height="360"
      type="cedato"
      data-id="303084288">
  </amp-ad>

  <h2>Conative</h2>

    <amp-ad
        type="conative"
        height="250"
        width="300"
        layout="responsive"
        sizes="(min-width: 320px) 320px, 100vw"
        data-domain="225"
        data-adslot="1977"
        data-preview="1">
  </amp-ad>

  <h2>Connatix</h2>
  <amp-ad width="300" height="250"
      type="connatix"
      data-connatix={"data-connatix-token":"755145ed-72aa-4a35-bc6e-d5dcfb8837d2"}>
  </amp-ad>

  <h2>Content.ad Banner 320x50</h2>
  <amp-ad width="320" height="50"
      type="contentad"
      data-id="80a26f7c-277a-4c9a-b541-1ae7304d8b06"
      data-d="bm9uYmxvY2tpbmcuaW8="
      data-wid="218710"
      data-url="nonblocking.io">
  </amp-ad>

  <h2>Content.ad Banner 300x250</h2>
  <amp-ad width="300" height="250"
      type="contentad"
      data-id="09a8809f-9e98-4c24-b076-3dc28c8a7f32"
      data-d="bm9uYmxvY2tpbmcuaW8="
      data-wid="218706"
      data-url="nonblocking.io">
  </amp-ad>

  <h2>Content.ad Banner 300x250 2x2</h2>
  <amp-ad width="300" height="250"
      type="contentad"
      data-id="7902c314-4cad-466e-9264-ecd333a2c757"
      data-d="bm9uYmxvY2tpbmcuaW8="
      data-wid="218705"
      data-url="nonblocking.io">
  </amp-ad>

  <h2>Content.ad Banner 300x600</h2>
  <amp-ad width="300" height="600"
      type="contentad"
      data-id="54115175-cb71-4905-9781-970c868059c1"
      data-d="bm9uYmxvY2tpbmcuaW8="
      data-wid="218708"
      data-url="nonblocking.io">
  </amp-ad>

  <h2>Content.ad Banner 300x600 5x2</h2>
  <amp-ad width="300" height="600"
      type="contentad"
      data-id="d5979da1-3686-4b8d-8bbc-9a94eb2d6a76"
      data-d="bm9uYmxvY2tpbmcuaW8="
      data-wid="218709"
      data-url="nonblocking.io">
  </amp-ad>

  <h2>Criteo Passback</h2>
  <p>Due to ad targeting, the slot might not load ad.</p>

  <amp-ad width="300" height="250"
      type="criteo"
      data-tagtype="passback"
      data-zone="314159">
  </amp-ad>

  <h2>CSA</h2>
  <amp-ad width="auto" height="300"
      type="csa"
      layout="fixed-height"
      data-afs-page-options='{"pubId": "partner-pub-9616389000213823", "query": "flowers"}'
      data-afs-adblock-options='{"width": "auto", "number": 1}'>
  </amp-ad>

  <h2 id="custom">Custom leaderboard</h2>
  <amp-ad width="500" height="60"
      type="custom"
      data-slot="1"
      data-url="/examples/custom.ad.example.json">
    <template type="amp-mustache" id="amp-template-id-leader">
      <a href="{{href}}" target='_blank' rel="noopener noreferrer">
        <amp-img layout='fixed' width="500" height="60" src="{{src}}" data-info="{{info}}"></amp-img>
      </a>
    </template>
  </amp-ad>

  <h2>Custom square</h2>
  <amp-ad width="200" height="200"
      type="custom"
      data-slot="2"
      data-url="/examples/custom.ad.example.json">
    <template type="amp-mustache">
      <a href="{{href}}" target="_blank" rel="noopener noreferrer">
        <amp-img layout='fixed' height="200" width="200" src="{{src}}" data-info="{{info}}"></amp-img>
      </a>
    </template>
  </amp-ad>

  <h2>Custom leaderboard with no slot specified</h2>
  <amp-ad width="500" height="60"
      type="custom"
      data-url="/examples/custom.ad.example.single.json">
    <template type="amp-mustache" id="amp-template-id-no-slot">
      <a href="{{href}}" target="_blank" rel="noopener noreferrer">
        <amp-img layout='fixed' height="60" width="500" src="{{src}}" data-info="{{info}}"></amp-img>
      </a>
    </template>
  </amp-ad>

  <h2>Cxense Display</h2>
  <amp-ad width="240" height="65"
      type="eas"
      data-eas-domain="stage.emediate.eu"
      data-eas-cu="3255">
  </amp-ad>

  <h2>Dable</h2>
  <amp-embed width="336" height="280"
      type="dable"
      data-widget-id="G7ZdEWXW"
      data-item-id="testitem">
  </amp-embed>

  <h2>Directadvert</h2>
  <amp-ad width="320" height="250"
      type="directadvert"
      data-block-id="1953045">
  </amp-ad>

  <h2>DistroScale</h2>
  <amp-ad width="300" height="600"
      type="distroscale"
      data-pid="1"
      data-zid="8710"
      layout="responsive">
  </amp-ad>

  <h2>DotAndAds masthead</h2>
  <amp-ad width="980" height="250"
      type="dotandads"
      data-cid="11"
      data-mpo="ampTest"
      data-mpt="amp-amp-all-all"
      data-sp='sn-u'>
  </amp-ad>

  <h2>DotAndAds 300x250 box</h2>
  <amp-ad width="300" height="250"
      type="dotandads"
      data-sp='300x250-u'
      data-cid="11"
      data-mpo="ampTest"
      data-mpt="amp-amp-all-all">
  </amp-ad>

  <h2>Doubleclick</h2>
  <amp-ad width="320" height="50"
      type="doubleclick"
      data-slot="/4119129/mobile_ad_banner">
  </amp-ad>

  <h2>Doubleclick with JSON based parameters</h2>
  <amp-ad width="320" height="50"
      type="doubleclick"
      data-slot="/4119129/mobile_ad_banner"
      json='{"targeting":{"sport":["rugby","cricket"]},"categoryExclusions":["health"],"tagForChildDirectedTreatment":0}'>
  </amp-ad>

  <h2>Doubleclick no ad</h2>
  <amp-ad width="300" height="200"
      type="doubleclick"
      data-slot="/4119129/doesnt-exist">
  </amp-ad>

  <h2>Doubleclick with overriden size</h2>
  <amp-ad width="420" height="100"
      data-override-width="320" data-override-height="50"
      type="doubleclick"
      data-slot="/4119129/mobile_ad_banner"
      class="red">
  </amp-ad>

  <h2>Doubleclick challenging ad</h2>
  <amp-ad width="414" height="457"
      type="doubleclick"
      layout="fixed"
      data-slot="/35096353/amptesting/badvideoad">
  </amp-ad>

  <h2>DynAd</h2>
  <amp-ad width="300" height="250"
      type="dynad"
      src="https://t.dynad.net/script/?dc=5550002445;ord=1561170689208;idt_product=1;aff_source=2710d4ec5b3843f985bd52d768425f5b;coddisplaysupplier=2710d4ec5b3843f985bd52d768425f5b;descrColor=000000;titleColor=000000;urlColor=A6A6A6;borderColor=FFFFFF;bgColor=FFFFFF;altColor=FFFFFF;deslabel=saibatudomt.com.br;click=">
  </amp-ad>

  <h2>eADV</h2>
  <amp-ad width="300" height="250"
      type="eadv"
      data-x="ba-16488-75-2-95-0-4c-23-b8-300x250-84-0-a0"
      data-u="l0o0c0a8l%3Ahtos">
  </amp-ad>

  <h2>Empower</h2>
  <amp-ad width="300" height="250"
      type="empower"
      data-site="example"
      data-zone="123456">
  </amp-ad>

  <h2>Engageya widget</h2>
  <amp-embed width="200" height="200"
      type="engageya"
      layout="responsive"
      data-widgetIds="72154"
      data-websiteId="111292"
      data-publisherId="155235">
  </amp-embed>

  <h2>Epeex</h2>
  <amp-embed width="100" height="100"
      heights="(max-width:480px) 460%, (max-width:768px) 130%, (min-width: 769px) 85%, 75%"
      type="epeex"
      layout="responsive"
      data-account="demoepeex"
      data-channel="1">
  </amp-embed>

  <h2>E-Planning 320x50</h2>
  <amp-ad width="320" height="50"
      type="eplanning"
      layout=responsive
      data-epl_si="af2"
      data-epl_sv="https://ads.eu.e-planning.net"
      data-epl_isv="https://us.img.e-planning.net"
      data-epl_sec="AMP_TEST"
      data-epl_kvs='{"target1":"food", "target2":"cars"}'
      data-epl_e="AMP_TEST">
  </amp-ad>

  <h2>Ezoic</h2>
  <amp-ad width="300" height="250"
      type="ezoic"
      data-slot="/1254144/28607874"
      json='{"targeting": {"iid15":"1479509","t":"134","d":"1317","t1":"134","pvc":"0","ap":"1144","sap":"1144","a":"|0|","as":"revenue","plat":"1","bra":"mod1","ic":"1","at":"mbf","adr":"400","reft":"tf","ga":"2497208","rid":"99998","pt":"0","al":"2022","compid":"1","tap":"28607874-1479509","br1":"0","br2":"0"}}'>
  </amp-ad>

  <h2>FlexOneELEPHANT</h2>
  <amp-ad width="300" height="250"
      type="f1e"
      data-url="https://demo.impact-ad.jp"
      data-target="/SITE=AMPSITE/AREA=AMPAREA/AAMSZ=300X250/OENCJP=UTF8" >
  </amp-ad>

  <h2>FlexOneHARRIER</h2>
  <amp-ad width="300" height="250"
      type="f1h"
      data-section-id="2267"
      data-slot="2843">
  </amp-ad>

  <h2>Felmat</h2>
  <amp-ad width="300" height="250"
      type="felmat"
      data-host="felmat.net"
      data-fmt="banner"
      data-fmk="U12473_n2cJD"
      data-fmp="0">
  </amp-ad>

  <h2>Flite</h2>
  <amp-ad width="320" height="568"
      type="flite"
      data-guid="aa7bf589-6d51-4194-91f4-d22eef8e3688"
      data-mixins="">
  </amp-ad>

  <h2>fluct</h2>
  <amp-ad width="300" height="250"
      type="fluct"
      data-g="1000067784"
      data-u="1000101409">
  </amp-ad>

  <h2>Fork Media</h2>
  <amp-ad width="50" height="66"
      type="forkmedia"
      data-product="inread"
      data-html-access-allowed>
  </amp-ad>

  <h2>Fusion</h2>
  <amp-ad width="600" height="100"
      type="fusion"
      data-ad-server="bn-01d.adtomafusion.com"
      data-media-zone="adtomatest.apica"
      data-layout="apicaping"
      data-space="apicaAd"
      data-parameters="age=99&isMobile&gender=male">
  </amp-ad>

  <h2>FreeWheel</h2>
  <amp-ad width="300" height="150"
      type="freewheel"
      layout="responsive"
      data-zone="2003">
  </amp-ad>

  <h2>Geniee SSP</h2>
  <amp-ad width="300" height="250"
      type="genieessp"
      data-vid="3"
      data-zid="1077330">
  </amp-ad>

  <h2>Giraff</h2>
  <amp-ad width="300" height="480"
      type="giraff"
      data-block-name="novotekaru">
  </amp-ad>

  <h2 class="broken">GMOSSP 320x50 banner</h2>
  <amp-ad width="320" height="50"
      type="gmossp"
      data-id="10014">
  </amp-ad>

  <h2>GumGum 300x100 banner</h2>
  <amp-ad width=300 height=100
      type="gumgum"
      data-zone="ggumtest"
      data-slot="3883">
  </amp-ad>

  <h2>Holder 300x250 banner</h2>
  <amp-ad width="300" height="250"
      type="holder"
      data-block="7163">
  </amp-ad>

  <h2>iBillboard 300x250 banner</h2>
  <amp-ad width="300" height="250"
      type="ibillboard"
      src="https://go.eu.bbelements.com/please/code?j-21414.1.5.6.0.0._blank">
  </amp-ad>

  <h2>Idealmedia</h2>
  <amp-ad width="600" height="320"
          type="idealmedia"
          data-publisher="testsok150917-d1.com"
          data-widget="167018"
          data-container="M278974ScriptRootC167018">
  </amp-ad>

  <h2>I-Mobile 320x50 banner</h2>
  <amp-ad width="320" height="50"
      type="imobile"
      data-pid="1847"
      data-adtype="banner"
      data-asid="813689">
  </amp-ad>

  <h2>Imonomy 728x90 banner</h2>
  <amp-ad width="728" height="90"
      type="imonomy"
      data-slot="/36653869/amp_imo_multi_size"
      data-pid="1225234623"
      data-sub-id="636gd">
  </amp-ad>

  <h2>Imedia</h2>
  <amp-ad width="300" height="250"
      type="imedia"
      data-id="p1"
      data-positions='[{"id":"p1", "zoneId":"seznam.novinky.ikona2"}, {"id":"p2", "zoneId":"seznam.novinky.ikona"}]'>
  </amp-ad>

  <amp-ad width="300" height="100"
      type="imedia"
      data-id="p2"
      data-positions='[{"id":"p1", "zoneId":"seznam.novinky.ikona2"}, {"id":"p2", "zoneId":"seznam.novinky.ikona"}]'>
  </amp-ad>

  <h2>Index Exchange Header Tag</h2>
  <amp-ad width="300" height="250"
      type="ix"
      data-ix-id="1"
      data-slot="/62650033/AMP_Example_Ad_Unit">
  </amp-ad>

  <h2>Industrybrains</h2>
  <amp-ad width="300" height="250"
      type="industrybrains"
      data-width="300"
      data-height="250"
      data-cid="19626-3798936394">
  </amp-ad>

  <h2>InMobi</h2>
  <amp-ad width="320" height="50"
      type="inmobi"
      data-siteid="a0078c4ae5a54199a8689d49f3b46d4b"
      data-slotid="15">
  </amp-ad>

  <h2>Innity</h2>
  <amp-ad width="300" height="250"
      type="innity"
      data-pub="eda80a3d5b344bc40f3bc04f65b7a357"
      data-zone="62546">
  </amp-ad>

  <amp-ad width="300" height="250"
      type="innity"
      data-pub="eda80a3d5b344bc40f3bc04f65b7a357"
      data-zone="62546"
      data-channel="NEWS">
  </amp-ad>

  <h2>Insticator</h2>
  <amp-embed type="insticator" width="auto" height="850"
      data-site-id="c40f316f-e18a-4cef-b9a6-b04acbaec113"
      data-embed-id="77ee0296-8ac4-4bca-91c8-51256b9830f1">
  </amp-embed>

  <h2>Invibes</h2>
  <amp-ad width="300" height="250"
      type="invibes"
      data-pid="1234"
      data-ad-categ="infeed"
      data-custom-endpoint="https://k.r66net.com/GetAmpLink">
  </amp-ad>

  <h2>Jubna widget</h2>
  <amp-embed width="200" height="200"
      type="jubna"
      layout="responsive"
      data-wid="1078"
      data-pid="792">
  </amp-embed>

  <h2>Kargo</h2>
  <amp-ad width="300" height="250"
      type="kargo"
      data-site="_tt9gZ3qxCc2RCg6CADfLAAFR"
      data-slot="_vypM8bkVCf"
      data-options='{"targetParams":{"AD_ID":"test-middle","ad_id":"test-middle"}}'>
  </amp-ad>

  <h2>Kiosked</h2>
  <amp-ad width="300" height="250"
      type="kiosked"
      data-scriptid="91">
  </amp-ad>

  <h2>Kixer</h2>
  <amp-ad width="300" height="250"
      type="kixer"
      data-adslot="6812">
  </amp-ad>

  <h2>Kuadio</h2>
  <amp-embed
    type="kuadio"
    width="300"
    height="660"
    layout="responsive"
    heights="(min-width:1024px) 23%, (min-width:760px) 27%, (min-width:480px) 72%, 220%"
    data-region="tpe"
    data-widget-id="78a32765-30f1-4ac1-a3e7-b42ebc6df88a">
  </amp-embed>

  <h2>Lentainform</h2>
  <amp-ad width="600" height="320"
          type="lentainform"
          data-publisher="test.exhange.noidpartners.com"
          data-widget="689383"
          data-container="M246626ScriptRootC689383">
  </amp-ad>

  <h2>Ligatus</h2>
  <amp-ad width="300" height="250"
      type="ligatus"
      src="https://a-ssl.ligatus.com/?ids=88443&t=js&s=1&bc=2">
  </amp-ad>

  <h2>LockerDome</h2>
  <amp-ad width="300" height="250"
      type="lockerdome"
      data-slot="10238273616545382">
  </amp-ad>

  <h2>logly</h2>
  <amp-ad width="320" height="270"
      layout="fixed"
      type="logly"
      data-adspotid="4287967">
  </amp-ad>

  <h2>LOKA</h2>
  <amp-ad width="300" height="250"
      type="loka"
      data-unit-params='{"unit":"mvbanner","id":"YdzhBxTvKwZlLeeQ"}'>
  </amp-ad>

  <h2>MADS</h2>
  <amp-ad width="320" height="50"
      type="mads"
      data-adrequest='{"pid":"6252122059"}'>
  </amp-ad>

  <h2>MANTIS</h2>
  <amp-ad width="300" height="250"
      type="mantis-display"
      data-property = "demo"
      data-zone="medium-rectangle">
  </amp-ad>

  <amp-embed width="100" height="283"
      type="mantis-recommend"
      layout=responsive
      heights="(min-width:1907px) 56%, (min-width:1100px) 64%, (min-width:780px) 75%, (min-width:480px) 105%, 200%"
      data-property="demo">
  </amp-embed>

  <h2>Mediaad.org</h2>
  <amp-ad width="300" height="250"
      type="mediaad"
      data-publisher="mediaad.org"
      data-medtag="mediaad-kryZ">
  </amp-ad>
  
  <h2>Marfeel</h2>
  <amp-ad width="300" height="250"
    type="marfeel"
    data-tenant="demo.marfeel.com">
  </amp-ad>

  <h2>Media.Net Header Bidder Tag</h2>
  <amp-ad width="300" height="250"
      type="medianet"
      data-tagtype="headerbidder"
      data-cid="8CU852274"
      data-slot="/45361917/AMP_Header_Bidder"
      json='{"targeting":{"mnetAmpTest":"1","pos":"mnetSlot1"}}'>
  </amp-ad>

  <h2>Media.Net Contextual Monetization Tag</h2>
  <amp-ad width="300" height="250"
      type="medianet"
      data-tagtype="cm"
      data-cid="8CUS8O7EX"
      data-crid="112682482">
  </amp-ad>

  <h2>Mediavine</h2>
  <amp-ad width="300" height="250"
      type="mediavine"
      data-site="amp-project">
      <div placeholder></div>
      <div fallback></div>
  </amp-ad>

  <h2>Medyanet</h2>
  <amp-ad width="300" height="250"
      type="medyanet"
      data-slot="medyanet/9927946/posta/anasayfa/300x250"
      data-domain="posta.com.tr">
  </amp-ad>

  <h2>Meg</h2>
  <amp-ad width="320" height="250"
      type="meg"
      data-code="6rc0ERhN75">
  </amp-ad>

  <h2>Mgid</h2>
  <amp-ad width="600" height="320"
          type="mgid"
          data-publisher="barada.com"
          data-widget="353317"
          data-container="M207275ScriptRootC353317">
  </amp-ad>

  <h2>MicroAd 320x50 banner</h2>
  <amp-ad width="320" height="50"
      type="microad"
      data-spot="b4bf837c5ddd69758d5ac924d04cf502"
      data-url="${COMPASS_EXT_URL}"
      data-referrer="${COMPASS_EXT_REF}"
      data-ifa="${COMPASS_EXT_IFA}"
      data-appid="${COMPASS_EXT_APPID}"
      data-geo="${COMPASS_EXT_GEO}">
  </amp-ad>

  <h2>MixiMedia</h2>
  <amp-embed height="284"
      type="miximedia"
      data-blockid="91908">
  </amp-embed>

  <h2>Mixpo</h2>
  <amp-ad width="300" height="250"
      type = "mixpo"
      data-guid = "b0caf856-fd92-4adb-aaec-e91948c9ffc8"
      data-subdomain = "www">
  </amp-ad>

  <h2>Monetizer101</h2>
  <amp-ad width="auto" height="176"
      layout="fixed-height"
      type="monetizer101"
      data-widget="price-comparison"
      data-config='{"shopId": 1, "priceMin": 500, "nameKeywords": "iphone"}'>
  </amp-ad>

  <h2>mox</h2>
  <amp-ad height="1"
      type="mox"
      data-z="1183"
      data-w="720"
      data-h="405">
  </amp-ad>

  <h2>My6sense</h2>
  <amp-ad width="300" height="250"
          type="my6sense"
          data-widget-key="cAcl2Tvn4dH2pPBx52Q7SR"
          data-zone="[ZONE]"
          data-url="[PAGE_URL]"
          data-organic-clicks="[ORGANIC_TRACKING_PIXEL]"
          data-paid-clicks="[PAID_TRACKING_PIXEL]">
  </amp-ad>

  <h2>myTarget</h2>
  <amp-ad width="300" height="250"
      type="mytarget"
      data-ad-slot="197378">
  </amp-ad>

  <h2>myWidget</h2>
  <amp-embed width="300" height="250"
      type="mywidget"
      data-cid="ed1538fc077cfeae6ea558f6e7404541">
  </amp-embed>

  <h2>Nativeroll</h2>
  <amp-ad width="480" height="340"
          layout="responsive"
          type="nativeroll"
          data-gid="5d10df709762b6b31b8b461e"
  >
  </amp-ad>

  <h2>Nativery</h2>
  <amp-ad width="480" height="340"
      layout="responsive"
      type="nativery"
      data-wid="5daf5a1dacf7e85862ae241a"
  >
  </amp-ad>

  <h2>Nativo</h2>
  <amp-ad width="350" height="150"
      type="nativo"
      layout="responsive"
      data-premium
      data-request-url="http://localhost:9876">
  </amp-ad>

  <h2>Navegg</h2>
  <div>It is common to see a no-fill ad in this example.</div>
  <amp-ad width=320 height=50
      type="navegg"
      data-acc="10"
      data-slot="/4119129/mobile_ad_banner"
      json='{"targeting":{"sport":["rugby","cricket"]}}'>
  </amp-ad>

  <h2>Nend</h2>
  <amp-ad width="320" height="50"
      type="nend"
      data-nend_params='{"media":82,"site":58536,"spot":127513,"type":1,"oriented":1}'>
  </amp-ad>

  <h2>NETLETIX</h2>
  <amp-ad width='300' height='250'
      type='netletix'
      data-nxkey='b5f0c5d4-c2b8-4989-a7b9-130ad4417102'
      data-nxunit='/60343726/netzathleten_.de'
      data-nxwidth='300'
      data-nxheight='250'>
  </amp-ad>

  <h2>Noddus</h2>
  <amp-ad width="300" height="300"
      data-token="eyJ0eXAiOiJKV1QiLCJhbGciOiJIUzI1NiJ9.eyJwbGFjZW1lbnRfaWQiOjY2MX0.OdD2QrgxMoI7MM09QBFCtbjMnUGuumiqBHb-FJF4UBs"
      type="noddus">
  </amp-ad>

  <h2>Nokta</h2>
  <amp-ad width="300" height="250"
      type="nokta"
      data-category="izlesene_anasayfa"
      data-site="izlesene:anasayfa"
      data-zone="152541">
  </amp-ad>

  <h2>Newsroom AI</h2>
  <amp-ad width="320" height="50"
      type="nws"
      src="https://tags.nws.ai/113106/">
  </amp-ad>

  <h2>OneAD</h2>
  <amp-ad width="300" height="250"
      type="onead"
      layout="responsive"
      data-playmode="amp-inread"
      data-uid="1000033"
      data-pid="48163"
      data-host="demo">
  </amp-ad>

  <h2>OnNetwork</h2>
  <amp-ad width="300" height="250"
      type="onnetwork"
      data-sid="TTQsSHFzLDA=">
  </amp-ad>

  <h2>Open AdStream single ad</h2>
  <amp-ad width="300" height="250"
      type="openadstream"
      data-adhost="oasc-training7.247realmedia.com"
      data-sitepage="dx_tag_pvt_site"
      data-pos="x04"
      data-query="keyword=keyvalue&key2=value2" >
  </amp-ad>

  <h2>OpenX</h2>
  <amp-ad width="728" height="90"
      type="openx"
      data-auid="538289845"
      data-host="sademo-d.openx.net"
      data-nc="90577858-BidderTest">
  </amp-ad>
  <div>
    <a href="openx.amp.html">See all OpenX examples</a>
  </div>

  <h2>Opinary</h2>
  <amp-embed width="500" height="500"
    type="opinary"
    layout="intrinsic"
    data-client="test-success">
  </amp-embed>

  <h2>Outbrain widget</h2>
  <amp-embed width="100" height="100"
      type="outbrain"
      layout="responsive"
      data-widgetIds="SB_14,SB_13"
      data-htmlURL="http%3A%2F%2Fedition.cnn.com%2F2015%2F11%2F08%2Fmiddleeast%2Frussian-plane-crash-egypt-sinai%2Findex.html"
      data-referrer="http%3A%2F%2Fedition.cnn.com"
      data-ampURL="http%3A%2F%2Famp.cnn.com%2Fpage.html"
      data-styleFile="http://localhost/style.css"
      data-testMode="true">
  </amp-embed>

  <h2>Pixels Examples</h2>
  <amp-ad width="300" height="250"
      type="pixels"
      data-origin="af"
      data-sid="2847717911664"
      data-tag="sync"
      data-click-tracker="false"
      data-viewability="true">
  </amp-ad>

  <h2>Plista responsive widget</h2>
  <amp-embed width="300" height="300"
      type="plista"
      layout=responsive
      data-countrycode="de"
      data-publickey="e6a75b42216ffc96b7ea7ad0c94d64946aedaac4"
      data-widgetname="iAMP_2"
      data-geo="de"
      data-urlprefix=""
      data-categories="politik">
  </amp-embed>

  <h2>polymorphicAds</h2>
  <amp-ad width=320 height=50
      type="polymorphicads"
      data-adunit="7c0b3ae742beccf94f7726ea832277a2"
      data-params='{"testMode": "true"}'>
  </amp-ad>

  <h2>popIn native ad</h2>
  <amp-ad width="300" height="568"
      type="popin"
      layout=responsive
      heights="(min-width:1907px) 39%, (min-width:1200px) 46%, (min-width:780px) 64%, (min-width:480px) 98%, (min-width:460px) 167%, 196%"
      data-mediaid="popin_amp">
  </amp-ad>

  <h2>Postquare widget</h2>
  <amp-embed width="200" height="200"
      type="postquare"
      layout="responsive"
      data-widgetIds="112264"
      data-websiteId="115219"
      data-publisherId="157552">
  </amp-embed>

  <h2>Pressboard</h2>
  <amp-ad height="400"
      type="pressboard"
      layout="fixed-height"
      data-media="5">
  </amp-ad>

  <h2>PromoteIQ</h2>
  <amp-ad width="250" height="250"
      type="promoteiq"
      data-src="http://cdn.tagdelivery.com/request/client/standard.js"
      data-params='{"slot": 1160, "targets": { "category": ["6222", "16158", "274", "17912"]}, "count": 1}'
      data-sfcallback="if (!Array.isArray(response)) { response = [response]; }; for (i = 0; i < response.length; i++) { const prod = response[i]; let outerCtr = document.createElement('div'); let img = document.createElement('img'); img.src = prod['product']['imageLarge']; img.style = 'height:250px; width:250px'; outerCtr.appendChild(img); document.body.appendChild(outerCtr); }">
  </amp-ad>

  <h2>PubExchange</h2>
  <amp-embed width="640" height="320"
      heights="(max-width:480px) 400%, (max-width:650px) 100%, 75%"
      layout="responsive"
      type="pubexchange"
      data-publication="test_publication"
      data-module-id="below_content"
      data-module-num="2626"
      data-test="true">
  </amp-embed>

  <h2>PubGuru</h2>
  <amp-ad width=300 height=250
      type="pubguru"
      data-publisher="your-publisher-name"
      data-slot="/23081961/monetizemore.com_test_300x250">
  </amp-ad>

  <h2>Pubmine 300x250</h2>
  <amp-ad width="300" height="265"
      type="pubmine"
      data-section="1"
      data-siteid="37790885">
  </amp-ad>

  <amp-ad width="300" height="265"
      type="pubmine"
      data-section="2"
      data-siteid="37790885">
  </amp-ad>

  <h2 class="broken">PulsePoint Header Bidding 300x250</h2>
  <amp-ad width="300" height="250"
      type="pulsepoint"
      data-pid="521732"
      data-tagid="76835"
      data-tagtype="hb"
      data-timeout="1000"
      data-slot="/1066621/ExchangeTech_Prebid_AdUnit">
  </amp-ad>

  <h2>PulsePoint 300x250</h2>
  <amp-ad width="300" height="250"
      type="pulsepoint"
      data-pid="512379"
      data-tagid="472988">
  </amp-ad>

  <h2>Puffnetwork 300x250</h2>
  <amp-ad width="300" height="250"
      type="puffnetwork"
      data-chid="233">
  </amp-ad>

  <h2>Purch 300x250</h2>
  <amp-ad width="300" height="250"
      type="purch"
      data-pid="2882"
      data-divid="rightcol_top">
  </amp-ad>

  <h2>Quora</h2>
  <amp-ad width="450" height="220"
      type="quoraad"
      data-adid="fake">
  </amp-ad>

  <h2>Rakuten Unified Ads</h2>
  <amp-ad width="300" height="250"
      type="rakutenunifiedads"
      data-env="dev"
      data-id="63">
  </amp-ad>

  <h2>Rambler&Co</h2>
  <amp-ad width="500" height="250"
      type="capirs"
      layout="responsive"
      data-begun-auto-pad="434906118"
      data-begun-block-id="434908944"
      data-custom-css="div[id^=begun_block] iframe{margin:0 auto;}"
      json='{"params":{"p1":"bvpkq","p2":"y","pct":"a"}}'>
  </amp-ad>

  <h2>Rambler&Co RNetPlus</h2>
  <amp-ad width="300" height="400"
      type="rnetplus"
      layout="responsive"
      src="https://api.rnet.plus/Scripts/rnet_amp_embed.js?blockId=660">
  </amp-ad>

  <h2>RbInfox</h2>
  <amp-embed width="240" height="400"
      type="rbinfox"
      src="https://rb.infox.sg/infox/503">
  </amp-embed>

  <h2>ReadMo</h2>
  <amp-embed width="400" height="400"
      type="readmo"
      layout="responsive"
      heights="(min-width: 1200px) 50%, (min-width: 780px) 60%, (max-width: 480px) 180%, 100%"
      data-section="amp-test"
      data-url="https://yourdomain.com/"
      data-sponsored-by-label=""
      data-module="end-of-article">
  </amp-embed>

  <h2>Realclick</h2>
  <amp-ad width="300" height="250"
      type="realclick"
      data-mcode="d290anI3MTEyMDAwMDFfMTU3Ng==">
  </amp-ad>

  <h2>recomAD</h2>
  <amp-ad width="320" height="145"
      type="recomad"
      data-app-id="53811c33"
      data-widget-id="275"
      data-search-term="sneaker"
      data-puid="amp-ad-recomad-example-page">
  </amp-ad>

  <h2>Relap</h2>
  <amp-ad width="auto" height="750"
      type="relap"
      layout="fixed-height"
      data-token="D3UMgQWBqleq1tPW"
      data-url="http://bigpicture.ru"
      data-anchorid="i0xMMY1MoliiZWVl">
  </amp-ad>

  <h2>RelapPro</h2>
  <amp-ad width="300" height="250"
    type="relappro"
    data-slot-id="b1928542-4217-486f-b42c-79f0f3290b39">
  </amp-ad>

  <h2>Revcontent Responsive Tag</h2>
  <amp-ad width="320" height="240"
      type="revcontent"
      layout="responsive"
      heights="(max-width: 320px) 933px,
        (max-width: 360px) 1087px,
        (max-width: 375px) 1138px,
        (max-width: 412px) 1189px,
        (max-width: 414px) 1072px,
        (max-width: 568px) 1151px,
        (max-width: 640px) 1128px,
        (max-width: 667px) 1151px,
        (max-width: 732px) 1211px,
        (max-width: 736px) 1151px,
        (max-width: 768px) 633px,
        (max-width: 1024px) 711px,
        86vw"
      data-wrapper="rcjsload_2ff711"
      data-id="203">
  </amp-ad>

  <h2>RevJet Tag</h2>
  <amp-ad width="300" height="250"
      type="revjet"
      data-tag="tag3777"
      data-key="705"
      data-opts='{"delivery_method": "banner"}'>
  </amp-ad>

  <h2>Red for Publishers</h2>
  <amp-ad width="320" height="150"
      type="rfp"
      data-adspot-id="ODExOjM2NjQ">
  </amp-ad>

  <h2>Rubicon Project Smart Tag</h2>
  <amp-ad width="320" height="50"
      type="rubicon"
      data-method="smartTag"
      data-account="14062"
      data-site="70608"
      data-zone="335918"
      data-size="43"
      data-kw="amp-test, test"
      json='{"visitor":{"age":"18-24","gender":"male"},"inventory":{"section":"amp"}}'>
  </amp-ad>

  <h2>RUNative</h2>
  <amp-embed width="640" height="320"
      heights="(max-width:480px) 400%, (max-width:650px) 100%, 65%"
      layout="responsive"
      type="runative"
      data-spot="ac8c2f9a835f4147a81bfd4a48601f2b"
      data-ad-type="label-over"
      data-cols="3"
      data-rows="2"
      data-title="From the Web">
  </amp-embed>

  <h2>SAS CI 360 Match</h2>
  <amp-ad
      width="468"
      height="60"
      type="sas"
      layout="fixed"
      data-customer-name="canary"
      data-size="468x60"
      data-area="amp_ad_area"
      data-site="amp_ad_site"
      data-tags='{"CAT":"SYLVESTER","POSITION":"TOP"}'>
  </amp-ad>

  <h2>Seeding Alliance</h2>
  <amp-ad
    height="250"
    type="seedingalliance"
    data-url="https://mockup.seeding-alliance.de">
  </amp-ad>

  <h2>Sekindo</h2>
  <amp-ad width="300" height="250"
          type="sekindo"
          data-spaceId="14071">
  </amp-ad>

  <h2>Sharethrough</h2>
  <amp-ad width="300" height="150"
      type="sharethrough"
      layout="responsive"
      data-pkey="c0fa8367">
  </amp-ad>

  <h2>SHE Media</h2>
  <amp-ad width="300" height="250"
      type="shemedia"
      data-slot-type="medrec"
      data-boomerang-path="/amp-example/26403"
      json='{"boomerangConfig": {"vertical": "parenting", "targeting":{"abc":["xyz"]}}'>
      <div placeholder></div>
      <div fallback></div>
  </amp-ad>

  <h2>Sklik</h2>
  <amp-ad width="970" height="310"
      type="sklik"
      json='{"zoneId":0, "w": 970, "h": 310}'>
  </amp-ad>

  <h2>SlimCut Media</h2>
  <amp-ad width="400" height="225"
      type="slimcutmedia"
      data-pid="amp-3"
      data-ffc="SCMPROMO">
  </amp-ad>

  <h2>SmartAdServer ad</h2>
  <amp-ad width="320" height="50"
      type="smartadserver"
      data-site="94612"
      data-page="629154"
      data-format="38952"
      data-target="foo=bar">
  </amp-ad>

  <h2>smartclip</h2>
  <amp-ad width="400" height="225"
      type="smartclip"
      data-plc="84555"
      data-sz="400x320">
  </amp-ad>

  <h2>SMI2</h2>
  <amp-embed height="284"
             type="smi2"
             data-blockid="90223">
  </amp-embed>

  <h2>SmileWanted ad</h2>
  <amp-ad width="300" height="250"
      type="smilewanted"
      data-zone="1">
  </amp-ad>

  <h2>sogou ad</h2>
  <amp-ad width="20" height="3"
      type="sogouad"
      layout="responsive"
      data-slot="854370"
      data-w="20"
      data-h="3">
  </amp-ad>

  <amp-ad height="69"
      type="sogouad"
      layout="fixed-height"
      data-slot="854366"
      data-w="100%"
      data-h="69">
  </amp-ad>

  <h2>Sortable ad</h2>
  <amp-ad width="300" height="250"
      type="sortable"
      data-name="medrec"
      data-site="ampproject.org">
  </amp-ad>

  <h2>SOVRN</h2>
  <amp-ad width="300" height="250"
      type="sovrn"
      data-width="300"
      data-height="600"
      data-u="sduggan"
      data-iid="informerIDgoeshere"
      data-aid="affiliateIDgoeshere"
      data-testFlag="true"
<<<<<<< HEAD
      data-z="393900"><!-- this ID is only allowlisted for localhost:8000 -->
=======
      data-z="393900"><!-- this ID is only allowed on localhost:8000 -->
>>>>>>> 21219087
  </amp-ad>

  <h2>Speakol</h2>
  <amp-ad width="320" height="800"
    type="speakol"
    layout="responsive"
    data-widgetid="1825">
  </amp-ad>

  <h2>SpotX</h2>
  <amp-ad width="300" height="250"
      type="spotx"
      data-spotx_channel_id="85394"
      data-spotx_autoplay="1">
  </amp-ad>

  <h2>Spring Ads</h2>
  <amp-ad width="0" height="0"
          type="springAds"
          data-adssetup='{
          "view": "amp",
          "partners": true,
          "adPlacements": ["banner","mrec"],
          "adSlotSizes": {
            "banner": [{
              "minWidth": 1,
              "sizes": [[320, 50], [320, 160]]
            }],
            "mrec": [{
              "minWidth": 1,
              "sizes": [[300, 250], [300, 300], [250, 250], [320, 160], [300, 150], [320, 50], [320, 75], [320, 80], [320, 100], [300, 100], [300, 50], [300, 75]]
            }]
          },
          "pageName": "demo_story",
          "publisher": "adtechnology.axelspringer.com",
          "target": "singleAds;multiAds;you;me;team=adtech,MIT;"
        }'>
  </amp-ad>
  <amp-ad width="320" height="50"
          type="springAds"
          data-adslot="banner">
  </amp-ad>
  <amp-ad width="300" height="250"
          type="springAds"
          data-adslot="mrec">
  </amp-ad>

  <h2>SSP</h2>
  <amp-ad width="480" height="300"
          type="ssp"
          data-position='{ "id": "cnt-1", "width": "480", "height": "300", "zoneId": "1234" }'>
  </amp-ad>
  <amp-ad width="480" height="300"
          type="ssp"
          data-position='{ "id": "cnt-2", "width": "480", "height": "300", "zoneId": "1234" }'>
  </amp-ad>

  <h2>Strossle</h2>
  <amp-embed height="580"
             type="strossle"
             data-widgetid="widget-5b583cae934ad">
  </amp-embed>

  <h2>Sulvo</h2>
  <amp-ad
    width=300 height=250
    type="sulvo"
    data-ad="example.com_display"
    class="demand-supply">
  </amp-ad>

  <h2>SunMedia</h2>
  <amp-ad width="300" height="1"
      type="sunmedia"
      layout="responsive"
      data-cskp="1"
      data-cid="sunmedia_test"
      data-crst="1">
  </amp-ad>

  <h2>SVK Native widget</h2>
  <amp-embed width="100" height="100"
      type="svknative"
      layout="responsive"
      data-widgetid="2">
  </amp-embed>

  <h2>Swoop</h2>
  <amp-ad width=250 height=35
      type="swoop"
      data-layout="auto"
      data-publisher="SW-11122234-1AMP"
      data-placement="page/inline"
      data-slot="amp/test">
  </amp-ad>

  <h2>Taboola responsive widget</h2>
  <amp-embed width="100" height="283"
      type="taboola"
      layout="responsive"
      heights="(min-width:1907px) 39%, (min-width:1200px) 46%, (min-width:780px) 64%, (min-width:480px) 98%, (min-width:460px) 167%, 196%"
      data-publisher="amp-demo"
      data-mode="thumbnails-a"
      data-placement="Ads Example"
      data-article="auto">
  </amp-embed>

   <h2>TcsEmotion AMP tag</h2>
   <amp-ad width="100" height="150"
      type="tcsemotion"
      data-hb  ="false"
      data-zone ="1"
      data-delhost = "https://hb.tcsemotion.com/www/delivery/amphb.php">
  </amp-ad>

  <h2>Teads</h2>
  <amp-ad width="300" height="220"
      type="teads"
      data-pid="42266"
      layout="responsive">
  </amp-ad>

  <h2>TE Medya</h2>
  <amp-embed width="320" height="320"
    type="temedya"
    layout="responsive"
    data-widgetId="vidyome"
  >
  </amp-embed>

  <h2>Torimochi</h2>
  <amp-ad width="500" height="800"
      type="torimochi"
      layout="responsive"
      data-adtype="widget"
      data-area="widget"
      data-wid="torimochi-amp-widget"
      data-extra='{"tflag": 3}'
      heights="(min-width:1907px) 39%, (min-width:1200px) 46%, (min-width:780px) 64%, (min-width:480px) 98%, (min-width:460px) 167%, 196%"
    >
  </amp-ad>

  <h2>Tracdelight</h2>
  <amp-ad height="300" width="640"
          type="tracdelight"
          data-mode="inline"
          data-widget_id="yqrmkcpv89h7gbds"
          data-access_key="165a54e8462bacfb08ada26ebf11990c">
  </amp-ad>

  <h2>TripleLift</h2>
  <amp-ad width="297" height="410"
      type="triplelift"
      layout="responsive"
      src="https://ib.3lift.com/dtj/amptest_main_feed/335430">
  </amp-ad>

  <h2>Trugaze</h2>
  <amp-ad width="300" height="250"
      type="trugaze"
      data-public-id="4WMPI6PV"
      data-slot="/134642692/amp-samples"
      data-multi-size="320x50"
      json='{"targeting":{"target":["sample"],"pos":["amp"]}}'>
  </amp-ad>

  <h2>UAS</h2>
  <amp-ad width=300 height=250
      type="uas"
      json='{"accId": "132109", "adUnit": "10002912", "sizes": [[300, 250]], "targetings": {"country": ["India", "USA"], "car": "Civic"}, "locLat": "12.24", "locLon": "24.13", "locSrc": "wifi", "pageURL": "mydomain.com"}'>
  </amp-ad>

  <h2>Unruly</h2>
  <amp-ad width="620" height="349"
          type="unruly"
          layout="responsive"
          data-site-id="amp-test">
  </amp-ad>

  <h2>ucfunnel</h2>
  <amp-ad width="300" height="250"
      type="ucfunnel"
      data-site-id="test-ad-83444226E44368D1E32E49EEBE6D29"
      data-schain="1.0,0!exchange2.com,abcd,1,,,">
  </amp-ad>
  <h2>UZOU</h2>
  <amp-ad width="120" height="1630"
      type="uzou"
      data-widget-params='{"placementCode":"amp-sample","mode":"test"}'>
  </amp-ad>

  <h2>Weborama</h2>
  <amp-ad width="300" height="250"
      type="weborama-display"
      data-wbo_account_id=51
      data-wbo_tracking_element_id=137
      data-wbo_fullhost="certification.solution.weborama.fr"
      data-wbo_random="[RANDOM]"
      data-wbo_publisherclick="[PUBLISHER_TRACKING_URL]">
  </amp-ad>

  <h2>Widespace Panorama Ad</h2>
  <amp-ad width="300" height="50"
      type="widespace"
      data-sid="93f1a996-52f5-46b4-8dc8-ccd8886a8fbf"
      layout="responsive">
  </amp-ad>

  <h2>Widespace Takeover Ad</h2>
  <amp-ad width="300" height="300"
      type="widespace"
      data-sid="fc5a6f59-d45e-4cf1-acac-67bf5ab4862a"
      layout="responsive">
  </amp-ad>

  <h2>Wisteria Ad</h2>
  <amp-ad width="300" height="1170"
      type="wisteria"
      layout=responsive
      data-site-id="2"
      data-template-number="6">
  </amp-ad>

  <h2>Xlift native ad</h2>
  <amp-ad width="300" height="300"
      type="xlift"
      data-mediaid="mamastar">
  </amp-ad>

  <h2>Yahoo Display</h2>
  <amp-ad width="316" height="264"
      type="yahoo"
      data-sid="954014446"
      data-site="news"
      data-sa='{"LREC":"300x250","secure":"true","content":"no_expandable;"}'>
  </amp-ad>

  <h2>Yahoo Native-Display Ads Federation</h2>
  <amp-embed width="320" height="320"
    type="yahoofedads"
    layout="responsive"
    data-site="finance"
    data-region="US"
    data-lang="en-US"
    data-ad-unit="pencil"
    data-sa="{&quot;LREC&quot;:&quot;300x250&quot;,&quot;secure&quot;:&quot;true&quot;,&quot;content&quot;:&quot;no_expandable;&quot;,&quot;isSupplySegment&quot;:&quot;false&quot;,&quot;lang&quot;:&quot;en-US&quot;,&quot;region&quot;:&quot;US&quot;,&quot;site_attribute&quot;:&quot;wiki_topics=\&quot;Anthony_Joshua;Tyson_Fury;Eddie_Hearn;Deontay_Wilder;Kubrat_Pulev;Tottenham_Hotspur_Stadium;Dillian_Whyte\&quot; ctopid=\&quot;2074500;2078500;2083000;2212000;13311000\&quot; hashtag=\&quot;2074500;2078500;2083000;2212000;13311000\&quot; rs=\&quot;lmsid:a0ad000000AxDnbAAF;revsp:omnisport.uk;lpstaid:71ee6f14-9c73-3688-b4a9-32e6578057d0;pct:story\&quot;&quot;}"
    data-url="https://finance.yahoo.com">
  </amp-embed>

  <h2>Yahoo Native Ads</h2>
  <amp-embed width="320" height="320"
    type="yahoonativeads"
    data-key="P55VS9SY2WQXH7TTF5ZW"
    data-code="833b5525-edb7-47c0-88be-1152bcae7870"
    data-url="https://techcrunch.com">
  </amp-embed>

  <h2>YahooJP YDN</h2>
  <amp-ad width="300" height="250"
      type="yahoojp"
      data-yadsid="79712_113431">
  </amp-ad>

  <h2 id="yandex">Yandex</h2>
  <amp-ad width="240" height="400"
      type="yandex"
      data-block-id="R-I-106712-3">
  </amp-ad>

  <h2>Yengo</h2>
  <amp-ad width="300" height="250"
      type="yengo"
      data-block-id="152431">
  </amp-ad>

  <h2>Yieldbot</h2>
  <amp-ad width="300" height="250"
      type="doubleclick"
      rtc-config='{
        "vendors": {
          "yieldbot": {
            "YB_PSN": "1234",
            "YB_SLOT": "medrec"
          }
        }
      }'
      data-slot="/2476204/medium-rectangle"
      data-multi-size="300x220,300x200"
      json='{"targeting":{"category":["food","lifestyle"]},"categoryExclusions":["health"]}'>
  </amp-ad>

  <h2>YIELD ONE</h2>
  <amp-ad width="320" height="50"
      type="yieldone"
      data-pubid="0001"
      data-pid="032478_4">
  </amp-ad>

  <h2>Yieldmo</h2>
  <amp-ad width=300 height=250
      type="yieldmo"
      data-ymid="1465861990777519642">
  </amp-ad>

  <h2>Yieldpro</h2>
  <amp-ad width="300" height="250"
      type="yieldpro"
      data-pubnetwork="12c6fc06"
      data-section-id="1299"
      data-slot="960">
  </amp-ad>

  <h2>ValueCommerce</h2>
  <amp-ad width="300" height="250"
      type="valuecommerce"
      data-sid="3008"
      data-pid="884466614">
  </amp-ad>

  <h2>VDO.AI</h2>
  <amp-ad width="375"
      height="0"
      id="_vdo_ads_player_ai_"
      type="vdoai"
      data-unitid="_vdo_ads_player_ai_"
      data-tagname="publisher"
      layout="responsive"
      >
  </amp-ad>

<h2>Video intelligence</h2>
  <amp-ad width="500" height="400"
          type="videointelligence"
          layout="responsive"
          data-publisher-id="test_publisher"
          data-channel-id="59674276073ef41e33501409">
  </amp-ad>

  <h2>Videonow</h2>
  <amp-ad width="300" height="200"
          type="videonow"
          data-pid="55555"
          layout="responsive">
  </amp-ad>

  <h2>Viralize</h2>
  <amp-ad width="300" height="169"
      type="viralize"
      layout="responsive"
      data-zid="AACX6WjIMkl-yoGV"
      data-extra='{"lid":"22486","cid":"22572","preview":"1","f":"gallery"}'>
  </amp-ad>

  <h2>VMFive</h2>
  <amp-ad width="300" height="169"
    type="vmfive"
    data-app-key="580db14a4a801a2674a56f81"
    data-placement-id="demo-placement-id"
    data-ad-type="video-native">
  </amp-ad>

  <h2>Webediads</h2>
  <div>It's a private ad network with strict ad targeting, hence very common to see a no-fill.</div>
  <amp-ad width="300" height="250"
      type="webediads"
      data-site="site_test"
      data-page="amp"
      data-position="middle"
      data-query="amptest=1">
  </amp-ad>

  <h2>Whopa InFeed</h2>
  <amp-embed width="100" height="300"
    type="whopainfeed"
    layout="responsive"
    heights="(min-width:1907px) 39%, (min-width:1200px) 46%, (min-width:780px) 64%, (min-width:480px) 98%, (min-width:460px) 167%, 196%"
    data-siteId="d09aa95befe76773c32f581f00b267bc"
    data-template="default"
    data-testMode="true"></amp-embed>

  <h2>WP Media</h2>
  <amp-ad width="300" height="250"
      type="wpmedia"
      data-slot="12"
      data-bunch="7757"
      data-sn="sg"></amp-ad>

  <h2>ZEDO</h2>
  <amp-ad width="300" height="250"
      type="zedo"
      data-super-id="364489"
      data-network="2500"
      data-placement-id="364489_1"
      data-channel="727"
      data-publisher="0"
      data-dim="9">
  </amp-ad>

  <h2>Zen</h2>
  <amp-embed width="500" height="354"
      type="zen"
      data-clid="[123, 456]">
  </amp-embed>

  <h2>ZergNet</h2>
  <amp-embed width="780" height="100"
      type="zergnet"
      heights="(max-width:645px) 100%, (max-width:845px) 31%, 23%"
      layout="responsive"
      data-zergid="42658">
  </amp-embed>

  <h2>Zucks</h2>
  <amp-ad width="320" height="50"
      type="zucks"
      data-frame-id="_bda46cf5ac">
  </amp-ad>

  <amp-ad width="320" height="400"
          type="zucks"
          data-adtype="zoe"
          data-frame-id="_29845b2931"
          data-zoe-multi-ad="true">
  </amp-ad>
</body>
</html><|MERGE_RESOLUTION|>--- conflicted
+++ resolved
@@ -2094,11 +2094,7 @@
       data-iid="informerIDgoeshere"
       data-aid="affiliateIDgoeshere"
       data-testFlag="true"
-<<<<<<< HEAD
-      data-z="393900"><!-- this ID is only allowlisted for localhost:8000 -->
-=======
       data-z="393900"><!-- this ID is only allowed on localhost:8000 -->
->>>>>>> 21219087
   </amp-ad>
 
   <h2>Speakol</h2>
