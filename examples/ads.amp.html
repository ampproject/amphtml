<!doctype html>
<html ⚡>
<head>
  <meta charset="utf-8">
  <title>Ad examples</title>
  <link rel="canonical" href="http://nonblocking.io/" >
  <meta name="viewport" content="width=device-width,minimum-scale=1,initial-scale=1">
  <style amp-custom>
    .broken {
      color: red;
    }
    amp-ad {
      border: 1px solid #ccc;
      max-width: 500px;
    }
    .red {
      background-color: red;
    }
    .filterBar {
      background: #eee;
      padding: 3px;
      font-size: 1.2em;
    }
    select {
      border: 1px solid #999;
    }
    input[type=submit] {
      font-size: 14px;
      border: 1px solid #999;
      border-radius: 3px;
      margin-left: 10px;
    }
    amp-ad[type="revcontent"] {
      width: 100%;
      max-width: 1280px;
      margin: 18px 0;
      padding: 0;
    }
    amp-ad[type="nativo"] {
      width: 100%;
      max-width: 1280px;
      margin: 18px 0;
      padding: 0;
      height:100px;
    }
    amp-ad[type="adsloom"] {
      width: 100%;
      max-width: 980px;
      margin: 18px auto;
      padding: 0;
    }
  </style>
  <script async custom-element="amp-ad" src="https://cdn.ampproject.org/v0/amp-ad-0.1.js"></script>
  <script async custom-element="amp-analytics" src="https://cdn.ampproject.org/v0/amp-analytics-0.1.js"></script>
  <script async custom-template="amp-mustache" src="https://cdn.ampproject.org/v0/amp-mustache-latest.js"></script>
  <script async custom-element="amp-form" src="https://cdn.ampproject.org/v0/amp-form-0.1.js"></script>
  <style amp-boilerplate>body{-webkit-animation:-amp-start 8s steps(1,end) 0s 1 normal both;-moz-animation:-amp-start 8s steps(1,end) 0s 1 normal both;-ms-animation:-amp-start 8s steps(1,end) 0s 1 normal both;animation:-amp-start 8s steps(1,end) 0s 1 normal both}@-webkit-keyframes -amp-start{from{visibility:hidden}to{visibility:visible}}@-moz-keyframes -amp-start{from{visibility:hidden}to{visibility:visible}}@-ms-keyframes -amp-start{from{visibility:hidden}to{visibility:visible}}@-o-keyframes -amp-start{from{visibility:hidden}to{visibility:visible}}@keyframes -amp-start{from{visibility:hidden}to{visibility:visible}}</style><noscript><style amp-boilerplate>body{-webkit-animation:none;-moz-animation:none;-ms-animation:none;animation:none}</style></noscript>
  <script async src="https://cdn.ampproject.org/v0.js"></script>
</head>
<body>
  <div class="filterBar">
    <form action="ads.amp.html" method="get" target="_top">
      <label for="filter">Ad network filter</label>
      <select id="filter" name="type">
        <option>[Select an ad network]</option>
        <!--
          When adding new ad network to the list, please
          1) verify that the ad slot loads ad. Check DEVELOPMENT.md for how to
             run a local server.
          2) keep the list in alphabetic order
        -->
        <option>1wo</option>
        <option>24smi</option>
        <option>a8</option>
        <option>a9</option>
        <option>accesstrade</option>
        <option>adagio</option>
        <option>adblade</option>
        <option>adbutler</option>
        <option>adfox</option>
        <option>adgeneration</option>
        <option>adglare</option>
        <option>adhese</option>
        <option>adincube</option>
        <option>adition</option>
        <option>adman</option>
        <option>admanmedia</option>
        <option>admixer</option>
        <option>adocean</option>
        <option>adop</option>
        <option>adpicker</option>
        <option>adplugg</option>
        <option>adpon</option>
        <option>adreactor</option>
        <option>adsense</option>
        <option>adsensor</option>
        <option>adservsolutions</option>
        <option>adsloom</option>
        <option>adsnative</option>
        <option>adspeed</option>
        <option>adspirit</option>
        <option>adstir</option>
        <option>adstyle</option>
        <option>adtech</option>
        <option>adthrive</option>
        <option>adunity</option>
        <option>aduptech</option>
        <option>adventive</option>
        <option>adverline</option>
        <option>adverticum</option>
        <option>advertserve</option>
        <option>adyoulike</option>
        <option>affiliateb</option>
        <option>aja</option>
        <option>amoad</option>
        <option>aniview</option>
        <option>anyclip</option>
        <option>appnexus</option>
        <option>appvador</option>
        <option>atomx</option>
        <option>baidu</option>
        <option>beaverads</option>
        <option>beopinion</option>
        <option>bidtellect</option>
        <option>blade</option>
        <option>brainy</option>
        <option>bringhub</option>
        <option>byplay</option>
        <option>caajainfeed</option>
        <option>capirs</option>
        <option>caprofitx</option>
        <option>cedato</option>
        <option>conative</option>
        <option>connatix</option>
        <option>contentad</option>
        <option>criteo</option>
        <option>csa</option>
        <option>custom</option>
        <option>dable</option>
        <option>directadvert</option>
        <option>distroscale</option>
        <option>dotandads</option>
        <option>doubleclick</option>
        <option>dynad</option>
        <option>eadv</option>
        <option>eas</option>
        <option>empower</option>
        <option>Engageya</option>
        <option>epeex</option>
        <option>eplanning</option>
        <option>ezoic</option>
        <option>f1e</option>
        <option>f1h</option>
        <option>felmat</option>
        <option>flite</option>
        <option>fluct</option>
        <option>forkmedia</option>
        <option>freestar</option>
        <option>freewheel</option>
        <option>fusion</option>
        <option>genieessp</option>
        <option>giraff</option>
        <option>glomex</option>
        <option>gmossp</option>
        <option>gumgum</option>
        <option>holder</option>
        <option>ibillboard</option>
        <option>idealmedia</option>
        <option>imedia</option>
        <option>imobile</option>
        <option>imonomy</option>
        <option>industrybrains</option>
        <option>inmobi</option>
        <option>innity</option>
        <option>insticator</option>
        <option>invibes</option>
        <option>ix</option>
        <option>jubna</option>
        <option>kargo</option>
        <option>kiosked</option>
        <option>kixer</option>
        <option>kuadio</option>
        <option>lentainform</option>
        <option>ligatus</option>
        <option>lockerdome</option>
        <option>logly</option>
        <option>loka</option>
        <option>luckyads</option>
        <option>macaw</option>
        <option>mads</option>
        <option>mantis-display</option>
        <option>mediaad</option>
        <option>marfeel</option>
        <option>medianet</option>
        <option>mediavine</option>
        <option>meg</option>
        <option>mgid</option>
        <option>microad</option>
        <option>miximedia</option>
        <option>mixpo</option>
        <option>monetizer101</option>
        <option>mox</option>
        <option>my6sense</option>
        <option>myoffrz</option>
        <option>mytarget</option>
        <option>mywidget</option>
        <option>nativeroll</option>
        <option>nativery</option>
        <option>nativo</option>
        <option>navegg</option>
        <option>nend</option>
        <option>netletix</option>
        <option>noddus</option>
        <option>nokta</option>
        <option>nws</option>
        <option>oblivki</option>
        <option>onead</option>
        <option>onnetwork</option>
        <option>openadstream</option>
        <option>openx</option>
        <option>opinary</option>
        <option>outbrain</option>
        <option>pixels</option>
        <option>playstream</option>
        <option>plista</option>
        <option>polymorphicads</option>
        <option>popin</option>
        <option>ppstudio</option>
        <option>pressboard</option>
        <option>promoteiq</option>
        <option>pubexchange</option>
        <option>pubmine</option>
        <option>pulsepoint</option>
        <option>puffnetwork</option>
        <option>purch</option>
        <option>rakutenunifiedads</option>
        <option>rbinfox</option>
        <option>readmo</option>
        <option>realclick</option>
        <option>recomad</option>
        <option>recreativ</option>
        <option>relap</option>
        <option>revcontent</option>
        <option>revjet</option>
        <option>rfp</option>
        <option>rnetplus</option>
        <option>rubicon</option>
        <option>runative</option>
        <option>sas</option>
        <option>seedingalliance</option>
        <option>sekindo</option>
        <option>sharethrough</option>
        <option>shemedia</option>
        <option>sklik</option>
        <option>slimcutmedia</option>
        <option>smartadserver</option>
        <option>smartclip</option>
        <option>smi2</option>
        <option>smilewanted</option>
        <option>sogouad</option>
        <option>sortable</option>
        <option>sona</option>
        <option>sovrn</option>
        <option>speakol</option>
        <option>spotx</option>
        <option>springAds</option>
        <option>ssp</option>
        <option>strossle</option>
        <option>sulvo</option>
        <option>sunmedia</option>
        <option>svknative</option>
        <option>swoop</option>
        <option>taboola</option>
        <option>tcsemotion</option>
        <option>teads</option>
        <option>temedya</option>
        <option>torimochi</option>
        <option>tracdelight</option>
        <option>triplelift</option>
        <option>trugaze</option>
        <option>uas</option>
        <option>ucfunnel</option>
        <option>unruly</option>
        <option>uzou</option>
        <option>valuecommerce</option>
<<<<<<< HEAD
=======
        <option>vdo.ai</option>
>>>>>>> 226dc229
        <option>videointelligence</option>
        <option>videonow</option>
        <option>viralize</option>
        <option>vlyby</option>
        <option>vmfive</option>
        <option>webediads</option>
        <option>weborama</option>
        <option>widespace</option>
        <option>wisteria</option>
        <option>whopainfeed</option>
        <option>wpmedia</option>
        <option>xlift</option>
        <option>yahoo</option>
        <option>yahoofedads</option>
        <option>yahoojp</option>
        <option>yahoonativeads</option>
        <option>yandex</option>
        <option>yektanet</option>
        <option>yengo</option>
        <option>yieldbot</option>
        <option>yieldmo</option>
        <option>yieldpro</option>
        <option>zedo</option>
        <option>zen</option>
        <option>zergnet</option>
        <option>zucks</option>
      </select>
      <input type="submit" value="Go">
    </form>
  </div>

  <h2>1WO</h2>
  <amp-embed
      width="400"
      height="700"
      type="1wo"
      data-owo-code="c67805ef-2cc3-482c-9067-70f534016259"
      data-owo-type="widget"
      data-owo-mode="smart3"
      src="https://frontend-qa.1worldonline.biz/poller-constructor.js">
  </amp-embed>

  <h2>24smi</h2>
  <amp-embed width="250" height="250"
      type="24smi"
      src="https://jsn.24smi.net/c/2/11232.js">
  </amp-embed>

  <amp-embed width="250" height="250"
      type="24smi"
      data-blockid="11232">
  </amp-embed>

  <h2>A8</h2>
  <amp-ad width="300" height="250"
      type="a8"
      data-aid="170223075073"
      data-wid="001"
      data-eno="01"
      data-mid="s00000016751001031000"
      data-mat="2TCGYR-17GNXU-3L92-64Z8X"
      data-type="static">
  </amp-ad>

  <h2>A9 Search Ads</h2>
  <amp-ad width="400" height="300"
      type = "a9"
      data-amzn_assoc_placement = "adunit0"
      data-amzn_assoc_search_bar = "true"
      data-amzn_assoc_tracking_id = "deepak2015-20"
      data-amzn_assoc_search_bar_position = "bottom"
      data-amzn_assoc_ad_mode = "search"
      data-amzn_assoc_ad_type = "smart"
      data-amzn_assoc_marketplace = "amazon"
      data-amzn_assoc_region = "US"
      data-amzn_assoc_title = "Shop Related Products"
      data-amzn_assoc_default_search_phrase = "apple watches"
      data-amzn_assoc_default_category = "All"
      data-amzn_assoc_linkid = "b01186f9b305e15fc51214bb45187875"
      data-regionurl = "https://z-na.amazon-adsystem.com/widgets/onejs?MarketPlace=US">
  </amp-ad>

  <h2>A9 Recom Unsaved</h2>
  <amp-ad width="400" height="300"
     type = "a9"
     data-amzn_assoc_placement = "adunit0"
     data-amzn_assoc_search_bar = "true"
     data-amzn_assoc_tracking_id = "subhojitus-20"
     data-amzn_assoc_search_bar_position = "bottom"
     data-amzn_assoc_ad_mode = "auto"
     data-amzn_assoc_ad_type = "smart"
     data-amzn_assoc_marketplace = "amazon"
     data-amzn_assoc_region = "US"
     data-amzn_assoc_title = "Related Products"
     data-amzn_assoc_linkid = "619af83d37b0fb680e58989de71cd121"
     data-amzn_assoc_debug = "true"
     data-amzn_assoc_rows = "1"
     data-amzn_assoc_overrides = "false"
     data-amzn_assoc_ead = 8
     data-amzn_assoc_fallback_mode = '"type": "search", "value": "steve jobs"'
     data-amzn_assoc_url = "https://techcrunch.com/2018/02/05/visa-and-mastercard-make-it-harder-to-buy-bitcoin-and-other-cryptocurrencies"
     data-amzn_assoc_aax_src_id = "330"
     data-amzn_assoc_force_win_bid = "true">
  </amp-ad>

  <h2>A9 Custom Ads</h2>
  <amp-ad width="600" height="250"
      type = "a9"
      data-amzn_assoc_placement = "adunit0"
      data-amzn_assoc_search_bar = "true"
      data-amzn_assoc_tracking_id = "deepak0004-20"
      data-amzn_assoc_ad_mode = "manual"
      data-amzn_assoc_ad_type = "smart"
      data-amzn_assoc_marketplace = "amazon"
      data-amzn_assoc_region = "US"
      data-amzn_assoc_title = "My Amazon Picks"
      data-amzn_assoc_linkid = "c5772783a7d25620cd6226c5cc5885c8"
      data-amzn_assoc_asins = "B001AWZDA4,B07BFTFYZC,B06XD8XQWK,B018HTGSN8">
  </amp-ad>

  <h2>A9 Recom Ads Sync</h2>
  <amp-ad width="300" height="250"
     type = "a9"
     data-amzn_assoc_ad_mode = "auto"
     data-recomtype = "sync"
     data-adinstanceid = "fe746097-f142-4f8d-8dfb-45ec747632e5"
     data-regionurl = "https://z-na.amazon-adsystem.com/widgets/onejs?MarketPlace=US">
  </amp-ad>

  <h2>A9 Recom Ads Async</h2>
  <amp-ad width="300" height="250"
     type = "a9"
     data-amzn_assoc_ad_mode = "auto"
     data-divid = "amzn-assoc-ad-fe746097-f142-4f8d-8dfb-45ec747632e5"
     data-recomtype = "async"
     data-adinstanceid = "fe746097-f142-4f8d-8dfb-45ec747632e5">
  </amp-ad>


  <h2>AccessTrade</h2>
  <amp-ad width="300" height="250"
      type="accesstrade"
      data-atops="r"
      data-atrotid="00000000000008c06y">
  </amp-ad>

  <h2>Ad.Agio</h2>
  <amp-ad width=300 height=250
      type="adagio"
      data-sid="39"
      data-loc="amp_ampw_amps_ampp_300x250"
      data-keywords=""
      data-uservars="">
  </amp-ad>

  <h2>Adblade</h2>
  <amp-ad width="300" height="250"
      type="adblade"
      data-width="300"
      data-height="250"
      data-cid="19626-3798936394">
  </amp-ad>

  <h2>AdButler</h2>
  <amp-ad width="300" height="250"
      type="adbutler"
      data-account="167283"
      data-zone="212491">
  </amp-ad>

  <h2>adincube</h2>
  <amp-ad width="300" height="250"
      type="adincube"
      data-ad-type="in_content"
      data-site-key="TEST_WEBSITE_KEY">
  </amp-ad>

  <h2>ADITION</h2>
  <amp-ad width="300" height="250"
      type="adition"
      data-version="1"
      data-wp_id="3470234">
  </amp-ad>

  <h2>Ad Generation</h2>
  <amp-ad width="320" height="50"
      type="adgeneration"
      data-id="10722">
  </amp-ad>

  <h2>AdGlare</h2>
  <amp-ad width="300" height="250" layout="responsive"
      type="adglare"
      data-host="try"
      data-zid="810958668"
      data-keywords="blue,car">
  </amp-ad>

  <h2>Adhese</h2>
  <amp-ad width=300 height=250
      type="adhese"
      data-location="_sdk_amp_"
      data-position=""
      data-format="amprectangle"
      data-account="demo"
      data-request-type="ad">
    <div placeholder></div>
    <div fallback></div>
  </amp-ad>

  <amp-ad width=300 height=250
      type="adhese"
      data-location="_sdk_amp_"
      data-position=""
      data-format="amprectangle"
      data-account="demo"
      data-request-type="ad"
      json='{"targeting":{"br": ["sport", "info"],"dt": ["desktop"]}}'>
    <div placeholder></div>
    <div fallback></div>
  </amp-ad>

  <h2 id="adfox">AdFox</h2>
  <amp-ad width="248" height="408"
      type="adfox"
      data-owner-id="208087"
      data-adfox-params='{"pt": "b","p1": "bsoji","p2": "feil","pct": "a","pfc": "bbhfo","pfb": "cwrtv"}'>
  </amp-ad>

  <h2>Adman</h2>
  <amp-ad width="300" height="250"
      type="adman"
      data-ws="17342"
      data-s="300x250"
      data-host="talos.adman.gr">
  </amp-ad>

  <h2>AdmanMedia</h2>
  <amp-ad width="300" height="250"
      type="admanmedia"
      data-id="8e916419">
  </amp-ad>

  <h2>Admixer</h2>
  <amp-ad width="300" height="250"
      type="admixer"
      data-sizes="[[300,250]]"
      data-zone="2eb6bd58-865c-47ce-af7f-a918108c3fd2">
  </amp-ad>
  <amp-ad type="admixer" width="300" height="300" layout="responsive"
      data-sizes="[[300,250],[300,300]]"
      data-zone="2eb6bd58-865c-47ce-af7f-a918108c3fd2">
    <div fallback>asd</div>
  </amp-ad>

  <h2>AdOcean</h2>
  <amp-ad width="300" height="250"
          type="adocean"
          data-ao-mode="sync"
          data-ao-emitter="myao.adocean.pl"
          data-ao-id="ado-vf2X22YCNzPRUVYmLg.jQb53Xb1BcMbzJlwIv7SLH_f.97"
          data-ao-preview="true"
          data-ao-keys="key1,key2,key3"
          data-ao-vars='{"a":"b","c":"d"}'
          data-ao-clusters='{"clusterA":[-1,2,-3,63], "clusterB":[1,-63]}'
          >
  </amp-ad>

  <amp-ad width="300" height="250"
          type="adocean"
          data-ao-mode="buffered"
          data-ao-emitter="myao.adocean.pl"
          data-ao-id="ado-vf2X22YCNzPRUVYmLg.jQb53Xb1BcMbzJlwIv7SLH_f.97"
          data-ao-preview="true"
          data-ao-keys="key1,key2,key3"
          data-ao-vars='{"a":"b","c":"d"}'
          data-ao-clusters='{"clusterA":[-1,2,-3,63], "clusterB":[1,-63]}'
          >
  </amp-ad>

  <h2>AdOcean master-slave</h2>
  <amp-ad width="300" height="250"
          type="adocean"
          data-ao-emitter="myao.adocean.pl"
          data-ao-master="FDyQKk0qN2a9SxwCMal6Eove..r_lvBE3pPfr_Ier9..f7"
          data-ao-id="adoceanmyaonhqnqukjtt"
          data-ao-mode="buffered"
          data-ao-preview="true"
          data-ao-keys="key1,key2,key3"
          data-ao-vars='{"a":"b","c":"d"}'
          data-ao-clusters='{"clusterA":[-1,2,-3,63], "clusterB":[1,-63]}'
          >
  </amp-ad>

  <amp-ad width="300" height="250"
          type="adocean"
          data-ao-emitter="myao.adocean.pl"
          data-ao-master="FDyQKk0qN2a9SxwCMal6Eove..r_lvBE3pPfr_Ier9..f7"
          data-ao-id="adoceanmyaokiheeseoko"
          data-ao-mode="buffered"
          data-ao-preview="true"
          data-ao-keys="key1,key2,key3"
          data-ao-vars='{"a":"b","c":"d"}'
          data-ao-clusters='{"clusterA":[-1,2,-3,63], "clusterB":[1,-63]}'
          >
  </amp-ad>

  <h2>Adop</h2>
  <amp-ad width="300" height="250"
          type="adop"
          data-z="a3a8014f-0b5f-46dd-a0db-a2ae686541ef"></amp-ad>

  <h2>AdPicker</h2>
  <amp-ad width="300" height="250"
      type="adpicker"
      data-ph="4p7hhqa73u">
  </amp-ad>

  <h2>AdPlugg</h2>
  <amp-ad width="300" height="250"
      type="adplugg"
      data-access-code="A48214096"
      data-zone="my_amp_zone_300x250">
  </amp-ad>

  <h2>Adpon</h2>
  <amp-ad width="300" height="250"
          type="adpon"
          data-fid="363">
  </amp-ad>

  <h2>AdReactor</h2>
  <amp-ad width="728" height="90"
      type="adreactor"
      data-pid=790
      data-zid=9
      data-custom3="No Type">
  </amp-ad>

  <h2>AdSense</h2>
  <amp-ad width="300" height="250"
      type="adsense"
      data-ad-client="ca-pub-2005682797531342"
      data-ad-slot="7046626912">
  </amp-ad>

  <h2>AdSensor</h2>
  <amp-ad width="300" height="250"
      type="adsensor"
      data-application-id="2697"
      data-adunit-id="1226710">
  </amp-ad>
  <amp-ad width="728" height="90"
      type="adsensor"
      data-application-id="2697"
      data-adunit-id="1226707">
  </amp-ad>

  <h2>AdServSolutions</h2>
  <amp-ad width="300" height="250"
      type="adservsolutions"
      data-client="adservsolutions.com"
      data-zid="1953913050">
  </amp-ad>

  <h2>AdsLoom</h2>
  <amp-ad width="800" height="600"
             type="adsloom"
             layout="responsive"
             data-widget-id="1079">
  </amp-ad>

  <h2>AdsNative</h2>
  <amp-ad width="300" height="250"
      type="adsnative"
      data-anapiid="t8AjW-y8rudFGzKft_YQcBZG1-aGZ5otj5QdsKaP"
      data-ancat="IAB1,IAB2"
      data-antid="abc"
      data-ankv="key:val,key:val2">
  </amp-ad>

  <h2>AdSpeed</h2>
  <amp-ad width="300" height="250"
      type="adspeed"
      data-zone="82441"
      data-client="3">
  <div placeholder></div>
  <div fallback></div>
  </amp-ad>

  <h2>AdSpirit</h2>
  <amp-ad width="300" height="250"
      type="adspirit"
      data-asm-params="&amp;pid=4"
      data-asm-host="help.adspirit.de">
  </amp-ad>

  <h2>AdStir 320x50 banner</h2>
  <amp-ad width="320" height="50"
      type="adstir"
      data-app-id="MEDIA-343ded3e"
      data-ad-spot="1">
  </amp-ad>

  <h2>AdStyle responsive widget</h2>
  <amp-embed width="400" height="260"
          type="adstyle"
          layout="responsive"
          data-widget="1"
          heights="(max-width: 320px) 933px,
        (max-width: 360px) 1087px,
        (max-width: 375px) 1138px,
        (max-width: 412px) 1189px,
        (max-width: 414px) 1072px,
        (max-width: 568px) 1151px,
        (max-width: 640px) 1128px,
        (max-width: 667px) 1151px,
        (max-width: 732px) 1211px,
        (max-width: 736px) 1151px,
        (max-width: 768px) 633px,
        (max-width: 1024px) 711px,
        86vw">
  </amp-embed>

  <h2>AdTech (1x1 fake image ad)</h2>
  <amp-ad width="300" height="250"
      type="adtech"
      src="https://adserver.adtechus.com/addyn/3.0/5280.1/2274008/0/-1/ADTECH;size=300x250;key=plumber;alias=careerbear-ros-middle1;loc=300;;target=_blank;grp=27980912;misc=3767074">
  </amp-ad>

  <h2>AdThrive 320x50 banner</h2>
  <amp-ad width="320" height="50"
      type="adthrive"
      data-site-id="test"
      data-ad-unit="AdThrive_Content_1"
      data-sizes="320x50">
  </amp-ad>

  <h2>AdUnity (300x250 demo banner)</h2>
  <amp-ad
      type="adunity"
      width="300" height="250"
      data-au-account="5057446857420"
      data-au-site="test.site"
      data-au-section
      data-au-zone="rectangle"
      data-au-isdemo="true">
  </amp-ad>

  <h2>AdThrive 300x250 banner</h2>
  <amp-ad width="300" height="250"
      type="adthrive"
      data-site-id="test"
      data-ad-unit="AdThrive_Content_2"
      data-sizes="300x250">
  </amp-ad>

  <h2>AdUp Technology</h2>
  <amp-ad width="500" height="250"
      type="aduptech"
      layout="fixed"
      data-placementkey="ae7906d535ce47fbb29fc5f45ef910b4"
      data-query="reisen;mallorca;spanien"
      data-adtest="1">
  </amp-ad>

  <h2>Adventive</h2>
  <amp-ad width="300" height="250"
    data-src="https://ads.adventive.com/ad?j&pid=c72f8c57-4bdb-4f84-ba46-8b34a2512501&type=4"
    type="adventive">
  </amp-ad>

  <h2>Adverline</h2>
  <amp-ad width="300" height="250"
      type="adverline"
      data-id=13625
      data-plc=3>
  </amp-ad>

  <h2>Adverticum</h2>
  <amp-ad width="285" height="350"
     type="adverticum"
     data-goa3zone="4316734"
     data-costumeTargetString="bWFsYWM=">
  </amp-ad>

  <h2>AdvertServe</h2>
  <amp-ad width="300" height="250"
      type="advertserve"
      data-client="tester"
      data-pid=0
      data-zid=68>
  </amp-ad>

  <h2>Adyoulike</h2>
  <amp-ad
       width="300"
       height="250"
       type="adyoulike"
       data-placement="d135a2027b1041059f06fbf8cf4ddfef"
       data-dc="fra01"
       data-campaign="665253da9edc423f683a5306f22b883d">
  </amp-ad>
  <h2>Affiliate-B</h2>
  <amp-ad width="300" height="250"
      type="affiliateb"
      data-afb_a="l44x-y174897c"
      data-afb_p="g2m"
      data-afb_t="i">
  </amp-ad>

  <h2>AJA</h2>
  <amp-ad width="300" height="250"
      type="aja"
      layout="responsive"
      data-asi="xWc2iVRZR">
  </amp-ad>

  <h2>AMoAd banner</h2>
  <amp-ad width="300" height="250"
      type="amoad"
      data-ad-type="banner"
      data-sid="62056d310111552c951d19c06bfa71e16e615e39493eceff667912488bc576a6">
  </amp-ad>

  <h2>AMoAd native</h2>
  <amp-ad width="320" height="100"
      type="amoad"
      data-ad-type="native"
      data-sid="62056d310111552c951d19c06bfa71e1bc19eea7e94d0a6e73e46a9402dbee47">
  </amp-ad>

  <h2>Aniview</h2>
  <amp-ad width="640" height="360"
          type="aniview"
          data-publisherId="55b88d4a181f465b3e8b4567"
          data-channelId="5a5f17a728a06102d14c2718">
  </amp-ad>

  <h2>AnyClip</h2>
  <amp-ad
    width="480"
    height="300"
    layout="responsive"
    type="anyclip"
    data-pubname="lre_qa_temp"
    data-widgetname="amp_test_autoplay"
    data-ac-embed-mode="plain"
    data-ourl="https://anyclip.com/"
  >
  </amp-ad>

  <h2>AppNexus with JSON based configuration multi ad</h2>
  <amp-ad width="728" height="90" type="appnexus" data-target="apn_ad_2"
      json='{"pageOpts":{"member": 958}, "adUnits": [{"disablePsa": true, "tagId": 6063968,"sizes": [300,250],"targetId": "apn_ad_1"}, {"tagId": 6063968,"sizes": [728,90],"targetId":"apn_ad_2"}]}'>
  </amp-ad>
  <!-- There could be no creative rendered for this tag, this is to test the behaviour when there are no bids for a tag -->
  <amp-ad width="300" height="250" type="appnexus" data-target="apn_ad_1"
      json='{"pageOpts":{"member": 958}, "adUnits": [{"disablePsa": true, "tagId": 6063968,"sizes": [300,250],"targetId": "apn_ad_1"}, {"tagId": 6063968,"sizes": [728,90],"targetId":"apn_ad_2"}]}'>
  </amp-ad>

  <amp-ad width="728" height="90" type="appnexus" data-target="apn_ad_3"
      json='{"adUnits": [{"tagId": 6063968,"sizes": [728,90],"targetId":"apn_ad_3"}]}'>
  </amp-ad>

  <h2>AppVador</h2>
  <amp-ad width="320" height="180"
      type="appvador"
      data-id="8c328a2daa6f9ce4693f57246cd86e0a">
  </amp-ad>

  <h2>Atomx</h2>
  <amp-ad width="300" height="250"
      type="atomx"
      data-id="1234">
  </amp-ad>

  <h2>Baidu</h2>
  <amp-ad width="300" height="250"
      type="baidu"
      data-cproid="u2697398">
  </amp-ad>

  <h2>BeaverAds</h2>
  <amp-ad width="300" height="300"
      type="beaverads"
      data-block-id="1001038">
  </amp-ad>

  <amp-ad width="300" height="1"
      type="beopinion"
      layout="responsive"
      data-name="slot_0"
      data-my-content="0"
      data-account="556f2afc6ebef601004fb60f">
  </amp-ad>

  <h2 id="bidtellect">Bidtellect</h2>
  <amp-ad width=320 height=200
      type="bidtellect"
      data-t="20bc0442-8bec-43f8-9992-08be6e6a3591"
      data-pid="925847381"
      data-sid="216072">
  </amp-ad>

  <h2>Blade</h2>
  <amp-ad width="300" height="250"
      type="blade"
      servingDomain="ssr.streamrail.net"
      data-blade_player_type="blade"
      data-blade_macros='{"page_url":"[PAGE_URL]",  "ip":"[IP]","ua":"[UA]","cb":"[CB]","dnt":"[DNT]","sub_id":"[SUB_ID]","user_consent":"[USER_CONTENT]","gdpr":"[GDPR]"}'
      data-blade_player_id="5af16139cb938a00022c1326"
      data-blade_api_key="5af15a3b02e28f0002000001">
  </amp-ad>

  <h2>brainy</h2>
  <amp-ad width="300" height="250"
      type="brainy"
      data-aid="10"
      data-slot-id="3347">
  </amp-ad>

  <h2>Broadstreet Ads</h2>
  <amp-ad width="300" height="250"
      type="broadstreetads"
      data-network="229"
      data-zone="63940">
      <div placeholder></div>
      <div fallback></div>
  </amp-ad>

  <h2>Bringhub Mini-Storefront</h2>
  <amp-embed width="600" height="320"
      type="bringhub"
      layout="responsive"
      heights="(max-width: 270px) 1280px, (max-width:553px) 640px, 338px">
  </amp-embed>

  <h2>ByPlay</h2>
  <amp-ad width="400" height="225"
    type="byplay"
    data-vast-url="https://h.f1.impact-ad.jp/adv?section_id=7693&env=dev">
  </amp-ad>

  <h2>CA A.J.A. Infeed</h2>
  <amp-ad width="320" height="120"
      type="caajainfeed"
      data-ad-spot="jqeto4eMJqk"
      data-test="true">
  </amp-ad>

  <h2>CA ProFit-X</h2>
  <!-- Ad placement with data-tagid is deprecated.
    It will become invalid after all CA ProFit-X's
    inventories are replaced by data-mediaid -->
  <amp-ad width="320" height="50"
      type="caprofitx"
      data-tagid="17359">
  </amp-ad>

  <amp-ad width="320" height="50"
      type="caprofitx"
      data-mediaid="3752"
      data-tag-places="17359">
  </amp-ad>

  <h2>Cedato</h2>
  <amp-ad width="640" height="360"
      type="cedato"
      data-id="303084288">
  </amp-ad>

  <h2>Conative</h2>

    <amp-ad
        type="conative"
        height="250"
        width="300"
        layout="responsive"
        sizes="(min-width: 320px) 320px, 100vw"
        data-domain="225"
        data-adslot="1977"
        data-preview="1">
  </amp-ad>

  <h2>Connatix</h2>
  <amp-ad width="300" height="250"
      type="connatix"
      data-connatix={"data-connatix-token":"755145ed-72aa-4a35-bc6e-d5dcfb8837d2"}>
  </amp-ad>

  <h2>Content.ad Banner 320x50</h2>
  <amp-ad width="320" height="50"
      type="contentad"
      data-id="80a26f7c-277a-4c9a-b541-1ae7304d8b06"
      data-d="bm9uYmxvY2tpbmcuaW8="
      data-wid="218710"
      data-url="nonblocking.io">
  </amp-ad>

  <h2>Content.ad Banner 300x250</h2>
  <amp-ad width="300" height="250"
      type="contentad"
      data-id="09a8809f-9e98-4c24-b076-3dc28c8a7f32"
      data-d="bm9uYmxvY2tpbmcuaW8="
      data-wid="218706"
      data-url="nonblocking.io">
  </amp-ad>

  <h2>Content.ad Banner 300x250 2x2</h2>
  <amp-ad width="300" height="250"
      type="contentad"
      data-id="7902c314-4cad-466e-9264-ecd333a2c757"
      data-d="bm9uYmxvY2tpbmcuaW8="
      data-wid="218705"
      data-url="nonblocking.io">
  </amp-ad>

  <h2>Content.ad Banner 300x600</h2>
  <amp-ad width="300" height="600"
      type="contentad"
      data-id="54115175-cb71-4905-9781-970c868059c1"
      data-d="bm9uYmxvY2tpbmcuaW8="
      data-wid="218708"
      data-url="nonblocking.io">
  </amp-ad>

  <h2>Content.ad Banner 300x600 5x2</h2>
  <amp-ad width="300" height="600"
      type="contentad"
      data-id="d5979da1-3686-4b8d-8bbc-9a94eb2d6a76"
      data-d="bm9uYmxvY2tpbmcuaW8="
      data-wid="218709"
      data-url="nonblocking.io">
  </amp-ad>

  <h2>Criteo Passback</h2>
  <p>Due to ad targeting, the slot might not load ad.</p>

  <amp-ad width="300" height="250"
      type="criteo"
      data-tagtype="passback"
      data-zone="314159">
  </amp-ad>

  <h2>CSA</h2>
  <amp-ad width="auto" height="300"
      type="csa"
      layout="fixed-height"
      data-afs-page-options='{"pubId": "partner-pub-9616389000213823", "query": "flowers"}'
      data-afs-adblock-options='{"width": "auto", "number": 1}'>
  </amp-ad>

  <h2 id="custom">Custom leaderboard</h2>
  <amp-ad width="500" height="60"
      type="custom"
      data-slot="1"
      data-url="/examples/custom.ad.example.json">
    <template type="amp-mustache" id="amp-template-id-leader">
      <a href="{{href}}" target='_blank' rel="noopener noreferrer">
        <amp-img layout='fixed' width="500" height="60" src="{{src}}" data-info="{{info}}"></amp-img>
      </a>
    </template>
  </amp-ad>

  <h2>Custom square</h2>
  <amp-ad width="200" height="200"
      type="custom"
      data-slot="2"
      data-url="/examples/custom.ad.example.json">
    <template type="amp-mustache">
      <a href="{{href}}" target="_blank" rel="noopener noreferrer">
        <amp-img layout='fixed' height="200" width="200" src="{{src}}" data-info="{{info}}"></amp-img>
      </a>
    </template>
  </amp-ad>

  <h2>Custom leaderboard with no slot specified</h2>
  <amp-ad width="500" height="60"
      type="custom"
      data-url="/examples/custom.ad.example.single.json">
    <template type="amp-mustache" id="amp-template-id-no-slot">
      <a href="{{href}}" target="_blank" rel="noopener noreferrer">
        <amp-img layout='fixed' height="60" width="500" src="{{src}}" data-info="{{info}}"></amp-img>
      </a>
    </template>
  </amp-ad>

  <h2>Cxense Display</h2>
  <amp-ad width="240" height="65"
      type="eas"
      data-eas-domain="stage.emediate.eu"
      data-eas-cu="3255">
  </amp-ad>

  <h2>Dable</h2>
  <amp-embed width="336" height="280"
      type="dable"
      data-widget-id="G7ZdEWXW"
      data-item-id="testitem">
  </amp-embed>

  <h2>Directadvert</h2>
  <amp-ad width="320" height="250"
      type="directadvert"
      data-block-id="1953045">
  </amp-ad>

  <h2>DistroScale</h2>
  <amp-ad width="300" height="600"
      type="distroscale"
      data-pid="1"
      data-zid="8710"
      layout="responsive">
  </amp-ad>

  <h2>DotAndAds masthead</h2>
  <amp-ad width="980" height="250"
      type="dotandads"
      data-cid="11"
      data-mpo="ampTest"
      data-mpt="amp-amp-all-all"
      data-sp='sn-u'>
  </amp-ad>

  <h2>DotAndAds 300x250 box</h2>
  <amp-ad width="300" height="250"
      type="dotandads"
      data-sp='300x250-u'
      data-cid="11"
      data-mpo="ampTest"
      data-mpt="amp-amp-all-all">
  </amp-ad>

  <h2>Doubleclick</h2>
  <amp-ad width="320" height="50"
      type="doubleclick"
      data-slot="/4119129/mobile_ad_banner">
  </amp-ad>

  <h2>Doubleclick with JSON based parameters</h2>
  <amp-ad width="320" height="50"
      type="doubleclick"
      data-slot="/4119129/mobile_ad_banner"
      json='{"targeting":{"sport":["rugby","cricket"]},"categoryExclusions":["health"],"tagForChildDirectedTreatment":0}'>
  </amp-ad>

  <h2>Doubleclick no ad</h2>
  <amp-ad width="300" height="200"
      type="doubleclick"
      data-slot="/4119129/doesnt-exist">
  </amp-ad>

  <h2>Doubleclick with overriden size</h2>
  <amp-ad width="420" height="100"
      data-override-width="320" data-override-height="50"
      type="doubleclick"
      data-slot="/4119129/mobile_ad_banner"
      class="red">
  </amp-ad>

  <h2>Doubleclick challenging ad</h2>
  <amp-ad width="414" height="457"
      type="doubleclick"
      layout="fixed"
      data-slot="/35096353/amptesting/badvideoad">
  </amp-ad>

  <h2>DynAd</h2>
  <amp-ad width="300" height="250"
      type="dynad"
      src="https://t.dynad.net/script/?dc=5550002445;ord=1561170689208;idt_product=1;aff_source=2710d4ec5b3843f985bd52d768425f5b;coddisplaysupplier=2710d4ec5b3843f985bd52d768425f5b;descrColor=000000;titleColor=000000;urlColor=A6A6A6;borderColor=FFFFFF;bgColor=FFFFFF;altColor=FFFFFF;deslabel=saibatudomt.com.br;click=">
  </amp-ad>

  <h2>eADV</h2>
  <amp-ad width="300" height="250"
      type="eadv"
      data-x="ba-16488-75-2-95-0-4c-23-b8-300x250-84-0-a0"
      data-u="l0o0c0a8l%3Ahtos">
  </amp-ad>

  <h2>Empower</h2>
  <amp-ad width="300" height="250"
      type="empower"
      data-site="example"
      data-zone="123456">
  </amp-ad>

  <h2>Engageya widget</h2>
  <amp-embed width="200" height="200"
      type="engageya"
      layout="responsive"
      data-widgetIds="72154"
      data-websiteId="111292"
      data-publisherId="155235">
  </amp-embed>

  <h2>Epeex</h2>
  <amp-embed width="100" height="100"
      heights="(max-width:480px) 460%, (max-width:768px) 130%, (min-width: 769px) 85%, 75%"
      type="epeex"
      layout="responsive"
      data-account="demoepeex"
      data-channel="1">
  </amp-embed>

  <h2>E-Planning 320x50</h2>
  <amp-ad width="320" height="50"
      type="eplanning"
      layout=responsive
      data-epl_si="af2"
      data-epl_sv="https://ads.eu.e-planning.net"
      data-epl_isv="https://us.img.e-planning.net"
      data-epl_sec="AMP_TEST"
      data-epl_kvs='{"target1":"food", "target2":"cars"}'
      data-epl_e="AMP_TEST">
  </amp-ad>

  <h2>Ezoic</h2>
  <amp-ad width="300" height="250"
      type="ezoic"
      data-slot="/1254144/28607874"
      json='{"targeting": {"iid15":"1479509","t":"134","d":"1317","t1":"134","pvc":"0","ap":"1144","sap":"1144","a":"|0|","as":"revenue","plat":"1","bra":"mod1","ic":"1","at":"mbf","adr":"400","reft":"tf","ga":"2497208","rid":"99998","pt":"0","al":"2022","compid":"1","tap":"28607874-1479509","br1":"0","br2":"0"}}'>
  </amp-ad>

  <h2>FlexOneELEPHANT</h2>
  <amp-ad width="300" height="250"
      type="f1e"
      data-url="https://demo.impact-ad.jp"
      data-target="/SITE=AMPSITE/AREA=AMPAREA/AAMSZ=300X250/OENCJP=UTF8" >
  </amp-ad>

  <h2>FlexOneHARRIER</h2>
  <amp-ad width="300" height="250"
      type="f1h"
      data-section-id="2267"
      data-slot="2843">
  </amp-ad>

  <h2>Felmat</h2>
  <amp-ad width="300" height="250"
      type="felmat"
      data-host="felmat.net"
      data-fmt="banner"
      data-fmk="U12473_n2cJD"
      data-fmp="0">
  </amp-ad>

  <h2>Flite</h2>
  <amp-ad width="320" height="568"
      type="flite"
      data-guid="aa7bf589-6d51-4194-91f4-d22eef8e3688"
      data-mixins="">
  </amp-ad>

  <h2>fluct</h2>
  <amp-ad width="300" height="250"
      type="fluct"
      data-g="1000067784"
      data-u="1000101409">
  </amp-ad>

  <h2>Fork Media</h2>
  <amp-ad width="50" height="66"
      type="forkmedia"
      data-product="inread"
      data-html-access-allowed>
  </amp-ad>

  <h2>Fusion</h2>
  <amp-ad width="600" height="100"
      type="fusion"
      data-ad-server="bn-01d.adtomafusion.com"
      data-media-zone="adtomatest.apica"
      data-layout="apicaping"
      data-space="apicaAd"
      data-parameters="age=99&isMobile&gender=male">
  </amp-ad>

  <h2>Freestar</h2>
  <amp-ad width="320" height="50"
          data-block-on-consent
          type="doubleclick"
          data-slot="/15184186/headphonereview_300x250_320x50"
          json='{"targeting":{"hb_format": "banner"}}'
          rtc-config='{
            "vendors": {
              "freestar": {"TAG_ID": "rubicon_headphone_review_test"}
              },
              "sendRegardlessOfConsentState": true,
            "timeoutMillis": 2500}'>
  </amp-ad>

  <h2>FreeWheel</h2>
  <amp-ad width="300" height="150"
      type="freewheel"
      layout="responsive"
      data-zone="2003">
  </amp-ad>

  <h2>Geniee SSP</h2>
  <amp-ad width="300" height="250"
      type="genieessp"
      data-vid="3"
      data-zid="1077330">
  </amp-ad>

  <h2>Giraff</h2>
  <amp-ad width="300" height="480"
      type="giraff"
      data-block-name="novotekaru">
  </amp-ad>

  <h2>GLOMEX</h2>
  <amp-embed width="16" height="9"
      type="glomex"
      data-playlist-id="v-bdui4dz7vjq9"
      data-integration-id="admttw2c9jc23slcg"
      layout="responsive">
  </amp-embed>

  <h2 class="broken">GMOSSP 320x50 banner</h2>
  <amp-ad width="320" height="50"
      type="gmossp"
      data-id="10014">
  </amp-ad>

  <h2>GumGum 300x100 banner</h2>
  <amp-ad width=300 height=100
      type="gumgum"
      data-zone="ggumtest"
      data-slot="3883">
  </amp-ad>

  <h2>Holder 300x250 banner</h2>
  <amp-ad width="300" height="250"
      type="holder"
      data-block="7163">
  </amp-ad>

  <h2>iBillboard 300x250 banner</h2>
  <amp-ad width="300" height="250"
      type="ibillboard"
      src="https://go.eu.bbelements.com/please/code?j-21414.1.5.6.0.0._blank">
  </amp-ad>

  <h2>Idealmedia</h2>
  <amp-ad width="600" height="320"
          type="idealmedia"
          data-publisher="testsok150917-d1.com"
          data-widget="167018"
          data-container="M278974ScriptRootC167018">
  </amp-ad>

  <h2>I-Mobile 320x50 banner</h2>
  <amp-ad width="320" height="50"
      type="imobile"
      data-pid="1847"
      data-adtype="banner"
      data-asid="813689">
  </amp-ad>

  <h2>Imonomy 728x90 banner</h2>
  <amp-ad width="728" height="90"
      type="imonomy"
      data-slot="/36653869/amp_imo_multi_size"
      data-pid="1225234623"
      data-sub-id="636gd">
  </amp-ad>

  <h2>Imedia</h2>
  <amp-ad width="300" height="250"
      type="imedia"
      data-id="p1"
      data-positions='[{"id":"p1", "zoneId":"seznam.novinky.ikona2"}, {"id":"p2", "zoneId":"seznam.novinky.ikona"}]'>
  </amp-ad>

  <amp-ad width="300" height="100"
      type="imedia"
      data-id="p2"
      data-positions='[{"id":"p1", "zoneId":"seznam.novinky.ikona2"}, {"id":"p2", "zoneId":"seznam.novinky.ikona"}]'>
  </amp-ad>

  <h2>Index Exchange Header Tag</h2>
  <amp-ad width="300" height="250"
      type="ix"
      data-ix-id="1"
      data-slot="/62650033/AMP_Example_Ad_Unit">
  </amp-ad>

  <h2>Industrybrains</h2>
  <amp-ad width="300" height="250"
      type="industrybrains"
      data-width="300"
      data-height="250"
      data-cid="19626-3798936394">
  </amp-ad>

  <h2>InMobi</h2>
  <amp-ad width="320" height="50"
      type="inmobi"
      data-siteid="a0078c4ae5a54199a8689d49f3b46d4b"
      data-slotid="15">
  </amp-ad>

  <h2>Innity</h2>
  <amp-ad width="300" height="250"
      type="innity"
      data-pub="eda80a3d5b344bc40f3bc04f65b7a357"
      data-zone="62546">
  </amp-ad>

  <amp-ad width="300" height="250"
      type="innity"
      data-pub="eda80a3d5b344bc40f3bc04f65b7a357"
      data-zone="62546"
      data-channel="NEWS">
  </amp-ad>

  <h2>Insticator</h2>
  <amp-embed type="insticator" width="auto" height="850"
      data-site-id="c40f316f-e18a-4cef-b9a6-b04acbaec113"
      data-embed-id="77ee0296-8ac4-4bca-91c8-51256b9830f1">
  </amp-embed>

  <h2>Invibes</h2>
  <amp-ad width="300" height="250"
      type="invibes"
      data-pid="1234"
      data-ad-categ="infeed"
      data-custom-endpoint="https://k.r66net.com/GetAmpLink">
  </amp-ad>

  <h2>Jubna widget</h2>
  <amp-embed width="200" height="200"
      type="jubna"
      layout="responsive"
      data-wid="1078"
      data-pid="792">
  </amp-embed>

  <h2>Kargo</h2>
  <amp-ad width="300" height="250"
      type="kargo"
      data-site="_tt9gZ3qxCc2RCg6CADfLAAFR"
      data-slot="_vypM8bkVCf"
      data-options='{"targetParams":{"AD_ID":"test-middle","ad_id":"test-middle"}}'>
  </amp-ad>

  <h2>Kiosked</h2>
  <amp-ad width="300" height="250"
      type="kiosked"
      data-scriptid="91">
  </amp-ad>

  <h2>Kixer</h2>
  <amp-ad width="300" height="250"
      type="kixer"
      data-adslot="6812">
  </amp-ad>

  <h2>Kuadio</h2>
  <amp-embed
    type="kuadio"
    width="300"
    height="660"
    layout="responsive"
    heights="(min-width:1024px) 23%, (min-width:760px) 27%, (min-width:480px) 72%, 220%"
    data-region="tpe"
    data-widget-id="78a32765-30f1-4ac1-a3e7-b42ebc6df88a">
  </amp-embed>

  <h2>Lentainform</h2>
  <amp-ad width="600" height="320"
          type="lentainform"
          data-publisher="test.exhange.noidpartners.com"
          data-widget="689383"
          data-container="M246626ScriptRootC689383">
  </amp-ad>

  <h2>Ligatus</h2>
  <amp-ad width="300" height="250"
      type="ligatus"
      src="https://a-ssl.ligatus.com/?ids=88443&t=js&s=1&bc=2">
  </amp-ad>

  <h2>LockerDome</h2>
  <amp-ad width="300" height="250"
      type="lockerdome"
      data-slot="10238273616545382">
  </amp-ad>

  <h2>logly</h2>
  <amp-ad width="320" height="270"
      layout="fixed"
      type="logly"
      data-adspotid="4287967">
  </amp-ad>

  <h2>LOKA</h2>
  <amp-ad width="300" height="250"
      type="loka"
      data-unit-params='{"unit":"mvbanner","id":"YdzhBxTvKwZlLeeQ"}'>
  </amp-ad>

  <h2>LuckyAds</h2>
  <amp-ad
    width="310"
    height="340"
    type="luckyads"
    data-la-block="0b8b3a05-1061-4362-aefd-019fec9c2e0b"
    src="https://gueobo.com/nhi7l1291/vli0pm3y0hq8768/vqu786pykrin.php">
  </amp-ad>

  <h2>Macaw</h2>
  <amp-ad width="300" height="250"
    type="macaw"
    data-block-id="1023831">
  </amp-ad>

  <h2>MADS</h2>
  <amp-ad width="320" height="50"
      type="mads"
      data-adrequest='{"pid":"6252122059"}'>
  </amp-ad>

  <h2>MANTIS</h2>
  <amp-ad width="300" height="250"
      type="mantis-display"
      data-property = "demo"
      data-zone="medium-rectangle">
  </amp-ad>

  <amp-embed width="100" height="283"
      type="mantis-recommend"
      layout=responsive
      heights="(min-width:1907px) 56%, (min-width:1100px) 64%, (min-width:780px) 75%, (min-width:480px) 105%, 200%"
      data-property="demo">
  </amp-embed>

  <h2>Mediaad.org</h2>
  <amp-ad width="300" height="250"
      type="mediaad"
      data-publisher="mediaad.org"
      data-medtag="mediaad-kryZ">
  </amp-ad>

  <h2>Marfeel</h2>
  <amp-ad width="300" height="250"
    type="marfeel"
    data-tenant="demo.marfeel.com">
  </amp-ad>

  <h2>Media.Net Header Bidder Tag</h2>
  <amp-ad width="300" height="250"
      type="medianet"
      data-tagtype="headerbidder"
      data-cid="8CU852274"
      data-slot="/45361917/AMP_Header_Bidder"
      json='{"targeting":{"mnetAmpTest":"1","pos":"mnetSlot1"}}'>
  </amp-ad>

  <h2>Media.Net Contextual Monetization Tag</h2>
  <amp-ad width="300" height="250"
      type="medianet"
      data-tagtype="cm"
      data-cid="8CUS8O7EX"
      data-crid="112682482">
  </amp-ad>

  <h2>Mediavine</h2>
  <amp-ad width="300" height="250"
      type="mediavine"
      data-site="amp-project">
      <div placeholder></div>
      <div fallback></div>
  </amp-ad>

  <h2>Medyanet</h2>
  <amp-ad width="300" height="250"
      type="medyanet"
      data-slot="medyanet/9927946/posta/anasayfa/300x250"
      data-domain="posta.com.tr">
  </amp-ad>

  <h2>Meg</h2>
  <amp-ad width="320" height="250"
      type="meg"
      data-code="6rc0ERhN75">
  </amp-ad>

  <h2>Mgid</h2>
  <amp-ad width="600" height="320"
          type="mgid"
          data-publisher="barada.com"
          data-widget="353317"
          data-container="M207275ScriptRootC353317">
  </amp-ad>

  <h2>MicroAd 320x50 banner</h2>
  <amp-ad width="320" height="50"
      type="microad"
      data-spot="b4bf837c5ddd69758d5ac924d04cf502"
      data-url="${COMPASS_EXT_URL}"
      data-referrer="${COMPASS_EXT_REF}"
      data-ifa="${COMPASS_EXT_IFA}"
      data-appid="${COMPASS_EXT_APPID}"
      data-geo="${COMPASS_EXT_GEO}">
  </amp-ad>

  <h2>MixiMedia</h2>
  <amp-embed height="284"
      type="miximedia"
      data-blockid="91908">
  </amp-embed>

  <h2>Mixpo</h2>
  <amp-ad width="300" height="250"
      type = "mixpo"
      data-guid = "b0caf856-fd92-4adb-aaec-e91948c9ffc8"
      data-subdomain = "www">
  </amp-ad>

  <h2>Monetizer101</h2>
  <amp-ad width="auto" height="176"
      layout="fixed-height"
      type="monetizer101"
      data-widget="price-comparison"
      data-config='{"shopId": 1, "priceMin": 500, "nameKeywords": "iphone"}'>
  </amp-ad>

  <h2>mox</h2>
  <amp-ad height="1"
      type="mox"
      data-z="1183"
      data-w="720"
      data-h="405">
  </amp-ad>

  <h2>My6sense</h2>
  <amp-ad width="300" height="250"
          type="my6sense"
          data-widget-key="cAcl2Tvn4dH2pPBx52Q7SR"
          data-zone="[ZONE]"
          data-url="[PAGE_URL]"
          data-organic-clicks="[ORGANIC_TRACKING_PIXEL]"
          data-paid-clicks="[PAID_TRACKING_PIXEL]">
  </amp-ad>

  <h2>MyOffrz</h2>
  <amp-ad width="300" height="200"
          type="myoffrz"
          data-script="https://cdn.myoffrz.io/amp/sample/script.js"
          data-config='{"channel": "sample", "count": 0}'>
          <div placeholder>Loading ...</div>
          <div fallback>No ad for you</div>
  </amp-ad>

  <amp-ad width="300" height="200"
          type="myoffrz"
          data-script="https://cdn.myoffrz.io/amp/sample/script.js"
          data-config='{"channel": "sample", "count": 1}'>
          <div placeholder>Loading ...</div>
          <div fallback>No ad for you</div>
  </amp-ad>

  <amp-ad width="300" height="415"
          type="myoffrz"
          data-script="https://cdn.myoffrz.io/amp/sample/script.js"
          data-config='{"channel": "sample", "count": 2}'>
          <div placeholder>Loading ...</div>
          <div fallback>No ad for you</div>
  </amp-ad>

  <h2>myTarget</h2>
  <amp-ad width="300" height="250"
      type="mytarget"
      data-ad-slot="197378">
  </amp-ad>

  <h2>myWidget</h2>
  <amp-embed width="300" height="250"
      type="mywidget"
      data-cid="ed1538fc077cfeae6ea558f6e7404541">
  </amp-embed>

  <h2>Nativeroll</h2>
  <amp-ad width="480" height="340"
          layout="responsive"
          type="nativeroll"
          data-gid="5d10df709762b6b31b8b461e"
  >
  </amp-ad>

  <h2>Nativery</h2>
  <amp-ad width="480" height="340"
      layout="responsive"
      type="nativery"
      data-wid="5daf5a1dacf7e85862ae241a"
  >
  </amp-ad>

  <h2>Nativo</h2>
  <amp-ad width="350" height="150"
      type="nativo"
      layout="responsive"
      data-premium
      data-request-url="http://localhost:9876">
  </amp-ad>

  <h2>Navegg</h2>
  <div>It is common to see a no-fill ad in this example.</div>
  <amp-ad width=320 height=50
      type="navegg"
      data-acc="10"
      data-slot="/4119129/mobile_ad_banner"
      json='{"targeting":{"sport":["rugby","cricket"]}}'>
  </amp-ad>

  <h2>Nend</h2>
  <amp-ad width="320" height="50"
      type="nend"
      data-nend_params='{"media":82,"site":58536,"spot":127513,"type":1,"oriented":1}'>
  </amp-ad>

  <h2>NETLETIX</h2>
  <amp-ad width='300' height='250'
      type='netletix'
      data-nxkey='b5f0c5d4-c2b8-4989-a7b9-130ad4417102'
      data-nxunit='/60343726/netzathleten_.de'
      data-nxwidth='300'
      data-nxheight='250'>
  </amp-ad>

  <h2>Noddus</h2>
  <amp-ad width="300" height="300"
      data-token="eyJ0eXAiOiJKV1QiLCJhbGciOiJIUzI1NiJ9.eyJwbGFjZW1lbnRfaWQiOjY2MX0.OdD2QrgxMoI7MM09QBFCtbjMnUGuumiqBHb-FJF4UBs"
      type="noddus">
  </amp-ad>

  <h2>Nokta</h2>
  <amp-ad width="300" height="250"
      type="nokta"
      data-category="izlesene_anasayfa"
      data-site="izlesene:anasayfa"
      data-zone="152541">
  </amp-ad>

  <h2>Newsroom AI</h2>
  <amp-ad width="320" height="50"
      type="nws"
      src="https://tags.nws.ai/113106/">
  </amp-ad>

  <h2>Oblivki 300x250 banner</h2>
  <amp-ad width="300" height="250"
          type="oblivki"
          data-block-key="XgSNxZnGpAmULblp9d23">
  </amp-ad>

  <h2>OneAD</h2>
  <amp-ad width="300" height="250"
      type="onead"
      layout="responsive"
      data-playmode="amp-inread"
      data-uid="1000033"
      data-pid="48163"
      data-host="demo">
  </amp-ad>

  <h2>OnNetwork</h2>
  <amp-ad width="300" height="250"
      type="onnetwork"
      data-sid="TTQsSHFzLDA=">
  </amp-ad>

  <h2>Open AdStream single ad</h2>
  <amp-ad width="300" height="250"
      type="openadstream"
      data-adhost="oasc-training7.247realmedia.com"
      data-sitepage="dx_tag_pvt_site"
      data-pos="x04"
      data-query="keyword=keyvalue&key2=value2" >
  </amp-ad>

  <h2>OpenX</h2>
  <amp-ad width="728" height="90"
      type="openx"
      data-auid="538289845"
      data-host="sademo-d.openx.net"
      data-nc="90577858-BidderTest">
  </amp-ad>
  <div>
    <a href="openx.amp.html">See all OpenX examples</a>
  </div>

  <h2>Opinary</h2>
  <amp-embed width="500" height="500"
    type="opinary"
    layout="intrinsic"
    data-client="test-success">
  </amp-embed>

  <h2>Outbrain widget</h2>
  <amp-embed width="100" height="100"
      type="outbrain"
      layout="responsive"
      data-widgetIds="SB_14,SB_13"
      data-htmlURL="http%3A%2F%2Fedition.cnn.com%2F2015%2F11%2F08%2Fmiddleeast%2Frussian-plane-crash-egypt-sinai%2Findex.html"
      data-referrer="http%3A%2F%2Fedition.cnn.com"
      data-ampURL="http%3A%2F%2Famp.cnn.com%2Fpage.html"
      data-styleFile="http://localhost/style.css"
      data-testMode="true">
  </amp-embed>

  <h2>Pixels Examples</h2>
  <amp-ad width="300" height="250"
      type="pixels"
      data-origin="af"
      data-sid="2847717911664"
      data-tag="sync"
      data-click-tracker="false"
      data-viewability="true">
  </amp-ad>

  <h2>PlayStream</h2>
  <amp-ad width="375"
          height="0"
          id="playstream_ads"
          type="playstream"
          data-id="7bdc7e13-b667-4fd2-91a4-37595069f08c"
          data-fluid="true"
          layout="responsive"
  >
  </amp-ad>

  <h2>Plista responsive widget</h2>
  <amp-embed width="300" height="300"
      type="plista"
      layout=responsive
      data-countrycode="de"
      data-publickey="e6a75b42216ffc96b7ea7ad0c94d64946aedaac4"
      data-widgetname="iAMP_2"
      data-geo="de"
      data-urlprefix=""
      data-categories="politik">
  </amp-embed>

  <h2>polymorphicAds</h2>
  <amp-ad width=320 height=50
      type="polymorphicads"
      data-adunit="7c0b3ae742beccf94f7726ea832277a2"
      data-params='{"testMode": "true"}'>
  </amp-ad>

  <h2>popIn native ad</h2>
  <amp-ad width="300" height="568"
      type="popin"
      layout=responsive
      heights="(min-width:1907px) 39%, (min-width:1200px) 46%, (min-width:780px) 64%, (min-width:480px) 98%, (min-width:460px) 167%, 196%"
      data-mediaid="popin_amp">
  </amp-ad>

  <h2>Postquare widget</h2>
  <amp-embed width="200" height="200"
      type="postquare"
      layout="responsive"
      data-widgetIds="112264"
      data-websiteId="115219"
      data-publisherId="157552">
  </amp-embed>

  <h2>PPStudio creative</h2>
  <amp-embed width="300" height="250"
      type="ppstudio"
      data-crid="16013"
      data-holder-script="https://tenmaxsgads.blob.core.windows.net/holder/16013_f9742d8d6d22.js">
  </amp-embed>

  <h2>Pressboard</h2>
  <amp-ad height="400"
      type="pressboard"
      layout="fixed-height"
      data-media="5">
  </amp-ad>

  <h2>PromoteIQ</h2>
  <amp-ad width="250" height="250"
      type="promoteiq"
      data-src="http://cdn.tagdelivery.com/request/client/standard.js"
      data-params='{"slot": 1160, "targets": { "category": ["6222", "16158", "274", "17912"]}, "count": 1}'
      data-sfcallback="if (!Array.isArray(response)) { response = [response]; }; for (i = 0; i < response.length; i++) { const prod = response[i]; let outerCtr = document.createElement('div'); let img = document.createElement('img'); img.src = prod['product']['imageLarge']; img.style = 'height:250px; width:250px'; outerCtr.appendChild(img); document.body.appendChild(outerCtr); }">
  </amp-ad>

  <h2>PubExchange</h2>
  <amp-embed width="640" height="320"
      heights="(max-width:480px) 400%, (max-width:650px) 100%, 75%"
      layout="responsive"
      type="pubexchange"
      data-publication="test_publication"
      data-module-id="below_content"
      data-module-num="2626"
      data-test="true">
  </amp-embed>

  <h2>PubGuru</h2>
  <amp-ad width=300 height=250
      type="pubguru"
      data-publisher="your-publisher-name"
      data-slot="/23081961/monetizemore.com_test_300x250">
  </amp-ad>

  <h2>Pubmine 300x250</h2>
  <amp-ad width="300" height="265"
      type="pubmine"
      data-section="1"
      data-siteid="37790885">
  </amp-ad>

  <amp-ad width="300" height="265"
      type="pubmine"
      data-section="2"
      data-siteid="37790885">
  </amp-ad>

  <h2 class="broken">PulsePoint Header Bidding 300x250</h2>
  <amp-ad width="300" height="250"
      type="pulsepoint"
      data-pid="521732"
      data-tagid="76835"
      data-tagtype="hb"
      data-timeout="1000"
      data-slot="/1066621/ExchangeTech_Prebid_AdUnit">
  </amp-ad>

  <h2>PulsePoint 300x250</h2>
  <amp-ad width="300" height="250"
      type="pulsepoint"
      data-pid="512379"
      data-tagid="472988">
  </amp-ad>

  <h2>Puffnetwork 300x250</h2>
  <amp-ad width="300" height="250"
      type="puffnetwork"
      data-chid="233">
  </amp-ad>

  <h2>Purch 300x250</h2>
  <amp-ad width="300" height="250"
      type="purch"
      data-pid="2882"
      data-divid="rightcol_top">
  </amp-ad>

  <h2>Quora</h2>
  <amp-ad width="450" height="220"
      type="quoraad"
      data-adid="fake">
  </amp-ad>

  <h2>Rakuten Unified Ads</h2>
  <amp-ad width="300" height="250"
      type="rakutenunifiedads"
      data-env="dev"
      data-id="63">
  </amp-ad>

  <h2>Rambler&Co</h2>
  <amp-ad width="500" height="250"
      type="capirs"
      layout="responsive"
      data-begun-auto-pad="434906118"
      data-begun-block-id="434908944"
      data-custom-css="div[id^=begun_block] iframe{margin:0 auto;}"
      json='{"params":{"p1":"bvpkq","p2":"y","pct":"a"}}'>
  </amp-ad>

  <h2>Rambler&Co RNetPlus</h2>
  <amp-ad width="300" height="400"
      type="rnetplus"
      layout="responsive"
      src="https://api.rnet.plus/Scripts/rnet_amp_embed.js?blockId=660">
  </amp-ad>

  <h2>RbInfox</h2>
  <amp-embed width="240" height="400"
      type="rbinfox"
      src="https://rb.infox.sg/infox/503">
  </amp-embed>

  <h2>ReadMo</h2>
  <amp-embed width="400" height="400"
      type="readmo"
      layout="responsive"
      heights="(min-width: 1200px) 50%, (min-width: 780px) 60%, (max-width: 480px) 180%, 100%"
      data-section="amp-test"
      data-url="https://yourdomain.com/"
      data-sponsored-by-label=""
      data-module="end-of-article">
  </amp-embed>

  <h2>Realclick</h2>
  <amp-ad width="300" height="250"
      type="realclick"
      data-mcode="d290anI3MTEyMDAwMDFfMTU3Ng==">
  </amp-ad>

  <h2>recomAD</h2>
  <amp-ad width="320" height="145"
      type="recomad"
      data-app-id="53811c33"
      data-widget-id="275"
      data-search-term="sneaker"
      data-puid="amp-ad-recomad-example-page">
  </amp-ad>

  <h2>Recreativ fixed height</h2>
  <amp-embed height="240"
      type="recreativ"
      layout="fixed-height"
      data-bn="vesx25SZIB">
  </amp-embed>

  <h2>Recreativ fixed</h2>
  <amp-ad width="300" height="250"
      type="recreativ"
      data-bn="TBnVruGGjp">
  </amp-ad>

  <h2>Relap</h2>
  <amp-ad width="auto" height="750"
      type="relap"
      layout="fixed-height"
      data-token="D3UMgQWBqleq1tPW"
      data-url="http://bigpicture.ru"
      data-anchorid="i0xMMY1MoliiZWVl">
  </amp-ad>

  <h2>RelapPro</h2>
  <amp-ad width="300" height="250"
    type="relappro"
    data-slot-id="b1928542-4217-486f-b42c-79f0f3290b39">
  </amp-ad>

  <h2>Revcontent Responsive Tag</h2>
  <amp-ad width="320" height="240"
      type="revcontent"
      layout="responsive"
      heights="(max-width: 320px) 933px,
        (max-width: 360px) 1087px,
        (max-width: 375px) 1138px,
        (max-width: 412px) 1189px,
        (max-width: 414px) 1072px,
        (max-width: 568px) 1151px,
        (max-width: 640px) 1128px,
        (max-width: 667px) 1151px,
        (max-width: 732px) 1211px,
        (max-width: 736px) 1151px,
        (max-width: 768px) 633px,
        (max-width: 1024px) 711px,
        86vw"
      data-wrapper="rcjsload_2ff711"
      data-id="203">
  </amp-ad>

  <h2>RevJet Tag</h2>
  <amp-ad width="300" height="250"
      type="revjet"
      data-tag="tag3777"
      data-key="705"
      data-opts='{"delivery_method": "banner"}'>
  </amp-ad>

  <h2>Red for Publishers</h2>
  <amp-ad width="320" height="150"
      type="rfp"
      data-adspot-id="ODExOjM2NjQ">
  </amp-ad>

  <h2>Rubicon Project Smart Tag</h2>
  <amp-ad width="320" height="50"
      type="rubicon"
      data-method="smartTag"
      data-account="14062"
      data-site="70608"
      data-zone="335918"
      data-size="43"
      data-kw="amp-test, test"
      json='{"visitor":{"age":"18-24","gender":"male"},"inventory":{"section":"amp"}}'>
  </amp-ad>

  <h2>RUNative</h2>
  <amp-embed width="640" height="320"
      heights="(max-width:480px) 400%, (max-width:650px) 100%, 65%"
      layout="responsive"
      type="runative"
      data-spot="ac8c2f9a835f4147a81bfd4a48601f2b"
      data-ad-type="label-over"
      data-cols="3"
      data-rows="2"
      data-title="From the Web">
  </amp-embed>

  <h2>SAS CI 360 Match</h2>
  <amp-ad
    width="468"
    height="60"
    type="sas"
    layout="fixed"
    data-customer-name="canary"
    data-size="468x60"
    data-area="amp_ad_area"
    data-site="amp_ad_site"
    data-tags='{"CAT":"SYLVESTER","POSITION":"top"}'>
  </amp-ad>

  <amp-ad
    width="336"
    height="280"
    type="sas"
    layout="fixed"
    data-customer-name="canary"
    data-size="336x280"
    data-area="amp_ad_area"
    data-site="amp_ad_site"
    data-multi-size='300x250'
    data-tags='{"CAT":"SYLVESTER","POSITION":"middle"}'>
  </amp-ad>

  <amp-ad
    width="336"
    height="280"
    type="sas"
    layout="fixed"
    data-customer-name="canary"
    data-area="amp_ad_area"
    data-site="amp_ad_site"
    data-tags='{"CAT":"SYLVESTER","POSITION":"bottom"}'
    data-multi-size='300x250'>
  </amp-ad>

  <h2>Seeding Alliance</h2>
  <amp-ad
    height="250"
    type="seedingalliance"
    data-url="https://mockup.seeding-alliance.de">
  </amp-ad>

  <h2>Sekindo</h2>
  <amp-ad width="300" height="250"
          type="sekindo"
          data-spaceId="14071">
  </amp-ad>

  <h2>Sharethrough</h2>
  <amp-ad width="300" height="150"
      type="sharethrough"
      layout="responsive"
      data-pkey="c0fa8367">
  </amp-ad>

  <h2>SHE Media</h2>
  <amp-ad width="300" height="250"
      type="shemedia"
      data-slot-type="medrec"
      data-boomerang-path="/amp-example/26403"
      json='{"boomerangConfig": {"vertical": "parenting", "targeting":{"abc":["xyz"]}}'>
      <div placeholder></div>
      <div fallback></div>
  </amp-ad>

  <h2>Sklik</h2>
  <amp-ad width="970" height="310"
      type="sklik"
      json='{"zoneId":0, "w": 970, "h": 310}'>
  </amp-ad>

  <h2>SlimCut Media</h2>
  <amp-ad width="400" height="225"
      type="slimcutmedia"
      data-pid="amp-3"
      data-ffc="SCMPROMO">
  </amp-ad>

  <h2>SmartAdServer ad</h2>
  <amp-ad width="320" height="50"
      type="smartadserver"
      data-site="94612"
      data-page="629154"
      data-format="38952"
      data-target="foo=bar">
  </amp-ad>

  <h2>smartclip</h2>
  <amp-ad width="400" height="225"
      type="smartclip"
      data-plc="84555"
      data-sz="400x320">
  </amp-ad>

  <h2>SMI2</h2>
  <amp-embed height="284"
             type="smi2"
             data-blockid="90223">
  </amp-embed>

  <h2>SmileWanted ad</h2>
  <amp-ad width="300" height="250"
      type="smilewanted"
      data-zone="1">
  </amp-ad>

  <h2>sogou ad</h2>
  <amp-ad width="20" height="3"
      type="sogouad"
      layout="responsive"
      data-slot="854370"
      data-w="20"
      data-h="3">
  </amp-ad>

  <amp-ad height="69"
      type="sogouad"
      layout="fixed-height"
      data-slot="854366"
      data-w="100%"
      data-h="69">
  </amp-ad>

  <h2>Sortable ad</h2>
  <amp-ad width="300" height="250"
      type="sortable"
      data-name="medrec"
      data-site="ampproject.org">
  </amp-ad>


  <h2>Sona ad</h2>
  <amp-ad width="468"
          height="60"
          type="sona"
          data-config='{"clientId": "9cde753a-c032-11ea-9612-d2bed09f329e", "options": {}}'>
  </amp-ad>


  <h2>SOVRN</h2>
  <amp-ad width="300" height="250"
      type="sovrn"
      data-width="300"
      data-height="600"
      data-u="sduggan"
      data-iid="informerIDgoeshere"
      data-aid="affiliateIDgoeshere"
      data-testFlag="true"
      data-z="393900"><!-- this ID is only allowed on localhost:8000 -->
  </amp-ad>

  <h2>Speakol</h2>
  <amp-ad width="320" height="800"
    type="speakol"
    layout="responsive"
    data-widgetid="1825">
  </amp-ad>

  <h2>SpotX</h2>
  <amp-ad width="300" height="250"
      type="spotx"
      data-spotx_channel_id="85394"
      data-spotx_autoplay="1">
  </amp-ad>

  <h2>Spring Ads</h2>
  <amp-ad height="fluid"
          type="springAds"
          data-adssetup='{
          "view": "amp",
          "partners": true,
          "adPlacements": ["banner","mrec"],
          "adSlotSizes": {
            "banner": [{
              "minWidth": 1,
              "sizes": [[320, 50]]
            }],
            "mrec": [{
              "minWidth": 1,
              "sizes": [[300, 250], [300, 300], [250, 250], [320, 160], [300, 150], [320, 50], [320, 75], [320, 80], [320, 100], [300, 100], [300, 50], [300, 75]]
            }]
          },
          "pageName": "demo_story",
          "publisher": "adtechnology.axelspringer.com",
          "target": "demopage=ampdemo;"
        }'>
  </amp-ad>
  <amp-ad
    width="320"
    height="50"
    type="springAds"
    data-adslot="banner"
  ></amp-ad>
  <amp-ad
    width="100vw"
    height="fluid"
    type="springAds"
    data-adslot="mrec"
  ></amp-ad>

  <h2>SSP</h2>
  <amp-ad width="480" height="300"
          type="ssp"
          data-position='{ "id": "cnt-1", "width": "480", "height": "300", "zoneId": "1234" }'>
  </amp-ad>
  <amp-ad width="480" height="300"
          type="ssp"
          data-position='{ "id": "cnt-2", "width": "480", "height": "300", "zoneId": "1234" }'>
  </amp-ad>

  <h2>Strossle</h2>
  <amp-embed height="580"
             type="strossle"
             data-widgetid="widget-5b583cae934ad">
  </amp-embed>

  <h2>Sulvo</h2>
  <amp-ad
    width=300 height=250
    type="sulvo"
    data-ad="example.com_display"
    class="demand-supply">
  </amp-ad>

  <h2>SunMedia</h2>
  <amp-ad width="300" height="1"
      type="sunmedia"
      layout="responsive"
      data-cskp="1"
      data-cid="sunmedia_test"
      data-crst="1">
  </amp-ad>

  <h2>SVK Native widget</h2>
  <amp-embed width="100" height="100"
      type="svknative"
      layout="responsive"
      data-widgetid="2">
  </amp-embed>

  <h2>Swoop</h2>
  <amp-ad width=250 height=35
      type="swoop"
      data-layout="auto"
      data-publisher="SW-11122234-1AMP"
      data-placement="page/inline"
      data-slot="amp/test">
  </amp-ad>

  <h2>Taboola responsive widget</h2>
  <amp-embed width="100" height="283"
      type="taboola"
      layout="responsive"
      heights="(min-width:1907px) 39%, (min-width:1200px) 46%, (min-width:780px) 64%, (min-width:480px) 98%, (min-width:460px) 167%, 196%"
      data-publisher="amp-demo"
      data-mode="thumbnails-a"
      data-placement="Ads Example"
      data-article="auto">
  </amp-embed>

   <h2>TcsEmotion AMP tag</h2>
   <amp-ad width="100" height="150"
      type="tcsemotion"
      data-hb  ="false"
      data-zone ="1"
      data-delhost = "https://hb.tcsemotion.com/www/delivery/amphb.php">
  </amp-ad>

  <h2>Teads</h2>
  <amp-ad width="300" height="220"
      type="teads"
      data-pid="42266"
      layout="responsive">
  </amp-ad>

  <h2>TE Medya</h2>
  <amp-embed width="320" height="320"
    type="temedya"
    layout="responsive"
    data-widgetId="vidyome"
  >
  </amp-embed>

  <h2>Torimochi</h2>
  <amp-ad width="500" height="800"
      type="torimochi"
      layout="responsive"
      data-adtype="widget"
      data-area="widget"
      data-wid="torimochi-amp-widget"
      data-extra='{"tflag": 3}'
      heights="(min-width:1907px) 39%, (min-width:1200px) 46%, (min-width:780px) 64%, (min-width:480px) 98%, (min-width:460px) 167%, 196%"
    >
  </amp-ad>

  <h2>Tracdelight</h2>
  <amp-ad height="300" width="640"
          type="tracdelight"
          data-mode="inline"
          data-widget_id="yqrmkcpv89h7gbds"
          data-access_key="165a54e8462bacfb08ada26ebf11990c">
  </amp-ad>

  <h2>TripleLift</h2>
  <amp-ad width="297" height="410"
      type="triplelift"
      layout="responsive"
      src="https://ib.3lift.com/dtj/amptest_main_feed/335430">
  </amp-ad>

  <h2>Trugaze</h2>
  <amp-ad width="300" height="250"
      type="trugaze"
      data-public-id="4WMPI6PV"
      data-slot="/134642692/amp-samples"
      data-multi-size="320x50"
      json='{"targeting":{"target":["sample"],"pos":["amp"]}}'>
  </amp-ad>

  <h2>UAS</h2>
  <amp-ad width=300 height=250
      type="uas"
      json='{"accId": "132109", "adUnit": "10002912", "sizes": [[300, 250]], "targetings": {"country": ["India", "USA"], "car": "Civic"}, "locLat": "12.24", "locLon": "24.13", "locSrc": "wifi", "pageURL": "mydomain.com"}'>
  </amp-ad>

  <h2>Unruly</h2>
  <amp-ad width="620" height="349"
          type="unruly"
          layout="responsive"
          data-site-id="amp-test">
  </amp-ad>

  <h2>ucfunnel</h2>
  <amp-ad width="300" height="250"
      type="ucfunnel"
      data-site-id="test-ad-83444226E44368D1E32E49EEBE6D29"
      data-schain="1.0,0!exchange2.com,abcd,1,,,">
  </amp-ad>
  <h2>UZOU</h2>
  <amp-ad width="120" height="1630"
      type="uzou"
      data-widget-params='{"placementCode":"amp-sample","mode":"test"}'>
  </amp-ad>

  <h2>Weborama</h2>
  <amp-ad width="300" height="250"
      type="weborama-display"
      data-wbo_account_id=51
      data-wbo_tracking_element_id=137
      data-wbo_fullhost="certification.solution.weborama.fr"
      data-wbo_random="[RANDOM]"
      data-wbo_publisherclick="[PUBLISHER_TRACKING_URL]">
  </amp-ad>

  <h2>Widespace Panorama Ad</h2>
  <amp-ad width="300" height="50"
      type="widespace"
      data-sid="93f1a996-52f5-46b4-8dc8-ccd8886a8fbf"
      layout="responsive">
  </amp-ad>

  <h2>Widespace Takeover Ad</h2>
  <amp-ad width="300" height="300"
      type="widespace"
      data-sid="fc5a6f59-d45e-4cf1-acac-67bf5ab4862a"
      layout="responsive">
  </amp-ad>

  <h2>Wisteria Ad</h2>
  <amp-ad width="300" height="1170"
      type="wisteria"
      layout=responsive
      data-site-id="2"
      data-template-number="6">
  </amp-ad>

  <h2>Xlift native ad</h2>
  <amp-ad width="300" height="300"
      type="xlift"
      data-mediaid="mamastar">
  </amp-ad>

  <h2>Yahoo Display</h2>
  <amp-ad width="316" height="264"
      type="yahoo"
      data-sid="954014446"
      data-site="news"
      data-sa='{"LREC":"300x250","secure":"true","content":"no_expandable;"}'>
  </amp-ad>

  <h2>Yahoo Native-Display Ads Federation</h2>
  <amp-embed width="320" height="320"
    type="yahoofedads"
    layout="responsive"
    data-site="finance"
    data-region="US"
    data-lang="en-US"
    data-ad-unit="pencil"
    data-sa="{&quot;LREC&quot;:&quot;300x250&quot;,&quot;secure&quot;:&quot;true&quot;,&quot;content&quot;:&quot;no_expandable;&quot;,&quot;isSupplySegment&quot;:&quot;false&quot;,&quot;lang&quot;:&quot;en-US&quot;,&quot;region&quot;:&quot;US&quot;,&quot;site_attribute&quot;:&quot;wiki_topics=\&quot;Anthony_Joshua;Tyson_Fury;Eddie_Hearn;Deontay_Wilder;Kubrat_Pulev;Tottenham_Hotspur_Stadium;Dillian_Whyte\&quot; ctopid=\&quot;2074500;2078500;2083000;2212000;13311000\&quot; hashtag=\&quot;2074500;2078500;2083000;2212000;13311000\&quot; rs=\&quot;lmsid:a0ad000000AxDnbAAF;revsp:omnisport.uk;lpstaid:71ee6f14-9c73-3688-b4a9-32e6578057d0;pct:story\&quot;&quot;}"
    data-url="https://finance.yahoo.com">
  </amp-embed>

  <h2>Yahoo Native Ads</h2>
  <amp-embed width="320" height="320"
    type="yahoonativeads"
    data-key="P55VS9SY2WQXH7TTF5ZW"
    data-code="833b5525-edb7-47c0-88be-1152bcae7870"
    data-url="https://techcrunch.com">
  </amp-embed>

  <h2>YahooJP YDN</h2>
  <amp-ad width="300" height="250"
      type="yahoojp"
      data-yadsid="79712_113431">
  </amp-ad>

  <h2 id="yandex">Yandex</h2>
  <amp-ad width="240" height="400"
      type="yandex"
      data-block-id="R-I-106712-3">
  </amp-ad>

  <h2 id="yektanet">Yektanet</h2>
  <amp-ad width="400" height="400"
      type="yektanet"
      data-publisher-name="yektanet.com"
      data-script-name="yektanet-article.js"
      data-pos-id="pos-article-display-1">
  </amp-ad>

  <h2>Yengo</h2>
  <amp-ad width="300" height="250"
      type="yengo"
      data-block-id="152431">
  </amp-ad>

  <h2>Yieldbot</h2>
  <amp-ad width="300" height="250"
      type="doubleclick"
      rtc-config='{
        "vendors": {
          "yieldbot": {
            "YB_PSN": "1234",
            "YB_SLOT": "medrec"
          }
        }
      }'
      data-slot="/2476204/medium-rectangle"
      data-multi-size="300x220,300x200"
      json='{"targeting":{"category":["food","lifestyle"]},"categoryExclusions":["health"]}'>
  </amp-ad>

  <h2>YIELD ONE</h2>
  <amp-ad width="320" height="50"
      type="yieldone"
      data-pubid="0001"
      data-pid="032478_4">
  </amp-ad>

  <h2>Yieldmo</h2>
  <amp-ad width=300 height=250
      type="yieldmo"
      data-ymid="1465861990777519642">
  </amp-ad>

  <h2>Yieldpro</h2>
  <amp-ad width="300" height="250"
      type="yieldpro"
      data-pubnetwork="12c6fc06"
      data-section-id="1299"
      data-slot="960">
  </amp-ad>

  <h2>ValueCommerce</h2>
  <amp-ad width="300" height="250"
      type="valuecommerce"
      data-sid="3008"
      data-pid="884466614">
  </amp-ad>

<<<<<<< HEAD
=======
  <h2>VDO.AI</h2>
  <amp-ad width="375"
      height="0"
      id="_vdo_ads_player_ai_"
      type="vdoai"
      data-unitid="_vdo_ads_player_ai_"
      data-tagname="publisher"
      layout="responsive"
      >
  </amp-ad>

>>>>>>> 226dc229
<h2>Video intelligence</h2>
  <amp-ad width="500" height="400"
          type="videointelligence"
          layout="responsive"
          data-publisher-id="test_publisher"
          data-channel-id="59674276073ef41e33501409">
  </amp-ad>

  <h2>Videonow</h2>
  <amp-ad width="300" height="200"
          type="videonow"
          data-pid="55555"
          layout="responsive">
  </amp-ad>

  <h2>Viralize</h2>
  <amp-ad width="300" height="169"
      type="viralize"
      layout="responsive"
      data-zid="AACX6WjIMkl-yoGV"
      data-extra='{"lid":"22486","cid":"22572","preview":"1","f":"gallery"}'>
  </amp-ad>

  <h2>vlyby</h2>
  <amp-embed width="300" height="250"
      type="vlyby"
      layout="responsive"
      heights="250px"
      data-publisherid="f363eb2b75459b34592cc4"
      data-placementid="default"
      data-pubref="test.amp.com">
  </amp-embed>

  <h2>VMFive</h2>
  <amp-ad width="300" height="169"
    type="vmfive"
    data-app-key="580db14a4a801a2674a56f81"
    data-placement-id="demo-placement-id"
    data-ad-type="video-native">
  </amp-ad>

  <h2>Webediads</h2>
  <div>It's a private ad network with strict ad targeting, hence very common to see a no-fill.</div>
  <amp-ad width="300" height="250"
      type="webediads"
      data-site="site_test"
      data-page="amp"
      data-position="middle"
      data-query="amptest=1">
  </amp-ad>

  <h2>Whopa InFeed</h2>
  <amp-embed width="100" height="300"
    type="whopainfeed"
    layout="responsive"
    heights="(min-width:1907px) 39%, (min-width:1200px) 46%, (min-width:780px) 64%, (min-width:480px) 98%, (min-width:460px) 167%, 196%"
    data-siteId="d09aa95befe76773c32f581f00b267bc"
    data-template="default"
    data-testMode="true"></amp-embed>

  <h2>WP Media</h2>
  <amp-ad width="300" height="250"
      type="wpmedia"
      data-slot="12"
      data-bunch="7757"
      data-sn="sg"></amp-ad>

  <h2>ZEDO</h2>
  <amp-ad width="300" height="250"
      type="zedo"
      data-super-id="364489"
      data-network="2500"
      data-placement-id="364489_1"
      data-channel="727"
      data-publisher="0"
      data-dim="9">
  </amp-ad>

  <h2>Zen</h2>
  <amp-embed width="500" height="354"
      type="zen"
      data-clid="[123, 456]">
  </amp-embed>

  <h2>ZergNet</h2>
  <amp-embed width="780" height="100"
      type="zergnet"
      heights="(max-width:645px) 100%, (max-width:845px) 31%, 23%"
      layout="responsive"
      data-zergid="42658">
  </amp-embed>

  <h2>Zucks</h2>
  <amp-ad width="320" height="50"
      type="zucks"
      data-frame-id="_bda46cf5ac">
  </amp-ad>

  <amp-ad width="320" height="400"
          type="zucks"
          data-adtype="zoe"
          data-frame-id="_29845b2931"
          data-zoe-multi-ad="true">
  </amp-ad>
</body>
</html><|MERGE_RESOLUTION|>--- conflicted
+++ resolved
@@ -283,10 +283,7 @@
         <option>unruly</option>
         <option>uzou</option>
         <option>valuecommerce</option>
-<<<<<<< HEAD
-=======
         <option>vdo.ai</option>
->>>>>>> 226dc229
         <option>videointelligence</option>
         <option>videonow</option>
         <option>viralize</option>
@@ -2574,8 +2571,6 @@
       data-pid="884466614">
   </amp-ad>
 
-<<<<<<< HEAD
-=======
   <h2>VDO.AI</h2>
   <amp-ad width="375"
       height="0"
@@ -2587,7 +2582,6 @@
       >
   </amp-ad>
 
->>>>>>> 226dc229
 <h2>Video intelligence</h2>
   <amp-ad width="500" height="400"
           type="videointelligence"
