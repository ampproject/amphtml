<!doctype html>
<html ⚡>
<head>
  <meta charset="utf-8">
  <title>Ad examples</title>
  <link rel="canonical" href="http://nonblocking.io/" >
  <meta name="viewport" content="width=device-width,minimum-scale=1,initial-scale=1">
  <style amp-custom>
    .broken {
      color: red;
    }
    amp-ad {
      border: 1px solid #ccc;
      max-width: 500px;
    }
    /* Included here to make sure it does not render. */
    .fixed {
      position: fixed;
      bottom: 0;
      right: 0;
      background-color: #eee;
      opacity: .8;
    }
    .red {
      background-color: red;
    }

    amp-ad[type="revcontent"] {
      width: 100%;
      max-width: 1280px;
      margin: 18px 0;
      padding: 0;
    }
    amp-ad[type="nativo"] {
      width: 100%;
      max-width: 1280px;
      margin: 18px 0;
      padding: 0;
      height:100px;
    }
    amp-ad div[placeholder] {
      background-color: lightgray;
    }
    amp-ad div[fallback] {
      background-color: black;
    }
    amp-ad div[placeholder]::after {
      content: "loading ...";
    }
    amp-ad div[fallback]::after {
      content: "No ad";
      color: white;
    }
    amp-ad div[placeholder]::after,
    amp-ad div[fallback]::after {
      font-size: 20px;
      line-height: 30px;
      text-align: center;
      position: absolute;
      left: 0;
      right: 0;
      top: calc(50% - 15px);
    }
  </style>
  <script async custom-element="amp-ad" src="https://cdn.ampproject.org/v0/amp-ad-0.1.js"></script>
  <script async custom-element="amp-analytics" src="https://cdn.ampproject.org/v0/amp-analytics-0.1.js"></script>
  <script async custom-template="amp-mustache" src="https://cdn.ampproject.org/v0/amp-mustache-0.1.js"></script>
  <style amp-boilerplate>body{-webkit-animation:-amp-start 8s steps(1,end) 0s 1 normal both;-moz-animation:-amp-start 8s steps(1,end) 0s 1 normal both;-ms-animation:-amp-start 8s steps(1,end) 0s 1 normal both;animation:-amp-start 8s steps(1,end) 0s 1 normal both}@-webkit-keyframes -amp-start{from{visibility:hidden}to{visibility:visible}}@-moz-keyframes -amp-start{from{visibility:hidden}to{visibility:visible}}@-ms-keyframes -amp-start{from{visibility:hidden}to{visibility:visible}}@-o-keyframes -amp-start{from{visibility:hidden}to{visibility:visible}}@keyframes -amp-start{from{visibility:hidden}to{visibility:visible}}</style><noscript><style amp-boilerplate>body{-webkit-animation:none;-moz-animation:none;-ms-animation:none;animation:none}</style></noscript>
  <script async src="https://cdn.ampproject.org/v0.js"></script>
</head>
<body>
  <h2>Ad networks in <span class="broken">red color</span> have broken examples, please help to fix.</h2>
  <nav>
    <!--
        When adding new ad network to the list, please
        1) verify that the ad slot loads ad. Check DEVELOPMENT.md for how to
           run a local server.
        2) keep the list in alphabetic order
    -->
    <a href="#a9">A9</a> |
    <a href="#accesstrade">AccessTrade</a> |
    <a href="#adblade">Adblade</a> |
    <a href="#adbutler">AdButler</a> |
    <a href="#adition">ADITION</a> |
    <a href="#adgeneration">Ad Generation</a> |
    <a href="#adman">Adman</a> |
    <a href="#adreactor">AdReactor</a> |
    <a href="#adsense">AdSense</a> |
    <a href="#adsnative">AdsNative</a> |
    <a href="#adspirit">AdSpirit</a> |
    <a href="#adstir">AdStir</a> |
    <a href="#adtech">AdTech</a> |
    <a href="#aduptech">Ad Up Technology</a> |
    <a href="#adverline">Adverline</a> |
    <a href="#adverticum">Adverticum</a> |
    <a href="#advertserve">AdvertServe</a> |
    <a href="#affiliateb">Affiliate-B</a> |
    <a href="#amoad">AMoAd</a> |
    <a href="#appnexus">App Nexus</a> |
    <a href="#atomx">Atomx</a> |
    <a href="#caajainfeed">CA A.J.A. Infeed</a> |
    <a href="#caprofitx">CA ProFit X</a> |
    <a href="#chargeads">Chargeads</a> |
    <a href="#colombia" class="broken">Colombia ad</a> |
    <a href="#contentad">Content.ad</a> |
    <a href="#criteo">Criteo</a> |
    <a href="#csa">CSA</a> |
    <a href="#custom">Custom</a>|
    <a href="#distroscale">DistroScale</a> |
    <a href="#dotandads">DotAndAds</a> |
    <a href="#doubleclick">Doubleclick</a> |
    <a href="#eplanning">E-Planning</a> |
    <a href="#ezoic">Ezoic</a> |
    <a href="#f1e">FlexOneELEPHANT</a> |
    <a href="#felmat">Felmat</a> |
    <a href="#flite">Flite</a> |
    <a href="#fusion">Fusion</a> |
    <a href="#genieessp"></a> |
    <a href="#gmossp" class="broken"></a> |
    <a href="#holder">Holder</a> |
    <a href="#ibillboard">iBILLBOARD</a> |
    <a href="#imobile">I-Mobile</a> |
    <a href="#industrybrains">Industrybrains</a> |
    <a href="#inmobi">InMobi</a> |
    <a href="#ix">Index Exchange</a> |
    <a href="#kargo">Kargo</a> |
    <a href="#kixer">Kixer</a> |
    <a href="#ligatus">Ligatus</a> |
    <a href="#loka">LOKA</a> |
    <a href="#mads">MADS</a> |
    <a href="#mantis-display">MANTIS</a> |
    <a href="#mediaimpact">Media Impact</a> |
    <a href="#medianet">Media.Net</a> |
    <a href="#mediavine">Mediavine</a> |
    <a href="#meg">Meg</a> |
    <a href="#microad">MicroAd</a> |
    <a href="#mixpo">Mixpo</a> |
    <a href="#nativo">Nativo</a> |
    <a href="#nend">Nend</a> |
    <a href="#nokta">Nokta</a> |
    <a href="#openadstream">Open AdStream</a> |
    <a href="#openx">OpenX</a> |
    <a href="#plista">Plista</a> |
    <a href="#popin">popIn</a> |
    <a href="#pubmine">Pubmine</a> |
    <a href="#pulsepoint" class="broken">PulsePoint</a> |
    <a href="#purch">Purch</a> |
    <a href="#capirs">Rambler&Co</a> |
    <a href="#relap">Relap</a> |
    <a href="#revcontent">Revcontent</a> |
    <a href="#rubicon">Rubicon</a> |
    <a href="#sharethrough">Sharethrough</a> |
    <a href="#sklik">Sklik</a> |
    <a href="#smartadserver">SmartAdServer</a> |
    <a href="#smartclip">smartclip</a> |
    <a href="#sortable">Sortable ad</a> |
    <a href="#sovrn">SOVRN</a> |
    <a href="#taboola">Taboola</a> |
    <a href="#teads">Teads</a> |
    <a href="#triplelift">TripleLift</a> |
    <a href="#valuecommerce">ValueCommerce</a> |
    <a href="#webediads">Webediads</a> |
    <a href="#weborama">Weborama</a> |
    <a href="#widespace">Widespace</a> |
    <a href="#xlift">Xlift</a> |
    <a href="#xrostssp">Xrost SSP</a> |
    <a href="#yahoo">Yahoo</a> |
    <a href="#yahoojp">YahooJP</a> |
    <a href="#yieldbot">Yieldbot</a> |
    <a href="#yieldone">Yield One</a> |
    <a href="#yieldmo">Yieldmo</a> |
    <a href="#zedo">ZEDO</a> |
    <a href="#zergnet">ZergNet</a> |
    <a href="#zucks">Zucks</a> |
  </nav>

  <div class="fixed">
    <amp-ad width="300" height="50"
        type="a9"
        data-aax_size="300x250"
        data-aax_pubname="test123"
        data-aax_src="302">
      <div placeholder>
        Fixed positioned ad (will not render)
      </div>
    </amp-ad>
  </div>

  <h2 id="a9">A9</h2>
  <amp-ad width="300" height="250"
      type="a9"
      data-aax_size="300x250"
      data-aax_pubname="test123"
      data-aax_src="302">
    <div placeholder></div>
    <div fallback></div>
  </amp-ad>

  <h2 id="accesstrade">AccessTrade</h2>
  <amp-ad width="300" height="250"
      type="accesstrade"
      data-atops="r"
      data-atrotid="00000000000008c06y">
    <div placeholder></div>
    <div fallback></div>
  </amp-ad>

  <h2 id="adblade">Adblade</h2>
  <amp-ad width="300" height="250"
      type="adblade"
      data-width="300"
      data-height="250"
      data-cid="19626-3798936394">
    <div placeholder></div>
    <div fallback></div>
  </amp-ad>

  <h2 id="adbutler">AdButler</h2>
  <amp-ad width="300" height="250"
      type="adbutler"
      data-account="167283"
      data-zone="212491">
    <div placeholder></div>
    <div fallback></div>
  </amp-ad>

  <h2 id="adition">ADITION</h2>
  <amp-ad width="300" height="250"
      type="adition"
      data-version="1"
      data-wp_id="3470234">
    <div placeholder></div>
    <div fallback></div>
  </amp-ad>

  <h2 id="adgeneration">Ad Generation</h2>
  <amp-ad width="320" height="50"
      type="adgeneration"
      data-id="10722">
    <div placeholder></div>
    <div fallback></div>
  </amp-ad>

  <h2 id="adman">Adman</h2>
  <amp-ad width="300" height="250"
      type="adman"
      data-ws="17342"
      data-s="300x250"
      data-host="talos.adman.gr">
    <div placeholder></div>
    <div fallback></div>
  </amp-ad>

  <h2 id="adreactor">AdReactor</h2>
  <amp-ad width="728" height="90"
      type="adreactor"
      data-pid=790
      data-zid=9
      data-custom3="No Type">
    <div placeholder></div>
    <div fallback></div>
  </amp-ad>

  <h2 id="adsense">AdSense</h2>
  <amp-ad width="300" height="250"
      type="adsense"
      data-ad-client="ca-pub-2005682797531342"
      data-ad-slot="7046626912">
    <div placeholder></div>
    <div fallback></div>
  </amp-ad>

  <h2 id="adsnative">AdsNative</h2>
  <amp-ad width="300" height="250"
      type="adsnative"
      data-anapiid="t8AjW-y8rudFGzKft_YQcBZG1-aGZ5otj5QdsKaP"
      data-ancat="IAB1,IAB2"
      data-antid="abc"
      data-ankv="key:val,key:val2">
    <div placeholder></div>
    <div fallback></div>
  </amp-ad>

  <h2 id="adspirit">AdSpirit</h2>
  <amp-ad width="300" height="250"
      type="adspirit"
      data-asm-params="&amp;pid=4"
      data-asm-host="help.adspirit.de">
    <div placeholder></div>
    <div fallback></div>
  </amp-ad>

  <h2 id="adstir">AdStir 320x50 banner</h2>
  <amp-ad width="320" height="50"
      type="adstir"
      data-app-id="MEDIA-343ded3e"
      data-ad-spot="1">
    <div placeholder></div>
    <div fallback></div>
  </amp-ad>

  <h2 id="adtech">AdTech (1x1 fake image ad)</h2>
  <amp-ad width="300" height="250"
      type="adtech"
      src="https://adserver.adtechus.com/addyn/3.0/5280.1/2274008/0/-1/ADTECH;size=300x250;key=plumber;alias=careerbear-ros-middle1;loc=300;;target=_blank;grp=27980912;misc=3767074">
    <div placeholder></div>
    <div fallback></div>
  </amp-ad>

  <h2 id="aduptech">Ad Up Technology</h2>
  <amp-ad width="500" height="250"
      type="aduptech"
      layout="fixed"
      data-placementkey="ae7906d535ce47fbb29fc5f45ef910b4"
      data-query="reisen;mallorca;spanien"
      data-adtest="1">
    <div placeholder></div>
    <div fallback></div>
  </amp-ad>

  <h2 id="adverline">Adverline</h2>
  <amp-ad width="300" height="250"
      type="adverline"
      data-id=13625
      data-plc=3>
    <div placeholder></div>
    <div fallback></div>
  </amp-ad>

  <h2 id="adverticum">Adverticum</h2>
<<<<<<< HEAD
  <amp-ad width="300" height="250"
=======
  <amp-ad width=285 height=350
>>>>>>> 079deaa7
     type="adverticum"
     data-goa3zone="4316734"
     data-costumeTargetString="bWFsYWM=">
    <div placeholder></div>
    <div fallback></div>
  </amp-ad>

  <h2 id="advertserve">AdvertServe</h2>
  <amp-ad width="300" height="250"
      type="advertserve"
      data-client="tester"
      data-pid=0
      data-zid=68>
    <div placeholder></div>
    <div fallback></div>
  </amp-ad>

  <h2 id="affiliateb">Affiliate-B</h2>
  <amp-ad width="300" height="250"
      type="affiliateb"
      data-afb_a="l44x-y174897c"
      data-afb_p="g2m"
      data-afb_t="i">
    <div placeholder></div>
    <div fallback></div>
  </amp-ad>

  <h2 id="amoad">AMoAd banner</h2>
  <amp-ad width="300" height="250"
      type="amoad"
      data-ad-type="banner"
      data-sid="62056d310111552c951d19c06bfa71e16e615e39493eceff667912488bc576a6">
    <div placeholder></div>
    <div fallback></div>
  </amp-ad>

  <h2>AMoAd native</h2>
  <amp-ad width="320" height="100"
      type="amoad"
      data-ad-type="native"
      data-sid="62056d310111552c951d19c06bfa71e1bc19eea7e94d0a6e73e46a9402dbee47">
    <div placeholder></div>
    <div fallback></div>
  </amp-ad>

  <h2 id="appnexus">AppNexus with JSON based configuration multi ad</h2>
  <amp-ad width="300" height="250"
      type="appnexus"
      data-target="apn_ad_1"
      json='{"pageOpts":{"member": 958}, "adUnits": [{"disablePsa": true, "tagId": 6063968,"sizes": [300,250],"targetId": "apn_ad_1"}, {"tagId": 6063968,"sizes": [728,90],"targetId":"apn_ad_2"}]}'>
    <div placeholder></div>
    <div fallback></div>
  </amp-ad>

  <amp-ad width="728" height="90"
      type="appnexus"
      data-target="apn_ad_2"
      json='{"pageOpts":{"member": 958}, "adUnits": [{"disablePsa": true, "tagId": 6063968,"sizes": [300,250],"targetId": "apn_ad_1"}, {"tagId": 6063968,"sizes": [728,90],"targetId":"apn_ad_2"}]}'>
    <div placeholder></div>
    <div fallback></div>
  </amp-ad>

  <h2 id="atomx">Atomx</h2>
  <amp-ad width="300" height="250"
      type="atomx"
      data-id="1234">
  </amp-ad>

  <h2 id="caajainfeed">CA A.J.A. Infeed</h2>
  <amp-ad width="320" height="120"
      type="caajainfeed"
      data-ad-spot="thtuegn1pAQ"
      data-test="true">
    <div placeholder></div>
    <div fallback></div>
  </amp-ad>

  <h2 id="caprofitx">CA ProFit-X</h2>
  <amp-ad width="320" height="50"
      type="caprofitx"
      data-tagid="17359">
    <div placeholder></div>
    <div fallback></div>
  </amp-ad>

  <h2 id="chargeads">Chargeads</h2>
  <amp-ad width="320" height="50"
      type="chargeads"
      src="https://www.chargeplatform.com/ads/?id=1288491435">
    <div placeholder></div>
    <div fallback></div>
  </amp-ad>

  <h2 id="colombia" class="broken">Colombia ad</h2>
  <a href="https://github.com/ampproject/amphtml/issues/4613">Issue on GitHub</a><br>
  <amp-ad width="320" height="140"
      type="colombia"
      layout=responsive
      data-clmb_slot="129883"
      data-clmb_position="1"
      data-clmb_section="0">
    <div placeholder></div>
    <div fallback></div>
  </amp-ad>

  <h2 id="contentad">Content.ad Banner 320x50</h2>
  <amp-ad width="320" height="50"
      type="contentad"
      data-id="80a26f7c-277a-4c9a-b541-1ae7304d8b06"
      data-d="bm9uYmxvY2tpbmcuaW8="
      data-wid="218710"
      data-url="nonblocking.io">
    <div placeholder></div>
    <div fallback></div>
  </amp-ad>

  <h2>Content.ad Banner 300x250</h2>
  <amp-ad width="300" height="250"
      type="contentad"
      data-id="09a8809f-9e98-4c24-b076-3dc28c8a7f32"
      data-d="bm9uYmxvY2tpbmcuaW8="
      data-wid="218706"
      data-url="nonblocking.io">
    <div placeholder></div>
    <div fallback></div>
  </amp-ad>

  <h2>Content.ad Banner 300x250 2x2</h2>
  <amp-ad width="300" height="250"
      type="contentad"
      data-id="7902c314-4cad-466e-9264-ecd333a2c757"
      data-d="bm9uYmxvY2tpbmcuaW8="
      data-wid="218705"
      data-url="nonblocking.io">
  </amp-ad>

  <h2>Content.ad Banner 300x600</h2>
  <amp-ad width="300" height="600"
      type="contentad"
      data-id="54115175-cb71-4905-9781-970c868059c1"
      data-d="bm9uYmxvY2tpbmcuaW8="
      data-wid="218708"
      data-url="nonblocking.io">
    <div placeholder></div>
    <div fallback></div>
  </amp-ad>

  <h2>Content.ad Banner 300x600 5x2</h2>
  <amp-ad width="300" height="600"
      type="contentad"
      data-id="d5979da1-3686-4b8d-8bbc-9a94eb2d6a76"
      data-d="bm9uYmxvY2tpbmcuaW8="
      data-wid="218709"
      data-url="nonblocking.io">
    <div placeholder></div>
    <div fallback></div>
  </amp-ad>

  <h2 id="criteo">Criteo Passback</h2>
  <p>Due to ad targeting, the slot might not load ad.</p>

  <amp-ad width="300" height="250"
      type="criteo"
      data-tagtype="passback"
      data-zone="314159">
    <div placeholder></div>
    <div fallback></div>
  </amp-ad>

  <h2>Criteo RTA</h2>
  <p>Due to ad targeting, the slot might not load ad.</p>

  <amp-ad width="300" height="250"
      type="criteo"
      data-tagtype="rta"
      data-slot="/2729856/iframe_test_new_tag"
      data-adserver="DFP"
      data-networkid="1976">
    <div placeholder></div>
    <div fallback></div>
  </amp-ad>

  <h2 id="csa">CSA</h2>
  <amp-ad width="auto" height="300"
      type="csa"
      layout="fixed-height"
      data-afs-page-options='{"pubId": "partner-pub-9616389000213823", "query": "flowers"}'
      data-afs-adblock-options='{"width": "auto", "number": 1}'>
  </amp-ad>

  <h2 id="custom">Custom leaderboard</h2>
  <amp-ad width="500" height="60"
      type="custom"
      data-slot="1"
      data-url="/examples/custom.ad.example.json">
    <template type="amp-mustache" id="amp-template-id-leader">
      <a href="{{href}}" target='_blank'>
        <amp-img layout='fixed' width="500" height="60" src="{{src}}" data-info="{{info}}"></amp-img>
      </a>
    </template>
    <div placeholder></div>
    <div fallback></div>
  </amp-ad>

  <h2>Custom square</h2>
  <amp-ad width="200" height="200"
      type="custom"
      data-slot="2"
      data-url="/examples/custom.ad.example.json">
    <template type="amp-mustache" id="amp-template-id">
      <a href="{{href}}" target="_blank">
        <amp-img layout='fixed' height="200" width="200" src="{{src}}" data-info="{{info}}"></amp-img>
      </a>
    </template>
    <div placeholder></div>
    <div fallback></div>
  </amp-ad>

  <h2>Custom leaderboard with no slot specified</h2>
  <amp-ad width="500" height="60"
      type="custom"
      data-url="/examples/custom.ad.example.single.json">
    <template type="amp-mustache" id="amp-template-id-no-slot">
      <a href="{{href}}" target="_blank">
        <amp-img layout='fixed' height="60" width="500" src="{{src}}" data-info="{{info}}"></amp-img>
      </a>
    </template>
    <div placeholder></div>
    <div fallback></div>
  </amp-ad>

  <h2 id="distroscale">DistroScale</h2>
  <amp-ad width="300" height="600"
      type="distroscale"
      data-pid="1"
      data-zid="8710"
      layout="responsive">
    <div placeholder></div>
    <div fallback></div>
  </amp-ad>

  <h2 id="dotandads">DotAndAds masthead</h2>
  <amp-ad width="980" height="250"
      type="dotandads"
      data-cid="11"
      data-mpo="ampTest"
      data-mpt="amp-amp-all-all"
      data-sp='sn-u'>
    <div placeholder></div>
    <div fallback></div>
  </amp-ad>

  <h2>DotAndAds 300x250 box</h2>
  <amp-ad width="300" height="250"
      type="dotandads"
      data-sp='300x250-u'
      data-cid="11"
      data-mpo="ampTest"
      data-mpt="amp-amp-all-all">
    <div placeholder></div>
    <div fallback></div>
  </amp-ad>

  <h2 id="doubleclick">Doubleclick</h2>
  <amp-ad width="320" height="50"
      type="doubleclick"
      data-slot="/4119129/mobile_ad_banner">
    <div placeholder></div>
    <div fallback></div>
  </amp-ad>

  <h2>Doubleclick with JSON based parameters</h2>
  <amp-ad width="320" height="50"
      type="doubleclick"
      data-slot="/4119129/mobile_ad_banner"
      json='{"targeting":{"sport":["rugby","cricket"]},"categoryExclusions":["health"],"tagForChildDirectedTreatment":0}'>
    <div placeholder></div>
    <div fallback></div>
  </amp-ad>

  <h2>Doubleclick no ad</h2>
  <amp-ad width="300" height="200"
      type="doubleclick"
      data-slot="/4119129/doesnt-exist">
    <div placeholder></div>
    <div fallback></div>
  </amp-ad>

  <h2>Doubleclick with overriden size</h2>
  <amp-ad width="420" height="100"
      data-override-width="320" data-override-height="50"
      type="doubleclick"
      data-slot="/4119129/mobile_ad_banner"
      class="red">
    <div placeholder></div>
    <div fallback></div>
  </amp-ad>

  <h2>Doubleclick challenging ad</h2>
  <amp-ad width="414" height="457"
      type="doubleclick"
      layout="fixed"
      data-slot="/35096353/amptesting/badvideoad">
    <div placeholder></div>
    <div fallback></div>
  </amp-ad>

  <h2 id="eplanning">E-Planning 320x50</h2>
  <amp-ad width="320" height="50"
      type="eplanning"
      layout=responsive
      data-epl_si="af2"
      data-epl_sv="https://ads.eu.e-planning.net"
      data-epl_isv="https://us.img.e-planning.net"
      data-epl_sec="AMP_TEST"
      data-epl_kvs='{"target1":"food", "target2":"cars"}'
      data-epl_e="AMP_TEST">
    <div placeholder></div>
    <div fallback></div>
  </amp-ad>

  <h2 id="ezoic">Ezoic</h2>
  <amp-ad width="300" height="250"
      type="ezoic"
      data-slot="/1254144/28607874"
      json='{"targeting": {"iid15":"1479509","t":"134","d":"1317","t1":"134","pvc":"0","ap":"1144","sap":"1144","a":"|0|","as":"revenue","plat":"1","bra":"mod1","ic":"1","at":"mbf","adr":"400","reft":"tf","ga":"2497208","rid":"99998","pt":"0","al":"2022","compid":"1","tap":"28607874-1479509","br1":"0","br2":"0"}}'>
    <div placeholder></div>
    <div fallback></div>
  </amp-ad>

  <h2 id="f1e">FlexOneELEPHANT</h2>
  <amp-ad width="300" height="250"
      type="f1e"
      data-url="https://demo.impact-ad.jp"
      data-target="/SITE=AMPSITE/AREA=AMPAREA/AAMSZ=300X250/OENCJP=UTF8" >
  </amp-ad>

  <h2 id="felmat">Felmat</h2>
  <amp-ad width="300" height="250"
      type="felmat"
      data-host="felmat.net"
      data-fmt="banner"
      data-fmk="U12473_n2cJD"
      data-fmp="0">
    <div placeholder></div>
    <div fallback></div>
  </amp-ad>

  <h2 id="flite">Flite</h2>
  <amp-ad width="320" height="568"
      type="flite"
      data-guid="aa7bf589-6d51-4194-91f4-d22eef8e3688"
      data-mixins="">
    <div placeholder></div>
    <div fallback></div>
  </amp-ad>

  <h2 id="fusion">Fusion</h2>
  <amp-ad width="600" height="100"
      type="fusion"
      data-ad-server="bn-01d.adtomafusion.com"
      data-media-zone="adtomatest.apica"
      data-layout="apicaping"
      data-space="apicaAd">
    <div placeholder></div>
    <div fallback></div>
  </amp-ad>

  <h2 id="genieessp">Geniee SSP</h2>
  <amp-ad width="300" height="250"
      type="genieessp"
      data-vid="3"
      data-zid="1077330">
    <div placeholder></div>
    <div fallback></div>
  </amp-ad>

  <h2 id="gmossp" class="broken">GMOSSP 320x50 banner</h2>
  <amp-ad width="320" height="50"
      type="gmossp"
      data-id="10014">
    <div placeholder></div>
    <div fallback></div>
  </amp-ad>

  <h2 id="holder">Holder 300x250 banner</h2>
  <amp-ad width="300" height="250"
      type="holder"
      data-block="7163">
    <div placeholder></div>
    <div fallback></div>
  </amp-ad>

  <h2 id="ibillboard">iBillboard 300x250 banner</h2>
  <amp-ad width="300" height="250"
      type="ibillboard"
      src="https://go.eu.bbelements.com/please/code?j-21414.1.5.6.0.0._blank">
  </amp-ad>

  <h2 id="imobile">I-Mobile 320x50 banner</h2>
  <amp-ad width="320" height="50"
      type="imobile"
      data-pid="1847"
      data-adtype="banner"
      data-asid="813689">
    <div placeholder></div>
    <div fallback></div>
  </amp-ad>

  <h2 id="industrybrains">Industrybrains</h2>
  <amp-ad width="300" height="250"
      type="industrybrains"
      data-width="300"
      data-height="250"
      data-cid="19626-3798936394">
    <div placeholder></div>
    <div fallback></div>
  </amp-ad>

  <h2 id="inmobi">InMobi</h2>
  <amp-ad width="320" height="50"
      type="inmobi"
      data-siteid="a0078c4ae5a54199a8689d49f3b46d4b"
      data-slotid="15">
    <div placeholder></div>
    <div fallback></div>
  </amp-ad>

  <h2 id="ix">Index Exchange</h2>
  <amp-ad width="300" height="250"
      type="ix"
      data-version="2"
      data-ad-units="4"
      data-casale-i-d="1">
    <div placeholder></div>
    <div fallback></div>
  </amp-ad>

  <h2>Index Exchange Header Tag</h2>
  <amp-ad width="300" height="250"
      type="ix"
      data-ix-id="1"
      data-slot="/62650033/AMP_Example_Ad_Unit">
    <div placeholder></div>
    <div fallback></div>
  </amp-ad>

  <h2 id="kargo">Kargo</h2>
  <amp-ad width="300" height="250"
      type="kargo"
      data-site="_tt9gZ3qxCc2RCg6CADfLAAFR"
      data-slot="_vypM8bkVCf"
      data-options='{"targetParams":{"AD_ID":"test-middle","ad_id":"test-middle"}}'>
    <div placeholder></div>
    <div fallback></div>
  </amp-ad>

  <h2 id="kixer">Kixer</h2>
  <amp-ad width="300" height="250"
      type="kixer"
      data-adslot="6812">
    <div placeholder></div>
    <div fallback></div>
  </amp-ad>

  <h2 id="ligatus">Ligatus</h2>
  <amp-ad width="300" height="250"
      type="ligatus"
      src="https://a-ssl.ligatus.com/?ids=88443&t=js&s=1&bc=2">
    <div placeholder></div>
    <div fallback></div>
  </amp-ad>

  <h2 id="loka">LOKA</h2>
  <amp-ad width="300" height="250"
      type="loka"
      data-unit-params='{"unit":"mvbanner","id":"YdzhBxTvKwZlLeeQ"}'>
    <div placeholder></div>
    <div fallback></div>
  </amp-ad>

  <h2 id="mads">MADS</h2>
  <amp-ad width="320" height="50"
      type="mads"
      data-adrequest='{"pid":"6252122059"}'>
    <div placeholder></div>
    <div fallback></div>
  </amp-ad>

  <h2 id="mantis-display">MANTIS</h2>
  <amp-ad width="300" height="250"
      type="mantis-display"
      data-property = "demo"
      data-zone="medium-rectangle">
    <div placeholder></div>
    <div fallback></div>
  </amp-ad>

  <amp-embed width="100" height="283"
      type="mantis-recommend"
      layout=responsive
      heights="(min-width:1907px) 56%, (min-width:1100px) 64%, (min-width:780px) 75%, (min-width:480px) 105%, 200%"
      data-property="demo">
    <div placeholder></div>
    <div fallback></div>
  </amp-embed>

  <h2 id="mediaimpact">Media Impact</h2>
  <amp-ad width="320" height="250"
      type="mediaimpact"
      data-site="67767"
      data-page="amp"
      data-format="4459"
      data-target=""
      data-slot="4459">
    <div placeholder></div>
    <div fallback></div>
  </amp-ad>

  <h2 id="medianet">Media.Net Header Bidder Tag</h2>
  <amp-ad width="300" height="250"
      type="medianet"
      data-tagtype="headerbidder"
      data-cid="8CU852274"
      data-slot="/45361917/AMP_Header_Bidder"
      json='{"targeting":{"mnetAmpTest":"1","pos":"mnetSlot1"}}'>
    <div placeholder></div>
    <div fallback></div>
  </amp-ad>

  <h2>Media.Net Contextual Monetization Tag</h2>
  <amp-ad width="300" height="250"
          type="medianet"
          data-tagtype="cm"
          data-cid="8CUS8O7EX"
          data-crid="112682482">
    <div placeholder></div>
    <div fallback></div>
  </amp-ad>

  <h2 id="mediavine">Mediavine</h2>
  <amp-ad width="300" height="250"
      type="mediavine"
      data-site="amp-project"
      data-sizes="300x250,320x50">
      <div placeholder></div>
      <div fallback></div>
  </amp-ad>

  <h2 id="meg">Meg</h2>
  <amp-ad width="320" height="250"
      type="meg"
      data-code="6rc0ERhN75">
    <div placeholder></div>
    <div fallback></div>
  </amp-ad>

  <h2 id="microad">MicroAd 320x50 banner</h2>
  <amp-ad width="320" height="50"
      type="microad"
      data-spot="b4bf837c5ddd69758d5ac924d04cf502"
      data-url="${COMPASS_EXT_URL}"
      data-referrer="${COMPASS_EXT_REF}"
      data-ifa="${COMPASS_EXT_IFA}"
      data-appid="${COMPASS_EXT_APPID}"
      data-geo="${COMPASS_EXT_GEO}">
    <div placeholder></div>
    <div fallback></div>
  </amp-ad>

  <h2 id="mixpo">Mixpo</h2>
  <amp-ad width="300" height="250"
      type = "mixpo"
      data-guid = "b0caf856-fd92-4adb-aaec-e91948c9ffc8"
      data-subdomain = "www">
    <div placeholder></div>
    <div fallback></div>
  </amp-ad>

  <h2 id="nativo">Nativo</h2>
  <amp-ad width="350" height="150"
      type="nativo"
      layout="responsive"
      data-premium
      data-request-url="http://localhost:9876">
    <div placeholder></div>
    <div fallback></div>
  </amp-ad>

  <h2 id="nend">Nend</h2>
  <amp-ad width="320" height="50"
      type="nend"
      data-nend_params='{"media":82,"site":58536,"spot":127513,"type":1,"oriented":1}'>
    <div placeholder></div>
    <div fallback></div>
  </amp-ad>

  <h2 id="nokta">Nokta</h2>
  <amp-ad width="300" height="250"
      type="nokta"
      data-category="izlesene_anasayfa"
      data-site="izlesene:anasayfa"
      data-zone="152541">
    <div placeholder></div>
    <div fallback></div>
  </amp-ad>

  <h2 id="openadstream">Open AdStream single ad</h2>
  <amp-ad width="300" height="250"
      type="openadstream"
      data-adhost="oasc-training7.247realmedia.com"
      data-sitepage="dx_tag_pvt_site"
      data-pos="x04"
      data-query="keyword=keyvalue&key2=value2" >
    <div placeholder></div>
    <div fallback></div>
  </amp-ad>

  <h2 id="openx">OpenX</h2>
  <amp-ad width="728" height="90"
      type="openx"
      data-auid="538289845"
      data-host="sademo-d.openx.net"
      data-nc="90577858-BidderTest">
    <div placeholder></div>
    <div fallback></div>
  </amp-ad>
  <div>
    <a href="openx.amp.max.html">See all OpenX examples</a>
  </div>

  <h2 id="plista">Plista responsive widget</h2>
  <amp-embed width="300" height="300"
      type="plista"
      layout=responsive
      data-countrycode="de"
      data-publickey="e6a75b42216ffc96b7ea7ad0c94d64946aedaac4"
      data-widgetname="iAMP_2"
      data-geo="de"
      data-urlprefix=""
      data-categories="politik">
    <div placeholder></div>
    <div fallback></div>
  </amp-embed>

  <h2 id="popin">popIn native ad</h2>
  <amp-ad width="300" height="568"
      type="popin"
      layout=responsive
      heights="(min-width:1907px) 39%, (min-width:1200px) 46%, (min-width:780px) 64%, (min-width:480px) 98%, (min-width:460px) 167%, 196%"
      data-mediaid="popin_amp">
    <div placeholder></div>
    <div fallback></div>
  </amp-ad>

  <h2 id="pubmine">Pubmine 300x250</h2>
  <amp-ad width="300" height="250"
      type="pubmine"
      data-adsafe="1"
      data-section="1"
      data-siteid="37790885"
      data-wordads="1">
    <div placeholder></div>
    <div fallback></div>
  </amp-ad>

  <h2 id="pulsepoint" class="broken">PulsePoint Header Bidding 300x250</h2>
  <amp-ad width="300" height="250"
      type="pulsepoint"
      data-pid="521732"
      data-tagid="76835"
      data-tagtype="hb"
      data-timeout="1000"
      data-slot="/1066621/ExchangeTech_Prebid_AdUnit">
    <div placeholder></div>
    <div fallback></div>
  </amp-ad>

  <h2>PulsePoint 300x250</h2>
  <amp-ad width="300" height="250"
      type="pulsepoint"
      data-pid="512379"
      data-tagid="472988">
    <div placeholder></div>
    <div fallback></div>
  </amp-ad>

  <h2 id="purch">Purch 300x250</h2>
  <amp-ad width="300" height="250"
      type="purch"
      data-pid="2882"
      data-divid="rightcol_top">
    <div placeholder></div>
    <div fallback></div>
  </amp-ad>

  <h2 id="capirs">Rambler&Co</h2>
  <amp-ad width="500" height="250"
      type="capirs"
      layout="responsive"
      data-begun-auto-pad="434906118"
      data-begun-block-id="434908944"
      json='{"params":{"p1":"bvpkq","p2":"y","pct":"a"}}'>
    <div placeholder></div>
    <div fallback></div>
  </amp-ad>
  
  <h2 id="relap">Relap</h2>
  <amp-ad width="auto" height="750"
      type="relap"
      layout="fixed-height"
      data-token="D3UMgQWBqleq1tPW"
      data-url="http://bigpicture.ru"
      data-anchorid="i0xMMY1MoliiZWVl">
    <div placeholder></div>
    <div fallback></div>
  </amp-ad>

  <h2 id="revcontent">Revcontent Responsive Tag</h2>
  <amp-ad width="320" height="240"
      type="revcontent"
      layout="responsive"
      heights="(max-width: 320px) 933px,
        (max-width: 360px) 1087px,
        (max-width: 375px) 1138px,
        (max-width: 412px) 1189px,
        (max-width: 414px) 1072px,
        (max-width: 568px) 1151px,
        (max-width: 640px) 1128px,
        (max-width: 667px) 1151px,
        (max-width: 732px) 1211px,
        (max-width: 736px) 1151px,
        (max-width: 768px) 633px,
        (max-width: 1024px) 711px,
        86vw"
      data-wrapper="rcjsload_2ff711"
      data-id="203">
    <div placeholder></div>
    <div fallback></div>
  </amp-ad>

  <h2 id="rubicon">Rubicon Project Smart Tag</h2>
  <amp-ad width="320" height="50"
      type="rubicon"
      data-method="smartTag"
      data-account="14062"
      data-site="70608"
      data-zone="335918"
      data-size="43"
      data-kw="amp-test, test"
      json='{"visitor":{"age":"18-24","gender":"male"},"inventory":{"section":"amp"}}'>
    <div placeholder></div>
    <div fallback></div>
  </amp-ad>

  <h2>Rubicon Project FastLane Single Slot</h2>
  <amp-ad width="320" height="50"
      type="rubicon"
      data-slot="/5300653/amp_test"
      data-method="fastLane"
      data-account="14062"
      data-pos="atf"
      data-kw="amp-test"
      json='{"targeting":{"kw":"amp-test","age":"18-24","gender":"male","section":"amp"},"visitor":{"age":"18-24","gender":"male"},"inventory":{"section":"amp"}}'>
    <div placeholder></div>
    <div fallback></div>
  </amp-ad>

  <h2 id="sharethrough">Sharethrough</h2>
  <amp-ad width="300" height="150"
      type="sharethrough"
      layout="responsive"
      data-pkey="c0fa8367">
    <div placeholder></div>
    <div fallback></div>
  </amp-ad>

  <h2 id="sklik">Sklik</h2>
  <amp-ad width="970" height="310"
      type="sklik"
      json='{"zoneId":0, "w": 970, "h": 310}'>
    <div placeholder></div>
    <div fallback></div>
  </amp-ad>

  <h2 id="smartadserver">SmartAdServer ad</h2>
  <amp-ad width="320" height="50"
      type="smartadserver"
      data-site="94612"
      data-page="629154"
      data-format="38952"
      data-target="foo=bar">
    <div placeholder></div>
    <div fallback></div>
  </amp-ad>

  <h2 id="smartclip">smartclip</h2>
  <amp-ad width="400" height="225"
      type="smartclip"
      data-plc="84555"
      data-sz="400x320">
    <div placeholder></div>
    <div fallback></div>
  </amp-ad>

  <h2 id="sortable">Sortable ad</h2>
  <amp-ad width="300" height="250"
      type="sortable"
      data-name="medrec"
      data-site="ampproject.org">
    <div placeholder></div>
    <div fallback></div>
  </amp-ad>

  <h2 id="sovrn">SOVRN</h2>
  <amp-ad width="300" height="250"
      type="sovrn"
      data-width="300"
      data-height="600"
      data-u="sduggan"
      data-iid="informerIDgoeshere"
      data-aid="affiliateIDgoeshere"
      data-testFlag="true"
      data-z="393900"><!-- this ID is only whitelisted for localhost:8000 and http://amphtml-nightly.herokuapp.com-->
    <div placeholder></div>
    <div fallback></div>
  </amp-ad>

  <h2 id="taboola">Taboola responsive widget</h2>
<<<<<<< HEAD
  <amp-embed width="100" height="283"
      type=taboola
      layout=responsive
=======
  <amp-embed width=100 height=283
      type="taboola"
      layout="responsive"
>>>>>>> 079deaa7
      heights="(min-width:1907px) 39%, (min-width:1200px) 46%, (min-width:780px) 64%, (min-width:480px) 98%, (min-width:460px) 167%, 196%"
      data-publisher="amp-demo"
      data-mode="thumbnails-a"
      data-placement="Ads Example"
      data-article="auto">
    <div placeholder></div>
    <div fallback></div>
  </amp-embed>

  <h2 id="teads">Teads</h2>
  <amp-ad width="300" height="220"
      type="teads"
      data-pid="42266"
      layout="responsive">
    <div placeholder></div>
    <div fallback></div>
  </amp-ad>

  <h2 id="triplelift">TripleLift</h2>
  <amp-ad width="297" height="410"
      type="triplelift"
      layout="responsive"
      src="https://ib.3lift.com/dtj/amptest_main_feed/335430">
    <div placeholder></div>
    <div fallback></div>
  </amp-ad>

  <h2 id="weborama">Weborama</h2>
  <amp-ad width="300" height="250"
      type="weborama-display"
      data-wbo_account_id=51
      data-wbo_tracking_element_id=137
      data-wbo_fullhost="certification.solution.weborama.fr"
      data-wbo_random="[RANDOM]"
      data-wbo_publisherclick="[PUBLISHER_TRACKING_URL]">
    <div placeholder></div>
    <div fallback></div>
  </amp-ad>

  <h2 id="widespace">Widespace 300x50 Ad</h2>
  <amp-ad width="300" height="50"
      type="widespace"
      data-sid="93f1a996-52f5-46b4-8dc8-ccd8886a8fbf"
      layout="responsive">
    <div placeholder></div>
    <div fallback></div>
  </amp-ad>

  <h2>Widespace 300x300 no-ad fallback</h2>
  <amp-ad width="300" height="300"
      type="widespace"
      data-sid="911b4848-ef76-4ec1-9713-517d1c91eefb"
      layout="responsive">
    <div placeholder></div>
    <div fallback></div>
  </amp-ad>

  <h2 id="xlift">Xlift native ad</h2>
  <amp-ad width="300" height="300"
      type="xlift"
      data-mediaid="mamastar">
    <div placeholder></div>
    <div fallback></div>
  </amp-ad>

  <h2 id="xrostssp">Xrost SSP</h2>
  <amp-ad width="300" height="250"
      type="xrostssp"
      data-aid="10"
      data-slot-id="3347">
    <div placeholder></div>
    <div fallback></div>
  </amp-ad>

  <h2 id="yahoo">Yahoo Display</h2>
  <amp-ad width="316" height="264"
      type="yahoo"
      data-sid="954014446"
      data-site="news"
      data-sa='{"LREC":"300x250","secure":"true","content":"no_expandable;"}'>
    <div placeholder></div>
    <div fallback></div>
  </amp-ad>

  <h2 id="yahoojp">YahooJP YDN</h2>
  <amp-ad width="300" height="250"
      type="yahoojp"
      data-yadsid="79712_113431">
    <div placeholder></div>
    <div fallback></div>
  </amp-ad>

  <h2 id="yieldbot">Yieldbot 300x250</h2>
  <amp-ad width="300" height="250"
      type="yieldbot"
      data-psn="1234"
      data-yb-slot="medrec"
      data-slot="/2476204/medium-rectangle"
      json='{"targeting":{"category":["food","lifestyle"]},"categoryExclusions":["health"]}'>
    <div placeholder></div>
    <div fallback></div>
  </amp-ad>

  <h2 id="yieldone">YIELD ONE</h2>
  <amp-ad width="320" height="50"
      type="yieldone"
      data-pubid="0001"
      data-pid="032478_4">
    <div placeholder></div>
    <div fallback></div>
  </amp-ad>

  <h2 id="yieldmo">Yieldmo</h2>
  <amp-ad width="300" height="168"
      type="yieldmo"
      data-ymid="1349317029731662884">
    <div placeholder></div>
    <div fallback></div>
  </amp-ad>

  <h2 id="valuecommerce">ValueCommerce</h2>
  <amp-ad width="300" height="250"
      type="valuecommerce"
      data-sid="3008"
      data-pid="884466614">
    <div placeholder></div>
    <div fallback></div>
  </amp-ad>

  <h2 id="webediads">Webediads</h2>
  <div>It's a private ad network with strict ad targeting, hence very common to see a no-fill.</div>
  <amp-ad width="300" height="250"
      type="webediads"
      data-site="site_test"
      data-page="amp"
      data-position="middle"
      data-query="amptest=1">
    <div placeholder></div>
    <div fallback></div>
  </amp-ad>

  <h2 id="zedo">ZEDO</h2>
  <amp-ad width="300" height="250"
      type="zedo"
      data-super-id="364489"
      data-network="2500"
      data-placement-id="364489_1"
      data-channel="727"
      data-publisher="0"
      data-dim="9">
    <div placeholder></div>
    <div fallback></div>
  </amp-ad>

  <h2 id="zergnet">ZergNet</h2>
  <amp-embed width="780" height="100"
      type="zergnet"
      heights="(max-width:645px) 100%, (max-width:845px) 31%, 23%"
      layout="responsive"
      data-zergid="42658">
    <div placeholder></div>
    <div fallback></div>
  </amp-embed>

  <h2 id="zucks">Zucks</h2>
  <amp-ad width="320" height="50"
      type="zucks"
      data-frame-id="_bda46cf5ac">
    <div placeholder></div>
    <div fallback></div>
  </amp-ad>
</body>
</html><|MERGE_RESOLUTION|>--- conflicted
+++ resolved
@@ -328,11 +328,7 @@
   </amp-ad>
 
   <h2 id="adverticum">Adverticum</h2>
-<<<<<<< HEAD
-  <amp-ad width="300" height="250"
-=======
-  <amp-ad width=285 height=350
->>>>>>> 079deaa7
+  <amp-ad width="285" height="350"
      type="adverticum"
      data-goa3zone="4316734"
      data-costumeTargetString="bWFsYWM=">
@@ -1162,15 +1158,9 @@
   </amp-ad>
 
   <h2 id="taboola">Taboola responsive widget</h2>
-<<<<<<< HEAD
   <amp-embed width="100" height="283"
-      type=taboola
-      layout=responsive
-=======
-  <amp-embed width=100 height=283
       type="taboola"
       layout="responsive"
->>>>>>> 079deaa7
       heights="(min-width:1907px) 39%, (min-width:1200px) 46%, (min-width:780px) 64%, (min-width:480px) 98%, (min-width:460px) 167%, 196%"
       data-publisher="amp-demo"
       data-mode="thumbnails-a"
