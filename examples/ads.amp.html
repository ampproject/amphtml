--- conflicted
+++ resolved
@@ -3,54 +3,46 @@
 <head>
   <meta charset="utf-8">
   <title>Ad examples</title>
-  <link rel="canonical" href="http://nonblocking.io/">
+  <link rel="canonical" href="http://nonblocking.io/" >
   <meta name="viewport" content="width=device-width,minimum-scale=1,initial-scale=1">
   <style amp-custom>
     .broken {
       color: red;
     }
-
     amp-ad {
       border: 1px solid #ccc;
       max-width: 500px;
     }
-
     .red {
       background-color: red;
     }
-
     .filterBar {
       background: #eee;
       padding: 3px;
       font-size: 1.2em;
     }
-
     select {
       border: 1px solid #999;
     }
-
     input[type=submit] {
       font-size: 14px;
       border: 1px solid #999;
       border-radius: 3px;
       margin-left: 10px;
     }
-
     amp-ad[type="revcontent"] {
       width: 100%;
       max-width: 1280px;
       margin: 18px 0;
       padding: 0;
     }
-
     amp-ad[type="nativo"] {
       width: 100%;
       max-width: 1280px;
       margin: 18px 0;
       padding: 0;
-      height: 100px;
+      height:100px;
     }
-
     amp-ad[type="adsloom"] {
       width: 100%;
       max-width: 980px;
@@ -62,674 +54,10 @@
   <script async custom-element="amp-analytics" src="https://cdn.ampproject.org/v0/amp-analytics-0.1.js"></script>
   <script async custom-template="amp-mustache" src="https://cdn.ampproject.org/v0/amp-mustache-latest.js"></script>
   <script async custom-element="amp-form" src="https://cdn.ampproject.org/v0/amp-form-0.1.js"></script>
-  <style amp-boilerplate>body {
-    -webkit-animation: -amp-start 8s steps(1, end) 0s 1 normal both;
-    -moz-animation: -amp-start 8s steps(1, end) 0s 1 normal both;
-    -ms-animation: -amp-start 8s steps(1, end) 0s 1 normal both;
-    animation: -amp-start 8s steps(1, end) 0s 1 normal both
-  }
-
-  @-webkit-keyframes -amp-start {
-    from {
-      visibility: hidden
-    }
-    to {
-      visibility: visible
-    }
-  }
-
-  @-moz-keyframes -amp-start {
-    from {
-      visibility: hidden
-    }
-    to {
-      visibility: visible
-    }
-  }
-
-  @-ms-keyframes -amp-start {
-    from {
-      visibility: hidden
-    }
-    to {
-      visibility: visible
-    }
-  }
-
-  @-o-keyframes -amp-start {
-    from {
-      visibility: hidden
-    }
-    to {
-      visibility: visible
-    }
-  }
-
-  @keyframes -amp-start {
-    from {
-      visibility: hidden
-    }
-    to {
-      visibility: visible
-    }
-  }</style>
-  <noscript>
-    <style amp-boilerplate>body {
-      -webkit-animation: none;
-      -moz-animation: none;
-      -ms-animation: none;
-      animation: none
-    }</style>
-  </noscript>
+  <style amp-boilerplate>body{-webkit-animation:-amp-start 8s steps(1,end) 0s 1 normal both;-moz-animation:-amp-start 8s steps(1,end) 0s 1 normal both;-ms-animation:-amp-start 8s steps(1,end) 0s 1 normal both;animation:-amp-start 8s steps(1,end) 0s 1 normal both}@-webkit-keyframes -amp-start{from{visibility:hidden}to{visibility:visible}}@-moz-keyframes -amp-start{from{visibility:hidden}to{visibility:visible}}@-ms-keyframes -amp-start{from{visibility:hidden}to{visibility:visible}}@-o-keyframes -amp-start{from{visibility:hidden}to{visibility:visible}}@keyframes -amp-start{from{visibility:hidden}to{visibility:visible}}</style><noscript><style amp-boilerplate>body{-webkit-animation:none;-moz-animation:none;-ms-animation:none;animation:none}</style></noscript>
   <script async src="https://cdn.ampproject.org/v0.js"></script>
 </head>
 <body>
-<<<<<<< HEAD
-<div class="filterBar">
-  <form action="ads.amp.html" method="get" target="_top">
-    <label for="filter">Ad network filter</label>
-    <select id="filter" name="type">
-      <option>[Select an ad network]</option>
-      <!--
-        When adding new ad network to the list, please
-        1) verify that the ad slot loads ad. Check DEVELOPMENT.md for how to
-           run a local server.
-        2) keep the list in alphabetic order
-      -->
-      <option>1wo</option>
-      <option>24smi</option>
-      <option>a8</option>
-      <option>a9</option>
-      <option>accesstrade</option>
-      <option>adagio</option>
-      <option>adblade</option>
-      <option>adbutler</option>
-      <option>adfox</option>
-      <option>adgeneration</option>
-      <option>adglare</option>
-      <option>adhese</option>
-      <option>adincube</option>
-      <option>adition</option>
-      <option>adman</option>
-      <option>admanmedia</option>
-      <option>admixer</option>
-      <option>adocean</option>
-      <option>adop</option>
-      <option>adpicker</option>
-      <option>adplugg</option>
-      <option>adpon</option>
-      <option>adreactor</option>
-      <option>adsense</option>
-      <option>adsensor</option>
-      <option>adservsolutions</option>
-      <option>adsloom</option>
-      <option>adsnative</option>
-      <option>adspeed</option>
-      <option>adspirit</option>
-      <option>adstir</option>
-      <option>adstyle</option>
-      <option>adtech</option>
-      <option>adthrive</option>
-      <option>adunity</option>
-      <option>aduptech</option>
-      <option>adventive</option>
-      <option>adverline</option>
-      <option>adverticum</option>
-      <option>advertserve</option>
-      <option>adyoulike</option>
-      <option>affiliateb</option>
-      <option>aja</option>
-      <option>amoad</option>
-      <option>aniview</option>
-      <option>anyclip</option>
-      <option>appnexus</option>
-      <option>appvador</option>
-      <option>atomx</option>
-      <option>baidu</option>
-      <option>beaverads</option>
-      <option>beopinion</option>
-      <option>bidtellect</option>
-      <option>blade</option>
-      <option>brainy</option>
-      <option>bringhub</option>
-      <option>byplay</option>
-      <option>caajainfeed</option>
-      <option>capirs</option>
-      <option>caprofitx</option>
-      <option>cedato</option>
-      <option>conative</option>
-      <option>connatix</option>
-      <option>contentad</option>
-      <option>criteo</option>
-      <option>csa</option>
-      <option>custom</option>
-      <option>dable</option>
-      <option>directadvert</option>
-      <option>distroscale</option>
-      <option>dotandads</option>
-      <option>doubleclick</option>
-      <option>dynad</option>
-      <option>eadv</option>
-      <option>eas</option>
-      <option>empower</option>
-      <option>Engageya</option>
-      <option>epeex</option>
-      <option>eplanning</option>
-      <option>ezoic</option>
-      <option>f1e</option>
-      <option>f1h</option>
-      <option>felmat</option>
-      <option>flite</option>
-      <option>fluct</option>
-      <option>forkmedia</option>
-      <option>freewheel</option>
-      <option>fusion</option>
-      <option>genieessp</option>
-      <option>giraff</option>
-      <option>gmossp</option>
-      <option>gumgum</option>
-      <option>holder</option>
-      <option>ibillboard</option>
-      <option>idealmedia</option>
-      <option>imedia</option>
-      <option>imobile</option>
-      <option>imonomy</option>
-      <option>industrybrains</option>
-      <option>inmobi</option>
-      <option>innity</option>
-      <option>insticator</option>
-      <option>invibes</option>
-      <option>ix</option>
-      <option>jubna</option>
-      <option>kargo</option>
-      <option>kiosked</option>
-      <option>kixer</option>
-      <option>kuadio</option>
-      <option>lentainform</option>
-      <option>ligatus</option>
-      <option>lockerdome</option>
-      <option>logly</option>
-      <option>loka</option>
-      <option>mads</option>
-      <option>mantis-display</option>
-      <option>mediaad</option>
-      <option>marfeel</option>
-      <option>medianet</option>
-      <option>mediavine</option>
-      <option>meg</option>
-      <option>mgid</option>
-      <option>microad</option>
-      <option>miximedia</option>
-      <option>mixpo</option>
-      <option>monetizer101</option>
-      <option>mox</option>
-      <option>my6sense</option>
-      <option>mytarget</option>
-      <option>mywidget</option>
-      <option>nativeroll</option>
-      <option>nativery</option>
-      <option>nativo</option>
-      <option>navegg</option>
-      <option>nend</option>
-      <option>netletix</option>
-      <option>noddus</option>
-      <option>nokta</option>
-      <option>nws</option>
-      <option>oblivki</option>
-      <option>onead</option>
-      <option>onnetwork</option>
-      <option>openadstream</option>
-      <option>openx</option>
-      <option>opinary</option>
-      <option>outbrain</option>
-      <option>pixels</option>
-      <option>plista</option>
-      <option>playstream</option>
-      <option>polymorphicads</option>
-      <option>popin</option>
-      <option>ppstudio</option>
-      <option>pressboard</option>
-      <option>promoteiq</option>
-      <option>pubexchange</option>
-      <option>pubmine</option>
-      <option>pulsepoint</option>
-      <option>puffnetwork</option>
-      <option>purch</option>
-      <option>rakutenunifiedads</option>
-      <option>rbinfox</option>
-      <option>readmo</option>
-      <option>realclick</option>
-      <option>recomad</option>
-      <option>recreativ</option>
-      <option>relap</option>
-      <option>revcontent</option>
-      <option>revjet</option>
-      <option>rfp</option>
-      <option>rnetplus</option>
-      <option>rubicon</option>
-      <option>runative</option>
-      <option>sas</option>
-      <option>seedingalliance</option>
-      <option>sekindo</option>
-      <option>sharethrough</option>
-      <option>shemedia</option>
-      <option>sklik</option>
-      <option>slimcutmedia</option>
-      <option>smartadserver</option>
-      <option>smartclip</option>
-      <option>smi2</option>
-      <option>smilewanted</option>
-      <option>sogouad</option>
-      <option>sortable</option>
-      <option>sovrn</option>
-      <option>speakol</option>
-      <option>spotx</option>
-      <option>springAds</option>
-      <option>ssp</option>
-      <option>strossle</option>
-      <option>sulvo</option>
-      <option>sunmedia</option>
-      <option>svknative</option>
-      <option>swoop</option>
-      <option>taboola</option>
-      <option>tcsemotion</option>
-      <option>teads</option>
-      <option>temedya</option>
-      <option>torimochi</option>
-      <option>tracdelight</option>
-      <option>triplelift</option>
-      <option>trugaze</option>
-      <option>uas</option>
-      <option>ucfunnel</option>
-      <option>unruly</option>
-      <option>uzou</option>
-      <option>valuecommerce</option>
-      <option>vdo.ai</option>
-      <option>videointelligence</option>
-      <option>videonow</option>
-      <option>viralize</option>
-      <option>vmfive</option>
-      <option>webediads</option>
-      <option>weborama</option>
-      <option>widespace</option>
-      <option>wisteria</option>
-      <option>whopainfeed</option>
-      <option>wpmedia</option>
-      <option>xlift</option>
-      <option>yahoo</option>
-      <option>yahoofedads</option>
-      <option>yahoojp</option>
-      <option>yahoonativeads</option>
-      <option>yandex</option>
-      <option>yengo</option>
-      <option>yieldbot</option>
-      <option>yieldmo</option>
-      <option>yieldpro</option>
-      <option>zedo</option>
-      <option>zen</option>
-      <option>zergnet</option>
-      <option>zucks</option>
-    </select>
-    <input type="submit" value="Go">
-  </form>
-</div>
-
-<h2>1WO</h2>
-<amp-embed
-  width="400"
-  height="700"
-  type="1wo"
-  data-owo-code="c67805ef-2cc3-482c-9067-70f534016259"
-  data-owo-type="widget"
-  data-owo-mode="smart3"
-  src="https://frontend-qa.1worldonline.biz/poller-constructor.js">
-</amp-embed>
-
-<h2>24smi</h2>
-<amp-embed width="250" height="250"
-           type="24smi"
-           src="https://jsn.24smi.net/c/2/11232.js">
-</amp-embed>
-
-<amp-embed width="250" height="250"
-           type="24smi"
-           data-blockid="11232">
-</amp-embed>
-
-<h2>A8</h2>
-<amp-ad width="300" height="250"
-        type="a8"
-        data-aid="170223075073"
-        data-wid="001"
-        data-eno="01"
-        data-mid="s00000016751001031000"
-        data-mat="2TCGYR-17GNXU-3L92-64Z8X"
-        data-type="static">
-</amp-ad>
-
-<h2>A9 Search Ads</h2>
-<amp-ad width="400" height="300"
-        type="a9"
-        data-amzn_assoc_placement="adunit0"
-        data-amzn_assoc_search_bar="true"
-        data-amzn_assoc_tracking_id="deepak2015-20"
-        data-amzn_assoc_search_bar_position="bottom"
-        data-amzn_assoc_ad_mode="search"
-        data-amzn_assoc_ad_type="smart"
-        data-amzn_assoc_marketplace="amazon"
-        data-amzn_assoc_region="US"
-        data-amzn_assoc_title="Shop Related Products"
-        data-amzn_assoc_default_search_phrase="apple watches"
-        data-amzn_assoc_default_category="All"
-        data-amzn_assoc_linkid="b01186f9b305e15fc51214bb45187875"
-        data-regionurl="https://z-na.amazon-adsystem.com/widgets/onejs?MarketPlace=US">
-</amp-ad>
-
-<h2>A9 Recom Unsaved</h2>
-<amp-ad width="400" height="300"
-        type="a9"
-        data-amzn_assoc_placement="adunit0"
-        data-amzn_assoc_search_bar="true"
-        data-amzn_assoc_tracking_id="subhojitus-20"
-        data-amzn_assoc_search_bar_position="bottom"
-        data-amzn_assoc_ad_mode="auto"
-        data-amzn_assoc_ad_type="smart"
-        data-amzn_assoc_marketplace="amazon"
-        data-amzn_assoc_region="US"
-        data-amzn_assoc_title="Related Products"
-        data-amzn_assoc_linkid="619af83d37b0fb680e58989de71cd121"
-        data-amzn_assoc_debug="true"
-        data-amzn_assoc_rows="1"
-        data-amzn_assoc_overrides="false"
-        data-amzn_assoc_ead=8
-        data-amzn_assoc_fallback_mode='"type": "search", "value": "steve jobs"'
-        data-amzn_assoc_url="https://techcrunch.com/2018/02/05/visa-and-mastercard-make-it-harder-to-buy-bitcoin-and-other-cryptocurrencies"
-        data-amzn_assoc_aax_src_id="330"
-        data-amzn_assoc_force_win_bid="true">
-</amp-ad>
-
-<h2>A9 Custom Ads</h2>
-<amp-ad width="600" height="250"
-        type="a9"
-        data-amzn_assoc_placement="adunit0"
-        data-amzn_assoc_search_bar="true"
-        data-amzn_assoc_tracking_id="deepak0004-20"
-        data-amzn_assoc_ad_mode="manual"
-        data-amzn_assoc_ad_type="smart"
-        data-amzn_assoc_marketplace="amazon"
-        data-amzn_assoc_region="US"
-        data-amzn_assoc_title="My Amazon Picks"
-        data-amzn_assoc_linkid="c5772783a7d25620cd6226c5cc5885c8"
-        data-amzn_assoc_asins="B001AWZDA4,B07BFTFYZC,B06XD8XQWK,B018HTGSN8">
-</amp-ad>
-
-<h2>A9 Recom Ads Sync</h2>
-<amp-ad width="300" height="250"
-        type="a9"
-        data-amzn_assoc_ad_mode="auto"
-        data-recomtype="sync"
-        data-adinstanceid="fe746097-f142-4f8d-8dfb-45ec747632e5"
-        data-regionurl="https://z-na.amazon-adsystem.com/widgets/onejs?MarketPlace=US">
-</amp-ad>
-
-<h2>A9 Recom Ads Async</h2>
-<amp-ad width="300" height="250"
-        type="a9"
-        data-amzn_assoc_ad_mode="auto"
-        data-divid="amzn-assoc-ad-fe746097-f142-4f8d-8dfb-45ec747632e5"
-        data-recomtype="async"
-        data-adinstanceid="fe746097-f142-4f8d-8dfb-45ec747632e5">
-</amp-ad>
-
-
-<h2>AccessTrade</h2>
-<amp-ad width="300" height="250"
-        type="accesstrade"
-        data-atops="r"
-        data-atrotid="00000000000008c06y">
-</amp-ad>
-
-<h2>Ad.Agio</h2>
-<amp-ad width=300 height=250
-        type="adagio"
-        data-sid="39"
-        data-loc="amp_ampw_amps_ampp_300x250"
-        data-keywords=""
-        data-uservars="">
-</amp-ad>
-
-<h2>Adblade</h2>
-<amp-ad width="300" height="250"
-        type="adblade"
-        data-width="300"
-        data-height="250"
-        data-cid="19626-3798936394">
-</amp-ad>
-
-<h2>AdButler</h2>
-<amp-ad width="300" height="250"
-        type="adbutler"
-        data-account="167283"
-        data-zone="212491">
-</amp-ad>
-
-<h2>adincube</h2>
-<amp-ad width="300" height="250"
-        type="adincube"
-        data-ad-type="in_content"
-        data-site-key="TEST_WEBSITE_KEY">
-</amp-ad>
-
-<h2>ADITION</h2>
-<amp-ad width="300" height="250"
-        type="adition"
-        data-version="1"
-        data-wp_id="3470234">
-</amp-ad>
-
-<h2>Ad Generation</h2>
-<amp-ad width="320" height="50"
-        type="adgeneration"
-        data-id="10722">
-</amp-ad>
-
-<h2>AdGlare</h2>
-<amp-ad width="300" height="250" layout="responsive"
-        type="adglare"
-        data-host="try"
-        data-zid="810958668"
-        data-keywords="blue,car">
-</amp-ad>
-
-<h2>Adhese</h2>
-<amp-ad width=300 height=250
-        type="adhese"
-        data-location="_sdk_amp_"
-        data-position=""
-        data-format="amprectangle"
-        data-account="demo"
-        data-request-type="ad">
-  <div placeholder></div>
-  <div fallback></div>
-</amp-ad>
-
-<amp-ad width=300 height=250
-        type="adhese"
-        data-location="_sdk_amp_"
-        data-position=""
-        data-format="amprectangle"
-        data-account="demo"
-        data-request-type="ad"
-        json='{"targeting":{"br": ["sport", "info"],"dt": ["desktop"]}}'>
-  <div placeholder></div>
-  <div fallback></div>
-</amp-ad>
-
-<h2 id="adfox">AdFox</h2>
-<amp-ad width="248" height="408"
-        type="adfox"
-        data-owner-id="208087"
-        data-adfox-params='{"pt": "b","p1": "bsoji","p2": "feil","pct": "a","pfc": "bbhfo","pfb": "cwrtv"}'>
-</amp-ad>
-
-<h2>Adman</h2>
-<amp-ad width="300" height="250"
-        type="adman"
-        data-ws="17342"
-        data-s="300x250"
-        data-host="talos.adman.gr">
-</amp-ad>
-
-<h2>AdmanMedia</h2>
-<amp-ad width="300" height="250"
-        type="admanmedia"
-        data-id="8e916419">
-</amp-ad>
-
-<h2>Admixer</h2>
-<amp-ad width="300" height="250"
-        type="admixer"
-        data-sizes="[[300,250]]"
-        data-zone="2eb6bd58-865c-47ce-af7f-a918108c3fd2">
-</amp-ad>
-<amp-ad type="admixer" width="300" height="300" layout="responsive"
-        data-sizes="[[300,250],[300,300]]"
-        data-zone="2eb6bd58-865c-47ce-af7f-a918108c3fd2">
-  <div fallback>asd</div>
-</amp-ad>
-
-<h2>AdOcean</h2>
-<amp-ad width="300" height="250"
-        type="adocean"
-        data-ao-mode="sync"
-        data-ao-emitter="myao.adocean.pl"
-        data-ao-id="ado-vf2X22YCNzPRUVYmLg.jQb53Xb1BcMbzJlwIv7SLH_f.97"
-        data-ao-preview="true"
-        data-ao-keys="key1,key2,key3"
-        data-ao-vars='{"a":"b","c":"d"}'
-        data-ao-clusters='{"clusterA":[-1,2,-3,63], "clusterB":[1,-63]}'
->
-</amp-ad>
-
-<amp-ad width="300" height="250"
-        type="adocean"
-        data-ao-mode="buffered"
-        data-ao-emitter="myao.adocean.pl"
-        data-ao-id="ado-vf2X22YCNzPRUVYmLg.jQb53Xb1BcMbzJlwIv7SLH_f.97"
-        data-ao-preview="true"
-        data-ao-keys="key1,key2,key3"
-        data-ao-vars='{"a":"b","c":"d"}'
-        data-ao-clusters='{"clusterA":[-1,2,-3,63], "clusterB":[1,-63]}'
->
-</amp-ad>
-
-<h2>AdOcean master-slave</h2>
-<amp-ad width="300" height="250"
-        type="adocean"
-        data-ao-emitter="myao.adocean.pl"
-        data-ao-master="FDyQKk0qN2a9SxwCMal6Eove..r_lvBE3pPfr_Ier9..f7"
-        data-ao-id="adoceanmyaonhqnqukjtt"
-        data-ao-mode="buffered"
-        data-ao-preview="true"
-        data-ao-keys="key1,key2,key3"
-        data-ao-vars='{"a":"b","c":"d"}'
-        data-ao-clusters='{"clusterA":[-1,2,-3,63], "clusterB":[1,-63]}'
->
-</amp-ad>
-
-<amp-ad width="300" height="250"
-        type="adocean"
-        data-ao-emitter="myao.adocean.pl"
-        data-ao-master="FDyQKk0qN2a9SxwCMal6Eove..r_lvBE3pPfr_Ier9..f7"
-        data-ao-id="adoceanmyaokiheeseoko"
-        data-ao-mode="buffered"
-        data-ao-preview="true"
-        data-ao-keys="key1,key2,key3"
-        data-ao-vars='{"a":"b","c":"d"}'
-        data-ao-clusters='{"clusterA":[-1,2,-3,63], "clusterB":[1,-63]}'
->
-</amp-ad>
-
-<h2>Adop</h2>
-<amp-ad width="300" height="250"
-        type="adop"
-        data-z="a3a8014f-0b5f-46dd-a0db-a2ae686541ef"></amp-ad>
-
-<h2>AdPicker</h2>
-<amp-ad width="300" height="250"
-        type="adpicker"
-        data-ph="4p7hhqa73u">
-</amp-ad>
-
-<h2>AdPlugg</h2>
-<amp-ad width="300" height="250"
-        type="adplugg"
-        data-access-code="A48214096"
-        data-zone="my_amp_zone_300x250">
-</amp-ad>
-
-<h2>Adpon</h2>
-<amp-ad width="300" height="250"
-        type="adpon"
-        data-fid="363">
-</amp-ad>
-
-<h2>AdReactor</h2>
-<amp-ad width="728" height="90"
-        type="adreactor"
-        data-pid=790
-        data-zid=9
-        data-custom3="No Type">
-</amp-ad>
-
-<h2>AdSense</h2>
-<amp-ad width="300" height="250"
-        type="adsense"
-        data-ad-client="ca-pub-2005682797531342"
-        data-ad-slot="7046626912">
-</amp-ad>
-
-<h2>AdSensor</h2>
-<amp-ad width="300" height="250"
-        type="adsensor"
-        data-application-id="2697"
-        data-adunit-id="1226710">
-</amp-ad>
-<amp-ad width="728" height="90"
-        type="adsensor"
-        data-application-id="2697"
-        data-adunit-id="1226707">
-</amp-ad>
-
-<h2>AdServSolutions</h2>
-<amp-ad width="300" height="250"
-        type="adservsolutions"
-        data-client="adservsolutions.com"
-        data-zid="1953913050">
-</amp-ad>
-
-<h2>AdsLoom</h2>
-<amp-ad width="800" height="600"
-        type="adsloom"
-        layout="responsive"
-        data-widget-id="1079">
-</amp-ad>
-
-<h2>AdsNative</h2>
-<amp-ad width="300" height="250"
-        type="adsnative"
-        data-anapiid="t8AjW-y8rudFGzKft_YQcBZG1-aGZ5otj5QdsKaP"
-        data-ancat="IAB1,IAB2"
-        data-antid="abc"
-        data-ankv="key:val,key:val2">
-</amp-ad>
-
-<h2>AdSpeed</h2>
-<amp-ad width="300" height="250"
-        type="adspeed"
-        data-zone="82441"
-        data-client="3">
-=======
   <div class="filterBar">
     <form action="ads.amp.html" method="get" target="_top">
       <label for="filter">Ad network filter</label>
@@ -891,6 +219,7 @@
         <option>opinary</option>
         <option>outbrain</option>
         <option>pixels</option>
+        <option>playstream</option>
         <option>plista</option>
         <option>polymorphicads</option>
         <option>popin</option>
@@ -1338,31 +667,30 @@
       type="adspeed"
       data-zone="82441"
       data-client="3">
->>>>>>> c6fe7a18
   <div placeholder></div>
   <div fallback></div>
-</amp-ad>
-
-<h2>AdSpirit</h2>
-<amp-ad width="300" height="250"
-        type="adspirit"
-        data-asm-params="&amp;pid=4"
-        data-asm-host="help.adspirit.de">
-</amp-ad>
-
-<h2>AdStir 320x50 banner</h2>
-<amp-ad width="320" height="50"
-        type="adstir"
-        data-app-id="MEDIA-343ded3e"
-        data-ad-spot="1">
-</amp-ad>
-
-<h2>AdStyle responsive widget</h2>
-<amp-embed width="400" height="260"
-           type="adstyle"
-           layout="responsive"
-           data-widget="1"
-           heights="(max-width: 320px) 933px,
+  </amp-ad>
+
+  <h2>AdSpirit</h2>
+  <amp-ad width="300" height="250"
+      type="adspirit"
+      data-asm-params="&amp;pid=4"
+      data-asm-host="help.adspirit.de">
+  </amp-ad>
+
+  <h2>AdStir 320x50 banner</h2>
+  <amp-ad width="320" height="50"
+      type="adstir"
+      data-app-id="MEDIA-343ded3e"
+      data-ad-spot="1">
+  </amp-ad>
+
+  <h2>AdStyle responsive widget</h2>
+  <amp-embed width="400" height="260"
+          type="adstyle"
+          layout="responsive"
+          data-widget="1"
+          heights="(max-width: 320px) 933px,
         (max-width: 360px) 1087px,
         (max-width: 375px) 1138px,
         (max-width: 412px) 1189px,
@@ -1375,1274 +703,6 @@
         (max-width: 768px) 633px,
         (max-width: 1024px) 711px,
         86vw">
-<<<<<<< HEAD
-</amp-embed>
-
-<h2>AdTech (1x1 fake image ad)</h2>
-<amp-ad width="300" height="250"
-        type="adtech"
-        src="https://adserver.adtechus.com/addyn/3.0/5280.1/2274008/0/-1/ADTECH;size=300x250;key=plumber;alias=careerbear-ros-middle1;loc=300;;target=_blank;grp=27980912;misc=3767074">
-</amp-ad>
-
-<h2>AdThrive 320x50 banner</h2>
-<amp-ad width="320" height="50"
-        type="adthrive"
-        data-site-id="test"
-        data-ad-unit="AdThrive_Content_1"
-        data-sizes="320x50">
-</amp-ad>
-
-<h2>AdUnity (300x250 demo banner)</h2>
-<amp-ad
-  type="adunity"
-  width="300" height="250"
-  data-au-account="5057446857420"
-  data-au-site="test.site"
-  data-au-section
-  data-au-zone="rectangle"
-  data-au-isdemo="true">
-</amp-ad>
-
-<h2>AdThrive 300x250 banner</h2>
-<amp-ad width="300" height="250"
-        type="adthrive"
-        data-site-id="test"
-        data-ad-unit="AdThrive_Content_2"
-        data-sizes="300x250">
-</amp-ad>
-
-<h2>Ad Up Technology</h2>
-<amp-ad width="500" height="250"
-        type="aduptech"
-        layout="fixed"
-        data-placementkey="ae7906d535ce47fbb29fc5f45ef910b4"
-        data-query="reisen;mallorca;spanien"
-        data-adtest="1">
-</amp-ad>
-
-<h2>Adventive</h2>
-<amp-ad width="300" height="250"
-        data-src="https://ads.adventive.com/ad?j&pid=c72f8c57-4bdb-4f84-ba46-8b34a2512501&type=4"
-        type="adventive">
-</amp-ad>
-
-<h2>Adverline</h2>
-<amp-ad width="300" height="250"
-        type="adverline"
-        data-id=13625
-        data-plc=3>
-</amp-ad>
-
-<h2>Adverticum</h2>
-<amp-ad width="285" height="350"
-        type="adverticum"
-        data-goa3zone="4316734"
-        data-costumeTargetString="bWFsYWM=">
-</amp-ad>
-
-<h2>AdvertServe</h2>
-<amp-ad width="300" height="250"
-        type="advertserve"
-        data-client="tester"
-        data-pid=0
-        data-zid=68>
-</amp-ad>
-
-<h2>Adyoulike</h2>
-<amp-ad
-  width="300"
-  height="250"
-  type="adyoulike"
-  data-placement="d135a2027b1041059f06fbf8cf4ddfef"
-  data-dc="fra01"
-  data-campaign="665253da9edc423f683a5306f22b883d">
-</amp-ad>
-<h2>Affiliate-B</h2>
-<amp-ad width="300" height="250"
-        type="affiliateb"
-        data-afb_a="l44x-y174897c"
-        data-afb_p="g2m"
-        data-afb_t="i">
-</amp-ad>
-
-<h2>AJA</h2>
-<amp-ad width="300" height="250"
-        type="aja"
-        layout="responsive"
-        data-asi="xWc2iVRZR">
-</amp-ad>
-
-<h2>AMoAd banner</h2>
-<amp-ad width="300" height="250"
-        type="amoad"
-        data-ad-type="banner"
-        data-sid="62056d310111552c951d19c06bfa71e16e615e39493eceff667912488bc576a6">
-</amp-ad>
-
-<h2>AMoAd native</h2>
-<amp-ad width="320" height="100"
-        type="amoad"
-        data-ad-type="native"
-        data-sid="62056d310111552c951d19c06bfa71e1bc19eea7e94d0a6e73e46a9402dbee47">
-</amp-ad>
-
-<h2>Aniview</h2>
-<amp-ad width="640" height="360"
-        type="aniview"
-        data-publisherId="55b88d4a181f465b3e8b4567"
-        data-channelId="5a5f17a728a06102d14c2718">
-</amp-ad>
-
-<h2>AnyClip</h2>
-<amp-ad
-  width="480"
-  height="300"
-  layout="responsive"
-  type="anyclip"
-  data-pubname="lre_qa_temp"
-  data-widgetname="amp_test_autoplay"
-  data-ac-embed-mode="plain"
-  data-ourl="https://anyclip.com/"
->
-</amp-ad>
-
-<h2>AppNexus with JSON based configuration multi ad</h2>
-<amp-ad width="728" height="90" type="appnexus" data-target="apn_ad_2"
-        json='{"pageOpts":{"member": 958}, "adUnits": [{"disablePsa": true, "tagId": 6063968,"sizes": [300,250],"targetId": "apn_ad_1"}, {"tagId": 6063968,"sizes": [728,90],"targetId":"apn_ad_2"}]}'>
-</amp-ad>
-<!-- There could be no creative rendered for this tag, this is to test the behaviour when there are no bids for a tag -->
-<amp-ad width="300" height="250" type="appnexus" data-target="apn_ad_1"
-        json='{"pageOpts":{"member": 958}, "adUnits": [{"disablePsa": true, "tagId": 6063968,"sizes": [300,250],"targetId": "apn_ad_1"}, {"tagId": 6063968,"sizes": [728,90],"targetId":"apn_ad_2"}]}'>
-</amp-ad>
-
-<amp-ad width="728" height="90" type="appnexus" data-target="apn_ad_3"
-        json='{"adUnits": [{"tagId": 6063968,"sizes": [728,90],"targetId":"apn_ad_3"}]}'>
-</amp-ad>
-
-<h2>AppVador</h2>
-<amp-ad width="320" height="180"
-        type="appvador"
-        data-id="8c328a2daa6f9ce4693f57246cd86e0a">
-</amp-ad>
-
-<h2>Atomx</h2>
-<amp-ad width="300" height="250"
-        type="atomx"
-        data-id="1234">
-</amp-ad>
-
-<h2>Baidu</h2>
-<amp-ad width="300" height="250"
-        type="baidu"
-        data-cproid="u2697398">
-</amp-ad>
-
-<h2>BeaverAds</h2>
-<amp-ad width="300" height="300"
-        type="beaverads"
-        data-block-id="1001038">
-</amp-ad>
-
-<amp-ad width="300" height="1"
-        type="beopinion"
-        layout="responsive"
-        data-name="slot_0"
-        data-my-content="0"
-        data-account="556f2afc6ebef601004fb60f">
-</amp-ad>
-
-<h2 id="bidtellect">Bidtellect</h2>
-<amp-ad width=320 height=200
-        type="bidtellect"
-        data-t="20bc0442-8bec-43f8-9992-08be6e6a3591"
-        data-pid="925847381"
-        data-sid="216072">
-</amp-ad>
-
-<h2>Blade</h2>
-<amp-ad width="300" height="250"
-        type="blade"
-        servingDomain="ssr.streamrail.net"
-        data-blade_player_type="blade"
-        data-blade_macros='{"page_url":"[PAGE_URL]",  "ip":"[IP]","ua":"[UA]","cb":"[CB]","dnt":"[DNT]","sub_id":"[SUB_ID]","user_consent":"[USER_CONTENT]","gdpr":"[GDPR]"}'
-        data-blade_player_id="5af16139cb938a00022c1326"
-        data-blade_api_key="5af15a3b02e28f0002000001">
-</amp-ad>
-
-<h2>brainy</h2>
-<amp-ad width="300" height="250"
-        type="brainy"
-        data-aid="10"
-        data-slot-id="3347">
-</amp-ad>
-
-<h2>Broadstreet Ads</h2>
-<amp-ad width="300" height="250"
-        type="broadstreetads"
-        data-network="229"
-        data-zone="63940">
-  <div placeholder></div>
-  <div fallback></div>
-</amp-ad>
-
-<h2>Bringhub Mini-Storefront</h2>
-<amp-embed width="600" height="320"
-           type="bringhub"
-           layout="responsive"
-           heights="(max-width: 270px) 1280px, (max-width:553px) 640px, 338px">
-</amp-embed>
-
-<h2>ByPlay</h2>
-<amp-ad width="400" height="225"
-        type="byplay"
-        data-vast-url="https://h.f1.impact-ad.jp/adv?section_id=7693&env=dev">
-</amp-ad>
-
-<h2>CA A.J.A. Infeed</h2>
-<amp-ad width="320" height="120"
-        type="caajainfeed"
-        data-ad-spot="jqeto4eMJqk"
-        data-test="true">
-</amp-ad>
-
-<h2>CA ProFit-X</h2>
-<!-- Ad placement with data-tagid is deprecated.
-  It will become invalid after all CA ProFit-X's
-  inventories are replaced by data-mediaid -->
-<amp-ad width="320" height="50"
-        type="caprofitx"
-        data-tagid="17359">
-</amp-ad>
-
-<amp-ad width="320" height="50"
-        type="caprofitx"
-        data-mediaid="3752"
-        data-tag-places="17359">
-</amp-ad>
-
-<h2>Cedato</h2>
-<amp-ad width="640" height="360"
-        type="cedato"
-        data-id="303084288">
-</amp-ad>
-
-<h2>Conative</h2>
-
-<amp-ad
-  type="conative"
-  height="250"
-  width="300"
-  layout="responsive"
-  sizes="(min-width: 320px) 320px, 100vw"
-  data-domain="225"
-  data-adslot="1977"
-  data-preview="1">
-</amp-ad>
-
-<h2>Connatix</h2>
-<amp-ad width="300" height="250"
-        type="connatix"
-        data-connatix={"data-connatix-token":"755145ed-72aa-4a35-bc6e-d5dcfb8837d2"}>
-</amp-ad>
-
-<h2>Content.ad Banner 320x50</h2>
-<amp-ad width="320" height="50"
-        type="contentad"
-        data-id="80a26f7c-277a-4c9a-b541-1ae7304d8b06"
-        data-d="bm9uYmxvY2tpbmcuaW8="
-        data-wid="218710"
-        data-url="nonblocking.io">
-</amp-ad>
-
-<h2>Content.ad Banner 300x250</h2>
-<amp-ad width="300" height="250"
-        type="contentad"
-        data-id="09a8809f-9e98-4c24-b076-3dc28c8a7f32"
-        data-d="bm9uYmxvY2tpbmcuaW8="
-        data-wid="218706"
-        data-url="nonblocking.io">
-</amp-ad>
-
-<h2>Content.ad Banner 300x250 2x2</h2>
-<amp-ad width="300" height="250"
-        type="contentad"
-        data-id="7902c314-4cad-466e-9264-ecd333a2c757"
-        data-d="bm9uYmxvY2tpbmcuaW8="
-        data-wid="218705"
-        data-url="nonblocking.io">
-</amp-ad>
-
-<h2>Content.ad Banner 300x600</h2>
-<amp-ad width="300" height="600"
-        type="contentad"
-        data-id="54115175-cb71-4905-9781-970c868059c1"
-        data-d="bm9uYmxvY2tpbmcuaW8="
-        data-wid="218708"
-        data-url="nonblocking.io">
-</amp-ad>
-
-<h2>Content.ad Banner 300x600 5x2</h2>
-<amp-ad width="300" height="600"
-        type="contentad"
-        data-id="d5979da1-3686-4b8d-8bbc-9a94eb2d6a76"
-        data-d="bm9uYmxvY2tpbmcuaW8="
-        data-wid="218709"
-        data-url="nonblocking.io">
-</amp-ad>
-
-<h2>Criteo Passback</h2>
-<p>Due to ad targeting, the slot might not load ad.</p>
-
-<amp-ad width="300" height="250"
-        type="criteo"
-        data-tagtype="passback"
-        data-zone="314159">
-</amp-ad>
-
-<h2>CSA</h2>
-<amp-ad width="auto" height="300"
-        type="csa"
-        layout="fixed-height"
-        data-afs-page-options='{"pubId": "partner-pub-9616389000213823", "query": "flowers"}'
-        data-afs-adblock-options='{"width": "auto", "number": 1}'>
-</amp-ad>
-
-<h2 id="custom">Custom leaderboard</h2>
-<amp-ad width="500" height="60"
-        type="custom"
-        data-slot="1"
-        data-url="/examples/custom.ad.example.json">
-  <template type="amp-mustache" id="amp-template-id-leader">
-    <a href="{{href}}" target='_blank' rel="noopener noreferrer">
-      <amp-img layout='fixed' width="500" height="60" src="{{src}}" data-info="{{info}}"></amp-img>
-    </a>
-  </template>
-</amp-ad>
-
-<h2>Custom square</h2>
-<amp-ad width="200" height="200"
-        type="custom"
-        data-slot="2"
-        data-url="/examples/custom.ad.example.json">
-  <template type="amp-mustache">
-    <a href="{{href}}" target="_blank" rel="noopener noreferrer">
-      <amp-img layout='fixed' height="200" width="200" src="{{src}}" data-info="{{info}}"></amp-img>
-    </a>
-  </template>
-</amp-ad>
-
-<h2>Custom leaderboard with no slot specified</h2>
-<amp-ad width="500" height="60"
-        type="custom"
-        data-url="/examples/custom.ad.example.single.json">
-  <template type="amp-mustache" id="amp-template-id-no-slot">
-    <a href="{{href}}" target="_blank" rel="noopener noreferrer">
-      <amp-img layout='fixed' height="60" width="500" src="{{src}}" data-info="{{info}}"></amp-img>
-    </a>
-  </template>
-</amp-ad>
-
-<h2>Cxense Display</h2>
-<amp-ad width="240" height="65"
-        type="eas"
-        data-eas-domain="stage.emediate.eu"
-        data-eas-cu="3255">
-</amp-ad>
-
-<h2>Dable</h2>
-<amp-embed width="336" height="280"
-           type="dable"
-           data-widget-id="G7ZdEWXW"
-           data-item-id="testitem">
-</amp-embed>
-
-<h2>Directadvert</h2>
-<amp-ad width="320" height="250"
-        type="directadvert"
-        data-block-id="1953045">
-</amp-ad>
-
-<h2>DistroScale</h2>
-<amp-ad width="300" height="600"
-        type="distroscale"
-        data-pid="1"
-        data-zid="8710"
-        layout="responsive">
-</amp-ad>
-
-<h2>DotAndAds masthead</h2>
-<amp-ad width="980" height="250"
-        type="dotandads"
-        data-cid="11"
-        data-mpo="ampTest"
-        data-mpt="amp-amp-all-all"
-        data-sp='sn-u'>
-</amp-ad>
-
-<h2>DotAndAds 300x250 box</h2>
-<amp-ad width="300" height="250"
-        type="dotandads"
-        data-sp='300x250-u'
-        data-cid="11"
-        data-mpo="ampTest"
-        data-mpt="amp-amp-all-all">
-</amp-ad>
-
-<h2>Doubleclick</h2>
-<amp-ad width="320" height="50"
-        type="doubleclick"
-        data-slot="/4119129/mobile_ad_banner">
-</amp-ad>
-
-<h2>Doubleclick with JSON based parameters</h2>
-<amp-ad width="320" height="50"
-        type="doubleclick"
-        data-slot="/4119129/mobile_ad_banner"
-        json='{"targeting":{"sport":["rugby","cricket"]},"categoryExclusions":["health"],"tagForChildDirectedTreatment":0}'>
-</amp-ad>
-
-<h2>Doubleclick no ad</h2>
-<amp-ad width="300" height="200"
-        type="doubleclick"
-        data-slot="/4119129/doesnt-exist">
-</amp-ad>
-
-<h2>Doubleclick with overriden size</h2>
-<amp-ad width="420" height="100"
-        data-override-width="320" data-override-height="50"
-        type="doubleclick"
-        data-slot="/4119129/mobile_ad_banner"
-        class="red">
-</amp-ad>
-
-<h2>Doubleclick challenging ad</h2>
-<amp-ad width="414" height="457"
-        type="doubleclick"
-        layout="fixed"
-        data-slot="/35096353/amptesting/badvideoad">
-</amp-ad>
-
-<h2>DynAd</h2>
-<amp-ad width="300" height="250"
-        type="dynad"
-        src="https://t.dynad.net/script/?dc=5550002445;ord=1561170689208;idt_product=1;aff_source=2710d4ec5b3843f985bd52d768425f5b;coddisplaysupplier=2710d4ec5b3843f985bd52d768425f5b;descrColor=000000;titleColor=000000;urlColor=A6A6A6;borderColor=FFFFFF;bgColor=FFFFFF;altColor=FFFFFF;deslabel=saibatudomt.com.br;click=">
-</amp-ad>
-
-<h2>eADV</h2>
-<amp-ad width="300" height="250"
-        type="eadv"
-        data-x="ba-16488-75-2-95-0-4c-23-b8-300x250-84-0-a0"
-        data-u="l0o0c0a8l%3Ahtos">
-</amp-ad>
-
-<h2>Empower</h2>
-<amp-ad width="300" height="250"
-        type="empower"
-        data-site="example"
-        data-zone="123456">
-</amp-ad>
-
-<h2>Engageya widget</h2>
-<amp-embed width="200" height="200"
-           type="engageya"
-           layout="responsive"
-           data-widgetIds="72154"
-           data-websiteId="111292"
-           data-publisherId="155235">
-</amp-embed>
-
-<h2>Epeex</h2>
-<amp-embed width="100" height="100"
-           heights="(max-width:480px) 460%, (max-width:768px) 130%, (min-width: 769px) 85%, 75%"
-           type="epeex"
-           layout="responsive"
-           data-account="demoepeex"
-           data-channel="1">
-</amp-embed>
-
-<h2>E-Planning 320x50</h2>
-<amp-ad width="320" height="50"
-        type="eplanning"
-        layout=responsive
-        data-epl_si="af2"
-        data-epl_sv="https://ads.eu.e-planning.net"
-        data-epl_isv="https://us.img.e-planning.net"
-        data-epl_sec="AMP_TEST"
-        data-epl_kvs='{"target1":"food", "target2":"cars"}'
-        data-epl_e="AMP_TEST">
-</amp-ad>
-
-<h2>Ezoic</h2>
-<amp-ad width="300" height="250"
-        type="ezoic"
-        data-slot="/1254144/28607874"
-        json='{"targeting": {"iid15":"1479509","t":"134","d":"1317","t1":"134","pvc":"0","ap":"1144","sap":"1144","a":"|0|","as":"revenue","plat":"1","bra":"mod1","ic":"1","at":"mbf","adr":"400","reft":"tf","ga":"2497208","rid":"99998","pt":"0","al":"2022","compid":"1","tap":"28607874-1479509","br1":"0","br2":"0"}}'>
-</amp-ad>
-
-<h2>FlexOneELEPHANT</h2>
-<amp-ad width="300" height="250"
-        type="f1e"
-        data-url="https://demo.impact-ad.jp"
-        data-target="/SITE=AMPSITE/AREA=AMPAREA/AAMSZ=300X250/OENCJP=UTF8">
-</amp-ad>
-
-<h2>FlexOneHARRIER</h2>
-<amp-ad width="300" height="250"
-        type="f1h"
-        data-section-id="2267"
-        data-slot="2843">
-</amp-ad>
-
-<h2>Felmat</h2>
-<amp-ad width="300" height="250"
-        type="felmat"
-        data-host="felmat.net"
-        data-fmt="banner"
-        data-fmk="U12473_n2cJD"
-        data-fmp="0">
-</amp-ad>
-
-<h2>Flite</h2>
-<amp-ad width="320" height="568"
-        type="flite"
-        data-guid="aa7bf589-6d51-4194-91f4-d22eef8e3688"
-        data-mixins="">
-</amp-ad>
-
-<h2>fluct</h2>
-<amp-ad width="300" height="250"
-        type="fluct"
-        data-g="1000067784"
-        data-u="1000101409">
-</amp-ad>
-
-<h2>Fork Media</h2>
-<amp-ad width="50" height="66"
-        type="forkmedia"
-        data-product="inread"
-        data-html-access-allowed>
-</amp-ad>
-
-<h2>Fusion</h2>
-<amp-ad width="600" height="100"
-        type="fusion"
-        data-ad-server="bn-01d.adtomafusion.com"
-        data-media-zone="adtomatest.apica"
-        data-layout="apicaping"
-        data-space="apicaAd"
-        data-parameters="age=99&isMobile&gender=male">
-</amp-ad>
-
-<h2>FreeWheel</h2>
-<amp-ad width="300" height="150"
-        type="freewheel"
-        layout="responsive"
-        data-zone="2003">
-</amp-ad>
-
-<h2>Geniee SSP</h2>
-<amp-ad width="300" height="250"
-        type="genieessp"
-        data-vid="3"
-        data-zid="1077330">
-</amp-ad>
-
-<h2>Giraff</h2>
-<amp-ad width="300" height="480"
-        type="giraff"
-        data-block-name="novotekaru">
-</amp-ad>
-
-<h2 class="broken">GMOSSP 320x50 banner</h2>
-<amp-ad width="320" height="50"
-        type="gmossp"
-        data-id="10014">
-</amp-ad>
-
-<h2>GumGum 300x100 banner</h2>
-<amp-ad width=300 height=100
-        type="gumgum"
-        data-zone="ggumtest"
-        data-slot="3883">
-</amp-ad>
-
-<h2>Holder 300x250 banner</h2>
-<amp-ad width="300" height="250"
-        type="holder"
-        data-block="7163">
-</amp-ad>
-
-<h2>iBillboard 300x250 banner</h2>
-<amp-ad width="300" height="250"
-        type="ibillboard"
-        src="https://go.eu.bbelements.com/please/code?j-21414.1.5.6.0.0._blank">
-</amp-ad>
-
-<h2>Idealmedia</h2>
-<amp-ad width="600" height="320"
-        type="idealmedia"
-        data-publisher="testsok150917-d1.com"
-        data-widget="167018"
-        data-container="M278974ScriptRootC167018">
-</amp-ad>
-
-<h2>I-Mobile 320x50 banner</h2>
-<amp-ad width="320" height="50"
-        type="imobile"
-        data-pid="1847"
-        data-adtype="banner"
-        data-asid="813689">
-</amp-ad>
-
-<h2>Imonomy 728x90 banner</h2>
-<amp-ad width="728" height="90"
-        type="imonomy"
-        data-slot="/36653869/amp_imo_multi_size"
-        data-pid="1225234623"
-        data-sub-id="636gd">
-</amp-ad>
-
-<h2>Imedia</h2>
-<amp-ad width="300" height="250"
-        type="imedia"
-        data-id="p1"
-        data-positions='[{"id":"p1", "zoneId":"seznam.novinky.ikona2"}, {"id":"p2", "zoneId":"seznam.novinky.ikona"}]'>
-</amp-ad>
-
-<amp-ad width="300" height="100"
-        type="imedia"
-        data-id="p2"
-        data-positions='[{"id":"p1", "zoneId":"seznam.novinky.ikona2"}, {"id":"p2", "zoneId":"seznam.novinky.ikona"}]'>
-</amp-ad>
-
-<h2>Index Exchange Header Tag</h2>
-<amp-ad width="300" height="250"
-        type="ix"
-        data-ix-id="1"
-        data-slot="/62650033/AMP_Example_Ad_Unit">
-</amp-ad>
-
-<h2>Industrybrains</h2>
-<amp-ad width="300" height="250"
-        type="industrybrains"
-        data-width="300"
-        data-height="250"
-        data-cid="19626-3798936394">
-</amp-ad>
-
-<h2>InMobi</h2>
-<amp-ad width="320" height="50"
-        type="inmobi"
-        data-siteid="a0078c4ae5a54199a8689d49f3b46d4b"
-        data-slotid="15">
-</amp-ad>
-
-<h2>Innity</h2>
-<amp-ad width="300" height="250"
-        type="innity"
-        data-pub="eda80a3d5b344bc40f3bc04f65b7a357"
-        data-zone="62546">
-</amp-ad>
-
-<amp-ad width="300" height="250"
-        type="innity"
-        data-pub="eda80a3d5b344bc40f3bc04f65b7a357"
-        data-zone="62546"
-        data-channel="NEWS">
-</amp-ad>
-
-<h2>Insticator</h2>
-<amp-embed type="insticator" width="auto" height="850"
-           data-site-id="c40f316f-e18a-4cef-b9a6-b04acbaec113"
-           data-embed-id="77ee0296-8ac4-4bca-91c8-51256b9830f1">
-</amp-embed>
-
-<h2>Invibes</h2>
-<amp-ad width="300" height="250"
-        type="invibes"
-        data-pid="1234"
-        data-ad-categ="infeed"
-        data-custom-endpoint="https://k.r66net.com/GetAmpLink">
-</amp-ad>
-
-<h2>Jubna widget</h2>
-<amp-embed width="200" height="200"
-           type="jubna"
-           layout="responsive"
-           data-wid="1078"
-           data-pid="792">
-</amp-embed>
-
-<h2>Kargo</h2>
-<amp-ad width="300" height="250"
-        type="kargo"
-        data-site="_tt9gZ3qxCc2RCg6CADfLAAFR"
-        data-slot="_vypM8bkVCf"
-        data-options='{"targetParams":{"AD_ID":"test-middle","ad_id":"test-middle"}}'>
-</amp-ad>
-
-<h2>Kiosked</h2>
-<amp-ad width="300" height="250"
-        type="kiosked"
-        data-scriptid="91">
-</amp-ad>
-
-<h2>Kixer</h2>
-<amp-ad width="300" height="250"
-        type="kixer"
-        data-adslot="6812">
-</amp-ad>
-
-<h2>Kuadio</h2>
-<amp-embed
-  type="kuadio"
-  width="300"
-  height="660"
-  layout="responsive"
-  heights="(min-width:1024px) 23%, (min-width:760px) 27%, (min-width:480px) 72%, 220%"
-  data-region="tpe"
-  data-widget-id="78a32765-30f1-4ac1-a3e7-b42ebc6df88a">
-</amp-embed>
-
-<h2>Lentainform</h2>
-<amp-ad width="600" height="320"
-        type="lentainform"
-        data-publisher="test.exhange.noidpartners.com"
-        data-widget="689383"
-        data-container="M246626ScriptRootC689383">
-</amp-ad>
-
-<h2>Ligatus</h2>
-<amp-ad width="300" height="250"
-        type="ligatus"
-        src="https://a-ssl.ligatus.com/?ids=88443&t=js&s=1&bc=2">
-</amp-ad>
-
-<h2>LockerDome</h2>
-<amp-ad width="300" height="250"
-        type="lockerdome"
-        data-slot="10238273616545382">
-</amp-ad>
-
-<h2>logly</h2>
-<amp-ad width="320" height="270"
-        layout="fixed"
-        type="logly"
-        data-adspotid="4287967">
-</amp-ad>
-
-<h2>LOKA</h2>
-<amp-ad width="300" height="250"
-        type="loka"
-        data-unit-params='{"unit":"mvbanner","id":"YdzhBxTvKwZlLeeQ"}'>
-</amp-ad>
-
-<h2>MADS</h2>
-<amp-ad width="320" height="50"
-        type="mads"
-        data-adrequest='{"pid":"6252122059"}'>
-</amp-ad>
-
-<h2>MANTIS</h2>
-<amp-ad width="300" height="250"
-        type="mantis-display"
-        data-property="demo"
-        data-zone="medium-rectangle">
-</amp-ad>
-
-<amp-embed width="100" height="283"
-           type="mantis-recommend"
-           layout=responsive
-           heights="(min-width:1907px) 56%, (min-width:1100px) 64%, (min-width:780px) 75%, (min-width:480px) 105%, 200%"
-           data-property="demo">
-</amp-embed>
-
-<h2>Mediaad.org</h2>
-<amp-ad width="300" height="250"
-        type="mediaad"
-        data-publisher="mediaad.org"
-        data-medtag="mediaad-kryZ">
-</amp-ad>
-
-<h2>Marfeel</h2>
-<amp-ad width="300" height="250"
-        type="marfeel"
-        data-tenant="demo.marfeel.com">
-</amp-ad>
-
-<h2>Media.Net Header Bidder Tag</h2>
-<amp-ad width="300" height="250"
-        type="medianet"
-        data-tagtype="headerbidder"
-        data-cid="8CU852274"
-        data-slot="/45361917/AMP_Header_Bidder"
-        json='{"targeting":{"mnetAmpTest":"1","pos":"mnetSlot1"}}'>
-</amp-ad>
-
-<h2>Media.Net Contextual Monetization Tag</h2>
-<amp-ad width="300" height="250"
-        type="medianet"
-        data-tagtype="cm"
-        data-cid="8CUS8O7EX"
-        data-crid="112682482">
-</amp-ad>
-
-<h2>Mediavine</h2>
-<amp-ad width="300" height="250"
-        type="mediavine"
-        data-site="amp-project">
-  <div placeholder></div>
-  <div fallback></div>
-</amp-ad>
-
-<h2>Medyanet</h2>
-<amp-ad width="300" height="250"
-        type="medyanet"
-        data-slot="medyanet/9927946/posta/anasayfa/300x250"
-        data-domain="posta.com.tr">
-</amp-ad>
-
-<h2>Meg</h2>
-<amp-ad width="320" height="250"
-        type="meg"
-        data-code="6rc0ERhN75">
-</amp-ad>
-
-<h2>Mgid</h2>
-<amp-ad width="600" height="320"
-        type="mgid"
-        data-publisher="barada.com"
-        data-widget="353317"
-        data-container="M207275ScriptRootC353317">
-</amp-ad>
-
-<h2>MicroAd 320x50 banner</h2>
-<amp-ad width="320" height="50"
-        type="microad"
-        data-spot="b4bf837c5ddd69758d5ac924d04cf502"
-        data-url="${COMPASS_EXT_URL}"
-        data-referrer="${COMPASS_EXT_REF}"
-        data-ifa="${COMPASS_EXT_IFA}"
-        data-appid="${COMPASS_EXT_APPID}"
-        data-geo="${COMPASS_EXT_GEO}">
-</amp-ad>
-
-<h2>MixiMedia</h2>
-<amp-embed height="284"
-           type="miximedia"
-           data-blockid="91908">
-</amp-embed>
-
-<h2>Mixpo</h2>
-<amp-ad width="300" height="250"
-        type="mixpo"
-        data-guid="b0caf856-fd92-4adb-aaec-e91948c9ffc8"
-        data-subdomain="www">
-</amp-ad>
-
-<h2>Monetizer101</h2>
-<amp-ad width="auto" height="176"
-        layout="fixed-height"
-        type="monetizer101"
-        data-widget="price-comparison"
-        data-config='{"shopId": 1, "priceMin": 500, "nameKeywords": "iphone"}'>
-</amp-ad>
-
-<h2>mox</h2>
-<amp-ad height="1"
-        type="mox"
-        data-z="1183"
-        data-w="720"
-        data-h="405">
-</amp-ad>
-
-<h2>My6sense</h2>
-<amp-ad width="300" height="250"
-        type="my6sense"
-        data-widget-key="cAcl2Tvn4dH2pPBx52Q7SR"
-        data-zone="[ZONE]"
-        data-url="[PAGE_URL]"
-        data-organic-clicks="[ORGANIC_TRACKING_PIXEL]"
-        data-paid-clicks="[PAID_TRACKING_PIXEL]">
-</amp-ad>
-
-<h2>myTarget</h2>
-<amp-ad width="300" height="250"
-        type="mytarget"
-        data-ad-slot="197378">
-</amp-ad>
-
-<h2>myWidget</h2>
-<amp-embed width="300" height="250"
-           type="mywidget"
-           data-cid="ed1538fc077cfeae6ea558f6e7404541">
-</amp-embed>
-
-<h2>Nativeroll</h2>
-<amp-ad width="480" height="340"
-        layout="responsive"
-        type="nativeroll"
-        data-gid="5d10df709762b6b31b8b461e"
->
-</amp-ad>
-
-<h2>Nativery</h2>
-<amp-ad width="480" height="340"
-        layout="responsive"
-        type="nativery"
-        data-wid="5daf5a1dacf7e85862ae241a"
->
-</amp-ad>
-
-<h2>Nativo</h2>
-<amp-ad width="350" height="150"
-        type="nativo"
-        layout="responsive"
-        data-premium
-        data-request-url="http://localhost:9876">
-</amp-ad>
-
-<h2>Navegg</h2>
-<div>It is common to see a no-fill ad in this example.</div>
-<amp-ad width=320 height=50
-        type="navegg"
-        data-acc="10"
-        data-slot="/4119129/mobile_ad_banner"
-        json='{"targeting":{"sport":["rugby","cricket"]}}'>
-</amp-ad>
-
-<h2>Nend</h2>
-<amp-ad width="320" height="50"
-        type="nend"
-        data-nend_params='{"media":82,"site":58536,"spot":127513,"type":1,"oriented":1}'>
-</amp-ad>
-
-<h2>NETLETIX</h2>
-<amp-ad width='300' height='250'
-        type='netletix'
-        data-nxkey='b5f0c5d4-c2b8-4989-a7b9-130ad4417102'
-        data-nxunit='/60343726/netzathleten_.de'
-        data-nxwidth='300'
-        data-nxheight='250'>
-</amp-ad>
-
-<h2>Noddus</h2>
-<amp-ad width="300" height="300"
-        data-token="eyJ0eXAiOiJKV1QiLCJhbGciOiJIUzI1NiJ9.eyJwbGFjZW1lbnRfaWQiOjY2MX0.OdD2QrgxMoI7MM09QBFCtbjMnUGuumiqBHb-FJF4UBs"
-        type="noddus">
-</amp-ad>
-
-<h2>Nokta</h2>
-<amp-ad width="300" height="250"
-        type="nokta"
-        data-category="izlesene_anasayfa"
-        data-site="izlesene:anasayfa"
-        data-zone="152541">
-</amp-ad>
-
-<h2>Newsroom AI</h2>
-<amp-ad width="320" height="50"
-        type="nws"
-        src="https://tags.nws.ai/113106/">
-</amp-ad>
-
-<h2>Oblivki 300x250 banner</h2>
-<amp-ad width="300" height="250"
-        type="oblivki"
-        data-block-key="XgSNxZnGpAmULblp9d23">
-</amp-ad>
-
-<h2>OneAD</h2>
-<amp-ad width="300" height="250"
-        type="onead"
-        layout="responsive"
-        data-playmode="amp-inread"
-        data-uid="1000033"
-        data-pid="48163"
-        data-host="demo">
-</amp-ad>
-
-<h2>OnNetwork</h2>
-<amp-ad width="300" height="250"
-        type="onnetwork"
-        data-sid="TTQsSHFzLDA=">
-</amp-ad>
-
-<h2>Open AdStream single ad</h2>
-<amp-ad width="300" height="250"
-        type="openadstream"
-        data-adhost="oasc-training7.247realmedia.com"
-        data-sitepage="dx_tag_pvt_site"
-        data-pos="x04"
-        data-query="keyword=keyvalue&key2=value2">
-</amp-ad>
-
-<h2>OpenX</h2>
-<amp-ad width="728" height="90"
-        type="openx"
-        data-auid="538289845"
-        data-host="sademo-d.openx.net"
-        data-nc="90577858-BidderTest">
-</amp-ad>
-<div>
-  <a href="openx.amp.html">See all OpenX examples</a>
-</div>
-
-<h2>Opinary</h2>
-<amp-embed width="500" height="500"
-           type="opinary"
-           layout="intrinsic"
-           data-client="test-success">
-</amp-embed>
-
-<h2>Outbrain widget</h2>
-<amp-embed width="100" height="100"
-           type="outbrain"
-           layout="responsive"
-           data-widgetIds="SB_14,SB_13"
-           data-htmlURL="http%3A%2F%2Fedition.cnn.com%2F2015%2F11%2F08%2Fmiddleeast%2Frussian-plane-crash-egypt-sinai%2Findex.html"
-           data-referrer="http%3A%2F%2Fedition.cnn.com"
-           data-ampURL="http%3A%2F%2Famp.cnn.com%2Fpage.html"
-           data-styleFile="http://localhost/style.css"
-           data-testMode="true">
-</amp-embed>
-
-<h2>Pixels Examples</h2>
-<amp-ad width="300" height="250"
-        type="pixels"
-        data-origin="af"
-        data-sid="2847717911664"
-        data-tag="sync"
-        data-click-tracker="false"
-        data-viewability="true">
-</amp-ad>
-
-<h2>PlayStream</h2>
-<amp-ad width="375"
-        height="0"
-        id="playstream_ads"
-        type="playstream"
-        data-id="7871c4b1-244a-4b68-9d71-57f9b269421f"
-        data-fluid="true"
-        layout="responsive"
->
-</amp-ad>
-
-<h2>Plista responsive widget</h2>
-<amp-embed width="300" height="300"
-           type="plista"
-           layout=responsive
-           data-countrycode="de"
-           data-publickey="e6a75b42216ffc96b7ea7ad0c94d64946aedaac4"
-           data-widgetname="iAMP_2"
-           data-geo="de"
-           data-urlprefix=""
-           data-categories="politik">
-</amp-embed>
-
-<h2>polymorphicAds</h2>
-<amp-ad width=320 height=50
-        type="polymorphicads"
-        data-adunit="7c0b3ae742beccf94f7726ea832277a2"
-        data-params='{"testMode": "true"}'>
-</amp-ad>
-
-<h2>popIn native ad</h2>
-<amp-ad width="300" height="568"
-        type="popin"
-        layout=responsive
-        heights="(min-width:1907px) 39%, (min-width:1200px) 46%, (min-width:780px) 64%, (min-width:480px) 98%, (min-width:460px) 167%, 196%"
-        data-mediaid="popin_amp">
-</amp-ad>
-
-<h2>Postquare widget</h2>
-<amp-embed width="200" height="200"
-           type="postquare"
-           layout="responsive"
-           data-widgetIds="112264"
-           data-websiteId="115219"
-           data-publisherId="157552">
-</amp-embed>
-
-<h2>PPStudio creative</h2>
-<amp-embed width="300" height="250"
-           type="ppstudio"
-           data-crid="16013"
-           data-holder-script="https://tenmaxsgads.blob.core.windows.net/holder/16013_f9742d8d6d22.js">
-</amp-embed>
-
-<h2>Pressboard</h2>
-<amp-ad height="400"
-        type="pressboard"
-        layout="fixed-height"
-        data-media="5">
-</amp-ad>
-
-<h2>PromoteIQ</h2>
-<amp-ad width="250" height="250"
-        type="promoteiq"
-        data-src="http://cdn.tagdelivery.com/request/client/standard.js"
-        data-params='{"slot": 1160, "targets": { "category": ["6222", "16158", "274", "17912"]}, "count": 1}'
-        data-sfcallback="if (!Array.isArray(response)) { response = [response]; }; for (i = 0; i < response.length; i++) { const prod = response[i]; let outerCtr = document.createElement('div'); let img = document.createElement('img'); img.src = prod['product']['imageLarge']; img.style = 'height:250px; width:250px'; outerCtr.appendChild(img); document.body.appendChild(outerCtr); }">
-</amp-ad>
-
-<h2>PubExchange</h2>
-<amp-embed width="640" height="320"
-           heights="(max-width:480px) 400%, (max-width:650px) 100%, 75%"
-           layout="responsive"
-           type="pubexchange"
-           data-publication="test_publication"
-           data-module-id="below_content"
-           data-module-num="2626"
-           data-test="true">
-</amp-embed>
-
-<h2>PubGuru</h2>
-<amp-ad width=300 height=250
-        type="pubguru"
-        data-publisher="your-publisher-name"
-        data-slot="/23081961/monetizemore.com_test_300x250">
-</amp-ad>
-
-<h2>Pubmine 300x250</h2>
-<amp-ad width="300" height="265"
-        type="pubmine"
-        data-section="1"
-        data-siteid="37790885">
-</amp-ad>
-
-<amp-ad width="300" height="265"
-        type="pubmine"
-        data-section="2"
-        data-siteid="37790885">
-</amp-ad>
-
-<h2 class="broken">PulsePoint Header Bidding 300x250</h2>
-<amp-ad width="300" height="250"
-        type="pulsepoint"
-        data-pid="521732"
-        data-tagid="76835"
-        data-tagtype="hb"
-        data-timeout="1000"
-        data-slot="/1066621/ExchangeTech_Prebid_AdUnit">
-</amp-ad>
-
-<h2>PulsePoint 300x250</h2>
-<amp-ad width="300" height="250"
-        type="pulsepoint"
-        data-pid="512379"
-        data-tagid="472988">
-</amp-ad>
-
-<h2>Puffnetwork 300x250</h2>
-<amp-ad width="300" height="250"
-        type="puffnetwork"
-        data-chid="233">
-</amp-ad>
-
-<h2>Purch 300x250</h2>
-<amp-ad width="300" height="250"
-        type="purch"
-        data-pid="2882"
-        data-divid="rightcol_top">
-</amp-ad>
-
-<h2>Quora</h2>
-<amp-ad width="450" height="220"
-        type="quoraad"
-        data-adid="fake">
-</amp-ad>
-
-<h2>Rakuten Unified Ads</h2>
-<amp-ad width="300" height="250"
-        type="rakutenunifiedads"
-        data-env="dev"
-        data-id="63">
-</amp-ad>
-
-<h2>Rambler&Co</h2>
-<amp-ad width="500" height="250"
-        type="capirs"
-        layout="responsive"
-        data-begun-auto-pad="434906118"
-        data-begun-block-id="434908944"
-        data-custom-css="div[id^=begun_block] iframe{margin:0 auto;}"
-        json='{"params":{"p1":"bvpkq","p2":"y","pct":"a"}}'>
-</amp-ad>
-
-<h2>Rambler&Co RNetPlus</h2>
-<amp-ad width="300" height="400"
-        type="rnetplus"
-        layout="responsive"
-        src="https://api.rnet.plus/Scripts/rnet_amp_embed.js?blockId=660">
-</amp-ad>
-
-<h2>RbInfox</h2>
-<amp-embed width="240" height="400"
-           type="rbinfox"
-           src="https://rb.infox.sg/infox/503">
-</amp-embed>
-
-<h2>ReadMo</h2>
-<amp-embed width="400" height="400"
-           type="readmo"
-           layout="responsive"
-           heights="(min-width: 1200px) 50%, (min-width: 780px) 60%, (max-width: 480px) 180%, 100%"
-           data-section="amp-test"
-           data-url="https://yourdomain.com/"
-           data-sponsored-by-label=""
-           data-module="end-of-article">
-</amp-embed>
-
-<h2>Realclick</h2>
-<amp-ad width="300" height="250"
-        type="realclick"
-        data-mcode="d290anI3MTEyMDAwMDFfMTU3Ng==">
-</amp-ad>
-
-<h2>recomAD</h2>
-<amp-ad width="320" height="145"
-        type="recomad"
-        data-app-id="53811c33"
-        data-widget-id="275"
-        data-search-term="sneaker"
-        data-puid="amp-ad-recomad-example-page">
-</amp-ad>
-
-<h2>Recreativ fixed height</h2>
-<amp-embed height="240"
-           type="recreativ"
-           layout="fixed-height"
-           data-bn="vesx25SZIB">
-</amp-embed>
-
-<h2>Recreativ fixed</h2>
-<amp-ad width="300" height="250"
-        type="recreativ"
-        data-bn="TBnVruGGjp">
-</amp-ad>
-
-<h2>Relap</h2>
-<amp-ad width="auto" height="750"
-        type="relap"
-        layout="fixed-height"
-        data-token="D3UMgQWBqleq1tPW"
-        data-url="http://bigpicture.ru"
-        data-anchorid="i0xMMY1MoliiZWVl">
-</amp-ad>
-
-<h2>RelapPro</h2>
-<amp-ad width="300" height="250"
-        type="relappro"
-        data-slot-id="b1928542-4217-486f-b42c-79f0f3290b39">
-</amp-ad>
-
-<h2>Revcontent Responsive Tag</h2>
-<amp-ad width="320" height="240"
-        type="revcontent"
-        layout="responsive"
-        heights="(max-width: 320px) 933px,
-=======
   </amp-embed>
 
   <h2>AdTech (1x1 fake image ad)</h2>
@@ -2678,7 +738,7 @@
       data-sizes="300x250">
   </amp-ad>
 
-  <h2>AdUp Technology</h2>
+  <h2>Ad Up Technology</h2>
   <amp-ad width="500" height="250"
       type="aduptech"
       layout="fixed"
@@ -3200,20 +1260,6 @@
       data-parameters="age=99&isMobile&gender=male">
   </amp-ad>
 
-  <h2>Freestar</h2>
-  <amp-ad width="320" height="50"
-          data-block-on-consent
-          type="doubleclick"
-          data-slot="/15184186/headphonereview_300x250_320x50"
-          json='{"targeting":{"hb_format": "banner"}}'
-          rtc-config='{
-            "vendors": {
-              "freestar": {"TAG_ID": "rubicon_headphone_review_test"}
-              },
-              "sendRegardlessOfConsentState": true,
-            "timeoutMillis": 2500}'>
-  </amp-ad>
-
   <h2>FreeWheel</h2>
   <amp-ad width="300" height="150"
       type="freewheel"
@@ -3233,14 +1279,6 @@
       type="giraff"
       data-block-name="novotekaru">
   </amp-ad>
-
-  <h2>GLOMEX</h2>
-  <amp-embed width="16" height="9"
-      type="glomex"
-      data-playlist-id="v-bdui4dz7vjq9"
-      data-integration-id="admttw2c9jc23slcg"
-      layout="responsive">
-  </amp-embed>
 
   <h2 class="broken">GMOSSP 320x50 banner</h2>
   <amp-ad width="320" height="50"
@@ -3426,12 +1464,6 @@
       data-unit-params='{"unit":"mvbanner","id":"YdzhBxTvKwZlLeeQ"}'>
   </amp-ad>
 
-  <h2>Macaw</h2>
-  <amp-ad width="300" height="250"
-    type="macaw"
-    data-block-id="1023831">
-  </amp-ad>
-
   <h2>MADS</h2>
   <amp-ad width="320" height="50"
       type="mads"
@@ -3710,6 +1742,17 @@
       data-tag="sync"
       data-click-tracker="false"
       data-viewability="true">
+  </amp-ad>
+
+  <h2>PlayStream</h2>
+  <amp-ad width="375"
+          height="0"
+          id="playstream_ads"
+          type="playstream"
+          data-id="7871c4b1-244a-4b68-9d71-57f9b269421f"
+          data-fluid="true"
+          layout="responsive"
+  >
   </amp-ad>
 
   <h2>Plista responsive widget</h2>
@@ -3926,7 +1969,6 @@
       type="revcontent"
       layout="responsive"
       heights="(max-width: 320px) 933px,
->>>>>>> c6fe7a18
         (max-width: 360px) 1087px,
         (max-width: 375px) 1138px,
         (max-width: 412px) 1189px,
@@ -3939,213 +1981,6 @@
         (max-width: 768px) 633px,
         (max-width: 1024px) 711px,
         86vw"
-<<<<<<< HEAD
-        data-wrapper="rcjsload_2ff711"
-        data-id="203">
-</amp-ad>
-
-<h2>RevJet Tag</h2>
-<amp-ad width="300" height="250"
-        type="revjet"
-        data-tag="tag3777"
-        data-key="705"
-        data-opts='{"delivery_method": "banner"}'>
-</amp-ad>
-
-<h2>Red for Publishers</h2>
-<amp-ad width="320" height="150"
-        type="rfp"
-        data-adspot-id="ODExOjM2NjQ">
-</amp-ad>
-
-<h2>Rubicon Project Smart Tag</h2>
-<amp-ad width="320" height="50"
-        type="rubicon"
-        data-method="smartTag"
-        data-account="14062"
-        data-site="70608"
-        data-zone="335918"
-        data-size="43"
-        data-kw="amp-test, test"
-        json='{"visitor":{"age":"18-24","gender":"male"},"inventory":{"section":"amp"}}'>
-</amp-ad>
-
-<h2>RUNative</h2>
-<amp-embed width="640" height="320"
-           heights="(max-width:480px) 400%, (max-width:650px) 100%, 65%"
-           layout="responsive"
-           type="runative"
-           data-spot="ac8c2f9a835f4147a81bfd4a48601f2b"
-           data-ad-type="label-over"
-           data-cols="3"
-           data-rows="2"
-           data-title="From the Web">
-</amp-embed>
-
-<h2>SAS CI 360 Match</h2>
-<amp-ad
-  width="468"
-  height="60"
-  type="sas"
-  layout="fixed"
-  data-customer-name="canary"
-  data-size="468x60"
-  data-area="amp_ad_area"
-  data-site="amp_ad_site"
-  data-tags='{"CAT":"SYLVESTER","POSITION":"top"}'>
-</amp-ad>
-
-<amp-ad
-  width="336"
-  height="280"
-  type="sas"
-  layout="fixed"
-  data-customer-name="canary"
-  data-size="336x280"
-  data-area="amp_ad_area"
-  data-site="amp_ad_site"
-  data-multi-size='300x250'
-  data-tags='{"CAT":"SYLVESTER","POSITION":"middle"}'>
-</amp-ad>
-
-<amp-ad
-  width="336"
-  height="280"
-  type="sas"
-  layout="fixed"
-  data-customer-name="canary"
-  data-area="amp_ad_area"
-  data-site="amp_ad_site"
-  data-tags='{"CAT":"SYLVESTER","POSITION":"bottom"}'
-  data-multi-size='300x250'>
-</amp-ad>
-
-<h2>Seeding Alliance</h2>
-<amp-ad
-  height="250"
-  type="seedingalliance"
-  data-url="https://mockup.seeding-alliance.de">
-</amp-ad>
-
-<h2>Sekindo</h2>
-<amp-ad width="300" height="250"
-        type="sekindo"
-        data-spaceId="14071">
-</amp-ad>
-
-<h2>Sharethrough</h2>
-<amp-ad width="300" height="150"
-        type="sharethrough"
-        layout="responsive"
-        data-pkey="c0fa8367">
-</amp-ad>
-
-<h2>SHE Media</h2>
-<amp-ad width="300" height="250"
-        type="shemedia"
-        data-slot-type="medrec"
-        data-boomerang-path="/amp-example/26403"
-        json='{"boomerangConfig": {"vertical": "parenting", "targeting":{"abc":["xyz"]}}'>
-  <div placeholder></div>
-  <div fallback></div>
-</amp-ad>
-
-<h2>Sklik</h2>
-<amp-ad width="970" height="310"
-        type="sklik"
-        json='{"zoneId":0, "w": 970, "h": 310}'>
-</amp-ad>
-
-<h2>SlimCut Media</h2>
-<amp-ad width="400" height="225"
-        type="slimcutmedia"
-        data-pid="amp-3"
-        data-ffc="SCMPROMO">
-</amp-ad>
-
-<h2>SmartAdServer ad</h2>
-<amp-ad width="320" height="50"
-        type="smartadserver"
-        data-site="94612"
-        data-page="629154"
-        data-format="38952"
-        data-target="foo=bar">
-</amp-ad>
-
-<h2>smartclip</h2>
-<amp-ad width="400" height="225"
-        type="smartclip"
-        data-plc="84555"
-        data-sz="400x320">
-</amp-ad>
-
-<h2>SMI2</h2>
-<amp-embed height="284"
-           type="smi2"
-           data-blockid="90223">
-</amp-embed>
-
-<h2>SmileWanted ad</h2>
-<amp-ad width="300" height="250"
-        type="smilewanted"
-        data-zone="1">
-</amp-ad>
-
-<h2>sogou ad</h2>
-<amp-ad width="20" height="3"
-        type="sogouad"
-        layout="responsive"
-        data-slot="854370"
-        data-w="20"
-        data-h="3">
-</amp-ad>
-
-<amp-ad height="69"
-        type="sogouad"
-        layout="fixed-height"
-        data-slot="854366"
-        data-w="100%"
-        data-h="69">
-</amp-ad>
-
-<h2>Sortable ad</h2>
-<amp-ad width="300" height="250"
-        type="sortable"
-        data-name="medrec"
-        data-site="ampproject.org">
-</amp-ad>
-
-<h2>SOVRN</h2>
-<amp-ad width="300" height="250"
-        type="sovrn"
-        data-width="300"
-        data-height="600"
-        data-u="sduggan"
-        data-iid="informerIDgoeshere"
-        data-aid="affiliateIDgoeshere"
-        data-testFlag="true"
-        data-z="393900"><!-- this ID is only allowed on localhost:8000 -->
-</amp-ad>
-
-<h2>Speakol</h2>
-<amp-ad width="320" height="800"
-        type="speakol"
-        layout="responsive"
-        data-widgetid="1825">
-</amp-ad>
-
-<h2>SpotX</h2>
-<amp-ad width="300" height="250"
-        type="spotx"
-        data-spotx_channel_id="85394"
-        data-spotx_autoplay="1">
-</amp-ad>
-
-<h2>Spring Ads</h2>
-<amp-ad height="fluid"
-        type="springAds"
-        data-adssetup='{
-=======
       data-wrapper="rcjsload_2ff711"
       data-id="203">
   </amp-ad>
@@ -4321,15 +2156,6 @@
       data-site="ampproject.org">
   </amp-ad>
 
-
-  <h2>Sona ad</h2>
-  <amp-ad width="468"
-          height="60"
-          type="sona"
-          data-config='{"clientId": "9cde753a-c032-11ea-9612-d2bed09f329e", "options": {}}'>
-  </amp-ad>
-
-
   <h2>SOVRN</h2>
   <amp-ad width="300" height="250"
       type="sovrn"
@@ -4360,7 +2186,6 @@
   <amp-ad height="fluid"
           type="springAds"
           data-adssetup='{
->>>>>>> c6fe7a18
           "view": "amp",
           "partners": true,
           "adPlacements": ["banner","mrec"],
@@ -4378,254 +2203,6 @@
           "publisher": "adtechnology.axelspringer.com",
           "target": "demopage=ampdemo;"
         }'>
-<<<<<<< HEAD
-</amp-ad>
-<amp-ad
-  width="320"
-  height="50"
-  type="springAds"
-  data-adslot="banner"
-></amp-ad>
-<amp-ad
-  width="100vw"
-  height="fluid"
-  type="springAds"
-  data-adslot="mrec"
-></amp-ad>
-
-<h2>SSP</h2>
-<amp-ad width="480" height="300"
-        type="ssp"
-        data-position='{ "id": "cnt-1", "width": "480", "height": "300", "zoneId": "1234" }'>
-</amp-ad>
-<amp-ad width="480" height="300"
-        type="ssp"
-        data-position='{ "id": "cnt-2", "width": "480", "height": "300", "zoneId": "1234" }'>
-</amp-ad>
-
-<h2>Strossle</h2>
-<amp-embed height="580"
-           type="strossle"
-           data-widgetid="widget-5b583cae934ad">
-</amp-embed>
-
-<h2>Sulvo</h2>
-<amp-ad
-  width=300 height=250
-  type="sulvo"
-  data-ad="example.com_display"
-  class="demand-supply">
-</amp-ad>
-
-<h2>SunMedia</h2>
-<amp-ad width="300" height="1"
-        type="sunmedia"
-        layout="responsive"
-        data-cskp="1"
-        data-cid="sunmedia_test"
-        data-crst="1">
-</amp-ad>
-
-<h2>SVK Native widget</h2>
-<amp-embed width="100" height="100"
-           type="svknative"
-           layout="responsive"
-           data-widgetid="2">
-</amp-embed>
-
-<h2>Swoop</h2>
-<amp-ad width=250 height=35
-        type="swoop"
-        data-layout="auto"
-        data-publisher="SW-11122234-1AMP"
-        data-placement="page/inline"
-        data-slot="amp/test">
-</amp-ad>
-
-<h2>Taboola responsive widget</h2>
-<amp-embed width="100" height="283"
-           type="taboola"
-           layout="responsive"
-           heights="(min-width:1907px) 39%, (min-width:1200px) 46%, (min-width:780px) 64%, (min-width:480px) 98%, (min-width:460px) 167%, 196%"
-           data-publisher="amp-demo"
-           data-mode="thumbnails-a"
-           data-placement="Ads Example"
-           data-article="auto">
-</amp-embed>
-
-<h2>TcsEmotion AMP tag</h2>
-<amp-ad width="100" height="150"
-        type="tcsemotion"
-        data-hb="false"
-        data-zone="1"
-        data-delhost="https://hb.tcsemotion.com/www/delivery/amphb.php">
-</amp-ad>
-
-<h2>Teads</h2>
-<amp-ad width="300" height="220"
-        type="teads"
-        data-pid="42266"
-        layout="responsive">
-</amp-ad>
-
-<h2>TE Medya</h2>
-<amp-embed width="320" height="320"
-           type="temedya"
-           layout="responsive"
-           data-widgetId="vidyome"
->
-</amp-embed>
-
-<h2>Torimochi</h2>
-<amp-ad width="500" height="800"
-        type="torimochi"
-        layout="responsive"
-        data-adtype="widget"
-        data-area="widget"
-        data-wid="torimochi-amp-widget"
-        data-extra='{"tflag": 3}'
-        heights="(min-width:1907px) 39%, (min-width:1200px) 46%, (min-width:780px) 64%, (min-width:480px) 98%, (min-width:460px) 167%, 196%"
->
-</amp-ad>
-
-<h2>Tracdelight</h2>
-<amp-ad height="300" width="640"
-        type="tracdelight"
-        data-mode="inline"
-        data-widget_id="yqrmkcpv89h7gbds"
-        data-access_key="165a54e8462bacfb08ada26ebf11990c">
-</amp-ad>
-
-<h2>TripleLift</h2>
-<amp-ad width="297" height="410"
-        type="triplelift"
-        layout="responsive"
-        src="https://ib.3lift.com/dtj/amptest_main_feed/335430">
-</amp-ad>
-
-<h2>Trugaze</h2>
-<amp-ad width="300" height="250"
-        type="trugaze"
-        data-public-id="4WMPI6PV"
-        data-slot="/134642692/amp-samples"
-        data-multi-size="320x50"
-        json='{"targeting":{"target":["sample"],"pos":["amp"]}}'>
-</amp-ad>
-
-<h2>UAS</h2>
-<amp-ad width=300 height=250
-        type="uas"
-        json='{"accId": "132109", "adUnit": "10002912", "sizes": [[300, 250]], "targetings": {"country": ["India", "USA"], "car": "Civic"}, "locLat": "12.24", "locLon": "24.13", "locSrc": "wifi", "pageURL": "mydomain.com"}'>
-</amp-ad>
-
-<h2>Unruly</h2>
-<amp-ad width="620" height="349"
-        type="unruly"
-        layout="responsive"
-        data-site-id="amp-test">
-</amp-ad>
-
-<h2>ucfunnel</h2>
-<amp-ad width="300" height="250"
-        type="ucfunnel"
-        data-site-id="test-ad-83444226E44368D1E32E49EEBE6D29"
-        data-schain="1.0,0!exchange2.com,abcd,1,,,">
-</amp-ad>
-<h2>UZOU</h2>
-<amp-ad width="120" height="1630"
-        type="uzou"
-        data-widget-params='{"placementCode":"amp-sample","mode":"test"}'>
-</amp-ad>
-
-<h2>Weborama</h2>
-<amp-ad width="300" height="250"
-        type="weborama-display"
-        data-wbo_account_id=51
-        data-wbo_tracking_element_id=137
-        data-wbo_fullhost="certification.solution.weborama.fr"
-        data-wbo_random="[RANDOM]"
-        data-wbo_publisherclick="[PUBLISHER_TRACKING_URL]">
-</amp-ad>
-
-<h2>Widespace Panorama Ad</h2>
-<amp-ad width="300" height="50"
-        type="widespace"
-        data-sid="93f1a996-52f5-46b4-8dc8-ccd8886a8fbf"
-        layout="responsive">
-</amp-ad>
-
-<h2>Widespace Takeover Ad</h2>
-<amp-ad width="300" height="300"
-        type="widespace"
-        data-sid="fc5a6f59-d45e-4cf1-acac-67bf5ab4862a"
-        layout="responsive">
-</amp-ad>
-
-<h2>Wisteria Ad</h2>
-<amp-ad width="300" height="1170"
-        type="wisteria"
-        layout=responsive
-        data-site-id="2"
-        data-template-number="6">
-</amp-ad>
-
-<h2>Xlift native ad</h2>
-<amp-ad width="300" height="300"
-        type="xlift"
-        data-mediaid="mamastar">
-</amp-ad>
-
-<h2>Yahoo Display</h2>
-<amp-ad width="316" height="264"
-        type="yahoo"
-        data-sid="954014446"
-        data-site="news"
-        data-sa='{"LREC":"300x250","secure":"true","content":"no_expandable;"}'>
-</amp-ad>
-
-<h2>Yahoo Native-Display Ads Federation</h2>
-<amp-embed width="320" height="320"
-           type="yahoofedads"
-           layout="responsive"
-           data-site="finance"
-           data-region="US"
-           data-lang="en-US"
-           data-ad-unit="pencil"
-           data-sa="{&quot;LREC&quot;:&quot;300x250&quot;,&quot;secure&quot;:&quot;true&quot;,&quot;content&quot;:&quot;no_expandable;&quot;,&quot;isSupplySegment&quot;:&quot;false&quot;,&quot;lang&quot;:&quot;en-US&quot;,&quot;region&quot;:&quot;US&quot;,&quot;site_attribute&quot;:&quot;wiki_topics=\&quot;Anthony_Joshua;Tyson_Fury;Eddie_Hearn;Deontay_Wilder;Kubrat_Pulev;Tottenham_Hotspur_Stadium;Dillian_Whyte\&quot; ctopid=\&quot;2074500;2078500;2083000;2212000;13311000\&quot; hashtag=\&quot;2074500;2078500;2083000;2212000;13311000\&quot; rs=\&quot;lmsid:a0ad000000AxDnbAAF;revsp:omnisport.uk;lpstaid:71ee6f14-9c73-3688-b4a9-32e6578057d0;pct:story\&quot;&quot;}"
-           data-url="https://finance.yahoo.com">
-</amp-embed>
-
-<h2>Yahoo Native Ads</h2>
-<amp-embed width="320" height="320"
-           type="yahoonativeads"
-           data-key="P55VS9SY2WQXH7TTF5ZW"
-           data-code="833b5525-edb7-47c0-88be-1152bcae7870"
-           data-url="https://techcrunch.com">
-</amp-embed>
-
-<h2>YahooJP YDN</h2>
-<amp-ad width="300" height="250"
-        type="yahoojp"
-        data-yadsid="79712_113431">
-</amp-ad>
-
-<h2 id="yandex">Yandex</h2>
-<amp-ad width="240" height="400"
-        type="yandex"
-        data-block-id="R-I-106712-3">
-</amp-ad>
-
-<h2>Yengo</h2>
-<amp-ad width="300" height="250"
-        type="yengo"
-        data-block-id="152431">
-</amp-ad>
-
-<h2>Yieldbot</h2>
-<amp-ad width="300" height="250"
-        type="doubleclick"
-        rtc-config='{
-=======
   </amp-ad>
   <amp-ad
     width="320"
@@ -4862,14 +2439,6 @@
       data-block-id="R-I-106712-3">
   </amp-ad>
 
-  <h2 id="yektanet">Yektanet</h2>
-  <amp-ad width="400" height="400"
-      type="yektanet"
-      data-publisher-name="yektanet.com"
-      data-script-name="yektanet-article.js"
-      data-pos-id="pos-article-display-1">
-  </amp-ad>
-
   <h2>Yengo</h2>
   <amp-ad width="300" height="250"
       type="yengo"
@@ -4880,7 +2449,6 @@
   <amp-ad width="300" height="250"
       type="doubleclick"
       rtc-config='{
->>>>>>> c6fe7a18
         "vendors": {
           "yieldbot": {
             "YB_PSN": "1234",
@@ -4888,143 +2456,143 @@
           }
         }
       }'
-        data-slot="/2476204/medium-rectangle"
-        data-multi-size="300x220,300x200"
-        json='{"targeting":{"category":["food","lifestyle"]},"categoryExclusions":["health"]}'>
-</amp-ad>
-
-<h2>YIELD ONE</h2>
-<amp-ad width="320" height="50"
-        type="yieldone"
-        data-pubid="0001"
-        data-pid="032478_4">
-</amp-ad>
-
-<h2>Yieldmo</h2>
-<amp-ad width=300 height=250
-        type="yieldmo"
-        data-ymid="1465861990777519642">
-</amp-ad>
-
-<h2>Yieldpro</h2>
-<amp-ad width="300" height="250"
-        type="yieldpro"
-        data-pubnetwork="12c6fc06"
-        data-section-id="1299"
-        data-slot="960">
-</amp-ad>
-
-<h2>ValueCommerce</h2>
-<amp-ad width="300" height="250"
-        type="valuecommerce"
-        data-sid="3008"
-        data-pid="884466614">
-</amp-ad>
-
-<h2>VDO.AI</h2>
-<amp-ad width="375"
-        height="0"
-        id="_vdo_ads_player_ai_"
-        type="vdoai"
-        data-unitid="_vdo_ads_player_ai_"
-        data-tagname="publisher"
-        layout="responsive"
->
-</amp-ad>
+      data-slot="/2476204/medium-rectangle"
+      data-multi-size="300x220,300x200"
+      json='{"targeting":{"category":["food","lifestyle"]},"categoryExclusions":["health"]}'>
+  </amp-ad>
+
+  <h2>YIELD ONE</h2>
+  <amp-ad width="320" height="50"
+      type="yieldone"
+      data-pubid="0001"
+      data-pid="032478_4">
+  </amp-ad>
+
+  <h2>Yieldmo</h2>
+  <amp-ad width=300 height=250
+      type="yieldmo"
+      data-ymid="1465861990777519642">
+  </amp-ad>
+
+  <h2>Yieldpro</h2>
+  <amp-ad width="300" height="250"
+      type="yieldpro"
+      data-pubnetwork="12c6fc06"
+      data-section-id="1299"
+      data-slot="960">
+  </amp-ad>
+
+  <h2>ValueCommerce</h2>
+  <amp-ad width="300" height="250"
+      type="valuecommerce"
+      data-sid="3008"
+      data-pid="884466614">
+  </amp-ad>
+
+  <h2>VDO.AI</h2>
+  <amp-ad width="375"
+      height="0"
+      id="_vdo_ads_player_ai_"
+      type="vdoai"
+      data-unitid="_vdo_ads_player_ai_"
+      data-tagname="publisher"
+      layout="responsive"
+      >
+  </amp-ad>
 
 <h2>Video intelligence</h2>
-<amp-ad width="500" height="400"
-        type="videointelligence"
-        layout="responsive"
-        data-publisher-id="test_publisher"
-        data-channel-id="59674276073ef41e33501409">
-</amp-ad>
-
-<h2>Videonow</h2>
-<amp-ad width="300" height="200"
-        type="videonow"
-        data-pid="55555"
-        layout="responsive">
-</amp-ad>
-
-<h2>Viralize</h2>
-<amp-ad width="300" height="169"
-        type="viralize"
-        layout="responsive"
-        data-zid="AACX6WjIMkl-yoGV"
-        data-extra='{"lid":"22486","cid":"22572","preview":"1","f":"gallery"}'>
-</amp-ad>
-
-<h2>VMFive</h2>
-<amp-ad width="300" height="169"
-        type="vmfive"
-        data-app-key="580db14a4a801a2674a56f81"
-        data-placement-id="demo-placement-id"
-        data-ad-type="video-native">
-</amp-ad>
-
-<h2>Webediads</h2>
-<div>It's a private ad network with strict ad targeting, hence very common to see a no-fill.</div>
-<amp-ad width="300" height="250"
-        type="webediads"
-        data-site="site_test"
-        data-page="amp"
-        data-position="middle"
-        data-query="amptest=1">
-</amp-ad>
-
-<h2>Whopa InFeed</h2>
-<amp-embed width="100" height="300"
-           type="whopainfeed"
-           layout="responsive"
-           heights="(min-width:1907px) 39%, (min-width:1200px) 46%, (min-width:780px) 64%, (min-width:480px) 98%, (min-width:460px) 167%, 196%"
-           data-siteId="d09aa95befe76773c32f581f00b267bc"
-           data-template="default"
-           data-testMode="true"></amp-embed>
-
-<h2>WP Media</h2>
-<amp-ad width="300" height="250"
-        type="wpmedia"
-        data-slot="12"
-        data-bunch="7757"
-        data-sn="sg"></amp-ad>
-
-<h2>ZEDO</h2>
-<amp-ad width="300" height="250"
-        type="zedo"
-        data-super-id="364489"
-        data-network="2500"
-        data-placement-id="364489_1"
-        data-channel="727"
-        data-publisher="0"
-        data-dim="9">
-</amp-ad>
-
-<h2>Zen</h2>
-<amp-embed width="500" height="354"
-           type="zen"
-           data-clid="[123, 456]">
-</amp-embed>
-
-<h2>ZergNet</h2>
-<amp-embed width="780" height="100"
-           type="zergnet"
-           heights="(max-width:645px) 100%, (max-width:845px) 31%, 23%"
-           layout="responsive"
-           data-zergid="42658">
-</amp-embed>
-
-<h2>Zucks</h2>
-<amp-ad width="320" height="50"
-        type="zucks"
-        data-frame-id="_bda46cf5ac">
-</amp-ad>
-
-<amp-ad width="320" height="400"
-        type="zucks"
-        data-adtype="zoe"
-        data-frame-id="_29845b2931"
-        data-zoe-multi-ad="true">
-</amp-ad>
+  <amp-ad width="500" height="400"
+          type="videointelligence"
+          layout="responsive"
+          data-publisher-id="test_publisher"
+          data-channel-id="59674276073ef41e33501409">
+  </amp-ad>
+
+  <h2>Videonow</h2>
+  <amp-ad width="300" height="200"
+          type="videonow"
+          data-pid="55555"
+          layout="responsive">
+  </amp-ad>
+
+  <h2>Viralize</h2>
+  <amp-ad width="300" height="169"
+      type="viralize"
+      layout="responsive"
+      data-zid="AACX6WjIMkl-yoGV"
+      data-extra='{"lid":"22486","cid":"22572","preview":"1","f":"gallery"}'>
+  </amp-ad>
+
+  <h2>VMFive</h2>
+  <amp-ad width="300" height="169"
+    type="vmfive"
+    data-app-key="580db14a4a801a2674a56f81"
+    data-placement-id="demo-placement-id"
+    data-ad-type="video-native">
+  </amp-ad>
+
+  <h2>Webediads</h2>
+  <div>It's a private ad network with strict ad targeting, hence very common to see a no-fill.</div>
+  <amp-ad width="300" height="250"
+      type="webediads"
+      data-site="site_test"
+      data-page="amp"
+      data-position="middle"
+      data-query="amptest=1">
+  </amp-ad>
+
+  <h2>Whopa InFeed</h2>
+  <amp-embed width="100" height="300"
+    type="whopainfeed"
+    layout="responsive"
+    heights="(min-width:1907px) 39%, (min-width:1200px) 46%, (min-width:780px) 64%, (min-width:480px) 98%, (min-width:460px) 167%, 196%"
+    data-siteId="d09aa95befe76773c32f581f00b267bc"
+    data-template="default"
+    data-testMode="true"></amp-embed>
+
+  <h2>WP Media</h2>
+  <amp-ad width="300" height="250"
+      type="wpmedia"
+      data-slot="12"
+      data-bunch="7757"
+      data-sn="sg"></amp-ad>
+
+  <h2>ZEDO</h2>
+  <amp-ad width="300" height="250"
+      type="zedo"
+      data-super-id="364489"
+      data-network="2500"
+      data-placement-id="364489_1"
+      data-channel="727"
+      data-publisher="0"
+      data-dim="9">
+  </amp-ad>
+
+  <h2>Zen</h2>
+  <amp-embed width="500" height="354"
+      type="zen"
+      data-clid="[123, 456]">
+  </amp-embed>
+
+  <h2>ZergNet</h2>
+  <amp-embed width="780" height="100"
+      type="zergnet"
+      heights="(max-width:645px) 100%, (max-width:845px) 31%, 23%"
+      layout="responsive"
+      data-zergid="42658">
+  </amp-embed>
+
+  <h2>Zucks</h2>
+  <amp-ad width="320" height="50"
+      type="zucks"
+      data-frame-id="_bda46cf5ac">
+  </amp-ad>
+
+  <amp-ad width="320" height="400"
+          type="zucks"
+          data-adtype="zoe"
+          data-frame-id="_29845b2931"
+          data-zoe-multi-ad="true">
+  </amp-ad>
 </body>
 </html>