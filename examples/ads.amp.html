<<<<<<< HEAD
<!doctype html>
<html ⚡>
<head>
  <meta charset="utf-8">
  <title>Ad examples</title>
  <link rel="canonical" href="http://nonblocking.io/" >
  <meta name="viewport" content="width=device-width,minimum-scale=1,initial-scale=1">
  <style amp-custom>
    .broken {
      color: red;
    }
    amp-ad {
      border: 1px solid #ccc;
      max-width: 500px;
    }
    /* Included here to make sure it does not render. */
    .fixed {
      position: fixed;
      bottom: 0;
      right: 0;
      background-color: #eee;
      opacity: .8;
    }
    .red {
      background-color: red;
    }

    amp-ad[type="revcontent"] {
      width: 100%;
      max-width: 1280px;
      margin: 18px 0;
      padding: 0;
    }
    amp-ad[type="nativo"] {
      width: 100%;
      max-width: 1280px;
      margin: 18px 0;
      padding: 0;
      height:100px;
    }
    amp-ad div[placeholder] {
      background-color: lightgray;
    }
    amp-ad div[fallback] {
      background-color: black;
    }
    amp-ad div[placeholder]::after {
      content: "loading ...";
    }
    amp-ad div[fallback]::after {
      content: "No ad";
      color: white;
    }
    amp-ad div[placeholder]::after,
    amp-ad div[fallback]::after {
      font-size: 20px;
      line-height: 30px;
      text-align: center;
      position: absolute;
      left: 0;
      right: 0;
      top: calc(50% - 15px);
    }
  </style>
  <script async custom-element="amp-ad" src="https://cdn.ampproject.org/v0/amp-ad-0.1.js"></script>
  <script async custom-element="amp-analytics" src="https://cdn.ampproject.org/v0/amp-analytics-0.1.js"></script>
  <script async custom-template="amp-mustache" src="https://cdn.ampproject.org/v0/amp-mustache-0.1.js"></script>
  <style amp-boilerplate>body{-webkit-animation:-amp-start 8s steps(1,end) 0s 1 normal both;-moz-animation:-amp-start 8s steps(1,end) 0s 1 normal both;-ms-animation:-amp-start 8s steps(1,end) 0s 1 normal both;animation:-amp-start 8s steps(1,end) 0s 1 normal both}@-webkit-keyframes -amp-start{from{visibility:hidden}to{visibility:visible}}@-moz-keyframes -amp-start{from{visibility:hidden}to{visibility:visible}}@-ms-keyframes -amp-start{from{visibility:hidden}to{visibility:visible}}@-o-keyframes -amp-start{from{visibility:hidden}to{visibility:visible}}@keyframes -amp-start{from{visibility:hidden}to{visibility:visible}}</style><noscript><style amp-boilerplate>body{-webkit-animation:none;-moz-animation:none;-ms-animation:none;animation:none}</style></noscript>
  <script async src="https://cdn.ampproject.org/v0.js"></script>

</head>
<body>
  <h2>Ad networks in <span class="broken">red color</span> have broken examples, please help to fix.</h2>
  <nav>
    <!--
        When adding new ad network to the list, please
        1) verify that the ad slot loads ad. Check DEVELOPMENT.md for how to
           run a local server.
        2) keep the list in alphabetic order
    -->
    <a href="#a9">A9</a> |
    <a href="#accesstrade">AccessTrade</a> |
    <a href="#adblade">Adblade</a> |
    <a href="#adbutler">AdButler</a> |
    <a href="#adition">ADITION</a> |
    <a href="#adgeneration">Ad Generation</a> |
    <a href="#adman">Adman</a> |
    <a href="#adreactor">AdReactor</a> |
    <a href="#adsense">AdSense</a> |
    <a href="#adsnative">AdsNative</a> |
    <a href="#adspirit">AdSpirit</a> |
    <a href="#adstir">AdStir</a> |
    <a href="#adtech">AdTech</a> |
    <a href="#aduptech">Ad Up Technology</a> |
    <a href="#adverline">Adverline</a> |
    <a href="#adverticum">Adverticum</a> |
    <a href="#advertserve">AdvertServe</a> |
    <a href="#affiliateb">Affiliate-B</a> |
    <a href="#amoad">AMoAd</a> |
    <a href="#appnexus">App Nexus</a> |
    <a href="#atomx">Atomx</a> |
    <a href="#caajainfeed">CA A.J.A. Infeed</a> |
    <a href="#caprofitx">CA ProFit X</a> |
    <a href="#chargeads">Chargeads</a> |
    <a href="#colombia" class="broken">Colombia ad</a> |
    <a href="#contentad">Content.ad</a> |
    <a href="#criteo">Criteo</a> |
    <a href="#csa">CSA</a> |
    <a href="#custom">Custom</a>|
    <a href="#distroscale">DistroScale</a> |
    <a href="#dotandads">DotAndAds</a> |
    <a href="#doubleclick">Doubleclick</a> |
    <a href="#eplanning">E-Planning</a> |
    <a href="#ezoic">Ezoic</a> |
    <a href="#f1e">FlexOneELEPHANT</a> |
    <a href="#felmat">Felmat</a> |
    <a href="#flite">Flite</a> |
    <a href="#fusion">Fusion</a> |     
    <a href="#genieessp"></a> |
    <a href="#gmossp" class="broken"></a> |
    <a href="#holder">Holder</a> |
    <a href="#ibillboard">iBILLBOARD</a> |
    <a href="#imobile">I-Mobile</a> |
    <a href="#industrybrains">Industrybrains</a> |
    <a href="#inmobi">InMobi</a> |
    <a href="#ix">Index Exchange</a> |
    <a href="#kargo">Kargo</a> |
    <a href="#kixer">Kixer</a> |
    <a href="#ligatus">Ligatus</a> |
    <a href="#loka">LOKA</a> |
    <a href="#mads">MADS</a> |
    <a href="#mantis-display">MANTIS</a> |
    <a href="#mediaimpact">Media Impact</a> |
    <a href="#medianet">Media.Net</a> |
    <a href="#mediavine">Mediavine</a> |
    <a href="#meg">Meg</a> |
    <a href="#microad">MicroAd</a> |
    <a href="#mixpo">Mixpo</a> |
    <a href="#nativo">Nativo</a> |
    <a href="#nend">Nend</a> |
    <a href="#nokta">Nokta</a> |
    <a href="#openadstream">Open AdStream</a> |
    <a href="#openx">OpenX</a> |
    <a href="#plista">Plista</a> |
    <a href="#polymorphicads">polymorphicAds</a> |
    <a href="#popin">popIn</a> |
    <a href="#pubmine">Pubmine</a> |
    <a href="#pulsepoint" class="broken">PulsePoint</a> |
    <a href="#purch">Purch</a> |
    <a href="#revcontent">Revcontent</a> |
    <a href="#rubicon">Rubicon</a> |
    <a href="#sharethrough">Sharethrough</a> |
    <a href="#smartadserver">SmartAdServer</a> |
    <a href="#smartclip">smartclip</a> |
    <a href="#sortable">Sortable ad</a> |
    <a href="#sovrn">SOVRN</a> |
    <a href="#taboola">Taboola</a> |
    <a href="#teads">Teads</a> |
    <a href="#triplelift">TripleLift</a> |
    <a href="#webediads">Webediads</a> |
    <a href="#weborama">Weborama</a> |
    <a href="#widespace">Widespace</a> |
    <a href="#xlift">Xlift</a> |
    <a href="#xrostssp">Xrost SSP</a> |
    <a href="#yahoo">Yahoo</a> |
    <a href="#yahoojp">YahooJP</a> |
    <a href="#yieldbot">Yieldbot</a> |
    <a href="#yieldone">Yield One</a> |
    <a href="#yieldmo">Yieldmo</a> |
    <a href="#zedo">ZEDO</a> |
    <a href="#zergnet">ZergNet</a> |
    <a href="#zucks">Zucks</a> |
  </nav>

  <div class="fixed">
    <amp-ad width=300 height=50
        type="a9"
        data-aax_size="300x250"
        data-aax_pubname="test123"
        data-aax_src="302">
      <div placeholder>
        Fixed positioned ad (will not render)
      </div>
    </amp-ad>
  </div>

  <h2 id="a9">A9</h2>
  <amp-ad width=300 height=250
      type="a9"
      data-aax_size="300x250"
      data-aax_pubname="test123"
      data-aax_src="302">
    <div placeholder></div>
    <div fallback></div>
  </amp-ad>

  <h2 id="accesstrade">AccessTrade</h2>
  <amp-ad width="300" height="250"
      type="accesstrade"
      data-atops="r"
      data-atrotid="00000000000008c06y">
    <div placeholder></div>
    <div fallback></div>
  </amp-ad>

  <h2 id="adblade">Adblade</h2>
  <amp-ad width=300 height=250
      type="adblade"
      data-width="300"
      data-height="250"
      data-cid="19626-3798936394">
    <div placeholder></div>
    <div fallback></div>
  </amp-ad>

  <h2 id="adbutler">AdButler</h2>
  <amp-ad width=300 height=250
      type="adbutler"
      data-account="167283"
      data-zone="212491">
    <div placeholder></div>
    <div fallback></div>
  </amp-ad>

  <h2 id="adition">ADITION</h2>
  <amp-ad width=300 height=250
      type="adition"
      data-version="1"
      data-wp_id="3470234">
    <div placeholder></div>
    <div fallback></div>
  </amp-ad>

  <h2 id="adgeneration">Ad Generation</h2>
  <amp-ad width=320 height=50
      type="adgeneration"
      data-id="10722">
    <div placeholder></div>
    <div fallback></div>
  </amp-ad>

  <h2 id="adman">Adman</h2>
  <amp-ad width="300" height="250"
      type="adman"
      data-ws="17342"
      data-s="300x250"
      data-host="talos.adman.gr">
    <div placeholder></div>
    <div fallback></div>
  </amp-ad>

  <h2 id="adreactor">AdReactor</h2>
  <amp-ad width=728 height=90
      type="adreactor"
      data-pid=790
      data-zid=9
      data-custom3="No Type">
    <div placeholder></div>
    <div fallback></div>
  </amp-ad>

  <h2 id="adsense">AdSense</h2>
  <amp-ad width=300 height=250
      type="adsense"
      data-ad-client="ca-pub-2005682797531342"
      data-ad-slot="7046626912">
    <div placeholder></div>
    <div fallback></div>
  </amp-ad>

  <h2 id="adsnative">AdsNative</h2>
  <amp-ad width=300 height=250
      type="adsnative"
      data-anapiid="t8AjW-y8rudFGzKft_YQcBZG1-aGZ5otj5QdsKaP"
      data-ancat="IAB1,IAB2"
      data-antid="abc"
      data-ankv="key:val,key:val2">
    <div placeholder></div>
    <div fallback></div>
  </amp-ad>

  <h2 id="adspirit">AdSpirit</h2>
  <amp-ad width=300 height=250
      type="adspirit"
      data-asm-params="&amp;pid=4"
      data-asm-host="help.adspirit.de">
    <div placeholder></div>
    <div fallback></div>
  </amp-ad>

  <h2 id="adstir">AdStir 320x50 banner</h2>
  <amp-ad width="320" height="50"
      type="adstir"
      data-app-id="MEDIA-343ded3e"
      data-ad-spot="1">
    <div placeholder></div>
    <div fallback></div>
  </amp-ad>

  <h2 id="adtech">AdTech (1x1 fake image ad)</h2>
  <amp-ad width=300 height=250
      type="adtech"
      src="https://adserver.adtechus.com/addyn/3.0/5280.1/2274008/0/-1/ADTECH;size=300x250;key=plumber;alias=careerbear-ros-middle1;loc=300;;target=_blank;grp=27980912;misc=3767074">
    <div placeholder></div>
    <div fallback></div>
  </amp-ad>

  <h2 id="aduptech">Ad Up Technology</h2>
  <amp-ad width="500" height="250"
      type="aduptech"
      layout="fixed"
      data-placementkey="ae7906d535ce47fbb29fc5f45ef910b4"
      data-query="reisen;mallorca;spanien"
      data-adtest="1">
    <div placeholder></div>
    <div fallback></div>
  </amp-ad>

  <h2 id="adverline">Adverline</h2>
  <amp-ad width=300 height=250
      type="adverline"
      data-id=13625
      data-plc=3>
    <div placeholder></div>
    <div fallback></div>
  </amp-ad>

  <h2 id="adverticum">Adverticum</h2>
  <amp-ad width=300 height=250
     type="adverticum"
     data-goa3zone="3773129"
     data-costumeTargetString="bWFsYWM=">
    <div placeholder></div>
    <div fallback></div>
  </amp-ad>

  <h2 id="advertserve">AdvertServe</h2>
  <amp-ad width=300 height=250
      type="advertserve"
      data-client="tester"
      data-pid=0
      data-zid=68>
    <div placeholder></div>
    <div fallback></div>
  </amp-ad>

  <h2 id="affiliateb">Affiliate-B</h2>
  <amp-ad width=300 height=250
      type="affiliateb"
      data-afb_a="l44x-y174897c"
      data-afb_p="g2m"
      data-afb_t="i">
    <div placeholder></div>
    <div fallback></div>
  </amp-ad>

  <h2 id="amoad">AMoAd banner</h2>
  <amp-ad width="300" height="250"
      type="amoad"
      data-ad-type="banner"
      data-sid="62056d310111552c951d19c06bfa71e16e615e39493eceff667912488bc576a6">
    <div placeholder></div>
    <div fallback></div>
  </amp-ad>

  <h2>AMoAd native</h2>
  <amp-ad width="320" height="100"
      type="amoad"
      data-ad-type="native"
      data-sid="62056d310111552c951d19c06bfa71e1bc19eea7e94d0a6e73e46a9402dbee47">
    <div placeholder></div>
    <div fallback></div>
  </amp-ad>

  <h2 id="appnexus">AppNexus with JSON based configuration multi ad</h2>
  <amp-ad width=300 height=250
      type="appnexus"
      data-target="apn_ad_1"
      json='{"pageOpts":{"member": 958}, "adUnits": [{"disablePsa": true, "tagId": 6063968,"sizes": [300,250],"targetId": "apn_ad_1"}, {"tagId": 6063968,"sizes": [728,90],"targetId":"apn_ad_2"}]}'>
    <div placeholder></div>
    <div fallback></div>
  </amp-ad>

  <amp-ad width=728 height=90
      type="appnexus"
      data-target="apn_ad_2"
      json='{"pageOpts":{"member": 958}, "adUnits": [{"disablePsa": true, "tagId": 6063968,"sizes": [300,250],"targetId": "apn_ad_1"}, {"tagId": 6063968,"sizes": [728,90],"targetId":"apn_ad_2"}]}'>
    <div placeholder></div>
    <div fallback></div>
  </amp-ad>

  <h2 id="atomx">Atomx</h2>
  <amp-ad width=300 height=250
      type="atomx"
      data-id="1234">
  </amp-ad>
  
  <h2 id="caajainfeed">CA A.J.A. Infeed</h2>
  <amp-ad width="320" height="120"
      type="caajainfeed"
      data-ad-spot="thtuegn1pAQ"
      data-test="true">
    <div placeholder></div>
    <div fallback></div>
  </amp-ad>

  <h2 id="caprofitx">CA ProFit-X</h2>
  <amp-ad width="320" height="50"
      type="caprofitx"
      data-tagid="17359">
    <div placeholder></div>
    <div fallback></div>
  </amp-ad>

  <h2 id="chargeads">Chargeads</h2>
  <amp-ad width="320" height="50"
      type="chargeads"
      src="https://www.chargeplatform.com/ads/?id=1288491435">
    <div placeholder></div>
    <div fallback></div>
  </amp-ad>

  <h2 id="colombia" class="broken">Colombia ad</h2>
  <a href="https://github.com/ampproject/amphtml/issues/4613">Issue on GitHub</a><br>
  <amp-ad width=320 height=140
      type="colombia"
      layout=responsive
      data-clmb_slot="129883"
      data-clmb_position="1"
      data-clmb_section="0">
    <div placeholder></div>
    <div fallback></div>
  </amp-ad>

  <h2 id="contentad">Content.ad Banner 320x50</h2>
  <amp-ad width=320 height=50
      type="contentad"
      data-id="80a26f7c-277a-4c9a-b541-1ae7304d8b06"
      data-d="bm9uYmxvY2tpbmcuaW8="
      data-wid="218710"
      data-url="nonblocking.io">
    <div placeholder></div>
    <div fallback></div>
  </amp-ad>

  <h2>Content.ad Banner 300x250</h2>
  <amp-ad width=300 height=250
      type="contentad"
      data-id="09a8809f-9e98-4c24-b076-3dc28c8a7f32"
      data-d="bm9uYmxvY2tpbmcuaW8="
      data-wid="218706"
      data-url="nonblocking.io">
    <div placeholder></div>
    <div fallback></div>
  </amp-ad>

  <h2>Content.ad Banner 300x250 2x2</h2>
  <amp-ad width=300 height=250
      type="contentad"
      data-id="7902c314-4cad-466e-9264-ecd333a2c757"
      data-d="bm9uYmxvY2tpbmcuaW8="
      data-wid="218705"
      data-url="nonblocking.io">
  </amp-ad>

  <h2>Content.ad Banner 300x600</h2>
  <amp-ad width=300 height=600
      type="contentad"
      data-id="54115175-cb71-4905-9781-970c868059c1"
      data-d="bm9uYmxvY2tpbmcuaW8="
      data-wid="218708"
      data-url="nonblocking.io">
    <div placeholder></div>
    <div fallback></div>
  </amp-ad>

  <h2>Content.ad Banner 300x600 5x2</h2>
  <amp-ad width=300 height=600
      type="contentad"
      data-id="d5979da1-3686-4b8d-8bbc-9a94eb2d6a76"
      data-d="bm9uYmxvY2tpbmcuaW8="
      data-wid="218709"
      data-url="nonblocking.io">
    <div placeholder></div>
    <div fallback></div>
  </amp-ad>

  <h2 id="criteo">Criteo Passback</h2>
  <p>Due to ad targeting, the slot might not load ad.</p>

  <amp-ad width="300" height="250"
      type="criteo"
      data-tagtype="passback"
      data-zone="314159">
    <div placeholder></div>
    <div fallback></div>
  </amp-ad>

  <h2>Criteo RTA</h2>
  <p>Due to ad targeting, the slot might not load ad.</p>

  <amp-ad width="300" height="250"
      type="criteo"
      data-tagtype="rta"
      data-slot="/2729856/iframe_test_new_tag"
      data-adserver="DFP"
      data-networkid="1976">
    <div placeholder></div>
    <div fallback></div>
  </amp-ad>

  <h2 id="csa">CSA</h2>
  <amp-ad width=auto height=300
      type="csa"
      layout="fixed-height"
      data-afs-page-options='{"pubId": "partner-pub-9616389000213823", "query": "flowers"}'
      data-afs-adblock-options='{"width": "auto", "number": 1}'>
  </amp-ad>

  <h2 id="custom">Custom leaderboard</h2>
  <amp-ad width=500 height=60
      type="custom"
      data-slot="1"
      data-url="/examples/custom.ad.example.json">
    <template type="amp-mustache" id="amp-template-id-leader">
      <a href="{{href}}" target='_blank'>
        <amp-img layout='fixed' width="500" height="60" src="{{src}}" data-info="{{info}}"></amp-img>
      </a>
    </template>
    <div placeholder></div>
    <div fallback></div>
  </amp-ad>

  <h2>Custom square</h2>
  <amp-ad width="200" height="200"
      type="custom"
      data-slot="2"
      data-url="/examples/custom.ad.example.json">
    <template type="amp-mustache" id="amp-template-id">
      <a href="{{href}}" target="_blank">
        <amp-img layout='fixed' height="200" width="200" src="{{src}}" data-info="{{info}}"></amp-img>
      </a>
    </template>
    <div placeholder></div>
    <div fallback></div>
  </amp-ad>

  <h2>Custom leaderboard with no slot specified</h2>
  <amp-ad width="500" height="60"
      type="custom"
      data-url="/examples/custom.ad.example.single.json">
    <template type="amp-mustache" id="amp-template-id-no-slot">
      <a href="{{href}}" target="_blank">
        <amp-img layout='fixed' height="60" width="500" src="{{src}}" data-info="{{info}}"></amp-img>
      </a>
    </template>
    <div placeholder></div>
    <div fallback></div>
  </amp-ad>

  <h2 id="distroscale">DistroScale</h2>
  <amp-ad width=300 height=600
      type="distroscale"
      data-pid="1"
      data-zid="8710"
      layout="responsive">
    <div placeholder></div>
    <div fallback></div>
  </amp-ad>

  <h2 id="dotandads">DotAndAds masthead</h2>
  <amp-ad width=980 height=250
      type="dotandads"
      data-cid="11"
      data-mpo="ampTest"
      data-mpt="amp-amp-all-all"
      data-sp='sn-u'>
    <div placeholder></div>
    <div fallback></div>
  </amp-ad>

  <h2>DotAndAds 300x250 box</h2>
  <amp-ad width=300 height=250
      type="dotandads"
      data-sp='300x250-u'
      data-cid="11"
      data-mpo="ampTest"
      data-mpt="amp-amp-all-all">
    <div placeholder></div>
    <div fallback></div>
  </amp-ad>

  <h2 id="doubleclick">Doubleclick</h2>
  <amp-ad width=320 height=50
      type="doubleclick"
      data-slot="/4119129/mobile_ad_banner">
    <div placeholder></div>
    <div fallback></div>
  </amp-ad>

  <h2>Doubleclick with JSON based parameters</h2>
  <amp-ad width=320 height=50
      type="doubleclick"
      data-slot="/4119129/mobile_ad_banner"
      json='{"targeting":{"sport":["rugby","cricket"]},"categoryExclusions":["health"],"tagForChildDirectedTreatment":0}'>
    <div placeholder></div>
    <div fallback></div>
  </amp-ad>

  <h2>Doubleclick no ad</h2>
  <amp-ad width=300 height=200
      type="doubleclick"
      data-slot="/4119129/doesnt-exist">
    <div placeholder></div>
    <div fallback></div>
  </amp-ad>

  <h2>Doubleclick with overriden size</h2>
  <amp-ad width=420 height=100
      data-override-width=320 data-override-height=50
      type="doubleclick"
      data-slot="/4119129/mobile_ad_banner"
      class="red">
    <div placeholder></div>
    <div fallback></div>
  </amp-ad>

  <h2>Doubleclick challenging ad</h2>
  <amp-ad width="414" height="457"
      type="doubleclick"
      layout="fixed"
      data-slot="/35096353/amptesting/badvideoad">
    <div placeholder></div>
    <div fallback></div>
  </amp-ad>

  <h2 id="eplanning">E-Planning 320x50</h2>
  <amp-ad width=320 height=50
      type="eplanning"
      layout=responsive
      data-epl_si="af2"
      data-epl_sv="https://ads.eu.e-planning.net"
      data-epl_isv="https://us.img.e-planning.net"
      data-epl_sec="AMP_TEST"
      data-epl_kvs='{"target1":"food", "target2":"cars"}'
      data-epl_e="AMP_TEST">
    <div placeholder></div>
    <div fallback></div>
  </amp-ad>

  <h2 id="ezoic">Ezoic</h2>
  <amp-ad width=300 height=250
      type="ezoic"
      data-slot="/1254144/28607874"
      json='{"targeting": {"iid15":"1479509","t":"134","d":"1317","t1":"134","pvc":"0","ap":"1144","sap":"1144","a":"|0|","as":"revenue","plat":"1","bra":"mod1","ic":"1","at":"mbf","adr":"400","reft":"tf","ga":"2497208","rid":"99998","pt":"0","al":"2022","compid":"1","tap":"28607874-1479509","br1":"0","br2":"0"}}'>
    <div placeholder></div>
    <div fallback></div>
  </amp-ad>

  <h2 id="f1e">FlexOneELEPHANT</h2>
  <amp-ad width=300 height=250
      type="f1e"
      data-url="https://demo.impact-ad.jp"
      data-target="/SITE=AMPSITE/AREA=AMPAREA/AAMSZ=300X250/OENCJP=UTF8" >
  </amp-ad>

  <h2 id="felmat">Felmat</h2>
  <amp-ad width=300 height=250
      type="felmat"
      data-host="felmat.net"
      data-fmt="banner"
      data-fmk="U12473_n2cJD"
      data-fmp="0">
    <div placeholder></div>
    <div fallback></div>
  </amp-ad>

  <h2 id="flite">Flite</h2>
  <amp-ad width=320 height=568
      type="flite"
      data-guid="aa7bf589-6d51-4194-91f4-d22eef8e3688"
      data-mixins="">
    <div placeholder></div>
    <div fallback></div>
  </amp-ad>

  <h2 id="fusion">Fusion</h2> 
  <amp-ad width=600 height=100 
      type="fusion"
      data-ad-server="bn-01d.adtomafusion.com"
      data-media-zone="adtomatest.apica"
      data-layout="apicaping"
      data-space="apicaAd">
    <div placeholder></div>
    <div fallback></div>
  </amp-ad> 
 
  <h2 id="genieessp">Geniee SSP</h2>
  <amp-ad width="300" height="250"
      type="genieessp"
      data-vid="3"
      data-zid="1077330">
    <div placeholder></div>
    <div fallback></div>
  </amp-ad>

  <h2 id="gmossp" class="broken">GMOSSP 320x50 banner</h2>
  <amp-ad width="320" height="50"
      type="gmossp"
      data-id="10014">
    <div placeholder></div>
    <div fallback></div>
  </amp-ad>

  <h2 id="holder">Holder 300x250 banner</h2>
  <amp-ad width="300" height="250"
      type="holder"
      data-block="7163">
    <div placeholder></div>
    <div fallback></div>
  </amp-ad>

  <h2 id="ibillboard">iBillboard 300x250 banner</h2>
  <amp-ad width="300" height="250"
      type="ibillboard"
      src="https://go.eu.bbelements.com/please/code?j-21414.1.5.6.0.0._blank">
  </amp-ad>

  <h2 id="imobile">I-Mobile 320x50 banner</h2>
  <amp-ad width="320" height="50"
      type="imobile"
      data-pid="1847"
      data-adtype="banner"
      data-asid="813689">
    <div placeholder></div>
    <div fallback></div>
  </amp-ad>

  <h2 id="industrybrains">Industrybrains</h2>
  <amp-ad width=300 height=250
      type="industrybrains"
      data-width="300"
      data-height="250"
      data-cid="19626-3798936394">
    <div placeholder></div>
    <div fallback></div>
  </amp-ad>

  <h2 id="inmobi">InMobi</h2>
  <amp-ad width="320" height="50"
      type="inmobi"
      data-siteid="a0078c4ae5a54199a8689d49f3b46d4b"
      data-slotid="15">
    <div placeholder></div>
    <div fallback></div>
  </amp-ad>

  <h2 id="ix">Index Exchange</h2>
  <amp-ad width="300" height="250"
      type="ix"
      data-version="2"
      data-ad-units="4"
      data-casale-i-d="1">
    <div placeholder></div>
    <div fallback></div>
  </amp-ad>

  <h2>Index Exchange Header Tag</h2>
  <amp-ad width="300" height="250"
      type="ix"
      data-ix-id="1"
      data-slot="/62650033/AMP_Example_Ad_Unit">
    <div placeholder></div>
    <div fallback></div>
  </amp-ad>

  <h2 id="kargo">Kargo</h2>
  <amp-ad width=300 height=250
      type="kargo"
      data-site="_tt9gZ3qxCc2RCg6CADfLAAFR"
      data-slot="_vypM8bkVCf"
      data-options='{"targetParams":{"AD_ID":"test-middle","ad_id":"test-middle"}}'>
    <div placeholder></div>
    <div fallback></div>
  </amp-ad>

  <h2 id="kixer">Kixer</h2>
  <amp-ad width=300 height=250
      type="kixer"
      data-adslot="6812">
    <div placeholder></div>
    <div fallback></div>
  </amp-ad>

  <h2 id="ligatus">Ligatus</h2>
  <amp-ad width=300 height=250
      type="ligatus"
      src="https://a-ssl.ligatus.com/?ids=88443&t=js&s=1&bc=2">
    <div placeholder></div>
    <div fallback></div>
  </amp-ad>

  <h2 id="loka">LOKA</h2>
  <amp-ad width="300" height="250"
      type="loka"
      data-unit-params='{"unit":"mvbanner","id":"YdzhBxTvKwZlLeeQ"}'>
    <div placeholder></div>
    <div fallback></div>
  </amp-ad>

  <h2 id="mads">MADS</h2>
  <amp-ad width=320 height=50
      type="mads"
      data-adrequest='{"pid":"6252122059"}'>
    <div placeholder></div>
    <div fallback></div>
  </amp-ad>

  <h2 id="mantis-display">MANTIS</h2>
  <amp-ad width=300 height=250
      type="mantis-display"
      data-property = "demo"
      data-zone="medium-rectangle">
    <div placeholder></div>
    <div fallback></div>
  </amp-ad>

  <amp-embed width=100 height=283
      type="mantis-recommend"
      layout=responsive
      heights="(min-width:1907px) 56%, (min-width:1100px) 64%, (min-width:780px) 75%, (min-width:480px) 105%, 200%"
      data-property="demo">
    <div placeholder></div>
    <div fallback></div>
  </amp-embed>

  <h2 id="mediaimpact">Media Impact</h2>
  <amp-ad width="320" height="250"
      type="mediaimpact"
      data-site="67767"
      data-page="amp"
      data-format="4459"
      data-target=""
      data-slot="4459">
    <div placeholder></div>
    <div fallback></div>
  </amp-ad>

  <h2 id="medianet">Media.Net Header Bidder Tag</h2>
  <amp-ad width="300" height="250"
      type="medianet"
      data-tagtype="headerbidder"
      data-cid="8CU852274"
      data-slot="/45361917/AMP_Header_Bidder"
      json='{"targeting":{"mnetAmpTest":"1","pos":"mnetSlot1"}}'>
    <div placeholder></div>
    <div fallback></div>
  </amp-ad>

  <h2>Media.Net Contextual Monetization Tag</h2>
  <amp-ad width="300" height="250"
          type="medianet"
          data-tagtype="cm"
          data-cid="8CUS8O7EX"
          data-crid="112682482">
    <div placeholder></div>
    <div fallback></div>
  </amp-ad>

  <h2 id="mediavine">Mediavine</h2>
  <amp-ad width="300" height="250"
      type="mediavine"
      data-site="amp-project"
      data-sizes="300x250,320x50">
      <div placeholder></div>
      <div fallback></div>
  </amp-ad>

  <h2 id="meg">Meg</h2>
  <amp-ad width="320" height="250"
      type="meg"
      data-code="6rc0ERhN75">
    <div placeholder></div>
    <div fallback></div>
  </amp-ad>

  <h2 id="microad">MicroAd 320x50 banner</h2>
  <amp-ad width="320" height="50"
      type="microad"
      data-spot="b4bf837c5ddd69758d5ac924d04cf502"
      data-url="${COMPASS_EXT_URL}"
      data-referrer="${COMPASS_EXT_REF}"
      data-ifa="${COMPASS_EXT_IFA}"
      data-appid="${COMPASS_EXT_APPID}"
      data-geo="${COMPASS_EXT_GEO}">
    <div placeholder></div>
    <div fallback></div>
  </amp-ad>

  <h2 id="mixpo">Mixpo</h2>
  <amp-ad width="300" height="250"
      type = "mixpo"
      data-guid = "b0caf856-fd92-4adb-aaec-e91948c9ffc8"
      data-subdomain = "www">
    <div placeholder></div>
    <div fallback></div>
  </amp-ad>

  <h2 id="nativo">Nativo</h2>
  <amp-ad width="350" height="150"
      type="nativo"
      layout="responsive"
      data-premium
      data-request-url="http://localhost:9876">
    <div placeholder></div>
    <div fallback></div>
  </amp-ad>

  <h2 id="nend">Nend</h2>
  <amp-ad width="320" height="50"
      type="nend"
      data-nend_params='{"media":82,"site":58536,"spot":127513,"type":1,"oriented":1}'>
    <div placeholder></div>
    <div fallback></div>
  </amp-ad>

  <h2 id="nokta">Nokta</h2>
  <amp-ad width="300" height="250"
      type="nokta"
      data-category="izlesene_anasayfa"
      data-site="izlesene:anasayfa"
      data-zone="152541">
    <div placeholder></div>
    <div fallback></div>
  </amp-ad>

  <h2 id="openadstream">Open AdStream single ad</h2>
  <amp-ad width=300 height=250
      type="openadstream"
      data-adhost="oasc-training7.247realmedia.com"
      data-sitepage="dx_tag_pvt_site"
      data-pos="x04"
      data-query="keyword=keyvalue&key2=value2" >
    <div placeholder></div>
    <div fallback></div>
  </amp-ad>

  <h2 id="openx">OpenX</h2>
  <amp-ad width="728" height="90"
      type="openx"
      data-auid="538289845"
      data-host="sademo-d.openx.net"
      data-nc="90577858-BidderTest">
    <div placeholder></div>
    <div fallback></div>
  </amp-ad>
  <div>
    <a href="openx.amp.max.html">See all OpenX examples</a>
  </div>

  <h2 id="plista">Plista responsive widget</h2>
  <amp-embed width=300 height=300
      type="plista"
      layout=responsive
      data-countrycode="de"
      data-publickey="e6a75b42216ffc96b7ea7ad0c94d64946aedaac4"
      data-widgetname="iAMP_2"
      data-geo="de"
      data-urlprefix=""
      data-categories="politik">
    <div placeholder></div>
    <div fallback></div>
  </amp-embed>

  <h2 id="polymorphicads">polymorphicAds</h2>
  <amp-ad width=320 height=50
      type="polymorphicads"
      data-adUnitId="7c0b3ae742beccf94f7726ea832277a2"
      data-params='{"testMode": "true"}'
      >
    <div placeholder></div>
    <div fallback></div>
  </amp-ad>

  <h2 id="popin">popIn native ad</h2>
  <amp-ad width=300 height=568
      type="popin"
      layout=responsive
      heights="(min-width:1907px) 39%, (min-width:1200px) 46%, (min-width:780px) 64%, (min-width:480px) 98%, (min-width:460px) 167%, 196%"
      data-mediaid="popin_amp">
    <div placeholder></div>
    <div fallback></div>
  </amp-ad>

  <h2 id="pubmine">Pubmine 300x250</h2>
  <amp-ad width=300 height=250
      type="pubmine"
      data-adsafe="1"
      data-section="1"
      data-siteid="37790885"
      data-wordads="1">
    <div placeholder></div>
    <div fallback></div>
  </amp-ad>

  <h2 id="pulsepoint" class="broken">PulsePoint Header Bidding 300x250</h2>
  <amp-ad width=300 height=250
      type="pulsepoint"
      data-pid="521732"
      data-tagid="76835"
      data-tagtype="hb"
      data-timeout="1000"
      data-slot="/1066621/ExchangeTech_Prebid_AdUnit">
    <div placeholder></div>
    <div fallback></div>
  </amp-ad>

  <h2>PulsePoint 300x250</h2>
  <amp-ad width=300 height=250
      type="pulsepoint"
      data-pid="512379"
      data-tagid="472988">
    <div placeholder></div>
    <div fallback></div>
  </amp-ad>

  <h2 id="purch">Purch 300x250</h2>
  <amp-ad width=300 height=250
      type="purch"
      data-pid="2882"
      data-divid="rightcol_top">
    <div placeholder></div>
    <div fallback></div>
  </amp-ad>

  <h2 id="revcontent">Revcontent Responsive Tag</h2>
  <amp-ad width="320" height="240"
      type="revcontent"
      layout="responsive"
      heights="(max-width: 320px) 933px,
        (max-width: 360px) 1087px,
        (max-width: 375px) 1138px,
        (max-width: 412px) 1189px,
        (max-width: 414px) 1072px,
        (max-width: 568px) 1151px,
        (max-width: 640px) 1128px,
        (max-width: 667px) 1151px,
        (max-width: 732px) 1211px,
        (max-width: 736px) 1151px,
        (max-width: 768px) 633px,
        (max-width: 1024px) 711px,
        86vw"
      data-wrapper="rcjsload_2ff711"
      data-id="203">
    <div placeholder></div>
    <div fallback></div>
  </amp-ad>

  <h2 id="rubicon">Rubicon Project Smart Tag</h2>
  <amp-ad width="320" height="50"
      type="rubicon"
      data-method="smartTag"
      data-account="14062"
      data-site="70608"
      data-zone="335918"
      data-size="43"
      data-kw="amp-test, test"
      json='{"visitor":{"age":"18-24","gender":"male"},"inventory":{"section":"amp"}}'>
    <div placeholder></div>
    <div fallback></div>
  </amp-ad>

  <h2>Rubicon Project FastLane Single Slot</h2>
  <amp-ad width="320" height="50"
      type="rubicon"
      data-slot="/5300653/amp_test"
      data-method="fastLane"
      data-account="14062"
      data-pos="atf"
      data-kw="amp-test"
      json='{"targeting":{"kw":"amp-test","age":"18-24","gender":"male","section":"amp"},"visitor":{"age":"18-24","gender":"male"},"inventory":{"section":"amp"}}'>
    <div placeholder></div>
    <div fallback></div>
  </amp-ad>

  <h2 id="sharethrough">Sharethrough</h2>
  <amp-ad width=300 height=150
      type="sharethrough"
      layout="responsive"
      data-pkey="c0fa8367">
    <div placeholder></div>
    <div fallback></div>
  </amp-ad>

  <h2 id="smartadserver">SmartAdServer ad</h2>
  <amp-ad width=320 height=50
      type="smartadserver"
      data-site="94612"
      data-page="629154"
      data-format="38952"
      data-target="foo=bar">
    <div placeholder></div>
    <div fallback></div>
  </amp-ad>

  <h2 id="smartclip">smartclip</h2>
  <amp-ad width=400 height=225
      type="smartclip"
      data-plc="84555"
      data-sz="400x320">
    <div placeholder></div>
    <div fallback></div>
  </amp-ad>

  <h2 id="sortable">Sortable ad</h2>
  <amp-ad width=300 height=250
      type="sortable"
      data-name="medrec"
      data-site="ampproject.org">
    <div placeholder></div>
    <div fallback></div>
  </amp-ad>

  <h2 id="sovrn">SOVRN</h2>
  <amp-ad width=300 height=250
      type="sovrn"
      data-width="300"
      data-height="600"
      data-u="sduggan"
      data-iid="informerIDgoeshere"
      data-aid="affiliateIDgoeshere"
      data-testFlag="true"
      data-z="393900"><!-- this ID is only whitelisted for localhost:8000 and http://amphtml-nightly.herokuapp.com-->
    <div placeholder></div>
    <div fallback></div>
  </amp-ad>

  <h2 id="taboola">Taboola responsive widget</h2>
  <amp-embed width=100 height=283
      type=taboola
      layout=responsive
      heights="(min-width:1907px) 39%, (min-width:1200px) 46%, (min-width:780px) 64%, (min-width:480px) 98%, (min-width:460px) 167%, 196%"
      data-publisher="amp-demo"
      data-mode="thumbnails-a"
      data-placement="Ads Example"
      data-article="auto">
    <div placeholder></div>
    <div fallback></div>
  </amp-embed>

  <h2 id="teads">Teads</h2>
  <amp-ad width=300 height=220
      type="teads"
      data-pid="42266"
      layout="responsive">
    <div placeholder></div>
    <div fallback></div>
  </amp-ad>

  <h2 id="triplelift">TripleLift</h2>
  <amp-ad width=297 height=410
      type="triplelift"
      layout="responsive"
      src="https://ib.3lift.com/dtj/amptest_main_feed/335430">
    <div placeholder></div>
    <div fallback></div>
  </amp-ad>

  <h2 id="weborama">Weborama</h2>
  <amp-ad width=300 height=250
      type="weborama-display"
      data-wbo_account_id=51
      data-wbo_tracking_element_id=137
      data-wbo_fullhost="certification.solution.weborama.fr"
      data-wbo_random="[RANDOM]"
      data-wbo_publisherclick="[PUBLISHER_TRACKING_URL]">
    <div placeholder></div>
    <div fallback></div>
  </amp-ad>

  <h2 id="widespace">Widespace 300x50 Ad</h2>
  <amp-ad width=300 height=50
      type="widespace"
      data-sid="93f1a996-52f5-46b4-8dc8-ccd8886a8fbf"
      layout="responsive">
    <div placeholder></div>
    <div fallback></div>
  </amp-ad>

  <h2>Widespace 300x300 no-ad fallback</h2>
  <amp-ad width=300 height=300
      type="widespace"
      data-sid="911b4848-ef76-4ec1-9713-517d1c91eefb"
      layout="responsive">
    <div placeholder></div>
    <div fallback></div>
  </amp-ad>

  <h2 id="xlift">Xlift native ad</h2>
  <amp-ad width="300" height="300"
      type="xlift"
      data-mediaid="mamastar">
      <div placeholder></div>
      <div fallback></div>
  </amp-ad>
 
  <h2 id="xrostssp">Xrost SSP</h2>
  <amp-ad width="300" height="250"
      type="xrostssp"
      data-aid="10"
      data-slot-id="3347">
      <div placeholder></div>
      <div fallback></div>
  </amp-ad>

  <h2 id="yahoo">Yahoo Display</h2>
  <amp-ad width="316" height="264"
      type="yahoo"
      data-sid="954014446"
      data-site="news"
      data-sa='{"LREC":"300x250","secure":"true","content":"no_expandable;"}'>
      <div placeholder></div>
      <div fallback></div>
  </amp-ad>

  <h2 id="yahoojp">YahooJP YDN</h2>
  <amp-ad width="300" height="250"
      type="yahoojp"
      data-yadsid="79712_113431">
    <div placeholder></div>
    <div fallback></div>
  </amp-ad>

  <h2 id="yieldbot">Yieldbot 300x250</h2>
  <amp-ad width="300" height="250"
      type="yieldbot"
      data-psn="1234"
      data-yb-slot="medrec"
      data-slot="/2476204/medium-rectangle"
      json='{"targeting":{"category":["food","lifestyle"]},"categoryExclusions":["health"]}'>
    <div placeholder></div>
    <div fallback></div>
  </amp-ad>

  <h2 id="yieldone">YIELD ONE</h2>
  <amp-ad width="320" height="50"
      type="yieldone"
      data-pubid="0001"
      data-pid="032478_4">
    <div placeholder></div>
    <div fallback></div>
  </amp-ad>

  <h2 id="yieldmo">Yieldmo</h2>
  <amp-ad width=300 height=168
      type="yieldmo"
      data-ymid="1349317029731662884">
    <div placeholder></div>
    <div fallback></div>
  </amp-ad>

  <h2 id="webediads">Webediads</h2>
  <div>It's a private ad network with strict ad targeting, hence very common to see a no-fill.</div>
  <amp-ad width="300"
          height="250"
          type="webediads"
          data-site="site_test"
          data-page="amp"
          data-position="middle"
          data-query="amptest=1">
    <div placeholder></div>
    <div fallback></div>
  </amp-ad>

  <h2 id="zedo">ZEDO</h2>
  <amp-ad width="300" height="250"
      type="zedo"
      data-super-id="364489"
      data-network="2500"
      data-placement-id="364489_1"
      data-channel="727"
      data-publisher="0"
      data-dim="9">
    <div placeholder></div>
    <div fallback></div>
  </amp-ad>

  <h2 id="zergnet">ZergNet</h2>
  <amp-embed width="780" height="100"
      heights="(max-width:645px) 100%, (max-width:845px) 31%, 23%"
      layout="responsive"
      type="zergnet"
      data-zergid="42658">
    <div placeholder></div>
    <div fallback></div>
  </amp-embed>

  <h2 id="zucks">Zucks</h2>
  <amp-ad width="320" height="50"
      type="zucks"
      data-frame-id="_bda46cf5ac">
    <div placeholder></div>
    <div fallback></div>
  </amp-ad>
</body>
</html>
=======
<!doctype html>
<html ⚡>
<head>
  <meta charset="utf-8">
  <title>Ad examples</title>
  <link rel="canonical" href="http://nonblocking.io/" >
  <meta name="viewport" content="width=device-width,minimum-scale=1,initial-scale=1">
  <style amp-custom>
    .broken {
      color: red;
    }
    amp-ad {
      border: 1px solid #ccc;
      max-width: 500px;
    }
    /* Included here to make sure it does not render. */
    .fixed {
      position: fixed;
      bottom: 0;
      right: 0;
      background-color: #eee;
      opacity: .8;
    }
    .red {
      background-color: red;
    }

    amp-ad[type="revcontent"] {
      width: 100%;
      max-width: 1280px;
      margin: 18px 0;
      padding: 0;
    }
    amp-ad[type="nativo"] {
      width: 100%;
      max-width: 1280px;
      margin: 18px 0;
      padding: 0;
      height:100px;
    }
  </style>
  <script async custom-element="amp-ad" src="https://cdn.ampproject.org/v0/amp-ad-0.1.js"></script>
  <script async custom-element="amp-analytics" src="https://cdn.ampproject.org/v0/amp-analytics-0.1.js"></script>
  <script async custom-template="amp-mustache" src="https://cdn.ampproject.org/v0/amp-mustache-0.1.js"></script>
  <style amp-boilerplate>body{-webkit-animation:-amp-start 8s steps(1,end) 0s 1 normal both;-moz-animation:-amp-start 8s steps(1,end) 0s 1 normal both;-ms-animation:-amp-start 8s steps(1,end) 0s 1 normal both;animation:-amp-start 8s steps(1,end) 0s 1 normal both}@-webkit-keyframes -amp-start{from{visibility:hidden}to{visibility:visible}}@-moz-keyframes -amp-start{from{visibility:hidden}to{visibility:visible}}@-ms-keyframes -amp-start{from{visibility:hidden}to{visibility:visible}}@-o-keyframes -amp-start{from{visibility:hidden}to{visibility:visible}}@keyframes -amp-start{from{visibility:hidden}to{visibility:visible}}</style><noscript><style amp-boilerplate>body{-webkit-animation:none;-moz-animation:none;-ms-animation:none;animation:none}</style></noscript>
  <script async src="https://cdn.ampproject.org/v0.js"></script>
</head>
<body>
  <h2>Ad networks in <span class="broken">red color</span> have broken examples, please help to fix.</h2>
  <nav>
    <!--
        When adding new ad network to the list, please
        1) verify that the ad slot loads ad. Check DEVELOPMENT.md for how to
           run a local server.
        2) keep the list in alphabetic order
    -->
    <a href="#a8">A8</a> |
    <a href="#a9">A9</a> |
    <a href="#accesstrade">AccessTrade</a> |
    <a href="#adblade">Adblade</a> |
    <a href="#adbutler">AdButler</a> |
    <a href="#adition">ADITION</a> |
    <a href="#adgeneration">Ad Generation</a> |
    <a href="#adhese">Adhese</a> |
    <a href="#adman">Adman</a> |
    <a href="#adreactor">AdReactor</a> |
    <a href="#adsense">AdSense</a> |
    <a href="#adsnative">AdsNative</a> |
    <a href="#adspeed">AdSpeed</a> |
    <a href="#adspirit">AdSpirit</a> |
    <a href="#adstir">AdStir</a> |
    <a href="#adtech">AdTech</a> |
    <a href="#adthrive">AdThrive</a> |
    <a href="#aduptech">Ad Up Technology</a> |
    <a href="#adverline">Adverline</a> |
    <a href="#adverticum">Adverticum</a> |
    <a href="#advertserve">AdvertServe</a> |
    <a href="#affiliateb">Affiliate-B</a> |
    <a href="#amoad">AMoAd</a> |
    <a href="#appnexus">App Nexus</a> |
    <a href="#atomx">Atomx</a> |
    <a href="#brainy">brainy</a> |
    <a href="#caajainfeed">CA A.J.A. Infeed</a> |
    <a href="#caprofitx">CA ProFit X</a> |
    <a href="#chargeads">Chargeads</a> |
    <a href="#colombia" class="broken">Colombia ad</a> |
    <a href="#contentad">Content.ad</a> |
    <a href="#criteo">Criteo</a> |
    <a href="#csa">CSA</a> |
    <a href="#custom">Custom</a>|
    <a href="#eas">Cxense Display</a> |
    <a href="#distroscale">DistroScale</a> |
    <a href="#dotandads">DotAndAds</a> |
    <a href="#doubleclick">Doubleclick</a> |
    <a href="#eplanning">E-Planning</a> |
    <a href="#ezoic">Ezoic</a> |
    <a href="#f1e">FlexOneELEPHANT</a> |
    <a href="#felmat">Felmat</a> |
    <a href="#flite">Flite</a> |
    <a href="#fluct">fluct</a> |
    <a href="#fusion">Fusion</a> |
    <a href="#genieessp"></a> |
    <a href="#gmossp" class="broken"></a> |
    <a href="#holder">Holder</a> |
    <a href="#ibillboard">iBILLBOARD</a> |
    <a href="#imobile">I-Mobile</a> |
    <a href="#industrybrains">Industrybrains</a> |
    <a href="#inmobi">InMobi</a> |
    <a href="#ix">Index Exchange</a> |
    <a href="#kiosked">Kiosked</a> |
    <a href="#kargo">Kargo</a> |
    <a href="#kixer">Kixer</a> |
    <a href="#ligatus">Ligatus</a> |
    <a href="#loka">LOKA</a> |
    <a href="#mads">MADS</a> |
    <a href="#mantis-display">MANTIS</a> |
    <a href="#mediaimpact">Media Impact</a> |
    <a href="#medianet">Media.Net</a> |
    <a href="#mediavine">Mediavine</a> |
    <a href="#meg">Meg</a> |
    <a href="#microad">MicroAd</a> |
    <a href="#mixpo">Mixpo</a> |
    <a href="#mywidget">myWidget</a> |
    <a href="#nativo">Nativo</a> |
    <a href="#nend">Nend</a> |
    <a href="#nokta">Nokta</a> |
    <a href="#openadstream">Open AdStream</a> |
    <a href="#openx">OpenX</a> |
    <a href="#outbrain">Outbrain</a> |
    <a href="#plista">Plista</a> |
    <a href="#popin">popIn</a> |
    <a href="#pubmine">Pubmine</a> |
    <a href="#pulsepoint" class="broken">PulsePoint</a> |
    <a href="#purch">Purch</a> |
    <a href="#capirs">Rambler&Co</a> |
    <a href="#relap">Relap</a> |
    <a href="#revcontent">Revcontent</a> |
    <a href="#rubicon">Rubicon</a> |
    <a href="#sharethrough">Sharethrough</a> |
    <a href="#sklik">Sklik</a> |
    <a href="#slimcutmedia">SlimCut Media</a> |
    <a href="#smartadserver">SmartAdServer</a> |
    <a href="#smartclip">smartclip</a> |
    <a href="#sortable">Sortable ad</a> |
    <a href="#sovrn">SOVRN</a> |
    <a href="#sunmedia">SunMedia</a> |
    <a href="#swoop">Swoop</a> |
    <a href="#taboola">Taboola</a> |
    <a href="#teads">Teads</a> |
    <a href="#triplelift">TripleLift</a> |
    <a href="#valuecommerce">ValueCommerce</a> |
    <a href="#webediads">Webediads</a> |
    <a href="#weborama">Weborama</a> |
    <a href="#widespace">Widespace</a> |
    <a href="#xlift">Xlift</a> |
    <a href="#yahoo">Yahoo</a> |
    <a href="#yahoojp">YahooJP</a> |
    <a href="#yieldbot">Yieldbot</a> |
    <a href="#yieldone">Yield One</a> |
    <a href="#yieldmo">Yieldmo</a> |
    <a href="#zedo">ZEDO</a> |
    <a href="#zergnet">ZergNet</a> |
    <a href="#zucks">Zucks</a> |
  </nav>

  <div class="fixed">
    <amp-ad width="300" height="50"
        type="a9"
        data-aax_size="300x250"
        data-aax_pubname="test123"
        data-aax_src="302">
      <div placeholder>
        Fixed positioned ad (will not render)
      </div>
    </amp-ad>
  </div>

  <h2 id="a8">A8</h2>
  <amp-ad width="300" height="250"
      type="a8"
      data-aid="170223075073"
      data-wid="001"
      data-eno="01"
      data-mid="s00000016751001031000"
      data-mat="2TCGYR-17GNXU-3L92-64Z8X"
      data-type="static">
  </amp-ad>

  <h2 id="a9">A9</h2>
  <amp-ad width="300" height="250"
      type="a9"
      data-aax_size="300x250"
      data-aax_pubname="test123"
      data-aax_src="302">
  </amp-ad>

  <h2 id="accesstrade">AccessTrade</h2>
  <amp-ad width="300" height="250"
      type="accesstrade"
      data-atops="r"
      data-atrotid="00000000000008c06y">
  </amp-ad>

  <h2 id="adblade">Adblade</h2>
  <amp-ad width="300" height="250"
      type="adblade"
      data-width="300"
      data-height="250"
      data-cid="19626-3798936394">
  </amp-ad>

  <h2 id="adbutler">AdButler</h2>
  <amp-ad width="300" height="250"
      type="adbutler"
      data-account="167283"
      data-zone="212491">
  </amp-ad>

  <h2 id="adition">ADITION</h2>
  <amp-ad width="300" height="250"
      type="adition"
      data-version="1"
      data-wp_id="3470234">
  </amp-ad>

  <h2 id="adgeneration">Ad Generation</h2>
  <amp-ad width="320" height="50"
      type="adgeneration"
      data-id="10722">
  </amp-ad>

  <h2 id="adhese">Adhese</h2>
  <amp-ad width=300 height=250
      type="adhese"
      data-location="_sdk_amp_"
      data-position=""
      data-format="amprectangle"
      data-account="demo"
      data-request-type="ad">
    <div placeholder></div>
    <div fallback></div>
  </amp-ad>

  <amp-ad width=300 height=250
      type="adhese"
      data-location="_sdk_amp_"
      data-position=""
      data-format="amprectangle"
      data-account="demo"
      data-request-type="ad"
      json='{"targeting":{"br": ["sport", "info"],"dt": ["desktop"]}}'>
    <div placeholder></div>
    <div fallback></div>
  </amp-ad>

  <h2 id="adman">Adman</h2>
  <amp-ad width="300" height="250"
      type="adman"
      data-ws="17342"
      data-s="300x250"
      data-host="talos.adman.gr">
  </amp-ad>

  <h2 id="adreactor">AdReactor</h2>
  <amp-ad width="728" height="90"
      type="adreactor"
      data-pid=790
      data-zid=9
      data-custom3="No Type">
  </amp-ad>

  <h2 id="adsense">AdSense</h2>
  <amp-ad width="300" height="250"
      type="adsense"
      data-ad-client="ca-pub-2005682797531342"
      data-ad-slot="7046626912">
  </amp-ad>

  <h2 id="adsnative">AdsNative</h2>
  <amp-ad width="300" height="250"
      type="adsnative"
      data-anapiid="t8AjW-y8rudFGzKft_YQcBZG1-aGZ5otj5QdsKaP"
      data-ancat="IAB1,IAB2"
      data-antid="abc"
      data-ankv="key:val,key:val2">
  </amp-ad>

  <h2 id="adspeed">AdSpeed</h2>
  <amp-ad width="300" height="250"
      type="adspeed"
      data-zone="82441"
      data-client="3">
  <div placeholder></div>
  <div fallback></div>
  </amp-ad>

  <h2 id="adspirit">AdSpirit</h2>
  <amp-ad width="300" height="250"
      type="adspirit"
      data-asm-params="&amp;pid=4"
      data-asm-host="help.adspirit.de">
  </amp-ad>

  <h2 id="adstir">AdStir 320x50 banner</h2>
  <amp-ad width="320" height="50"
      type="adstir"
      data-app-id="MEDIA-343ded3e"
      data-ad-spot="1">
  </amp-ad>

  <h2 id="adtech">AdTech (1x1 fake image ad)</h2>
  <amp-ad width="300" height="250"
      type="adtech"
      src="https://adserver.adtechus.com/addyn/3.0/5280.1/2274008/0/-1/ADTECH;size=300x250;key=plumber;alias=careerbear-ros-middle1;loc=300;;target=_blank;grp=27980912;misc=3767074">
  </amp-ad>

  <h2 id="adthrive">AdThrive 320x50 banner</h2>
  <amp-ad width="320" height="50"
      type="adthrive"
      data-site-id="test"
      data-ad-unit="AdThrive_Content_1"
      data-sizes="320x50">
  </amp-ad>

  <h2 id="adthrive">AdThrive 300x250 banner</h2>
  <amp-ad width="300" height="250"
      type="adthrive"
      data-site-id="test"
      data-ad-unit="AdThrive_Content_2"
      data-sizes="300x250">
  </amp-ad>

  <h2 id="aduptech">Ad Up Technology</h2>
  <amp-ad width="500" height="250"
      type="aduptech"
      layout="fixed"
      data-placementkey="ae7906d535ce47fbb29fc5f45ef910b4"
      data-query="reisen;mallorca;spanien"
      data-adtest="1">
  </amp-ad>

  <h2 id="adverline">Adverline</h2>
  <amp-ad width="300" height="250"
      type="adverline"
      data-id=13625
      data-plc=3>
  </amp-ad>

  <h2 id="adverticum">Adverticum</h2>
  <amp-ad width="285" height="350"
     type="adverticum"
     data-goa3zone="4316734"
     data-costumeTargetString="bWFsYWM=">
  </amp-ad>

  <h2 id="advertserve">AdvertServe</h2>
  <amp-ad width="300" height="250"
      type="advertserve"
      data-client="tester"
      data-pid=0
      data-zid=68>
  </amp-ad>

  <h2 id="affiliateb">Affiliate-B</h2>
  <amp-ad width="300" height="250"
      type="affiliateb"
      data-afb_a="l44x-y174897c"
      data-afb_p="g2m"
      data-afb_t="i">
  </amp-ad>

  <h2 id="amoad">AMoAd banner</h2>
  <amp-ad width="300" height="250"
      type="amoad"
      data-ad-type="banner"
      data-sid="62056d310111552c951d19c06bfa71e16e615e39493eceff667912488bc576a6">
  </amp-ad>

  <h2>AMoAd native</h2>
  <amp-ad width="320" height="100"
      type="amoad"
      data-ad-type="native"
      data-sid="62056d310111552c951d19c06bfa71e1bc19eea7e94d0a6e73e46a9402dbee47">
  </amp-ad>

  <h2 id="appnexus">AppNexus with JSON based configuration multi ad</h2>
  <amp-ad width="300" height="250"
      type="appnexus"
      data-target="apn_ad_1"
      json='{"pageOpts":{"member": 958}, "adUnits": [{"disablePsa": true, "tagId": 6063968,"sizes": [300,250],"targetId": "apn_ad_1"}, {"tagId": 6063968,"sizes": [728,90],"targetId":"apn_ad_2"}]}'>
  </amp-ad>

  <amp-ad width="728" height="90"
      type="appnexus"
      data-target="apn_ad_2"
      json='{"pageOpts":{"member": 958}, "adUnits": [{"disablePsa": true, "tagId": 6063968,"sizes": [300,250],"targetId": "apn_ad_1"}, {"tagId": 6063968,"sizes": [728,90],"targetId":"apn_ad_2"}]}'>
  </amp-ad>

  <h2 id="atomx">Atomx</h2>
  <amp-ad width="300" height="250"
      type="atomx"
      data-id="1234">
  </amp-ad>

  <h2 id="brainy">brainy</h2>
  <amp-ad width="300" height="250"
      type="brainy"
      data-aid="10"
      data-slot-id="3347">
  </amp-ad>

  <h2 id="caajainfeed">CA A.J.A. Infeed</h2>
  <amp-ad width="320" height="120"
      type="caajainfeed"
      data-ad-spot="thtuegn1pAQ"
      data-test="true">
  </amp-ad>

  <h2 id="caprofitx">CA ProFit-X</h2>
  <amp-ad width="320" height="50"
      type="caprofitx"
      data-tagid="17359">
  </amp-ad>

  <h2 id="chargeads">Chargeads</h2>
  <amp-ad width="320" height="50"
      type="chargeads"
      src="https://www.chargeplatform.com/ads/?id=1288491435">
  </amp-ad>

  <h2 id="colombia" class="broken">Colombia ad</h2>
  <a href="https://github.com/ampproject/amphtml/issues/4613">Issue on GitHub</a><br>
  <amp-ad width="320" height="140"
      type="colombia"
      layout=responsive
      data-clmb_slot="129883"
      data-clmb_position="1"
      data-clmb_section="0">
  </amp-ad>

  <h2 id="contentad">Content.ad Banner 320x50</h2>
  <amp-ad width="320" height="50"
      type="contentad"
      data-id="80a26f7c-277a-4c9a-b541-1ae7304d8b06"
      data-d="bm9uYmxvY2tpbmcuaW8="
      data-wid="218710"
      data-url="nonblocking.io">
  </amp-ad>

  <h2>Content.ad Banner 300x250</h2>
  <amp-ad width="300" height="250"
      type="contentad"
      data-id="09a8809f-9e98-4c24-b076-3dc28c8a7f32"
      data-d="bm9uYmxvY2tpbmcuaW8="
      data-wid="218706"
      data-url="nonblocking.io">
  </amp-ad>

  <h2>Content.ad Banner 300x250 2x2</h2>
  <amp-ad width="300" height="250"
      type="contentad"
      data-id="7902c314-4cad-466e-9264-ecd333a2c757"
      data-d="bm9uYmxvY2tpbmcuaW8="
      data-wid="218705"
      data-url="nonblocking.io">
  </amp-ad>

  <h2>Content.ad Banner 300x600</h2>
  <amp-ad width="300" height="600"
      type="contentad"
      data-id="54115175-cb71-4905-9781-970c868059c1"
      data-d="bm9uYmxvY2tpbmcuaW8="
      data-wid="218708"
      data-url="nonblocking.io">
  </amp-ad>

  <h2>Content.ad Banner 300x600 5x2</h2>
  <amp-ad width="300" height="600"
      type="contentad"
      data-id="d5979da1-3686-4b8d-8bbc-9a94eb2d6a76"
      data-d="bm9uYmxvY2tpbmcuaW8="
      data-wid="218709"
      data-url="nonblocking.io">
  </amp-ad>

  <h2 id="criteo">Criteo Passback</h2>
  <p>Due to ad targeting, the slot might not load ad.</p>

  <amp-ad width="300" height="250"
      type="criteo"
      data-tagtype="passback"
      data-zone="314159">
  </amp-ad>

  <h2>Criteo RTA</h2>
  <p>Due to ad targeting, the slot might not load ad.</p>

  <amp-ad width="300" height="250"
      type="criteo"
      data-tagtype="rta"
      data-slot="/2729856/iframe_test_new_tag"
      data-adserver="DFP"
      data-networkid="1976">
  </amp-ad>

  <h2 id="csa">CSA</h2>
  <amp-ad width="auto" height="300"
      type="csa"
      layout="fixed-height"
      data-afs-page-options='{"pubId": "partner-pub-9616389000213823", "query": "flowers"}'
      data-afs-adblock-options='{"width": "auto", "number": 1}'>
  </amp-ad>

  <h2 id="custom">Custom leaderboard</h2>
  <amp-ad width="500" height="60"
      type="custom"
      data-slot="1"
      data-url="/examples/custom.ad.example.json">
    <template type="amp-mustache" id="amp-template-id-leader">
      <a href="{{href}}" target='_blank'>
        <amp-img layout='fixed' width="500" height="60" src="{{src}}" data-info="{{info}}"></amp-img>
      </a>
    </template>
  </amp-ad>

  <h2>Custom square</h2>
  <amp-ad width="200" height="200"
      type="custom"
      data-slot="2"
      data-url="/examples/custom.ad.example.json">
    <template type="amp-mustache" id="amp-template-id">
      <a href="{{href}}" target="_blank">
        <amp-img layout='fixed' height="200" width="200" src="{{src}}" data-info="{{info}}"></amp-img>
      </a>
    </template>
  </amp-ad>

  <h2>Custom leaderboard with no slot specified</h2>
  <amp-ad width="500" height="60"
      type="custom"
      data-url="/examples/custom.ad.example.single.json">
    <template type="amp-mustache" id="amp-template-id-no-slot">
      <a href="{{href}}" target="_blank">
        <amp-img layout='fixed' height="60" width="500" src="{{src}}" data-info="{{info}}"></amp-img>
      </a>
    </template>
  </amp-ad>

  <h2 id="eas">Cxense Display</h2>
  <amp-ad width="240" height="65"
      type="eas"
      data-eas-domain="stage.emediate.eu"
      data-eas-cu="3255">
  </amp-ad>

  <h2 id="distroscale">DistroScale</h2>
  <amp-ad width="300" height="600"
      type="distroscale"
      data-pid="1"
      data-zid="8710"
      layout="responsive">
  </amp-ad>

  <h2 id="dotandads">DotAndAds masthead</h2>
  <amp-ad width="980" height="250"
      type="dotandads"
      data-cid="11"
      data-mpo="ampTest"
      data-mpt="amp-amp-all-all"
      data-sp='sn-u'>
  </amp-ad>

  <h2>DotAndAds 300x250 box</h2>
  <amp-ad width="300" height="250"
      type="dotandads"
      data-sp='300x250-u'
      data-cid="11"
      data-mpo="ampTest"
      data-mpt="amp-amp-all-all">
  </amp-ad>

  <h2 id="doubleclick">Doubleclick</h2>
  <amp-ad width="320" height="50"
      type="doubleclick"
      data-slot="/4119129/mobile_ad_banner">
  </amp-ad>

  <h2>Doubleclick with JSON based parameters</h2>
  <amp-ad width="320" height="50"
      type="doubleclick"
      data-slot="/4119129/mobile_ad_banner"
      json='{"targeting":{"sport":["rugby","cricket"]},"categoryExclusions":["health"],"tagForChildDirectedTreatment":0}'>
  </amp-ad>

  <h2>Doubleclick no ad</h2>
  <amp-ad width="300" height="200"
      type="doubleclick"
      data-slot="/4119129/doesnt-exist">
  </amp-ad>

  <h2>Doubleclick with overriden size</h2>
  <amp-ad width="420" height="100"
      data-override-width="320" data-override-height="50"
      type="doubleclick"
      data-slot="/4119129/mobile_ad_banner"
      class="red">
  </amp-ad>

  <h2>Doubleclick challenging ad</h2>
  <amp-ad width="414" height="457"
      type="doubleclick"
      layout="fixed"
      data-slot="/35096353/amptesting/badvideoad">
  </amp-ad>

  <h2 id="eplanning">E-Planning 320x50</h2>
  <amp-ad width="320" height="50"
      type="eplanning"
      layout=responsive
      data-epl_si="af2"
      data-epl_sv="https://ads.eu.e-planning.net"
      data-epl_isv="https://us.img.e-planning.net"
      data-epl_sec="AMP_TEST"
      data-epl_kvs='{"target1":"food", "target2":"cars"}'
      data-epl_e="AMP_TEST">
  </amp-ad>

  <h2 id="ezoic">Ezoic</h2>
  <amp-ad width="300" height="250"
      type="ezoic"
      data-slot="/1254144/28607874"
      json='{"targeting": {"iid15":"1479509","t":"134","d":"1317","t1":"134","pvc":"0","ap":"1144","sap":"1144","a":"|0|","as":"revenue","plat":"1","bra":"mod1","ic":"1","at":"mbf","adr":"400","reft":"tf","ga":"2497208","rid":"99998","pt":"0","al":"2022","compid":"1","tap":"28607874-1479509","br1":"0","br2":"0"}}'>
  </amp-ad>

  <h2 id="f1e">FlexOneELEPHANT</h2>
  <amp-ad width="300" height="250"
      type="f1e"
      data-url="https://demo.impact-ad.jp"
      data-target="/SITE=AMPSITE/AREA=AMPAREA/AAMSZ=300X250/OENCJP=UTF8" >
  </amp-ad>

  <h2 id="felmat">Felmat</h2>
  <amp-ad width="300" height="250"
      type="felmat"
      data-host="felmat.net"
      data-fmt="banner"
      data-fmk="U12473_n2cJD"
      data-fmp="0">
  </amp-ad>

  <h2 id="flite">Flite</h2>
  <amp-ad width="320" height="568"
      type="flite"
      data-guid="aa7bf589-6d51-4194-91f4-d22eef8e3688"
      data-mixins="">
  </amp-ad>

  <h2 id="fluct">fluct</h2>
  <amp-ad width="300" height="250"
      type="fluct"
      data-g="1000067784"
      data-u="1000101409">
  </amp-ad>

  <h2 id="fusion">Fusion</h2>
  <amp-ad width="600" height="100"
      type="fusion"
      data-ad-server="bn-01d.adtomafusion.com"
      data-media-zone="adtomatest.apica"
      data-layout="apicaping"
      data-space="apicaAd"
      data-parameters="age=99&isMobile&gender=male">
  </amp-ad>

  <h2 id="genieessp">Geniee SSP</h2>
  <amp-ad width="300" height="250"
      type="genieessp"
      data-vid="3"
      data-zid="1077330">
  </amp-ad>

  <h2 id="gmossp" class="broken">GMOSSP 320x50 banner</h2>
  <amp-ad width="320" height="50"
      type="gmossp"
      data-id="10014">
  </amp-ad>

  <h2 id="holder">Holder 300x250 banner</h2>
  <amp-ad width="300" height="250"
      type="holder"
      data-block="7163">
  </amp-ad>

  <h2 id="ibillboard">iBillboard 300x250 banner</h2>
  <amp-ad width="300" height="250"
      type="ibillboard"
      src="https://go.eu.bbelements.com/please/code?j-21414.1.5.6.0.0._blank">
  </amp-ad>

  <h2 id="imobile">I-Mobile 320x50 banner</h2>
  <amp-ad width="320" height="50"
      type="imobile"
      data-pid="1847"
      data-adtype="banner"
      data-asid="813689">
  </amp-ad>

  <h2 id="industrybrains">Industrybrains</h2>
  <amp-ad width="300" height="250"
      type="industrybrains"
      data-width="300"
      data-height="250"
      data-cid="19626-3798936394">
  </amp-ad>

  <h2 id="inmobi">InMobi</h2>
  <amp-ad width="320" height="50"
      type="inmobi"
      data-siteid="a0078c4ae5a54199a8689d49f3b46d4b"
      data-slotid="15">
  </amp-ad>

  <h2 id="ix">Index Exchange</h2>
  <amp-ad width="300" height="250"
      type="ix"
      data-version="2"
      data-ad-units="4"
      data-casale-i-d="1">
  </amp-ad>

  <h2>Index Exchange Header Tag</h2>
  <amp-ad width="300" height="250"
      type="ix"
      data-ix-id="1"
      data-slot="/62650033/AMP_Example_Ad_Unit">
  </amp-ad>


  <h2 id="kargo">Kargo</h2>
  <amp-ad width="300" height="250"
      type="kargo"
      data-site="_tt9gZ3qxCc2RCg6CADfLAAFR"
      data-slot="_vypM8bkVCf"
      data-options='{"targetParams":{"AD_ID":"test-middle","ad_id":"test-middle"}}'>
  </amp-ad>

  <h2 id="kiosked">Kiosked</h2>
  <amp-ad width="300" height="250"
      type="kiosked"
      data-scriptid="91">
  </amp-ad>

  <h2 id="kixer">Kixer</h2>
  <amp-ad width="300" height="250"
      type="kixer"
      data-adslot="6812">
  </amp-ad>

  <h2 id="ligatus">Ligatus</h2>
  <amp-ad width="300" height="250"
      type="ligatus"
      src="https://a-ssl.ligatus.com/?ids=88443&t=js&s=1&bc=2">
  </amp-ad>

  <h2 id="loka">LOKA</h2>
  <amp-ad width="300" height="250"
      type="loka"
      data-unit-params='{"unit":"mvbanner","id":"YdzhBxTvKwZlLeeQ"}'>
  </amp-ad>

  <h2 id="mads">MADS</h2>
  <amp-ad width="320" height="50"
      type="mads"
      data-adrequest='{"pid":"6252122059"}'>
  </amp-ad>

  <h2 id="mantis-display">MANTIS</h2>
  <amp-ad width="300" height="250"
      type="mantis-display"
      data-property = "demo"
      data-zone="medium-rectangle">
  </amp-ad>

  <amp-embed width="100" height="283"
      type="mantis-recommend"
      layout=responsive
      heights="(min-width:1907px) 56%, (min-width:1100px) 64%, (min-width:780px) 75%, (min-width:480px) 105%, 200%"
      data-property="demo">
  </amp-embed>

  <h2 id="mediaimpact">Media Impact</h2>
  <amp-ad width="320" height="250"
      type="mediaimpact"
      data-site="67767"
      data-page="amp"
      data-format="4459"
      data-target=""
      data-slot="4459">
  </amp-ad>

  <h2 id="medianet">Media.Net Header Bidder Tag</h2>
  <amp-ad width="300" height="250"
      type="medianet"
      data-tagtype="headerbidder"
      data-cid="8CU852274"
      data-slot="/45361917/AMP_Header_Bidder"
      json='{"targeting":{"mnetAmpTest":"1","pos":"mnetSlot1"}}'>
  </amp-ad>

  <h2>Media.Net Contextual Monetization Tag</h2>
  <amp-ad width="300" height="250"
      type="medianet"
      data-tagtype="cm"
      data-cid="8CUS8O7EX"
      data-crid="112682482">
  </amp-ad>

  <h2 id="mediavine">Mediavine</h2>
  <amp-ad width="300" height="250"
      type="mediavine"
      data-site="amp-project"
      data-sizes="300x250,320x50">
      <div placeholder></div>
      <div fallback></div>
  </amp-ad>

  <h2 id="meg">Meg</h2>
  <amp-ad width="320" height="250"
      type="meg"
      data-code="6rc0ERhN75">
  </amp-ad>

  <h2 id="microad">MicroAd 320x50 banner</h2>
  <amp-ad width="320" height="50"
      type="microad"
      data-spot="b4bf837c5ddd69758d5ac924d04cf502"
      data-url="${COMPASS_EXT_URL}"
      data-referrer="${COMPASS_EXT_REF}"
      data-ifa="${COMPASS_EXT_IFA}"
      data-appid="${COMPASS_EXT_APPID}"
      data-geo="${COMPASS_EXT_GEO}">
  </amp-ad>

  <h2 id="mixpo">Mixpo</h2>
  <amp-ad width="300" height="250"
      type = "mixpo"
      data-guid = "b0caf856-fd92-4adb-aaec-e91948c9ffc8"
      data-subdomain = "www">
  </amp-ad>

  <h2 id="mywidget">myWidget</h2>
  <amp-embed width="300" height="250"
      type="mywidget"
      data-cid="ed1538fc077cfeae6ea558f6e7404541">
  </amp-embed>

  <h2 id="nativo">Nativo</h2>
  <amp-ad width="350" height="150"
      type="nativo"
      layout="responsive"
      data-premium
      data-request-url="http://localhost:9876">
  </amp-ad>

  <h2 id="nend">Nend</h2>
  <amp-ad width="320" height="50"
      type="nend"
      data-nend_params='{"media":82,"site":58536,"spot":127513,"type":1,"oriented":1}'>
  </amp-ad>

  <h2 id="nokta">Nokta</h2>
  <amp-ad width="300" height="250"
      type="nokta"
      data-category="izlesene_anasayfa"
      data-site="izlesene:anasayfa"
      data-zone="152541">
  </amp-ad>

  <h2 id="openadstream">Open AdStream single ad</h2>
  <amp-ad width="300" height="250"
      type="openadstream"
      data-adhost="oasc-training7.247realmedia.com"
      data-sitepage="dx_tag_pvt_site"
      data-pos="x04"
      data-query="keyword=keyvalue&key2=value2" >
  </amp-ad>

  <h2 id="openx">OpenX</h2>
  <amp-ad width="728" height="90"
      type="openx"
      data-auid="538289845"
      data-host="sademo-d.openx.net"
      data-nc="90577858-BidderTest">
  </amp-ad>
  <div>
    <a href="openx.amp.max.html">See all OpenX examples</a>
  </div>

  <h2 id="outbrain">Outbrain widget</h2>
  <amp-embed width="100" height="100"
      type="outbrain"
      layout="responsive"
      data-widgetIds="SB_14,SB_13"
      data-htmlURL="http%3A%2F%2Fedition.cnn.com%2F2015%2F11%2F08%2Fmiddleeast%2Frussian-plane-crash-egypt-sinai%2Findex.html"
      data-referrer="http%3A%2F%2Fedition.cnn.com"
      data-ampURL="http%3A%2F%2Famp.cnn.com%2Fpage.html"
      data-styleFile="http://localhost/style.css"
      data-testMode="true">
  </amp-embed>

  <h2 id="plista">Plista responsive widget</h2>
  <amp-embed width="300" height="300"
      type="plista"
      layout=responsive
      data-countrycode="de"
      data-publickey="e6a75b42216ffc96b7ea7ad0c94d64946aedaac4"
      data-widgetname="iAMP_2"
      data-geo="de"
      data-urlprefix=""
      data-categories="politik">
  </amp-embed>

  <h2 id="popin">popIn native ad</h2>
  <amp-ad width="300" height="568"
      type="popin"
      layout=responsive
      heights="(min-width:1907px) 39%, (min-width:1200px) 46%, (min-width:780px) 64%, (min-width:480px) 98%, (min-width:460px) 167%, 196%"
      data-mediaid="popin_amp">
  </amp-ad>

  <h2 id="pubmine">Pubmine 300x250</h2>
  <amp-ad width="300" height="250"
      type="pubmine"
      data-adsafe="1"
      data-section="1"
      data-siteid="37790885"
      data-wordads="1">
  </amp-ad>

  <h2 id="pulsepoint" class="broken">PulsePoint Header Bidding 300x250</h2>
  <amp-ad width="300" height="250"
      type="pulsepoint"
      data-pid="521732"
      data-tagid="76835"
      data-tagtype="hb"
      data-timeout="1000"
      data-slot="/1066621/ExchangeTech_Prebid_AdUnit">
  </amp-ad>

  <h2>PulsePoint 300x250</h2>
  <amp-ad width="300" height="250"
      type="pulsepoint"
      data-pid="512379"
      data-tagid="472988">
  </amp-ad>

  <h2 id="purch">Purch 300x250</h2>
  <amp-ad width="300" height="250"
      type="purch"
      data-pid="2882"
      data-divid="rightcol_top">
  </amp-ad>

  <h2 id="capirs">Rambler&Co</h2>
  <amp-ad width="500" height="250"
      type="capirs"
      layout="responsive"
      data-begun-auto-pad="434906118"
      data-begun-block-id="434908944"
      json='{"params":{"p1":"bvpkq","p2":"y","pct":"a"}}'>
  </amp-ad>

  <h2 id="relap">Relap</h2>
  <amp-ad width="auto" height="750"
      type="relap"
      layout="fixed-height"
      data-token="D3UMgQWBqleq1tPW"
      data-url="http://bigpicture.ru"
      data-anchorid="i0xMMY1MoliiZWVl">
  </amp-ad>

  <h2 id="revcontent">Revcontent Responsive Tag</h2>
  <amp-ad width="320" height="240"
      type="revcontent"
      layout="responsive"
      heights="(max-width: 320px) 933px,
        (max-width: 360px) 1087px,
        (max-width: 375px) 1138px,
        (max-width: 412px) 1189px,
        (max-width: 414px) 1072px,
        (max-width: 568px) 1151px,
        (max-width: 640px) 1128px,
        (max-width: 667px) 1151px,
        (max-width: 732px) 1211px,
        (max-width: 736px) 1151px,
        (max-width: 768px) 633px,
        (max-width: 1024px) 711px,
        86vw"
      data-wrapper="rcjsload_2ff711"
      data-id="203">
  </amp-ad>

  <h2 id="rubicon">Rubicon Project Smart Tag</h2>
  <amp-ad width="320" height="50"
      type="rubicon"
      data-method="smartTag"
      data-account="14062"
      data-site="70608"
      data-zone="335918"
      data-size="43"
      data-kw="amp-test, test"
      json='{"visitor":{"age":"18-24","gender":"male"},"inventory":{"section":"amp"}}'>
  </amp-ad>

  <h2>Rubicon Project FastLane Single Slot</h2>
  <amp-ad width="320" height="50"
      type="rubicon"
      data-slot="/5300653/amp_test"
      data-method="fastLane"
      data-account="14062"
      data-pos="atf"
      data-kw="amp-test"
      json='{"targeting":{"kw":"amp-test","age":"18-24","gender":"male","section":"amp"},"visitor":{"age":"18-24","gender":"male"},"inventory":{"section":"amp"}}'>
  </amp-ad>

  <h2 id="sharethrough">Sharethrough</h2>
  <amp-ad width="300" height="150"
      type="sharethrough"
      layout="responsive"
      data-pkey="c0fa8367">
  </amp-ad>

  <h2 id="sklik">Sklik</h2>
  <amp-ad width="970" height="310"
      type="sklik"
      json='{"zoneId":0, "w": 970, "h": 310}'>
  </amp-ad>

  <h2 id="slimcutmedia">SlimCut Media</h2>
  <amp-ad width="400" height="225"
      type="slimcutmedia"
      data-pid="amp-3"
      data-ffc="SCMPROMO">
  </amp-ad>

  <h2 id="smartadserver">SmartAdServer ad</h2>
  <amp-ad width="320" height="50"
      type="smartadserver"
      data-site="94612"
      data-page="629154"
      data-format="38952"
      data-target="foo=bar">
  </amp-ad>

  <h2 id="smartclip">smartclip</h2>
  <amp-ad width="400" height="225"
      type="smartclip"
      data-plc="84555"
      data-sz="400x320">
  </amp-ad>

  <h2 id="sortable">Sortable ad</h2>
  <amp-ad width="300" height="250"
      type="sortable"
      data-name="medrec"
      data-site="ampproject.org">
  </amp-ad>

  <h2 id="sovrn">SOVRN</h2>
  <amp-ad width="300" height="250"
      type="sovrn"
      data-width="300"
      data-height="600"
      data-u="sduggan"
      data-iid="informerIDgoeshere"
      data-aid="affiliateIDgoeshere"
      data-testFlag="true"
      data-z="393900"><!-- this ID is only whitelisted for localhost:8000 and http://amphtml-nightly.herokuapp.com-->
  </amp-ad>

  <h2 id="sunmedia">SunMedia</h2>
  <amp-ad width="300" height="1"
      type="sunmedia"
      layout="responsive"
      data-cskp="1"
      data-cid="sunmedia_test"
      data-crst="1">
  </amp-ad>

  <h2 id="swoop">Swoop</h2>
  <amp-ad width=250 height=35
      type="swoop"
      data-layout="auto"
      data-publisher="SW-11122234-1AMP"
      data-placement="page/inline"
      data-slot="amp/test">
  </amp-ad>

  <h2 id="taboola">Taboola responsive widget</h2>
  <amp-embed width="100" height="283"
      type="taboola"
      layout="responsive"
      heights="(min-width:1907px) 39%, (min-width:1200px) 46%, (min-width:780px) 64%, (min-width:480px) 98%, (min-width:460px) 167%, 196%"
      data-publisher="amp-demo"
      data-mode="thumbnails-a"
      data-placement="Ads Example"
      data-article="auto">
  </amp-embed>

  <h2 id="teads">Teads</h2>
  <amp-ad width="300" height="220"
      type="teads"
      data-pid="42266"
      layout="responsive">
  </amp-ad>

  <h2 id="triplelift">TripleLift</h2>
  <amp-ad width="297" height="410"
      type="triplelift"
      layout="responsive"
      src="https://ib.3lift.com/dtj/amptest_main_feed/335430">
  </amp-ad>

  <h2 id="weborama">Weborama</h2>
  <amp-ad width="300" height="250"
      type="weborama-display"
      data-wbo_account_id=51
      data-wbo_tracking_element_id=137
      data-wbo_fullhost="certification.solution.weborama.fr"
      data-wbo_random="[RANDOM]"
      data-wbo_publisherclick="[PUBLISHER_TRACKING_URL]">
  </amp-ad>

  <h2 id="widespace">Widespace Panorama Ad</h2>
  <amp-ad width="300" height="50"
      type="widespace"
      data-sid="93f1a996-52f5-46b4-8dc8-ccd8886a8fbf"
      layout="responsive">
  </amp-ad>

  <h2>Widespace Takeover Ad</h2>
  <amp-ad width="300" height="300"
      type="widespace"
      data-sid="fc5a6f59-d45e-4cf1-acac-67bf5ab4862a"
      layout="responsive">
  </amp-ad>

  <h2 id="xlift">Xlift native ad</h2>
  <amp-ad width="300" height="300"
      type="xlift"
      data-mediaid="mamastar">
  </amp-ad>

  <h2 id="yahoo">Yahoo Display</h2>
  <amp-ad width="316" height="264"
      type="yahoo"
      data-sid="954014446"
      data-site="news"
      data-sa='{"LREC":"300x250","secure":"true","content":"no_expandable;"}'>
  </amp-ad>

  <h2 id="yahoojp">YahooJP YDN</h2>
  <amp-ad width="300" height="250"
      type="yahoojp"
      data-yadsid="79712_113431">
  </amp-ad>

  <h2 id="yieldbot">Yieldbot 300x250</h2>
  <amp-ad width="300" height="250"
      type="yieldbot"
      data-psn="1234"
      data-yb-slot="medrec"
      data-slot="/2476204/medium-rectangle"
      json='{"targeting":{"category":["food","lifestyle"]},"categoryExclusions":["health"]}'>
  </amp-ad>

  <h2 id="yieldone">YIELD ONE</h2>
  <amp-ad width="320" height="50"
      type="yieldone"
      data-pubid="0001"
      data-pid="032478_4">
  </amp-ad>

  <h2 id="yieldmo">Yieldmo</h2>
  <amp-ad width="300" height="168"
      type="yieldmo"
      data-ymid="1349317029731662884">
  </amp-ad>

  <h2 id="valuecommerce">ValueCommerce</h2>
  <amp-ad width="300" height="250"
      type="valuecommerce"
      data-sid="3008"
      data-pid="884466614">
  </amp-ad>

  <h2 id="webediads">Webediads</h2>
  <div>It's a private ad network with strict ad targeting, hence very common to see a no-fill.</div>
  <amp-ad width="300" height="250"
      type="webediads"
      data-site="site_test"
      data-page="amp"
      data-position="middle"
      data-query="amptest=1">
  </amp-ad>

  <h2 id="zedo">ZEDO</h2>
  <amp-ad width="300" height="250"
      type="zedo"
      data-super-id="364489"
      data-network="2500"
      data-placement-id="364489_1"
      data-channel="727"
      data-publisher="0"
      data-dim="9">
  </amp-ad>

  <h2 id="zergnet">ZergNet</h2>
  <amp-embed width="780" height="100"
      type="zergnet"
      heights="(max-width:645px) 100%, (max-width:845px) 31%, 23%"
      layout="responsive"
      data-zergid="42658">
  </amp-embed>

  <h2 id="zucks">Zucks</h2>
  <amp-ad width="320" height="50"
      type="zucks"
      data-frame-id="_bda46cf5ac">
  </amp-ad>
</body>
</html>
>>>>>>> 904764cd
<|MERGE_RESOLUTION|>--- conflicted
+++ resolved
@@ -1,2541 +1,1243 @@
-<<<<<<< HEAD
-<!doctype html>
-<html ⚡>
-<head>
-  <meta charset="utf-8">
-  <title>Ad examples</title>
-  <link rel="canonical" href="http://nonblocking.io/" >
-  <meta name="viewport" content="width=device-width,minimum-scale=1,initial-scale=1">
-  <style amp-custom>
-    .broken {
-      color: red;
-    }
-    amp-ad {
-      border: 1px solid #ccc;
-      max-width: 500px;
-    }
-    /* Included here to make sure it does not render. */
-    .fixed {
-      position: fixed;
-      bottom: 0;
-      right: 0;
-      background-color: #eee;
-      opacity: .8;
-    }
-    .red {
-      background-color: red;
-    }
-
-    amp-ad[type="revcontent"] {
-      width: 100%;
-      max-width: 1280px;
-      margin: 18px 0;
-      padding: 0;
-    }
-    amp-ad[type="nativo"] {
-      width: 100%;
-      max-width: 1280px;
-      margin: 18px 0;
-      padding: 0;
-      height:100px;
-    }
-    amp-ad div[placeholder] {
-      background-color: lightgray;
-    }
-    amp-ad div[fallback] {
-      background-color: black;
-    }
-    amp-ad div[placeholder]::after {
-      content: "loading ...";
-    }
-    amp-ad div[fallback]::after {
-      content: "No ad";
-      color: white;
-    }
-    amp-ad div[placeholder]::after,
-    amp-ad div[fallback]::after {
-      font-size: 20px;
-      line-height: 30px;
-      text-align: center;
-      position: absolute;
-      left: 0;
-      right: 0;
-      top: calc(50% - 15px);
-    }
-  </style>
-  <script async custom-element="amp-ad" src="https://cdn.ampproject.org/v0/amp-ad-0.1.js"></script>
-  <script async custom-element="amp-analytics" src="https://cdn.ampproject.org/v0/amp-analytics-0.1.js"></script>
-  <script async custom-template="amp-mustache" src="https://cdn.ampproject.org/v0/amp-mustache-0.1.js"></script>
-  <style amp-boilerplate>body{-webkit-animation:-amp-start 8s steps(1,end) 0s 1 normal both;-moz-animation:-amp-start 8s steps(1,end) 0s 1 normal both;-ms-animation:-amp-start 8s steps(1,end) 0s 1 normal both;animation:-amp-start 8s steps(1,end) 0s 1 normal both}@-webkit-keyframes -amp-start{from{visibility:hidden}to{visibility:visible}}@-moz-keyframes -amp-start{from{visibility:hidden}to{visibility:visible}}@-ms-keyframes -amp-start{from{visibility:hidden}to{visibility:visible}}@-o-keyframes -amp-start{from{visibility:hidden}to{visibility:visible}}@keyframes -amp-start{from{visibility:hidden}to{visibility:visible}}</style><noscript><style amp-boilerplate>body{-webkit-animation:none;-moz-animation:none;-ms-animation:none;animation:none}</style></noscript>
-  <script async src="https://cdn.ampproject.org/v0.js"></script>
-
-</head>
-<body>
-  <h2>Ad networks in <span class="broken">red color</span> have broken examples, please help to fix.</h2>
-  <nav>
-    <!--
-        When adding new ad network to the list, please
-        1) verify that the ad slot loads ad. Check DEVELOPMENT.md for how to
-           run a local server.
-        2) keep the list in alphabetic order
-    -->
-    <a href="#a9">A9</a> |
-    <a href="#accesstrade">AccessTrade</a> |
-    <a href="#adblade">Adblade</a> |
-    <a href="#adbutler">AdButler</a> |
-    <a href="#adition">ADITION</a> |
-    <a href="#adgeneration">Ad Generation</a> |
-    <a href="#adman">Adman</a> |
-    <a href="#adreactor">AdReactor</a> |
-    <a href="#adsense">AdSense</a> |
-    <a href="#adsnative">AdsNative</a> |
-    <a href="#adspirit">AdSpirit</a> |
-    <a href="#adstir">AdStir</a> |
-    <a href="#adtech">AdTech</a> |
-    <a href="#aduptech">Ad Up Technology</a> |
-    <a href="#adverline">Adverline</a> |
-    <a href="#adverticum">Adverticum</a> |
-    <a href="#advertserve">AdvertServe</a> |
-    <a href="#affiliateb">Affiliate-B</a> |
-    <a href="#amoad">AMoAd</a> |
-    <a href="#appnexus">App Nexus</a> |
-    <a href="#atomx">Atomx</a> |
-    <a href="#caajainfeed">CA A.J.A. Infeed</a> |
-    <a href="#caprofitx">CA ProFit X</a> |
-    <a href="#chargeads">Chargeads</a> |
-    <a href="#colombia" class="broken">Colombia ad</a> |
-    <a href="#contentad">Content.ad</a> |
-    <a href="#criteo">Criteo</a> |
-    <a href="#csa">CSA</a> |
-    <a href="#custom">Custom</a>|
-    <a href="#distroscale">DistroScale</a> |
-    <a href="#dotandads">DotAndAds</a> |
-    <a href="#doubleclick">Doubleclick</a> |
-    <a href="#eplanning">E-Planning</a> |
-    <a href="#ezoic">Ezoic</a> |
-    <a href="#f1e">FlexOneELEPHANT</a> |
-    <a href="#felmat">Felmat</a> |
-    <a href="#flite">Flite</a> |
-    <a href="#fusion">Fusion</a> |     
-    <a href="#genieessp"></a> |
-    <a href="#gmossp" class="broken"></a> |
-    <a href="#holder">Holder</a> |
-    <a href="#ibillboard">iBILLBOARD</a> |
-    <a href="#imobile">I-Mobile</a> |
-    <a href="#industrybrains">Industrybrains</a> |
-    <a href="#inmobi">InMobi</a> |
-    <a href="#ix">Index Exchange</a> |
-    <a href="#kargo">Kargo</a> |
-    <a href="#kixer">Kixer</a> |
-    <a href="#ligatus">Ligatus</a> |
-    <a href="#loka">LOKA</a> |
-    <a href="#mads">MADS</a> |
-    <a href="#mantis-display">MANTIS</a> |
-    <a href="#mediaimpact">Media Impact</a> |
-    <a href="#medianet">Media.Net</a> |
-    <a href="#mediavine">Mediavine</a> |
-    <a href="#meg">Meg</a> |
-    <a href="#microad">MicroAd</a> |
-    <a href="#mixpo">Mixpo</a> |
-    <a href="#nativo">Nativo</a> |
-    <a href="#nend">Nend</a> |
-    <a href="#nokta">Nokta</a> |
-    <a href="#openadstream">Open AdStream</a> |
-    <a href="#openx">OpenX</a> |
-    <a href="#plista">Plista</a> |
-    <a href="#polymorphicads">polymorphicAds</a> |
-    <a href="#popin">popIn</a> |
-    <a href="#pubmine">Pubmine</a> |
-    <a href="#pulsepoint" class="broken">PulsePoint</a> |
-    <a href="#purch">Purch</a> |
-    <a href="#revcontent">Revcontent</a> |
-    <a href="#rubicon">Rubicon</a> |
-    <a href="#sharethrough">Sharethrough</a> |
-    <a href="#smartadserver">SmartAdServer</a> |
-    <a href="#smartclip">smartclip</a> |
-    <a href="#sortable">Sortable ad</a> |
-    <a href="#sovrn">SOVRN</a> |
-    <a href="#taboola">Taboola</a> |
-    <a href="#teads">Teads</a> |
-    <a href="#triplelift">TripleLift</a> |
-    <a href="#webediads">Webediads</a> |
-    <a href="#weborama">Weborama</a> |
-    <a href="#widespace">Widespace</a> |
-    <a href="#xlift">Xlift</a> |
-    <a href="#xrostssp">Xrost SSP</a> |
-    <a href="#yahoo">Yahoo</a> |
-    <a href="#yahoojp">YahooJP</a> |
-    <a href="#yieldbot">Yieldbot</a> |
-    <a href="#yieldone">Yield One</a> |
-    <a href="#yieldmo">Yieldmo</a> |
-    <a href="#zedo">ZEDO</a> |
-    <a href="#zergnet">ZergNet</a> |
-    <a href="#zucks">Zucks</a> |
-  </nav>
-
-  <div class="fixed">
-    <amp-ad width=300 height=50
-        type="a9"
-        data-aax_size="300x250"
-        data-aax_pubname="test123"
-        data-aax_src="302">
-      <div placeholder>
-        Fixed positioned ad (will not render)
-      </div>
-    </amp-ad>
-  </div>
-
-  <h2 id="a9">A9</h2>
-  <amp-ad width=300 height=250
-      type="a9"
-      data-aax_size="300x250"
-      data-aax_pubname="test123"
-      data-aax_src="302">
-    <div placeholder></div>
-    <div fallback></div>
-  </amp-ad>
-
-  <h2 id="accesstrade">AccessTrade</h2>
-  <amp-ad width="300" height="250"
-      type="accesstrade"
-      data-atops="r"
-      data-atrotid="00000000000008c06y">
-    <div placeholder></div>
-    <div fallback></div>
-  </amp-ad>
-
-  <h2 id="adblade">Adblade</h2>
-  <amp-ad width=300 height=250
-      type="adblade"
-      data-width="300"
-      data-height="250"
-      data-cid="19626-3798936394">
-    <div placeholder></div>
-    <div fallback></div>
-  </amp-ad>
-
-  <h2 id="adbutler">AdButler</h2>
-  <amp-ad width=300 height=250
-      type="adbutler"
-      data-account="167283"
-      data-zone="212491">
-    <div placeholder></div>
-    <div fallback></div>
-  </amp-ad>
-
-  <h2 id="adition">ADITION</h2>
-  <amp-ad width=300 height=250
-      type="adition"
-      data-version="1"
-      data-wp_id="3470234">
-    <div placeholder></div>
-    <div fallback></div>
-  </amp-ad>
-
-  <h2 id="adgeneration">Ad Generation</h2>
-  <amp-ad width=320 height=50
-      type="adgeneration"
-      data-id="10722">
-    <div placeholder></div>
-    <div fallback></div>
-  </amp-ad>
-
-  <h2 id="adman">Adman</h2>
-  <amp-ad width="300" height="250"
-      type="adman"
-      data-ws="17342"
-      data-s="300x250"
-      data-host="talos.adman.gr">
-    <div placeholder></div>
-    <div fallback></div>
-  </amp-ad>
-
-  <h2 id="adreactor">AdReactor</h2>
-  <amp-ad width=728 height=90
-      type="adreactor"
-      data-pid=790
-      data-zid=9
-      data-custom3="No Type">
-    <div placeholder></div>
-    <div fallback></div>
-  </amp-ad>
-
-  <h2 id="adsense">AdSense</h2>
-  <amp-ad width=300 height=250
-      type="adsense"
-      data-ad-client="ca-pub-2005682797531342"
-      data-ad-slot="7046626912">
-    <div placeholder></div>
-    <div fallback></div>
-  </amp-ad>
-
-  <h2 id="adsnative">AdsNative</h2>
-  <amp-ad width=300 height=250
-      type="adsnative"
-      data-anapiid="t8AjW-y8rudFGzKft_YQcBZG1-aGZ5otj5QdsKaP"
-      data-ancat="IAB1,IAB2"
-      data-antid="abc"
-      data-ankv="key:val,key:val2">
-    <div placeholder></div>
-    <div fallback></div>
-  </amp-ad>
-
-  <h2 id="adspirit">AdSpirit</h2>
-  <amp-ad width=300 height=250
-      type="adspirit"
-      data-asm-params="&amp;pid=4"
-      data-asm-host="help.adspirit.de">
-    <div placeholder></div>
-    <div fallback></div>
-  </amp-ad>
-
-  <h2 id="adstir">AdStir 320x50 banner</h2>
-  <amp-ad width="320" height="50"
-      type="adstir"
-      data-app-id="MEDIA-343ded3e"
-      data-ad-spot="1">
-    <div placeholder></div>
-    <div fallback></div>
-  </amp-ad>
-
-  <h2 id="adtech">AdTech (1x1 fake image ad)</h2>
-  <amp-ad width=300 height=250
-      type="adtech"
-      src="https://adserver.adtechus.com/addyn/3.0/5280.1/2274008/0/-1/ADTECH;size=300x250;key=plumber;alias=careerbear-ros-middle1;loc=300;;target=_blank;grp=27980912;misc=3767074">
-    <div placeholder></div>
-    <div fallback></div>
-  </amp-ad>
-
-  <h2 id="aduptech">Ad Up Technology</h2>
-  <amp-ad width="500" height="250"
-      type="aduptech"
-      layout="fixed"
-      data-placementkey="ae7906d535ce47fbb29fc5f45ef910b4"
-      data-query="reisen;mallorca;spanien"
-      data-adtest="1">
-    <div placeholder></div>
-    <div fallback></div>
-  </amp-ad>
-
-  <h2 id="adverline">Adverline</h2>
-  <amp-ad width=300 height=250
-      type="adverline"
-      data-id=13625
-      data-plc=3>
-    <div placeholder></div>
-    <div fallback></div>
-  </amp-ad>
-
-  <h2 id="adverticum">Adverticum</h2>
-  <amp-ad width=300 height=250
-     type="adverticum"
-     data-goa3zone="3773129"
-     data-costumeTargetString="bWFsYWM=">
-    <div placeholder></div>
-    <div fallback></div>
-  </amp-ad>
-
-  <h2 id="advertserve">AdvertServe</h2>
-  <amp-ad width=300 height=250
-      type="advertserve"
-      data-client="tester"
-      data-pid=0
-      data-zid=68>
-    <div placeholder></div>
-    <div fallback></div>
-  </amp-ad>
-
-  <h2 id="affiliateb">Affiliate-B</h2>
-  <amp-ad width=300 height=250
-      type="affiliateb"
-      data-afb_a="l44x-y174897c"
-      data-afb_p="g2m"
-      data-afb_t="i">
-    <div placeholder></div>
-    <div fallback></div>
-  </amp-ad>
-
-  <h2 id="amoad">AMoAd banner</h2>
-  <amp-ad width="300" height="250"
-      type="amoad"
-      data-ad-type="banner"
-      data-sid="62056d310111552c951d19c06bfa71e16e615e39493eceff667912488bc576a6">
-    <div placeholder></div>
-    <div fallback></div>
-  </amp-ad>
-
-  <h2>AMoAd native</h2>
-  <amp-ad width="320" height="100"
-      type="amoad"
-      data-ad-type="native"
-      data-sid="62056d310111552c951d19c06bfa71e1bc19eea7e94d0a6e73e46a9402dbee47">
-    <div placeholder></div>
-    <div fallback></div>
-  </amp-ad>
-
-  <h2 id="appnexus">AppNexus with JSON based configuration multi ad</h2>
-  <amp-ad width=300 height=250
-      type="appnexus"
-      data-target="apn_ad_1"
-      json='{"pageOpts":{"member": 958}, "adUnits": [{"disablePsa": true, "tagId": 6063968,"sizes": [300,250],"targetId": "apn_ad_1"}, {"tagId": 6063968,"sizes": [728,90],"targetId":"apn_ad_2"}]}'>
-    <div placeholder></div>
-    <div fallback></div>
-  </amp-ad>
-
-  <amp-ad width=728 height=90
-      type="appnexus"
-      data-target="apn_ad_2"
-      json='{"pageOpts":{"member": 958}, "adUnits": [{"disablePsa": true, "tagId": 6063968,"sizes": [300,250],"targetId": "apn_ad_1"}, {"tagId": 6063968,"sizes": [728,90],"targetId":"apn_ad_2"}]}'>
-    <div placeholder></div>
-    <div fallback></div>
-  </amp-ad>
-
-  <h2 id="atomx">Atomx</h2>
-  <amp-ad width=300 height=250
-      type="atomx"
-      data-id="1234">
-  </amp-ad>
-  
-  <h2 id="caajainfeed">CA A.J.A. Infeed</h2>
-  <amp-ad width="320" height="120"
-      type="caajainfeed"
-      data-ad-spot="thtuegn1pAQ"
-      data-test="true">
-    <div placeholder></div>
-    <div fallback></div>
-  </amp-ad>
-
-  <h2 id="caprofitx">CA ProFit-X</h2>
-  <amp-ad width="320" height="50"
-      type="caprofitx"
-      data-tagid="17359">
-    <div placeholder></div>
-    <div fallback></div>
-  </amp-ad>
-
-  <h2 id="chargeads">Chargeads</h2>
-  <amp-ad width="320" height="50"
-      type="chargeads"
-      src="https://www.chargeplatform.com/ads/?id=1288491435">
-    <div placeholder></div>
-    <div fallback></div>
-  </amp-ad>
-
-  <h2 id="colombia" class="broken">Colombia ad</h2>
-  <a href="https://github.com/ampproject/amphtml/issues/4613">Issue on GitHub</a><br>
-  <amp-ad width=320 height=140
-      type="colombia"
-      layout=responsive
-      data-clmb_slot="129883"
-      data-clmb_position="1"
-      data-clmb_section="0">
-    <div placeholder></div>
-    <div fallback></div>
-  </amp-ad>
-
-  <h2 id="contentad">Content.ad Banner 320x50</h2>
-  <amp-ad width=320 height=50
-      type="contentad"
-      data-id="80a26f7c-277a-4c9a-b541-1ae7304d8b06"
-      data-d="bm9uYmxvY2tpbmcuaW8="
-      data-wid="218710"
-      data-url="nonblocking.io">
-    <div placeholder></div>
-    <div fallback></div>
-  </amp-ad>
-
-  <h2>Content.ad Banner 300x250</h2>
-  <amp-ad width=300 height=250
-      type="contentad"
-      data-id="09a8809f-9e98-4c24-b076-3dc28c8a7f32"
-      data-d="bm9uYmxvY2tpbmcuaW8="
-      data-wid="218706"
-      data-url="nonblocking.io">
-    <div placeholder></div>
-    <div fallback></div>
-  </amp-ad>
-
-  <h2>Content.ad Banner 300x250 2x2</h2>
-  <amp-ad width=300 height=250
-      type="contentad"
-      data-id="7902c314-4cad-466e-9264-ecd333a2c757"
-      data-d="bm9uYmxvY2tpbmcuaW8="
-      data-wid="218705"
-      data-url="nonblocking.io">
-  </amp-ad>
-
-  <h2>Content.ad Banner 300x600</h2>
-  <amp-ad width=300 height=600
-      type="contentad"
-      data-id="54115175-cb71-4905-9781-970c868059c1"
-      data-d="bm9uYmxvY2tpbmcuaW8="
-      data-wid="218708"
-      data-url="nonblocking.io">
-    <div placeholder></div>
-    <div fallback></div>
-  </amp-ad>
-
-  <h2>Content.ad Banner 300x600 5x2</h2>
-  <amp-ad width=300 height=600
-      type="contentad"
-      data-id="d5979da1-3686-4b8d-8bbc-9a94eb2d6a76"
-      data-d="bm9uYmxvY2tpbmcuaW8="
-      data-wid="218709"
-      data-url="nonblocking.io">
-    <div placeholder></div>
-    <div fallback></div>
-  </amp-ad>
-
-  <h2 id="criteo">Criteo Passback</h2>
-  <p>Due to ad targeting, the slot might not load ad.</p>
-
-  <amp-ad width="300" height="250"
-      type="criteo"
-      data-tagtype="passback"
-      data-zone="314159">
-    <div placeholder></div>
-    <div fallback></div>
-  </amp-ad>
-
-  <h2>Criteo RTA</h2>
-  <p>Due to ad targeting, the slot might not load ad.</p>
-
-  <amp-ad width="300" height="250"
-      type="criteo"
-      data-tagtype="rta"
-      data-slot="/2729856/iframe_test_new_tag"
-      data-adserver="DFP"
-      data-networkid="1976">
-    <div placeholder></div>
-    <div fallback></div>
-  </amp-ad>
-
-  <h2 id="csa">CSA</h2>
-  <amp-ad width=auto height=300
-      type="csa"
-      layout="fixed-height"
-      data-afs-page-options='{"pubId": "partner-pub-9616389000213823", "query": "flowers"}'
-      data-afs-adblock-options='{"width": "auto", "number": 1}'>
-  </amp-ad>
-
-  <h2 id="custom">Custom leaderboard</h2>
-  <amp-ad width=500 height=60
-      type="custom"
-      data-slot="1"
-      data-url="/examples/custom.ad.example.json">
-    <template type="amp-mustache" id="amp-template-id-leader">
-      <a href="{{href}}" target='_blank'>
-        <amp-img layout='fixed' width="500" height="60" src="{{src}}" data-info="{{info}}"></amp-img>
-      </a>
-    </template>
-    <div placeholder></div>
-    <div fallback></div>
-  </amp-ad>
-
-  <h2>Custom square</h2>
-  <amp-ad width="200" height="200"
-      type="custom"
-      data-slot="2"
-      data-url="/examples/custom.ad.example.json">
-    <template type="amp-mustache" id="amp-template-id">
-      <a href="{{href}}" target="_blank">
-        <amp-img layout='fixed' height="200" width="200" src="{{src}}" data-info="{{info}}"></amp-img>
-      </a>
-    </template>
-    <div placeholder></div>
-    <div fallback></div>
-  </amp-ad>
-
-  <h2>Custom leaderboard with no slot specified</h2>
-  <amp-ad width="500" height="60"
-      type="custom"
-      data-url="/examples/custom.ad.example.single.json">
-    <template type="amp-mustache" id="amp-template-id-no-slot">
-      <a href="{{href}}" target="_blank">
-        <amp-img layout='fixed' height="60" width="500" src="{{src}}" data-info="{{info}}"></amp-img>
-      </a>
-    </template>
-    <div placeholder></div>
-    <div fallback></div>
-  </amp-ad>
-
-  <h2 id="distroscale">DistroScale</h2>
-  <amp-ad width=300 height=600
-      type="distroscale"
-      data-pid="1"
-      data-zid="8710"
-      layout="responsive">
-    <div placeholder></div>
-    <div fallback></div>
-  </amp-ad>
-
-  <h2 id="dotandads">DotAndAds masthead</h2>
-  <amp-ad width=980 height=250
-      type="dotandads"
-      data-cid="11"
-      data-mpo="ampTest"
-      data-mpt="amp-amp-all-all"
-      data-sp='sn-u'>
-    <div placeholder></div>
-    <div fallback></div>
-  </amp-ad>
-
-  <h2>DotAndAds 300x250 box</h2>
-  <amp-ad width=300 height=250
-      type="dotandads"
-      data-sp='300x250-u'
-      data-cid="11"
-      data-mpo="ampTest"
-      data-mpt="amp-amp-all-all">
-    <div placeholder></div>
-    <div fallback></div>
-  </amp-ad>
-
-  <h2 id="doubleclick">Doubleclick</h2>
-  <amp-ad width=320 height=50
-      type="doubleclick"
-      data-slot="/4119129/mobile_ad_banner">
-    <div placeholder></div>
-    <div fallback></div>
-  </amp-ad>
-
-  <h2>Doubleclick with JSON based parameters</h2>
-  <amp-ad width=320 height=50
-      type="doubleclick"
-      data-slot="/4119129/mobile_ad_banner"
-      json='{"targeting":{"sport":["rugby","cricket"]},"categoryExclusions":["health"],"tagForChildDirectedTreatment":0}'>
-    <div placeholder></div>
-    <div fallback></div>
-  </amp-ad>
-
-  <h2>Doubleclick no ad</h2>
-  <amp-ad width=300 height=200
-      type="doubleclick"
-      data-slot="/4119129/doesnt-exist">
-    <div placeholder></div>
-    <div fallback></div>
-  </amp-ad>
-
-  <h2>Doubleclick with overriden size</h2>
-  <amp-ad width=420 height=100
-      data-override-width=320 data-override-height=50
-      type="doubleclick"
-      data-slot="/4119129/mobile_ad_banner"
-      class="red">
-    <div placeholder></div>
-    <div fallback></div>
-  </amp-ad>
-
-  <h2>Doubleclick challenging ad</h2>
-  <amp-ad width="414" height="457"
-      type="doubleclick"
-      layout="fixed"
-      data-slot="/35096353/amptesting/badvideoad">
-    <div placeholder></div>
-    <div fallback></div>
-  </amp-ad>
-
-  <h2 id="eplanning">E-Planning 320x50</h2>
-  <amp-ad width=320 height=50
-      type="eplanning"
-      layout=responsive
-      data-epl_si="af2"
-      data-epl_sv="https://ads.eu.e-planning.net"
-      data-epl_isv="https://us.img.e-planning.net"
-      data-epl_sec="AMP_TEST"
-      data-epl_kvs='{"target1":"food", "target2":"cars"}'
-      data-epl_e="AMP_TEST">
-    <div placeholder></div>
-    <div fallback></div>
-  </amp-ad>
-
-  <h2 id="ezoic">Ezoic</h2>
-  <amp-ad width=300 height=250
-      type="ezoic"
-      data-slot="/1254144/28607874"
-      json='{"targeting": {"iid15":"1479509","t":"134","d":"1317","t1":"134","pvc":"0","ap":"1144","sap":"1144","a":"|0|","as":"revenue","plat":"1","bra":"mod1","ic":"1","at":"mbf","adr":"400","reft":"tf","ga":"2497208","rid":"99998","pt":"0","al":"2022","compid":"1","tap":"28607874-1479509","br1":"0","br2":"0"}}'>
-    <div placeholder></div>
-    <div fallback></div>
-  </amp-ad>
-
-  <h2 id="f1e">FlexOneELEPHANT</h2>
-  <amp-ad width=300 height=250
-      type="f1e"
-      data-url="https://demo.impact-ad.jp"
-      data-target="/SITE=AMPSITE/AREA=AMPAREA/AAMSZ=300X250/OENCJP=UTF8" >
-  </amp-ad>
-
-  <h2 id="felmat">Felmat</h2>
-  <amp-ad width=300 height=250
-      type="felmat"
-      data-host="felmat.net"
-      data-fmt="banner"
-      data-fmk="U12473_n2cJD"
-      data-fmp="0">
-    <div placeholder></div>
-    <div fallback></div>
-  </amp-ad>
-
-  <h2 id="flite">Flite</h2>
-  <amp-ad width=320 height=568
-      type="flite"
-      data-guid="aa7bf589-6d51-4194-91f4-d22eef8e3688"
-      data-mixins="">
-    <div placeholder></div>
-    <div fallback></div>
-  </amp-ad>
-
-  <h2 id="fusion">Fusion</h2> 
-  <amp-ad width=600 height=100 
-      type="fusion"
-      data-ad-server="bn-01d.adtomafusion.com"
-      data-media-zone="adtomatest.apica"
-      data-layout="apicaping"
-      data-space="apicaAd">
-    <div placeholder></div>
-    <div fallback></div>
-  </amp-ad> 
- 
-  <h2 id="genieessp">Geniee SSP</h2>
-  <amp-ad width="300" height="250"
-      type="genieessp"
-      data-vid="3"
-      data-zid="1077330">
-    <div placeholder></div>
-    <div fallback></div>
-  </amp-ad>
-
-  <h2 id="gmossp" class="broken">GMOSSP 320x50 banner</h2>
-  <amp-ad width="320" height="50"
-      type="gmossp"
-      data-id="10014">
-    <div placeholder></div>
-    <div fallback></div>
-  </amp-ad>
-
-  <h2 id="holder">Holder 300x250 banner</h2>
-  <amp-ad width="300" height="250"
-      type="holder"
-      data-block="7163">
-    <div placeholder></div>
-    <div fallback></div>
-  </amp-ad>
-
-  <h2 id="ibillboard">iBillboard 300x250 banner</h2>
-  <amp-ad width="300" height="250"
-      type="ibillboard"
-      src="https://go.eu.bbelements.com/please/code?j-21414.1.5.6.0.0._blank">
-  </amp-ad>
-
-  <h2 id="imobile">I-Mobile 320x50 banner</h2>
-  <amp-ad width="320" height="50"
-      type="imobile"
-      data-pid="1847"
-      data-adtype="banner"
-      data-asid="813689">
-    <div placeholder></div>
-    <div fallback></div>
-  </amp-ad>
-
-  <h2 id="industrybrains">Industrybrains</h2>
-  <amp-ad width=300 height=250
-      type="industrybrains"
-      data-width="300"
-      data-height="250"
-      data-cid="19626-3798936394">
-    <div placeholder></div>
-    <div fallback></div>
-  </amp-ad>
-
-  <h2 id="inmobi">InMobi</h2>
-  <amp-ad width="320" height="50"
-      type="inmobi"
-      data-siteid="a0078c4ae5a54199a8689d49f3b46d4b"
-      data-slotid="15">
-    <div placeholder></div>
-    <div fallback></div>
-  </amp-ad>
-
-  <h2 id="ix">Index Exchange</h2>
-  <amp-ad width="300" height="250"
-      type="ix"
-      data-version="2"
-      data-ad-units="4"
-      data-casale-i-d="1">
-    <div placeholder></div>
-    <div fallback></div>
-  </amp-ad>
-
-  <h2>Index Exchange Header Tag</h2>
-  <amp-ad width="300" height="250"
-      type="ix"
-      data-ix-id="1"
-      data-slot="/62650033/AMP_Example_Ad_Unit">
-    <div placeholder></div>
-    <div fallback></div>
-  </amp-ad>
-
-  <h2 id="kargo">Kargo</h2>
-  <amp-ad width=300 height=250
-      type="kargo"
-      data-site="_tt9gZ3qxCc2RCg6CADfLAAFR"
-      data-slot="_vypM8bkVCf"
-      data-options='{"targetParams":{"AD_ID":"test-middle","ad_id":"test-middle"}}'>
-    <div placeholder></div>
-    <div fallback></div>
-  </amp-ad>
-
-  <h2 id="kixer">Kixer</h2>
-  <amp-ad width=300 height=250
-      type="kixer"
-      data-adslot="6812">
-    <div placeholder></div>
-    <div fallback></div>
-  </amp-ad>
-
-  <h2 id="ligatus">Ligatus</h2>
-  <amp-ad width=300 height=250
-      type="ligatus"
-      src="https://a-ssl.ligatus.com/?ids=88443&t=js&s=1&bc=2">
-    <div placeholder></div>
-    <div fallback></div>
-  </amp-ad>
-
-  <h2 id="loka">LOKA</h2>
-  <amp-ad width="300" height="250"
-      type="loka"
-      data-unit-params='{"unit":"mvbanner","id":"YdzhBxTvKwZlLeeQ"}'>
-    <div placeholder></div>
-    <div fallback></div>
-  </amp-ad>
-
-  <h2 id="mads">MADS</h2>
-  <amp-ad width=320 height=50
-      type="mads"
-      data-adrequest='{"pid":"6252122059"}'>
-    <div placeholder></div>
-    <div fallback></div>
-  </amp-ad>
-
-  <h2 id="mantis-display">MANTIS</h2>
-  <amp-ad width=300 height=250
-      type="mantis-display"
-      data-property = "demo"
-      data-zone="medium-rectangle">
-    <div placeholder></div>
-    <div fallback></div>
-  </amp-ad>
-
-  <amp-embed width=100 height=283
-      type="mantis-recommend"
-      layout=responsive
-      heights="(min-width:1907px) 56%, (min-width:1100px) 64%, (min-width:780px) 75%, (min-width:480px) 105%, 200%"
-      data-property="demo">
-    <div placeholder></div>
-    <div fallback></div>
-  </amp-embed>
-
-  <h2 id="mediaimpact">Media Impact</h2>
-  <amp-ad width="320" height="250"
-      type="mediaimpact"
-      data-site="67767"
-      data-page="amp"
-      data-format="4459"
-      data-target=""
-      data-slot="4459">
-    <div placeholder></div>
-    <div fallback></div>
-  </amp-ad>
-
-  <h2 id="medianet">Media.Net Header Bidder Tag</h2>
-  <amp-ad width="300" height="250"
-      type="medianet"
-      data-tagtype="headerbidder"
-      data-cid="8CU852274"
-      data-slot="/45361917/AMP_Header_Bidder"
-      json='{"targeting":{"mnetAmpTest":"1","pos":"mnetSlot1"}}'>
-    <div placeholder></div>
-    <div fallback></div>
-  </amp-ad>
-
-  <h2>Media.Net Contextual Monetization Tag</h2>
-  <amp-ad width="300" height="250"
-          type="medianet"
-          data-tagtype="cm"
-          data-cid="8CUS8O7EX"
-          data-crid="112682482">
-    <div placeholder></div>
-    <div fallback></div>
-  </amp-ad>
-
-  <h2 id="mediavine">Mediavine</h2>
-  <amp-ad width="300" height="250"
-      type="mediavine"
-      data-site="amp-project"
-      data-sizes="300x250,320x50">
-      <div placeholder></div>
-      <div fallback></div>
-  </amp-ad>
-
-  <h2 id="meg">Meg</h2>
-  <amp-ad width="320" height="250"
-      type="meg"
-      data-code="6rc0ERhN75">
-    <div placeholder></div>
-    <div fallback></div>
-  </amp-ad>
-
-  <h2 id="microad">MicroAd 320x50 banner</h2>
-  <amp-ad width="320" height="50"
-      type="microad"
-      data-spot="b4bf837c5ddd69758d5ac924d04cf502"
-      data-url="${COMPASS_EXT_URL}"
-      data-referrer="${COMPASS_EXT_REF}"
-      data-ifa="${COMPASS_EXT_IFA}"
-      data-appid="${COMPASS_EXT_APPID}"
-      data-geo="${COMPASS_EXT_GEO}">
-    <div placeholder></div>
-    <div fallback></div>
-  </amp-ad>
-
-  <h2 id="mixpo">Mixpo</h2>
-  <amp-ad width="300" height="250"
-      type = "mixpo"
-      data-guid = "b0caf856-fd92-4adb-aaec-e91948c9ffc8"
-      data-subdomain = "www">
-    <div placeholder></div>
-    <div fallback></div>
-  </amp-ad>
-
-  <h2 id="nativo">Nativo</h2>
-  <amp-ad width="350" height="150"
-      type="nativo"
-      layout="responsive"
-      data-premium
-      data-request-url="http://localhost:9876">
-    <div placeholder></div>
-    <div fallback></div>
-  </amp-ad>
-
-  <h2 id="nend">Nend</h2>
-  <amp-ad width="320" height="50"
-      type="nend"
-      data-nend_params='{"media":82,"site":58536,"spot":127513,"type":1,"oriented":1}'>
-    <div placeholder></div>
-    <div fallback></div>
-  </amp-ad>
-
-  <h2 id="nokta">Nokta</h2>
-  <amp-ad width="300" height="250"
-      type="nokta"
-      data-category="izlesene_anasayfa"
-      data-site="izlesene:anasayfa"
-      data-zone="152541">
-    <div placeholder></div>
-    <div fallback></div>
-  </amp-ad>
-
-  <h2 id="openadstream">Open AdStream single ad</h2>
-  <amp-ad width=300 height=250
-      type="openadstream"
-      data-adhost="oasc-training7.247realmedia.com"
-      data-sitepage="dx_tag_pvt_site"
-      data-pos="x04"
-      data-query="keyword=keyvalue&key2=value2" >
-    <div placeholder></div>
-    <div fallback></div>
-  </amp-ad>
-
-  <h2 id="openx">OpenX</h2>
-  <amp-ad width="728" height="90"
-      type="openx"
-      data-auid="538289845"
-      data-host="sademo-d.openx.net"
-      data-nc="90577858-BidderTest">
-    <div placeholder></div>
-    <div fallback></div>
-  </amp-ad>
-  <div>
-    <a href="openx.amp.max.html">See all OpenX examples</a>
-  </div>
-
-  <h2 id="plista">Plista responsive widget</h2>
-  <amp-embed width=300 height=300
-      type="plista"
-      layout=responsive
-      data-countrycode="de"
-      data-publickey="e6a75b42216ffc96b7ea7ad0c94d64946aedaac4"
-      data-widgetname="iAMP_2"
-      data-geo="de"
-      data-urlprefix=""
-      data-categories="politik">
-    <div placeholder></div>
-    <div fallback></div>
-  </amp-embed>
-
-  <h2 id="polymorphicads">polymorphicAds</h2>
-  <amp-ad width=320 height=50
-      type="polymorphicads"
-      data-adUnitId="7c0b3ae742beccf94f7726ea832277a2"
-      data-params='{"testMode": "true"}'
-      >
-    <div placeholder></div>
-    <div fallback></div>
-  </amp-ad>
-
-  <h2 id="popin">popIn native ad</h2>
-  <amp-ad width=300 height=568
-      type="popin"
-      layout=responsive
-      heights="(min-width:1907px) 39%, (min-width:1200px) 46%, (min-width:780px) 64%, (min-width:480px) 98%, (min-width:460px) 167%, 196%"
-      data-mediaid="popin_amp">
-    <div placeholder></div>
-    <div fallback></div>
-  </amp-ad>
-
-  <h2 id="pubmine">Pubmine 300x250</h2>
-  <amp-ad width=300 height=250
-      type="pubmine"
-      data-adsafe="1"
-      data-section="1"
-      data-siteid="37790885"
-      data-wordads="1">
-    <div placeholder></div>
-    <div fallback></div>
-  </amp-ad>
-
-  <h2 id="pulsepoint" class="broken">PulsePoint Header Bidding 300x250</h2>
-  <amp-ad width=300 height=250
-      type="pulsepoint"
-      data-pid="521732"
-      data-tagid="76835"
-      data-tagtype="hb"
-      data-timeout="1000"
-      data-slot="/1066621/ExchangeTech_Prebid_AdUnit">
-    <div placeholder></div>
-    <div fallback></div>
-  </amp-ad>
-
-  <h2>PulsePoint 300x250</h2>
-  <amp-ad width=300 height=250
-      type="pulsepoint"
-      data-pid="512379"
-      data-tagid="472988">
-    <div placeholder></div>
-    <div fallback></div>
-  </amp-ad>
-
-  <h2 id="purch">Purch 300x250</h2>
-  <amp-ad width=300 height=250
-      type="purch"
-      data-pid="2882"
-      data-divid="rightcol_top">
-    <div placeholder></div>
-    <div fallback></div>
-  </amp-ad>
-
-  <h2 id="revcontent">Revcontent Responsive Tag</h2>
-  <amp-ad width="320" height="240"
-      type="revcontent"
-      layout="responsive"
-      heights="(max-width: 320px) 933px,
-        (max-width: 360px) 1087px,
-        (max-width: 375px) 1138px,
-        (max-width: 412px) 1189px,
-        (max-width: 414px) 1072px,
-        (max-width: 568px) 1151px,
-        (max-width: 640px) 1128px,
-        (max-width: 667px) 1151px,
-        (max-width: 732px) 1211px,
-        (max-width: 736px) 1151px,
-        (max-width: 768px) 633px,
-        (max-width: 1024px) 711px,
-        86vw"
-      data-wrapper="rcjsload_2ff711"
-      data-id="203">
-    <div placeholder></div>
-    <div fallback></div>
-  </amp-ad>
-
-  <h2 id="rubicon">Rubicon Project Smart Tag</h2>
-  <amp-ad width="320" height="50"
-      type="rubicon"
-      data-method="smartTag"
-      data-account="14062"
-      data-site="70608"
-      data-zone="335918"
-      data-size="43"
-      data-kw="amp-test, test"
-      json='{"visitor":{"age":"18-24","gender":"male"},"inventory":{"section":"amp"}}'>
-    <div placeholder></div>
-    <div fallback></div>
-  </amp-ad>
-
-  <h2>Rubicon Project FastLane Single Slot</h2>
-  <amp-ad width="320" height="50"
-      type="rubicon"
-      data-slot="/5300653/amp_test"
-      data-method="fastLane"
-      data-account="14062"
-      data-pos="atf"
-      data-kw="amp-test"
-      json='{"targeting":{"kw":"amp-test","age":"18-24","gender":"male","section":"amp"},"visitor":{"age":"18-24","gender":"male"},"inventory":{"section":"amp"}}'>
-    <div placeholder></div>
-    <div fallback></div>
-  </amp-ad>
-
-  <h2 id="sharethrough">Sharethrough</h2>
-  <amp-ad width=300 height=150
-      type="sharethrough"
-      layout="responsive"
-      data-pkey="c0fa8367">
-    <div placeholder></div>
-    <div fallback></div>
-  </amp-ad>
-
-  <h2 id="smartadserver">SmartAdServer ad</h2>
-  <amp-ad width=320 height=50
-      type="smartadserver"
-      data-site="94612"
-      data-page="629154"
-      data-format="38952"
-      data-target="foo=bar">
-    <div placeholder></div>
-    <div fallback></div>
-  </amp-ad>
-
-  <h2 id="smartclip">smartclip</h2>
-  <amp-ad width=400 height=225
-      type="smartclip"
-      data-plc="84555"
-      data-sz="400x320">
-    <div placeholder></div>
-    <div fallback></div>
-  </amp-ad>
-
-  <h2 id="sortable">Sortable ad</h2>
-  <amp-ad width=300 height=250
-      type="sortable"
-      data-name="medrec"
-      data-site="ampproject.org">
-    <div placeholder></div>
-    <div fallback></div>
-  </amp-ad>
-
-  <h2 id="sovrn">SOVRN</h2>
-  <amp-ad width=300 height=250
-      type="sovrn"
-      data-width="300"
-      data-height="600"
-      data-u="sduggan"
-      data-iid="informerIDgoeshere"
-      data-aid="affiliateIDgoeshere"
-      data-testFlag="true"
-      data-z="393900"><!-- this ID is only whitelisted for localhost:8000 and http://amphtml-nightly.herokuapp.com-->
-    <div placeholder></div>
-    <div fallback></div>
-  </amp-ad>
-
-  <h2 id="taboola">Taboola responsive widget</h2>
-  <amp-embed width=100 height=283
-      type=taboola
-      layout=responsive
-      heights="(min-width:1907px) 39%, (min-width:1200px) 46%, (min-width:780px) 64%, (min-width:480px) 98%, (min-width:460px) 167%, 196%"
-      data-publisher="amp-demo"
-      data-mode="thumbnails-a"
-      data-placement="Ads Example"
-      data-article="auto">
-    <div placeholder></div>
-    <div fallback></div>
-  </amp-embed>
-
-  <h2 id="teads">Teads</h2>
-  <amp-ad width=300 height=220
-      type="teads"
-      data-pid="42266"
-      layout="responsive">
-    <div placeholder></div>
-    <div fallback></div>
-  </amp-ad>
-
-  <h2 id="triplelift">TripleLift</h2>
-  <amp-ad width=297 height=410
-      type="triplelift"
-      layout="responsive"
-      src="https://ib.3lift.com/dtj/amptest_main_feed/335430">
-    <div placeholder></div>
-    <div fallback></div>
-  </amp-ad>
-
-  <h2 id="weborama">Weborama</h2>
-  <amp-ad width=300 height=250
-      type="weborama-display"
-      data-wbo_account_id=51
-      data-wbo_tracking_element_id=137
-      data-wbo_fullhost="certification.solution.weborama.fr"
-      data-wbo_random="[RANDOM]"
-      data-wbo_publisherclick="[PUBLISHER_TRACKING_URL]">
-    <div placeholder></div>
-    <div fallback></div>
-  </amp-ad>
-
-  <h2 id="widespace">Widespace 300x50 Ad</h2>
-  <amp-ad width=300 height=50
-      type="widespace"
-      data-sid="93f1a996-52f5-46b4-8dc8-ccd8886a8fbf"
-      layout="responsive">
-    <div placeholder></div>
-    <div fallback></div>
-  </amp-ad>
-
-  <h2>Widespace 300x300 no-ad fallback</h2>
-  <amp-ad width=300 height=300
-      type="widespace"
-      data-sid="911b4848-ef76-4ec1-9713-517d1c91eefb"
-      layout="responsive">
-    <div placeholder></div>
-    <div fallback></div>
-  </amp-ad>
-
-  <h2 id="xlift">Xlift native ad</h2>
-  <amp-ad width="300" height="300"
-      type="xlift"
-      data-mediaid="mamastar">
-      <div placeholder></div>
-      <div fallback></div>
-  </amp-ad>
- 
-  <h2 id="xrostssp">Xrost SSP</h2>
-  <amp-ad width="300" height="250"
-      type="xrostssp"
-      data-aid="10"
-      data-slot-id="3347">
-      <div placeholder></div>
-      <div fallback></div>
-  </amp-ad>
-
-  <h2 id="yahoo">Yahoo Display</h2>
-  <amp-ad width="316" height="264"
-      type="yahoo"
-      data-sid="954014446"
-      data-site="news"
-      data-sa='{"LREC":"300x250","secure":"true","content":"no_expandable;"}'>
-      <div placeholder></div>
-      <div fallback></div>
-  </amp-ad>
-
-  <h2 id="yahoojp">YahooJP YDN</h2>
-  <amp-ad width="300" height="250"
-      type="yahoojp"
-      data-yadsid="79712_113431">
-    <div placeholder></div>
-    <div fallback></div>
-  </amp-ad>
-
-  <h2 id="yieldbot">Yieldbot 300x250</h2>
-  <amp-ad width="300" height="250"
-      type="yieldbot"
-      data-psn="1234"
-      data-yb-slot="medrec"
-      data-slot="/2476204/medium-rectangle"
-      json='{"targeting":{"category":["food","lifestyle"]},"categoryExclusions":["health"]}'>
-    <div placeholder></div>
-    <div fallback></div>
-  </amp-ad>
-
-  <h2 id="yieldone">YIELD ONE</h2>
-  <amp-ad width="320" height="50"
-      type="yieldone"
-      data-pubid="0001"
-      data-pid="032478_4">
-    <div placeholder></div>
-    <div fallback></div>
-  </amp-ad>
-
-  <h2 id="yieldmo">Yieldmo</h2>
-  <amp-ad width=300 height=168
-      type="yieldmo"
-      data-ymid="1349317029731662884">
-    <div placeholder></div>
-    <div fallback></div>
-  </amp-ad>
-
-  <h2 id="webediads">Webediads</h2>
-  <div>It's a private ad network with strict ad targeting, hence very common to see a no-fill.</div>
-  <amp-ad width="300"
-          height="250"
-          type="webediads"
-          data-site="site_test"
-          data-page="amp"
-          data-position="middle"
-          data-query="amptest=1">
-    <div placeholder></div>
-    <div fallback></div>
-  </amp-ad>
-
-  <h2 id="zedo">ZEDO</h2>
-  <amp-ad width="300" height="250"
-      type="zedo"
-      data-super-id="364489"
-      data-network="2500"
-      data-placement-id="364489_1"
-      data-channel="727"
-      data-publisher="0"
-      data-dim="9">
-    <div placeholder></div>
-    <div fallback></div>
-  </amp-ad>
-
-  <h2 id="zergnet">ZergNet</h2>
-  <amp-embed width="780" height="100"
-      heights="(max-width:645px) 100%, (max-width:845px) 31%, 23%"
-      layout="responsive"
-      type="zergnet"
-      data-zergid="42658">
-    <div placeholder></div>
-    <div fallback></div>
-  </amp-embed>
-
-  <h2 id="zucks">Zucks</h2>
-  <amp-ad width="320" height="50"
-      type="zucks"
-      data-frame-id="_bda46cf5ac">
-    <div placeholder></div>
-    <div fallback></div>
-  </amp-ad>
-</body>
-</html>
-=======
-<!doctype html>
-<html ⚡>
-<head>
-  <meta charset="utf-8">
-  <title>Ad examples</title>
-  <link rel="canonical" href="http://nonblocking.io/" >
-  <meta name="viewport" content="width=device-width,minimum-scale=1,initial-scale=1">
-  <style amp-custom>
-    .broken {
-      color: red;
-    }
-    amp-ad {
-      border: 1px solid #ccc;
-      max-width: 500px;
-    }
-    /* Included here to make sure it does not render. */
-    .fixed {
-      position: fixed;
-      bottom: 0;
-      right: 0;
-      background-color: #eee;
-      opacity: .8;
-    }
-    .red {
-      background-color: red;
-    }
-
-    amp-ad[type="revcontent"] {
-      width: 100%;
-      max-width: 1280px;
-      margin: 18px 0;
-      padding: 0;
-    }
-    amp-ad[type="nativo"] {
-      width: 100%;
-      max-width: 1280px;
-      margin: 18px 0;
-      padding: 0;
-      height:100px;
-    }
-  </style>
-  <script async custom-element="amp-ad" src="https://cdn.ampproject.org/v0/amp-ad-0.1.js"></script>
-  <script async custom-element="amp-analytics" src="https://cdn.ampproject.org/v0/amp-analytics-0.1.js"></script>
-  <script async custom-template="amp-mustache" src="https://cdn.ampproject.org/v0/amp-mustache-0.1.js"></script>
-  <style amp-boilerplate>body{-webkit-animation:-amp-start 8s steps(1,end) 0s 1 normal both;-moz-animation:-amp-start 8s steps(1,end) 0s 1 normal both;-ms-animation:-amp-start 8s steps(1,end) 0s 1 normal both;animation:-amp-start 8s steps(1,end) 0s 1 normal both}@-webkit-keyframes -amp-start{from{visibility:hidden}to{visibility:visible}}@-moz-keyframes -amp-start{from{visibility:hidden}to{visibility:visible}}@-ms-keyframes -amp-start{from{visibility:hidden}to{visibility:visible}}@-o-keyframes -amp-start{from{visibility:hidden}to{visibility:visible}}@keyframes -amp-start{from{visibility:hidden}to{visibility:visible}}</style><noscript><style amp-boilerplate>body{-webkit-animation:none;-moz-animation:none;-ms-animation:none;animation:none}</style></noscript>
-  <script async src="https://cdn.ampproject.org/v0.js"></script>
-</head>
-<body>
-  <h2>Ad networks in <span class="broken">red color</span> have broken examples, please help to fix.</h2>
-  <nav>
-    <!--
-        When adding new ad network to the list, please
-        1) verify that the ad slot loads ad. Check DEVELOPMENT.md for how to
-           run a local server.
-        2) keep the list in alphabetic order
-    -->
-    <a href="#a8">A8</a> |
-    <a href="#a9">A9</a> |
-    <a href="#accesstrade">AccessTrade</a> |
-    <a href="#adblade">Adblade</a> |
-    <a href="#adbutler">AdButler</a> |
-    <a href="#adition">ADITION</a> |
-    <a href="#adgeneration">Ad Generation</a> |
-    <a href="#adhese">Adhese</a> |
-    <a href="#adman">Adman</a> |
-    <a href="#adreactor">AdReactor</a> |
-    <a href="#adsense">AdSense</a> |
-    <a href="#adsnative">AdsNative</a> |
-    <a href="#adspeed">AdSpeed</a> |
-    <a href="#adspirit">AdSpirit</a> |
-    <a href="#adstir">AdStir</a> |
-    <a href="#adtech">AdTech</a> |
-    <a href="#adthrive">AdThrive</a> |
-    <a href="#aduptech">Ad Up Technology</a> |
-    <a href="#adverline">Adverline</a> |
-    <a href="#adverticum">Adverticum</a> |
-    <a href="#advertserve">AdvertServe</a> |
-    <a href="#affiliateb">Affiliate-B</a> |
-    <a href="#amoad">AMoAd</a> |
-    <a href="#appnexus">App Nexus</a> |
-    <a href="#atomx">Atomx</a> |
-    <a href="#brainy">brainy</a> |
-    <a href="#caajainfeed">CA A.J.A. Infeed</a> |
-    <a href="#caprofitx">CA ProFit X</a> |
-    <a href="#chargeads">Chargeads</a> |
-    <a href="#colombia" class="broken">Colombia ad</a> |
-    <a href="#contentad">Content.ad</a> |
-    <a href="#criteo">Criteo</a> |
-    <a href="#csa">CSA</a> |
-    <a href="#custom">Custom</a>|
-    <a href="#eas">Cxense Display</a> |
-    <a href="#distroscale">DistroScale</a> |
-    <a href="#dotandads">DotAndAds</a> |
-    <a href="#doubleclick">Doubleclick</a> |
-    <a href="#eplanning">E-Planning</a> |
-    <a href="#ezoic">Ezoic</a> |
-    <a href="#f1e">FlexOneELEPHANT</a> |
-    <a href="#felmat">Felmat</a> |
-    <a href="#flite">Flite</a> |
-    <a href="#fluct">fluct</a> |
-    <a href="#fusion">Fusion</a> |
-    <a href="#genieessp"></a> |
-    <a href="#gmossp" class="broken"></a> |
-    <a href="#holder">Holder</a> |
-    <a href="#ibillboard">iBILLBOARD</a> |
-    <a href="#imobile">I-Mobile</a> |
-    <a href="#industrybrains">Industrybrains</a> |
-    <a href="#inmobi">InMobi</a> |
-    <a href="#ix">Index Exchange</a> |
-    <a href="#kiosked">Kiosked</a> |
-    <a href="#kargo">Kargo</a> |
-    <a href="#kixer">Kixer</a> |
-    <a href="#ligatus">Ligatus</a> |
-    <a href="#loka">LOKA</a> |
-    <a href="#mads">MADS</a> |
-    <a href="#mantis-display">MANTIS</a> |
-    <a href="#mediaimpact">Media Impact</a> |
-    <a href="#medianet">Media.Net</a> |
-    <a href="#mediavine">Mediavine</a> |
-    <a href="#meg">Meg</a> |
-    <a href="#microad">MicroAd</a> |
-    <a href="#mixpo">Mixpo</a> |
-    <a href="#mywidget">myWidget</a> |
-    <a href="#nativo">Nativo</a> |
-    <a href="#nend">Nend</a> |
-    <a href="#nokta">Nokta</a> |
-    <a href="#openadstream">Open AdStream</a> |
-    <a href="#openx">OpenX</a> |
-    <a href="#outbrain">Outbrain</a> |
-    <a href="#plista">Plista</a> |
-    <a href="#popin">popIn</a> |
-    <a href="#pubmine">Pubmine</a> |
-    <a href="#pulsepoint" class="broken">PulsePoint</a> |
-    <a href="#purch">Purch</a> |
-    <a href="#capirs">Rambler&Co</a> |
-    <a href="#relap">Relap</a> |
-    <a href="#revcontent">Revcontent</a> |
-    <a href="#rubicon">Rubicon</a> |
-    <a href="#sharethrough">Sharethrough</a> |
-    <a href="#sklik">Sklik</a> |
-    <a href="#slimcutmedia">SlimCut Media</a> |
-    <a href="#smartadserver">SmartAdServer</a> |
-    <a href="#smartclip">smartclip</a> |
-    <a href="#sortable">Sortable ad</a> |
-    <a href="#sovrn">SOVRN</a> |
-    <a href="#sunmedia">SunMedia</a> |
-    <a href="#swoop">Swoop</a> |
-    <a href="#taboola">Taboola</a> |
-    <a href="#teads">Teads</a> |
-    <a href="#triplelift">TripleLift</a> |
-    <a href="#valuecommerce">ValueCommerce</a> |
-    <a href="#webediads">Webediads</a> |
-    <a href="#weborama">Weborama</a> |
-    <a href="#widespace">Widespace</a> |
-    <a href="#xlift">Xlift</a> |
-    <a href="#yahoo">Yahoo</a> |
-    <a href="#yahoojp">YahooJP</a> |
-    <a href="#yieldbot">Yieldbot</a> |
-    <a href="#yieldone">Yield One</a> |
-    <a href="#yieldmo">Yieldmo</a> |
-    <a href="#zedo">ZEDO</a> |
-    <a href="#zergnet">ZergNet</a> |
-    <a href="#zucks">Zucks</a> |
-  </nav>
-
-  <div class="fixed">
-    <amp-ad width="300" height="50"
-        type="a9"
-        data-aax_size="300x250"
-        data-aax_pubname="test123"
-        data-aax_src="302">
-      <div placeholder>
-        Fixed positioned ad (will not render)
-      </div>
-    </amp-ad>
-  </div>
-
-  <h2 id="a8">A8</h2>
-  <amp-ad width="300" height="250"
-      type="a8"
-      data-aid="170223075073"
-      data-wid="001"
-      data-eno="01"
-      data-mid="s00000016751001031000"
-      data-mat="2TCGYR-17GNXU-3L92-64Z8X"
-      data-type="static">
-  </amp-ad>
-
-  <h2 id="a9">A9</h2>
-  <amp-ad width="300" height="250"
-      type="a9"
-      data-aax_size="300x250"
-      data-aax_pubname="test123"
-      data-aax_src="302">
-  </amp-ad>
-
-  <h2 id="accesstrade">AccessTrade</h2>
-  <amp-ad width="300" height="250"
-      type="accesstrade"
-      data-atops="r"
-      data-atrotid="00000000000008c06y">
-  </amp-ad>
-
-  <h2 id="adblade">Adblade</h2>
-  <amp-ad width="300" height="250"
-      type="adblade"
-      data-width="300"
-      data-height="250"
-      data-cid="19626-3798936394">
-  </amp-ad>
-
-  <h2 id="adbutler">AdButler</h2>
-  <amp-ad width="300" height="250"
-      type="adbutler"
-      data-account="167283"
-      data-zone="212491">
-  </amp-ad>
-
-  <h2 id="adition">ADITION</h2>
-  <amp-ad width="300" height="250"
-      type="adition"
-      data-version="1"
-      data-wp_id="3470234">
-  </amp-ad>
-
-  <h2 id="adgeneration">Ad Generation</h2>
-  <amp-ad width="320" height="50"
-      type="adgeneration"
-      data-id="10722">
-  </amp-ad>
-
-  <h2 id="adhese">Adhese</h2>
-  <amp-ad width=300 height=250
-      type="adhese"
-      data-location="_sdk_amp_"
-      data-position=""
-      data-format="amprectangle"
-      data-account="demo"
-      data-request-type="ad">
-    <div placeholder></div>
-    <div fallback></div>
-  </amp-ad>
-
-  <amp-ad width=300 height=250
-      type="adhese"
-      data-location="_sdk_amp_"
-      data-position=""
-      data-format="amprectangle"
-      data-account="demo"
-      data-request-type="ad"
-      json='{"targeting":{"br": ["sport", "info"],"dt": ["desktop"]}}'>
-    <div placeholder></div>
-    <div fallback></div>
-  </amp-ad>
-
-  <h2 id="adman">Adman</h2>
-  <amp-ad width="300" height="250"
-      type="adman"
-      data-ws="17342"
-      data-s="300x250"
-      data-host="talos.adman.gr">
-  </amp-ad>
-
-  <h2 id="adreactor">AdReactor</h2>
-  <amp-ad width="728" height="90"
-      type="adreactor"
-      data-pid=790
-      data-zid=9
-      data-custom3="No Type">
-  </amp-ad>
-
-  <h2 id="adsense">AdSense</h2>
-  <amp-ad width="300" height="250"
-      type="adsense"
-      data-ad-client="ca-pub-2005682797531342"
-      data-ad-slot="7046626912">
-  </amp-ad>
-
-  <h2 id="adsnative">AdsNative</h2>
-  <amp-ad width="300" height="250"
-      type="adsnative"
-      data-anapiid="t8AjW-y8rudFGzKft_YQcBZG1-aGZ5otj5QdsKaP"
-      data-ancat="IAB1,IAB2"
-      data-antid="abc"
-      data-ankv="key:val,key:val2">
-  </amp-ad>
-
-  <h2 id="adspeed">AdSpeed</h2>
-  <amp-ad width="300" height="250"
-      type="adspeed"
-      data-zone="82441"
-      data-client="3">
-  <div placeholder></div>
-  <div fallback></div>
-  </amp-ad>
-
-  <h2 id="adspirit">AdSpirit</h2>
-  <amp-ad width="300" height="250"
-      type="adspirit"
-      data-asm-params="&amp;pid=4"
-      data-asm-host="help.adspirit.de">
-  </amp-ad>
-
-  <h2 id="adstir">AdStir 320x50 banner</h2>
-  <amp-ad width="320" height="50"
-      type="adstir"
-      data-app-id="MEDIA-343ded3e"
-      data-ad-spot="1">
-  </amp-ad>
-
-  <h2 id="adtech">AdTech (1x1 fake image ad)</h2>
-  <amp-ad width="300" height="250"
-      type="adtech"
-      src="https://adserver.adtechus.com/addyn/3.0/5280.1/2274008/0/-1/ADTECH;size=300x250;key=plumber;alias=careerbear-ros-middle1;loc=300;;target=_blank;grp=27980912;misc=3767074">
-  </amp-ad>
-
-  <h2 id="adthrive">AdThrive 320x50 banner</h2>
-  <amp-ad width="320" height="50"
-      type="adthrive"
-      data-site-id="test"
-      data-ad-unit="AdThrive_Content_1"
-      data-sizes="320x50">
-  </amp-ad>
-
-  <h2 id="adthrive">AdThrive 300x250 banner</h2>
-  <amp-ad width="300" height="250"
-      type="adthrive"
-      data-site-id="test"
-      data-ad-unit="AdThrive_Content_2"
-      data-sizes="300x250">
-  </amp-ad>
-
-  <h2 id="aduptech">Ad Up Technology</h2>
-  <amp-ad width="500" height="250"
-      type="aduptech"
-      layout="fixed"
-      data-placementkey="ae7906d535ce47fbb29fc5f45ef910b4"
-      data-query="reisen;mallorca;spanien"
-      data-adtest="1">
-  </amp-ad>
-
-  <h2 id="adverline">Adverline</h2>
-  <amp-ad width="300" height="250"
-      type="adverline"
-      data-id=13625
-      data-plc=3>
-  </amp-ad>
-
-  <h2 id="adverticum">Adverticum</h2>
-  <amp-ad width="285" height="350"
-     type="adverticum"
-     data-goa3zone="4316734"
-     data-costumeTargetString="bWFsYWM=">
-  </amp-ad>
-
-  <h2 id="advertserve">AdvertServe</h2>
-  <amp-ad width="300" height="250"
-      type="advertserve"
-      data-client="tester"
-      data-pid=0
-      data-zid=68>
-  </amp-ad>
-
-  <h2 id="affiliateb">Affiliate-B</h2>
-  <amp-ad width="300" height="250"
-      type="affiliateb"
-      data-afb_a="l44x-y174897c"
-      data-afb_p="g2m"
-      data-afb_t="i">
-  </amp-ad>
-
-  <h2 id="amoad">AMoAd banner</h2>
-  <amp-ad width="300" height="250"
-      type="amoad"
-      data-ad-type="banner"
-      data-sid="62056d310111552c951d19c06bfa71e16e615e39493eceff667912488bc576a6">
-  </amp-ad>
-
-  <h2>AMoAd native</h2>
-  <amp-ad width="320" height="100"
-      type="amoad"
-      data-ad-type="native"
-      data-sid="62056d310111552c951d19c06bfa71e1bc19eea7e94d0a6e73e46a9402dbee47">
-  </amp-ad>
-
-  <h2 id="appnexus">AppNexus with JSON based configuration multi ad</h2>
-  <amp-ad width="300" height="250"
-      type="appnexus"
-      data-target="apn_ad_1"
-      json='{"pageOpts":{"member": 958}, "adUnits": [{"disablePsa": true, "tagId": 6063968,"sizes": [300,250],"targetId": "apn_ad_1"}, {"tagId": 6063968,"sizes": [728,90],"targetId":"apn_ad_2"}]}'>
-  </amp-ad>
-
-  <amp-ad width="728" height="90"
-      type="appnexus"
-      data-target="apn_ad_2"
-      json='{"pageOpts":{"member": 958}, "adUnits": [{"disablePsa": true, "tagId": 6063968,"sizes": [300,250],"targetId": "apn_ad_1"}, {"tagId": 6063968,"sizes": [728,90],"targetId":"apn_ad_2"}]}'>
-  </amp-ad>
-
-  <h2 id="atomx">Atomx</h2>
-  <amp-ad width="300" height="250"
-      type="atomx"
-      data-id="1234">
-  </amp-ad>
-
-  <h2 id="brainy">brainy</h2>
-  <amp-ad width="300" height="250"
-      type="brainy"
-      data-aid="10"
-      data-slot-id="3347">
-  </amp-ad>
-
-  <h2 id="caajainfeed">CA A.J.A. Infeed</h2>
-  <amp-ad width="320" height="120"
-      type="caajainfeed"
-      data-ad-spot="thtuegn1pAQ"
-      data-test="true">
-  </amp-ad>
-
-  <h2 id="caprofitx">CA ProFit-X</h2>
-  <amp-ad width="320" height="50"
-      type="caprofitx"
-      data-tagid="17359">
-  </amp-ad>
-
-  <h2 id="chargeads">Chargeads</h2>
-  <amp-ad width="320" height="50"
-      type="chargeads"
-      src="https://www.chargeplatform.com/ads/?id=1288491435">
-  </amp-ad>
-
-  <h2 id="colombia" class="broken">Colombia ad</h2>
-  <a href="https://github.com/ampproject/amphtml/issues/4613">Issue on GitHub</a><br>
-  <amp-ad width="320" height="140"
-      type="colombia"
-      layout=responsive
-      data-clmb_slot="129883"
-      data-clmb_position="1"
-      data-clmb_section="0">
-  </amp-ad>
-
-  <h2 id="contentad">Content.ad Banner 320x50</h2>
-  <amp-ad width="320" height="50"
-      type="contentad"
-      data-id="80a26f7c-277a-4c9a-b541-1ae7304d8b06"
-      data-d="bm9uYmxvY2tpbmcuaW8="
-      data-wid="218710"
-      data-url="nonblocking.io">
-  </amp-ad>
-
-  <h2>Content.ad Banner 300x250</h2>
-  <amp-ad width="300" height="250"
-      type="contentad"
-      data-id="09a8809f-9e98-4c24-b076-3dc28c8a7f32"
-      data-d="bm9uYmxvY2tpbmcuaW8="
-      data-wid="218706"
-      data-url="nonblocking.io">
-  </amp-ad>
-
-  <h2>Content.ad Banner 300x250 2x2</h2>
-  <amp-ad width="300" height="250"
-      type="contentad"
-      data-id="7902c314-4cad-466e-9264-ecd333a2c757"
-      data-d="bm9uYmxvY2tpbmcuaW8="
-      data-wid="218705"
-      data-url="nonblocking.io">
-  </amp-ad>
-
-  <h2>Content.ad Banner 300x600</h2>
-  <amp-ad width="300" height="600"
-      type="contentad"
-      data-id="54115175-cb71-4905-9781-970c868059c1"
-      data-d="bm9uYmxvY2tpbmcuaW8="
-      data-wid="218708"
-      data-url="nonblocking.io">
-  </amp-ad>
-
-  <h2>Content.ad Banner 300x600 5x2</h2>
-  <amp-ad width="300" height="600"
-      type="contentad"
-      data-id="d5979da1-3686-4b8d-8bbc-9a94eb2d6a76"
-      data-d="bm9uYmxvY2tpbmcuaW8="
-      data-wid="218709"
-      data-url="nonblocking.io">
-  </amp-ad>
-
-  <h2 id="criteo">Criteo Passback</h2>
-  <p>Due to ad targeting, the slot might not load ad.</p>
-
-  <amp-ad width="300" height="250"
-      type="criteo"
-      data-tagtype="passback"
-      data-zone="314159">
-  </amp-ad>
-
-  <h2>Criteo RTA</h2>
-  <p>Due to ad targeting, the slot might not load ad.</p>
-
-  <amp-ad width="300" height="250"
-      type="criteo"
-      data-tagtype="rta"
-      data-slot="/2729856/iframe_test_new_tag"
-      data-adserver="DFP"
-      data-networkid="1976">
-  </amp-ad>
-
-  <h2 id="csa">CSA</h2>
-  <amp-ad width="auto" height="300"
-      type="csa"
-      layout="fixed-height"
-      data-afs-page-options='{"pubId": "partner-pub-9616389000213823", "query": "flowers"}'
-      data-afs-adblock-options='{"width": "auto", "number": 1}'>
-  </amp-ad>
-
-  <h2 id="custom">Custom leaderboard</h2>
-  <amp-ad width="500" height="60"
-      type="custom"
-      data-slot="1"
-      data-url="/examples/custom.ad.example.json">
-    <template type="amp-mustache" id="amp-template-id-leader">
-      <a href="{{href}}" target='_blank'>
-        <amp-img layout='fixed' width="500" height="60" src="{{src}}" data-info="{{info}}"></amp-img>
-      </a>
-    </template>
-  </amp-ad>
-
-  <h2>Custom square</h2>
-  <amp-ad width="200" height="200"
-      type="custom"
-      data-slot="2"
-      data-url="/examples/custom.ad.example.json">
-    <template type="amp-mustache" id="amp-template-id">
-      <a href="{{href}}" target="_blank">
-        <amp-img layout='fixed' height="200" width="200" src="{{src}}" data-info="{{info}}"></amp-img>
-      </a>
-    </template>
-  </amp-ad>
-
-  <h2>Custom leaderboard with no slot specified</h2>
-  <amp-ad width="500" height="60"
-      type="custom"
-      data-url="/examples/custom.ad.example.single.json">
-    <template type="amp-mustache" id="amp-template-id-no-slot">
-      <a href="{{href}}" target="_blank">
-        <amp-img layout='fixed' height="60" width="500" src="{{src}}" data-info="{{info}}"></amp-img>
-      </a>
-    </template>
-  </amp-ad>
-
-  <h2 id="eas">Cxense Display</h2>
-  <amp-ad width="240" height="65"
-      type="eas"
-      data-eas-domain="stage.emediate.eu"
-      data-eas-cu="3255">
-  </amp-ad>
-
-  <h2 id="distroscale">DistroScale</h2>
-  <amp-ad width="300" height="600"
-      type="distroscale"
-      data-pid="1"
-      data-zid="8710"
-      layout="responsive">
-  </amp-ad>
-
-  <h2 id="dotandads">DotAndAds masthead</h2>
-  <amp-ad width="980" height="250"
-      type="dotandads"
-      data-cid="11"
-      data-mpo="ampTest"
-      data-mpt="amp-amp-all-all"
-      data-sp='sn-u'>
-  </amp-ad>
-
-  <h2>DotAndAds 300x250 box</h2>
-  <amp-ad width="300" height="250"
-      type="dotandads"
-      data-sp='300x250-u'
-      data-cid="11"
-      data-mpo="ampTest"
-      data-mpt="amp-amp-all-all">
-  </amp-ad>
-
-  <h2 id="doubleclick">Doubleclick</h2>
-  <amp-ad width="320" height="50"
-      type="doubleclick"
-      data-slot="/4119129/mobile_ad_banner">
-  </amp-ad>
-
-  <h2>Doubleclick with JSON based parameters</h2>
-  <amp-ad width="320" height="50"
-      type="doubleclick"
-      data-slot="/4119129/mobile_ad_banner"
-      json='{"targeting":{"sport":["rugby","cricket"]},"categoryExclusions":["health"],"tagForChildDirectedTreatment":0}'>
-  </amp-ad>
-
-  <h2>Doubleclick no ad</h2>
-  <amp-ad width="300" height="200"
-      type="doubleclick"
-      data-slot="/4119129/doesnt-exist">
-  </amp-ad>
-
-  <h2>Doubleclick with overriden size</h2>
-  <amp-ad width="420" height="100"
-      data-override-width="320" data-override-height="50"
-      type="doubleclick"
-      data-slot="/4119129/mobile_ad_banner"
-      class="red">
-  </amp-ad>
-
-  <h2>Doubleclick challenging ad</h2>
-  <amp-ad width="414" height="457"
-      type="doubleclick"
-      layout="fixed"
-      data-slot="/35096353/amptesting/badvideoad">
-  </amp-ad>
-
-  <h2 id="eplanning">E-Planning 320x50</h2>
-  <amp-ad width="320" height="50"
-      type="eplanning"
-      layout=responsive
-      data-epl_si="af2"
-      data-epl_sv="https://ads.eu.e-planning.net"
-      data-epl_isv="https://us.img.e-planning.net"
-      data-epl_sec="AMP_TEST"
-      data-epl_kvs='{"target1":"food", "target2":"cars"}'
-      data-epl_e="AMP_TEST">
-  </amp-ad>
-
-  <h2 id="ezoic">Ezoic</h2>
-  <amp-ad width="300" height="250"
-      type="ezoic"
-      data-slot="/1254144/28607874"
-      json='{"targeting": {"iid15":"1479509","t":"134","d":"1317","t1":"134","pvc":"0","ap":"1144","sap":"1144","a":"|0|","as":"revenue","plat":"1","bra":"mod1","ic":"1","at":"mbf","adr":"400","reft":"tf","ga":"2497208","rid":"99998","pt":"0","al":"2022","compid":"1","tap":"28607874-1479509","br1":"0","br2":"0"}}'>
-  </amp-ad>
-
-  <h2 id="f1e">FlexOneELEPHANT</h2>
-  <amp-ad width="300" height="250"
-      type="f1e"
-      data-url="https://demo.impact-ad.jp"
-      data-target="/SITE=AMPSITE/AREA=AMPAREA/AAMSZ=300X250/OENCJP=UTF8" >
-  </amp-ad>
-
-  <h2 id="felmat">Felmat</h2>
-  <amp-ad width="300" height="250"
-      type="felmat"
-      data-host="felmat.net"
-      data-fmt="banner"
-      data-fmk="U12473_n2cJD"
-      data-fmp="0">
-  </amp-ad>
-
-  <h2 id="flite">Flite</h2>
-  <amp-ad width="320" height="568"
-      type="flite"
-      data-guid="aa7bf589-6d51-4194-91f4-d22eef8e3688"
-      data-mixins="">
-  </amp-ad>
-
-  <h2 id="fluct">fluct</h2>
-  <amp-ad width="300" height="250"
-      type="fluct"
-      data-g="1000067784"
-      data-u="1000101409">
-  </amp-ad>
-
-  <h2 id="fusion">Fusion</h2>
-  <amp-ad width="600" height="100"
-      type="fusion"
-      data-ad-server="bn-01d.adtomafusion.com"
-      data-media-zone="adtomatest.apica"
-      data-layout="apicaping"
-      data-space="apicaAd"
-      data-parameters="age=99&isMobile&gender=male">
-  </amp-ad>
-
-  <h2 id="genieessp">Geniee SSP</h2>
-  <amp-ad width="300" height="250"
-      type="genieessp"
-      data-vid="3"
-      data-zid="1077330">
-  </amp-ad>
-
-  <h2 id="gmossp" class="broken">GMOSSP 320x50 banner</h2>
-  <amp-ad width="320" height="50"
-      type="gmossp"
-      data-id="10014">
-  </amp-ad>
-
-  <h2 id="holder">Holder 300x250 banner</h2>
-  <amp-ad width="300" height="250"
-      type="holder"
-      data-block="7163">
-  </amp-ad>
-
-  <h2 id="ibillboard">iBillboard 300x250 banner</h2>
-  <amp-ad width="300" height="250"
-      type="ibillboard"
-      src="https://go.eu.bbelements.com/please/code?j-21414.1.5.6.0.0._blank">
-  </amp-ad>
-
-  <h2 id="imobile">I-Mobile 320x50 banner</h2>
-  <amp-ad width="320" height="50"
-      type="imobile"
-      data-pid="1847"
-      data-adtype="banner"
-      data-asid="813689">
-  </amp-ad>
-
-  <h2 id="industrybrains">Industrybrains</h2>
-  <amp-ad width="300" height="250"
-      type="industrybrains"
-      data-width="300"
-      data-height="250"
-      data-cid="19626-3798936394">
-  </amp-ad>
-
-  <h2 id="inmobi">InMobi</h2>
-  <amp-ad width="320" height="50"
-      type="inmobi"
-      data-siteid="a0078c4ae5a54199a8689d49f3b46d4b"
-      data-slotid="15">
-  </amp-ad>
-
-  <h2 id="ix">Index Exchange</h2>
-  <amp-ad width="300" height="250"
-      type="ix"
-      data-version="2"
-      data-ad-units="4"
-      data-casale-i-d="1">
-  </amp-ad>
-
-  <h2>Index Exchange Header Tag</h2>
-  <amp-ad width="300" height="250"
-      type="ix"
-      data-ix-id="1"
-      data-slot="/62650033/AMP_Example_Ad_Unit">
-  </amp-ad>
-
-
-  <h2 id="kargo">Kargo</h2>
-  <amp-ad width="300" height="250"
-      type="kargo"
-      data-site="_tt9gZ3qxCc2RCg6CADfLAAFR"
-      data-slot="_vypM8bkVCf"
-      data-options='{"targetParams":{"AD_ID":"test-middle","ad_id":"test-middle"}}'>
-  </amp-ad>
-
-  <h2 id="kiosked">Kiosked</h2>
-  <amp-ad width="300" height="250"
-      type="kiosked"
-      data-scriptid="91">
-  </amp-ad>
-
-  <h2 id="kixer">Kixer</h2>
-  <amp-ad width="300" height="250"
-      type="kixer"
-      data-adslot="6812">
-  </amp-ad>
-
-  <h2 id="ligatus">Ligatus</h2>
-  <amp-ad width="300" height="250"
-      type="ligatus"
-      src="https://a-ssl.ligatus.com/?ids=88443&t=js&s=1&bc=2">
-  </amp-ad>
-
-  <h2 id="loka">LOKA</h2>
-  <amp-ad width="300" height="250"
-      type="loka"
-      data-unit-params='{"unit":"mvbanner","id":"YdzhBxTvKwZlLeeQ"}'>
-  </amp-ad>
-
-  <h2 id="mads">MADS</h2>
-  <amp-ad width="320" height="50"
-      type="mads"
-      data-adrequest='{"pid":"6252122059"}'>
-  </amp-ad>
-
-  <h2 id="mantis-display">MANTIS</h2>
-  <amp-ad width="300" height="250"
-      type="mantis-display"
-      data-property = "demo"
-      data-zone="medium-rectangle">
-  </amp-ad>
-
-  <amp-embed width="100" height="283"
-      type="mantis-recommend"
-      layout=responsive
-      heights="(min-width:1907px) 56%, (min-width:1100px) 64%, (min-width:780px) 75%, (min-width:480px) 105%, 200%"
-      data-property="demo">
-  </amp-embed>
-
-  <h2 id="mediaimpact">Media Impact</h2>
-  <amp-ad width="320" height="250"
-      type="mediaimpact"
-      data-site="67767"
-      data-page="amp"
-      data-format="4459"
-      data-target=""
-      data-slot="4459">
-  </amp-ad>
-
-  <h2 id="medianet">Media.Net Header Bidder Tag</h2>
-  <amp-ad width="300" height="250"
-      type="medianet"
-      data-tagtype="headerbidder"
-      data-cid="8CU852274"
-      data-slot="/45361917/AMP_Header_Bidder"
-      json='{"targeting":{"mnetAmpTest":"1","pos":"mnetSlot1"}}'>
-  </amp-ad>
-
-  <h2>Media.Net Contextual Monetization Tag</h2>
-  <amp-ad width="300" height="250"
-      type="medianet"
-      data-tagtype="cm"
-      data-cid="8CUS8O7EX"
-      data-crid="112682482">
-  </amp-ad>
-
-  <h2 id="mediavine">Mediavine</h2>
-  <amp-ad width="300" height="250"
-      type="mediavine"
-      data-site="amp-project"
-      data-sizes="300x250,320x50">
-      <div placeholder></div>
-      <div fallback></div>
-  </amp-ad>
-
-  <h2 id="meg">Meg</h2>
-  <amp-ad width="320" height="250"
-      type="meg"
-      data-code="6rc0ERhN75">
-  </amp-ad>
-
-  <h2 id="microad">MicroAd 320x50 banner</h2>
-  <amp-ad width="320" height="50"
-      type="microad"
-      data-spot="b4bf837c5ddd69758d5ac924d04cf502"
-      data-url="${COMPASS_EXT_URL}"
-      data-referrer="${COMPASS_EXT_REF}"
-      data-ifa="${COMPASS_EXT_IFA}"
-      data-appid="${COMPASS_EXT_APPID}"
-      data-geo="${COMPASS_EXT_GEO}">
-  </amp-ad>
-
-  <h2 id="mixpo">Mixpo</h2>
-  <amp-ad width="300" height="250"
-      type = "mixpo"
-      data-guid = "b0caf856-fd92-4adb-aaec-e91948c9ffc8"
-      data-subdomain = "www">
-  </amp-ad>
-
-  <h2 id="mywidget">myWidget</h2>
-  <amp-embed width="300" height="250"
-      type="mywidget"
-      data-cid="ed1538fc077cfeae6ea558f6e7404541">
-  </amp-embed>
-
-  <h2 id="nativo">Nativo</h2>
-  <amp-ad width="350" height="150"
-      type="nativo"
-      layout="responsive"
-      data-premium
-      data-request-url="http://localhost:9876">
-  </amp-ad>
-
-  <h2 id="nend">Nend</h2>
-  <amp-ad width="320" height="50"
-      type="nend"
-      data-nend_params='{"media":82,"site":58536,"spot":127513,"type":1,"oriented":1}'>
-  </amp-ad>
-
-  <h2 id="nokta">Nokta</h2>
-  <amp-ad width="300" height="250"
-      type="nokta"
-      data-category="izlesene_anasayfa"
-      data-site="izlesene:anasayfa"
-      data-zone="152541">
-  </amp-ad>
-
-  <h2 id="openadstream">Open AdStream single ad</h2>
-  <amp-ad width="300" height="250"
-      type="openadstream"
-      data-adhost="oasc-training7.247realmedia.com"
-      data-sitepage="dx_tag_pvt_site"
-      data-pos="x04"
-      data-query="keyword=keyvalue&key2=value2" >
-  </amp-ad>
-
-  <h2 id="openx">OpenX</h2>
-  <amp-ad width="728" height="90"
-      type="openx"
-      data-auid="538289845"
-      data-host="sademo-d.openx.net"
-      data-nc="90577858-BidderTest">
-  </amp-ad>
-  <div>
-    <a href="openx.amp.max.html">See all OpenX examples</a>
-  </div>
-
-  <h2 id="outbrain">Outbrain widget</h2>
-  <amp-embed width="100" height="100"
-      type="outbrain"
-      layout="responsive"
-      data-widgetIds="SB_14,SB_13"
-      data-htmlURL="http%3A%2F%2Fedition.cnn.com%2F2015%2F11%2F08%2Fmiddleeast%2Frussian-plane-crash-egypt-sinai%2Findex.html"
-      data-referrer="http%3A%2F%2Fedition.cnn.com"
-      data-ampURL="http%3A%2F%2Famp.cnn.com%2Fpage.html"
-      data-styleFile="http://localhost/style.css"
-      data-testMode="true">
-  </amp-embed>
-
-  <h2 id="plista">Plista responsive widget</h2>
-  <amp-embed width="300" height="300"
-      type="plista"
-      layout=responsive
-      data-countrycode="de"
-      data-publickey="e6a75b42216ffc96b7ea7ad0c94d64946aedaac4"
-      data-widgetname="iAMP_2"
-      data-geo="de"
-      data-urlprefix=""
-      data-categories="politik">
-  </amp-embed>
-
-  <h2 id="popin">popIn native ad</h2>
-  <amp-ad width="300" height="568"
-      type="popin"
-      layout=responsive
-      heights="(min-width:1907px) 39%, (min-width:1200px) 46%, (min-width:780px) 64%, (min-width:480px) 98%, (min-width:460px) 167%, 196%"
-      data-mediaid="popin_amp">
-  </amp-ad>
-
-  <h2 id="pubmine">Pubmine 300x250</h2>
-  <amp-ad width="300" height="250"
-      type="pubmine"
-      data-adsafe="1"
-      data-section="1"
-      data-siteid="37790885"
-      data-wordads="1">
-  </amp-ad>
-
-  <h2 id="pulsepoint" class="broken">PulsePoint Header Bidding 300x250</h2>
-  <amp-ad width="300" height="250"
-      type="pulsepoint"
-      data-pid="521732"
-      data-tagid="76835"
-      data-tagtype="hb"
-      data-timeout="1000"
-      data-slot="/1066621/ExchangeTech_Prebid_AdUnit">
-  </amp-ad>
-
-  <h2>PulsePoint 300x250</h2>
-  <amp-ad width="300" height="250"
-      type="pulsepoint"
-      data-pid="512379"
-      data-tagid="472988">
-  </amp-ad>
-
-  <h2 id="purch">Purch 300x250</h2>
-  <amp-ad width="300" height="250"
-      type="purch"
-      data-pid="2882"
-      data-divid="rightcol_top">
-  </amp-ad>
-
-  <h2 id="capirs">Rambler&Co</h2>
-  <amp-ad width="500" height="250"
-      type="capirs"
-      layout="responsive"
-      data-begun-auto-pad="434906118"
-      data-begun-block-id="434908944"
-      json='{"params":{"p1":"bvpkq","p2":"y","pct":"a"}}'>
-  </amp-ad>
-
-  <h2 id="relap">Relap</h2>
-  <amp-ad width="auto" height="750"
-      type="relap"
-      layout="fixed-height"
-      data-token="D3UMgQWBqleq1tPW"
-      data-url="http://bigpicture.ru"
-      data-anchorid="i0xMMY1MoliiZWVl">
-  </amp-ad>
-
-  <h2 id="revcontent">Revcontent Responsive Tag</h2>
-  <amp-ad width="320" height="240"
-      type="revcontent"
-      layout="responsive"
-      heights="(max-width: 320px) 933px,
-        (max-width: 360px) 1087px,
-        (max-width: 375px) 1138px,
-        (max-width: 412px) 1189px,
-        (max-width: 414px) 1072px,
-        (max-width: 568px) 1151px,
-        (max-width: 640px) 1128px,
-        (max-width: 667px) 1151px,
-        (max-width: 732px) 1211px,
-        (max-width: 736px) 1151px,
-        (max-width: 768px) 633px,
-        (max-width: 1024px) 711px,
-        86vw"
-      data-wrapper="rcjsload_2ff711"
-      data-id="203">
-  </amp-ad>
-
-  <h2 id="rubicon">Rubicon Project Smart Tag</h2>
-  <amp-ad width="320" height="50"
-      type="rubicon"
-      data-method="smartTag"
-      data-account="14062"
-      data-site="70608"
-      data-zone="335918"
-      data-size="43"
-      data-kw="amp-test, test"
-      json='{"visitor":{"age":"18-24","gender":"male"},"inventory":{"section":"amp"}}'>
-  </amp-ad>
-
-  <h2>Rubicon Project FastLane Single Slot</h2>
-  <amp-ad width="320" height="50"
-      type="rubicon"
-      data-slot="/5300653/amp_test"
-      data-method="fastLane"
-      data-account="14062"
-      data-pos="atf"
-      data-kw="amp-test"
-      json='{"targeting":{"kw":"amp-test","age":"18-24","gender":"male","section":"amp"},"visitor":{"age":"18-24","gender":"male"},"inventory":{"section":"amp"}}'>
-  </amp-ad>
-
-  <h2 id="sharethrough">Sharethrough</h2>
-  <amp-ad width="300" height="150"
-      type="sharethrough"
-      layout="responsive"
-      data-pkey="c0fa8367">
-  </amp-ad>
-
-  <h2 id="sklik">Sklik</h2>
-  <amp-ad width="970" height="310"
-      type="sklik"
-      json='{"zoneId":0, "w": 970, "h": 310}'>
-  </amp-ad>
-
-  <h2 id="slimcutmedia">SlimCut Media</h2>
-  <amp-ad width="400" height="225"
-      type="slimcutmedia"
-      data-pid="amp-3"
-      data-ffc="SCMPROMO">
-  </amp-ad>
-
-  <h2 id="smartadserver">SmartAdServer ad</h2>
-  <amp-ad width="320" height="50"
-      type="smartadserver"
-      data-site="94612"
-      data-page="629154"
-      data-format="38952"
-      data-target="foo=bar">
-  </amp-ad>
-
-  <h2 id="smartclip">smartclip</h2>
-  <amp-ad width="400" height="225"
-      type="smartclip"
-      data-plc="84555"
-      data-sz="400x320">
-  </amp-ad>
-
-  <h2 id="sortable">Sortable ad</h2>
-  <amp-ad width="300" height="250"
-      type="sortable"
-      data-name="medrec"
-      data-site="ampproject.org">
-  </amp-ad>
-
-  <h2 id="sovrn">SOVRN</h2>
-  <amp-ad width="300" height="250"
-      type="sovrn"
-      data-width="300"
-      data-height="600"
-      data-u="sduggan"
-      data-iid="informerIDgoeshere"
-      data-aid="affiliateIDgoeshere"
-      data-testFlag="true"
-      data-z="393900"><!-- this ID is only whitelisted for localhost:8000 and http://amphtml-nightly.herokuapp.com-->
-  </amp-ad>
-
-  <h2 id="sunmedia">SunMedia</h2>
-  <amp-ad width="300" height="1"
-      type="sunmedia"
-      layout="responsive"
-      data-cskp="1"
-      data-cid="sunmedia_test"
-      data-crst="1">
-  </amp-ad>
-
-  <h2 id="swoop">Swoop</h2>
-  <amp-ad width=250 height=35
-      type="swoop"
-      data-layout="auto"
-      data-publisher="SW-11122234-1AMP"
-      data-placement="page/inline"
-      data-slot="amp/test">
-  </amp-ad>
-
-  <h2 id="taboola">Taboola responsive widget</h2>
-  <amp-embed width="100" height="283"
-      type="taboola"
-      layout="responsive"
-      heights="(min-width:1907px) 39%, (min-width:1200px) 46%, (min-width:780px) 64%, (min-width:480px) 98%, (min-width:460px) 167%, 196%"
-      data-publisher="amp-demo"
-      data-mode="thumbnails-a"
-      data-placement="Ads Example"
-      data-article="auto">
-  </amp-embed>
-
-  <h2 id="teads">Teads</h2>
-  <amp-ad width="300" height="220"
-      type="teads"
-      data-pid="42266"
-      layout="responsive">
-  </amp-ad>
-
-  <h2 id="triplelift">TripleLift</h2>
-  <amp-ad width="297" height="410"
-      type="triplelift"
-      layout="responsive"
-      src="https://ib.3lift.com/dtj/amptest_main_feed/335430">
-  </amp-ad>
-
-  <h2 id="weborama">Weborama</h2>
-  <amp-ad width="300" height="250"
-      type="weborama-display"
-      data-wbo_account_id=51
-      data-wbo_tracking_element_id=137
-      data-wbo_fullhost="certification.solution.weborama.fr"
-      data-wbo_random="[RANDOM]"
-      data-wbo_publisherclick="[PUBLISHER_TRACKING_URL]">
-  </amp-ad>
-
-  <h2 id="widespace">Widespace Panorama Ad</h2>
-  <amp-ad width="300" height="50"
-      type="widespace"
-      data-sid="93f1a996-52f5-46b4-8dc8-ccd8886a8fbf"
-      layout="responsive">
-  </amp-ad>
-
-  <h2>Widespace Takeover Ad</h2>
-  <amp-ad width="300" height="300"
-      type="widespace"
-      data-sid="fc5a6f59-d45e-4cf1-acac-67bf5ab4862a"
-      layout="responsive">
-  </amp-ad>
-
-  <h2 id="xlift">Xlift native ad</h2>
-  <amp-ad width="300" height="300"
-      type="xlift"
-      data-mediaid="mamastar">
-  </amp-ad>
-
-  <h2 id="yahoo">Yahoo Display</h2>
-  <amp-ad width="316" height="264"
-      type="yahoo"
-      data-sid="954014446"
-      data-site="news"
-      data-sa='{"LREC":"300x250","secure":"true","content":"no_expandable;"}'>
-  </amp-ad>
-
-  <h2 id="yahoojp">YahooJP YDN</h2>
-  <amp-ad width="300" height="250"
-      type="yahoojp"
-      data-yadsid="79712_113431">
-  </amp-ad>
-
-  <h2 id="yieldbot">Yieldbot 300x250</h2>
-  <amp-ad width="300" height="250"
-      type="yieldbot"
-      data-psn="1234"
-      data-yb-slot="medrec"
-      data-slot="/2476204/medium-rectangle"
-      json='{"targeting":{"category":["food","lifestyle"]},"categoryExclusions":["health"]}'>
-  </amp-ad>
-
-  <h2 id="yieldone">YIELD ONE</h2>
-  <amp-ad width="320" height="50"
-      type="yieldone"
-      data-pubid="0001"
-      data-pid="032478_4">
-  </amp-ad>
-
-  <h2 id="yieldmo">Yieldmo</h2>
-  <amp-ad width="300" height="168"
-      type="yieldmo"
-      data-ymid="1349317029731662884">
-  </amp-ad>
-
-  <h2 id="valuecommerce">ValueCommerce</h2>
-  <amp-ad width="300" height="250"
-      type="valuecommerce"
-      data-sid="3008"
-      data-pid="884466614">
-  </amp-ad>
-
-  <h2 id="webediads">Webediads</h2>
-  <div>It's a private ad network with strict ad targeting, hence very common to see a no-fill.</div>
-  <amp-ad width="300" height="250"
-      type="webediads"
-      data-site="site_test"
-      data-page="amp"
-      data-position="middle"
-      data-query="amptest=1">
-  </amp-ad>
-
-  <h2 id="zedo">ZEDO</h2>
-  <amp-ad width="300" height="250"
-      type="zedo"
-      data-super-id="364489"
-      data-network="2500"
-      data-placement-id="364489_1"
-      data-channel="727"
-      data-publisher="0"
-      data-dim="9">
-  </amp-ad>
-
-  <h2 id="zergnet">ZergNet</h2>
-  <amp-embed width="780" height="100"
-      type="zergnet"
-      heights="(max-width:645px) 100%, (max-width:845px) 31%, 23%"
-      layout="responsive"
-      data-zergid="42658">
-  </amp-embed>
-
-  <h2 id="zucks">Zucks</h2>
-  <amp-ad width="320" height="50"
-      type="zucks"
-      data-frame-id="_bda46cf5ac">
-  </amp-ad>
-</body>
-</html>
->>>>>>> 904764cd
+<!doctype html>
+<html ⚡>
+<head>
+  <meta charset="utf-8">
+  <title>Ad examples</title>
+  <link rel="canonical" href="http://nonblocking.io/" >
+  <meta name="viewport" content="width=device-width,minimum-scale=1,initial-scale=1">
+  <style amp-custom>
+    .broken {
+      color: red;
+    }
+    amp-ad {
+      border: 1px solid #ccc;
+      max-width: 500px;
+    }
+    /* Included here to make sure it does not render. */
+    .fixed {
+      position: fixed;
+      bottom: 0;
+      right: 0;
+      background-color: #eee;
+      opacity: .8;
+    }
+    .red {
+      background-color: red;
+    }
+
+    amp-ad[type="revcontent"] {
+      width: 100%;
+      max-width: 1280px;
+      margin: 18px 0;
+      padding: 0;
+    }
+    amp-ad[type="nativo"] {
+      width: 100%;
+      max-width: 1280px;
+      margin: 18px 0;
+      padding: 0;
+      height:100px;
+    }
+  </style>
+  <script async custom-element="amp-ad" src="https://cdn.ampproject.org/v0/amp-ad-0.1.js"></script>
+  <script async custom-element="amp-analytics" src="https://cdn.ampproject.org/v0/amp-analytics-0.1.js"></script>
+  <script async custom-template="amp-mustache" src="https://cdn.ampproject.org/v0/amp-mustache-0.1.js"></script>
+  <style amp-boilerplate>body{-webkit-animation:-amp-start 8s steps(1,end) 0s 1 normal both;-moz-animation:-amp-start 8s steps(1,end) 0s 1 normal both;-ms-animation:-amp-start 8s steps(1,end) 0s 1 normal both;animation:-amp-start 8s steps(1,end) 0s 1 normal both}@-webkit-keyframes -amp-start{from{visibility:hidden}to{visibility:visible}}@-moz-keyframes -amp-start{from{visibility:hidden}to{visibility:visible}}@-ms-keyframes -amp-start{from{visibility:hidden}to{visibility:visible}}@-o-keyframes -amp-start{from{visibility:hidden}to{visibility:visible}}@keyframes -amp-start{from{visibility:hidden}to{visibility:visible}}</style><noscript><style amp-boilerplate>body{-webkit-animation:none;-moz-animation:none;-ms-animation:none;animation:none}</style></noscript>
+  <script async src="https://cdn.ampproject.org/v0.js"></script>
+</head>
+<body>
+  <h2>Ad networks in <span class="broken">red color</span> have broken examples, please help to fix.</h2>
+  <nav>
+    <!--
+        When adding new ad network to the list, please
+        1) verify that the ad slot loads ad. Check DEVELOPMENT.md for how to
+           run a local server.
+        2) keep the list in alphabetic order
+    -->
+    <a href="#a8">A8</a> |
+    <a href="#a9">A9</a> |
+    <a href="#accesstrade">AccessTrade</a> |
+    <a href="#adblade">Adblade</a> |
+    <a href="#adbutler">AdButler</a> |
+    <a href="#adition">ADITION</a> |
+    <a href="#adgeneration">Ad Generation</a> |
+    <a href="#adhese">Adhese</a> |
+    <a href="#adman">Adman</a> |
+    <a href="#adreactor">AdReactor</a> |
+    <a href="#adsense">AdSense</a> |
+    <a href="#adsnative">AdsNative</a> |
+    <a href="#adspeed">AdSpeed</a> |
+    <a href="#adspirit">AdSpirit</a> |
+    <a href="#adstir">AdStir</a> |
+    <a href="#adtech">AdTech</a> |
+    <a href="#adthrive">AdThrive</a> |
+    <a href="#aduptech">Ad Up Technology</a> |
+    <a href="#adverline">Adverline</a> |
+    <a href="#adverticum">Adverticum</a> |
+    <a href="#advertserve">AdvertServe</a> |
+    <a href="#affiliateb">Affiliate-B</a> |
+    <a href="#amoad">AMoAd</a> |
+    <a href="#appnexus">App Nexus</a> |
+    <a href="#atomx">Atomx</a> |
+    <a href="#brainy">brainy</a> |
+    <a href="#caajainfeed">CA A.J.A. Infeed</a> |
+    <a href="#caprofitx">CA ProFit X</a> |
+    <a href="#chargeads">Chargeads</a> |
+    <a href="#colombia" class="broken">Colombia ad</a> |
+    <a href="#contentad">Content.ad</a> |
+    <a href="#criteo">Criteo</a> |
+    <a href="#csa">CSA</a> |
+    <a href="#custom">Custom</a>|
+    <a href="#eas">Cxense Display</a> |
+    <a href="#distroscale">DistroScale</a> |
+    <a href="#dotandads">DotAndAds</a> |
+    <a href="#doubleclick">Doubleclick</a> |
+    <a href="#eplanning">E-Planning</a> |
+    <a href="#ezoic">Ezoic</a> |
+    <a href="#f1e">FlexOneELEPHANT</a> |
+    <a href="#felmat">Felmat</a> |
+    <a href="#flite">Flite</a> |
+    <a href="#fluct">fluct</a> |
+    <a href="#fusion">Fusion</a> |
+    <a href="#genieessp"></a> |
+    <a href="#gmossp" class="broken"></a> |
+    <a href="#holder">Holder</a> |
+    <a href="#ibillboard">iBILLBOARD</a> |
+    <a href="#imobile">I-Mobile</a> |
+    <a href="#industrybrains">Industrybrains</a> |
+    <a href="#inmobi">InMobi</a> |
+    <a href="#ix">Index Exchange</a> |
+    <a href="#kiosked">Kiosked</a> |
+    <a href="#kargo">Kargo</a> |
+    <a href="#kixer">Kixer</a> |
+    <a href="#ligatus">Ligatus</a> |
+    <a href="#loka">LOKA</a> |
+    <a href="#mads">MADS</a> |
+    <a href="#mantis-display">MANTIS</a> |
+    <a href="#mediaimpact">Media Impact</a> |
+    <a href="#medianet">Media.Net</a> |
+    <a href="#mediavine">Mediavine</a> |
+    <a href="#meg">Meg</a> |
+    <a href="#microad">MicroAd</a> |
+    <a href="#mixpo">Mixpo</a> |
+    <a href="#mywidget">myWidget</a> |
+    <a href="#nativo">Nativo</a> |
+    <a href="#nend">Nend</a> |
+    <a href="#nokta">Nokta</a> |
+    <a href="#openadstream">Open AdStream</a> |
+    <a href="#openx">OpenX</a> |
+    <a href="#outbrain">Outbrain</a> |
+    <a href="#plista">Plista</a> |
+    <a href="#polymorphicads">polymorphicAds</a> |
+    <a href="#popin">popIn</a> |
+    <a href="#pubmine">Pubmine</a> |
+    <a href="#pulsepoint" class="broken">PulsePoint</a> |
+    <a href="#purch">Purch</a> |
+    <a href="#capirs">Rambler&Co</a> |
+    <a href="#relap">Relap</a> |
+    <a href="#revcontent">Revcontent</a> |
+    <a href="#rubicon">Rubicon</a> |
+    <a href="#sharethrough">Sharethrough</a> |
+    <a href="#sklik">Sklik</a> |
+    <a href="#slimcutmedia">SlimCut Media</a> |
+    <a href="#smartadserver">SmartAdServer</a> |
+    <a href="#smartclip">smartclip</a> |
+    <a href="#sortable">Sortable ad</a> |
+    <a href="#sovrn">SOVRN</a> |
+    <a href="#sunmedia">SunMedia</a> |
+    <a href="#swoop">Swoop</a> |
+    <a href="#taboola">Taboola</a> |
+    <a href="#teads">Teads</a> |
+    <a href="#triplelift">TripleLift</a> |
+    <a href="#valuecommerce">ValueCommerce</a> |
+    <a href="#webediads">Webediads</a> |
+    <a href="#weborama">Weborama</a> |
+    <a href="#widespace">Widespace</a> |
+    <a href="#xlift">Xlift</a> |
+    <a href="#yahoo">Yahoo</a> |
+    <a href="#yahoojp">YahooJP</a> |
+    <a href="#yieldbot">Yieldbot</a> |
+    <a href="#yieldone">Yield One</a> |
+    <a href="#yieldmo">Yieldmo</a> |
+    <a href="#zedo">ZEDO</a> |
+    <a href="#zergnet">ZergNet</a> |
+    <a href="#zucks">Zucks</a> |
+  </nav>
+
+  <div class="fixed">
+    <amp-ad width="300" height="50"
+        type="a9"
+        data-aax_size="300x250"
+        data-aax_pubname="test123"
+        data-aax_src="302">
+      <div placeholder>
+        Fixed positioned ad (will not render)
+      </div>
+    </amp-ad>
+  </div>
+
+  <h2 id="a8">A8</h2>
+  <amp-ad width="300" height="250"
+      type="a8"
+      data-aid="170223075073"
+      data-wid="001"
+      data-eno="01"
+      data-mid="s00000016751001031000"
+      data-mat="2TCGYR-17GNXU-3L92-64Z8X"
+      data-type="static">
+  </amp-ad>
+
+  <h2 id="a9">A9</h2>
+  <amp-ad width="300" height="250"
+      type="a9"
+      data-aax_size="300x250"
+      data-aax_pubname="test123"
+      data-aax_src="302">
+  </amp-ad>
+
+  <h2 id="accesstrade">AccessTrade</h2>
+  <amp-ad width="300" height="250"
+      type="accesstrade"
+      data-atops="r"
+      data-atrotid="00000000000008c06y">
+  </amp-ad>
+
+  <h2 id="adblade">Adblade</h2>
+  <amp-ad width="300" height="250"
+      type="adblade"
+      data-width="300"
+      data-height="250"
+      data-cid="19626-3798936394">
+  </amp-ad>
+
+  <h2 id="adbutler">AdButler</h2>
+  <amp-ad width="300" height="250"
+      type="adbutler"
+      data-account="167283"
+      data-zone="212491">
+  </amp-ad>
+
+  <h2 id="adition">ADITION</h2>
+  <amp-ad width="300" height="250"
+      type="adition"
+      data-version="1"
+      data-wp_id="3470234">
+  </amp-ad>
+
+  <h2 id="adgeneration">Ad Generation</h2>
+  <amp-ad width="320" height="50"
+      type="adgeneration"
+      data-id="10722">
+  </amp-ad>
+
+  <h2 id="adhese">Adhese</h2>
+  <amp-ad width=300 height=250
+      type="adhese"
+      data-location="_sdk_amp_"
+      data-position=""
+      data-format="amprectangle"
+      data-account="demo"
+      data-request-type="ad">
+    <div placeholder></div>
+    <div fallback></div>
+  </amp-ad>
+
+  <amp-ad width=300 height=250
+      type="adhese"
+      data-location="_sdk_amp_"
+      data-position=""
+      data-format="amprectangle"
+      data-account="demo"
+      data-request-type="ad"
+      json='{"targeting":{"br": ["sport", "info"],"dt": ["desktop"]}}'>
+    <div placeholder></div>
+    <div fallback></div>
+  </amp-ad>
+
+  <h2 id="adman">Adman</h2>
+  <amp-ad width="300" height="250"
+      type="adman"
+      data-ws="17342"
+      data-s="300x250"
+      data-host="talos.adman.gr">
+  </amp-ad>
+
+  <h2 id="adreactor">AdReactor</h2>
+  <amp-ad width="728" height="90"
+      type="adreactor"
+      data-pid=790
+      data-zid=9
+      data-custom3="No Type">
+  </amp-ad>
+
+  <h2 id="adsense">AdSense</h2>
+  <amp-ad width="300" height="250"
+      type="adsense"
+      data-ad-client="ca-pub-2005682797531342"
+      data-ad-slot="7046626912">
+  </amp-ad>
+
+  <h2 id="adsnative">AdsNative</h2>
+  <amp-ad width="300" height="250"
+      type="adsnative"
+      data-anapiid="t8AjW-y8rudFGzKft_YQcBZG1-aGZ5otj5QdsKaP"
+      data-ancat="IAB1,IAB2"
+      data-antid="abc"
+      data-ankv="key:val,key:val2">
+  </amp-ad>
+
+  <h2 id="adspeed">AdSpeed</h2>
+  <amp-ad width="300" height="250"
+      type="adspeed"
+      data-zone="82441"
+      data-client="3">
+  <div placeholder></div>
+  <div fallback></div>
+  </amp-ad>
+
+  <h2 id="adspirit">AdSpirit</h2>
+  <amp-ad width="300" height="250"
+      type="adspirit"
+      data-asm-params="&amp;pid=4"
+      data-asm-host="help.adspirit.de">
+  </amp-ad>
+
+  <h2 id="adstir">AdStir 320x50 banner</h2>
+  <amp-ad width="320" height="50"
+      type="adstir"
+      data-app-id="MEDIA-343ded3e"
+      data-ad-spot="1">
+  </amp-ad>
+
+  <h2 id="adtech">AdTech (1x1 fake image ad)</h2>
+  <amp-ad width="300" height="250"
+      type="adtech"
+      src="https://adserver.adtechus.com/addyn/3.0/5280.1/2274008/0/-1/ADTECH;size=300x250;key=plumber;alias=careerbear-ros-middle1;loc=300;;target=_blank;grp=27980912;misc=3767074">
+  </amp-ad>
+
+  <h2 id="adthrive">AdThrive 320x50 banner</h2>
+  <amp-ad width="320" height="50"
+      type="adthrive"
+      data-site-id="test"
+      data-ad-unit="AdThrive_Content_1"
+      data-sizes="320x50">
+  </amp-ad>
+
+  <h2 id="adthrive">AdThrive 300x250 banner</h2>
+  <amp-ad width="300" height="250"
+      type="adthrive"
+      data-site-id="test"
+      data-ad-unit="AdThrive_Content_2"
+      data-sizes="300x250">
+  </amp-ad>
+
+  <h2 id="aduptech">Ad Up Technology</h2>
+  <amp-ad width="500" height="250"
+      type="aduptech"
+      layout="fixed"
+      data-placementkey="ae7906d535ce47fbb29fc5f45ef910b4"
+      data-query="reisen;mallorca;spanien"
+      data-adtest="1">
+  </amp-ad>
+
+  <h2 id="adverline">Adverline</h2>
+  <amp-ad width="300" height="250"
+      type="adverline"
+      data-id=13625
+      data-plc=3>
+  </amp-ad>
+
+  <h2 id="adverticum">Adverticum</h2>
+  <amp-ad width="285" height="350"
+     type="adverticum"
+     data-goa3zone="4316734"
+     data-costumeTargetString="bWFsYWM=">
+  </amp-ad>
+
+  <h2 id="advertserve">AdvertServe</h2>
+  <amp-ad width="300" height="250"
+      type="advertserve"
+      data-client="tester"
+      data-pid=0
+      data-zid=68>
+  </amp-ad>
+
+  <h2 id="affiliateb">Affiliate-B</h2>
+  <amp-ad width="300" height="250"
+      type="affiliateb"
+      data-afb_a="l44x-y174897c"
+      data-afb_p="g2m"
+      data-afb_t="i">
+  </amp-ad>
+
+  <h2 id="amoad">AMoAd banner</h2>
+  <amp-ad width="300" height="250"
+      type="amoad"
+      data-ad-type="banner"
+      data-sid="62056d310111552c951d19c06bfa71e16e615e39493eceff667912488bc576a6">
+  </amp-ad>
+
+  <h2>AMoAd native</h2>
+  <amp-ad width="320" height="100"
+      type="amoad"
+      data-ad-type="native"
+      data-sid="62056d310111552c951d19c06bfa71e1bc19eea7e94d0a6e73e46a9402dbee47">
+  </amp-ad>
+
+  <h2 id="appnexus">AppNexus with JSON based configuration multi ad</h2>
+  <amp-ad width="300" height="250"
+      type="appnexus"
+      data-target="apn_ad_1"
+      json='{"pageOpts":{"member": 958}, "adUnits": [{"disablePsa": true, "tagId": 6063968,"sizes": [300,250],"targetId": "apn_ad_1"}, {"tagId": 6063968,"sizes": [728,90],"targetId":"apn_ad_2"}]}'>
+  </amp-ad>
+
+  <amp-ad width="728" height="90"
+      type="appnexus"
+      data-target="apn_ad_2"
+      json='{"pageOpts":{"member": 958}, "adUnits": [{"disablePsa": true, "tagId": 6063968,"sizes": [300,250],"targetId": "apn_ad_1"}, {"tagId": 6063968,"sizes": [728,90],"targetId":"apn_ad_2"}]}'>
+  </amp-ad>
+
+  <h2 id="atomx">Atomx</h2>
+  <amp-ad width="300" height="250"
+      type="atomx"
+      data-id="1234">
+  </amp-ad>
+
+  <h2 id="brainy">brainy</h2>
+  <amp-ad width="300" height="250"
+      type="brainy"
+      data-aid="10"
+      data-slot-id="3347">
+  </amp-ad>
+
+  <h2 id="caajainfeed">CA A.J.A. Infeed</h2>
+  <amp-ad width="320" height="120"
+      type="caajainfeed"
+      data-ad-spot="thtuegn1pAQ"
+      data-test="true">
+  </amp-ad>
+
+  <h2 id="caprofitx">CA ProFit-X</h2>
+  <amp-ad width="320" height="50"
+      type="caprofitx"
+      data-tagid="17359">
+  </amp-ad>
+
+  <h2 id="chargeads">Chargeads</h2>
+  <amp-ad width="320" height="50"
+      type="chargeads"
+      src="https://www.chargeplatform.com/ads/?id=1288491435">
+  </amp-ad>
+
+  <h2 id="colombia" class="broken">Colombia ad</h2>
+  <a href="https://github.com/ampproject/amphtml/issues/4613">Issue on GitHub</a><br>
+  <amp-ad width="320" height="140"
+      type="colombia"
+      layout=responsive
+      data-clmb_slot="129883"
+      data-clmb_position="1"
+      data-clmb_section="0">
+  </amp-ad>
+
+  <h2 id="contentad">Content.ad Banner 320x50</h2>
+  <amp-ad width="320" height="50"
+      type="contentad"
+      data-id="80a26f7c-277a-4c9a-b541-1ae7304d8b06"
+      data-d="bm9uYmxvY2tpbmcuaW8="
+      data-wid="218710"
+      data-url="nonblocking.io">
+  </amp-ad>
+
+  <h2>Content.ad Banner 300x250</h2>
+  <amp-ad width="300" height="250"
+      type="contentad"
+      data-id="09a8809f-9e98-4c24-b076-3dc28c8a7f32"
+      data-d="bm9uYmxvY2tpbmcuaW8="
+      data-wid="218706"
+      data-url="nonblocking.io">
+  </amp-ad>
+
+  <h2>Content.ad Banner 300x250 2x2</h2>
+  <amp-ad width="300" height="250"
+      type="contentad"
+      data-id="7902c314-4cad-466e-9264-ecd333a2c757"
+      data-d="bm9uYmxvY2tpbmcuaW8="
+      data-wid="218705"
+      data-url="nonblocking.io">
+  </amp-ad>
+
+  <h2>Content.ad Banner 300x600</h2>
+  <amp-ad width="300" height="600"
+      type="contentad"
+      data-id="54115175-cb71-4905-9781-970c868059c1"
+      data-d="bm9uYmxvY2tpbmcuaW8="
+      data-wid="218708"
+      data-url="nonblocking.io">
+  </amp-ad>
+
+  <h2>Content.ad Banner 300x600 5x2</h2>
+  <amp-ad width="300" height="600"
+      type="contentad"
+      data-id="d5979da1-3686-4b8d-8bbc-9a94eb2d6a76"
+      data-d="bm9uYmxvY2tpbmcuaW8="
+      data-wid="218709"
+      data-url="nonblocking.io">
+  </amp-ad>
+
+  <h2 id="criteo">Criteo Passback</h2>
+  <p>Due to ad targeting, the slot might not load ad.</p>
+
+  <amp-ad width="300" height="250"
+      type="criteo"
+      data-tagtype="passback"
+      data-zone="314159">
+  </amp-ad>
+
+  <h2>Criteo RTA</h2>
+  <p>Due to ad targeting, the slot might not load ad.</p>
+
+  <amp-ad width="300" height="250"
+      type="criteo"
+      data-tagtype="rta"
+      data-slot="/2729856/iframe_test_new_tag"
+      data-adserver="DFP"
+      data-networkid="1976">
+  </amp-ad>
+
+  <h2 id="csa">CSA</h2>
+  <amp-ad width="auto" height="300"
+      type="csa"
+      layout="fixed-height"
+      data-afs-page-options='{"pubId": "partner-pub-9616389000213823", "query": "flowers"}'
+      data-afs-adblock-options='{"width": "auto", "number": 1}'>
+  </amp-ad>
+
+  <h2 id="custom">Custom leaderboard</h2>
+  <amp-ad width="500" height="60"
+      type="custom"
+      data-slot="1"
+      data-url="/examples/custom.ad.example.json">
+    <template type="amp-mustache" id="amp-template-id-leader">
+      <a href="{{href}}" target='_blank'>
+        <amp-img layout='fixed' width="500" height="60" src="{{src}}" data-info="{{info}}"></amp-img>
+      </a>
+    </template>
+  </amp-ad>
+
+  <h2>Custom square</h2>
+  <amp-ad width="200" height="200"
+      type="custom"
+      data-slot="2"
+      data-url="/examples/custom.ad.example.json">
+    <template type="amp-mustache" id="amp-template-id">
+      <a href="{{href}}" target="_blank">
+        <amp-img layout='fixed' height="200" width="200" src="{{src}}" data-info="{{info}}"></amp-img>
+      </a>
+    </template>
+  </amp-ad>
+
+  <h2>Custom leaderboard with no slot specified</h2>
+  <amp-ad width="500" height="60"
+      type="custom"
+      data-url="/examples/custom.ad.example.single.json">
+    <template type="amp-mustache" id="amp-template-id-no-slot">
+      <a href="{{href}}" target="_blank">
+        <amp-img layout='fixed' height="60" width="500" src="{{src}}" data-info="{{info}}"></amp-img>
+      </a>
+    </template>
+  </amp-ad>
+
+  <h2 id="eas">Cxense Display</h2>
+  <amp-ad width="240" height="65"
+      type="eas"
+      data-eas-domain="stage.emediate.eu"
+      data-eas-cu="3255">
+  </amp-ad>
+
+  <h2 id="distroscale">DistroScale</h2>
+  <amp-ad width="300" height="600"
+      type="distroscale"
+      data-pid="1"
+      data-zid="8710"
+      layout="responsive">
+  </amp-ad>
+
+  <h2 id="dotandads">DotAndAds masthead</h2>
+  <amp-ad width="980" height="250"
+      type="dotandads"
+      data-cid="11"
+      data-mpo="ampTest"
+      data-mpt="amp-amp-all-all"
+      data-sp='sn-u'>
+  </amp-ad>
+
+  <h2>DotAndAds 300x250 box</h2>
+  <amp-ad width="300" height="250"
+      type="dotandads"
+      data-sp='300x250-u'
+      data-cid="11"
+      data-mpo="ampTest"
+      data-mpt="amp-amp-all-all">
+  </amp-ad>
+
+  <h2 id="doubleclick">Doubleclick</h2>
+  <amp-ad width="320" height="50"
+      type="doubleclick"
+      data-slot="/4119129/mobile_ad_banner">
+  </amp-ad>
+
+  <h2>Doubleclick with JSON based parameters</h2>
+  <amp-ad width="320" height="50"
+      type="doubleclick"
+      data-slot="/4119129/mobile_ad_banner"
+      json='{"targeting":{"sport":["rugby","cricket"]},"categoryExclusions":["health"],"tagForChildDirectedTreatment":0}'>
+  </amp-ad>
+
+  <h2>Doubleclick no ad</h2>
+  <amp-ad width="300" height="200"
+      type="doubleclick"
+      data-slot="/4119129/doesnt-exist">
+  </amp-ad>
+
+  <h2>Doubleclick with overriden size</h2>
+  <amp-ad width="420" height="100"
+      data-override-width="320" data-override-height="50"
+      type="doubleclick"
+      data-slot="/4119129/mobile_ad_banner"
+      class="red">
+  </amp-ad>
+
+  <h2>Doubleclick challenging ad</h2>
+  <amp-ad width="414" height="457"
+      type="doubleclick"
+      layout="fixed"
+      data-slot="/35096353/amptesting/badvideoad">
+  </amp-ad>
+
+  <h2 id="eplanning">E-Planning 320x50</h2>
+  <amp-ad width="320" height="50"
+      type="eplanning"
+      layout=responsive
+      data-epl_si="af2"
+      data-epl_sv="https://ads.eu.e-planning.net"
+      data-epl_isv="https://us.img.e-planning.net"
+      data-epl_sec="AMP_TEST"
+      data-epl_kvs='{"target1":"food", "target2":"cars"}'
+      data-epl_e="AMP_TEST">
+  </amp-ad>
+
+  <h2 id="ezoic">Ezoic</h2>
+  <amp-ad width="300" height="250"
+      type="ezoic"
+      data-slot="/1254144/28607874"
+      json='{"targeting": {"iid15":"1479509","t":"134","d":"1317","t1":"134","pvc":"0","ap":"1144","sap":"1144","a":"|0|","as":"revenue","plat":"1","bra":"mod1","ic":"1","at":"mbf","adr":"400","reft":"tf","ga":"2497208","rid":"99998","pt":"0","al":"2022","compid":"1","tap":"28607874-1479509","br1":"0","br2":"0"}}'>
+  </amp-ad>
+
+  <h2 id="f1e">FlexOneELEPHANT</h2>
+  <amp-ad width="300" height="250"
+      type="f1e"
+      data-url="https://demo.impact-ad.jp"
+      data-target="/SITE=AMPSITE/AREA=AMPAREA/AAMSZ=300X250/OENCJP=UTF8" >
+  </amp-ad>
+
+  <h2 id="felmat">Felmat</h2>
+  <amp-ad width="300" height="250"
+      type="felmat"
+      data-host="felmat.net"
+      data-fmt="banner"
+      data-fmk="U12473_n2cJD"
+      data-fmp="0">
+  </amp-ad>
+
+  <h2 id="flite">Flite</h2>
+  <amp-ad width="320" height="568"
+      type="flite"
+      data-guid="aa7bf589-6d51-4194-91f4-d22eef8e3688"
+      data-mixins="">
+  </amp-ad>
+
+  <h2 id="fluct">fluct</h2>
+  <amp-ad width="300" height="250"
+      type="fluct"
+      data-g="1000067784"
+      data-u="1000101409">
+  </amp-ad>
+
+  <h2 id="fusion">Fusion</h2>
+  <amp-ad width="600" height="100"
+      type="fusion"
+      data-ad-server="bn-01d.adtomafusion.com"
+      data-media-zone="adtomatest.apica"
+      data-layout="apicaping"
+      data-space="apicaAd"
+      data-parameters="age=99&isMobile&gender=male">
+  </amp-ad>
+
+  <h2 id="genieessp">Geniee SSP</h2>
+  <amp-ad width="300" height="250"
+      type="genieessp"
+      data-vid="3"
+      data-zid="1077330">
+  </amp-ad>
+
+  <h2 id="gmossp" class="broken">GMOSSP 320x50 banner</h2>
+  <amp-ad width="320" height="50"
+      type="gmossp"
+      data-id="10014">
+  </amp-ad>
+
+  <h2 id="holder">Holder 300x250 banner</h2>
+  <amp-ad width="300" height="250"
+      type="holder"
+      data-block="7163">
+  </amp-ad>
+
+  <h2 id="ibillboard">iBillboard 300x250 banner</h2>
+  <amp-ad width="300" height="250"
+      type="ibillboard"
+      src="https://go.eu.bbelements.com/please/code?j-21414.1.5.6.0.0._blank">
+  </amp-ad>
+
+  <h2 id="imobile">I-Mobile 320x50 banner</h2>
+  <amp-ad width="320" height="50"
+      type="imobile"
+      data-pid="1847"
+      data-adtype="banner"
+      data-asid="813689">
+  </amp-ad>
+
+  <h2 id="industrybrains">Industrybrains</h2>
+  <amp-ad width="300" height="250"
+      type="industrybrains"
+      data-width="300"
+      data-height="250"
+      data-cid="19626-3798936394">
+  </amp-ad>
+
+  <h2 id="inmobi">InMobi</h2>
+  <amp-ad width="320" height="50"
+      type="inmobi"
+      data-siteid="a0078c4ae5a54199a8689d49f3b46d4b"
+      data-slotid="15">
+  </amp-ad>
+
+  <h2 id="ix">Index Exchange</h2>
+  <amp-ad width="300" height="250"
+      type="ix"
+      data-version="2"
+      data-ad-units="4"
+      data-casale-i-d="1">
+  </amp-ad>
+
+  <h2>Index Exchange Header Tag</h2>
+  <amp-ad width="300" height="250"
+      type="ix"
+      data-ix-id="1"
+      data-slot="/62650033/AMP_Example_Ad_Unit">
+  </amp-ad>
+
+
+  <h2 id="kargo">Kargo</h2>
+  <amp-ad width="300" height="250"
+      type="kargo"
+      data-site="_tt9gZ3qxCc2RCg6CADfLAAFR"
+      data-slot="_vypM8bkVCf"
+      data-options='{"targetParams":{"AD_ID":"test-middle","ad_id":"test-middle"}}'>
+  </amp-ad>
+
+  <h2 id="kiosked">Kiosked</h2>
+  <amp-ad width="300" height="250"
+      type="kiosked"
+      data-scriptid="91">
+  </amp-ad>
+
+  <h2 id="kixer">Kixer</h2>
+  <amp-ad width="300" height="250"
+      type="kixer"
+      data-adslot="6812">
+  </amp-ad>
+
+  <h2 id="ligatus">Ligatus</h2>
+  <amp-ad width="300" height="250"
+      type="ligatus"
+      src="https://a-ssl.ligatus.com/?ids=88443&t=js&s=1&bc=2">
+  </amp-ad>
+
+  <h2 id="loka">LOKA</h2>
+  <amp-ad width="300" height="250"
+      type="loka"
+      data-unit-params='{"unit":"mvbanner","id":"YdzhBxTvKwZlLeeQ"}'>
+  </amp-ad>
+
+  <h2 id="mads">MADS</h2>
+  <amp-ad width="320" height="50"
+      type="mads"
+      data-adrequest='{"pid":"6252122059"}'>
+  </amp-ad>
+
+  <h2 id="mantis-display">MANTIS</h2>
+  <amp-ad width="300" height="250"
+      type="mantis-display"
+      data-property = "demo"
+      data-zone="medium-rectangle">
+  </amp-ad>
+
+  <amp-embed width="100" height="283"
+      type="mantis-recommend"
+      layout=responsive
+      heights="(min-width:1907px) 56%, (min-width:1100px) 64%, (min-width:780px) 75%, (min-width:480px) 105%, 200%"
+      data-property="demo">
+  </amp-embed>
+
+  <h2 id="mediaimpact">Media Impact</h2>
+  <amp-ad width="320" height="250"
+      type="mediaimpact"
+      data-site="67767"
+      data-page="amp"
+      data-format="4459"
+      data-target=""
+      data-slot="4459">
+  </amp-ad>
+
+  <h2 id="medianet">Media.Net Header Bidder Tag</h2>
+  <amp-ad width="300" height="250"
+      type="medianet"
+      data-tagtype="headerbidder"
+      data-cid="8CU852274"
+      data-slot="/45361917/AMP_Header_Bidder"
+      json='{"targeting":{"mnetAmpTest":"1","pos":"mnetSlot1"}}'>
+  </amp-ad>
+
+  <h2>Media.Net Contextual Monetization Tag</h2>
+  <amp-ad width="300" height="250"
+      type="medianet"
+      data-tagtype="cm"
+      data-cid="8CUS8O7EX"
+      data-crid="112682482">
+  </amp-ad>
+
+  <h2 id="mediavine">Mediavine</h2>
+  <amp-ad width="300" height="250"
+      type="mediavine"
+      data-site="amp-project"
+      data-sizes="300x250,320x50">
+      <div placeholder></div>
+      <div fallback></div>
+  </amp-ad>
+
+  <h2 id="meg">Meg</h2>
+  <amp-ad width="320" height="250"
+      type="meg"
+      data-code="6rc0ERhN75">
+  </amp-ad>
+
+  <h2 id="microad">MicroAd 320x50 banner</h2>
+  <amp-ad width="320" height="50"
+      type="microad"
+      data-spot="b4bf837c5ddd69758d5ac924d04cf502"
+      data-url="${COMPASS_EXT_URL}"
+      data-referrer="${COMPASS_EXT_REF}"
+      data-ifa="${COMPASS_EXT_IFA}"
+      data-appid="${COMPASS_EXT_APPID}"
+      data-geo="${COMPASS_EXT_GEO}">
+  </amp-ad>
+
+  <h2 id="mixpo">Mixpo</h2>
+  <amp-ad width="300" height="250"
+      type = "mixpo"
+      data-guid = "b0caf856-fd92-4adb-aaec-e91948c9ffc8"
+      data-subdomain = "www">
+  </amp-ad>
+
+  <h2 id="mywidget">myWidget</h2>
+  <amp-embed width="300" height="250"
+      type="mywidget"
+      data-cid="ed1538fc077cfeae6ea558f6e7404541">
+  </amp-embed>
+
+  <h2 id="nativo">Nativo</h2>
+  <amp-ad width="350" height="150"
+      type="nativo"
+      layout="responsive"
+      data-premium
+      data-request-url="http://localhost:9876">
+  </amp-ad>
+
+  <h2 id="nend">Nend</h2>
+  <amp-ad width="320" height="50"
+      type="nend"
+      data-nend_params='{"media":82,"site":58536,"spot":127513,"type":1,"oriented":1}'>
+  </amp-ad>
+
+  <h2 id="nokta">Nokta</h2>
+  <amp-ad width="300" height="250"
+      type="nokta"
+      data-category="izlesene_anasayfa"
+      data-site="izlesene:anasayfa"
+      data-zone="152541">
+  </amp-ad>
+
+  <h2 id="openadstream">Open AdStream single ad</h2>
+  <amp-ad width="300" height="250"
+      type="openadstream"
+      data-adhost="oasc-training7.247realmedia.com"
+      data-sitepage="dx_tag_pvt_site"
+      data-pos="x04"
+      data-query="keyword=keyvalue&key2=value2" >
+  </amp-ad>
+
+  <h2 id="openx">OpenX</h2>
+  <amp-ad width="728" height="90"
+      type="openx"
+      data-auid="538289845"
+      data-host="sademo-d.openx.net"
+      data-nc="90577858-BidderTest">
+  </amp-ad>
+  <div>
+    <a href="openx.amp.max.html">See all OpenX examples</a>
+  </div>
+
+  <h2 id="outbrain">Outbrain widget</h2>
+  <amp-embed width="100" height="100"
+      type="outbrain"
+      layout="responsive"
+      data-widgetIds="SB_14,SB_13"
+      data-htmlURL="http%3A%2F%2Fedition.cnn.com%2F2015%2F11%2F08%2Fmiddleeast%2Frussian-plane-crash-egypt-sinai%2Findex.html"
+      data-referrer="http%3A%2F%2Fedition.cnn.com"
+      data-ampURL="http%3A%2F%2Famp.cnn.com%2Fpage.html"
+      data-styleFile="http://localhost/style.css"
+      data-testMode="true">
+  </amp-embed>
+
+  <h2 id="plista">Plista responsive widget</h2>
+  <amp-embed width="300" height="300"
+      type="plista"
+      layout=responsive
+      data-countrycode="de"
+      data-publickey="e6a75b42216ffc96b7ea7ad0c94d64946aedaac4"
+      data-widgetname="iAMP_2"
+      data-geo="de"
+      data-urlprefix=""
+      data-categories="politik">
+  </amp-embed>
+
+  <h2 id="polymorphicads">polymorphicAds</h2>
+  <amp-ad width=320 height=50
+      type="polymorphicads"
+      data-adUnitId="7c0b3ae742beccf94f7726ea832277a2"
+      data-params='{"testMode": "true"}'
+      >
+    <div placeholder></div>
+    <div fallback></div>
+  </amp-ad>
+
+  <h2 id="popin">popIn native ad</h2>
+  <amp-ad width="300" height="568"
+      type="popin"
+      layout=responsive
+      heights="(min-width:1907px) 39%, (min-width:1200px) 46%, (min-width:780px) 64%, (min-width:480px) 98%, (min-width:460px) 167%, 196%"
+      data-mediaid="popin_amp">
+  </amp-ad>
+
+  <h2 id="pubmine">Pubmine 300x250</h2>
+  <amp-ad width="300" height="250"
+      type="pubmine"
+      data-adsafe="1"
+      data-section="1"
+      data-siteid="37790885"
+      data-wordads="1">
+  </amp-ad>
+
+  <h2 id="pulsepoint" class="broken">PulsePoint Header Bidding 300x250</h2>
+  <amp-ad width="300" height="250"
+      type="pulsepoint"
+      data-pid="521732"
+      data-tagid="76835"
+      data-tagtype="hb"
+      data-timeout="1000"
+      data-slot="/1066621/ExchangeTech_Prebid_AdUnit">
+  </amp-ad>
+
+  <h2>PulsePoint 300x250</h2>
+  <amp-ad width="300" height="250"
+      type="pulsepoint"
+      data-pid="512379"
+      data-tagid="472988">
+  </amp-ad>
+
+  <h2 id="purch">Purch 300x250</h2>
+  <amp-ad width="300" height="250"
+      type="purch"
+      data-pid="2882"
+      data-divid="rightcol_top">
+  </amp-ad>
+
+  <h2 id="capirs">Rambler&Co</h2>
+  <amp-ad width="500" height="250"
+      type="capirs"
+      layout="responsive"
+      data-begun-auto-pad="434906118"
+      data-begun-block-id="434908944"
+      json='{"params":{"p1":"bvpkq","p2":"y","pct":"a"}}'>
+  </amp-ad>
+
+  <h2 id="relap">Relap</h2>
+  <amp-ad width="auto" height="750"
+      type="relap"
+      layout="fixed-height"
+      data-token="D3UMgQWBqleq1tPW"
+      data-url="http://bigpicture.ru"
+      data-anchorid="i0xMMY1MoliiZWVl">
+  </amp-ad>
+
+  <h2 id="revcontent">Revcontent Responsive Tag</h2>
+  <amp-ad width="320" height="240"
+      type="revcontent"
+      layout="responsive"
+      heights="(max-width: 320px) 933px,
+        (max-width: 360px) 1087px,
+        (max-width: 375px) 1138px,
+        (max-width: 412px) 1189px,
+        (max-width: 414px) 1072px,
+        (max-width: 568px) 1151px,
+        (max-width: 640px) 1128px,
+        (max-width: 667px) 1151px,
+        (max-width: 732px) 1211px,
+        (max-width: 736px) 1151px,
+        (max-width: 768px) 633px,
+        (max-width: 1024px) 711px,
+        86vw"
+      data-wrapper="rcjsload_2ff711"
+      data-id="203">
+  </amp-ad>
+
+  <h2 id="rubicon">Rubicon Project Smart Tag</h2>
+  <amp-ad width="320" height="50"
+      type="rubicon"
+      data-method="smartTag"
+      data-account="14062"
+      data-site="70608"
+      data-zone="335918"
+      data-size="43"
+      data-kw="amp-test, test"
+      json='{"visitor":{"age":"18-24","gender":"male"},"inventory":{"section":"amp"}}'>
+  </amp-ad>
+
+  <h2>Rubicon Project FastLane Single Slot</h2>
+  <amp-ad width="320" height="50"
+      type="rubicon"
+      data-slot="/5300653/amp_test"
+      data-method="fastLane"
+      data-account="14062"
+      data-pos="atf"
+      data-kw="amp-test"
+      json='{"targeting":{"kw":"amp-test","age":"18-24","gender":"male","section":"amp"},"visitor":{"age":"18-24","gender":"male"},"inventory":{"section":"amp"}}'>
+  </amp-ad>
+
+  <h2 id="sharethrough">Sharethrough</h2>
+  <amp-ad width="300" height="150"
+      type="sharethrough"
+      layout="responsive"
+      data-pkey="c0fa8367">
+  </amp-ad>
+
+  <h2 id="sklik">Sklik</h2>
+  <amp-ad width="970" height="310"
+      type="sklik"
+      json='{"zoneId":0, "w": 970, "h": 310}'>
+  </amp-ad>
+
+  <h2 id="slimcutmedia">SlimCut Media</h2>
+  <amp-ad width="400" height="225"
+      type="slimcutmedia"
+      data-pid="amp-3"
+      data-ffc="SCMPROMO">
+  </amp-ad>
+
+  <h2 id="smartadserver">SmartAdServer ad</h2>
+  <amp-ad width="320" height="50"
+      type="smartadserver"
+      data-site="94612"
+      data-page="629154"
+      data-format="38952"
+      data-target="foo=bar">
+  </amp-ad>
+
+  <h2 id="smartclip">smartclip</h2>
+  <amp-ad width="400" height="225"
+      type="smartclip"
+      data-plc="84555"
+      data-sz="400x320">
+  </amp-ad>
+
+  <h2 id="sortable">Sortable ad</h2>
+  <amp-ad width="300" height="250"
+      type="sortable"
+      data-name="medrec"
+      data-site="ampproject.org">
+  </amp-ad>
+
+  <h2 id="sovrn">SOVRN</h2>
+  <amp-ad width="300" height="250"
+      type="sovrn"
+      data-width="300"
+      data-height="600"
+      data-u="sduggan"
+      data-iid="informerIDgoeshere"
+      data-aid="affiliateIDgoeshere"
+      data-testFlag="true"
+      data-z="393900"><!-- this ID is only whitelisted for localhost:8000 and http://amphtml-nightly.herokuapp.com-->
+  </amp-ad>
+
+  <h2 id="sunmedia">SunMedia</h2>
+  <amp-ad width="300" height="1"
+      type="sunmedia"
+      layout="responsive"
+      data-cskp="1"
+      data-cid="sunmedia_test"
+      data-crst="1">
+  </amp-ad>
+
+  <h2 id="swoop">Swoop</h2>
+  <amp-ad width=250 height=35
+      type="swoop"
+      data-layout="auto"
+      data-publisher="SW-11122234-1AMP"
+      data-placement="page/inline"
+      data-slot="amp/test">
+  </amp-ad>
+
+  <h2 id="taboola">Taboola responsive widget</h2>
+  <amp-embed width="100" height="283"
+      type="taboola"
+      layout="responsive"
+      heights="(min-width:1907px) 39%, (min-width:1200px) 46%, (min-width:780px) 64%, (min-width:480px) 98%, (min-width:460px) 167%, 196%"
+      data-publisher="amp-demo"
+      data-mode="thumbnails-a"
+      data-placement="Ads Example"
+      data-article="auto">
+  </amp-embed>
+
+  <h2 id="teads">Teads</h2>
+  <amp-ad width="300" height="220"
+      type="teads"
+      data-pid="42266"
+      layout="responsive">
+  </amp-ad>
+
+  <h2 id="triplelift">TripleLift</h2>
+  <amp-ad width="297" height="410"
+      type="triplelift"
+      layout="responsive"
+      src="https://ib.3lift.com/dtj/amptest_main_feed/335430">
+  </amp-ad>
+
+  <h2 id="weborama">Weborama</h2>
+  <amp-ad width="300" height="250"
+      type="weborama-display"
+      data-wbo_account_id=51
+      data-wbo_tracking_element_id=137
+      data-wbo_fullhost="certification.solution.weborama.fr"
+      data-wbo_random="[RANDOM]"
+      data-wbo_publisherclick="[PUBLISHER_TRACKING_URL]">
+  </amp-ad>
+
+  <h2 id="widespace">Widespace Panorama Ad</h2>
+  <amp-ad width="300" height="50"
+      type="widespace"
+      data-sid="93f1a996-52f5-46b4-8dc8-ccd8886a8fbf"
+      layout="responsive">
+  </amp-ad>
+
+  <h2>Widespace Takeover Ad</h2>
+  <amp-ad width="300" height="300"
+      type="widespace"
+      data-sid="fc5a6f59-d45e-4cf1-acac-67bf5ab4862a"
+      layout="responsive">
+  </amp-ad>
+
+  <h2 id="xlift">Xlift native ad</h2>
+  <amp-ad width="300" height="300"
+      type="xlift"
+      data-mediaid="mamastar">
+  </amp-ad>
+
+  <h2 id="yahoo">Yahoo Display</h2>
+  <amp-ad width="316" height="264"
+      type="yahoo"
+      data-sid="954014446"
+      data-site="news"
+      data-sa='{"LREC":"300x250","secure":"true","content":"no_expandable;"}'>
+  </amp-ad>
+
+  <h2 id="yahoojp">YahooJP YDN</h2>
+  <amp-ad width="300" height="250"
+      type="yahoojp"
+      data-yadsid="79712_113431">
+  </amp-ad>
+
+  <h2 id="yieldbot">Yieldbot 300x250</h2>
+  <amp-ad width="300" height="250"
+      type="yieldbot"
+      data-psn="1234"
+      data-yb-slot="medrec"
+      data-slot="/2476204/medium-rectangle"
+      json='{"targeting":{"category":["food","lifestyle"]},"categoryExclusions":["health"]}'>
+  </amp-ad>
+
+  <h2 id="yieldone">YIELD ONE</h2>
+  <amp-ad width="320" height="50"
+      type="yieldone"
+      data-pubid="0001"
+      data-pid="032478_4">
+  </amp-ad>
+
+  <h2 id="yieldmo">Yieldmo</h2>
+  <amp-ad width="300" height="168"
+      type="yieldmo"
+      data-ymid="1349317029731662884">
+  </amp-ad>
+
+  <h2 id="valuecommerce">ValueCommerce</h2>
+  <amp-ad width="300" height="250"
+      type="valuecommerce"
+      data-sid="3008"
+      data-pid="884466614">
+  </amp-ad>
+
+  <h2 id="webediads">Webediads</h2>
+  <div>It's a private ad network with strict ad targeting, hence very common to see a no-fill.</div>
+  <amp-ad width="300" height="250"
+      type="webediads"
+      data-site="site_test"
+      data-page="amp"
+      data-position="middle"
+      data-query="amptest=1">
+  </amp-ad>
+
+  <h2 id="zedo">ZEDO</h2>
+  <amp-ad width="300" height="250"
+      type="zedo"
+      data-super-id="364489"
+      data-network="2500"
+      data-placement-id="364489_1"
+      data-channel="727"
+      data-publisher="0"
+      data-dim="9">
+  </amp-ad>
+
+  <h2 id="zergnet">ZergNet</h2>
+  <amp-embed width="780" height="100"
+      type="zergnet"
+      heights="(max-width:645px) 100%, (max-width:845px) 31%, 23%"
+      layout="responsive"
+      data-zergid="42658">
+  </amp-embed>
+
+  <h2 id="zucks">Zucks</h2>
+  <amp-ad width="320" height="50"
+      type="zucks"
+      data-frame-id="_bda46cf5ac">
+  </amp-ad>
+</body>
+</html>