--- conflicted
+++ resolved
@@ -108,11 +108,8 @@
     <a href="#flite">Flite</a> |
     <a href="#genieessp"></a> |
     <a href="#gmossp" class="broken"></a> |
-<<<<<<< HEAD
 	<a href="#holder">Holder</a> |
-=======
     <a href="#ibillboard">iBILLBOARD</a> |
->>>>>>> 09ff6c86
     <a href="#imobile">I-Mobile</a> |
     <a href="#industrybrains">Industrybrains</a> |
     <a href="#inmobi">InMobi</a> |
