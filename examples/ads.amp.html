--- conflicted
+++ resolved
@@ -185,11 +185,8 @@
         <option>loka</option>
         <option>mads</option>
         <option>mantis-display</option>
-<<<<<<< HEAD
         <option>mediaad</option>
-=======
         <option>marfeel</option>
->>>>>>> 2497fe3a
         <option>medianet</option>
         <option>mediavine</option>
         <option>meg</option>
@@ -1473,18 +1470,17 @@
       data-property="demo">
   </amp-embed>
 
-<<<<<<< HEAD
   <h2>Mediaad.org</h2>
   <amp-ad width="300" height="250"
       type="mediaad"
       data-publisher="mediaad.org"
       data-medtag="mediaad-kryZ">
-=======
+  </amp-ad>
+  
   <h2>Marfeel</h2>
   <amp-ad width="300" height="250"
     type="marfeel"
     data-tenant="demo.marfeel.com">
->>>>>>> 2497fe3a
   </amp-ad>
 
   <h2>Media.Net Header Bidder Tag</h2>
