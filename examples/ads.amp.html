<!doctype html>
<html ⚡>
<head>
  <meta charset="utf-8">
  <title>Ad examples</title>
  <link rel="canonical" href="http://nonblocking.io/" >
  <meta name="viewport" content="width=device-width,minimum-scale=1,initial-scale=1">
  <style amp-custom>
    .broken {
      color: red;
    }
    amp-ad {
      border: 1px solid #ccc;
      max-width: 500px;
    }
    /* Included here to make sure it does not render. */
    .fixed {
      position: fixed;
      bottom: 0;
      right: 0;
      background-color: #eee;
      opacity: .8;
    }
    .red {
      background-color: red;
    }

    amp-ad[type="revcontent"] {
      width: 100%;
      max-width: 1280px;
      margin: 18px 0;
      padding: 0;
    }
    amp-ad[type="nativo"] {
      width: 100%;
      max-width: 1280px;
      margin: 18px 0;
      padding: 0;
      height:100px;
    }
    amp-ad div[placeholder] {
      background-color: lightgray;
    }
    amp-ad div[fallback] {
      background-color: black;
    }
    amp-ad div[placeholder]::after {
      content: "loading ...";
    }
    amp-ad div[fallback]::after {
      content: "No ad";
      color: white;
    }
    amp-ad div[placeholder]::after,
    amp-ad div[fallback]::after {
      font-size: 20px;
      line-height: 30px;
      text-align: center;
      position: absolute;
      left: 0;
      right: 0;
      top: calc(50% - 15px);
    }
  </style>
  <script async custom-element="amp-ad" src="https://cdn.ampproject.org/v0/amp-ad-0.1.js"></script>
  <script async custom-element="amp-analytics" src="https://cdn.ampproject.org/v0/amp-analytics-0.1.js"></script>
  <script async custom-template="amp-mustache" src="https://cdn.ampproject.org/v0/amp-mustache-0.1.js"></script>
  <style amp-boilerplate>body{-webkit-animation:-amp-start 8s steps(1,end) 0s 1 normal both;-moz-animation:-amp-start 8s steps(1,end) 0s 1 normal both;-ms-animation:-amp-start 8s steps(1,end) 0s 1 normal both;animation:-amp-start 8s steps(1,end) 0s 1 normal both}@-webkit-keyframes -amp-start{from{visibility:hidden}to{visibility:visible}}@-moz-keyframes -amp-start{from{visibility:hidden}to{visibility:visible}}@-ms-keyframes -amp-start{from{visibility:hidden}to{visibility:visible}}@-o-keyframes -amp-start{from{visibility:hidden}to{visibility:visible}}@keyframes -amp-start{from{visibility:hidden}to{visibility:visible}}</style><noscript><style amp-boilerplate>body{-webkit-animation:none;-moz-animation:none;-ms-animation:none;animation:none}</style></noscript>
  <script async src="https://cdn.ampproject.org/v0.js"></script>
</head>
<body>
  <h2>Ad networks in <span class="broken">red color</span> have broken examples, please help to fix.</h2>
  <nav>
    <!--
        When adding new ad network to the list, please
        1) verify that the ad slot loads ad. Check DEVELOPMENT.md for how to
           run a local server.
        2) keep the list in alphabetic order
    -->
    <a href="#a9">A9</a> |
    <a href="#accesstrade">AccessTrade</a> |
    <a href="#adblade">Adblade</a> |
    <a href="#adbutler">AdButler</a> |
    <a href="#adition">ADITION</a> |
    <a href="#adgeneration">Ad Generation</a> |
    <a href="#adman">Adman</a> |
    <a href="#adreactor">AdReactor</a> |
    <a href="#adsense">AdSense</a> |
    <a href="#adsnative">AdsNative</a> |
    <a href="#adspirit">AdSpirit</a> |
    <a href="#adstir">AdStir</a> |
    <a href="#adtech">AdTech</a> |
    <a href="#aduptech">Ad Up Technology</a> |
    <a href="#adverline">Adverline</a> |
    <a href="#adverticum">Adverticum</a> |
    <a href="#advertserve">AdvertServe</a> |
    <a href="#affiliateb">Affiliate-B</a> |
    <a href="#amoad">AMoAd</a> |
    <a href="#appnexus">App Nexus</a> |
    <a href="#atomx">Atomx</a> |
    <a href="#brainy">brainy</a> |
    <a href="#caajainfeed">CA A.J.A. Infeed</a> |
    <a href="#caprofitx">CA ProFit X</a> |
    <a href="#chargeads">Chargeads</a> |
    <a href="#colombia" class="broken">Colombia ad</a> |
    <a href="#contentad">Content.ad</a> |
    <a href="#criteo">Criteo</a> |
    <a href="#csa">CSA</a> |
    <a href="#custom">Custom</a>|
    <a href="#distroscale">DistroScale</a> |
    <a href="#dotandads">DotAndAds</a> |
    <a href="#doubleclick">Doubleclick</a> |
    <a href="#eplanning">E-Planning</a> |
    <a href="#ezoic">Ezoic</a> |
    <a href="#f1e">FlexOneELEPHANT</a> |
    <a href="#felmat">Felmat</a> |
    <a href="#flite">Flite</a> |
    <a href="#fusion">Fusion</a> |     
    <a href="#genieessp"></a> |
    <a href="#gmossp" class="broken"></a> |
    <a href="#holder">Holder</a> |
    <a href="#ibillboard">iBILLBOARD</a> |
    <a href="#imobile">I-Mobile</a> |
    <a href="#industrybrains">Industrybrains</a> |
    <a href="#inmobi">InMobi</a> |
    <a href="#ix">Index Exchange</a> |
    <a href="#kargo">Kargo</a> |
    <a href="#kixer">Kixer</a> |
    <a href="#ligatus">Ligatus</a> |
    <a href="#loka">LOKA</a> |
    <a href="#mads">MADS</a> |
    <a href="#mantis-display">MANTIS</a> |
    <a href="#mediaimpact">Media Impact</a> |
    <a href="#medianet">Media.Net</a> |
    <a href="#mediavine">Mediavine</a> |
    <a href="#meg">Meg</a> |
    <a href="#microad">MicroAd</a> |
    <a href="#mixpo">Mixpo</a> |
    <a href="#nativo">Nativo</a> |
    <a href="#nend">Nend</a> |
    <a href="#nokta">Nokta</a> |
    <a href="#openadstream">Open AdStream</a> |
    <a href="#openx">OpenX</a> |
    <a href="#plista">Plista</a> |
    <a href="#popin">popIn</a> |
    <a href="#pubmine">Pubmine</a> |
    <a href="#pulsepoint" class="broken">PulsePoint</a> |
    <a href="#purch">Purch</a> |
    <a href="#relap">Relap</a> |
    <a href="#revcontent">Revcontent</a> |
    <a href="#rubicon">Rubicon</a> |
    <a href="#sharethrough">Sharethrough</a> |
    <a href="#sklik">Sklik</a> |
    <a href="#smartadserver">SmartAdServer</a> |
    <a href="#smartclip">smartclip</a> |
    <a href="#sortable">Sortable ad</a> |
    <a href="#sovrn">SOVRN</a> |
    <a href="#taboola">Taboola</a> |
    <a href="#teads">Teads</a> |
    <a href="#triplelift">TripleLift</a> |
    <a href="#valuecommerce">ValueCommerce</a> |
    <a href="#webediads">Webediads</a> |
    <a href="#weborama">Weborama</a> |
    <a href="#widespace">Widespace</a> |
    <a href="#xlift">Xlift</a> |
    <a href="#yahoo">Yahoo</a> |
    <a href="#yahoojp">YahooJP</a> |
    <a href="#yieldbot">Yieldbot</a> |
    <a href="#yieldone">Yield One</a> |
    <a href="#yieldmo">Yieldmo</a> |
    <a href="#zedo">ZEDO</a> |
    <a href="#zergnet">ZergNet</a> |
    <a href="#zucks">Zucks</a> |
  </nav>

  <div class="fixed">
    <amp-ad width=300 height=50
        type="a9"
        data-aax_size="300x250"
        data-aax_pubname="test123"
        data-aax_src="302">
      <div placeholder>
        Fixed positioned ad (will not render)
      </div>
    </amp-ad>
  </div>

  <h2 id="a9">A9</h2>
  <amp-ad width=300 height=250
      type="a9"
      data-aax_size="300x250"
      data-aax_pubname="test123"
      data-aax_src="302">
    <div placeholder></div>
    <div fallback></div>
  </amp-ad>

  <h2 id="accesstrade">AccessTrade</h2>
  <amp-ad width="300" height="250"
      type="accesstrade"
      data-atops="r"
      data-atrotid="00000000000008c06y">
    <div placeholder></div>
    <div fallback></div>
  </amp-ad>

  <h2 id="adblade">Adblade</h2>
  <amp-ad width=300 height=250
      type="adblade"
      data-width="300"
      data-height="250"
      data-cid="19626-3798936394">
    <div placeholder></div>
    <div fallback></div>
  </amp-ad>

  <h2 id="adbutler">AdButler</h2>
  <amp-ad width=300 height=250
      type="adbutler"
      data-account="167283"
      data-zone="212491">
    <div placeholder></div>
    <div fallback></div>
  </amp-ad>

  <h2 id="adition">ADITION</h2>
  <amp-ad width=300 height=250
      type="adition"
      data-version="1"
      data-wp_id="3470234">
    <div placeholder></div>
    <div fallback></div>
  </amp-ad>

  <h2 id="adgeneration">Ad Generation</h2>
  <amp-ad width=320 height=50
      type="adgeneration"
      data-id="10722">
    <div placeholder></div>
    <div fallback></div>
  </amp-ad>

  <h2 id="adman">Adman</h2>
  <amp-ad width="300" height="250"
      type="adman"
      data-ws="17342"
      data-s="300x250"
      data-host="talos.adman.gr">
    <div placeholder></div>
    <div fallback></div>
  </amp-ad>

  <h2 id="adreactor">AdReactor</h2>
  <amp-ad width=728 height=90
      type="adreactor"
      data-pid=790
      data-zid=9
      data-custom3="No Type">
    <div placeholder></div>
    <div fallback></div>
  </amp-ad>

  <h2 id="adsense">AdSense</h2>
  <amp-ad width=300 height=250
      type="adsense"
      data-ad-client="ca-pub-2005682797531342"
      data-ad-slot="7046626912">
    <div placeholder></div>
    <div fallback></div>
  </amp-ad>

  <h2 id="adsnative">AdsNative</h2>
  <amp-ad width=300 height=250
      type="adsnative"
      data-anapiid="t8AjW-y8rudFGzKft_YQcBZG1-aGZ5otj5QdsKaP"
      data-ancat="IAB1,IAB2"
      data-antid="abc"
      data-ankv="key:val,key:val2">
    <div placeholder></div>
    <div fallback></div>
  </amp-ad>

  <h2 id="adspirit">AdSpirit</h2>
  <amp-ad width=300 height=250
      type="adspirit"
      data-asm-params="&amp;pid=4"
      data-asm-host="help.adspirit.de">
    <div placeholder></div>
    <div fallback></div>
  </amp-ad>

  <h2 id="adstir">AdStir 320x50 banner</h2>
  <amp-ad width="320" height="50"
      type="adstir"
      data-app-id="MEDIA-343ded3e"
      data-ad-spot="1">
    <div placeholder></div>
    <div fallback></div>
  </amp-ad>

  <h2 id="adtech">AdTech (1x1 fake image ad)</h2>
  <amp-ad width=300 height=250
      type="adtech"
      src="https://adserver.adtechus.com/addyn/3.0/5280.1/2274008/0/-1/ADTECH;size=300x250;key=plumber;alias=careerbear-ros-middle1;loc=300;;target=_blank;grp=27980912;misc=3767074">
    <div placeholder></div>
    <div fallback></div>
  </amp-ad>

  <h2 id="aduptech">Ad Up Technology</h2>
  <amp-ad width="500" height="250"
      type="aduptech"
      layout="fixed"
      data-placementkey="ae7906d535ce47fbb29fc5f45ef910b4"
      data-query="reisen;mallorca;spanien"
      data-adtest="1">
    <div placeholder></div>
    <div fallback></div>
  </amp-ad>

  <h2 id="adverline">Adverline</h2>
  <amp-ad width=300 height=250
      type="adverline"
      data-id=13625
      data-plc=3>
    <div placeholder></div>
    <div fallback></div>
  </amp-ad>

  <h2 id="adverticum">Adverticum</h2>
  <amp-ad width=285 height=350
     type="adverticum"
     data-goa3zone="4316734"
     data-costumeTargetString="bWFsYWM=">
    <div placeholder></div>
    <div fallback></div>
  </amp-ad>

  <h2 id="advertserve">AdvertServe</h2>
  <amp-ad width=300 height=250
      type="advertserve"
      data-client="tester"
      data-pid=0
      data-zid=68>
    <div placeholder></div>
    <div fallback></div>
  </amp-ad>

  <h2 id="affiliateb">Affiliate-B</h2>
  <amp-ad width=300 height=250
      type="affiliateb"
      data-afb_a="l44x-y174897c"
      data-afb_p="g2m"
      data-afb_t="i">
    <div placeholder></div>
    <div fallback></div>
  </amp-ad>

  <h2 id="amoad">AMoAd banner</h2>
  <amp-ad width="300" height="250"
      type="amoad"
      data-ad-type="banner"
      data-sid="62056d310111552c951d19c06bfa71e16e615e39493eceff667912488bc576a6">
    <div placeholder></div>
    <div fallback></div>
  </amp-ad>

  <h2>AMoAd native</h2>
  <amp-ad width="320" height="100"
      type="amoad"
      data-ad-type="native"
      data-sid="62056d310111552c951d19c06bfa71e1bc19eea7e94d0a6e73e46a9402dbee47">
    <div placeholder></div>
    <div fallback></div>
  </amp-ad>

  <h2 id="appnexus">AppNexus with JSON based configuration multi ad</h2>
  <amp-ad width=300 height=250
      type="appnexus"
      data-target="apn_ad_1"
      json='{"pageOpts":{"member": 958}, "adUnits": [{"disablePsa": true, "tagId": 6063968,"sizes": [300,250],"targetId": "apn_ad_1"}, {"tagId": 6063968,"sizes": [728,90],"targetId":"apn_ad_2"}]}'>
    <div placeholder></div>
    <div fallback></div>
  </amp-ad>

  <amp-ad width=728 height=90
      type="appnexus"
      data-target="apn_ad_2"
      json='{"pageOpts":{"member": 958}, "adUnits": [{"disablePsa": true, "tagId": 6063968,"sizes": [300,250],"targetId": "apn_ad_1"}, {"tagId": 6063968,"sizes": [728,90],"targetId":"apn_ad_2"}]}'>
    <div placeholder></div>
    <div fallback></div>
  </amp-ad>

  <h2 id="atomx">Atomx</h2>
  <amp-ad width=300 height=250
      type="atomx"
      data-id="1234">
  </amp-ad>
  
  <h2 id="brainy">brainy</h2>
  <amp-ad width="300" height="250"
      type="brainy"
      data-aid="10"
      data-slot-id="3347">
    <div placeholder></div>
    <div fallback></div>
  </amp-ad>

  <h2 id="caajainfeed">CA A.J.A. Infeed</h2>
  <amp-ad width="320" height="120"
      type="caajainfeed"
      data-ad-spot="thtuegn1pAQ"
      data-test="true">
    <div placeholder></div>
    <div fallback></div>
  </amp-ad>

  <h2 id="caprofitx">CA ProFit-X</h2>
  <amp-ad width="320" height="50"
      type="caprofitx"
      data-tagid="17359">
    <div placeholder></div>
    <div fallback></div>
  </amp-ad>

  <h2 id="chargeads">Chargeads</h2>
  <amp-ad width="320" height="50"
      type="chargeads"
      src="https://www.chargeplatform.com/ads/?id=1288491435">
    <div placeholder></div>
    <div fallback></div>
  </amp-ad>

  <h2 id="colombia" class="broken">Colombia ad</h2>
  <a href="https://github.com/ampproject/amphtml/issues/4613">Issue on GitHub</a><br>
  <amp-ad width=320 height=140
      type="colombia"
      layout=responsive
      data-clmb_slot="129883"
      data-clmb_position="1"
      data-clmb_section="0">
    <div placeholder></div>
    <div fallback></div>
  </amp-ad>

  <h2 id="contentad">Content.ad Banner 320x50</h2>
  <amp-ad width=320 height=50
      type="contentad"
      data-id="80a26f7c-277a-4c9a-b541-1ae7304d8b06"
      data-d="bm9uYmxvY2tpbmcuaW8="
      data-wid="218710"
      data-url="nonblocking.io">
    <div placeholder></div>
    <div fallback></div>
  </amp-ad>

  <h2>Content.ad Banner 300x250</h2>
  <amp-ad width=300 height=250
      type="contentad"
      data-id="09a8809f-9e98-4c24-b076-3dc28c8a7f32"
      data-d="bm9uYmxvY2tpbmcuaW8="
      data-wid="218706"
      data-url="nonblocking.io">
    <div placeholder></div>
    <div fallback></div>
  </amp-ad>

  <h2>Content.ad Banner 300x250 2x2</h2>
  <amp-ad width=300 height=250
      type="contentad"
      data-id="7902c314-4cad-466e-9264-ecd333a2c757"
      data-d="bm9uYmxvY2tpbmcuaW8="
      data-wid="218705"
      data-url="nonblocking.io">
  </amp-ad>

  <h2>Content.ad Banner 300x600</h2>
  <amp-ad width=300 height=600
      type="contentad"
      data-id="54115175-cb71-4905-9781-970c868059c1"
      data-d="bm9uYmxvY2tpbmcuaW8="
      data-wid="218708"
      data-url="nonblocking.io">
    <div placeholder></div>
    <div fallback></div>
  </amp-ad>

  <h2>Content.ad Banner 300x600 5x2</h2>
  <amp-ad width=300 height=600
      type="contentad"
      data-id="d5979da1-3686-4b8d-8bbc-9a94eb2d6a76"
      data-d="bm9uYmxvY2tpbmcuaW8="
      data-wid="218709"
      data-url="nonblocking.io">
    <div placeholder></div>
    <div fallback></div>
  </amp-ad>

  <h2 id="criteo">Criteo Passback</h2>
  <p>Due to ad targeting, the slot might not load ad.</p>

  <amp-ad width="300" height="250"
      type="criteo"
      data-tagtype="passback"
      data-zone="314159">
    <div placeholder></div>
    <div fallback></div>
  </amp-ad>

  <h2>Criteo RTA</h2>
  <p>Due to ad targeting, the slot might not load ad.</p>

  <amp-ad width="300" height="250"
      type="criteo"
      data-tagtype="rta"
      data-slot="/2729856/iframe_test_new_tag"
      data-adserver="DFP"
      data-networkid="1976">
    <div placeholder></div>
    <div fallback></div>
  </amp-ad>

  <h2 id="csa">CSA</h2>
  <amp-ad width=auto height=300
      type="csa"
      layout="fixed-height"
      data-afs-page-options='{"pubId": "partner-pub-9616389000213823", "query": "flowers"}'
      data-afs-adblock-options='{"width": "auto", "number": 1}'>
  </amp-ad>

  <h2 id="custom">Custom leaderboard</h2>
  <amp-ad width=500 height=60
      type="custom"
      data-slot="1"
      data-url="/examples/custom.ad.example.json">
    <template type="amp-mustache" id="amp-template-id-leader">
      <a href="{{href}}" target='_blank'>
        <amp-img layout='fixed' width="500" height="60" src="{{src}}" data-info="{{info}}"></amp-img>
      </a>
    </template>
    <div placeholder></div>
    <div fallback></div>
  </amp-ad>

  <h2>Custom square</h2>
  <amp-ad width="200" height="200"
      type="custom"
      data-slot="2"
      data-url="/examples/custom.ad.example.json">
    <template type="amp-mustache" id="amp-template-id">
      <a href="{{href}}" target="_blank">
        <amp-img layout='fixed' height="200" width="200" src="{{src}}" data-info="{{info}}"></amp-img>
      </a>
    </template>
    <div placeholder></div>
    <div fallback></div>
  </amp-ad>

  <h2>Custom leaderboard with no slot specified</h2>
  <amp-ad width="500" height="60"
      type="custom"
      data-url="/examples/custom.ad.example.single.json">
    <template type="amp-mustache" id="amp-template-id-no-slot">
      <a href="{{href}}" target="_blank">
        <amp-img layout='fixed' height="60" width="500" src="{{src}}" data-info="{{info}}"></amp-img>
      </a>
    </template>
    <div placeholder></div>
    <div fallback></div>
  </amp-ad>

  <h2 id="distroscale">DistroScale</h2>
  <amp-ad width=300 height=600
      type="distroscale"
      data-pid="1"
      data-zid="8710"
      layout="responsive">
    <div placeholder></div>
    <div fallback></div>
  </amp-ad>

  <h2 id="dotandads">DotAndAds masthead</h2>
  <amp-ad width=980 height=250
      type="dotandads"
      data-cid="11"
      data-mpo="ampTest"
      data-mpt="amp-amp-all-all"
      data-sp='sn-u'>
    <div placeholder></div>
    <div fallback></div>
  </amp-ad>

  <h2>DotAndAds 300x250 box</h2>
  <amp-ad width=300 height=250
      type="dotandads"
      data-sp='300x250-u'
      data-cid="11"
      data-mpo="ampTest"
      data-mpt="amp-amp-all-all">
    <div placeholder></div>
    <div fallback></div>
  </amp-ad>

  <h2 id="doubleclick">Doubleclick</h2>
  <amp-ad width=320 height=50
      type="doubleclick"
      data-slot="/4119129/mobile_ad_banner">
    <div placeholder></div>
    <div fallback></div>
  </amp-ad>

  <h2>Doubleclick with JSON based parameters</h2>
  <amp-ad width=320 height=50
      type="doubleclick"
      data-slot="/4119129/mobile_ad_banner"
      json='{"targeting":{"sport":["rugby","cricket"]},"categoryExclusions":["health"],"tagForChildDirectedTreatment":0}'>
    <div placeholder></div>
    <div fallback></div>
  </amp-ad>

  <h2>Doubleclick no ad</h2>
  <amp-ad width=300 height=200
      type="doubleclick"
      data-slot="/4119129/doesnt-exist">
    <div placeholder></div>
    <div fallback></div>
  </amp-ad>

  <h2>Doubleclick with overriden size</h2>
  <amp-ad width=420 height=100
      data-override-width=320 data-override-height=50
      type="doubleclick"
      data-slot="/4119129/mobile_ad_banner"
      class="red">
    <div placeholder></div>
    <div fallback></div>
  </amp-ad>

  <h2>Doubleclick challenging ad</h2>
  <amp-ad width="414" height="457"
      type="doubleclick"
      layout="fixed"
      data-slot="/35096353/amptesting/badvideoad">
    <div placeholder></div>
    <div fallback></div>
  </amp-ad>

  <h2 id="eplanning">E-Planning 320x50</h2>
  <amp-ad width=320 height=50
      type="eplanning"
      layout=responsive
      data-epl_si="af2"
      data-epl_sv="https://ads.eu.e-planning.net"
      data-epl_isv="https://us.img.e-planning.net"
      data-epl_sec="AMP_TEST"
      data-epl_kvs='{"target1":"food", "target2":"cars"}'
      data-epl_e="AMP_TEST">
    <div placeholder></div>
    <div fallback></div>
  </amp-ad>

  <h2 id="ezoic">Ezoic</h2>
  <amp-ad width=300 height=250
      type="ezoic"
      data-slot="/1254144/28607874"
      json='{"targeting": {"iid15":"1479509","t":"134","d":"1317","t1":"134","pvc":"0","ap":"1144","sap":"1144","a":"|0|","as":"revenue","plat":"1","bra":"mod1","ic":"1","at":"mbf","adr":"400","reft":"tf","ga":"2497208","rid":"99998","pt":"0","al":"2022","compid":"1","tap":"28607874-1479509","br1":"0","br2":"0"}}'>
    <div placeholder></div>
    <div fallback></div>
  </amp-ad>

  <h2 id="f1e">FlexOneELEPHANT</h2>
  <amp-ad width=300 height=250
      type="f1e"
      data-url="https://demo.impact-ad.jp"
      data-target="/SITE=AMPSITE/AREA=AMPAREA/AAMSZ=300X250/OENCJP=UTF8" >
  </amp-ad>

  <h2 id="felmat">Felmat</h2>
  <amp-ad width=300 height=250
      type="felmat"
      data-host="felmat.net"
      data-fmt="banner"
      data-fmk="U12473_n2cJD"
      data-fmp="0">
    <div placeholder></div>
    <div fallback></div>
  </amp-ad>

  <h2 id="flite">Flite</h2>
  <amp-ad width=320 height=568
      type="flite"
      data-guid="aa7bf589-6d51-4194-91f4-d22eef8e3688"
      data-mixins="">
    <div placeholder></div>
    <div fallback></div>
  </amp-ad>

  <h2 id="fusion">Fusion</h2> 
  <amp-ad width=600 height=100 
      type="fusion"
      data-ad-server="bn-01d.adtomafusion.com"
      data-media-zone="adtomatest.apica"
      data-layout="apicaping"
      data-space="apicaAd">
    <div placeholder></div>
    <div fallback></div>
  </amp-ad> 
 
  <h2 id="genieessp">Geniee SSP</h2>
  <amp-ad width="300" height="250"
      type="genieessp"
      data-vid="3"
      data-zid="1077330">
    <div placeholder></div>
    <div fallback></div>
  </amp-ad>

  <h2 id="gmossp" class="broken">GMOSSP 320x50 banner</h2>
  <amp-ad width="320" height="50"
      type="gmossp"
      data-id="10014">
    <div placeholder></div>
    <div fallback></div>
  </amp-ad>

  <h2 id="holder">Holder 300x250 banner</h2>
  <amp-ad width="300" height="250"
      type="holder"
      data-block="7163">
    <div placeholder></div>
    <div fallback></div>
  </amp-ad>

  <h2 id="ibillboard">iBillboard 300x250 banner</h2>
  <amp-ad width="300" height="250"
      type="ibillboard"
      src="https://go.eu.bbelements.com/please/code?j-21414.1.5.6.0.0._blank">
  </amp-ad>

  <h2 id="imobile">I-Mobile 320x50 banner</h2>
  <amp-ad width="320" height="50"
      type="imobile"
      data-pid="1847"
      data-adtype="banner"
      data-asid="813689">
    <div placeholder></div>
    <div fallback></div>
  </amp-ad>

  <h2 id="industrybrains">Industrybrains</h2>
  <amp-ad width=300 height=250
      type="industrybrains"
      data-width="300"
      data-height="250"
      data-cid="19626-3798936394">
    <div placeholder></div>
    <div fallback></div>
  </amp-ad>

  <h2 id="inmobi">InMobi</h2>
  <amp-ad width="320" height="50"
      type="inmobi"
      data-siteid="a0078c4ae5a54199a8689d49f3b46d4b"
      data-slotid="15">
    <div placeholder></div>
    <div fallback></div>
  </amp-ad>

  <h2 id="ix">Index Exchange</h2>
  <amp-ad width="300" height="250"
      type="ix"
      data-version="2"
      data-ad-units="4"
      data-casale-i-d="1">
    <div placeholder></div>
    <div fallback></div>
  </amp-ad>

  <h2>Index Exchange Header Tag</h2>
  <amp-ad width="300" height="250"
      type="ix"
      data-ix-id="1"
      data-slot="/62650033/AMP_Example_Ad_Unit">
    <div placeholder></div>
    <div fallback></div>
  </amp-ad>

  <h2 id="kargo">Kargo</h2>
  <amp-ad width=300 height=250
      type="kargo"
      data-site="_tt9gZ3qxCc2RCg6CADfLAAFR"
      data-slot="_vypM8bkVCf"
      data-options='{"targetParams":{"AD_ID":"test-middle","ad_id":"test-middle"}}'>
    <div placeholder></div>
    <div fallback></div>
  </amp-ad>

  <h2 id="kixer">Kixer</h2>
  <amp-ad width=300 height=250
      type="kixer"
      data-adslot="6812">
    <div placeholder></div>
    <div fallback></div>
  </amp-ad>

  <h2 id="ligatus">Ligatus</h2>
  <amp-ad width=300 height=250
      type="ligatus"
      src="https://a-ssl.ligatus.com/?ids=88443&t=js&s=1&bc=2">
    <div placeholder></div>
    <div fallback></div>
  </amp-ad>

  <h2 id="loka">LOKA</h2>
  <amp-ad width="300" height="250"
      type="loka"
      data-unit-params='{"unit":"mvbanner","id":"YdzhBxTvKwZlLeeQ"}'>
    <div placeholder></div>
    <div fallback></div>
  </amp-ad>

  <h2 id="mads">MADS</h2>
  <amp-ad width=320 height=50
      type="mads"
      data-adrequest='{"pid":"6252122059"}'>
    <div placeholder></div>
    <div fallback></div>
  </amp-ad>

  <h2 id="mantis-display">MANTIS</h2>
  <amp-ad width=300 height=250
      type="mantis-display"
      data-property = "demo"
      data-zone="medium-rectangle">
    <div placeholder></div>
    <div fallback></div>
  </amp-ad>

  <amp-embed width=100 height=283
      type="mantis-recommend"
      layout=responsive
      heights="(min-width:1907px) 56%, (min-width:1100px) 64%, (min-width:780px) 75%, (min-width:480px) 105%, 200%"
      data-property="demo">
    <div placeholder></div>
    <div fallback></div>
  </amp-embed>

  <h2 id="mediaimpact">Media Impact</h2>
  <amp-ad width="320" height="250"
      type="mediaimpact"
      data-site="67767"
      data-page="amp"
      data-format="4459"
      data-target=""
      data-slot="4459">
    <div placeholder></div>
    <div fallback></div>
  </amp-ad>

  <h2 id="medianet">Media.Net Header Bidder Tag</h2>
  <amp-ad width="300" height="250"
      type="medianet"
      data-tagtype="headerbidder"
      data-cid="8CU852274"
      data-slot="/45361917/AMP_Header_Bidder"
      json='{"targeting":{"mnetAmpTest":"1","pos":"mnetSlot1"}}'>
    <div placeholder></div>
    <div fallback></div>
  </amp-ad>

  <h2>Media.Net Contextual Monetization Tag</h2>
  <amp-ad width="300" height="250"
          type="medianet"
          data-tagtype="cm"
          data-cid="8CUS8O7EX"
          data-crid="112682482">
    <div placeholder></div>
    <div fallback></div>
  </amp-ad>

  <h2 id="mediavine">Mediavine</h2>
  <amp-ad width="300" height="250"
      type="mediavine"
      data-site="amp-project"
      data-sizes="300x250,320x50">
      <div placeholder></div>
      <div fallback></div>
  </amp-ad>

  <h2 id="meg">Meg</h2>
  <amp-ad width="320" height="250"
      type="meg"
      data-code="6rc0ERhN75">
    <div placeholder></div>
    <div fallback></div>
  </amp-ad>

  <h2 id="microad">MicroAd 320x50 banner</h2>
  <amp-ad width="320" height="50"
      type="microad"
      data-spot="b4bf837c5ddd69758d5ac924d04cf502"
      data-url="${COMPASS_EXT_URL}"
      data-referrer="${COMPASS_EXT_REF}"
      data-ifa="${COMPASS_EXT_IFA}"
      data-appid="${COMPASS_EXT_APPID}"
      data-geo="${COMPASS_EXT_GEO}">
    <div placeholder></div>
    <div fallback></div>
  </amp-ad>

  <h2 id="mixpo">Mixpo</h2>
  <amp-ad width="300" height="250"
      type = "mixpo"
      data-guid = "b0caf856-fd92-4adb-aaec-e91948c9ffc8"
      data-subdomain = "www">
    <div placeholder></div>
    <div fallback></div>
  </amp-ad>

  <h2 id="nativo">Nativo</h2>
  <amp-ad width="350" height="150"
      type="nativo"
      layout="responsive"
      data-premium
      data-request-url="http://localhost:9876">
    <div placeholder></div>
    <div fallback></div>
  </amp-ad>

  <h2 id="nend">Nend</h2>
  <amp-ad width="320" height="50"
      type="nend"
      data-nend_params='{"media":82,"site":58536,"spot":127513,"type":1,"oriented":1}'>
    <div placeholder></div>
    <div fallback></div>
  </amp-ad>

  <h2 id="nokta">Nokta</h2>
  <amp-ad width="300" height="250"
      type="nokta"
      data-category="izlesene_anasayfa"
      data-site="izlesene:anasayfa"
      data-zone="152541">
    <div placeholder></div>
    <div fallback></div>
  </amp-ad>

  <h2 id="openadstream">Open AdStream single ad</h2>
  <amp-ad width=300 height=250
      type="openadstream"
      data-adhost="oasc-training7.247realmedia.com"
      data-sitepage="dx_tag_pvt_site"
      data-pos="x04"
      data-query="keyword=keyvalue&key2=value2" >
    <div placeholder></div>
    <div fallback></div>
  </amp-ad>

  <h2 id="openx">OpenX</h2>
  <amp-ad width="728" height="90"
      type="openx"
      data-auid="538289845"
      data-host="sademo-d.openx.net"
      data-nc="90577858-BidderTest">
    <div placeholder></div>
    <div fallback></div>
  </amp-ad>
  <div>
    <a href="openx.amp.max.html">See all OpenX examples</a>
  </div>

  <h2 id="plista">Plista responsive widget</h2>
  <amp-embed width=300 height=300
      type="plista"
      layout=responsive
      data-countrycode="de"
      data-publickey="e6a75b42216ffc96b7ea7ad0c94d64946aedaac4"
      data-widgetname="iAMP_2"
      data-geo="de"
      data-urlprefix=""
      data-categories="politik">
    <div placeholder></div>
    <div fallback></div>
  </amp-embed>

  <h2 id="popin">popIn native ad</h2>
  <amp-ad width=300 height=568
      type="popin"
      layout=responsive
      heights="(min-width:1907px) 39%, (min-width:1200px) 46%, (min-width:780px) 64%, (min-width:480px) 98%, (min-width:460px) 167%, 196%"
      data-mediaid="popin_amp">
    <div placeholder></div>
    <div fallback></div>
  </amp-ad>

  <h2 id="pubmine">Pubmine 300x250</h2>
  <amp-ad width=300 height=250
      type="pubmine"
      data-adsafe="1"
      data-section="1"
      data-siteid="37790885"
      data-wordads="1">
    <div placeholder></div>
    <div fallback></div>
  </amp-ad>

  <h2 id="pulsepoint" class="broken">PulsePoint Header Bidding 300x250</h2>
  <amp-ad width=300 height=250
      type="pulsepoint"
      data-pid="521732"
      data-tagid="76835"
      data-tagtype="hb"
      data-timeout="1000"
      data-slot="/1066621/ExchangeTech_Prebid_AdUnit">
    <div placeholder></div>
    <div fallback></div>
  </amp-ad>

  <h2>PulsePoint 300x250</h2>
  <amp-ad width=300 height=250
      type="pulsepoint"
      data-pid="512379"
      data-tagid="472988">
    <div placeholder></div>
    <div fallback></div>
  </amp-ad>

  <h2 id="purch">Purch 300x250</h2>
  <amp-ad width=300 height=250
      type="purch"
      data-pid="2882"
      data-divid="rightcol_top">
    <div placeholder></div>
    <div fallback></div>
  </amp-ad>

  <h2 id="relap">Relap</h2>
  <amp-ad width="auto" height="750"
      type="relap"
      layout="fixed-height"
      data-token="D3UMgQWBqleq1tPW"
      data-url="http://bigpicture.ru"
      data-anchorid="i0xMMY1MoliiZWVl"
  >
    <div placeholder></div>
    <div fallback></div>
  </amp-ad>

  <h2 id="revcontent">Revcontent Responsive Tag</h2>
  <amp-ad width="320" height="240"
      type="revcontent"
      layout="responsive"
      heights="(max-width: 320px) 933px,
        (max-width: 360px) 1087px,
        (max-width: 375px) 1138px,
        (max-width: 412px) 1189px,
        (max-width: 414px) 1072px,
        (max-width: 568px) 1151px,
        (max-width: 640px) 1128px,
        (max-width: 667px) 1151px,
        (max-width: 732px) 1211px,
        (max-width: 736px) 1151px,
        (max-width: 768px) 633px,
        (max-width: 1024px) 711px,
        86vw"
      data-wrapper="rcjsload_2ff711"
      data-id="203">
    <div placeholder></div>
    <div fallback></div>
  </amp-ad>

  <h2 id="rubicon">Rubicon Project Smart Tag</h2>
  <amp-ad width="320" height="50"
      type="rubicon"
      data-method="smartTag"
      data-account="14062"
      data-site="70608"
      data-zone="335918"
      data-size="43"
      data-kw="amp-test, test"
      json='{"visitor":{"age":"18-24","gender":"male"},"inventory":{"section":"amp"}}'>
    <div placeholder></div>
    <div fallback></div>
  </amp-ad>

  <h2>Rubicon Project FastLane Single Slot</h2>
  <amp-ad width="320" height="50"
      type="rubicon"
      data-slot="/5300653/amp_test"
      data-method="fastLane"
      data-account="14062"
      data-pos="atf"
      data-kw="amp-test"
      json='{"targeting":{"kw":"amp-test","age":"18-24","gender":"male","section":"amp"},"visitor":{"age":"18-24","gender":"male"},"inventory":{"section":"amp"}}'>
    <div placeholder></div>
    <div fallback></div>
  </amp-ad>

  <h2 id="sharethrough">Sharethrough</h2>
  <amp-ad width=300 height=150
      type="sharethrough"
      layout="responsive"
      data-pkey="c0fa8367">
    <div placeholder></div>
    <div fallback></div>
  </amp-ad>

  <h2 id="sklik">Sklik</h2>
  <amp-ad width="970" height="310"
      type="sklik"
      json='{"zoneId":0, "w": 970, "h": 310}'>
    <div placeholder></div>
    <div fallback></div>
  </amp-ad>

  <h2 id="smartadserver">SmartAdServer ad</h2>
  <amp-ad width=320 height=50
      type="smartadserver"
      data-site="94612"
      data-page="629154"
      data-format="38952"
      data-target="foo=bar">
    <div placeholder></div>
    <div fallback></div>
  </amp-ad>

  <h2 id="smartclip">smartclip</h2>
  <amp-ad width=400 height=225
      type="smartclip"
      data-plc="84555"
      data-sz="400x320">
    <div placeholder></div>
    <div fallback></div>
  </amp-ad>

  <h2 id="sortable">Sortable ad</h2>
  <amp-ad width=300 height=250
      type="sortable"
      data-name="medrec"
      data-site="ampproject.org">
    <div placeholder></div>
    <div fallback></div>
  </amp-ad>

  <h2 id="sovrn">SOVRN</h2>
  <amp-ad width=300 height=250
      type="sovrn"
      data-width="300"
      data-height="600"
      data-u="sduggan"
      data-iid="informerIDgoeshere"
      data-aid="affiliateIDgoeshere"
      data-testFlag="true"
      data-z="393900"><!-- this ID is only whitelisted for localhost:8000 and http://amphtml-nightly.herokuapp.com-->
    <div placeholder></div>
    <div fallback></div>
  </amp-ad>

  <h2 id="taboola">Taboola responsive widget</h2>
  <amp-embed width=100 height=283
      type="taboola"
      layout="responsive"
      heights="(min-width:1907px) 39%, (min-width:1200px) 46%, (min-width:780px) 64%, (min-width:480px) 98%, (min-width:460px) 167%, 196%"
      data-publisher="amp-demo"
      data-mode="thumbnails-a"
      data-placement="Ads Example"
      data-article="auto">
    <div placeholder></div>
    <div fallback></div>
  </amp-embed>

  <h2 id="teads">Teads</h2>
  <amp-ad width=300 height=220
      type="teads"
      data-pid="42266"
      layout="responsive">
    <div placeholder></div>
    <div fallback></div>
  </amp-ad>

  <h2 id="triplelift">TripleLift</h2>
  <amp-ad width=297 height=410
      type="triplelift"
      layout="responsive"
      src="https://ib.3lift.com/dtj/amptest_main_feed/335430">
    <div placeholder></div>
    <div fallback></div>
  </amp-ad>

  <h2 id="weborama">Weborama</h2>
  <amp-ad width=300 height=250
      type="weborama-display"
      data-wbo_account_id=51
      data-wbo_tracking_element_id=137
      data-wbo_fullhost="certification.solution.weborama.fr"
      data-wbo_random="[RANDOM]"
      data-wbo_publisherclick="[PUBLISHER_TRACKING_URL]">
    <div placeholder></div>
    <div fallback></div>
  </amp-ad>

  <h2 id="widespace">Widespace 300x50 Ad</h2>
  <amp-ad width=300 height=50
      type="widespace"
      data-sid="93f1a996-52f5-46b4-8dc8-ccd8886a8fbf"
      layout="responsive">
    <div placeholder></div>
    <div fallback></div>
  </amp-ad>

  <h2>Widespace 300x300 no-ad fallback</h2>
  <amp-ad width=300 height=300
      type="widespace"
      data-sid="911b4848-ef76-4ec1-9713-517d1c91eefb"
      layout="responsive">
    <div placeholder></div>
    <div fallback></div>
  </amp-ad>

  <h2 id="xlift">Xlift native ad</h2>
  <amp-ad width="300" height="300"
      type="xlift"
      data-mediaid="mamastar">
    <div placeholder></div>
    <div fallback></div>
  </amp-ad>
<<<<<<< HEAD
=======
 
  <h2 id="xrostssp">Xrost SSP</h2>
  <amp-ad width="300" height="250"
      type="xrostssp"
      data-aid="10"
      data-slot-id="3347">
    <div placeholder></div>
    <div fallback></div>
  </amp-ad>
>>>>>>> c897b7c8

  <h2 id="yahoo">Yahoo Display</h2>
  <amp-ad width="316" height="264"
      type="yahoo"
      data-sid="954014446"
      data-site="news"
      data-sa='{"LREC":"300x250","secure":"true","content":"no_expandable;"}'>
    <div placeholder></div>
    <div fallback></div>
  </amp-ad>

  <h2 id="yahoojp">YahooJP YDN</h2>
  <amp-ad width="300" height="250"
      type="yahoojp"
      data-yadsid="79712_113431">
    <div placeholder></div>
    <div fallback></div>
  </amp-ad>

  <h2 id="yieldbot">Yieldbot 300x250</h2>
  <amp-ad width="300" height="250"
      type="yieldbot"
      data-psn="1234"
      data-yb-slot="medrec"
      data-slot="/2476204/medium-rectangle"
      json='{"targeting":{"category":["food","lifestyle"]},"categoryExclusions":["health"]}'>
    <div placeholder></div>
    <div fallback></div>
  </amp-ad>

  <h2 id="yieldone">YIELD ONE</h2>
  <amp-ad width="320" height="50"
      type="yieldone"
      data-pubid="0001"
      data-pid="032478_4">
    <div placeholder></div>
    <div fallback></div>
  </amp-ad>

  <h2 id="yieldmo">Yieldmo</h2>
  <amp-ad width=300 height=168
      type="yieldmo"
      data-ymid="1349317029731662884">
    <div placeholder></div>
    <div fallback></div>
  </amp-ad>

  <h2 id="valuecommerce">ValueCommerce</h2>
  <amp-ad width="300" height="250"
      type="valuecommerce"
      data-sid="3008"
      data-pid="884466614">
    <div placeholder></div>
    <div fallback></div>
  </amp-ad>

  <h2 id="webediads">Webediads</h2>
  <div>It's a private ad network with strict ad targeting, hence very common to see a no-fill.</div>
  <amp-ad width="300" height="250"
      type="webediads"
      data-site="site_test"
      data-page="amp"
      data-position="middle"
      data-query="amptest=1">
    <div placeholder></div>
    <div fallback></div>
  </amp-ad>

  <h2 id="zedo">ZEDO</h2>
  <amp-ad width="300" height="250"
      type="zedo"
      data-super-id="364489"
      data-network="2500"
      data-placement-id="364489_1"
      data-channel="727"
      data-publisher="0"
      data-dim="9">
    <div placeholder></div>
    <div fallback></div>
  </amp-ad>

  <h2 id="zergnet">ZergNet</h2>
  <amp-embed width="780" height="100"
      type="zergnet"
      heights="(max-width:645px) 100%, (max-width:845px) 31%, 23%"
      layout="responsive"
      data-zergid="42658">
    <div placeholder></div>
    <div fallback></div>
  </amp-embed>

  <h2 id="zucks">Zucks</h2>
  <amp-ad width="320" height="50"
      type="zucks"
      data-frame-id="_bda46cf5ac">
    <div placeholder></div>
    <div fallback></div>
  </amp-ad>
</body>
</html><|MERGE_RESOLUTION|>--- conflicted
+++ resolved
@@ -1223,18 +1223,6 @@
     <div placeholder></div>
     <div fallback></div>
   </amp-ad>
-<<<<<<< HEAD
-=======
- 
-  <h2 id="xrostssp">Xrost SSP</h2>
-  <amp-ad width="300" height="250"
-      type="xrostssp"
-      data-aid="10"
-      data-slot-id="3347">
-    <div placeholder></div>
-    <div fallback></div>
-  </amp-ad>
->>>>>>> c897b7c8
 
   <h2 id="yahoo">Yahoo Display</h2>
   <amp-ad width="316" height="264"
