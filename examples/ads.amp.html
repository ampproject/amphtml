<!doctype html>
<html ⚡>
<head>
  <meta charset="utf-8">
  <title>Ad examples</title>
  <link rel="canonical" href="http://nonblocking.io/" >
  <meta name="viewport" content="width=device-width,minimum-scale=1,initial-scale=1">
  <style amp-custom>
    .broken {
      color: red;
    }
    amp-ad {
      border: 1px solid #ccc;
      max-width: 500px;
    }
    .red {
      background-color: red;
    }
    .filterBar {
      background: #eee;
      padding: 3px;
      font-size: 1.2em;
    }
    select {
      border: 1px solid #999;
    }
    input[type=submit] {
      font-size: 14px;
      border: 1px solid #999;
      border-radius: 3px;
      margin-left: 10px;
    }
    amp-ad[type="revcontent"] {
      width: 100%;
      max-width: 1280px;
      margin: 18px 0;
      padding: 0;
    }
    amp-ad[type="nativo"] {
      width: 100%;
      max-width: 1280px;
      margin: 18px 0;
      padding: 0;
      height:100px;
    }
    amp-ad[type="adsloom"] {
      width: 100%;
      max-width: 980px;
      margin: 18px auto;
      padding: 0;
    }
  </style>
  <script async custom-element="amp-ad" src="https://cdn.ampproject.org/v0/amp-ad-0.1.js"></script>
  <script async custom-element="amp-analytics" src="https://cdn.ampproject.org/v0/amp-analytics-0.1.js"></script>
  <script async custom-template="amp-mustache" src="https://cdn.ampproject.org/v0/amp-mustache-latest.js"></script>
  <script async custom-element="amp-form" src="https://cdn.ampproject.org/v0/amp-form-0.1.js"></script>
  <style amp-boilerplate>body{-webkit-animation:-amp-start 8s steps(1,end) 0s 1 normal both;-moz-animation:-amp-start 8s steps(1,end) 0s 1 normal both;-ms-animation:-amp-start 8s steps(1,end) 0s 1 normal both;animation:-amp-start 8s steps(1,end) 0s 1 normal both}@-webkit-keyframes -amp-start{from{visibility:hidden}to{visibility:visible}}@-moz-keyframes -amp-start{from{visibility:hidden}to{visibility:visible}}@-ms-keyframes -amp-start{from{visibility:hidden}to{visibility:visible}}@-o-keyframes -amp-start{from{visibility:hidden}to{visibility:visible}}@keyframes -amp-start{from{visibility:hidden}to{visibility:visible}}</style><noscript><style amp-boilerplate>body{-webkit-animation:none;-moz-animation:none;-ms-animation:none;animation:none}</style></noscript>
  <script async src="https://cdn.ampproject.org/v0.js"></script>
</head>
<body>
  <div class="filterBar">
    <form action="ads.amp.html" method="get" target="_top">
      <label for="filter">Ad network filter</label>
      <select id="filter" name="type">
        <option>[Select an ad network]</option>
        <!--
          When adding new ad network to the list, please
          1) verify that the ad slot loads ad. Check DEVELOPMENT.md for how to
             run a local server.
          2) keep the list in alphabetic order
        -->
        <option>1wo</option>
        <option>24smi</option>
        <option>a8</option>
        <option>a9</option>
        <option>accesstrade</option>
        <option>adagio</option>
        <option>adblade</option>
        <option>adbutler</option>
        <option>adfox</option>
        <option>adgeneration</option>
        <option>adglare</option>
        <option>adhese</option>
        <option>adincube</option>
        <option>adition</option>
        <option>adman</option>
        <option>admanmedia</option>
        <option>admixer</option>
        <option>adocean</option>
        <option>adop</option>
        <option>adpicker</option>
        <option>adplugg</option>
        <option>adpon</option>
        <option>adreactor</option>
        <option>adsense</option>
        <option>adsensor</option>
        <option>adsloom</option>
        <option>adsnative</option>
        <option>adspeed</option>
        <option>adspirit</option>
        <option>adstir</option>
        <option>adstyle</option>
        <option>adtech</option>
        <option>adthrive</option>
        <option>adunity</option>
        <option>aduptech</option>
        <option>adventive</option>
        <option>adverline</option>
        <option>adverticum</option>
        <option>advertserve</option>
        <option>adyoulike</option>
        <option>affiliateb</option>
        <option>aja</option>
        <option>amoad</option>
        <option>aniview</option>
        <option>appnexus</option>
        <option>appvador</option>
        <option>atomx</option>
        <option>baidu</option>
        <option>beaverads</option>
        <option>beopinion</option>
        <option>bidtellect</option>
        <option>blade</option>
        <option>brainy</option>
        <option>bringhub</option>
        <option>caajainfeed</option>
        <option>capirs</option>
        <option>caprofitx</option>
        <option>cedato</option>
        <option>conative</option>
        <option>connatix</option>
        <option>contentad</option>
        <option>criteo</option>
        <option>csa</option>
        <option>custom</option>
        <option>dable</option>
        <option>directadvert</option>
        <option>distroscale</option>
        <option>dotandads</option>
        <option>doubleclick</option>
        <option>dynad</option>
        <option>eadv</option>
        <option>eas</option>
        <option>empower</option>
        <option>Engageya</option>
        <option>epeex</option>
        <option>eplanning</option>
        <option>ezoic</option>
        <option>f1e</option>
        <option>f1h</option>
        <option>felmat</option>
        <option>flite</option>
        <option>fluct</option>
        <option>forkmedia</option>
        <option>freewheel</option>
        <option>fusion</option>
        <option>genieessp</option>
        <option>giraff</option>
        <option>gmossp</option>
        <option>gumgum</option>
        <option>holder</option>
        <option>ibillboard</option>
        <option>idealmedia</option>
        <option>imedia</option>
        <option>imobile</option>
        <option>imonomy</option>
        <option>industrybrains</option>
        <option>inmobi</option>
        <option>innity</option>
        <option>insticator</option>
        <option>invibes</option>
        <option>ix</option>
        <option>jubna</option>
        <option>kargo</option>
        <option>kiosked</option>
        <option>kixer</option>
        <option>kuadio</option>
        <option>lentainform</option>
        <option>ligatus</option>
        <option>lockerdome</option>
        <option>logly</option>
        <option>loka</option>
        <option>mads</option>
        <option>mantis-display</option>
        <option>medianet</option>
        <option>mediavine</option>
        <option>meg</option>
        <option>mgid</option>
        <option>microad</option>
        <option>miximedia</option>
        <option>mixpo</option>
        <option>monetizer101</option>
        <option>mox</option>
        <option>mytarget</option>
        <option>mywidget</option>
        <option>nativeroll</option>
        <option>nativo</option>
        <option>navegg</option>
        <option>nend</option>
        <option>netletix</option>
        <option>noddus</option>
        <option>nokta</option>
        <option>nws</option>
        <option>onead</option>
        <option>onnetwork</option>
        <option>openadstream</option>
        <option>openx</option>
        <option>opinary</option>
        <option>outbrain</option>
        <option>pixels</option>
        <option>plista</option>
        <option>polymorphicads</option>
        <option>popin</option>
        <option>pressboard</option>
        <option>promoteiq</option>
        <option>pubexchange</option>
        <option>pubmine</option>
        <option>pulsepoint</option>
        <option>puffnetwork</option>
        <option>purch</option>
        <option>rbinfox</option>
        <option>readmo</option>
        <option>realclick</option>
        <option>recomad</option>
        <option>relap</option>
        <option>revcontent</option>
        <option>revjet</option>
        <option>rfp</option>
        <option>rnetplus</option>
        <option>rubicon</option>
        <option>runative</option>
        <option>sas</option>
        <option>seedingalliance</option>
        <option>sekindo</option>
        <option>sharethrough</option>
        <option>shemedia</option>
        <option>sklik</option>
        <option>slimcutmedia</option>
        <option>smartadserver</option>
        <option>smartclip</option>
        <option>smi2</option>
        <option>smilewanted</option>
        <option>sogouad</option>
        <option>sortable</option>
        <option>sovrn</option>
        <option>speakol</option>
        <option>spotx</option>
        <option>springAds</option>
        <option>strossle</option>
        <option>sunmedia</option>
        <option>svknative</option>
        <option>swoop</option>
        <option>taboola</option>
        <option>tcsemotion</option>
        <option>teads</option>
        <option>torimochi</option>
        <option>tracdelight</option>
        <option>triplelift</option>
        <option>trugaze</option>
        <option>uas</option>
        <option>ucfunnel</option>
        <option>unruly</option>
        <option>uzou</option>
        <option>valuecommerce</option>
        <option>videointelligence</option>
        <option>videonow</option>
        <option>viralize</option>
        <option>vmfive</option>
        <option>webediads</option>
        <option>weborama</option>
        <option>widespace</option>
        <option>wisteria</option>
        <option>wpmedia</option>
        <option>xlift</option>
        <option>yahoo</option>
        <option>yahoojp</option>
        <option>yahoonativeads</option>
        <option>yandex</option>
        <option>yengo</option>
        <option>yieldbot</option>
        <option>yieldmo</option>
        <option>yieldpro</option>
        <option>zedo</option>
        <option>zen</option>
        <option>zergnet</option>
        <option>zucks</option>
      </select>
      <input type="submit" value="Go">
    </form>
  </div>

  <h2>1WO</h2>
  <amp-embed
      width="400"
      height="700"
      type="1wo"
      data-owo-code="c67805ef-2cc3-482c-9067-70f534016259"
      data-owo-type="widget"
      data-owo-mode="smart3"
      src="https://frontend-qa.1worldonline.biz/poller-constructor.js">
  </amp-embed>

  <h2>24smi</h2>
  <amp-embed width="250" height="250"
      type="24smi"
      src="https://jsn.24smi.net/c/2/11232.js">
  </amp-embed>

  <h2>A8</h2>
  <amp-ad width="300" height="250"
      type="a8"
      data-aid="170223075073"
      data-wid="001"
      data-eno="01"
      data-mid="s00000016751001031000"
      data-mat="2TCGYR-17GNXU-3L92-64Z8X"
      data-type="static">
  </amp-ad>

  <h2>A9 Search Ads</h2>
  <amp-ad width="400" height="300"
      type = "a9"
      data-amzn_assoc_placement = "adunit0"
      data-amzn_assoc_search_bar = "true"
      data-amzn_assoc_tracking_id = "deepak2015-20"
      data-amzn_assoc_search_bar_position = "bottom"
      data-amzn_assoc_ad_mode = "search"
      data-amzn_assoc_ad_type = "smart"
      data-amzn_assoc_marketplace = "amazon"
      data-amzn_assoc_region = "US"
      data-amzn_assoc_title = "Shop Related Products"
      data-amzn_assoc_default_search_phrase = "apple watches"
      data-amzn_assoc_default_category = "All"
      data-amzn_assoc_linkid = "b01186f9b305e15fc51214bb45187875"
      data-regionurl = "https://z-na.amazon-adsystem.com/widgets/onejs?MarketPlace=US">
  </amp-ad>

  <h2>A9 Recom Unsaved</h2>
  <amp-ad width="400" height="300"
     type = "a9"
     data-amzn_assoc_placement = "adunit0"
     data-amzn_assoc_search_bar = "true"
     data-amzn_assoc_tracking_id = "subhojitus-20"
     data-amzn_assoc_search_bar_position = "bottom"
     data-amzn_assoc_ad_mode = "auto"
     data-amzn_assoc_ad_type = "smart"
     data-amzn_assoc_marketplace = "amazon"
     data-amzn_assoc_region = "US"
     data-amzn_assoc_title = "Related Products"
     data-amzn_assoc_linkid = "619af83d37b0fb680e58989de71cd121"
     data-amzn_assoc_debug = "true"
     data-amzn_assoc_rows = "1"
     data-amzn_assoc_overrides = "false"
     data-amzn_assoc_ead = 8
     data-amzn_assoc_fallback_mode = '"type": "search", "value": "steve jobs"'
     data-amzn_assoc_url = "https://techcrunch.com/2018/02/05/visa-and-mastercard-make-it-harder-to-buy-bitcoin-and-other-cryptocurrencies"
     data-amzn_assoc_aax_src_id = "330"
     data-amzn_assoc_force_win_bid = "true">
  </amp-ad>

  <h2>A9 Custom Ads</h2>
  <amp-ad width="600" height="250"
      type = "a9"
      data-amzn_assoc_placement = "adunit0"
      data-amzn_assoc_search_bar = "true"
      data-amzn_assoc_tracking_id = "deepak0004-20"
      data-amzn_assoc_ad_mode = "manual"
      data-amzn_assoc_ad_type = "smart"
      data-amzn_assoc_marketplace = "amazon"
      data-amzn_assoc_region = "US"
      data-amzn_assoc_title = "My Amazon Picks"
      data-amzn_assoc_linkid = "c5772783a7d25620cd6226c5cc5885c8"
      data-amzn_assoc_asins = "B001AWZDA4,B07BFTFYZC,B06XD8XQWK,B018HTGSN8">
  </amp-ad>

  <h2>A9 Recom Ads Sync</h2>
  <amp-ad width="300" height="250"
     type = "a9"
     data-amzn_assoc_ad_mode = "auto"
     data-recomtype = "sync"
     data-adinstanceid = "fe746097-f142-4f8d-8dfb-45ec747632e5"
     data-regionurl = "https://z-na.amazon-adsystem.com/widgets/onejs?MarketPlace=US">
  </amp-ad>

  <h2>A9 Recom Ads Async</h2>
  <amp-ad width="300" height="250"
     type = "a9"
     data-amzn_assoc_ad_mode = "auto"
     data-divid = "amzn-assoc-ad-fe746097-f142-4f8d-8dfb-45ec747632e5"
     data-recomtype = "async"
     data-adinstanceid = "fe746097-f142-4f8d-8dfb-45ec747632e5">
  </amp-ad>


  <h2>AccessTrade</h2>
  <amp-ad width="300" height="250"
      type="accesstrade"
      data-atops="r"
      data-atrotid="00000000000008c06y">
  </amp-ad>

  <h2>Ad.Agio</h2>
  <amp-ad width=300 height=250
      type="adagio"
      data-sid="39"
      data-loc="amp_ampw_amps_ampp_300x250"
      data-keywords=""
      data-uservars="">
  </amp-ad>

  <h2>Adblade</h2>
  <amp-ad width="300" height="250"
      type="adblade"
      data-width="300"
      data-height="250"
      data-cid="19626-3798936394">
  </amp-ad>

  <h2>AdButler</h2>
  <amp-ad width="300" height="250"
      type="adbutler"
      data-account="167283"
      data-zone="212491">
  </amp-ad>

  <h2>adincube</h2>
  <amp-ad width="300" height="250"
      type="adincube"
      data-ad-type="in_content"
      data-site-key="TEST_WEBSITE_KEY">
  </amp-ad>

  <h2>ADITION</h2>
  <amp-ad width="300" height="250"
      type="adition"
      data-version="1"
      data-wp_id="3470234">
  </amp-ad>

  <h2>Ad Generation</h2>
  <amp-ad width="320" height="50"
      type="adgeneration"
      data-id="10722">
  </amp-ad>

  <h2>AdGlare</h2>
  <amp-ad width="300" height="250" layout="responsive"
      type="adglare"
      data-host="try"
      data-zid="810958668"
      data-keywords="blue,car">
  </amp-ad>

  <h2>Adhese</h2>
  <amp-ad width=300 height=250
      type="adhese"
      data-location="_sdk_amp_"
      data-position=""
      data-format="amprectangle"
      data-account="demo"
      data-request-type="ad">
    <div placeholder></div>
    <div fallback></div>
  </amp-ad>

  <amp-ad width=300 height=250
      type="adhese"
      data-location="_sdk_amp_"
      data-position=""
      data-format="amprectangle"
      data-account="demo"
      data-request-type="ad"
      json='{"targeting":{"br": ["sport", "info"],"dt": ["desktop"]}}'>
    <div placeholder></div>
    <div fallback></div>
  </amp-ad>

  <h2 id="adfox">AdFox</h2>
  <amp-ad width="248" height="408"
      type="adfox"
      data-owner-id="208087"
      data-adfox-params='{"pt": "b","p1": "bsoji","p2": "feil","pct": "a","pfc": "bbhfo","pfb": "cwrtv"}'>
  </amp-ad>

  <h2>Adman</h2>
  <amp-ad width="300" height="250"
      type="adman"
      data-ws="17342"
      data-s="300x250"
      data-host="talos.adman.gr">
  </amp-ad>

  <h2>AdmanMedia</h2>
  <amp-ad width="300" height="250"
      type="admanmedia"
      data-id="8e916419">
  </amp-ad>

  <h2>Admixer</h2>
  <amp-ad width="300" height="250"
      type="admixer"
      data-sizes="[[300,250]]"
      data-zone="2eb6bd58-865c-47ce-af7f-a918108c3fd2">
  </amp-ad>
  <amp-ad type="admixer" width="300" height="300" layout="responsive"
      data-sizes="[[300,250],[300,300]]"
      data-zone="2eb6bd58-865c-47ce-af7f-a918108c3fd2">
    <div fallback>asd</div>
  </amp-ad>

  <h2>AdOcean</h2>
  <amp-ad width="300" height="250"
          type="adocean"
          data-ao-mode="sync"
          data-ao-emitter="myao.adocean.pl"
          data-ao-id="ado-vf2X22YCNzPRUVYmLg.jQb53Xb1BcMbzJlwIv7SLH_f.97"
          data-ao-preview="y6g3tTbLJv6vLRZ.AfyeiXkCPM0gL3CNAik2rwTzhKD.N7"
          data-ao-keys="key1,key2,key3"
          data-ao-vars='{"a":"b","c":"d"}'
          data-ao-clusters='{"clusterA":[-1,2,-3,63], "clusterB":[1,-63]}'
          >
  </amp-ad>

  <amp-ad width="300" height="250"
          type="adocean"
          data-ao-mode="buffered"
          data-ao-emitter="myao.adocean.pl"
          data-ao-id="ado-vf2X22YCNzPRUVYmLg.jQb53Xb1BcMbzJlwIv7SLH_f.97"
          data-ao-preview="y6g3tTbLJv6vLRZ.AfyeiXkCPM0gL3CNAik2rwTzhKD.N7"
          data-ao-keys="key1,key2,key3"
          data-ao-vars='{"a":"b","c":"d"}'
          data-ao-clusters='{"clusterA":[-1,2,-3,63], "clusterB":[1,-63]}'
          >
  </amp-ad>

  <h2>AdOcean master-slave</h2>
  <amp-ad width="300" height="250"
          type="adocean"
          data-ao-emitter="myao.adocean.pl"
          data-ao-master="FDyQKk0qN2a9SxwCMal6Eove..r_lvBE3pPfr_Ier9..f7"
          data-ao-id="adoceanmyaonhqnqukjtt"
          data-ao-mode="buffered"
          data-ao-preview="y6g3tTbLJv6vLRZ.AfyeiXkCPM0gL3CNAik2rwTzhKD.N7"
          data-ao-keys="key1,key2,key3"
          data-ao-vars='{"a":"b","c":"d"}'
          data-ao-clusters='{"clusterA":[-1,2,-3,63], "clusterB":[1,-63]}'
          >
  </amp-ad>

  <amp-ad width="300" height="250"
          type="adocean"
          data-ao-emitter="myao.adocean.pl"
          data-ao-master="FDyQKk0qN2a9SxwCMal6Eove..r_lvBE3pPfr_Ier9..f7"
          data-ao-id="adoceanmyaokiheeseoko"
          data-ao-mode="buffered"
          data-ao-preview="y6g3tTbLJv6vLRZ.AfyeiXkCPM0gL3CNAik2rwTzhKD.N7"
          data-ao-keys="key1,key2,key3"
          data-ao-vars='{"a":"b","c":"d"}'
          data-ao-clusters='{"clusterA":[-1,2,-3,63], "clusterB":[1,-63]}'
          >
  </amp-ad>

  <h2>Adop</h2>
  <amp-ad width="300" height="250"
          type="adop"
          data-z="a3a8014f-0b5f-46dd-a0db-a2ae686541ef"></amp-ad>

  <h2>AdPicker</h2>
  <amp-ad width="300" height="250"
      type="adpicker"
      data-ph="4p7hhqa73u">
  </amp-ad>

  <h2>AdPlugg</h2>
  <amp-ad width="300" height="250"
      type="adplugg"
      data-access-code="A48214096"
      data-zone="my_amp_zone_300x250">
  </amp-ad>

  <h2>Adpon</h2>
  <amp-ad width="300" height="250"
          type="adpon"
          data-fid="363">
  </amp-ad>

  <h2>AdReactor</h2>
  <amp-ad width="728" height="90"
      type="adreactor"
      data-pid=790
      data-zid=9
      data-custom3="No Type">
  </amp-ad>

  <h2>AdSense</h2>
  <amp-ad width="300" height="250"
      type="adsense"
      data-ad-client="ca-pub-2005682797531342"
      data-ad-slot="7046626912">
  </amp-ad>

  <h2>AdSensor</h2>
  <amp-ad width="300" height="250"
      type="adsensor"
      data-application-id="2697"
      data-adunit-id="1226710">
  </amp-ad>
  <amp-ad width="728" height="90"
      type="adsensor"
      data-application-id="2697"
      data-adunit-id="1226707">
  </amp-ad>

  <h2>AdsLoom</h2>
  <amp-ad width="800" height="600"
             type="adsloom"
             layout="responsive"
             data-widget-id="1079">
  </amp-ad>

  <h2>AdsNative</h2>
  <amp-ad width="300" height="250"
      type="adsnative"
      data-anapiid="t8AjW-y8rudFGzKft_YQcBZG1-aGZ5otj5QdsKaP"
      data-ancat="IAB1,IAB2"
      data-antid="abc"
      data-ankv="key:val,key:val2">
  </amp-ad>

  <h2>AdSpeed</h2>
  <amp-ad width="300" height="250"
      type="adspeed"
      data-zone="82441"
      data-client="3">
  <div placeholder></div>
  <div fallback></div>
  </amp-ad>

  <h2>AdSpirit</h2>
  <amp-ad width="300" height="250"
      type="adspirit"
      data-asm-params="&amp;pid=4"
      data-asm-host="help.adspirit.de">
  </amp-ad>

  <h2>AdStir 320x50 banner</h2>
  <amp-ad width="320" height="50"
      type="adstir"
      data-app-id="MEDIA-343ded3e"
      data-ad-spot="1">
  </amp-ad>

  <h2>AdStyle responsive widget</h2>
  <amp-embed width="400" height="260"
          type="adstyle"
          layout="responsive"
          data-widget="1"
          heights="(max-width: 320px) 933px,
        (max-width: 360px) 1087px,
        (max-width: 375px) 1138px,
        (max-width: 412px) 1189px,
        (max-width: 414px) 1072px,
        (max-width: 568px) 1151px,
        (max-width: 640px) 1128px,
        (max-width: 667px) 1151px,
        (max-width: 732px) 1211px,
        (max-width: 736px) 1151px,
        (max-width: 768px) 633px,
        (max-width: 1024px) 711px,
        86vw">
  </amp-embed>

  <h2>AdTech (1x1 fake image ad)</h2>
  <amp-ad width="300" height="250"
      type="adtech"
      src="https://adserver.adtechus.com/addyn/3.0/5280.1/2274008/0/-1/ADTECH;size=300x250;key=plumber;alias=careerbear-ros-middle1;loc=300;;target=_blank;grp=27980912;misc=3767074">
  </amp-ad>

  <h2>AdThrive 320x50 banner</h2>
  <amp-ad width="320" height="50"
      type="adthrive"
      data-site-id="test"
      data-ad-unit="AdThrive_Content_1"
      data-sizes="320x50">
  </amp-ad>

  <h2>AdUnity (300x250 demo banner)</h2>
  <amp-ad
      type="adunity"
      width="300" height="250"
      data-au-account="5057446857420"
      data-au-site="test.site"
      data-au-section
      data-au-zone="rectangle"
      data-au-isdemo="true">
  </amp-ad>

  <h2>AdThrive 300x250 banner</h2>
  <amp-ad width="300" height="250"
      type="adthrive"
      data-site-id="test"
      data-ad-unit="AdThrive_Content_2"
      data-sizes="300x250">
  </amp-ad>

  <h2>Ad Up Technology</h2>
  <amp-ad width="500" height="250"
      type="aduptech"
      layout="fixed"
      data-placementkey="ae7906d535ce47fbb29fc5f45ef910b4"
      data-query="reisen;mallorca;spanien"
      data-adtest="1">
  </amp-ad>

  <h2>Adventive</h2>
  <amp-ad width="300" height="250"
    data-src="https://ads.adventive.com/ad?j&pid=c72f8c57-4bdb-4f84-ba46-8b34a2512501&type=4"
    type="adventive">
  </amp-ad>

  <h2>Adverline</h2>
  <amp-ad width="300" height="250"
      type="adverline"
      data-id=13625
      data-plc=3>
  </amp-ad>

  <h2>Adverticum</h2>
  <amp-ad width="285" height="350"
     type="adverticum"
     data-goa3zone="4316734"
     data-costumeTargetString="bWFsYWM=">
  </amp-ad>

  <h2>AdvertServe</h2>
  <amp-ad width="300" height="250"
      type="advertserve"
      data-client="tester"
      data-pid=0
      data-zid=68>
  </amp-ad>

  <h2>Adyoulike</h2>
  <amp-ad
       width="300"
       height="250"
       type="adyoulike"
       data-placement="d135a2027b1041059f06fbf8cf4ddfef"
       data-dc="fra01"
       data-campaign="665253da9edc423f683a5306f22b883d">
  </amp-ad>
  <h2>Affiliate-B</h2>
  <amp-ad width="300" height="250"
      type="affiliateb"
      data-afb_a="l44x-y174897c"
      data-afb_p="g2m"
      data-afb_t="i">
  </amp-ad>

  <h2>AJA</h2>
  <amp-ad width="300" height="250"
      type="aja"
      layout="responsive"
      data-asi="xWc2iVRZR">
  </amp-ad>

  <h2>AMoAd banner</h2>
  <amp-ad width="300" height="250"
      type="amoad"
      data-ad-type="banner"
      data-sid="62056d310111552c951d19c06bfa71e16e615e39493eceff667912488bc576a6">
  </amp-ad>

  <h2>AMoAd native</h2>
  <amp-ad width="320" height="100"
      type="amoad"
      data-ad-type="native"
      data-sid="62056d310111552c951d19c06bfa71e1bc19eea7e94d0a6e73e46a9402dbee47">
  </amp-ad>

  <h2>Aniview</h2>
  <amp-ad width="640" height="360"
          type="aniview"
          data-publisherId="55b88d4a181f465b3e8b4567"
          data-channelId="5a5f17a728a06102d14c2718">
  </amp-ad>

  <h2>AppNexus with JSON based configuration multi ad</h2>
  <amp-ad width="728" height="90" type="appnexus" data-target="apn_ad_2"
      json='{"pageOpts":{"member": 958}, "adUnits": [{"disablePsa": true, "tagId": 6063968,"sizes": [300,250],"targetId": "apn_ad_1"}, {"tagId": 6063968,"sizes": [728,90],"targetId":"apn_ad_2"}]}'>
  </amp-ad>
  <!-- There could be no creative rendered for this tag, this is to test the behaviour when there are no bids for a tag -->
  <amp-ad width="300" height="250" type="appnexus" data-target="apn_ad_1"
      json='{"pageOpts":{"member": 958}, "adUnits": [{"disablePsa": true, "tagId": 6063968,"sizes": [300,250],"targetId": "apn_ad_1"}, {"tagId": 6063968,"sizes": [728,90],"targetId":"apn_ad_2"}]}'>
  </amp-ad>

  <amp-ad width="728" height="90" type="appnexus" data-target="apn_ad_3"
      json='{"adUnits": [{"tagId": 6063968,"sizes": [728,90],"targetId":"apn_ad_3"}]}'>
  </amp-ad>

  <h2>AppVador</h2>
  <amp-ad width="320" height="180"
      type="appvador"
      data-id="8c328a2daa6f9ce4693f57246cd86e0a">
  </amp-ad>

  <h2>Atomx</h2>
  <amp-ad width="300" height="250"
      type="atomx"
      data-id="1234">
  </amp-ad>

  <h2>Baidu</h2>
  <amp-ad width="300" height="250"
      type="baidu"
      data-cproid="u2697398">
  </amp-ad>

  <h2>BeaverAds</h2>
  <amp-ad width="300" height="300"
      type="beaverads"
      data-block-id="1001038">
  </amp-ad>

  <amp-ad width="300" height="1"
      type="beopinion"
      layout="responsive"
      data-name="slot_0"
      data-my-content="0"
      data-account="556f2afc6ebef601004fb60f">
  </amp-ad>

  <h2 id="bidtellect">Bidtellect</h2>
  <amp-ad width=320 height=200
      type="bidtellect"
      data-t="20bc0442-8bec-43f8-9992-08be6e6a3591"
      data-pid="925847381"
      data-sid="216072">
  </amp-ad>

  <h2>Blade</h2>
  <amp-ad width="300" height="250"
      type="blade"
      servingDomain="ssr.streamrail.net"
      data-blade_player_type="blade"
      data-blade_macros='{"page_url":"[PAGE_URL]",  "ip":"[IP]","ua":"[UA]","cb":"[CB]","dnt":"[DNT]","sub_id":"[SUB_ID]","user_consent":"[USER_CONTENT]","gdpr":"[GDPR]"}'
      data-blade_player_id="5af16139cb938a00022c1326"
      data-blade_api_key="5af15a3b02e28f0002000001">
  </amp-ad>

  <h2>brainy</h2>
  <amp-ad width="300" height="250"
      type="brainy"
      data-aid="10"
      data-slot-id="3347">
  </amp-ad>

  <h2>Broadstreet Ads</h2>
  <amp-ad width="300" height="250"
      type="broadstreetads"
      data-network="229"
      data-zone="63940">
      <div placeholder></div>
      <div fallback></div>
  </amp-ad>

  <h2>Bringhub Mini-Storefront</h2>
  <amp-embed width="600" height="320"
      type="bringhub"
      layout="responsive"
      heights="(max-width: 270px) 1280px, (max-width:553px) 640px, 338px">
  </amp-embed>

  <h2>CA A.J.A. Infeed</h2>
  <amp-ad width="320" height="120"
      type="caajainfeed"
      data-ad-spot="jqeto4eMJqk"
      data-test="true">
  </amp-ad>

  <h2>CA ProFit-X</h2>
  <!-- Ad placement with data-tagid is deprecated.
    It will become invalid after all CA ProFit-X's
    inventories are replaced by data-mediaid -->
  <amp-ad width="320" height="50"
      type="caprofitx"
      data-tagid="17359">
  </amp-ad>

  <amp-ad width="320" height="50"
      type="caprofitx"
      data-mediaid="3752"
      data-tag-places="17359">
  </amp-ad>

  <h2>Cedato</h2>
  <amp-ad width="640" height="360"
      type="cedato"
      data-id="303084288">
  </amp-ad>

  <h2>Conative</h2>

    <amp-ad 
        type="conative"
        height="250"
        width="300"
        layout="responsive"
        sizes="(min-width: 320px) 320px, 100vw"
        data-domain="225"
        data-adslot="1977"
        data-preview="1">
  </amp-ad>

  <h2>Connatix</h2>
  <amp-ad width="300" height="250"
      type="connatix"
      data-connatix={"data-connatix-token":"755145ed-72aa-4a35-bc6e-d5dcfb8837d2"}>
  </amp-ad>

  <h2>Content.ad Banner 320x50</h2>
  <amp-ad width="320" height="50"
      type="contentad"
      data-id="80a26f7c-277a-4c9a-b541-1ae7304d8b06"
      data-d="bm9uYmxvY2tpbmcuaW8="
      data-wid="218710"
      data-url="nonblocking.io">
  </amp-ad>

  <h2>Content.ad Banner 300x250</h2>
  <amp-ad width="300" height="250"
      type="contentad"
      data-id="09a8809f-9e98-4c24-b076-3dc28c8a7f32"
      data-d="bm9uYmxvY2tpbmcuaW8="
      data-wid="218706"
      data-url="nonblocking.io">
  </amp-ad>

  <h2>Content.ad Banner 300x250 2x2</h2>
  <amp-ad width="300" height="250"
      type="contentad"
      data-id="7902c314-4cad-466e-9264-ecd333a2c757"
      data-d="bm9uYmxvY2tpbmcuaW8="
      data-wid="218705"
      data-url="nonblocking.io">
  </amp-ad>

  <h2>Content.ad Banner 300x600</h2>
  <amp-ad width="300" height="600"
      type="contentad"
      data-id="54115175-cb71-4905-9781-970c868059c1"
      data-d="bm9uYmxvY2tpbmcuaW8="
      data-wid="218708"
      data-url="nonblocking.io">
  </amp-ad>

  <h2>Content.ad Banner 300x600 5x2</h2>
  <amp-ad width="300" height="600"
      type="contentad"
      data-id="d5979da1-3686-4b8d-8bbc-9a94eb2d6a76"
      data-d="bm9uYmxvY2tpbmcuaW8="
      data-wid="218709"
      data-url="nonblocking.io">
  </amp-ad>

  <h2>Criteo Passback</h2>
  <p>Due to ad targeting, the slot might not load ad.</p>

  <amp-ad width="300" height="250"
      type="criteo"
      data-tagtype="passback"
      data-zone="314159">
  </amp-ad>

  <h2>CSA</h2>
  <amp-ad width="auto" height="300"
      type="csa"
      layout="fixed-height"
      data-afs-page-options='{"pubId": "partner-pub-9616389000213823", "query": "flowers"}'
      data-afs-adblock-options='{"width": "auto", "number": 1}'>
  </amp-ad>

  <h2 id="custom">Custom leaderboard</h2>
  <amp-ad width="500" height="60"
      type="custom"
      data-slot="1"
      data-url="/examples/custom.ad.example.json">
    <template type="amp-mustache" id="amp-template-id-leader">
      <a href="{{href}}" target='_blank' rel="noopener noreferrer">
        <amp-img layout='fixed' width="500" height="60" src="{{src}}" data-info="{{info}}"></amp-img>
      </a>
    </template>
  </amp-ad>

  <h2>Custom square</h2>
  <amp-ad width="200" height="200"
      type="custom"
      data-slot="2"
      data-url="/examples/custom.ad.example.json">
    <template type="amp-mustache">
      <a href="{{href}}" target="_blank" rel="noopener noreferrer">
        <amp-img layout='fixed' height="200" width="200" src="{{src}}" data-info="{{info}}"></amp-img>
      </a>
    </template>
  </amp-ad>

  <h2>Custom leaderboard with no slot specified</h2>
  <amp-ad width="500" height="60"
      type="custom"
      data-url="/examples/custom.ad.example.single.json">
    <template type="amp-mustache" id="amp-template-id-no-slot">
      <a href="{{href}}" target="_blank" rel="noopener noreferrer">
        <amp-img layout='fixed' height="60" width="500" src="{{src}}" data-info="{{info}}"></amp-img>
      </a>
    </template>
  </amp-ad>

  <h2>Cxense Display</h2>
  <amp-ad width="240" height="65"
      type="eas"
      data-eas-domain="stage.emediate.eu"
      data-eas-cu="3255">
  </amp-ad>

  <h2>Dable</h2>
  <amp-embed width="336" height="280"
      type="dable"
      data-widget-id="G7ZdEWXW"
      data-item-id="testitem">
  </amp-embed>

  <h2>Directadvert</h2>
  <amp-ad width="320" height="250"
      type="directadvert"
      data-block-id="1953045">
  </amp-ad>

  <h2>DistroScale</h2>
  <amp-ad width="300" height="600"
      type="distroscale"
      data-pid="1"
      data-zid="8710"
      layout="responsive">
  </amp-ad>

  <h2>DotAndAds masthead</h2>
  <amp-ad width="980" height="250"
      type="dotandads"
      data-cid="11"
      data-mpo="ampTest"
      data-mpt="amp-amp-all-all"
      data-sp='sn-u'>
  </amp-ad>

  <h2>DotAndAds 300x250 box</h2>
  <amp-ad width="300" height="250"
      type="dotandads"
      data-sp='300x250-u'
      data-cid="11"
      data-mpo="ampTest"
      data-mpt="amp-amp-all-all">
  </amp-ad>

  <h2>Doubleclick</h2>
  <amp-ad width="320" height="50"
      type="doubleclick"
      data-slot="/4119129/mobile_ad_banner">
  </amp-ad>

  <h2>Doubleclick with JSON based parameters</h2>
  <amp-ad width="320" height="50"
      type="doubleclick"
      data-slot="/4119129/mobile_ad_banner"
      json='{"targeting":{"sport":["rugby","cricket"]},"categoryExclusions":["health"],"tagForChildDirectedTreatment":0}'>
  </amp-ad>

  <h2>Doubleclick no ad</h2>
  <amp-ad width="300" height="200"
      type="doubleclick"
      data-slot="/4119129/doesnt-exist">
  </amp-ad>

  <h2>Doubleclick with overriden size</h2>
  <amp-ad width="420" height="100"
      data-override-width="320" data-override-height="50"
      type="doubleclick"
      data-slot="/4119129/mobile_ad_banner"
      class="red">
  </amp-ad>

  <h2>Doubleclick challenging ad</h2>
  <amp-ad width="414" height="457"
      type="doubleclick"
      layout="fixed"
      data-slot="/35096353/amptesting/badvideoad">
  </amp-ad>

  <h2>DynAd</h2>
  <amp-ad width="300" height="250"
      type="dynad"
      src="https://t.dynad.net/script/?dc=5550002445;ord=1561170689208;idt_product=1;aff_source=2710d4ec5b3843f985bd52d768425f5b;coddisplaysupplier=2710d4ec5b3843f985bd52d768425f5b;descrColor=000000;titleColor=000000;urlColor=A6A6A6;borderColor=FFFFFF;bgColor=FFFFFF;altColor=FFFFFF;deslabel=saibatudomt.com.br;click=">
  </amp-ad>

  <h2>eADV</h2>
  <amp-ad width="300" height="250"
      type="eadv"
      data-x="ba-16488-75-2-95-0-4c-23-b8-300x250-84-0-a0"
      data-u="l0o0c0a8l%3Ahtos">
  </amp-ad>

  <h2>Empower</h2>
  <amp-ad width="300" height="250"
      type="empower"
      data-site="example"
      data-zone="123456">
  </amp-ad>

  <h2>Engageya widget</h2>
  <amp-embed width="200" height="200"
      type="engageya"
      layout="responsive"
      data-widgetIds="72154"
      data-websiteId="111292"
      data-publisherId="155235">
  </amp-embed>

  <h2>Epeex</h2>
  <amp-embed width="100" height="100"
      heights="(max-width:480px) 460%, (max-width:768px) 130%, (min-width: 769px) 85%, 75%"
      type="epeex"
      layout="responsive"
      data-account="demoepeex"
      data-channel="1">
  </amp-embed>

  <h2>E-Planning 320x50</h2>
  <amp-ad width="320" height="50"
      type="eplanning"
      layout=responsive
      data-epl_si="af2"
      data-epl_sv="https://ads.eu.e-planning.net"
      data-epl_isv="https://us.img.e-planning.net"
      data-epl_sec="AMP_TEST"
      data-epl_kvs='{"target1":"food", "target2":"cars"}'
      data-epl_e="AMP_TEST">
  </amp-ad>

  <h2>Ezoic</h2>
  <amp-ad width="300" height="250"
      type="ezoic"
      data-slot="/1254144/28607874"
      json='{"targeting": {"iid15":"1479509","t":"134","d":"1317","t1":"134","pvc":"0","ap":"1144","sap":"1144","a":"|0|","as":"revenue","plat":"1","bra":"mod1","ic":"1","at":"mbf","adr":"400","reft":"tf","ga":"2497208","rid":"99998","pt":"0","al":"2022","compid":"1","tap":"28607874-1479509","br1":"0","br2":"0"}}'>
  </amp-ad>

  <h2>FlexOneELEPHANT</h2>
  <amp-ad width="300" height="250"
      type="f1e"
      data-url="https://demo.impact-ad.jp"
      data-target="/SITE=AMPSITE/AREA=AMPAREA/AAMSZ=300X250/OENCJP=UTF8" >
  </amp-ad>

  <h2>FlexOneHARRIER</h2>
  <amp-ad width="300" height="250"
      type="f1h"
      data-section-id="2267"
      data-slot="2843">
  </amp-ad>

  <h2>Felmat</h2>
  <amp-ad width="300" height="250"
      type="felmat"
      data-host="felmat.net"
      data-fmt="banner"
      data-fmk="U12473_n2cJD"
      data-fmp="0">
  </amp-ad>

  <h2>Flite</h2>
  <amp-ad width="320" height="568"
      type="flite"
      data-guid="aa7bf589-6d51-4194-91f4-d22eef8e3688"
      data-mixins="">
  </amp-ad>

  <h2>fluct</h2>
  <amp-ad width="300" height="250"
      type="fluct"
      data-g="1000067784"
      data-u="1000101409">
  </amp-ad>

  <h2>Fork Media</h2>
  <amp-ad width="50" height="66"
      type="forkmedia"
      data-product="inread"
      data-html-access-allowed>
  </amp-ad>

  <h2>Fusion</h2>
  <amp-ad width="600" height="100"
      type="fusion"
      data-ad-server="bn-01d.adtomafusion.com"
      data-media-zone="adtomatest.apica"
      data-layout="apicaping"
      data-space="apicaAd"
      data-parameters="age=99&isMobile&gender=male">
  </amp-ad>

  <h2>FreeWheel</h2>
  <amp-ad width="300" height="150"
      type="freewheel"
      layout="responsive"
      data-zone="2003">
  </amp-ad>

  <h2>Geniee SSP</h2>
  <amp-ad width="300" height="250"
      type="genieessp"
      data-vid="3"
      data-zid="1077330">
  </amp-ad>

  <h2>Giraff</h2>
  <amp-ad width="300" height="480"
      type="giraff"
      data-block-name="novotekaru">
  </amp-ad>

  <h2 class="broken">GMOSSP 320x50 banner</h2>
  <amp-ad width="320" height="50"
      type="gmossp"
      data-id="10014">
  </amp-ad>

  <h2>GumGum 300x100 banner</h2>
  <amp-ad width=300 height=100
      type="gumgum"
      data-zone="ggumtest"
      data-slot="3883">
  </amp-ad>

  <h2>Holder 300x250 banner</h2>
  <amp-ad width="300" height="250"
      type="holder"
      data-block="7163">
  </amp-ad>

  <h2>iBillboard 300x250 banner</h2>
  <amp-ad width="300" height="250"
      type="ibillboard"
      src="https://go.eu.bbelements.com/please/code?j-21414.1.5.6.0.0._blank">
  </amp-ad>

  <h2>Idealmedia</h2>
  <amp-ad width="600" height="320"
          type="idealmedia"
          data-publisher="test_20190314_vt-24403_appr1.com"
          data-widget="689384"
          data-container="M416878ScriptRootC689384">
  </amp-ad>

  <h2>I-Mobile 320x50 banner</h2>
  <amp-ad width="320" height="50"
      type="imobile"
      data-pid="1847"
      data-adtype="banner"
      data-asid="813689">
  </amp-ad>

  <h2>Imonomy 728x90 banner</h2>
  <amp-ad width="728" height="90"
      type="imonomy"
      data-slot="/36653869/amp_imo_multi_size"
      data-pid="1225234623"
      data-sub-id="636gd">
  </amp-ad>

  <h2>Imedia</h2>
  <amp-ad width="300" height="250"
      type="imedia"
      data-id="p1"
      data-positions='[{"id":"p1", "zoneId":"seznam.novinky.ikona2"}, {"id":"p2", "zoneId":"seznam.novinky.ikona"}]'>
  </amp-ad>

  <amp-ad width="300" height="100"
      type="imedia"
      data-id="p2"
      data-positions='[{"id":"p1", "zoneId":"seznam.novinky.ikona2"}, {"id":"p2", "zoneId":"seznam.novinky.ikona"}]'>
  </amp-ad>

  <h2>Index Exchange Header Tag</h2>
  <amp-ad width="300" height="250"
      type="ix"
      data-ix-id="1"
      data-slot="/62650033/AMP_Example_Ad_Unit">
  </amp-ad>

  <h2>Industrybrains</h2>
  <amp-ad width="300" height="250"
      type="industrybrains"
      data-width="300"
      data-height="250"
      data-cid="19626-3798936394">
  </amp-ad>

  <h2>InMobi</h2>
  <amp-ad width="320" height="50"
      type="inmobi"
      data-siteid="a0078c4ae5a54199a8689d49f3b46d4b"
      data-slotid="15">
  </amp-ad>

  <h2>Innity</h2>
  <amp-ad width="300" height="250"
      type="innity"
      data-pub="eda80a3d5b344bc40f3bc04f65b7a357"
      data-zone="62546">
  </amp-ad>

  <amp-ad width="300" height="250"
      type="innity"
      data-pub="eda80a3d5b344bc40f3bc04f65b7a357"
      data-zone="62546"
      data-channel="NEWS">
  </amp-ad>

  <h2>Insticator</h2>
  <amp-embed type="insticator" width="auto" height="850"
      data-site-id="c40f316f-e18a-4cef-b9a6-b04acbaec113"
      data-embed-id="77ee0296-8ac4-4bca-91c8-51256b9830f1">
  </amp-embed>

  <h2>Invibes</h2>
  <amp-ad width="300" height="250"
      type="invibes"
      data-pid="1234"
      data-ad-categ="infeed">
  </amp-ad>

  <h2>Jubna widget</h2>
  <amp-embed width="200" height="200"
      type="jubna"
      layout="responsive"
      data-wid="1078"
      data-pid="792">
  </amp-embed>

  <h2>Kargo</h2>
  <amp-ad width="300" height="250"
      type="kargo"
      data-site="_tt9gZ3qxCc2RCg6CADfLAAFR"
      data-slot="_vypM8bkVCf"
      data-options='{"targetParams":{"AD_ID":"test-middle","ad_id":"test-middle"}}'>
  </amp-ad>

  <h2>Kiosked</h2>
  <amp-ad width="300" height="250"
      type="kiosked"
      data-scriptid="91">
  </amp-ad>

  <h2>Kixer</h2>
  <amp-ad width="300" height="250"
      type="kixer"
      data-adslot="6812">
  </amp-ad>

  <h2>Kuadio</h2>
  <amp-embed
    type="kuadio"
    width="300"
    height="660"
    layout="responsive"
    heights="(min-width:1024px) 23%, (min-width:760px) 27%, (min-width:480px) 72%, 220%"
    data-region="tpe"
    data-widget-id="78a32765-30f1-4ac1-a3e7-b42ebc6df88a">
  </amp-embed>

  <h2>Lentainform</h2>
  <amp-ad width="600" height="320"
          type="lentainform"
          data-publisher="test.exhange.noidpartners.com"
          data-widget="689383"
          data-container="M246626ScriptRootC689383">
  </amp-ad>

  <h2>Ligatus</h2>
  <amp-ad width="300" height="250"
      type="ligatus"
      src="https://a-ssl.ligatus.com/?ids=88443&t=js&s=1&bc=2">
  </amp-ad>

  <h2>LockerDome</h2>
  <amp-ad width="300" height="250"
      type="lockerdome"
      data-slot="10238273616545382">
  </amp-ad>

  <h2>logly</h2>
  <amp-ad width="320" height="270"
      layout="fixed"
      type="logly"
      data-adspotid="4287967">
  </amp-ad>

  <h2>LOKA</h2>
  <amp-ad width="300" height="250"
      type="loka"
      data-unit-params='{"unit":"mvbanner","id":"YdzhBxTvKwZlLeeQ"}'>
  </amp-ad>

  <h2>MADS</h2>
  <amp-ad width="320" height="50"
      type="mads"
      data-adrequest='{"pid":"6252122059"}'>
  </amp-ad>

  <h2>MANTIS</h2>
  <amp-ad width="300" height="250"
      type="mantis-display"
      data-property = "demo"
      data-zone="medium-rectangle">
  </amp-ad>

  <amp-embed width="100" height="283"
      type="mantis-recommend"
      layout=responsive
      heights="(min-width:1907px) 56%, (min-width:1100px) 64%, (min-width:780px) 75%, (min-width:480px) 105%, 200%"
      data-property="demo">
  </amp-embed>

  <h2>Media.Net Header Bidder Tag</h2>
  <amp-ad width="300" height="250"
      type="medianet"
      data-tagtype="headerbidder"
      data-cid="8CU852274"
      data-slot="/45361917/AMP_Header_Bidder"
      json='{"targeting":{"mnetAmpTest":"1","pos":"mnetSlot1"}}'>
  </amp-ad>

  <h2>Media.Net Contextual Monetization Tag</h2>
  <amp-ad width="300" height="250"
      type="medianet"
      data-tagtype="cm"
      data-cid="8CUS8O7EX"
      data-crid="112682482">
  </amp-ad>

  <h2>Mediavine</h2>
  <amp-ad width="300" height="250"
      type="mediavine"
      data-site="amp-project">
      <div placeholder></div>
      <div fallback></div>
  </amp-ad>

  <h2>Medyanet</h2>
  <amp-ad width="300" height="250"
      type="medyanet"
      data-slot="medyanet/9927946/posta/anasayfa/300x250"
      data-domain="posta.com.tr">
  </amp-ad>

  <h2>Meg</h2>
  <amp-ad width="320" height="250"
      type="meg"
      data-code="6rc0ERhN75">
  </amp-ad>

  <h2>Mgid</h2>
  <amp-ad width="600" height="320"
          type="mgid"
          data-publisher="barada.com"
          data-widget="353317"
          data-container="M207275ScriptRootC353317">
  </amp-ad>

  <h2>MicroAd 320x50 banner</h2>
  <amp-ad width="320" height="50"
      type="microad"
      data-spot="b4bf837c5ddd69758d5ac924d04cf502"
      data-url="${COMPASS_EXT_URL}"
      data-referrer="${COMPASS_EXT_REF}"
      data-ifa="${COMPASS_EXT_IFA}"
      data-appid="${COMPASS_EXT_APPID}"
      data-geo="${COMPASS_EXT_GEO}">
  </amp-ad>

  <h2>MixiMedia</h2>
  <amp-embed height="284"
      type="miximedia"
      data-blockid="91908">
  </amp-embed>

  <h2>Mixpo</h2>
  <amp-ad width="300" height="250"
      type = "mixpo"
      data-guid = "b0caf856-fd92-4adb-aaec-e91948c9ffc8"
      data-subdomain = "www">
  </amp-ad>

  <h2>Monetizer101</h2>
  <amp-ad width="auto" height="176"
      layout="fixed-height"
      type="monetizer101"
      data-widget="price-comparison"
      data-config='{"shopId": 1, "priceMin": 500, "nameKeywords": "iphone"}'>
  </amp-ad>

  <h2>mox</h2>
  <amp-ad height="1"
      type="mox"
      data-z="1183"
      data-w="720"
      data-h="405">
  </amp-ad>

  <h2>myTarget</h2>
  <amp-ad width="300" height="250"
      type="mytarget"
      data-ad-slot="197378">
  </amp-ad>

  <h2>myWidget</h2>
  <amp-embed width="300" height="250"
      type="mywidget"
      data-cid="ed1538fc077cfeae6ea558f6e7404541">
  </amp-embed>

  <h2>Nativeroll</h2>
  <amp-ad width="480" height="340"
          layout="responsive"
          type="nativeroll"
          data-gid="5d10df709762b6b31b8b461e"
  >
  </amp-ad>

  <h2>Nativo</h2>
  <amp-ad width="350" height="150"
      type="nativo"
      layout="responsive"
      data-premium
      data-request-url="http://localhost:9876">
  </amp-ad>

  <h2>Navegg</h2>
  <div>It is common to see a no-fill ad in this example.</div>
  <amp-ad width=320 height=50
      type="navegg"
      data-acc="10"
      data-slot="/4119129/mobile_ad_banner"
      json='{"targeting":{"sport":["rugby","cricket"]}}'>
  </amp-ad>

  <h2>Nend</h2>
  <amp-ad width="320" height="50"
      type="nend"
      data-nend_params='{"media":82,"site":58536,"spot":127513,"type":1,"oriented":1}'>
  </amp-ad>

  <h2>NETLETIX</h2>
  <amp-ad width='300' height='250'
      type='netletix'
      data-nxkey='b5f0c5d4-c2b8-4989-a7b9-130ad4417102'
      data-nxunit='/60343726/netzathleten_.de'
      data-nxwidth='300'
      data-nxheight='250'>
  </amp-ad>

  <h2>Noddus</h2>
  <amp-ad width="300" height="300"
      data-token="eyJ0eXAiOiJKV1QiLCJhbGciOiJIUzI1NiJ9.eyJwbGFjZW1lbnRfaWQiOjY2MX0.OdD2QrgxMoI7MM09QBFCtbjMnUGuumiqBHb-FJF4UBs"
      type="noddus">
  </amp-ad>

  <h2>Nokta</h2>
  <amp-ad width="300" height="250"
      type="nokta"
      data-category="izlesene_anasayfa"
      data-site="izlesene:anasayfa"
      data-zone="152541">
  </amp-ad>

  <h2>Newsroom AI</h2>
  <amp-ad width="320" height="50"
      type="nws"
      src="https://tags.nws.ai/113106/">
  </amp-ad>

  <h2>OneAD</h2>
  <amp-ad width="300" height="250"
      type="onead"
      layout="responsive"
      data-playmode="amp-inread"
      data-uid="1000033"
      data-pid="48163"
      data-host="demo">
  </amp-ad>

  <h2>OnNetwork</h2>
  <amp-ad width="300" height="250"
      type="onnetwork"
      data-sid="TTQsSHFzLDA=">
  </amp-ad>

  <h2>Open AdStream single ad</h2>
  <amp-ad width="300" height="250"
      type="openadstream"
      data-adhost="oasc-training7.247realmedia.com"
      data-sitepage="dx_tag_pvt_site"
      data-pos="x04"
      data-query="keyword=keyvalue&key2=value2" >
  </amp-ad>

  <h2>OpenX</h2>
  <amp-ad width="728" height="90"
      type="openx"
      data-auid="538289845"
      data-host="sademo-d.openx.net"
      data-nc="90577858-BidderTest">
  </amp-ad>
  <div>
    <a href="openx.amp.html">See all OpenX examples</a>
  </div>

  <h2>Opinary</h2>
  <amp-embed width="500" height="500"
    type="opinary"
    layout="intrinsic"
    data-client="test-success">
  </amp-embed>

  <h2>Outbrain widget</h2>
  <amp-embed width="100" height="100"
      type="outbrain"
      layout="responsive"
      data-widgetIds="SB_14,SB_13"
      data-htmlURL="http%3A%2F%2Fedition.cnn.com%2F2015%2F11%2F08%2Fmiddleeast%2Frussian-plane-crash-egypt-sinai%2Findex.html"
      data-referrer="http%3A%2F%2Fedition.cnn.com"
      data-ampURL="http%3A%2F%2Famp.cnn.com%2Fpage.html"
      data-styleFile="http://localhost/style.css"
      data-testMode="true">
  </amp-embed>

  <h2>Pixels Examples</h2>
  <amp-ad width="300" height="250"
      type="pixels"
      data-origin="af"
      data-sid="2847717911664"
      data-tag="sync"
      data-click-tracker="false"
      data-viewability="true">
  </amp-ad>

  <h2>Plista responsive widget</h2>
  <amp-embed width="300" height="300"
      type="plista"
      layout=responsive
      data-countrycode="de"
      data-publickey="e6a75b42216ffc96b7ea7ad0c94d64946aedaac4"
      data-widgetname="iAMP_2"
      data-geo="de"
      data-urlprefix=""
      data-categories="politik">
  </amp-embed>

  <h2>polymorphicAds</h2>
  <amp-ad width=320 height=50
      type="polymorphicads"
      data-adunit="7c0b3ae742beccf94f7726ea832277a2"
      data-params='{"testMode": "true"}'>
  </amp-ad>

  <h2>popIn native ad</h2>
  <amp-ad width="300" height="568"
      type="popin"
      layout=responsive
      heights="(min-width:1907px) 39%, (min-width:1200px) 46%, (min-width:780px) 64%, (min-width:480px) 98%, (min-width:460px) 167%, 196%"
      data-mediaid="popin_amp">
  </amp-ad>

  <h2>Postquare widget</h2>
  <amp-embed width="200" height="200"
      type="postquare"
      layout="responsive"
      data-widgetIds="112264"
      data-websiteId="115219"
      data-publisherId="157552">
  </amp-embed>

  <h2>Pressboard</h2>
  <amp-ad height="400"
      type="pressboard"
      layout="fixed-height"
      data-media="5">
  </amp-ad>

  <h2>PromoteIQ</h2>
  <amp-ad width="250" height="250"
      type="promoteiq"
      data-src="http://cdn.tagdelivery.com/request/client/standard.js"
      data-params='{"slot": 1160, "targets": { "category": ["6222", "16158", "274", "17912"]}, "count": 1}'
      data-sfcallback="if (!Array.isArray(response)) { response = [response]; }; for (i = 0; i < response.length; i++) { const prod = response[i]; let outerCtr = document.createElement('div'); let img = document.createElement('img'); img.src = prod['product']['imageLarge']; img.style = 'height:250px; width:250px'; outerCtr.appendChild(img); document.body.appendChild(outerCtr); }">
  </amp-ad>

  <h2>PubExchange</h2>
  <amp-embed width="640" height="320"
      heights="(max-width:480px) 400%, (max-width:650px) 100%, 75%"
      layout="responsive"
      type="pubexchange"
      data-publication="test_publication"
      data-module-id="below_content"
      data-module-num="2626"
      data-test="true">
  </amp-embed>

  <h2>PubGuru</h2>
  <amp-ad width=300 height=250
      type="pubguru"
      data-publisher="your-publisher-name"
      data-slot="/23081961/monetizemore.com_test_300x250">
  </amp-ad>

  <h2>Pubmine 300x250</h2>
  <amp-ad width="300" height="265"
      type="pubmine"
      data-section="1"
      data-siteid="37790885">
  </amp-ad>

  <amp-ad width="300" height="265"
      type="pubmine"
      data-section="2"
      data-siteid="37790885">
  </amp-ad>

  <h2 class="broken">PulsePoint Header Bidding 300x250</h2>
  <amp-ad width="300" height="250"
      type="pulsepoint"
      data-pid="521732"
      data-tagid="76835"
      data-tagtype="hb"
      data-timeout="1000"
      data-slot="/1066621/ExchangeTech_Prebid_AdUnit">
  </amp-ad>

  <h2>PulsePoint 300x250</h2>
  <amp-ad width="300" height="250"
      type="pulsepoint"
      data-pid="512379"
      data-tagid="472988">
  </amp-ad>

  <h2>Puffnetwork 300x250</h2>
  <amp-ad width="300" height="250"
      type="puffnetwork"
      data-chid="233">
  </amp-ad>

  <h2>Purch 300x250</h2>
  <amp-ad width="300" height="250"
      type="purch"
      data-pid="2882"
      data-divid="rightcol_top">
  </amp-ad>

  <h2>Quora</h2>
  <amp-ad width="450" height="220"
      type="quoraad"
      data-adid="fake">
  </amp-ad>

  <h2>Rambler&Co</h2>
  <amp-ad width="500" height="250"
      type="capirs"
      layout="responsive"
      data-begun-auto-pad="434906118"
      data-begun-block-id="434908944"
      data-custom-css="div[id^=begun_block] iframe{margin:0 auto;}"
      json='{"params":{"p1":"bvpkq","p2":"y","pct":"a"}}'>
  </amp-ad>

  <h2>Rambler&Co RNetPlus</h2>
  <amp-ad width="300" height="400"
      type="rnetplus"
      layout="responsive"
      src="https://api.rnet.plus/Scripts/rnet_amp_embed.js?blockId=660">
  </amp-ad>

  <h2>RbInfox</h2>
  <amp-embed width="240" height="400"
      type="rbinfox"
      src="https://rb.infox.sg/infox/503">
  </amp-embed>

  <h2>ReadMo</h2>
  <amp-embed width="400" height="400"
      type="readmo"
      layout="responsive"
      heights="(min-width: 1200px) 50%, (min-width: 780px) 60%, (max-width: 480px) 180%, 100%"
      data-section="5591639"
      data-url="https://techcrunch.com/"
      data-sponsored-by-label=""
      data-module="end-of-article">
  </amp-embed>

  <h2>Realclick</h2>
  <amp-ad width="300" height="250"
      type="realclick"
      data-mcode="d290anI3MTEyMDAwMDFfMTU3Ng==">
  </amp-ad>

  <h2>recomAD</h2>
  <amp-ad width="320" height="145"
      type="recomad"
      data-app-id="53811c33"
      data-widget-id="275"
      data-search-term="sneaker"
      data-puid="amp-ad-recomad-example-page">
  </amp-ad>

  <h2>Relap</h2>
  <amp-ad width="auto" height="750"
      type="relap"
      layout="fixed-height"
      data-token="D3UMgQWBqleq1tPW"
      data-url="http://bigpicture.ru"
      data-anchorid="i0xMMY1MoliiZWVl">
  </amp-ad>

  <h2>Revcontent Responsive Tag</h2>
  <amp-ad width="320" height="240"
      type="revcontent"
      layout="responsive"
      heights="(max-width: 320px) 933px,
        (max-width: 360px) 1087px,
        (max-width: 375px) 1138px,
        (max-width: 412px) 1189px,
        (max-width: 414px) 1072px,
        (max-width: 568px) 1151px,
        (max-width: 640px) 1128px,
        (max-width: 667px) 1151px,
        (max-width: 732px) 1211px,
        (max-width: 736px) 1151px,
        (max-width: 768px) 633px,
        (max-width: 1024px) 711px,
        86vw"
      data-wrapper="rcjsload_2ff711"
      data-id="203">
  </amp-ad>

  <h2>RevJet Tag</h2>
  <amp-ad width="300" height="250"
      type="revjet"
      data-tag="tag3777"
      data-key="705"
      data-opts='{"delivery_method": "banner"}'>
  </amp-ad>

  <h2>Red for Publishers</h2>
  <amp-ad width="320" height="150"
      type="rfp"
      data-adspot-id="ODExOjM2NjQ">
  </amp-ad>

  <h2>Rubicon Project Smart Tag</h2>
  <amp-ad width="320" height="50"
      type="rubicon"
      data-method="smartTag"
      data-account="14062"
      data-site="70608"
      data-zone="335918"
      data-size="43"
      data-kw="amp-test, test"
      json='{"visitor":{"age":"18-24","gender":"male"},"inventory":{"section":"amp"}}'>
  </amp-ad>

  <h2>RUNative</h2>
  <amp-embed width="640" height="320"
      heights="(max-width:480px) 400%, (max-width:650px) 100%, 65%"
      layout="responsive"
      type="runative"
      data-spot="ac8c2f9a835f4147a81bfd4a48601f2b"
      data-ad-type="label-over"
      data-cols="3"
      data-rows="2"
      data-title="From the Web">
  </amp-embed>

  <h2>SAS CI 360 Match</h2>
  <amp-ad
      width="468"
      height="60"
      type="sas"
      layout="fixed"
      data-customer-name="canary"
      data-size="468x60"
      data-area="amp_ad_area"
      data-site="amp_ad_site"
      data-tags='{"CAT":"SYLVESTER","POSITION":"TOP"}'>
  </amp-ad>

  <h2>Seeding Alliance</h2>
  <amp-ad
    height="250"
    type="seedingalliance"
    data-url="https://mockup.seeding-alliance.de">
  </amp-ad>

  <h2>Sekindo</h2>
  <amp-ad width="300" height="250"
          type="sekindo"
          data-spaceId="14071">
  </amp-ad>

  <h2>Sharethrough</h2>
  <amp-ad width="300" height="150"
      type="sharethrough"
      layout="responsive"
      data-pkey="c0fa8367">
  </amp-ad>

  <h2>SHE Media</h2>
  <amp-ad width="300" height="250"
      type="shemedia"
      data-slot-type="medrec"
      data-boomerang-path="/amp-example/26403"
      json='{"boomerangConfig": {"vertical": "parenting", "targeting":{"abc":["xyz"]}}'>
      <div placeholder></div>
      <div fallback></div>
  </amp-ad>

  <h2>Sklik</h2>
  <amp-ad width="970" height="310"
      type="sklik"
      json='{"zoneId":0, "w": 970, "h": 310}'>
  </amp-ad>

  <h2>SlimCut Media</h2>
  <amp-ad width="400" height="225"
      type="slimcutmedia"
      data-pid="amp-3"
      data-ffc="SCMPROMO">
  </amp-ad>

  <h2>SmartAdServer ad</h2>
  <amp-ad width="320" height="50"
      type="smartadserver"
      data-site="94612"
      data-page="629154"
      data-format="38952"
      data-target="foo=bar">
  </amp-ad>

  <h2>smartclip</h2>
  <amp-ad width="400" height="225"
      type="smartclip"
      data-plc="84555"
      data-sz="400x320">
  </amp-ad>

  <h2>SMI2</h2>
  <amp-embed height="284"
             type="smi2"
             data-blockid="90223">
  </amp-embed>

  <h2>SmileWanted ad</h2>
  <amp-ad width="300" height="250"
      type="smilewanted"
      data-zone="1">
  </amp-ad>

  <h2>sogou ad</h2>
  <amp-ad width="20" height="3"
      type="sogouad"
      layout="responsive"
      data-slot="854370"
      data-w="20"
      data-h="3">
  </amp-ad>

  <amp-ad height="69"
      type="sogouad"
      layout="fixed-height"
      data-slot="854366"
      data-w="100%"
      data-h="69">
  </amp-ad>

  <h2>Sortable ad</h2>
  <amp-ad width="300" height="250"
      type="sortable"
      data-name="medrec"
      data-site="ampproject.org">
  </amp-ad>

  <h2>SOVRN</h2>
  <amp-ad width="300" height="250"
      type="sovrn"
      data-width="300"
      data-height="600"
      data-u="sduggan"
      data-iid="informerIDgoeshere"
      data-aid="affiliateIDgoeshere"
      data-testFlag="true"
      data-z="393900"><!-- this ID is only whitelisted for localhost:8000 -->
  </amp-ad>

  <h2>Speakol</h2>
  <amp-ad width="320" height="800"
    type="speakol"
    layout="responsive"
    data-widgetid="1825">
  </amp-ad>

  <h2>SpotX</h2>
  <amp-ad width="300" height="250"
      type="spotx"
      data-spotx_channel_id="85394"
      data-spotx_autoplay="1">
  </amp-ad>

  <h2>Spring Ads</h2>
  <amp-ad width="0" height="0"
          type="springAds"
          data-adssetup='{
          "view": "amp",
          "partners": true,
          "adPlacements": ["banner","mrec"],
          "adSlotSizes": {
            "banner": [{
              "minWidth": 1,
              "sizes": [[320, 50], [320, 160]]
            }],
            "mrec": [{
              "minWidth": 1,
              "sizes": [[300, 250], [300, 300], [250, 250], [320, 160], [300, 150], [320, 50], [320, 75], [320, 80], [320, 100], [300, 100], [300, 50], [300, 75]]
            }]
          },
          "pageName": "demo_story",
          "publisher": "adtechnology.axelspringer.com",
          "target": "singleAds;multiAds;you;me;team=adtech,MIT;"
        }'>
  </amp-ad>
  <amp-ad width="320" height="50"
          type="springAds"
          data-adslot="banner">
  </amp-ad>
  <amp-ad width="300" height="250"
          type="springAds"
          data-adslot="mrec">
  </amp-ad>

  <h2>Strossle</h2>
  <amp-embed height="580"
             type="strossle"
             data-widgetid="widget-5b583cae934ad">
  </amp-embed>

  <h2>SunMedia</h2>
  <amp-ad width="300" height="1"
      type="sunmedia"
      layout="responsive"
      data-cskp="1"
      data-cid="sunmedia_test"
      data-crst="1">
  </amp-ad>

  <h2>SVK Native widget</h2>
  <amp-embed width="100" height="100"
      type="svknative"
      layout="responsive"
      data-widgetid="2">
  </amp-embed>

  <h2>Swoop</h2>
  <amp-ad width=250 height=35
      type="swoop"
      data-layout="auto"
      data-publisher="SW-11122234-1AMP"
      data-placement="page/inline"
      data-slot="amp/test">
  </amp-ad>

  <h2>Taboola responsive widget</h2>
  <amp-embed width="100" height="283"
      type="taboola"
      layout="responsive"
      heights="(min-width:1907px) 39%, (min-width:1200px) 46%, (min-width:780px) 64%, (min-width:480px) 98%, (min-width:460px) 167%, 196%"
      data-publisher="amp-demo"
      data-mode="thumbnails-a"
      data-placement="Ads Example"
      data-article="auto">
  </amp-embed>

   <h2>TcsEmotion AMP tag</h2>
   <amp-ad width="100" height="150"
      type="tcsemotion"
      data-hb  ="false"
      data-zone ="1"
      data-delhost = "https://hb.tcsemotion.com/www/delivery/amphb.php">
  </amp-ad>

  <h2>Teads</h2>
  <amp-ad width="300" height="220"
      type="teads"
      data-pid="42266"
      layout="responsive">
  </amp-ad>

  <h2>Torimochi</h2>
  <amp-ad width="500" height="800"
      type="torimochi"
      layout="responsive"
      data-adtype="widget"
      data-area="widget"
      data-wid="torimochi-amp-widget"
      data-extra='{"tflag": 3}'
      heights="(min-width:1907px) 39%, (min-width:1200px) 46%, (min-width:780px) 64%, (min-width:480px) 98%, (min-width:460px) 167%, 196%"
    >
  </amp-ad>

  <h2>Tracdelight</h2>
  <amp-ad height="300" width="640"
          type="tracdelight"
          data-mode="inline"
          data-widget_id="yqrmkcpv89h7gbds"
          data-access_key="165a54e8462bacfb08ada26ebf11990c">
  </amp-ad>

  <h2>TripleLift</h2>
  <amp-ad width="297" height="410"
      type="triplelift"
      layout="responsive"
      src="https://ib.3lift.com/dtj/amptest_main_feed/335430">
  </amp-ad>

  <h2>Trugaze</h2>
  <amp-ad width="300" height="250"
      type="trugaze"
      data-public-id="4WMPI6PV"
      data-slot="/134642692/amp-samples"
      data-multi-size="320x50"
      json='{"targeting":{"target":["sample"],"pos":["amp"]}}'>
  </amp-ad>

  <h2>UAS</h2>
  <amp-ad width=300 height=250
      type="uas"
      json='{"accId": "132109", "adUnit": "10002912", "sizes": [[300, 250]], "targetings": {"country": ["India", "USA"], "car": "Civic"}, "locLat": "12.24", "locLon": "24.13", "locSrc": "wifi", "pageURL": "mydomain.com"}'>
  </amp-ad>

  <h2>Unruly</h2>
  <amp-ad width="620" height="349"
          type="unruly"
          layout="responsive"
          data-site-id="amp-test">
  </amp-ad>

  <h2>ucfunnel</h2>
  <amp-ad width="300" height="250"
      type="ucfunnel"
      data-site-id="test-ad-83444226E44368D1E32E49EEBE6D29">
  </amp-ad>
<<<<<<< HEAD
  
=======

>>>>>>> 6039a631
  <h2>UZOU</h2>
  <amp-ad width="120" height="1630"
      type="uzou"
      data-widget-params='{"placementCode":"amp-sample","mode":"test"}'>
  </amp-ad>

  <h2>Weborama</h2>
  <amp-ad width="300" height="250"
      type="weborama-display"
      data-wbo_account_id=51
      data-wbo_tracking_element_id=137
      data-wbo_fullhost="certification.solution.weborama.fr"
      data-wbo_random="[RANDOM]"
      data-wbo_publisherclick="[PUBLISHER_TRACKING_URL]">
  </amp-ad>

  <h2>Widespace Panorama Ad</h2>
  <amp-ad width="300" height="50"
      type="widespace"
      data-sid="93f1a996-52f5-46b4-8dc8-ccd8886a8fbf"
      layout="responsive">
  </amp-ad>

  <h2>Widespace Takeover Ad</h2>
  <amp-ad width="300" height="300"
      type="widespace"
      data-sid="fc5a6f59-d45e-4cf1-acac-67bf5ab4862a"
      layout="responsive">
  </amp-ad>

  <h2>Wisteria Ad</h2>
  <amp-ad width="300" height="1170"
      type="wisteria"
      layout=responsive
      data-site-id="2"
      data-template-number="6">
  </amp-ad>

  <h2>Xlift native ad</h2>
  <amp-ad width="300" height="300"
      type="xlift"
      data-mediaid="mamastar">
  </amp-ad>

  <h2>Yahoo Display</h2>
  <amp-ad width="316" height="264"
      type="yahoo"
      data-sid="954014446"
      data-site="news"
      data-sa='{"LREC":"300x250","secure":"true","content":"no_expandable;"}'>
  </amp-ad>

  <h2>Yahoo Native Ads</h2>
  <amp-embed width="320" height="320"
    type="yahoonativeads"
    data-key="P55VS9SY2WQXH7TTF5ZW"
    data-code="833b5525-edb7-47c0-88be-1152bcae7870"
    data-url="https://techcrunch.com">
  </amp-embed>

  <h2>YahooJP YDN</h2>
  <amp-ad width="300" height="250"
      type="yahoojp"
      data-yadsid="79712_113431">
  </amp-ad>

  <h2 id="yandex">Yandex</h2>
  <amp-ad width="240" height="400"
      type="yandex"
      data-block-id="R-I-106712-3">
  </amp-ad>

  <h2>Yengo</h2>
  <amp-ad width="300" height="250"
      type="yengo"
      data-block-id="152431">
  </amp-ad>

  <h2>Yieldbot</h2>
  <amp-ad width="300" height="250"
      type="doubleclick"
      rtc-config='{
        "vendors": {
          "yieldbot": {
            "YB_PSN": "1234",
            "YB_SLOT": "medrec"
          }
        }
      }'
      data-slot="/2476204/medium-rectangle"
      data-multi-size="300x220,300x200"
      json='{"targeting":{"category":["food","lifestyle"]},"categoryExclusions":["health"]}'>
  </amp-ad>

  <h2>YIELD ONE</h2>
  <amp-ad width="320" height="50"
      type="yieldone"
      data-pubid="0001"
      data-pid="032478_4">
  </amp-ad>

  <h2>Yieldmo</h2>
  <amp-ad width=300 height=250
      type="yieldmo"
      data-ymid="1465861990777519642">
  </amp-ad>

  <h2>Yieldpro</h2>
  <amp-ad width="300" height="250"
      type="yieldpro"
      data-pubnetwork="12c6fc06"
      data-section-id="1299"
      data-slot="960">
  </amp-ad>

  <h2>ValueCommerce</h2>
  <amp-ad width="300" height="250"
      type="valuecommerce"
      data-sid="3008"
      data-pid="884466614">
  </amp-ad>

<h2>Video intelligence</h2>
  <amp-ad width="500" height="400"
          type="videointelligence"
          layout="responsive"
          data-publisher-id="test_publisher"
          data-channel-id="59674276073ef41e33501409">
  </amp-ad>

  <h2>Videonow</h2>
  <amp-ad width="300" height="200"
          type="videonow"
          data-pid="55555"
          layout="responsive">
  </amp-ad>

  <h2>Viralize</h2>
  <amp-ad width="300" height="169"
      type="viralize"
      layout="responsive"
      data-zid="AACX6WjIMkl-yoGV"
      data-extra='{"lid":"22486","cid":"22572","preview":"1","f":"gallery"}'>
  </amp-ad>

  <h2>VMFive</h2>
  <amp-ad width="300" height="169"
    type="vmfive"
    data-app-key="580db14a4a801a2674a56f81"
    data-placement-id="demo-placement-id"
    data-ad-type="video-native">
  </amp-ad>

  <h2>Webediads</h2>
  <div>It's a private ad network with strict ad targeting, hence very common to see a no-fill.</div>
  <amp-ad width="300" height="250"
      type="webediads"
      data-site="site_test"
      data-page="amp"
      data-position="middle"
      data-query="amptest=1">
  </amp-ad>

  <h2>WP Media</h2>
  <amp-ad width="300" height="250"
      type="wpmedia"
      data-slot="12"
      data-bunch="7757"
      data-sn="sg"></amp-ad>

  <h2>ZEDO</h2>
  <amp-ad width="300" height="250"
      type="zedo"
      data-super-id="364489"
      data-network="2500"
      data-placement-id="364489_1"
      data-channel="727"
      data-publisher="0"
      data-dim="9">
  </amp-ad>

  <h2>Zen</h2>
  <amp-embed width="500" height="354"
      type="zen"
      data-clid="[123, 456]">
  </amp-embed>

  <h2>ZergNet</h2>
  <amp-embed width="780" height="100"
      type="zergnet"
      heights="(max-width:645px) 100%, (max-width:845px) 31%, 23%"
      layout="responsive"
      data-zergid="42658">
  </amp-embed>

  <h2>Zucks</h2>
  <amp-ad width="320" height="50"
      type="zucks"
      data-frame-id="_bda46cf5ac">
  </amp-ad>

  <amp-ad width="320" height="400"
          type="zucks"
          data-adtype="zoe"
          data-frame-id="_29845b2931"
          data-zoe-multi-ad="true">
  </amp-ad>
</body>
</html><|MERGE_RESOLUTION|>--- conflicted
+++ resolved
@@ -2163,11 +2163,6 @@
       type="ucfunnel"
       data-site-id="test-ad-83444226E44368D1E32E49EEBE6D29">
   </amp-ad>
-<<<<<<< HEAD
-  
-=======
-
->>>>>>> 6039a631
   <h2>UZOU</h2>
   <amp-ad width="120" height="1630"
       type="uzou"
