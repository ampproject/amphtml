<!doctype html>
<html ⚡>
<head>
  <meta charset="utf-8">
  <title>Ad examples</title>
  <link rel="canonical" href="http://nonblocking.io/" >
  <meta name="viewport" content="width=device-width,minimum-scale=1,initial-scale=1">
  <style amp-custom>
    .broken {
      color: red;
    }
    amp-ad {
      border: 1px solid #ccc;
      max-width: 500px;
    }
    .red {
      background-color: red;
    }
    .filterBar {
      background: #eee;
      padding: 3px;
      font-size: 1.2em;
    }
    select {
      border: 1px solid #999;
    }
    input[type=submit] {
      font-size: 14px;
      border: 1px solid #999;
      border-radius: 3px;
      margin-left: 10px;
    }
    amp-ad[type="revcontent"] {
      width: 100%;
      max-width: 1280px;
      margin: 18px 0;
      padding: 0;
    }
    amp-ad[type="nativo"] {
      width: 100%;
      max-width: 1280px;
      margin: 18px 0;
      padding: 0;
      height:100px;
    }
  </style>
  <script async custom-element="amp-ad" src="https://cdn.ampproject.org/v0/amp-ad-0.1.js"></script>
  <script async custom-element="amp-analytics" src="https://cdn.ampproject.org/v0/amp-analytics-0.1.js"></script>
  <script async custom-template="amp-mustache" src="https://cdn.ampproject.org/v0/amp-mustache-0.1.js"></script>
  <script async custom-element="amp-form" src="https://cdn.ampproject.org/v0/amp-form-0.1.js"></script>
  <style amp-boilerplate>body{-webkit-animation:-amp-start 8s steps(1,end) 0s 1 normal both;-moz-animation:-amp-start 8s steps(1,end) 0s 1 normal both;-ms-animation:-amp-start 8s steps(1,end) 0s 1 normal both;animation:-amp-start 8s steps(1,end) 0s 1 normal both}@-webkit-keyframes -amp-start{from{visibility:hidden}to{visibility:visible}}@-moz-keyframes -amp-start{from{visibility:hidden}to{visibility:visible}}@-ms-keyframes -amp-start{from{visibility:hidden}to{visibility:visible}}@-o-keyframes -amp-start{from{visibility:hidden}to{visibility:visible}}@keyframes -amp-start{from{visibility:hidden}to{visibility:visible}}</style><noscript><style amp-boilerplate>body{-webkit-animation:none;-moz-animation:none;-ms-animation:none;animation:none}</style></noscript>
  <script async src="https://cdn.ampproject.org/v0.js"></script>
</head>
<body>
  <div class="filterBar">
    <form action="ads.amp.html" method="get" target="_top">
      <label for="filter">Ad network filter</label>
      <select id="filter" name="type">
        <option>[Select an ad network]</option>
        <!--
          When adding new ad network to the list, please
          1) verify that the ad slot loads ad. Check DEVELOPMENT.md for how to
             run a local server.
          2) keep the list in alphabetic order
        -->
        <option>24smi</option>
        <option>a8</option>
        <option>a9</option>
        <option>accesstrade</option>
        <option>adagio</option>
        <option>adblade</option>
        <option>adbutler</option>
        <option>adfox</option>
        <option>adgeneration</option>
        <option>adhese</option>
        <option>adincube</option>
        <option>adition</option>
        <option>adman</option>
        <option>admanmedia</option>
        <option>admixer</option>
        <option>adocean</option>
        <option>adpicker</option>
        <option>adplugg</option>
        <option>adreactor</option>
        <option>adsense</option>
        <option>adsnative</option>
        <option>adspeed</option>
        <option>adspirit</option>
        <option>adstir</option>
        <option>adtech</option>
        <option>adthrive</option>
        <option>aduptech</option>
        <option>adventive</option>
        <option>adverline</option>
        <option>adverticum</option>
        <option>advertserve</option>
        <option>affiliateb</option>
        <option>amoad</option>
        <option>appnexus</option>
        <option>appvador</option>
        <option>atomx</option>
        <option>beopinion</option>
        <option>bidtellect</option>
        <option>brainy</option>
        <option>bringhub</option>
        <option>caajainfeed</option>
        <option>capirs</option>
        <option>caprofitx</option>
        <option>cedato</option>
        <option>chargeads</option>
        <option>connatix</option>
        <option>contentad</option>
        <option>criteo</option>
        <option>csa</option>
        <option>custom</option>
        <option>dable</option>
        <option>directadvert</option>
        <option>distroscale</option>
        <option>dotandads</option>
        <option>doubleclick</option>
        <option>eadv</option>
        <option>eas</option>
        <option>Engageya</option>
        <option>eplanning</option>
        <option>ezoic</option>
        <option>f1e</option>
        <option>f1h</option>
        <option>felmat</option>
        <option>flite</option>
        <option>fluct</option>
        <option>fusion</option>
        <option>genieessp</option>
        <option>giraff</option>
        <option>gmossp</option>
        <option>gumgum</option>
        <option>holder</option>
        <option>ibillboard</option>
        <option>imedia</option>
        <option>imobile</option>
        <option>imonomy</option>
        <option>industrybrains</option>
        <option>inmobi</option>
        <option>innity</option>
        <option>ix</option>
        <option>kargo</option>
        <option>kiosked</option>
        <option>kixer</option>
        <option>kuadio</option>
        <option>ligatus</option>
        <option>lockerdome</option>
        <option>loka</option>
        <option>mads</option>
        <option>mantis-display</option>
        <option>mediaimpact</option>
        <option>medianet</option>
        <option>mediavine</option>
        <option>meg</option>
        <option>microad</option>
        <option>mixpo</option>
        <option>monetizer101</option>
        <option>mytarget</option>
        <option>mywidget</option>
        <option>nativo</option>
        <option>navegg</option>
        <option>nend</option>
        <option>netletix</option>
        <option>nokta</option>
        <option>openadstream</option>
        <option>openx</option>
        <option>outbrain</option>
        <option>pixels</option>
        <option>plista</option>
        <option>polymorphicads</option>
        <option>popin</option>
        <option>pubexchange</option>
        <option>pubmine</option>
        <option>pulsepoint</option>
        <option>purch</option>
        <option>relap</option>
        <option>revcontent</option>
        <option>revjet</option>
        <option>rubicon</option>
        <option>sekindo</option>
        <option>sharethrough</option>
        <option>sklik</option>
        <option>slimcutmedia</option>
        <option>smartadserver</option>
        <option>smartclip</option>
        <option>smi2</option>
        <option>sogouad</option>
        <option>sortable</option>
        <option>sovrn</option>
        <option>spotx</option>
        <option>sunmedia</option>
        <option>swoop</option>
        <option>taboola</option>
        <option>teads</option>
        <option>triplelift</option>
        <option>trugaze</option>
        <option>uas</option>
        <option>unruly</option>
        <option>uzou</option>
        <option>valuecommerce</option>
        <option>videonow</option>
        <option>viralize</option>
        <option>vmfive</option>
        <option>webediads</option>
        <option>weborama</option>
        <option>widespace</option>
<<<<<<< HEAD
        <option>wisteria</option>
=======
        <option>wpmedia</option>
>>>>>>> fa71cd5b
        <option>xlift</option>
        <option>yahoo</option>
        <option>yahoojp</option>
        <option>yandex</option>
        <option>yengo</option>
        <option>yieldbot</option>
        <option>yieldmo</option>
        <option>yieldpro</option>
        <option>zedo</option>
        <option>zergnet</option>
        <option>zucks</option>
      </select>
      <input type="submit" value="Go">
    </form>
  </div>

  <h2>24smi</h2>
  <amp-embed width="250" height="250"
      type="24smi"
      src="https://jsn.24smi.net/c/2/11232.js">
  </amp-embed>

  <h2>A8</h2>
  <amp-ad width="300" height="250"
      type="a8"
      data-aid="170223075073"
      data-wid="001"
      data-eno="01"
      data-mid="s00000016751001031000"
      data-mat="2TCGYR-17GNXU-3L92-64Z8X"
      data-type="static">
  </amp-ad>

  <h2>A9</h2>
  <amp-ad width="300" height="250"
      type="a9"
      data-aax_size="300x250"
      data-aax_pubname="test123"
      data-aax_src="302">
  </amp-ad>

  <h2>AccessTrade</h2>
  <amp-ad width="300" height="250"
      type="accesstrade"
      data-atops="r"
      data-atrotid="00000000000008c06y">
  </amp-ad>

  <h2>Ad.Agio</h2>
  <amp-ad width=300 height=250
      type="adagio"
      data-sid="39"
      data-loc="amp_ampw_amps_ampp_300x250"
      data-keywords=""
      data-uservars="">
  </amp-ad>

  <h2>Adblade</h2>
  <amp-ad width="300" height="250"
      type="adblade"
      data-width="300"
      data-height="250"
      data-cid="19626-3798936394">
  </amp-ad>

  <h2>AdButler</h2>
  <amp-ad width="300" height="250"
      type="adbutler"
      data-account="167283"
      data-zone="212491">
  </amp-ad>

  <h2>adincube</h2>
  <amp-ad width="300" height="250"
      type="adincube"
      data-ad-type="in_content"
      data-site-key="TEST_WEBSITE_KEY">
  </amp-ad>

  <h2>ADITION</h2>
  <amp-ad width="300" height="250"
      type="adition"
      data-version="1"
      data-wp_id="3470234">
  </amp-ad>

  <h2>Ad Generation</h2>
  <amp-ad width="320" height="50"
      type="adgeneration"
      data-id="10722">
  </amp-ad>

  <h2>Adhese</h2>
  <amp-ad width=300 height=250
      type="adhese"
      data-location="_sdk_amp_"
      data-position=""
      data-format="amprectangle"
      data-account="demo"
      data-request-type="ad">
    <div placeholder></div>
    <div fallback></div>
  </amp-ad>

  <amp-ad width=300 height=250
      type="adhese"
      data-location="_sdk_amp_"
      data-position=""
      data-format="amprectangle"
      data-account="demo"
      data-request-type="ad"
      json='{"targeting":{"br": ["sport", "info"],"dt": ["desktop"]}}'>
    <div placeholder></div>
    <div fallback></div>
  </amp-ad>

  <h2 id="adfox">AdFox</h2>
  <amp-ad width="248" height="408"
      type="adfox"
      data-owner-id="208087"
      data-adfox-params='{"pt": "b","p1": "bsoji","p2": "feil","pct": "a","pfc": "bbhfo","pfb": "cwrtv"}'>
  </amp-ad>

  <h2>Adman</h2>
  <amp-ad width="300" height="250"
      type="adman"
      data-ws="17342"
      data-s="300x250"
      data-host="talos.adman.gr">
  </amp-ad>

  <h2>AdmanMedia</h2>
  <amp-ad width="300" height="250"
      type="admanmedia"
      data-id="8e916419">
  </amp-ad>

  <h2>Admixer</h2>
  <amp-ad width="300" height="250"
      type="admixer"
      data-sizes="[[300,250]]"
      data-zone="2eb6bd58-865c-47ce-af7f-a918108c3fd2">
  </amp-ad>
  <amp-ad type="admixer" width="300" height="300" layout="responsive"
      data-sizes="[[300,250],[300,300]]"
      data-zone="2eb6bd58-865c-47ce-af7f-a918108c3fd2">
    <div fallback>asd</div>
  </amp-ad>

  <h2>AdOcean</h2>
  <amp-ad width="300" height="250"
          type="adocean"
          data-ao-mode="sync"
          data-ao-emitter="myao.adocean.pl"
          data-ao-id="ado-vf2X22YCNzPRUVYmLg.jQb53Xb1BcMbzJlwIv7SLH_f.97"
          data-ao-preview="y6g3tTbLJv6vLRZ.AfyeiXkCPM0gL3CNAik2rwTzhKD.N7"
          data-ao-keys="key1,key2,key3"
          data-ao-vars='{"a":"b","c":"d"}'
          data-ao-clusters='{"clusterA":[-1,2,-3,63], "clusterB":[1,-63]}'
          >
  </amp-ad>

  <amp-ad width="300" height="250"
          type="adocean"
          data-ao-mode="buffered"
          data-ao-emitter="myao.adocean.pl"
          data-ao-id="ado-vf2X22YCNzPRUVYmLg.jQb53Xb1BcMbzJlwIv7SLH_f.97"
          data-ao-preview="y6g3tTbLJv6vLRZ.AfyeiXkCPM0gL3CNAik2rwTzhKD.N7"
          data-ao-keys="key1,key2,key3"
          data-ao-vars='{"a":"b","c":"d"}'
          data-ao-clusters='{"clusterA":[-1,2,-3,63], "clusterB":[1,-63]}'
          >
  </amp-ad>

  <h2>AdPicker</h2>
  <amp-ad width="300" height="250"
      type="adpicker"
      data-ph="4p7hhqa73u">
  </amp-ad>

  <h2>AdPlugg</h2>
  <amp-ad width="300" height="250"
      type="adplugg"
      data-access-code="A48214096"
      data-zone="my_amp_zone_300x250">
  </amp-ad>

  <h2>AdReactor</h2>
  <amp-ad width="728" height="90"
      type="adreactor"
      data-pid=790
      data-zid=9
      data-custom3="No Type">
  </amp-ad>

  <h2>AdSense</h2>
  <amp-ad width="300" height="250"
      type="adsense"
      data-ad-client="ca-pub-2005682797531342"
      data-ad-slot="7046626912">
  </amp-ad>

  <h2>AdsNative</h2>
  <amp-ad width="300" height="250"
      type="adsnative"
      data-anapiid="t8AjW-y8rudFGzKft_YQcBZG1-aGZ5otj5QdsKaP"
      data-ancat="IAB1,IAB2"
      data-antid="abc"
      data-ankv="key:val,key:val2">
  </amp-ad>

  <h2>AdSpeed</h2>
  <amp-ad width="300" height="250"
      type="adspeed"
      data-zone="82441"
      data-client="3">
  <div placeholder></div>
  <div fallback></div>
  </amp-ad>

  <h2>AdSpirit</h2>
  <amp-ad width="300" height="250"
      type="adspirit"
      data-asm-params="&amp;pid=4"
      data-asm-host="help.adspirit.de">
  </amp-ad>

  <h2>AdStir 320x50 banner</h2>
  <amp-ad width="320" height="50"
      type="adstir"
      data-app-id="MEDIA-343ded3e"
      data-ad-spot="1">
  </amp-ad>

  <h2>AdTech (1x1 fake image ad)</h2>
  <amp-ad width="300" height="250"
      type="adtech"
      src="https://adserver.adtechus.com/addyn/3.0/5280.1/2274008/0/-1/ADTECH;size=300x250;key=plumber;alias=careerbear-ros-middle1;loc=300;;target=_blank;grp=27980912;misc=3767074">
  </amp-ad>

  <h2>AdThrive 320x50 banner</h2>
  <amp-ad width="320" height="50"
      type="adthrive"
      data-site-id="test"
      data-ad-unit="AdThrive_Content_1"
      data-sizes="320x50">
  </amp-ad>

  <h2>AdThrive 300x250 banner</h2>
  <amp-ad width="300" height="250"
      type="adthrive"
      data-site-id="test"
      data-ad-unit="AdThrive_Content_2"
      data-sizes="300x250">
  </amp-ad>

  <h2>Ad Up Technology</h2>
  <amp-ad width="500" height="250"
      type="aduptech"
      layout="fixed"
      data-placementkey="ae7906d535ce47fbb29fc5f45ef910b4"
      data-query="reisen;mallorca;spanien"
      data-adtest="1">
  </amp-ad>

  <h2>Adventive</h2>
  <amp-ad width="300" height="250"
    data-src="https://ads.adventive.com/ad?j&pid=c72f8c57-4bdb-4f84-ba46-8b34a2512501&type=4"
    type="adventive">
  </amp-ad>

  <h2>Adverline</h2>
  <amp-ad width="300" height="250"
      type="adverline"
      data-id=13625
      data-plc=3>
  </amp-ad>

  <h2>Adverticum</h2>
  <amp-ad width="285" height="350"
     type="adverticum"
     data-goa3zone="4316734"
     data-costumeTargetString="bWFsYWM=">
  </amp-ad>

  <h2>AdvertServe</h2>
  <amp-ad width="300" height="250"
      type="advertserve"
      data-client="tester"
      data-pid=0
      data-zid=68>
  </amp-ad>

  <h2>Affiliate-B</h2>
  <amp-ad width="300" height="250"
      type="affiliateb"
      data-afb_a="l44x-y174897c"
      data-afb_p="g2m"
      data-afb_t="i">
  </amp-ad>

  <h2>AMoAd banner</h2>
  <amp-ad width="300" height="250"
      type="amoad"
      data-ad-type="banner"
      data-sid="62056d310111552c951d19c06bfa71e16e615e39493eceff667912488bc576a6">
  </amp-ad>

  <h2>AMoAd native</h2>
  <amp-ad width="320" height="100"
      type="amoad"
      data-ad-type="native"
      data-sid="62056d310111552c951d19c06bfa71e1bc19eea7e94d0a6e73e46a9402dbee47">
  </amp-ad>

  <h2>AppNexus with JSON based configuration multi ad</h2>
  <amp-ad width="300" height="250"
      type="appnexus"
      data-target="apn_ad_1"
      json='{"pageOpts":{"member": 958}, "adUnits": [{"disablePsa": true, "tagId": 6063968,"sizes": [300,250],"targetId": "apn_ad_1"}, {"tagId": 6063968,"sizes": [728,90],"targetId":"apn_ad_2"}]}'>
  </amp-ad>

  <amp-ad width="728" height="90"
      type="appnexus"
      data-target="apn_ad_2"
      json='{"pageOpts":{"member": 958}, "adUnits": [{"disablePsa": true, "tagId": 6063968,"sizes": [300,250],"targetId": "apn_ad_1"}, {"tagId": 6063968,"sizes": [728,90],"targetId":"apn_ad_2"}]}'>
  </amp-ad>

  <h2>AppVador</h2>
  <amp-ad width="320" height="180"
      type="appvador"
      data-id="8c328a2daa6f9ce4693f57246cd86e0a">
  </amp-ad>

  <h2>Atomx</h2>
  <amp-ad width="300" height="250"
      type="atomx"
      data-id="1234">
  </amp-ad>

  <amp-ad width="300" height="1"
      type="beopinion"
      layout="responsive"
      data-name="slot_0"
      data-my-content="0"
      data-account="556f2afc6ebef601004fb60f">
  </amp-ad>

  <h2 id="bidtellect">Bidtellect</h2>
  <amp-ad width=320 height=200
      type="bidtellect"
      data-t="20bc0442-8bec-43f8-9992-08be6e6a3591"
      data-pid="925847381"
      data-sid="216072">
  </amp-ad>

  <h2>brainy</h2>
  <amp-ad width="300" height="250"
      type="brainy"
      data-aid="10"
      data-slot-id="3347">
  </amp-ad>

  <h2>Broadstreet Ads</h2>
  <amp-ad width="300" height="250"
      type="broadstreetads"
      data-network="229"
      data-zone="63940">
      <div placeholder></div>
      <div fallback></div>
  </amp-ad>

  <h2>Bringhub Mini-Storefront</h2>
  <amp-embed width="600" height="320"
      type="bringhub"
      layout="responsive"
      heights="(max-width: 270px) 1280px, (max-width:553px) 640px, 338px">
  </amp-embed>

  <h2>CA A.J.A. Infeed</h2>
  <amp-ad width="320" height="120"
      type="caajainfeed"
      data-ad-spot="jqeto4eMJqk"
      data-test="true">
  </amp-ad>

  <h2>CA ProFit-X</h2>
  <amp-ad width="320" height="50"
      type="caprofitx"
      data-tagid="17359">
  </amp-ad>

  <h2>Cedato</h2>
  <amp-ad width="640" height="360"
      type="cedato"
      data-id="303084288">
  </amp-ad>

  <h2>Chargeads</h2>
  <amp-ad width="320" height="50"
      type="chargeads"
      src="https://www.chargeplatform.com/ads/?id=1288491435">
  </amp-ad>

  <h2>Connatix</h2>
  <amp-ad width="300" height="250"
      type="connatix"
      data-connatix={"data-connatix-token":"755145ed-72aa-4a35-bc6e-d5dcfb8837d2"}>
  </amp-ad>

  <h2>Content.ad Banner 320x50</h2>
  <amp-ad width="320" height="50"
      type="contentad"
      data-id="80a26f7c-277a-4c9a-b541-1ae7304d8b06"
      data-d="bm9uYmxvY2tpbmcuaW8="
      data-wid="218710"
      data-url="nonblocking.io">
  </amp-ad>

  <h2>Content.ad Banner 300x250</h2>
  <amp-ad width="300" height="250"
      type="contentad"
      data-id="09a8809f-9e98-4c24-b076-3dc28c8a7f32"
      data-d="bm9uYmxvY2tpbmcuaW8="
      data-wid="218706"
      data-url="nonblocking.io">
  </amp-ad>

  <h2>Content.ad Banner 300x250 2x2</h2>
  <amp-ad width="300" height="250"
      type="contentad"
      data-id="7902c314-4cad-466e-9264-ecd333a2c757"
      data-d="bm9uYmxvY2tpbmcuaW8="
      data-wid="218705"
      data-url="nonblocking.io">
  </amp-ad>

  <h2>Content.ad Banner 300x600</h2>
  <amp-ad width="300" height="600"
      type="contentad"
      data-id="54115175-cb71-4905-9781-970c868059c1"
      data-d="bm9uYmxvY2tpbmcuaW8="
      data-wid="218708"
      data-url="nonblocking.io">
  </amp-ad>

  <h2>Content.ad Banner 300x600 5x2</h2>
  <amp-ad width="300" height="600"
      type="contentad"
      data-id="d5979da1-3686-4b8d-8bbc-9a94eb2d6a76"
      data-d="bm9uYmxvY2tpbmcuaW8="
      data-wid="218709"
      data-url="nonblocking.io">
  </amp-ad>

  <h2>Criteo Passback</h2>
  <p>Due to ad targeting, the slot might not load ad.</p>

  <amp-ad width="300" height="250"
      type="criteo"
      data-tagtype="passback"
      data-zone="314159">
  </amp-ad>

  <h2>Criteo Standalone</h2>
  <p>Due to ad targeting, the slot might not load ad.</p>

  <amp-ad width="300" height="250"
      type="criteo"
      data-tagtype="standalone"
      data-timeout="700"
      data-zone="497747"
      data-slot="/2729856/AMP_Standalone_AdUnit"
      data-adserver="DFP"
      data-line-item-ranges="0..3:0.5"
      data-doubleclick='{"targeting":{"sport":["rugby","cricket"]},"categoryExclusions":["health"],"tagForChildDirectedTreatment":1}'>
  </amp-ad>

  <h2>Criteo RTA</h2>
  <p>Due to ad targeting, the slot might not load ad.</p>

  <amp-ad width="300" height="250"
      type="criteo"
      data-tagtype="rta"
      data-slot="/2729856/iframe_test_new_tag"
      data-adserver="DFP"
      data-networkid="1976">
  </amp-ad>

  <h2>CSA</h2>
  <amp-ad width="auto" height="300"
      type="csa"
      layout="fixed-height"
      data-afs-page-options='{"pubId": "partner-pub-9616389000213823", "query": "flowers"}'
      data-afs-adblock-options='{"width": "auto", "number": 1}'>
  </amp-ad>

  <h2 id="custom">Custom leaderboard</h2>
  <amp-ad width="500" height="60"
      type="custom"
      data-slot="1"
      data-url="/examples/custom.ad.example.json">
    <template type="amp-mustache" id="amp-template-id-leader">
      <a href="{{href}}" target='_blank' rel="noopener noreferrer">
        <amp-img layout='fixed' width="500" height="60" src="{{src}}" data-info="{{info}}"></amp-img>
      </a>
    </template>
  </amp-ad>

  <h2>Custom square</h2>
  <amp-ad width="200" height="200"
      type="custom"
      data-slot="2"
      data-url="/examples/custom.ad.example.json">
    <template type="amp-mustache">
      <a href="{{href}}" target="_blank" rel="noopener noreferrer">
        <amp-img layout='fixed' height="200" width="200" src="{{src}}" data-info="{{info}}"></amp-img>
      </a>
    </template>
  </amp-ad>

  <h2>Custom leaderboard with no slot specified</h2>
  <amp-ad width="500" height="60"
      type="custom"
      data-url="/examples/custom.ad.example.single.json">
    <template type="amp-mustache" id="amp-template-id-no-slot">
      <a href="{{href}}" target="_blank" rel="noopener noreferrer">
        <amp-img layout='fixed' height="60" width="500" src="{{src}}" data-info="{{info}}"></amp-img>
      </a>
    </template>
  </amp-ad>

  <h2>Cxense Display</h2>
  <amp-ad width="240" height="65"
      type="eas"
      data-eas-domain="stage.emediate.eu"
      data-eas-cu="3255">
  </amp-ad>

  <h2>Dable</h2>
  <amp-embed width="336" height="280"
      type="dable"
      data-widget-id="G7ZdEWXW"
      data-item-id="testitem">
  </amp-embed>

  <h2>Directadvert</h2>
  <amp-ad width="320" height="250"
      type="directadvert"
      data-block-id="1953045">
  </amp-ad>

  <h2>DistroScale</h2>
  <amp-ad width="300" height="600"
      type="distroscale"
      data-pid="1"
      data-zid="8710"
      layout="responsive">
  </amp-ad>

  <h2>DotAndAds masthead</h2>
  <amp-ad width="980" height="250"
      type="dotandads"
      data-cid="11"
      data-mpo="ampTest"
      data-mpt="amp-amp-all-all"
      data-sp='sn-u'>
  </amp-ad>

  <h2>DotAndAds 300x250 box</h2>
  <amp-ad width="300" height="250"
      type="dotandads"
      data-sp='300x250-u'
      data-cid="11"
      data-mpo="ampTest"
      data-mpt="amp-amp-all-all">
  </amp-ad>

  <h2>Doubleclick</h2>
  <amp-ad width="320" height="50"
      type="doubleclick"
      data-slot="/4119129/mobile_ad_banner">
  </amp-ad>

  <h2>Doubleclick with JSON based parameters</h2>
  <amp-ad width="320" height="50"
      type="doubleclick"
      data-slot="/4119129/mobile_ad_banner"
      json='{"targeting":{"sport":["rugby","cricket"]},"categoryExclusions":["health"],"tagForChildDirectedTreatment":0}'>
  </amp-ad>

  <h2>Doubleclick no ad</h2>
  <amp-ad width="300" height="200"
      type="doubleclick"
      data-slot="/4119129/doesnt-exist">
  </amp-ad>

  <h2>Doubleclick with overriden size</h2>
  <amp-ad width="420" height="100"
      data-override-width="320" data-override-height="50"
      type="doubleclick"
      data-slot="/4119129/mobile_ad_banner"
      class="red">
  </amp-ad>

  <h2>Doubleclick challenging ad</h2>
  <amp-ad width="414" height="457"
      type="doubleclick"
      layout="fixed"
      data-slot="/35096353/amptesting/badvideoad">
  </amp-ad>

  <h2>eADV</h2>
  <amp-ad width="300" height="250"
      type="eadv"
      data-x="ba-16488-75-2-95-0-4c-23-b8-300x250-84-0-a0"
      data-u="l0o0c0a8l%3Ahtos">
  </amp-ad>

  <h2>Engageya widget</h2>
  <amp-embed width="200" height="200"
      type="engageya"
      layout="responsive"
      data-widgetIds="72154"
      data-websiteId="111292"
      data-publisherId="155235">
  </amp-embed>

  <h2>E-Planning 320x50</h2>
  <amp-ad width="320" height="50"
      type="eplanning"
      layout=responsive
      data-epl_si="af2"
      data-epl_sv="https://ads.eu.e-planning.net"
      data-epl_isv="https://us.img.e-planning.net"
      data-epl_sec="AMP_TEST"
      data-epl_kvs='{"target1":"food", "target2":"cars"}'
      data-epl_e="AMP_TEST">
  </amp-ad>

  <h2>Ezoic</h2>
  <amp-ad width="300" height="250"
      type="ezoic"
      data-slot="/1254144/28607874"
      json='{"targeting": {"iid15":"1479509","t":"134","d":"1317","t1":"134","pvc":"0","ap":"1144","sap":"1144","a":"|0|","as":"revenue","plat":"1","bra":"mod1","ic":"1","at":"mbf","adr":"400","reft":"tf","ga":"2497208","rid":"99998","pt":"0","al":"2022","compid":"1","tap":"28607874-1479509","br1":"0","br2":"0"}}'>
  </amp-ad>

  <h2>FlexOneELEPHANT</h2>
  <amp-ad width="300" height="250"
      type="f1e"
      data-url="https://demo.impact-ad.jp"
      data-target="/SITE=AMPSITE/AREA=AMPAREA/AAMSZ=300X250/OENCJP=UTF8" >
  </amp-ad>

  <h2>FlexOneHARRIER</h2>
  <amp-ad width="300" height="250"
      type="f1h"
      data-section-id="2267"
      data-slot="2843">
  </amp-ad>

  <h2>Felmat</h2>
  <amp-ad width="300" height="250"
      type="felmat"
      data-host="felmat.net"
      data-fmt="banner"
      data-fmk="U12473_n2cJD"
      data-fmp="0">
  </amp-ad>

  <h2>Flite</h2>
  <amp-ad width="320" height="568"
      type="flite"
      data-guid="aa7bf589-6d51-4194-91f4-d22eef8e3688"
      data-mixins="">
  </amp-ad>

  <h2>fluct</h2>
  <amp-ad width="300" height="250"
      type="fluct"
      data-g="1000067784"
      data-u="1000101409">
  </amp-ad>

  <h2>Fusion</h2>
  <amp-ad width="600" height="100"
      type="fusion"
      data-ad-server="bn-01d.adtomafusion.com"
      data-media-zone="adtomatest.apica"
      data-layout="apicaping"
      data-space="apicaAd"
      data-parameters="age=99&isMobile&gender=male">
  </amp-ad>

  <h2>Geniee SSP</h2>
  <amp-ad width="300" height="250"
      type="genieessp"
      data-vid="3"
      data-zid="1077330">
  </amp-ad>

  <h2>Giraff</h2>
  <amp-ad width="300" height="480"
      type="giraff"
      data-block-name="novotekaru">
  </amp-ad>

  <h2 class="broken">GMOSSP 320x50 banner</h2>
  <amp-ad width="320" height="50"
      type="gmossp"
      data-id="10014">
  </amp-ad>

  <h2>GumGum 300x100 banner</h2>
  <amp-ad width=300 height=100
      type="gumgum"
      data-zone="ggumtest"
      data-slot="3883">
  </amp-ad>

  <h2>Holder 300x250 banner</h2>
  <amp-ad width="300" height="250"
      type="holder"
      data-block="7163">
  </amp-ad>

  <h2>iBillboard 300x250 banner</h2>
  <amp-ad width="300" height="250"
      type="ibillboard"
      src="https://go.eu.bbelements.com/please/code?j-21414.1.5.6.0.0._blank">
  </amp-ad>

  <h2>I-Mobile 320x50 banner</h2>
  <amp-ad width="320" height="50"
      type="imobile"
      data-pid="1847"
      data-adtype="banner"
      data-asid="813689">
  </amp-ad>

  <h2>Imonomy 728x90 banner</h2>
  <amp-ad width="728" height="90"
      type="imonomy"
      data-slot="/36653869/amp_imo_multi_size"
      data-pid="1225234623"
      data-sub-id="636gd">
  </amp-ad>

  <h2>Imedia</h2>
  <amp-ad width="300" height="250"
      type="imedia"
      data-id="p1"
      data-positions='[{"id":"p1", "zoneId":"seznam.novinky.ikona2"}, {"id":"p2", "zoneId":"seznam.novinky.ikona"}]'>
  </amp-ad>

  <amp-ad width="300" height="100"
      type="imedia"
      data-id="p2"
      data-positions='[{"id":"p1", "zoneId":"seznam.novinky.ikona2"}, {"id":"p2", "zoneId":"seznam.novinky.ikona"}]'>
  </amp-ad>

  <h2>Index Exchange Header Tag</h2>
  <amp-ad width="300" height="250"
      type="ix"
      data-ix-id="1"
      data-slot="/62650033/AMP_Example_Ad_Unit">
  </amp-ad>

  <h2>Industrybrains</h2>
  <amp-ad width="300" height="250"
      type="industrybrains"
      data-width="300"
      data-height="250"
      data-cid="19626-3798936394">
  </amp-ad>

  <h2>InMobi</h2>
  <amp-ad width="320" height="50"
      type="inmobi"
      data-siteid="a0078c4ae5a54199a8689d49f3b46d4b"
      data-slotid="15">
  </amp-ad>

  <h2>Innity</h2>
  <amp-ad width="300" height="250"
      type="innity"
      data-pub="eda80a3d5b344bc40f3bc04f65b7a357"
      data-zone="62546">
  </amp-ad>

  <amp-ad width="300" height="250"
      type="innity"
      data-pub="eda80a3d5b344bc40f3bc04f65b7a357"
      data-zone="62546"
      data-channel="NEWS">
  </amp-ad>

  <h2>Kargo</h2>
  <amp-ad width="300" height="250"
      type="kargo"
      data-site="_tt9gZ3qxCc2RCg6CADfLAAFR"
      data-slot="_vypM8bkVCf"
      data-options='{"targetParams":{"AD_ID":"test-middle","ad_id":"test-middle"}}'>
  </amp-ad>

  <h2>Kiosked</h2>
  <amp-ad width="300" height="250"
      type="kiosked"
      data-scriptid="91">
  </amp-ad>

  <h2>Kixer</h2>
  <amp-ad width="300" height="250"
      type="kixer"
      data-adslot="6812">
  </amp-ad>

  <h2>Kuadio</h2>
  <amp-embed
    type="kuadio"
    width="300"
    height="660"
    layout="responsive"
    heights="(min-width:1024px) 23%, (min-width:760px) 27%, (min-width:480px) 72%, 220%"
    data-region="tpe"
    data-widget-id="78a32765-30f1-4ac1-a3e7-b42ebc6df88a">
  </amp-embed>

  <h2>Ligatus</h2>
  <amp-ad width="300" height="250"
      type="ligatus"
      src="https://a-ssl.ligatus.com/?ids=88443&t=js&s=1&bc=2">
  </amp-ad>

  <h2>LockerDome</h2>
  <amp-ad width="300" height="250"
      type="lockerdome"
      data-slot="10238273616545382">
  </amp-ad>

  <h2>LOKA</h2>
  <amp-ad width="300" height="250"
      type="loka"
      data-unit-params='{"unit":"mvbanner","id":"YdzhBxTvKwZlLeeQ"}'>
  </amp-ad>

  <h2>MADS</h2>
  <amp-ad width="320" height="50"
      type="mads"
      data-adrequest='{"pid":"6252122059"}'>
  </amp-ad>

  <h2>MANTIS</h2>
  <amp-ad width="300" height="250"
      type="mantis-display"
      data-property = "demo"
      data-zone="medium-rectangle">
  </amp-ad>

  <amp-embed width="100" height="283"
      type="mantis-recommend"
      layout=responsive
      heights="(min-width:1907px) 56%, (min-width:1100px) 64%, (min-width:780px) 75%, (min-width:480px) 105%, 200%"
      data-property="demo">
  </amp-embed>

  <h2>Media Impact</h2>
  <amp-ad width="320" height="250"
      type="mediaimpact"
      data-site="67767"
      data-page="amp"
      data-format="4459"
      data-target=""
      data-slot="4459">
  </amp-ad>

  <h2>Media.Net Header Bidder Tag</h2>
  <amp-ad width="300" height="250"
      type="medianet"
      data-tagtype="headerbidder"
      data-cid="8CU852274"
      data-slot="/45361917/AMP_Header_Bidder"
      json='{"targeting":{"mnetAmpTest":"1","pos":"mnetSlot1"}}'>
  </amp-ad>

  <h2>Media.Net Contextual Monetization Tag</h2>
  <amp-ad width="300" height="250"
      type="medianet"
      data-tagtype="cm"
      data-cid="8CUS8O7EX"
      data-crid="112682482">
  </amp-ad>

  <h2>Mediavine</h2>
  <amp-ad width="300" height="250"
      type="mediavine"
      data-site="amp-project">
      <div placeholder></div>
      <div fallback></div>
  </amp-ad>

  <h2>Medyanet</h2>
  <amp-ad width="300" height="600"
      type="medyanet"
      data-slot="medyanet/9927946/posta/anasayfa/300x600">
  </amp-ad>

  <h2>Meg</h2>
  <amp-ad width="320" height="250"
      type="meg"
      data-code="6rc0ERhN75">
  </amp-ad>

  <h2>MicroAd 320x50 banner</h2>
  <amp-ad width="320" height="50"
      type="microad"
      data-spot="b4bf837c5ddd69758d5ac924d04cf502"
      data-url="${COMPASS_EXT_URL}"
      data-referrer="${COMPASS_EXT_REF}"
      data-ifa="${COMPASS_EXT_IFA}"
      data-appid="${COMPASS_EXT_APPID}"
      data-geo="${COMPASS_EXT_GEO}">
  </amp-ad>

  <h2>Mixpo</h2>
  <amp-ad width="300" height="250"
      type = "mixpo"
      data-guid = "b0caf856-fd92-4adb-aaec-e91948c9ffc8"
      data-subdomain = "www">
  </amp-ad>

  <h2>Monetizer101</h2>
  <amp-ad width="auto" height="176"
      layout="fixed-height"
      type="monetizer101"
      data-widget="price-comparison"
      data-config='{"shopId": 1, "priceMin": 500, "nameKeywords": "iphone"}'>
  </amp-ad>

  <h2>myTarget</h2>
  <amp-ad width="300" height="250"
      type="mytarget"
      data-ad-slot="197378">
  </amp-ad>

  <h2>myWidget</h2>
  <amp-embed width="300" height="250"
      type="mywidget"
      data-cid="ed1538fc077cfeae6ea558f6e7404541">
  </amp-embed>

  <h2>Nativo</h2>
  <amp-ad width="350" height="150"
      type="nativo"
      layout="responsive"
      data-premium
      data-request-url="http://localhost:9876">
  </amp-ad>

  <h2>Navegg</h2>
  <div>It is common to see a no-fill ad in this example.</div>
  <amp-ad width=320 height=50
      type="navegg"
      data-acc="10"
      data-slot="/4119129/mobile_ad_banner"
      json='{"targeting":{"sport":["rugby","cricket"]}}'>
  </amp-ad>

  <h2>Nend</h2>
  <amp-ad width="320" height="50"
      type="nend"
      data-nend_params='{"media":82,"site":58536,"spot":127513,"type":1,"oriented":1}'>
  </amp-ad>

  <h2>NETLETIX</h2>
  <amp-ad width='300' height='250'
      type='netletix'
      data-nxkey='b5f0c5d4-c2b8-4989-a7b9-130ad4417102'
      data-nxunit='/60343726/netzathleten_.de'
      data-nxwidth='300'
      data-nxheight='250'>
  </amp-ad>

  <h2>Nokta</h2>
  <amp-ad width="300" height="250"
      type="nokta"
      data-category="izlesene_anasayfa"
      data-site="izlesene:anasayfa"
      data-zone="152541">
  </amp-ad>

  <h2>Open AdStream single ad</h2>
  <amp-ad width="300" height="250"
      type="openadstream"
      data-adhost="oasc-training7.247realmedia.com"
      data-sitepage="dx_tag_pvt_site"
      data-pos="x04"
      data-query="keyword=keyvalue&key2=value2" >
  </amp-ad>

  <h2>OpenX</h2>
  <amp-ad width="728" height="90"
      type="openx"
      data-auid="538289845"
      data-host="sademo-d.openx.net"
      data-nc="90577858-BidderTest">
  </amp-ad>
  <div>
    <a href="openx.amp.html">See all OpenX examples</a>
  </div>

  <h2>Outbrain widget</h2>
  <amp-embed width="100" height="100"
      type="outbrain"
      layout="responsive"
      data-widgetIds="SB_14,SB_13"
      data-htmlURL="http%3A%2F%2Fedition.cnn.com%2F2015%2F11%2F08%2Fmiddleeast%2Frussian-plane-crash-egypt-sinai%2Findex.html"
      data-referrer="http%3A%2F%2Fedition.cnn.com"
      data-ampURL="http%3A%2F%2Famp.cnn.com%2Fpage.html"
      data-styleFile="http://localhost/style.css"
      data-testMode="true">
  </amp-embed>

  <h2>Pixels Examples</h2>
  <amp-ad width="300" height="250"
      type="pixels"
      data-origin="af"
      data-sid="2847717911664"
      data-tag="sync"
      data-click-tracker="false"
      data-viewability="true">
  </amp-ad>

  <h2>Plista responsive widget</h2>
  <amp-embed width="300" height="300"
      type="plista"
      layout=responsive
      data-countrycode="de"
      data-publickey="e6a75b42216ffc96b7ea7ad0c94d64946aedaac4"
      data-widgetname="iAMP_2"
      data-geo="de"
      data-urlprefix=""
      data-categories="politik">
  </amp-embed>

  <h2>polymorphicAds</h2>
  <amp-ad width=320 height=50
      type="polymorphicads"
      data-adunit="7c0b3ae742beccf94f7726ea832277a2"
      data-params='{"testMode": "true"}'>
  </amp-ad>

  <h2>popIn native ad</h2>
  <amp-ad width="300" height="568"
      type="popin"
      layout=responsive
      heights="(min-width:1907px) 39%, (min-width:1200px) 46%, (min-width:780px) 64%, (min-width:480px) 98%, (min-width:460px) 167%, 196%"
      data-mediaid="popin_amp">
  </amp-ad>

  <h2>Postquare widget</h2>
  <amp-embed width="200" height="200"
      type="postquare"
      layout="responsive"
      data-widgetIds="112264"
      data-websiteId="115219"
      data-publisherId="157552">
  </amp-embed>

  <h2>PubExchange</h2>
  <amp-embed width="640" height="320"
      heights="(max-width:480px) 400%, (max-width:650px) 100%, 75%"
      layout="responsive"
      type="pubexchange"
      data-publication="test_publication"
      data-module-id="below_content"
      data-module-num="2626"
      data-test="true">
  </amp-embed>

  <h2>PubGuru</h2>
  <amp-ad width=300 height=250
      type="pubguru"
      data-publisher="your-publisher-name"
      data-slot="/23081961/monetizemore.com_test_300x250">
  </amp-ad>

  <h2>Pubmine 300x250</h2>
  <amp-ad width="300" height="250"
      type="pubmine"
      data-adsafe="1"
      data-section="1"
      data-siteid="37790885"
      data-wordads="1">
  </amp-ad>

  <h2 class="broken">PulsePoint Header Bidding 300x250</h2>
  <amp-ad width="300" height="250"
      type="pulsepoint"
      data-pid="521732"
      data-tagid="76835"
      data-tagtype="hb"
      data-timeout="1000"
      data-slot="/1066621/ExchangeTech_Prebid_AdUnit">
  </amp-ad>

  <h2>PulsePoint 300x250</h2>
  <amp-ad width="300" height="250"
      type="pulsepoint"
      data-pid="512379"
      data-tagid="472988">
  </amp-ad>

  <h2>Purch 300x250</h2>
  <amp-ad width="300" height="250"
      type="purch"
      data-pid="2882"
      data-divid="rightcol_top">
  </amp-ad>

  <h2>Quora</h2>
  <amp-ad width="450" height="220"
      type="quoraad"
      data-adid="fake">
  </amp-ad>

  <h2>Rambler&Co</h2>
  <amp-ad width="500" height="250"
      type="capirs"
      layout="responsive"
      data-begun-auto-pad="434906118"
      data-begun-block-id="434908944"
      data-custom-css="div[id^=begun_block] iframe{margin:0 auto;}"
      json='{"params":{"p1":"bvpkq","p2":"y","pct":"a"}}'>
  </amp-ad>

  <h2>Relap</h2>
  <amp-ad width="auto" height="750"
      type="relap"
      layout="fixed-height"
      data-token="D3UMgQWBqleq1tPW"
      data-url="http://bigpicture.ru"
      data-anchorid="i0xMMY1MoliiZWVl">
  </amp-ad>

  <h2>Revcontent Responsive Tag</h2>
  <amp-ad width="320" height="240"
      type="revcontent"
      layout="responsive"
      heights="(max-width: 320px) 933px,
        (max-width: 360px) 1087px,
        (max-width: 375px) 1138px,
        (max-width: 412px) 1189px,
        (max-width: 414px) 1072px,
        (max-width: 568px) 1151px,
        (max-width: 640px) 1128px,
        (max-width: 667px) 1151px,
        (max-width: 732px) 1211px,
        (max-width: 736px) 1151px,
        (max-width: 768px) 633px,
        (max-width: 1024px) 711px,
        86vw"
      data-wrapper="rcjsload_2ff711"
      data-id="203">
  </amp-ad>

  <h2>RevJet Tag</h2>
  <amp-ad width="300" height="250"
      type="revjet"
      data-tag="tag3777"
      data-key="705"
      data-opts='{"delivery_method": "banner"}'>
  </amp-ad>

  <h2>Rubicon Project Smart Tag</h2>
  <amp-ad width="320" height="50"
      type="rubicon"
      data-method="smartTag"
      data-account="14062"
      data-site="70608"
      data-zone="335918"
      data-size="43"
      data-kw="amp-test, test"
      json='{"visitor":{"age":"18-24","gender":"male"},"inventory":{"section":"amp"}}'>
  </amp-ad>

  <h2>Sekindo</h2>
  <amp-ad width="300" height="250"
          type="sekindo"
          data-spaceId="14071">
  </amp-ad>

  <h2>Sharethrough</h2>
  <amp-ad width="300" height="150"
      type="sharethrough"
      layout="responsive"
      data-pkey="c0fa8367">
  </amp-ad>

  <h2>Sklik</h2>
  <amp-ad width="970" height="310"
      type="sklik"
      json='{"zoneId":0, "w": 970, "h": 310}'>
  </amp-ad>

  <h2>SlimCut Media</h2>
  <amp-ad width="400" height="225"
      type="slimcutmedia"
      data-pid="amp-3"
      data-ffc="SCMPROMO">
  </amp-ad>

  <h2>SmartAdServer ad</h2>
  <amp-ad width="320" height="50"
      type="smartadserver"
      data-site="94612"
      data-page="629154"
      data-format="38952"
      data-target="foo=bar">
  </amp-ad>

  <h2>smartclip</h2>
  <amp-ad width="400" height="225"
      type="smartclip"
      data-plc="84555"
      data-sz="400x320">
  </amp-ad>

  <h2>SMI2</h2>
  <amp-embed height="284"
             type="smi2"
             data-blockid="90223">
  </amp-embed>

  <h2>sogou ad</h2>
  <amp-ad width="20" height="3"
      type="sogouad"
      layout="responsive"
      data-slot="854370"
      data-w="20"
      data-h="3">
  </amp-ad>

  <amp-ad height="69"
      type="sogouad"
      layout="fixed-height"
      data-slot="854366"
      data-w="100%"
      data-h="69">
  </amp-ad>

  <h2>Sortable ad</h2>
  <amp-ad width="300" height="250"
      type="sortable"
      data-name="medrec"
      data-site="ampproject.org">
  </amp-ad>

  <h2>SOVRN</h2>
  <amp-ad width="300" height="250"
      type="sovrn"
      data-width="300"
      data-height="600"
      data-u="sduggan"
      data-iid="informerIDgoeshere"
      data-aid="affiliateIDgoeshere"
      data-testFlag="true"
      data-z="393900"><!-- this ID is only whitelisted for localhost:8000 and http://amphtml-nightly.herokuapp.com-->
  </amp-ad>

  <h2>SpotX</h2>
  <amp-ad width="300" height="250"
      type="spotx"
      data-spotx_channel_id="85394"
      data-spotx_autoplay="1">
  </amp-ad>

  <h2>SunMedia</h2>
  <amp-ad width="300" height="1"
      type="sunmedia"
      layout="responsive"
      data-cskp="1"
      data-cid="sunmedia_test"
      data-crst="1">
  </amp-ad>

  <h2>Swoop</h2>
  <amp-ad width=250 height=35
      type="swoop"
      data-layout="auto"
      data-publisher="SW-11122234-1AMP"
      data-placement="page/inline"
      data-slot="amp/test">
  </amp-ad>

  <h2>Taboola responsive widget</h2>
  <amp-embed width="100" height="283"
      type="taboola"
      layout="responsive"
      heights="(min-width:1907px) 39%, (min-width:1200px) 46%, (min-width:780px) 64%, (min-width:480px) 98%, (min-width:460px) 167%, 196%"
      data-publisher="amp-demo"
      data-mode="thumbnails-a"
      data-placement="Ads Example"
      data-article="auto">
  </amp-embed>

  <h2>Teads</h2>
  <amp-ad width="300" height="220"
      type="teads"
      data-pid="42266"
      layout="responsive">
  </amp-ad>

  <h2>TripleLift</h2>
  <amp-ad width="297" height="410"
      type="triplelift"
      layout="responsive"
      src="https://ib.3lift.com/dtj/amptest_main_feed/335430">
  </amp-ad>

  <h2>Trugaze</h2>
  <amp-ad width="300" height="250"
      type="trugaze"
      data-public-id="4WMPI6PV"
      data-slot="/134642692/amp-samples"
      data-multi-size="320x50"
      json='{"targeting":{"target":["sample"],"pos":["amp"]}}'>
  </amp-ad>

  <h2>UAS</h2>
  <amp-ad width=300 height=250
      type="uas"
      json='{"accId": "132109", "adUnit": "10002912", "sizes": [[300, 250]], "targetings": {"country": ["India", "USA"], "car": "Civic"}, "locLat": "12.24", "locLon": "24.13", "locSrc": "wifi", "pageURL": "mydomain.com"}'>
  </amp-ad>

  <h2>Unruly</h2>
  <amp-ad width="620" height="349"
          type="unruly"
          data-site-id="amp-test">
  </amp-ad>

  <h2>UZOU</h2>
  <amp-ad width="120" height="1630"
      type="uzou"
      data-widget-params='{"placementCode":"amp-sample","mode":"test"}'>
  </amp-ad>

  <h2>Weborama</h2>
  <amp-ad width="300" height="250"
      type="weborama-display"
      data-wbo_account_id=51
      data-wbo_tracking_element_id=137
      data-wbo_fullhost="certification.solution.weborama.fr"
      data-wbo_random="[RANDOM]"
      data-wbo_publisherclick="[PUBLISHER_TRACKING_URL]">
  </amp-ad>

  <h2>Widespace Panorama Ad</h2>
  <amp-ad width="300" height="50"
      type="widespace"
      data-sid="93f1a996-52f5-46b4-8dc8-ccd8886a8fbf"
      layout="responsive">
  </amp-ad>

  <h2>Widespace Takeover Ad</h2>
  <amp-ad width="300" height="300"
      type="widespace"
      data-sid="fc5a6f59-d45e-4cf1-acac-67bf5ab4862a"
      layout="responsive">
  </amp-ad>

  <h2>Wisteria Ad</h2>
  <amp-ad width="300" height="1170"
      type="wisteria"
      layout=responsive
      data-site-id="2"
      data-template-number="6">
  </amp-ad>

  <h2>Xlift native ad</h2>
  <amp-ad width="300" height="300"
      type="xlift"
      data-mediaid="mamastar">
  </amp-ad>

  <h2>Yahoo Display</h2>
  <amp-ad width="316" height="264"
      type="yahoo"
      data-sid="954014446"
      data-site="news"
      data-sa='{"LREC":"300x250","secure":"true","content":"no_expandable;"}'>
  </amp-ad>

  <h2>YahooJP YDN</h2>
  <amp-ad width="300" height="250"
      type="yahoojp"
      data-yadsid="79712_113431">
  </amp-ad>

  <h2 id="yandex">Yandex</h2>
  <amp-ad width="240" height="400"
      type="yandex"
      data-block-id="R-I-106712-3">
  </amp-ad>

  <h2>Yengo</h2>
  <amp-ad width="300" height="250"
      type="yengo"
      data-block-id="152431">
  </amp-ad>

  <h2>Yieldbot</h2>
  <amp-ad width="300" height="250"
      type="doubleclick"
      rtc-config='{
        "vendors": {
          "yieldbot": {
            "YB_PSN": "1234",
            "YB_SLOT": "medrec"
          }
        }
      }'
      data-slot="/2476204/medium-rectangle"
      data-multi-size="300x220,300x200"
      json='{"targeting":{"category":["food","lifestyle"]},"categoryExclusions":["health"]}'>
  </amp-ad>

  <h2>YIELD ONE</h2>
  <amp-ad width="320" height="50"
      type="yieldone"
      data-pubid="0001"
      data-pid="032478_4">
  </amp-ad>

  <h2>Yieldmo</h2>
  <amp-ad width=300 height=250
      type="yieldmo"
      data-ymid="1465861990777519642">
  </amp-ad>

  <h2>Yieldpro</h2>
  <amp-ad width="300" height="250"
      type="yieldpro"
      data-pubnetwork="12c6fc06"
      data-section-id="1299"
      data-slot="960">
  </amp-ad>

  <h2>ValueCommerce</h2>
  <amp-ad width="300" height="250"
      type="valuecommerce"
      data-sid="3008"
      data-pid="884466614">
  </amp-ad>

  <h2>Videonow</h2>
  <amp-ad width="300" height="200"
          type="videonow"
          data-pid="1"
          layout="responsive">
  </amp-ad>

  <h2>Viralize</h2>
  <amp-ad width="300" height="169"
      type="viralize"
      layout="responsive"
      data-zid="AACX6WjIMkl-yoGV"
      data-extra='{"lid":"22486","cid":"22572","preview":"1","f":"gallery"}'>
  </amp-ad>

  <h2>VMFive</h2>
  <amp-ad width="300" height="169"
    type="vmfive"
    data-app-key="580db14a4a801a2674a56f81"
    data-placement-id="demo-placement-id"
    data-ad-type="video-native">
  </amp-ad>

  <h2>Webediads</h2>
  <div>It's a private ad network with strict ad targeting, hence very common to see a no-fill.</div>
  <amp-ad width="300" height="250"
      type="webediads"
      data-site="site_test"
      data-page="amp"
      data-position="middle"
      data-query="amptest=1">
  </amp-ad>

  <h2>WP Media</h2>
  <amp-ad width="300" height="250"
      type="wpmedia"
      data-slot="12"
      data-bunch="7757"
      data-sn="sg"></amp-ad>

  <h2>ZEDO</h2>
  <amp-ad width="300" height="250"
      type="zedo"
      data-super-id="364489"
      data-network="2500"
      data-placement-id="364489_1"
      data-channel="727"
      data-publisher="0"
      data-dim="9">
  </amp-ad>

  <h2>ZergNet</h2>
  <amp-embed width="780" height="100"
      type="zergnet"
      heights="(max-width:645px) 100%, (max-width:845px) 31%, 23%"
      layout="responsive"
      data-zergid="42658">
  </amp-embed>

  <h2>Zucks</h2>
  <amp-ad width="320" height="50"
      type="zucks"
      data-frame-id="_bda46cf5ac">
  </amp-ad>

</body>
</html><|MERGE_RESOLUTION|>--- conflicted
+++ resolved
@@ -207,11 +207,8 @@
         <option>webediads</option>
         <option>weborama</option>
         <option>widespace</option>
-<<<<<<< HEAD
         <option>wisteria</option>
-=======
         <option>wpmedia</option>
->>>>>>> fa71cd5b
         <option>xlift</option>
         <option>yahoo</option>
         <option>yahoojp</option>
