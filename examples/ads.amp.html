--- conflicted
+++ resolved
@@ -39,27 +39,6 @@
 </head>
 <body>
 
-  
-
-  <h2>PulsePoint 300x250</h2>
-  <amp-ad width=300 height=250
-      type="pulsepoint"
-      data-pid="512379"
-      data-tagid="472988">
-  </amp-ad>
-
-  <h2>PulsePoint Header Bidding 300x250</h2>
-  <amp-ad width=300 height=250
-      type="pulsepoint"
-      data-pid="521732"
-      data-tagid="76835"
-      data-tagtype="hb"
-      data-timeout="1000"
-      data-slot="/1066621/ExchangeTech_Prebid_AdUnit">
-  </amp-ad>
-
-<<<<<<< HEAD
-=======
   <h2>I-Mobile 320x50 banner</h2>
   <amp-ad width="320"
       height="50"
@@ -187,7 +166,23 @@
     data-slot="_vypM8bkVCf"
     data-options='{"targetParams":{"AD_ID":"test-middle","ad_id":"test-middle"}}'>
   </amp-ad>
->>>>>>> d445cd42
+
+  <h2>PulsePoint 300x250</h2>
+  <amp-ad width=300 height=250
+      type="pulsepoint"
+      data-pid="512379"
+      data-tagid="472988">
+  </amp-ad>
+
+  <h2>PulsePoint Header Bidding 300x250</h2>
+  <amp-ad width=300 height=250
+      type="pulsepoint"
+      data-pid="521732"
+      data-tagid="76835"
+      data-tagtype="hb"
+      data-timeout="1000"
+      data-slot="/1066621/ExchangeTech_Prebid_AdUnit">
+  </amp-ad>
 
 </body>
 </html>