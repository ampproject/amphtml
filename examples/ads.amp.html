--- conflicted
+++ resolved
@@ -204,7 +204,7 @@
     <div placeholder></div>
     <div fallback></div>
   </amp-ad>
-  
+
   <h2 id="adbutler">AdButler</h2>
   <amp-ad width=300 height=250
           type="adbutler"
@@ -212,8 +212,8 @@
           data-zone="212491">
       <div placeholder></div>
       <div fallback></div>
-  </amp-ad>  
-  
+  </amp-ad>
+
   <h2 id="adition">ADITION</h2>
   <amp-ad width=300 height=250
       type="adition"
@@ -485,7 +485,7 @@
     <div fallback></div>
   </amp-ad>
 
-  
+
   <h2 id="custom">Custom leaderboard</h2>
   <amp-ad width=500 height=60
     type="custom"
@@ -495,11 +495,11 @@
       <a href="{{href}}" target='_blank'>
         <amp-img layout='fixed' width="500" height="60" src="{{src}}" data-info="{{info}}"></amp-img>
       </a>
-    </template>  
-    <div placeholder></div>
-    <div fallback></div>
-  </amp-ad>
- 
+    </template>
+    <div placeholder></div>
+    <div fallback></div>
+  </amp-ad>
+
   <h2>Custom square</h2>
   <amp-ad width="200" height="200"
     type="custom"
@@ -509,11 +509,11 @@
       <a href="{{href}}" target="_blank">
         <amp-img layout='fixed' height="200" width="200" src="{{src}}" data-info="{{info}}"></amp-img>
       </a>
-    </template>  
-    <div placeholder></div>
-    <div fallback></div>
-  </amp-ad>
-  
+    </template>
+    <div placeholder></div>
+    <div fallback></div>
+  </amp-ad>
+
   <h2>Custom leaderboard with no slot specified</h2>
   <amp-ad width="500" height="60"
     type="custom"
@@ -522,11 +522,11 @@
       <a href="{{href}}" target="_blank">
         <amp-img layout='fixed' height="60" width="500" src="{{src}}" data-info="{{info}}"></amp-img>
       </a>
-    </template>  
-    <div placeholder></div>
-    <div fallback></div>
-  </amp-ad>
-  
+    </template>
+    <div placeholder></div>
+    <div fallback></div>
+  </amp-ad>
+
   <h2 id="dotandads">DotAndAds masthead</h2>
   <amp-ad width=980 height=250
       type="dotandads"
@@ -1095,7 +1095,7 @@
 
   <h2 id="xlift">Xlift native ad</h2>
   <amp-ad width="300" height="300"
-      type="xlift" 
+      type="xlift"
       data-mediaid="mamastar">
       <div placeholder></div>
       <div fallback></div>
@@ -1163,19 +1163,11 @@
   <h2 id="zedo">ZEDO</h2>
   <amp-ad width="300" height="250"
       type="zedo"
-<<<<<<< HEAD
-      data-super-id="766778"
-      data-network="2117"
-      data-placement-id="766778_1"
-      data-channel="856"
-      data-publisher="118"
-=======
       data-super-id="364489"
       data-network="2500"
       data-placement-id="364489_1"
       data-channel="727"
       data-publisher="0"
->>>>>>> 99a372e6
       data-dim="9">
     <div placeholder></div>
     <div fallback></div>
