<!doctype html>
<html ⚡>
<head>
  <meta charset="utf-8">
  <title>Ad examples</title>
  <link rel="canonical" href="http://nonblocking.io/" >
  <meta name="viewport" content="width=device-width,minimum-scale=1,initial-scale=1">
  <style amp-custom>
    .broken {
      color: red;
    }
    amp-ad {
      border: 1px solid #ccc;
      max-width: 500px;
    }
    .red {
      background-color: red;
    }
    .filterBar {
      background: #eee;
      padding: 3px;
      font-size: 1.2em;
    }
    select {
      border: 1px solid #999;
    }
    input[type=submit] {
      font-size: 14px;
      border: 1px solid #999;
      border-radius: 3px;
      margin-left: 10px;
    }
    amp-ad[type="revcontent"] {
      width: 100%;
      max-width: 1280px;
      margin: 18px 0;
      padding: 0;
    }
    amp-ad[type="nativo"] {
      width: 100%;
      max-width: 1280px;
      margin: 18px 0;
      padding: 0;
      height:100px;
    }
  </style>
  <script async custom-element="amp-ad" src="https://cdn.ampproject.org/v0/amp-ad-0.1.js"></script>
  <script async custom-element="amp-analytics" src="https://cdn.ampproject.org/v0/amp-analytics-0.1.js"></script>
  <script async custom-template="amp-mustache" src="https://cdn.ampproject.org/v0/amp-mustache-0.1.js"></script>
  <script async custom-element="amp-form" src="https://cdn.ampproject.org/v0/amp-form-0.1.js"></script>
  <style amp-boilerplate>body{-webkit-animation:-amp-start 8s steps(1,end) 0s 1 normal both;-moz-animation:-amp-start 8s steps(1,end) 0s 1 normal both;-ms-animation:-amp-start 8s steps(1,end) 0s 1 normal both;animation:-amp-start 8s steps(1,end) 0s 1 normal both}@-webkit-keyframes -amp-start{from{visibility:hidden}to{visibility:visible}}@-moz-keyframes -amp-start{from{visibility:hidden}to{visibility:visible}}@-ms-keyframes -amp-start{from{visibility:hidden}to{visibility:visible}}@-o-keyframes -amp-start{from{visibility:hidden}to{visibility:visible}}@keyframes -amp-start{from{visibility:hidden}to{visibility:visible}}</style><noscript><style amp-boilerplate>body{-webkit-animation:none;-moz-animation:none;-ms-animation:none;animation:none}</style></noscript>
  <script async src="https://cdn.ampproject.org/v0.js"></script>
</head>
<body>
<<<<<<< HEAD
  <h2>Ad networks in <span class="broken">red color</span> have broken examples, please help to fix.</h2>
  <nav>
    <!--
        When adding new ad network to the list, please
        1) verify that the ad slot loads ad. Check DEVELOPMENT.md for how to
           run a local server.
        2) keep the list in alphabetic order
    -->
    <a href="#a8">A8</a> |
    <a href="#a9">A9</a> |
    <a href="#accesstrade">AccessTrade</a> |
    <a href="#adblade">Adblade</a> |
    <a href="#adbutler">AdButler</a> |
    <a href="#adition">ADITION</a> |
    <a href="#adgeneration">Ad Generation</a> |
    <a href="#adhese">Adhese</a> |
    <a href="#adman">Adman</a> |
    <a href="#admanmedia">AdmanMedia</a> |
    <a href="#adreactor">AdReactor</a> |
    <a href="#adsense">AdSense</a> |
    <a href="#adsnative">AdsNative</a> |
    <a href="#adspeed">AdSpeed</a> |
    <a href="#adspirit">AdSpirit</a> |
    <a href="#adstir">AdStir</a> |
    <a href="#adtech">AdTech</a> |
    <a href="#adthrive">AdThrive</a> |
    <a href="#aduptech">Ad Up Technology</a> |
    <a href="#adverline">Adverline</a> |
    <a href="#adverticum">Adverticum</a> |
    <a href="#advertserve">AdvertServe</a> |
    <a href="#affiliateb">Affiliate-B</a> |
    <a href="#amoad">AMoAd</a> |
    <a href="#appnexus">App Nexus</a> |
    <a href="#atomx">Atomx</a> |
    <a href="#brainy">brainy</a> |
    <a href="#caajainfeed">CA A.J.A. Infeed</a> |
    <a href="#caprofitx">CA ProFit X</a> |
    <a href="#chargeads">Chargeads</a> |
    <a href="#contentad">Content.ad</a> |
    <a href="#criteo">Criteo</a> |
    <a href="#csa">CSA</a> |
    <a href="#custom">Custom</a>|
    <a href="#eas">Cxense Display</a> |
    <a href="#distroscale">DistroScale</a> |
    <a href="#dotandads">DotAndAds</a> |
    <a href="#doubleclick">Doubleclick</a> |
    <a href="#eplanning">E-Planning</a> |
    <a href="#ezoic">Ezoic</a> |
    <a href="#f1e">FlexOneELEPHANT</a> |
    <a href="#felmat">Felmat</a> |
    <a href="#flite">Flite</a> |
    <a href="#fluct">fluct</a> |
    <a href="#fusion">Fusion</a> |
    <a href="#genieessp"></a> |
    <a href="#gmossp" class="broken"></a> |
    <a href="#gumgum">GumGum</a> |
    <a href="#holder">Holder</a> |
    <a href="#ibillboard">iBILLBOARD</a> |
    <a href="#imobile">I-Mobile</a> |
    <a href="#industrybrains">Industrybrains</a> |
    <a href="#inmobi">InMobi</a> |
    <a href="#ix">Index Exchange</a> |
    <a href="#kiosked">Kiosked</a> |
    <a href="#kargo">Kargo</a> |
    <a href="#kixer">Kixer</a> |
    <a href="#ligatus">Ligatus</a> |
    <a href="#loka">LOKA</a> |
    <a href="#mads">MADS</a> |
    <a href="#mantis-display">MANTIS</a> |
    <a href="#mediaimpact">Media Impact</a> |
    <a href="#medianet">Media.Net</a> |
    <a href="#mediavine">Mediavine</a> |
    <a href="#meg">Meg</a> |
    <a href="#microad">MicroAd</a> |
    <a href="#mixpo">Mixpo</a> |
    <a href="#mywidget">myWidget</a> |
    <a href="#nativo">Nativo</a> |
    <a href="#navegg">Navegg</a> |
    <a href="#nend">Nend</a> |
    <a href="#nokta">Nokta</a> |
    <a href="#openadstream">Open AdStream</a> |
    <a href="#openx">OpenX</a> |
    <a href="#outbrain">Outbrain</a> |
    <a href="#plista">Plista</a> |
    <a href="#polymorphicads">polymorphicAds</a> |
    <a href="#popin">popIn</a> |
    <a href="#pubmine">Pubmine</a> |
    <a href="#pulsepoint" class="broken">PulsePoint</a> |
    <a href="#purch">Purch</a> |
    <a href="#capirs">Rambler&Co</a> |
    <a href="#relap">Relap</a> |
    <a href="#revcontent">Revcontent</a> |
    <a href="#rubicon">Rubicon</a> |
    <a href="#sharethrough">Sharethrough</a> |
    <a href="#sklik">Sklik</a> |
    <a href="#slimcutmedia">SlimCut Media</a> |
    <a href="#smartadserver">SmartAdServer</a> |
    <a href="#smartclip">smartclip</a> |
    <a href="#sortable">Sortable ad</a> |
    <a href="#sovrn">SOVRN</a> |
    <a href="#sunmedia">SunMedia</a> |
    <a href="#swoop">Swoop</a> |
    <a href="#taboola">Taboola</a> |
    <a href="#teads">Teads</a> |
    <a href="#triplelift">TripleLift</a> |
    <a href="#valuecommerce">ValueCommerce</a> |
    <a href="#webediads">Webediads</a> |
    <a href="#weborama">Weborama</a> |
    <a href="#widespace">Widespace</a> |
    <a href="#xlift">Xlift</a> |
    <a href="#yahoo">Yahoo</a> |
    <a href="#yahoojp">YahooJP</a> |
    <a href="#yieldbot">Yieldbot</a> |
    <a href="#yieldone">Yield One</a> |
    <a href="#yieldmo">Yieldmo</a> |
    <a href="#zedo">ZEDO</a> |
    <a href="#zergnet">ZergNet</a> |
    <a href="#zucks">Zucks</a> |
  </nav>

  <div class="fixed">
    <amp-ad width="300" height="50"
        type="a9"
        data-aax_size="300x250"
        data-aax_pubname="test123"
        data-aax_src="302">
      <div placeholder>
        Fixed positioned ad (will not render)
      </div>
    </amp-ad>
=======
  <div class="filterBar">
    <form action="ads.amp.html" method="get" target="_top">
      <label for="filter">Ad network filter</label>
      <select id="filter" name="type">
        <option>[Select an ad network]</option>
        <!--
          When adding new ad network to the list, please
          1) verify that the ad slot loads ad. Check DEVELOPMENT.md for how to
             run a local server.
          2) keep the list in alphabetic order
        -->
        <option>a8</option>
        <option>a9</option>
        <option>accesstrade</option>
        <option>adblade</option>
        <option>adbutler</option>
        <option>adition</option>
        <option>adgeneration</option>
        <option>adhese</option>
        <option>adman</option>
        <option>adreactor</option>
        <option>adsense</option>
        <option>adsnative</option>
        <option>adspeed</option>
        <option>adspirit</option>
        <option>adstir</option>
        <option>adtech</option>
        <option>adthrive</option>
        <option>aduptech</option>
        <option>adverline</option>
        <option>adverticum</option>
        <option>advertserve</option>
        <option>affiliateb</option>
        <option>amoad</option>
        <option>appnexus</option>
        <option>atomx</option>
        <option>brainy</option>
        <option>caajainfeed</option>
        <option>caprofitx</option>
        <option>chargeads</option>
        <option>contentad</option>
        <option>criteo</option>
        <option>csa</option>
        <option>custom</option>
        <option>eas</option>
        <option>distroscale</option>
        <option>dotandads</option>
        <option>doubleclick</option>
        <option>eplanning</option>
        <option>ezoic</option>
        <option>f1e</option>
        <option>f1h</option>
        <option>felmat</option>
        <option>flite</option>
        <option>fluct</option>
        <option>fusion</option>
        <option>genieessp</option>
        <option>gmossp</option>
        <option>gumgum</option>
        <option>holder</option>
        <option>ibillboard</option>
        <option>imobile</option>
        <option>industrybrains</option>
        <option>inmobi</option>
        <option>ix</option>
        <option>kiosked</option>
        <option>kargo</option>
        <option>kixer</option>
        <option>ligatus</option>
        <option>loka</option>
        <option>mads</option>
        <option>mantis-display</option>
        <option>mediaimpact</option>
        <option>medianet</option>
        <option>mediavine</option>
        <option>meg</option>
        <option>microad</option>
        <option>mixpo</option>
        <option>mywidget</option>
        <option>nativo</option>
        <option>navegg</option>
        <option>nend</option>
        <option>netletix</option>
        <option>nokta</option>
        <option>openadstream</option>
        <option>openx</option>
        <option>outbrain</option>
        <option>plista</option>
        <option>polymorphicads</option>
        <option>popin</option>
        <option>pubmine</option>
        <option>pulsepoint</option>
        <option>purch</option>
        <option>capirs</option>
        <option>relap</option>
        <option>revcontent</option>
        <option>rubicon</option>
        <option>sharethrough</option>
        <option>sklik</option>
        <option>slimcutmedia</option>
        <option>smartadserver</option>
        <option>smartclip</option>
        <option>sortable</option>
        <option>sovrn</option>
        <option>sunmedia</option>
        <option>swoop</option>
        <option>taboola</option>
        <option>teads</option>
        <option>triplelift</option>
        <option>valuecommerce</option>
        <option>webediads</option>
        <option>weborama</option>
        <option>widespace</option>
        <option>xlift</option>
        <option>yahoo</option>
        <option>yahoojp</option>
        <option>yieldbot</option>
        <option>yieldone</option>
        <option>yieldmo</option>
        <option>zedo</option>
        <option>zergnet</option>
        <option>zucks</option>
      </select>
      <input type="submit" value="Go">
    </form>
>>>>>>> f62a93db
  </div>

  <h2>A8</h2>
  <amp-ad width="300" height="250"
      type="a8"
      data-aid="170223075073"
      data-wid="001"
      data-eno="01"
      data-mid="s00000016751001031000"
      data-mat="2TCGYR-17GNXU-3L92-64Z8X"
      data-type="static">
  </amp-ad>

  <h2>A9</h2>
  <amp-ad width="300" height="250"
      type="a9"
      data-aax_size="300x250"
      data-aax_pubname="test123"
      data-aax_src="302">
  </amp-ad>

  <h2>AccessTrade</h2>
  <amp-ad width="300" height="250"
      type="accesstrade"
      data-atops="r"
      data-atrotid="00000000000008c06y">
  </amp-ad>

  <h2>Adblade</h2>
  <amp-ad width="300" height="250"
      type="adblade"
      data-width="300"
      data-height="250"
      data-cid="19626-3798936394">
  </amp-ad>

  <h2>AdButler</h2>
  <amp-ad width="300" height="250"
      type="adbutler"
      data-account="167283"
      data-zone="212491">
  </amp-ad>

  <h2>ADITION</h2>
  <amp-ad width="300" height="250"
      type="adition"
      data-version="1"
      data-wp_id="3470234">
  </amp-ad>

  <h2>Ad Generation</h2>
  <amp-ad width="320" height="50"
      type="adgeneration"
      data-id="10722">
  </amp-ad>

  <h2>Adhese</h2>
  <amp-ad width=300 height=250
      type="adhese"
      data-location="_sdk_amp_"
      data-position=""
      data-format="amprectangle"
      data-account="demo"
      data-request-type="ad">
    <div placeholder></div>
    <div fallback></div>
  </amp-ad>

  <amp-ad width=300 height=250
      type="adhese"
      data-location="_sdk_amp_"
      data-position=""
      data-format="amprectangle"
      data-account="demo"
      data-request-type="ad"
      json='{"targeting":{"br": ["sport", "info"],"dt": ["desktop"]}}'>
    <div placeholder></div>
    <div fallback></div>
  </amp-ad>

  <h2>Adman</h2>
  <amp-ad width="300" height="250"
      type="adman"
      data-ws="17342"
      data-s="300x250"
      data-host="talos.adman.gr">
  </amp-ad>

<<<<<<< HEAD
  <h2 id="admanmedia">AdmanMedia</h2>
  <amp-ad width="300" height="250"
      type="admanmedia"
      data-id="8e916419">
  </amp-ad>

  <h2 id="adreactor">AdReactor</h2>
=======
  <h2>AdReactor</h2>
>>>>>>> f62a93db
  <amp-ad width="728" height="90"
      type="adreactor"
      data-pid=790
      data-zid=9
      data-custom3="No Type">
  </amp-ad>

  <h2>AdSense</h2>
  <amp-ad width="300" height="250"
      type="adsense"
      data-ad-client="ca-pub-2005682797531342"
      data-ad-slot="7046626912">
  </amp-ad>

  <h2>AdsNative</h2>
  <amp-ad width="300" height="250"
      type="adsnative"
      data-anapiid="t8AjW-y8rudFGzKft_YQcBZG1-aGZ5otj5QdsKaP"
      data-ancat="IAB1,IAB2"
      data-antid="abc"
      data-ankv="key:val,key:val2">
  </amp-ad>

  <h2>AdSpeed</h2>
  <amp-ad width="300" height="250"
      type="adspeed"
      data-zone="82441"
      data-client="3">
  <div placeholder></div>
  <div fallback></div>
  </amp-ad>

  <h2>AdSpirit</h2>
  <amp-ad width="300" height="250"
      type="adspirit"
      data-asm-params="&amp;pid=4"
      data-asm-host="help.adspirit.de">
  </amp-ad>

  <h2>AdStir 320x50 banner</h2>
  <amp-ad width="320" height="50"
      type="adstir"
      data-app-id="MEDIA-343ded3e"
      data-ad-spot="1">
  </amp-ad>

  <h2>AdTech (1x1 fake image ad)</h2>
  <amp-ad width="300" height="250"
      type="adtech"
      src="https://adserver.adtechus.com/addyn/3.0/5280.1/2274008/0/-1/ADTECH;size=300x250;key=plumber;alias=careerbear-ros-middle1;loc=300;;target=_blank;grp=27980912;misc=3767074">
  </amp-ad>

  <h2>AdThrive 320x50 banner</h2>
  <amp-ad width="320" height="50"
      type="adthrive"
      data-site-id="test"
      data-ad-unit="AdThrive_Content_1"
      data-sizes="320x50">
  </amp-ad>

  <h2>AdThrive 300x250 banner</h2>
  <amp-ad width="300" height="250"
      type="adthrive"
      data-site-id="test"
      data-ad-unit="AdThrive_Content_2"
      data-sizes="300x250">
  </amp-ad>

  <h2>Ad Up Technology</h2>
  <amp-ad width="500" height="250"
      type="aduptech"
      layout="fixed"
      data-placementkey="ae7906d535ce47fbb29fc5f45ef910b4"
      data-query="reisen;mallorca;spanien"
      data-adtest="1">
  </amp-ad>

  <h2>Adverline</h2>
  <amp-ad width="300" height="250"
      type="adverline"
      data-id=13625
      data-plc=3>
  </amp-ad>

  <h2>Adverticum</h2>
  <amp-ad width="285" height="350"
     type="adverticum"
     data-goa3zone="4316734"
     data-costumeTargetString="bWFsYWM=">
  </amp-ad>

  <h2>AdvertServe</h2>
  <amp-ad width="300" height="250"
      type="advertserve"
      data-client="tester"
      data-pid=0
      data-zid=68>
  </amp-ad>

  <h2>Affiliate-B</h2>
  <amp-ad width="300" height="250"
      type="affiliateb"
      data-afb_a="l44x-y174897c"
      data-afb_p="g2m"
      data-afb_t="i">
  </amp-ad>

  <h2>AMoAd banner</h2>
  <amp-ad width="300" height="250"
      type="amoad"
      data-ad-type="banner"
      data-sid="62056d310111552c951d19c06bfa71e16e615e39493eceff667912488bc576a6">
  </amp-ad>

  <h2>AMoAd native</h2>
  <amp-ad width="320" height="100"
      type="amoad"
      data-ad-type="native"
      data-sid="62056d310111552c951d19c06bfa71e1bc19eea7e94d0a6e73e46a9402dbee47">
  </amp-ad>

  <h2>AppNexus with JSON based configuration multi ad</h2>
  <amp-ad width="300" height="250"
      type="appnexus"
      data-target="apn_ad_1"
      json='{"pageOpts":{"member": 958}, "adUnits": [{"disablePsa": true, "tagId": 6063968,"sizes": [300,250],"targetId": "apn_ad_1"}, {"tagId": 6063968,"sizes": [728,90],"targetId":"apn_ad_2"}]}'>
  </amp-ad>

  <amp-ad width="728" height="90"
      type="appnexus"
      data-target="apn_ad_2"
      json='{"pageOpts":{"member": 958}, "adUnits": [{"disablePsa": true, "tagId": 6063968,"sizes": [300,250],"targetId": "apn_ad_1"}, {"tagId": 6063968,"sizes": [728,90],"targetId":"apn_ad_2"}]}'>
  </amp-ad>

  <h2>Atomx</h2>
  <amp-ad width="300" height="250"
      type="atomx"
      data-id="1234">
  </amp-ad>

  <h2>brainy</h2>
  <amp-ad width="300" height="250"
      type="brainy"
      data-aid="10"
      data-slot-id="3347">
  </amp-ad>

  <h2>CA A.J.A. Infeed</h2>
  <amp-ad width="320" height="120"
      type="caajainfeed"
      data-ad-spot="jqeto4eMJqk"
      data-test="true">
  </amp-ad>

  <h2>CA ProFit-X</h2>
  <amp-ad width="320" height="50"
      type="caprofitx"
      data-tagid="17359">
  </amp-ad>

  <h2>Chargeads</h2>
  <amp-ad width="320" height="50"
      type="chargeads"
      src="https://www.chargeplatform.com/ads/?id=1288491435">
  </amp-ad>

  <h2>Content.ad Banner 320x50</h2>
  <amp-ad width="320" height="50"
      type="contentad"
      data-id="80a26f7c-277a-4c9a-b541-1ae7304d8b06"
      data-d="bm9uYmxvY2tpbmcuaW8="
      data-wid="218710"
      data-url="nonblocking.io">
  </amp-ad>

  <h2>Content.ad Banner 300x250</h2>
  <amp-ad width="300" height="250"
      type="contentad"
      data-id="09a8809f-9e98-4c24-b076-3dc28c8a7f32"
      data-d="bm9uYmxvY2tpbmcuaW8="
      data-wid="218706"
      data-url="nonblocking.io">
  </amp-ad>

  <h2>Content.ad Banner 300x250 2x2</h2>
  <amp-ad width="300" height="250"
      type="contentad"
      data-id="7902c314-4cad-466e-9264-ecd333a2c757"
      data-d="bm9uYmxvY2tpbmcuaW8="
      data-wid="218705"
      data-url="nonblocking.io">
  </amp-ad>

  <h2>Content.ad Banner 300x600</h2>
  <amp-ad width="300" height="600"
      type="contentad"
      data-id="54115175-cb71-4905-9781-970c868059c1"
      data-d="bm9uYmxvY2tpbmcuaW8="
      data-wid="218708"
      data-url="nonblocking.io">
  </amp-ad>

  <h2>Content.ad Banner 300x600 5x2</h2>
  <amp-ad width="300" height="600"
      type="contentad"
      data-id="d5979da1-3686-4b8d-8bbc-9a94eb2d6a76"
      data-d="bm9uYmxvY2tpbmcuaW8="
      data-wid="218709"
      data-url="nonblocking.io">
  </amp-ad>

  <h2>Criteo Passback</h2>
  <p>Due to ad targeting, the slot might not load ad.</p>

  <amp-ad width="300" height="250"
      type="criteo"
      data-tagtype="passback"
      data-zone="314159">
  </amp-ad>

  <h2>Criteo RTA</h2>
  <p>Due to ad targeting, the slot might not load ad.</p>

  <amp-ad width="300" height="250"
      type="criteo"
      data-tagtype="rta"
      data-slot="/2729856/iframe_test_new_tag"
      data-adserver="DFP"
      data-networkid="1976">
  </amp-ad>

  <h2>CSA</h2>
  <amp-ad width="auto" height="300"
      type="csa"
      layout="fixed-height"
      data-afs-page-options='{"pubId": "partner-pub-9616389000213823", "query": "flowers"}'
      data-afs-adblock-options='{"width": "auto", "number": 1}'>
  </amp-ad>

  <h2 id="custom">Custom leaderboard</h2>
  <amp-ad width="500" height="60"
      type="custom"
      data-slot="1"
      data-url="/examples/custom.ad.example.json">
    <template type="amp-mustache" id="amp-template-id-leader">
      <a href="{{href}}" target='_blank'>
        <amp-img layout='fixed' width="500" height="60" src="{{src}}" data-info="{{info}}"></amp-img>
      </a>
    </template>
  </amp-ad>

  <h2>Custom square</h2>
  <amp-ad width="200" height="200"
      type="custom"
      data-slot="2"
      data-url="/examples/custom.ad.example.json">
    <template type="amp-mustache">
      <a href="{{href}}" target="_blank">
        <amp-img layout='fixed' height="200" width="200" src="{{src}}" data-info="{{info}}"></amp-img>
      </a>
    </template>
  </amp-ad>

  <h2>Custom leaderboard with no slot specified</h2>
  <amp-ad width="500" height="60"
      type="custom"
      data-url="/examples/custom.ad.example.single.json">
    <template type="amp-mustache" id="amp-template-id-no-slot">
      <a href="{{href}}" target="_blank">
        <amp-img layout='fixed' height="60" width="500" src="{{src}}" data-info="{{info}}"></amp-img>
      </a>
    </template>
  </amp-ad>

  <h2>Cxense Display</h2>
  <amp-ad width="240" height="65"
      type="eas"
      data-eas-domain="stage.emediate.eu"
      data-eas-cu="3255">
  </amp-ad>

  <h2>DistroScale</h2>
  <amp-ad width="300" height="600"
      type="distroscale"
      data-pid="1"
      data-zid="8710"
      layout="responsive">
  </amp-ad>

  <h2>DotAndAds masthead</h2>
  <amp-ad width="980" height="250"
      type="dotandads"
      data-cid="11"
      data-mpo="ampTest"
      data-mpt="amp-amp-all-all"
      data-sp='sn-u'>
  </amp-ad>

  <h2>DotAndAds 300x250 box</h2>
  <amp-ad width="300" height="250"
      type="dotandads"
      data-sp='300x250-u'
      data-cid="11"
      data-mpo="ampTest"
      data-mpt="amp-amp-all-all">
  </amp-ad>

  <h2>Doubleclick</h2>
  <amp-ad width="320" height="50"
      type="doubleclick"
      data-slot="/4119129/mobile_ad_banner">
  </amp-ad>

  <h2>Doubleclick with JSON based parameters</h2>
  <amp-ad width="320" height="50"
      type="doubleclick"
      data-slot="/4119129/mobile_ad_banner"
      json='{"targeting":{"sport":["rugby","cricket"]},"categoryExclusions":["health"],"tagForChildDirectedTreatment":0}'>
  </amp-ad>

  <h2>Doubleclick no ad</h2>
  <amp-ad width="300" height="200"
      type="doubleclick"
      data-slot="/4119129/doesnt-exist">
  </amp-ad>

  <h2>Doubleclick with overriden size</h2>
  <amp-ad width="420" height="100"
      data-override-width="320" data-override-height="50"
      type="doubleclick"
      data-slot="/4119129/mobile_ad_banner"
      class="red">
  </amp-ad>

  <h2>Doubleclick challenging ad</h2>
  <amp-ad width="414" height="457"
      type="doubleclick"
      layout="fixed"
      data-slot="/35096353/amptesting/badvideoad">
  </amp-ad>

  <h2>E-Planning 320x50</h2>
  <amp-ad width="320" height="50"
      type="eplanning"
      layout=responsive
      data-epl_si="af2"
      data-epl_sv="https://ads.eu.e-planning.net"
      data-epl_isv="https://us.img.e-planning.net"
      data-epl_sec="AMP_TEST"
      data-epl_kvs='{"target1":"food", "target2":"cars"}'
      data-epl_e="AMP_TEST">
  </amp-ad>

  <h2>Ezoic</h2>
  <amp-ad width="300" height="250"
      type="ezoic"
      data-slot="/1254144/28607874"
      json='{"targeting": {"iid15":"1479509","t":"134","d":"1317","t1":"134","pvc":"0","ap":"1144","sap":"1144","a":"|0|","as":"revenue","plat":"1","bra":"mod1","ic":"1","at":"mbf","adr":"400","reft":"tf","ga":"2497208","rid":"99998","pt":"0","al":"2022","compid":"1","tap":"28607874-1479509","br1":"0","br2":"0"}}'>
  </amp-ad>

  <h2>FlexOneELEPHANT</h2>
  <amp-ad width="300" height="250"
      type="f1e"
      data-url="https://demo.impact-ad.jp"
      data-target="/SITE=AMPSITE/AREA=AMPAREA/AAMSZ=300X250/OENCJP=UTF8" >
  </amp-ad>

  <h2>FlexOneHARRIER</h2>
  <amp-ad width="300" height="250"
      type="f1h"
      data-section-id="2267"
      data-slot="2843">
  </amp-ad>
  
  <h2>Felmat</h2>
  <amp-ad width="300" height="250"
      type="felmat"
      data-host="felmat.net"
      data-fmt="banner"
      data-fmk="U12473_n2cJD"
      data-fmp="0">
  </amp-ad>

  <h2>Flite</h2>
  <amp-ad width="320" height="568"
      type="flite"
      data-guid="aa7bf589-6d51-4194-91f4-d22eef8e3688"
      data-mixins="">
  </amp-ad>

  <h2>fluct</h2>
  <amp-ad width="300" height="250"
      type="fluct"
      data-g="1000067784"
      data-u="1000101409">
  </amp-ad>

  <h2>Fusion</h2>
  <amp-ad width="600" height="100"
      type="fusion"
      data-ad-server="bn-01d.adtomafusion.com"
      data-media-zone="adtomatest.apica"
      data-layout="apicaping"
      data-space="apicaAd"
      data-parameters="age=99&isMobile&gender=male">
  </amp-ad>

  <h2>Geniee SSP</h2>
  <amp-ad width="300" height="250"
      type="genieessp"
      data-vid="3"
      data-zid="1077330">
  </amp-ad>

  <h2 class="broken">GMOSSP 320x50 banner</h2>
  <amp-ad width="320" height="50"
      type="gmossp"
      data-id="10014">
  </amp-ad>

  <h2>GumGum 300x100 banner</h2>
  <amp-ad width=300 height=100
      type="gumgum"
      data-zone="ggumtest"
      data-slot="3883">
  </amp-ad>

  <h2>Holder 300x250 banner</h2>
  <amp-ad width="300" height="250"
      type="holder"
      data-block="7163">
  </amp-ad>

  <h2>iBillboard 300x250 banner</h2>
  <amp-ad width="300" height="250"
      type="ibillboard"
      src="https://go.eu.bbelements.com/please/code?j-21414.1.5.6.0.0._blank">
  </amp-ad>

  <h2>I-Mobile 320x50 banner</h2>
  <amp-ad width="320" height="50"
      type="imobile"
      data-pid="1847"
      data-adtype="banner"
      data-asid="813689">
  </amp-ad>

  <h2>Industrybrains</h2>
  <amp-ad width="300" height="250"
      type="industrybrains"
      data-width="300"
      data-height="250"
      data-cid="19626-3798936394">
  </amp-ad>

  <h2>InMobi</h2>
  <amp-ad width="320" height="50"
      type="inmobi"
      data-siteid="a0078c4ae5a54199a8689d49f3b46d4b"
      data-slotid="15">
  </amp-ad>

  <h2>Index Exchange Header Tag</h2>
  <amp-ad width="300" height="250"
      type="ix"
      data-ix-id="1"
      data-slot="/62650033/AMP_Example_Ad_Unit">
  </amp-ad>


  <h2>Kargo</h2>
  <amp-ad width="300" height="250"
      type="kargo"
      data-site="_tt9gZ3qxCc2RCg6CADfLAAFR"
      data-slot="_vypM8bkVCf"
      data-options='{"targetParams":{"AD_ID":"test-middle","ad_id":"test-middle"}}'>
  </amp-ad>

  <h2>Kiosked</h2>
  <amp-ad width="300" height="250"
      type="kiosked"
      data-scriptid="91">
  </amp-ad>

  <h2>Kixer</h2>
  <amp-ad width="300" height="250"
      type="kixer"
      data-adslot="6812">
  </amp-ad>

  <h2>Ligatus</h2>
  <amp-ad width="300" height="250"
      type="ligatus"
      src="https://a-ssl.ligatus.com/?ids=88443&t=js&s=1&bc=2">
  </amp-ad>

  <h2>LOKA</h2>
  <amp-ad width="300" height="250"
      type="loka"
      data-unit-params='{"unit":"mvbanner","id":"YdzhBxTvKwZlLeeQ"}'>
  </amp-ad>

  <h2>MADS</h2>
  <amp-ad width="320" height="50"
      type="mads"
      data-adrequest='{"pid":"6252122059"}'>
  </amp-ad>

  <h2>MANTIS</h2>
  <amp-ad width="300" height="250"
      type="mantis-display"
      data-property = "demo"
      data-zone="medium-rectangle">
  </amp-ad>

  <amp-embed width="100" height="283"
      type="mantis-recommend"
      layout=responsive
      heights="(min-width:1907px) 56%, (min-width:1100px) 64%, (min-width:780px) 75%, (min-width:480px) 105%, 200%"
      data-property="demo">
  </amp-embed>

  <h2>Media Impact</h2>
  <amp-ad width="320" height="250"
      type="mediaimpact"
      data-site="67767"
      data-page="amp"
      data-format="4459"
      data-target=""
      data-slot="4459">
  </amp-ad>

  <h2>Media.Net Header Bidder Tag</h2>
  <amp-ad width="300" height="250"
      type="medianet"
      data-tagtype="headerbidder"
      data-cid="8CU852274"
      data-slot="/45361917/AMP_Header_Bidder"
      json='{"targeting":{"mnetAmpTest":"1","pos":"mnetSlot1"}}'>
  </amp-ad>

  <h2>Media.Net Contextual Monetization Tag</h2>
  <amp-ad width="300" height="250"
      type="medianet"
      data-tagtype="cm"
      data-cid="8CUS8O7EX"
      data-crid="112682482">
  </amp-ad>

  <h2>Mediavine</h2>
  <amp-ad width="300" height="250"
      type="mediavine"
      data-site="amp-project"
      data-sizes="300x250,320x50">
      <div placeholder></div>
      <div fallback></div>
  </amp-ad>

  <h2>Meg</h2>
  <amp-ad width="320" height="250"
      type="meg"
      data-code="6rc0ERhN75">
  </amp-ad>

  <h2>MicroAd 320x50 banner</h2>
  <amp-ad width="320" height="50"
      type="microad"
      data-spot="b4bf837c5ddd69758d5ac924d04cf502"
      data-url="${COMPASS_EXT_URL}"
      data-referrer="${COMPASS_EXT_REF}"
      data-ifa="${COMPASS_EXT_IFA}"
      data-appid="${COMPASS_EXT_APPID}"
      data-geo="${COMPASS_EXT_GEO}">
  </amp-ad>

  <h2>Mixpo</h2>
  <amp-ad width="300" height="250"
      type = "mixpo"
      data-guid = "b0caf856-fd92-4adb-aaec-e91948c9ffc8"
      data-subdomain = "www">
  </amp-ad>

  <h2>myWidget</h2>
  <amp-embed width="300" height="250"
      type="mywidget"
      data-cid="ed1538fc077cfeae6ea558f6e7404541">
  </amp-embed>

  <h2>Nativo</h2>
  <amp-ad width="350" height="150"
      type="nativo"
      layout="responsive"
      data-premium
      data-request-url="http://localhost:9876">
  </amp-ad>

  <h2>Navegg</h2>
  <div>It is common to see a no-fill ad in this example.</div>
  <amp-ad width=320 height=50
      type="navegg"
      data-acc="10"
      data-slot="/4119129/mobile_ad_banner"
      json='{"targeting":{"sport":["rugby","cricket"]}}'>
  </amp-ad>

  <h2>Nend</h2>
  <amp-ad width="320" height="50"
      type="nend"
      data-nend_params='{"media":82,"site":58536,"spot":127513,"type":1,"oriented":1}'>
  </amp-ad>

  <h2>NETLETIX</h2>
  <amp-ad width='300' height='250'
      type='netletix'
      data-nxkey='b5f0c5d4-c2b8-4989-a7b9-130ad4417102'
      data-nxunit='/60343726/netzathleten_.de'
      data-nxwidth='300'
      data-nxheight='250'>
  </amp-ad>

  <h2>Nokta</h2>
  <amp-ad width="300" height="250"
      type="nokta"
      data-category="izlesene_anasayfa"
      data-site="izlesene:anasayfa"
      data-zone="152541">
  </amp-ad>

  <h2>Open AdStream single ad</h2>
  <amp-ad width="300" height="250"
      type="openadstream"
      data-adhost="oasc-training7.247realmedia.com"
      data-sitepage="dx_tag_pvt_site"
      data-pos="x04"
      data-query="keyword=keyvalue&key2=value2" >
  </amp-ad>

  <h2>OpenX</h2>
  <amp-ad width="728" height="90"
      type="openx"
      data-auid="538289845"
      data-host="sademo-d.openx.net"
      data-nc="90577858-BidderTest">
  </amp-ad>
  <div>
    <a href="openx.amp.max.html">See all OpenX examples</a>
  </div>

  <h2>Outbrain widget</h2>
  <amp-embed width="100" height="100"
      type="outbrain"
      layout="responsive"
      data-widgetIds="SB_14,SB_13"
      data-htmlURL="http%3A%2F%2Fedition.cnn.com%2F2015%2F11%2F08%2Fmiddleeast%2Frussian-plane-crash-egypt-sinai%2Findex.html"
      data-referrer="http%3A%2F%2Fedition.cnn.com"
      data-ampURL="http%3A%2F%2Famp.cnn.com%2Fpage.html"
      data-styleFile="http://localhost/style.css"
      data-testMode="true">
  </amp-embed>

  <h2>Plista responsive widget</h2>
  <amp-embed width="300" height="300"
      type="plista"
      layout=responsive
      data-countrycode="de"
      data-publickey="e6a75b42216ffc96b7ea7ad0c94d64946aedaac4"
      data-widgetname="iAMP_2"
      data-geo="de"
      data-urlprefix=""
      data-categories="politik">
  </amp-embed>

  <h2>polymorphicAds</h2>
  <amp-ad width=320 height=50
      type="polymorphicads"
      data-adunit="7c0b3ae742beccf94f7726ea832277a2"
      data-params='{"testMode": "true"}'>
  </amp-ad>

  <h2>popIn native ad</h2>
  <amp-ad width="300" height="568"
      type="popin"
      layout=responsive
      heights="(min-width:1907px) 39%, (min-width:1200px) 46%, (min-width:780px) 64%, (min-width:480px) 98%, (min-width:460px) 167%, 196%"
      data-mediaid="popin_amp">
  </amp-ad>

  <h2>Pubmine 300x250</h2>
  <amp-ad width="300" height="250"
      type="pubmine"
      data-adsafe="1"
      data-section="1"
      data-siteid="37790885"
      data-wordads="1">
  </amp-ad>

  <h2 class="broken">PulsePoint Header Bidding 300x250</h2>
  <amp-ad width="300" height="250"
      type="pulsepoint"
      data-pid="521732"
      data-tagid="76835"
      data-tagtype="hb"
      data-timeout="1000"
      data-slot="/1066621/ExchangeTech_Prebid_AdUnit">
  </amp-ad>

  <h2>PulsePoint 300x250</h2>
  <amp-ad width="300" height="250"
      type="pulsepoint"
      data-pid="512379"
      data-tagid="472988">
  </amp-ad>

  <h2>Purch 300x250</h2>
  <amp-ad width="300" height="250"
      type="purch"
      data-pid="2882"
      data-divid="rightcol_top">
  </amp-ad>

  <h2>Rambler&Co</h2>
  <amp-ad width="500" height="250"
      type="capirs"
      layout="responsive"
      data-begun-auto-pad="434906118"
      data-begun-block-id="434908944"
      json='{"params":{"p1":"bvpkq","p2":"y","pct":"a"}}'>
  </amp-ad>

  <h2>Relap</h2>
  <amp-ad width="auto" height="750"
      type="relap"
      layout="fixed-height"
      data-token="D3UMgQWBqleq1tPW"
      data-url="http://bigpicture.ru"
      data-anchorid="i0xMMY1MoliiZWVl">
  </amp-ad>

  <h2>Revcontent Responsive Tag</h2>
  <amp-ad width="320" height="240"
      type="revcontent"
      layout="responsive"
      heights="(max-width: 320px) 933px,
        (max-width: 360px) 1087px,
        (max-width: 375px) 1138px,
        (max-width: 412px) 1189px,
        (max-width: 414px) 1072px,
        (max-width: 568px) 1151px,
        (max-width: 640px) 1128px,
        (max-width: 667px) 1151px,
        (max-width: 732px) 1211px,
        (max-width: 736px) 1151px,
        (max-width: 768px) 633px,
        (max-width: 1024px) 711px,
        86vw"
      data-wrapper="rcjsload_2ff711"
      data-id="203">
  </amp-ad>

  <h2>Rubicon Project Smart Tag</h2>
  <amp-ad width="320" height="50"
      type="rubicon"
      data-method="smartTag"
      data-account="14062"
      data-site="70608"
      data-zone="335918"
      data-size="43"
      data-kw="amp-test, test"
      json='{"visitor":{"age":"18-24","gender":"male"},"inventory":{"section":"amp"}}'>
  </amp-ad>

  <h2>Rubicon Project FastLane Single Slot</h2>
  <amp-ad width="320" height="50"
      type="rubicon"
      data-slot="/5300653/amp_test"
      data-method="fastLane"
      data-account="14062"
      data-pos="atf"
      data-kw="amp-test"
      json='{"targeting":{"kw":"amp-test","age":"18-24","gender":"male","section":"amp"},"visitor":{"age":"18-24","gender":"male"},"inventory":{"section":"amp"}}'>
  </amp-ad>

  <h2>Sharethrough</h2>
  <amp-ad width="300" height="150"
      type="sharethrough"
      layout="responsive"
      data-pkey="c0fa8367">
  </amp-ad>

  <h2>Sklik</h2>
  <amp-ad width="970" height="310"
      type="sklik"
      json='{"zoneId":0, "w": 970, "h": 310}'>
  </amp-ad>

  <h2>SlimCut Media</h2>
  <amp-ad width="400" height="225"
      type="slimcutmedia"
      data-pid="amp-3"
      data-ffc="SCMPROMO">
  </amp-ad>

  <h2>SmartAdServer ad</h2>
  <amp-ad width="320" height="50"
      type="smartadserver"
      data-site="94612"
      data-page="629154"
      data-format="38952"
      data-target="foo=bar">
  </amp-ad>

  <h2>smartclip</h2>
  <amp-ad width="400" height="225"
      type="smartclip"
      data-plc="84555"
      data-sz="400x320">
  </amp-ad>

  <h2>Sortable ad</h2>
  <amp-ad width="300" height="250"
      type="sortable"
      data-name="medrec"
      data-site="ampproject.org">
  </amp-ad>

  <h2>SOVRN</h2>
  <amp-ad width="300" height="250"
      type="sovrn"
      data-width="300"
      data-height="600"
      data-u="sduggan"
      data-iid="informerIDgoeshere"
      data-aid="affiliateIDgoeshere"
      data-testFlag="true"
      data-z="393900"><!-- this ID is only whitelisted for localhost:8000 and http://amphtml-nightly.herokuapp.com-->
  </amp-ad>

  <h2>SunMedia</h2>
  <amp-ad width="300" height="1"
      type="sunmedia"
      layout="responsive"
      data-cskp="1"
      data-cid="sunmedia_test"
      data-crst="1">
  </amp-ad>

  <h2>Swoop</h2>
  <amp-ad width=250 height=35
      type="swoop"
      data-layout="auto"
      data-publisher="SW-11122234-1AMP"
      data-placement="page/inline"
      data-slot="amp/test">
  </amp-ad>

  <h2>Taboola responsive widget</h2>
  <amp-embed width="100" height="283"
      type="taboola"
      layout="responsive"
      heights="(min-width:1907px) 39%, (min-width:1200px) 46%, (min-width:780px) 64%, (min-width:480px) 98%, (min-width:460px) 167%, 196%"
      data-publisher="amp-demo"
      data-mode="thumbnails-a"
      data-placement="Ads Example"
      data-article="auto">
  </amp-embed>

  <h2>Teads</h2>
  <amp-ad width="300" height="220"
      type="teads"
      data-pid="42266"
      layout="responsive">
  </amp-ad>

  <h2>TripleLift</h2>
  <amp-ad width="297" height="410"
      type="triplelift"
      layout="responsive"
      src="https://ib.3lift.com/dtj/amptest_main_feed/335430">
  </amp-ad>

  <h2>Weborama</h2>
  <amp-ad width="300" height="250"
      type="weborama-display"
      data-wbo_account_id=51
      data-wbo_tracking_element_id=137
      data-wbo_fullhost="certification.solution.weborama.fr"
      data-wbo_random="[RANDOM]"
      data-wbo_publisherclick="[PUBLISHER_TRACKING_URL]">
  </amp-ad>

  <h2>Widespace Panorama Ad</h2>
  <amp-ad width="300" height="50"
      type="widespace"
      data-sid="93f1a996-52f5-46b4-8dc8-ccd8886a8fbf"
      layout="responsive">
  </amp-ad>

  <h2>Widespace Takeover Ad</h2>
  <amp-ad width="300" height="300"
      type="widespace"
      data-sid="fc5a6f59-d45e-4cf1-acac-67bf5ab4862a"
      layout="responsive">
  </amp-ad>

  <h2>Xlift native ad</h2>
  <amp-ad width="300" height="300"
      type="xlift"
      data-mediaid="mamastar">
  </amp-ad>

  <h2>Yahoo Display</h2>
  <amp-ad width="316" height="264"
      type="yahoo"
      data-sid="954014446"
      data-site="news"
      data-sa='{"LREC":"300x250","secure":"true","content":"no_expandable;"}'>
  </amp-ad>

  <h2>YahooJP YDN</h2>
  <amp-ad width="300" height="250"
      type="yahoojp"
      data-yadsid="79712_113431">
  </amp-ad>

  <h2>Yieldbot 300x250</h2>
  <amp-ad width="300" height="250"
      type="yieldbot"
      data-psn="1234"
      data-yb-slot="medrec"
      data-slot="/2476204/medium-rectangle"
      json='{"targeting":{"category":["food","lifestyle"]},"categoryExclusions":["health"]}'>
  </amp-ad>

  <h2>YIELD ONE</h2>
  <amp-ad width="320" height="50"
      type="yieldone"
      data-pubid="0001"
      data-pid="032478_4">
  </amp-ad>

  <h2>Yieldmo</h2>
  <amp-ad width="300" height="168"
      type="yieldmo"
      data-ymid="1349317029731662884">
  </amp-ad>

  <h2>ValueCommerce</h2>
  <amp-ad width="300" height="250"
      type="valuecommerce"
      data-sid="3008"
      data-pid="884466614">
  </amp-ad>

  <h2>Webediads</h2>
  <div>It's a private ad network with strict ad targeting, hence very common to see a no-fill.</div>
  <amp-ad width="300" height="250"
      type="webediads"
      data-site="site_test"
      data-page="amp"
      data-position="middle"
      data-query="amptest=1">
  </amp-ad>

  <h2>ZEDO</h2>
  <amp-ad width="300" height="250"
      type="zedo"
      data-super-id="364489"
      data-network="2500"
      data-placement-id="364489_1"
      data-channel="727"
      data-publisher="0"
      data-dim="9">
  </amp-ad>

  <h2>ZergNet</h2>
  <amp-embed width="780" height="100"
      type="zergnet"
      heights="(max-width:645px) 100%, (max-width:845px) 31%, 23%"
      layout="responsive"
      data-zergid="42658">
  </amp-embed>

  <h2>Zucks</h2>
  <amp-ad width="320" height="50"
      type="zucks"
      data-frame-id="_bda46cf5ac">
  </amp-ad>
</body>
</html><|MERGE_RESOLUTION|>--- conflicted
+++ resolved
@@ -52,138 +52,6 @@
   <script async src="https://cdn.ampproject.org/v0.js"></script>
 </head>
 <body>
-<<<<<<< HEAD
-  <h2>Ad networks in <span class="broken">red color</span> have broken examples, please help to fix.</h2>
-  <nav>
-    <!--
-        When adding new ad network to the list, please
-        1) verify that the ad slot loads ad. Check DEVELOPMENT.md for how to
-           run a local server.
-        2) keep the list in alphabetic order
-    -->
-    <a href="#a8">A8</a> |
-    <a href="#a9">A9</a> |
-    <a href="#accesstrade">AccessTrade</a> |
-    <a href="#adblade">Adblade</a> |
-    <a href="#adbutler">AdButler</a> |
-    <a href="#adition">ADITION</a> |
-    <a href="#adgeneration">Ad Generation</a> |
-    <a href="#adhese">Adhese</a> |
-    <a href="#adman">Adman</a> |
-    <a href="#admanmedia">AdmanMedia</a> |
-    <a href="#adreactor">AdReactor</a> |
-    <a href="#adsense">AdSense</a> |
-    <a href="#adsnative">AdsNative</a> |
-    <a href="#adspeed">AdSpeed</a> |
-    <a href="#adspirit">AdSpirit</a> |
-    <a href="#adstir">AdStir</a> |
-    <a href="#adtech">AdTech</a> |
-    <a href="#adthrive">AdThrive</a> |
-    <a href="#aduptech">Ad Up Technology</a> |
-    <a href="#adverline">Adverline</a> |
-    <a href="#adverticum">Adverticum</a> |
-    <a href="#advertserve">AdvertServe</a> |
-    <a href="#affiliateb">Affiliate-B</a> |
-    <a href="#amoad">AMoAd</a> |
-    <a href="#appnexus">App Nexus</a> |
-    <a href="#atomx">Atomx</a> |
-    <a href="#brainy">brainy</a> |
-    <a href="#caajainfeed">CA A.J.A. Infeed</a> |
-    <a href="#caprofitx">CA ProFit X</a> |
-    <a href="#chargeads">Chargeads</a> |
-    <a href="#contentad">Content.ad</a> |
-    <a href="#criteo">Criteo</a> |
-    <a href="#csa">CSA</a> |
-    <a href="#custom">Custom</a>|
-    <a href="#eas">Cxense Display</a> |
-    <a href="#distroscale">DistroScale</a> |
-    <a href="#dotandads">DotAndAds</a> |
-    <a href="#doubleclick">Doubleclick</a> |
-    <a href="#eplanning">E-Planning</a> |
-    <a href="#ezoic">Ezoic</a> |
-    <a href="#f1e">FlexOneELEPHANT</a> |
-    <a href="#felmat">Felmat</a> |
-    <a href="#flite">Flite</a> |
-    <a href="#fluct">fluct</a> |
-    <a href="#fusion">Fusion</a> |
-    <a href="#genieessp"></a> |
-    <a href="#gmossp" class="broken"></a> |
-    <a href="#gumgum">GumGum</a> |
-    <a href="#holder">Holder</a> |
-    <a href="#ibillboard">iBILLBOARD</a> |
-    <a href="#imobile">I-Mobile</a> |
-    <a href="#industrybrains">Industrybrains</a> |
-    <a href="#inmobi">InMobi</a> |
-    <a href="#ix">Index Exchange</a> |
-    <a href="#kiosked">Kiosked</a> |
-    <a href="#kargo">Kargo</a> |
-    <a href="#kixer">Kixer</a> |
-    <a href="#ligatus">Ligatus</a> |
-    <a href="#loka">LOKA</a> |
-    <a href="#mads">MADS</a> |
-    <a href="#mantis-display">MANTIS</a> |
-    <a href="#mediaimpact">Media Impact</a> |
-    <a href="#medianet">Media.Net</a> |
-    <a href="#mediavine">Mediavine</a> |
-    <a href="#meg">Meg</a> |
-    <a href="#microad">MicroAd</a> |
-    <a href="#mixpo">Mixpo</a> |
-    <a href="#mywidget">myWidget</a> |
-    <a href="#nativo">Nativo</a> |
-    <a href="#navegg">Navegg</a> |
-    <a href="#nend">Nend</a> |
-    <a href="#nokta">Nokta</a> |
-    <a href="#openadstream">Open AdStream</a> |
-    <a href="#openx">OpenX</a> |
-    <a href="#outbrain">Outbrain</a> |
-    <a href="#plista">Plista</a> |
-    <a href="#polymorphicads">polymorphicAds</a> |
-    <a href="#popin">popIn</a> |
-    <a href="#pubmine">Pubmine</a> |
-    <a href="#pulsepoint" class="broken">PulsePoint</a> |
-    <a href="#purch">Purch</a> |
-    <a href="#capirs">Rambler&Co</a> |
-    <a href="#relap">Relap</a> |
-    <a href="#revcontent">Revcontent</a> |
-    <a href="#rubicon">Rubicon</a> |
-    <a href="#sharethrough">Sharethrough</a> |
-    <a href="#sklik">Sklik</a> |
-    <a href="#slimcutmedia">SlimCut Media</a> |
-    <a href="#smartadserver">SmartAdServer</a> |
-    <a href="#smartclip">smartclip</a> |
-    <a href="#sortable">Sortable ad</a> |
-    <a href="#sovrn">SOVRN</a> |
-    <a href="#sunmedia">SunMedia</a> |
-    <a href="#swoop">Swoop</a> |
-    <a href="#taboola">Taboola</a> |
-    <a href="#teads">Teads</a> |
-    <a href="#triplelift">TripleLift</a> |
-    <a href="#valuecommerce">ValueCommerce</a> |
-    <a href="#webediads">Webediads</a> |
-    <a href="#weborama">Weborama</a> |
-    <a href="#widespace">Widespace</a> |
-    <a href="#xlift">Xlift</a> |
-    <a href="#yahoo">Yahoo</a> |
-    <a href="#yahoojp">YahooJP</a> |
-    <a href="#yieldbot">Yieldbot</a> |
-    <a href="#yieldone">Yield One</a> |
-    <a href="#yieldmo">Yieldmo</a> |
-    <a href="#zedo">ZEDO</a> |
-    <a href="#zergnet">ZergNet</a> |
-    <a href="#zucks">Zucks</a> |
-  </nav>
-
-  <div class="fixed">
-    <amp-ad width="300" height="50"
-        type="a9"
-        data-aax_size="300x250"
-        data-aax_pubname="test123"
-        data-aax_src="302">
-      <div placeholder>
-        Fixed positioned ad (will not render)
-      </div>
-    </amp-ad>
-=======
   <div class="filterBar">
     <form action="ads.amp.html" method="get" target="_top">
       <label for="filter">Ad network filter</label>
@@ -204,6 +72,7 @@
         <option>adgeneration</option>
         <option>adhese</option>
         <option>adman</option>
+        <option>admanmedia</option>
         <option>adreactor</option>
         <option>adsense</option>
         <option>adsnative</option>
@@ -309,7 +178,6 @@
       </select>
       <input type="submit" value="Go">
     </form>
->>>>>>> f62a93db
   </div>
 
   <h2>A8</h2>
@@ -398,17 +266,13 @@
       data-host="talos.adman.gr">
   </amp-ad>
 
-<<<<<<< HEAD
-  <h2 id="admanmedia">AdmanMedia</h2>
+  <h2>AdmanMedia</h2>
   <amp-ad width="300" height="250"
       type="admanmedia"
       data-id="8e916419">
   </amp-ad>
 
-  <h2 id="adreactor">AdReactor</h2>
-=======
   <h2>AdReactor</h2>
->>>>>>> f62a93db
   <amp-ad width="728" height="90"
       type="adreactor"
       data-pid=790
@@ -782,7 +646,7 @@
       data-section-id="2267"
       data-slot="2843">
   </amp-ad>
-  
+
   <h2>Felmat</h2>
   <amp-ad width="300" height="250"
       type="felmat"
