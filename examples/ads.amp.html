<!doctype html>
<html ⚡>
<head>
  <meta charset="utf-8">
  <title>Ad examples</title>
  <link rel="canonical" href="http://nonblocking.io/" >
  <meta name="viewport" content="width=device-width,minimum-scale=1,initial-scale=1">
  <style amp-custom>
    .broken {
      color: red;
    }
    amp-ad {
      border: 1px solid #ccc;
      max-width: 500px;
    }
    .red {
      background-color: red;
    }
    .filterBar {
      background: #eee;
      padding: 3px;
      font-size: 1.2em;
    }
    select {
      border: 1px solid #999;
    }
    input[type=submit] {
      font-size: 14px;
      border: 1px solid #999;
      border-radius: 3px;
      margin-left: 10px;
    }
    amp-ad[type="revcontent"] {
      width: 100%;
      max-width: 1280px;
      margin: 18px 0;
      padding: 0;
    }
    amp-ad[type="nativo"] {
      width: 100%;
      max-width: 1280px;
      margin: 18px 0;
      padding: 0;
      height:100px;
    }
    amp-ad[type="adsloom"] {
      width: 100%;
      max-width: 980px;
      margin: 18px auto;
      padding: 0;
    }
  </style>
  <script async custom-element="amp-ad" src="https://cdn.ampproject.org/v0/amp-ad-0.1.js"></script>
  <script async custom-element="amp-analytics" src="https://cdn.ampproject.org/v0/amp-analytics-0.1.js"></script>
  <script async custom-template="amp-mustache" src="https://cdn.ampproject.org/v0/amp-mustache-latest.js"></script>
  <script async custom-element="amp-form" src="https://cdn.ampproject.org/v0/amp-form-0.1.js"></script>
  <style amp-boilerplate>body{-webkit-animation:-amp-start 8s steps(1,end) 0s 1 normal both;-moz-animation:-amp-start 8s steps(1,end) 0s 1 normal both;-ms-animation:-amp-start 8s steps(1,end) 0s 1 normal both;animation:-amp-start 8s steps(1,end) 0s 1 normal both}@-webkit-keyframes -amp-start{from{visibility:hidden}to{visibility:visible}}@-moz-keyframes -amp-start{from{visibility:hidden}to{visibility:visible}}@-ms-keyframes -amp-start{from{visibility:hidden}to{visibility:visible}}@-o-keyframes -amp-start{from{visibility:hidden}to{visibility:visible}}@keyframes -amp-start{from{visibility:hidden}to{visibility:visible}}</style><noscript><style amp-boilerplate>body{-webkit-animation:none;-moz-animation:none;-ms-animation:none;animation:none}</style></noscript>
  <script async src="https://cdn.ampproject.org/v0.js"></script>
</head>
<body>
  <div class="filterBar">
    <form action="ads.amp.html" method="get" target="_top">
      <label for="filter">Ad network filter</label>
      <select id="filter" name="type">
        <option>[Select an ad network]</option>
        <!--
          When adding new ad network to the list, please
          1) verify that the ad slot loads ad. Check DEVELOPMENT.md for how to
             run a local server.
          2) keep the list in alphabetic order
        -->
        <option>1wo</option>
        <option>24smi</option>
        <option>a8</option>
        <option>a9</option>
        <option>accesstrade</option>
        <option>adagio</option>
        <option>adblade</option>
        <option>adbutler</option>
        <option>adfox</option>
        <option>adgeneration</option>
        <option>adhese</option>
        <option>adincube</option>
        <option>adition</option>
        <option>adman</option>
        <option>admanmedia</option>
        <option>admixer</option>
        <option>adocean</option>
        <option>adop</option>
        <option>adpicker</option>
        <option>adplugg</option>
        <option>adpon</option>
        <option>adreactor</option>
        <option>adsense</option>
        <option>adsensor</option>
        <option>adsloom</option>
        <option>adsnative</option>
        <option>adspeed</option>
        <option>adspirit</option>
        <option>adstir</option>
        <option>adtech</option>
        <option>adthrive</option>
        <option>adunity</option>
        <option>aduptech</option>
        <option>adventive</option>
        <option>adverline</option>
        <option>adverticum</option>
        <option>advertserve</option>
        <option>adyoulike</option>
        <option>affiliateb</option>
        <option>aja</option>
        <option>amoad</option>
        <option>aniview</option>
        <option>appnexus</option>
        <option>appvador</option>
        <option>atomx</option>
        <option>baidu</option>
        <option>beaverads</option>
        <option>beopinion</option>
        <option>bidtellect</option>
        <option>brainy</option>
        <option>bringhub</option>
        <option>caajainfeed</option>
        <option>capirs</option>
        <option>caprofitx</option>
        <option>cedato</option>
        <option>connatix</option>
        <option>contentad</option>
        <option>criteo</option>
        <option>csa</option>
        <option>custom</option>
        <option>dable</option>
        <option>directadvert</option>
        <option>distroscale</option>
        <option>dotandads</option>
        <option>doubleclick</option>
        <option>dynad</option>
        <option>eadv</option>
        <option>eas</option>
        <option>Engageya</option>
        <option>epeex</option>
        <option>eplanning</option>
        <option>ezoic</option>
        <option>f1e</option>
        <option>f1h</option>
        <option>felmat</option>
        <option>flite</option>
        <option>fluct</option>
        <option>forkmedia</option>
        <option>freewheel</option>
        <option>fusion</option>
        <option>genieessp</option>
        <option>giraff</option>
        <option>gmossp</option>
        <option>gumgum</option>
        <option>holder</option>
        <option>ibillboard</option>
        <option>idealmedia</option>
        <option>imedia</option>
        <option>imobile</option>
        <option>imonomy</option>
        <option>industrybrains</option>
        <option>inmobi</option>
        <option>innity</option>
        <option>invibes</option>
        <option>ix</option>
        <option>jubna</option>
        <option>kargo</option>
        <option>kiosked</option>
        <option>kixer</option>
        <option>kuadio</option>
        <option>lentainform</option>
        <option>ligatus</option>
        <option>lockerdome</option>
        <option>logly</option>
        <option>loka</option>
        <option>mads</option>
        <option>mantis-display</option>
        <option>mediaimpact</option>
        <option>medianet</option>
        <option>mediavine</option>
        <option>meg</option>
        <option>mgid</option>
        <option>microad</option>
        <option>miximedia</option>
        <option>mixpo</option>
        <option>monetizer101</option>
        <option>mox</option>
        <option>mytarget</option>
        <option>mywidget</option>
        <option>nativeroll</option>
        <option>nativo</option>
        <option>navegg</option>
        <option>nend</option>
        <option>netletix</option>
        <option>noddus</option>
        <option>nokta</option>
        <option>nws</option>
        <option>onead</option>
        <option>onnetwork</option>
        <option>openadstream</option>
        <option>openx</option>
        <option>opinary</option>
        <option>outbrain</option>
        <option>pixels</option>
        <option>plista</option>
        <option>polymorphicads</option>
        <option>popin</option>
        <option>pressboard</option>
        <option>promoteiq</option>
        <option>pubexchange</option>
        <option>pubmine</option>
        <option>pulsepoint</option>
        <option>purch</option>
        <option>rbinfox</option>
        <option>realclick</option>
        <option>recomad</option>
        <option>relap</option>
        <option>revcontent</option>
        <option>revjet</option>
        <option>rfp</option>
        <option>rnetplus</option>
        <option>rubicon</option>
        <option>runative</option>
        <option>sas</option>
        <option>sekindo</option>
        <option>sharethrough</option>
        <option>sklik</option>
        <option>slimcutmedia</option>
        <option>smartadserver</option>
        <option>smartclip</option>
        <option>smi2</option>
        <option>sogouad</option>
        <option>sortable</option>
        <option>sovrn</option>
        <option>speakol</option>
        <option>spotx</option>
        <option>streamrail</option>
        <option>strossle</option>
        <option>sunmedia</option>
        <option>svknative</option>
        <option>swoop</option>
        <option>taboola</option>
        <option>tcsemotion</option>
        <option>teads</option>
        <option>torimochi</option>
        <option>triplelift</option>
        <option>trugaze</option>
        <option>uas</option>
        <option>ucfunnel</option>
        <option>unruly</option>
        <option>uzou</option>
        <option>valuecommerce</option>
        <option>videointelligence</option>
        <option>videonow</option>
        <option>viralize</option>
        <option>vmfive</option>
        <option>webediads</option>
        <option>weborama</option>
        <option>widespace</option>
        <option>wisteria</option>
        <option>wpmedia</option>
        <option>xlift</option>
        <option>yahoo</option>
        <option>yahoojp</option>
        <option>yandex</option>
        <option>yengo</option>
        <option>yieldbot</option>
        <option>yieldmo</option>
        <option>yieldpro</option>
        <option>zedo</option>
        <option>zen</option>
        <option>zergnet</option>
        <option>zucks</option>
      </select>
      <input type="submit" value="Go">
    </form>
  </div>

  <h2>1WO</h2>
  <amp-embed
      width="400"
      height="700"
      type="1wo"
      data-owo-code="c67805ef-2cc3-482c-9067-70f534016259"
      data-owo-type="widget"
      data-owo-mode="smart3"
      src="https://frontend-qa.1worldonline.biz/poller-constructor.js">
  </amp-embed>

  <h2>24smi</h2>
  <amp-embed width="250" height="250"
      type="24smi"
      src="https://jsn.24smi.net/c/2/11232.js">
  </amp-embed>

  <h2>A8</h2>
  <amp-ad width="300" height="250"
      type="a8"
      data-aid="170223075073"
      data-wid="001"
      data-eno="01"
      data-mid="s00000016751001031000"
      data-mat="2TCGYR-17GNXU-3L92-64Z8X"
      data-type="static">
  </amp-ad>

  <h2>A9 Search Ads</h2>
  <amp-ad width="400" height="300"
      type = "a9"
      data-amzn_assoc_placement = "adunit0"
      data-amzn_assoc_search_bar = "true"
      data-amzn_assoc_tracking_id = "deepak2015-20"
      data-amzn_assoc_search_bar_position = "bottom"
      data-amzn_assoc_ad_mode = "search"
      data-amzn_assoc_ad_type = "smart"
      data-amzn_assoc_marketplace = "amazon"
      data-amzn_assoc_region = "US"
      data-amzn_assoc_title = "Shop Related Products"
      data-amzn_assoc_default_search_phrase = "apple watches"
      data-amzn_assoc_default_category = "All"
      data-amzn_assoc_linkid = "b01186f9b305e15fc51214bb45187875"
      data-regionurl = "https://z-na.amazon-adsystem.com/widgets/onejs?MarketPlace=US">
  </amp-ad>

  <h2>A9 Recom Unsaved</h2>
  <amp-ad width="400" height="300"
     type = "a9"
     data-amzn_assoc_placement = "adunit0"
     data-amzn_assoc_search_bar = "true"
     data-amzn_assoc_tracking_id = "subhojitus-20"
     data-amzn_assoc_search_bar_position = "bottom"
     data-amzn_assoc_ad_mode = "auto"
     data-amzn_assoc_ad_type = "smart"
     data-amzn_assoc_marketplace = "amazon"
     data-amzn_assoc_region = "US"
     data-amzn_assoc_title = "Related Products"
     data-amzn_assoc_linkid = "619af83d37b0fb680e58989de71cd121"
     data-amzn_assoc_debug = "true"
     data-amzn_assoc_rows = "1"
     data-amzn_assoc_overrides = "false"
     data-amzn_assoc_ead = 8
     data-amzn_assoc_fallback_mode = '"type": "search", "value": "steve jobs"'
     data-amzn_assoc_url = "https://techcrunch.com/2018/02/05/visa-and-mastercard-make-it-harder-to-buy-bitcoin-and-other-cryptocurrencies"
     data-amzn_assoc_aax_src_id = "330"
     data-amzn_assoc_force_win_bid = "true">
  </amp-ad>

  <h2>A9 Custom Ads</h2>
  <amp-ad width="600" height="250"
      type = "a9"
      data-amzn_assoc_placement = "adunit0"
      data-amzn_assoc_search_bar = "true"
      data-amzn_assoc_tracking_id = "deepak0004-20"
      data-amzn_assoc_ad_mode = "manual"
      data-amzn_assoc_ad_type = "smart"
      data-amzn_assoc_marketplace = "amazon"
      data-amzn_assoc_region = "US"
      data-amzn_assoc_title = "My Amazon Picks"
      data-amzn_assoc_linkid = "c5772783a7d25620cd6226c5cc5885c8"
      data-amzn_assoc_asins = "B001AWZDA4,B07BFTFYZC,B06XD8XQWK,B018HTGSN8">
  </amp-ad>

  <h2>A9 Recom Ads Sync</h2>
  <amp-ad width="300" height="250"
     type = "a9"
     data-amzn_assoc_ad_mode = "auto"
     data-recomtype = "sync"
     data-adinstanceid = "fe746097-f142-4f8d-8dfb-45ec747632e5"
     data-regionurl = "https://z-na.amazon-adsystem.com/widgets/onejs?MarketPlace=US">
  </amp-ad>

  <h2>A9 Recom Ads Async</h2>
  <amp-ad width="300" height="250"
     type = "a9"
     data-amzn_assoc_ad_mode = "auto"
     data-divid = "amzn-assoc-ad-fe746097-f142-4f8d-8dfb-45ec747632e5"
     data-recomtype = "async"
     data-adinstanceid = "fe746097-f142-4f8d-8dfb-45ec747632e5">
  </amp-ad>


  <h2>AccessTrade</h2>
  <amp-ad width="300" height="250"
      type="accesstrade"
      data-atops="r"
      data-atrotid="00000000000008c06y">
  </amp-ad>

  <h2>Ad.Agio</h2>
  <amp-ad width=300 height=250
      type="adagio"
      data-sid="39"
      data-loc="amp_ampw_amps_ampp_300x250"
      data-keywords=""
      data-uservars="">
  </amp-ad>

  <h2>Adblade</h2>
  <amp-ad width="300" height="250"
      type="adblade"
      data-width="300"
      data-height="250"
      data-cid="19626-3798936394">
  </amp-ad>

  <h2>AdButler</h2>
  <amp-ad width="300" height="250"
      type="adbutler"
      data-account="167283"
      data-zone="212491">
  </amp-ad>

  <h2>adincube</h2>
  <amp-ad width="300" height="250"
      type="adincube"
      data-ad-type="in_content"
      data-site-key="TEST_WEBSITE_KEY">
  </amp-ad>

  <h2>ADITION</h2>
  <amp-ad width="300" height="250"
      type="adition"
      data-version="1"
      data-wp_id="3470234">
  </amp-ad>

  <h2>Ad Generation</h2>
  <amp-ad width="320" height="50"
      type="adgeneration"
      data-id="10722">
  </amp-ad>

  <h2>Adhese</h2>
  <amp-ad width=300 height=250
      type="adhese"
      data-location="_sdk_amp_"
      data-position=""
      data-format="amprectangle"
      data-account="demo"
      data-request-type="ad">
    <div placeholder></div>
    <div fallback></div>
  </amp-ad>

  <amp-ad width=300 height=250
      type="adhese"
      data-location="_sdk_amp_"
      data-position=""
      data-format="amprectangle"
      data-account="demo"
      data-request-type="ad"
      json='{"targeting":{"br": ["sport", "info"],"dt": ["desktop"]}}'>
    <div placeholder></div>
    <div fallback></div>
  </amp-ad>

  <h2 id="adfox">AdFox</h2>
  <amp-ad width="248" height="408"
      type="adfox"
      data-owner-id="208087"
      data-adfox-params='{"pt": "b","p1": "bsoji","p2": "feil","pct": "a","pfc": "bbhfo","pfb": "cwrtv"}'>
  </amp-ad>

  <h2>Adman</h2>
  <amp-ad width="300" height="250"
      type="adman"
      data-ws="17342"
      data-s="300x250"
      data-host="talos.adman.gr">
  </amp-ad>

  <h2>AdmanMedia</h2>
  <amp-ad width="300" height="250"
      type="admanmedia"
      data-id="8e916419">
  </amp-ad>

  <h2>Admixer</h2>
  <amp-ad width="300" height="250"
      type="admixer"
      data-sizes="[[300,250]]"
      data-zone="2eb6bd58-865c-47ce-af7f-a918108c3fd2">
  </amp-ad>
  <amp-ad type="admixer" width="300" height="300" layout="responsive"
      data-sizes="[[300,250],[300,300]]"
      data-zone="2eb6bd58-865c-47ce-af7f-a918108c3fd2">
    <div fallback>asd</div>
  </amp-ad>

  <h2>AdOcean</h2>
  <amp-ad width="300" height="250"
          type="adocean"
          data-ao-mode="sync"
          data-ao-emitter="myao.adocean.pl"
          data-ao-id="ado-vf2X22YCNzPRUVYmLg.jQb53Xb1BcMbzJlwIv7SLH_f.97"
          data-ao-preview="y6g3tTbLJv6vLRZ.AfyeiXkCPM0gL3CNAik2rwTzhKD.N7"
          data-ao-keys="key1,key2,key3"
          data-ao-vars='{"a":"b","c":"d"}'
          data-ao-clusters='{"clusterA":[-1,2,-3,63], "clusterB":[1,-63]}'
          >
  </amp-ad>

  <amp-ad width="300" height="250"
          type="adocean"
          data-ao-mode="buffered"
          data-ao-emitter="myao.adocean.pl"
          data-ao-id="ado-vf2X22YCNzPRUVYmLg.jQb53Xb1BcMbzJlwIv7SLH_f.97"
          data-ao-preview="y6g3tTbLJv6vLRZ.AfyeiXkCPM0gL3CNAik2rwTzhKD.N7"
          data-ao-keys="key1,key2,key3"
          data-ao-vars='{"a":"b","c":"d"}'
          data-ao-clusters='{"clusterA":[-1,2,-3,63], "clusterB":[1,-63]}'
          >
  </amp-ad>

  <h2>AdOcean master-slave</h2>
  <amp-ad width="300" height="250"
          type="adocean"
          data-ao-emitter="myao.adocean.pl"
          data-ao-master="FDyQKk0qN2a9SxwCMal6Eove..r_lvBE3pPfr_Ier9..f7"
          data-ao-id="adoceanmyaonhqnqukjtt"
          data-ao-mode="buffered"
          data-ao-preview="y6g3tTbLJv6vLRZ.AfyeiXkCPM0gL3CNAik2rwTzhKD.N7"
          data-ao-keys="key1,key2,key3"
          data-ao-vars='{"a":"b","c":"d"}'
          data-ao-clusters='{"clusterA":[-1,2,-3,63], "clusterB":[1,-63]}'
          >
  </amp-ad>

  <amp-ad width="300" height="250"
          type="adocean"
          data-ao-emitter="myao.adocean.pl"
          data-ao-master="FDyQKk0qN2a9SxwCMal6Eove..r_lvBE3pPfr_Ier9..f7"
          data-ao-id="adoceanmyaokiheeseoko"
          data-ao-mode="buffered"
          data-ao-preview="y6g3tTbLJv6vLRZ.AfyeiXkCPM0gL3CNAik2rwTzhKD.N7"
          data-ao-keys="key1,key2,key3"
          data-ao-vars='{"a":"b","c":"d"}'
          data-ao-clusters='{"clusterA":[-1,2,-3,63], "clusterB":[1,-63]}'
          >
  </amp-ad>

  <h2>Adop</h2>
  <amp-ad width="300" height="250"
          type="adop"
          data-z="a3a8014f-0b5f-46dd-a0db-a2ae686541ef"></amp-ad>

  <h2>AdPicker</h2>
  <amp-ad width="300" height="250"
      type="adpicker"
      data-ph="4p7hhqa73u">
  </amp-ad>

  <h2>AdPlugg</h2>
  <amp-ad width="300" height="250"
      type="adplugg"
      data-access-code="A48214096"
      data-zone="my_amp_zone_300x250">
  </amp-ad>

  <h2>Adpon</h2>
  <amp-ad width="300" height="250"
          type="adpon"
          data-fid="363">
  </amp-ad>

  <h2>AdReactor</h2>
  <amp-ad width="728" height="90"
      type="adreactor"
      data-pid=790
      data-zid=9
      data-custom3="No Type">
  </amp-ad>

  <h2>AdSense</h2>
  <amp-ad width="300" height="250"
      type="adsense"
      data-ad-client="ca-pub-2005682797531342"
      data-ad-slot="7046626912">
  </amp-ad>

  <h2>AdSensor</h2>
  <amp-ad width="300" height="250"
      type="adsensor"
      data-application-id="2697"
      data-adunit-id="1226710">
  </amp-ad>
  <amp-ad width="728" height="90"
      type="adsensor"
      data-application-id="2697"
      data-adunit-id="1226707">
  </amp-ad>

  <h2>AdsLoom</h2>
  <amp-ad width="800" height="600"
             type="adsloom"
             layout="responsive"
             data-widget-id="1079">
  </amp-ad>

  <h2>AdsNative</h2>
  <amp-ad width="300" height="250"
      type="adsnative"
      data-anapiid="t8AjW-y8rudFGzKft_YQcBZG1-aGZ5otj5QdsKaP"
      data-ancat="IAB1,IAB2"
      data-antid="abc"
      data-ankv="key:val,key:val2">
  </amp-ad>

  <h2>AdSpeed</h2>
  <amp-ad width="300" height="250"
      type="adspeed"
      data-zone="82441"
      data-client="3">
  <div placeholder></div>
  <div fallback></div>
  </amp-ad>

  <h2>AdSpirit</h2>
  <amp-ad width="300" height="250"
      type="adspirit"
      data-asm-params="&amp;pid=4"
      data-asm-host="help.adspirit.de">
  </amp-ad>

  <h2>AdStir 320x50 banner</h2>
  <amp-ad width="320" height="50"
      type="adstir"
      data-app-id="MEDIA-343ded3e"
      data-ad-spot="1">
  </amp-ad>

  <h2>AdTech (1x1 fake image ad)</h2>
  <amp-ad width="300" height="250"
      type="adtech"
      src="https://adserver.adtechus.com/addyn/3.0/5280.1/2274008/0/-1/ADTECH;size=300x250;key=plumber;alias=careerbear-ros-middle1;loc=300;;target=_blank;grp=27980912;misc=3767074">
  </amp-ad>

  <h2>AdThrive 320x50 banner</h2>
  <amp-ad width="320" height="50"
      type="adthrive"
      data-site-id="test"
      data-ad-unit="AdThrive_Content_1"
      data-sizes="320x50">
  </amp-ad>

  <h2>AdUnity (300x250 demo banner)</h2>
  <amp-ad
      type="adunity"
      width="300" height="250"
      data-au-account="5057446857420"
      data-au-site="test.site"
      data-au-section
      data-au-zone="rectangle"
      data-au-isdemo="true">
  </amp-ad>

  <h2>AdThrive 300x250 banner</h2>
  <amp-ad width="300" height="250"
      type="adthrive"
      data-site-id="test"
      data-ad-unit="AdThrive_Content_2"
      data-sizes="300x250">
  </amp-ad>

  <h2>Ad Up Technology</h2>
  <amp-ad width="500" height="250"
      type="aduptech"
      layout="fixed"
      data-placementkey="ae7906d535ce47fbb29fc5f45ef910b4"
      data-query="reisen;mallorca;spanien"
      data-adtest="1">
  </amp-ad>

  <h2>Adventive</h2>
  <amp-ad width="300" height="250"
    data-src="https://ads.adventive.com/ad?j&pid=c72f8c57-4bdb-4f84-ba46-8b34a2512501&type=4"
    type="adventive">
  </amp-ad>

  <h2>Adverline</h2>
  <amp-ad width="300" height="250"
      type="adverline"
      data-id=13625
      data-plc=3>
  </amp-ad>

  <h2>Adverticum</h2>
  <amp-ad width="285" height="350"
     type="adverticum"
     data-goa3zone="4316734"
     data-costumeTargetString="bWFsYWM=">
  </amp-ad>

  <h2>AdvertServe</h2>
  <amp-ad width="300" height="250"
      type="advertserve"
      data-client="tester"
      data-pid=0
      data-zid=68>
  </amp-ad>

  <h2>Adyoulike</h2>
  <amp-ad
       width="300"
       height="250"
       type="adyoulike"
       data-placement="d135a2027b1041059f06fbf8cf4ddfef"
       data-dc="fra01"
       data-campaign="665253da9edc423f683a5306f22b883d">
  </amp-ad>
  <h2>Affiliate-B</h2>
  <amp-ad width="300" height="250"
      type="affiliateb"
      data-afb_a="l44x-y174897c"
      data-afb_p="g2m"
      data-afb_t="i">
  </amp-ad>

  <h2>AJA</h2>
  <amp-ad width="300" height="250"
      type="aja"
      layout="responsive"
      data-asi="xWc2iVRZR">
  </amp-ad>

  <h2>AMoAd banner</h2>
  <amp-ad width="300" height="250"
      type="amoad"
      data-ad-type="banner"
      data-sid="62056d310111552c951d19c06bfa71e16e615e39493eceff667912488bc576a6">
  </amp-ad>

  <h2>AMoAd native</h2>
  <amp-ad width="320" height="100"
      type="amoad"
      data-ad-type="native"
      data-sid="62056d310111552c951d19c06bfa71e1bc19eea7e94d0a6e73e46a9402dbee47">
  </amp-ad>

  <h2>Aniview</h2>
  <amp-ad width="640" height="360"
          type="aniview"
          data-publisherId="55b88d4a181f465b3e8b4567"
          data-channelId="5a5f17a728a06102d14c2718">
  </amp-ad>

  <h2>AppNexus with JSON based configuration multi ad</h2>
  <amp-ad width="300" height="250"
      type="appnexus"
      data-target="apn_ad_1"
      json='{"pageOpts":{"member": 958}, "adUnits": [{"disablePsa": true, "tagId": 6063968,"sizes": [300,250],"targetId": "apn_ad_1"}, {"tagId": 6063968,"sizes": [728,90],"targetId":"apn_ad_2"}]}'>
  </amp-ad>

  <amp-ad width="728" height="90"
      type="appnexus"
      data-target="apn_ad_2"
      json='{"pageOpts":{"member": 958}, "adUnits": [{"disablePsa": true, "tagId": 6063968,"sizes": [300,250],"targetId": "apn_ad_1"}, {"tagId": 6063968,"sizes": [728,90],"targetId":"apn_ad_2"}]}'>
  </amp-ad>

  <h2>AppVador</h2>
  <amp-ad width="320" height="180"
      type="appvador"
      data-id="8c328a2daa6f9ce4693f57246cd86e0a">
  </amp-ad>

  <h2>Atomx</h2>
  <amp-ad width="300" height="250"
      type="atomx"
      data-id="1234">
  </amp-ad>

  <h2>Baidu</h2>
  <amp-ad width="300" height="250"
      type="baidu"
      data-cproid="u2697398">
  </amp-ad>

  <h2>BeaverAds</h2>
  <amp-ad width="300" height="300"
      type="beaverads"
      data-block-id="1001038">
  </amp-ad>

  <amp-ad width="300" height="1"
      type="beopinion"
      layout="responsive"
      data-name="slot_0"
      data-my-content="0"
      data-account="556f2afc6ebef601004fb60f">
  </amp-ad>

  <h2 id="bidtellect">Bidtellect</h2>
  <amp-ad width=320 height=200
      type="bidtellect"
      data-t="20bc0442-8bec-43f8-9992-08be6e6a3591"
      data-pid="925847381"
      data-sid="216072">
  </amp-ad>

  <h2>brainy</h2>
  <amp-ad width="300" height="250"
      type="brainy"
      data-aid="10"
      data-slot-id="3347">
  </amp-ad>

  <h2>Broadstreet Ads</h2>
  <amp-ad width="300" height="250"
      type="broadstreetads"
      data-network="229"
      data-zone="63940">
      <div placeholder></div>
      <div fallback></div>
  </amp-ad>

  <h2>Bringhub Mini-Storefront</h2>
  <amp-embed width="600" height="320"
      type="bringhub"
      layout="responsive"
      heights="(max-width: 270px) 1280px, (max-width:553px) 640px, 338px">
  </amp-embed>

  <h2>CA A.J.A. Infeed</h2>
  <amp-ad width="320" height="120"
      type="caajainfeed"
      data-ad-spot="jqeto4eMJqk"
      data-test="true">
  </amp-ad>

  <h2>CA ProFit-X</h2>
  <!-- Ad placement with data-tagid is deprecated.
    It will become invalid after all CA ProFit-X's
    inventories are replaced by data-mediaid -->
  <amp-ad width="320" height="50"
      type="caprofitx"
      data-tagid="17359">
  </amp-ad>

  <amp-ad width="320" height="50"
      type="caprofitx"
      data-mediaid="3752"
      data-tag-places="17359">
  </amp-ad>

  <h2>Cedato</h2>
  <amp-ad width="640" height="360"
      type="cedato"
      data-id="303084288">
  </amp-ad>

  <h2>Connatix</h2>
  <amp-ad width="300" height="250"
      type="connatix"
      data-connatix={"data-connatix-token":"755145ed-72aa-4a35-bc6e-d5dcfb8837d2"}>
  </amp-ad>

  <h2>Content.ad Banner 320x50</h2>
  <amp-ad width="320" height="50"
      type="contentad"
      data-id="80a26f7c-277a-4c9a-b541-1ae7304d8b06"
      data-d="bm9uYmxvY2tpbmcuaW8="
      data-wid="218710"
      data-url="nonblocking.io">
  </amp-ad>

  <h2>Content.ad Banner 300x250</h2>
  <amp-ad width="300" height="250"
      type="contentad"
      data-id="09a8809f-9e98-4c24-b076-3dc28c8a7f32"
      data-d="bm9uYmxvY2tpbmcuaW8="
      data-wid="218706"
      data-url="nonblocking.io">
  </amp-ad>

  <h2>Content.ad Banner 300x250 2x2</h2>
  <amp-ad width="300" height="250"
      type="contentad"
      data-id="7902c314-4cad-466e-9264-ecd333a2c757"
      data-d="bm9uYmxvY2tpbmcuaW8="
      data-wid="218705"
      data-url="nonblocking.io">
  </amp-ad>

  <h2>Content.ad Banner 300x600</h2>
  <amp-ad width="300" height="600"
      type="contentad"
      data-id="54115175-cb71-4905-9781-970c868059c1"
      data-d="bm9uYmxvY2tpbmcuaW8="
      data-wid="218708"
      data-url="nonblocking.io">
  </amp-ad>

  <h2>Content.ad Banner 300x600 5x2</h2>
  <amp-ad width="300" height="600"
      type="contentad"
      data-id="d5979da1-3686-4b8d-8bbc-9a94eb2d6a76"
      data-d="bm9uYmxvY2tpbmcuaW8="
      data-wid="218709"
      data-url="nonblocking.io">
  </amp-ad>

  <h2>Criteo Passback</h2>
  <p>Due to ad targeting, the slot might not load ad.</p>

  <amp-ad width="300" height="250"
      type="criteo"
      data-tagtype="passback"
      data-zone="314159">
  </amp-ad>

  <h2>CSA</h2>
  <amp-ad width="auto" height="300"
      type="csa"
      layout="fixed-height"
      data-afs-page-options='{"pubId": "partner-pub-9616389000213823", "query": "flowers"}'
      data-afs-adblock-options='{"width": "auto", "number": 1}'>
  </amp-ad>

  <h2 id="custom">Custom leaderboard</h2>
  <amp-ad width="500" height="60"
      type="custom"
      data-slot="1"
      data-url="/examples/custom.ad.example.json">
    <template type="amp-mustache" id="amp-template-id-leader">
      <a href="{{href}}" target='_blank' rel="noopener noreferrer">
        <amp-img layout='fixed' width="500" height="60" src="{{src}}" data-info="{{info}}"></amp-img>
      </a>
    </template>
  </amp-ad>

  <h2>Custom square</h2>
  <amp-ad width="200" height="200"
      type="custom"
      data-slot="2"
      data-url="/examples/custom.ad.example.json">
    <template type="amp-mustache">
      <a href="{{href}}" target="_blank" rel="noopener noreferrer">
        <amp-img layout='fixed' height="200" width="200" src="{{src}}" data-info="{{info}}"></amp-img>
      </a>
    </template>
  </amp-ad>

  <h2>Custom leaderboard with no slot specified</h2>
  <amp-ad width="500" height="60"
      type="custom"
      data-url="/examples/custom.ad.example.single.json">
    <template type="amp-mustache" id="amp-template-id-no-slot">
      <a href="{{href}}" target="_blank" rel="noopener noreferrer">
        <amp-img layout='fixed' height="60" width="500" src="{{src}}" data-info="{{info}}"></amp-img>
      </a>
    </template>
  </amp-ad>

  <h2>Cxense Display</h2>
  <amp-ad width="240" height="65"
      type="eas"
      data-eas-domain="stage.emediate.eu"
      data-eas-cu="3255">
  </amp-ad>

  <h2>Dable</h2>
  <amp-embed width="336" height="280"
      type="dable"
      data-widget-id="G7ZdEWXW"
      data-item-id="testitem">
  </amp-embed>

  <h2>Directadvert</h2>
  <amp-ad width="320" height="250"
      type="directadvert"
      data-block-id="1953045">
  </amp-ad>

  <h2>DistroScale</h2>
  <amp-ad width="300" height="600"
      type="distroscale"
      data-pid="1"
      data-zid="8710"
      layout="responsive">
  </amp-ad>

  <h2>DotAndAds masthead</h2>
  <amp-ad width="980" height="250"
      type="dotandads"
      data-cid="11"
      data-mpo="ampTest"
      data-mpt="amp-amp-all-all"
      data-sp='sn-u'>
  </amp-ad>

  <h2>DotAndAds 300x250 box</h2>
  <amp-ad width="300" height="250"
      type="dotandads"
      data-sp='300x250-u'
      data-cid="11"
      data-mpo="ampTest"
      data-mpt="amp-amp-all-all">
  </amp-ad>

  <h2>Doubleclick</h2>
  <amp-ad width="320" height="50"
      type="doubleclick"
      data-slot="/4119129/mobile_ad_banner">
  </amp-ad>

  <h2>Doubleclick with JSON based parameters</h2>
  <amp-ad width="320" height="50"
      type="doubleclick"
      data-slot="/4119129/mobile_ad_banner"
      json='{"targeting":{"sport":["rugby","cricket"]},"categoryExclusions":["health"],"tagForChildDirectedTreatment":0}'>
  </amp-ad>

  <h2>Doubleclick no ad</h2>
  <amp-ad width="300" height="200"
      type="doubleclick"
      data-slot="/4119129/doesnt-exist">
  </amp-ad>

  <h2>Doubleclick with overriden size</h2>
  <amp-ad width="420" height="100"
      data-override-width="320" data-override-height="50"
      type="doubleclick"
      data-slot="/4119129/mobile_ad_banner"
      class="red">
  </amp-ad>

  <h2>Doubleclick challenging ad</h2>
  <amp-ad width="414" height="457"
      type="doubleclick"
      layout="fixed"
      data-slot="/35096353/amptesting/badvideoad">
  </amp-ad>

  <h2>DynAd</h2>
  <amp-ad width="300" height="250"
      type="dynad"
      src="https://t.dynad.net/script/?dc=5550002445;ord=1561170689208;idt_product=1;aff_source=2710d4ec5b3843f985bd52d768425f5b;coddisplaysupplier=2710d4ec5b3843f985bd52d768425f5b;descrColor=000000;titleColor=000000;urlColor=A6A6A6;borderColor=FFFFFF;bgColor=FFFFFF;altColor=FFFFFF;deslabel=saibatudomt.com.br;click=">
  </amp-ad>

  <h2>eADV</h2>
  <amp-ad width="300" height="250"
      type="eadv"
      data-x="ba-16488-75-2-95-0-4c-23-b8-300x250-84-0-a0"
      data-u="l0o0c0a8l%3Ahtos">
  </amp-ad>

  <h2>Engageya widget</h2>
  <amp-embed width="200" height="200"
      type="engageya"
      layout="responsive"
      data-widgetIds="72154"
      data-websiteId="111292"
      data-publisherId="155235">
  </amp-embed>

  <h2>Epeex</h2>
  <amp-embed width="100" height="100"
      heights="(max-width:480px) 460%, (max-width:768px) 130%, (min-width: 769px) 85%, 75%"
      type="epeex"
      layout="responsive"
      data-account="demoepeex"
      data-channel="1">
  </amp-embed>

  <h2>E-Planning 320x50</h2>
  <amp-ad width="320" height="50"
      type="eplanning"
      layout=responsive
      data-epl_si="af2"
      data-epl_sv="https://ads.eu.e-planning.net"
      data-epl_isv="https://us.img.e-planning.net"
      data-epl_sec="AMP_TEST"
      data-epl_kvs='{"target1":"food", "target2":"cars"}'
      data-epl_e="AMP_TEST">
  </amp-ad>

  <h2>Ezoic</h2>
  <amp-ad width="300" height="250"
      type="ezoic"
      data-slot="/1254144/28607874"
      json='{"targeting": {"iid15":"1479509","t":"134","d":"1317","t1":"134","pvc":"0","ap":"1144","sap":"1144","a":"|0|","as":"revenue","plat":"1","bra":"mod1","ic":"1","at":"mbf","adr":"400","reft":"tf","ga":"2497208","rid":"99998","pt":"0","al":"2022","compid":"1","tap":"28607874-1479509","br1":"0","br2":"0"}}'>
  </amp-ad>

  <h2>FlexOneELEPHANT</h2>
  <amp-ad width="300" height="250"
      type="f1e"
      data-url="https://demo.impact-ad.jp"
      data-target="/SITE=AMPSITE/AREA=AMPAREA/AAMSZ=300X250/OENCJP=UTF8" >
  </amp-ad>

  <h2>FlexOneHARRIER</h2>
  <amp-ad width="300" height="250"
      type="f1h"
      data-section-id="2267"
      data-slot="2843">
  </amp-ad>

  <h2>Felmat</h2>
  <amp-ad width="300" height="250"
      type="felmat"
      data-host="felmat.net"
      data-fmt="banner"
      data-fmk="U12473_n2cJD"
      data-fmp="0">
  </amp-ad>

  <h2>Flite</h2>
  <amp-ad width="320" height="568"
      type="flite"
      data-guid="aa7bf589-6d51-4194-91f4-d22eef8e3688"
      data-mixins="">
  </amp-ad>

  <h2>fluct</h2>
  <amp-ad width="300" height="250"
      type="fluct"
      data-g="1000067784"
      data-u="1000101409">
  </amp-ad>

  <h2>Fork Media</h2>
  <amp-ad width="50" height="66"
      type="forkmedia"
      data-product="inread"
      data-html-access-allowed>
  </amp-ad>

  <h2>Fusion</h2>
  <amp-ad width="600" height="100"
      type="fusion"
      data-ad-server="bn-01d.adtomafusion.com"
      data-media-zone="adtomatest.apica"
      data-layout="apicaping"
      data-space="apicaAd"
      data-parameters="age=99&isMobile&gender=male">
  </amp-ad>

  <h2>FreeWheel</h2>
  <amp-ad width="300" height="150"
      type="freewheel"
      layout="responsive"
      data-zone="2003">
  </amp-ad>

  <h2>Geniee SSP</h2>
  <amp-ad width="300" height="250"
      type="genieessp"
      data-vid="3"
      data-zid="1077330">
  </amp-ad>

  <h2>Giraff</h2>
  <amp-ad width="300" height="480"
      type="giraff"
      data-block-name="novotekaru">
  </amp-ad>

  <h2 class="broken">GMOSSP 320x50 banner</h2>
  <amp-ad width="320" height="50"
      type="gmossp"
      data-id="10014">
  </amp-ad>

  <h2>GumGum 300x100 banner</h2>
  <amp-ad width=300 height=100
      type="gumgum"
      data-zone="ggumtest"
      data-slot="3883">
  </amp-ad>

  <h2>Holder 300x250 banner</h2>
  <amp-ad width="300" height="250"
      type="holder"
      data-block="7163">
  </amp-ad>

  <h2>iBillboard 300x250 banner</h2>
  <amp-ad width="300" height="250"
      type="ibillboard"
      src="https://go.eu.bbelements.com/please/code?j-21414.1.5.6.0.0._blank">
  </amp-ad>

  <h2>Idealmedia</h2>
  <amp-ad width="600" height="320"
          type="idealmedia"
          data-publisher="test_20190314_vt-24403_appr1.com"
          data-widget="689384"
          data-container="M416878ScriptRootC689384">
  </amp-ad>

  <h2>I-Mobile 320x50 banner</h2>
  <amp-ad width="320" height="50"
      type="imobile"
      data-pid="1847"
      data-adtype="banner"
      data-asid="813689">
  </amp-ad>

  <h2>Imonomy 728x90 banner</h2>
  <amp-ad width="728" height="90"
      type="imonomy"
      data-slot="/36653869/amp_imo_multi_size"
      data-pid="1225234623"
      data-sub-id="636gd">
  </amp-ad>

  <h2>Imedia</h2>
  <amp-ad width="300" height="250"
      type="imedia"
      data-id="p1"
      data-positions='[{"id":"p1", "zoneId":"seznam.novinky.ikona2"}, {"id":"p2", "zoneId":"seznam.novinky.ikona"}]'>
  </amp-ad>

  <amp-ad width="300" height="100"
      type="imedia"
      data-id="p2"
      data-positions='[{"id":"p1", "zoneId":"seznam.novinky.ikona2"}, {"id":"p2", "zoneId":"seznam.novinky.ikona"}]'>
  </amp-ad>

  <h2>Index Exchange Header Tag</h2>
  <amp-ad width="300" height="250"
      type="ix"
      data-ix-id="1"
      data-slot="/62650033/AMP_Example_Ad_Unit">
  </amp-ad>

  <h2>Industrybrains</h2>
  <amp-ad width="300" height="250"
      type="industrybrains"
      data-width="300"
      data-height="250"
      data-cid="19626-3798936394">
  </amp-ad>

  <h2>InMobi</h2>
  <amp-ad width="320" height="50"
      type="inmobi"
      data-siteid="a0078c4ae5a54199a8689d49f3b46d4b"
      data-slotid="15">
  </amp-ad>

  <h2>Innity</h2>
  <amp-ad width="300" height="250"
      type="innity"
      data-pub="eda80a3d5b344bc40f3bc04f65b7a357"
      data-zone="62546">
  </amp-ad>

  <amp-ad width="300" height="250"
      type="innity"
      data-pub="eda80a3d5b344bc40f3bc04f65b7a357"
      data-zone="62546"
      data-channel="NEWS">
  </amp-ad>

  <h2>Invibes</h2>
  <amp-ad width="300" height="250"
      type="invibes"
      data-pid="1234"
      data-ad-categ="infeed">
  </amp-ad>

  <h2>Jubna widget</h2>
  <amp-embed width="200" height="200"
      type="jubna"
      layout="responsive"
      data-wid="1078"
      data-pid="792">
  </amp-embed>

  <h2>Kargo</h2>
  <amp-ad width="300" height="250"
      type="kargo"
      data-site="_tt9gZ3qxCc2RCg6CADfLAAFR"
      data-slot="_vypM8bkVCf"
      data-options='{"targetParams":{"AD_ID":"test-middle","ad_id":"test-middle"}}'>
  </amp-ad>

  <h2>Kiosked</h2>
  <amp-ad width="300" height="250"
      type="kiosked"
      data-scriptid="91">
  </amp-ad>

  <h2>Kixer</h2>
  <amp-ad width="300" height="250"
      type="kixer"
      data-adslot="6812">
  </amp-ad>

  <h2>Kuadio</h2>
  <amp-embed
    type="kuadio"
    width="300"
    height="660"
    layout="responsive"
    heights="(min-width:1024px) 23%, (min-width:760px) 27%, (min-width:480px) 72%, 220%"
    data-region="tpe"
    data-widget-id="78a32765-30f1-4ac1-a3e7-b42ebc6df88a">
  </amp-embed>

  <h2>Lentainform</h2>
  <amp-ad width="600" height="320"
          type="lentainform"
          data-publisher="test.exhange.noidpartners.com"
          data-widget="689383"
          data-container="M246626ScriptRootC689383">
  </amp-ad>

  <h2>Ligatus</h2>
  <amp-ad width="300" height="250"
      type="ligatus"
      src="https://a-ssl.ligatus.com/?ids=88443&t=js&s=1&bc=2">
  </amp-ad>

  <h2>LockerDome</h2>
  <amp-ad width="300" height="250"
      type="lockerdome"
      data-slot="10238273616545382">
  </amp-ad>

  <h2>logly</h2>
  <amp-ad width="320" height="270"
      layout="fixed"
      type="logly"
      data-adspotid="4287967">
  </amp-ad>

  <h2>LOKA</h2>
  <amp-ad width="300" height="250"
      type="loka"
      data-unit-params='{"unit":"mvbanner","id":"YdzhBxTvKwZlLeeQ"}'>
  </amp-ad>

  <h2>MADS</h2>
  <amp-ad width="320" height="50"
      type="mads"
      data-adrequest='{"pid":"6252122059"}'>
  </amp-ad>

  <h2>MANTIS</h2>
  <amp-ad width="300" height="250"
      type="mantis-display"
      data-property = "demo"
      data-zone="medium-rectangle">
  </amp-ad>

  <amp-embed width="100" height="283"
      type="mantis-recommend"
      layout=responsive
      heights="(min-width:1907px) 56%, (min-width:1100px) 64%, (min-width:780px) 75%, (min-width:480px) 105%, 200%"
      data-property="demo">
  </amp-embed>

  <h2>Media Impact</h2>
  <amp-ad width="320" height="250"
      type="mediaimpact"
      data-site="67767"
      data-page="amp"
      data-format="4459"
      data-target=""
      data-slot="4459">
  </amp-ad>

  <h2>Media.Net Header Bidder Tag</h2>
  <amp-ad width="300" height="250"
      type="medianet"
      data-tagtype="headerbidder"
      data-cid="8CU852274"
      data-slot="/45361917/AMP_Header_Bidder"
      json='{"targeting":{"mnetAmpTest":"1","pos":"mnetSlot1"}}'>
  </amp-ad>

  <h2>Media.Net Contextual Monetization Tag</h2>
  <amp-ad width="300" height="250"
      type="medianet"
      data-tagtype="cm"
      data-cid="8CUS8O7EX"
      data-crid="112682482">
  </amp-ad>

  <h2>Mediavine</h2>
  <amp-ad width="300" height="250"
      type="mediavine"
      data-site="amp-project">
      <div placeholder></div>
      <div fallback></div>
  </amp-ad>

  <h2>Medyanet</h2>
  <amp-ad width="300" height="250"
      type="medyanet"
      data-slot="medyanet/9927946/posta/anasayfa/300x250"
      data-domain="posta.com.tr">
  </amp-ad>

  <h2>Meg</h2>
  <amp-ad width="320" height="250"
      type="meg"
      data-code="6rc0ERhN75">
  </amp-ad>

  <h2>Mgid</h2>
  <amp-ad width="600" height="320"
          type="mgid"
          data-publisher="barada.com"
          data-widget="353317"
          data-container="M207275ScriptRootC353317">
  </amp-ad>

  <h2>MicroAd 320x50 banner</h2>
  <amp-ad width="320" height="50"
      type="microad"
      data-spot="b4bf837c5ddd69758d5ac924d04cf502"
      data-url="${COMPASS_EXT_URL}"
      data-referrer="${COMPASS_EXT_REF}"
      data-ifa="${COMPASS_EXT_IFA}"
      data-appid="${COMPASS_EXT_APPID}"
      data-geo="${COMPASS_EXT_GEO}">
  </amp-ad>

  <h2>MixiMedia</h2>
  <amp-embed height="284"
      type="miximedia"
      data-blockid="91908">
  </amp-embed>

  <h2>Mixpo</h2>
  <amp-ad width="300" height="250"
      type = "mixpo"
      data-guid = "b0caf856-fd92-4adb-aaec-e91948c9ffc8"
      data-subdomain = "www">
  </amp-ad>

  <h2>Monetizer101</h2>
  <amp-ad width="auto" height="176"
      layout="fixed-height"
      type="monetizer101"
      data-widget="price-comparison"
      data-config='{"shopId": 1, "priceMin": 500, "nameKeywords": "iphone"}'>
  </amp-ad>

  <h2>mox</h2>
  <amp-ad height="1"
      type="mox"
      data-z="1183"
      data-w="720"
      data-h="405">
  </amp-ad>

  <h2>myTarget</h2>
  <amp-ad width="300" height="250"
      type="mytarget"
      data-ad-slot="197378">
  </amp-ad>

  <h2>myWidget</h2>
  <amp-embed width="300" height="250"
      type="mywidget"
      data-cid="ed1538fc077cfeae6ea558f6e7404541">
  </amp-embed>

  <h2>Nativeroll</h2>
<<<<<<< HEAD
  <amp-ad width="480" height="480"
          layout="responsive"
=======
  <amp-ad width="480" height="340"
>>>>>>> a229be4b
          type="nativeroll"
          data-gid="5d10df709762b6b31b8b461e"
  >
  </amp-ad>

  <h2>Nativo</h2>
  <amp-ad width="350" height="150"
      type="nativo"
      layout="responsive"
      data-premium
      data-request-url="http://localhost:9876">
  </amp-ad>

  <h2>Navegg</h2>
  <div>It is common to see a no-fill ad in this example.</div>
  <amp-ad width=320 height=50
      type="navegg"
      data-acc="10"
      data-slot="/4119129/mobile_ad_banner"
      json='{"targeting":{"sport":["rugby","cricket"]}}'>
  </amp-ad>

  <h2>Nend</h2>
  <amp-ad width="320" height="50"
      type="nend"
      data-nend_params='{"media":82,"site":58536,"spot":127513,"type":1,"oriented":1}'>
  </amp-ad>

  <h2>NETLETIX</h2>
  <amp-ad width='300' height='250'
      type='netletix'
      data-nxkey='b5f0c5d4-c2b8-4989-a7b9-130ad4417102'
      data-nxunit='/60343726/netzathleten_.de'
      data-nxwidth='300'
      data-nxheight='250'>
  </amp-ad>

  <h2>Noddus</h2>
  <amp-ad width="300" height="300"
      data-token="eyJ0eXAiOiJKV1QiLCJhbGciOiJIUzI1NiJ9.eyJwbGFjZW1lbnRfaWQiOjY2MX0.OdD2QrgxMoI7MM09QBFCtbjMnUGuumiqBHb-FJF4UBs"
      type="noddus">
  </amp-ad>

  <h2>Nokta</h2>
  <amp-ad width="300" height="250"
      type="nokta"
      data-category="izlesene_anasayfa"
      data-site="izlesene:anasayfa"
      data-zone="152541">
  </amp-ad>

  <h2>Newsroom AI</h2>
  <amp-ad width="320" height="50"
      type="nws"
      src="https://tags.nws.ai/113106/">
  </amp-ad>

  <h2>OneAD</h2>
  <amp-ad width="300" height="250"
      type="onead"
      layout="responsive"
      data-playmode="amp-inread"
      data-uid="1000033"
      data-pid="48163"
      data-host="demo">
  </amp-ad>

  <h2>OnNetwork</h2>
  <amp-ad width="300" height="250"
      type="onnetwork"
      data-sid="TTQsSHFzLDA=">
  </amp-ad>

  <h2>Open AdStream single ad</h2>
  <amp-ad width="300" height="250"
      type="openadstream"
      data-adhost="oasc-training7.247realmedia.com"
      data-sitepage="dx_tag_pvt_site"
      data-pos="x04"
      data-query="keyword=keyvalue&key2=value2" >
  </amp-ad>

  <h2>OpenX</h2>
  <amp-ad width="728" height="90"
      type="openx"
      data-auid="538289845"
      data-host="sademo-d.openx.net"
      data-nc="90577858-BidderTest">
  </amp-ad>
  <div>
    <a href="openx.amp.html">See all OpenX examples</a>
  </div>

  <h2>Opinary</h2>
  <amp-embed width="500" height="500"
    type="opinary"
    layout="intrinsic"
    data-client="test-success">
  </amp-embed>

  <h2>Outbrain widget</h2>
  <amp-embed width="100" height="100"
      type="outbrain"
      layout="responsive"
      data-widgetIds="SB_14,SB_13"
      data-htmlURL="http%3A%2F%2Fedition.cnn.com%2F2015%2F11%2F08%2Fmiddleeast%2Frussian-plane-crash-egypt-sinai%2Findex.html"
      data-referrer="http%3A%2F%2Fedition.cnn.com"
      data-ampURL="http%3A%2F%2Famp.cnn.com%2Fpage.html"
      data-styleFile="http://localhost/style.css"
      data-testMode="true">
  </amp-embed>

  <h2>Pixels Examples</h2>
  <amp-ad width="300" height="250"
      type="pixels"
      data-origin="af"
      data-sid="2847717911664"
      data-tag="sync"
      data-click-tracker="false"
      data-viewability="true">
  </amp-ad>

  <h2>Plista responsive widget</h2>
  <amp-embed width="300" height="300"
      type="plista"
      layout=responsive
      data-countrycode="de"
      data-publickey="e6a75b42216ffc96b7ea7ad0c94d64946aedaac4"
      data-widgetname="iAMP_2"
      data-geo="de"
      data-urlprefix=""
      data-categories="politik">
  </amp-embed>

  <h2>polymorphicAds</h2>
  <amp-ad width=320 height=50
      type="polymorphicads"
      data-adunit="7c0b3ae742beccf94f7726ea832277a2"
      data-params='{"testMode": "true"}'>
  </amp-ad>

  <h2>popIn native ad</h2>
  <amp-ad width="300" height="568"
      type="popin"
      layout=responsive
      heights="(min-width:1907px) 39%, (min-width:1200px) 46%, (min-width:780px) 64%, (min-width:480px) 98%, (min-width:460px) 167%, 196%"
      data-mediaid="popin_amp">
  </amp-ad>

  <h2>Postquare widget</h2>
  <amp-embed width="200" height="200"
      type="postquare"
      layout="responsive"
      data-widgetIds="112264"
      data-websiteId="115219"
      data-publisherId="157552">
  </amp-embed>

  <h2>Pressboard</h2>
  <amp-ad height="400"
      type="pressboard"
      layout="fixed-height"
      data-media="5">
  </amp-ad>

  <h2>PromoteIQ</h2>
  <amp-ad width="250" height="250"
      type="promoteiq"
      data-src="http://cdn.tagdelivery.com/request/client/standard.js"
      data-params='{"slot": 1160, "targets": { "category": ["6222", "16158", "274", "17912"]}, "count": 1}'
      data-sfcallback="if (!Array.isArray(response)) { response = [response]; }; for (i = 0; i < response.length; i++) { const prod = response[i]; let outerCtr = document.createElement('div'); let img = document.createElement('img'); img.src = prod['product']['imageLarge']; img.style = 'height:250px; width:250px'; outerCtr.appendChild(img); document.body.appendChild(outerCtr); }">
  </amp-ad>

  <h2>PubExchange</h2>
  <amp-embed width="640" height="320"
      heights="(max-width:480px) 400%, (max-width:650px) 100%, 75%"
      layout="responsive"
      type="pubexchange"
      data-publication="test_publication"
      data-module-id="below_content"
      data-module-num="2626"
      data-test="true">
  </amp-embed>

  <h2>PubGuru</h2>
  <amp-ad width=300 height=250
      type="pubguru"
      data-publisher="your-publisher-name"
      data-slot="/23081961/monetizemore.com_test_300x250">
  </amp-ad>

  <h2>Pubmine 300x250</h2>
  <amp-ad width="300" height="265"
      type="pubmine"
      data-section="1"
      data-siteid="37790885">
  </amp-ad>

  <amp-ad width="300" height="265"
      type="pubmine"
      data-section="2"
      data-siteid="37790885">
  </amp-ad>

  <h2 class="broken">PulsePoint Header Bidding 300x250</h2>
  <amp-ad width="300" height="250"
      type="pulsepoint"
      data-pid="521732"
      data-tagid="76835"
      data-tagtype="hb"
      data-timeout="1000"
      data-slot="/1066621/ExchangeTech_Prebid_AdUnit">
  </amp-ad>

  <h2>PulsePoint 300x250</h2>
  <amp-ad width="300" height="250"
      type="pulsepoint"
      data-pid="512379"
      data-tagid="472988">
  </amp-ad>

  <h2>Purch 300x250</h2>
  <amp-ad width="300" height="250"
      type="purch"
      data-pid="2882"
      data-divid="rightcol_top">
  </amp-ad>

  <h2>Quora</h2>
  <amp-ad width="450" height="220"
      type="quoraad"
      data-adid="fake">
  </amp-ad>

  <h2>Rambler&Co</h2>
  <amp-ad width="500" height="250"
      type="capirs"
      layout="responsive"
      data-begun-auto-pad="434906118"
      data-begun-block-id="434908944"
      data-custom-css="div[id^=begun_block] iframe{margin:0 auto;}"
      json='{"params":{"p1":"bvpkq","p2":"y","pct":"a"}}'>
  </amp-ad>

  <h2>Rambler&Co RNetPlus</h2>
  <amp-ad width="300" height="400"
      type="rnetplus"
      layout="responsive"
      src="https://api.rnet.plus/Scripts/rnet_amp_embed.js?blockId=660">
  </amp-ad>

  <h2>RbInfox</h2>
  <amp-embed width="240" height="400"
      type="rbinfox"
      src="https://rb.infox.sg/infox/503">
  </amp-embed>

  <h2>Realclick</h2>
  <amp-ad width="300" height="250"
      type="realclick"
      data-mcode="d290anI3MTEyMDAwMDFfMTU3Ng==">
  </amp-ad>

  <h2>recomAD</h2>
  <amp-ad width="320" height="145"
      type="recomad"
      data-app-id="53811c33"
      data-widget-id="275"
      data-search-term="sneaker"
      data-puid="amp-ad-recomad-example-page">
  </amp-ad>

  <h2>Relap</h2>
  <amp-ad width="auto" height="750"
      type="relap"
      layout="fixed-height"
      data-token="D3UMgQWBqleq1tPW"
      data-url="http://bigpicture.ru"
      data-anchorid="i0xMMY1MoliiZWVl">
  </amp-ad>

  <h2>Revcontent Responsive Tag</h2>
  <amp-ad width="320" height="240"
      type="revcontent"
      layout="responsive"
      heights="(max-width: 320px) 933px,
        (max-width: 360px) 1087px,
        (max-width: 375px) 1138px,
        (max-width: 412px) 1189px,
        (max-width: 414px) 1072px,
        (max-width: 568px) 1151px,
        (max-width: 640px) 1128px,
        (max-width: 667px) 1151px,
        (max-width: 732px) 1211px,
        (max-width: 736px) 1151px,
        (max-width: 768px) 633px,
        (max-width: 1024px) 711px,
        86vw"
      data-wrapper="rcjsload_2ff711"
      data-id="203">
  </amp-ad>

  <h2>RevJet Tag</h2>
  <amp-ad width="300" height="250"
      type="revjet"
      data-tag="tag3777"
      data-key="705"
      data-opts='{"delivery_method": "banner"}'>
  </amp-ad>

  <h2>Red for Publishers</h2>
  <amp-ad width="320" height="150"
      type="rfp"
      data-adspot-id="ODExOjM2NjQ">
  </amp-ad>

  <h2>Rubicon Project Smart Tag</h2>
  <amp-ad width="320" height="50"
      type="rubicon"
      data-method="smartTag"
      data-account="14062"
      data-site="70608"
      data-zone="335918"
      data-size="43"
      data-kw="amp-test, test"
      json='{"visitor":{"age":"18-24","gender":"male"},"inventory":{"section":"amp"}}'>
  </amp-ad>

  <h2>RUNative</h2>
  <amp-embed width="640" height="320"
      heights="(max-width:480px) 400%, (max-width:650px) 100%, 65%"
      layout="responsive"
      type="runative"
      data-spot="ac8c2f9a835f4147a81bfd4a48601f2b"
      data-ad-type="label-over"
      data-cols="3"
      data-rows="2"
      data-title="From the Web">
  </amp-embed>

  <h2>SAS CI 360 Match</h2>
  <amp-ad
      width="468"
      height="60"
      type="sas"
      layout="fixed"
      data-customer-name="canary"
      data-size="468x60"
      data-area="amp_ad_area"
      data-site="amp_ad_site"
      data-tags='{"CAT":"SYLVESTER","POSITION":"TOP"}'>
  </amp-ad>

  <h2>Sekindo</h2>
  <amp-ad width="300" height="250"
          type="sekindo"
          data-spaceId="14071">
  </amp-ad>

  <h2>Sharethrough</h2>
  <amp-ad width="300" height="150"
      type="sharethrough"
      layout="responsive"
      data-pkey="c0fa8367">
  </amp-ad>

  <h2>Sklik</h2>
  <amp-ad width="970" height="310"
      type="sklik"
      json='{"zoneId":0, "w": 970, "h": 310}'>
  </amp-ad>

  <h2>SlimCut Media</h2>
  <amp-ad width="400" height="225"
      type="slimcutmedia"
      data-pid="amp-3"
      data-ffc="SCMPROMO">
  </amp-ad>

  <h2>SmartAdServer ad</h2>
  <amp-ad width="320" height="50"
      type="smartadserver"
      data-site="94612"
      data-page="629154"
      data-format="38952"
      data-target="foo=bar">
  </amp-ad>

  <h2>smartclip</h2>
  <amp-ad width="400" height="225"
      type="smartclip"
      data-plc="84555"
      data-sz="400x320">
  </amp-ad>

  <h2>SMI2</h2>
  <amp-embed height="284"
             type="smi2"
             data-blockid="90223">
  </amp-embed>

  <h2>sogou ad</h2>
  <amp-ad width="20" height="3"
      type="sogouad"
      layout="responsive"
      data-slot="854370"
      data-w="20"
      data-h="3">
  </amp-ad>

  <amp-ad height="69"
      type="sogouad"
      layout="fixed-height"
      data-slot="854366"
      data-w="100%"
      data-h="69">
  </amp-ad>

  <h2>Sortable ad</h2>
  <amp-ad width="300" height="250"
      type="sortable"
      data-name="medrec"
      data-site="ampproject.org">
  </amp-ad>

  <h2>SOVRN</h2>
  <amp-ad width="300" height="250"
      type="sovrn"
      data-width="300"
      data-height="600"
      data-u="sduggan"
      data-iid="informerIDgoeshere"
      data-aid="affiliateIDgoeshere"
      data-testFlag="true"
      data-z="393900"><!-- this ID is only whitelisted for localhost:8000 -->
  </amp-ad>

  <h2>Speakol</h2>
  <amp-ad width="320" height="800"
    type="speakol"
    layout="responsive"
    data-widgetid="1825">
  </amp-ad>

  <h2>SpotX</h2>
  <amp-ad width="300" height="250"
      type="spotx"
      data-spotx_channel_id="85394"
      data-spotx_autoplay="1">
  </amp-ad>

  <h2>Streamrail</h2>
  <amp-ad width="300" height="250"
      type="streamrail"
      data-streamrail_player_type="blade"
      data-streamrail_macros='{"page_url":"[PAGE_URL]",  "ip":"[IP]","ua":"[UA]","cb":"[CB]","dnt":"[DNT]","sub_id":"[SUB_ID]","user_consent":"[USER_CONTENT]","gdpr":"[GDPR]"}'
      data-streamrail_player_id="5af16139cb938a00022c1326"
      data-streamrail_api_key="5af15a3b02e28f0002000001">
  </amp-ad>

  <h2>Strossle</h2>
  <amp-embed height="580"
             type="strossle"
             data-widgetid="widget-5b583cae934ad">
  </amp-embed>

  <h2>SunMedia</h2>
  <amp-ad width="300" height="1"
      type="sunmedia"
      layout="responsive"
      data-cskp="1"
      data-cid="sunmedia_test"
      data-crst="1">
  </amp-ad>

  <h2>SVK Native widget</h2>
  <amp-embed width="100" height="100"
      type="svknative"
      layout="responsive"
      data-widgetid="2">
  </amp-embed>

  <h2>Swoop</h2>
  <amp-ad width=250 height=35
      type="swoop"
      data-layout="auto"
      data-publisher="SW-11122234-1AMP"
      data-placement="page/inline"
      data-slot="amp/test">
  </amp-ad>

  <h2>Taboola responsive widget</h2>
  <amp-embed width="100" height="283"
      type="taboola"
      layout="responsive"
      heights="(min-width:1907px) 39%, (min-width:1200px) 46%, (min-width:780px) 64%, (min-width:480px) 98%, (min-width:460px) 167%, 196%"
      data-publisher="amp-demo"
      data-mode="thumbnails-a"
      data-placement="Ads Example"
      data-article="auto">
  </amp-embed>

   <h2>TcsEmotion AMP tag</h2>
   <amp-ad width="100" height="150"
      type="tcsemotion"
      data-hb  ="false"
      data-zone ="1"
      data-delhost = "https://hb.tcsemotion.com/www/delivery/amphb.php">
  </amp-ad>

  <h2>Teads</h2>
  <amp-ad width="300" height="220"
      type="teads"
      data-pid="42266"
      layout="responsive">
  </amp-ad>

  <h2>Torimochi</h2>
  <amp-ad width="500" height="800"
      type="torimochi"
      layout="responsive"
      data-adtype="widget"
      data-area="widget"
      data-wid="torimochi-amp-widget"
      data-extra='{"tflag": 3}'
      heights="(min-width:1907px) 39%, (min-width:1200px) 46%, (min-width:780px) 64%, (min-width:480px) 98%, (min-width:460px) 167%, 196%"
    >
  </amp-ad>

  <h2>TripleLift</h2>
  <amp-ad width="297" height="410"
      type="triplelift"
      layout="responsive"
      src="https://ib.3lift.com/dtj/amptest_main_feed/335430">
  </amp-ad>

  <h2>Trugaze</h2>
  <amp-ad width="300" height="250"
      type="trugaze"
      data-public-id="4WMPI6PV"
      data-slot="/134642692/amp-samples"
      data-multi-size="320x50"
      json='{"targeting":{"target":["sample"],"pos":["amp"]}}'>
  </amp-ad>

  <h2>UAS</h2>
  <amp-ad width=300 height=250
      type="uas"
      json='{"accId": "132109", "adUnit": "10002912", "sizes": [[300, 250]], "targetings": {"country": ["India", "USA"], "car": "Civic"}, "locLat": "12.24", "locLon": "24.13", "locSrc": "wifi", "pageURL": "mydomain.com"}'>
  </amp-ad>

  <h2>Unruly</h2>
  <amp-ad width="620" height="349"
          type="unruly"
          layout="responsive"
          data-site-id="amp-test">
  </amp-ad>

  <h2>ucfunnel</h2>
  <amp-ad width="300" height="250"
      type="ucfunnel"
      data-site-id="test-ad-83444226E44368D1E32E49EEBE6D29">
  </amp-ad>

  <h2>UZOU</h2>
  <amp-ad width="120" height="1630"
      type="uzou"
      data-widget-params='{"placementCode":"amp-sample","mode":"test"}'>
  </amp-ad>

  <h2>Weborama</h2>
  <amp-ad width="300" height="250"
      type="weborama-display"
      data-wbo_account_id=51
      data-wbo_tracking_element_id=137
      data-wbo_fullhost="certification.solution.weborama.fr"
      data-wbo_random="[RANDOM]"
      data-wbo_publisherclick="[PUBLISHER_TRACKING_URL]">
  </amp-ad>

  <h2>Widespace Panorama Ad</h2>
  <amp-ad width="300" height="50"
      type="widespace"
      data-sid="93f1a996-52f5-46b4-8dc8-ccd8886a8fbf"
      layout="responsive">
  </amp-ad>

  <h2>Widespace Takeover Ad</h2>
  <amp-ad width="300" height="300"
      type="widespace"
      data-sid="fc5a6f59-d45e-4cf1-acac-67bf5ab4862a"
      layout="responsive">
  </amp-ad>

  <h2>Wisteria Ad</h2>
  <amp-ad width="300" height="1170"
      type="wisteria"
      layout=responsive
      data-site-id="2"
      data-template-number="6">
  </amp-ad>

  <h2>Xlift native ad</h2>
  <amp-ad width="300" height="300"
      type="xlift"
      data-mediaid="mamastar">
  </amp-ad>

  <h2>Yahoo Display</h2>
  <amp-ad width="316" height="264"
      type="yahoo"
      data-sid="954014446"
      data-site="news"
      data-sa='{"LREC":"300x250","secure":"true","content":"no_expandable;"}'>
  </amp-ad>

  <h2>YahooJP YDN</h2>
  <amp-ad width="300" height="250"
      type="yahoojp"
      data-yadsid="79712_113431">
  </amp-ad>

  <h2 id="yandex">Yandex</h2>
  <amp-ad width="240" height="400"
      type="yandex"
      data-block-id="R-I-106712-3">
  </amp-ad>

  <h2>Yengo</h2>
  <amp-ad width="300" height="250"
      type="yengo"
      data-block-id="152431">
  </amp-ad>

  <h2>Yieldbot</h2>
  <amp-ad width="300" height="250"
      type="doubleclick"
      rtc-config='{
        "vendors": {
          "yieldbot": {
            "YB_PSN": "1234",
            "YB_SLOT": "medrec"
          }
        }
      }'
      data-slot="/2476204/medium-rectangle"
      data-multi-size="300x220,300x200"
      json='{"targeting":{"category":["food","lifestyle"]},"categoryExclusions":["health"]}'>
  </amp-ad>

  <h2>YIELD ONE</h2>
  <amp-ad width="320" height="50"
      type="yieldone"
      data-pubid="0001"
      data-pid="032478_4">
  </amp-ad>

  <h2>Yieldmo</h2>
  <amp-ad width=300 height=250
      type="yieldmo"
      data-ymid="1465861990777519642">
  </amp-ad>

  <h2>Yieldpro</h2>
  <amp-ad width="300" height="250"
      type="yieldpro"
      data-pubnetwork="12c6fc06"
      data-section-id="1299"
      data-slot="960">
  </amp-ad>

  <h2>ValueCommerce</h2>
  <amp-ad width="300" height="250"
      type="valuecommerce"
      data-sid="3008"
      data-pid="884466614">
  </amp-ad>

<h2>Video intelligence</h2>
  <amp-ad width="500" height="400"
          type="videointelligence"
          layout="responsive"
          data-publisher-id="test_publisher"
          data-channel-id="59674276073ef41e33501409">
  </amp-ad>

  <h2>Videonow</h2>
  <amp-ad width="300" height="200"
          type="videonow"
          data-pid="1"
          layout="responsive">
  </amp-ad>

  <h2>Viralize</h2>
  <amp-ad width="300" height="169"
      type="viralize"
      layout="responsive"
      data-zid="AACX6WjIMkl-yoGV"
      data-extra='{"lid":"22486","cid":"22572","preview":"1","f":"gallery"}'>
  </amp-ad>

  <h2>VMFive</h2>
  <amp-ad width="300" height="169"
    type="vmfive"
    data-app-key="580db14a4a801a2674a56f81"
    data-placement-id="demo-placement-id"
    data-ad-type="video-native">
  </amp-ad>

  <h2>Webediads</h2>
  <div>It's a private ad network with strict ad targeting, hence very common to see a no-fill.</div>
  <amp-ad width="300" height="250"
      type="webediads"
      data-site="site_test"
      data-page="amp"
      data-position="middle"
      data-query="amptest=1">
  </amp-ad>

  <h2>WP Media</h2>
  <amp-ad width="300" height="250"
      type="wpmedia"
      data-slot="12"
      data-bunch="7757"
      data-sn="sg"></amp-ad>

  <h2>ZEDO</h2>
  <amp-ad width="300" height="250"
      type="zedo"
      data-super-id="364489"
      data-network="2500"
      data-placement-id="364489_1"
      data-channel="727"
      data-publisher="0"
      data-dim="9">
  </amp-ad>

  <h2>Zen</h2>
  <amp-embed width="500" height="354"
      type="zen"
      data-clid="[123, 456]">
  </amp-embed>

  <h2>ZergNet</h2>
  <amp-embed width="780" height="100"
      type="zergnet"
      heights="(max-width:645px) 100%, (max-width:845px) 31%, 23%"
      layout="responsive"
      data-zergid="42658">
  </amp-embed>

  <h2>Zucks</h2>
  <amp-ad width="320" height="50"
      type="zucks"
      data-frame-id="_bda46cf5ac">
  </amp-ad>

  <amp-ad width="320" height="400"
          type="zucks"
          data-adtype="zoe"
          data-frame-id="_29845b2931"
          data-zoe-multi-ad="true">
  </amp-ad>
</body>
</html><|MERGE_RESOLUTION|>--- conflicted
+++ resolved
@@ -1462,12 +1462,8 @@
   </amp-embed>
 
   <h2>Nativeroll</h2>
-<<<<<<< HEAD
   <amp-ad width="480" height="480"
           layout="responsive"
-=======
-  <amp-ad width="480" height="340"
->>>>>>> a229be4b
           type="nativeroll"
           data-gid="5d10df709762b6b31b8b461e"
   >
