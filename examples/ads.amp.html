<!doctype html>
<html ⚡>
<head>
  <meta charset="utf-8">
  <title>Ad examples</title>
  <link rel="canonical" href="http://nonblocking.io/" >
  <meta name="viewport" content="width=device-width,minimum-scale=1,initial-scale=1">
  <style amp-custom>
    amp-ad {
      max-width: 500px;
    }
    /* Included here to make sure it does not render. */
    .fixed {
      position: fixed;
      top: 0;
      right: 0;
    }
    .red {
      background-color: red;
    }

    amp-ad[type="revcontent"] {
      width: 100%;
      max-width: 1280px;
      margin: 18px 0;
      padding: 0;
    }
    amp-ad[type="nativo"] {
      width: 100%;
      max-width: 1280px;
      margin: 18px 0;
      padding: 0;
      height:100px;
    }
  </style>
  <style amp-boilerplate>body{-webkit-animation:-amp-start 8s steps(1,end) 0s 1 normal both;-moz-animation:-amp-start 8s steps(1,end) 0s 1 normal both;-ms-animation:-amp-start 8s steps(1,end) 0s 1 normal both;animation:-amp-start 8s steps(1,end) 0s 1 normal both}@-webkit-keyframes -amp-start{from{visibility:hidden}to{visibility:visible}}@-moz-keyframes -amp-start{from{visibility:hidden}to{visibility:visible}}@-ms-keyframes -amp-start{from{visibility:hidden}to{visibility:visible}}@-o-keyframes -amp-start{from{visibility:hidden}to{visibility:visible}}@keyframes -amp-start{from{visibility:hidden}to{visibility:visible}}</style><noscript><style amp-boilerplate>body{-webkit-animation:none;-moz-animation:none;-ms-animation:none;animation:none}</style></noscript>
  <script async src="https://cdn.ampproject.org/v0.js"></script>

</head>
<body>

  <h2>A9</h2>
  <amp-ad width=300 height=250
      type="a9"
      data-aax_size="300x250"
      data-aax_pubname="test123"
      data-aax_src="302">
  </amp-ad>

  <h2>Weborama</h2>
  <amp-ad width=300 height=250
      type="weborama-display"
      data-wbo_account_id=51
      data-wbo_tracking_element_id=137
      data-wbo_fullhost="certification.solution.weborama.fr"
      data-wbo_random="[RANDOM]"
      data-wbo_publisherclick="[PUBLISHER_TRACKING_URL]">
    <div placeholder>Loading ad.</div>
    <div fallback>Ad could not be loaded.</div>
  </amp-ad>

  <div class="fixed">
    <h4>Fixed positioned ad (will not render)</h4>
    <amp-ad width=300 height=250
        type="a9"
        data-aax_size="300x250"
        data-aax_pubname="test123"
        data-aax_src="302">
    </amp-ad>
  </div>

  <h2>Adblade</h2>
  <amp-ad width=300 height=250
      type="adblade"
      data-width="300"
      data-height="250"
      data-cid="19626-3798936394">
  </amp-ad>

  <h2>ADITION</h2>
  <amp-ad width=300 height=250
      type="adition"
      data-version="1"
      data-wp_id="3470234">
  </amp-ad>

  <h2>Adman</h2>

  <amp-ad width="300" height="250"
      type="adman"
      data-ws="17342"
      data-s="300x250"
      data-host="talos.adman.gr">
    </amp-ad>

  <h2>AdReactor</h2>
  <amp-ad width=728 height=90
      type="adreactor"
      data-pid=790
      data-zid=9
      data-custom3="No Type">
  </amp-ad>

  <h2>AdSense</h2>
  <amp-ad width=300 height=200
      type="adsense"
      data-ad-client="ca-pub-8125901705757971"
      data-ad-slot="7783467241">
  </amp-ad>

  <h2>AdTech</h2>
  <amp-ad width=300 height=250
      type="adtech"
      src="https://adserver.adtechus.com/addyn/3.0/5280.1/2274008/0/-1/ADTECH;size=300x250;key=plumber;alias=careerbear-ros-middle1;loc=300;;target=_blank;grp=27980912;misc=3767074">
  </amp-ad>

  <h2>Ad Up Technology</h2>
  <amp-ad type="aduptech"
      layout="fixed"
      width="500"
      height="250"
      data-placementkey="ae7906d535ce47fbb29fc5f45ef910b4"
      data-query="reisen;mallorca;spanien"
      data-adtest="1">
  </amp-ad>

  <h2>Teads</h2>
  <amp-ad width=300 height=220
      type="teads"
      data-pid="42266"
      layout="responsive">

      <div fallback>Teads fallback - Discover <a href="http://teads.tv/en/platform/">inRead by Teads</a> !</div>
  </amp-ad>

  <h2>AppNexus with JSON based configuration multi ad</h2>
  <amp-ad width=300 height=250
      type="appnexus"
      data-target="apn_ad_1"
      json='{"pageOpts":{"member": 958}, "adUnits": [{"disablePsa": true, "tagId": 6063968,"sizes": [300,250],"targetId": "apn_ad_1"}, {"tagId": 6063968,"sizes": [728,90],"targetId":"apn_ad_2"}]}'>
  </amp-ad>

  <amp-ad width=728 height=90
      type="appnexus"
      data-target="apn_ad_2"
      json='{"pageOpts":{"member": 958}, "adUnits": [{"disablePsa": true, "tagId": 6063968,"sizes": [300,250],"targetId": "apn_ad_1"}, {"tagId": 6063968,"sizes": [728,90],"targetId":"apn_ad_2"}]}'>
  </amp-ad>

  <h2>Doubleclick</h2>
  <amp-ad width=320 height=50
      type="doubleclick"
      data-slot="/4119129/mobile_ad_banner"
      >
  </amp-ad>

  <h2>Doubleclick with JSON based parameters</h2>
  <amp-ad width=320 height=50
      type="doubleclick"
      data-slot="/4119129/mobile_ad_banner"
      json='{"targeting":{"sport":["rugby","cricket"]},"categoryExclusions":["health"],"tagForChildDirectedTreatment":0}'
      >
  </amp-ad>

  <h2>Doubleclick no ad with fallback</h2>
  <amp-ad width=300 height=200
      type="doubleclick"
      data-slot="/4119129/doesnt-exist"
      >
      <div fallback>
        <b>Thank you for trying AMP!</b>

        <p>You got lucky! We have no ad to show to you!</p>
      </div>
  </amp-ad>

  <h2>Doubleclick no ad with placeholder and fallback</h2>
  <amp-ad width=300 height=200
      type="doubleclick"
      data-slot="/4119129/doesnt-exist"
      >
      <div placeholder>
        <b>Placeholder here!!!</b>
      </div>
      <div fallback>
        <b>Thank you for trying AMP!</b>

        <p>You got lucky! We have no ad to show to you!</p>
      </div>
  </amp-ad>

  <h2>Doubleclick with overriden size</h2>
  <amp-ad width=420 height=100
      data-override-width=320 data-override-height=50
      type="doubleclick"
      data-slot="/4119129/mobile_ad_banner"
      class="red"
      >
  </amp-ad>
  <h2>Challenging ad.</h2>
  <amp-ad
      width="414"
      height="457"
      layout="fixed"
      type="doubleclick"
      data-slot="/35096353/amptesting/badvideoad">
    </amp-ad>

  <h2>Criteo</h2>
  <amp-ad width="300" height="250"
      type="criteo"
      data-zone="314159">
  </amp-ad>

  <h2>Flite</h2>
  <amp-ad width=320 height=568
      type = "flite"
      data-guid = "aa7bf589-6d51-4194-91f4-d22eef8e3688"
      data-mixins="">
  </amp-ad>

  <h2>MANTIS</h2>
  <amp-ad
      width=300
      height=250
      type = "mantis-display"
      data-property = "demo"
      data-zone="medium-rectangle">
  </amp-ad>

  <amp-embed
      width=100
      height=283
      type="mantis-recommend"
      layout=responsive
      heights="(min-width:1907px) 56%, (min-width:1100px) 64%, (min-width:780px) 75%, (min-width:480px) 105%, 200%"
      data-property="demo">
  </amp-embed>

  <h2>Media Impact</h2>
  <amp-ad width="320" height="250"
          type="mediaimpact"
          data-site="67767"
          data-page="amp"
          data-format="4459"
          data-target=""
          data-slot="4459">
  </amp-ad>

  <h2>plista responsive widget</h2>
  <amp-embed width=300 height=300
      type="plista"
      layout=responsive
      data-countrycode="de"
      data-publickey="e6a75b42216ffc96b7ea7ad0c94d64946aedaac4"
      data-widgetname="iAMP_2"
      data-geo="de"
      data-urlprefix=""
      data-categories="politik">
  </amp-embed>

  <h2>Taboola responsive widget</h2>
  <amp-embed width=100 height=283
             type=taboola
             layout=responsive
             heights="(min-width:1907px) 39%, (min-width:1200px) 46%, (min-width:780px) 64%, (min-width:480px) 98%, (min-width:460px) 167%, 196%"
             data-publisher="amp-demo"
             data-mode="thumbnails-a"
             data-placement="Ads Example"
             data-article="auto">
  </amp-embed>

  <h2>DotAndAds masthead</h2>
  <amp-ad width=980 height=250
      type="dotandads"
      data-cid="11"
      data-mpo="ampTest"
      data-mpt="amp-amp-all-all"
      data-sp='sn-u'>
  </amp-ad>

  <h2>DotAndAds 300x250 box</h2>
  <amp-ad width=300 height=250
      type="dotandads"
      data-sp='300x250-u'
      data-cid="11"
      data-mpo="ampTest"
      data-mpt="amp-amp-all-all">
  </amp-ad>

  <h2>Industrybrains</h2>
  <amp-ad width=300 height=250
      type="industrybrains"
      data-width="300"
      data-height="250"
      data-cid="19626-3798936394">
  </amp-ad>

  <h2>Open AdStream single ad</h2>
  <amp-ad width=300 height=250
    type="openadstream"
    data-adhost="oasc-training7.247realmedia.com"
    data-sitepage="dx_tag_pvt_site"
    data-pos="x04"
    data-query="keyword=keyvalue&key2=value2" >
  </amp-ad>

  <h2>OpenX</h2>
  <amp-ad width="728" height="90"
    type="openx"
    data-auid="538289845"
    data-host="sademo-d.openx.net"
    data-nc="90577858-BidderTest">
  </amp-ad>
  <div>
    <a href="openx.amp.max.html">See all OpenX examples</a>
  </div>

  <h2>SmartAdServer ad</h2>
  <amp-ad width=320 height=50
      type="smartadserver"
      data-call="std"
      data-site="94612"
      data-page="629154"
      data-format="38952"
      data-target="foo=bar">
  </amp-ad>

  <h2>Widespace 300x50 Ad</h2>
  <amp-ad width=300 height=50
      type="widespace"
      data-sid="93f1a996-52f5-46b4-8dc8-ccd8886a8fbf"
      layout="responsive"
      >
  </amp-ad>

  <h2>Widespace 300x300 no-ad fallback</h2>
  <amp-ad width=300 height=300
      type="widespace"
      data-sid="911b4848-ef76-4ec1-9713-517d1c91eefb"
      layout="responsive"
      >
      <div fallback>
        <p>You got lucky! We have no ad to show to you!</p>
      </div>
  </amp-ad>

  <h2>SOVRN</h2>
  <amp-ad width=300 height=250
      type="sovrn"
      data-width="300"
      data-height="600"
      data-u="sduggan"
      data-iid="informerIDgoeshere"
      data-aid="affiliateIDgoeshere"
      data-testFlag="true"
      data-z="342521">
  </amp-ad>

  <h2>Yieldmo</h2>
  <amp-ad width=300 height=168
      type="yieldmo"
      data-ymid="1349317029731662884">
  </amp-ad>

  <h2>Revcontent Widget with placeholder and fallback</h2>
  <amp-ad width="320" height="420"
      layout="responsive"
      type="revcontent"
      data-wrapper="rcjsload_2ff711"
      data-endpoint="trends.revcontent.com"
      data-id="203">

    <div placeholder>200 Billion Content recommendations!</div>
    <div fallback>200 Billion Content recommendations!</div>
  </amp-ad>

  <h2>Sortable ad</h2>
  <amp-ad width=300 height=250
      type="sortable"
      data-name="medrec"
      data-site="ampproject.org">
  </amp-ad>

  <h2>TripleLift</h2>
  <amp-ad width=297 height=410
      type="triplelift"
      layout="responsive"
      src="https://ib.3lift.com/dtj/amptest_main_feed/335430">
  </amp-ad>

  <h2>Rubicon Project Smart Tag</h2>
  <amp-ad width="320" height="50"
      type="rubicon"
      data-method="smartTag"
      data-account="14062"
      data-site="70608"
      data-zone="335918"
      data-size="43"
      data-kw="amp-test, test"
      json='{"visitor":{"age":"18-24","gender":"male"},"inventory":{"section":"amp"}}'>
    <div placeholder>Ad Loading...</div>
    <div fallback>Ad Load Failed.</div>
  </amp-ad>

  <h2>Rubicon Project FastLane Single Slot</h2>
  <amp-ad width="320" height="50"
      type="rubicon"
      data-slot="/5300653/amp_test"
      data-method="fastLane"
      data-account="14062"
      data-pos="atf"
      data-kw="amp-test"
      json='{"targeting":{"kw":"amp-test","age":"18-24","gender":"male","section":"amp"},"visitor":{"age":"18-24","gender":"male"},"inventory":{"section":"amp"}}'>
    <div placeholder>Ad Loading...</div>
    <div fallback>Ad Load Failed.</div>
  </amp-ad>

  <h2>I-Mobile 320x50 banner</h2>
  <amp-ad width="320"
      height="50"
      type="imobile"
      data-pid="1847"
      data-adtype="banner"
      data-asid="813689">
  </amp-ad>

  <h2>GMOSSP 320x50 banner</h2>
  <amp-ad width="320"
      height="50"
      type="gmossp"
      data-id="10014">
  </amp-ad>

  <h2>Yieldbot 300x250</h2>
  <amp-ad width="300" height="250"
          type="yieldbot"
          data-psn="1234"
          data-yb-slot="medrec"
          data-slot="/2476204/medium-rectangle"
          json='{"targeting":{"category":["food","lifestyle"]},"categoryExclusions":["health"]}'>
  </amp-ad>

  <h2>AdStir 320x50 banner</h2>
  <amp-ad width="320"
      height="50"
      type="adstir"
      data-app-id="MEDIA-343ded3e"
      data-ad-spot="1">
  </amp-ad>

 <h2>Colombia ad</h2>
  <amp-ad width=320
      height=140
      type="colombia"
      layout=responsive
      data-clmb_slot="129883"
      data-clmb_position="1"
      data-clmb_section="0">
  </amp-ad>

  <h2>Sharethrough</h2>
  <amp-ad width=300 height=150
      layout="responsive"
      type="sharethrough"
      data-pkey="c0fa8367">
  </amp-ad>

 <h2>E-Planning 320x50</h2>
 <amp-ad width=320 height=50
      type="eplanning"
      layout=responsive
      data-epl_si="af2"
      data-epl_sv="https://ads.eu.e-planning.net"
      data-epl_isv="https://us.img.e-planning.net"
      data-epl_sec="AMP_TEST"
      data-epl_kvs='{"target1":"food", "target2":"cars"}'
      data-epl_e="AMP_TEST">
  </amp-ad>

  <h2>MicroAd 320x50 banner</h2>
  <amp-ad width="320"
      height="50"
      type="microad"
      data-spot="b4bf837c5ddd69758d5ac924d04cf502"
      data-url="${COMPASS_EXT_URL}"
      data-referrer="${COMPASS_EXT_REF}"
      data-ifa="${COMPASS_EXT_IFA}"
      data-appid="${COMPASS_EXT_APPID}"
      data-geo="${COMPASS_EXT_GEO}">
  </amp-ad>


  <h2>YahooJP YDN</h2>
  <amp-ad width="300"
      height="250"
      type="yahoojp"
      data-yadsid="79712_113431">
  </amp-ad>

  <h2>Chargeads</h2>
  <amp-ad width="320"
          height="50"
          type="chargeads"
          src="https://www.chargeplatform.com/ads/?id=1288491435">
  </amp-ad>

  <h2>Nend</h2>
  <amp-ad width="320"
    height="50"
    type="nend"
    data-nend_params='{"media":82,"site":58536,"spot":127513,"type":1,"oriented":1}'>
  </amp-ad>

  <h2>Ad Generation</h2>
  <amp-ad width=320 height=50
      type="adgeneration"
      data-id="10722">
  </amp-ad>

  <h2>Geniee SSP</h2>
  <amp-ad width="300" height="250"
      type="genieessp"
      data-vid="3"
      data-zid="1077330">
  </amp-ad>
 <h2>Nativo</h2>
  <amp-ad
    type="nativo"
    height="150"
    width="350"
    layout="responsive"
    data-premium
    data-request-url="http://localhost:9876">
  </amp-ad>

  <h2>Kargo</h2>
  <amp-ad
    width=300
    height=250
    type="kargo"
    data-site="_tt9gZ3qxCc2RCg6CADfLAAFR"
    data-slot="_vypM8bkVCf"
    data-options='{"targetParams":{"AD_ID":"test-middle","ad_id":"test-middle"}}'>
  </amp-ad>

  
  <h2>PulsePoint 300x250</h2>
  <amp-ad width=300 height=250
      type="pulsepoint"
      data-pid="512379"
      data-tagid="472988">
  </amp-ad>

  <h2>PulsePoint Header Bidding 300x250</h2>
  <amp-ad width=300 height=250
      type="pulsepoint"
      data-pid="521732"
      data-tagid="76835"
      data-tagtype="hb"
      data-timeout="1000"
      data-slot="/1066621/ExchangeTech_Prebid_AdUnit">
  </amp-ad>

<<<<<<< HEAD
=======
  <h2>AMoAd</h2>
  <amp-ad width="300"
    height="250"
    type="amoad"
    data-sid="62056d310111552c951d19c06bfa71e16e615e39493eceff667912488bc576a6">
  </amp-ad>

>>>>>>> d1240075
</body>
</html><|MERGE_RESOLUTION|>--- conflicted
+++ resolved
@@ -561,8 +561,6 @@
       data-slot="/1066621/ExchangeTech_Prebid_AdUnit">
   </amp-ad>
 
-<<<<<<< HEAD
-=======
   <h2>AMoAd</h2>
   <amp-ad width="300"
     height="250"
@@ -570,6 +568,5 @@
     data-sid="62056d310111552c951d19c06bfa71e16e615e39493eceff667912488bc576a6">
   </amp-ad>
 
->>>>>>> d1240075
 </body>
 </html>