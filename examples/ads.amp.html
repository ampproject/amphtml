--- conflicted
+++ resolved
@@ -486,12 +486,7 @@
     <div placeholder></div>
     <div fallback></div>
   </amp-ad>
-<<<<<<< HEAD
-
-
-=======
-  
->>>>>>> 3f0ca7db
+
   <h2 id="custom">Custom leaderboard</h2>
   <amp-ad width=500 height=60
     type="custom"
@@ -533,8 +528,6 @@
     <div fallback></div>
   </amp-ad>
 
-<<<<<<< HEAD
-=======
   <h2 id="distroscale">DistroScale</h2>
   <amp-ad width=300 height=600
       type="distroscale"
@@ -545,7 +538,6 @@
     <div fallback></div>
   </amp-ad>
 
->>>>>>> 3f0ca7db
   <h2 id="dotandads">DotAndAds masthead</h2>
   <amp-ad width=980 height=250
       type="dotandads"
