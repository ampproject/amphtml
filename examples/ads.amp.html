--- conflicted
+++ resolved
@@ -51,7 +51,6 @@
   <script async src="https://cdn.ampproject.org/v0.js"></script>
 </head>
 <body>
-<<<<<<< HEAD
   <div class="filterBar">
     <form action="ads.amp.html" method="get">
       <label for="filter">Ad network filter</label>
@@ -103,6 +102,7 @@
         <option>eplanning</option>
         <option>ezoic</option>
         <option>f1e</option>
+        <option>f1h</option>
         <option>felmat</option>
         <option>flite</option>
         <option>fluct</option>
@@ -133,6 +133,7 @@
         <option>nativo</option>
         <option>navegg</option>
         <option>nend</option>
+        <option>netletix</option>
         <option>nokta</option>
         <option>openadstream</option>
         <option>openx</option>
@@ -175,139 +176,6 @@
       </select>
       <input type="submit" value="Go">
     </form>
-=======
-  <h2>Ad networks in <span class="broken">red color</span> have broken examples, please help to fix.</h2>
-  <nav>
-    <!--
-        When adding new ad network to the list, please
-        1) verify that the ad slot loads ad. Check DEVELOPMENT.md for how to
-           run a local server.
-        2) keep the list in alphabetic order
-    -->
-    <a href="#a8">A8</a> |
-    <a href="#a9">A9</a> |
-    <a href="#accesstrade">AccessTrade</a> |
-    <a href="#adblade">Adblade</a> |
-    <a href="#adbutler">AdButler</a> |
-    <a href="#adition">ADITION</a> |
-    <a href="#adgeneration">Ad Generation</a> |
-    <a href="#adhese">Adhese</a> |
-    <a href="#adman">Adman</a> |
-    <a href="#adreactor">AdReactor</a> |
-    <a href="#adsense">AdSense</a> |
-    <a href="#adsnative">AdsNative</a> |
-    <a href="#adspeed">AdSpeed</a> |
-    <a href="#adspirit">AdSpirit</a> |
-    <a href="#adstir">AdStir</a> |
-    <a href="#adtech">AdTech</a> |
-    <a href="#adthrive">AdThrive</a> |
-    <a href="#aduptech">Ad Up Technology</a> |
-    <a href="#adverline">Adverline</a> |
-    <a href="#adverticum">Adverticum</a> |
-    <a href="#advertserve">AdvertServe</a> |
-    <a href="#affiliateb">Affiliate-B</a> |
-    <a href="#amoad">AMoAd</a> |
-    <a href="#appnexus">App Nexus</a> |
-    <a href="#atomx">Atomx</a> |
-    <a href="#brainy">brainy</a> |
-    <a href="#caajainfeed">CA A.J.A. Infeed</a> |
-    <a href="#caprofitx">CA ProFit X</a> |
-    <a href="#chargeads">Chargeads</a> |
-    <a href="#contentad">Content.ad</a> |
-    <a href="#criteo">Criteo</a> |
-    <a href="#csa">CSA</a> |
-    <a href="#custom">Custom</a>|
-    <a href="#eas">Cxense Display</a> |
-    <a href="#distroscale">DistroScale</a> |
-    <a href="#dotandads">DotAndAds</a> |
-    <a href="#doubleclick">Doubleclick</a> |
-    <a href="#eplanning">E-Planning</a> |
-    <a href="#ezoic">Ezoic</a> |
-    <a href="#f1e">FlexOneELEPHANT</a> |
-    <a href="#f1h">FlexOneHARRIER</a> |
-    <a href="#felmat">Felmat</a> |
-    <a href="#flite">Flite</a> |
-    <a href="#fluct">fluct</a> |
-    <a href="#fusion">Fusion</a> |
-    <a href="#genieessp"></a> |
-    <a href="#gmossp" class="broken"></a> |
-    <a href="#gumgum">GumGum</a> |
-    <a href="#holder">Holder</a> |
-    <a href="#ibillboard">iBILLBOARD</a> |
-    <a href="#imobile">I-Mobile</a> |
-    <a href="#industrybrains">Industrybrains</a> |
-    <a href="#inmobi">InMobi</a> |
-    <a href="#ix">Index Exchange</a> |
-    <a href="#kiosked">Kiosked</a> |
-    <a href="#kargo">Kargo</a> |
-    <a href="#kixer">Kixer</a> |
-    <a href="#ligatus">Ligatus</a> |
-    <a href="#loka">LOKA</a> |
-    <a href="#mads">MADS</a> |
-    <a href="#mantis-display">MANTIS</a> |
-    <a href="#mediaimpact">Media Impact</a> |
-    <a href="#medianet">Media.Net</a> |
-    <a href="#mediavine">Mediavine</a> |
-    <a href="#meg">Meg</a> |
-    <a href="#microad">MicroAd</a> |
-    <a href="#mixpo">Mixpo</a> |
-    <a href="#mywidget">myWidget</a> |
-    <a href="#nativo">Nativo</a> |
-    <a href="#navegg">Navegg</a> |
-    <a href="#nend">Nend</a> |
-    <a href="#netletix">NETLETIX</a> |
-    <a href="#nokta">Nokta</a> |
-    <a href="#openadstream">Open AdStream</a> |
-    <a href="#openx">OpenX</a> |
-    <a href="#outbrain">Outbrain</a> |
-    <a href="#plista">Plista</a> |
-    <a href="#polymorphicads">polymorphicAds</a> |
-    <a href="#popin">popIn</a> |
-    <a href="#pubmine">Pubmine</a> |
-    <a href="#pulsepoint" class="broken">PulsePoint</a> |
-    <a href="#purch">Purch</a> |
-    <a href="#capirs">Rambler&Co</a> |
-    <a href="#relap">Relap</a> |
-    <a href="#revcontent">Revcontent</a> |
-    <a href="#rubicon">Rubicon</a> |
-    <a href="#sharethrough">Sharethrough</a> |
-    <a href="#sklik">Sklik</a> |
-    <a href="#slimcutmedia">SlimCut Media</a> |
-    <a href="#smartadserver">SmartAdServer</a> |
-    <a href="#smartclip">smartclip</a> |
-    <a href="#sortable">Sortable ad</a> |
-    <a href="#sovrn">SOVRN</a> |
-    <a href="#sunmedia">SunMedia</a> |
-    <a href="#swoop">Swoop</a> |
-    <a href="#taboola">Taboola</a> |
-    <a href="#teads">Teads</a> |
-    <a href="#triplelift">TripleLift</a> |
-    <a href="#valuecommerce">ValueCommerce</a> |
-    <a href="#webediads">Webediads</a> |
-    <a href="#weborama">Weborama</a> |
-    <a href="#widespace">Widespace</a> |
-    <a href="#xlift">Xlift</a> |
-    <a href="#yahoo">Yahoo</a> |
-    <a href="#yahoojp">YahooJP</a> |
-    <a href="#yieldbot">Yieldbot</a> |
-    <a href="#yieldone">Yield One</a> |
-    <a href="#yieldmo">Yieldmo</a> |
-    <a href="#zedo">ZEDO</a> |
-    <a href="#zergnet">ZergNet</a> |
-    <a href="#zucks">Zucks</a> |
-  </nav>
-
-  <div class="fixed">
-    <amp-ad width="300" height="50"
-        type="a9"
-        data-aax_size="300x250"
-        data-aax_pubname="test123"
-        data-aax_src="302">
-      <div placeholder>
-        Fixed positioned ad (will not render)
-      </div>
-    </amp-ad>
->>>>>>> 074c6ac0
   </div>
 
   <h2>A8</h2>
@@ -763,20 +631,15 @@
       data-url="https://demo.impact-ad.jp"
       data-target="/SITE=AMPSITE/AREA=AMPAREA/AAMSZ=300X250/OENCJP=UTF8" >
   </amp-ad>
-<<<<<<< HEAD
-
-  <h2>Felmat</h2>
-=======
-  
-  <h2 id="f1h">FlexOneHARRIER</h2>
+
+  <h2>FlexOneHARRIER</h2>
   <amp-ad width="300" height="250"
       type="f1h"
       data-section-id="2267"
       data-slot="2843">
   </amp-ad>
   
-  <h2 id="felmat">Felmat</h2>
->>>>>>> 074c6ac0
+  <h2>Felmat</h2>
   <amp-ad width="300" height="250"
       type="felmat"
       data-host="felmat.net"
@@ -1013,10 +876,7 @@
       data-nend_params='{"media":82,"site":58536,"spot":127513,"type":1,"oriented":1}'>
   </amp-ad>
 
-<<<<<<< HEAD
-  <h2>Nokta</h2>
-=======
-  <h2 id="netletix">NETLETIX</h2>
+  <h2>NETLETIX</h2>
   <amp-ad width='300' height='250'
       type='netletix'
       data-nxkey='b5f0c5d4-c2b8-4989-a7b9-130ad4417102'
@@ -1025,8 +885,7 @@
       data-nxheight='250'>
   </amp-ad>
 
-  <h2 id="nokta">Nokta</h2>
->>>>>>> 074c6ac0
+  <h2>Nokta</h2>
   <amp-ad width="300" height="250"
       type="nokta"
       data-category="izlesene_anasayfa"
