--- conflicted
+++ resolved
@@ -104,11 +104,8 @@
         <option>distroscale</option>
         <option>dotandads</option>
         <option>doubleclick</option>
-<<<<<<< HEAD
+        <option>eas</option>
         <option>Engageya</option>
-=======
-        <option>eas</option>
->>>>>>> 20249e5e
         <option>eplanning</option>
         <option>ezoic</option>
         <option>f1e</option>
