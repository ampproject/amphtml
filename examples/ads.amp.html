<!doctype html>
<html ⚡>
<head>
  <meta charset="utf-8">
  <title>Ad examples</title>
  <link rel="canonical" href="http://nonblocking.io/" >
  <meta name="viewport" content="width=device-width,minimum-scale=1,initial-scale=1">
  <style amp-custom>
    .broken {
      color: red;
    }
    amp-ad {
      border: 1px solid #ccc;
      max-width: 500px;
    }
    .red {
      background-color: red;
    }
    .filterBar {
      background: #eee;
      padding: 3px;
      font-size: 1.2em;
    }
    select {
      border: 1px solid #999;
    }
    input[type=submit] {
      font-size: 14px;
      border: 1px solid #999;
      border-radius: 3px;
      margin-left: 10px;
    }
    amp-ad[type="revcontent"] {
      width: 100%;
      max-width: 1280px;
      margin: 18px 0;
      padding: 0;
    }
    amp-ad[type="nativo"] {
      width: 100%;
      max-width: 1280px;
      margin: 18px 0;
      padding: 0;
      height:100px;
    }
  </style>
  <script async custom-element="amp-ad" src="https://cdn.ampproject.org/v0/amp-ad-0.1.js"></script>
  <script async custom-element="amp-analytics" src="https://cdn.ampproject.org/v0/amp-analytics-0.1.js"></script>
  <script async custom-template="amp-mustache" src="https://cdn.ampproject.org/v0/amp-mustache-0.1.js"></script>
  <script async custom-element="amp-form" src="https://cdn.ampproject.org/v0/amp-form-0.1.js"></script>
  <style amp-boilerplate>body{-webkit-animation:-amp-start 8s steps(1,end) 0s 1 normal both;-moz-animation:-amp-start 8s steps(1,end) 0s 1 normal both;-ms-animation:-amp-start 8s steps(1,end) 0s 1 normal both;animation:-amp-start 8s steps(1,end) 0s 1 normal both}@-webkit-keyframes -amp-start{from{visibility:hidden}to{visibility:visible}}@-moz-keyframes -amp-start{from{visibility:hidden}to{visibility:visible}}@-ms-keyframes -amp-start{from{visibility:hidden}to{visibility:visible}}@-o-keyframes -amp-start{from{visibility:hidden}to{visibility:visible}}@keyframes -amp-start{from{visibility:hidden}to{visibility:visible}}</style><noscript><style amp-boilerplate>body{-webkit-animation:none;-moz-animation:none;-ms-animation:none;animation:none}</style></noscript>
  <script async src="https://cdn.ampproject.org/v0.js"></script>
</head>
<body>
  <div class="filterBar">
    <form action="ads.amp.html" method="get" target="_top">
      <label for="filter">Ad network filter</label>
      <select id="filter" name="type">
        <option>[Select an ad network]</option>
        <!--
          When adding new ad network to the list, please
          1) verify that the ad slot loads ad. Check DEVELOPMENT.md for how to
             run a local server.
          2) keep the list in alphabetic order
        -->
        <option>24smi</option>
        <option>a8</option>
        <option>a9</option>
        <option>accesstrade</option>
        <option>adagio</option>
        <option>adblade</option>
        <option>adbutler</option>
        <option>adfox</option>
        <option>adgeneration</option>
        <option>adhese</option>
        <option>adincube</option>
        <option>adition</option>
        <option>adman</option>
        <option>admanmedia</option>
        <option>admixer</option>
        <option>adocean</option>
        <option>adpicker</option>
        <option>adplugg</option>
        <option>adreactor</option>
        <option>adsense</option>
        <option>adsnative</option>
        <option>adspeed</option>
        <option>adspirit</option>
        <option>adstir</option>
        <option>adtech</option>
        <option>adthrive</option>
        <option>aduptech</option>
        <option>adventive</option>
        <option>adverline</option>
        <option>adverticum</option>
        <option>advertserve</option>
        <option>affiliateb</option>
        <option>amoad</option>
        <option>appnexus</option>
        <option>appvador</option>
        <option>atomx</option>
        <option>beopinion</option>
        <option>bidtellect</option>
        <option>brainy</option>
        <option>bringhub</option>
        <option>caajainfeed</option>
        <option>capirs</option>
        <option>caprofitx</option>
        <option>cedato</option>
        <option>chargeads</option>
        <option>connatix</option>
        <option>contentad</option>
        <option>criteo</option>
        <option>csa</option>
        <option>custom</option>
        <option>dable</option>
        <option>directadvert</option>
        <option>distroscale</option>
        <option>dotandads</option>
        <option>doubleclick</option>
        <option>eadv</option>
        <option>eas</option>
        <option>Engageya</option>
        <option>eplanning</option>
        <option>ezoic</option>
        <option>f1e</option>
        <option>f1h</option>
        <option>felmat</option>
        <option>flite</option>
        <option>fluct</option>
        <option>fusion</option>
        <option>genieessp</option>
        <option>giraff</option>
        <option>gmossp</option>
        <option>gumgum</option>
        <option>holder</option>
        <option>ibillboard</option>
        <option>imedia</option>
        <option>imobile</option>
        <option>imonomy</option>
        <option>industrybrains</option>
        <option>inmobi</option>
        <option>innity</option>
        <option>ix</option>
        <option>kargo</option>
        <option>kiosked</option>
        <option>kixer</option>
        <option>kuadio</option>
        <option>ligatus</option>
        <option>lockerdome</option>
        <option>loka</option>
        <option>mads</option>
        <option>mantis-display</option>
        <option>mediaimpact</option>
        <option>medianet</option>
        <option>mediavine</option>
        <option>meg</option>
        <option>microad</option>
        <option>mixpo</option>
        <option>monetizer101</option>
        <option>mytarget</option>
        <option>mywidget</option>
        <option>nativo</option>
        <option>navegg</option>
        <option>nend</option>
        <option>netletix</option>
        <option>nokta</option>
        <option>openadstream</option>
        <option>openx</option>
        <option>outbrain</option>
        <option>pixels</option>
        <option>plista</option>
        <option>polymorphicads</option>
        <option>popin</option>
        <option>pubexchange</option>
        <option>pubmine</option>
        <option>pulsepoint</option>
        <option>purch</option>
        <option>relap</option>
        <option>revcontent</option>
        <option>revjet</option>
        <option>rubicon</option>
        <option>sekindo</option>
        <option>sharethrough</option>
        <option>sklik</option>
        <option>slimcutmedia</option>
        <option>smartadserver</option>
        <option>smartclip</option>
        <option>smi2</option>
        <option>sogouad</option>
        <option>sortable</option>
        <option>sovrn</option>
        <option>spotx</option>
        <option>sunmedia</option>
        <option>swoop</option>
        <option>taboola</option>
        <option>teads</option>
        <option>triplelift</option>
        <option>trugaze</option>
<<<<<<< HEAD
        <option>uzou</option>
=======
        <option>uas</option>
>>>>>>> 652b514b
        <option>valuecommerce</option>
        <option>videonow</option>
        <option>viralize</option>
        <option>vmfive</option>
        <option>webediads</option>
        <option>weborama</option>
        <option>widespace</option>
        <option>xlift</option>
        <option>yahoo</option>
        <option>yahoojp</option>
        <option>yandex</option>
        <option>yengo</option>
        <option>yieldbot</option>
        <option>yieldmo</option>
        <option>yieldpro</option>
        <option>zedo</option>
        <option>zergnet</option>
        <option>zucks</option>
      </select>
      <input type="submit" value="Go">
    </form>
  </div>

  <h2>24smi</h2>
  <amp-embed width="250" height="250"
      type="24smi"
      src="https://jsn.24smi.net/c/2/11232.js">
  </amp-embed>

  <h2>A8</h2>
  <amp-ad width="300" height="250"
      type="a8"
      data-aid="170223075073"
      data-wid="001"
      data-eno="01"
      data-mid="s00000016751001031000"
      data-mat="2TCGYR-17GNXU-3L92-64Z8X"
      data-type="static">
  </amp-ad>

  <h2>A9</h2>
  <amp-ad width="300" height="250"
      type="a9"
      data-aax_size="300x250"
      data-aax_pubname="test123"
      data-aax_src="302">
  </amp-ad>

  <h2>AccessTrade</h2>
  <amp-ad width="300" height="250"
      type="accesstrade"
      data-atops="r"
      data-atrotid="00000000000008c06y">
  </amp-ad>

  <h2>Ad.Agio</h2>
  <amp-ad width=300 height=250
      type="adagio"
      data-sid="39"
      data-loc="amp_ampw_amps_ampp_300x250"
      data-keywords=""
      data-uservars="">
  </amp-ad>

  <h2>Adblade</h2>
  <amp-ad width="300" height="250"
      type="adblade"
      data-width="300"
      data-height="250"
      data-cid="19626-3798936394">
  </amp-ad>

  <h2>AdButler</h2>
  <amp-ad width="300" height="250"
      type="adbutler"
      data-account="167283"
      data-zone="212491">
  </amp-ad>

  <h2>adincube</h2>
  <amp-ad width="300" height="250"
      type="adincube"
      data-ad-type="in_content"
      data-site-key="TEST_WEBSITE_KEY">
  </amp-ad>

  <h2>ADITION</h2>
  <amp-ad width="300" height="250"
      type="adition"
      data-version="1"
      data-wp_id="3470234">
  </amp-ad>

  <h2>Ad Generation</h2>
  <amp-ad width="320" height="50"
      type="adgeneration"
      data-id="10722">
  </amp-ad>

  <h2>Adhese</h2>
  <amp-ad width=300 height=250
      type="adhese"
      data-location="_sdk_amp_"
      data-position=""
      data-format="amprectangle"
      data-account="demo"
      data-request-type="ad">
    <div placeholder></div>
    <div fallback></div>
  </amp-ad>

  <amp-ad width=300 height=250
      type="adhese"
      data-location="_sdk_amp_"
      data-position=""
      data-format="amprectangle"
      data-account="demo"
      data-request-type="ad"
      json='{"targeting":{"br": ["sport", "info"],"dt": ["desktop"]}}'>
    <div placeholder></div>
    <div fallback></div>
  </amp-ad>

  <h2 id="adfox">AdFox</h2>
  <amp-ad width="248" height="408"
      type="adfox"
      data-owner-id="208087"
      data-adfox-params='{"pt": "b","p1": "bsoji","p2": "feil","pct": "a","pfc": "bbhfo","pfb": "cwrtv"}'>
  </amp-ad>

  <h2>Adman</h2>
  <amp-ad width="300" height="250"
      type="adman"
      data-ws="17342"
      data-s="300x250"
      data-host="talos.adman.gr">
  </amp-ad>

  <h2>AdmanMedia</h2>
  <amp-ad width="300" height="250"
      type="admanmedia"
      data-id="8e916419">
  </amp-ad>

  <h2>Admixer</h2>
  <amp-ad width="300" height="250"
      type="admixer"
      data-sizes="[[300,250]]"
      data-zone="2eb6bd58-865c-47ce-af7f-a918108c3fd2">
  </amp-ad>
  <amp-ad type="admixer" width="300" height="300" layout="responsive"
      data-sizes="[[300,250],[300,300]]"
      data-zone="2eb6bd58-865c-47ce-af7f-a918108c3fd2">
    <div fallback>asd</div>
  </amp-ad>

  <h2>AdOcean</h2>
  <amp-ad width="300" height="250"
          type="adocean"
          data-ao-mode="sync"
          data-ao-emitter="myao.adocean.pl"
          data-ao-id="ado-vf2X22YCNzPRUVYmLg.jQb53Xb1BcMbzJlwIv7SLH_f.97"
          data-ao-preview="y6g3tTbLJv6vLRZ.AfyeiXkCPM0gL3CNAik2rwTzhKD.N7"
          data-ao-keys="key1,key2,key3"
          data-ao-vars='{"a":"b","c":"d"}'
          data-ao-clusters='{"clusterA":[-1,2,-3,63], "clusterB":[1,-63]}'
          >
  </amp-ad>

  <amp-ad width="300" height="250"
          type="adocean"
          data-ao-mode="buffered"
          data-ao-emitter="myao.adocean.pl"
          data-ao-id="ado-vf2X22YCNzPRUVYmLg.jQb53Xb1BcMbzJlwIv7SLH_f.97"
          data-ao-preview="y6g3tTbLJv6vLRZ.AfyeiXkCPM0gL3CNAik2rwTzhKD.N7"
          data-ao-keys="key1,key2,key3"
          data-ao-vars='{"a":"b","c":"d"}'
          data-ao-clusters='{"clusterA":[-1,2,-3,63], "clusterB":[1,-63]}'
          >
  </amp-ad>

  <h2>AdPicker</h2>
  <amp-ad width="300" height="250"
      type="adpicker"
      data-ph="4p7hhqa73u">
  </amp-ad>

  <h2>AdPlugg</h2>
  <amp-ad width="300" height="250"
      type="adplugg"
      data-access-code="A48214096"
      data-zone="my_amp_zone_300x250">
  </amp-ad>

  <h2>AdReactor</h2>
  <amp-ad width="728" height="90"
      type="adreactor"
      data-pid=790
      data-zid=9
      data-custom3="No Type">
  </amp-ad>

  <h2>AdSense</h2>
  <amp-ad width="300" height="250"
      type="adsense"
      data-ad-client="ca-pub-2005682797531342"
      data-ad-slot="7046626912">
  </amp-ad>

  <h2>AdsNative</h2>
  <amp-ad width="300" height="250"
      type="adsnative"
      data-anapiid="t8AjW-y8rudFGzKft_YQcBZG1-aGZ5otj5QdsKaP"
      data-ancat="IAB1,IAB2"
      data-antid="abc"
      data-ankv="key:val,key:val2">
  </amp-ad>

  <h2>AdSpeed</h2>
  <amp-ad width="300" height="250"
      type="adspeed"
      data-zone="82441"
      data-client="3">
  <div placeholder></div>
  <div fallback></div>
  </amp-ad>

  <h2>AdSpirit</h2>
  <amp-ad width="300" height="250"
      type="adspirit"
      data-asm-params="&amp;pid=4"
      data-asm-host="help.adspirit.de">
  </amp-ad>

  <h2>AdStir 320x50 banner</h2>
  <amp-ad width="320" height="50"
      type="adstir"
      data-app-id="MEDIA-343ded3e"
      data-ad-spot="1">
  </amp-ad>

  <h2>AdTech (1x1 fake image ad)</h2>
  <amp-ad width="300" height="250"
      type="adtech"
      src="https://adserver.adtechus.com/addyn/3.0/5280.1/2274008/0/-1/ADTECH;size=300x250;key=plumber;alias=careerbear-ros-middle1;loc=300;;target=_blank;grp=27980912;misc=3767074">
  </amp-ad>

  <h2>AdThrive 320x50 banner</h2>
  <amp-ad width="320" height="50"
      type="adthrive"
      data-site-id="test"
      data-ad-unit="AdThrive_Content_1"
      data-sizes="320x50">
  </amp-ad>

  <h2>AdThrive 300x250 banner</h2>
  <amp-ad width="300" height="250"
      type="adthrive"
      data-site-id="test"
      data-ad-unit="AdThrive_Content_2"
      data-sizes="300x250">
  </amp-ad>

  <h2>Ad Up Technology</h2>
  <amp-ad width="500" height="250"
      type="aduptech"
      layout="fixed"
      data-placementkey="ae7906d535ce47fbb29fc5f45ef910b4"
      data-query="reisen;mallorca;spanien"
      data-adtest="1">
  </amp-ad>

  <h2>Adventive</h2>
  <amp-ad width="300" height="250"
    data-src="https://ads.adventive.com/ad?j&pid=c72f8c57-4bdb-4f84-ba46-8b34a2512501&type=4"
    type="adventive">
  </amp-ad>

  <h2>Adverline</h2>
  <amp-ad width="300" height="250"
      type="adverline"
      data-id=13625
      data-plc=3>
  </amp-ad>

  <h2>Adverticum</h2>
  <amp-ad width="285" height="350"
     type="adverticum"
     data-goa3zone="4316734"
     data-costumeTargetString="bWFsYWM=">
  </amp-ad>

  <h2>AdvertServe</h2>
  <amp-ad width="300" height="250"
      type="advertserve"
      data-client="tester"
      data-pid=0
      data-zid=68>
  </amp-ad>

  <h2>Affiliate-B</h2>
  <amp-ad width="300" height="250"
      type="affiliateb"
      data-afb_a="l44x-y174897c"
      data-afb_p="g2m"
      data-afb_t="i">
  </amp-ad>

  <h2>AMoAd banner</h2>
  <amp-ad width="300" height="250"
      type="amoad"
      data-ad-type="banner"
      data-sid="62056d310111552c951d19c06bfa71e16e615e39493eceff667912488bc576a6">
  </amp-ad>

  <h2>AMoAd native</h2>
  <amp-ad width="320" height="100"
      type="amoad"
      data-ad-type="native"
      data-sid="62056d310111552c951d19c06bfa71e1bc19eea7e94d0a6e73e46a9402dbee47">
  </amp-ad>

  <h2>AppNexus with JSON based configuration multi ad</h2>
  <amp-ad width="300" height="250"
      type="appnexus"
      data-target="apn_ad_1"
      json='{"pageOpts":{"member": 958}, "adUnits": [{"disablePsa": true, "tagId": 6063968,"sizes": [300,250],"targetId": "apn_ad_1"}, {"tagId": 6063968,"sizes": [728,90],"targetId":"apn_ad_2"}]}'>
  </amp-ad>

  <amp-ad width="728" height="90"
      type="appnexus"
      data-target="apn_ad_2"
      json='{"pageOpts":{"member": 958}, "adUnits": [{"disablePsa": true, "tagId": 6063968,"sizes": [300,250],"targetId": "apn_ad_1"}, {"tagId": 6063968,"sizes": [728,90],"targetId":"apn_ad_2"}]}'>
  </amp-ad>

  <h2>AppVador</h2>
  <amp-ad width="320" height="180"
      type="appvador"
      data-id="8c328a2daa6f9ce4693f57246cd86e0a">
  </amp-ad>

  <h2>Atomx</h2>
  <amp-ad width="300" height="250"
      type="atomx"
      data-id="1234">
  </amp-ad>

  <amp-ad width="300" height="1"
      type="beopinion"
      layout="responsive"
      data-name="slot_0"
      data-my-content="0"
      data-account="556f2afc6ebef601004fb60f">
  </amp-ad>

  <h2 id="bidtellect">Bidtellect</h2>
  <amp-ad width=320 height=200
      type="bidtellect"
      data-t="20bc0442-8bec-43f8-9992-08be6e6a3591"
      data-pid="925847381"
      data-sid="216072">
  </amp-ad>

  <h2>brainy</h2>
  <amp-ad width="300" height="250"
      type="brainy"
      data-aid="10"
      data-slot-id="3347">
  </amp-ad>

  <h2>Broadstreet Ads</h2>
  <amp-ad width="300" height="250"
      type="broadstreetads"
      data-network="229"
      data-zone="63940">
      <div placeholder></div>
      <div fallback></div>
  </amp-ad>

  <h2>Bringhub Mini-Storefront</h2>
  <amp-embed width="600" height="320"
      type="bringhub"
      layout="responsive"
      heights="(max-width: 270px) 1280px, (max-width:553px) 640px, 338px">
  </amp-embed>

  <h2>CA A.J.A. Infeed</h2>
  <amp-ad width="320" height="120"
      type="caajainfeed"
      data-ad-spot="jqeto4eMJqk"
      data-test="true">
  </amp-ad>

  <h2>CA ProFit-X</h2>
  <amp-ad width="320" height="50"
      type="caprofitx"
      data-tagid="17359">
  </amp-ad>

  <h2>Cedato</h2>
  <amp-ad width="300" height="250"
      type="cedato"
      data-id="303084288">
  </amp-ad>

  <h2>Chargeads</h2>
  <amp-ad width="320" height="50"
      type="chargeads"
      src="https://www.chargeplatform.com/ads/?id=1288491435">
  </amp-ad>

  <h2>Connatix</h2>
  <amp-ad width="300" height="250"
      type="connatix"
      data-connatix={"data-connatix-token":"755145ed-72aa-4a35-bc6e-d5dcfb8837d2"}>
  </amp-ad>

  <h2>Content.ad Banner 320x50</h2>
  <amp-ad width="320" height="50"
      type="contentad"
      data-id="80a26f7c-277a-4c9a-b541-1ae7304d8b06"
      data-d="bm9uYmxvY2tpbmcuaW8="
      data-wid="218710"
      data-url="nonblocking.io">
  </amp-ad>

  <h2>Content.ad Banner 300x250</h2>
  <amp-ad width="300" height="250"
      type="contentad"
      data-id="09a8809f-9e98-4c24-b076-3dc28c8a7f32"
      data-d="bm9uYmxvY2tpbmcuaW8="
      data-wid="218706"
      data-url="nonblocking.io">
  </amp-ad>

  <h2>Content.ad Banner 300x250 2x2</h2>
  <amp-ad width="300" height="250"
      type="contentad"
      data-id="7902c314-4cad-466e-9264-ecd333a2c757"
      data-d="bm9uYmxvY2tpbmcuaW8="
      data-wid="218705"
      data-url="nonblocking.io">
  </amp-ad>

  <h2>Content.ad Banner 300x600</h2>
  <amp-ad width="300" height="600"
      type="contentad"
      data-id="54115175-cb71-4905-9781-970c868059c1"
      data-d="bm9uYmxvY2tpbmcuaW8="
      data-wid="218708"
      data-url="nonblocking.io">
  </amp-ad>

  <h2>Content.ad Banner 300x600 5x2</h2>
  <amp-ad width="300" height="600"
      type="contentad"
      data-id="d5979da1-3686-4b8d-8bbc-9a94eb2d6a76"
      data-d="bm9uYmxvY2tpbmcuaW8="
      data-wid="218709"
      data-url="nonblocking.io">
  </amp-ad>

  <h2>Criteo Passback</h2>
  <p>Due to ad targeting, the slot might not load ad.</p>

  <amp-ad width="300" height="250"
      type="criteo"
      data-tagtype="passback"
      data-zone="314159">
  </amp-ad>

  <h2>Criteo Standalone</h2>
  <p>Due to ad targeting, the slot might not load ad.</p>

  <amp-ad width="300" height="250"
      type="criteo"
      data-tagtype="standalone"
      data-timeout="700"
      data-zone="497747"
      data-slot="/2729856/AMP_Standalone_AdUnit"
      data-adserver="DFP"
      data-line-item-ranges="0..3:0.5"
      data-doubleclick='{"targeting":{"sport":["rugby","cricket"]},"categoryExclusions":["health"],"tagForChildDirectedTreatment":1}'>
  </amp-ad>

  <h2>Criteo RTA</h2>
  <p>Due to ad targeting, the slot might not load ad.</p>

  <amp-ad width="300" height="250"
      type="criteo"
      data-tagtype="rta"
      data-slot="/2729856/iframe_test_new_tag"
      data-adserver="DFP"
      data-networkid="1976">
  </amp-ad>

  <h2>CSA</h2>
  <amp-ad width="auto" height="300"
      type="csa"
      layout="fixed-height"
      data-afs-page-options='{"pubId": "partner-pub-9616389000213823", "query": "flowers"}'
      data-afs-adblock-options='{"width": "auto", "number": 1}'>
  </amp-ad>

  <h2 id="custom">Custom leaderboard</h2>
  <amp-ad width="500" height="60"
      type="custom"
      data-slot="1"
      data-url="/examples/custom.ad.example.json">
    <template type="amp-mustache" id="amp-template-id-leader">
      <a href="{{href}}" target='_blank' rel="noopener noreferrer">
        <amp-img layout='fixed' width="500" height="60" src="{{src}}" data-info="{{info}}"></amp-img>
      </a>
    </template>
  </amp-ad>

  <h2>Custom square</h2>
  <amp-ad width="200" height="200"
      type="custom"
      data-slot="2"
      data-url="/examples/custom.ad.example.json">
    <template type="amp-mustache">
      <a href="{{href}}" target="_blank" rel="noopener noreferrer">
        <amp-img layout='fixed' height="200" width="200" src="{{src}}" data-info="{{info}}"></amp-img>
      </a>
    </template>
  </amp-ad>

  <h2>Custom leaderboard with no slot specified</h2>
  <amp-ad width="500" height="60"
      type="custom"
      data-url="/examples/custom.ad.example.single.json">
    <template type="amp-mustache" id="amp-template-id-no-slot">
      <a href="{{href}}" target="_blank" rel="noopener noreferrer">
        <amp-img layout='fixed' height="60" width="500" src="{{src}}" data-info="{{info}}"></amp-img>
      </a>
    </template>
  </amp-ad>

  <h2>Cxense Display</h2>
  <amp-ad width="240" height="65"
      type="eas"
      data-eas-domain="stage.emediate.eu"
      data-eas-cu="3255">
  </amp-ad>

  <h2>Dable</h2>
  <amp-embed width="336" height="280"
      type="dable"
      data-widget-id="G7ZdEWXW"
      data-item-id="testitem">
  </amp-embed>

  <h2>Directadvert</h2>
  <amp-ad width="320" height="250"
      type="directadvert"
      data-block-id="1953045">
  </amp-ad>

  <h2>DistroScale</h2>
  <amp-ad width="300" height="600"
      type="distroscale"
      data-pid="1"
      data-zid="8710"
      layout="responsive">
  </amp-ad>

  <h2>DotAndAds masthead</h2>
  <amp-ad width="980" height="250"
      type="dotandads"
      data-cid="11"
      data-mpo="ampTest"
      data-mpt="amp-amp-all-all"
      data-sp='sn-u'>
  </amp-ad>

  <h2>DotAndAds 300x250 box</h2>
  <amp-ad width="300" height="250"
      type="dotandads"
      data-sp='300x250-u'
      data-cid="11"
      data-mpo="ampTest"
      data-mpt="amp-amp-all-all">
  </amp-ad>

  <h2>Doubleclick</h2>
  <amp-ad width="320" height="50"
      type="doubleclick"
      data-slot="/4119129/mobile_ad_banner">
  </amp-ad>

  <h2>Doubleclick with JSON based parameters</h2>
  <amp-ad width="320" height="50"
      type="doubleclick"
      data-slot="/4119129/mobile_ad_banner"
      json='{"targeting":{"sport":["rugby","cricket"]},"categoryExclusions":["health"],"tagForChildDirectedTreatment":0}'>
  </amp-ad>

  <h2>Doubleclick no ad</h2>
  <amp-ad width="300" height="200"
      type="doubleclick"
      data-slot="/4119129/doesnt-exist">
  </amp-ad>

  <h2>Doubleclick with overriden size</h2>
  <amp-ad width="420" height="100"
      data-override-width="320" data-override-height="50"
      type="doubleclick"
      data-slot="/4119129/mobile_ad_banner"
      class="red">
  </amp-ad>

  <h2>Doubleclick challenging ad</h2>
  <amp-ad width="414" height="457"
      type="doubleclick"
      layout="fixed"
      data-slot="/35096353/amptesting/badvideoad">
  </amp-ad>

  <h2>eADV</h2>
  <amp-ad width="300" height="250"
      type="eadv"
      data-x="ba-16488-75-2-95-0-4c-23-b8-300x250-84-0-a0"
      data-u="l0o0c0a8l%3Ahtos">
  </amp-ad>

  <h2>Engageya widget</h2>
  <amp-embed width="200" height="200"
      type="engageya"
      layout="responsive"
      data-widgetIds="72154"
      data-websiteId="111292"
      data-publisherId="155235">
  </amp-embed>

  <h2>E-Planning 320x50</h2>
  <amp-ad width="320" height="50"
      type="eplanning"
      layout=responsive
      data-epl_si="af2"
      data-epl_sv="https://ads.eu.e-planning.net"
      data-epl_isv="https://us.img.e-planning.net"
      data-epl_sec="AMP_TEST"
      data-epl_kvs='{"target1":"food", "target2":"cars"}'
      data-epl_e="AMP_TEST">
  </amp-ad>

  <h2>Ezoic</h2>
  <amp-ad width="300" height="250"
      type="ezoic"
      data-slot="/1254144/28607874"
      json='{"targeting": {"iid15":"1479509","t":"134","d":"1317","t1":"134","pvc":"0","ap":"1144","sap":"1144","a":"|0|","as":"revenue","plat":"1","bra":"mod1","ic":"1","at":"mbf","adr":"400","reft":"tf","ga":"2497208","rid":"99998","pt":"0","al":"2022","compid":"1","tap":"28607874-1479509","br1":"0","br2":"0"}}'>
  </amp-ad>

  <h2>FlexOneELEPHANT</h2>
  <amp-ad width="300" height="250"
      type="f1e"
      data-url="https://demo.impact-ad.jp"
      data-target="/SITE=AMPSITE/AREA=AMPAREA/AAMSZ=300X250/OENCJP=UTF8" >
  </amp-ad>

  <h2>FlexOneHARRIER</h2>
  <amp-ad width="300" height="250"
      type="f1h"
      data-section-id="2267"
      data-slot="2843">
  </amp-ad>

  <h2>Felmat</h2>
  <amp-ad width="300" height="250"
      type="felmat"
      data-host="felmat.net"
      data-fmt="banner"
      data-fmk="U12473_n2cJD"
      data-fmp="0">
  </amp-ad>

  <h2>Flite</h2>
  <amp-ad width="320" height="568"
      type="flite"
      data-guid="aa7bf589-6d51-4194-91f4-d22eef8e3688"
      data-mixins="">
  </amp-ad>

  <h2>fluct</h2>
  <amp-ad width="300" height="250"
      type="fluct"
      data-g="1000067784"
      data-u="1000101409">
  </amp-ad>

  <h2>Fusion</h2>
  <amp-ad width="600" height="100"
      type="fusion"
      data-ad-server="bn-01d.adtomafusion.com"
      data-media-zone="adtomatest.apica"
      data-layout="apicaping"
      data-space="apicaAd"
      data-parameters="age=99&isMobile&gender=male">
  </amp-ad>

  <h2>Geniee SSP</h2>
  <amp-ad width="300" height="250"
      type="genieessp"
      data-vid="3"
      data-zid="1077330">
  </amp-ad>

  <h2>Giraff</h2>
  <amp-ad width="300" height="480"
      type="giraff"
      data-block-name="novotekaru">
  </amp-ad>

  <h2 class="broken">GMOSSP 320x50 banner</h2>
  <amp-ad width="320" height="50"
      type="gmossp"
      data-id="10014">
  </amp-ad>

  <h2>GumGum 300x100 banner</h2>
  <amp-ad width=300 height=100
      type="gumgum"
      data-zone="ggumtest"
      data-slot="3883">
  </amp-ad>

  <h2>Holder 300x250 banner</h2>
  <amp-ad width="300" height="250"
      type="holder"
      data-block="7163">
  </amp-ad>

  <h2>iBillboard 300x250 banner</h2>
  <amp-ad width="300" height="250"
      type="ibillboard"
      src="https://go.eu.bbelements.com/please/code?j-21414.1.5.6.0.0._blank">
  </amp-ad>

  <h2>I-Mobile 320x50 banner</h2>
  <amp-ad width="320" height="50"
      type="imobile"
      data-pid="1847"
      data-adtype="banner"
      data-asid="813689">
  </amp-ad>

  <h2>Imonomy 728x90 banner</h2>
  <amp-ad width="728" height="90"
      type="imonomy"
      data-slot="/36653869/amp_imo_multi_size"
      data-pid="1225234623"
      data-sub-id="636gd">
  </amp-ad>

  <h2>Imedia</h2>
  <amp-ad width="300" height="250"
      type="imedia"
      data-id="p1"
      data-positions='[{"id":"p1", "zoneId":"seznam.novinky.ikona2"}, {"id":"p2", "zoneId":"seznam.novinky.ikona"}]'>
  </amp-ad>

  <amp-ad width="300" height="100"
      type="imedia"
      data-id="p2"
      data-positions='[{"id":"p1", "zoneId":"seznam.novinky.ikona2"}, {"id":"p2", "zoneId":"seznam.novinky.ikona"}]'>
  </amp-ad>

  <h2>Index Exchange Header Tag</h2>
  <amp-ad width="300" height="250"
      type="ix"
      data-ix-id="1"
      data-slot="/62650033/AMP_Example_Ad_Unit">
  </amp-ad>

  <h2>Industrybrains</h2>
  <amp-ad width="300" height="250"
      type="industrybrains"
      data-width="300"
      data-height="250"
      data-cid="19626-3798936394">
  </amp-ad>

  <h2>InMobi</h2>
  <amp-ad width="320" height="50"
      type="inmobi"
      data-siteid="a0078c4ae5a54199a8689d49f3b46d4b"
      data-slotid="15">
  </amp-ad>

  <h2>Innity</h2>
  <amp-ad width="300" height="250"
      type="innity"
      data-pub="eda80a3d5b344bc40f3bc04f65b7a357"
      data-zone="62546">
  </amp-ad>

  <amp-ad width="300" height="250"
      type="innity"
      data-pub="eda80a3d5b344bc40f3bc04f65b7a357"
      data-zone="62546"
      data-channel="NEWS">
  </amp-ad>

  <h2>Kargo</h2>
  <amp-ad width="300" height="250"
      type="kargo"
      data-site="_tt9gZ3qxCc2RCg6CADfLAAFR"
      data-slot="_vypM8bkVCf"
      data-options='{"targetParams":{"AD_ID":"test-middle","ad_id":"test-middle"}}'>
  </amp-ad>

  <h2>Kiosked</h2>
  <amp-ad width="300" height="250"
      type="kiosked"
      data-scriptid="91">
  </amp-ad>

  <h2>Kixer</h2>
  <amp-ad width="300" height="250"
      type="kixer"
      data-adslot="6812">
  </amp-ad>

  <h2>Kuadio</h2>
  <amp-embed
    type="kuadio"
    width="300"
    height="660"
    layout="responsive"
    heights="(min-width:1024px) 23%, (min-width:760px) 27%, (min-width:480px) 72%, 220%"
    data-region="tpe"
    data-widget-id="78a32765-30f1-4ac1-a3e7-b42ebc6df88a">
  </amp-embed>

  <h2>Ligatus</h2>
  <amp-ad width="300" height="250"
      type="ligatus"
      src="https://a-ssl.ligatus.com/?ids=88443&t=js&s=1&bc=2">
  </amp-ad>

  <h2>LockerDome</h2>
  <amp-ad width="300" height="250"
      type="lockerdome"
      data-slot="10238273616545382">
  </amp-ad>

  <h2>LOKA</h2>
  <amp-ad width="300" height="250"
      type="loka"
      data-unit-params='{"unit":"mvbanner","id":"YdzhBxTvKwZlLeeQ"}'>
  </amp-ad>

  <h2>MADS</h2>
  <amp-ad width="320" height="50"
      type="mads"
      data-adrequest='{"pid":"6252122059"}'>
  </amp-ad>

  <h2>MANTIS</h2>
  <amp-ad width="300" height="250"
      type="mantis-display"
      data-property = "demo"
      data-zone="medium-rectangle">
  </amp-ad>

  <amp-embed width="100" height="283"
      type="mantis-recommend"
      layout=responsive
      heights="(min-width:1907px) 56%, (min-width:1100px) 64%, (min-width:780px) 75%, (min-width:480px) 105%, 200%"
      data-property="demo">
  </amp-embed>

  <h2>Media Impact</h2>
  <amp-ad width="320" height="250"
      type="mediaimpact"
      data-site="67767"
      data-page="amp"
      data-format="4459"
      data-target=""
      data-slot="4459">
  </amp-ad>

  <h2>Media.Net Header Bidder Tag</h2>
  <amp-ad width="300" height="250"
      type="medianet"
      data-tagtype="headerbidder"
      data-cid="8CU852274"
      data-slot="/45361917/AMP_Header_Bidder"
      json='{"targeting":{"mnetAmpTest":"1","pos":"mnetSlot1"}}'>
  </amp-ad>

  <h2>Media.Net Contextual Monetization Tag</h2>
  <amp-ad width="300" height="250"
      type="medianet"
      data-tagtype="cm"
      data-cid="8CUS8O7EX"
      data-crid="112682482">
  </amp-ad>

  <h2>Mediavine</h2>
  <amp-ad width="300" height="250"
      type="mediavine"
      data-site="amp-project">
      <div placeholder></div>
      <div fallback></div>
  </amp-ad>

  <h2>Medyanet</h2>
  <amp-ad width="300" height="600"
      type="medyanet"
      data-slot="medyanet/9927946/posta/anasayfa/300x600">
  </amp-ad>

  <h2>Meg</h2>
  <amp-ad width="320" height="250"
      type="meg"
      data-code="6rc0ERhN75">
  </amp-ad>

  <h2>MicroAd 320x50 banner</h2>
  <amp-ad width="320" height="50"
      type="microad"
      data-spot="b4bf837c5ddd69758d5ac924d04cf502"
      data-url="${COMPASS_EXT_URL}"
      data-referrer="${COMPASS_EXT_REF}"
      data-ifa="${COMPASS_EXT_IFA}"
      data-appid="${COMPASS_EXT_APPID}"
      data-geo="${COMPASS_EXT_GEO}">
  </amp-ad>

  <h2>Mixpo</h2>
  <amp-ad width="300" height="250"
      type = "mixpo"
      data-guid = "b0caf856-fd92-4adb-aaec-e91948c9ffc8"
      data-subdomain = "www">
  </amp-ad>

  <h2>Monetizer101</h2>
  <amp-ad width="auto" height="176"
      layout="fixed-height"
      type="monetizer101"
      data-widget="price-comparison"
      data-config='{"shopId": 1, "priceMin": 500, "nameKeywords": "iphone"}'>
  </amp-ad>  

  <h2>myTarget</h2>
  <amp-ad width="300" height="250"
      type="mytarget"
      data-ad-slot="197378">
  </amp-ad>

  <h2>myWidget</h2>
  <amp-embed width="300" height="250"
      type="mywidget"
      data-cid="ed1538fc077cfeae6ea558f6e7404541">
  </amp-embed>

  <h2>Nativo</h2>
  <amp-ad width="350" height="150"
      type="nativo"
      layout="responsive"
      data-premium
      data-request-url="http://localhost:9876">
  </amp-ad>

  <h2>Navegg</h2>
  <div>It is common to see a no-fill ad in this example.</div>
  <amp-ad width=320 height=50
      type="navegg"
      data-acc="10"
      data-slot="/4119129/mobile_ad_banner"
      json='{"targeting":{"sport":["rugby","cricket"]}}'>
  </amp-ad>

  <h2>Nend</h2>
  <amp-ad width="320" height="50"
      type="nend"
      data-nend_params='{"media":82,"site":58536,"spot":127513,"type":1,"oriented":1}'>
  </amp-ad>

  <h2>NETLETIX</h2>
  <amp-ad width='300' height='250'
      type='netletix'
      data-nxkey='b5f0c5d4-c2b8-4989-a7b9-130ad4417102'
      data-nxunit='/60343726/netzathleten_.de'
      data-nxwidth='300'
      data-nxheight='250'>
  </amp-ad>

  <h2>Nokta</h2>
  <amp-ad width="300" height="250"
      type="nokta"
      data-category="izlesene_anasayfa"
      data-site="izlesene:anasayfa"
      data-zone="152541">
  </amp-ad>

  <h2>Open AdStream single ad</h2>
  <amp-ad width="300" height="250"
      type="openadstream"
      data-adhost="oasc-training7.247realmedia.com"
      data-sitepage="dx_tag_pvt_site"
      data-pos="x04"
      data-query="keyword=keyvalue&key2=value2" >
  </amp-ad>

  <h2>OpenX</h2>
  <amp-ad width="728" height="90"
      type="openx"
      data-auid="538289845"
      data-host="sademo-d.openx.net"
      data-nc="90577858-BidderTest">
  </amp-ad>
  <div>
    <a href="openx.amp.html">See all OpenX examples</a>
  </div>

  <h2>Outbrain widget</h2>
  <amp-embed width="100" height="100"
      type="outbrain"
      layout="responsive"
      data-widgetIds="SB_14,SB_13"
      data-htmlURL="http%3A%2F%2Fedition.cnn.com%2F2015%2F11%2F08%2Fmiddleeast%2Frussian-plane-crash-egypt-sinai%2Findex.html"
      data-referrer="http%3A%2F%2Fedition.cnn.com"
      data-ampURL="http%3A%2F%2Famp.cnn.com%2Fpage.html"
      data-styleFile="http://localhost/style.css"
      data-testMode="true">
  </amp-embed>

  <h2>Pixels Examples</h2>
  <amp-ad width="300" height="250"
      type="pixels"
      data-origin="af"
      data-sid="2847717911664"
      data-tag="sync"
      data-click-tracker="false"
      data-viewability="true">
  </amp-ad>

  <h2>Plista responsive widget</h2>
  <amp-embed width="300" height="300"
      type="plista"
      layout=responsive
      data-countrycode="de"
      data-publickey="e6a75b42216ffc96b7ea7ad0c94d64946aedaac4"
      data-widgetname="iAMP_2"
      data-geo="de"
      data-urlprefix=""
      data-categories="politik">
  </amp-embed>

  <h2>polymorphicAds</h2>
  <amp-ad width=320 height=50
      type="polymorphicads"
      data-adunit="7c0b3ae742beccf94f7726ea832277a2"
      data-params='{"testMode": "true"}'>
  </amp-ad>

  <h2>popIn native ad</h2>
  <amp-ad width="300" height="568"
      type="popin"
      layout=responsive
      heights="(min-width:1907px) 39%, (min-width:1200px) 46%, (min-width:780px) 64%, (min-width:480px) 98%, (min-width:460px) 167%, 196%"
      data-mediaid="popin_amp">
  </amp-ad>

  <h2>Postquare widget</h2>
  <amp-embed width="200" height="200"
      type="postquare"
      layout="responsive"
      data-widgetIds="112264"
      data-websiteId="115219"
      data-publisherId="157552">
  </amp-embed>

  <h2>PubExchange</h2>
  <amp-embed width="640" height="320"
      heights="(max-width:480px) 400%, (max-width:650px) 100%, 75%"
      layout="responsive"
      type="pubexchange"
      data-publication="test_publication"
      data-module-id="below_content"
      data-module-num="2626"
      data-test="true">
  </amp-embed>

  <h2>PubGuru</h2>
  <amp-ad width=300 height=250
      type="pubguru"
      data-publisher="your-publisher-name"
      data-slot="/23081961/monetizemore.com_test_300x250">
  </amp-ad>

  <h2>Pubmine 300x250</h2>
  <amp-ad width="300" height="250"
      type="pubmine"
      data-adsafe="1"
      data-section="1"
      data-siteid="37790885"
      data-wordads="1">
  </amp-ad>

  <h2 class="broken">PulsePoint Header Bidding 300x250</h2>
  <amp-ad width="300" height="250"
      type="pulsepoint"
      data-pid="521732"
      data-tagid="76835"
      data-tagtype="hb"
      data-timeout="1000"
      data-slot="/1066621/ExchangeTech_Prebid_AdUnit">
  </amp-ad>

  <h2>PulsePoint 300x250</h2>
  <amp-ad width="300" height="250"
      type="pulsepoint"
      data-pid="512379"
      data-tagid="472988">
  </amp-ad>

  <h2>Purch 300x250</h2>
  <amp-ad width="300" height="250"
      type="purch"
      data-pid="2882"
      data-divid="rightcol_top">
  </amp-ad>

  <h2>Quora</h2>
  <amp-ad width="450" height="220"
      type="quoraad"
      data-adid="fake">
  </amp-ad>

  <h2>Rambler&Co</h2>
  <amp-ad width="500" height="250"
      type="capirs"
      layout="responsive"
      data-begun-auto-pad="434906118"
      data-begun-block-id="434908944"
      data-custom-css="div[id^=begun_block] iframe{margin:0 auto;}"
      json='{"params":{"p1":"bvpkq","p2":"y","pct":"a"}}'>
  </amp-ad>

  <h2>Relap</h2>
  <amp-ad width="auto" height="750"
      type="relap"
      layout="fixed-height"
      data-token="D3UMgQWBqleq1tPW"
      data-url="http://bigpicture.ru"
      data-anchorid="i0xMMY1MoliiZWVl">
  </amp-ad>

  <h2>Revcontent Responsive Tag</h2>
  <amp-ad width="320" height="240"
      type="revcontent"
      layout="responsive"
      heights="(max-width: 320px) 933px,
        (max-width: 360px) 1087px,
        (max-width: 375px) 1138px,
        (max-width: 412px) 1189px,
        (max-width: 414px) 1072px,
        (max-width: 568px) 1151px,
        (max-width: 640px) 1128px,
        (max-width: 667px) 1151px,
        (max-width: 732px) 1211px,
        (max-width: 736px) 1151px,
        (max-width: 768px) 633px,
        (max-width: 1024px) 711px,
        86vw"
      data-wrapper="rcjsload_2ff711"
      data-id="203">
  </amp-ad>

  <h2>RevJet Tag</h2>
  <amp-ad width="300" height="250"
      type="revjet"
      data-tag="tag3777"
      data-key="705"
      data-opts='{"delivery_method": "banner"}'>
  </amp-ad>

  <h2>Rubicon Project Smart Tag</h2>
  <amp-ad width="320" height="50"
      type="rubicon"
      data-method="smartTag"
      data-account="14062"
      data-site="70608"
      data-zone="335918"
      data-size="43"
      data-kw="amp-test, test"
      json='{"visitor":{"age":"18-24","gender":"male"},"inventory":{"section":"amp"}}'>
  </amp-ad>

  <h2>Sekindo</h2>
  <amp-ad width="300" height="250"
          type="sekindo"
          data-spaceId="14071">
  </amp-ad>

  <h2>Sharethrough</h2>
  <amp-ad width="300" height="150"
      type="sharethrough"
      layout="responsive"
      data-pkey="c0fa8367">
  </amp-ad>

  <h2>Sklik</h2>
  <amp-ad width="970" height="310"
      type="sklik"
      json='{"zoneId":0, "w": 970, "h": 310}'>
  </amp-ad>

  <h2>SlimCut Media</h2>
  <amp-ad width="400" height="225"
      type="slimcutmedia"
      data-pid="amp-3"
      data-ffc="SCMPROMO">
  </amp-ad>

  <h2>SmartAdServer ad</h2>
  <amp-ad width="320" height="50"
      type="smartadserver"
      data-site="94612"
      data-page="629154"
      data-format="38952"
      data-target="foo=bar">
  </amp-ad>

  <h2>smartclip</h2>
  <amp-ad width="400" height="225"
      type="smartclip"
      data-plc="84555"
      data-sz="400x320">
  </amp-ad>

  <h2>SMI2</h2>
  <amp-embed height="284"
             type="smi2"
             data-blockid="90223">
  </amp-embed>

  <h2>sogou ad</h2>
  <amp-ad width="20" height="3"
      type="sogouad"
      layout="responsive"
      data-slot="854370"
      data-w="20"
      data-h="3">
  </amp-ad>

  <amp-ad height="69"
      type="sogouad"
      layout="fixed-height"
      data-slot="854366"
      data-w="100%"
      data-h="69">
  </amp-ad>

  <h2>Sortable ad</h2>
  <amp-ad width="300" height="250"
      type="sortable"
      data-name="medrec"
      data-site="ampproject.org">
  </amp-ad>

  <h2>SOVRN</h2>
  <amp-ad width="300" height="250"
      type="sovrn"
      data-width="300"
      data-height="600"
      data-u="sduggan"
      data-iid="informerIDgoeshere"
      data-aid="affiliateIDgoeshere"
      data-testFlag="true"
      data-z="393900"><!-- this ID is only whitelisted for localhost:8000 and http://amphtml-nightly.herokuapp.com-->
  </amp-ad>

  <h2>SpotX</h2>
  <amp-ad width="300" height="250"
      type="spotx"
      data-spotx_channel_id="85394"
      data-spotx_autoplay="1">
  </amp-ad>

  <h2>SunMedia</h2>
  <amp-ad width="300" height="1"
      type="sunmedia"
      layout="responsive"
      data-cskp="1"
      data-cid="sunmedia_test"
      data-crst="1">
  </amp-ad>

  <h2>Swoop</h2>
  <amp-ad width=250 height=35
      type="swoop"
      data-layout="auto"
      data-publisher="SW-11122234-1AMP"
      data-placement="page/inline"
      data-slot="amp/test">
  </amp-ad>

  <h2>Taboola responsive widget</h2>
  <amp-embed width="100" height="283"
      type="taboola"
      layout="responsive"
      heights="(min-width:1907px) 39%, (min-width:1200px) 46%, (min-width:780px) 64%, (min-width:480px) 98%, (min-width:460px) 167%, 196%"
      data-publisher="amp-demo"
      data-mode="thumbnails-a"
      data-placement="Ads Example"
      data-article="auto">
  </amp-embed>

  <h2>Teads</h2>
  <amp-ad width="300" height="220"
      type="teads"
      data-pid="42266"
      layout="responsive">
  </amp-ad>

  <h2>TripleLift</h2>
  <amp-ad width="297" height="410"
      type="triplelift"
      layout="responsive"
      src="https://ib.3lift.com/dtj/amptest_main_feed/335430">
  </amp-ad>

  <h2>Trugaze</h2>
  <amp-ad width="300" height="250"
      type="trugaze"
      data-public-id="4WMPI6PV"
      data-slot="/134642692/amp-samples"
      data-multi-size="320x50"
      json='{"targeting":{"target":["sample"],"pos":["amp"]}}'>
  </amp-ad>

<<<<<<< HEAD
  <h2>UZOU</h2>
  <amp-ad width="120" height="1630"
      type="uzou"
      data-widget-params='{"placementCode":"amp-sample","mode":"test"}'>
=======
  <h2>UAS</h2>
  <amp-ad width=300 height=250
      type="uas"
      json='{"accId": "132109", "adUnit": "10002912", "sizes": [[300, 250]], "targetings": {"country": ["India", "USA"], "car": "Civic"}, "locLat": "12.24", "locLon": "24.13", "locSrc": "wifi", "pageURL": "mydomain.com"}'>
>>>>>>> 652b514b
  </amp-ad>

  <h2>Weborama</h2>
  <amp-ad width="300" height="250"
      type="weborama-display"
      data-wbo_account_id=51
      data-wbo_tracking_element_id=137
      data-wbo_fullhost="certification.solution.weborama.fr"
      data-wbo_random="[RANDOM]"
      data-wbo_publisherclick="[PUBLISHER_TRACKING_URL]">
  </amp-ad>

  <h2>Widespace Panorama Ad</h2>
  <amp-ad width="300" height="50"
      type="widespace"
      data-sid="93f1a996-52f5-46b4-8dc8-ccd8886a8fbf"
      layout="responsive">
  </amp-ad>

  <h2>Widespace Takeover Ad</h2>
  <amp-ad width="300" height="300"
      type="widespace"
      data-sid="fc5a6f59-d45e-4cf1-acac-67bf5ab4862a"
      layout="responsive">
  </amp-ad>

  <h2>Xlift native ad</h2>
  <amp-ad width="300" height="300"
      type="xlift"
      data-mediaid="mamastar">
  </amp-ad>

  <h2>Yahoo Display</h2>
  <amp-ad width="316" height="264"
      type="yahoo"
      data-sid="954014446"
      data-site="news"
      data-sa='{"LREC":"300x250","secure":"true","content":"no_expandable;"}'>
  </amp-ad>

  <h2>YahooJP YDN</h2>
  <amp-ad width="300" height="250"
      type="yahoojp"
      data-yadsid="79712_113431">
  </amp-ad>

  <h2 id="yandex">Yandex</h2>
  <amp-ad width="240" height="400"
      type="yandex"
      data-block-id="R-I-106712-3">
  </amp-ad>

  <h2>Yengo</h2>
  <amp-ad width="300" height="250"
      type="yengo"
      data-block-id="152431">
  </amp-ad>

  <h2>Yieldbot</h2>
  <amp-ad width="300" height="250"
      type="doubleclick"
      rtc-config='{
        "vendors": {
          "yieldbot": {
            "YB_PSN": "1234",
            "YB_SLOT": "medrec"
          }
        }
      }'
      data-slot="/2476204/medium-rectangle"
      data-multi-size="300x220,300x200"
      json='{"targeting":{"category":["food","lifestyle"]},"categoryExclusions":["health"]}'>
  </amp-ad>

  <h2>YIELD ONE</h2>
  <amp-ad width="320" height="50"
      type="yieldone"
      data-pubid="0001"
      data-pid="032478_4">
  </amp-ad>

  <h2>Yieldmo</h2>
  <amp-ad width="300" height="168"
      type="yieldmo"
      data-ymid="1349317029731662884">
  </amp-ad>

  <h2>Yieldpro</h2>
  <amp-ad width="300" height="250"
      type="yieldpro"
      data-pubnetwork="12c6fc06"
      data-section-id="1299"
      data-slot="960">
  </amp-ad>

  <h2>ValueCommerce</h2>
  <amp-ad width="300" height="250"
      type="valuecommerce"
      data-sid="3008"
      data-pid="884466614">
  </amp-ad>

  <h2>Videonow</h2>
  <amp-ad width="300" height="200"
          type="videonow"
          data-pid="1"
          layout="responsive">
  </amp-ad>

  <h2>Viralize</h2>
  <amp-ad width="300" height="169"
      type="viralize"
      layout="responsive"
      data-zid="AACX6WjIMkl-yoGV"
      data-extra='{"lid":"22486","cid":"22572","preview":"1","f":"gallery"}'>
  </amp-ad>

  <h2>VMFive</h2>
  <amp-ad width="300" height="169"
    type="vmfive"
    data-app-key="580db14a4a801a2674a56f81"
    data-placement-id="demo-placement-id"
    data-ad-type="video-native">
  </amp-ad>

  <h2>Webediads</h2>
  <div>It's a private ad network with strict ad targeting, hence very common to see a no-fill.</div>
  <amp-ad width="300" height="250"
      type="webediads"
      data-site="site_test"
      data-page="amp"
      data-position="middle"
      data-query="amptest=1">
  </amp-ad>

  <h2>ZEDO</h2>
  <amp-ad width="300" height="250"
      type="zedo"
      data-super-id="364489"
      data-network="2500"
      data-placement-id="364489_1"
      data-channel="727"
      data-publisher="0"
      data-dim="9">
  </amp-ad>

  <h2>ZergNet</h2>
  <amp-embed width="780" height="100"
      type="zergnet"
      heights="(max-width:645px) 100%, (max-width:845px) 31%, 23%"
      layout="responsive"
      data-zergid="42658">
  </amp-embed>

  <h2>Zucks</h2>
  <amp-ad width="320" height="50"
      type="zucks"
      data-frame-id="_bda46cf5ac">
  </amp-ad>

</body>
</html><|MERGE_RESOLUTION|>--- conflicted
+++ resolved
@@ -197,11 +197,8 @@
         <option>teads</option>
         <option>triplelift</option>
         <option>trugaze</option>
-<<<<<<< HEAD
+        <option>uas</option>
         <option>uzou</option>
-=======
-        <option>uas</option>
->>>>>>> 652b514b
         <option>valuecommerce</option>
         <option>videonow</option>
         <option>viralize</option>
@@ -1538,19 +1535,18 @@
       json='{"targeting":{"target":["sample"],"pos":["amp"]}}'>
   </amp-ad>
 
-<<<<<<< HEAD
+  <h2>UAS</h2>
+  <amp-ad width=300 height=250
+      type="uas"
+      json='{"accId": "132109", "adUnit": "10002912", "sizes": [[300, 250]], "targetings": {"country": ["India", "USA"], "car": "Civic"}, "locLat": "12.24", "locLon": "24.13", "locSrc": "wifi", "pageURL": "mydomain.com"}'>
+  </amp-ad>
+
   <h2>UZOU</h2>
   <amp-ad width="120" height="1630"
       type="uzou"
       data-widget-params='{"placementCode":"amp-sample","mode":"test"}'>
-=======
-  <h2>UAS</h2>
-  <amp-ad width=300 height=250
-      type="uas"
-      json='{"accId": "132109", "adUnit": "10002912", "sizes": [[300, 250]], "targetings": {"country": ["India", "USA"], "car": "Civic"}, "locLat": "12.24", "locLon": "24.13", "locSrc": "wifi", "pageURL": "mydomain.com"}'>
->>>>>>> 652b514b
-  </amp-ad>
-
+  </amp-ad>
+  
   <h2>Weborama</h2>
   <amp-ad width="300" height="250"
       type="weborama-display"
