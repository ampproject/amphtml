--- conflicted
+++ resolved
@@ -104,17 +104,9 @@
     <a href="#colombia" class="broken">Colombia ad</a> |
     <a href="#contentad">Content.ad</a> |
     <a href="#criteo">Criteo</a> |
-<<<<<<< HEAD
-<<<<<<< HEAD
     <a href="#csa">CSA</a> |
-=======
     <a href="#custom">Custom</a>|
     <a href="#distroscale">DistroScale</a> |
->>>>>>> ampproject/master
-=======
-    <a href="#custom">Custom</a>|
-    <a href="#distroscale">DistroScale</a> |
->>>>>>> d4100d08
     <a href="#dotandads">DotAndAds</a> |
     <a href="#doubleclick">Doubleclick</a> |
     <a href="#eplanning">E-Planning</a> |
@@ -508,17 +500,13 @@
     <div fallback></div>
   </amp-ad>
 
-<<<<<<< HEAD
-<<<<<<< HEAD
   <h2 id="csa">CSA</h2>
   <amp-ad width=auto height=300
       type='csa'
       layout='fixed-height'
       data-afs-page-options='{"pubId": "partner-pub-9616389000213823", "query": "flowers"}'
       data-afs-adblock-options='{"width": "auto", "number": 1}'>
-=======
-=======
->>>>>>> d4100d08
+
   <h2 id="custom">Custom leaderboard</h2>
   <amp-ad width=500 height=60
     type="custom"
@@ -568,10 +556,6 @@
       layout="responsive">
     <div placeholder></div>
     <div fallback></div>
-<<<<<<< HEAD
->>>>>>> ampproject/master
-=======
->>>>>>> d4100d08
   </amp-ad>
 
   <h2 id="dotandads">DotAndAds masthead</h2>
