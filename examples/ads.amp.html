<!doctype html>
<html ⚡>
<head>
  <meta charset="utf-8">
  <title>Ad examples</title>
  <link rel="canonical" href="http://nonblocking.io/" >
  <meta name="viewport" content="width=device-width,minimum-scale=1,initial-scale=1">
  <style amp-custom>
    .broken {
      color: red;
    }
    amp-ad {
      border: 1px solid #ccc;
      max-width: 500px;
    }
    /* Included here to make sure it does not render. */
    .fixed {
      position: fixed;
      bottom: 0;
      right: 0;
      background-color: #eee;
      opacity: .8;
    }
    .red {
      background-color: red;
    }

    amp-ad[type="revcontent"] {
      width: 100%;
      max-width: 1280px;
      margin: 18px 0;
      padding: 0;
    }
    amp-ad[type="nativo"] {
      width: 100%;
      max-width: 1280px;
      margin: 18px 0;
      padding: 0;
      height:100px;
    }
    amp-ad div[placeholder] {
      background-color: lightgray;
    }
    amp-ad div[fallback] {
      background-color: black;
    }
    amp-ad div[placeholder]::after {
      content: "loading ...";
    }
    amp-ad div[fallback]::after {
      content: "No ad";
      color: white;
    }
    amp-ad div[placeholder]::after,
    amp-ad div[fallback]::after {
      font-size: 20px;
      line-height: 30px;
      text-align: center;
      position: absolute;
      left: 0;
      right: 0;
      top: calc(50% - 15px);
    }
  </style>
  <script async custom-element="amp-ad" src="https://cdn.ampproject.org/v0/amp-ad-0.1.js"></script>
  <script async custom-element="amp-analytics" src="https://cdn.ampproject.org/v0/amp-analytics-0.1.js"></script>
  <style amp-boilerplate>body{-webkit-animation:-amp-start 8s steps(1,end) 0s 1 normal both;-moz-animation:-amp-start 8s steps(1,end) 0s 1 normal both;-ms-animation:-amp-start 8s steps(1,end) 0s 1 normal both;animation:-amp-start 8s steps(1,end) 0s 1 normal both}@-webkit-keyframes -amp-start{from{visibility:hidden}to{visibility:visible}}@-moz-keyframes -amp-start{from{visibility:hidden}to{visibility:visible}}@-ms-keyframes -amp-start{from{visibility:hidden}to{visibility:visible}}@-o-keyframes -amp-start{from{visibility:hidden}to{visibility:visible}}@keyframes -amp-start{from{visibility:hidden}to{visibility:visible}}</style><noscript><style amp-boilerplate>body{-webkit-animation:none;-moz-animation:none;-ms-animation:none;animation:none}</style></noscript>
  <script async src="https://cdn.ampproject.org/v0.js"></script>

</head>
<body>
  <h2>Ad networks in <span class="broken">red color</span> have broken examples, please help to fix.</h2>
  <nav>
    <!--
        When adding new ad network to the list, please
        1) verify that the ad slot loads ad. Check DEVELOPMENT.md for how to
           run a local server.
        2) keep the list in alphabetic order
    -->
    <a href="#a9">A9</a> |
    <a href="#accesstrade">AccessTrade</a> |
    <a href="#adblade">Adblade</a> |
    <a href="#adition">ADITION</a> |
    <a href="#adgeneration">Ad Generation</a> |
    <a href="#adman">Adman</a> |
    <a href="#adreactor">AdReactor</a> |
    <a href="#adsense">AdSense</a> |
    <a href="#adsnative">AdsNative</a> |
    <a href="#adspirit">AdSpirit</a> |
    <a href="#adstir">AdStir</a> |
    <a href="#adtech">AdTech</a> |
    <a href="#aduptech">Ad Up Technology</a> |
<<<<<<< HEAD
    <a href="#advertserve">AdvertServe</a> |
=======
    <a href="#affiliateb">Affiliate-B</a> |
>>>>>>> be5571d1
    <a href="#amoad">AMoAd</a> |
    <a href="#appnexus">App Nexus</a> |
    <a href="#atomx">Atomx</a> |
    <a href="#caprofitx">CA ProFit X</a> |
    <a href="#chargeads">Chargeads</a> |
    <a href="#colombia" class="broken">Colombia ad</a> |
    <a href="#contentad">Content.ad</a> |
    <a href="#criteo">Criteo</a> |
    <a href="#dotandads">DotAndAds</a> |
    <a href="#doubleclick">Doubleclick</a> |
    <a href="#eplanning">E-Planning</a> |
    <a href="#ezoic">Ezoic</a> |
    <a href="#flite">Flite</a> |
    <a href="#genieessp"></a> |
    <a href="#gmossp" class="broken"></a> |
    <a href="#imobile">I-Mobile</a> |
    <a href="#industrybrains">Industrybrains</a> |
    <a href="#inmobi">InMobi</a> |
    <a href="#kargo">Kargo</a> |
    <a href="#loka">LOKA</a> |
    <a href="#mads">MADS</a> |
    <a href="#mantis-display">MANTIS</a> |
    <a href="#mediaimpact">Media Impact</a> |
    <a href="#meg">Meg</a> |
    <a href="#microad">MicroAd</a> |
    <a href="#mixpo">Mixpo</a> |
    <a href="#nativo">Nativo</a> |
    <a href="#nend">Nend</a> |
    <a href="#openadstream">Open AdStream</a> |
    <a href="#openx">OpenX</a> |
    <a href="#plista">Plista</a> |
    <a href="#pubmine">Pubmine</a> |
    <a href="#pulsepoint" class="broken">PulsePoint</a> |
    <a href="#revcontent" class="broken">Revcontent</a> |
    <a href="#rubicon">Rubicon</a> |
    <a href="#sharethrough">Sharethrough</a> |
    <a href="#smartadserver">SmartAdServer</a> |
    <a href="#sortable">Sortable ad</a> |
    <a href="#sovrn" class="broken">SOVRN</a> |
    <a href="#taboola">Taboola</a> |
    <a href="#teads">Teads</a> |
    <a href="#triplelift">TripleLift</a> |
    <a href="#weborama">Weborama</a> |
    <a href="#widespace">Widespace</a> |
    <a href="#yahoojp">YahooJP</a> |
    <a href="#yieldbot">Yieldbot</a> |
    <a href="#yieldone">Yield One</a> |
    <a href="#yieldmo">Yieldmo</a> |
    <a href="#zergnet">ZergNet</a> |
    <a href="#zucks">Zucks</a> |
  </nav>

  <div class="fixed">
    <amp-ad width=300 height=50
        type="a9"
        data-aax_size="300x250"
        data-aax_pubname="test123"
        data-aax_src="302">
      <div placeholder>
        Fixed positioned ad (will not render)
      </div>
    </amp-ad>
  </div>

  <h2 id="a9">A9</h2>
  <amp-ad width=300 height=250
      type="a9"
      data-aax_size="300x250"
      data-aax_pubname="test123"
      data-aax_src="302">
    <div placeholder></div>
    <div fallback></div>
  </amp-ad>

  <h2 id="accesstrade">AccessTrade</h2>
  <amp-ad width="300" height="250"
      type="accesstrade"
      data-atops="r"
      data-atrotid="00000000000008c06y">
    <div placeholder></div>
    <div fallback></div>
  </amp-ad>

  <h2 id="adblade">Adblade</h2>
  <amp-ad width=300 height=250
      type="adblade"
      data-width="300"
      data-height="250"
      data-cid="19626-3798936394">
    <div placeholder></div>
    <div fallback></div>
  </amp-ad>

  <h2 id="adition">ADITION</h2>
  <amp-ad width=300 height=250
      type="adition"
      data-version="1"
      data-wp_id="3470234">
    <div placeholder></div>
    <div fallback></div>
  </amp-ad>

  <h2 id="adgeneration">Ad Generation</h2>
  <amp-ad width=320 height=50
      type="adgeneration"
      data-id="10722">
    <div placeholder></div>
    <div fallback></div>
  </amp-ad>

  <h2 id="adman">Adman</h2>
  <amp-ad width="300" height="250"
      type="adman"
      data-ws="17342"
      data-s="300x250"
      data-host="talos.adman.gr">
    <div placeholder></div>
    <div fallback></div>
  </amp-ad>

  <h2 id="adreactor">AdReactor</h2>
  <amp-ad width=728 height=90
      type="adreactor"
      data-pid=790
      data-zid=9
      data-custom3="No Type">
    <div placeholder></div>
    <div fallback></div>
  </amp-ad>

  <h2 id="adsense">AdSense</h2>
  <amp-ad width=300 height=250
      type="adsense"
      data-ad-client="ca-pub-2005682797531342"
      data-ad-slot="7046626912">
    <div placeholder></div>
    <div fallback></div>
  </amp-ad>

  <h2 id="adsnative">AdsNative</h2>
  <amp-ad width=300 height=250
      type="adsnative"
      data-anapiid="t8AjW-y8rudFGzKft_YQcBZG1-aGZ5otj5QdsKaP"
      data-ancat="IAB1,IAB2"
      data-antid="abc"
      data-ankv="key:val,key:val2">
    <div placeholder></div>
    <div fallback></div>
  </amp-ad>

  <h2 id="adspirit">AdSpirit</h2>
  <amp-ad width=300 height=250
      type="adspirit"
      data-asm-params="&amp;pid=4"
      data-asm-host="help.adspirit.de">
    <div placeholder></div>
    <div fallback></div>
  </amp-ad>

  <h2 id="adstir">AdStir 320x50 banner</h2>
  <amp-ad width="320" height="50"
      type="adstir"
      data-app-id="MEDIA-343ded3e"
      data-ad-spot="1">
    <div placeholder></div>
    <div fallback></div>
  </amp-ad>

  <h2 id="adtech">AdTech (1x1 fake image ad)</h2>
  <amp-ad width=300 height=250
      type="adtech"
      src="https://adserver.adtechus.com/addyn/3.0/5280.1/2274008/0/-1/ADTECH;size=300x250;key=plumber;alias=careerbear-ros-middle1;loc=300;;target=_blank;grp=27980912;misc=3767074">
    <div placeholder></div>
    <div fallback></div>
  </amp-ad>

  <h2 id="aduptech">Ad Up Technology</h2>
  <amp-ad width="500" height="250"
      type="aduptech"
      layout="fixed"
      data-placementkey="ae7906d535ce47fbb29fc5f45ef910b4"
      data-query="reisen;mallorca;spanien"
      data-adtest="1">
    <div placeholder></div>
    <div fallback></div>
  </amp-ad>

<<<<<<< HEAD
  <h2 id="advertserve">AdvertServe</h2>
  <amp-ad width=300 height=250
          type="advertserve"
          data-client="tester"
          data-pid=0
          data-zid=68>
=======
  <h2 id="affiliateb">Affiliate-B</h2>
  <amp-ad width=300 height=250
      type="affiliateb"
      data-afb_a="l44x-y174897c"
      data-afb_p="g2m"
      data-afb_t="i">
>>>>>>> be5571d1
    <div placeholder></div>
    <div fallback></div>
  </amp-ad>

  <h2 id="amoad">AMoAd banner</h2>
  <amp-ad width="300" height="250"
      type="amoad"
      data-ad-type="banner"
      data-sid="62056d310111552c951d19c06bfa71e16e615e39493eceff667912488bc576a6">
    <div placeholder></div>
    <div fallback></div>
  </amp-ad>

  <h2>AMoAd native</h2>
  <amp-ad width="320" height="100"
      type="amoad"
      data-ad-type="native"
      data-sid="62056d310111552c951d19c06bfa71e1bc19eea7e94d0a6e73e46a9402dbee47">
    <div placeholder></div>
    <div fallback></div>
  </amp-ad>

  <h2 id="appnexus">AppNexus with JSON based configuration multi ad</h2>
  <amp-ad width=300 height=250
      type="appnexus"
      data-target="apn_ad_1"
      json='{"pageOpts":{"member": 958}, "adUnits": [{"disablePsa": true, "tagId": 6063968,"sizes": [300,250],"targetId": "apn_ad_1"}, {"tagId": 6063968,"sizes": [728,90],"targetId":"apn_ad_2"}]}'>
    <div placeholder></div>
    <div fallback></div>
  </amp-ad>

  <amp-ad width=728 height=90
      type="appnexus"
      data-target="apn_ad_2"
      json='{"pageOpts":{"member": 958}, "adUnits": [{"disablePsa": true, "tagId": 6063968,"sizes": [300,250],"targetId": "apn_ad_1"}, {"tagId": 6063968,"sizes": [728,90],"targetId":"apn_ad_2"}]}'>
    <div placeholder></div>
    <div fallback></div>
  </amp-ad>

  <h2 id="atomx">Atomx</h2>
  <amp-ad width=300 height=250
      type="atomx"
      data-id="1234">
  </amp-ad>

  <h2 id="caprofitx">CA ProFit-X</h2>
  <amp-ad
    width="320"
    height="50"
    type="caprofitx"
    data-tagid="17359">
    <div placeholder></div>
    <div fallback></div>
  </amp-ad>

  <h2 id="chargeads">Chargeads</h2>
  <amp-ad width="320" height="50"
      type="chargeads"
      src="https://www.chargeplatform.com/ads/?id=1288491435">
    <div placeholder></div>
    <div fallback></div>
  </amp-ad>

  <h2 id="colombia" class="broken">Colombia ad</h2>
  <a href="https://github.com/ampproject/amphtml/issues/4613">Issue on GitHub</a><br>
  <amp-ad width=320 height=140
      type="colombia"
      layout=responsive
      data-clmb_slot="129883"
      data-clmb_position="1"
      data-clmb_section="0">
    <div placeholder></div>
    <div fallback></div>
  </amp-ad>

  <h2 id="contentad">Content.ad Banner 320x50</h2>
  <amp-ad width=320 height=50
      type="contentad"
      data-id="80a26f7c-277a-4c9a-b541-1ae7304d8b06"
      data-d="bm9uYmxvY2tpbmcuaW8="
      data-wid="218710"
      data-url="nonblocking.io">
    <div placeholder></div>
    <div fallback></div>
  </amp-ad>

  <h2>Content.ad Banner 300x250</h2>
  <amp-ad width=300 height=250
      type="contentad"
      data-id="09a8809f-9e98-4c24-b076-3dc28c8a7f32"
      data-d="bm9uYmxvY2tpbmcuaW8="
      data-wid="218706"
      data-url="nonblocking.io">
    <div placeholder></div>
    <div fallback></div>
  </amp-ad>

  <h2>Content.ad Banner 300x250 2x2</h2>
  <amp-ad width=300 height=250
      type="contentad"
      data-id="7902c314-4cad-466e-9264-ecd333a2c757"
      data-d="bm9uYmxvY2tpbmcuaW8="
      data-wid="218705"
      data-url="nonblocking.io">
  </amp-ad>

  <h2>Content.ad Banner 300x600</h2>
  <amp-ad width=300 height=600
      type="contentad"
      data-id="54115175-cb71-4905-9781-970c868059c1"
      data-d="bm9uYmxvY2tpbmcuaW8="
      data-wid="218708"
      data-url="nonblocking.io">
    <div placeholder></div>
    <div fallback></div>
  </amp-ad>

  <h2>Content.ad Banner 300x600 5x2</h2>
  <amp-ad width=300 height=600
      type="contentad"
      data-id="d5979da1-3686-4b8d-8bbc-9a94eb2d6a76"
      data-d="bm9uYmxvY2tpbmcuaW8="
      data-wid="218709"
      data-url="nonblocking.io">
    <div placeholder></div>
    <div fallback></div>
  </amp-ad>

  <h2 id="criteo">Criteo (0x0 fake ad)</h2>
  <amp-ad width="300" height="250"
      type="criteo"
      data-zone="314159">
    <div placeholder></div>
    <div fallback></div>
  </amp-ad>

  <h2 id="dotandads">DotAndAds masthead</h2>
  <amp-ad width=980 height=250
      type="dotandads"
      data-cid="11"
      data-mpo="ampTest"
      data-mpt="amp-amp-all-all"
      data-sp='sn-u'>
    <div placeholder></div>
    <div fallback></div>
  </amp-ad>

  <h2>DotAndAds 300x250 box</h2>
  <amp-ad width=300 height=250
      type="dotandads"
      data-sp='300x250-u'
      data-cid="11"
      data-mpo="ampTest"
      data-mpt="amp-amp-all-all">
    <div placeholder></div>
    <div fallback></div>
  </amp-ad>

  <h2 id="doubleclick">Doubleclick</h2>
  <amp-ad width=320 height=50
      type="doubleclick"
      data-slot="/4119129/mobile_ad_banner">
    <div placeholder></div>
    <div fallback></div>
  </amp-ad>

  <h2>Doubleclick with JSON based parameters</h2>
  <amp-ad width=320 height=50
      type="doubleclick"
      data-slot="/4119129/mobile_ad_banner"
      json='{"targeting":{"sport":["rugby","cricket"]},"categoryExclusions":["health"],"tagForChildDirectedTreatment":0}'>
    <div placeholder></div>
    <div fallback></div>
  </amp-ad>

  <h2>Doubleclick no ad</h2>
  <amp-ad width=300 height=200
      type="doubleclick"
      data-slot="/4119129/doesnt-exist">
    <div placeholder></div>
    <div fallback></div>
  </amp-ad>

  <h2>Doubleclick with overriden size</h2>
  <amp-ad width=420 height=100
      data-override-width=320 data-override-height=50
      type="doubleclick"
      data-slot="/4119129/mobile_ad_banner"
      class="red">
    <div placeholder></div>
    <div fallback></div>
  </amp-ad>

  <h2>Doubleclick challenging ad</h2>
  <amp-ad width="414" height="457"
      type="doubleclick"
      layout="fixed"
      data-slot="/35096353/amptesting/badvideoad">
    <div placeholder></div>
    <div fallback></div>
  </amp-ad>

  <h2 id="eplanning">E-Planning 320x50</h2>
  <amp-ad width=320 height=50
      type="eplanning"
      layout=responsive
      data-epl_si="af2"
      data-epl_sv="https://ads.eu.e-planning.net"
      data-epl_isv="https://us.img.e-planning.net"
      data-epl_sec="AMP_TEST"
      data-epl_kvs='{"target1":"food", "target2":"cars"}'
      data-epl_e="AMP_TEST">
    <div placeholder></div>
    <div fallback></div>
  </amp-ad>

  <h2 id="ezoic">Ezoic</h2>
  <amp-ad width=300 height=250
      type="ezoic"
      data-slot="/1254144/28607874"
      json='{"targeting": {"iid15":"1479509","t":"134","d":"1317","t1":"134","pvc":"0","ap":"1144","sap":"1144","a":"|0|","as":"revenue","plat":"1","bra":"mod1","ic":"1","at":"mbf","adr":"400","reft":"tf","ga":"2497208","rid":"99998","pt":"0","al":"2022","compid":"1","tap":"28607874-1479509","br1":"0","br2":"0"}}'>
    <div placeholder></div>
    <div fallback></div>
  </amp-ad>

  <h2 id="flite">Flite</h2>
  <amp-ad width=320 height=568
      type="flite"
      data-guid="aa7bf589-6d51-4194-91f4-d22eef8e3688"
      data-mixins="">
    <div placeholder></div>
    <div fallback></div>
  </amp-ad>

  <h2 id="genieessp">Geniee SSP</h2>
  <amp-ad width="300" height="250"
      type="genieessp"
      data-vid="3"
      data-zid="1077330">
    <div placeholder></div>
    <div fallback></div>
  </amp-ad>

  <h2 id="gmossp" class="broken">GMOSSP 320x50 banner</h2>
  <amp-ad width="320" height="50"
      type="gmossp"
      data-id="10014">
    <div placeholder></div>
    <div fallback></div>
  </amp-ad>

  <h2 id="imobile">I-Mobile 320x50 banner</h2>
  <amp-ad width="320" height="50"
      type="imobile"
      data-pid="1847"
      data-adtype="banner"
      data-asid="813689">
    <div placeholder></div>
    <div fallback></div>
  </amp-ad>

  <h2 id="industrybrains">Industrybrains</h2>
  <amp-ad width=300 height=250
      type="industrybrains"
      data-width="300"
      data-height="250"
      data-cid="19626-3798936394">
    <div placeholder></div>
    <div fallback></div>
  </amp-ad>

  <h2 id="inmobi">InMobi</h2>
  <amp-ad width="320" height="50"
    type="inmobi"
    data-siteid="a0078c4ae5a54199a8689d49f3b46d4b"
    data-slotid="15">
    <div placeholder></div>
    <div fallback></div>
  </amp-ad>

  <h2 id="kargo">Kargo</h2>
  <amp-ad width=300 height=250
      type="kargo"
      data-site="_tt9gZ3qxCc2RCg6CADfLAAFR"
      data-slot="_vypM8bkVCf"
      data-options='{"targetParams":{"AD_ID":"test-middle","ad_id":"test-middle"}}'>
    <div placeholder></div>
    <div fallback></div>
  </amp-ad>

  <h2 id="loka">LOKA</h2>
  <amp-ad width="300" height="250"
      type="loka"
      data-unit-params='{"unit":"mvbanner","id":"YdzhBxTvKwZlLeeQ"}'>
    <div placeholder></div>
    <div fallback></div>
  </amp-ad>

  <h2 id="mads">MADS</h2>
  <amp-ad width=320 height=50
      type="mads"
      data-adrequest='{"pid":"6252122059"}'>
    <div placeholder></div>
    <div fallback></div>
  </amp-ad>

  <h2 id="mantis-display">MANTIS</h2>
  <amp-ad width=300 height=250
      type="mantis-display"
      data-property = "demo"
      data-zone="medium-rectangle">
    <div placeholder></div>
    <div fallback></div>
  </amp-ad>

  <amp-embed width=100 height=283
      type="mantis-recommend"
      layout=responsive
      heights="(min-width:1907px) 56%, (min-width:1100px) 64%, (min-width:780px) 75%, (min-width:480px) 105%, 200%"
      data-property="demo">
    <div placeholder></div>
    <div fallback></div>
  </amp-embed>

  <h2 id="mediaimpact">Media Impact</h2>
  <amp-ad width="320" height="250"
      type="mediaimpact"
      data-site="67767"
      data-page="amp"
      data-format="4459"
      data-target=""
      data-slot="4459">
    <div placeholder></div>
    <div fallback></div>
  </amp-ad>

  <h2 id="meg">Meg</h2>
  <amp-ad width="320" height="250"
      type="meg"
      data-code="6rc0ERhN75">
    <div placeholder></div>
    <div fallback></div>
  </amp-ad>

  <h2 id="microad">MicroAd 320x50 banner</h2>
  <amp-ad width="320" height="50"
      type="microad"
      data-spot="b4bf837c5ddd69758d5ac924d04cf502"
      data-url="${COMPASS_EXT_URL}"
      data-referrer="${COMPASS_EXT_REF}"
      data-ifa="${COMPASS_EXT_IFA}"
      data-appid="${COMPASS_EXT_APPID}"
      data-geo="${COMPASS_EXT_GEO}">
    <div placeholder></div>
    <div fallback></div>
  </amp-ad>
  
  <h2 id="mixpo">Mixpo</h2>
  <amp-ad width="300" height="250"
      type = "mixpo"
      data-guid = "b0caf856-fd92-4adb-aaec-e91948c9ffc8"
      data-subdomain = "www">
    <div placeholder></div>
    <div fallback></div>	  
  </amp-ad>

  <h2 id="nativo">Nativo</h2>
  <amp-ad width="350" height="150"
      type="nativo"
      layout="responsive"
      data-premium
      data-request-url="http://localhost:9876">
    <div placeholder></div>
    <div fallback></div>
  </amp-ad>

  <h2 id="nend">Nend</h2>
  <amp-ad width="320" height="50"
      type="nend"
      data-nend_params='{"media":82,"site":58536,"spot":127513,"type":1,"oriented":1}'>
    <div placeholder></div>
    <div fallback></div>
  </amp-ad>

  <h2 id="openadstream">Open AdStream single ad</h2>
  <amp-ad width=300 height=250
      type="openadstream"
      data-adhost="oasc-training7.247realmedia.com"
      data-sitepage="dx_tag_pvt_site"
      data-pos="x04"
      data-query="keyword=keyvalue&key2=value2" >
    <div placeholder></div>
    <div fallback></div>
  </amp-ad>

  <h2 id="openx">OpenX</h2>
  <amp-ad width="728" height="90"
      type="openx"
      data-auid="538289845"
      data-host="sademo-d.openx.net"
      data-nc="90577858-BidderTest">
    <div placeholder></div>
    <div fallback></div>
  </amp-ad>
  <div>
    <a href="openx.amp.max.html">See all OpenX examples</a>
  </div>

  <h2 id="plista">Plista responsive widget</h2>
  <amp-embed width=300 height=300
      type="plista"
      layout=responsive
      data-countrycode="de"
      data-publickey="e6a75b42216ffc96b7ea7ad0c94d64946aedaac4"
      data-widgetname="iAMP_2"
      data-geo="de"
      data-urlprefix=""
      data-categories="politik">
    <div placeholder></div>
    <div fallback></div>
  </amp-embed>

  <h2 id="pubmine">Pubmine 300x250</h2>
  <amp-ad width=300 height=250
      type="pubmine"
      data-adsafe="1"
      data-section="1"
      data-siteid="37790885"
      data-wordads="1">
    <div placeholder></div>
    <div fallback></div>
  </amp-ad>

  <h2 id="pulsepoint" class="broken">PulsePoint Header Bidding 300x250</h2>
  <amp-ad width=300 height=250
      type="pulsepoint"
      data-pid="521732"
      data-tagid="76835"
      data-tagtype="hb"
      data-timeout="1000"
      data-slot="/1066621/ExchangeTech_Prebid_AdUnit">
    <div placeholder></div>
    <div fallback></div>
  </amp-ad>

  <h2>PulsePoint 300x250</h2>
  <amp-ad width=300 height=250
      type="pulsepoint"
      data-pid="512379"
      data-tagid="472988">
    <div placeholder></div>
    <div fallback></div>
  </amp-ad>

  <h2 id="revcontent" class="broken">Revcontent Widget with placeholder and fallback</h2>
  <amp-ad width="320" height="420"
      layout="responsive"
      type="revcontent"
      data-wrapper="rcjsload_2ff711"
      data-endpoint="trends.revcontent.com"
      data-id="203">
    <div placeholder></div>
    <div fallback></div>
  </amp-ad>

  <h2 id="rubicon">Rubicon Project Smart Tag</h2>
  <amp-ad width="320" height="50"
      type="rubicon"
      data-method="smartTag"
      data-account="14062"
      data-site="70608"
      data-zone="335918"
      data-size="43"
      data-kw="amp-test, test"
      json='{"visitor":{"age":"18-24","gender":"male"},"inventory":{"section":"amp"}}'>
    <div placeholder></div>
    <div fallback></div>
  </amp-ad>

  <h2>Rubicon Project FastLane Single Slot</h2>
  <amp-ad width="320" height="50"
      type="rubicon"
      data-slot="/5300653/amp_test"
      data-method="fastLane"
      data-account="14062"
      data-pos="atf"
      data-kw="amp-test"
      json='{"targeting":{"kw":"amp-test","age":"18-24","gender":"male","section":"amp"},"visitor":{"age":"18-24","gender":"male"},"inventory":{"section":"amp"}}'>
    <div placeholder></div>
    <div fallback></div>
  </amp-ad>

  <h2 id="sharethrough">Sharethrough</h2>
  <amp-ad width=300 height=150
      type="sharethrough"
      layout="responsive"
      data-pkey="c0fa8367">
    <div placeholder></div>
    <div fallback></div>
  </amp-ad>

  <h2 id="smartadserver">SmartAdServer ad</h2>
  <amp-ad width=320 height=50
      type="smartadserver"
      data-site="94612"
      data-page="629154"
      data-format="38952"
      data-target="foo=bar">
    <div placeholder></div>
    <div fallback></div>
  </amp-ad>

  <h2 id="sortable">Sortable ad</h2>
  <amp-ad width=300 height=250
      type="sortable"
      data-name="medrec"
      data-site="ampproject.org">
    <div placeholder></div>
    <div fallback></div>
  </amp-ad>

  <h2 id="sovrn" class="broken">SOVRN</h2>
  <a href="https://github.com/ampproject/amphtml/issues/4614">Issue on GitHub</a><br>
  <amp-ad width=300 height=250
      type="sovrn"
      data-width="300"
      data-height="600"
      data-u="sduggan"
      data-iid="informerIDgoeshere"
      data-aid="affiliateIDgoeshere"
      data-testFlag="true"
      data-z="342521">
    <div placeholder></div>
    <div fallback></div>
  </amp-ad>

  <h2 id="taboola">Taboola responsive widget</h2>
  <amp-embed width=100 height=283
      type=taboola
      layout=responsive
      heights="(min-width:1907px) 39%, (min-width:1200px) 46%, (min-width:780px) 64%, (min-width:480px) 98%, (min-width:460px) 167%, 196%"
      data-publisher="amp-demo"
      data-mode="thumbnails-a"
      data-placement="Ads Example"
      data-article="auto">
    <div placeholder></div>
    <div fallback></div>
  </amp-embed>

  <h2 id="teads">Teads</h2>
  <amp-ad width=300 height=220
      type="teads"
      data-pid="42266"
      layout="responsive">
    <div placeholder></div>
    <div fallback></div>
  </amp-ad>

  <h2 id="triplelift">TripleLift</h2>
  <amp-ad width=297 height=410
      type="triplelift"
      layout="responsive"
      src="https://ib.3lift.com/dtj/amptest_main_feed/335430">
    <div placeholder></div>
    <div fallback></div>
  </amp-ad>

  <h2 id="weborama">Weborama</h2>
  <amp-ad width=300 height=250
      type="weborama-display"
      data-wbo_account_id=51
      data-wbo_tracking_element_id=137
      data-wbo_fullhost="certification.solution.weborama.fr"
      data-wbo_random="[RANDOM]"
      data-wbo_publisherclick="[PUBLISHER_TRACKING_URL]">
    <div placeholder></div>
    <div fallback></div>
  </amp-ad>

  <h2 id="widespace">Widespace 300x50 Ad</h2>
  <amp-ad width=300 height=50
      type="widespace"
      data-sid="93f1a996-52f5-46b4-8dc8-ccd8886a8fbf"
      layout="responsive">
    <div placeholder></div>
    <div fallback></div>
  </amp-ad>

  <h2>Widespace 300x300 no-ad fallback</h2>
  <amp-ad width=300 height=300
      type="widespace"
      data-sid="911b4848-ef76-4ec1-9713-517d1c91eefb"
      layout="responsive">
    <div placeholder></div>
    <div fallback></div>
  </amp-ad>

  <h2 id="yahoojp">YahooJP YDN</h2>
  <amp-ad width="300" height="250"
      type="yahoojp"
      data-yadsid="79712_113431">
    <div placeholder></div>
    <div fallback></div>
  </amp-ad>

  <h2 id="yieldbot">Yieldbot 300x250</h2>
  <amp-ad width="300" height="250"
      type="yieldbot"
      data-psn="1234"
      data-yb-slot="medrec"
      data-slot="/2476204/medium-rectangle"
      json='{"targeting":{"category":["food","lifestyle"]},"categoryExclusions":["health"]}'>
    <div placeholder></div>
    <div fallback></div>
  </amp-ad>

  <h2 id="yieldone">YIELD ONE</h2>
  <amp-ad width="320" height="50"
      type="yieldone"
      data-pubid="0001"
      data-pid="032478_4">
    <div placeholder></div>
    <div fallback></div>
  </amp-ad>

  <h2 id="yieldmo">Yieldmo</h2>
  <amp-ad width=300 height=168
      type="yieldmo"
      data-ymid="1349317029731662884">
    <div placeholder></div>
    <div fallback></div>
  </amp-ad>

  <h2 id="zergnet">ZergNet</h2>
  <amp-embed width="780" height="100"
      heights="(max-width:645px) 100%, (max-width:845px) 31%, 23%"
      layout="responsive"
      type="zergnet"
      data-zergid="42658">
    <div placeholder></div>
    <div fallback></div>
  </amp-embed>

  <h2 id="zucks">Zucks</h2>
  <amp-ad width="320" height="50"
      type="zucks"
      data-frame-id="_bda46cf5ac">
     <div placeholder></div>
     <div fallback></div>
   </amp-ad>

</amp-ad>
</body>
</html><|MERGE_RESOLUTION|>--- conflicted
+++ resolved
@@ -90,11 +90,8 @@
     <a href="#adstir">AdStir</a> |
     <a href="#adtech">AdTech</a> |
     <a href="#aduptech">Ad Up Technology</a> |
-<<<<<<< HEAD
     <a href="#advertserve">AdvertServe</a> |
-=======
     <a href="#affiliateb">Affiliate-B</a> |
->>>>>>> be5571d1
     <a href="#amoad">AMoAd</a> |
     <a href="#appnexus">App Nexus</a> |
     <a href="#atomx">Atomx</a> |
@@ -282,21 +279,22 @@
     <div fallback></div>
   </amp-ad>
 
-<<<<<<< HEAD
   <h2 id="advertserve">AdvertServe</h2>
   <amp-ad width=300 height=250
           type="advertserve"
           data-client="tester"
           data-pid=0
           data-zid=68>
-=======
+    <div placeholder></div>
+    <div fallback></div>
+  </amp-ad>
+
   <h2 id="affiliateb">Affiliate-B</h2>
   <amp-ad width=300 height=250
       type="affiliateb"
       data-afb_a="l44x-y174897c"
       data-afb_p="g2m"
       data-afb_t="i">
->>>>>>> be5571d1
     <div placeholder></div>
     <div fallback></div>
   </amp-ad>
