<!doctype html>
<html ⚡>
<head>
    <meta charset="utf-8">
    <title>Forms Examples in AMP</title>
    <link rel="canonical" href="amps.html" >
    <meta name="viewport" content="width=device-width,minimum-scale=1,initial-scale=1">
    <style amp-boilerplate>body{-webkit-animation:-amp-start 8s steps(1,end) 0s 1 normal both;-moz-animation:-amp-start 8s steps(1,end) 0s 1 normal both;-ms-animation:-amp-start 8s steps(1,end) 0s 1 normal both;animation:-amp-start 8s steps(1,end) 0s 1 normal both}@-webkit-keyframes -amp-start{from{visibility:hidden}to{visibility:visible}}@-moz-keyframes -amp-start{from{visibility:hidden}to{visibility:visible}}@-ms-keyframes -amp-start{from{visibility:hidden}to{visibility:visible}}@-o-keyframes -amp-start{from{visibility:hidden}to{visibility:visible}}@keyframes -amp-start{from{visibility:hidden}to{visibility:visible}}</style><noscript><style amp-boilerplate>body{-webkit-animation:none;-moz-animation:none;-ms-animation:none;animation:none}</style></noscript>
    <script async src="https://cdn.ampproject.org/v0.js"></script>
    <script async custom-element="amp-anim" src="https://cdn.ampproject.org/v0/amp-anim-0.1.js"></script>
    <script async custom-element="amp-form" src="https://cdn.ampproject.org/v0/amp-form-0.1.js"></script>
    <script async custom-element="amp-lightbox" src="https://cdn.ampproject.org/v0/amp-lightbox-0.1.js"></script>
    <script async custom-element="amp-analytics" src="https://cdn.ampproject.org/v0/amp-analytics-0.1.js"></script>
    <script async custom-template="amp-mustache" src="https://cdn.ampproject.org/v0/amp-mustache-0.1.js"></script>
    <script async custom-element="amp-selector" src="https://cdn.ampproject.org/v0/amp-selector-0.1.js"></script>
    <style amp-custom>
        input.user-invalid {
            background-color: #dc4e41;
        }

        input.user-valid {
            background-color: #4CAF50;
        }

        fieldset.user-invalid {
            border: 3px solid #dc4e41;
        }

        fieldset.user-valid {
            border: 3px solid #4CAF50;
        }

        form .form-message {
            display: none;
        }

        form.user-invalid .invalid-message {
            display: block;
            color: #dc4e41;
        }

        form.user-valid .valid-message {
            display: block;
            color: #4CAF50;
        }

        form.amp-form-submitting .submitting-message {
            display: block;
            color: #919191;
        }

        form.amp-form-submit-success [submit-success] {
            color: #0000ff;
        }

        form.amp-form-submit-error [submit-error] {
            color: #dc4e41;
        }

        .verification-form label {
          display: block;
        }

        .spinner,
        .spinner:after {
          border-radius: 50%;
          width: 18px;
          height: 18px;
        }

        .spinner {
          visibility: hidden;
          margin: 5px;
          border: 9px solid rgba(0, 0, 0, 0.3);
          border-left-color: #fff;
          animation: spin 1.1s infinite linear;
        }

        .amp-form-verifying .spinner {
          visibility: visible;
        }

        @keyframes spin {
          0% { transform: rotate(0deg); }
          100% { transform: rotate(360deg); }
        }

        .lightbox {
            background: rgba(0,0,0,.8);
        }

        .lightbox-content {
            display: flex;
            flex-direction: column;
            flex-wrap: nowrap;
            justify-content: center;
            align-items: center;
            color: white;
        }


        #poll1 li {
            position: relative;
            padding: 1em;
            list-style: none;
            margin: 0;
            display: block;
            height: 20px;
        }

        #poll1.amp-form-submit-success fieldset {
            display: none;
        }

        .percentage-container {
            z-index: 0;
            position: absolute;
            top: 0;
            left: 0;
            right: 0;
            bottom: 0;
        }
        .one-pc {
            width: 1%;
            height: 100%;
            display: inline-block;
        }
        .Wekas .one-pc {
            background: #dc4e41;
        }
        .Penguins .one-pc {
            background: #3f51b5;
        }
        .Ostriches .one-pc {
            background: #4CAF50;
        }
        .Kiwis .one-pc {
            background: #00ffff;
        }
        .poll1-results .title {
            z-index: 1;
            color: black;
            position: absolute;
        }
        amp-selector [option] {
            box-sizing: border-box;
            display: inline-block;
            position: relative;
        }
        amp-selector[disabled],
        amp-selector [disabled] {
            opacity: .20;
        }
    </style>
</head>
<body>

<amp-analytics>
    <script type="application/json">
        {
            "requests": {
                "event": "https://www.ampproject.org/static/img/logo-blue.svg?eid=${eventId}"
            },
            "triggers": {
                "formSubmitSuccess": {
                    "on": "amp-form-submit-success",
                    "request": "event",
                    "vars": {
                        "eventId": "form-submit-success"
                    }
                },
                "formSubmitError": {
                    "on": "amp-form-submit-error",
                    "request": "event",
                    "vars": {
                        "eventId": "form-submit-error"
                    }
                }
            }
        }
    </script>
</amp-analytics>

<h4>Search (GET non-xhr same origin)</h4>
<form method="get" action="/form/search-html/get" target="_blank">
    <fieldset>
        <label>
            <span>Search for</span>
            <input type="search" name="term" required>
        </label>
        <input type="submit" value="Search">
    </fieldset>
</form>

<h4>Search (GET non-xhr cross origin - current host > httpbin.org)</h4>
<form method="get" action="https://httpbin.org/html" target="_blank">
    <fieldset>
        <input name="clientId" type="hidden" value="CLIENT_ID(poll)" data-amp-replace="CLIENT_ID">
        <input name="canonicalUrl" type="hidden" value="RANDOM and CANONICAL_URL" data-amp-replace="CANONICAL_URL RANDOM">
        <label>
            <span>Search for</span>
            <input type="search" name="term" required>
        </label>
        <input type="submit" value="Search">
    </fieldset>
</form>

<h4>Search (GET xhr same origin)</h4>
<form method="get" action="/form/search-html/get" action-xhr="/form/search-json/get" target="_blank">
    <fieldset>
        <label>
            <span>Search for</span>
            <input type="search" name="term" required>
        </label>
        <input type="submit" value="Search">
    </fieldset>

    <div submit-success>
        <template type="amp-mustache">
            <h1>Here are the results for the search:</h1>
            <ul>
                {{#results}}<li>{{title}}</li>{{/results}}
            </ul>
        </template>
    </div>
</form>

<h4>Search (GET xhr cross origin current host > httpbin.org)</h4>
<form method="get"
      action="https://httpbin.org/response-headers?AMP-Access-Control-Allow-Source-Origin=http%3A%2F%2Flocalhost%3A8000&access-control-expose-headers=AMP-Access-Control-Allow-Source-Origin"
      action-xhr="https://httpbin.org/response-headers?AMP-Access-Control-Allow-Source-Origin=http%3A%2F%2Flocalhost%3A8000&access-control-expose-headers=AMP-Access-Control-Allow-Source-Origin"
      target="_blank">
    <fieldset>
        <input name="clientId" type="hidden" value="CLIENT_ID(poll)" data-amp-replace="CLIENT_ID">
        <input name="canonicalUrl" type="hidden" value="RANDOM and CANONICAL_URL" data-amp-replace="CANONICAL_URL RANDOM">
        <label>
            <span>Search for</span>
            <input type="search" name="term" required>
        </label>
        <input type="submit" value="Search">
    </fieldset>

    <div submit-success>
        <template type="amp-mustache">
            <h1>You searched for: {{term}}</h1>
        </template>
    </div>
</form>

<h4>Subscribe to our weekly Newsletter (POST xhr same origin)</h4>
<form method="post"
      action-xhr="/form/echo-json/post"
      target="_blank">
    <fieldset>
        <input name="clientId" type="hidden" value="CLIENT_ID(poll)" data-amp-replace="CLIENT_ID">
        <input name="canonicalUrl" type="hidden" value="RANDOM and CANONICAL_URL" data-amp-replace="CANONICAL_URL RANDOM">
        <label>
            <span>Your name</span>
            <input type="text" name="name" id="name1" required>
        </label>
        <label>
            <span>Your email</span>
            <input type="email" name="email" id="email1" required>
        </label>
        <input type="submit" value="Subscribe">
    </fieldset>
    <div submitting>
      <template type="amp-mustache">
        Please wait, {{name}}.
      </template>
    </div>
    <div submit-success>
      <template type="amp-mustache">
        Success! Thanks for subscribing! Please make sure to check your email
        to confirm!
      </template>
    </div>
    <div submit-error>
      <template type="amp-mustache">
        <amp-img width="32" height="32" src="/examples/x-icon.png"></amp-img>
        Oops! We apologize, something went wrong. Please try again later.
      </template>
    </div>
</form>


<h4>Subscribe to our weekly Newsletter (xhr POST cross origin - current host > amp.localhost:8000)</h4>
<form method="post"
      action-xhr="http://amp.localhost:8000/form/echo-json/post"
      target="_blank">
    <fieldset>
        <input name="clientId" type="hidden" value="CLIENT_ID(poll)" data-amp-replace="CLIENT_ID">
        <input name="canonicalUrl" type="hidden" value="RANDOM and CANONICAL_URL" data-amp-replace="CANONICAL_URL RANDOM">
        <label>
            <span>Your name</span>
            <input type="text" name="name" id="name2" required>
        </label>
        <label>
            <span>Your email</span>
            <input type="email" name="email" id="email2" required>
        </label>
        <input type="submit" value="Subscribe">
    </fieldset>

    <div submit-success>
        <template type="amp-mustache">
            Success! Thanks {{name}} for subscribing! Please make sure to check your email {{email}}
            to confirm!
        </template>
    </div>
    <div submit-error>
        <template type="amp-mustache">
            Oops! {{name}}, We apologies something went wrong. Please try again later.
        </template>
    </div>
</form>

<h4>Subscribe to our weekly Newsletter (xhr + submit events)</h4>
<div id="msg">This message will hide when the form is submitted</div>
<form method="post"
      action-xhr="/form/echo-json/post"
      target="_blank"
      on="submit:msg.hide;submit-success:success-lightbox;submit-error:error-lightbox">
    <fieldset>
        <label>
            <span>Your name</span>
            <input type="text" name="name" id="name3" required>
        </label>
        <label>
            <span>Your email</span>
            <input type="email" name="email" id="email3" required>
        </label>
        <input type="submit" value="Subscribe">
    </fieldset>

    <div class="form-message invalid-message">
        There are some input that needs fixing. Please fix them.
    </div>
    <div class="form-message valid-message">
        Everything looks good, you can submit now!
    </div>
    <div class="form-message submitting-message">
        Please hold on while we submit your answer!
    </div>
    <div submit-success>
        <template type="amp-mustache">
            Success! Thanks {{name}} for subscribing! Please make sure to check your email {{email}}
            to confirm!
        </template>
    </div>
    <div submit-error>
        <template type="amp-mustache">
            Oops! {{name}}, We apologies something went wrong. Please try again later.
        </template>
    </div>
</form>

<amp-lightbox id="success-lightbox" class="lightbox" layout="nodisplay">
    <div class="lightbox-content">
        <h1>Thanks for the submission! Here's a cupcake!</h1>
        <amp-img id="img0" src="https://lh3.googleusercontent.com/5rcQ32ml8E5ONp9f9-Rf78IofLb9QjS5_0mqsY1zEFc=w400-h600-no-n" width=400 height=600 layout="fixed" on="tap:success-lightbox.close" role="img" tabindex="1"></amp-img>
    </div>
</amp-lightbox>

<amp-lightbox id="error-lightbox" class="lightbox" layout="nodisplay">
    <div class="lightbox-content">
        <h1>Oops! Kittens!</h1>
        <amp-anim
                src="https://lh3.googleusercontent.com/qNn8GDz8Jfd-s9lt3Nc4lJeLjVyEaqGJTk1vuCUWazCmAeOBVjSWDD0SMTU7x0zhVe5UzOTKR0n-kN4SXx7yElvpKYvCMaRyS_g-jydhJ_cEVYmYPiZ_j1Y9de43mlKxU6s06uK1NAlpbSkL_046amEKOdgIACICkuWfOBwlw2hUDfjPOWskeyMrcTu8XOEerCLuVqXugG31QC345hz3lUyOlkdT9fMYVUynSERGNzHba7bXMOxKRe3izS5DIWUgJs3oeKYqA-V8iqgCvneD1jj0Ff68V_ajm4BDchQubBJU0ytXVkoWh27ngeEHubpnApOS6fcGsjPxeuMjnzAUtoTsiXz2FZi1mMrxrblJ-kZoAq1DJ95cnoqoa2CYq3BTgq2E8BRe2paNxLJ5GXBCTpNdXMpVJc6eD7ceijQyn-2qanilX-iK3ChbOq0uBHMvsdoC_LsFOu5KzbbNH71vM3DPkvDGmHJmF67Vj8sQ6uBrLnzpYlCyN4-Y9frR8zugDcqX5Q=w400-h300-no"
                width="400" height="300" on="tap:error-lightbox.close"
                tabindex="2" role="img">
            <amp-img placeholder
                     src="https://lh3.googleusercontent.com/qNn8GDz8Jfd-s9lt3Nc4lJeLjVyEaqGJTk1vuCUWazCmAeOBVjSWDD0SMTU7x0zhVe5UzOTKR0n-kN4SXx7yElvpKYvCMaRyS_g-jydhJ_cEVYmYPiZ_j1Y9de43mlKxU6s06uK1NAlpbSkL_046amEKOdgIACICkuWfOBwlw2hUDfjPOWskeyMrcTu8XOEerCLuVqXugG31QC345hz3lUyOlkdT9fMYVUynSERGNzHba7bXMOxKRe3izS5DIWUgJs3oeKYqA-V8iqgCvneD1jj0Ff68V_ajm4BDchQubBJU0ytXVkoWh27ngeEHubpnApOS6fcGsjPxeuMjnzAUtoTsiXz2FZi1mMrxrblJ-kZoAq1DJ95cnoqoa2CYq3BTgq2E8BRe2paNxLJ5GXBCTpNdXMpVJc6eD7ceijQyn-2qanilX-iK3ChbOq0uBHMvsdoC_LsFOu5KzbbNH71vM3DPkvDGmHJmF67Vj8sQ6uBrLnzpYlCyN4-Y9frR8zugDcqX5Q=w400-h300-no-k"
                     width="400" height="300"></amp-img>
        </amp-anim>
    </div>
</amp-lightbox>

<h4>NOT ALLOWED (POST non-xhr - submission prevented)</h4>
<form method="post" action="/regardless" target="_blank">
    <fieldset>
        <label>
            <span>Subscribe</span>
            <input type="email" name="email" required>
        </label>
        <input type="submit" value="Subscribe">
    </fieldset>
</form>

<h1>Custom Validations</h1>
<h4>Show First Validation On Submit</h4>

<form method="post"
      action-xhr="/form/echo-json/post"
      target="_blank"
      custom-validation-reporting="show-first-on-submit">
    <fieldset>
        <label>
            <span>Your name</span>
            <input type="text" name="name" id="name4" required pattern="\w+\s\w+">
            <span visible-when-invalid="valueMissing" validation-for="name4"></span>
            <span visible-when-invalid="patternMismatch" validation-for="name4">
                Please enter your first and last name separated by a space (e.g. Jane Miller)
            </span>
        </label>
        <label>
            <span>Your email</span>
            <input type="email" name="email" id="email4" required>
            <span visible-when-invalid="valueMissing" validation-for="email4"></span>
            <span visible-when-invalid="typeMismatch" validation-for="email4"></span>
        </label>
        <input type="submit" value="Subscribe">
    </fieldset>
</form>

<h4>Show All Invalid Messages On Submit</h4>
<form method="post"
      action-xhr="/form/echo-json/post"
      target="_blank"
      custom-validation-reporting="show-all-on-submit">
    <fieldset>
        <label>
            <span>Your name</span>
            <input type="text" name="name" id="name5" required pattern="\w+\s\w+">
            <span visible-when-invalid="valueMissing" validation-for="name5"></span>
            <span visible-when-invalid="patternMismatch" validation-for="name5">
                Please enter your first and last name separated by a space (e.g. Jane Miller)
            </span>
        </label>
        <label>
            <span>Your email</span>
            <input type="email" name="email" id="email5" required>
            <span visible-when-invalid="valueMissing" validation-for="email5"></span>
            <span visible-when-invalid="typeMismatch" validation-for="email5"></span>
        </label>
        <input type="submit" value="Subscribe">
    </fieldset>
</form>

<h4>Show All Invalid Messages On Submit (Summary)</h4>
<form method="post"
      action-xhr="/form/echo-json/post"
      target="_blank"
      custom-validation-reporting="show-all-on-submit">
    <div>
        <ol>
            <li visible-when-invalid="valueMissing" validation-for="name51">
                Name is a required field. Please fill it out.
            </li>
            <li visible-when-invalid="patternMismatch" validation-for="name51">
                Please enter your first and last name separated by a space (e.g. Jane Miller)
            </li>
            <li visible-when-invalid="valueMissing" validation-for="email51">
                We need your email to send you coolness!
            </li>
            <li visible-when-invalid="typeMismatch" validation-for="email51">
                That doesn't look like an email. Please fix it.
            </li>
        </ol>
    </div>
    <fieldset>
        <label>
            <span>Your name</span>
            <input type="text" name="name" id="name51" required pattern="\w+\s\w+">
        </label>
        <label>
            <span>Your email</span>
            <input type="email" name="email" id="email51" required>
        </label>
        <input type="submit" value="Subscribe">
    </fieldset>
</form>

<h4>Show As You Go Messages On Submit</h4>
<form method="post"
      action-xhr="/form/echo-json/post"
      target="_blank"
      custom-validation-reporting="as-you-go">
    <fieldset>
        <label>
            <span>Your name</span>
            <input type="text" name="name" id="name6" required pattern="\w+\s\w+">
            <span visible-when-invalid="valueMissing" validation-for="name6"></span>
            <span visible-when-invalid="patternMismatch" validation-for="name6">
                Please enter your first and last name separated by a space (e.g. Jane Miller)
            </span>
        </label>
        <label>
            <span>Your email</span>
            <input type="email" name="email" id="email6" required>
            <span visible-when-invalid="valueMissing" validation-for="email6"></span>
            <span visible-when-invalid="typeMismatch" validation-for="email6"></span>
        </label>
        <input type="submit" value="Subscribe">
    </fieldset>
</form>

<h4 id="header1">on=change and form.submit examples</h4>
<button on="tap:header1.submit">Wrong Action - should throw an error</button>
<form method="post"
      id="poll1"
      action-xhr="/form/json/poll1"
      target="_blank"
      custom-validation-reporting="as-you-go">
    <input name="clientId" type="hidden" value="CLIENT_ID(poll)" data-amp-replace="CLIENT_ID">
    <input name="canonicalUrl" type="hidden" value="RANDOM and CANONICAL_URL" data-amp-replace="CANONICAL_URL RANDOM">
    <fieldset>
        <p>What is your favorite flightless bird?</p>
        <ul>
            <li>
                <label>
                    <input name="question1" value="Penguins" type="radio" on="change:poll1.submit">
                    Penguins
                </label>
            </li>
            <li>
                <label>
                    <input name="question1" value="Ostriches" type="radio" on="change:poll1.submit">
                    Ostriches
                </label>
            </li>
            <li>
                <label>
                    <input name="question1" value="Kiwis" type="radio" on="change:poll1.submit">
                    Kiwis
                </label>
            </li>
            <li>
                <label>
                    <input name="question1" value="Wekas" type="radio" on="change:poll1.submit">
                    Wekas
                </label>
            </li>
        </ul>
    </fieldset>

    <div submit-success>
        <template type="amp-mustache">
            Thanks for answering the poll! Here are the results!
            <ul class="poll1-results">
            {{#result}}
                <li>
                    <div class="percentage-container {{answer}}">
                        {{#percentage}}<span class="one-pc"></span>{{/percentage}}
                    </div>
                    <span class="title">{{answer}}</span>
                </li>
            {{/result}}
            </ul>
        </template>
    </div>
</form>


<h4 id="header1">Using button[type=submit]</h4>
<form method="post"
      action-xhr="/form/echo-json/post"
      target="_blank">
    <input name="clientId" type="hidden" value="CLIENT_ID(poll)" data-amp-replace="CLIENT_ID">
    <fieldset>
        <label>
            <span>Your name</span>
            <input type="text" name="name" id="name1" required>
        </label>
        <label>
            <span>Your email</span>
            <input type="email" name="email" id="email1" required>
        </label>
        <input type="submit" value="Subscribe - Input">
        <input type="submit" value="Subscribe 2 - Input">
        <button type="submit">Subscribe with a Button</button>
        <button type="submit">Subscribe with a Button 2</button>
    </fieldset>

    <div submit-success>
        <template type="amp-mustache">
            Success! Thanks {{name}} for subscribing! Please make sure to check your email {{email}}
            to confirm!
        </template>
    </div>
    <div submit-error>
        <template type="amp-mustache">
            Oops! {{name}}, We apologies something went wrong. Please try again later.
        </template>
    </div>
</form>


<h4>amp-selector example</h4>
<form method="post"
      action-xhr="/form/echo-json/post"
      target="_blank">
    <amp-selector layout="container" name="multi_image_select" multiple keyboard-select-mode="focus">
        <amp-img src="https://lh3.googleusercontent.com/5rcQ32ml8E5ONp9f9-Rf78IofLb9QjS5_0mqsY1zEFc=w300-h200-no" width=50 height=50 option="1" selected></amp-img>
        <amp-img src="https://lh3.googleusercontent.com/pSECrJ82R7-AqeBCOEPGPM9iG9OEIQ_QXcbubWIOdkY=w300-h200-no" width=50 height=50 option="2"></amp-img>
        <amp-img src="https://lh3.googleusercontent.com/Z4gtm5Bkxyv21Z2PtbTf95Clb9AE4VTR6olbBKYrenM=w300-h300-no" width=50 height=50 option="3" selected></amp-img>
        <amp-img src="https://lh3.googleusercontent.com/Z4gtm5Bkxyv21Z2PtbTf95Clb9AE4VTR6olbBKYrenM=w300-h300-no" width=50 height=50 option="4"></amp-img>
    </amp-selector>
    <input type="Submit">
</form>



<h4 id="header1">Redirect After POST (works only if running on localhost)</h4>
<form method="post"
      action-xhr="http://iframe.localhost:8000/form/redirect-to/post"
      target="_top">
    <fieldset>
        <label>
            <span>Send us a message</span>
            <input type="text" name="message" id="message1" required>
        </label>
        <input type="submit" value="Send">
    </fieldset>
</form>

<h4>Recursive Event-Action-Event-Action Test - Should only submit once</h4>
<form method="post"
      id="myform"
      action-xhr="/form/echo-json/post"
      target="_blank"
      on="submit:myform.submit">
    <fieldset>
        <label>
            <span>Your name</span>
            <input type="text" name="name" id="name3" required>
        </label>
        <label>
            <span>Your email</span>
            <input type="email" name="email" id="email3" required>
        </label>
        <input type="submit" value="Subscribe">
    </fieldset>

    <div class="form-message invalid-message">
        There are some input that needs fixing. Please fix them.
    </div>
    <div class="form-message valid-message">
        Everything looks good, you can submit now!
    </div>
    <div class="form-message submitting-message">
        Please hold on while we submit your answer!
    </div>
    <div submit-success>
        <template type="amp-mustache">
            Success! Thanks {{name}} for subscribing! Please make sure to check your email {{email}}
            to confirm!
        </template>
    </div>
    <div submit-error>
        <template type="amp-mustache">
            Oops! {{name}}, We apologies something went wrong. Please try again later.
        </template>
    </div>
</form>

<h4>Asynchronous verification example</h4>

<form
  method="post"
  action-xhr="/form/verify-search-json/post"
  verify-xhr="/form/verify-search-json/post"
  target="_blank"
<<<<<<< HEAD
  class="verification-form">
    <script type="application/json">
    {
      "verificationGroups": [
        {
          "name": "coolName",
          "elements": ["name"]
        },
        {
          "name": "fullAddress",
          "elements": ["addressLine2", "city", "zip"]
        },
        {
          "name": "validCarrier",
          "elements": ["phone"]
        }
      ]
    }
    </script>
=======
  class="verification-form"
>
>>>>>>> a46d8dba
    <fieldset>
        <label>
            <span>Name</span>
            <input type="text" name="name" id="nameId" required>
        </label>
        <label>
            <span>Phone</span>
            <input type="tel" name="phone" required>
        </label>
        <label>
            <span>Address line 2 (optional)</span>
            <input type="text" name="addressLine2">
        </label>
        <label>
            <span>Zip Code</span>
            <input type="tel" name="zip" required pattern="[0-9]{5}">
        </label>
        <label>
            <span>City</span>
            <input type="text" name="city" required>
        </label>
        <p>Throw an error?</p>
        <label>Yes: <input type="radio" name="error" value="true" required></label>
        <label>No: <input type="radio" name="error" value="false" required checked></label>
        <div class="spinner"></div>
        <input type="submit" value="Search">
    </fieldset>
    <div submit-success>
        <template type="amp-mustache">
            <h1>Here are your results:</h1>
            <ul>
                {{#results}}<li>{{title}}</li>{{/results}}
            </ul>
        </template>
    </div>
    <div submit-error>
        <template type="amp-mustache">
            {{#verifyErrors}}
                <p>{{message}}</p>
            {{/verifyErrors}}
            {{^verifyErrors}}
                <p>Something went wrong. Try again later?</p>
            {{/verifyErrors}}
        </template>
    </div>
</form>

<h4>Debounced search</h4>
<form
  id="debounced-search"
  method="get"
  action="/form/search-html/get"
  action-xhr="/form/search-json/get"
  target="_blank">
    <fieldset>
        <label>
            <span>Search for</span>
            <input type="search" on="input-debounced:debounced-search.submit" name="term" required>
        </label>
        <input type="submit" value="Search">
    </fieldset>

    <div submit-success>
        <template type="amp-mustache">
            <h1>Here are the results for the search: {{term}}</h1>
            <ul>
                {{#results}}<li>{{title}}</li>{{/results}}
            </ul>
        </template>
    </div>
</form>

</body>
</html><|MERGE_RESOLUTION|>--- conflicted
+++ resolved
@@ -661,30 +661,7 @@
   action-xhr="/form/verify-search-json/post"
   verify-xhr="/form/verify-search-json/post"
   target="_blank"
-<<<<<<< HEAD
   class="verification-form">
-    <script type="application/json">
-    {
-      "verificationGroups": [
-        {
-          "name": "coolName",
-          "elements": ["name"]
-        },
-        {
-          "name": "fullAddress",
-          "elements": ["addressLine2", "city", "zip"]
-        },
-        {
-          "name": "validCarrier",
-          "elements": ["phone"]
-        }
-      ]
-    }
-    </script>
-=======
-  class="verification-form"
->
->>>>>>> a46d8dba
     <fieldset>
         <label>
             <span>Name</span>
