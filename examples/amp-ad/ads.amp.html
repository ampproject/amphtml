<!doctype html>
<html ⚡ lang="en">

<head>
  <meta charset="utf-8">
  <title>Ad examples</title>
  <link rel="canonical" href="http://nonblocking.io/">
  <meta name="viewport" content="width=device-width,minimum-scale=1,initial-scale=1">
  <style amp-custom>
    .broken {
      color: red;
    }

    amp-ad {
      border: 1px solid #ccc;
      max-width: 500px;
    }

    .red {
      background-color: red;
    }

    .filterBar {
      background: #eee;
      padding: 3px;
      font-size: 1.2em;
    }

    select {
      border: 1px solid #999;
    }

    input[type=submit] {
      font-size: 14px;
      border: 1px solid #999;
      border-radius: 3px;
      margin-left: 10px;
    }

    amp-ad[type="revcontent"] {
      width: 100%;
      max-width: 1280px;
      margin: 18px 0;
      padding: 0;
    }

    amp-ad[type="nativo"] {
      width: 100%;
      max-width: 1280px;
      margin: 18px 0;
      padding: 0;
      height: 100px;
    }

    amp-ad[type="adenza"] {
      max-width: unset;
      padding: 0;
      border: none;
    }

    amp-ad[type="adsloom"] {
      width: 100%;
      max-width: 980px;
      margin: 18px auto;
      padding: 0;
    }

    amp-ad[type="digiteka"] {
      width: 300px;
      height: 250px;
      max-width: 980px;
      margin: 18px auto;
      padding: 0;
    }

    amp-ad[type="clever"] {
      max-width: unset;
      padding: 0;
      border: none;
    }
  </style>
  <script async custom-element="amp-ad" src="https://cdn.ampproject.org/v0/amp-ad-0.1.js"></script>
  <script async custom-element="amp-analytics" src="https://cdn.ampproject.org/v0/amp-analytics-0.1.js"></script>
  <script async custom-template="amp-mustache" src="https://cdn.ampproject.org/v0/amp-mustache-latest.js"></script>
  <script async custom-element="amp-form" src="https://cdn.ampproject.org/v0/amp-form-0.1.js"></script>
  <style amp-boilerplate>
    body {
      -webkit-animation: -amp-start 8s steps(1, end) 0s 1 normal both;
      -moz-animation: -amp-start 8s steps(1, end) 0s 1 normal both;
      -ms-animation: -amp-start 8s steps(1, end) 0s 1 normal both;
      animation: -amp-start 8s steps(1, end) 0s 1 normal both
    }

    @-webkit-keyframes -amp-start {
      from {
        visibility: hidden
      }

      to {
        visibility: visible
      }
    }

    @-moz-keyframes -amp-start {
      from {
        visibility: hidden
      }

      to {
        visibility: visible
      }
    }

    @-ms-keyframes -amp-start {
      from {
        visibility: hidden
      }

      to {
        visibility: visible
      }
    }

    @-o-keyframes -amp-start {
      from {
        visibility: hidden
      }

      to {
        visibility: visible
      }
    }

    @keyframes -amp-start {
      from {
        visibility: hidden
      }

      to {
        visibility: visible
      }
    }
  </style><noscript>
    <style amp-boilerplate>
      body {
        -webkit-animation: none;
        -moz-animation: none;
        -ms-animation: none;
        animation: none
      }
    </style>
  </noscript>
  <script async src="https://cdn.ampproject.org/v0.js"></script>
</head>

<body>
  <div class="filterBar">
    <form action="ads.amp.html" method="get" target="_top">
      <label for="filter">Ad network filter</label>
      <select id="filter" name="type">
        <option>[Select an ad network]</option>
        <!--
      When adding new ad network to the list, please
      1) verify that the ad slot loads ad. Check DEVELOPMENT.md for how to
       run a local server.
      2) keep the list in alphabetic order
    -->
        <option>1wo</option>
        <option>24smi</option>
        <option>4wmarketplace</option>
        <option>a8</option>
        <option>a9</option>
        <option>accesstrade</option>
        <option>adagio</option>
        <option>adblade</option>
        <option>adbutler</option>
        <option>Adenza</option>
        <option>adfox</option>
        <option>adgeneration</option>
        <option>adglare</option>
        <option>adhese</option>
        <option>adincube</option>
        <option>adition</option>
        <option>adman</option>
        <option>admanmedia</option>
        <option>admatic</option>
        <option>admixer</option>
        <option>adnuntius</option>
        <option>adocean</option>
        <option>adop</option>
        <option>adpicker</option>
        <option>adplugg</option>
        <option>adpon</option>
        <option>adpushup</option>
        <option>adreactor</option>
        <option>ads2bid</option>
        <option>adsense</option>
        <option>adsensor</option>
        <option>adservsolutions</option>
        <option>adskeeper</option>
        <option>adsloom</option>
        <option>adsnative</option>
        <option>adspeed</option>
        <option>adspirit</option>
        <option>adstir</option>
        <option>adstyle</option>
        <option>adtech</option>
        <option>adtelligent</option>
        <option>adthrive</option>
        <option>adunity</option>
        <option>aduptech</option>
        <option>adventive</option>
        <option>adverline</option>
        <option>adverticum</option>
        <option>advertserve</option>
        <option>adyoulike</option>
        <option>affiliateb</option>
        <option>affinity</option>
        <option>aja</option>
        <option>amoad</option>
        <option>amplified</option>
        <option>andbeyond</option>
        <option>aniview</option>
        <option>anyclip</option>
        <option>appmonsta</option>
        <option>appnexus</option>
        <option>appvador</option>
        <option>atomx</option>
        <option>avantisvideo</option>
        <option>baidu</option>
        <option>beaverads</option>
        <option>beopinion</option>
        <option>bidgear</option>
        <option>bidtellect</option>
        <option>blade</option>
        <option>brainy</option>
        <option>bringhub</option>
        <option>broadbandy</option>
        <option>byplay</option>
        <option>caajainfeed</option>
        <option>capirs</option>
        <option>caprofitx</option>
        <option>cedato</option>
        <option>clever</option>
        <option>clickio</option>
        <option>cognativex</option>
        <option>conative</option>
        <option>connatix</option>
        <option>contentad</option>
        <option>criteo</option>
        <option>csa</option>
        <option>custom</option>
        <option>dable</option>
        <option>dex</option>
        <option>digiteka</option>
        <option>directadvert</option>
        <option>distroscale</option>
        <option>dotandads</option>
        <option>doubleclick</option>
        <option>dynad</option>
        <option>eadv</option>
        <option>empower</option>
        <option>Engageya</option>
        <option>epeex</option>
        <option>eplanning</option>
        <option>exco</option>
        <option>ezoic</option>
        <option>f1e</option>
        <option>f1h</option>
        <option>fairground</option>
        <option>feedad</option>
        <option>felmat</option>
        <option>finative</option>
        <option>flite</option>
        <option>fluct</option>
        <option>forkmedia</option>
        <option>freestar</option>
        <option>freewheel</option>
        <option>fusion</option>
        <option>genieessp</option>
        <option>geozo</option>
        <option>giraff</option>
        <option>glomex</option>
        <option>gmossp</option>
        <option>gumgum</option>
        <option>holder</option>
        <option>ibillboard</option>
        <option>idealmedia</option>
        <option>imedia</option>
        <option>imobile</option>
        <option>imonomy</option>
        <option>incrementx</option>
        <option>industrybrains</option>
        <option>inmobi</option>
        <option>innity</option>
        <option>insticator</option>
        <option>insurads</option>
        <option>invibes</option>
        <option>ix</option>
        <option>jioads</option>
        <option>jixie</option>
        <option>jubna</option>
        <option>kargo</option>
        <option>ketshwa</option>
        <option>kiosked</option>
        <option>kixer</option>
        <option>kuadio</option>
        <option>ligatus</option>
        <option>lockerdome</option>
        <option>logly</option>
        <option>loka</option>
        <option>luckyads</option>
        <option>macaw</option>
        <option>mads</option>
        <option>mantis-display</option>
        <option>mediaad</option>
        <option>marfeel</option>
        <option>medianet</option>
        <option>mediavine</option>
        <option>meg</option>
        <option>mgid</option>
        <option>microad</option>
        <option>miximedia</option>
        <option>mixpo</option>
        <option>momagic</option>
        <option>monetizer101</option>
        <option>mox</option>
        <option>my6sense</option>
        <option>myfinance</option>
        <option>myoffrz</option>
        <option>mytarget</option>
        <option>myua</option>
        <option>mywidget</option>
        <option>nativeroll</option>
        <option>nativery</option>
        <option>nativo</option>
        <option>navegg</option>
        <option>nend</option>
        <option>netletix</option>
        <option>noddus</option>
        <option>nokta</option>
        <option>nws</option>
        <option>oblivki</option>
        <option>onead</option>
        <option>onnetwork</option>
        <option>openadstream</option>
        <option>openx</option>
        <option>opinary</option>
        <option>outbrain</option>
        <option>piberica</option>
        <option>pixad</option>
        <option>pixels</option>
        <option>playstream</option>
        <option>plista</option>
        <option>polymorphicads</option>
        <option>popin</option>
        <option>ppstudio</option>
        <option>pressboard</option>
        <option>promoteiq</option>
        <option>pubexchange</option>
        <option>pubfuture</option>
        <option>pubmine</option>
        <option>pubscale</option>
        <option>pulse</option>
        <option>pulsepoint</option>
        <option>purch</option>
        <option>r9x</option>
        <option>rakutenunifiedads</option>
        <option>rbinfox</option>
        <option>rcmwidget</option>
        <option>readmo</option>
        <option>realclick</option>
        <option>recomad</option>
        <option>recreativ</option>
        <option>relap</option>
        <option>remixd</option>
        <option>revcontent</option>
        <option>revjet</option>
        <option>rfp</option>
        <option>rnetplus</option>
        <option>rubicon</option>
        <option>runative</option>
        <option>sabavision</option>
        <option>sas</option>
        <option>seedingalliance</option>
        <option>seedtag</option>
        <option>sekindo</option>
        <option>sevio</option>
        <option>sharethrough</option>
        <option>shemedia</option>
        <option>sklik</option>
        <option>skoiy</option>
        <option>slimcutmedia</option>
        <option>smartadserver</option>
        <option>smartclip</option>
        <option>smi2</option>
        <option>smilewanted</option>
        <option>sogouad</option>
        <option>sortable</option>
        <option>sona</option>
        <option>sovrn</option>
        <option>speakol</option>
        <option>spotx</option>
        <option>springAds</option>
        <option>ssp</option>
        <option>strossle</option>
        <option>sulvo</option>
        <option>sunmedia</option>
        <option>svknative</option>
        <option>swoop</option>
        <option>taboola</option>
        <option>tagon</option>
        <option>tail</option>
        <option>tcsemotion</option>
        <option>teads</option>
        <option>temedya</option>
        <option>torimochi</option>
        <option>tracdelight</option>
        <option>trafficstars</option>
        <option>triplelift</option>
        <option>trugaze</option>
        <option>uas</option>
        <option>ucfunnel</option>
        <option>unruly</option>
        <option>uzou</option>
        <option>valuecommerce</option>
        <option>vdo.ai</option>
        <option>videointelligence</option>
        <option>videonow</option>
        <option>viralize</option>
        <option>vlyby</option>
        <option>vmfive</option>
        <option>vox</option>
        <option>webediads</option>
        <option>weborama</option>
        <option>widespace</option>
        <option>wisteria</option>
        <option>whopainfeed</option>
        <option>wpmedia</option>
        <option>xlift</option>
        <option>yahoofedads</option>
        <option>yahoojp</option>
        <option>yahoonativeads</option>
        <option>yandex</option>
        <option>yektanet</option>
        <option>yengo</option>
        <option>yieldbot</option>
        <option>yieldmo</option>
        <option>yieldpro</option>
        <option>yobee</option>
        <option>zedo</option>
        <option>zen</option>
        <option>zergnet</option>
        <option>zucks</option>
      </select>
      <input type="submit" value="Go">
    </form>
  </div>

  <h2>1WO</h2>
  <amp-embed width="400" height="700" type="1wo" data-owo-code="c67805ef-2cc3-482c-9067-70f534016259"
    data-owo-type="widget" data-owo-mode="smart3" src="https://frontend-qa.1worldonline.biz/poller-constructor.js">
  </amp-embed>

  <h2>24smi</h2>
  <amp-embed width="250" height="250" type="24smi" src="https://jsn.24smi.net/c/2/11232.js">
  </amp-embed>

  <amp-embed width="250" height="250" type="24smi" data-blockid="11232">
  </amp-embed>

  <h2>4wmarketplace</h2>
  <amp-embed width="320" height="50" type="4wmarketplace" data-id="76473;98469;199717;0"
    data-dim="{'width':'320px', 'height':'50px'}">
  </amp-embed>

  <h2>A8</h2>
  <amp-ad width="300" height="250" type="a8" data-aid="170223075073" data-wid="001" data-eno="01"
    data-mid="s00000016751001031000" data-mat="2TCGYR-17GNXU-3L92-64Z8X" data-type="static">
  </amp-ad>

  <h2>A9 Search Ads</h2>
  <amp-ad width="400" height="300" type="a9" data-amzn_assoc_placement="adunit0" data-amzn_assoc_search_bar="true"
    data-amzn_assoc_tracking_id="deepak2015-20" data-amzn_assoc_search_bar_position="bottom"
    data-amzn_assoc_ad_mode="search" data-amzn_assoc_ad_type="smart" data-amzn_assoc_marketplace="amazon"
    data-amzn_assoc_region="US" data-amzn_assoc_title="Shop Related Products"
    data-amzn_assoc_default_search_phrase="apple watches" data-amzn_assoc_default_category="All"
    data-amzn_assoc_linkid="b01186f9b305e15fc51214bb45187875"
    data-regionurl="https://z-na.amazon-adsystem.com/widgets/onejs?MarketPlace=US">
  </amp-ad>

  <h2>A9 Recom Unsaved</h2>
  <amp-ad width="400" height="300" type="a9" data-amzn_assoc_placement="adunit0" data-amzn_assoc_search_bar="true"
    data-amzn_assoc_tracking_id="subhojitus-20" data-amzn_assoc_search_bar_position="bottom"
    data-amzn_assoc_ad_mode="auto" data-amzn_assoc_ad_type="smart" data-amzn_assoc_marketplace="amazon"
    data-amzn_assoc_region="US" data-amzn_assoc_title="Related Products"
    data-amzn_assoc_linkid="619af83d37b0fb680e58989de71cd121" data-amzn_assoc_debug="true" data-amzn_assoc_rows="1"
    data-amzn_assoc_overrides="false" data-amzn_assoc_ead=8
    data-amzn_assoc_fallback_mode='"type": "search", "value": "steve jobs"'
    data-amzn_assoc_url="https://techcrunch.com/2018/02/05/visa-and-mastercard-make-it-harder-to-buy-bitcoin-and-other-cryptocurrencies"
    data-amzn_assoc_aax_src_id="330" data-amzn_assoc_force_win_bid="true">
  </amp-ad>

  <h2>A9 Custom Ads</h2>
  <amp-ad width="600" height="250" type="a9" data-amzn_assoc_placement="adunit0" data-amzn_assoc_search_bar="true"
    data-amzn_assoc_tracking_id="deepak0004-20" data-amzn_assoc_ad_mode="manual" data-amzn_assoc_ad_type="smart"
    data-amzn_assoc_marketplace="amazon" data-amzn_assoc_region="US" data-amzn_assoc_title="My Amazon Picks"
    data-amzn_assoc_linkid="c5772783a7d25620cd6226c5cc5885c8"
    data-amzn_assoc_asins="B001AWZDA4,B07BFTFYZC,B06XD8XQWK,B018HTGSN8">
  </amp-ad>

  <h2>A9 Recom Ads Sync</h2>
  <amp-ad width="300" height="250" type="a9" data-amzn_assoc_ad_mode="auto" data-recomtype="sync"
    data-adinstanceid="fe746097-f142-4f8d-8dfb-45ec747632e5"
    data-regionurl="https://z-na.amazon-adsystem.com/widgets/onejs?MarketPlace=US">
  </amp-ad>

  <h2>A9 Recom Ads Async</h2>
  <amp-ad width="300" height="250" type="a9" data-amzn_assoc_ad_mode="auto"
    data-divid="amzn-assoc-ad-fe746097-f142-4f8d-8dfb-45ec747632e5" data-recomtype="async"
    data-adinstanceid="fe746097-f142-4f8d-8dfb-45ec747632e5">
  </amp-ad>


  <h2>AccessTrade</h2>
  <amp-ad width="300" height="250" type="accesstrade" data-atops="r" data-atrotid="00000000000008c06y">
  </amp-ad>

  <h2>Ad.Agio</h2>
  <amp-ad width=300 height=250 type="adagio" data-sid="39" data-loc="amp_ampw_amps_ampp_300x250" data-keywords=""
    data-uservars="">
  </amp-ad>

  <h2>Adblade</h2>
  <amp-ad width="300" height="250" type="adblade" data-width="300" data-height="250" data-cid="19626-3798936394">
  </amp-ad>

  <h2>AdButler</h2>
  <amp-ad width="300" height="250" type="adbutler" data-account="167283" data-zone="212491">
  </amp-ad>

  <h2>Adenza</h2>
  <amp-ad width="768" height="480" type="adenza" layout="responsive" data-block-id="614f579bdd5b213cd8bdae26">
  </amp-ad>

  <h2>adincube</h2>
  <amp-ad width="300" height="250" type="adincube" data-ad-type="in_content" data-site-key="TEST_WEBSITE_KEY">
  </amp-ad>

  <h2>ADITION</h2>
  <amp-ad width="300" height="250" type="adition" data-version="1" data-wp_id="3470234">
  </amp-ad>

  <h2>Ad Generation</h2>
  <amp-ad width="320" height="50" type="adgeneration" data-id="10722">
  </amp-ad>

  <h2>AdGlare</h2>
  <amp-ad width="300" height="250" layout="responsive" type="adglare" data-host="try" data-zid="810958668"
    data-keywords="blue,car">
  </amp-ad>

  <h2>Adhese</h2>
  <amp-ad width=300 height=250 type="adhese" data-location="_sdk_amp_" data-position="" data-format="amprectangle"
    data-account="demo" data-request-type="ad">
    <div placeholder></div>
    <div fallback></div>
  </amp-ad>

  <amp-ad width=300 height=250 type="adhese" data-location="_sdk_amp_" data-position="" data-format="amprectangle"
    data-account="demo" data-request-type="ad" json='{"targeting":{"br": ["sport", "info"],"dt": ["desktop"]}}'>
    <div placeholder></div>
    <div fallback></div>
  </amp-ad>

  <h2 id="adfox">AdFox</h2>
  <amp-ad width="248" height="408" type="adfox" data-owner-id="208087"
    data-adfox-params='{"pt": "b","p1": "bsoji","p2": "feil","pct": "a","pfc": "bbhfo","pfb": "cwrtv"}'>
  </amp-ad>

  <h2>Adman</h2>
  <amp-ad width="300" height="250" type="adman" data-ws="17342" data-s="300x250" data-host="talos.adman.gr">
  </amp-ad>

  <h2>AdmanMedia</h2>
  <amp-ad width="300" height="250" type="admanmedia" data-id="8e916419">
  </amp-ad>

  <h2>AdMatic</h2>
  <amp-ad
    type="admatic"
    width="300"
    height="250"
    data-ad-type-id="standard"
    data-ad-network="adm-pub-194162670389"
    data-ad-publisher="65943e194d11b285b6173588">
  </amp-ad>

  <h2>Admixer</h2>
  <amp-ad width="300" height="250" type="admixer" data-sizes="[[300,250]]"
    data-zone="2eb6bd58-865c-47ce-af7f-a918108c3fd2">
  </amp-ad>
  <amp-ad type="admixer" width="300" height="300" layout="responsive" data-sizes="[[300,250],[300,300]]"
    data-zone="2eb6bd58-865c-47ce-af7f-a918108c3fd2">
    <div fallback>asd</div>
  </amp-ad>

  <h2>Adnuntius</h2>
  <amp-ad width="300" height="250" type="adnuntius" data-au-id="00000000000dbf78" data-user-id="12341234"
    data-site-id="56785678" data-floor-price='{"amount":1.213,"currency": "AUD"}'
    data-kv='[{"colors": ["red", "blue"]}]' data-c='["sport/golf", "news"]' data-latitude="123.4567"
    data-longitude="234.5678" data-segments='["1234", "5678"]'>
  </amp-ad>

  <h2>AdOcean</h2>
  <amp-ad width="300" height="250" type="adocean" data-ao-mode="sync" data-ao-emitter="myao.adocean.pl"
    data-ao-id="ado-vf2X22YCNzPRUVYmLg.jQb53Xb1BcMbzJlwIv7SLH_f.97" data-ao-preview="true" data-ao-keys="key1,key2,key3"
    data-ao-vars='{"a":"b","c":"d"}' data-ao-clusters='{"clusterA":[-1,2,-3,63], "clusterB":[1,-63]}'>
  </amp-ad>

  <amp-ad width="300" height="250" type="adocean" data-ao-mode="buffered" data-ao-emitter="myao.adocean.pl"
    data-ao-id="ado-vf2X22YCNzPRUVYmLg.jQb53Xb1BcMbzJlwIv7SLH_f.97" data-ao-preview="true" data-ao-keys="key1,key2,key3"
    data-ao-vars='{"a":"b","c":"d"}' data-ao-clusters='{"clusterA":[-1,2,-3,63], "clusterB":[1,-63]}'>
  </amp-ad>

  <h2>AdOcean master-slave</h2>
  <amp-ad width="300" height="250" type="adocean" data-ao-emitter="myao.adocean.pl"
    data-ao-master="FDyQKk0qN2a9SxwCMal6Eove..r_lvBE3pPfr_Ier9..f7" data-ao-id="adoceanmyaonhqnqukjtt"
    data-ao-mode="buffered" data-ao-preview="true" data-ao-keys="key1,key2,key3" data-ao-vars='{"a":"b","c":"d"}'
    data-ao-clusters='{"clusterA":[-1,2,-3,63], "clusterB":[1,-63]}'>
  </amp-ad>

  <amp-ad width="300" height="250" type="adocean" data-ao-emitter="myao.adocean.pl"
    data-ao-master="FDyQKk0qN2a9SxwCMal6Eove..r_lvBE3pPfr_Ier9..f7" data-ao-id="adoceanmyaokiheeseoko"
    data-ao-mode="buffered" data-ao-preview="true" data-ao-keys="key1,key2,key3" data-ao-vars='{"a":"b","c":"d"}'
    data-ao-clusters='{"clusterA":[-1,2,-3,63], "clusterB":[1,-63]}'>
  </amp-ad>

  <h2>Adop</h2>
  <amp-ad width="300" height="250" type="adop" data-z="a3a8014f-0b5f-46dd-a0db-a2ae686541ef"></amp-ad>

  <h2>AdPicker</h2>
  <amp-ad width="300" height="250" type="adpicker" data-ph="4p7hhqa73u">
  </amp-ad>

  <h2>AdPlugg</h2>
  <amp-ad width="300" height="250" type="adplugg" data-access-code="A48214096" data-zone="my_amp_zone_300x250">
  </amp-ad>

  <h2>Adpon</h2>
  <amp-ad width="300" height="250" type="adpon" data-fid="363">
  </amp-ad>

  <h2>Adpushup</h2>
  <amp-ad width="300" height="250" type="adpushup" data-siteid="40827" data-slotpath="/103512698/AMP_COMPONENT_TEST_1"
    data-totalAmpSlots="1">
  </amp-ad>

  <h2>AdReactor</h2>
  <amp-ad width="728" height="90" type="adreactor" data-pid=790 data-zid=9 data-custom3="No Type">
  </amp-ad>

  <h2>Ads2bid</h2>
  <amp-ad width="690" height="690" type="ads2bid" data-site-id="11620" data-block-id="123602,690"
    src="https://kdunhltakb.ru">
  </amp-ad>

  <h2>AdSense</h2>
  <amp-ad width="300" height="250" type="adsense" data-ad-client="ca-pub-2005682797531342" data-ad-slot="7046626912">
  </amp-ad>

  <h2>AdSensor</h2>
  <amp-ad width="300" height="250" type="adsensor" data-application-id="2697" data-adunit-id="1226710">
  </amp-ad>
  <amp-ad width="728" height="90" type="adsensor" data-application-id="2697" data-adunit-id="1226707">
  </amp-ad>

  <h2>AdServSolutions</h2>
  <amp-ad width="300" height="250" type="adservsolutions" data-client="adservsolutions.com" data-zid="1953913050">
  </amp-ad>

  <h2>AdsKeeper</h2>
  <amp-embed width="600" height="320" type="adskeeper" data-website="107894" data-widget="1629491">
  </amp-embed>

  <h2>AdsLoom</h2>
  <amp-ad width="800" height="600" type="adsloom" layout="responsive" data-widget-id="1079">
  </amp-ad>

  <h2>AdsNative</h2>
  <amp-ad width="300" height="250" type="adsnative" data-anapiid="t8AjW-y8rudFGzKft_YQcBZG1-aGZ5otj5QdsKaP"
    data-ancat="IAB1,IAB2" data-antid="abc" data-ankv="key:val,key:val2">
  </amp-ad>

  <h2>AdSpeed</h2>
  <amp-ad width="300" height="250" type="adspeed" data-zone="82441" data-client="3">
    <div placeholder></div>
    <div fallback></div>
  </amp-ad>

  <h2>AdSpirit</h2>
  <amp-ad width="300" height="250" type="adspirit" data-asm-params="&amp;pid=4" data-asm-host="help.adspirit.de">
  </amp-ad>

  <h2>AdStir 320x50 banner</h2>
  <amp-ad width="320" height="50" type="adstir" data-app-id="MEDIA-343ded3e" data-ad-spot="1">
  </amp-ad>

  <h2>AdStyle responsive widget</h2>
  <amp-embed width="400" height="260" type="adstyle" layout="responsive" data-widget="1" heights="(max-width: 320px) 933px,
    (max-width: 360px) 1087px,
    (max-width: 375px) 1138px,
    (max-width: 412px) 1189px,
    (max-width: 414px) 1072px,
    (max-width: 568px) 1151px,
    (max-width: 640px) 1128px,
    (max-width: 667px) 1151px,
    (max-width: 732px) 1211px,
    (max-width: 736px) 1151px,
    (max-width: 768px) 633px,
    (max-width: 1024px) 711px,
    86vw">
  </amp-embed>

  <h2>AdTech (1x1 fake image ad)</h2>
  <amp-ad width="300" height="250" type="adtech"
    src="https://adserver.adtechus.com/addyn/3.0/5280.1/2274008/0/-1/ADTECH;size=300x250;key=plumber;alias=careerbear-ros-middle1;loc=300;;target=_blank;grp=27980912;misc=3767074">
  </amp-ad>

  <h2>Adtelligent</h2>
  <amp-ad width="300" height="250" type="adtelligent" data-source="350975">
  </amp-ad>

  <h2>AdThrive 320x50 banner</h2>
  <amp-ad width="320" height="50" type="adthrive" data-site-id="test" data-ad-unit="AdThrive_Content_1"
    data-sizes="320x50">
  </amp-ad>

  <h2>AdUnity (300x250 demo banner)</h2>
  <amp-ad type="adunity" width="300" height="250" data-au-account="5057446857420" data-au-site="test.site"
    data-au-section data-au-zone="rectangle" data-au-isdemo="true">
  </amp-ad>

  <h2>AdThrive 300x250 banner</h2>
  <amp-ad width="300" height="250" type="adthrive" data-site-id="test" data-ad-unit="AdThrive_Content_2"
    data-sizes="300x250">
  </amp-ad>

  <h2>AdUp Technology</h2>
  <amp-ad width="500" height="250" type="aduptech" layout="fixed" data-placementkey="ae7906d535ce47fbb29fc5f45ef910b4"
    data-query="reisen;mallorca;spanien" data-adtest="1">
  </amp-ad>

  <h2>Adventive</h2>
  <amp-ad width="300" height="250"
    data-src="https://ads.adventive.com/ad?j&pid=c72f8c57-4bdb-4f84-ba46-8b34a2512501&type=4" type="adventive">
  </amp-ad>

  <h2>Adverline</h2>
  <amp-ad width="300" height="250" type="adverline" data-id=13625 data-plc=3>
  </amp-ad>

  <h2>Adverticum</h2>
  <amp-ad width="285" height="350" type="adverticum" data-goa3zone="4316734" data-costumeTargetString="bWFsYWM=">
  </amp-ad>

  <h2>AdvertServe</h2>
  <amp-ad width="300" height="250" type="advertserve" data-client="tester" data-pid=0 data-zid=68>
  </amp-ad>

  <h2>Adyoulike</h2>
  <amp-ad width="300" height="250" type="adyoulike" data-placement="d135a2027b1041059f06fbf8cf4ddfef" data-dc="fra01"
    data-campaign="665253da9edc423f683a5306f22b883d">
  </amp-ad>
  <h2>Affiliate-B</h2>
  <amp-ad width="300" height="250" type="affiliateb" data-afb_a="l44x-y174897c" data-afb_p="g2m" data-afb_t="i">
  </amp-ad>

  <h2>Affinity</h2>
  <amp-ad width="300" height="250" type="affinity" data-adtype="banner" data-adslot="AFFINITY_AMP_TEST_300x250">
  </amp-ad>

  <h2>AJA</h2>
  <amp-ad width="300" height="250" type="aja" layout="responsive" data-asi="xWc2iVRZR">
  </amp-ad>

  <h2>AMoAd banner</h2>
  <amp-ad width="300" height="250" type="amoad" data-ad-type="banner"
    data-sid="62056d310111552c951d19c06bfa71e16e615e39493eceff667912488bc576a6">
  </amp-ad>

  <h2>AMoAd native</h2>
  <amp-ad width="320" height="100" type="amoad" data-ad-type="native"
    data-sid="62056d310111552c951d19c06bfa71e1bc19eea7e94d0a6e73e46a9402dbee47">
  </amp-ad>

  <h2>Amplified Banner</h2>
  <amp-ad width="300" height="250" type="amplified" data-amplified_id="39380744"
    data-amplified_params='{"song":"Are you Ready for It?"}'>
  </amp-ad>

  <h2>Andbeyond</h2>
  <amp-ad width="300" height="250" type="andbeyond" data-siteid="40827" data-slotpath="/103512698/AMP_COMPONENT_TEST_1"
    data-totalAmpSlots="1">
  </amp-ad>

  <h2>Aniview</h2>
  <amp-ad width="640" height="360" type="aniview" data-publisherId="55b88d4a181f465b3e8b4567"
    data-channelId="5a5f17a728a06102d14c2718">
  </amp-ad>

  <h2>AnyClip</h2>
  <amp-ad width="480" height="300" layout="responsive" type="anyclip" data-pubname="lre_qa_temp"
    data-widgetname="amp_test_autoplay" data-ac-embed-mode="plain" data-ourl="https://anyclip.com/">
  </amp-ad>

  <h2>AppMonsta</h2>
  <amp-ad width="300" height="250" type="appmonsta" data-placement-id="test">
  </amp-ad>

  <h2>AppNexus with JSON based configuration multi ad</h2>
  <amp-ad width="728" height="90" type="appnexus" data-target="apn_ad_2"
    json='{"pageOpts":{"member": 958}, "adUnits": [{"disablePsa": true, "tagId": 6063968,"sizes": [300,250],"targetId": "apn_ad_1"}, {"tagId": 6063968,"sizes": [728,90],"targetId":"apn_ad_2"}]}'>
  </amp-ad>
  <!-- There could be no creative rendered for this tag, this is to test the behaviour when there are no bids for a tag -->
  <amp-ad width="300" height="250" type="appnexus" data-target="apn_ad_1"
    json='{"pageOpts":{"member": 958}, "adUnits": [{"disablePsa": true, "tagId": 6063968,"sizes": [300,250],"targetId": "apn_ad_1"}, {"tagId": 6063968,"sizes": [728,90],"targetId":"apn_ad_2"}]}'>
  </amp-ad>

  <amp-ad width="728" height="90" type="appnexus" data-target="apn_ad_3"
    json='{"adUnits": [{"tagId": 6063968,"sizes": [728,90],"targetId":"apn_ad_3"}]}'>
  </amp-ad>

  <h2>AppVador</h2>
  <amp-ad width="320" height="180" type="appvador" data-id="8c328a2daa6f9ce4693f57246cd86e0a">
  </amp-ad>

  <h2>Atomx</h2>
  <amp-ad width="300" height="250" type="atomx" data-id="1234">
  </amp-ad>

  <h2>Avantis Video</h2>
  <amp-ad type="avantisvideo" width="16" height="9" layout="responsive" data-id="883e5fba-d002-4a29-8b5d-f5a13737fd0d"
    data-tagId="1">
  </amp-ad>

  <h2>Baidu</h2>
  <amp-ad width="300" height="250" type="baidu" data-cproid="u2697398">
  </amp-ad>

  <h2>BeaverAds</h2>
  <amp-ad width="300" height="300" type="beaverads" data-block-id="1001038">
  </amp-ad>

  <amp-ad width="300" height="1" type="beopinion" layout="responsive" data-name="slot_0" data-my-content="0"
    data-account="556f2afc6ebef601004fb60f">
  </amp-ad>

  <h2 id="bidgear">Bidgear</h2>
  <amp-ad width="300" height="250" type="bidgear" data-zoneid="7795">
  </amp-ad>

  <h2 id="bidtellect">Bidtellect</h2>
  <amp-ad width=320 height=200 type="bidtellect" data-t="20bc0442-8bec-43f8-9992-08be6e6a3591" data-pid="925847381"
    data-sid="216072">
  </amp-ad>

  <h2>Blade</h2>
  <amp-ad width="300" height="250" type="blade" servingDomain="ssr.streamrail.net" data-blade_player_type="blade"
    data-blade_macros='{"page_url":"[PAGE_URL]",  "ip":"[IP]","ua":"[UA]","cb":"[CB]","dnt":"[DNT]","sub_id":"[SUB_ID]","user_consent":"[USER_CONTENT]","gdpr":"[GDPR]"}'
    data-blade_player_id="5af16139cb938a00022c1326" data-blade_api_key="5af15a3b02e28f0002000001">
  </amp-ad>

  <h2>brainy</h2>
  <amp-ad width="300" height="250" type="brainy" data-aid="10" data-slot-id="3347">
  </amp-ad>

  <h2>Broadstreet Ads</h2>
  <amp-ad width="300" height="250" type="broadstreetads" data-network="229" data-zone="63940">
    <div placeholder></div>
    <div fallback></div>
  </amp-ad>

  <h2>broadbandy</h2>
  <amp-ad width="300" height="250" type="broadbandy" data-template="inarticle_ima" data-domain="techwave.io">
  </amp-ad>

  <h2>Bringhub Mini-Storefront</h2>
  <amp-embed width="600" height="320" type="bringhub" layout="responsive"
    heights="(max-width: 270px) 1280px, (max-width:553px) 640px, 338px">
  </amp-embed>

  <h2>ByPlay</h2>
  <amp-ad width="400" height="225" type="byplay" data-vast-url="https://h.f1.impact-ad.jp/adv?section_id=7693&env=dev">
  </amp-ad>

  <h2>CA A.J.A. Infeed</h2>
  <amp-ad width="320" height="120" type="caajainfeed" data-ad-spot="jqeto4eMJqk" data-test="true">
  </amp-ad>

  <h2>CA ProFit-X</h2>
  <!-- Ad placement with data-tagid is deprecated.
  It will become invalid after all CA ProFit-X's
  inventories are replaced by data-mediaid -->
  <amp-ad width="320" height="50" type="caprofitx" data-tagid="17359">
  </amp-ad>

  <amp-ad width="320" height="50" type="caprofitx" data-mediaid="3752" data-tag-places="17359">
  </amp-ad>

  <h2>Cedato</h2>
  <amp-ad width="640" height="360" type="cedato" data-id="303084288">
  </amp-ad>

  <h2>Clever</h2>
  <amp-ad width="1490" height="250" type="clever" data-id="45366" data-hash="f787765d347dedcbd6314064192482bd">
  </amp-ad>

  <h2>Clickio</h2>
  <amp-ad data-block-on-consent width="300" height="250" type="clickio" data-site-id="239209" data-unit-id="727655" data-params='{"myParam": "myParamVal"}'>
  </amp-ad>
<<<<<<< HEAD
  
=======

>>>>>>> 2d5374de
  <h2>Cognativex</h2>

  <amp-ad width="1200" height="2000" type="cognativex" layout="responsive" data-widgetid="5716116445855744"
    data-appdomain="cognativex.com">
  </amp-ad>

  <h2>Conative</h2>

  <amp-ad type="conative" height="250" width="300" layout="responsive" sizes="(min-width: 320px) 320px, 100vw"
    data-domain="225" data-adslot="1977" data-preview="1">
  </amp-ad>

  <h2>Connatix</h2>
  <amp-ad width="300" height="250" type="connatix"
    data-connatix={"data-connatix-token":"755145ed-72aa-4a35-bc6e-d5dcfb8837d2"}>
  </amp-ad>

  <h2>Content.ad Banner 320x50</h2>
  <amp-ad width="320" height="50" type="contentad" data-id="80a26f7c-277a-4c9a-b541-1ae7304d8b06"
    data-d="bm9uYmxvY2tpbmcuaW8=" data-wid="218710" data-url="nonblocking.io">
  </amp-ad>

  <h2>Content.ad Banner 300x250</h2>
  <amp-ad width="300" height="250" type="contentad" data-id="09a8809f-9e98-4c24-b076-3dc28c8a7f32"
    data-d="bm9uYmxvY2tpbmcuaW8=" data-wid="218706" data-url="nonblocking.io">
  </amp-ad>

  <h2>Content.ad Banner 300x250 2x2</h2>
  <amp-ad width="300" height="250" type="contentad" data-id="7902c314-4cad-466e-9264-ecd333a2c757"
    data-d="bm9uYmxvY2tpbmcuaW8=" data-wid="218705" data-url="nonblocking.io">
  </amp-ad>

  <h2>Content.ad Banner 300x600</h2>
  <amp-ad width="300" height="600" type="contentad" data-id="54115175-cb71-4905-9781-970c868059c1"
    data-d="bm9uYmxvY2tpbmcuaW8=" data-wid="218708" data-url="nonblocking.io">
  </amp-ad>

  <h2>Content.ad Banner 300x600 5x2</h2>
  <amp-ad width="300" height="600" type="contentad" data-id="d5979da1-3686-4b8d-8bbc-9a94eb2d6a76"
    data-d="bm9uYmxvY2tpbmcuaW8=" data-wid="218709" data-url="nonblocking.io">
  </amp-ad>

  <h2>Criteo Passback</h2>
  <p>Due to ad targeting, the slot might not load ad.</p>

  <amp-ad width="300" height="250" type="criteo" data-tagtype="passback" data-zone="314159">
  </amp-ad>

  <h2>CSA</h2>
  <amp-ad width="auto" height="300" type="csa" layout="fixed-height"
    data-afs-page-options='{"pubId": "partner-pub-9616389000213823", "query": "flowers"}'
    data-afs-adblock-options='{"width": "auto", "number": 1}'>
  </amp-ad>

  <h2 id="custom">Custom leaderboard</h2>
  <amp-ad width="500" height="60" type="custom" data-slot="1" data-url="/examples/custom.ad.example.json">
    <template type="amp-mustache" id="amp-template-id-leader">
      <a href="{{href}}" target='_blank' rel="noopener noreferrer">
        <amp-img layout='fixed' width="500" height="60" src="{{src}}" data-info="{{info}}"></amp-img>
      </a>
    </template>
  </amp-ad>

  <h2>Custom square</h2>
  <amp-ad width="200" height="200" type="custom" data-slot="2" data-url="/examples/custom.ad.example.json">
    <template type="amp-mustache">
      <a href="{{href}}" target="_blank" rel="noopener noreferrer">
        <amp-img layout='fixed' height="200" width="200" src="{{src}}" data-info="{{info}}"></amp-img>
      </a>
    </template>
  </amp-ad>

  <h2>Custom leaderboard with no slot specified</h2>
  <amp-ad width="500" height="60" type="custom" data-url="/examples/custom.ad.example.single.json">
    <template type="amp-mustache" id="amp-template-id-no-slot">
      <a href="{{href}}" target="_blank" rel="noopener noreferrer">
        <amp-img layout='fixed' height="60" width="500" src="{{src}}" data-info="{{info}}"></amp-img>
      </a>
    </template>
  </amp-ad>

  <h2>Dable</h2>
  <amp-embed width="336" height="280" type="dable" data-widget-id="G7ZdEWXW" data-item-id="testitem">
  </amp-embed>

  <h2>Digiteka</h2>
  <amp-ad width="300" height="250" type="digiteka" layout="responsive" data-zone="1" data-mdtk="01540779">
  </amp-ad>

  <h2>Digital Exchange</h2>
  <amp-ad width="300" height="250" type="dex" layout="responsive" data-zoneid="15887">
  </amp-ad>

  <h2>Directadvert</h2>
  <amp-ad width="320" height="250" type="directadvert" data-block-id="1953045">
  </amp-ad>

  <h2>DistroScale</h2>
  <amp-ad width="300" height="600" type="distroscale" data-pid="1" data-zid="8710" layout="responsive">
  </amp-ad>

  <h2>DotAndAds masthead</h2>
  <amp-ad width="980" height="250" type="dotandads" data-cid="11" data-mpo="ampTest" data-mpt="amp-amp-all-all"
    data-sp='sn-u'>
  </amp-ad>

  <h2>DotAndAds 300x250 box</h2>
  <amp-ad width="300" height="250" type="dotandads" data-sp='300x250-u' data-cid="11" data-mpo="ampTest"
    data-mpt="amp-amp-all-all">
  </amp-ad>

  <h2>Doubleclick</h2>
  <amp-ad width="320" height="50" type="doubleclick" data-slot="/4119129/mobile_ad_banner">
  </amp-ad>

  <h2>Doubleclick with JSON based parameters</h2>
  <amp-ad width="320" height="50" type="doubleclick" data-slot="/4119129/mobile_ad_banner"
    json='{"targeting":{"sport":["rugby","cricket"]},"categoryExclusions":["health"],"tagForChildDirectedTreatment":0}'>
  </amp-ad>

  <h2>Doubleclick no ad</h2>
  <amp-ad width="300" height="200" type="doubleclick" data-slot="/4119129/doesnt-exist">
  </amp-ad>

  <h2>Doubleclick with overriden size</h2>
  <amp-ad width="420" height="100" data-override-width="320" data-override-height="50" type="doubleclick"
    data-slot="/4119129/mobile_ad_banner" class="red">
  </amp-ad>

  <h2>Doubleclick challenging ad</h2>
  <amp-ad width="414" height="457" type="doubleclick" layout="fixed" data-slot="/35096353/amptesting/badvideoad">
  </amp-ad>

  <h2>DynAd</h2>
  <amp-ad width="300" height="250" type="dynad"
    src="https://t.dynad.net/script/?dc=5550002445;ord=1561170689208;idt_product=1;aff_source=2710d4ec5b3843f985bd52d768425f5b;coddisplaysupplier=2710d4ec5b3843f985bd52d768425f5b;descrColor=000000;titleColor=000000;urlColor=A6A6A6;borderColor=FFFFFF;bgColor=FFFFFF;altColor=FFFFFF;deslabel=saibatudomt.com.br;click=">
  </amp-ad>

  <h2>eADV</h2>
  <amp-ad width="300" height="250" type="eadv" data-x="ba-16488-75-2-95-0-4c-23-b8-300x250-84-0-a0"
    data-u="l0o0c0a8l%3Ahtos">
  </amp-ad>

  <h2>Empower</h2>
  <amp-ad width="300" height="250" type="empower" data-site="example" data-zone="123456">
  </amp-ad>

  <h2>Engageya widget</h2>
  <amp-embed width="200" height="200" type="engageya" layout="responsive" data-widgetIds="72154" data-websiteId="111292"
    data-publisherId="155235">
  </amp-embed>

  <h2>Epeex</h2>
  <amp-embed width="100" height="100"
    heights="(max-width:480px) 460%, (max-width:768px) 130%, (min-width: 769px) 85%, 75%" type="epeex"
    layout="responsive" data-account="demoepeex" data-channel="1">
  </amp-embed>

  <h2>E-Planning 320x50</h2>
  <amp-ad width="320" height="50" type="eplanning" layout=responsive data-epl_si="af2"
    data-epl_sv="https://ads.eu.e-planning.net" data-epl_isv="https://us.img.e-planning.net" data-epl_sec="AMP_TEST"
    data-epl_kvs='{"target1":"food", "target2":"cars"}' data-epl_e="AMP_TEST">
  </amp-ad>

  <h2>EXCO</h2>
  <amp-ad width="640" height="360" type="exco" data-id="3cc23005-ddb5-42c7-965d-37ccf310b1a5">
  </amp-ad>

  <h2>Ezoic</h2>
  <amp-ad width="300" height="250" type="ezoic" data-slot="/1254144/28607874"
    json='{"targeting": {"iid15":"1479509","t":"134","d":"1317","t1":"134","pvc":"0","ap":"1144","sap":"1144","a":"|0|","as":"revenue","plat":"1","bra":"mod1","ic":"1","at":"mbf","adr":"400","reft":"tf","ga":"2497208","rid":"99998","pt":"0","al":"2022","compid":"1","tap":"28607874-1479509","br1":"0","br2":"0"}}'>
  </amp-ad>

  <h2>Fairground</h2>
  <amp-ad width="320" height="100" layout="fixed" type="fairground"
          data-project="campaigns" data-hash="4189dd42-f853-4535-aedd-7130ea601fd8">
  </amp-ad>

  <h2>FlexOneELEPHANT</h2>
  <amp-ad width="300" height="250" type="f1e" data-url="https://demo.impact-ad.jp"
    data-target="/SITE=AMPSITE/AREA=AMPAREA/AAMSZ=300X250/OENCJP=UTF8">
  </amp-ad>

  <h2>FlexOneHARRIER</h2>
  <amp-ad width="300" height="250" type="f1h" data-section-id="2267" data-slot="2843">
  </amp-ad>

  <h2>FeedAd</h2>
  <amp-ad width="320" height="180" type="feedad"
    data-client-token="EiRjNjM3MGZlNy00NmQ2LTRmZGYtYjRmNy1jZGZlNWQ4OTgxYTU=" data-placement-id="amp-example"
    data-background="#feedad">
  </amp-ad>

  <h2>Felmat</h2>
  <amp-ad width="300" height="250" type="felmat" data-host="felmat.net" data-fmt="banner" data-fmk="U12473_n2cJD"
    data-fmp="0">
  </amp-ad>

  <h2>Flite</h2>
  <amp-ad width="320" height="568" type="flite" data-guid="aa7bf589-6d51-4194-91f4-d22eef8e3688" data-mixins="">
  </amp-ad>

  <h2>finative</h2>
  <amp-ad height="250" type="finative" data-url="https://mockup.finative.cloud">
  </amp-ad>

  <h2>fluct</h2>
  <amp-ad width="300" height="250" type="fluct" data-g="1000067784" data-u="1000101409">
  </amp-ad>

  <amp-ad width="300" height="250" type="fluct" data-g="1000128429" data-u="1000220560" data-tagtype="api">
  </amp-ad>

  <h2>Fork Media</h2>
  <amp-ad width="50" height="66" type="forkmedia" data-product="inread" data-html-access-allowed>
  </amp-ad>

  <h2>Fusion</h2>
  <amp-ad width="600" height="100" type="fusion" data-ad-server="bn-01d.adtomafusion.com"
    data-media-zone="adtomatest.apica" data-layout="apicaping" data-space="apicaAd"
    data-parameters="age=99&isMobile&gender=male">
  </amp-ad>

  <h2>Freestar</h2>
  <amp-ad width="320" height="50" data-block-on-consent type="doubleclick"
    data-slot="/15184186/headphonereview_300x250_320x50" json='{"targeting":{"hb_format": "banner"}}' rtc-config='{
      "vendors": {
        "freestar": {"TAG_ID": "rubicon_headphone_review_test"}
        },
        "sendRegardlessOfConsentState": true,
      "timeoutMillis": 2500}'>
  </amp-ad>

  <h2>FreeWheel</h2>
  <amp-ad width="300" height="150" type="freewheel" layout="responsive" data-zone="2003">
  </amp-ad>

  <h2>Gecko widget</h2>
  <amp-embed width="200" height="200" type="gecko" layout="responsive" data-widgetIds="96451" data-websiteId="139705"
    data-publisherId="170734">
  </amp-embed>

  <h2>Geniee SSP</h2>
  <amp-ad width="300" height="250" type="genieessp" data-vid="3" data-zid="1077330">
  </amp-ad>

  <h2>Geozo</h2>
  <amp-ad layout="responsive" width="320" height="461" type="geozo" data-gz-block="dfb39dd6-66e0-4799-97e3-b7f3b23f5d17"
    src="https://grvclf.com/3yi7l1/921vlip0m03y/hq8786/uqv876pkypn.go">
  </amp-ad>

  <h2>Giraff</h2>
  <amp-ad width="300" height="480" type="giraff" data-block-name="novotekaru">
  </amp-ad>

  <h2>GLOMEX</h2>
  <amp-embed width="16" height="9" type="glomex" data-playlist-id="v-bdui4dz7vjq9"
    data-integration-id="admttw2c9jc23slcg" layout="responsive">
  </amp-embed>

  <h2 class="broken">GMOSSP 320x50 banner</h2>
  <amp-ad width="320" height="50" type="gmossp" data-id="10014">
  </amp-ad>

  <h2>GumGum 300x100 banner</h2>
  <amp-ad width=300 height=100 type="gumgum" data-zone="ggumtest" data-slot="3883">
  </amp-ad>

  <h2>Holder 300x250 banner</h2>
  <amp-ad width="300" height="250" type="holder" data-block="7163">
  </amp-ad>

  <h2>iBillboard 300x250 banner</h2>
  <amp-ad width="300" height="250" type="ibillboard"
    src="https://go.eu.bbelements.com/please/code?j-21414.1.5.6.0.0._blank">
  </amp-ad>

  <h2>Idealmedia</h2>
  <amp-ad width="600" height="320" type="idealmedia" data-website="473218" data-widget="1629484">
  </amp-ad>

  <h2>I-Mobile 320x50 banner</h2>
  <amp-ad width="320" height="50" type="imobile" data-pid="1847" data-adtype="banner" data-asid="813689">
  </amp-ad>

  <h2>Imonomy 728x90 banner</h2>
  <amp-ad width="728" height="90" type="imonomy" data-slot="/36653869/amp_imo_multi_size" data-pid="1225234623"
    data-sub-id="636gd">
  </amp-ad>

  <h2>Imedia</h2>
  <amp-ad width="300" height="250" type="imedia" data-id="p1"
    data-positions='[{"id":"p1", "zoneId":"seznam.novinky.ikona2"}, {"id":"p2", "zoneId":"seznam.novinky.ikona"}]'>
  </amp-ad>

  <amp-ad width="300" height="100" type="imedia" data-id="p2"
    data-positions='[{"id":"p1", "zoneId":"seznam.novinky.ikona2"}, {"id":"p2", "zoneId":"seznam.novinky.ikona"}]'>
  </amp-ad>

  <h2>IncrementX</h2>
  <amp-ad width="300" height="250" type="incrementx" data-vzid="PNXW125273VB49B96">
  </amp-ad>

  <h2>Index Exchange Header Tag</h2>
  <amp-ad width="300" height="250" type="ix" data-ix-id="1" data-slot="/62650033/AMP_Example_Ad_Unit">
  </amp-ad>

  <h2>Industrybrains</h2>
  <amp-ad width="300" height="250" type="industrybrains" data-width="300" data-height="250" data-cid="19626-3798936394">
  </amp-ad>

  <h2>InMobi</h2>
  <amp-ad width="320" height="50" type="inmobi" data-siteid="a0078c4ae5a54199a8689d49f3b46d4b" data-slotid="15">
  </amp-ad>

  <h2>Innity</h2>
  <amp-ad width="300" height="250" type="innity" data-pub="eda80a3d5b344bc40f3bc04f65b7a357" data-zone="62546">
  </amp-ad>

  <amp-ad width="300" height="250" type="innity" data-pub="eda80a3d5b344bc40f3bc04f65b7a357" data-zone="62546"
    data-channel="NEWS">
  </amp-ad>

  <h2>Insticator</h2>
  <amp-embed type="insticator" width="auto" height="850" data-site-id="c40f316f-e18a-4cef-b9a6-b04acbaec113"
    data-embed-id="77ee0296-8ac4-4bca-91c8-51256b9830f1">
  </amp-embed>

  <h2>InsurAds</h2>
  <amp-ad width="300" height="250" type="insurads" data-public-id="4WMPI6PV" data-slot="/134642692/amp-samples"
    data-multi-size="320x50" json='{"targeting":{"target":["sample"],"pos":["amp"]}}'>
  </amp-ad>

  <h2>Invibes</h2>
  <amp-ad width="300" height="250" type="invibes" data-pid="1234" data-ad-categ="infeed"
    data-custom-endpoint="https://k.r66net.com/GetAmpLink">
  </amp-ad>

  <h2>Jixie</h2>
  <amp-ad width="300" height="250" type="jixie" layout="responsive" data-unit="jixietestunit" data-cid="800"
    data-options='{"miscParams":{"reserve1":"test1","reserve2":"test2"}}'>
  </amp-ad>

  <h2>JioAds</h2>
  <amp-ad width="320" height="50" layout="fixed" type="jioads" data-adspot="s1o2i3rv" data-pkg-name="com.jio.web"
    data-refresh-rate="40">
    <div placeholder>Loading....</div>
    <div fallback>Something went wrong in ad load</div>
  </amp-ad>
  <h2>Jubna widget</h2>
  <amp-embed width="200" height="200" type="jubna" layout="responsive" data-wid="1078" data-pid="792">
  </amp-embed>

  <h2>Kargo</h2>
  <amp-ad width="300" height="250" type="kargo" data-site="_tt9gZ3qxCc2RCg6CADfLAAFR" data-slot="_vypM8bkVCf"
    data-options='{"targetParams":{"AD_ID":"test-middle","ad_id":"test-middle"}}'>
  </amp-ad>

  <h2>Ketshwa</h2>
  <amp-ad width="300" height="250" type="ketshwa" data-widgetid="5f4eb6bef383a2a8cf001a07" data-externalid="1082">
  </amp-ad>

  <h2>Kiosked</h2>
  <amp-ad width="300" height="250" type="kiosked" data-scriptid="91">
  </amp-ad>

  <h2>Kixer</h2>
  <amp-ad width="300" height="250" type="kixer" data-adslot="6812">
  </amp-ad>

  <h2>Kuadio</h2>
  <amp-embed type="kuadio" width="300" height="660" layout="responsive"
    heights="(min-width:1024px) 23%, (min-width:760px) 27%, (min-width:480px) 72%, 220%" data-region="tpe"
    data-widget-id="78a32765-30f1-4ac1-a3e7-b42ebc6df88a">
  </amp-embed>

  <h2>Ligatus</h2>
  <amp-ad width="300" height="250" type="ligatus" src="https://a-ssl.ligatus.com/?ids=88443&t=js&s=1&bc=2">
  </amp-ad>

  <h2>LockerDome</h2>
  <amp-ad width="300" height="250" type="lockerdome" data-slot="10238273616545382">
  </amp-ad>

  <h2>logly</h2>
  <amp-ad width="320" height="270" layout="fixed" type="logly" data-adspotid="4287967">
  </amp-ad>

  <h2>LOKA</h2>
  <amp-ad width="300" height="250" type="loka" data-unit-params='{"unit":"mvbanner","id":"YdzhBxTvKwZlLeeQ"}'>
  </amp-ad>

  <h2>LuckyAds</h2>
  <amp-ad width="310" height="340" type="luckyads" data-la-block="0b8b3a05-1061-4362-aefd-019fec9c2e0b"
    src="https://gueobo.com/nhi7l1291/vli0pm3y0hq8768/vqu786pykrin.php">
  </amp-ad>

  <h2>Macaw</h2>
  <amp-ad width="300" height="250" type="macaw" data-block-id="1023831">
  </amp-ad>

  <h2>MADS</h2>
  <amp-ad width="320" height="50" type="mads" data-adrequest='{"pid":"6252122059"}'>
  </amp-ad>

  <h2>MANTIS</h2>
  <amp-ad width="300" height="250" type="mantis-display" data-property="demo" data-zone="medium-rectangle">
  </amp-ad>

  <amp-embed width="100" height="283" type="mantis-recommend" layout=responsive
    heights="(min-width:1907px) 56%, (min-width:1100px) 64%, (min-width:780px) 75%, (min-width:480px) 105%, 200%"
    data-property="demo">
  </amp-embed>

  <h2>Mediaad.org</h2>
  <amp-ad width="300" height="250" type="mediaad" data-publisher="mediaad.org" data-medtag="mediaad-kryZ">
  </amp-ad>

  <h2>Marfeel</h2>
  <amp-ad width="300" height="250" type="marfeel" data-tenant="demo.marfeel.com">
  </amp-ad>

  <h2>Media.Net Header Bidder Tag</h2>
  <amp-ad width="300" height="250" type="medianet" data-tagtype="headerbidder" data-cid="8CU852274"
    data-slot="/45361917/AMP_Header_Bidder" json='{"targeting":{"mnetAmpTest":"1","pos":"mnetSlot1"}}'>
  </amp-ad>

  <h2>Media.Net Contextual Monetization Tag</h2>
  <amp-ad width="300" height="250" type="medianet" data-tagtype="cm" data-cid="8CUS8O7EX" data-crid="112682482">
  </amp-ad>

  <h2>Mediavine</h2>
  <amp-ad width="300" height="250" type="mediavine" data-site="amp-project">
    <div placeholder></div>
    <div fallback></div>
  </amp-ad>

  <h2>Medyanet</h2>
  <amp-ad width="300" height="250" type="medyanet" data-slot="medyanet/9927946/posta/anasayfa/300x250"
    data-domain="posta.com.tr">
  </amp-ad>

  <h2>Meg</h2>
  <amp-ad width="320" height="250" type="meg" data-code="6rc0ERhN75">
  </amp-ad>

  <h2>Mgid</h2>
  <amp-ad width="600" height="320" type="mgid" data-website="579198" data-widget="996801">
  </amp-ad>

  <h2>MicroAd 320x50 banner</h2>
  <amp-ad width="320" height="50" type="microad" data-spot="b4bf837c5ddd69758d5ac924d04cf502"
    data-url="${COMPASS_EXT_URL}" data-referrer="${COMPASS_EXT_REF}" data-ifa="${COMPASS_EXT_IFA}"
    data-appid="${COMPASS_EXT_APPID}" data-geo="${COMPASS_EXT_GEO}">
  </amp-ad>

  <h2>MixiMedia</h2>
  <amp-embed height="284" type="miximedia" data-blockid="91908">
  </amp-embed>

  <h2>Mixpo</h2>
  <amp-ad width="300" height="250" type="mixpo" data-guid="b0caf856-fd92-4adb-aaec-e91948c9ffc8" data-subdomain="www">
  </amp-ad>

  <h2>Momagic</h2>
  <amp-ad
  width="480"
  height="600"
  type="momagic"
  data-container="adSlot1"
  data-publisher="01023642-aca4-b601-6a54-0006df0000dc">
  </amp-ad>

  <h2>Monetizer101</h2>
  <amp-ad width="auto" height="176" layout="fixed-height" type="monetizer101" data-widget="price-comparison"
    data-config='{"shopId": 1, "priceMin": 500, "nameKeywords": "iphone"}'>
  </amp-ad>

  <h2>mox</h2>
  <amp-ad height="1" type="mox" data-z="1183" data-w="720" data-h="405">
  </amp-ad>

  <h2>My6sense</h2>
  <amp-ad width="300" height="250" type="my6sense" data-widget-key="cAcl2Tvn4dH2pPBx52Q7SR" data-zone="[ZONE]"
    data-url="[PAGE_URL]" data-organic-clicks="[ORGANIC_TRACKING_PIXEL]" data-paid-clicks="[PAID_TRACKING_PIXEL]">
  </amp-ad>

  <h2>MyFinance</h2>
  <amp-ad width="320" height="300" type="myfinance" data-ad-type="widget"
    data-widget="5ccdc10a-e2ee-40ee-8495-0b08eee2e6b2" data-test="true">
  </amp-ad>

  <amp-ad width="320" height="300" type="myfinance" data-ad-type="cru" data-campaign="amp-test" data-test="true">
  </amp-ad>

  <h2>MyOffrz</h2>
  <amp-ad width="300" height="200" type="myoffrz" data-script="https://cdn.myoffrz.io/amp/sample/script.js"
    data-config='{"channel": "sample", "count": 0}'>
    <div placeholder>Loading ...</div>
    <div fallback>No ad for you</div>
  </amp-ad>

  <amp-ad width="300" height="200" type="myoffrz" data-script="https://cdn.myoffrz.io/amp/sample/script.js"
    data-config='{"channel": "sample", "count": 1}'>
    <div placeholder>Loading ...</div>
    <div fallback>No ad for you</div>
  </amp-ad>

  <amp-ad width="300" height="415" type="myoffrz" data-script="https://cdn.myoffrz.io/amp/sample/script.js"
    data-config='{"channel": "sample", "count": 2}'>
    <div placeholder>Loading ...</div>
    <div fallback>No ad for you</div>
  </amp-ad>

  <h2>myTarget</h2>
  <amp-ad width="300" height="250" type="mytarget" data-ad-slot="197378">
  </amp-ad>

  <h2>myua</h2>
  <amp-ad width="300" height="400" type="myua" data-sid="3" data-iid="3" data-env="dev">
  </amp-ad>

  <h2>myWidget</h2>
  <amp-embed width="300" height="250" type="mywidget" data-cid="ed1538fc077cfeae6ea558f6e7404541">
  </amp-embed>

  <h2>Nativeroll</h2>
  <amp-ad width="480" height="340" layout="responsive" type="nativeroll" data-gid="5d10df709762b6b31b8b461e">
  </amp-ad>

  <h2>Nativery</h2>
  <amp-ad width="480" height="340" layout="responsive" type="nativery" data-wid="5daf5a1dacf7e85862ae241a">
  </amp-ad>

  <h2>Nativo</h2>
  <amp-ad width="350" height="150" type="nativo" layout="responsive" data-premium
    data-request-url="http://localhost:9876">
  </amp-ad>

  <h2>Navegg</h2>
  <div>It is common to see a no-fill ad in this example.</div>
  <amp-ad width=320 height=50 type="navegg" data-acc="10" data-slot="/4119129/mobile_ad_banner"
    json='{"targeting":{"sport":["rugby","cricket"]}}'>
  </amp-ad>

  <h2>Nend</h2>
  <amp-ad width="320" height="50" type="nend"
    data-nend_params='{"media":82,"site":58536,"spot":127513,"type":1,"oriented":1}'>
  </amp-ad>

  <h2>NETLETIX</h2>
  <amp-ad width='300' height='250' type='netletix' data-nxkey='b5f0c5d4-c2b8-4989-a7b9-130ad4417102'
    data-nxunit='/60343726/netzathleten_.de' data-nxwidth='300' data-nxheight='250'>
  </amp-ad>

  <h2>Noddus</h2>
  <amp-ad width="300" height="300"
    data-token="eyJ0eXAiOiJKV1QiLCJhbGciOiJIUzI1NiJ9.eyJwbGFjZW1lbnRfaWQiOjY2MX0.OdD2QrgxMoI7MM09QBFCtbjMnUGuumiqBHb-FJF4UBs"
    type="noddus">
  </amp-ad>

  <h2>Nokta</h2>
  <amp-ad width="300" height="250" type="nokta" data-category="izlesene_anasayfa" data-site="izlesene:anasayfa"
    data-zone="152541">
  </amp-ad>

  <h2>Newsroom AI</h2>
  <amp-ad width="320" height="50" type="nws" src="https://tags.nws.ai/113106/">
  </amp-ad>

  <h2>Oblivki 300x250 banner</h2>
  <amp-ad width="300" height="250" type="oblivki" data-block-key="XgSNxZnGpAmULblp9d23">
  </amp-ad>

  <h2>OneAD</h2>
  <amp-ad width="300" height="250" type="onead" layout="responsive" data-playmode="amp-inread" data-uid="1000033"
    data-pid="48163" data-host="demo">
  </amp-ad>

  <h2>OnNetwork</h2>
  <amp-ad width="300" height="250" type="onnetwork" data-sid="TTQsSHFzLDA=">
  </amp-ad>

  <h2>Open AdStream single ad</h2>
  <amp-ad width="300" height="250" type="openadstream" data-adhost="oasc-training7.247realmedia.com"
    data-sitepage="dx_tag_pvt_site" data-pos="x04" data-query="keyword=keyvalue&key2=value2">
  </amp-ad>

  <h2>OpenX</h2>
  <amp-ad width="728" height="90" type="openx" data-auid="538289845" data-host="sademo-d.openx.net"
    data-nc="90577858-BidderTest">
  </amp-ad>
  <div>
    <a href="openx.amp.html">See all OpenX examples</a>
  </div>

  <h2>Opinary</h2>
  <amp-embed width="500" height="1" type="opinary" layout="intrinsic" data-client="test-success">
  </amp-embed>

  <h2>Outbrain widget</h2>
  <amp-embed width="100" height="100" type="outbrain" layout="responsive" data-widgetIds="SB_14,SB_13"
    data-htmlURL="http%3A%2F%2Fedition.cnn.com%2F2015%2F11%2F08%2Fmiddleeast%2Frussian-plane-crash-egypt-sinai%2Findex.html"
    data-referrer="http%3A%2F%2Fedition.cnn.com" data-ampURL="http%3A%2F%2Famp.cnn.com%2Fpage.html"
    data-styleFile="http://localhost/style.css" data-testMode="true">
  </amp-embed>

  <h2>PIberica</h2>
  <amp-ad width="300" height="1"
      type="piberica"
      layout="responsive"
      data-publisher="test"
      data-slot="1">
  </amp-ad>

  <h2>Pixad</h2>
  <amp-ad
    type="pixad"
    width="300"
    height="250"
    data-ad-type-id="standard"
    data-ad-network="px-pub-6514176248"
    data-ad-publisher="654b7d501cd4137ca98e020d">
  </amp-ad>

  <h2>Pixels Examples</h2>
  <amp-ad width="300" height="250" type="pixels" data-origin="af" data-sid="2847717911664" data-tag="sync"
    data-click-tracker="false" data-viewability="true">
  </amp-ad>

  <h2>PlayStream</h2>
  <amp-ad width="375" height="0" id="playstream_ads" type="playstream" data-id="7bdc7e13-b667-4fd2-91a4-37595069f08c"
    data-fluid="true" layout="responsive">
  </amp-ad>

  <h2>Plista responsive widget</h2>
  <amp-embed width="300" height="300" type="plista" layout=responsive data-countrycode="de"
    data-publickey="e6a75b42216ffc96b7ea7ad0c94d64946aedaac4" data-widgetname="iAMP_2" data-geo="de" data-urlprefix=""
    data-categories="politik">
  </amp-embed>

  <h2>polymorphicAds</h2>
  <amp-ad width=320 height=50 type="polymorphicads" data-adunit="7c0b3ae742beccf94f7726ea832277a2"
    data-params='{"testMode": "true"}'>
  </amp-ad>

  <h2>popIn native ad</h2>
  <amp-ad width="300" height="568" type="popin" layout=responsive
    heights="(min-width:1907px) 39%, (min-width:1200px) 46%, (min-width:780px) 64%, (min-width:480px) 98%, (min-width:460px) 167%, 196%"
    data-mediaid="popin_amp">
  </amp-ad>

  <h2>Postquare widget</h2>
  <amp-embed width="200" height="200" type="postquare" layout="responsive" data-widgetIds="112264"
    data-websiteId="115219" data-publisherId="157552">
  </amp-embed>

  <h2>PPStudio creative</h2>
  <amp-embed width="300" height="250" type="ppstudio" data-crid="16013"
    data-holder-script="https://tenmaxsgads.blob.core.windows.net/holder/16013_f9742d8d6d22.js">
  </amp-embed>

  <h2>Pressboard</h2>
  <amp-ad height="400" type="pressboard" layout="fixed-height" data-media="5">
  </amp-ad>

  <h2>PromoteIQ</h2>
  <amp-ad width="250" height="250" type="promoteiq" data-src="http://cdn.tagdelivery.com/request/client/standard.js"
    data-params='{"slot": 1160, "targets": { "category": ["6222", "16158", "274", "17912"]}, "count": 1}'
    data-sfcallback="if (!Array.isArray(response)) { response = [response]; }; for (i = 0; i < response.length; i++) { const prod = response[i]; let outerCtr = document.createElement('div'); let img = document.createElement('img'); img.src = prod['product']['imageLarge']; img.style = 'height:250px; width:250px'; outerCtr.appendChild(img); document.body.appendChild(outerCtr); }">
  </amp-ad>

  <h2>PubExchange</h2>
  <amp-embed width="640" height="320" heights="(max-width:480px) 400%, (max-width:650px) 100%, 75%" layout="responsive"
    type="pubexchange" data-publication="test_publication" data-module-id="below_content" data-module-num="2626"
    data-test="true">
  </amp-embed>

  <h2>Pubfuture</h2>
  <amp-ad width="300" height="250" type="pubfuture" data-id="PLACE_HOLDER">
  </amp-ad>

  <h2>PubGuru</h2>
  <amp-ad width=300 height=250 type="pubguru" data-publisher="your-publisher-name"
    data-slot="/23081961/monetizemore.com_test_300x250">
  </amp-ad>

  <h2>PubWise</h2>
  <amp-ad width="320" height="50" data-block-on-consent type="doubleclick" data-slot="/test/test"
    json='{"targeting":{"hb_format": "banner"}}' rtc-config='{
      "vendors": {
        "pubwise": {"TAG_ID": "test"}
        },
        "sendRegardlessOfConsentState": true,
      "timeoutMillis": 2500}'>
  </amp-ad>

  <h2>Pubmine 300x250</h2>
  <amp-ad width="300" height="265" type="pubmine" data-section="1" data-siteid="37790885">
  </amp-ad>

  <amp-ad width="300" height="265" type="pubmine" data-section="2" data-siteid="37790885">
  </amp-ad>
  <h2>PubScale 300x250</h2>
  <amp-ad
    width="300"
    height="250"
    type="pubscale"
    data-pid="/22387492205/Banner_Test_300x250"
    data-format="banner"
    data-size="[[300,250]]"
    data-appid="99442080"
  >
  </amp-ad>

  <h2>Pulse Horizontal</h2>
  <amp-embed width="300" height="300" type="pulse" data-sid="artners_widget_example_horizontalamp">
  </amp-embed>

  <h2>Pulse Vertical</h2>
  <amp-embed width="300" height="850" type="pulse" data-sid="partners_widget_example_verticalamp">
  </amp-embed>

  <h2 class="broken">PulsePoint Header Bidding 300x250</h2>
  <amp-ad width="300" height="250" type="pulsepoint" data-pid="521732" data-tagid="76835" data-tagtype="hb"
    data-timeout="1000" data-slot="/1066621/ExchangeTech_Prebid_AdUnit">
  </amp-ad>

  <h2>PulsePoint 300x250</h2>
  <amp-ad width="300" height="250" type="pulsepoint" data-pid="512379" data-tagid="472988">
  </amp-ad>

  <h2>Purch 300x250</h2>
  <amp-ad width="300" height="250" type="purch" data-pid="2882" data-divid="rightcol_top">
  </amp-ad>

  <h2>Quora</h2>
  <amp-ad width="450" height="220" type="quoraad" data-adid="fake">
  </amp-ad>

  <h2>R9x</h2>
  <amp-ad width="300" height="250" type="r9x" data-siteid="40827" data-slotpath="/103512698/AMP_COMPONENT_TEST_1"
    data-totalAmpSlots="1">
  </amp-ad>

  <h2>Rakuten Unified Ads</h2>
  <amp-ad width="300" height="250" type="rakutenunifiedads" data-env="dev" data-id="63">
  </amp-ad>

  <h2>Rambler&Co</h2>
  <amp-ad width="500" height="250" type="capirs" layout="responsive" data-begun-auto-pad="434906118"
    data-begun-block-id="434908944" data-custom-css="div[id^=begun_block] iframe{margin:0 auto;}"
    json='{"params":{"p1":"bvpkq","p2":"y","pct":"a"}}'>
  </amp-ad>

  <h2>Rambler&Co RNetPlus</h2>
  <amp-ad width="300" height="400" type="rnetplus" layout="responsive"
    src="https://api.rnet.plus/Scripts/rnet_amp_embed.js?blockId=660">
  </amp-ad>

  <h2>RbInfox</h2>
  <amp-embed width="240" height="400" type="rbinfox" src="https://rb.infox.sg/infox/503">
  </amp-embed>

  <h2>RcmWidget</h2>
  <amp-embed width="auto" height="500" type="rcmwidget">
  </amp-embed>

  <h2>ReadMo</h2>
  <amp-embed width="400" height="400" type="readmo" layout="responsive"
    heights="(min-width: 1200px) 50%, (min-width: 780px) 60%, (max-width: 480px) 180%, 100%" data-section="amp-test"
    data-url="https://yourdomain.com/" data-sponsored-by-label="" data-module="end-of-article">
  </amp-embed>

  <h2>Realclick</h2>
  <amp-ad width="300" height="250" type="realclick" data-mcode="d290anI3MTEyMDAwMDFfMTU3Ng==">
  </amp-ad>

  <h2>recomAD</h2>
  <amp-ad width="320" height="145" type="recomad" data-app-id="53811c33" data-widget-id="275" data-search-term="sneaker"
    data-puid="amp-ad-recomad-example-page">
  </amp-ad>

  <h2>Recreativ fixed height</h2>
  <amp-embed height="240" type="recreativ" layout="fixed-height" data-bn="vesx25SZIB">
  </amp-embed>

  <h2>Recreativ fixed</h2>
  <amp-ad width="300" height="250" type="recreativ" data-bn="TBnVruGGjp">
  </amp-ad>

  <h2>Relap</h2>
  <amp-ad width="auto" height="790" type="relap" layout="fixed-height" data-token="D3UMgQWBqleq1tPW"
    data-url="https://relap.mail.ru/" data-anchorid="-FVV_OEgYpljt7e3" data-version="v7">
  </amp-ad>

  <h2>RelapPro</h2>
  <amp-ad width="300" height="250" type="relappro" data-slot-id="b1928542-4217-486f-b42c-79f0f3290b39">
  </amp-ad>

  <h2>Remixd</h2>
  <amp-ad width="375" height="120" type="remixd" layout="responsive" data-version="5"
    data-url="https://www.remixd.com/player/test/amp/index.html">
  </amp-ad>

  <h2>Revcontent Responsive Tag</h2>
  <p>Note: Seeing no widget can be common in non HTTPS or localhost environments.</p>
  <amp-ad width="100" height="300" type="revcontent" layout="responsive" data-revcontent data-id="1233">
  </amp-ad>

  <h2>RevJet Tag</h2>
  <amp-ad width="300" height="250" type="revjet" data-tag="tag3777" data-key="705"
    data-opts='{"delivery_method": "banner"}'>
  </amp-ad>

  <h2>Red for Publishers</h2>
  <amp-ad width="320" height="150" type="rfp" data-adspot-id="ODExOjM2NjQ">
  </amp-ad>

  <h2>Rubicon Project Smart Tag</h2>
  <amp-ad width="320" height="50" type="rubicon" data-method="smartTag" data-account="14062" data-site="70608"
    data-zone="335918" data-size="43" data-kw="amp-test, test"
    json='{"visitor":{"age":"18-24","gender":"male"},"inventory":{"section":"amp"}}'>
  </amp-ad>

  <h2>RUNative</h2>
  <amp-embed width="640" height="320" heights="(max-width:480px) 400%, (max-width:650px) 100%, 65%" layout="responsive"
    type="runative" data-spot="ac8c2f9a835f4147a81bfd4a48601f2b" data-ad-type="label-over" data-cols="3" data-rows="2"
    data-title="From the Web">
  </amp-embed>

  <h2>Sabavision</h2>
  <amp-ad width="400" height="120" type="sabavision" data-zone-id="6904-Z159"
    data-website-id="edf0f4c1-788f-44d3-bca7-b1da21f66a75">
  </amp-ad>
  <amp-ad width="500" height="350" type="sabavision" data-zone-id="7805-Z468"
    data-website-id="edf0f4c1-788f-44d3-bca7-b1da21f66a75">
  </amp-ad>
  <h2>SAS CI 360 Match</h2>
  <amp-ad width="468" height="60" type="sas" layout="fixed" data-customer-name="canary" data-size="468x60"
    data-area="amp_ad_area" data-site="amp_ad_site" data-tags='{"CAT":"SYLVESTER","POSITION":"top"}'>
  </amp-ad>

  <amp-ad width="336" height="280" type="sas" layout="fixed" data-customer-name="canary" data-size="336x280"
    data-area="amp_ad_area" data-site="amp_ad_site" data-multi-size='300x250'
    data-tags='{"CAT":"SYLVESTER","POSITION":"middle"}'>
  </amp-ad>

  <amp-ad width="336" height="280" type="sas" layout="fixed" data-customer-name="canary" data-area="amp_ad_area"
    data-site="amp_ad_site" data-tags='{"CAT":"SYLVESTER","POSITION":"bottom"}' data-multi-size='300x250'>
  </amp-ad>

  <h2>Seeding Alliance</h2>
  <amp-ad height="250" type="seedingalliance" data-url="https://mockup.seeding-alliance.de">
  </amp-ad>

  <h2>Seedtag</h2>
  <amp-ad width="320" height="250" type="seedtag" data-adunit-id="12345">
  </amp-ad>

  <h2>Sekindo</h2>
  <amp-ad width="300" height="250" type="sekindo" data-spaceId="14071">
  </amp-ad>

  <h2>Sevio</h2>
  <amp-ad width="300" height="250" type="sevio" data-zone="38da4be8-5d6e-4767-9d7c-0694c28343fc">
  </amp-ad>

  <h2>Sharethrough</h2>
  <amp-ad width="300" height="150" type="sharethrough" layout="responsive" data-pkey="c0fa8367">
  </amp-ad>

  <h2>SHE Media</h2>
  <amp-ad width="300" height="250" type="shemedia" data-slot-type="medrec" data-boomerang-path="/amp-example/26403"
    json='{"boomerangConfig": {"vertical": "parenting", "targeting":{"abc":["xyz"]}}'>
    <div placeholder></div>
    <div fallback></div>
  </amp-ad>

  <h2>Sklik</h2>
  <amp-ad width="970" height="310" type="sklik" json='{"zoneId":0, "w": 970, "h": 310}'>
  </amp-ad>

  <h2>Skoiy</h2>
  <amp-ad layout="fixed-height" height="454" type="skoiy" data-token="5nff7dqpce5u4moq" data-format="carousel"
    data-id="8462514974">
  </amp-ad>

  <h2>SlimCut Media</h2>
  <amp-ad width="400" height="225" type="slimcutmedia" data-pid="amp-3" data-ffc="SCMPROMO">
  </amp-ad>

  <h2>SmartAdServer ad</h2>
  <amp-ad width="320" height="50" type="smartadserver" data-site="94612" data-page="629154" data-format="38952"
    data-target="foo=bar">
  </amp-ad>

  <h2>smartclip</h2>
  <amp-ad width="400" height="225" type="smartclip" data-plc="84555" data-sz="400x320">
  </amp-ad>

  <h2>SMI2</h2>
  <amp-embed height="284" type="smi2" data-blockid="90223">
  </amp-embed>

  <h2>SmileWanted ad</h2>
  <amp-ad width="300" height="250" type="smilewanted" data-zone="1">
  </amp-ad>

  <h2>sogou ad</h2>
  <amp-ad width="20" height="3" type="sogouad" layout="responsive" data-slot="854370" data-w="20" data-h="3">
  </amp-ad>

  <amp-ad height="69" type="sogouad" layout="fixed-height" data-slot="854366" data-w="100%" data-h="69">
  </amp-ad>

  <h2>Sortable ad</h2>
  <amp-ad width="300" height="250" type="sortable" data-name="medrec" data-site="ampproject.org">
  </amp-ad>


  <h2>Sona ad</h2>
  <amp-ad width="468" height="60" type="sona"
    data-config='{"clientId": "9cde753a-c032-11ea-9612-d2bed09f329e", "options": {}}'>
  </amp-ad>


  <h2>SOVRN</h2>
  <amp-ad width="300" height="250" type="sovrn" data-width="300" data-height="600" data-u="sduggan"
    data-iid="informerIDgoeshere" data-aid="affiliateIDgoeshere" data-testFlag="true" data-z="393900">
    <!-- this ID is only allowed on localhost:8000 -->
  </amp-ad>

  <h2>Speakol</h2>
  <amp-ad width="320" height="800" type="speakol" layout="responsive" data-widgetid="1825">
  </amp-ad>

  <h2>SpotX</h2>
  <amp-ad width="300" height="250" type="spotx" data-spotx_channel_id="85394" data-spotx_autoplay="1">
  </amp-ad>

  <h2>Spring Ads</h2>
  <amp-ad height="fluid" type="springAds" data-adssetup='{
      "view": "amp",
      "partners": true,
      "adPlacements": ["banner","mrec"],
      "adSlotSizes": {
      "banner": [{
        "minWidth": 1,
        "sizes": [[320, 50]]
      }],
      "mrec": [{
        "minWidth": 1,
        "sizes": [[300, 250], [300, 300], [250, 250], [320, 160], [300, 150], [320, 50], [320, 75], [320, 80], [320, 100], [300, 100], [300, 50], [300, 75]]
      }]
      },
      "pageName": "demo_story",
      "publisher": "adtechnology.axelspringer.com",
      "target": "demopage=ampdemo;"
    }'>
  </amp-ad>
  <amp-ad width="320" height="50" type="springAds" data-adslot="banner"></amp-ad>
  <amp-ad width="100vw" height="fluid" type="springAds" data-adslot="mrec"></amp-ad>

  <h2>SSP</h2>
  <amp-ad width="480" height="300" type="ssp"
    data-position='{ "id": "cnt-1", "width": "480", "height": "300", "zoneId": "1234" }'>
  </amp-ad>
  <amp-ad width="480" height="300" type="ssp"
    data-position='{ "id": "cnt-2", "width": "480", "height": "300", "zoneId": "1234" }'>
  </amp-ad>

  <h2>Strossle</h2>
  <amp-embed height="580" type="strossle" data-widgetid="widget-5b583cae934ad">
  </amp-embed>

  <h2>Sulvo</h2>
  <amp-ad width=300 height=250 type="sulvo" data-ad="example.com_display" class="demand-supply">
  </amp-ad>

  <h2>SunMedia</h2>
  <amp-ad width="1" height="1" type="sunmedia" layout="responsive" data-cid="5898aec7-32f5-4e3b-bd67-41f68b58b412">
  </amp-ad>

  <h2>SVK Native widget</h2>
  <amp-embed width="100" height="100" type="svknative" layout="responsive" data-widgetid="2">
  </amp-embed>

  <h2>Swoop</h2>
  <amp-ad width=250 height=35 type="swoop" data-layout="auto" data-publisher="SW-11122234-1AMP"
    data-placement="page/inline" data-slot="amp/test">
  </amp-ad>

  <h2>Taboola responsive widget</h2>
  <amp-embed width="100" height="283" type="taboola" layout="responsive"
    heights="(min-width:1907px) 39%, (min-width:1200px) 46%, (min-width:780px) 64%, (min-width:480px) 98%, (min-width:460px) 167%, 196%"
    data-publisher="amp-demo" data-mode="thumbnails-a" data-placement="Ads Example" data-article="auto">
  </amp-embed>

  <h2>Tagon</h2>
  <amp-ad data-test="true" width=300 height=250 type="tagon">
  </amp-ad>

  <h2>Tail</h2>
  <div>It is common to see a no-fill ad in this example.</div>
  <amp-ad width="300" height="250" type="doubleclick" data-slot="/1234567/medium-rectangle" rtc-config="{" vendors":
    {"tail": {"TAIL_ACCOUNT": "TT-0000-0" }}}">
  </amp-ad>

  <h2>TcsEmotion AMP tag</h2>
  <amp-ad width="100" height="150" type="tcsemotion" data-hb="false" data-zone="1"
    data-delhost="https://hb.tcsemotion.com/www/delivery/amphb.php">
  </amp-ad>

  <h2>Teads</h2>
  <amp-ad width="300" height="220" type="teads" data-pid="42266" layout="responsive">
  </amp-ad>

  <h2>TE Medya</h2>
  <amp-embed width="320" height="320" type="temedya" layout="responsive" data-widgetId="vidyome">
  </amp-embed>

  <h2>Torimochi</h2>
  <amp-ad width="500" height="800" type="torimochi" layout="responsive" data-adtype="widget" data-area="widget"
    data-wid="torimochi-amp-widget" data-extra='{"tflag": 3}'
    heights="(min-width:1907px) 39%, (min-width:1200px) 46%, (min-width:780px) 64%, (min-width:480px) 98%, (min-width:460px) 167%, 196%">
  </amp-ad>

  <h2>Tracdelight</h2>
  <amp-ad height="300" width="640" type="tracdelight" data-mode="inline" data-widget_id="yqrmkcpv89h7gbds"
    data-access_key="165a54e8462bacfb08ada26ebf11990c">
  </amp-ad>

  <h2>TrafficStars</h2>
  <amp-ad height="320" width="640" type="trafficstars" data-spot="610de2084f3e4e60a13e8456d2728139">
  </amp-ad>

  <h2>TripleLift</h2>
  <amp-ad width="297" height="410" type="triplelift" layout="responsive"
    src="https://ib.3lift.com/dtj/amptest_main_feed/335430">
  </amp-ad>

  <h2>Trugaze</h2>
  <amp-ad width="300" height="250" type="trugaze" data-public-id="4WMPI6PV" data-slot="/134642692/amp-samples"
    data-multi-size="320x50" json='{"targeting":{"target":["sample"],"pos":["amp"]}}'>
  </amp-ad>

  <h2>UAS</h2>
  <amp-ad width=300 height=250 type="uas"
    json='{"accId": "132109", "adUnit": "10002912", "sizes": [[300, 250]], "targetings": {"country": ["India", "USA"], "car": "Civic"}, "locLat": "12.24", "locLon": "24.13", "locSrc": "wifi", "pageURL": "mydomain.com"}'>
  </amp-ad>

  <h2>Unruly</h2>
  <amp-ad width="620" height="349" type="unruly" layout="responsive" data-site-id="amp-test">
  </amp-ad>

  <h2>ucfunnel</h2>
  <amp-ad width="300" height="250" type="ucfunnel" data-site-id="test-ad-83444226E44368D1E32E49EEBE6D29"
    data-schain="1.0,0!exchange2.com,abcd,1,,,">
  </amp-ad>
  <h2>UZOU</h2>
  <amp-ad width="120" height="1630" type="uzou" data-widget-params='{"placementCode":"amp-sample","mode":"test"}'>
  </amp-ad>

  <h2>Weborama</h2>
  <amp-ad width="300" height="250" type="weborama-display" data-wbo_account_id=51 data-wbo_tracking_element_id=137
    data-wbo_fullhost="certification.solution.weborama.fr" data-wbo_random="[RANDOM]"
    data-wbo_publisherclick="[PUBLISHER_TRACKING_URL]">
  </amp-ad>

  <h2>Widespace Panorama Ad</h2>
  <amp-ad width="300" height="50" type="widespace" data-sid="93f1a996-52f5-46b4-8dc8-ccd8886a8fbf" layout="responsive">
  </amp-ad>

  <h2>Widespace Takeover Ad</h2>
  <amp-ad width="300" height="300" type="widespace" data-sid="fc5a6f59-d45e-4cf1-acac-67bf5ab4862a" layout="responsive">
  </amp-ad>

  <h2>Wisteria Ad</h2>
  <amp-ad width="300" height="1170" type="wisteria" layout=responsive data-site-id="2" data-template-number="6">
  </amp-ad>

  <h2>Xlift native ad</h2>
  <amp-ad width="300" height="300" type="xlift" data-mediaid="mamastar">
  </amp-ad>

  <h2>Yahoo Native-Display Ads Federation</h2>
  <amp-embed width="320" height="320" type="yahoofedads" layout="responsive" data-site="finance" data-region="US"
    data-lang="en-US" data-ad-unit="pencil"
    data-sa="{&quot;LREC&quot;:&quot;300x250&quot;,&quot;secure&quot;:&quot;true&quot;,&quot;content&quot;:&quot;no_expandable;&quot;,&quot;isSupplySegment&quot;:&quot;false&quot;,&quot;lang&quot;:&quot;en-US&quot;,&quot;region&quot;:&quot;US&quot;,&quot;site_attribute&quot;:&quot;wiki_topics=\&quot;Anthony_Joshua;Tyson_Fury;Eddie_Hearn;Deontay_Wilder;Kubrat_Pulev;Tottenham_Hotspur_Stadium;Dillian_Whyte\&quot; ctopid=\&quot;2074500;2078500;2083000;2212000;13311000\&quot; hashtag=\&quot;2074500;2078500;2083000;2212000;13311000\&quot; rs=\&quot;lmsid:a0ad000000AxDnbAAF;revsp:omnisport.uk;lpstaid:71ee6f14-9c73-3688-b4a9-32e6578057d0;pct:story\&quot;&quot;}"
    data-url="https://finance.yahoo.com">
  </amp-embed>

  <h2>Yahoo Native Ads</h2>
  <amp-embed width="320" height="320" type="yahoonativeads" data-api-key="P55VS9SY2WQXH7TTF5ZW"
    data-code="833b5525-edb7-47c0-88be-1152bcae7870" data-url="https://techcrunch.com">
  </amp-embed>

  <h2>YahooJP YDN</h2>
  <amp-ad width="300" height="250" type="yahoojp" data-yadsid="79712_113431">
  </amp-ad>

  <h2 id="yandex">Yandex</h2>
  <amp-ad width="240" height="400" type="yandex" data-block-id="R-I-106712-3">
  </amp-ad>

  <h2 id="yektanet-native">Yektanet Native Ads</h2>
  <amp-ad width="400" height="400" type="yektanet" data-publisher-name="yektanet.com"
    data-script-name="yektanet-article.js" data-pos-id="pos-article-display-1">
  </amp-ad>

  <h2 id="yektanet-banner">Yektanet Banners</h2>
  <amp-ad width="300" height="250" type="yektanet" data-ad-type="banner" data-publisher-name="yektanet-bnr"
    data-script-name="uid.js" data-pos-id="ynpos-1">
  </amp-ad>

  <h2>Yengo</h2>
  <amp-ad width="300" height="250" type="yengo" data-block-id="152431">
  </amp-ad>

  <h2>Yieldbot</h2>
  <amp-ad width="300" height="250" type="doubleclick" rtc-config='{
    "vendors": {
      "yieldbot": {
      "YB_PSN": "1234",
      "YB_SLOT": "medrec"
      }
    }
    }' data-slot="/2476204/medium-rectangle" data-multi-size="300x220,300x200"
    json='{"targeting":{"category":["food","lifestyle"]},"categoryExclusions":["health"]}'>
  </amp-ad>

  <h2>YIELD ONE</h2>
  <amp-ad width="320" height="50" type="yieldone" data-pubid="0001" data-pid="032478_4">
  </amp-ad>

  <h2>Yieldmo</h2>
  <amp-ad width=300 height=250 type="yieldmo" data-ymid="1465861990777519642">
  </amp-ad>

  <h2>Yieldpro</h2>
  <amp-ad width="300" height="250" type="yieldpro" data-pubnetwork="12c6fc06" data-section-id="1299" data-slot="960">
  </amp-ad>

  <h2>Yobee</h2>
  <amp-ad
    type="yobee"
    width="300"
    height="250"
    data-ad-type-id="standard"
    data-ad-network="ybe-pub-7859401243"
    data-ad-publisher="677fa0cdfee472c84b643ca7">
  </amp-ad>

  <h2>ValueCommerce</h2>
  <amp-ad width="300" height="250" type="valuecommerce" data-sid="3008" data-pid="884466614">
  </amp-ad>

  <h2>VDO.AI</h2>
  <amp-ad width="375" height="0" id="_vdo_ads_player_ai_" type="vdoai" data-unitid="_vdo_ads_player_ai_"
    data-tagname="publisher" layout="responsive">
  </amp-ad>

  <h2>Video intelligence</h2>
  <amp-ad width="500" height="400" type="videointelligence" layout="responsive" data-publisher-id="test_publisher"
    data-channel-id="59674276073ef41e33501409">
  </amp-ad>

  <h2>Videonow</h2>
  <amp-ad width="300" height="200" type="videonow" data-pid="55555" layout="responsive">
  </amp-ad>

  <h2>Viralize</h2>
  <amp-ad width="300" height="169" type="viralize" layout="responsive" data-zid="AACX6WjIMkl-yoGV"
    data-extra='{"lid":"22486","cid":"22572","preview":"1","f":"gallery"}'>
  </amp-ad>

  <h2>vlyby</h2>
  <amp-embed width="300" height="250" type="vlyby" layout="responsive" heights="250px"
    data-publisherid="f363eb2b75459b34592cc4" data-placementid="default" data-pubref="test.amp.com">
  </amp-embed>

  <h2>VMFive</h2>
  <amp-ad width="300" height="169" type="vmfive" data-app-key="580db14a4a801a2674a56f81"
    data-placement-id="demo-placement-id" data-ad-type="video-native">
  </amp-ad>

  <h2>VOX</h2>
  <amp-ad width="300" height="600" type="vox" data-placementid="000000000000000000000000"
    data-vox-params='{"adtype": "simple"}'>
  </amp-ad>

  <h2>Webediads</h2>
  <div>It's a private ad network with strict ad targeting, hence very common to see a no-fill.</div>
  <amp-ad width="300" height="250" type="webediads" data-site="site_test" data-page="amp" data-position="middle"
    data-query="amptest=1">
  </amp-ad>

  <h2>Whopa InFeed</h2>
  <amp-embed width="100" height="300" type="whopainfeed" layout="responsive"
    heights="(min-width:1907px) 39%, (min-width:1200px) 46%, (min-width:780px) 64%, (min-width:480px) 98%, (min-width:460px) 167%, 196%"
    data-siteId="d09aa95befe76773c32f581f00b267bc" data-template="default" data-testMode="true"></amp-embed>

  <h2>WP Media</h2>
  <amp-ad width="300" height="250" type="wpmedia" data-slot="12" data-bunch="7757" data-sn="sg"></amp-ad>

  <h2>ZEDO</h2>
  <amp-ad width="300" height="250" type="zedo" data-super-id="364489" data-network="2500" data-placement-id="364489_1"
    data-channel="727" data-publisher="0" data-dim="9">
  </amp-ad>

  <h2>Zen</h2>
  <amp-embed width="500" height="354" type="zen" data-clid="[123, 456]">
  </amp-embed>

  <h2>ZergNet</h2>
  <amp-embed width="780" height="100" type="zergnet" heights="(max-width:645px) 100%, (max-width:845px) 31%, 23%"
    layout="responsive" data-zergid="42658">
  </amp-embed>

  <h2>Zucks</h2>
  <amp-ad width="320" height="50" type="zucks" data-frame-id="_bda46cf5ac">
  </amp-ad>

  <amp-ad width="320" height="400" type="zucks" data-adtype="zoe" data-frame-id="_29845b2931" data-zoe-multi-ad="true">
  </amp-ad>
</body>

</html><|MERGE_RESOLUTION|>--- conflicted
+++ resolved
@@ -919,11 +919,7 @@
   <h2>Clickio</h2>
   <amp-ad data-block-on-consent width="300" height="250" type="clickio" data-site-id="239209" data-unit-id="727655" data-params='{"myParam": "myParamVal"}'>
   </amp-ad>
-<<<<<<< HEAD
-  
-=======
-
->>>>>>> 2d5374de
+
   <h2>Cognativex</h2>
 
   <amp-ad width="1200" height="2000" type="cognativex" layout="responsive" data-widgetid="5716116445855744"
