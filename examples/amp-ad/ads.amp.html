<!doctype html>
<html ⚡>
<head>
  <meta charset="utf-8">
  <title>Ad examples</title>
  <link rel="canonical" href="http://nonblocking.io/">
  <meta name="viewport" content="width=device-width,minimum-scale=1,initial-scale=1">
  <style amp-custom>
    .broken {
      color: red;
    }

    amp-ad {
      border: 1px solid #ccc;
      max-width: 500px;
    }

    .red {
      background-color: red;
    }

    .filterBar {
      background: #eee;
      padding: 3px;
      font-size: 1.2em;
    }

    select {
      border: 1px solid #999;
    }

    input[type=submit] {
      font-size: 14px;
      border: 1px solid #999;
      border-radius: 3px;
      margin-left: 10px;
    }

    amp-ad[type="revcontent"] {
      width: 100%;
      max-width: 1280px;
      margin: 18px 0;
      padding: 0;
    }

    amp-ad[type="nativo"] {
      width: 100%;
      max-width: 1280px;
      margin: 18px 0;
      padding: 0;
      height: 100px;
    }

    amp-ad[type="adsloom"] {
      width: 100%;
      max-width: 980px;
      margin: 18px auto;
      padding: 0;
    }
  </style>
  <script async custom-element="amp-ad" src="https://cdn.ampproject.org/v0/amp-ad-0.1.js"></script>
  <script async custom-element="amp-analytics" src="https://cdn.ampproject.org/v0/amp-analytics-0.1.js"></script>
  <script async custom-template="amp-mustache" src="https://cdn.ampproject.org/v0/amp-mustache-latest.js"></script>
  <script async custom-element="amp-form" src="https://cdn.ampproject.org/v0/amp-form-0.1.js"></script>
  <style amp-boilerplate>
    body {
      -webkit-animation: -amp-start 8s steps(1, end) 0s 1 normal both;
      -moz-animation: -amp-start 8s steps(1, end) 0s 1 normal both;
      -ms-animation: -amp-start 8s steps(1, end) 0s 1 normal both;
      animation: -amp-start 8s steps(1, end) 0s 1 normal both
    }

    @-webkit-keyframes -amp-start {
      from {
        visibility: hidden
      }

      to {
        visibility: visible
      }
    }

    @-moz-keyframes -amp-start {
      from {
        visibility: hidden
      }

      to {
        visibility: visible
      }
    }

    @-ms-keyframes -amp-start {
      from {
        visibility: hidden
      }

      to {
        visibility: visible
      }
    }

    @-o-keyframes -amp-start {
      from {
        visibility: hidden
      }

      to {
        visibility: visible
      }
    }

    @keyframes -amp-start {
      from {
        visibility: hidden
      }

      to {
        visibility: visible
      }
    }
  </style><noscript>
    <style amp-boilerplate>
      body {
        -webkit-animation: none;
        -moz-animation: none;
        -ms-animation: none;
        animation: none
      }
    </style>
  </noscript>
  <script async src="https://cdn.ampproject.org/v0.js"></script>
</head>

<body>
  <div class="filterBar">
    <form action="ads.amp.html" method="get" target="_top">
      <label for="filter">Ad network filter</label>
      <select id="filter" name="type">
        <option>[Select an ad network]</option>
        <!--
<<<<<<< HEAD
          When adding new ad network to the list, please
          1) verify that the ad slot loads ad. Check DEVELOPMENT.md for how to
             run a local server.
          2) keep the list in alphabetic order
        -->
        <option>1wo</option>
        <option>24smi</option>
        <option>a8</option>
        <option>a9</option>
        <option>accesstrade</option>
        <option>adagio</option>
        <option>adblade</option>
        <option>adbutler</option>
        <option>adfox</option>
        <option>adgeneration</option>
        <option>adglare</option>
        <option>adhese</option>
        <option>adincube</option>
        <option>adition</option>
        <option>adman</option>
        <option>admanmedia</option>
        <option>admixer</option>
        <option>adnuntius</option>
        <option>adocean</option>
        <option>adop</option>
        <option>adpicker</option>
        <option>adplugg</option>
        <option>adpon</option>
        <option>adpushup</option>
        <option>adreactor</option>
        <option>adsense</option>
        <option>adsensor</option>
        <option>adservsolutions</option>
        <option>adsloom</option>
        <option>adsnative</option>
        <option>adspeed</option>
        <option>adspirit</option>
        <option>adstir</option>
        <option>adstyle</option>
        <option>adtech</option>
        <option>adtelligent</option>
        <option>adthrive</option>
        <option>adunity</option>
        <option>aduptech</option>
        <option>adventive</option>
        <option>adverline</option>
        <option>adverticum</option>
        <option>advertserve</option>
        <option>adyoulike</option>
        <option>affiliateb</option>
        <option>aja</option>
        <option>amoad</option>
        <option>aniview</option>
        <option>anyclip</option>
        <option>appnexus</option>
        <option>appvador</option>
        <option>atomx</option>
        <option>baidu</option>
        <option>beaverads</option>
        <option>beopinion</option>
        <option>bidtellect</option>
        <option>blade</option>
        <option>brainy</option>
        <option>bringhub</option>
        <option>byplay</option>
        <option>caajainfeed</option>
        <option>capirs</option>
        <option>caprofitx</option>
        <option>cedato</option>
        <option>conative</option>
        <option>connatix</option>
        <option>contentad</option>
        <option>criteo</option>
        <option>csa</option>
        <option>custom</option>
        <option>dable</option>
        <option>directadvert</option>
        <option>distroscale</option>
        <option>dotandads</option>
        <option>doubleclick</option>
        <option>dynad</option>
        <option>eadv</option>
        <option>empower</option>
        <option>Engageya</option>
        <option>epeex</option>
        <option>eplanning</option>
        <option>ezoic</option>
        <option>f1e</option>
        <option>f1h</option>
        <option>feedad</option>
        <option>felmat</option>
        <option>finative</option>
        <option>flite</option>
        <option>fluct</option>
        <option>forkmedia</option>
        <option>freestar</option>
        <option>freewheel</option>
        <option>fusion</option>
        <option>genieessp</option>
        <option>giraff</option>
        <option>glomex</option>
        <option>gmossp</option>
        <option>gumgum</option>
        <option>holder</option>
        <option>ibillboard</option>
        <option>idealmedia</option>
        <option>imedia</option>
        <option>imobile</option>
        <option>imonomy</option>
        <option>industrybrains</option>
        <option>inmobi</option>
        <option>innity</option>
        <option>insticator</option>
        <option>invibes</option>
        <option>ix</option>
        <option>jubna</option>
        <option>kargo</option>
        <option>kiosked</option>
        <option>kixer</option>
        <option>kuadio</option>
        <option>lentainform</option>
        <option>ligatus</option>
        <option>lockerdome</option>
        <option>logly</option>
        <option>loka</option>
        <option>luckyads</option>
        <option>macaw</option>
        <option>mads</option>
        <option>mantis-display</option>
        <option>mediaad</option>
        <option>marfeel</option>
        <option>medianet</option>
        <option>mediavine</option>
        <option>meg</option>
        <option>mgid</option>
        <option>microad</option>
        <option>miximedia</option>
        <option>mixpo</option>
        <option>monetizer101</option>
        <option>mox</option>
        <option>my6sense</option>
        <option>myfinance</option>
        <option>myoffrz</option>
        <option>mytarget</option>
        <option>mywidget</option>
        <option>nativeroll</option>
        <option>nativery</option>
        <option>nativo</option>
        <option>navegg</option>
        <option>nend</option>
        <option>netletix</option>
        <option>noddus</option>
        <option>nokta</option>
        <option>nws</option>
        <option>oblivki</option>
        <option>onead</option>
        <option>onnetwork</option>
        <option>openadstream</option>
        <option>openx</option>
        <option>opinary</option>
        <option>outbrain</option>
        <option>pixels</option>
        <option>playstream</option>
        <option>plista</option>
        <option>polymorphicads</option>
        <option>popin</option>
        <option>ppstudio</option>
        <option>pressboard</option>
        <option>promoteiq</option>
        <option>pubexchange</option>
        <option>pubmine</option>
        <option>pulse</option>
        <option>pulsepoint</option>
        <option>puffnetwork</option>
        <option>purch</option>
        <option>rakutenunifiedads</option>
        <option>rbinfox</option>
        <option>readmo</option>
        <option>realclick</option>
        <option>recomad</option>
        <option>recreativ</option>
        <option>relap</option>
        <option>remixd</option>
        <option>revcontent</option>
        <option>revjet</option>
        <option>rfp</option>
        <option>rnetplus</option>
        <option>rubicon</option>
        <option>runative</option>
        <option>sas</option>
        <option>seedingalliance</option>
        <option>sekindo</option>
        <option>sharethrough</option>
        <option>shemedia</option>
        <option>sklik</option>
        <option>slimcutmedia</option>
        <option>smartadserver</option>
        <option>smartclip</option>
        <option>smi2</option>
        <option>smilewanted</option>
        <option>sogouad</option>
        <option>sortable</option>
        <option>sona</option>
        <option>sovrn</option>
        <option>speakol</option>
        <option>spotx</option>
        <option>springAds</option>
        <option>ssp</option>
        <option>strossle</option>
        <option>sulvo</option>
        <option>sunmedia</option>
        <option>svknative</option>
        <option>swoop</option>
        <option>taboola</option>
        <option>tail</option>
        <option>tcsemotion</option>
        <option>teads</option>
        <option>temedya</option>
        <option>torimochi</option>
        <option>tracdelight</option>
        <option>triplelift</option>
        <option>trugaze</option>
        <option>uas</option>
        <option>ucfunnel</option>
        <option>unruly</option>
        <option>uzou</option>
        <option>valuecommerce</option>
        <option>vdo.ai</option>
        <option>verizonmedia</option>
        <option>videointelligence</option>
        <option>videonow</option>
        <option>viralize</option>
        <option>vlyby</option>
        <option>vmfive</option>
        <option>webediads</option>
        <option>weborama</option>
        <option>widespace</option>
        <option>wisteria</option>
        <option>whopainfeed</option>
        <option>wpmedia</option>
        <option>xlift</option>
        <option>yahoo</option>
        <option>yahoofedads</option>
        <option>yahoojp</option>
        <option>yahoonativeads</option>
        <option>yandex</option>
        <option>yektanet</option>
        <option>yengo</option>
        <option>yieldbot</option>
        <option>yieldmo</option>
        <option>yieldpro</option>
        <option>zedo</option>
        <option>zen</option>
        <option>zergnet</option>
        <option>zucks</option>
      </select>
      <input type="submit" value="Go">
    </form>
=======
      When adding new ad network to the list, please
      1) verify that the ad slot loads ad. Check DEVELOPMENT.md for how to
       run a local server.
      2) keep the list in alphabetic order
    -->
    <option>1wo</option>
    <option>24smi</option>
    <option>a8</option>
    <option>a9</option>
    <option>accesstrade</option>
    <option>adagio</option>
    <option>adblade</option>
    <option>adbutler</option>
    <option>adfox</option>
    <option>adgeneration</option>
    <option>adglare</option>
    <option>adhese</option>
    <option>adincube</option>
    <option>adition</option>
    <option>adman</option>
    <option>admanmedia</option>
    <option>admixer</option>
    <option>adnuntius</option>
    <option>adocean</option>
    <option>adop</option>
    <option>adpicker</option>
    <option>adplugg</option>
    <option>adpon</option>
    <option>adpushup</option>
    <option>adreactor</option>
    <option>adsense</option>
    <option>adsensor</option>
    <option>adservsolutions</option>
    <option>adsloom</option>
    <option>adsnative</option>
    <option>adspeed</option>
    <option>adspirit</option>
    <option>adstir</option>
    <option>adstyle</option>
    <option>adtech</option>
    <option>adtelligent</option>
    <option>adthrive</option>
    <option>adunity</option>
    <option>aduptech</option>
    <option>adventive</option>
    <option>adverline</option>
    <option>adverticum</option>
    <option>advertserve</option>
    <option>adyoulike</option>
    <option>affiliateb</option>
    <option>aja</option>
    <option>amoad</option>
    <option>aniview</option>
    <option>anyclip</option>
    <option>appnexus</option>
    <option>appvador</option>
    <option>atomx</option>
    <option>baidu</option>
    <option>beaverads</option>
    <option>beopinion</option>
    <option>bidtellect</option>
    <option>blade</option>
    <option>brainy</option>
    <option>bringhub</option>
    <option>byplay</option>
    <option>caajainfeed</option>
    <option>capirs</option>
    <option>caprofitx</option>
    <option>cedato</option>
    <option>conative</option>
    <option>connatix</option>
    <option>contentad</option>
    <option>criteo</option>
    <option>csa</option>
    <option>custom</option>
    <option>dable</option>
    <option>directadvert</option>
    <option>distroscale</option>
    <option>dotandads</option>
    <option>doubleclick</option>
    <option>dynad</option>
    <option>eadv</option>
    <option>empower</option>
    <option>Engageya</option>
    <option>epeex</option>
    <option>eplanning</option>
    <option>ezoic</option>
    <option>f1e</option>
    <option>f1h</option>
    <option>feedad</option>
    <option>felmat</option>
    <option>finative</option>
    <option>flite</option>
    <option>fluct</option>
    <option>forkmedia</option>
    <option>freestar</option>
    <option>freewheel</option>
    <option>fusion</option>
    <option>genieessp</option>
    <option>giraff</option>
    <option>glomex</option>
    <option>gmossp</option>
    <option>gumgum</option>
    <option>holder</option>
    <option>ibillboard</option>
    <option>idealmedia</option>
    <option>imedia</option>
    <option>imobile</option>
    <option>imonomy</option>
    <option>industrybrains</option>
    <option>inmobi</option>
    <option>innity</option>
    <option>insticator</option>
    <option>invibes</option>
    <option>ix</option>
    <option>jubna</option>
    <option>kargo</option>
    <option>ketshwa</option>
    <option>kiosked</option>
    <option>kixer</option>
    <option>kuadio</option>
    <option>lentainform</option>
    <option>ligatus</option>
    <option>lockerdome</option>
    <option>logly</option>
    <option>loka</option>
    <option>luckyads</option>
    <option>macaw</option>
    <option>mads</option>
    <option>mantis-display</option>
    <option>mediaad</option>
    <option>marfeel</option>
    <option>medianet</option>
    <option>mediavine</option>
    <option>meg</option>
    <option>mgid</option>
    <option>microad</option>
    <option>miximedia</option>
    <option>mixpo</option>
    <option>monetizer101</option>
    <option>mox</option>
    <option>my6sense</option>
    <option>myfinance</option>
    <option>myoffrz</option>
    <option>mytarget</option>
    <option>mywidget</option>
    <option>nativeroll</option>
    <option>nativery</option>
    <option>nativo</option>
    <option>navegg</option>
    <option>nend</option>
    <option>netletix</option>
    <option>noddus</option>
    <option>nokta</option>
    <option>nws</option>
    <option>oblivki</option>
    <option>onead</option>
    <option>onnetwork</option>
    <option>openadstream</option>
    <option>openx</option>
    <option>opinary</option>
    <option>outbrain</option>
    <option>pixels</option>
    <option>playstream</option>
    <option>plista</option>
    <option>polymorphicads</option>
    <option>popin</option>
    <option>ppstudio</option>
    <option>pressboard</option>
    <option>promoteiq</option>
    <option>pubexchange</option>
    <option>pubmine</option>
    <option>pulse</option>
    <option>pulsepoint</option>
    <option>puffnetwork</option>
    <option>purch</option>
    <option>rakutenunifiedads</option>
    <option>rbinfox</option>
    <option>readmo</option>
    <option>realclick</option>
    <option>recomad</option>
    <option>recreativ</option>
    <option>relap</option>
    <option>remixd</option>
    <option>revcontent</option>
    <option>revjet</option>
    <option>rfp</option>
    <option>rnetplus</option>
    <option>rubicon</option>
    <option>runative</option>
    <option>sas</option>
    <option>seedingalliance</option>
    <option>sekindo</option>
    <option>sharethrough</option>
    <option>shemedia</option>
    <option>sklik</option>
    <option>slimcutmedia</option>
    <option>smartadserver</option>
    <option>smartclip</option>
    <option>smi2</option>
    <option>smilewanted</option>
    <option>sogouad</option>
    <option>sortable</option>
    <option>sona</option>
    <option>sovrn</option>
    <option>speakol</option>
    <option>spotx</option>
    <option>springAds</option>
    <option>ssp</option>
    <option>strossle</option>
    <option>sulvo</option>
    <option>sunmedia</option>
    <option>svknative</option>
    <option>swoop</option>
    <option>taboola</option>
    <option>tcsemotion</option>
    <option>teads</option>
    <option>temedya</option>
    <option>torimochi</option>
    <option>tracdelight</option>
    <option>triplelift</option>
    <option>trugaze</option>
    <option>uas</option>
    <option>ucfunnel</option>
    <option>unruly</option>
    <option>uzou</option>
    <option>valuecommerce</option>
    <option>vdo.ai</option>
    <option>verizonmedia</option>
    <option>videointelligence</option>
    <option>videonow</option>
    <option>viralize</option>
    <option>vlyby</option>
    <option>vmfive</option>
    <option>webediads</option>
    <option>weborama</option>
    <option>widespace</option>
    <option>wisteria</option>
    <option>whopainfeed</option>
    <option>wpmedia</option>
    <option>xlift</option>
    <option>yahoo</option>
    <option>yahoofedads</option>
    <option>yahoojp</option>
    <option>yahoonativeads</option>
    <option>yandex</option>
    <option>yektanet</option>
    <option>yengo</option>
    <option>yieldbot</option>
    <option>yieldmo</option>
    <option>yieldpro</option>
    <option>zedo</option>
    <option>zen</option>
    <option>zergnet</option>
    <option>zucks</option>
    </select>
    <input type="submit" value="Go">
  </form>
>>>>>>> ebee665e
  </div>

  <h2>1WO</h2>
  <amp-embed
    width="400"
    height="700"
    type="1wo"
    data-owo-code="c67805ef-2cc3-482c-9067-70f534016259"
    data-owo-type="widget"
    data-owo-mode="smart3"
    src="https://frontend-qa.1worldonline.biz/poller-constructor.js">
  </amp-embed>

  <h2>24smi</h2>
  <amp-embed width="250" height="250"
    type="24smi"
    src="https://jsn.24smi.net/c/2/11232.js">
  </amp-embed>

  <amp-embed width="250" height="250"
    type="24smi"
    data-blockid="11232">
  </amp-embed>

  <h2>A8</h2>
  <amp-ad width="300" height="250"
    type="a8"
    data-aid="170223075073"
    data-wid="001"
    data-eno="01"
    data-mid="s00000016751001031000"
    data-mat="2TCGYR-17GNXU-3L92-64Z8X"
    data-type="static">
  </amp-ad>

  <h2>A9 Search Ads</h2>
  <amp-ad width="400" height="300"
    type = "a9"
    data-amzn_assoc_placement = "adunit0"
    data-amzn_assoc_search_bar = "true"
    data-amzn_assoc_tracking_id = "deepak2015-20"
    data-amzn_assoc_search_bar_position = "bottom"
    data-amzn_assoc_ad_mode = "search"
    data-amzn_assoc_ad_type = "smart"
    data-amzn_assoc_marketplace = "amazon"
    data-amzn_assoc_region = "US"
    data-amzn_assoc_title = "Shop Related Products"
    data-amzn_assoc_default_search_phrase = "apple watches"
    data-amzn_assoc_default_category = "All"
    data-amzn_assoc_linkid = "b01186f9b305e15fc51214bb45187875"
    data-regionurl = "https://z-na.amazon-adsystem.com/widgets/onejs?MarketPlace=US">
  </amp-ad>

  <h2>A9 Recom Unsaved</h2>
  <amp-ad width="400" height="300"
   type = "a9"
   data-amzn_assoc_placement = "adunit0"
   data-amzn_assoc_search_bar = "true"
   data-amzn_assoc_tracking_id = "subhojitus-20"
   data-amzn_assoc_search_bar_position = "bottom"
   data-amzn_assoc_ad_mode = "auto"
   data-amzn_assoc_ad_type = "smart"
   data-amzn_assoc_marketplace = "amazon"
   data-amzn_assoc_region = "US"
   data-amzn_assoc_title = "Related Products"
   data-amzn_assoc_linkid = "619af83d37b0fb680e58989de71cd121"
   data-amzn_assoc_debug = "true"
   data-amzn_assoc_rows = "1"
   data-amzn_assoc_overrides = "false"
   data-amzn_assoc_ead = 8
   data-amzn_assoc_fallback_mode = '"type": "search", "value": "steve jobs"'
   data-amzn_assoc_url = "https://techcrunch.com/2018/02/05/visa-and-mastercard-make-it-harder-to-buy-bitcoin-and-other-cryptocurrencies"
   data-amzn_assoc_aax_src_id = "330"
   data-amzn_assoc_force_win_bid = "true">
  </amp-ad>

  <h2>A9 Custom Ads</h2>
  <amp-ad width="600" height="250"
    type = "a9"
    data-amzn_assoc_placement = "adunit0"
    data-amzn_assoc_search_bar = "true"
    data-amzn_assoc_tracking_id = "deepak0004-20"
    data-amzn_assoc_ad_mode = "manual"
    data-amzn_assoc_ad_type = "smart"
    data-amzn_assoc_marketplace = "amazon"
    data-amzn_assoc_region = "US"
    data-amzn_assoc_title = "My Amazon Picks"
    data-amzn_assoc_linkid = "c5772783a7d25620cd6226c5cc5885c8"
    data-amzn_assoc_asins = "B001AWZDA4,B07BFTFYZC,B06XD8XQWK,B018HTGSN8">
  </amp-ad>

  <h2>A9 Recom Ads Sync</h2>
  <amp-ad width="300" height="250"
   type = "a9"
   data-amzn_assoc_ad_mode = "auto"
   data-recomtype = "sync"
   data-adinstanceid = "fe746097-f142-4f8d-8dfb-45ec747632e5"
   data-regionurl = "https://z-na.amazon-adsystem.com/widgets/onejs?MarketPlace=US">
  </amp-ad>

  <h2>A9 Recom Ads Async</h2>
  <amp-ad width="300" height="250"
   type = "a9"
   data-amzn_assoc_ad_mode = "auto"
   data-divid = "amzn-assoc-ad-fe746097-f142-4f8d-8dfb-45ec747632e5"
   data-recomtype = "async"
   data-adinstanceid = "fe746097-f142-4f8d-8dfb-45ec747632e5">
  </amp-ad>


  <h2>AccessTrade</h2>
  <amp-ad width="300" height="250"
    type="accesstrade"
    data-atops="r"
    data-atrotid="00000000000008c06y">
  </amp-ad>

  <h2>Ad.Agio</h2>
  <amp-ad width=300 height=250
    type="adagio"
    data-sid="39"
    data-loc="amp_ampw_amps_ampp_300x250"
    data-keywords=""
    data-uservars="">
  </amp-ad>

  <h2>Adblade</h2>
  <amp-ad width="300" height="250"
    type="adblade"
    data-width="300"
    data-height="250"
    data-cid="19626-3798936394">
  </amp-ad>

  <h2>AdButler</h2>
  <amp-ad width="300" height="250"
    type="adbutler"
    data-account="167283"
    data-zone="212491">
  </amp-ad>

  <h2>adincube</h2>
  <amp-ad width="300" height="250"
    type="adincube"
    data-ad-type="in_content"
    data-site-key="TEST_WEBSITE_KEY">
  </amp-ad>

  <h2>ADITION</h2>
  <amp-ad width="300" height="250"
    type="adition"
    data-version="1"
    data-wp_id="3470234">
  </amp-ad>

  <h2>Ad Generation</h2>
  <amp-ad width="320" height="50"
    type="adgeneration"
    data-id="10722">
  </amp-ad>

  <h2>AdGlare</h2>
  <amp-ad width="300" height="250" layout="responsive"
    type="adglare"
    data-host="try"
    data-zid="810958668"
    data-keywords="blue,car">
  </amp-ad>

  <h2>Adhese</h2>
  <amp-ad width=300 height=250
    type="adhese"
    data-location="_sdk_amp_"
    data-position=""
    data-format="amprectangle"
    data-account="demo"
    data-request-type="ad">
  <div placeholder></div>
  <div fallback></div>
  </amp-ad>

  <amp-ad width=300 height=250
    type="adhese"
    data-location="_sdk_amp_"
    data-position=""
    data-format="amprectangle"
    data-account="demo"
    data-request-type="ad"
    json='{"targeting":{"br": ["sport", "info"],"dt": ["desktop"]}}'>
  <div placeholder></div>
  <div fallback></div>
  </amp-ad>

  <h2 id="adfox">AdFox</h2>
  <amp-ad width="248" height="408"
    type="adfox"
    data-owner-id="208087"
    data-adfox-params='{"pt": "b","p1": "bsoji","p2": "feil","pct": "a","pfc": "bbhfo","pfb": "cwrtv"}'>
  </amp-ad>

  <h2>Adman</h2>
  <amp-ad width="300" height="250"
    type="adman"
    data-ws="17342"
    data-s="300x250"
    data-host="talos.adman.gr">
  </amp-ad>

  <h2>AdmanMedia</h2>
  <amp-ad width="300" height="250"
    type="admanmedia"
    data-id="8e916419">
  </amp-ad>

  <h2>Admixer</h2>
  <amp-ad width="300" height="250"
    type="admixer"
    data-sizes="[[300,250]]"
    data-zone="2eb6bd58-865c-47ce-af7f-a918108c3fd2">
  </amp-ad>
  <amp-ad type="admixer" width="300" height="300" layout="responsive"
    data-sizes="[[300,250],[300,300]]"
    data-zone="2eb6bd58-865c-47ce-af7f-a918108c3fd2">
  <div fallback>asd</div>
  </amp-ad>

  <h2>Adnuntius</h2>
  <amp-ad width="300" height="250"
      type="adnuntius"
      data-au-id="00000000000dbf78"
      data-user-id="12341234"
      data-site-id="56785678"
      data-floor-price='{"amount":1.213,"currency": "AUD"}'
      data-kv='[{"colors": ["red", "blue"]}]'
      data-c='["sport/golf", "news"]'
      data-latitude="123.4567"
      data-longitude="234.5678"
      data-segments='["1234", "5678"]'>
  </amp-ad>

  <h2>AdOcean</h2>
  <amp-ad width="300" height="250"
      type="adocean"
      data-ao-mode="sync"
      data-ao-emitter="myao.adocean.pl"
      data-ao-id="ado-vf2X22YCNzPRUVYmLg.jQb53Xb1BcMbzJlwIv7SLH_f.97"
      data-ao-preview="true"
      data-ao-keys="key1,key2,key3"
      data-ao-vars='{"a":"b","c":"d"}'
      data-ao-clusters='{"clusterA":[-1,2,-3,63], "clusterB":[1,-63]}'
      >
  </amp-ad>

  <amp-ad width="300" height="250"
      type="adocean"
      data-ao-mode="buffered"
      data-ao-emitter="myao.adocean.pl"
      data-ao-id="ado-vf2X22YCNzPRUVYmLg.jQb53Xb1BcMbzJlwIv7SLH_f.97"
      data-ao-preview="true"
      data-ao-keys="key1,key2,key3"
      data-ao-vars='{"a":"b","c":"d"}'
      data-ao-clusters='{"clusterA":[-1,2,-3,63], "clusterB":[1,-63]}'
      >
  </amp-ad>

  <h2>AdOcean master-slave</h2>
  <amp-ad width="300" height="250"
      type="adocean"
      data-ao-emitter="myao.adocean.pl"
      data-ao-master="FDyQKk0qN2a9SxwCMal6Eove..r_lvBE3pPfr_Ier9..f7"
      data-ao-id="adoceanmyaonhqnqukjtt"
      data-ao-mode="buffered"
      data-ao-preview="true"
      data-ao-keys="key1,key2,key3"
      data-ao-vars='{"a":"b","c":"d"}'
      data-ao-clusters='{"clusterA":[-1,2,-3,63], "clusterB":[1,-63]}'
      >
  </amp-ad>

  <amp-ad width="300" height="250"
      type="adocean"
      data-ao-emitter="myao.adocean.pl"
      data-ao-master="FDyQKk0qN2a9SxwCMal6Eove..r_lvBE3pPfr_Ier9..f7"
      data-ao-id="adoceanmyaokiheeseoko"
      data-ao-mode="buffered"
      data-ao-preview="true"
      data-ao-keys="key1,key2,key3"
      data-ao-vars='{"a":"b","c":"d"}'
      data-ao-clusters='{"clusterA":[-1,2,-3,63], "clusterB":[1,-63]}'
      >
  </amp-ad>

  <h2>Adop</h2>
  <amp-ad width="300" height="250"
      type="adop"
      data-z="a3a8014f-0b5f-46dd-a0db-a2ae686541ef"></amp-ad>

  <h2>AdPicker</h2>
  <amp-ad width="300" height="250"
    type="adpicker"
    data-ph="4p7hhqa73u">
  </amp-ad>

  <h2>AdPlugg</h2>
  <amp-ad width="300" height="250"
    type="adplugg"
    data-access-code="A48214096"
    data-zone="my_amp_zone_300x250">
  </amp-ad>

  <h2>Adpon</h2>
  <amp-ad width="300" height="250"
      type="adpon"
      data-fid="363">
  </amp-ad>

  <h2>Adpushup</h2>
  <amp-ad width="300" height="250"
      type="adpushup"
      data-siteid="40827"
      data-slotpath="/103512698/AMP_COMPONENT_TEST_1"
      data-totalAmpSlots="1">
  </amp-ad>

  <h2>AdReactor</h2>
  <amp-ad width="728" height="90"
    type="adreactor"
    data-pid=790
    data-zid=9
    data-custom3="No Type">
  </amp-ad>

  <h2>AdSense</h2>
  <amp-ad width="300" height="250"
    type="adsense"
    data-ad-client="ca-pub-2005682797531342"
    data-ad-slot="7046626912">
  </amp-ad>

  <h2>AdSensor</h2>
  <amp-ad width="300" height="250"
    type="adsensor"
    data-application-id="2697"
    data-adunit-id="1226710">
  </amp-ad>
  <amp-ad width="728" height="90"
    type="adsensor"
    data-application-id="2697"
    data-adunit-id="1226707">
  </amp-ad>

  <h2>AdServSolutions</h2>
  <amp-ad width="300" height="250"
    type="adservsolutions"
    data-client="adservsolutions.com"
    data-zid="1953913050">
  </amp-ad>

  <h2>AdsLoom</h2>
  <amp-ad width="800" height="600"
       type="adsloom"
       layout="responsive"
       data-widget-id="1079">
  </amp-ad>

  <h2>AdsNative</h2>
  <amp-ad width="300" height="250"
    type="adsnative"
    data-anapiid="t8AjW-y8rudFGzKft_YQcBZG1-aGZ5otj5QdsKaP"
    data-ancat="IAB1,IAB2"
    data-antid="abc"
    data-ankv="key:val,key:val2">
  </amp-ad>

  <h2>AdSpeed</h2>
  <amp-ad width="300" height="250"
    type="adspeed"
    data-zone="82441"
    data-client="3">
  <div placeholder></div>
  <div fallback></div>
  </amp-ad>

  <h2>AdSpirit</h2>
  <amp-ad width="300" height="250"
    type="adspirit"
    data-asm-params="&amp;pid=4"
    data-asm-host="help.adspirit.de">
  </amp-ad>

  <h2>AdStir 320x50 banner</h2>
  <amp-ad width="320" height="50"
    type="adstir"
    data-app-id="MEDIA-343ded3e"
    data-ad-spot="1">
  </amp-ad>

  <h2>AdStyle responsive widget</h2>
  <amp-embed width="400" height="260"
      type="adstyle"
      layout="responsive"
      data-widget="1"
      heights="(max-width: 320px) 933px,
    (max-width: 360px) 1087px,
    (max-width: 375px) 1138px,
    (max-width: 412px) 1189px,
    (max-width: 414px) 1072px,
    (max-width: 568px) 1151px,
    (max-width: 640px) 1128px,
    (max-width: 667px) 1151px,
    (max-width: 732px) 1211px,
    (max-width: 736px) 1151px,
    (max-width: 768px) 633px,
    (max-width: 1024px) 711px,
    86vw">
  </amp-embed>

  <h2>AdTech (1x1 fake image ad)</h2>
  <amp-ad width="300" height="250" type="adtech"
    src="https://adserver.adtechus.com/addyn/3.0/5280.1/2274008/0/-1/ADTECH;size=300x250;key=plumber;alias=careerbear-ros-middle1;loc=300;;target=_blank;grp=27980912;misc=3767074">
  </amp-ad>

  <h2>Adtelligent</h2>
  <amp-ad width="300" height="250" type="adtelligent" data-source="350975">
  </amp-ad>

  <h2>AdThrive 320x50 banner</h2>
  <amp-ad width="320" height="50" type="adthrive" data-site-id="test" data-ad-unit="AdThrive_Content_1"
    data-sizes="320x50">
  </amp-ad>

  <h2>AdUnity (300x250 demo banner)</h2>
  <amp-ad type="adunity" width="300" height="250" data-au-account="5057446857420" data-au-site="test.site"
    data-au-section data-au-zone="rectangle" data-au-isdemo="true">
  </amp-ad>

  <h2>AdThrive 300x250 banner</h2>
  <amp-ad width="300" height="250" type="adthrive" data-site-id="test" data-ad-unit="AdThrive_Content_2"
    data-sizes="300x250">
  </amp-ad>

  <h2>AdUp Technology</h2>
  <amp-ad width="500" height="250" type="aduptech" layout="fixed" data-placementkey="ae7906d535ce47fbb29fc5f45ef910b4"
    data-query="reisen;mallorca;spanien" data-adtest="1">
  </amp-ad>

  <h2>Adventive</h2>
  <amp-ad width="300" height="250"
    data-src="https://ads.adventive.com/ad?j&pid=c72f8c57-4bdb-4f84-ba46-8b34a2512501&type=4" type="adventive">
  </amp-ad>

  <h2>Adverline</h2>
  <amp-ad width="300" height="250" type="adverline" data-id=13625 data-plc=3>
  </amp-ad>

  <h2>Adverticum</h2>
  <amp-ad width="285" height="350" type="adverticum" data-goa3zone="4316734" data-costumeTargetString="bWFsYWM=">
  </amp-ad>

  <h2>AdvertServe</h2>
  <amp-ad width="300" height="250" type="advertserve" data-client="tester" data-pid=0 data-zid=68>
  </amp-ad>

  <h2>Adyoulike</h2>
  <amp-ad width="300" height="250" type="adyoulike" data-placement="d135a2027b1041059f06fbf8cf4ddfef" data-dc="fra01"
    data-campaign="665253da9edc423f683a5306f22b883d">
  </amp-ad>
  <h2>Affiliate-B</h2>
  <amp-ad width="300" height="250" type="affiliateb" data-afb_a="l44x-y174897c" data-afb_p="g2m" data-afb_t="i">
  </amp-ad>

  <h2>AJA</h2>
  <amp-ad width="300" height="250" type="aja" layout="responsive" data-asi="xWc2iVRZR">
  </amp-ad>

  <h2>AMoAd banner</h2>
  <amp-ad width="300" height="250" type="amoad" data-ad-type="banner"
    data-sid="62056d310111552c951d19c06bfa71e16e615e39493eceff667912488bc576a6">
  </amp-ad>

  <h2>AMoAd native</h2>
  <amp-ad width="320" height="100" type="amoad" data-ad-type="native"
    data-sid="62056d310111552c951d19c06bfa71e1bc19eea7e94d0a6e73e46a9402dbee47">
  </amp-ad>

  <h2>Aniview</h2>
  <amp-ad width="640" height="360" type="aniview" data-publisherId="55b88d4a181f465b3e8b4567"
    data-channelId="5a5f17a728a06102d14c2718">
  </amp-ad>

  <h2>AnyClip</h2>
  <amp-ad width="480" height="300" layout="responsive" type="anyclip" data-pubname="lre_qa_temp"
    data-widgetname="amp_test_autoplay" data-ac-embed-mode="plain" data-ourl="https://anyclip.com/">
  </amp-ad>

  <h2>AppNexus with JSON based configuration multi ad</h2>
  <amp-ad width="728" height="90" type="appnexus" data-target="apn_ad_2"
    json='{"pageOpts":{"member": 958}, "adUnits": [{"disablePsa": true, "tagId": 6063968,"sizes": [300,250],"targetId": "apn_ad_1"}, {"tagId": 6063968,"sizes": [728,90],"targetId":"apn_ad_2"}]}'>
  </amp-ad>
  <!-- There could be no creative rendered for this tag, this is to test the behaviour when there are no bids for a tag -->
  <amp-ad width="300" height="250" type="appnexus" data-target="apn_ad_1"
    json='{"pageOpts":{"member": 958}, "adUnits": [{"disablePsa": true, "tagId": 6063968,"sizes": [300,250],"targetId": "apn_ad_1"}, {"tagId": 6063968,"sizes": [728,90],"targetId":"apn_ad_2"}]}'>
  </amp-ad>

  <amp-ad width="728" height="90" type="appnexus" data-target="apn_ad_3"
    json='{"adUnits": [{"tagId": 6063968,"sizes": [728,90],"targetId":"apn_ad_3"}]}'>
  </amp-ad>

  <h2>AppVador</h2>
  <amp-ad width="320" height="180" type="appvador" data-id="8c328a2daa6f9ce4693f57246cd86e0a">
  </amp-ad>

  <h2>Atomx</h2>
  <amp-ad width="300" height="250" type="atomx" data-id="1234">
  </amp-ad>

  <h2>Baidu</h2>
  <amp-ad width="300" height="250" type="baidu" data-cproid="u2697398">
  </amp-ad>

  <h2>BeaverAds</h2>
  <amp-ad width="300" height="300" type="beaverads" data-block-id="1001038">
  </amp-ad>

  <amp-ad width="300" height="1" type="beopinion" layout="responsive" data-name="slot_0" data-my-content="0"
    data-account="556f2afc6ebef601004fb60f">
  </amp-ad>

  <h2 id="bidtellect">Bidtellect</h2>
  <amp-ad width=320 height=200 type="bidtellect" data-t="20bc0442-8bec-43f8-9992-08be6e6a3591" data-pid="925847381"
    data-sid="216072">
  </amp-ad>

  <h2>Blade</h2>
  <amp-ad width="300" height="250" type="blade" servingDomain="ssr.streamrail.net" data-blade_player_type="blade"
    data-blade_macros='{"page_url":"[PAGE_URL]",  "ip":"[IP]","ua":"[UA]","cb":"[CB]","dnt":"[DNT]","sub_id":"[SUB_ID]","user_consent":"[USER_CONTENT]","gdpr":"[GDPR]"}'
    data-blade_player_id="5af16139cb938a00022c1326" data-blade_api_key="5af15a3b02e28f0002000001">
  </amp-ad>

  <h2>brainy</h2>
  <amp-ad width="300" height="250" type="brainy" data-aid="10" data-slot-id="3347">
  </amp-ad>

  <h2>Broadstreet Ads</h2>
  <amp-ad width="300" height="250" type="broadstreetads" data-network="229" data-zone="63940">
    <div placeholder></div>
    <div fallback></div>
  </amp-ad>

  <h2>Bringhub Mini-Storefront</h2>
  <amp-embed width="600" height="320" type="bringhub" layout="responsive"
    heights="(max-width: 270px) 1280px, (max-width:553px) 640px, 338px">
  </amp-embed>

  <h2>ByPlay</h2>
  <amp-ad width="400" height="225" type="byplay"
    data-vast-url="https://h.f1.impact-ad.jp/adv?section_id=7693&env=dev">
  </amp-ad>

  <h2>CA A.J.A. Infeed</h2>
  <amp-ad width="320" height="120" type="caajainfeed" data-ad-spot="jqeto4eMJqk" data-test="true">
  </amp-ad>

  <h2>CA ProFit-X</h2>
  <!-- Ad placement with data-tagid is deprecated.
  It will become invalid after all CA ProFit-X's
  inventories are replaced by data-mediaid -->
  <amp-ad width="320" height="50" type="caprofitx" data-tagid="17359">
  </amp-ad>

  <amp-ad width="320" height="50" type="caprofitx" data-mediaid="3752" data-tag-places="17359">
  </amp-ad>

  <h2>Cedato</h2>
  <amp-ad width="640" height="360" type="cedato" data-id="303084288">
  </amp-ad>

  <h2>Conative</h2>

  <amp-ad type="conative" height="250" width="300" layout="responsive" sizes="(min-width: 320px) 320px, 100vw"
    data-domain="225" data-adslot="1977" data-preview="1">
  </amp-ad>

  <h2>Connatix</h2>
  <amp-ad width="300" height="250" type="connatix"
    data-connatix={"data-connatix-token":"755145ed-72aa-4a35-bc6e-d5dcfb8837d2"}>
  </amp-ad>

  <h2>Content.ad Banner 320x50</h2>
  <amp-ad width="320" height="50" type="contentad" data-id="80a26f7c-277a-4c9a-b541-1ae7304d8b06"
    data-d="bm9uYmxvY2tpbmcuaW8=" data-wid="218710" data-url="nonblocking.io">
  </amp-ad>

  <h2>Content.ad Banner 300x250</h2>
  <amp-ad width="300" height="250" type="contentad" data-id="09a8809f-9e98-4c24-b076-3dc28c8a7f32"
    data-d="bm9uYmxvY2tpbmcuaW8=" data-wid="218706" data-url="nonblocking.io">
  </amp-ad>

  <h2>Content.ad Banner 300x250 2x2</h2>
  <amp-ad width="300" height="250" type="contentad" data-id="7902c314-4cad-466e-9264-ecd333a2c757"
    data-d="bm9uYmxvY2tpbmcuaW8=" data-wid="218705" data-url="nonblocking.io">
  </amp-ad>

  <h2>Content.ad Banner 300x600</h2>
  <amp-ad width="300" height="600" type="contentad" data-id="54115175-cb71-4905-9781-970c868059c1"
    data-d="bm9uYmxvY2tpbmcuaW8=" data-wid="218708" data-url="nonblocking.io">
  </amp-ad>

  <h2>Content.ad Banner 300x600 5x2</h2>
  <amp-ad width="300" height="600" type="contentad" data-id="d5979da1-3686-4b8d-8bbc-9a94eb2d6a76"
    data-d="bm9uYmxvY2tpbmcuaW8=" data-wid="218709" data-url="nonblocking.io">
  </amp-ad>

  <h2>Criteo Passback</h2>
  <p>Due to ad targeting, the slot might not load ad.</p>

  <amp-ad width="300" height="250" type="criteo" data-tagtype="passback" data-zone="314159">
  </amp-ad>

  <h2>CSA</h2>
  <amp-ad width="auto" height="300" type="csa" layout="fixed-height"
    data-afs-page-options='{"pubId": "partner-pub-9616389000213823", "query": "flowers"}'
    data-afs-adblock-options='{"width": "auto", "number": 1}'>
  </amp-ad>

  <h2 id="custom">Custom leaderboard</h2>
  <amp-ad width="500" height="60" type="custom" data-slot="1" data-url="/examples/custom.ad.example.json">
    <template type="amp-mustache" id="amp-template-id-leader">
      <a href="{{href}}" target='_blank' rel="noopener noreferrer">
        <amp-img layout='fixed' width="500" height="60" src="{{src}}" data-info="{{info}}"></amp-img>
      </a>
    </template>
  </amp-ad>

  <h2>Custom square</h2>
  <amp-ad width="200" height="200" type="custom" data-slot="2" data-url="/examples/custom.ad.example.json">
    <template type="amp-mustache">
      <a href="{{href}}" target="_blank" rel="noopener noreferrer">
        <amp-img layout='fixed' height="200" width="200" src="{{src}}" data-info="{{info}}"></amp-img>
      </a>
    </template>
  </amp-ad>

  <h2>Custom leaderboard with no slot specified</h2>
  <amp-ad width="500" height="60" type="custom" data-url="/examples/custom.ad.example.single.json">
    <template type="amp-mustache" id="amp-template-id-no-slot">
      <a href="{{href}}" target="_blank" rel="noopener noreferrer">
        <amp-img layout='fixed' height="60" width="500" src="{{src}}" data-info="{{info}}"></amp-img>
      </a>
    </template>
  </amp-ad>

  <h2>Dable</h2>
  <amp-embed width="336" height="280" type="dable" data-widget-id="G7ZdEWXW" data-item-id="testitem">
  </amp-embed>

  <h2>Directadvert</h2>
  <amp-ad width="320" height="250" type="directadvert" data-block-id="1953045">
  </amp-ad>

  <h2>DistroScale</h2>
  <amp-ad width="300" height="600" type="distroscale" data-pid="1" data-zid="8710" layout="responsive">
  </amp-ad>

  <h2>DotAndAds masthead</h2>
  <amp-ad width="980" height="250" type="dotandads" data-cid="11" data-mpo="ampTest" data-mpt="amp-amp-all-all"
    data-sp='sn-u'>
  </amp-ad>

  <h2>DotAndAds 300x250 box</h2>
  <amp-ad width="300" height="250" type="dotandads" data-sp='300x250-u' data-cid="11" data-mpo="ampTest"
    data-mpt="amp-amp-all-all">
  </amp-ad>

  <h2>Doubleclick</h2>
  <amp-ad width="320" height="50" type="doubleclick" data-slot="/4119129/mobile_ad_banner">
  </amp-ad>

  <h2>Doubleclick with JSON based parameters</h2>
  <amp-ad width="320" height="50" type="doubleclick" data-slot="/4119129/mobile_ad_banner"
    json='{"targeting":{"sport":["rugby","cricket"]},"categoryExclusions":["health"],"tagForChildDirectedTreatment":0}'>
  </amp-ad>

  <h2>Doubleclick no ad</h2>
  <amp-ad width="300" height="200" type="doubleclick" data-slot="/4119129/doesnt-exist">
  </amp-ad>

  <h2>Doubleclick with overriden size</h2>
  <amp-ad width="420" height="100" data-override-width="320" data-override-height="50" type="doubleclick"
    data-slot="/4119129/mobile_ad_banner" class="red">
  </amp-ad>

  <h2>Doubleclick challenging ad</h2>
  <amp-ad width="414" height="457" type="doubleclick" layout="fixed" data-slot="/35096353/amptesting/badvideoad">
  </amp-ad>

  <h2>DynAd</h2>
  <amp-ad width="300" height="250" type="dynad"
    src="https://t.dynad.net/script/?dc=5550002445;ord=1561170689208;idt_product=1;aff_source=2710d4ec5b3843f985bd52d768425f5b;coddisplaysupplier=2710d4ec5b3843f985bd52d768425f5b;descrColor=000000;titleColor=000000;urlColor=A6A6A6;borderColor=FFFFFF;bgColor=FFFFFF;altColor=FFFFFF;deslabel=saibatudomt.com.br;click=">
  </amp-ad>

  <h2>eADV</h2>
  <amp-ad width="300" height="250" type="eadv" data-x="ba-16488-75-2-95-0-4c-23-b8-300x250-84-0-a0"
    data-u="l0o0c0a8l%3Ahtos">
  </amp-ad>

  <h2>Empower</h2>
  <amp-ad width="300" height="250" type="empower" data-site="example" data-zone="123456">
  </amp-ad>

  <h2>Engageya widget</h2>
  <amp-embed width="200" height="200" type="engageya" layout="responsive" data-widgetIds="72154"
    data-websiteId="111292" data-publisherId="155235">
  </amp-embed>

  <h2>Epeex</h2>
  <amp-embed width="100" height="100"
    heights="(max-width:480px) 460%, (max-width:768px) 130%, (min-width: 769px) 85%, 75%" type="epeex"
    layout="responsive" data-account="demoepeex" data-channel="1">
  </amp-embed>

  <h2>E-Planning 320x50</h2>
  <amp-ad width="320" height="50" type="eplanning" layout=responsive data-epl_si="af2"
    data-epl_sv="https://ads.eu.e-planning.net" data-epl_isv="https://us.img.e-planning.net" data-epl_sec="AMP_TEST"
    data-epl_kvs='{"target1":"food", "target2":"cars"}' data-epl_e="AMP_TEST">
  </amp-ad>

  <h2>Ezoic</h2>
  <amp-ad width="300" height="250" type="ezoic" data-slot="/1254144/28607874"
    json='{"targeting": {"iid15":"1479509","t":"134","d":"1317","t1":"134","pvc":"0","ap":"1144","sap":"1144","a":"|0|","as":"revenue","plat":"1","bra":"mod1","ic":"1","at":"mbf","adr":"400","reft":"tf","ga":"2497208","rid":"99998","pt":"0","al":"2022","compid":"1","tap":"28607874-1479509","br1":"0","br2":"0"}}'>
  </amp-ad>

  <h2>FlexOneELEPHANT</h2>
  <amp-ad width="300" height="250" type="f1e" data-url="https://demo.impact-ad.jp"
    data-target="/SITE=AMPSITE/AREA=AMPAREA/AAMSZ=300X250/OENCJP=UTF8">
  </amp-ad>

  <h2>FlexOneHARRIER</h2>
  <amp-ad width="300" height="250" type="f1h" data-section-id="2267" data-slot="2843">
  </amp-ad>

  <h2>FeedAd</h2>
  <amp-ad width="320" height="180" type="feedad"
    data-client-token="EiRjNjM3MGZlNy00NmQ2LTRmZGYtYjRmNy1jZGZlNWQ4OTgxYTU=" data-placement-id="amp-example"
    data-background="#feedad">
  </amp-ad>

  <h2>Felmat</h2>
  <amp-ad width="300" height="250" type="felmat" data-host="felmat.net" data-fmt="banner" data-fmk="U12473_n2cJD"
    data-fmp="0">
  </amp-ad>

  <h2>Flite</h2>
  <amp-ad width="320" height="568" type="flite" data-guid="aa7bf589-6d51-4194-91f4-d22eef8e3688" data-mixins="">
  </amp-ad>

  <h2>finative</h2>
  <amp-ad height="250" type="finative" data-url="https://mockup.finative.cloud">
  </amp-ad>

  <h2>fluct</h2>
  <amp-ad width="300" height="250" type="fluct" data-g="1000067784" data-u="1000101409">
  </amp-ad>

  <amp-ad width="300" height="250"
          type="fluct"
          data-g="1000128429"
          data-u="1000220560"
          data-tagtype="api">
  </amp-ad>

  <h2>Fork Media</h2>
  <amp-ad width="50" height="66" type="forkmedia" data-product="inread" data-html-access-allowed>
  </amp-ad>

  <h2>Fusion</h2>
  <amp-ad width="600" height="100" type="fusion" data-ad-server="bn-01d.adtomafusion.com"
    data-media-zone="adtomatest.apica" data-layout="apicaping" data-space="apicaAd"
    data-parameters="age=99&isMobile&gender=male">
  </amp-ad>

  <h2>Freestar</h2>
  <amp-ad width="320" height="50" data-block-on-consent type="doubleclick"
    data-slot="/15184186/headphonereview_300x250_320x50" json='{"targeting":{"hb_format": "banner"}}' rtc-config='{
      "vendors": {
        "freestar": {"TAG_ID": "rubicon_headphone_review_test"}
        },
        "sendRegardlessOfConsentState": true,
      "timeoutMillis": 2500}'>
  </amp-ad>

  <h2>FreeWheel</h2>
  <amp-ad width="300" height="150" type="freewheel" layout="responsive" data-zone="2003">
  </amp-ad>

  <h2>Geniee SSP</h2>
  <amp-ad width="300" height="250" type="genieessp" data-vid="3" data-zid="1077330">
  </amp-ad>

  <h2>Giraff</h2>
  <amp-ad width="300" height="480" type="giraff" data-block-name="novotekaru">
  </amp-ad>

  <h2>GLOMEX</h2>
  <amp-embed width="16" height="9" type="glomex" data-playlist-id="v-bdui4dz7vjq9"
    data-integration-id="admttw2c9jc23slcg" layout="responsive">
  </amp-embed>

  <h2 class="broken">GMOSSP 320x50 banner</h2>
  <amp-ad width="320" height="50" type="gmossp" data-id="10014">
  </amp-ad>

  <h2>GumGum 300x100 banner</h2>
  <amp-ad width=300 height=100 type="gumgum" data-zone="ggumtest" data-slot="3883">
  </amp-ad>

  <h2>Holder 300x250 banner</h2>
  <amp-ad width="300" height="250" type="holder" data-block="7163">
  </amp-ad>

  <h2>iBillboard 300x250 banner</h2>
  <amp-ad width="300" height="250" type="ibillboard"
    src="https://go.eu.bbelements.com/please/code?j-21414.1.5.6.0.0._blank">
  </amp-ad>

  <h2>Idealmedia</h2>
  <amp-ad width="600" height="320" type="idealmedia" data-publisher="testsok150917-d1.com" data-widget="167018"
    data-container="M278974ScriptRootC167018">
  </amp-ad>

  <h2>I-Mobile 320x50 banner</h2>
  <amp-ad width="320" height="50" type="imobile" data-pid="1847" data-adtype="banner" data-asid="813689">
  </amp-ad>

  <h2>Imonomy 728x90 banner</h2>
  <amp-ad width="728" height="90" type="imonomy" data-slot="/36653869/amp_imo_multi_size" data-pid="1225234623"
    data-sub-id="636gd">
  </amp-ad>

  <h2>Imedia</h2>
  <amp-ad width="300" height="250" type="imedia" data-id="p1"
    data-positions='[{"id":"p1", "zoneId":"seznam.novinky.ikona2"}, {"id":"p2", "zoneId":"seznam.novinky.ikona"}]'>
  </amp-ad>

  <amp-ad width="300" height="100" type="imedia" data-id="p2"
    data-positions='[{"id":"p1", "zoneId":"seznam.novinky.ikona2"}, {"id":"p2", "zoneId":"seznam.novinky.ikona"}]'>
  </amp-ad>

  <h2>Index Exchange Header Tag</h2>
  <amp-ad width="300" height="250" type="ix" data-ix-id="1" data-slot="/62650033/AMP_Example_Ad_Unit">
  </amp-ad>

  <h2>Industrybrains</h2>
  <amp-ad width="300" height="250" type="industrybrains" data-width="300" data-height="250"
    data-cid="19626-3798936394">
  </amp-ad>

  <h2>InMobi</h2>
  <amp-ad width="320" height="50" type="inmobi" data-siteid="a0078c4ae5a54199a8689d49f3b46d4b" data-slotid="15">
  </amp-ad>

  <h2>Innity</h2>
  <amp-ad width="300" height="250" type="innity" data-pub="eda80a3d5b344bc40f3bc04f65b7a357" data-zone="62546">
  </amp-ad>

  <amp-ad width="300" height="250" type="innity" data-pub="eda80a3d5b344bc40f3bc04f65b7a357" data-zone="62546"
    data-channel="NEWS">
  </amp-ad>

  <h2>Insticator</h2>
  <amp-embed type="insticator" width="auto" height="850" data-site-id="c40f316f-e18a-4cef-b9a6-b04acbaec113"
    data-embed-id="77ee0296-8ac4-4bca-91c8-51256b9830f1">
  </amp-embed>

  <h2>Invibes</h2>
  <amp-ad width="300" height="250" type="invibes" data-pid="1234" data-ad-categ="infeed"
    data-custom-endpoint="https://k.r66net.com/GetAmpLink">
  </amp-ad>

  <h2>Jubna widget</h2>
  <amp-embed width="200" height="200" type="jubna" layout="responsive" data-wid="1078" data-pid="792">
  </amp-embed>

  <h2>Kargo</h2>
  <amp-ad width="300" height="250" type="kargo" data-site="_tt9gZ3qxCc2RCg6CADfLAAFR" data-slot="_vypM8bkVCf"
    data-options='{"targetParams":{"AD_ID":"test-middle","ad_id":"test-middle"}}'>
  </amp-ad>

  <h2>Ketshwa</h2>
  <amp-ad width="300" height="250" type="ketshwa" data-widgetid="5f4eb6bef383a2a8cf001a07" data-externalid="1082">
  </amp-ad>

  <h2>Kiosked</h2>
  <amp-ad width="300" height="250" type="kiosked" data-scriptid="91">
  </amp-ad>

  <h2>Kixer</h2>
  <amp-ad width="300" height="250" type="kixer" data-adslot="6812">
  </amp-ad>

  <h2>Kuadio</h2>
  <amp-embed type="kuadio" width="300" height="660" layout="responsive"
    heights="(min-width:1024px) 23%, (min-width:760px) 27%, (min-width:480px) 72%, 220%" data-region="tpe"
    data-widget-id="78a32765-30f1-4ac1-a3e7-b42ebc6df88a">
  </amp-embed>

  <h2>Lentainform</h2>
  <amp-ad width="600" height="320" type="lentainform" data-publisher="test.exhange.noidpartners.com"
    data-widget="689383" data-container="M246626ScriptRootC689383">
  </amp-ad>

  <h2>Ligatus</h2>
  <amp-ad width="300" height="250" type="ligatus" src="https://a-ssl.ligatus.com/?ids=88443&t=js&s=1&bc=2">
  </amp-ad>

  <h2>LockerDome</h2>
  <amp-ad width="300" height="250" type="lockerdome" data-slot="10238273616545382">
  </amp-ad>

  <h2>logly</h2>
  <amp-ad width="320" height="270" layout="fixed" type="logly" data-adspotid="4287967">
  </amp-ad>

  <h2>LOKA</h2>
  <amp-ad width="300" height="250" type="loka" data-unit-params='{"unit":"mvbanner","id":"YdzhBxTvKwZlLeeQ"}'>
  </amp-ad>

  <h2>LuckyAds</h2>
  <amp-ad width="310" height="340" type="luckyads" data-la-block="0b8b3a05-1061-4362-aefd-019fec9c2e0b"
    src="https://gueobo.com/nhi7l1291/vli0pm3y0hq8768/vqu786pykrin.php">
  </amp-ad>

  <h2>Macaw</h2>
  <amp-ad width="300" height="250" type="macaw" data-block-id="1023831">
  </amp-ad>

  <h2>MADS</h2>
  <amp-ad width="320" height="50" type="mads" data-adrequest='{"pid":"6252122059"}'>
  </amp-ad>

  <h2>MANTIS</h2>
  <amp-ad width="300" height="250" type="mantis-display" data-property="demo" data-zone="medium-rectangle">
  </amp-ad>

  <amp-embed width="100" height="283" type="mantis-recommend" layout=responsive
    heights="(min-width:1907px) 56%, (min-width:1100px) 64%, (min-width:780px) 75%, (min-width:480px) 105%, 200%"
    data-property="demo">
  </amp-embed>

  <h2>Mediaad.org</h2>
  <amp-ad width="300" height="250" type="mediaad" data-publisher="mediaad.org" data-medtag="mediaad-kryZ">
  </amp-ad>

  <h2>Marfeel</h2>
  <amp-ad width="300" height="250" type="marfeel" data-tenant="demo.marfeel.com">
  </amp-ad>

  <h2>Media.Net Header Bidder Tag</h2>
  <amp-ad width="300" height="250" type="medianet" data-tagtype="headerbidder" data-cid="8CU852274"
    data-slot="/45361917/AMP_Header_Bidder" json='{"targeting":{"mnetAmpTest":"1","pos":"mnetSlot1"}}'>
  </amp-ad>

  <h2>Media.Net Contextual Monetization Tag</h2>
  <amp-ad width="300" height="250" type="medianet" data-tagtype="cm" data-cid="8CUS8O7EX" data-crid="112682482">
  </amp-ad>

  <h2>Mediavine</h2>
  <amp-ad width="300" height="250" type="mediavine" data-site="amp-project">
    <div placeholder></div>
    <div fallback></div>
  </amp-ad>

  <h2>Medyanet</h2>
  <amp-ad width="300" height="250" type="medyanet" data-slot="medyanet/9927946/posta/anasayfa/300x250"
    data-domain="posta.com.tr">
  </amp-ad>

  <h2>Meg</h2>
  <amp-ad width="320" height="250" type="meg" data-code="6rc0ERhN75">
  </amp-ad>

  <h2>Mgid</h2>
  <amp-ad width="600" height="320" type="mgid" data-publisher="barada.com" data-widget="353317"
    data-container="M207275ScriptRootC353317">
  </amp-ad>

  <h2>MicroAd 320x50 banner</h2>
  <amp-ad width="320" height="50" type="microad" data-spot="b4bf837c5ddd69758d5ac924d04cf502"
    data-url="${COMPASS_EXT_URL}" data-referrer="${COMPASS_EXT_REF}" data-ifa="${COMPASS_EXT_IFA}"
    data-appid="${COMPASS_EXT_APPID}" data-geo="${COMPASS_EXT_GEO}">
  </amp-ad>

  <h2>MixiMedia</h2>
  <amp-embed height="284" type="miximedia" data-blockid="91908">
  </amp-embed>

  <h2>Mixpo</h2>
  <amp-ad width="300" height="250" type="mixpo" data-guid="b0caf856-fd92-4adb-aaec-e91948c9ffc8" data-subdomain="www">
  </amp-ad>

  <h2>Monetizer101</h2>
  <amp-ad width="auto" height="176" layout="fixed-height" type="monetizer101" data-widget="price-comparison"
    data-config='{"shopId": 1, "priceMin": 500, "nameKeywords": "iphone"}'>
  </amp-ad>

  <h2>mox</h2>
  <amp-ad height="1" type="mox" data-z="1183" data-w="720" data-h="405">
  </amp-ad>

  <h2>My6sense</h2>
  <amp-ad width="300" height="250" type="my6sense" data-widget-key="cAcl2Tvn4dH2pPBx52Q7SR" data-zone="[ZONE]"
    data-url="[PAGE_URL]" data-organic-clicks="[ORGANIC_TRACKING_PIXEL]" data-paid-clicks="[PAID_TRACKING_PIXEL]">
  </amp-ad>

  <h2>MyFinance</h2>
  <amp-ad width="320" height="300" type="myfinance" data-ad-type="widget"
    data-widget="5ccdc10a-e2ee-40ee-8495-0b08eee2e6b2" data-test="true">
  </amp-ad>

  <amp-ad width="320" height="300" type="myfinance" data-ad-type="cru" data-campaign="amp-test" data-test="true">
  </amp-ad>

  <h2>MyOffrz</h2>
  <amp-ad width="300" height="200" type="myoffrz" data-script="https://cdn.myoffrz.io/amp/sample/script.js"
    data-config='{"channel": "sample", "count": 0}'>
    <div placeholder>Loading ...</div>
    <div fallback>No ad for you</div>
  </amp-ad>

  <amp-ad width="300" height="200" type="myoffrz" data-script="https://cdn.myoffrz.io/amp/sample/script.js"
    data-config='{"channel": "sample", "count": 1}'>
    <div placeholder>Loading ...</div>
    <div fallback>No ad for you</div>
  </amp-ad>

  <amp-ad width="300" height="415" type="myoffrz" data-script="https://cdn.myoffrz.io/amp/sample/script.js"
    data-config='{"channel": "sample", "count": 2}'>
    <div placeholder>Loading ...</div>
    <div fallback>No ad for you</div>
  </amp-ad>

  <h2>myTarget</h2>
  <amp-ad width="300" height="250" type="mytarget" data-ad-slot="197378">
  </amp-ad>

  <h2>myWidget</h2>
  <amp-embed width="300" height="250" type="mywidget" data-cid="ed1538fc077cfeae6ea558f6e7404541">
  </amp-embed>

  <h2>Nativeroll</h2>
  <amp-ad width="480" height="340" layout="responsive" type="nativeroll" data-gid="5d10df709762b6b31b8b461e">
  </amp-ad>

  <h2>Nativery</h2>
  <amp-ad width="480" height="340" layout="responsive" type="nativery" data-wid="5daf5a1dacf7e85862ae241a">
  </amp-ad>

  <h2>Nativo</h2>
  <amp-ad width="350" height="150" type="nativo" layout="responsive" data-premium
    data-request-url="http://localhost:9876">
  </amp-ad>

  <h2>Navegg</h2>
  <div>It is common to see a no-fill ad in this example.</div>
  <amp-ad width=320 height=50 type="navegg" data-acc="10" data-slot="/4119129/mobile_ad_banner"
    json='{"targeting":{"sport":["rugby","cricket"]}}'>
  </amp-ad>

  <h2>Nend</h2>
  <amp-ad width="320" height="50" type="nend"
    data-nend_params='{"media":82,"site":58536,"spot":127513,"type":1,"oriented":1}'>
  </amp-ad>

  <h2>NETLETIX</h2>
  <amp-ad width='300' height='250' type='netletix' data-nxkey='b5f0c5d4-c2b8-4989-a7b9-130ad4417102'
    data-nxunit='/60343726/netzathleten_.de' data-nxwidth='300' data-nxheight='250'>
  </amp-ad>

  <h2>Noddus</h2>
  <amp-ad width="300" height="300"
    data-token="eyJ0eXAiOiJKV1QiLCJhbGciOiJIUzI1NiJ9.eyJwbGFjZW1lbnRfaWQiOjY2MX0.OdD2QrgxMoI7MM09QBFCtbjMnUGuumiqBHb-FJF4UBs"
    type="noddus">
  </amp-ad>

  <h2>Nokta</h2>
  <amp-ad width="300" height="250" type="nokta" data-category="izlesene_anasayfa" data-site="izlesene:anasayfa"
    data-zone="152541">
  </amp-ad>

  <h2>Newsroom AI</h2>
  <amp-ad width="320" height="50" type="nws" src="https://tags.nws.ai/113106/">
  </amp-ad>

  <h2>Oblivki 300x250 banner</h2>
  <amp-ad width="300" height="250" type="oblivki" data-block-key="XgSNxZnGpAmULblp9d23">
  </amp-ad>

  <h2>OneAD</h2>
  <amp-ad width="300" height="250" type="onead" layout="responsive" data-playmode="amp-inread" data-uid="1000033"
    data-pid="48163" data-host="demo">
  </amp-ad>

  <h2>OnNetwork</h2>
  <amp-ad width="300" height="250" type="onnetwork" data-sid="TTQsSHFzLDA=">
  </amp-ad>

  <h2>Open AdStream single ad</h2>
  <amp-ad width="300" height="250" type="openadstream" data-adhost="oasc-training7.247realmedia.com"
    data-sitepage="dx_tag_pvt_site" data-pos="x04" data-query="keyword=keyvalue&key2=value2">
  </amp-ad>

  <h2>OpenX</h2>
  <amp-ad width="728" height="90" type="openx" data-auid="538289845" data-host="sademo-d.openx.net"
    data-nc="90577858-BidderTest">
  </amp-ad>
  <div>
    <a href="openx.amp.html">See all OpenX examples</a>
  </div>

  <h2>Opinary</h2>
  <amp-embed width="500" height="500" type="opinary" layout="intrinsic" data-client="test-success">
  </amp-embed>

  <h2>Outbrain widget</h2>
  <amp-embed width="100" height="100" type="outbrain" layout="responsive" data-widgetIds="SB_14,SB_13"
    data-htmlURL="http%3A%2F%2Fedition.cnn.com%2F2015%2F11%2F08%2Fmiddleeast%2Frussian-plane-crash-egypt-sinai%2Findex.html"
    data-referrer="http%3A%2F%2Fedition.cnn.com" data-ampURL="http%3A%2F%2Famp.cnn.com%2Fpage.html"
    data-styleFile="http://localhost/style.css" data-testMode="true">
  </amp-embed>

  <h2>Pixels Examples</h2>
  <amp-ad width="300" height="250" type="pixels" data-origin="af" data-sid="2847717911664" data-tag="sync"
    data-click-tracker="false" data-viewability="true">
  </amp-ad>

  <h2>PlayStream</h2>
  <amp-ad width="375" height="0" id="playstream_ads" type="playstream" data-id="7bdc7e13-b667-4fd2-91a4-37595069f08c"
    data-fluid="true" layout="responsive">
  </amp-ad>

  <h2>Plista responsive widget</h2>
  <amp-embed width="300" height="300" type="plista" layout=responsive data-countrycode="de"
    data-publickey="e6a75b42216ffc96b7ea7ad0c94d64946aedaac4" data-widgetname="iAMP_2" data-geo="de"
    data-urlprefix="" data-categories="politik">
  </amp-embed>

  <h2>polymorphicAds</h2>
  <amp-ad width=320 height=50 type="polymorphicads" data-adunit="7c0b3ae742beccf94f7726ea832277a2"
    data-params='{"testMode": "true"}'>
  </amp-ad>

  <h2>popIn native ad</h2>
  <amp-ad width="300" height="568" type="popin" layout=responsive
    heights="(min-width:1907px) 39%, (min-width:1200px) 46%, (min-width:780px) 64%, (min-width:480px) 98%, (min-width:460px) 167%, 196%"
    data-mediaid="popin_amp">
  </amp-ad>

  <h2>Postquare widget</h2>
  <amp-embed width="200" height="200" type="postquare" layout="responsive" data-widgetIds="112264"
    data-websiteId="115219" data-publisherId="157552">
  </amp-embed>

  <h2>PPStudio creative</h2>
  <amp-embed width="300" height="250" type="ppstudio" data-crid="16013"
    data-holder-script="https://tenmaxsgads.blob.core.windows.net/holder/16013_f9742d8d6d22.js">
  </amp-embed>

  <h2>Pressboard</h2>
  <amp-ad height="400" type="pressboard" layout="fixed-height" data-media="5">
  </amp-ad>

  <h2>PromoteIQ</h2>
  <amp-ad width="250" height="250" type="promoteiq" data-src="http://cdn.tagdelivery.com/request/client/standard.js"
    data-params='{"slot": 1160, "targets": { "category": ["6222", "16158", "274", "17912"]}, "count": 1}'
    data-sfcallback="if (!Array.isArray(response)) { response = [response]; }; for (i = 0; i < response.length; i++) { const prod = response[i]; let outerCtr = document.createElement('div'); let img = document.createElement('img'); img.src = prod['product']['imageLarge']; img.style = 'height:250px; width:250px'; outerCtr.appendChild(img); document.body.appendChild(outerCtr); }">
  </amp-ad>

  <h2>PubExchange</h2>
  <amp-embed width="640" height="320" heights="(max-width:480px) 400%, (max-width:650px) 100%, 75%"
    layout="responsive" type="pubexchange" data-publication="test_publication" data-module-id="below_content"
    data-module-num="2626" data-test="true">
  </amp-embed>

  <h2>PubGuru</h2>
  <amp-ad width=300 height=250 type="pubguru" data-publisher="your-publisher-name"
    data-slot="/23081961/monetizemore.com_test_300x250">
  </amp-ad>

  <h2>Pubmine 300x250</h2>
  <amp-ad width="300" height="265" type="pubmine" data-section="1" data-siteid="37790885">
  </amp-ad>

  <amp-ad width="300" height="265" type="pubmine" data-section="2" data-siteid="37790885">
  </amp-ad>

  <h2>Pulse Horizontal</h2>
  <amp-embed width="300" height="300" type="pulse" data-sid="artners_widget_example_horizontalamp">
  </amp-embed>

  <h2>Pulse Vertical</h2>
  <amp-embed width="300" height="850" type="pulse" data-sid="partners_widget_example_verticalamp">
  </amp-embed>

  <h2 class="broken">PulsePoint Header Bidding 300x250</h2>
  <amp-ad width="300" height="250" type="pulsepoint" data-pid="521732" data-tagid="76835" data-tagtype="hb"
    data-timeout="1000" data-slot="/1066621/ExchangeTech_Prebid_AdUnit">
  </amp-ad>

  <h2>PulsePoint 300x250</h2>
  <amp-ad width="300" height="250" type="pulsepoint" data-pid="512379" data-tagid="472988">
  </amp-ad>

  <h2>Puffnetwork 300x250</h2>
  <amp-ad width="300" height="250" type="puffnetwork" data-chid="233">
  </amp-ad>

  <h2>Purch 300x250</h2>
  <amp-ad width="300" height="250" type="purch" data-pid="2882" data-divid="rightcol_top">
  </amp-ad>

  <h2>Quora</h2>
  <amp-ad width="450" height="220" type="quoraad" data-adid="fake">
  </amp-ad>

  <h2>Rakuten Unified Ads</h2>
  <amp-ad width="300" height="250" type="rakutenunifiedads" data-env="dev" data-id="63">
  </amp-ad>

  <h2>Rambler&Co</h2>
  <amp-ad width="500" height="250" type="capirs" layout="responsive" data-begun-auto-pad="434906118"
    data-begun-block-id="434908944" data-custom-css="div[id^=begun_block] iframe{margin:0 auto;}"
    json='{"params":{"p1":"bvpkq","p2":"y","pct":"a"}}'>
  </amp-ad>

  <h2>Rambler&Co RNetPlus</h2>
  <amp-ad width="300" height="400" type="rnetplus" layout="responsive"
    src="https://api.rnet.plus/Scripts/rnet_amp_embed.js?blockId=660">
  </amp-ad>

  <h2>RbInfox</h2>
  <amp-embed width="240" height="400" type="rbinfox" src="https://rb.infox.sg/infox/503">
  </amp-embed>

  <h2>ReadMo</h2>
  <amp-embed width="400" height="400" type="readmo" layout="responsive"
    heights="(min-width: 1200px) 50%, (min-width: 780px) 60%, (max-width: 480px) 180%, 100%" data-section="amp-test"
    data-url="https://yourdomain.com/" data-sponsored-by-label="" data-module="end-of-article">
  </amp-embed>

  <h2>Realclick</h2>
  <amp-ad width="300" height="250" type="realclick" data-mcode="d290anI3MTEyMDAwMDFfMTU3Ng==">
  </amp-ad>

  <h2>recomAD</h2>
  <amp-ad width="320" height="145" type="recomad" data-app-id="53811c33" data-widget-id="275"
    data-search-term="sneaker" data-puid="amp-ad-recomad-example-page">
  </amp-ad>

  <h2>Recreativ fixed height</h2>
  <amp-embed height="240" type="recreativ" layout="fixed-height" data-bn="vesx25SZIB">
  </amp-embed>

  <h2>Recreativ fixed</h2>
  <amp-ad width="300" height="250" type="recreativ" data-bn="TBnVruGGjp">
  </amp-ad>

  <h2>Relap</h2>
  <amp-ad width="auto" height="750" type="relap" layout="fixed-height" data-token="D3UMgQWBqleq1tPW"
    data-url="http://bigpicture.ru" data-anchorid="i0xMMY1MoliiZWVl">
  </amp-ad>

  <h2>RelapPro</h2>
  <amp-ad width="300" height="250" type="relappro" data-slot-id="b1928542-4217-486f-b42c-79f0f3290b39">
  </amp-ad>

  <h2>Remixd</h2>
  <amp-ad width="375" height="120" type="remixd" layout="responsive" data-version="5"
    data-url="https://www.remixd.com/player/test/amp/index.html">
  </amp-ad>

  <h2>Revcontent Responsive Tag</h2>
  <amp-ad width="320" height="240" type="revcontent" layout="responsive" heights="(max-width: 320px) 933px,
    (max-width: 360px) 1087px,
    (max-width: 375px) 1138px,
    (max-width: 412px) 1189px,
    (max-width: 414px) 1072px,
    (max-width: 568px) 1151px,
    (max-width: 640px) 1128px,
    (max-width: 667px) 1151px,
    (max-width: 732px) 1211px,
    (max-width: 736px) 1151px,
    (max-width: 768px) 633px,
    (max-width: 1024px) 711px,
    86vw" data-wrapper="rcjsload_2ff711" data-id="203">
  </amp-ad>

  <h2>RevJet Tag</h2>
  <amp-ad width="300" height="250" type="revjet" data-tag="tag3777" data-key="705"
    data-opts='{"delivery_method": "banner"}'>
  </amp-ad>

  <h2>Red for Publishers</h2>
  <amp-ad width="320" height="150" type="rfp" data-adspot-id="ODExOjM2NjQ">
  </amp-ad>

  <h2>Rubicon Project Smart Tag</h2>
  <amp-ad width="320" height="50" type="rubicon" data-method="smartTag" data-account="14062" data-site="70608"
    data-zone="335918" data-size="43" data-kw="amp-test, test"
    json='{"visitor":{"age":"18-24","gender":"male"},"inventory":{"section":"amp"}}'>
  </amp-ad>

  <h2>RUNative</h2>
  <amp-embed width="640" height="320" heights="(max-width:480px) 400%, (max-width:650px) 100%, 65%"
    layout="responsive" type="runative" data-spot="ac8c2f9a835f4147a81bfd4a48601f2b" data-ad-type="label-over"
    data-cols="3" data-rows="2" data-title="From the Web">
  </amp-embed>

  <h2>SAS CI 360 Match</h2>
  <amp-ad width="468" height="60" type="sas" layout="fixed" data-customer-name="canary" data-size="468x60"
    data-area="amp_ad_area" data-site="amp_ad_site" data-tags='{"CAT":"SYLVESTER","POSITION":"top"}'>
  </amp-ad>

  <amp-ad width="336" height="280" type="sas" layout="fixed" data-customer-name="canary" data-size="336x280"
    data-area="amp_ad_area" data-site="amp_ad_site" data-multi-size='300x250'
    data-tags='{"CAT":"SYLVESTER","POSITION":"middle"}'>
  </amp-ad>

  <amp-ad width="336" height="280" type="sas" layout="fixed" data-customer-name="canary" data-area="amp_ad_area"
    data-site="amp_ad_site" data-tags='{"CAT":"SYLVESTER","POSITION":"bottom"}' data-multi-size='300x250'>
  </amp-ad>

  <h2>Seeding Alliance</h2>
  <amp-ad height="250" type="seedingalliance" data-url="https://mockup.seeding-alliance.de">
  </amp-ad>

  <h2>Sekindo</h2>
  <amp-ad width="300" height="250" type="sekindo" data-spaceId="14071">
  </amp-ad>

  <h2>Sharethrough</h2>
  <amp-ad width="300" height="150" type="sharethrough" layout="responsive" data-pkey="c0fa8367">
  </amp-ad>

  <h2>SHE Media</h2>
  <amp-ad width="300" height="250" type="shemedia" data-slot-type="medrec" data-boomerang-path="/amp-example/26403"
    json='{"boomerangConfig": {"vertical": "parenting", "targeting":{"abc":["xyz"]}}'>
    <div placeholder></div>
    <div fallback></div>
  </amp-ad>

  <h2>Sklik</h2>
  <amp-ad width="970" height="310" type="sklik" json='{"zoneId":0, "w": 970, "h": 310}'>
  </amp-ad>

  <h2>SlimCut Media</h2>
  <amp-ad width="400" height="225" type="slimcutmedia" data-pid="amp-3" data-ffc="SCMPROMO">
  </amp-ad>

  <h2>SmartAdServer ad</h2>
  <amp-ad width="320" height="50" type="smartadserver" data-site="94612" data-page="629154" data-format="38952"
    data-target="foo=bar">
  </amp-ad>

  <h2>smartclip</h2>
  <amp-ad width="400" height="225" type="smartclip" data-plc="84555" data-sz="400x320">
  </amp-ad>

  <h2>SMI2</h2>
  <amp-embed height="284" type="smi2" data-blockid="90223">
  </amp-embed>

  <h2>SmileWanted ad</h2>
  <amp-ad width="300" height="250" type="smilewanted" data-zone="1">
  </amp-ad>

  <h2>sogou ad</h2>
  <amp-ad width="20" height="3" type="sogouad" layout="responsive" data-slot="854370" data-w="20" data-h="3">
  </amp-ad>

  <amp-ad height="69" type="sogouad" layout="fixed-height" data-slot="854366" data-w="100%" data-h="69">
  </amp-ad>

  <h2>Sortable ad</h2>
  <amp-ad width="300" height="250" type="sortable" data-name="medrec" data-site="ampproject.org">
  </amp-ad>


  <h2>Sona ad</h2>
  <amp-ad width="468" height="60" type="sona"
    data-config='{"clientId": "9cde753a-c032-11ea-9612-d2bed09f329e", "options": {}}'>
  </amp-ad>


  <h2>SOVRN</h2>
  <amp-ad width="300" height="250" type="sovrn" data-width="300" data-height="600" data-u="sduggan"
    data-iid="informerIDgoeshere" data-aid="affiliateIDgoeshere" data-testFlag="true" data-z="393900">
    <!-- this ID is only allowed on localhost:8000 -->
  </amp-ad>

  <h2>Speakol</h2>
  <amp-ad width="320" height="800" type="speakol" layout="responsive" data-widgetid="1825">
  </amp-ad>

  <h2>SpotX</h2>
  <amp-ad width="300" height="250" type="spotx" data-spotx_channel_id="85394" data-spotx_autoplay="1">
  </amp-ad>

  <h2>Spring Ads</h2>
  <amp-ad height="fluid" type="springAds" data-adssetup='{
      "view": "amp",
      "partners": true,
      "adPlacements": ["banner","mrec"],
      "adSlotSizes": {
      "banner": [{
        "minWidth": 1,
        "sizes": [[320, 50]]
      }],
      "mrec": [{
        "minWidth": 1,
        "sizes": [[300, 250], [300, 300], [250, 250], [320, 160], [300, 150], [320, 50], [320, 75], [320, 80], [320, 100], [300, 100], [300, 50], [300, 75]]
      }]
      },
      "pageName": "demo_story",
      "publisher": "adtechnology.axelspringer.com",
      "target": "demopage=ampdemo;"
    }'>
  </amp-ad>
  <amp-ad width="320" height="50" type="springAds" data-adslot="banner"></amp-ad>
  <amp-ad width="100vw" height="fluid" type="springAds" data-adslot="mrec"></amp-ad>

  <h2>SSP</h2>
  <amp-ad width="480" height="300" type="ssp"
    data-position='{ "id": "cnt-1", "width": "480", "height": "300", "zoneId": "1234" }'>
  </amp-ad>
  <amp-ad width="480" height="300" type="ssp"
    data-position='{ "id": "cnt-2", "width": "480", "height": "300", "zoneId": "1234" }'>
  </amp-ad>

  <h2>Strossle</h2>
  <amp-embed height="580" type="strossle" data-widgetid="widget-5b583cae934ad">
  </amp-embed>

  <h2>Sulvo</h2>
  <amp-ad width=300 height=250 type="sulvo" data-ad="example.com_display" class="demand-supply">
  </amp-ad>

  <h2>SunMedia</h2>
  <amp-ad width="300" height="1" type="sunmedia" layout="responsive" data-cskp="1" data-cid="sunmedia_test"
    data-crst="1">
  </amp-ad>

  <h2>SVK Native widget</h2>
  <amp-embed width="100" height="100" type="svknative" layout="responsive" data-widgetid="2">
  </amp-embed>

  <h2>Swoop</h2>
  <amp-ad width=250 height=35 type="swoop" data-layout="auto" data-publisher="SW-11122234-1AMP"
    data-placement="page/inline" data-slot="amp/test">
  </amp-ad>

  <h2>Taboola responsive widget</h2>
  <amp-embed width="100" height="283" type="taboola" layout="responsive"
    heights="(min-width:1907px) 39%, (min-width:1200px) 46%, (min-width:780px) 64%, (min-width:480px) 98%, (min-width:460px) 167%, 196%"
    data-publisher="amp-demo" data-mode="thumbnails-a" data-placement="Ads Example" data-article="auto">
  </amp-embed>

<<<<<<< HEAD
  <h2>Tail</h2>
  <div>It is common to see a no-fill ad in this example.</div>
  <amp-ad width="320" height="50"
      type="tail"
      data-account="tt-0000-0">
  </amp-ad>

   <h2>TcsEmotion AMP tag</h2>
   <amp-ad width="100" height="150"
      type="tcsemotion"
      data-hb  ="false"
      data-zone ="1"
      data-delhost = "https://hb.tcsemotion.com/www/delivery/amphb.php">
=======
  <h2>TcsEmotion AMP tag</h2>
  <amp-ad width="100" height="150" type="tcsemotion" data-hb="false" data-zone="1"
    data-delhost="https://hb.tcsemotion.com/www/delivery/amphb.php">
>>>>>>> ebee665e
  </amp-ad>

  <h2>Teads</h2>
  <amp-ad width="300" height="220" type="teads" data-pid="42266" layout="responsive">
  </amp-ad>

  <h2>TE Medya</h2>
  <amp-embed width="320" height="320" type="temedya" layout="responsive" data-widgetId="vidyome">
  </amp-embed>

  <h2>Torimochi</h2>
  <amp-ad width="500" height="800" type="torimochi" layout="responsive" data-adtype="widget" data-area="widget"
    data-wid="torimochi-amp-widget" data-extra='{"tflag": 3}'
    heights="(min-width:1907px) 39%, (min-width:1200px) 46%, (min-width:780px) 64%, (min-width:480px) 98%, (min-width:460px) 167%, 196%">
  </amp-ad>

  <h2>Tracdelight</h2>
  <amp-ad height="300" width="640" type="tracdelight" data-mode="inline" data-widget_id="yqrmkcpv89h7gbds"
    data-access_key="165a54e8462bacfb08ada26ebf11990c">
  </amp-ad>

  <h2>TripleLift</h2>
  <amp-ad width="297" height="410" type="triplelift" layout="responsive"
    src="https://ib.3lift.com/dtj/amptest_main_feed/335430">
  </amp-ad>

  <h2>Trugaze</h2>
  <amp-ad width="300" height="250" type="trugaze" data-public-id="4WMPI6PV" data-slot="/134642692/amp-samples"
    data-multi-size="320x50" json='{"targeting":{"target":["sample"],"pos":["amp"]}}'>
  </amp-ad>

  <h2>UAS</h2>
  <amp-ad width=300 height=250 type="uas"
    json='{"accId": "132109", "adUnit": "10002912", "sizes": [[300, 250]], "targetings": {"country": ["India", "USA"], "car": "Civic"}, "locLat": "12.24", "locLon": "24.13", "locSrc": "wifi", "pageURL": "mydomain.com"}'>
  </amp-ad>

  <h2>Unruly</h2>
  <amp-ad width="620" height="349" type="unruly" layout="responsive" data-site-id="amp-test">
  </amp-ad>

  <h2>ucfunnel</h2>
  <amp-ad width="300" height="250" type="ucfunnel" data-site-id="test-ad-83444226E44368D1E32E49EEBE6D29"
    data-schain="1.0,0!exchange2.com,abcd,1,,,">
  </amp-ad>
  <h2>UZOU</h2>
  <amp-ad width="120" height="1630" type="uzou" data-widget-params='{"placementCode":"amp-sample","mode":"test"}'>
  </amp-ad>

  <h2>Weborama</h2>
  <amp-ad width="300" height="250" type="weborama-display" data-wbo_account_id=51 data-wbo_tracking_element_id=137
    data-wbo_fullhost="certification.solution.weborama.fr" data-wbo_random="[RANDOM]"
    data-wbo_publisherclick="[PUBLISHER_TRACKING_URL]">
  </amp-ad>

  <h2>Widespace Panorama Ad</h2>
  <amp-ad width="300" height="50" type="widespace" data-sid="93f1a996-52f5-46b4-8dc8-ccd8886a8fbf"
    layout="responsive">
  </amp-ad>

  <h2>Widespace Takeover Ad</h2>
  <amp-ad width="300" height="300" type="widespace" data-sid="fc5a6f59-d45e-4cf1-acac-67bf5ab4862a"
    layout="responsive">
  </amp-ad>

  <h2>Wisteria Ad</h2>
  <amp-ad width="300" height="1170" type="wisteria" layout=responsive data-site-id="2" data-template-number="6">
  </amp-ad>

  <h2>Xlift native ad</h2>
  <amp-ad width="300" height="300" type="xlift" data-mediaid="mamastar">
  </amp-ad>

  <h2>Yahoo Display</h2>
  <amp-ad width="316" height="264" type="yahoo" data-sid="954014446" data-site="news"
    data-sa='{"LREC":"300x250","secure":"true","content":"no_expandable;"}'>
  </amp-ad>

  <h2>Yahoo Native-Display Ads Federation</h2>
  <amp-embed width="320" height="320" type="yahoofedads" layout="responsive" data-site="finance" data-region="US"
    data-lang="en-US" data-ad-unit="pencil"
    data-sa="{&quot;LREC&quot;:&quot;300x250&quot;,&quot;secure&quot;:&quot;true&quot;,&quot;content&quot;:&quot;no_expandable;&quot;,&quot;isSupplySegment&quot;:&quot;false&quot;,&quot;lang&quot;:&quot;en-US&quot;,&quot;region&quot;:&quot;US&quot;,&quot;site_attribute&quot;:&quot;wiki_topics=\&quot;Anthony_Joshua;Tyson_Fury;Eddie_Hearn;Deontay_Wilder;Kubrat_Pulev;Tottenham_Hotspur_Stadium;Dillian_Whyte\&quot; ctopid=\&quot;2074500;2078500;2083000;2212000;13311000\&quot; hashtag=\&quot;2074500;2078500;2083000;2212000;13311000\&quot; rs=\&quot;lmsid:a0ad000000AxDnbAAF;revsp:omnisport.uk;lpstaid:71ee6f14-9c73-3688-b4a9-32e6578057d0;pct:story\&quot;&quot;}"
    data-url="https://finance.yahoo.com">
  </amp-embed>

  <h2>Yahoo Native Ads</h2>
  <amp-embed width="320" height="320" type="yahoonativeads" data-api-key="P55VS9SY2WQXH7TTF5ZW"
    data-code="833b5525-edb7-47c0-88be-1152bcae7870" data-url="https://techcrunch.com">
  </amp-embed>

  <h2>YahooJP YDN</h2>
  <amp-ad width="300" height="250" type="yahoojp" data-yadsid="79712_113431">
  </amp-ad>

  <h2 id="yandex">Yandex</h2>
  <amp-ad width="240" height="400" type="yandex" data-block-id="R-I-106712-3">
  </amp-ad>

  <h2 id="yektanet-native">Yektanet Native Ads</h2>
  <amp-ad width="400" height="400" type="yektanet" data-publisher-name="yektanet.com"
    data-script-name="yektanet-article.js" data-pos-id="pos-article-display-1">
  </amp-ad>

  <h2 id="yektanet-banner">Yektanet Banners</h2>
  <amp-ad width="300" height="250" type="yektanet" data-ad-type="banner" data-publisher-name="yektanet-bnr"
    data-script-name="uid.js" data-pos-id="ynpos-1">
  </amp-ad>

  <h2>Yengo</h2>
  <amp-ad width="300" height="250" type="yengo" data-block-id="152431">
  </amp-ad>

  <h2>Yieldbot</h2>
  <amp-ad width="300" height="250" type="doubleclick" rtc-config='{
    "vendors": {
      "yieldbot": {
      "YB_PSN": "1234",
      "YB_SLOT": "medrec"
      }
    }
    }'
    data-slot="/2476204/medium-rectangle"
    data-multi-size="300x220,300x200"
    json='{"targeting":{"category":["food","lifestyle"]},"categoryExclusions":["health"]}'>
  </amp-ad>

  <h2>YIELD ONE</h2>
  <amp-ad width="320" height="50"
    type="yieldone"
    data-pubid="0001"
    data-pid="032478_4">
  </amp-ad>

  <h2>Yieldmo</h2>
  <amp-ad width=300 height=250
    type="yieldmo"
    data-ymid="1465861990777519642">
  </amp-ad>

  <h2>Yieldpro</h2>
  <amp-ad width="300" height="250"
    type="yieldpro"
    data-pubnetwork="12c6fc06"
    data-section-id="1299"
    data-slot="960">
  </amp-ad>

  <h2>ValueCommerce</h2>
  <amp-ad width="300" height="250"
    type="valuecommerce"
    data-sid="3008"
    data-pid="884466614">
  </amp-ad>

  <h2>VDO.AI</h2>
  <amp-ad width="375"
    height="0"
    id="_vdo_ads_player_ai_"
    type="vdoai"
    data-unitid="_vdo_ads_player_ai_"
    data-tagname="publisher"
    layout="responsive"
    >
  </amp-ad>

  <h2>VerizonMedia</h2>
  <amp-ad
  type="verizonmedia"
  data-config='{"adServer":{"1AS":{"region":"US"}},"positions":{"FB":{"alias":"93426461","sizes":["320x50"]}}}'
  data-stylesheet="https://scdn.uc.atwola.com/ads/adsWrapper010121/styles.css"
  width="320"
  height="50"
  >
  </amp-ad>

  <h2>Video intelligence</h2>
  <amp-ad width="500" height="400"
      type="videointelligence"
      layout="responsive"
      data-publisher-id="test_publisher"
      data-channel-id="59674276073ef41e33501409">
  </amp-ad>

  <h2>Videonow</h2>
  <amp-ad width="300" height="200"
      type="videonow"
      data-pid="55555"
      layout="responsive">
  </amp-ad>

  <h2>Viralize</h2>
  <amp-ad width="300" height="169"
    type="viralize"
    layout="responsive"
    data-zid="AACX6WjIMkl-yoGV"
    data-extra='{"lid":"22486","cid":"22572","preview":"1","f":"gallery"}'>
  </amp-ad>

  <h2>vlyby</h2>
  <amp-embed width="300" height="250"
    type="vlyby"
    layout="responsive"
    heights="250px"
    data-publisherid="f363eb2b75459b34592cc4"
    data-placementid="default"
    data-pubref="test.amp.com">
  </amp-embed>

  <h2>VMFive</h2>
  <amp-ad width="300" height="169"
  type="vmfive"
  data-app-key="580db14a4a801a2674a56f81"
  data-placement-id="demo-placement-id"
  data-ad-type="video-native">
  </amp-ad>

  <h2>Webediads</h2>
  <div>It's a private ad network with strict ad targeting, hence very common to see a no-fill.</div>
  <amp-ad width="300" height="250"
    type="webediads"
    data-site="site_test"
    data-page="amp"
    data-position="middle"
    data-query="amptest=1">
  </amp-ad>

  <h2>Whopa InFeed</h2>
  <amp-embed width="100" height="300"
  type="whopainfeed"
  layout="responsive"
  heights="(min-width:1907px) 39%, (min-width:1200px) 46%, (min-width:780px) 64%, (min-width:480px) 98%, (min-width:460px) 167%, 196%"
  data-siteId="d09aa95befe76773c32f581f00b267bc"
  data-template="default"
  data-testMode="true"></amp-embed>

  <h2>WP Media</h2>
  <amp-ad width="300" height="250"
    type="wpmedia"
    data-slot="12"
    data-bunch="7757"
    data-sn="sg"></amp-ad>

  <h2>ZEDO</h2>
  <amp-ad width="300" height="250"
    type="zedo"
    data-super-id="364489"
    data-network="2500"
    data-placement-id="364489_1"
    data-channel="727"
    data-publisher="0"
    data-dim="9">
  </amp-ad>

  <h2>Zen</h2>
  <amp-embed width="500" height="354"
    type="zen"
    data-clid="[123, 456]">
  </amp-embed>

  <h2>ZergNet</h2>
  <amp-embed width="780" height="100"
    type="zergnet"
    heights="(max-width:645px) 100%, (max-width:845px) 31%, 23%"
    layout="responsive"
    data-zergid="42658">
  </amp-embed>

  <h2>Zucks</h2>
  <amp-ad width="320" height="50"
    type="zucks"
    data-frame-id="_bda46cf5ac">
  </amp-ad>

  <amp-ad width="320" height="400"
      type="zucks"
      data-adtype="zoe"
      data-frame-id="_29845b2931"
      data-zoe-multi-ad="true">
  </amp-ad>
</body>

</html><|MERGE_RESOLUTION|>--- conflicted
+++ resolved
@@ -139,266 +139,6 @@
       <select id="filter" name="type">
         <option>[Select an ad network]</option>
         <!--
-<<<<<<< HEAD
-          When adding new ad network to the list, please
-          1) verify that the ad slot loads ad. Check DEVELOPMENT.md for how to
-             run a local server.
-          2) keep the list in alphabetic order
-        -->
-        <option>1wo</option>
-        <option>24smi</option>
-        <option>a8</option>
-        <option>a9</option>
-        <option>accesstrade</option>
-        <option>adagio</option>
-        <option>adblade</option>
-        <option>adbutler</option>
-        <option>adfox</option>
-        <option>adgeneration</option>
-        <option>adglare</option>
-        <option>adhese</option>
-        <option>adincube</option>
-        <option>adition</option>
-        <option>adman</option>
-        <option>admanmedia</option>
-        <option>admixer</option>
-        <option>adnuntius</option>
-        <option>adocean</option>
-        <option>adop</option>
-        <option>adpicker</option>
-        <option>adplugg</option>
-        <option>adpon</option>
-        <option>adpushup</option>
-        <option>adreactor</option>
-        <option>adsense</option>
-        <option>adsensor</option>
-        <option>adservsolutions</option>
-        <option>adsloom</option>
-        <option>adsnative</option>
-        <option>adspeed</option>
-        <option>adspirit</option>
-        <option>adstir</option>
-        <option>adstyle</option>
-        <option>adtech</option>
-        <option>adtelligent</option>
-        <option>adthrive</option>
-        <option>adunity</option>
-        <option>aduptech</option>
-        <option>adventive</option>
-        <option>adverline</option>
-        <option>adverticum</option>
-        <option>advertserve</option>
-        <option>adyoulike</option>
-        <option>affiliateb</option>
-        <option>aja</option>
-        <option>amoad</option>
-        <option>aniview</option>
-        <option>anyclip</option>
-        <option>appnexus</option>
-        <option>appvador</option>
-        <option>atomx</option>
-        <option>baidu</option>
-        <option>beaverads</option>
-        <option>beopinion</option>
-        <option>bidtellect</option>
-        <option>blade</option>
-        <option>brainy</option>
-        <option>bringhub</option>
-        <option>byplay</option>
-        <option>caajainfeed</option>
-        <option>capirs</option>
-        <option>caprofitx</option>
-        <option>cedato</option>
-        <option>conative</option>
-        <option>connatix</option>
-        <option>contentad</option>
-        <option>criteo</option>
-        <option>csa</option>
-        <option>custom</option>
-        <option>dable</option>
-        <option>directadvert</option>
-        <option>distroscale</option>
-        <option>dotandads</option>
-        <option>doubleclick</option>
-        <option>dynad</option>
-        <option>eadv</option>
-        <option>empower</option>
-        <option>Engageya</option>
-        <option>epeex</option>
-        <option>eplanning</option>
-        <option>ezoic</option>
-        <option>f1e</option>
-        <option>f1h</option>
-        <option>feedad</option>
-        <option>felmat</option>
-        <option>finative</option>
-        <option>flite</option>
-        <option>fluct</option>
-        <option>forkmedia</option>
-        <option>freestar</option>
-        <option>freewheel</option>
-        <option>fusion</option>
-        <option>genieessp</option>
-        <option>giraff</option>
-        <option>glomex</option>
-        <option>gmossp</option>
-        <option>gumgum</option>
-        <option>holder</option>
-        <option>ibillboard</option>
-        <option>idealmedia</option>
-        <option>imedia</option>
-        <option>imobile</option>
-        <option>imonomy</option>
-        <option>industrybrains</option>
-        <option>inmobi</option>
-        <option>innity</option>
-        <option>insticator</option>
-        <option>invibes</option>
-        <option>ix</option>
-        <option>jubna</option>
-        <option>kargo</option>
-        <option>kiosked</option>
-        <option>kixer</option>
-        <option>kuadio</option>
-        <option>lentainform</option>
-        <option>ligatus</option>
-        <option>lockerdome</option>
-        <option>logly</option>
-        <option>loka</option>
-        <option>luckyads</option>
-        <option>macaw</option>
-        <option>mads</option>
-        <option>mantis-display</option>
-        <option>mediaad</option>
-        <option>marfeel</option>
-        <option>medianet</option>
-        <option>mediavine</option>
-        <option>meg</option>
-        <option>mgid</option>
-        <option>microad</option>
-        <option>miximedia</option>
-        <option>mixpo</option>
-        <option>monetizer101</option>
-        <option>mox</option>
-        <option>my6sense</option>
-        <option>myfinance</option>
-        <option>myoffrz</option>
-        <option>mytarget</option>
-        <option>mywidget</option>
-        <option>nativeroll</option>
-        <option>nativery</option>
-        <option>nativo</option>
-        <option>navegg</option>
-        <option>nend</option>
-        <option>netletix</option>
-        <option>noddus</option>
-        <option>nokta</option>
-        <option>nws</option>
-        <option>oblivki</option>
-        <option>onead</option>
-        <option>onnetwork</option>
-        <option>openadstream</option>
-        <option>openx</option>
-        <option>opinary</option>
-        <option>outbrain</option>
-        <option>pixels</option>
-        <option>playstream</option>
-        <option>plista</option>
-        <option>polymorphicads</option>
-        <option>popin</option>
-        <option>ppstudio</option>
-        <option>pressboard</option>
-        <option>promoteiq</option>
-        <option>pubexchange</option>
-        <option>pubmine</option>
-        <option>pulse</option>
-        <option>pulsepoint</option>
-        <option>puffnetwork</option>
-        <option>purch</option>
-        <option>rakutenunifiedads</option>
-        <option>rbinfox</option>
-        <option>readmo</option>
-        <option>realclick</option>
-        <option>recomad</option>
-        <option>recreativ</option>
-        <option>relap</option>
-        <option>remixd</option>
-        <option>revcontent</option>
-        <option>revjet</option>
-        <option>rfp</option>
-        <option>rnetplus</option>
-        <option>rubicon</option>
-        <option>runative</option>
-        <option>sas</option>
-        <option>seedingalliance</option>
-        <option>sekindo</option>
-        <option>sharethrough</option>
-        <option>shemedia</option>
-        <option>sklik</option>
-        <option>slimcutmedia</option>
-        <option>smartadserver</option>
-        <option>smartclip</option>
-        <option>smi2</option>
-        <option>smilewanted</option>
-        <option>sogouad</option>
-        <option>sortable</option>
-        <option>sona</option>
-        <option>sovrn</option>
-        <option>speakol</option>
-        <option>spotx</option>
-        <option>springAds</option>
-        <option>ssp</option>
-        <option>strossle</option>
-        <option>sulvo</option>
-        <option>sunmedia</option>
-        <option>svknative</option>
-        <option>swoop</option>
-        <option>taboola</option>
-        <option>tail</option>
-        <option>tcsemotion</option>
-        <option>teads</option>
-        <option>temedya</option>
-        <option>torimochi</option>
-        <option>tracdelight</option>
-        <option>triplelift</option>
-        <option>trugaze</option>
-        <option>uas</option>
-        <option>ucfunnel</option>
-        <option>unruly</option>
-        <option>uzou</option>
-        <option>valuecommerce</option>
-        <option>vdo.ai</option>
-        <option>verizonmedia</option>
-        <option>videointelligence</option>
-        <option>videonow</option>
-        <option>viralize</option>
-        <option>vlyby</option>
-        <option>vmfive</option>
-        <option>webediads</option>
-        <option>weborama</option>
-        <option>widespace</option>
-        <option>wisteria</option>
-        <option>whopainfeed</option>
-        <option>wpmedia</option>
-        <option>xlift</option>
-        <option>yahoo</option>
-        <option>yahoofedads</option>
-        <option>yahoojp</option>
-        <option>yahoonativeads</option>
-        <option>yandex</option>
-        <option>yektanet</option>
-        <option>yengo</option>
-        <option>yieldbot</option>
-        <option>yieldmo</option>
-        <option>yieldpro</option>
-        <option>zedo</option>
-        <option>zen</option>
-        <option>zergnet</option>
-        <option>zucks</option>
-      </select>
-      <input type="submit" value="Go">
-    </form>
-=======
       When adding new ad network to the list, please
       1) verify that the ad slot loads ad. Check DEVELOPMENT.md for how to
        run a local server.
@@ -614,6 +354,7 @@
     <option>svknative</option>
     <option>swoop</option>
     <option>taboola</option>
+    <option>tail</option>
     <option>tcsemotion</option>
     <option>teads</option>
     <option>temedya</option>
@@ -657,7 +398,6 @@
     </select>
     <input type="submit" value="Go">
   </form>
->>>>>>> ebee665e
   </div>
 
   <h2>1WO</h2>
@@ -2124,7 +1864,6 @@
     data-publisher="amp-demo" data-mode="thumbnails-a" data-placement="Ads Example" data-article="auto">
   </amp-embed>
 
-<<<<<<< HEAD
   <h2>Tail</h2>
   <div>It is common to see a no-fill ad in this example.</div>
   <amp-ad width="320" height="50"
@@ -2132,17 +1871,9 @@
       data-account="tt-0000-0">
   </amp-ad>
 
-   <h2>TcsEmotion AMP tag</h2>
-   <amp-ad width="100" height="150"
-      type="tcsemotion"
-      data-hb  ="false"
-      data-zone ="1"
-      data-delhost = "https://hb.tcsemotion.com/www/delivery/amphb.php">
-=======
   <h2>TcsEmotion AMP tag</h2>
   <amp-ad width="100" height="150" type="tcsemotion" data-hb="false" data-zone="1"
     data-delhost="https://hb.tcsemotion.com/www/delivery/amphb.php">
->>>>>>> ebee665e
   </amp-ad>
 
   <h2>Teads</h2>
