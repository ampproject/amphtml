--- conflicted
+++ resolved
@@ -145,487 +145,6 @@
              run a local server.
           2) keep the list in alphabetic order
         -->
-<<<<<<< HEAD
-                <option>1wo</option>
-                <option>24smi</option>
-                <option>a8</option>
-                <option>a9</option>
-                <option>accesstrade</option>
-                <option>adagio</option>
-                <option>adblade</option>
-                <option>adbutler</option>
-                <option>adfox</option>
-                <option>adgeneration</option>
-                <option>adglare</option>
-                <option>adhese</option>
-                <option>adincube</option>
-                <option>adition</option>
-                <option>adman</option>
-                <option>admanmedia</option>
-                <option>admixer</option>
-                <option>adnuntius</option>
-                <option>adocean</option>
-                <option>adop</option>
-                <option>adpicker</option>
-                <option>adplugg</option>
-                <option>adpon</option>
-                <option>adpushup</option>
-                <option>adreactor</option>
-                <option>adsense</option>
-                <option>adsensor</option>
-                <option>adservsolutions</option>
-                <option>adsloom</option>
-                <option>adsnative</option>
-                <option>adspeed</option>
-                <option>adspirit</option>
-                <option>adstir</option>
-                <option>adstyle</option>
-                <option>adtech</option>
-                <option>adtelligent</option>
-                <option>adthrive</option>
-                <option>adunity</option>
-                <option>aduptech</option>
-                <option>adventive</option>
-                <option>adverline</option>
-                <option>adverticum</option>
-                <option>advertserve</option>
-                <option>adyoulike</option>
-                <option>affiliateb</option>
-                <option>aja</option>
-                <option>amoad</option>
-                <option>aniview</option>
-                <option>anyclip</option>
-                <option>appnexus</option>
-                <option>appvador</option>
-                <option>atomx</option>
-                <option>baidu</option>
-                <option>beaverads</option>
-                <option>beopinion</option>
-                <option>bidtellect</option>
-                <option>blade</option>
-                <option>brainy</option>
-                <option>bringhub</option>
-                <option>byplay</option>
-                <option>caajainfeed</option>
-                <option>capirs</option>
-                <option>caprofitx</option>
-                <option>cedato</option>
-                <option>conative</option>
-                <option>connatix</option>
-                <option>contentad</option>
-                <option>criteo</option>
-                <option>csa</option>
-                <option>custom</option>
-                <option>dable</option>
-                <option>directadvert</option>
-                <option>distroscale</option>
-                <option>dotandads</option>
-                <option>doubleclick</option>
-                <option>dynad</option>
-                <option>eadv</option>
-                <option>empower</option>
-                <option>Engageya</option>
-                <option>epeex</option>
-                <option>eplanning</option>
-                <option>ezoic</option>
-                <option>f1e</option>
-                <option>f1h</option>
-                <option>feedad</option>
-                <option>felmat</option>
-                <option>finative</option>
-                <option>flite</option>
-                <option>fluct</option>
-                <option>forkmedia</option>
-                <option>freestar</option>
-                <option>freewheel</option>
-                <option>fusion</option>
-                <option>genieessp</option>
-                <option>giraff</option>
-                <option>glomex</option>
-                <option>gmossp</option>
-                <option>gumgum</option>
-                <option>holder</option>
-                <option>ibillboard</option>
-                <option>idealmedia</option>
-                <option>imedia</option>
-                <option>imobile</option>
-                <option>imonomy</option>
-                <option>industrybrains</option>
-                <option>inmobi</option>
-                <option>innity</option>
-                <option>insticator</option>
-                <option>invibes</option>
-                <option>ix</option>
-                <option>jubna</option>
-                <option>kargo</option>
-                <option>ketshwa</option>
-                <option>kiosked</option>
-                <option>kixer</option>
-                <option>kuadio</option>
-                <option>lentainform</option>
-                <option>ligatus</option>
-                <option>lockerdome</option>
-                <option>logly</option>
-                <option>loka</option>
-                <option>luckyads</option>
-                <option>macaw</option>
-                <option>mads</option>
-                <option>mantis-display</option>
-                <option>mediaad</option>
-                <option>marfeel</option>
-                <option>medianet</option>
-                <option>mediavine</option>
-                <option>meg</option>
-                <option>mgid</option>
-                <option>microad</option>
-                <option>miximedia</option>
-                <option>mixpo</option>
-                <option>monetizer101</option>
-                <option>mox</option>
-                <option>my6sense</option>
-                <option>myfinance</option>
-                <option>myoffrz</option>
-                <option>mytarget</option>
-                <option>mywidget</option>
-                <option>nativeroll</option>
-                <option>nativery</option>
-                <option>nativo</option>
-                <option>navegg</option>
-                <option>nend</option>
-                <option>netletix</option>
-                <option>noddus</option>
-                <option>nokta</option>
-                <option>nws</option>
-                <option>oblivki</option>
-                <option>onead</option>
-                <option>onnetwork</option>
-                <option>openadstream</option>
-                <option>openx</option>
-                <option>opinary</option>
-                <option>outbrain</option>
-                <option>pixels</option>
-                <option>playstream</option>
-                <option>plista</option>
-                <option>polymorphicads</option>
-                <option>popin</option>
-                <option>ppstudio</option>
-                <option>pressboard</option>
-                <option>promoteiq</option>
-                <option>pubexchange</option>
-                <option>pubmine</option>
-                <option>pulse</option>
-                <option>pulsepoint</option>
-                <option>puffnetwork</option>
-                <option>purch</option>
-                <option>rakutenunifiedads</option>
-                <option>rbinfox</option>
-                <option>readmo</option>
-                <option>realclick</option>
-                <option>recomad</option>
-                <option>recreativ</option>
-                <option>relap</option>
-                <option>remixd</option>
-                <option>revcontent</option>
-                <option>revjet</option>
-                <option>rfp</option>
-                <option>rnetplus</option>
-                <option>rubicon</option>
-                <option>runative</option>
-                <option>sas</option>
-                <option>seedingalliance</option>
-                <option>sekindo</option>
-                <option>sharethrough</option>
-                <option>shemedia</option>
-                <option>sklik</option>
-                <option>slimcutmedia</option>
-                <option>smartadserver</option>
-                <option>smartclip</option>
-                <option>smi2</option>
-                <option>smilewanted</option>
-                <option>sogouad</option>
-                <option>sortable</option>
-                <option>sona</option>
-                <option>sovrn</option>
-                <option>speakol</option>
-                <option>spotx</option>
-                <option>springAds</option>
-                <option>ssp</option>
-                <option>strossle</option>
-                <option>sulvo</option>
-                <option>sunmedia</option>
-                <option>svknative</option>
-                <option>swoop</option>
-                <option>taboola</option>
-                <option>tcsemotion</option>
-                <option>teads</option>
-                <option>temedya</option>
-                <option>torimochi</option>
-                <option>tracdelight</option>
-                <option>triplelift</option>
-                <option>trugaze</option>
-                <option>uas</option>
-                <option>ucfunnel</option>
-                <option>unruly</option>
-                <option>uzou</option>
-                <option>valuecommerce</option>
-                <option>vdo.ai</option>
-                <option>videointelligence</option>
-                <option>videonow</option>
-                <option>viralize</option>
-                <option>vlyby</option>
-                <option>vmfive</option>
-                <option>webediads</option>
-                <option>weborama</option>
-                <option>widespace</option>
-                <option>wisteria</option>
-                <option>whopainfeed</option>
-                <option>wpmedia</option>
-                <option>xlift</option>
-                <option>yahoo</option>
-                <option>yahoofedads</option>
-                <option>yahoojp</option>
-                <option>yahoonativeads</option>
-                <option>yandex</option>
-                <option>yektanet</option>
-                <option>yengo</option>
-                <option>yieldbot</option>
-                <option>yieldmo</option>
-                <option>yieldpro</option>
-                <option>zedo</option>
-                <option>zen</option>
-                <option>zergnet</option>
-                <option>zucks</option>
-            </select>
-            <input type="submit" value="Go">
-        </form>
-    </div>
-
-    <h2>1WO</h2>
-    <amp-embed width="400" height="700" type="1wo" data-owo-code="c67805ef-2cc3-482c-9067-70f534016259"
-        data-owo-type="widget" data-owo-mode="smart3" src="https://frontend-qa.1worldonline.biz/poller-constructor.js">
-    </amp-embed>
-
-    <h2>24smi</h2>
-    <amp-embed width="250" height="250" type="24smi" src="https://jsn.24smi.net/c/2/11232.js">
-    </amp-embed>
-
-    <amp-embed width="250" height="250" type="24smi" data-blockid="11232">
-    </amp-embed>
-
-    <h2>A8</h2>
-    <amp-ad width="300" height="250" type="a8" data-aid="170223075073" data-wid="001" data-eno="01"
-        data-mid="s00000016751001031000" data-mat="2TCGYR-17GNXU-3L92-64Z8X" data-type="static">
-    </amp-ad>
-
-    <h2>A9 Search Ads</h2>
-    <amp-ad width="400" height="300" type="a9" data-amzn_assoc_placement="adunit0" data-amzn_assoc_search_bar="true"
-        data-amzn_assoc_tracking_id="deepak2015-20" data-amzn_assoc_search_bar_position="bottom"
-        data-amzn_assoc_ad_mode="search" data-amzn_assoc_ad_type="smart" data-amzn_assoc_marketplace="amazon"
-        data-amzn_assoc_region="US" data-amzn_assoc_title="Shop Related Products"
-        data-amzn_assoc_default_search_phrase="apple watches" data-amzn_assoc_default_category="All"
-        data-amzn_assoc_linkid="b01186f9b305e15fc51214bb45187875"
-        data-regionurl="https://z-na.amazon-adsystem.com/widgets/onejs?MarketPlace=US">
-    </amp-ad>
-
-    <h2>A9 Recom Unsaved</h2>
-    <amp-ad width="400" height="300" type="a9" data-amzn_assoc_placement="adunit0" data-amzn_assoc_search_bar="true"
-        data-amzn_assoc_tracking_id="subhojitus-20" data-amzn_assoc_search_bar_position="bottom"
-        data-amzn_assoc_ad_mode="auto" data-amzn_assoc_ad_type="smart" data-amzn_assoc_marketplace="amazon"
-        data-amzn_assoc_region="US" data-amzn_assoc_title="Related Products"
-        data-amzn_assoc_linkid="619af83d37b0fb680e58989de71cd121" data-amzn_assoc_debug="true" data-amzn_assoc_rows="1"
-        data-amzn_assoc_overrides="false" data-amzn_assoc_ead=8
-        data-amzn_assoc_fallback_mode='"type": "search", "value": "steve jobs"'
-        data-amzn_assoc_url="https://techcrunch.com/2018/02/05/visa-and-mastercard-make-it-harder-to-buy-bitcoin-and-other-cryptocurrencies"
-        data-amzn_assoc_aax_src_id="330" data-amzn_assoc_force_win_bid="true">
-    </amp-ad>
-
-    <h2>A9 Custom Ads</h2>
-    <amp-ad width="600" height="250" type="a9" data-amzn_assoc_placement="adunit0" data-amzn_assoc_search_bar="true"
-        data-amzn_assoc_tracking_id="deepak0004-20" data-amzn_assoc_ad_mode="manual" data-amzn_assoc_ad_type="smart"
-        data-amzn_assoc_marketplace="amazon" data-amzn_assoc_region="US" data-amzn_assoc_title="My Amazon Picks"
-        data-amzn_assoc_linkid="c5772783a7d25620cd6226c5cc5885c8"
-        data-amzn_assoc_asins="B001AWZDA4,B07BFTFYZC,B06XD8XQWK,B018HTGSN8">
-    </amp-ad>
-
-    <h2>A9 Recom Ads Sync</h2>
-    <amp-ad width="300" height="250" type="a9" data-amzn_assoc_ad_mode="auto" data-recomtype="sync"
-        data-adinstanceid="fe746097-f142-4f8d-8dfb-45ec747632e5"
-        data-regionurl="https://z-na.amazon-adsystem.com/widgets/onejs?MarketPlace=US">
-    </amp-ad>
-
-    <h2>A9 Recom Ads Async</h2>
-    <amp-ad width="300" height="250" type="a9" data-amzn_assoc_ad_mode="auto"
-        data-divid="amzn-assoc-ad-fe746097-f142-4f8d-8dfb-45ec747632e5" data-recomtype="async"
-        data-adinstanceid="fe746097-f142-4f8d-8dfb-45ec747632e5">
-    </amp-ad>
-
-
-    <h2>AccessTrade</h2>
-    <amp-ad width="300" height="250" type="accesstrade" data-atops="r" data-atrotid="00000000000008c06y">
-    </amp-ad>
-
-    <h2>Ad.Agio</h2>
-    <amp-ad width=300 height=250 type="adagio" data-sid="39" data-loc="amp_ampw_amps_ampp_300x250" data-keywords=""
-        data-uservars="">
-    </amp-ad>
-
-    <h2>Adblade</h2>
-    <amp-ad width="300" height="250" type="adblade" data-width="300" data-height="250" data-cid="19626-3798936394">
-    </amp-ad>
-
-    <h2>AdButler</h2>
-    <amp-ad width="300" height="250" type="adbutler" data-account="167283" data-zone="212491">
-    </amp-ad>
-
-    <h2>adincube</h2>
-    <amp-ad width="300" height="250" type="adincube" data-ad-type="in_content" data-site-key="TEST_WEBSITE_KEY">
-    </amp-ad>
-
-    <h2>ADITION</h2>
-    <amp-ad width="300" height="250" type="adition" data-version="1" data-wp_id="3470234">
-    </amp-ad>
-
-    <h2>Ad Generation</h2>
-    <amp-ad width="320" height="50" type="adgeneration" data-id="10722">
-    </amp-ad>
-
-    <h2>AdGlare</h2>
-    <amp-ad width="300" height="250" layout="responsive" type="adglare" data-host="try" data-zid="810958668"
-        data-keywords="blue,car">
-    </amp-ad>
-
-    <h2>Adhese</h2>
-    <amp-ad width=300 height=250 type="adhese" data-location="_sdk_amp_" data-position="" data-format="amprectangle"
-        data-account="demo" data-request-type="ad">
-        <div placeholder></div>
-        <div fallback></div>
-    </amp-ad>
-
-    <amp-ad width=300 height=250 type="adhese" data-location="_sdk_amp_" data-position="" data-format="amprectangle"
-        data-account="demo" data-request-type="ad" json='{"targeting":{"br": ["sport", "info"],"dt": ["desktop"]}}'>
-        <div placeholder></div>
-        <div fallback></div>
-    </amp-ad>
-
-    <h2 id="adfox">AdFox</h2>
-    <amp-ad width="248" height="408" type="adfox" data-owner-id="208087"
-        data-adfox-params='{"pt": "b","p1": "bsoji","p2": "feil","pct": "a","pfc": "bbhfo","pfb": "cwrtv"}'>
-    </amp-ad>
-
-    <h2>Adman</h2>
-    <amp-ad width="300" height="250" type="adman" data-ws="17342" data-s="300x250" data-host="talos.adman.gr">
-    </amp-ad>
-
-    <h2>AdmanMedia</h2>
-    <amp-ad width="300" height="250" type="admanmedia" data-id="8e916419">
-    </amp-ad>
-
-    <h2>Admixer</h2>
-    <amp-ad width="300" height="250" type="admixer" data-sizes="[[300,250]]"
-        data-zone="2eb6bd58-865c-47ce-af7f-a918108c3fd2">
-    </amp-ad>
-    <amp-ad type="admixer" width="300" height="300" layout="responsive" data-sizes="[[300,250],[300,300]]"
-        data-zone="2eb6bd58-865c-47ce-af7f-a918108c3fd2">
-        <div fallback>asd</div>
-    </amp-ad>
-
-    <h2>Adnuntius</h2>
-    <amp-ad width="300" height="250" type="adnuntius" data-au-id="00000000000dbf78" data-user-id="12341234"
-        data-site-id="56785678" data-floor-price='{"amount":1.213,"currency": "AUD"}'
-        data-kv='[{"colors": ["red", "blue"]}]' data-c='["sport/golf", "news"]' data-latitude="123.4567"
-        data-longitude="234.5678" data-segments='["1234", "5678"]'>
-    </amp-ad>
-
-    <h2>AdOcean</h2>
-    <amp-ad width="300" height="250" type="adocean" data-ao-mode="sync" data-ao-emitter="myao.adocean.pl"
-        data-ao-id="ado-vf2X22YCNzPRUVYmLg.jQb53Xb1BcMbzJlwIv7SLH_f.97" data-ao-preview="true"
-        data-ao-keys="key1,key2,key3" data-ao-vars='{"a":"b","c":"d"}'
-        data-ao-clusters='{"clusterA":[-1,2,-3,63], "clusterB":[1,-63]}'>
-    </amp-ad>
-
-    <amp-ad width="300" height="250" type="adocean" data-ao-mode="buffered" data-ao-emitter="myao.adocean.pl"
-        data-ao-id="ado-vf2X22YCNzPRUVYmLg.jQb53Xb1BcMbzJlwIv7SLH_f.97" data-ao-preview="true"
-        data-ao-keys="key1,key2,key3" data-ao-vars='{"a":"b","c":"d"}'
-        data-ao-clusters='{"clusterA":[-1,2,-3,63], "clusterB":[1,-63]}'>
-    </amp-ad>
-
-    <h2>AdOcean master-slave</h2>
-    <amp-ad width="300" height="250" type="adocean" data-ao-emitter="myao.adocean.pl"
-        data-ao-master="FDyQKk0qN2a9SxwCMal6Eove..r_lvBE3pPfr_Ier9..f7" data-ao-id="adoceanmyaonhqnqukjtt"
-        data-ao-mode="buffered" data-ao-preview="true" data-ao-keys="key1,key2,key3" data-ao-vars='{"a":"b","c":"d"}'
-        data-ao-clusters='{"clusterA":[-1,2,-3,63], "clusterB":[1,-63]}'>
-    </amp-ad>
-
-    <amp-ad width="300" height="250" type="adocean" data-ao-emitter="myao.adocean.pl"
-        data-ao-master="FDyQKk0qN2a9SxwCMal6Eove..r_lvBE3pPfr_Ier9..f7" data-ao-id="adoceanmyaokiheeseoko"
-        data-ao-mode="buffered" data-ao-preview="true" data-ao-keys="key1,key2,key3" data-ao-vars='{"a":"b","c":"d"}'
-        data-ao-clusters='{"clusterA":[-1,2,-3,63], "clusterB":[1,-63]}'>
-    </amp-ad>
-
-    <h2>Adop</h2>
-    <amp-ad width="300" height="250" type="adop" data-z="a3a8014f-0b5f-46dd-a0db-a2ae686541ef"></amp-ad>
-
-    <h2>AdPicker</h2>
-    <amp-ad width="300" height="250" type="adpicker" data-ph="4p7hhqa73u">
-    </amp-ad>
-
-    <h2>AdPlugg</h2>
-    <amp-ad width="300" height="250" type="adplugg" data-access-code="A48214096" data-zone="my_amp_zone_300x250">
-    </amp-ad>
-
-    <h2>Adpon</h2>
-    <amp-ad width="300" height="250" type="adpon" data-fid="363">
-    </amp-ad>
-
-    <h2>Adpushup</h2>
-    <amp-ad width="300" height="250" type="adpushup" data-siteid="40827" data-slotpath="/103512698/AMP_COMPONENT_TEST_1"
-        data-totalAmpSlots="1">
-    </amp-ad>
-
-    <h2>AdReactor</h2>
-    <amp-ad width="728" height="90" type="adreactor" data-pid=790 data-zid=9 data-custom3="No Type">
-    </amp-ad>
-
-    <h2>AdSense</h2>
-    <amp-ad width="300" height="250" type="adsense" data-ad-client="ca-pub-2005682797531342" data-ad-slot="7046626912">
-    </amp-ad>
-
-    <h2>AdSensor</h2>
-    <amp-ad width="300" height="250" type="adsensor" data-application-id="2697" data-adunit-id="1226710">
-    </amp-ad>
-    <amp-ad width="728" height="90" type="adsensor" data-application-id="2697" data-adunit-id="1226707">
-    </amp-ad>
-
-    <h2>AdServSolutions</h2>
-    <amp-ad width="300" height="250" type="adservsolutions" data-client="adservsolutions.com" data-zid="1953913050">
-    </amp-ad>
-
-    <h2>AdsLoom</h2>
-    <amp-ad width="800" height="600" type="adsloom" layout="responsive" data-widget-id="1079">
-    </amp-ad>
-
-    <h2>AdsNative</h2>
-    <amp-ad width="300" height="250" type="adsnative" data-anapiid="t8AjW-y8rudFGzKft_YQcBZG1-aGZ5otj5QdsKaP"
-        data-ancat="IAB1,IAB2" data-antid="abc" data-ankv="key:val,key:val2">
-    </amp-ad>
-
-    <h2>AdSpeed</h2>
-    <amp-ad width="300" height="250" type="adspeed" data-zone="82441" data-client="3">
-        <div placeholder></div>
-        <div fallback></div>
-    </amp-ad>
-
-    <h2>AdSpirit</h2>
-    <amp-ad width="300" height="250" type="adspirit" data-asm-params="&amp;pid=4" data-asm-host="help.adspirit.de">
-    </amp-ad>
-
-    <h2>AdStir 320x50 banner</h2>
-    <amp-ad width="320" height="50" type="adstir" data-app-id="MEDIA-343ded3e" data-ad-spot="1">
-    </amp-ad>
-
-    <h2>AdStyle responsive widget</h2>
-    <amp-embed width="400" height="260" type="adstyle" layout="responsive" data-widget="1" heights="(max-width: 320px) 933px,
-=======
         <option>1wo</option>
         <option>24smi</option>
         <option>a8</option>
@@ -738,6 +257,7 @@
         <option>ix</option>
         <option>jubna</option>
         <option>kargo</option>
+        <option>ketshwa</option>
         <option>kiosked</option>
         <option>kixer</option>
         <option>kuadio</option>
@@ -1281,7 +801,6 @@
           layout="responsive"
           data-widget="1"
           heights="(max-width: 320px) 933px,
->>>>>>> be49d48b
         (max-width: 360px) 1087px,
         (max-width: 375px) 1138px,
         (max-width: 412px) 1189px,
@@ -2460,92 +1979,6 @@
             "YB_SLOT": "medrec"
           }
         }
-<<<<<<< HEAD
-      }' data-slot="/2476204/medium-rectangle" data-multi-size="300x220,300x200"
-        json='{"targeting":{"category":["food","lifestyle"]},"categoryExclusions":["health"]}'>
-    </amp-ad>
-
-    <h2>YIELD ONE</h2>
-    <amp-ad width="320" height="50" type="yieldone" data-pubid="0001" data-pid="032478_4">
-    </amp-ad>
-
-    <h2>Yieldmo</h2>
-    <amp-ad width=300 height=250 type="yieldmo" data-ymid="1465861990777519642">
-    </amp-ad>
-
-    <h2>Yieldpro</h2>
-    <amp-ad width="300" height="250" type="yieldpro" data-pubnetwork="12c6fc06" data-section-id="1299" data-slot="960">
-    </amp-ad>
-
-    <h2>ValueCommerce</h2>
-    <amp-ad width="300" height="250" type="valuecommerce" data-sid="3008" data-pid="884466614">
-    </amp-ad>
-
-    <h2>VDO.AI</h2>
-    <amp-ad width="375" height="0" id="_vdo_ads_player_ai_" type="vdoai" data-unitid="_vdo_ads_player_ai_"
-        data-tagname="publisher" layout="responsive">
-    </amp-ad>
-
-    <h2>Video intelligence</h2>
-    <amp-ad width="500" height="400" type="videointelligence" layout="responsive" data-publisher-id="test_publisher"
-        data-channel-id="59674276073ef41e33501409">
-    </amp-ad>
-
-    <h2>Videonow</h2>
-    <amp-ad width="300" height="200" type="videonow" data-pid="55555" layout="responsive">
-    </amp-ad>
-
-    <h2>Viralize</h2>
-    <amp-ad width="300" height="169" type="viralize" layout="responsive" data-zid="AACX6WjIMkl-yoGV"
-        data-extra='{"lid":"22486","cid":"22572","preview":"1","f":"gallery"}'>
-    </amp-ad>
-
-    <h2>vlyby</h2>
-    <amp-embed width="300" height="250" type="vlyby" layout="responsive" heights="250px"
-        data-publisherid="f363eb2b75459b34592cc4" data-placementid="default" data-pubref="test.amp.com">
-    </amp-embed>
-
-    <h2>VMFive</h2>
-    <amp-ad width="300" height="169" type="vmfive" data-app-key="580db14a4a801a2674a56f81"
-        data-placement-id="demo-placement-id" data-ad-type="video-native">
-    </amp-ad>
-
-    <h2>Webediads</h2>
-    <div>It's a private ad network with strict ad targeting, hence very common to see a no-fill.</div>
-    <amp-ad width="300" height="250" type="webediads" data-site="site_test" data-page="amp" data-position="middle"
-        data-query="amptest=1">
-    </amp-ad>
-
-    <h2>Whopa InFeed</h2>
-    <amp-embed width="100" height="300" type="whopainfeed" layout="responsive"
-        heights="(min-width:1907px) 39%, (min-width:1200px) 46%, (min-width:780px) 64%, (min-width:480px) 98%, (min-width:460px) 167%, 196%"
-        data-siteId="d09aa95befe76773c32f581f00b267bc" data-template="default" data-testMode="true"></amp-embed>
-
-    <h2>WP Media</h2>
-    <amp-ad width="300" height="250" type="wpmedia" data-slot="12" data-bunch="7757" data-sn="sg"></amp-ad>
-
-    <h2>ZEDO</h2>
-    <amp-ad width="300" height="250" type="zedo" data-super-id="364489" data-network="2500" data-placement-id="364489_1"
-        data-channel="727" data-publisher="0" data-dim="9">
-    </amp-ad>
-
-    <h2>Zen</h2>
-    <amp-embed width="500" height="354" type="zen" data-clid="[123, 456]">
-    </amp-embed>
-
-    <h2>ZergNet</h2>
-    <amp-embed width="780" height="100" type="zergnet" heights="(max-width:645px) 100%, (max-width:845px) 31%, 23%"
-        layout="responsive" data-zergid="42658">
-    </amp-embed>
-
-    <h2>Zucks</h2>
-    <amp-ad width="320" height="50" type="zucks" data-frame-id="_bda46cf5ac">
-    </amp-ad>
-
-    <amp-ad width="320" height="400" type="zucks" data-adtype="zoe" data-frame-id="_29845b2931"
-        data-zoe-multi-ad="true">
-    </amp-ad>
-=======
       }'
       data-slot="/2476204/medium-rectangle"
       data-multi-size="300x220,300x200"
@@ -2705,7 +2138,6 @@
           data-frame-id="_29845b2931"
           data-zoe-multi-ad="true">
   </amp-ad>
->>>>>>> be49d48b
 </body>
 
 </html>