<!doctype html>
<html ⚡>
<head>
  <meta charset="utf-8">
  <title>Ad examples</title>
  <link rel="canonical" href="http://nonblocking.io/">
  <meta name="viewport" content="width=device-width,minimum-scale=1,initial-scale=1">
  <style amp-custom>
    .broken {
      color: red;
    }

    amp-ad {
      border: 1px solid #ccc;
      max-width: 500px;
    }

    .red {
      background-color: red;
    }

    .filterBar {
      background: #eee;
      padding: 3px;
      font-size: 1.2em;
    }

    select {
      border: 1px solid #999;
    }

    input[type=submit] {
      font-size: 14px;
      border: 1px solid #999;
      border-radius: 3px;
      margin-left: 10px;
    }

    amp-ad[type="revcontent"] {
      width: 100%;
      max-width: 1280px;
      margin: 18px 0;
      padding: 0;
    }

    amp-ad[type="nativo"] {
      width: 100%;
      max-width: 1280px;
      margin: 18px 0;
      padding: 0;
      height: 100px;
    }

    amp-ad[type="adsloom"] {
      width: 100%;
      max-width: 980px;
      margin: 18px auto;
      padding: 0;
    }
    amp-ad[type="digiteka"] {
      width: 300px;
      height: 250px;
      max-width: 980px;
      margin: 18px auto;
      padding: 0;
    }
  </style>
  <script async custom-element="amp-ad" src="https://cdn.ampproject.org/v0/amp-ad-0.1.js"></script>
  <script async custom-element="amp-analytics" src="https://cdn.ampproject.org/v0/amp-analytics-0.1.js"></script>
  <script async custom-template="amp-mustache" src="https://cdn.ampproject.org/v0/amp-mustache-latest.js"></script>
  <script async custom-element="amp-form" src="https://cdn.ampproject.org/v0/amp-form-0.1.js"></script>
  <style amp-boilerplate>
    body {
      -webkit-animation: -amp-start 8s steps(1, end) 0s 1 normal both;
      -moz-animation: -amp-start 8s steps(1, end) 0s 1 normal both;
      -ms-animation: -amp-start 8s steps(1, end) 0s 1 normal both;
      animation: -amp-start 8s steps(1, end) 0s 1 normal both
    }

    @-webkit-keyframes -amp-start {
      from {
        visibility: hidden
      }

      to {
        visibility: visible
      }
    }

    @-moz-keyframes -amp-start {
      from {
        visibility: hidden
      }

      to {
        visibility: visible
      }
    }

    @-ms-keyframes -amp-start {
      from {
        visibility: hidden
      }

      to {
        visibility: visible
      }
    }

    @-o-keyframes -amp-start {
      from {
        visibility: hidden
      }

      to {
        visibility: visible
      }
    }

    @keyframes -amp-start {
      from {
        visibility: hidden
      }

      to {
        visibility: visible
      }
    }
  </style><noscript>
    <style amp-boilerplate>
      body {
        -webkit-animation: none;
        -moz-animation: none;
        -ms-animation: none;
        animation: none
      }
    </style>
  </noscript>
  <script async src="https://cdn.ampproject.org/v0.js"></script>
</head>

<body>
  <div class="filterBar">
    <form action="ads.amp.html" method="get" target="_top">
      <label for="filter">Ad network filter</label>
      <select id="filter" name="type">
        <option>[Select an ad network]</option>
        <!--
      When adding new ad network to the list, please
      1) verify that the ad slot loads ad. Check DEVELOPMENT.md for how to
       run a local server.
      2) keep the list in alphabetic order
    -->
    <option>1wo</option>
    <option>24smi</option>
    <option>a8</option>
    <option>a9</option>
    <option>accesstrade</option>
    <option>adagio</option>
    <option>adblade</option>
    <option>adbutler</option>
    <option>adfox</option>
    <option>adgeneration</option>
    <option>adglare</option>
    <option>adhese</option>
    <option>adincube</option>
    <option>adition</option>
    <option>adman</option>
    <option>admanmedia</option>
    <option>admixer</option>
    <option>adnuntius</option>
    <option>adocean</option>
    <option>adop</option>
    <option>adpicker</option>
    <option>adplugg</option>
    <option>adpon</option>
    <option>adpushup</option>
    <option>adreactor</option>
    <option>adsense</option>
    <option>adsensor</option>
    <option>adservsolutions</option>
    <option>adsloom</option>
    <option>adsnative</option>
    <option>adspeed</option>
    <option>adspirit</option>
    <option>adstir</option>
    <option>adstyle</option>
    <option>adtech</option>
    <option>adtelligent</option>
    <option>adthrive</option>
    <option>adunity</option>
    <option>aduptech</option>
    <option>adventive</option>
    <option>adverline</option>
    <option>adverticum</option>
    <option>advertserve</option>
    <option>adyoulike</option>
    <option>affiliateb</option>
    <option>aja</option>
    <option>amoad</option>
    <option>aniview</option>
    <option>anyclip</option>
    <option>appnexus</option>
    <option>appvador</option>
    <option>atomx</option>
    <option>baidu</option>
    <option>beaverads</option>
    <option>beopinion</option>
    <option>bidtellect</option>
    <option>blade</option>
    <option>brainy</option>
    <option>bringhub</option>
    <option>byplay</option>
    <option>caajainfeed</option>
    <option>capirs</option>
    <option>caprofitx</option>
    <option>cedato</option>
    <option>conative</option>
    <option>connatix</option>
    <option>contentad</option>
    <option>criteo</option>
    <option>csa</option>
    <option>custom</option>
    <option>dable</option>
    <option>digiteka</option>
    <option>directadvert</option>
    <option>distroscale</option>
    <option>dotandads</option>
    <option>doubleclick</option>
    <option>dynad</option>
    <option>eadv</option>
    <option>empower</option>
    <option>Engageya</option>
    <option>epeex</option>
    <option>eplanning</option>
    <option>ezoic</option>
    <option>f1e</option>
    <option>f1h</option>
    <option>feedad</option>
    <option>felmat</option>
    <option>finative</option>
    <option>flite</option>
    <option>fluct</option>
    <option>forkmedia</option>
    <option>freestar</option>
    <option>freewheel</option>
    <option>fusion</option>
    <option>genieessp</option>
    <option>giraff</option>
    <option>glomex</option>
    <option>gmossp</option>
    <option>gumgum</option>
    <option>holder</option>
    <option>ibillboard</option>
    <option>idealmedia</option>
    <option>imedia</option>
    <option>imobile</option>
    <option>imonomy</option>
    <option>industrybrains</option>
    <option>inmobi</option>
    <option>innity</option>
    <option>insticator</option>
    <option>invibes</option>
    <option>ix</option>
    <option>jubna</option>
    <option>kargo</option>
    <option>ketshwa</option>
    <option>kiosked</option>
    <option>kixer</option>
    <option>kuadio</option>
    <option>lentainform</option>
    <option>ligatus</option>
    <option>lockerdome</option>
    <option>logly</option>
    <option>loka</option>
    <option>luckyads</option>
    <option>macaw</option>
    <option>mads</option>
    <option>mantis-display</option>
    <option>mediaad</option>
    <option>marfeel</option>
    <option>medianet</option>
    <option>mediavine</option>
    <option>meg</option>
    <option>mgid</option>
    <option>microad</option>
    <option>miximedia</option>
    <option>mixpo</option>
    <option>monetizer101</option>
    <option>mox</option>
    <option>my6sense</option>
    <option>myfinance</option>
    <option>myoffrz</option>
    <option>mytarget</option>
    <option>mywidget</option>
    <option>nativeroll</option>
    <option>nativery</option>
    <option>nativo</option>
    <option>navegg</option>
    <option>nend</option>
    <option>netletix</option>
    <option>noddus</option>
    <option>nokta</option>
    <option>nws</option>
    <option>oblivki</option>
    <option>onead</option>
    <option>onnetwork</option>
    <option>openadstream</option>
    <option>openx</option>
    <option>opinary</option>
    <option>outbrain</option>
    <option>pixels</option>
    <option>playstream</option>
    <option>plista</option>
    <option>polymorphicads</option>
    <option>popin</option>
    <option>ppstudio</option>
    <option>pressboard</option>
    <option>promoteiq</option>
    <option>pubexchange</option>
    <option>pubmine</option>
    <option>pulse</option>
    <option>pulsepoint</option>
    <option>puffnetwork</option>
    <option>purch</option>
    <option>rakutenunifiedads</option>
    <option>rbinfox</option>
    <option>rcmwidget</option>
    <option>readmo</option>
    <option>realclick</option>
    <option>recomad</option>
    <option>recreativ</option>
    <option>relap</option>
    <option>remixd</option>
    <option>revcontent</option>
    <option>revjet</option>
    <option>rfp</option>
    <option>rnetplus</option>
    <option>rubicon</option>
    <option>runative</option>
    <option>sas</option>
    <option>seedingalliance</option>
    <option>sekindo</option>
    <option>sharethrough</option>
    <option>shemedia</option>
    <option>sklik</option>
    <option>slimcutmedia</option>
    <option>smartadserver</option>
    <option>smartclip</option>
    <option>smi2</option>
    <option>smilewanted</option>
    <option>sogouad</option>
    <option>sortable</option>
    <option>sona</option>
    <option>sovrn</option>
    <option>speakol</option>
    <option>spotx</option>
    <option>springAds</option>
    <option>ssp</option>
    <option>strossle</option>
    <option>sulvo</option>
    <option>sunmedia</option>
    <option>svknative</option>
    <option>swoop</option>
    <option>taboola</option>
<<<<<<< HEAD
    <option>tagon</option>
=======
    <option>tail</option>
>>>>>>> b14fb624
    <option>tcsemotion</option>
    <option>teads</option>
    <option>temedya</option>
    <option>torimochi</option>
    <option>tracdelight</option>
    <option>triplelift</option>
    <option>trugaze</option>
    <option>uas</option>
    <option>ucfunnel</option>
    <option>unruly</option>
    <option>uzou</option>
    <option>valuecommerce</option>
    <option>vdo.ai</option>
    <option>verizonmedia</option>
    <option>videointelligence</option>
    <option>videonow</option>
    <option>viralize</option>
    <option>vlyby</option>
    <option>vmfive</option>
    <option>webediads</option>
    <option>weborama</option>
    <option>widespace</option>
    <option>wisteria</option>
    <option>whopainfeed</option>
    <option>wpmedia</option>
    <option>xlift</option>
    <option>yahoo</option>
    <option>yahoofedads</option>
    <option>yahoojp</option>
    <option>yahoonativeads</option>
    <option>yandex</option>
    <option>yektanet</option>
    <option>yengo</option>
    <option>yieldbot</option>
    <option>yieldmo</option>
    <option>yieldpro</option>
    <option>zedo</option>
    <option>zen</option>
    <option>zergnet</option>
    <option>zucks</option>
    </select>
    <input type="submit" value="Go">
  </form>
  </div>

  <h2>1WO</h2>
  <amp-embed
    width="400"
    height="700"
    type="1wo"
    data-owo-code="c67805ef-2cc3-482c-9067-70f534016259"
    data-owo-type="widget"
    data-owo-mode="smart3"
    src="https://frontend-qa.1worldonline.biz/poller-constructor.js">
  </amp-embed>

  <h2>24smi</h2>
  <amp-embed width="250" height="250"
    type="24smi"
    src="https://jsn.24smi.net/c/2/11232.js">
  </amp-embed>

  <amp-embed width="250" height="250"
    type="24smi"
    data-blockid="11232">
  </amp-embed>

  <h2>A8</h2>
  <amp-ad width="300" height="250"
    type="a8"
    data-aid="170223075073"
    data-wid="001"
    data-eno="01"
    data-mid="s00000016751001031000"
    data-mat="2TCGYR-17GNXU-3L92-64Z8X"
    data-type="static">
  </amp-ad>

  <h2>A9 Search Ads</h2>
  <amp-ad width="400" height="300"
    type = "a9"
    data-amzn_assoc_placement = "adunit0"
    data-amzn_assoc_search_bar = "true"
    data-amzn_assoc_tracking_id = "deepak2015-20"
    data-amzn_assoc_search_bar_position = "bottom"
    data-amzn_assoc_ad_mode = "search"
    data-amzn_assoc_ad_type = "smart"
    data-amzn_assoc_marketplace = "amazon"
    data-amzn_assoc_region = "US"
    data-amzn_assoc_title = "Shop Related Products"
    data-amzn_assoc_default_search_phrase = "apple watches"
    data-amzn_assoc_default_category = "All"
    data-amzn_assoc_linkid = "b01186f9b305e15fc51214bb45187875"
    data-regionurl = "https://z-na.amazon-adsystem.com/widgets/onejs?MarketPlace=US">
  </amp-ad>

  <h2>A9 Recom Unsaved</h2>
  <amp-ad width="400" height="300"
   type = "a9"
   data-amzn_assoc_placement = "adunit0"
   data-amzn_assoc_search_bar = "true"
   data-amzn_assoc_tracking_id = "subhojitus-20"
   data-amzn_assoc_search_bar_position = "bottom"
   data-amzn_assoc_ad_mode = "auto"
   data-amzn_assoc_ad_type = "smart"
   data-amzn_assoc_marketplace = "amazon"
   data-amzn_assoc_region = "US"
   data-amzn_assoc_title = "Related Products"
   data-amzn_assoc_linkid = "619af83d37b0fb680e58989de71cd121"
   data-amzn_assoc_debug = "true"
   data-amzn_assoc_rows = "1"
   data-amzn_assoc_overrides = "false"
   data-amzn_assoc_ead = 8
   data-amzn_assoc_fallback_mode = '"type": "search", "value": "steve jobs"'
   data-amzn_assoc_url = "https://techcrunch.com/2018/02/05/visa-and-mastercard-make-it-harder-to-buy-bitcoin-and-other-cryptocurrencies"
   data-amzn_assoc_aax_src_id = "330"
   data-amzn_assoc_force_win_bid = "true">
  </amp-ad>

  <h2>A9 Custom Ads</h2>
  <amp-ad width="600" height="250"
    type = "a9"
    data-amzn_assoc_placement = "adunit0"
    data-amzn_assoc_search_bar = "true"
    data-amzn_assoc_tracking_id = "deepak0004-20"
    data-amzn_assoc_ad_mode = "manual"
    data-amzn_assoc_ad_type = "smart"
    data-amzn_assoc_marketplace = "amazon"
    data-amzn_assoc_region = "US"
    data-amzn_assoc_title = "My Amazon Picks"
    data-amzn_assoc_linkid = "c5772783a7d25620cd6226c5cc5885c8"
    data-amzn_assoc_asins = "B001AWZDA4,B07BFTFYZC,B06XD8XQWK,B018HTGSN8">
  </amp-ad>

  <h2>A9 Recom Ads Sync</h2>
  <amp-ad width="300" height="250"
   type = "a9"
   data-amzn_assoc_ad_mode = "auto"
   data-recomtype = "sync"
   data-adinstanceid = "fe746097-f142-4f8d-8dfb-45ec747632e5"
   data-regionurl = "https://z-na.amazon-adsystem.com/widgets/onejs?MarketPlace=US">
  </amp-ad>

  <h2>A9 Recom Ads Async</h2>
  <amp-ad width="300" height="250"
   type = "a9"
   data-amzn_assoc_ad_mode = "auto"
   data-divid = "amzn-assoc-ad-fe746097-f142-4f8d-8dfb-45ec747632e5"
   data-recomtype = "async"
   data-adinstanceid = "fe746097-f142-4f8d-8dfb-45ec747632e5">
  </amp-ad>


  <h2>AccessTrade</h2>
  <amp-ad width="300" height="250"
    type="accesstrade"
    data-atops="r"
    data-atrotid="00000000000008c06y">
  </amp-ad>

  <h2>Ad.Agio</h2>
  <amp-ad width=300 height=250
    type="adagio"
    data-sid="39"
    data-loc="amp_ampw_amps_ampp_300x250"
    data-keywords=""
    data-uservars="">
  </amp-ad>

  <h2>Adblade</h2>
  <amp-ad width="300" height="250"
    type="adblade"
    data-width="300"
    data-height="250"
    data-cid="19626-3798936394">
  </amp-ad>

  <h2>AdButler</h2>
  <amp-ad width="300" height="250"
    type="adbutler"
    data-account="167283"
    data-zone="212491">
  </amp-ad>

  <h2>adincube</h2>
  <amp-ad width="300" height="250"
    type="adincube"
    data-ad-type="in_content"
    data-site-key="TEST_WEBSITE_KEY">
  </amp-ad>

  <h2>ADITION</h2>
  <amp-ad width="300" height="250"
    type="adition"
    data-version="1"
    data-wp_id="3470234">
  </amp-ad>

  <h2>Ad Generation</h2>
  <amp-ad width="320" height="50"
    type="adgeneration"
    data-id="10722">
  </amp-ad>

  <h2>AdGlare</h2>
  <amp-ad width="300" height="250" layout="responsive"
    type="adglare"
    data-host="try"
    data-zid="810958668"
    data-keywords="blue,car">
  </amp-ad>

  <h2>Adhese</h2>
  <amp-ad width=300 height=250
    type="adhese"
    data-location="_sdk_amp_"
    data-position=""
    data-format="amprectangle"
    data-account="demo"
    data-request-type="ad">
  <div placeholder></div>
  <div fallback></div>
  </amp-ad>

  <amp-ad width=300 height=250
    type="adhese"
    data-location="_sdk_amp_"
    data-position=""
    data-format="amprectangle"
    data-account="demo"
    data-request-type="ad"
    json='{"targeting":{"br": ["sport", "info"],"dt": ["desktop"]}}'>
  <div placeholder></div>
  <div fallback></div>
  </amp-ad>

  <h2 id="adfox">AdFox</h2>
  <amp-ad width="248" height="408"
    type="adfox"
    data-owner-id="208087"
    data-adfox-params='{"pt": "b","p1": "bsoji","p2": "feil","pct": "a","pfc": "bbhfo","pfb": "cwrtv"}'>
  </amp-ad>

  <h2>Adman</h2>
  <amp-ad width="300" height="250"
    type="adman"
    data-ws="17342"
    data-s="300x250"
    data-host="talos.adman.gr">
  </amp-ad>

  <h2>AdmanMedia</h2>
  <amp-ad width="300" height="250"
    type="admanmedia"
    data-id="8e916419">
  </amp-ad>

  <h2>Admixer</h2>
  <amp-ad width="300" height="250"
    type="admixer"
    data-sizes="[[300,250]]"
    data-zone="2eb6bd58-865c-47ce-af7f-a918108c3fd2">
  </amp-ad>
  <amp-ad type="admixer" width="300" height="300" layout="responsive"
    data-sizes="[[300,250],[300,300]]"
    data-zone="2eb6bd58-865c-47ce-af7f-a918108c3fd2">
  <div fallback>asd</div>
  </amp-ad>

  <h2>Adnuntius</h2>
  <amp-ad width="300" height="250"
      type="adnuntius"
      data-au-id="00000000000dbf78"
      data-user-id="12341234"
      data-site-id="56785678"
      data-floor-price='{"amount":1.213,"currency": "AUD"}'
      data-kv='[{"colors": ["red", "blue"]}]'
      data-c='["sport/golf", "news"]'
      data-latitude="123.4567"
      data-longitude="234.5678"
      data-segments='["1234", "5678"]'>
  </amp-ad>

  <h2>AdOcean</h2>
  <amp-ad width="300" height="250"
      type="adocean"
      data-ao-mode="sync"
      data-ao-emitter="myao.adocean.pl"
      data-ao-id="ado-vf2X22YCNzPRUVYmLg.jQb53Xb1BcMbzJlwIv7SLH_f.97"
      data-ao-preview="true"
      data-ao-keys="key1,key2,key3"
      data-ao-vars='{"a":"b","c":"d"}'
      data-ao-clusters='{"clusterA":[-1,2,-3,63], "clusterB":[1,-63]}'
      >
  </amp-ad>

  <amp-ad width="300" height="250"
      type="adocean"
      data-ao-mode="buffered"
      data-ao-emitter="myao.adocean.pl"
      data-ao-id="ado-vf2X22YCNzPRUVYmLg.jQb53Xb1BcMbzJlwIv7SLH_f.97"
      data-ao-preview="true"
      data-ao-keys="key1,key2,key3"
      data-ao-vars='{"a":"b","c":"d"}'
      data-ao-clusters='{"clusterA":[-1,2,-3,63], "clusterB":[1,-63]}'
      >
  </amp-ad>

  <h2>AdOcean master-slave</h2>
  <amp-ad width="300" height="250"
      type="adocean"
      data-ao-emitter="myao.adocean.pl"
      data-ao-master="FDyQKk0qN2a9SxwCMal6Eove..r_lvBE3pPfr_Ier9..f7"
      data-ao-id="adoceanmyaonhqnqukjtt"
      data-ao-mode="buffered"
      data-ao-preview="true"
      data-ao-keys="key1,key2,key3"
      data-ao-vars='{"a":"b","c":"d"}'
      data-ao-clusters='{"clusterA":[-1,2,-3,63], "clusterB":[1,-63]}'
      >
  </amp-ad>

  <amp-ad width="300" height="250"
      type="adocean"
      data-ao-emitter="myao.adocean.pl"
      data-ao-master="FDyQKk0qN2a9SxwCMal6Eove..r_lvBE3pPfr_Ier9..f7"
      data-ao-id="adoceanmyaokiheeseoko"
      data-ao-mode="buffered"
      data-ao-preview="true"
      data-ao-keys="key1,key2,key3"
      data-ao-vars='{"a":"b","c":"d"}'
      data-ao-clusters='{"clusterA":[-1,2,-3,63], "clusterB":[1,-63]}'
      >
  </amp-ad>

  <h2>Adop</h2>
  <amp-ad width="300" height="250"
      type="adop"
      data-z="a3a8014f-0b5f-46dd-a0db-a2ae686541ef"></amp-ad>

  <h2>AdPicker</h2>
  <amp-ad width="300" height="250"
    type="adpicker"
    data-ph="4p7hhqa73u">
  </amp-ad>

  <h2>AdPlugg</h2>
  <amp-ad width="300" height="250"
    type="adplugg"
    data-access-code="A48214096"
    data-zone="my_amp_zone_300x250">
  </amp-ad>

  <h2>Adpon</h2>
  <amp-ad width="300" height="250"
      type="adpon"
      data-fid="363">
  </amp-ad>

  <h2>Adpushup</h2>
  <amp-ad width="300" height="250"
      type="adpushup"
      data-siteid="40827"
      data-slotpath="/103512698/AMP_COMPONENT_TEST_1"
      data-totalAmpSlots="1">
  </amp-ad>

  <h2>AdReactor</h2>
  <amp-ad width="728" height="90"
    type="adreactor"
    data-pid=790
    data-zid=9
    data-custom3="No Type">
  </amp-ad>

  <h2>AdSense</h2>
  <amp-ad width="300" height="250"
    type="adsense"
    data-ad-client="ca-pub-2005682797531342"
    data-ad-slot="7046626912">
  </amp-ad>

  <h2>AdSensor</h2>
  <amp-ad width="300" height="250"
    type="adsensor"
    data-application-id="2697"
    data-adunit-id="1226710">
  </amp-ad>
  <amp-ad width="728" height="90"
    type="adsensor"
    data-application-id="2697"
    data-adunit-id="1226707">
  </amp-ad>

  <h2>AdServSolutions</h2>
  <amp-ad width="300" height="250"
    type="adservsolutions"
    data-client="adservsolutions.com"
    data-zid="1953913050">
  </amp-ad>

  <h2>AdsLoom</h2>
  <amp-ad width="800" height="600"
       type="adsloom"
       layout="responsive"
       data-widget-id="1079">
  </amp-ad>

  <h2>AdsNative</h2>
  <amp-ad width="300" height="250"
    type="adsnative"
    data-anapiid="t8AjW-y8rudFGzKft_YQcBZG1-aGZ5otj5QdsKaP"
    data-ancat="IAB1,IAB2"
    data-antid="abc"
    data-ankv="key:val,key:val2">
  </amp-ad>

  <h2>AdSpeed</h2>
  <amp-ad width="300" height="250"
    type="adspeed"
    data-zone="82441"
    data-client="3">
  <div placeholder></div>
  <div fallback></div>
  </amp-ad>

  <h2>AdSpirit</h2>
  <amp-ad width="300" height="250"
    type="adspirit"
    data-asm-params="&amp;pid=4"
    data-asm-host="help.adspirit.de">
  </amp-ad>

  <h2>AdStir 320x50 banner</h2>
  <amp-ad width="320" height="50"
    type="adstir"
    data-app-id="MEDIA-343ded3e"
    data-ad-spot="1">
  </amp-ad>

  <h2>AdStyle responsive widget</h2>
  <amp-embed width="400" height="260"
      type="adstyle"
      layout="responsive"
      data-widget="1"
      heights="(max-width: 320px) 933px,
    (max-width: 360px) 1087px,
    (max-width: 375px) 1138px,
    (max-width: 412px) 1189px,
    (max-width: 414px) 1072px,
    (max-width: 568px) 1151px,
    (max-width: 640px) 1128px,
    (max-width: 667px) 1151px,
    (max-width: 732px) 1211px,
    (max-width: 736px) 1151px,
    (max-width: 768px) 633px,
    (max-width: 1024px) 711px,
    86vw">
  </amp-embed>

  <h2>AdTech (1x1 fake image ad)</h2>
  <amp-ad width="300" height="250" type="adtech"
    src="https://adserver.adtechus.com/addyn/3.0/5280.1/2274008/0/-1/ADTECH;size=300x250;key=plumber;alias=careerbear-ros-middle1;loc=300;;target=_blank;grp=27980912;misc=3767074">
  </amp-ad>

  <h2>Adtelligent</h2>
  <amp-ad width="300" height="250" type="adtelligent" data-source="350975">
  </amp-ad>

  <h2>AdThrive 320x50 banner</h2>
  <amp-ad width="320" height="50" type="adthrive" data-site-id="test" data-ad-unit="AdThrive_Content_1"
    data-sizes="320x50">
  </amp-ad>

  <h2>AdUnity (300x250 demo banner)</h2>
  <amp-ad type="adunity" width="300" height="250" data-au-account="5057446857420" data-au-site="test.site"
    data-au-section data-au-zone="rectangle" data-au-isdemo="true">
  </amp-ad>

  <h2>AdThrive 300x250 banner</h2>
  <amp-ad width="300" height="250" type="adthrive" data-site-id="test" data-ad-unit="AdThrive_Content_2"
    data-sizes="300x250">
  </amp-ad>

  <h2>AdUp Technology</h2>
  <amp-ad width="500" height="250" type="aduptech" layout="fixed" data-placementkey="ae7906d535ce47fbb29fc5f45ef910b4"
    data-query="reisen;mallorca;spanien" data-adtest="1">
  </amp-ad>

  <h2>Adventive</h2>
  <amp-ad width="300" height="250"
    data-src="https://ads.adventive.com/ad?j&pid=c72f8c57-4bdb-4f84-ba46-8b34a2512501&type=4" type="adventive">
  </amp-ad>

  <h2>Adverline</h2>
  <amp-ad width="300" height="250" type="adverline" data-id=13625 data-plc=3>
  </amp-ad>

  <h2>Adverticum</h2>
  <amp-ad width="285" height="350" type="adverticum" data-goa3zone="4316734" data-costumeTargetString="bWFsYWM=">
  </amp-ad>

  <h2>AdvertServe</h2>
  <amp-ad width="300" height="250" type="advertserve" data-client="tester" data-pid=0 data-zid=68>
  </amp-ad>

  <h2>Adyoulike</h2>
  <amp-ad width="300" height="250" type="adyoulike" data-placement="d135a2027b1041059f06fbf8cf4ddfef" data-dc="fra01"
    data-campaign="665253da9edc423f683a5306f22b883d">
  </amp-ad>
  <h2>Affiliate-B</h2>
  <amp-ad width="300" height="250" type="affiliateb" data-afb_a="l44x-y174897c" data-afb_p="g2m" data-afb_t="i">
  </amp-ad>

  <h2>AJA</h2>
  <amp-ad width="300" height="250" type="aja" layout="responsive" data-asi="xWc2iVRZR">
  </amp-ad>

  <h2>AMoAd banner</h2>
  <amp-ad width="300" height="250" type="amoad" data-ad-type="banner"
    data-sid="62056d310111552c951d19c06bfa71e16e615e39493eceff667912488bc576a6">
  </amp-ad>

  <h2>AMoAd native</h2>
  <amp-ad width="320" height="100" type="amoad" data-ad-type="native"
    data-sid="62056d310111552c951d19c06bfa71e1bc19eea7e94d0a6e73e46a9402dbee47">
  </amp-ad>

  <h2>Aniview</h2>
  <amp-ad width="640" height="360" type="aniview" data-publisherId="55b88d4a181f465b3e8b4567"
    data-channelId="5a5f17a728a06102d14c2718">
  </amp-ad>

  <h2>AnyClip</h2>
  <amp-ad width="480" height="300" layout="responsive" type="anyclip" data-pubname="lre_qa_temp"
    data-widgetname="amp_test_autoplay" data-ac-embed-mode="plain" data-ourl="https://anyclip.com/">
  </amp-ad>

  <h2>AppNexus with JSON based configuration multi ad</h2>
  <amp-ad width="728" height="90" type="appnexus" data-target="apn_ad_2"
    json='{"pageOpts":{"member": 958}, "adUnits": [{"disablePsa": true, "tagId": 6063968,"sizes": [300,250],"targetId": "apn_ad_1"}, {"tagId": 6063968,"sizes": [728,90],"targetId":"apn_ad_2"}]}'>
  </amp-ad>
  <!-- There could be no creative rendered for this tag, this is to test the behaviour when there are no bids for a tag -->
  <amp-ad width="300" height="250" type="appnexus" data-target="apn_ad_1"
    json='{"pageOpts":{"member": 958}, "adUnits": [{"disablePsa": true, "tagId": 6063968,"sizes": [300,250],"targetId": "apn_ad_1"}, {"tagId": 6063968,"sizes": [728,90],"targetId":"apn_ad_2"}]}'>
  </amp-ad>

  <amp-ad width="728" height="90" type="appnexus" data-target="apn_ad_3"
    json='{"adUnits": [{"tagId": 6063968,"sizes": [728,90],"targetId":"apn_ad_3"}]}'>
  </amp-ad>

  <h2>AppVador</h2>
  <amp-ad width="320" height="180" type="appvador" data-id="8c328a2daa6f9ce4693f57246cd86e0a">
  </amp-ad>

  <h2>Atomx</h2>
  <amp-ad width="300" height="250" type="atomx" data-id="1234">
  </amp-ad>

  <h2>Baidu</h2>
  <amp-ad width="300" height="250" type="baidu" data-cproid="u2697398">
  </amp-ad>

  <h2>BeaverAds</h2>
  <amp-ad width="300" height="300" type="beaverads" data-block-id="1001038">
  </amp-ad>

  <amp-ad width="300" height="1" type="beopinion" layout="responsive" data-name="slot_0" data-my-content="0"
    data-account="556f2afc6ebef601004fb60f">
  </amp-ad>

  <h2 id="bidtellect">Bidtellect</h2>
  <amp-ad width=320 height=200 type="bidtellect" data-t="20bc0442-8bec-43f8-9992-08be6e6a3591" data-pid="925847381"
    data-sid="216072">
  </amp-ad>

  <h2>Blade</h2>
  <amp-ad width="300" height="250" type="blade" servingDomain="ssr.streamrail.net" data-blade_player_type="blade"
    data-blade_macros='{"page_url":"[PAGE_URL]",  "ip":"[IP]","ua":"[UA]","cb":"[CB]","dnt":"[DNT]","sub_id":"[SUB_ID]","user_consent":"[USER_CONTENT]","gdpr":"[GDPR]"}'
    data-blade_player_id="5af16139cb938a00022c1326" data-blade_api_key="5af15a3b02e28f0002000001">
  </amp-ad>

  <h2>brainy</h2>
  <amp-ad width="300" height="250" type="brainy" data-aid="10" data-slot-id="3347">
  </amp-ad>

  <h2>Broadstreet Ads</h2>
  <amp-ad width="300" height="250" type="broadstreetads" data-network="229" data-zone="63940">
    <div placeholder></div>
    <div fallback></div>
  </amp-ad>

  <h2>Bringhub Mini-Storefront</h2>
  <amp-embed width="600" height="320" type="bringhub" layout="responsive"
    heights="(max-width: 270px) 1280px, (max-width:553px) 640px, 338px">
  </amp-embed>

  <h2>ByPlay</h2>
  <amp-ad width="400" height="225" type="byplay"
    data-vast-url="https://h.f1.impact-ad.jp/adv?section_id=7693&env=dev">
  </amp-ad>

  <h2>CA A.J.A. Infeed</h2>
  <amp-ad width="320" height="120" type="caajainfeed" data-ad-spot="jqeto4eMJqk" data-test="true">
  </amp-ad>

  <h2>CA ProFit-X</h2>
  <!-- Ad placement with data-tagid is deprecated.
  It will become invalid after all CA ProFit-X's
  inventories are replaced by data-mediaid -->
  <amp-ad width="320" height="50" type="caprofitx" data-tagid="17359">
  </amp-ad>

  <amp-ad width="320" height="50" type="caprofitx" data-mediaid="3752" data-tag-places="17359">
  </amp-ad>

  <h2>Cedato</h2>
  <amp-ad width="640" height="360" type="cedato" data-id="303084288">
  </amp-ad>

  <h2>Conative</h2>

  <amp-ad type="conative" height="250" width="300" layout="responsive" sizes="(min-width: 320px) 320px, 100vw"
    data-domain="225" data-adslot="1977" data-preview="1">
  </amp-ad>

  <h2>Connatix</h2>
  <amp-ad width="300" height="250" type="connatix"
    data-connatix={"data-connatix-token":"755145ed-72aa-4a35-bc6e-d5dcfb8837d2"}>
  </amp-ad>

  <h2>Content.ad Banner 320x50</h2>
  <amp-ad width="320" height="50" type="contentad" data-id="80a26f7c-277a-4c9a-b541-1ae7304d8b06"
    data-d="bm9uYmxvY2tpbmcuaW8=" data-wid="218710" data-url="nonblocking.io">
  </amp-ad>

  <h2>Content.ad Banner 300x250</h2>
  <amp-ad width="300" height="250" type="contentad" data-id="09a8809f-9e98-4c24-b076-3dc28c8a7f32"
    data-d="bm9uYmxvY2tpbmcuaW8=" data-wid="218706" data-url="nonblocking.io">
  </amp-ad>

  <h2>Content.ad Banner 300x250 2x2</h2>
  <amp-ad width="300" height="250" type="contentad" data-id="7902c314-4cad-466e-9264-ecd333a2c757"
    data-d="bm9uYmxvY2tpbmcuaW8=" data-wid="218705" data-url="nonblocking.io">
  </amp-ad>

  <h2>Content.ad Banner 300x600</h2>
  <amp-ad width="300" height="600" type="contentad" data-id="54115175-cb71-4905-9781-970c868059c1"
    data-d="bm9uYmxvY2tpbmcuaW8=" data-wid="218708" data-url="nonblocking.io">
  </amp-ad>

  <h2>Content.ad Banner 300x600 5x2</h2>
  <amp-ad width="300" height="600" type="contentad" data-id="d5979da1-3686-4b8d-8bbc-9a94eb2d6a76"
    data-d="bm9uYmxvY2tpbmcuaW8=" data-wid="218709" data-url="nonblocking.io">
  </amp-ad>

  <h2>Criteo Passback</h2>
  <p>Due to ad targeting, the slot might not load ad.</p>

  <amp-ad width="300" height="250" type="criteo" data-tagtype="passback" data-zone="314159">
  </amp-ad>

  <h2>CSA</h2>
  <amp-ad width="auto" height="300" type="csa" layout="fixed-height"
    data-afs-page-options='{"pubId": "partner-pub-9616389000213823", "query": "flowers"}'
    data-afs-adblock-options='{"width": "auto", "number": 1}'>
  </amp-ad>

  <h2 id="custom">Custom leaderboard</h2>
  <amp-ad width="500" height="60" type="custom" data-slot="1" data-url="/examples/custom.ad.example.json">
    <template type="amp-mustache" id="amp-template-id-leader">
      <a href="{{href}}" target='_blank' rel="noopener noreferrer">
        <amp-img layout='fixed' width="500" height="60" src="{{src}}" data-info="{{info}}"></amp-img>
      </a>
    </template>
  </amp-ad>

  <h2>Custom square</h2>
  <amp-ad width="200" height="200" type="custom" data-slot="2" data-url="/examples/custom.ad.example.json">
    <template type="amp-mustache">
      <a href="{{href}}" target="_blank" rel="noopener noreferrer">
        <amp-img layout='fixed' height="200" width="200" src="{{src}}" data-info="{{info}}"></amp-img>
      </a>
    </template>
  </amp-ad>

  <h2>Custom leaderboard with no slot specified</h2>
  <amp-ad width="500" height="60" type="custom" data-url="/examples/custom.ad.example.single.json">
    <template type="amp-mustache" id="amp-template-id-no-slot">
      <a href="{{href}}" target="_blank" rel="noopener noreferrer">
        <amp-img layout='fixed' height="60" width="500" src="{{src}}" data-info="{{info}}"></amp-img>
      </a>
    </template>
  </amp-ad>

  <h2>Dable</h2>
  <amp-embed width="336" height="280" type="dable" data-widget-id="G7ZdEWXW" data-item-id="testitem">
  </amp-embed>

  <h2>Digiteka</h2>
  <amp-ad width="300" height="250" type="digiteka" layout="responsive" data-zone="1" data-mdtk="01540779">
  </amp-ad>

  <h2>Directadvert</h2>
  <amp-ad width="320" height="250" type="directadvert" data-block-id="1953045">
  </amp-ad>

  <h2>DistroScale</h2>
  <amp-ad width="300" height="600" type="distroscale" data-pid="1" data-zid="8710" layout="responsive">
  </amp-ad>

  <h2>DotAndAds masthead</h2>
  <amp-ad width="980" height="250" type="dotandads" data-cid="11" data-mpo="ampTest" data-mpt="amp-amp-all-all"
    data-sp='sn-u'>
  </amp-ad>

  <h2>DotAndAds 300x250 box</h2>
  <amp-ad width="300" height="250" type="dotandads" data-sp='300x250-u' data-cid="11" data-mpo="ampTest"
    data-mpt="amp-amp-all-all">
  </amp-ad>

  <h2>Doubleclick</h2>
  <amp-ad width="320" height="50" type="doubleclick" data-slot="/4119129/mobile_ad_banner">
  </amp-ad>

  <h2>Doubleclick with JSON based parameters</h2>
  <amp-ad width="320" height="50" type="doubleclick" data-slot="/4119129/mobile_ad_banner"
    json='{"targeting":{"sport":["rugby","cricket"]},"categoryExclusions":["health"],"tagForChildDirectedTreatment":0}'>
  </amp-ad>

  <h2>Doubleclick no ad</h2>
  <amp-ad width="300" height="200" type="doubleclick" data-slot="/4119129/doesnt-exist">
  </amp-ad>

  <h2>Doubleclick with overriden size</h2>
  <amp-ad width="420" height="100" data-override-width="320" data-override-height="50" type="doubleclick"
    data-slot="/4119129/mobile_ad_banner" class="red">
  </amp-ad>

  <h2>Doubleclick challenging ad</h2>
  <amp-ad width="414" height="457" type="doubleclick" layout="fixed" data-slot="/35096353/amptesting/badvideoad">
  </amp-ad>

  <h2>DynAd</h2>
  <amp-ad width="300" height="250" type="dynad"
    src="https://t.dynad.net/script/?dc=5550002445;ord=1561170689208;idt_product=1;aff_source=2710d4ec5b3843f985bd52d768425f5b;coddisplaysupplier=2710d4ec5b3843f985bd52d768425f5b;descrColor=000000;titleColor=000000;urlColor=A6A6A6;borderColor=FFFFFF;bgColor=FFFFFF;altColor=FFFFFF;deslabel=saibatudomt.com.br;click=">
  </amp-ad>

  <h2>eADV</h2>
  <amp-ad width="300" height="250" type="eadv" data-x="ba-16488-75-2-95-0-4c-23-b8-300x250-84-0-a0"
    data-u="l0o0c0a8l%3Ahtos">
  </amp-ad>

  <h2>Empower</h2>
  <amp-ad width="300" height="250" type="empower" data-site="example" data-zone="123456">
  </amp-ad>

  <h2>Engageya widget</h2>
  <amp-embed width="200" height="200" type="engageya" layout="responsive" data-widgetIds="72154"
    data-websiteId="111292" data-publisherId="155235">
  </amp-embed>

  <h2>Epeex</h2>
  <amp-embed width="100" height="100"
    heights="(max-width:480px) 460%, (max-width:768px) 130%, (min-width: 769px) 85%, 75%" type="epeex"
    layout="responsive" data-account="demoepeex" data-channel="1">
  </amp-embed>

  <h2>E-Planning 320x50</h2>
  <amp-ad width="320" height="50" type="eplanning" layout=responsive data-epl_si="af2"
    data-epl_sv="https://ads.eu.e-planning.net" data-epl_isv="https://us.img.e-planning.net" data-epl_sec="AMP_TEST"
    data-epl_kvs='{"target1":"food", "target2":"cars"}' data-epl_e="AMP_TEST">
  </amp-ad>

  <h2>Ezoic</h2>
  <amp-ad width="300" height="250" type="ezoic" data-slot="/1254144/28607874"
    json='{"targeting": {"iid15":"1479509","t":"134","d":"1317","t1":"134","pvc":"0","ap":"1144","sap":"1144","a":"|0|","as":"revenue","plat":"1","bra":"mod1","ic":"1","at":"mbf","adr":"400","reft":"tf","ga":"2497208","rid":"99998","pt":"0","al":"2022","compid":"1","tap":"28607874-1479509","br1":"0","br2":"0"}}'>
  </amp-ad>

  <h2>FlexOneELEPHANT</h2>
  <amp-ad width="300" height="250" type="f1e" data-url="https://demo.impact-ad.jp"
    data-target="/SITE=AMPSITE/AREA=AMPAREA/AAMSZ=300X250/OENCJP=UTF8">
  </amp-ad>

  <h2>FlexOneHARRIER</h2>
  <amp-ad width="300" height="250" type="f1h" data-section-id="2267" data-slot="2843">
  </amp-ad>

  <h2>FeedAd</h2>
  <amp-ad width="320" height="180" type="feedad"
    data-client-token="EiRjNjM3MGZlNy00NmQ2LTRmZGYtYjRmNy1jZGZlNWQ4OTgxYTU=" data-placement-id="amp-example"
    data-background="#feedad">
  </amp-ad>

  <h2>Felmat</h2>
  <amp-ad width="300" height="250" type="felmat" data-host="felmat.net" data-fmt="banner" data-fmk="U12473_n2cJD"
    data-fmp="0">
  </amp-ad>

  <h2>Flite</h2>
  <amp-ad width="320" height="568" type="flite" data-guid="aa7bf589-6d51-4194-91f4-d22eef8e3688" data-mixins="">
  </amp-ad>

  <h2>finative</h2>
  <amp-ad height="250" type="finative" data-url="https://mockup.finative.cloud">
  </amp-ad>

  <h2>fluct</h2>
  <amp-ad width="300" height="250" type="fluct" data-g="1000067784" data-u="1000101409">
  </amp-ad>

  <amp-ad width="300" height="250"
          type="fluct"
          data-g="1000128429"
          data-u="1000220560"
          data-tagtype="api">
  </amp-ad>

  <h2>Fork Media</h2>
  <amp-ad width="50" height="66" type="forkmedia" data-product="inread" data-html-access-allowed>
  </amp-ad>

  <h2>Fusion</h2>
  <amp-ad width="600" height="100" type="fusion" data-ad-server="bn-01d.adtomafusion.com"
    data-media-zone="adtomatest.apica" data-layout="apicaping" data-space="apicaAd"
    data-parameters="age=99&isMobile&gender=male">
  </amp-ad>

  <h2>Freestar</h2>
  <amp-ad width="320" height="50" data-block-on-consent type="doubleclick"
    data-slot="/15184186/headphonereview_300x250_320x50" json='{"targeting":{"hb_format": "banner"}}' rtc-config='{
      "vendors": {
        "freestar": {"TAG_ID": "rubicon_headphone_review_test"}
        },
        "sendRegardlessOfConsentState": true,
      "timeoutMillis": 2500}'>
  </amp-ad>

  <h2>FreeWheel</h2>
  <amp-ad width="300" height="150" type="freewheel" layout="responsive" data-zone="2003">
  </amp-ad>

  <h2>Gecko widget</h2>
  <amp-embed width="200" height="200" type="gecko" layout="responsive" data-widgetIds="96451"
    data-websiteId="139705" data-publisherId="170734">
  </amp-embed>

  <h2>Geniee SSP</h2>
  <amp-ad width="300" height="250" type="genieessp" data-vid="3" data-zid="1077330">
  </amp-ad>

  <h2>Giraff</h2>
  <amp-ad width="300" height="480" type="giraff" data-block-name="novotekaru">
  </amp-ad>

  <h2>GLOMEX</h2>
  <amp-embed width="16" height="9" type="glomex" data-playlist-id="v-bdui4dz7vjq9"
    data-integration-id="admttw2c9jc23slcg" layout="responsive">
  </amp-embed>

  <h2 class="broken">GMOSSP 320x50 banner</h2>
  <amp-ad width="320" height="50" type="gmossp" data-id="10014">
  </amp-ad>

  <h2>GumGum 300x100 banner</h2>
  <amp-ad width=300 height=100 type="gumgum" data-zone="ggumtest" data-slot="3883">
  </amp-ad>

  <h2>Holder 300x250 banner</h2>
  <amp-ad width="300" height="250" type="holder" data-block="7163">
  </amp-ad>

  <h2>iBillboard 300x250 banner</h2>
  <amp-ad width="300" height="250" type="ibillboard"
    src="https://go.eu.bbelements.com/please/code?j-21414.1.5.6.0.0._blank">
  </amp-ad>

  <h2>Idealmedia</h2>
  <amp-ad width="600" height="320" type="idealmedia" data-publisher="testsok150917-d1.com" data-widget="167018"
    data-container="M278974ScriptRootC167018">
  </amp-ad>

  <h2>I-Mobile 320x50 banner</h2>
  <amp-ad width="320" height="50" type="imobile" data-pid="1847" data-adtype="banner" data-asid="813689">
  </amp-ad>

  <h2>Imonomy 728x90 banner</h2>
  <amp-ad width="728" height="90" type="imonomy" data-slot="/36653869/amp_imo_multi_size" data-pid="1225234623"
    data-sub-id="636gd">
  </amp-ad>

  <h2>Imedia</h2>
  <amp-ad width="300" height="250" type="imedia" data-id="p1"
    data-positions='[{"id":"p1", "zoneId":"seznam.novinky.ikona2"}, {"id":"p2", "zoneId":"seznam.novinky.ikona"}]'>
  </amp-ad>

  <amp-ad width="300" height="100" type="imedia" data-id="p2"
    data-positions='[{"id":"p1", "zoneId":"seznam.novinky.ikona2"}, {"id":"p2", "zoneId":"seznam.novinky.ikona"}]'>
  </amp-ad>

  <h2>Index Exchange Header Tag</h2>
  <amp-ad width="300" height="250" type="ix" data-ix-id="1" data-slot="/62650033/AMP_Example_Ad_Unit">
  </amp-ad>

  <h2>Industrybrains</h2>
  <amp-ad width="300" height="250" type="industrybrains" data-width="300" data-height="250"
    data-cid="19626-3798936394">
  </amp-ad>

  <h2>InMobi</h2>
  <amp-ad width="320" height="50" type="inmobi" data-siteid="a0078c4ae5a54199a8689d49f3b46d4b" data-slotid="15">
  </amp-ad>

  <h2>Innity</h2>
  <amp-ad width="300" height="250" type="innity" data-pub="eda80a3d5b344bc40f3bc04f65b7a357" data-zone="62546">
  </amp-ad>

  <amp-ad width="300" height="250" type="innity" data-pub="eda80a3d5b344bc40f3bc04f65b7a357" data-zone="62546"
    data-channel="NEWS">
  </amp-ad>

  <h2>Insticator</h2>
  <amp-embed type="insticator" width="auto" height="850" data-site-id="c40f316f-e18a-4cef-b9a6-b04acbaec113"
    data-embed-id="77ee0296-8ac4-4bca-91c8-51256b9830f1">
  </amp-embed>

  <h2>Invibes</h2>
  <amp-ad width="300" height="250" type="invibes" data-pid="1234" data-ad-categ="infeed"
    data-custom-endpoint="https://k.r66net.com/GetAmpLink">
  </amp-ad>

  <h2>Jubna widget</h2>
  <amp-embed width="200" height="200" type="jubna" layout="responsive" data-wid="1078" data-pid="792">
  </amp-embed>

  <h2>Kargo</h2>
  <amp-ad width="300" height="250" type="kargo" data-site="_tt9gZ3qxCc2RCg6CADfLAAFR" data-slot="_vypM8bkVCf"
    data-options='{"targetParams":{"AD_ID":"test-middle","ad_id":"test-middle"}}'>
  </amp-ad>

  <h2>Ketshwa</h2>
  <amp-ad width="300" height="250" type="ketshwa" data-widgetid="5f4eb6bef383a2a8cf001a07" data-externalid="1082">
  </amp-ad>

  <h2>Kiosked</h2>
  <amp-ad width="300" height="250" type="kiosked" data-scriptid="91">
  </amp-ad>

  <h2>Kixer</h2>
  <amp-ad width="300" height="250" type="kixer" data-adslot="6812">
  </amp-ad>

  <h2>Kuadio</h2>
  <amp-embed type="kuadio" width="300" height="660" layout="responsive"
    heights="(min-width:1024px) 23%, (min-width:760px) 27%, (min-width:480px) 72%, 220%" data-region="tpe"
    data-widget-id="78a32765-30f1-4ac1-a3e7-b42ebc6df88a">
  </amp-embed>

  <h2>Lentainform</h2>
  <amp-ad width="600" height="320" type="lentainform" data-publisher="test.exhange.noidpartners.com"
    data-widget="689383" data-container="M246626ScriptRootC689383">
  </amp-ad>

  <h2>Ligatus</h2>
  <amp-ad width="300" height="250" type="ligatus" src="https://a-ssl.ligatus.com/?ids=88443&t=js&s=1&bc=2">
  </amp-ad>

  <h2>LockerDome</h2>
  <amp-ad width="300" height="250" type="lockerdome" data-slot="10238273616545382">
  </amp-ad>

  <h2>logly</h2>
  <amp-ad width="320" height="270" layout="fixed" type="logly" data-adspotid="4287967">
  </amp-ad>

  <h2>LOKA</h2>
  <amp-ad width="300" height="250" type="loka" data-unit-params='{"unit":"mvbanner","id":"YdzhBxTvKwZlLeeQ"}'>
  </amp-ad>

  <h2>LuckyAds</h2>
  <amp-ad width="310" height="340" type="luckyads" data-la-block="0b8b3a05-1061-4362-aefd-019fec9c2e0b"
    src="https://gueobo.com/nhi7l1291/vli0pm3y0hq8768/vqu786pykrin.php">
  </amp-ad>

  <h2>Macaw</h2>
  <amp-ad width="300" height="250" type="macaw" data-block-id="1023831">
  </amp-ad>

  <h2>MADS</h2>
  <amp-ad width="320" height="50" type="mads" data-adrequest='{"pid":"6252122059"}'>
  </amp-ad>

  <h2>MANTIS</h2>
  <amp-ad width="300" height="250" type="mantis-display" data-property="demo" data-zone="medium-rectangle">
  </amp-ad>

  <amp-embed width="100" height="283" type="mantis-recommend" layout=responsive
    heights="(min-width:1907px) 56%, (min-width:1100px) 64%, (min-width:780px) 75%, (min-width:480px) 105%, 200%"
    data-property="demo">
  </amp-embed>

  <h2>Mediaad.org</h2>
  <amp-ad width="300" height="250" type="mediaad" data-publisher="mediaad.org" data-medtag="mediaad-kryZ">
  </amp-ad>

  <h2>Marfeel</h2>
  <amp-ad width="300" height="250" type="marfeel" data-tenant="demo.marfeel.com">
  </amp-ad>

  <h2>Media.Net Header Bidder Tag</h2>
  <amp-ad width="300" height="250" type="medianet" data-tagtype="headerbidder" data-cid="8CU852274"
    data-slot="/45361917/AMP_Header_Bidder" json='{"targeting":{"mnetAmpTest":"1","pos":"mnetSlot1"}}'>
  </amp-ad>

  <h2>Media.Net Contextual Monetization Tag</h2>
  <amp-ad width="300" height="250" type="medianet" data-tagtype="cm" data-cid="8CUS8O7EX" data-crid="112682482">
  </amp-ad>

  <h2>Mediavine</h2>
  <amp-ad width="300" height="250" type="mediavine" data-site="amp-project">
    <div placeholder></div>
    <div fallback></div>
  </amp-ad>

  <h2>Medyanet</h2>
  <amp-ad width="300" height="250" type="medyanet" data-slot="medyanet/9927946/posta/anasayfa/300x250"
    data-domain="posta.com.tr">
  </amp-ad>

  <h2>Meg</h2>
  <amp-ad width="320" height="250" type="meg" data-code="6rc0ERhN75">
  </amp-ad>

  <h2>Mgid</h2>
  <amp-ad width="600" height="320" type="mgid" data-publisher="barada.com" data-widget="353317"
    data-container="M207275ScriptRootC353317">
  </amp-ad>

  <h2>MicroAd 320x50 banner</h2>
  <amp-ad width="320" height="50" type="microad" data-spot="b4bf837c5ddd69758d5ac924d04cf502"
    data-url="${COMPASS_EXT_URL}" data-referrer="${COMPASS_EXT_REF}" data-ifa="${COMPASS_EXT_IFA}"
    data-appid="${COMPASS_EXT_APPID}" data-geo="${COMPASS_EXT_GEO}">
  </amp-ad>

  <h2>MixiMedia</h2>
  <amp-embed height="284" type="miximedia" data-blockid="91908">
  </amp-embed>

  <h2>Mixpo</h2>
  <amp-ad width="300" height="250" type="mixpo" data-guid="b0caf856-fd92-4adb-aaec-e91948c9ffc8" data-subdomain="www">
  </amp-ad>

  <h2>Monetizer101</h2>
  <amp-ad width="auto" height="176" layout="fixed-height" type="monetizer101" data-widget="price-comparison"
    data-config='{"shopId": 1, "priceMin": 500, "nameKeywords": "iphone"}'>
  </amp-ad>

  <h2>mox</h2>
  <amp-ad height="1" type="mox" data-z="1183" data-w="720" data-h="405">
  </amp-ad>

  <h2>My6sense</h2>
  <amp-ad width="300" height="250" type="my6sense" data-widget-key="cAcl2Tvn4dH2pPBx52Q7SR" data-zone="[ZONE]"
    data-url="[PAGE_URL]" data-organic-clicks="[ORGANIC_TRACKING_PIXEL]" data-paid-clicks="[PAID_TRACKING_PIXEL]">
  </amp-ad>

  <h2>MyFinance</h2>
  <amp-ad width="320" height="300" type="myfinance" data-ad-type="widget"
    data-widget="5ccdc10a-e2ee-40ee-8495-0b08eee2e6b2" data-test="true">
  </amp-ad>

  <amp-ad width="320" height="300" type="myfinance" data-ad-type="cru" data-campaign="amp-test" data-test="true">
  </amp-ad>

  <h2>MyOffrz</h2>
  <amp-ad width="300" height="200" type="myoffrz" data-script="https://cdn.myoffrz.io/amp/sample/script.js"
    data-config='{"channel": "sample", "count": 0}'>
    <div placeholder>Loading ...</div>
    <div fallback>No ad for you</div>
  </amp-ad>

  <amp-ad width="300" height="200" type="myoffrz" data-script="https://cdn.myoffrz.io/amp/sample/script.js"
    data-config='{"channel": "sample", "count": 1}'>
    <div placeholder>Loading ...</div>
    <div fallback>No ad for you</div>
  </amp-ad>

  <amp-ad width="300" height="415" type="myoffrz" data-script="https://cdn.myoffrz.io/amp/sample/script.js"
    data-config='{"channel": "sample", "count": 2}'>
    <div placeholder>Loading ...</div>
    <div fallback>No ad for you</div>
  </amp-ad>

  <h2>myTarget</h2>
  <amp-ad width="300" height="250" type="mytarget" data-ad-slot="197378">
  </amp-ad>

  <h2>myWidget</h2>
  <amp-embed width="300" height="250" type="mywidget" data-cid="ed1538fc077cfeae6ea558f6e7404541">
  </amp-embed>

  <h2>Nativeroll</h2>
  <amp-ad width="480" height="340" layout="responsive" type="nativeroll" data-gid="5d10df709762b6b31b8b461e">
  </amp-ad>

  <h2>Nativery</h2>
  <amp-ad width="480" height="340" layout="responsive" type="nativery" data-wid="5daf5a1dacf7e85862ae241a">
  </amp-ad>

  <h2>Nativo</h2>
  <amp-ad width="350" height="150" type="nativo" layout="responsive" data-premium
    data-request-url="http://localhost:9876">
  </amp-ad>

  <h2>Navegg</h2>
  <div>It is common to see a no-fill ad in this example.</div>
  <amp-ad width=320 height=50 type="navegg" data-acc="10" data-slot="/4119129/mobile_ad_banner"
    json='{"targeting":{"sport":["rugby","cricket"]}}'>
  </amp-ad>

  <h2>Nend</h2>
  <amp-ad width="320" height="50" type="nend"
    data-nend_params='{"media":82,"site":58536,"spot":127513,"type":1,"oriented":1}'>
  </amp-ad>

  <h2>NETLETIX</h2>
  <amp-ad width='300' height='250' type='netletix' data-nxkey='b5f0c5d4-c2b8-4989-a7b9-130ad4417102'
    data-nxunit='/60343726/netzathleten_.de' data-nxwidth='300' data-nxheight='250'>
  </amp-ad>

  <h2>Noddus</h2>
  <amp-ad width="300" height="300"
    data-token="eyJ0eXAiOiJKV1QiLCJhbGciOiJIUzI1NiJ9.eyJwbGFjZW1lbnRfaWQiOjY2MX0.OdD2QrgxMoI7MM09QBFCtbjMnUGuumiqBHb-FJF4UBs"
    type="noddus">
  </amp-ad>

  <h2>Nokta</h2>
  <amp-ad width="300" height="250" type="nokta" data-category="izlesene_anasayfa" data-site="izlesene:anasayfa"
    data-zone="152541">
  </amp-ad>

  <h2>Newsroom AI</h2>
  <amp-ad width="320" height="50" type="nws" src="https://tags.nws.ai/113106/">
  </amp-ad>

  <h2>Oblivki 300x250 banner</h2>
  <amp-ad width="300" height="250" type="oblivki" data-block-key="XgSNxZnGpAmULblp9d23">
  </amp-ad>

  <h2>OneAD</h2>
  <amp-ad width="300" height="250" type="onead" layout="responsive" data-playmode="amp-inread" data-uid="1000033"
    data-pid="48163" data-host="demo">
  </amp-ad>

  <h2>OnNetwork</h2>
  <amp-ad width="300" height="250" type="onnetwork" data-sid="TTQsSHFzLDA=">
  </amp-ad>

  <h2>Open AdStream single ad</h2>
  <amp-ad width="300" height="250" type="openadstream" data-adhost="oasc-training7.247realmedia.com"
    data-sitepage="dx_tag_pvt_site" data-pos="x04" data-query="keyword=keyvalue&key2=value2">
  </amp-ad>

  <h2>OpenX</h2>
  <amp-ad width="728" height="90" type="openx" data-auid="538289845" data-host="sademo-d.openx.net"
    data-nc="90577858-BidderTest">
  </amp-ad>
  <div>
    <a href="openx.amp.html">See all OpenX examples</a>
  </div>

  <h2>Opinary</h2>
  <amp-embed width="500" height="1" type="opinary" layout="intrinsic" data-client="test-success">
  </amp-embed>

  <h2>Outbrain widget</h2>
  <amp-embed width="100" height="100" type="outbrain" layout="responsive" data-widgetIds="SB_14,SB_13"
    data-htmlURL="http%3A%2F%2Fedition.cnn.com%2F2015%2F11%2F08%2Fmiddleeast%2Frussian-plane-crash-egypt-sinai%2Findex.html"
    data-referrer="http%3A%2F%2Fedition.cnn.com" data-ampURL="http%3A%2F%2Famp.cnn.com%2Fpage.html"
    data-styleFile="http://localhost/style.css" data-testMode="true">
  </amp-embed>

  <h2>Pixels Examples</h2>
  <amp-ad width="300" height="250" type="pixels" data-origin="af" data-sid="2847717911664" data-tag="sync"
    data-click-tracker="false" data-viewability="true">
  </amp-ad>

  <h2>PlayStream</h2>
  <amp-ad width="375" height="0" id="playstream_ads" type="playstream" data-id="7bdc7e13-b667-4fd2-91a4-37595069f08c"
    data-fluid="true" layout="responsive">
  </amp-ad>

  <h2>Plista responsive widget</h2>
  <amp-embed width="300" height="300" type="plista" layout=responsive data-countrycode="de"
    data-publickey="e6a75b42216ffc96b7ea7ad0c94d64946aedaac4" data-widgetname="iAMP_2" data-geo="de"
    data-urlprefix="" data-categories="politik">
  </amp-embed>

  <h2>polymorphicAds</h2>
  <amp-ad width=320 height=50 type="polymorphicads" data-adunit="7c0b3ae742beccf94f7726ea832277a2"
    data-params='{"testMode": "true"}'>
  </amp-ad>

  <h2>popIn native ad</h2>
  <amp-ad width="300" height="568" type="popin" layout=responsive
    heights="(min-width:1907px) 39%, (min-width:1200px) 46%, (min-width:780px) 64%, (min-width:480px) 98%, (min-width:460px) 167%, 196%"
    data-mediaid="popin_amp">
  </amp-ad>

  <h2>Postquare widget</h2>
  <amp-embed width="200" height="200" type="postquare" layout="responsive" data-widgetIds="112264"
    data-websiteId="115219" data-publisherId="157552">
  </amp-embed>

  <h2>PPStudio creative</h2>
  <amp-embed width="300" height="250" type="ppstudio" data-crid="16013"
    data-holder-script="https://tenmaxsgads.blob.core.windows.net/holder/16013_f9742d8d6d22.js">
  </amp-embed>

  <h2>Pressboard</h2>
  <amp-ad height="400" type="pressboard" layout="fixed-height" data-media="5">
  </amp-ad>

  <h2>PromoteIQ</h2>
  <amp-ad width="250" height="250" type="promoteiq" data-src="http://cdn.tagdelivery.com/request/client/standard.js"
    data-params='{"slot": 1160, "targets": { "category": ["6222", "16158", "274", "17912"]}, "count": 1}'
    data-sfcallback="if (!Array.isArray(response)) { response = [response]; }; for (i = 0; i < response.length; i++) { const prod = response[i]; let outerCtr = document.createElement('div'); let img = document.createElement('img'); img.src = prod['product']['imageLarge']; img.style = 'height:250px; width:250px'; outerCtr.appendChild(img); document.body.appendChild(outerCtr); }">
  </amp-ad>

  <h2>PubExchange</h2>
  <amp-embed width="640" height="320" heights="(max-width:480px) 400%, (max-width:650px) 100%, 75%"
    layout="responsive" type="pubexchange" data-publication="test_publication" data-module-id="below_content"
    data-module-num="2626" data-test="true">
  </amp-embed>

  <h2>PubGuru</h2>
  <amp-ad width=300 height=250 type="pubguru" data-publisher="your-publisher-name"
    data-slot="/23081961/monetizemore.com_test_300x250">
  </amp-ad>

  <h2>Pubmine 300x250</h2>
  <amp-ad width="300" height="265" type="pubmine" data-section="1" data-siteid="37790885">
  </amp-ad>

  <amp-ad width="300" height="265" type="pubmine" data-section="2" data-siteid="37790885">
  </amp-ad>

  <h2>Pulse Horizontal</h2>
  <amp-embed width="300" height="300" type="pulse" data-sid="artners_widget_example_horizontalamp">
  </amp-embed>

  <h2>Pulse Vertical</h2>
  <amp-embed width="300" height="850" type="pulse" data-sid="partners_widget_example_verticalamp">
  </amp-embed>

  <h2 class="broken">PulsePoint Header Bidding 300x250</h2>
  <amp-ad width="300" height="250" type="pulsepoint" data-pid="521732" data-tagid="76835" data-tagtype="hb"
    data-timeout="1000" data-slot="/1066621/ExchangeTech_Prebid_AdUnit">
  </amp-ad>

  <h2>PulsePoint 300x250</h2>
  <amp-ad width="300" height="250" type="pulsepoint" data-pid="512379" data-tagid="472988">
  </amp-ad>

  <h2>Puffnetwork 300x250</h2>
  <amp-ad width="300" height="250" type="puffnetwork" data-chid="233">
  </amp-ad>

  <h2>Purch 300x250</h2>
  <amp-ad width="300" height="250" type="purch" data-pid="2882" data-divid="rightcol_top">
  </amp-ad>

  <h2>Quora</h2>
  <amp-ad width="450" height="220" type="quoraad" data-adid="fake">
  </amp-ad>

  <h2>Rakuten Unified Ads</h2>
  <amp-ad width="300" height="250" type="rakutenunifiedads" data-env="dev" data-id="63">
  </amp-ad>

  <h2>Rambler&Co</h2>
  <amp-ad width="500" height="250" type="capirs" layout="responsive" data-begun-auto-pad="434906118"
    data-begun-block-id="434908944" data-custom-css="div[id^=begun_block] iframe{margin:0 auto;}"
    json='{"params":{"p1":"bvpkq","p2":"y","pct":"a"}}'>
  </amp-ad>

  <h2>Rambler&Co RNetPlus</h2>
  <amp-ad width="300" height="400" type="rnetplus" layout="responsive"
    src="https://api.rnet.plus/Scripts/rnet_amp_embed.js?blockId=660">
  </amp-ad>

  <h2>RbInfox</h2>
  <amp-embed width="240" height="400" type="rbinfox" src="https://rb.infox.sg/infox/503">
  </amp-embed>

  <h2>RcmWidget</h2>
  <amp-embed
    width="auto"
    height="500"
    type="rcmwidget"
  >
  </amp-embed>

  <h2>ReadMo</h2>
  <amp-embed width="400" height="400" type="readmo" layout="responsive"
    heights="(min-width: 1200px) 50%, (min-width: 780px) 60%, (max-width: 480px) 180%, 100%" data-section="amp-test"
    data-url="https://yourdomain.com/" data-sponsored-by-label="" data-module="end-of-article">
  </amp-embed>

  <h2>Realclick</h2>
  <amp-ad width="300" height="250" type="realclick" data-mcode="d290anI3MTEyMDAwMDFfMTU3Ng==">
  </amp-ad>

  <h2>recomAD</h2>
  <amp-ad width="320" height="145" type="recomad" data-app-id="53811c33" data-widget-id="275"
    data-search-term="sneaker" data-puid="amp-ad-recomad-example-page">
  </amp-ad>

  <h2>Recreativ fixed height</h2>
  <amp-embed height="240" type="recreativ" layout="fixed-height" data-bn="vesx25SZIB">
  </amp-embed>

  <h2>Recreativ fixed</h2>
  <amp-ad width="300" height="250" type="recreativ" data-bn="TBnVruGGjp">
  </amp-ad>

  <h2>Relap</h2>
  <amp-ad width="auto" height="750" type="relap" layout="fixed-height" data-token="D3UMgQWBqleq1tPW"
    data-url="http://bigpicture.ru" data-anchorid="i0xMMY1MoliiZWVl">
  </amp-ad>

  <h2>RelapPro</h2>
  <amp-ad width="300" height="250" type="relappro" data-slot-id="b1928542-4217-486f-b42c-79f0f3290b39">
  </amp-ad>

  <h2>Remixd</h2>
  <amp-ad width="375" height="120" type="remixd" layout="responsive" data-version="5"
    data-url="https://www.remixd.com/player/test/amp/index.html">
  </amp-ad>

  <h2>Revcontent Responsive Tag</h2>
  <amp-ad width="320" height="240" type="revcontent" layout="responsive" heights="(max-width: 320px) 933px,
    (max-width: 360px) 1087px,
    (max-width: 375px) 1138px,
    (max-width: 412px) 1189px,
    (max-width: 414px) 1072px,
    (max-width: 568px) 1151px,
    (max-width: 640px) 1128px,
    (max-width: 667px) 1151px,
    (max-width: 732px) 1211px,
    (max-width: 736px) 1151px,
    (max-width: 768px) 633px,
    (max-width: 1024px) 711px,
    86vw" data-wrapper="rcjsload_2ff711" data-id="203">
  </amp-ad>

  <h2>RevJet Tag</h2>
  <amp-ad width="300" height="250" type="revjet" data-tag="tag3777" data-key="705"
    data-opts='{"delivery_method": "banner"}'>
  </amp-ad>

  <h2>Red for Publishers</h2>
  <amp-ad width="320" height="150" type="rfp" data-adspot-id="ODExOjM2NjQ">
  </amp-ad>

  <h2>Rubicon Project Smart Tag</h2>
  <amp-ad width="320" height="50" type="rubicon" data-method="smartTag" data-account="14062" data-site="70608"
    data-zone="335918" data-size="43" data-kw="amp-test, test"
    json='{"visitor":{"age":"18-24","gender":"male"},"inventory":{"section":"amp"}}'>
  </amp-ad>

  <h2>RUNative</h2>
  <amp-embed width="640" height="320" heights="(max-width:480px) 400%, (max-width:650px) 100%, 65%"
    layout="responsive" type="runative" data-spot="ac8c2f9a835f4147a81bfd4a48601f2b" data-ad-type="label-over"
    data-cols="3" data-rows="2" data-title="From the Web">
  </amp-embed>

  <h2>SAS CI 360 Match</h2>
  <amp-ad width="468" height="60" type="sas" layout="fixed" data-customer-name="canary" data-size="468x60"
    data-area="amp_ad_area" data-site="amp_ad_site" data-tags='{"CAT":"SYLVESTER","POSITION":"top"}'>
  </amp-ad>

  <amp-ad width="336" height="280" type="sas" layout="fixed" data-customer-name="canary" data-size="336x280"
    data-area="amp_ad_area" data-site="amp_ad_site" data-multi-size='300x250'
    data-tags='{"CAT":"SYLVESTER","POSITION":"middle"}'>
  </amp-ad>

  <amp-ad width="336" height="280" type="sas" layout="fixed" data-customer-name="canary" data-area="amp_ad_area"
    data-site="amp_ad_site" data-tags='{"CAT":"SYLVESTER","POSITION":"bottom"}' data-multi-size='300x250'>
  </amp-ad>

  <h2>Seeding Alliance</h2>
  <amp-ad height="250" type="seedingalliance" data-url="https://mockup.seeding-alliance.de">
  </amp-ad>

  <h2>Sekindo</h2>
  <amp-ad width="300" height="250" type="sekindo" data-spaceId="14071">
  </amp-ad>

  <h2>Sharethrough</h2>
  <amp-ad width="300" height="150" type="sharethrough" layout="responsive" data-pkey="c0fa8367">
  </amp-ad>

  <h2>SHE Media</h2>
  <amp-ad width="300" height="250" type="shemedia" data-slot-type="medrec" data-boomerang-path="/amp-example/26403"
    json='{"boomerangConfig": {"vertical": "parenting", "targeting":{"abc":["xyz"]}}'>
    <div placeholder></div>
    <div fallback></div>
  </amp-ad>

  <h2>Sklik</h2>
  <amp-ad width="970" height="310" type="sklik" json='{"zoneId":0, "w": 970, "h": 310}'>
  </amp-ad>

  <h2>SlimCut Media</h2>
  <amp-ad width="400" height="225" type="slimcutmedia" data-pid="amp-3" data-ffc="SCMPROMO">
  </amp-ad>

  <h2>SmartAdServer ad</h2>
  <amp-ad width="320" height="50" type="smartadserver" data-site="94612" data-page="629154" data-format="38952"
    data-target="foo=bar">
  </amp-ad>

  <h2>smartclip</h2>
  <amp-ad width="400" height="225" type="smartclip" data-plc="84555" data-sz="400x320">
  </amp-ad>

  <h2>SMI2</h2>
  <amp-embed height="284" type="smi2" data-blockid="90223">
  </amp-embed>

  <h2>SmileWanted ad</h2>
  <amp-ad width="300" height="250" type="smilewanted" data-zone="1">
  </amp-ad>

  <h2>sogou ad</h2>
  <amp-ad width="20" height="3" type="sogouad" layout="responsive" data-slot="854370" data-w="20" data-h="3">
  </amp-ad>

  <amp-ad height="69" type="sogouad" layout="fixed-height" data-slot="854366" data-w="100%" data-h="69">
  </amp-ad>

  <h2>Sortable ad</h2>
  <amp-ad width="300" height="250" type="sortable" data-name="medrec" data-site="ampproject.org">
  </amp-ad>


  <h2>Sona ad</h2>
  <amp-ad width="468" height="60" type="sona"
    data-config='{"clientId": "9cde753a-c032-11ea-9612-d2bed09f329e", "options": {}}'>
  </amp-ad>


  <h2>SOVRN</h2>
  <amp-ad width="300" height="250" type="sovrn" data-width="300" data-height="600" data-u="sduggan"
    data-iid="informerIDgoeshere" data-aid="affiliateIDgoeshere" data-testFlag="true" data-z="393900">
    <!-- this ID is only allowed on localhost:8000 -->
  </amp-ad>

  <h2>Speakol</h2>
  <amp-ad width="320" height="800" type="speakol" layout="responsive" data-widgetid="1825">
  </amp-ad>

  <h2>SpotX</h2>
  <amp-ad width="300" height="250" type="spotx" data-spotx_channel_id="85394" data-spotx_autoplay="1">
  </amp-ad>

  <h2>Spring Ads</h2>
  <amp-ad height="fluid" type="springAds" data-adssetup='{
      "view": "amp",
      "partners": true,
      "adPlacements": ["banner","mrec"],
      "adSlotSizes": {
      "banner": [{
        "minWidth": 1,
        "sizes": [[320, 50]]
      }],
      "mrec": [{
        "minWidth": 1,
        "sizes": [[300, 250], [300, 300], [250, 250], [320, 160], [300, 150], [320, 50], [320, 75], [320, 80], [320, 100], [300, 100], [300, 50], [300, 75]]
      }]
      },
      "pageName": "demo_story",
      "publisher": "adtechnology.axelspringer.com",
      "target": "demopage=ampdemo;"
    }'>
  </amp-ad>
  <amp-ad width="320" height="50" type="springAds" data-adslot="banner"></amp-ad>
  <amp-ad width="100vw" height="fluid" type="springAds" data-adslot="mrec"></amp-ad>

  <h2>SSP</h2>
  <amp-ad width="480" height="300" type="ssp"
    data-position='{ "id": "cnt-1", "width": "480", "height": "300", "zoneId": "1234" }'>
  </amp-ad>
  <amp-ad width="480" height="300" type="ssp"
    data-position='{ "id": "cnt-2", "width": "480", "height": "300", "zoneId": "1234" }'>
  </amp-ad>

  <h2>Strossle</h2>
  <amp-embed height="580" type="strossle" data-widgetid="widget-5b583cae934ad">
  </amp-embed>

  <h2>Sulvo</h2>
  <amp-ad width=300 height=250 type="sulvo" data-ad="example.com_display" class="demand-supply">
  </amp-ad>

  <h2>SunMedia</h2>
  <amp-ad width="300" height="1" type="sunmedia" layout="responsive" data-cskp="1" data-cid="sunmedia_test"
    data-crst="1">
  </amp-ad>

  <h2>SVK Native widget</h2>
  <amp-embed width="100" height="100" type="svknative" layout="responsive" data-widgetid="2">
  </amp-embed>

  <h2>Swoop</h2>
  <amp-ad width=250 height=35 type="swoop" data-layout="auto" data-publisher="SW-11122234-1AMP"
    data-placement="page/inline" data-slot="amp/test">
  </amp-ad>

  <h2>Taboola responsive widget</h2>
  <amp-embed width="100" height="283" type="taboola" layout="responsive"
    heights="(min-width:1907px) 39%, (min-width:1200px) 46%, (min-width:780px) 64%, (min-width:480px) 98%, (min-width:460px) 167%, 196%"
    data-publisher="amp-demo" data-mode="thumbnails-a" data-placement="Ads Example" data-article="auto">
  </amp-embed>

<<<<<<< HEAD
  <h2>Tagon</h2>
  <amp-ad data-test="true" width=300 height=250 type="tagon">
=======
  <h2>Tail</h2>
  <div>It is common to see a no-fill ad in this example.</div>
  <amp-ad width="300" height="250"
  type="doubleclick"
  data-slot="/1234567/medium-rectangle"
  rtc-config="{"vendors": {"tail": {"TAIL_ACCOUNT": "TT-0000-0"}}}">
>>>>>>> b14fb624
  </amp-ad>

  <h2>TcsEmotion AMP tag</h2>
  <amp-ad width="100" height="150" type="tcsemotion" data-hb="false" data-zone="1"
    data-delhost="https://hb.tcsemotion.com/www/delivery/amphb.php">
  </amp-ad>

  <h2>Teads</h2>
  <amp-ad width="300" height="220" type="teads" data-pid="42266" layout="responsive">
  </amp-ad>

  <h2>TE Medya</h2>
  <amp-embed width="320" height="320" type="temedya" layout="responsive" data-widgetId="vidyome">
  </amp-embed>

  <h2>Torimochi</h2>
  <amp-ad width="500" height="800" type="torimochi" layout="responsive" data-adtype="widget" data-area="widget"
    data-wid="torimochi-amp-widget" data-extra='{"tflag": 3}'
    heights="(min-width:1907px) 39%, (min-width:1200px) 46%, (min-width:780px) 64%, (min-width:480px) 98%, (min-width:460px) 167%, 196%">
  </amp-ad>

  <h2>Tracdelight</h2>
  <amp-ad height="300" width="640" type="tracdelight" data-mode="inline" data-widget_id="yqrmkcpv89h7gbds"
    data-access_key="165a54e8462bacfb08ada26ebf11990c">
  </amp-ad>

  <h2>TripleLift</h2>
  <amp-ad width="297" height="410" type="triplelift" layout="responsive"
    src="https://ib.3lift.com/dtj/amptest_main_feed/335430">
  </amp-ad>

  <h2>Trugaze</h2>
  <amp-ad width="300" height="250" type="trugaze" data-public-id="4WMPI6PV" data-slot="/134642692/amp-samples"
    data-multi-size="320x50" json='{"targeting":{"target":["sample"],"pos":["amp"]}}'>
  </amp-ad>

  <h2>UAS</h2>
  <amp-ad width=300 height=250 type="uas"
    json='{"accId": "132109", "adUnit": "10002912", "sizes": [[300, 250]], "targetings": {"country": ["India", "USA"], "car": "Civic"}, "locLat": "12.24", "locLon": "24.13", "locSrc": "wifi", "pageURL": "mydomain.com"}'>
  </amp-ad>

  <h2>Unruly</h2>
  <amp-ad width="620" height="349" type="unruly" layout="responsive" data-site-id="amp-test">
  </amp-ad>

  <h2>ucfunnel</h2>
  <amp-ad width="300" height="250" type="ucfunnel" data-site-id="test-ad-83444226E44368D1E32E49EEBE6D29"
    data-schain="1.0,0!exchange2.com,abcd,1,,,">
  </amp-ad>
  <h2>UZOU</h2>
  <amp-ad width="120" height="1630" type="uzou" data-widget-params='{"placementCode":"amp-sample","mode":"test"}'>
  </amp-ad>

  <h2>Weborama</h2>
  <amp-ad width="300" height="250" type="weborama-display" data-wbo_account_id=51 data-wbo_tracking_element_id=137
    data-wbo_fullhost="certification.solution.weborama.fr" data-wbo_random="[RANDOM]"
    data-wbo_publisherclick="[PUBLISHER_TRACKING_URL]">
  </amp-ad>

  <h2>Widespace Panorama Ad</h2>
  <amp-ad width="300" height="50" type="widespace" data-sid="93f1a996-52f5-46b4-8dc8-ccd8886a8fbf"
    layout="responsive">
  </amp-ad>

  <h2>Widespace Takeover Ad</h2>
  <amp-ad width="300" height="300" type="widespace" data-sid="fc5a6f59-d45e-4cf1-acac-67bf5ab4862a"
    layout="responsive">
  </amp-ad>

  <h2>Wisteria Ad</h2>
  <amp-ad width="300" height="1170" type="wisteria" layout=responsive data-site-id="2" data-template-number="6">
  </amp-ad>

  <h2>Xlift native ad</h2>
  <amp-ad width="300" height="300" type="xlift" data-mediaid="mamastar">
  </amp-ad>

  <h2>Yahoo Display</h2>
  <amp-ad width="316" height="264" type="yahoo" data-sid="954014446" data-site="news"
    data-sa='{"LREC":"300x250","secure":"true","content":"no_expandable;"}'>
  </amp-ad>

  <h2>Yahoo Native-Display Ads Federation</h2>
  <amp-embed width="320" height="320" type="yahoofedads" layout="responsive" data-site="finance" data-region="US"
    data-lang="en-US" data-ad-unit="pencil"
    data-sa="{&quot;LREC&quot;:&quot;300x250&quot;,&quot;secure&quot;:&quot;true&quot;,&quot;content&quot;:&quot;no_expandable;&quot;,&quot;isSupplySegment&quot;:&quot;false&quot;,&quot;lang&quot;:&quot;en-US&quot;,&quot;region&quot;:&quot;US&quot;,&quot;site_attribute&quot;:&quot;wiki_topics=\&quot;Anthony_Joshua;Tyson_Fury;Eddie_Hearn;Deontay_Wilder;Kubrat_Pulev;Tottenham_Hotspur_Stadium;Dillian_Whyte\&quot; ctopid=\&quot;2074500;2078500;2083000;2212000;13311000\&quot; hashtag=\&quot;2074500;2078500;2083000;2212000;13311000\&quot; rs=\&quot;lmsid:a0ad000000AxDnbAAF;revsp:omnisport.uk;lpstaid:71ee6f14-9c73-3688-b4a9-32e6578057d0;pct:story\&quot;&quot;}"
    data-url="https://finance.yahoo.com">
  </amp-embed>

  <h2>Yahoo Native Ads</h2>
  <amp-embed width="320" height="320" type="yahoonativeads" data-api-key="P55VS9SY2WQXH7TTF5ZW"
    data-code="833b5525-edb7-47c0-88be-1152bcae7870" data-url="https://techcrunch.com">
  </amp-embed>

  <h2>YahooJP YDN</h2>
  <amp-ad width="300" height="250" type="yahoojp" data-yadsid="79712_113431">
  </amp-ad>

  <h2 id="yandex">Yandex</h2>
  <amp-ad width="240" height="400" type="yandex" data-block-id="R-I-106712-3">
  </amp-ad>

  <h2 id="yektanet-native">Yektanet Native Ads</h2>
  <amp-ad width="400" height="400" type="yektanet" data-publisher-name="yektanet.com"
    data-script-name="yektanet-article.js" data-pos-id="pos-article-display-1">
  </amp-ad>

  <h2 id="yektanet-banner">Yektanet Banners</h2>
  <amp-ad width="300" height="250" type="yektanet" data-ad-type="banner" data-publisher-name="yektanet-bnr"
    data-script-name="uid.js" data-pos-id="ynpos-1">
  </amp-ad>

  <h2>Yengo</h2>
  <amp-ad width="300" height="250" type="yengo" data-block-id="152431">
  </amp-ad>

  <h2>Yieldbot</h2>
  <amp-ad width="300" height="250" type="doubleclick" rtc-config='{
    "vendors": {
      "yieldbot": {
      "YB_PSN": "1234",
      "YB_SLOT": "medrec"
      }
    }
    }'
    data-slot="/2476204/medium-rectangle"
    data-multi-size="300x220,300x200"
    json='{"targeting":{"category":["food","lifestyle"]},"categoryExclusions":["health"]}'>
  </amp-ad>

  <h2>YIELD ONE</h2>
  <amp-ad width="320" height="50"
    type="yieldone"
    data-pubid="0001"
    data-pid="032478_4">
  </amp-ad>

  <h2>Yieldmo</h2>
  <amp-ad width=300 height=250
    type="yieldmo"
    data-ymid="1465861990777519642">
  </amp-ad>

  <h2>Yieldpro</h2>
  <amp-ad width="300" height="250"
    type="yieldpro"
    data-pubnetwork="12c6fc06"
    data-section-id="1299"
    data-slot="960">
  </amp-ad>

  <h2>ValueCommerce</h2>
  <amp-ad width="300" height="250"
    type="valuecommerce"
    data-sid="3008"
    data-pid="884466614">
  </amp-ad>

  <h2>VDO.AI</h2>
  <amp-ad width="375"
    height="0"
    id="_vdo_ads_player_ai_"
    type="vdoai"
    data-unitid="_vdo_ads_player_ai_"
    data-tagname="publisher"
    layout="responsive"
    >
  </amp-ad>

  <h2>VerizonMedia</h2>
  <amp-ad
  type="verizonmedia"
  data-config='{"adServer":{"1AS":{"region":"US"}},"positions":{"FB":{"alias":"93426461","sizes":["320x50"]}}}'
  data-stylesheet="https://scdn.uc.atwola.com/ads/adsWrapper010121/styles.css"
  width="320"
  height="50"
  >
  </amp-ad>

  <h2>Video intelligence</h2>
  <amp-ad width="500" height="400"
      type="videointelligence"
      layout="responsive"
      data-publisher-id="test_publisher"
      data-channel-id="59674276073ef41e33501409">
  </amp-ad>

  <h2>Videonow</h2>
  <amp-ad width="300" height="200"
      type="videonow"
      data-pid="55555"
      layout="responsive">
  </amp-ad>

  <h2>Viralize</h2>
  <amp-ad width="300" height="169"
    type="viralize"
    layout="responsive"
    data-zid="AACX6WjIMkl-yoGV"
    data-extra='{"lid":"22486","cid":"22572","preview":"1","f":"gallery"}'>
  </amp-ad>

  <h2>vlyby</h2>
  <amp-embed width="300" height="250"
    type="vlyby"
    layout="responsive"
    heights="250px"
    data-publisherid="f363eb2b75459b34592cc4"
    data-placementid="default"
    data-pubref="test.amp.com">
  </amp-embed>

  <h2>VMFive</h2>
  <amp-ad width="300" height="169"
  type="vmfive"
  data-app-key="580db14a4a801a2674a56f81"
  data-placement-id="demo-placement-id"
  data-ad-type="video-native">
  </amp-ad>

  <h2>Webediads</h2>
  <div>It's a private ad network with strict ad targeting, hence very common to see a no-fill.</div>
  <amp-ad width="300" height="250"
    type="webediads"
    data-site="site_test"
    data-page="amp"
    data-position="middle"
    data-query="amptest=1">
  </amp-ad>

  <h2>Whopa InFeed</h2>
  <amp-embed width="100" height="300"
  type="whopainfeed"
  layout="responsive"
  heights="(min-width:1907px) 39%, (min-width:1200px) 46%, (min-width:780px) 64%, (min-width:480px) 98%, (min-width:460px) 167%, 196%"
  data-siteId="d09aa95befe76773c32f581f00b267bc"
  data-template="default"
  data-testMode="true"></amp-embed>

  <h2>WP Media</h2>
  <amp-ad width="300" height="250"
    type="wpmedia"
    data-slot="12"
    data-bunch="7757"
    data-sn="sg"></amp-ad>

  <h2>ZEDO</h2>
  <amp-ad width="300" height="250"
    type="zedo"
    data-super-id="364489"
    data-network="2500"
    data-placement-id="364489_1"
    data-channel="727"
    data-publisher="0"
    data-dim="9">
  </amp-ad>

  <h2>Zen</h2>
  <amp-embed width="500" height="354"
    type="zen"
    data-clid="[123, 456]">
  </amp-embed>

  <h2>ZergNet</h2>
  <amp-embed width="780" height="100"
    type="zergnet"
    heights="(max-width:645px) 100%, (max-width:845px) 31%, 23%"
    layout="responsive"
    data-zergid="42658">
  </amp-embed>

  <h2>Zucks</h2>
  <amp-ad width="320" height="50"
    type="zucks"
    data-frame-id="_bda46cf5ac">
  </amp-ad>

  <amp-ad width="320" height="400"
      type="zucks"
      data-adtype="zoe"
      data-frame-id="_29845b2931"
      data-zoe-multi-ad="true">
  </amp-ad>
</body>

</html><|MERGE_RESOLUTION|>--- conflicted
+++ resolved
@@ -363,11 +363,8 @@
     <option>svknative</option>
     <option>swoop</option>
     <option>taboola</option>
-<<<<<<< HEAD
     <option>tagon</option>
-=======
     <option>tail</option>
->>>>>>> b14fb624
     <option>tcsemotion</option>
     <option>teads</option>
     <option>temedya</option>
@@ -1894,17 +1891,15 @@
     data-publisher="amp-demo" data-mode="thumbnails-a" data-placement="Ads Example" data-article="auto">
   </amp-embed>
 
-<<<<<<< HEAD
   <h2>Tagon</h2>
   <amp-ad data-test="true" width=300 height=250 type="tagon">
-=======
+    
   <h2>Tail</h2>
   <div>It is common to see a no-fill ad in this example.</div>
   <amp-ad width="300" height="250"
   type="doubleclick"
   data-slot="/1234567/medium-rectangle"
   rtc-config="{"vendors": {"tail": {"TAIL_ACCOUNT": "TT-0000-0"}}}">
->>>>>>> b14fb624
   </amp-ad>
 
   <h2>TcsEmotion AMP tag</h2>
