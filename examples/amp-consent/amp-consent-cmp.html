<!doctype html>
<html ⚡>

<head>
  <meta charset="utf-8">
  <title>AMP Consent Test</title>
  <link rel="canonical" href="amps.html">
  <meta name="viewport" content="width=device-width,minimum-scale=1,initial-scale=1">
  <meta name="amp-consent-blocking" content="amp-ad">
  <link href='https://fonts.googleapis.com/css?family=Georgia|Open+Sans|Roboto' rel='stylesheet' type='text/css'>

  <style amp-custom>
    body {
      margin: 0;
      font-family: 'Georgia', Serif;
    }

    .brand-logo {
      font-family: 'Open Sans';
    }

    .ad-container {
      display: flex;
      justify-content: center;
    }

    .content-container p {
      line-height: 24px;
    }

    header,
    .article-body {
      padding: 15px;
    }

    .full-bleed {
      margin: 0 -15px;
    }

    figure {
      margin: 0;
    }

    figcaption {
      color: #6f757a;
      padding: 15px 0;
      font-size: .9em;
    }

    .author {
      display: flex;
      align-items: center;

      background: #f4f4f4;
      padding: 0 15px;

      font-size: .8em;

      border: solid #dcdcdc;
      border-width: 1px 0;
    }

    .header-time {
      color: #a8a3ae;
      font-family: 'Roboto';
      font-size: 12px;
    }

    .author p {
      margin: 5px;
    }

    .byline {
      font-family: 'Roboto';
      display: inline-block;
    }

    .byline p {
      line-height: normal;
    }

    .byline .brand {
      color: #6f757a;
    }

    .standfirst {
      color: #6f757a;
    }

    .mailto {
      text-decoration: none;
    }

    #author-avatar {
      margin: 10px;
      border: 5px solid #fff;
      width: 50px;
      height: 50px;
      border-radius: 50%;
    }

    h1 {
      margin: 5px 0;
      font-weight: normal;
    }

    footer {
      display: flex;
      align-items: center;
      justify-content: center;
      height: 226px;
      background: #f4f4f4;
    }

    amp-consent {
      min-height: 30px;
      font-family: 'Roboto';
      font-weight: 500;
      line-height: 30px;
      padding: 8px;
      background: #46b6ac;
    }

    amp-consent button {
      border: none;
      border-radius: 2px;

      color: #fafafa;
      height: 26px;
      min-width: 32px;
      padding: 0 16px;
      margin: 0 16px;
      text-transform: uppercase;
      letter-spacing: 0;
      cursor: pointer;
      vertical-align: middle;
      line-height: 26px;
      text-align: center;
      background: #3f51b5;
    }

    #ui1 {
      height: 100vh;
    }

    hr {
      margin: 0;
    }
  </style>
  <script async custom-element="amp-consent" src="https://cdn.ampproject.org/v0/amp-consent-0.1.js"></script>
  <script async custom-element="amp-ad" src="https://cdn.ampproject.org/v0/amp-ad-0.1.js"></script>
  <script async custom-element="amp-form" src="https://cdn.ampproject.org/v0/amp-form-0.1.js"></script>
  <script async src="https://cdn.ampproject.org/v0/amp-viewer-integration-0.1.js"></script>

  <style amp-boilerplate>
    body {
      -webkit-animation: -amp-start 8s steps(1, end) 0s 1 normal both;
      -moz-animation: -amp-start 8s steps(1, end) 0s 1 normal both;
      -ms-animation: -amp-start 8s steps(1, end) 0s 1 normal both;
      animation: -amp-start 8s steps(1, end) 0s 1 normal both
    }

    @-webkit-keyframes -amp-start {
      from {
        visibility: hidden
      }
      to {
        visibility: visible
      }
    }

    @-moz-keyframes -amp-start {
      from {
        visibility: hidden
      }
      to {
        visibility: visible
      }
    }

    @-ms-keyframes -amp-start {
      from {
        visibility: hidden
      }
      to {
        visibility: visible
      }
    }

    @-o-keyframes -amp-start {
      from {
        visibility: hidden
      }
      to {
        visibility: visible
      }
    }

    @keyframes -amp-start {
      from {
        visibility: hidden
      }
      to {
        visibility: visible
      }
    }
  </style>
  <noscript>
    <style amp-boilerplate>
      body {
        -webkit-animation: none;
        -moz-animation: none;
        -ms-animation: none;
        animation: none
      }
    </style>
  </noscript>
  <script async src="https://cdn.ampproject.org/v0.js"></script>
</head>

<body>
  <header>
    <div class="brand-logo">
      PublisherLogo
    </div>
  </header>

  <p>Set server forcePromptOnNext value to</p>


  <form method="get" action-xhr="../../get-consent-v1-set" target="_top">
    <input type="radio" id="t" name="forcePromptOnNext" value="false" checked>
    <label for="false">False</label>
    <input type="radio" id="f" name="forcePromptOnNext" value="true">
    <label for="true">True</label>
    <input type="submit" value="OK">
    <div submit-success>
      Success!
    </div>
    <div submit-error>
      Error!
    </div>
  </form>

  <main role="main">
    <amp-ad width=300 height=250
        data-block-on-consent
        type="_ping_"
        data-url='https://lh3.googleusercontent.com/pSECrJ82R7-AqeBCOEPGPM9iG9OEIQ_QXcbubWIOdkY=w400-h300-no-n'
        data-valid='true'
        data-enable-io='true'>
    </amp-ad>

    <h3>Image that is blocked by both consent</h3>
    <amp-img data-block-on-consent src="https://lh3.googleusercontent.com/pSECrJ82R7-AqeBCOEPGPM9iG9OEIQ_QXcbubWIOdkY=w300-h200-no-n"
      width=300 height=200></amp-img>

    <h3>Image that is NOT blocked by consent</h3>
    <amp-img src="https://lh3.googleusercontent.com/pSECrJ82R7-AqeBCOEPGPM9iG9OEIQ_QXcbubWIOdkY=w300-h200-no-n" width=300 height=200></amp-img>

    <amp-consent id='ABC' layout='nodisplay' type='_ping_'>
      <script type="application/json">
      {
        "postPromptUI": "postPromptUI",
        "clientConfig": {
          "CMP_id": "test_id",
          "other_info": "test_info"
        }
      }
      </script>
      <div id="postPromptUI">
        Post Prompt UI
        <button on="tap:ABC.prompt(consent=_ping_)" role="button">Manage</button>
      </div>
    </amp-consent>
    <article>

      <div class="content-container">
        <header>
          <h1 itemprop="headline">Lorem Ipsum</h1>
          <time class="header-time" itemprop="datePublished" datetime="2015-09-14 13:00">September 14, 2015</time>
          <p class="standfirst">
            Fusce pretium tempor justo, vitae consequat dolor maximus eget.
          </p>
        </header>

        <div>
          Revoke consent ABC and DEF
          <button class="button" on="tap:ABC.prompt(consent=ABC),ABC.prompt(consent=DEF)" role="button">Manage</button>
        </div>
        <div>
          Revoke error consent doesn't exsit
          <button class="button" on="tap:ABC.prompt(consent=ABCd)" role="button">Manage</button>
        </div>
        <div>
          Only revoke DEF
          <button class="button" on="tap:ABC.prompt(consent=DEF)" role="button">Manage</button>
        </div>

        <div class="author">
          <div class="byline">
            <p>
              by <span itemscope itemtype="http://schema.org/Person" itemprop="author"><b>Lorem Ipsum</b>
          <a class="mailto" href="mailto:lorem.ipsum@">
          lorem.ipsum@</a></span>
            </p>
            <p class="brand">PublisherName News Reporter
              <p>
          </div>
        </div>
        <div class="article-body" itemprop="articleBody">
          <p>
            Lorem ipsum dolor sit amet, consectetur adipiscing elit. Curabitur ullamcorper turpis vel commodo scelerisque. Phasellus
            luctus nunc ut elit cursus, et imperdiet diam vehicula. Duis et nisi sed urna blandit bibendum et sit amet erat.
            Suspendisse potenti. Curabitur consequat volutpat arcu nec elementum. Etiam a turpis ac libero varius condimentum.
            Maecenas sollicitudin felis aliquam tortor vulputate, ac posuere velit semper.
          </p>
          <p>
            Fusce pretium tempor justo, vitae consequat dolor maximus eget. Aliquam iaculis tincidunt quam sed maximus. Suspendisse faucibus
            ornare sodales. Nullam id dolor vitae arcu consequat ornare a et lectus. Sed tempus eget enim eget lobortis.
            Mauris sem est, accumsan sed tincidunt ut, sagittis vel arcu. Nullam in libero nisi.
          </p>

          <p>
            Sed pharetra semper fringilla. Nulla fringilla, neque eget varius suscipit, mi turpis congue odio, quis dignissim nisi nulla
            at erat. Duis non nibh vel erat vehicula hendrerit eget vel velit. Donec congue augue magna, nec eleifend dui
            porttitor sed. Cras orci quam, dignissim nec elementum ac, bibendum et purus. Ut elementum mi eget felis ultrices
            tempus. Maecenas nec sodales ex. Phasellus ultrices, purus non egestas ullamcorper, felis lorem ultrices nibh,
            in tristique mauris justo sed ante. Nunc commodo purus feugiat metus bibendum consequat. Duis finibus urna ut
            ligula auctor, sed vehicula ex aliquam. Sed sed augue auctor, porta turpis ultrices, cursus diam. In venenatis
            aliquet porta. Sed volutpat fermentum quam, ac molestie nulla porttitor ac. Donec porta risus ut enim pellentesque,
            id placerat elit ornare.
          </p>
          <p>
            Curabitur convallis, urna quis pulvinar feugiat, purus diam posuere turpis, sit amet tincidunt purus justo et mi. Donec sapien
            urna, aliquam ut lacinia quis, varius vitae ex. Maecenas efficitur iaculis lorem, at imperdiet orci viverra in.
            Nullam eu erat eu metus ultrices viverra a sit amet leo. Pellentesque est felis, pulvinar mollis sollicitudin
            et, suscipit eget massa. Nunc bibendum non nunc et consequat. Quisque auctor est vel leo faucibus, non faucibus
            magna ultricies. Vestibulum ante ipsum primis in faucibus orci luctus et ultrices posuere cubilia Curae; Vestibulum
            tortor lacus, bibendum et enim eu, vehicula placerat erat. Nullam gravida rhoncus accumsan. Integer suscipit
            iaculis elit nec mollis. Vestibulum eget arcu nec lectus finibus rutrum vel sed orci.
          </p>

          <figure>
            <figcaption>
              Fusce pretium tempor justo, vitae consequat dolor maximus eget.
            </figcaption>
          </figure>
          <hr>

          <p>
            Cum sociis natoque penatibus et magnis dis parturient montes, nascetur ridiculus mus. Nulla et viverra turpis. Fusce viverra
            enim eget elit blandit, in finibus enim blandit. Integer fermentum eleifend felis non posuere. In vulputate et
            metus at aliquam. Praesent a varius est. Quisque et tincidunt nisi. Nam porta urna at turpis lacinia, sit amet
            mattis eros elementum. Etiam vel mauris mattis, dignissim tortor in, pulvinar arcu. In molestie sem elit, tincidunt
            venenatis tortor aliquet sodales. Ut elementum velit fermentum felis volutpat sodales in non libero. Aliquam
            erat volutpat.
          </p>

          <p>
            Morbi at velit vitae eros congue congue venenatis non dui. Sed lacus sem, feugiat sed elementum sed, maximus sed lacus. Integer
            accumsan magna in sagittis pharetra. Class aptent taciti sociosqu ad litora torquent per conubia nostra, per
            inceptos himenaeos. Suspendisse ac nisl efficitur ligula aliquam lacinia eu in magna. Vestibulum non felis odio.
            Ut consectetur venenatis felis aliquet maximus. Class aptent taciti sociosqu ad litora torquent per conubia nostra,
            per inceptos himenaeos.
          </p>
        </div>
      </div>
    </article>
  </main>

  <footer>
    <div class="brand-logo">PublisherLogo</div>
  </footer>
<<<<<<< HEAD
=======

  <script>
    setTimeout(() => {
      AMP.toggleExperiment('amp-consent-restrict-fullscreen', true);
    }, 500);
  </script>
>>>>>>> da1fb544
</body>

</html><|MERGE_RESOLUTION|>--- conflicted
+++ resolved
@@ -372,15 +372,12 @@
   <footer>
     <div class="brand-logo">PublisherLogo</div>
   </footer>
-<<<<<<< HEAD
-=======
 
   <script>
     setTimeout(() => {
       AMP.toggleExperiment('amp-consent-restrict-fullscreen', true);
     }, 500);
   </script>
->>>>>>> da1fb544
 </body>
 
 </html>