--- conflicted
+++ resolved
@@ -101,11 +101,8 @@
           <option>Marfeel</option>
           <option>Ogury</option>
           <option>SourcePoint</option>
-<<<<<<< HEAD
           <option>opencmp</option>
-=======
           <option>Usercentrics</option>
->>>>>>> e0498eb9
         </select>
         <input type="submit" value="Go">
         <button type="button" class="clearLocalStorage" onclick="localStorage.clear(); alert('localStorage Cleared!')">Clear localStorage</button>
@@ -275,7 +272,7 @@
       </amp-consent>
       <!-- End SourcePoint example -->
 
-<<<<<<< HEAD
+
       <!-- opencmp example -->
       <amp-consent id='consent' layout='nodisplay' type='opencmp'>
         <script type="application/json">
@@ -290,7 +287,7 @@
         </div>
       </amp-consent>
       <!-- End opencmp example -->
-=======
+
       <!-- Usercentrics example -->
       <amp-consent id='consent' layout='nodisplay' type='Usercentrics'>
         <script type="application/json">
@@ -307,7 +304,7 @@
         </div>
       </amp-consent>
       <!-- End Usercentrics example -->
->>>>>>> e0498eb9
+
     </div>
   </body>
 </html>