<!DOCTYPE html>
<html>
  <head>
    <meta charset="utf-8" />
    <meta http-equiv="X-UA-Compatible" content="IE=edge" />
    <script async src="https://cdn.ampproject.org/video-iframe-integration-v0.js"></script>
  </head>
  <body style="margin: 0; padding: 0;">
    <video playsinline controls style="width: 100vw; height: 100vh;" src="https://commondatastorage.googleapis.com/gtv-videos-bucket/sample/ForBiggerJoyrides.mp4"></video>

    <!-- Integration script -->
    <script>
      //  #######  #####  #######
      //  #       #     # #
      //  #       #       #
      //  #####    #####  ######
      //  #             #       #
      //  #       #     # #     #
      //  #######  #####   #####

      // This example is written in ES5 for browser compatibility.
      // If you wish to write an integration script in ES2015+ that doesn't
      // require older browser support or is otherwise transpiled into ES5, see
      // ./frame-es2015.html.

      // Wait for API to initialize
      (window.AmpVideoIframe = window.AmpVideoIframe || []).push(onAmpIntegrationReady);

      function onAmpIntegrationReady(ampIntegration) {
        // `ampIntegration` is an object containing the tools required to
        // integrate.

        var video = document.querySelector("video");
        var muted = false;

        var events = ["canplay", "playing", "pause", "ended"];

        for (var i = 0; i < events.length; i++) {
          // Wrap in IIFE to preserve iterated value.
          (function (e) {
            video.addEventListener(e, function () {
              ampIntegration.postEvent(e);
            });
          })(events[i]);
        }

        // in case we miss `canplay`.
        if (video.readyState >= video.HAVE_FUTURE_DATA) {
          ampIntegration.postEvent("canplay");
        }

        video.addEventListener("volumechange", function () {
          if (video.volume < 0.01) {
            muted = true;
            ampIntegration.postEvent("muted");
            return;
          }
          if (muted) {
            muted = false;
            ampIntegration.postEvent("unmuted");
          }
        });

        ampIntegration.method("play", function () {
          video.play();
        });
        ampIntegration.method("pause", function () {
          video.pause();
        });
        ampIntegration.method("mute", function () {
          video.muted = true;
        });
        ampIntegration.method("unmute", function () {
          video.muted = false;
        });
        ampIntegration.method("showcontrols", function () {
          video.controls = true;
        });
        ampIntegration.method("hidecontrols", function () {
          video.controls = false;
        });
        ampIntegration.method("fullscreenenter", function () {
          // Unsupported in example. This should be a call to `requestFullscreen`
          // or browser equivalents.
        });
        ampIntegration.method("fullscreenexit", function () {
          // Unsupported in example. This should be a call to `exitFullscreen`
          // or browser equivalents.
        });

        setInterval(function () {
          // Post a custom analytics event every 3 seconds.
          ampIntegration.postAnalyticsEvent(
            "video-custom-foo",
            /* optional */ {
              myVar: Math.random().toString(),
            }
          );
        }, 3000);
      }
    </script>

    <!-- Example PostMessage Script -->
    <!-- https://github.com/InteractiveAdvertisingBureau/GDPR-Transparency-and-Consent-Framework/blob/master/TCFv2/IAB%20Tech%20Lab%20-%20CMP%20API%20v2.md#is-there-a-sample-iframe-script-call-to-the-cmp-api -->
    <script>
      (function () {
        //start here at our window
        let frame = window;

        // if we locate the CMP iframe we will reference it with this
        let cmpFrame;

        // map of calls
        const cmpCallbacks = {};

        while (frame) {
          try {
            /**
             * throws a reference error if no frames exist
             */

            if (frame.frames["__tcfapiLocator"]) {
              cmpFrame = frame;
              break;
            }
          } catch (ignore) {}

          if (frame === window.top) {
            break;
          }

          frame = frame.parent;
        }

        /**
         * Set up a __tcfapi proxy method to do the postMessage and map the callback.
         * From the caller's perspective, this function behaves identically to the
         * CMP API's __tcfapi call
         */

        window.__tcfapi = function (cmd, version, callback, arg) {
          if (!cmpFrame) {
              callback(
                { 
                  msg: "CMP not found" 
                }, 
                false
              );
            } else {
            const callId = Math.random() + "";
            const msg = {
              __tcfapiCall: {
                command: cmd,
                parameter: arg,
                version: version,
                callId: callId,
              },
            };

            /**
             * map the callback for lookup on response
             */

            cmpCallbacks[callId] = callback;
            cmpFrame.postMessage(msg, "*");
          }
        };

        function postMessageHandler(event) {
          /**
           * when we get the return message, call the mapped callback
           */

          let json = {};

          try {
            /**
             * if this isn't valid JSON then this will throw an error
             */

            json = typeof event.data === "string" ? JSON.parse(event.data) : event.data;
          } catch (ignore) {}

          const payload = json.__tcfapiReturn;

          if (payload) {
            /**
             * messages we care about will have a payload
             */

            if (typeof cmpCallbacks[payload.callId] === "function") {
              /**
               * call the mapped callback and then remove the reference
               */

              cmpCallbacks[payload.callId](payload.returnValue, payload.success);
              cmpCallbacks[payload.callId] = null;
            }
          }
        }

        window.addEventListener("message", postMessageHandler, false);
      })();

      __tcfapi("ping", 2, (pingReturn, success) => {
        // should get response from window.top's CMP
        console.log('Ping return:', pingReturn);
<<<<<<< HEAD
=======
      });
      
      __tcfapi("getTCData", 2, (tcData, success) => {
        // should get response from window.top's CMP
        console.log('Minimal TCData return:', tcData);
>>>>>>> 01fb8ef8
      });
      
      __tcfapi("getTCData", 2, (tcData, success) => {
        // should get response from window.top's CMP
        console.log('Minimal TCData return:', tcData);
      });
      
      const callback = (tcData, success) => {
        console.log('addEventListenerCallback:', tcData)
        if(success && tcData.eventStatus === 'tcloaded') {

          // do something with tcData.tcString

          // remove the ourself to not get called more than once
          __tcfapi('removeEventListener', 2, (returnValue, success) => {
            console.log('removeEventListener success:', success);
            if(success) {

              // oh good...

            }

          }, tcData.listenerId);


        } else {

          // do something else

        }

      }

      __tcfapi('addEventListener', 2, callback);
    </script>
  </body>
</html><|MERGE_RESOLUTION|>--- conflicted
+++ resolved
@@ -205,14 +205,6 @@
       __tcfapi("ping", 2, (pingReturn, success) => {
         // should get response from window.top's CMP
         console.log('Ping return:', pingReturn);
-<<<<<<< HEAD
-=======
-      });
-      
-      __tcfapi("getTCData", 2, (tcData, success) => {
-        // should get response from window.top's CMP
-        console.log('Minimal TCData return:', tcData);
->>>>>>> 01fb8ef8
       });
       
       __tcfapi("getTCData", 2, (tcData, success) => {
@@ -223,27 +215,18 @@
       const callback = (tcData, success) => {
         console.log('addEventListenerCallback:', tcData)
         if(success && tcData.eventStatus === 'tcloaded') {
-
           // do something with tcData.tcString
 
           // remove the ourself to not get called more than once
           __tcfapi('removeEventListener', 2, (returnValue, success) => {
             console.log('removeEventListener success:', success);
             if(success) {
-
               // oh good...
-
-            }
-
+            }
           }, tcData.listenerId);
-
-
         } else {
-
           // do something else
-
-        }
-
+        }
       }
 
       __tcfapi('addEventListener', 2, callback);
