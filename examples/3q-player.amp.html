<!doctype html>
<<<<<<< HEAD
<html ⚡ lang="en">
=======
<html>
>>>>>>> cbcfb7a2
<head>
  <meta charset="utf-8">
  <title>3Q AMP Example</title>
  <link rel="canonical" href="amps.html" >
  <meta name="viewport" content="width=device-width,minimum-scale=1,initial-scale=1">
  <link href='https://fonts.googleapis.com/css?family=Georgia|Open+Sans|Roboto' rel='stylesheet' type='text/css'>
  <script async custom-element="amp-3q-player" src="https://cdn.ampproject.org/v0/amp-3q-player-0.1.js"></script>
  <style amp-custom>
    .spacer {
      height: 100vh;
    }
  </style>
  <style amp-boilerplate>body{-webkit-animation:-amp-start 8s steps(1,end) 0s 1 normal both;-moz-animation:-amp-start 8s steps(1,end) 0s 1 normal both;-ms-animation:-amp-start 8s steps(1,end) 0s 1 normal both;animation:-amp-start 8s steps(1,end) 0s 1 normal both}@-webkit-keyframes -amp-start{from{visibility:hidden}to{visibility:visible}}@-moz-keyframes -amp-start{from{visibility:hidden}to{visibility:visible}}@-ms-keyframes -amp-start{from{visibility:hidden}to{visibility:visible}}@-o-keyframes -amp-start{from{visibility:hidden}to{visibility:visible}}@keyframes -amp-start{from{visibility:hidden}to{visibility:visible}}</style><noscript><style amp-boilerplate>body{-webkit-animation:none;-moz-animation:none;-ms-animation:none;animation:none}</style></noscript>
  <script async src="https://cdn.ampproject.org/v0.js"></script>
</head>
<body>
  <h2>3Q Player AMP Examples</h2>

  <h3>Responsive</h3>

  <amp-3q-player id="myVideo" data-id="c8dbe7f4-7f7f-11e6-a407-0cc47a188158"
  layout="responsive" height="360" width="640">
  </amp-3q-player>

  <h3>Actions</h3>
  <button on="tap:myVideo.play">Play</button>
  <button on="tap:myVideo.pause">Pause</button>
  <button on="tap:myVideo.mute">Mute</button>
  <button on="tap:myVideo.unmute">Unmute</button>
  <button on="tap:myVideo.fullscreen">Fullscreen</button>

  <h2>Autoplay</h2>
  <amp-3q-player autoplay id="video" data-id="c8dbe7f4-7f7f-11e6-a407-0cc47a188158"
    layout="responsive" height="360" width="640">
  </amp-3q-player>
  <div class="spacer"></div>

</body>
</html><|MERGE_RESOLUTION|>--- conflicted
+++ resolved
@@ -1,9 +1,5 @@
 <!doctype html>
-<<<<<<< HEAD
-<html ⚡ lang="en">
-=======
-<html>
->>>>>>> cbcfb7a2
+<html lang="en">
 <head>
   <meta charset="utf-8">
   <title>3Q AMP Example</title>
