<!DOCTYPE html>
<html ⚡ lang="en">
  <!-- prettier-ignore -->
  <head>
    <meta charset="utf-8">
    <title>amp-story-subscriptions example</title>
    <link rel="canonical" href="/examples/amp-story-subscriptions.html">
    <meta name="viewport" content="width=device-width,minimum-scale=1,initial-scale=1">
    <style amp-boilerplate>body{-webkit-animation:-amp-start 8s steps(1,end) 0s 1 normal both;-moz-animation:-amp-start 8s steps(1,end) 0s 1 normal both;-ms-animation:-amp-start 8s steps(1,end) 0s 1 normal both;animation:-amp-start 8s steps(1,end) 0s 1 normal both}@-webkit-keyframes -amp-start{from{visibility:hidden}to{visibility:visible}}@-moz-keyframes -amp-start{from{visibility:hidden}to{visibility:visible}}@-ms-keyframes -amp-start{from{visibility:hidden}to{visibility:visible}}@-o-keyframes -amp-start{from{visibility:hidden}to{visibility:visible}}@keyframes -amp-start{from{visibility:hidden}to{visibility:visible}}</style><noscript><style amp-boilerplate>body{-webkit-animation:none;-moz-animation:none;-ms-animation:none;animation:none}</style></noscript>
    <style amp-custom>
      body {
        font-family: 'Roboto', sans-serif;
      }
      amp-story-page {
        background: white;
      }
      h1 {
        font-size: 2.875em;
        font-weight: normal;
        line-height: 1.174;
        text-transform: uppercase;
        color: #FFFFFF;
      }
      p {
        font-family: Poppins;
        color: #FFFFFF;
      }
      .top {
        position: absolute;
        left: 0;
        top: 0;
        width: 20px;
        height: 20px;
        background: green;
      }
      .cover-title {
        position: absolute;
        width: 80%;
        height: 117px;
        left: 10%;
        right: 10%;
        top: 450px;

        /* display: flex; */
        align-items: center;
        text-align: center;
        letter-spacing: 0.5px;

        color: #FFFFFF;
      }
      .cover-title p {
        display: block;
        font-family: Playfair Display;
        font-style: normal;
        font-weight: bold;
        font-size: 50px;
        line-height: 54px;
      }
      .cover-subtitle {
        position: absolute;
        width: 80%;
        left: 10%;
        right: 10%;
        height: 44px;
        top: 565px;
      }
      .cover-subtitle p {
        font-family: Poppins;
        font-style: normal;
        font-weight: normal;
        font-size: 14px;
        line-height: 20px;
        /* or 143% */

        display: flex;
        align-items: center;
        text-align: center;
        letter-spacing: 1px;

        color: #FFFFFF;
      }
      #page-1 .text-section {
        background: linear-gradient(0deg, #483614, #483614);
        height: 384px;
      }
      #page-2 .text-section {
        background: #8B2B30;
        height: 292px;
      }
      #page-3 .text-section {
        background: #324B3C;
        height: 332px;
      }
      .text-section {
        position: absolute;
        width: 90%;
        /* height: 30%; */
        left: 5%;
        right: 5%;
        bottom: 5%;
        margin: auto;
      }
      .text-section h3 {
        margin-top: 28px;
        margin-left: 28px;
        margin-right: 28px;

        font-family: Poppins;
        font-style: normal;
        font-weight: normal;
        font-size: 12px;
        line-height: 16px;

        align-items: center;
        text-align: center;
        letter-spacing: 4px;
        text-transform: uppercase;

        color: #FFFFFF;
      }
      .text-section p {
        margin-top: 14px;
        margin-left: 14px;
        margin-right: 14px;

        font-family: Poppins;
        font-style: normal;
        font-weight: normal;
        font-size: 12px;
        line-height: 20px;
        /* or 167% */

        letter-spacing: 0.5px;

        color: #FFFFFF;
      }
      .text {
        font-size: 1em;
      }
    </style>

    <link href="https://fonts.googleapis.com/css2?family=Playfair+Display:wght@400;700&display=swap" rel="stylesheet">
    <link href="https://fonts.googleapis.com/css2?family=Poppins:wght@400;500;700" rel="stylesheet">

    <script async src="https://cdn.ampproject.org/v0.js"></script>
    <script async custom-element="amp-subscriptions" src="https://cdn.ampproject.org/v0/amp-subscriptions-0.1.js"></script>
    <script
      async
      custom-element="amp-subscriptions-google"
      src="https://cdn.ampproject.org/v0/amp-subscriptions-google-0.1.js"
    ></script>
    <script type="application/ld+json">
      {
        "@context": "http://schema.org",
        "@type": "NewsArticle",
        "isAccessibleForFree": "False",
        "isPartOf": {
          "@type": ["CreativeWork", "Product"],
          "name" : "Product A",
          "productID": "scenic-2017.appspot.com:news"
        }
      }
    </script>
    <script type="application/json" id="amp-subscriptions">
      {
        "services": [
          {
            "authorizationUrl": "https://scenic-2017.appspot.com/amp-entitlements?pubid=scenic-2017.appspot.com&meter=1&rid=READER_ID",
            "pingbackUrl": "https://scenic-2017.appspot.com/amp-pingback?pubid=scenic-2017.appspot.com",
            "actions":{
              "login": "https://scenic-2017.appspot.com/signin?rid=READER_ID",
              "subscribe": "https://scenic-2017.appspot.com/subscribe"
            }
          },
          {
            "serviceId": "subscribe.google.com"
          }
        ]
      }
    </script>

    <script async custom-element="amp-story"
        src="https://cdn.ampproject.org/v0/amp-story-1.0.js"></script>
    <script async custom-element="amp-story-subscriptions" src="https://cdn.ampproject.org/v0/amp-story-subscriptions-0.1.js"></script>
  </head>
  <body>
    <amp-story standalone title="My story" publisher="Monocle" publisher-logo-src="https://res.cloudinary.com/crunchbase-production/image/upload/c_lpad,h_170,w_170,f_auto,b_white,q_auto:eco,dpr_1/tbvbvipimh2camf5nb2q" poster-portrait-src="POSTER-IMAGE-URL">
      <amp-story-page id="cover" auto-advance-after="5s">
        <amp-story-grid-layer template="fill">
          <amp-img src="https://images.unsplash.com/photo-1552650904-54d0c54b278f?ixlib=rb-1.2.1&ixid=MnwxMjA3fDB8MHxwaG90by1wYWdlfHx8fGVufDB8fHx8&auto=format&fit=crop&w=987&q=80"
              width="720" height="1280"
              layout="responsive"
              alt="">
          </amp-img>
        </amp-story-grid-layer>
        <amp-story-grid-layer class="box" aspect-ratio="9:16">
          <div class="cover-title"><p>Amazing</p><p>Kyoto</p></div>
          <div class="cover-subtitle"><p>Modern culture meets ancient traditions and beauty</p></div>
        </amp-story-grid-layer>
      </amp-story-page>

      <amp-story-page id="page-1" auto-advance-after="5s">
        <amp-story-grid-layer template="fill">
          <amp-img src="https://images.unsplash.com/photo-1544965563-bb8d8bce9791?ixlib=rb-1.2.1&ixid=MnwxMjA3fDB8MHxwaG90by1wYWdlfHx8fGVufDB8fHx8&auto=format&fit=crop&w=1011&q=80"
              width="720" height="1280"
              layout="responsive"
              alt="">
          </amp-img>
        </amp-story-grid-layer>
        <amp-story-grid-layer aspect-ratio="9:16">
          <div class="text-section">
            <h3>Amazing Kyoto</h3>
            <p>Kyoto is a true embodiment of Old Japan awash with beautiful vestiges of its past glory. Beyond the futuristic Kyoto Station, modern shopping complexes, and sleek luxury hotels, lies a city with celebrated centuries-old wonders, breathtaking temples, serene Zen gardens, narrow cobbled alleyways, bustling markets and a vibrant nightlife.</p>
            <p>By effortlessly blending the past and present, Kyoto is poised to be an alluring destination for history buffs and art lovers, gourmands, and outdoor enthusiasts. —Nano Betts</p>
          </div>
        </amp-story-grid-layer>
      </amp-story-page>

      <amp-story-page id="page-2" auto-advance-after="5s">
        <amp-story-grid-layer template="fill">
          <amp-img src="https://images.unsplash.com/photo-1599849913403-f45ef2181b49?ixlib=rb-1.2.1&ixid=MnwxMjA3fDB8MHxwaG90by1wYWdlfHx8fGVufDB8fHx8&auto=format&fit=crop&w=3024&q=80"
              width="720" height="1280"
              layout="responsive"
              alt="">
          </amp-img>
        </amp-story-grid-layer>
        <amp-story-grid-layer aspect-ratio="9:16">
          <div class="text-section">
            <h3>arashiyama</h3>
            <p>The rolling foothills of Arashiyama are home to the iconic Sagano Bamboo Forest. The verdant grove is accessed via the 14th-century Buddhist temple Tenryu-ji. A unique serenity is experienced from the wind rustling through the soaring trees making a zawa zawa sound and the filtered sunlight filling the space with a tranquil green glow.</p>
          </div>
        </amp-story-grid-layer>
      </amp-story-page>

      <amp-story-page id="page-3">
        <amp-story-grid-layer template="fill">
          <amp-img src="https://images.unsplash.com/photo-1574236170880-fbbca132d83d?ixlib=rb-1.2.1&ixid=MnwxMjA3fDB8MHxwaG90by1wYWdlfHx8fGVufDB8fHx8&auto=format&fit=crop&w=926&q=80"
              width="720" height="1280"
              layout="responsive"
              alt="">
          </amp-img>
        </amp-story-grid-layer>
        <amp-story-grid-layer aspect-ratio="9:16">
          <div class="text-section">
            <h3>Cultral Experiences</h3>
            <p>As a birthplace of Sado, or Japanese tea ceremony, the historic neighborhoods of Gion and Higashiyama are perfect places to visit machiyas and learn about the ancient art of tea-making. During the ritual performed on a tatami floor by a professional tea master, you'll have a chance to learn about the philosophy and etiquette of drinking tea, as well as master the basics of making matcha.</p>
          </div>
        </amp-story-grid-layer>
      </amp-story-page>

      <amp-story-subscriptions layout='container' price='$0.50/week' title='Information at your fingertips' subtitle-first='Subscribe for unlimited access.'
<<<<<<< HEAD
        subtitle-second='Cancel anytime' publisher-button-text='Subscribe'>
=======
        subtitle-second='Cancel anytime.' publisher-button-text='Subscribe'>
>>>>>>> 99fe731d
      </amp-story-subscriptions>
    </amp-story>>
  </body>
</html><|MERGE_RESOLUTION|>--- conflicted
+++ resolved
@@ -249,11 +249,7 @@
       </amp-story-page>
 
       <amp-story-subscriptions layout='container' price='$0.50/week' title='Information at your fingertips' subtitle-first='Subscribe for unlimited access.'
-<<<<<<< HEAD
-        subtitle-second='Cancel anytime' publisher-button-text='Subscribe'>
-=======
         subtitle-second='Cancel anytime.' publisher-button-text='Subscribe'>
->>>>>>> 99fe731d
       </amp-story-subscriptions>
     </amp-story>>
   </body>
