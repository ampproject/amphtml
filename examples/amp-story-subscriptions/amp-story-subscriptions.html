--- conflicted
+++ resolved
@@ -151,11 +151,7 @@
     <amp-story standalone title="My story" publisher="PUBLISHER-NAME" publisher-logo-src="URL" poster-portrait-src="POSTER-IMAGE-URL">
       <amp-story-page id="cover" auto-advance-after="5s">
         <amp-story-grid-layer template="fill">
-<<<<<<< HEAD
-          <amp-img src="../img/amp-story-subscriptions-cover.jpeg"
-=======
           <amp-img src="https://images.unsplash.com/photo-1552650904-54d0c54b278f?ixlib=rb-1.2.1&ixid=MnwxMjA3fDB8MHxwaG90by1wYWdlfHx8fGVufDB8fHx8&auto=format&fit=crop&w=987&q=80"
->>>>>>> 545297ff
               width="720" height="1280"
               layout="responsive"
               alt="">
@@ -169,11 +165,7 @@
 
       <amp-story-page id="page-1" auto-advance-after="5s">
         <amp-story-grid-layer template="fill">
-<<<<<<< HEAD
-          <amp-img src="../img/amp-story-subscriptions-page1.jpeg"
-=======
           <amp-img src="https://images.unsplash.com/photo-1544965563-bb8d8bce9791?ixlib=rb-1.2.1&ixid=MnwxMjA3fDB8MHxwaG90by1wYWdlfHx8fGVufDB8fHx8&auto=format&fit=crop&w=1011&q=80"
->>>>>>> 545297ff
               width="720" height="1280"
               layout="responsive"
               alt="">
@@ -190,11 +182,7 @@
 
       <amp-story-page id="page-2" auto-advance-after="5s">
         <amp-story-grid-layer template="fill">
-<<<<<<< HEAD
-          <amp-img src="../img/amp-story-subscriptions-page2.jpeg"
-=======
           <amp-img src="https://images.unsplash.com/photo-1599849913403-f45ef2181b49?ixlib=rb-1.2.1&ixid=MnwxMjA3fDB8MHxwaG90by1wYWdlfHx8fGVufDB8fHx8&auto=format&fit=crop&w=3024&q=80"
->>>>>>> 545297ff
               width="720" height="1280"
               layout="responsive"
               alt="">
@@ -210,11 +198,7 @@
 
       <amp-story-page id="page-3">
         <amp-story-grid-layer template="fill">
-<<<<<<< HEAD
-          <amp-img src="../img/amp-story-subscriptions-page3.jpeg"
-=======
           <amp-img src="https://images.unsplash.com/photo-1574236170880-fbbca132d83d?ixlib=rb-1.2.1&ixid=MnwxMjA3fDB8MHxwaG90by1wYWdlfHx8fGVufDB8fHx8&auto=format&fit=crop&w=926&q=80"
->>>>>>> 545297ff
               width="720" height="1280"
               layout="responsive"
               alt="">
