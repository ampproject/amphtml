--- conflicted
+++ resolved
@@ -224,17 +224,17 @@
   }
 
   /**
-<<<<<<< HEAD
-   * @param {boolean} mode
-   */
-  setBroadcastMode(mode) {
-    this.broadcastMode_ = mode;
-=======
    * @return {boolean}
    */
   isMessageOptionsSupported_() {
     // Learned from https://github.com/dtapuska/useractivation
     return this.hostWindow_ && this.hostWindow_.postMessage.length == 1;
->>>>>>> 2708f159
+  }
+
+  /**
+   * @param {boolean} mode
+   */
+  setBroadcastMode(mode) {
+    this.broadcastMode_ = mode;
   }
 }