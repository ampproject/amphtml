/**
 * Copyright 2016 The AMP HTML Authors. All Rights Reserved.
 *
 * Licensed under the Apache License, Version 2.0 (the "License");
 * you may not use this file except in compliance with the License.
 * You may obtain a copy of the License at
 *
 *      http://www.apache.org/licenses/LICENSE-2.0
 *
 * Unless required by applicable law or agreed to in writing, software
 * distributed under the License is distributed on an "AS-IS" BASIS,
 * WITHOUT WARRANTIES OR CONDITIONS OF ANY KIND, either express or implied.
 * See the License for the specific language governing permissions and
 * limitations under the License.
 */
import {AmpEvents} from '../src/amp-events';
import {Deferred} from '../src/utils/promise';
import {IframeMessagingClient} from './iframe-messaging-client';
import {MessageType} from '../src/3p-frame-messaging';
import {dev, devAssert} from '../src/log';
import {dict, map} from '../src/utils/object';
import {isObject} from '../src/types';
import {parseUrlDeprecated} from '../src/url';
import {tryParseJson} from '../src/json';

export class AbstractAmpContext {
  /**
   *  @param {!Window} win The window that the instance is built inside.
   */
  constructor(win) {
    devAssert(
      !this.isAbstractImplementation_(),
      'Should not construct AbstractAmpContext instances directly'
    );

    /** @protected {!Window} */
    this.win_ = win;

    // This value is cached since it could be overwritten by the master frame
    // check using a value of a different type.
    /** @private {?string} */
    this.cachedFrameName_ = this.win_.name || null;

    /** @protected {?string} */
    this.embedType_ = null;

    // ----------------------------------------------------
    // Please keep public attributes alphabetically sorted.
    // ----------------------------------------------------

    /** @public {?string|undefined} */
    this.canary = null;

    /** @type {?string} */
    this.canonicalUrl = null;

    /** @type {?string} */
    this.clientId = null;

    /** @type {?string|undefined} */
    this.container = null;

    /** @type {?Object} */
    this.consentSharedData = null;

    /** @type {?Object<string, *>} */
    this.data = null;

    /** @type {?string} */
    this.domFingerprint = null;

    /** @type {?boolean} */
    this.hidden = null;

    /** @type {?number} */
    this.initialConsentState = null;

    /** @type {?string} */
    this.initialConsentValue = null;

    /** @type {?Object} */
    this.initialConsentMetadata = null;

    /** @type {?Object} */
    this.initialLayoutRect = null;

    /** @type {?Object} */
    this.initialIntersection = null;

    /** @type {?Location} */
    this.location = null;

    /** @type {?Object} */
    this.mode = null;

    /** @type {?string} */
    this.pageViewId = null;

    /** @type {?string} */
    this.referrer = null;

    /** @type {?string} */
    this.sentinel = null;

    /** @type {?string} */
    this.sourceUrl = null;

    /** @type {?number} */
    this.startTime = null;

    /** @type {?string} */
    this.tagName = null;

    /** @type {!Object<number, Deferred>} */
    this.resizeIdToDeferred_ = map();

    /** @type {number} */
    this.nextResizeRequestId_ = 0;

    this.findAndSetMetadata_();

    /** @protected {!IframeMessagingClient} */
    this.client_ = new IframeMessagingClient(win, this.getHostWindow_());
    this.client_.setSentinel(devAssert(this.sentinel));

    this.listenForPageVisibility_();
    this.listenToResizeResponse_();
  }

  /**
   * @return {boolean}
   * @protected
   */
  isAbstractImplementation_() {
    return true;
  }

  /** Registers an general handler for page visibility. */
  listenForPageVisibility_() {
    this.client_.makeRequest(
      MessageType.SEND_EMBED_STATE,
      MessageType.EMBED_STATE,
      (data) => {
        this.hidden = data['pageHidden'];
        this.dispatchVisibilityChangeEvent_();
      }
    );
  }

  /**
   * TODO(alanorozco): Deprecate native event mechanism.
   * @private
   */
  dispatchVisibilityChangeEvent_() {
    const event = this.win_.document.createEvent('Event');
    event.data = {hidden: this.hidden};
    event.initEvent(AmpEvents.VISIBILITY_CHANGE, true, true);
    this.win_.dispatchEvent(event);
  }

  /**
   *  Listen to page visibility changes.
   *  @param {function({hidden: boolean})} callback Function to call every time
   *    we receive a page visibility message.
   *  @return {function()} that when called stops triggering the callback
   *    every time we receive a page visibility message.
   */
  onPageVisibilityChange(callback) {
    return this.client_.registerCallback(MessageType.EMBED_STATE, (data) => {
      callback({hidden: data['pageHidden']});
    });
  }

  /**
   *  Send message to runtime to start sending intersection messages.
   *  @param {function(Array<Object>)} callback Function to call every time we
   *    receive an intersection message.
   *  @return {function()} that when called stops triggering the callback
   *    every time we receive an intersection message.
   */
  observeIntersection(callback) {
    return this.client_.makeRequest(
      MessageType.SEND_INTERSECTIONS,
      MessageType.INTERSECTION,
      (intersection) => {
        callback(intersection['changes']);
      }
    );
  }

  /**
   *  Requests HTML snippet from the parent window.
   *  @param {string} selector CSS selector
   *  @param {!Array<string>} attributes permissible attributes to be kept
   *    in the returned HTML string
   *  @param {function(*)} callback to be invoked with the HTML string
   */
  getHtml(selector, attributes, callback) {
    this.client_.getData(
      MessageType.GET_HTML,
      dict({
        'selector': selector,
        'attributes': attributes,
      }),
      callback
    );
  }

  /**
   * Requests consent state from the parent window.
   *
   * @param {function(*)} callback
   */
  getConsentState(callback) {
    this.client_.getData(MessageType.GET_CONSENT_STATE, null, callback);
  }

  /**
   *  Send message to runtime requesting to resize ad to height and width.
   *    This is not guaranteed to succeed. All this does is make the request.
   *  @param {number|undefined} width The new width for the ad we are requesting.
   *  @param {number|undefined} height The new height for the ad we are requesting.
   *  @param {boolean=} hasOverflow Whether the ad handles its own overflow ele
   *  @return {Promise} Signify the success/failure of the request.
   */
  requestResize(width, height, hasOverflow) {
    const requestId = this.nextResizeRequestId_++;
    this.client_.sendMessage(
      MessageType.EMBED_SIZE,
      dict({
        'id': requestId,
        'width': width,
        'height': height,
        'hasOverflow': hasOverflow,
      })
    );
    const deferred = new Deferred();
    this.resizeIdToDeferred_[requestId] = deferred;
    return deferred.promise;
  }

  /**
   *  Set up listeners to handle responses from request size.
   */
  listenToResizeResponse_() {
    this.client_.registerCallback(MessageType.EMBED_SIZE_CHANGED, (data) => {
      const id = data['id'];
      if (id !== undefined) {
        this.resizeIdToDeferred_[id].resolve();
        delete this.resizeIdToDeferred_[id];
      }
    });

    this.client_.registerCallback(MessageType.EMBED_SIZE_DENIED, (data) => {
      const id = data['id'];
      if (id !== undefined) {
        this.resizeIdToDeferred_[id].reject('Resizing is denied');
        delete this.resizeIdToDeferred_[id];
      }
    });
  }

  /**
   * @param {string} endpoint Method being called
   * @private
   */
  sendDeprecationNotice_(endpoint) {
    this.client_.sendMessage(
      MessageType.USER_ERROR_IN_IFRAME,
      dict({
        'message': `${endpoint} is deprecated`,
        'expected': true,
      })
    );
  }

  /**
   *  Allows a creative to set the callback function for when the resize
   *    request returns a success. The callback should be set before resizeAd
   *    is ever called.
   *  @param {function(number, number)} callback Function to call if the resize
   *    request succeeds.
   */
  onResizeSuccess(callback) {
    this.client_.registerCallback(MessageType.EMBED_SIZE_CHANGED, (obj) => {
      callback(obj['requestedHeight'], obj['requestedWidth']);
    });
    this.sendDeprecationNotice_('onResizeSuccess');
  }

  /**
   *  Allows a creative to set the callback function for when the resize
   *    request is denied. The callback should be set before resizeAd
   *    is ever called.
   *  @param {function(number, number)} callback Function to call if the resize
   *    request is denied.
   */
  onResizeDenied(callback) {
    this.client_.registerCallback(MessageType.EMBED_SIZE_DENIED, (obj) => {
      callback(obj['requestedHeight'], obj['requestedWidth']);
    });
    this.sendDeprecationNotice_('onResizeDenied');
  }

  /**
   *  Make the ad interactive.
   */
  signalInteractive() {
    this.client_.sendMessage(MessageType.SIGNAL_INTERACTIVE);
  }

  /**
   *  Takes the current name on the window, and attaches it to
   *  the name of the iframe.
   *  @param {HTMLIFrameElement} iframe The iframe we are adding the context to.
   */
  addContextToIframe(iframe) {
    // TODO(alanorozco): consider the AMP_CONTEXT_DATA case
    iframe.name = dev().assertString(this.cachedFrameName_);
  }

  /**
   *  Notifies the parent document of no content available inside embed.
   */
  noContentAvailable() {
    this.client_.sendMessage(MessageType.NO_CONTENT);
  }

  /**
   *  Parse the metadata attributes from the name and add them to
   *  the class instance.
   *  @param {!Object|string} data
   *  @private
   */
  setupMetadata_(data) {
    // TODO(alanorozco): Use metadata utils in 3p/frame-metadata
    /** @type {{_context:(AmpContext|undefined),attributes:({_context:AmpContext}|undefined),type:(string|undefined)}} */
    const dataObject = devAssert(
      typeof data === 'string' ? tryParseJson(data) : data,
      'Could not setup metadata.'
    );

    /** @type {AmpContext} */
    const context = dataObject['_context'] || dataObject['attributes']['_context'];

    this.data = dataObject['attributes'] || dataObject;

    // TODO(alanorozco, #10576): This is really ugly. Find a better structure
    // than passing context values via data.
    if ('_context' in this.data) {
      delete this.data['_context'];
    }

    this.canary = context.canary;
    this.canonicalUrl = context.canonicalUrl;
    this.clientId = context.clientId;
    this.consentSharedData = context.consentSharedData;
    this.container = context.container;
    this.domFingerprint = context.domFingerprint;
    this.hidden = context.hidden;
    this.initialConsentState = context.initialConsentState;
    this.initialConsentValue = context.initialConsentValue;
    this.initialConsentMetadata = context.initialConsentMetadata;
    this.initialLayoutRect = context.initialLayoutRect;
    this.initialIntersection = context.initialIntersection;
    this.location = parseUrlDeprecated(context.location.href);
    this.mode = context.mode;
    this.pageViewId = context.pageViewId;
    this.referrer = context.referrer;
    this.sentinel = context.sentinel;
    this.sourceUrl = context.sourceUrl;
    this.startTime = context.startTime;
    this.tagName = context.tagName;

    this.embedType_ = dataObject['type'] || null;
  }

  /**
   * Calculate the hostWindow
   * @private
   * @return {!Window}
   */
  getHostWindow_() {
    const sentinelMatch = this.sentinel.match(/((\d+)-\d+)/);
    devAssert(sentinelMatch, 'Incorrect sentinel format');
    const depth = Number(sentinelMatch[2]);
    const ancestors = [];
    for (let win = this.win_; win && win != win.parent; win = win.parent) {
      // Add window keeping the top-most one at the front.
      ancestors.push(win.parent);
    }
    return ancestors[ancestors.length - 1 - depth];
  }

  /**
   *  Checks to see if there is a window variable assigned with the
   *  sentinel value, sets it, and returns true if so.
   *  @private
   */
  findAndSetMetadata_() {
    // If the context data is set on window, that means we don't need
    // to check the name attribute as it has been bypassed.
    // TODO(alanorozco): why the heck could AMP_CONTEXT_DATA be two different
    // types? FIX THIS.
<<<<<<< HEAD
    if (
      isObject(this.win_.sf_) &&
      /** @type {{cfg: string}} */ (this.win_.sf_).cfg
    ) {
      this.setupMetadata_(/** @type {{cfg: string}} */ (this.win_.sf_).cfg);
=======
    const sf = this.win_['sf_'];
    if (isObject(sf) && sf['cfg']) {
      this.setupMetadata_(/** @type {string}*/ (sf['cfg']));
>>>>>>> 2a90250d
    } else if (this.win_.AMP_CONTEXT_DATA) {
      if (typeof this.win_.AMP_CONTEXT_DATA == 'string') {
        this.sentinel = this.win_.AMP_CONTEXT_DATA;
      } else if (isObject(this.win_.AMP_CONTEXT_DATA)) {
        this.setupMetadata_(this.win_.AMP_CONTEXT_DATA);
      }
    } else {
      this.setupMetadata_(this.win_.name);
    }
  }

  /**
   * Send 3p error to parent iframe
   * @param {!Error} e
   */
  report3pError(e) {
    if (!e.message) {
      return;
    }
    this.client_.sendMessage(
      MessageType.USER_ERROR_IN_IFRAME,
      dict({
        'message': e.message,
      })
    );
  }
}

export class AmpContext extends AbstractAmpContext {
  /** @override */
  isAbstractImplementation_() {
    return false;
  }
}<|MERGE_RESOLUTION|>--- conflicted
+++ resolved
@@ -341,7 +341,8 @@
     );
 
     /** @type {AmpContext} */
-    const context = dataObject['_context'] || dataObject['attributes']['_context'];
+    const context =
+      dataObject['_context'] || dataObject['attributes']['_context'];
 
     this.data = dataObject['attributes'] || dataObject;
 
@@ -402,17 +403,9 @@
     // to check the name attribute as it has been bypassed.
     // TODO(alanorozco): why the heck could AMP_CONTEXT_DATA be two different
     // types? FIX THIS.
-<<<<<<< HEAD
-    if (
-      isObject(this.win_.sf_) &&
-      /** @type {{cfg: string}} */ (this.win_.sf_).cfg
-    ) {
-      this.setupMetadata_(/** @type {{cfg: string}} */ (this.win_.sf_).cfg);
-=======
     const sf = this.win_['sf_'];
     if (isObject(sf) && sf['cfg']) {
       this.setupMetadata_(/** @type {string}*/ (sf['cfg']));
->>>>>>> 2a90250d
     } else if (this.win_.AMP_CONTEXT_DATA) {
       if (typeof this.win_.AMP_CONTEXT_DATA == 'string') {
         this.sentinel = this.win_.AMP_CONTEXT_DATA;
