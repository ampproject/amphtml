--- conflicted
+++ resolved
@@ -180,11 +180,7 @@
   /**
    *  Requests HTML snippet from the parent window.
    *  @param {string} selector CSS selector
-<<<<<<< HEAD
-   *  @param {!Array<string>} attributes allowlisted attributes to be kept
-=======
    *  @param {!Array<string>} attributes permissible attributes to be kept
->>>>>>> 21219087
    *    in the returned HTML string
    *  @param {function(*)} callback to be invoked with the HTML string
    */
