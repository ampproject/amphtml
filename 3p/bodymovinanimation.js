/**
 * Copyright 2018 The AMP HTML Authors. All Rights Reserved.
 *
 * Licensed under the Apache License, Version 2.0 (the "License");
 * you may not use this file except in compliance with the License.
 * You may obtain a copy of the License at
 *
 *      http://www.apache.org/licenses/LICENSE-2.0
 *
 * Unless required by applicable law or agreed to in writing, software
 * distributed under the License is distributed on an "AS-IS" BASIS,
 * WITHOUT WARRANTIES OR CONDITIONS OF ANY KIND, either express or implied.
 * See the License for the specific language governing permissions and
 * limitations under the License.
 */

import {loadScript} from './3p';

/**
 * Produces the AirBnB Bodymovin Player SDK object for the passed in callback.
 * @param {!Window} global
 * @param {function(!Object)} cb
 */

let animationHandler;

function getBodymovinAnimationSdk(global, cb) {
  loadScript(global, 'https://cdnjs.cloudflare.com/ajax/libs/bodymovin/4.13.0/bodymovin.js', function() {
    cb(global.bodymovin);
  });
}

<<<<<<< HEAD
function parseMessage(event) {
  const dataReceived = JSON.parse(event.data);
  const messageType = dataReceived['messageType'];
  if (messageType == 'load dict') {
    return loadAnimationEvent(dataReceived['animationData'], dataReceived['autoplay'], dataReceived['loop']);
  } else if (animationHandler && messageType == 'action') {
    getBodymovinAnimationSdk(global, function() {
      const action = dataReceived['action'];
      if (action == 'play') {
        animationHandler.play();
      } else if (action == 'pause') {
        animationHandler.pause();
      } else if (action == 'stop') {
        animationHandler.stop();
      }
    });
  }

}

function loadAnimationEvent(animationData, autoplay, loop_val) {
  const dataReceived = JSON.parse(event.data);
  const animatingContainer = global.document.createElement('div');

  global.document.getElementById('c').appendChild(animatingContainer);
  const shouldLoop = loop_val == 'true';
  const loop = isFiniteNumber(loop_val) ? parseInt(loop_val, 10) : shouldLoop;

  getBodymovinAnimationSdk(global, function() {
    animationHandler = bodymovin.loadAnimation({
=======
export function bodymovinanimation(global) {
  const dataReceived = JSON.parse(global.name).attributes._context;
  const dataLoop = dataReceived['loop'];
  const animationData = dataReceived['animationData'];
  const animatingContainer = global.document.createElement('div');

  global.document.getElementById('c').appendChild(animatingContainer);
  const shouldLoop = dataLoop != 'false';
  const loop = !isNaN(dataLoop) ? dataLoop : shouldLoop;
  getBodymovinAnimationSdk(global, function(bodymovin) {
    bodymovin.loadAnimation({
>>>>>>> e5d57ef6
      container: animatingContainer,
      renderer: 'svg',
      loop: loop,
      autoplay: autoplay,
      animationData,
    });
  });
<<<<<<< HEAD
}

window.addEventListener('message', parseMessage, false);

export function bodymovinanimation(global, data) {
=======
>>>>>>> e5d57ef6
}<|MERGE_RESOLUTION|>--- conflicted
+++ resolved
@@ -30,63 +30,36 @@
   });
 }
 
-<<<<<<< HEAD
 function parseMessage(event) {
-  const dataReceived = JSON.parse(event.data);
-  const messageType = dataReceived['messageType'];
-  if (messageType == 'load dict') {
-    return loadAnimationEvent(dataReceived['animationData'], dataReceived['autoplay'], dataReceived['loop']);
-  } else if (animationHandler && messageType == 'action') {
-    getBodymovinAnimationSdk(global, function() {
-      const action = dataReceived['action'];
-      if (action == 'play') {
-        animationHandler.play();
-      } else if (action == 'pause') {
-        animationHandler.pause();
-      } else if (action == 'stop') {
-        animationHandler.stop();
-      }
-    });
+  const action = event.data['action'];
+  if (animationHandler) {
+    if (action == 'play') {
+      animationHandler.play();
+    } else if (action == 'pause') {
+      animationHandler.pause();
+    } else if (action == 'stop') {
+      animationHandler.stop();
+    }
   }
 
 }
-
-function loadAnimationEvent(animationData, autoplay, loop_val) {
-  const dataReceived = JSON.parse(event.data);
-  const animatingContainer = global.document.createElement('div');
-
-  global.document.getElementById('c').appendChild(animatingContainer);
-  const shouldLoop = loop_val == 'true';
-  const loop = isFiniteNumber(loop_val) ? parseInt(loop_val, 10) : shouldLoop;
-
-  getBodymovinAnimationSdk(global, function() {
-    animationHandler = bodymovin.loadAnimation({
-=======
 export function bodymovinanimation(global) {
   const dataReceived = JSON.parse(global.name).attributes._context;
   const dataLoop = dataReceived['loop'];
-  const animationData = dataReceived['animationData'];
   const animatingContainer = global.document.createElement('div');
 
   global.document.getElementById('c').appendChild(animatingContainer);
   const shouldLoop = dataLoop != 'false';
   const loop = !isNaN(dataLoop) ? dataLoop : shouldLoop;
   getBodymovinAnimationSdk(global, function(bodymovin) {
-    bodymovin.loadAnimation({
->>>>>>> e5d57ef6
+    animationHandler = bodymovin.loadAnimation({
       container: animatingContainer,
       renderer: 'svg',
       loop: loop,
-      autoplay: autoplay,
-      animationData,
+      autoplay: dataReceived['autoplay'],
+      animationData: dataReceived['animationData'],
     });
   });
-<<<<<<< HEAD
 }
 
-window.addEventListener('message', parseMessage, false);
-
-export function bodymovinanimation(global, data) {
-=======
->>>>>>> e5d57ef6
-}+window.addEventListener('message', parseMessage, false);