/**
 * Copyright 2015 The AMP HTML Authors. All Rights Reserved.
 *
 * Licensed under the Apache License, Version 2.0 (the "License");
 * you may not use this file except in compliance with the License.
 * You may obtain a copy of the License at
 *
 *      http://www.apache.org/licenses/LICENSE-2.0
 *
 * Unless required by applicable law or agreed to in writing, software
 * distributed under the License is distributed on an "AS-IS" BASIS,
 * WITHOUT WARRANTIES OR CONDITIONS OF ANY KIND, either express or implied.
 * See the License for the specific language governing permissions and
 * limitations under the License.
 */

/**
 * @fileoverview Registers all known ad network factories and then executes
 * one of them.
 *
 * This files gets minified and published to
 * https://3p.ampproject.net/$version/f.js
 */

// src/polyfills.js must be the first import.
import './polyfills'; // eslint-disable-line sort-imports-es6-autofix/sort-imports-es6

import {
  IntegrationAmpContext,
} from './ampcontext-integration';
import {dict} from '../src/utils/object.js';
import {endsWith} from '../src/string';
import {
  getAmpConfig,
  getEmbedType,
  getLocation,
} from './frame-metadata';
import {getMode} from '../src/mode';
import {getSourceUrl, isProxyOrigin, parseUrlDeprecated} from '../src/url';
import {
  initLogConstructor,
  isUserErrorMessage,
  setReportError,
  userAssert,
} from '../src/log';
import {installEmbedStateListener, manageWin} from './environment';
import {internalRuntimeVersion} from '../src/internal-version';
import {parseJson} from '../src/json';
import {
  register,
  run,
  setExperimentToggles,
} from './3p';
import {startsWith} from '../src/string.js';
import {urls} from '../src/config';


// 3P - please keep in alphabetic order
import {beopinion} from './beopinion';
import {bodymovinanimation} from './bodymovinanimation';
import {embedly} from './embedly';
import {facebook} from './facebook';
import {github} from './github';
import {gltfViewer} from './3d-gltf/index';
import {mathml} from './mathml';
import {reddit} from './reddit';
import {twitter} from './twitter';
import {viqeoplayer} from './viqeoplayer';
import {yotpo} from './yotpo';

import {_ping_} from '../ads/_ping_';

// 3P Ad Networks - please keep in alphabetic order
import {_24smi} from '../ads/24smi';
import {a8} from '../ads/a8';
import {a9} from '../ads/a9';
import {accesstrade} from '../ads/accesstrade';
import {adagio} from '../ads/adagio';
import {adblade, industrybrains} from '../ads/adblade';
import {adbutler} from '../ads/adbutler';
import {adform} from '../ads/adform';
import {adfox} from '../ads/adfox';
import {adgeneration} from '../ads/adgeneration';
import {adhese} from '../ads/adhese';
import {adincube} from '../ads/adincube';
import {adition} from '../ads/adition';
import {adman} from '../ads/adman';
import {admanmedia} from '../ads/admanmedia';
import {admixer} from '../ads/admixer';
import {adocean} from '../ads/adocean';
import {adpicker} from '../ads/adpicker';
import {adplugg} from '../ads/adplugg';
import {adpon} from '../ads/adpon';
import {adreactor} from '../ads/adreactor';
import {adsense} from '../ads/google/adsense';
import {adsensor} from '../ads/adsensor';
import {adsnative} from '../ads/adsnative';
import {adspeed} from '../ads/adspeed';
import {adspirit} from '../ads/adspirit';
import {adstir} from '../ads/adstir';
import {adtech} from '../ads/adtech';
import {adthrive} from '../ads/adthrive';
import {adunity} from '../ads/adunity';
import {aduptech} from '../ads/aduptech';
import {adventive} from '../ads/adventive';
import {adverline} from '../ads/adverline';
import {adverticum} from '../ads/adverticum';
import {advertserve} from '../ads/advertserve';
import {adyoulike} from '../ads/adyoulike';
import {affiliateb} from '../ads/affiliateb';
import {aja} from '../ads/aja';
import {amoad} from '../ads/amoad';
import {appnexus} from '../ads/appnexus';
import {appvador} from '../ads/appvador';
import {atomx} from '../ads/atomx';
import {baidu} from '../ads/baidu';
import {bidtellect} from '../ads/bidtellect';
import {brainy} from '../ads/brainy';
import {bringhub} from '../ads/bringhub';
import {broadstreetads} from '../ads/broadstreetads';
import {caajainfeed} from '../ads/caajainfeed';
import {capirs} from '../ads/capirs';
import {caprofitx} from '../ads/caprofitx';
import {cedato} from '../ads/cedato';
import {chargeads} from '../ads/chargeads';
import {colombia} from '../ads/colombia';
import {connatix} from '../ads/connatix';
import {contentad} from '../ads/contentad';
import {criteo} from '../ads/criteo';
import {csa} from '../ads/google/csa';
import {dable} from '../ads/dable';
import {directadvert} from '../ads/directadvert';
import {distroscale} from '../ads/distroscale';
import {dotandads} from '../ads/dotandads';
import {eadv} from '../ads/eadv';
import {eas} from '../ads/eas';
import {engageya} from '../ads/engageya';
import {epeex} from '../ads/epeex';
import {eplanning} from '../ads/eplanning';
import {ezoic} from '../ads/ezoic';
import {f1e} from '../ads/f1e';
import {f1h} from '../ads/f1h';
import {felmat} from '../ads/felmat';
import {flite} from '../ads/flite';
import {fluct} from '../ads/fluct';
import {freewheel} from '../ads/freewheel';
import {fusion} from '../ads/fusion';
import {genieessp} from '../ads/genieessp';
import {giraff} from '../ads/giraff';
import {gmossp} from '../ads/gmossp';
import {gumgum} from '../ads/gumgum';
import {holder} from '../ads/holder';
import {ibillboard} from '../ads/ibillboard';
import {idealmedia} from '../ads/idealmedia';
import {imaVideo} from '../ads/google/imaVideo';
import {imedia} from '../ads/imedia';
import {imobile} from '../ads/imobile';
import {imonomy} from '../ads/imonomy';
import {improvedigital} from '../ads/improvedigital';
import {inmobi} from '../ads/inmobi';
import {innity} from '../ads/innity';
import {ix} from '../ads/ix';
import {jubna} from '../ads/jubna';
import {kargo} from '../ads/kargo';
import {kiosked} from '../ads/kiosked';
import {kixer} from '../ads/kixer';
import {kuadio} from '../ads/kuadio';
import {lentainform} from '../ads/lentainform';
import {ligatus} from '../ads/ligatus';
import {lockerdome} from '../ads/lockerdome';
import {loka} from '../ads/loka';
import {mads} from '../ads/mads';
import {mantisDisplay, mantisRecommend} from '../ads/mantis';
import {mediaimpact} from '../ads/mediaimpact';
import {medianet} from '../ads/medianet';
import {mediavine} from '../ads/mediavine';
import {medyanet} from '../ads/medyanet';
import {meg} from '../ads/meg';
import {mgid} from '../ads/mgid';
import {microad} from '../ads/microad';
import {miximedia} from '../ads/miximedia';
import {mixpo} from '../ads/mixpo';
import {monetizer101} from '../ads/monetizer101';
import {mox} from '../ads/mox';
import {mytarget} from '../ads/mytarget';
import {mywidget} from '../ads/mywidget';
import {nativo} from '../ads/nativo';
import {navegg} from '../ads/navegg';
import {nend} from '../ads/nend';
import {netletix} from '../ads/netletix';
import {noddus} from '../ads/noddus';
import {nokta} from '../ads/nokta';
import {onead} from '../ads/onead';
import {onnetwork} from '../ads/onnetwork';
import {openadstream} from '../ads/openadstream';
import {openx} from '../ads/openx';
import {outbrain} from '../ads/outbrain';
import {pixels} from '../ads/pixels';
import {plista} from '../ads/plista';
import {polymorphicads} from '../ads/polymorphicads';
import {popin} from '../ads/popin';
import {postquare} from '../ads/postquare';
import {pressboard} from '../ads/pressboard';
import {promoteiq} from '../ads/promoteiq';
import {pubexchange} from '../ads/pubexchange';
import {pubguru} from '../ads/pubguru';
import {pubmatic} from '../ads/pubmatic';
import {pubmine} from '../ads/pubmine';
import {pulsepoint} from '../ads/pulsepoint';
import {purch} from '../ads/purch';
import {quoraad} from '../ads/quoraad';
import {rbinfox} from '../ads/rbinfox';
import {realclick} from '../ads/realclick';
import {recomad} from '../ads/recomad';
import {relap} from '../ads/relap';
import {revcontent} from '../ads/revcontent';
import {revjet} from '../ads/revjet';
import {rfp} from '../ads/rfp';
import {rubicon} from '../ads/rubicon';
import {runative} from '../ads/runative';
import {sas} from '../ads/sas';
import {sekindo} from '../ads/sekindo';
import {sharethrough} from '../ads/sharethrough';
import {sklik} from '../ads/sklik';
import {slimcutmedia} from '../ads/slimcutmedia';
import {smartadserver} from '../ads/smartadserver';
import {smartclip} from '../ads/smartclip';
import {smi2} from '../ads/smi2';
import {sogouad} from '../ads/sogouad';
import {sortable} from '../ads/sortable';
import {sovrn} from '../ads/sovrn';
import {speakol} from '../ads/speakol';
import {spotx} from '../ads/spotx';
import {sunmedia} from '../ads/sunmedia';
import {svknative} from '../ads/svknative';
import {swoop} from '../ads/swoop';
import {taboola} from '../ads/taboola';
import {tcsemotion} from '../ads/tcsemotion';
import {teads} from '../ads/teads';
import {torimochi} from '../ads/torimochi';
import {triplelift} from '../ads/triplelift';
import {trugaze} from '../ads/trugaze';
import {uas} from '../ads/uas';
import {ucfunnel} from '../ads/ucfunnel';
import {unruly} from '../ads/unruly';
import {uzou} from '../ads/uzou';
import {valuecommerce} from '../ads/valuecommerce';
import {videointelligence} from '../ads/videointelligence';
import {videonow} from '../ads/videonow';
import {viralize} from '../ads/viralize';
import {vmfive} from '../ads/vmfive';
import {webediads} from '../ads/webediads';
import {weboramaDisplay} from '../ads/weborama';
import {widespace} from '../ads/widespace';
import {wisteria} from '../ads/wisteria';
import {wpmedia} from '../ads/wpmedia';
import {xlift} from '../ads/xlift';
import {yahoo} from '../ads/yahoo';
import {yahoojp} from '../ads/yahoojp';
import {yandex} from '../ads/yandex';
import {yengo} from '../ads/yengo';
import {yieldbot} from '../ads/yieldbot';
import {yieldmo} from '../ads/yieldmo';
import {yieldone} from '../ads/yieldone';
import {yieldpro} from '../ads/yieldpro';
import {zedo} from '../ads/zedo';
import {zen} from '../ads/zen';
import {zergnet} from '../ads/zergnet';
import {zucks} from '../ads/zucks';
<<<<<<< HEAD
import {speakol} from '../ads/speakol';
=======
>>>>>>> c01d0f50

/**
 * Whether the embed type may be used with amp-embed tag.
 * @const {!Object<string, boolean>}
 */
const AMP_EMBED_ALLOWED = {
  _ping_: true,
  '24smi': true,
  bringhub: true,
  dable: true,
  engageya: true,
  epeex: true,
  jubna: true,
  kuadio: true,
  'mantis-recommend': true,
  miximedia: true,
  mywidget: true,
  outbrain: true,
  plista: true,
  postquare: true,
  pubexchange: true,
  rbinfox: true,
  smartclip: true,
  smi2: true,
  svknative: true,
  taboola: true,
  zen: true,
  zergnet: true,
  runative: true,
  speakol: true,
};

init(window);


if (getMode().test || getMode().localDev) {
  register('_ping_', _ping_);
}

// Keep the list in alphabetic order
register('24smi', _24smi);
register('3d-gltf', gltfViewer);
register('a8', a8);
register('a9', a9);
register('accesstrade', accesstrade);
register('adagio', adagio);
register('adblade', adblade);
register('adbutler', adbutler);
register('adform', adform);
register('adfox', adfox);
register('adgeneration', adgeneration);
register('adhese', adhese);
register('adincube', adincube);
register('adition', adition);
register('adman', adman);
register('admanmedia', admanmedia);
register('admixer', admixer);
register('adocean', adocean);
register('adpicker', adpicker);
register('adplugg', adplugg);
register('adpon', adpon);
register('adreactor', adreactor);
register('adsense', adsense);
register('adsensor', adsensor);
register('adsnative', adsnative);
register('adspeed', adspeed);
register('adspirit', adspirit);
register('adstir', adstir);
register('adtech', adtech);
register('adthrive', adthrive);
register('adunity', adunity);
register('aduptech', aduptech);
register('adventive', adventive);
register('adverline', adverline);
register('adverticum', adverticum);
register('advertserve', advertserve);
register('adyoulike', adyoulike);
register('affiliateb', affiliateb);
register('aja', aja);
register('amoad', amoad);
register('appnexus', appnexus);
register('appvador', appvador);
register('atomx', atomx);
register('baidu', baidu);
register('beopinion', beopinion);
register('bidtellect', bidtellect);
register('bodymovinanimation', bodymovinanimation);
register('brainy', brainy);
register('bringhub', bringhub);
register('broadstreetads', broadstreetads);
register('caajainfeed', caajainfeed);
register('capirs', capirs);
register('caprofitx', caprofitx);
register('cedato', cedato);
register('chargeads', chargeads);
register('colombia', colombia);
register('connatix',connatix);
register('contentad', contentad);
register('criteo', criteo);
register('csa', csa);
register('dable', dable);
register('directadvert', directadvert);
register('distroscale', distroscale);
register('dotandads', dotandads);
register('eadv', eadv);
register('eas', eas);
register('embedly', embedly);
register('engageya', engageya);
register('epeex', epeex);
register('eplanning', eplanning);
register('ezoic', ezoic);
register('f1e', f1e);
register('f1h', f1h);
register('facebook', facebook);
register('felmat', felmat);
register('flite', flite);
register('fluct', fluct);
register('freewheel', freewheel);
register('fusion', fusion);
register('genieessp', genieessp);
register('giraff', giraff);
register('github', github);
register('gmossp', gmossp);
register('gumgum', gumgum);
register('holder', holder);
register('ibillboard', ibillboard);
register('idealmedia', idealmedia);
register('ima-video', imaVideo);
register('imedia', imedia);
register('imobile', imobile);
register('imonomy', imonomy);
register('improvedigital', improvedigital);
register('industrybrains', industrybrains);
register('inmobi', inmobi);
register('innity', innity);
register('ix', ix);
register('jubna', jubna);
register('kargo', kargo);
register('kiosked', kiosked);
register('kixer', kixer);
register('kuadio', kuadio);
register('lentainform', lentainform);
register('ligatus', ligatus);
register('lockerdome', lockerdome);
register('loka', loka);
register('mads', mads);
register('mantis-display', mantisDisplay);
register('mantis-recommend', mantisRecommend);
register('mathml', mathml);
register('mediaimpact', mediaimpact);
register('medianet', medianet);
register('mediavine', mediavine);
register('medyanet', medyanet);
register('meg', meg);
register('mgid', mgid);
register('microad', microad);
register('miximedia', miximedia);
register('mixpo', mixpo);
register('monetizer101', monetizer101);
register('mox', mox);
register('mytarget', mytarget);
register('mywidget', mywidget);
register('nativo', nativo);
register('navegg', navegg);
register('nend', nend);
register('netletix', netletix);
register('noddus', noddus);
register('nokta', nokta);
register('onead', onead);
register('onnetwork', onnetwork);
register('openadstream', openadstream);
register('openx', openx);
register('outbrain', outbrain);
register('pixels', pixels);
register('plista', plista);
register('polymorphicads', polymorphicads);
register('popin', popin);
register('postquare', postquare);
register('pressboard', pressboard);
register('promoteiq', promoteiq);
register('pubexchange', pubexchange);
register('pubguru', pubguru);
register('pubmatic', pubmatic);
register('pubmine', pubmine);
register('pulsepoint', pulsepoint);
register('purch', purch);
register('quoraad', quoraad);
register('rbinfox', rbinfox);
register('realclick', realclick);
register('reddit', reddit);
register('recomad', recomad);
register('relap', relap);
register('revcontent', revcontent);
register('revjet', revjet);
register('rfp', rfp);
register('rubicon', rubicon);
register('runative', runative);
register('sas', sas);
register('sekindo', sekindo);
register('sharethrough', sharethrough);
register('sklik', sklik);
register('slimcutmedia', slimcutmedia);
register('smartadserver', smartadserver);
register('smartclip', smartclip);
register('smi2', smi2);
register('sogouad', sogouad);
register('sortable', sortable);
register('sovrn', sovrn);
register('spotx', spotx);
register('sunmedia', sunmedia);
register('svknative', svknative);
register('swoop', swoop);
register('taboola', taboola);
register('tcsemotion', tcsemotion);
register('teads', teads);
register('torimochi', torimochi);
register('triplelift', triplelift);
register('trugaze', trugaze);
register('twitter', twitter);
register('uas', uas);
register('ucfunnel', ucfunnel);
register('unruly', unruly);
register('uzou', uzou);
register('valuecommerce', valuecommerce);
register('videointelligence', videointelligence);
register('videonow', videonow);
register('viqeoplayer', viqeoplayer);
register('viralize', viralize);
register('vmfive', vmfive);
register('webediads', webediads);
register('weborama-display', weboramaDisplay);
register('widespace', widespace);
register('wisteria', wisteria);
register('wpmedia', wpmedia);
register('xlift' , xlift);
register('yahoo', yahoo);
register('yahoojp', yahoojp);
register('yandex', yandex);
register('yengo', yengo);
register('yieldbot', yieldbot);
register('yieldmo', yieldmo);
register('yieldone', yieldone);
register('yieldpro', yieldpro);
register('yotpo', yotpo);
register('zedo', zedo);
register('zen', zen);
register('zergnet', zergnet);
register('zucks', zucks);
register('speakol', speakol);

// For backward compat, we always allow these types without the iframe
// opting in.
const defaultAllowedTypesInCustomFrame = [
  // Entries must be reasonably safe and not allow overriding the injected
  // JS URL.
  // Each custom iframe can override this through the second argument to
  // draw3p. See amp-ad docs.
  'facebook',
  'twitter',
  'doubleclick',
  'yieldbot',
  '_ping_',
];


/**
 * Initialize 3p frame.
 * @param {!Window} win
 */
function init(win) {
  const config = getAmpConfig();

  // Overriding to short-circuit src/mode#getMode()
  win.AMP_MODE = config.mode;

  initLogConstructor();
  setReportError(console.error.bind(console));

  setExperimentToggles(config.experimentToggles);
}


/**
 * Visible for testing.
 * Draws a 3p embed to the window. Expects the data to include the 3p type.
 * @param {!Window} win
 * @param {!Object} data
 * @param {function(!Object, function(!Object))|undefined} configCallback
 *     Optional callback that allows user code to manipulate the incoming
 *     configuration. See
 *     https://github.com/ampproject/amphtml/issues/1210 for some context
 *     on this.
 */
export function draw3p(win, data, configCallback) {
  const type = data['type'];

  userAssert(isTagNameAllowed(type, win.context.tagName),
      'Embed type %s not allowed with tag %s', type, win.context.tagName);
  if (configCallback) {
    configCallback(data, data => {
      userAssert(data,
          'Expected configuration to be passed as first argument');
      run(type, win, data);
    });
  } else {
    run(type, win, data);
  }
}

/**
 * Draws an embed, optionally synchronously, to the DOM.
 * @param {function(!Object, function(!Object))} opt_configCallback If provided
 *     will be invoked with two arguments:
 *     1. The configuration parameters supplied to this embed.
 *     2. A callback that MUST be called for rendering to proceed. It takes
 *        no arguments. Configuration is expected to be modified in-place.
 * @param {!Array<string>=} opt_allowed3pTypes List of advertising network
 *     types you expect.
 * @param {!Array<string>=} opt_allowedEmbeddingOrigins List of domain suffixes
 *     that are allowed to embed this frame.
 */
window.draw3p = function(opt_configCallback, opt_allowed3pTypes,
  opt_allowedEmbeddingOrigins) {
  try {
    const location = getLocation();

    ensureFramed(window);
    validateParentOrigin(window, location);
    validateAllowedTypes(window, getEmbedType(), opt_allowed3pTypes);
    if (opt_allowedEmbeddingOrigins) {
      validateAllowedEmbeddingOrigins(window, opt_allowedEmbeddingOrigins);
    }
    window.context = new IntegrationAmpContext(window);
    manageWin(window);
    installEmbedStateListener();

    // Ugly type annotation is due to Event.prototype.data being blacklisted
    // and the compiler not being able to discern otherwise
    // TODO(alanorozco): Do this more elegantly once old impl is cleaned up.
    draw3p(
        window,
        (/** @type {!IntegrationAmpContext} */ (window.context)).data || {},
        opt_configCallback);

    window.context.bootstrapLoaded();
  } catch (e) {
    if (window.context && window.context.report3pError) {
      // window.context has initiated yet
      if (e.message && isUserErrorMessage(e.message)) {
        // report user error to parent window
        window.context.report3pError(e);
      }
    }

    const c = window.context || {mode: {test: false}};
    if (!c.mode.test) {
      lightweightErrorReport(e, c.canary);
      throw e;
    }
  }
};

/**
 * Throws if the current frame's parent origin is not equal to
 * the claimed origin.
 * Only check for browsers that support ancestorOrigins
 * @param {!Window} window
 * @param {!Location} parentLocation
 * @visibleForTesting
 */
export function validateParentOrigin(window, parentLocation) {
  const ancestors = window.location.ancestorOrigins;
  // Currently only webkit and blink based browsers support
  // ancestorOrigins. In that case we proceed but mark the origin
  // as non-validated.
  if (!ancestors || !ancestors.length) {
    return;
  }
  userAssert(ancestors[0] == parentLocation.origin,
      'Parent origin mismatch: %s, %s',
      ancestors[0], parentLocation.origin);
}

/**
 * Check that this iframe intended this particular ad type to run.
 * @param {!Window} window
 * @param {string} type 3p type
 * @param {!Array<string>|undefined} allowedTypes May be undefined.
 * @visibleForTesting
 */
export function validateAllowedTypes(window, type, allowedTypes) {
  const thirdPartyHost = parseUrlDeprecated(urls.thirdParty).hostname;

  // Everything allowed in default iframe.
  if (window.location.hostname == thirdPartyHost) {
    return;
  }
  if (urls.thirdPartyFrameRegex.test(window.location.hostname)) {
    return;
  }
  if (window.location.hostname == 'ads.localhost') {
    return;
  }
  if (defaultAllowedTypesInCustomFrame.indexOf(type) != -1) {
    return;
  }
  userAssert(allowedTypes && allowedTypes.indexOf(type) != -1,
      'Non-whitelisted 3p type for custom iframe: %s', type);
}

/**
 * Check that parent host name was whitelisted.
 * @param {!Window} window
 * @param {!Array<string>} allowedHostnames Suffixes of allowed host names.
 * @visibleForTesting
 */
export function validateAllowedEmbeddingOrigins(window, allowedHostnames) {
  if (!window.document.referrer) {
    throw new Error('Referrer expected: ' + window.location.href);
  }
  const ancestors = window.location.ancestorOrigins;
  // We prefer the unforgable ancestorOrigins, but referrer is better than
  // nothing.
  const ancestor = ancestors ? ancestors[0] : window.document.referrer;
  let {hostname} = parseUrlDeprecated(ancestor);
  if (isProxyOrigin(ancestor)) {
    // If we are on the cache domain, parse the source hostname from
    // the referrer. The referrer is used because it should be
    // trustable.
    hostname = parseUrlDeprecated(getSourceUrl(window.document.referrer))
        .hostname;
  }
  for (let i = 0; i < allowedHostnames.length; i++) {
    // Either the hostname is exactly as whitelisted…
    if (allowedHostnames[i] == hostname) {
      return;
    }
    // Or it ends in .$hostname (aka is a sub domain of the whitelisted domain.
    if (endsWith(hostname, '.' + allowedHostnames[i])) {
      return;
    }
  }
  throw new Error('Invalid embedding hostname: ' + hostname + ' not in '
      + allowedHostnames);
}

/**
 * Throws if this window is a top level window.
 * @param {!Window} window
 * @visibleForTesting
 */
export function ensureFramed(window) {
  if (window == window.parent) {
    throw new Error('Must be framed: ' + window.location.href);
  }
}

/**
 * Expects the fragment to contain JSON.
 * @param {string} fragment Value of location.fragment
 * @return {?JsonObject}
 * @visibleForTesting
 */
export function parseFragment(fragment) {
  try {
    let json = fragment.substr(1);
    // Some browser, notably Firefox produce an encoded version of the fragment
    // while most don't. Since we know how the string should start, this is easy
    // to detect.
    if (startsWith(json, '{%22')) {
      json = decodeURIComponent(json);
    }
    return /** @type {!JsonObject} */ (json ? parseJson(json) : dict());
  } catch (err) {
    return null;
  }
}

/**
 * Not all types of embeds are allowed to be used with all tag names on the
 * AMP side. This function checks whether the current usage is permissible.
 * @param {string} type
 * @param {string|undefined} tagName The tagName that was used to embed this
 *     3p-frame.
 * @return {boolean}
 */
export function isTagNameAllowed(type, tagName) {
  if (tagName == 'AMP-EMBED') {
    return !!AMP_EMBED_ALLOWED[type];
  }
  return true;
}

/**
 * Reports an error to the server. Must only be called once per page.
 * Not for use in event handlers.
 *
 * We don't use the default error in error.js handler because it has
 * too many deps for this small JS binary.
 *
 * @param {!Error} e
 * @param {boolean} isCanary
 */
function lightweightErrorReport(e, isCanary) {
  new Image().src = urls.errorReporting +
      '?3p=1&v=' + encodeURIComponent(internalRuntimeVersion()) +
      '&m=' + encodeURIComponent(e.message) +
      '&ca=' + (isCanary ? 1 : 0) +
      '&r=' + encodeURIComponent(document.referrer) +
      '&s=' + encodeURIComponent(e.stack || '');
}<|MERGE_RESOLUTION|>--- conflicted
+++ resolved
@@ -267,10 +267,6 @@
 import {zen} from '../ads/zen';
 import {zergnet} from '../ads/zergnet';
 import {zucks} from '../ads/zucks';
-<<<<<<< HEAD
-import {speakol} from '../ads/speakol';
-=======
->>>>>>> c01d0f50
 
 /**
  * Whether the embed type may be used with amp-embed tag.
