﻿/**
 * Copyright 2015 The AMP HTML Authors. All Rights Reserved.
 *
 * Licensed under the Apache License, Version 2.0 (the "License");
 * you may not use this file except in compliance with the License.
 * You may obtain a copy of the License at
 *
 *      http://www.apache.org/licenses/LICENSE-2.0
 *
 * Unless required by applicable law or agreed to in writing, software
 * distributed under the License is distributed on an "AS-IS" BASIS,
 * WITHOUT WARRANTIES OR CONDITIONS OF ANY KIND, either express or implied.
 * See the License for the specific language governing permissions and
 * limitations under the License.
 */

/**
 * @fileoverview Registers all known ad network factories and then executes
 * one of them.
 *
 * This files gets minified and published to
 * https://3p.ampproject.net/$version/f.js
 */

import './polyfills';
import {
  IntegrationAmpContext,
  masterSelection,
} from './ampcontext-integration';
import {installEmbedStateListener, manageWin} from './environment';
import {isExperimentOn} from './3p';
import {nonSensitiveDataPostMessage, listenParent} from './messaging';
import {
  computeInMasterFrame,
  nextTick,
  register,
  run,
  setExperimentToggles,
} from './3p';
import {urls} from '../src/config';
import {endsWith} from '../src/string';
import {parseJson} from '../src/json';
import {parseUrl, getSourceUrl, isProxyOrigin} from '../src/url';
import {dev, initLogConstructor, setReportError, user} from '../src/log';
import {dict} from '../src/utils/object.js';
import {getMode} from '../src/mode';
import {startsWith} from '../src/string.js';
import {AmpEvents} from '../src/amp-events';

// 3P - please keep in alphabetic order
import {facebook} from './facebook';
import {github} from './github';
import {reddit} from './reddit';
import {twitter} from './twitter';

// 3P Ad Networks - please keep in alphabetic order
import {_ping_} from '../ads/_ping_';
import {a8} from '../ads/a8';
import {a9} from '../ads/a9';
import {accesstrade} from '../ads/accesstrade';
import {adblade, industrybrains} from '../ads/adblade';
import {adbutler} from '../ads/adbutler';
import {adform} from '../ads/adform';
import {adfox} from '../ads/adfox';
import {adgeneration} from '../ads/adgeneration';
import {adhese} from '../ads/adhese';
import {adition} from '../ads/adition';
import {adman} from '../ads/adman';
import {admanmedia} from '../ads/admanmedia';
import {adreactor} from '../ads/adreactor';
import {adsense} from '../ads/google/adsense';
import {adsnative} from '../ads/adsnative';
import {adspeed} from '../ads/adspeed';
import {adspirit} from '../ads/adspirit';
import {adstir} from '../ads/adstir';
import {adtech} from '../ads/adtech';
import {adthrive} from '../ads/adthrive';
import {aduptech} from '../ads/aduptech';
import {adverline} from '../ads/adverline';
import {adverticum} from '../ads/adverticum';
import {advertserve} from '../ads/advertserve';
import {affiliateb} from '../ads/affiliateb';
import {amoad} from '../ads/amoad';
import {appnexus} from '../ads/appnexus';
import {atomx} from '../ads/atomx';
import {bidtellect} from '../ads/bidtellect';
import {brainy} from '../ads/brainy';
import {bringhub} from '../ads/bringhub';
import {caajainfeed} from '../ads/caajainfeed';
import {capirs} from '../ads/capirs';
import {caprofitx} from '../ads/caprofitx';
import {chargeads} from '../ads/chargeads';
import {colombia} from '../ads/colombia';
import {contentad} from '../ads/contentad';
import {criteo} from '../ads/criteo';
import {csa} from '../ads/google/csa';
import {dable} from '../ads/dable';
import {distroscale} from '../ads/distroscale';
import {ezoic} from '../ads/ezoic';
import {dotandads} from '../ads/dotandads';
import {doubleclick} from '../ads/google/doubleclick';
import {eas} from '../ads/eas';
import {engageya} from '../ads/engageya';
import {eplanning} from '../ads/eplanning';
import {f1e} from '../ads/f1e';
import {f1h} from '../ads/f1h';
import {felmat} from '../ads/felmat';
import {flite} from '../ads/flite';
import {fluct} from '../ads/fluct';
import {fusion} from '../ads/fusion';
import {genieessp} from '../ads/genieessp';
import {gmossp} from '../ads/gmossp';
import {gumgum} from '../ads/gumgum';
import {holder} from '../ads/holder';
import {ibillboard} from '../ads/ibillboard';
import {imaVideo} from '../ads/google/imaVideo';
import {imedia} from '../ads/imedia';
import {imobile} from '../ads/imobile';
import {improvedigital} from '../ads/improvedigital';
import {inmobi} from '../ads/inmobi';
import {innity} from '../ads/innity';
import {ix} from '../ads/ix';
import {kargo} from '../ads/kargo';
import {kiosked} from '../ads/kiosked';
import {kixer} from '../ads/kixer';
import {ligatus} from '../ads/ligatus';
import {loka} from '../ads/loka';
import {mads} from '../ads/mads';
import {mantisDisplay, mantisRecommend} from '../ads/mantis';
import {mediaimpact} from '../ads/mediaimpact';
import {medianet} from '../ads/medianet';
import {mediavine} from '../ads/mediavine';
import {meg} from '../ads/meg';
import {microad} from '../ads/microad';
import {mixpo} from '../ads/mixpo';
import {mywidget} from '../ads/mywidget';
import {nativo} from '../ads/nativo';
import {navegg} from '../ads/navegg';
import {nend} from '../ads/nend';
import {netletix} from '../ads/netletix';
import {nokta} from '../ads/nokta';
import {openadstream} from '../ads/openadstream';
import {openx} from '../ads/openx';
import {outbrain} from '../ads/outbrain';
import {plista} from '../ads/plista';
import {polymorphicads} from '../ads/polymorphicads';
import {popin} from '../ads/popin';
import {pubmatic} from '../ads/pubmatic';
import {pubmine} from '../ads/pubmine';
import {pulsepoint} from '../ads/pulsepoint';
import {purch} from '../ads/purch';
import {revcontent} from '../ads/revcontent';
import {relap} from '../ads/relap';
import {rubicon} from '../ads/rubicon';
import {sharethrough} from '../ads/sharethrough';
import {sklik} from '../ads/sklik';
import {slimcutmedia} from '../ads/slimcutmedia';
import {smartadserver} from '../ads/smartadserver';
import {smartclip} from '../ads/smartclip';
import {sortable} from '../ads/sortable';
import {sovrn} from '../ads/sovrn';
import {spotx} from '../ads/spotx';
import {sunmedia} from '../ads/sunmedia';
import {swoop} from '../ads/swoop';
import {taboola} from '../ads/taboola';
import {teads} from '../ads/teads';
import {triplelift} from '../ads/triplelift';
import {valuecommerce} from '../ads/valuecommerce';
import {vmfive} from '../ads/vmfive';
import {webediads} from '../ads/webediads';
import {weboramaDisplay} from '../ads/weborama';
import {widespace} from '../ads/widespace';
import {xlift} from '../ads/xlift';
import {yahoo} from '../ads/yahoo';
import {yahoojp} from '../ads/yahoojp';
import {yandex} from '../ads/yandex';
import {yieldbot} from '../ads/yieldbot';
import {yieldmo} from '../ads/yieldmo';
import {yieldone} from '../ads/yieldone';
import {zedo} from '../ads/zedo';
import {zergnet} from '../ads/zergnet';
import {zucks} from '../ads/zucks';


/**
 * Whether the embed type may be used with amp-embed tag.
 * @const {!Object<string, boolean>}
 */
const AMP_EMBED_ALLOWED = {
  _ping_: true,
  bringhub: true,
<<<<<<< HEAD
  engageya: true,
=======
  dable: true,
>>>>>>> 20249e5e
  'mantis-recommend': true,
  mywidget: true,
  outbrain: true,
  plista: true,
  smartclip: true,
  taboola: true,
  zergnet: true,
};


/** @const {!JsonObject} */
const FALLBACK_CONTEXT_DATA = dict({
  '_context': dict(),
});


// Need to cache iframeName as it will be potentially overwritten by
// masterSelection, as per below.
const iframeName = window.name;

// TODO(alanorozco): Remove references to this and try to find a more suitable
//    data structure.
const data = getData(iframeName);

window.context = data['_context'];

// This should only be invoked after window.context is set
initLogConstructor();
setReportError(console.error.bind(console));

// Experiment toggles
setExperimentToggles(window.context.experimentToggles);
delete window.context.experimentToggles;

if (getMode().test || getMode().localDev) {
  register('_ping_', _ping_);
}

// Keep the list in alphabetic order
register('a8', a8);
register('a9', a9);
register('accesstrade', accesstrade);
register('adblade', adblade);
register('adbutler', adbutler);
register('adform', adform);
register('adfox', adfox);
register('adgeneration', adgeneration);
register('adhese', adhese);
register('adition', adition);
register('adman', adman);
register('admanmedia', admanmedia);
register('adreactor', adreactor);
register('adsense', adsense);
register('adsnative', adsnative);
register('adspeed', adspeed);
register('adspirit', adspirit);
register('adstir', adstir);
register('adtech', adtech);
register('adthrive', adthrive);
register('aduptech', aduptech);
register('adverline', adverline);
register('adverticum', adverticum);
register('advertserve', advertserve);
register('affiliateb', affiliateb);
register('amoad', amoad);
register('appnexus', appnexus);
register('atomx', atomx);
register('bidtellect', bidtellect);
register('brainy', brainy);
register('bringhub', bringhub);
register('caajainfeed', caajainfeed);
register('capirs', capirs);
register('caprofitx', caprofitx);
register('chargeads', chargeads);
register('colombia', colombia);
register('contentad', contentad);
register('criteo', criteo);
register('csa', csa);
register('dable', dable);
register('distroscale', distroscale);
register('dotandads', dotandads);
register('doubleclick', doubleclick);
register('eas', eas);
register('engageya', engageya);
register('eplanning', eplanning);
register('ezoic', ezoic);
register('f1e', f1e);
register('f1h', f1h);
register('facebook', facebook);
register('felmat', felmat);
register('flite', flite);
register('fluct', fluct);
register('fusion', fusion);
register('genieessp', genieessp);
register('github', github);
register('gmossp', gmossp);
register('gumgum', gumgum);
register('holder', holder);
register('ibillboard', ibillboard);
register('ima-video', imaVideo);
register('imedia', imedia);
register('imobile', imobile);
register('improvedigital', improvedigital);
register('industrybrains', industrybrains);
register('inmobi', inmobi);
register('innity', innity);
register('ix', ix);
register('kargo', kargo);
register('kiosked', kiosked);
register('kixer', kixer);
register('ligatus', ligatus);
register('loka', loka);
register('mads', mads);
register('mantis-display', mantisDisplay);
register('mantis-recommend', mantisRecommend);
register('mediaimpact', mediaimpact);
register('medianet', medianet);
register('mediavine', mediavine);
register('meg', meg);
register('microad', microad);
register('mixpo', mixpo);
register('mywidget', mywidget);
register('nativo', nativo);
register('navegg', navegg);
register('nend', nend);
register('netletix', netletix);
register('nokta', nokta);
register('openadstream', openadstream);
register('openx', openx);
register('outbrain', outbrain);
register('plista', plista);
register('polymorphicads', polymorphicads);
register('popin', popin);
register('pubmatic', pubmatic);
register('pubmine', pubmine);
register('pulsepoint', pulsepoint);
register('purch', purch);
register('reddit', reddit);
register('relap', relap);
register('revcontent', revcontent);
register('rubicon', rubicon);
register('sharethrough', sharethrough);
register('sklik', sklik);
register('slimcutmedia', slimcutmedia);
register('smartadserver', smartadserver);
register('smartclip', smartclip);
register('sortable', sortable);
register('sovrn', sovrn);
register('spotx', spotx);
register('sunmedia', sunmedia);
register('swoop', swoop);
register('taboola', taboola);
register('teads', teads);
register('triplelift', triplelift);
register('twitter', twitter);
register('valuecommerce', valuecommerce);
register('vmfive', vmfive);
register('webediads', webediads);
register('weborama-display', weboramaDisplay);
register('widespace', widespace);
register('xlift' , xlift);
register('yahoo', yahoo);
register('yahoojp', yahoojp);
register('yandex', yandex);
register('yieldbot', yieldbot);
register('yieldmo', yieldmo);
register('zergnet', zergnet);
register('yieldone', yieldone);
register('zedo', zedo);
register('zucks', zucks);

// For backward compat, we always allow these types without the iframe
// opting in.
const defaultAllowedTypesInCustomFrame = [
  // Entries must be reasonably safe and not allow overriding the injected
  // JS URL.
  // Each custom iframe can override this through the second argument to
  // draw3p. See amp-ad docs.
  'facebook',
  'twitter',
  'doubleclick',
  'yieldbot',
  '_ping_',
];


/**
 * Gets data encoded in iframe name attribute.
 * @return {!JsonObject}
 */
function getData(iframeName) {
  try {
    // TODO(bradfrizzell@): Change the data structure of the attributes
    //    to make it less terrible.
    return parseJson(iframeName)['attributes'];
  } catch (err) {
    if (!getMode().test) {
      dev().info(
          'INTEGRATION', 'Could not parse context from:', iframeName);
    }
    return FALLBACK_CONTEXT_DATA;
  }
}


/**
 * Visible for testing.
 * Draws a 3p embed to the window. Expects the data to include the 3p type.
 * @param {!Window} win
 * @param {!Object} data
 * @param {function(!Object, function(!Object))|undefined} configCallback
 *     Optional callback that allows user code to manipulate the incoming
 *     configuration. See
 *     https://github.com/ampproject/amphtml/issues/1210 for some context
 *     on this.
 */
export function draw3p(win, data, configCallback) {
  const type = data.type;

  user().assert(isTagNameAllowed(data.type, win.context.tagName),
      'Embed type %s not allowed with tag %s', data.type, win.context.tagName);
  if (configCallback) {
    configCallback(data, data => {
      user().assert(data,
          'Expected configuration to be passed as first argument');
      run(type, win, data);
    });
  } else {
    run(type, win, data);
  }
};

/**
 * @return {boolean} Whether this is the master iframe.
 */
function isMaster() {
  return window.context.master == window;
}

/**
 * Draws an embed, optionally synchronously, to the DOM.
 * @param {function(!Object, function(!Object))} opt_configCallback If provided
 *     will be invoked with two arguments:
 *     1. The configuration parameters supplied to this embed.
 *     2. A callback that MUST be called for rendering to proceed. It takes
 *        no arguments. Configuration is expected to be modified in-place.
 * @param {!Array<string>=} opt_allowed3pTypes List of advertising network
 *     types you expect.
 * @param {!Array<string>=} opt_allowedEmbeddingOrigins List of domain suffixes
 *     that are allowed to embed this frame.
 */
window.draw3p = function(opt_configCallback, opt_allowed3pTypes,
    opt_allowedEmbeddingOrigins) {
  try {
    const location = parseUrl(data['_context']['location']['href']);

    ensureFramed(window);
    validateParentOrigin(window, location);
    validateAllowedTypes(window, data['type'], opt_allowed3pTypes);
    if (opt_allowedEmbeddingOrigins) {
      validateAllowedEmbeddingOrigins(window, opt_allowedEmbeddingOrigins);
    }
    installContext(window);
    delete data['_context'];
    manageWin(window);
    installEmbedStateListener();

    if (isAmpContextExperimentOn()) {
      // Ugly type annotation is due to Event.prototype.data being blacklisted
      // and the compiler not being able to discern otherwise
      // TODO(alanorozco): Do this more elegantly once old impl is cleaned up.
      draw3p(
          window,
          (/** @type {!IntegrationAmpContext} */ (window.context)).data || {},
          opt_configCallback);

      window.context.bootstrapLoaded();
    } else {
      draw3p(window, data, opt_configCallback);
      updateVisibilityState(window);

      // Subscribe to page visibility updates.
      nonSensitiveDataPostMessage('send-embed-state');
      nonSensitiveDataPostMessage('bootstrap-loaded');
    }
  } catch (e) {
    const c = window.context || {mode: {test: false}};
    if (!c.mode.test) {
      lightweightErrorReport(e, c.canary);
      throw e;
    }
  }
};


/** @return {boolean} */
function isAmpContextExperimentOn() {
  return isExperimentOn('3p-use-ampcontext');
}


/**
 * Installs window.context API.
 * @param {!Window} win
 */
function installContext(win) {
  if (isAmpContextExperimentOn()) {
    installContextUsingExperimentalImpl(win);
    return;
  }

  installContextUsingStandardImpl(win);
}


/**
 * Installs window.context API.
 * @param {!Window} win
 */
function installContextUsingExperimentalImpl(win) {
  win.context = new IntegrationAmpContext(win);
}


/**
 * Installs window.context using standard (to be deprecated) implementation.
 * @param {!Window} win
 */
function installContextUsingStandardImpl(win) {
  // Define master related properties to be lazily read.
  Object.defineProperties(win.context, {
    master: {
      get: () => masterSelection(win, data['type']),
    },
    isMaster: {
      get: isMaster,
    },
  });

  win.context.data = data;
  win.context.location = parseUrl(data['_context']['location']['href']);
  win.context.noContentAvailable = triggerNoContentAvailable;
  win.context.requestResize = triggerResizeRequest;
  win.context.renderStart = triggerRenderStart;

  const type = data['type'];
  if (type === 'facebook' || type === 'twitter' || type === 'github') {
    // Only make this available to selected embeds until the
    // generic solution is available.
    win.context.updateDimensions = triggerDimensions;
  }

  // This only actually works for ads.
  const initialIntersection = win.context.initialIntersection;
  win.context.observeIntersection = cb => {
    const unlisten = observeIntersection(cb);
    // Call the callback with the value that was transmitted when the
    // iframe was drawn. Called in nextTick, so that callers don't
    // have to specially handle the sync case.
    nextTick(win, () => cb([initialIntersection]));
    return unlisten;
  };
  win.context.onResizeSuccess = onResizeSuccess;
  win.context.onResizeDenied = onResizeDenied;
  win.context.reportRenderedEntityIdentifier =
      reportRenderedEntityIdentifier;
  win.context.computeInMasterFrame = computeInMasterFrame;
  win.context.addContextToIframe = iframe => {
    iframe.name = iframeName;
  };
  win.context.getHtml = getHtml;
}


function triggerNoContentAvailable() {
  nonSensitiveDataPostMessage('no-content');
}

function triggerDimensions(width, height) {
  nonSensitiveDataPostMessage('embed-size', dict({
    'width': width,
    'height': height,
  }));
}

function triggerResizeRequest(width, height) {
  nonSensitiveDataPostMessage('embed-size', dict({
    'width': width,
    'height': height,
  }));
}

/**
 * @param {!JsonObject=} opt_data fields: width, height
 */
function triggerRenderStart(opt_data) {
  nonSensitiveDataPostMessage('render-start', opt_data);
}

/**
 * Id for getHtml postMessage.
 * @type {!number}
 */
let currentMessageId = 0;

/**
 * See readme for window.context.getHtml
 * @param {!string} selector - CSS selector of the node to take content from
 * @param {!Array<string>} attributes - tag attributes to be left in the stringified HTML
 * @param {!Function} callback
 */
function getHtml(selector, attributes, callback) {
  const messageId = currentMessageId++;
  nonSensitiveDataPostMessage('get-html', dict({
    'selector': selector,
    'attributes': attributes,
    'messageId': messageId,
  }));

  const unlisten = listenParent(window, 'get-html-result', data => {
    if (data['messageId'] === messageId) {
      callback(data['content']);
      unlisten();
    }
  });
}

/**
 * Registers a callback for intersections of this iframe with the current
 * viewport.
 * The passed in array has entries that aim to be compatible with
 * the IntersectionObserver spec callback.
 * http://rawgit.com/slightlyoff/IntersectionObserver/master/index.html#callbackdef-intersectionobservercallback
 * @param {function(!Array<IntersectionObserverEntry>)} observerCallback
 * @returns {!function()} A function which removes the event listener that
 *    observes for intersection messages.
 */
function observeIntersection(observerCallback) {
  // Send request to received records.
  nonSensitiveDataPostMessage('send-intersections');
  return listenParent(window, 'intersection', data => {
    observerCallback(data['changes']);
  });
}

/**
 * Listens for events via postMessage and updates `context.hidden` based on
 * it and forwards the event to a custom event called `amp:visibilitychange`.
 * @param {!Window} global
 */
function updateVisibilityState(global) {
  listenParent(window, 'embed-state', function(data) {
    global.context.hidden = data['pageHidden'];
    dispatchVisibilityChangeEvent(global, data['pageHidden']);
  });
}


function dispatchVisibilityChangeEvent(win, isHidden) {
  const event = win.document.createEvent('Event');
  event.data = {hidden: isHidden};
  event.initEvent(AmpEvents.VISIBILITY_CHANGE, true, true);
  win.dispatchEvent(event);
}

/**
 * Registers a callback for communicating when a resize request succeeds.
 * @param {function(number, number)} observerCallback
 * @returns {!function()} A function which removes the event listener that
 *    observes for resize status messages.
 */
function onResizeSuccess(observerCallback) {
  return listenParent(window, 'embed-size-changed', data => {
    observerCallback(data['requestedHeight'], data['requestedWidth']);
  });
}

/**
 * Registers a callback for communicating when a resize request is denied.
 * @param {function(number, number)} observerCallback
 * @returns {!function()} A function which removes the event listener that
 *    observes for resize status messages.
 */
function onResizeDenied(observerCallback) {
  return listenParent(window, 'embed-size-denied', data => {
    observerCallback(data['requestedHeight'], data['requestedWidth']);
  });
}

/**
 * Reports the "entity" that was rendered to this frame to the parent for
 * reporting purposes.
 * The entityId MUST NOT contain user data or personal identifiable
 * information. One example for an acceptable data item would be the
 * creative id of an ad, while the user's location would not be
 * acceptable.
 * @param {string} entityId See comment above for content.
 */
function reportRenderedEntityIdentifier(entityId) {
  user().assert(typeof entityId == 'string',
      'entityId should be a string %s', entityId);
  nonSensitiveDataPostMessage('entity-id', dict({
    'id': entityId,
  }));
}

/**
 * Throws if the current frame's parent origin is not equal to
 * the claimed origin.
 * Only check for browsers that support ancestorOrigins
 * @param {!Window} window
 * @param {!Location} parentLocation
 * @visibleForTesting
 */
export function validateParentOrigin(window, parentLocation) {
  const ancestors = window.location.ancestorOrigins;
  // Currently only webkit and blink based browsers support
  // ancestorOrigins. In that case we proceed but mark the origin
  // as non-validated.
  if (!ancestors || !ancestors.length) {
    return;
  }
  user().assert(ancestors[0] == parentLocation.origin,
      'Parent origin mismatch: %s, %s',
      ancestors[0], parentLocation.origin);
}

/**
 * Check that this iframe intended this particular ad type to run.
 * @param {!Window} window
 * @param {string} type 3p type
 * @param {!Array<string>|undefined} allowedTypes May be undefined.
 * @visibleForTesting
 */
export function validateAllowedTypes(window, type, allowedTypes) {
  const thirdPartyHost = parseUrl(urls.thirdParty).hostname;

  // Everything allowed in default iframe.
  if (window.location.hostname == thirdPartyHost) {
    return;
  }
  if (urls.thirdPartyFrameRegex.test(window.location.hostname)) {
    return;
  }
  if (window.location.hostname == 'ads.localhost') {
    return;
  }
  if (defaultAllowedTypesInCustomFrame.indexOf(type) != -1) {
    return;
  }
  user().assert(allowedTypes && allowedTypes.indexOf(type) != -1,
      'Non-whitelisted 3p type for custom iframe: ' + type);
}

/**
 * Check that parent host name was whitelisted.
 * @param {!Window} window
 * @param {!Array<string>} allowedHostnames Suffixes of allowed host names.
 * @visibleForTesting
 */
export function validateAllowedEmbeddingOrigins(window, allowedHostnames) {
  if (!window.document.referrer) {
    throw new Error('Referrer expected: ' + window.location.href);
  }
  const ancestors = window.location.ancestorOrigins;
  // We prefer the unforgable ancestorOrigins, but referrer is better than
  // nothing.
  const ancestor = ancestors ? ancestors[0] : window.document.referrer;
  let hostname = parseUrl(ancestor).hostname;
  if (isProxyOrigin(ancestor)) {
    // If we are on the cache domain, parse the source hostname from
    // the referrer. The referrer is used because it should be
    // trustable.
    hostname = parseUrl(getSourceUrl(window.document.referrer)).hostname;
  }
  for (let i = 0; i < allowedHostnames.length; i++) {
    // Either the hostname is exactly as whitelisted…
    if (allowedHostnames[i] == hostname) {
      return;
    }
    // Or it ends in .$hostname (aka is a sub domain of the whitelisted domain.
    if (endsWith(hostname, '.' + allowedHostnames[i])) {
      return;
    }
  }
  throw new Error('Invalid embedding hostname: ' + hostname + ' not in '
      + allowedHostnames);
}

/**
 * Throws if this window is a top level window.
 * @param {!Window} window
 * @visibleForTesting
 */
export function ensureFramed(window) {
  if (window == window.parent) {
    throw new Error('Must be framed: ' + window.location.href);
  }
}

/**
 * Expects the fragment to contain JSON.
 * @param {string} fragment Value of location.fragment
 * @return {?JsonObject}
 * @visibleForTesting
 */
export function parseFragment(fragment) {
  try {
    let json = fragment.substr(1);
    // Some browser, notably Firefox produce an encoded version of the fragment
    // while most don't. Since we know how the string should start, this is easy
    // to detect.
    if (startsWith(json, '{%22')) {
      json = decodeURIComponent(json);
    }
    return /** @type {!JsonObject} */ (json ? parseJson(json) : dict());
  } catch (err) {
    return null;
  }
}

/**
 * Not all types of embeds are allowed to be used with all tag names on the
 * AMP side. This function checks whether the current usage is permissible.
 * @param {string} type
 * @param {string|undefined} tagName The tagName that was used to embed this
 *     3p-frame.
 * @return {boolean}
 */
export function isTagNameAllowed(type, tagName) {
  if (tagName == 'AMP-EMBED') {
    return !!AMP_EMBED_ALLOWED[type];
  }
  return true;
}

/**
 * Reports an error to the server. Must only be called once per page.
 * Not for use in event handlers.
 *
 * We don't use the default error in error.js handler because it has
 * too many deps for this small JS binary.
 *
 * @param {!Error} e
 * @param {boolean} isCanary
 */
function lightweightErrorReport(e, isCanary) {
  new Image().src = urls.errorReporting +
      '?3p=1&v=' + encodeURIComponent('$internalRuntimeVersion$') +
      '&m=' + encodeURIComponent(e.message) +
      '&ca=' + (isCanary ? 1 : 0) +
      '&r=' + encodeURIComponent(document.referrer) +
      '&s=' + encodeURIComponent(e.stack || '');
}<|MERGE_RESOLUTION|>--- conflicted
+++ resolved
@@ -189,11 +189,8 @@
 const AMP_EMBED_ALLOWED = {
   _ping_: true,
   bringhub: true,
-<<<<<<< HEAD
+  dable: true,
   engageya: true,
-=======
-  dable: true,
->>>>>>> 20249e5e
   'mantis-recommend': true,
   mywidget: true,
   outbrain: true,
