/**
 * Copyright 2015 The AMP HTML Authors. All Rights Reserved.
 *
 * Licensed under the Apache License, Version 2.0 (the "License");
 * you may not use this file except in compliance with the License.
 * You may obtain a copy of the License at
 *
 *      http://www.apache.org/licenses/LICENSE-2.0
 *
 * Unless required by applicable law or agreed to in writing, software
 * distributed under the License is distributed on an "AS-IS" BASIS,
 * WITHOUT WARRANTIES OR CONDITIONS OF ANY KIND, either express or implied.
 * See the License for the specific language governing permissions and
 * limitations under the License.
 */

/**
 * @fileoverview Registers all known ad network factories and then executes
 * one of them.
 *
 * This files gets minified and published to
 * https://3p.ampproject.net/$version/f.js
 */

// src/polyfills.js must be the first import.
import './polyfills'; // eslint-disable-line sort-imports-es6-autofix/sort-imports-es6

import {IntegrationAmpContext} from './ampcontext-integration';
import {dict} from '../src/utils/object.js';
import {endsWith} from '../src/string';
import {getAmpConfig, getEmbedType, getLocation} from './frame-metadata';
import {getMode} from '../src/mode';
import {getSourceUrl, isProxyOrigin, parseUrlDeprecated} from '../src/url';
import {
  initLogConstructor,
  isUserErrorMessage,
  setReportError,
  userAssert,
} from '../src/log';
import {installEmbedStateListener, manageWin} from './environment';
import {internalRuntimeVersion} from '../src/internal-version';
import {parseJson} from '../src/json';
import {register, run, setExperimentToggles} from './3p';
import {startsWith} from '../src/string.js';
import {urls} from '../src/config';

// 3P - please keep in alphabetic order
import {beopinion} from './beopinion';
import {bodymovinanimation} from './bodymovinanimation';
import {embedly} from './embedly';
import {facebook} from './facebook';
import {github} from './github';
import {gltfViewer} from './3d-gltf/index';
import {mathml} from './mathml';
import {reddit} from './reddit';
import {twitter} from './twitter';
import {viqeoplayer} from './viqeoplayer';
import {yotpo} from './yotpo';

import {_ping_} from '../ads/_ping_';

// 3P Ad Networks - please keep in alphabetic order
import {_1wo} from '../ads/1wo';
import {_24smi} from '../ads/24smi';
import {a8} from '../ads/a8';
import {a9} from '../ads/a9';
import {accesstrade} from '../ads/accesstrade';
import {adagio} from '../ads/adagio';
import {adblade, industrybrains} from '../ads/adblade';
import {adbutler} from '../ads/adbutler';
import {adform} from '../ads/adform';
import {adfox} from '../ads/adfox';
import {adgeneration} from '../ads/adgeneration';
import {adglare} from '../ads/adglare';
import {adhese} from '../ads/adhese';
import {adincube} from '../ads/adincube';
import {adition} from '../ads/adition';
import {adman} from '../ads/adman';
import {admanmedia} from '../ads/admanmedia';
import {admixer} from '../ads/admixer';
import {adocean} from '../ads/adocean';
import {adop} from '../ads/adop';
import {adpicker} from '../ads/adpicker';
import {adplugg} from '../ads/adplugg';
import {adpon} from '../ads/adpon';
import {adreactor} from '../ads/adreactor';
import {adsensor} from '../ads/adsensor';
import {adservsolutions} from '../ads/adservsolutions';
import {adsloom} from '../ads/adsloom';
import {adsnative} from '../ads/adsnative';
import {adspeed} from '../ads/adspeed';
import {adspirit} from '../ads/adspirit';
import {adstir} from '../ads/adstir';
import {adstyle} from '../ads/adstyle';
import {adtech} from '../ads/adtech';
import {adthrive} from '../ads/adthrive';
import {adunity} from '../ads/adunity';
import {aduptech} from '../ads/aduptech';
import {adventive} from '../ads/adventive';
import {adverline} from '../ads/adverline';
import {adverticum} from '../ads/adverticum';
import {advertserve} from '../ads/advertserve';
import {adyoulike} from '../ads/adyoulike';
import {affiliateb} from '../ads/affiliateb';
import {aja} from '../ads/aja';
import {amoad} from '../ads/amoad';
import {aniview} from '../ads/aniview';
import {appnexus} from '../ads/appnexus';
import {appvador} from '../ads/appvador';
import {atomx} from '../ads/atomx';
import {baidu} from '../ads/baidu';
import {beaverads} from '../ads/beaverads';
import {bidtellect} from '../ads/bidtellect';
import {blade} from '../ads/blade';
import {brainy} from '../ads/brainy';
import {bringhub} from '../ads/bringhub';
import {broadstreetads} from '../ads/broadstreetads';
import {byplay} from '../ads/byplay';
import {caajainfeed} from '../ads/caajainfeed';
import {capirs} from '../ads/capirs';
import {caprofitx} from '../ads/caprofitx';
import {cedato} from '../ads/cedato';
import {chargeads, nws} from '../ads/nws';
import {colombia} from '../ads/colombia';
import {conative} from '../ads/conative';
import {connatix} from '../ads/connatix';
import {contentad} from '../ads/contentad';
import {criteo} from '../ads/criteo';
import {csa} from '../ads/google/csa';
import {dable} from '../ads/dable';
import {directadvert} from '../ads/directadvert';
import {distroscale} from '../ads/distroscale';
import {dotandads} from '../ads/dotandads';
import {dynad} from '../ads/dynad';
import {eadv} from '../ads/eadv';
import {eas} from '../ads/eas';
import {empower} from '../ads/empower';
import {engageya} from '../ads/engageya';
import {epeex} from '../ads/epeex';
import {eplanning} from '../ads/eplanning';
import {ezoic} from '../ads/ezoic';
import {f1e} from '../ads/f1e';
import {f1h} from '../ads/f1h';
import {felmat} from '../ads/felmat';
import {flite} from '../ads/flite';
import {fluct} from '../ads/fluct';
import {forkmedia} from '../ads/forkmedia';
import {freewheel} from '../ads/freewheel';
import {fusion} from '../ads/fusion';
import {genieessp} from '../ads/genieessp';
import {giraff} from '../ads/giraff';
import {gmossp} from '../ads/gmossp';
import {gumgum} from '../ads/gumgum';
import {holder} from '../ads/holder';
import {ibillboard} from '../ads/ibillboard';
import {idealmedia} from '../ads/idealmedia';
import {imaVideo} from '../ads/google/imaVideo';
import {imedia} from '../ads/imedia';
import {imobile} from '../ads/imobile';
import {imonomy} from '../ads/imonomy';
import {improvedigital} from '../ads/improvedigital';
import {inmobi} from '../ads/inmobi';
import {innity} from '../ads/innity';
import {insticator} from '../ads/insticator';
import {invibes} from '../ads/invibes';
import {ix} from '../ads/ix';
import {jubna} from '../ads/jubna';
import {kargo} from '../ads/kargo';
import {kiosked} from '../ads/kiosked';
import {kixer} from '../ads/kixer';
import {kuadio} from '../ads/kuadio';
import {lentainform} from '../ads/lentainform';
import {ligatus} from '../ads/ligatus';
import {lockerdome} from '../ads/lockerdome';
import {logly} from '../ads/logly';
import {loka} from '../ads/loka';
import {mads} from '../ads/mads';
import {mantisDisplay, mantisRecommend} from '../ads/mantis';
import {medianet} from '../ads/medianet';
import {mediavine} from '../ads/mediavine';
import {medyanet} from '../ads/medyanet';
import {meg} from '../ads/meg';
import {mgid} from '../ads/mgid';
import {microad} from '../ads/microad';
import {miximedia} from '../ads/miximedia';
import {mixpo} from '../ads/mixpo';
import {monetizer101} from '../ads/monetizer101';
import {mox} from '../ads/mox';
import {mytarget} from '../ads/mytarget';
import {mywidget} from '../ads/mywidget';
import {nativeroll} from '../ads/nativeroll';
import {nativery} from '../ads/nativery';
import {nativo} from '../ads/nativo';
import {navegg} from '../ads/navegg';
import {nend} from '../ads/nend';
import {netletix} from '../ads/netletix';
import {noddus} from '../ads/noddus';
import {nokta} from '../ads/nokta';
import {onead} from '../ads/onead';
import {onnetwork} from '../ads/onnetwork';
import {openadstream} from '../ads/openadstream';
import {openx} from '../ads/openx';
import {opinary} from '../ads/opinary';
import {outbrain} from '../ads/outbrain';
import {pixels} from '../ads/pixels';
import {plista} from '../ads/plista';
import {polymorphicads} from '../ads/polymorphicads';
import {popin} from '../ads/popin';
import {postquare} from '../ads/postquare';
import {pressboard} from '../ads/pressboard';
import {promoteiq} from '../ads/promoteiq';
import {pubexchange} from '../ads/pubexchange';
import {pubguru} from '../ads/pubguru';
import {pubmatic} from '../ads/pubmatic';
import {pubmine} from '../ads/pubmine';
import {puffnetwork} from '../ads/puffnetwork';
import {pulsepoint} from '../ads/pulsepoint';
import {purch} from '../ads/purch';
import {quoraad} from '../ads/quoraad';
import {rbinfox} from '../ads/rbinfox';
import {readmo} from '../ads/readmo';
import {realclick} from '../ads/realclick';
import {recomad} from '../ads/recomad';
import {relap} from '../ads/relap';
import {revcontent} from '../ads/revcontent';
import {revjet} from '../ads/revjet';
import {rfp} from '../ads/rfp';
import {rnetplus} from '../ads/rnetplus';
import {rubicon} from '../ads/rubicon';
import {runative} from '../ads/runative';
import {sas} from '../ads/sas';
import {seedingalliance} from '../ads/seedingalliance';
import {sekindo} from '../ads/sekindo';
import {sharethrough} from '../ads/sharethrough';
import {shemedia} from '../ads/shemedia';
import {sklik} from '../ads/sklik';
import {slimcutmedia} from '../ads/slimcutmedia';
import {smartadserver} from '../ads/smartadserver';
import {smartclip} from '../ads/smartclip';
import {smi2} from '../ads/smi2';
import {smilewanted} from '../ads/smilewanted';
import {sogouad} from '../ads/sogouad';
import {sortable} from '../ads/sortable';
import {sovrn} from '../ads/sovrn';
import {speakol} from '../ads/speakol';
import {spotx} from '../ads/spotx';
import {springAds} from '../ads/springAds';
import {ssp} from '../ads/ssp';
import {strossle} from '../ads/strossle';
import {sulvo} from '../ads/sulvo';
import {sunmedia} from '../ads/sunmedia';
import {svknative} from '../ads/svknative';
import {swoop} from '../ads/swoop';
import {taboola} from '../ads/taboola';
import {tcsemotion} from '../ads/tcsemotion';
import {teads} from '../ads/teads';
import {temedya} from '../ads/temedya';
import {torimochi} from '../ads/torimochi';
import {tracdelight} from '../ads/tracdelight';
import {triplelift} from '../ads/triplelift';
import {trugaze} from '../ads/trugaze';
import {uas} from '../ads/uas';
import {ucfunnel} from '../ads/ucfunnel';
import {unruly} from '../ads/unruly';
import {uzou} from '../ads/uzou';
import {valuecommerce} from '../ads/valuecommerce';
import {vdoai} from '../ads/vdoai';
import {videointelligence} from '../ads/videointelligence';
import {videonow} from '../ads/videonow';
import {viralize} from '../ads/viralize';
import {vmfive} from '../ads/vmfive';
import {webediads} from '../ads/webediads';
import {weboramaDisplay} from '../ads/weborama';
import {whopainfeed} from '../ads/whopainfeed';
import {widespace} from '../ads/widespace';
import {wisteria} from '../ads/wisteria';
import {wpmedia} from '../ads/wpmedia';
import {xlift} from '../ads/xlift';
import {yahoo} from '../ads/yahoo';
import {yahoojp} from '../ads/yahoojp';
import {yahoonativeads} from '../ads/yahoonativeads';
import {yandex} from '../ads/yandex';
import {yengo} from '../ads/yengo';
import {yieldbot} from '../ads/yieldbot';
import {yieldmo} from '../ads/yieldmo';
import {yieldone} from '../ads/yieldone';
import {yieldpro} from '../ads/yieldpro';
import {zedo} from '../ads/zedo';
import {zen} from '../ads/zen';
import {zergnet} from '../ads/zergnet';
import {zucks} from '../ads/zucks';

/**
 * Whether the embed type may be used with amp-embed tag.
 * @const {!Object<string, boolean>}
 */
const AMP_EMBED_ALLOWED = {
  _ping_: true,
  '1wo': true,
  '24smi': true,
  adsloom: true,
  adstyle: true,
  bringhub: true,
  dable: true,
  engageya: true,
  epeex: true,
  forkmedia: true,
  idealmedia: true,
  insticator: true,
  jubna: true,
  kuadio: true,
  'mantis-recommend': true,
  mgid: true,
  miximedia: true,
  mywidget: true,
  nativery: true,
  lentainform: true,
  opinary: true,
  outbrain: true,
  plista: true,
  postquare: true,
  pubexchange: true,
  rbinfox: true,
  readmo: true,
  runative: true,
  smartclip: true,
  smi2: true,
  speakol: true,
  strossle: true,
  svknative: true,
  taboola: true,
<<<<<<< HEAD
  temedya: true,
=======
  whopainfeed: true,
>>>>>>> af50ae0f
  yahoonativeads: true,
  zen: true,
  zergnet: true,
};

init(window);

if (getMode().test || getMode().localDev) {
  register('_ping_', _ping_);
}

// Keep the list in alphabetic order
register('1wo', _1wo);
register('24smi', _24smi);
register('3d-gltf', gltfViewer);
register('a8', a8);
register('a9', a9);
register('accesstrade', accesstrade);
register('adagio', adagio);
register('adblade', adblade);
register('adbutler', adbutler);
register('adform', adform);
register('adfox', adfox);
register('adgeneration', adgeneration);
register('adglare', adglare);
register('adhese', adhese);
register('adincube', adincube);
register('adition', adition);
register('adman', adman);
register('admanmedia', admanmedia);
register('admixer', admixer);
register('adocean', adocean);
register('adop', adop);
register('adpicker', adpicker);
register('adplugg', adplugg);
register('adpon', adpon);
register('adreactor', adreactor);
register('adsensor', adsensor);
register('adservsolutions', adservsolutions);
register('adsloom', adsloom);
register('adsnative', adsnative);
register('adspeed', adspeed);
register('adspirit', adspirit);
register('adstir', adstir);
register('adstyle', adstyle);
register('adtech', adtech);
register('adthrive', adthrive);
register('adunity', adunity);
register('aduptech', aduptech);
register('adventive', adventive);
register('adverline', adverline);
register('adverticum', adverticum);
register('advertserve', advertserve);
register('adyoulike', adyoulike);
register('affiliateb', affiliateb);
register('aja', aja);
register('amoad', amoad);
register('aniview', aniview);
register('appnexus', appnexus);
register('appvador', appvador);
register('atomx', atomx);
register('baidu', baidu);
register('beaverads', beaverads);
register('beopinion', beopinion);
register('bidtellect', bidtellect);
register('blade', blade);
register('bodymovinanimation', bodymovinanimation);
register('brainy', brainy);
register('bringhub', bringhub);
register('broadstreetads', broadstreetads);
register('byplay', byplay);
register('caajainfeed', caajainfeed);
register('capirs', capirs);
register('caprofitx', caprofitx);
register('cedato', cedato);
register('chargeads', chargeads);
register('colombia', colombia);
register('conative', conative);
register('connatix', connatix);
register('contentad', contentad);
register('criteo', criteo);
register('csa', csa);
register('dable', dable);
register('directadvert', directadvert);
register('distroscale', distroscale);
register('dotandads', dotandads);
register('dynad', dynad);
register('eadv', eadv);
register('eas', eas);
register('embedly', embedly);
register('empower', empower);
register('engageya', engageya);
register('epeex', epeex);
register('eplanning', eplanning);
register('ezoic', ezoic);
register('f1e', f1e);
register('f1h', f1h);
register('facebook', facebook);
register('felmat', felmat);
register('flite', flite);
register('fluct', fluct);
register('forkmedia', forkmedia);
register('freewheel', freewheel);
register('fusion', fusion);
register('genieessp', genieessp);
register('giraff', giraff);
register('github', github);
register('gmossp', gmossp);
register('gumgum', gumgum);
register('holder', holder);
register('ibillboard', ibillboard);
register('idealmedia', idealmedia);
register('ima-video', imaVideo);
register('imedia', imedia);
register('imobile', imobile);
register('imonomy', imonomy);
register('improvedigital', improvedigital);
register('industrybrains', industrybrains);
register('inmobi', inmobi);
register('innity', innity);
register('insticator', insticator);
register('invibes', invibes);
register('ix', ix);
register('jubna', jubna);
register('kargo', kargo);
register('kiosked', kiosked);
register('kixer', kixer);
register('kuadio', kuadio);
register('lentainform', lentainform);
register('ligatus', ligatus);
register('lockerdome', lockerdome);
register('logly', logly);
register('loka', loka);
register('mads', mads);
register('mantis-display', mantisDisplay);
register('mantis-recommend', mantisRecommend);
register('mathml', mathml);
register('medianet', medianet);
register('mediavine', mediavine);
register('medyanet', medyanet);
register('meg', meg);
register('mgid', mgid);
register('microad', microad);
register('miximedia', miximedia);
register('mixpo', mixpo);
register('monetizer101', monetizer101);
register('mox', mox);
register('mytarget', mytarget);
register('mywidget', mywidget);
register('nativeroll', nativeroll);
register('nativery', nativery);
register('nativo', nativo);
register('navegg', navegg);
register('nend', nend);
register('netletix', netletix);
register('noddus', noddus);
register('nokta', nokta);
register('nws', nws);
register('onead', onead);
register('onnetwork', onnetwork);
register('openadstream', openadstream);
register('openx', openx);
register('opinary', opinary);
register('outbrain', outbrain);
register('pixels', pixels);
register('plista', plista);
register('polymorphicads', polymorphicads);
register('popin', popin);
register('postquare', postquare);
register('pressboard', pressboard);
register('promoteiq', promoteiq);
register('pubexchange', pubexchange);
register('pubguru', pubguru);
register('pubmatic', pubmatic);
register('pubmine', pubmine);
register('puffnetwork', puffnetwork);
register('pulsepoint', pulsepoint);
register('purch', purch);
register('quoraad', quoraad);
register('rbinfox', rbinfox);
register('readmo', readmo);
register('realclick', realclick);
register('reddit', reddit);
register('recomad', recomad);
register('relap', relap);
register('revcontent', revcontent);
register('revjet', revjet);
register('rfp', rfp);
register('rnetplus', rnetplus);
register('rubicon', rubicon);
register('runative', runative);
register('sas', sas);
register('seedingalliance', seedingalliance);
register('sekindo', sekindo);
register('sharethrough', sharethrough);
register('shemedia', shemedia);
register('sklik', sklik);
register('ssp', ssp);
register('slimcutmedia', slimcutmedia);
register('smartadserver', smartadserver);
register('smartclip', smartclip);
register('smi2', smi2);
register('smilewanted', smilewanted);
register('sogouad', sogouad);
register('sortable', sortable);
register('sovrn', sovrn);
register('spotx', spotx);
register('springAds', springAds);
register('strossle', strossle);
register('sulvo', sulvo);
register('sunmedia', sunmedia);
register('svknative', svknative);
register('swoop', swoop);
register('taboola', taboola);
register('tcsemotion', tcsemotion);
register('teads', teads);
register('temedya', temedya);
register('torimochi', torimochi);
register('tracdelight', tracdelight);
register('triplelift', triplelift);
register('trugaze', trugaze);
register('twitter', twitter);
register('uas', uas);
register('ucfunnel', ucfunnel);
register('unruly', unruly);
register('uzou', uzou);
register('valuecommerce', valuecommerce);
register('vdoai', vdoai);
register('videointelligence', videointelligence);
register('videonow', videonow);
register('viqeoplayer', viqeoplayer);
register('viralize', viralize);
register('vmfive', vmfive);
register('webediads', webediads);
register('weborama-display', weboramaDisplay);
register('whopainfeed', whopainfeed);
register('widespace', widespace);
register('wisteria', wisteria);
register('wpmedia', wpmedia);
register('xlift', xlift);
register('yahoo', yahoo);
register('yahoojp', yahoojp);
register('yahoonativeads', yahoonativeads);
register('yandex', yandex);
register('yengo', yengo);
register('yieldbot', yieldbot);
register('yieldmo', yieldmo);
register('yieldone', yieldone);
register('yieldpro', yieldpro);
register('yotpo', yotpo);
register('zedo', zedo);
register('zen', zen);
register('zergnet', zergnet);
register('zucks', zucks);
register('speakol', speakol);

// For backward compat, we always allow these types without the iframe
// opting in.
const defaultAllowedTypesInCustomFrame = [
  // Entries must be reasonably safe and not allow overriding the injected
  // JS URL.
  // Each custom iframe can override this through the second argument to
  // draw3p. See amp-ad docs.
  'facebook',
  'twitter',
  'doubleclick',
  'yieldbot',
  '_ping_',
];

/**
 * Initialize 3p frame.
 * @param {!Window} win
 */
function init(win) {
  initLogConstructor();
  const config = getAmpConfig();

  // Overriding to short-circuit src/mode#getMode()
  win.__AMP_MODE = config.mode;

  setReportError(console.error.bind(console));

  setExperimentToggles(config.experimentToggles);
}

/**
 * Visible for testing.
 * Draws a 3p embed to the window. Expects the data to include the 3p type.
 * @param {!Window} win
 * @param {!Object} data
 * @param {function(!Object, function(!Object))|undefined} configCallback
 *     Optional callback that allows user code to manipulate the incoming
 *     configuration. See
 *     https://github.com/ampproject/amphtml/issues/1210 for some context
 *     on this.
 */
export function draw3p(win, data, configCallback) {
  const type = data['type'];

  userAssert(
    isTagNameAllowed(type, win.context.tagName),
    'Embed type %s not allowed with tag %s',
    type,
    win.context.tagName
  );
  if (configCallback) {
    configCallback(data, data => {
      userAssert(data, 'Expected configuration to be passed as first argument');
      run(type, win, data);
    });
  } else {
    run(type, win, data);
  }
}

/**
 * Draws an embed, optionally synchronously, to the DOM.
 * @param {function(!Object, function(!Object))} opt_configCallback If provided
 *     will be invoked with two arguments:
 *     1. The configuration parameters supplied to this embed.
 *     2. A callback that MUST be called for rendering to proceed. It takes
 *        no arguments. Configuration is expected to be modified in-place.
 * @param {!Array<string>=} opt_allowed3pTypes List of advertising network
 *     types you expect.
 * @param {!Array<string>=} opt_allowedEmbeddingOrigins List of domain suffixes
 *     that are allowed to embed this frame.
 */
window.draw3p = function(
  opt_configCallback,
  opt_allowed3pTypes,
  opt_allowedEmbeddingOrigins
) {
  try {
    const location = getLocation();

    ensureFramed(window);
    validateParentOrigin(window, location);
    validateAllowedTypes(window, getEmbedType(), opt_allowed3pTypes);
    if (opt_allowedEmbeddingOrigins) {
      validateAllowedEmbeddingOrigins(window, opt_allowedEmbeddingOrigins);
    }
    window.context = new IntegrationAmpContext(window);
    manageWin(window);
    installEmbedStateListener();

    // Ugly type annotation is due to Event.prototype.data being blacklisted
    // and the compiler not being able to discern otherwise
    // TODO(alanorozco): Do this more elegantly once old impl is cleaned up.
    draw3p(
      window,
      /** @type {!IntegrationAmpContext} */ (window.context).data || {},
      opt_configCallback
    );

    window.context.bootstrapLoaded();
  } catch (e) {
    if (window.context && window.context.report3pError) {
      // window.context has initiated yet
      if (e.message && isUserErrorMessage(e.message)) {
        // report user error to parent window
        window.context.report3pError(e);
      }
    }

    const c = window.context || {mode: {test: false}};
    if (!c.mode.test) {
      lightweightErrorReport(e, c.canary);
      throw e;
    }
  }
};

/**
 * Throws if the current frame's parent origin is not equal to
 * the claimed origin.
 * Only check for browsers that support ancestorOrigins
 * @param {!Window} window
 * @param {!Location} parentLocation
 * @visibleForTesting
 */
export function validateParentOrigin(window, parentLocation) {
  const ancestors = window.location.ancestorOrigins;
  // Currently only webkit and blink based browsers support
  // ancestorOrigins. In that case we proceed but mark the origin
  // as non-validated.
  if (!ancestors || !ancestors.length) {
    return;
  }
  userAssert(
    ancestors[0] == parentLocation.origin,
    'Parent origin mismatch: %s, %s',
    ancestors[0],
    parentLocation.origin
  );
}

/**
 * Check that this iframe intended this particular ad type to run.
 * @param {!Window} window
 * @param {string} type 3p type
 * @param {!Array<string>|undefined} allowedTypes May be undefined.
 * @visibleForTesting
 */
export function validateAllowedTypes(window, type, allowedTypes) {
  const thirdPartyHost = parseUrlDeprecated(urls.thirdParty).hostname;

  // Everything allowed in default iframe.
  if (window.location.hostname == thirdPartyHost) {
    return;
  }
  if (urls.thirdPartyFrameRegex.test(window.location.hostname)) {
    return;
  }
  if (window.location.hostname == 'ads.localhost') {
    return;
  }
  if (defaultAllowedTypesInCustomFrame.indexOf(type) != -1) {
    return;
  }
  userAssert(
    allowedTypes && allowedTypes.indexOf(type) != -1,
    'Non-whitelisted 3p type for custom iframe: %s',
    type
  );
}

/**
 * Check that parent host name was whitelisted.
 * @param {!Window} window
 * @param {!Array<string>} allowedHostnames Suffixes of allowed host names.
 * @visibleForTesting
 */
export function validateAllowedEmbeddingOrigins(window, allowedHostnames) {
  if (!window.document.referrer) {
    throw new Error('Referrer expected: ' + window.location.href);
  }
  const ancestors = window.location.ancestorOrigins;
  // We prefer the unforgable ancestorOrigins, but referrer is better than
  // nothing.
  const ancestor = ancestors ? ancestors[0] : window.document.referrer;
  let {hostname} = parseUrlDeprecated(ancestor);
  if (isProxyOrigin(ancestor)) {
    // If we are on the cache domain, parse the source hostname from
    // the referrer. The referrer is used because it should be
    // trustable.
    hostname = parseUrlDeprecated(getSourceUrl(window.document.referrer))
      .hostname;
  }
  for (let i = 0; i < allowedHostnames.length; i++) {
    // Either the hostname is exactly as whitelisted…
    if (allowedHostnames[i] == hostname) {
      return;
    }
    // Or it ends in .$hostname (aka is a sub domain of the whitelisted domain.
    if (endsWith(hostname, '.' + allowedHostnames[i])) {
      return;
    }
  }
  throw new Error(
    'Invalid embedding hostname: ' + hostname + ' not in ' + allowedHostnames
  );
}

/**
 * Throws if this window is a top level window.
 * @param {!Window} window
 * @visibleForTesting
 */
export function ensureFramed(window) {
  if (window == window.parent) {
    throw new Error('Must be framed: ' + window.location.href);
  }
}

/**
 * Expects the fragment to contain JSON.
 * @param {string} fragment Value of location.fragment
 * @return {?JsonObject}
 * @visibleForTesting
 */
export function parseFragment(fragment) {
  try {
    let json = fragment.substr(1);
    // Some browser, notably Firefox produce an encoded version of the fragment
    // while most don't. Since we know how the string should start, this is easy
    // to detect.
    if (startsWith(json, '{%22')) {
      json = decodeURIComponent(json);
    }
    return /** @type {!JsonObject} */ (json ? parseJson(json) : dict());
  } catch (err) {
    return null;
  }
}

/**
 * Not all types of embeds are allowed to be used with all tag names on the
 * AMP side. This function checks whether the current usage is permissible.
 * @param {string} type
 * @param {string|undefined} tagName The tagName that was used to embed this
 *     3p-frame.
 * @return {boolean}
 */
export function isTagNameAllowed(type, tagName) {
  if (tagName == 'AMP-EMBED') {
    return !!AMP_EMBED_ALLOWED[type];
  }
  return true;
}

/**
 * Reports an error to the server. Must only be called once per page.
 * Not for use in event handlers.
 *
 * We don't use the default error in error.js handler because it has
 * too many deps for this small JS binary.
 *
 * @param {!Error} e
 * @param {boolean} isCanary
 */
function lightweightErrorReport(e, isCanary) {
  new Image().src =
    urls.errorReporting +
    '?3p=1&v=' +
    encodeURIComponent(internalRuntimeVersion()) +
    '&m=' +
    encodeURIComponent(e.message) +
    '&ca=' +
    (isCanary ? 1 : 0) +
    '&r=' +
    encodeURIComponent(document.referrer) +
    '&s=' +
    encodeURIComponent(e.stack || '');
}<|MERGE_RESOLUTION|>--- conflicted
+++ resolved
@@ -329,11 +329,8 @@
   strossle: true,
   svknative: true,
   taboola: true,
-<<<<<<< HEAD
   temedya: true,
-=======
   whopainfeed: true,
->>>>>>> af50ae0f
   yahoonativeads: true,
   zen: true,
   zergnet: true,
