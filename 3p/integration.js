/**
 * Copyright 2015 The AMP HTML Authors. All Rights Reserved.
 *
 * Licensed under the Apache License, Version 2.0 (the "License");
 * you may not use this file except in compliance with the License.
 * You may obtain a copy of the License at
 *
 *      http://www.apache.org/licenses/LICENSE-2.0
 *
 * Unless required by applicable law or agreed to in writing, software
 * distributed under the License is distributed on an "AS-IS" BASIS,
 * WITHOUT WARRANTIES OR CONDITIONS OF ANY KIND, either express or implied.
 * See the License for the specific language governing permissions and
 * limitations under the License.
 */

/**
 * @fileoverview Registers all known ad network factories and then executes
 * one of them.
 *
 * This files gets minified and published to
 * https://3p.ampproject.net/$version/f.js
 */

import './polyfills';
import {installEmbedStateListener} from './environment';
import {a9} from '../ads/a9';
import {adblade, industrybrains} from '../ads/adblade';
import {adform} from '../ads/adform';
import {adman} from '../ads/adman';
import {adreactor} from '../ads/adreactor';
import {adsense} from '../ads/google/adsense';
import {adtech} from '../ads/adtech';
import {aduptech} from '../ads/aduptech';
import {plista} from '../ads/plista';
import {criteo} from '../ads/criteo';
import {doubleclick} from '../ads/google/doubleclick';
import {dotandads} from '../ads/dotandads';
import {endsWith} from '../src/string';
import {facebook} from './facebook';
import {flite} from '../ads/flite';
import {improvedigital} from '../ads/improvedigital';
import {manageWin} from './environment';
import {mediaimpact} from '../ads/mediaimpact';
import {nonSensitiveDataPostMessage, listenParent} from './messaging';
import {twitter} from './twitter';
import {yieldmo} from '../ads/yieldmo';
import {computeInMasterFrame, nextTick, register, run} from '../src/3p';
import {parseUrl, getSourceUrl} from '../src/url';
import {taboola} from '../ads/taboola';
import {smartadserver} from '../ads/smartadserver';
import {sovrn} from '../ads/sovrn';
import {sortable} from '../ads/sortable';
import {revcontent} from '../ads/revcontent';
import {openadstream} from '../ads/openadstream';
import {openx} from '../ads/openx';
import {triplelift} from '../ads/triplelift';
import {teads} from '../ads/teads';
import {rubicon} from '../ads/rubicon';
import {imobile} from '../ads/imobile';
import {webediads} from '../ads/webediads';
import {pubmatic} from '../ads/pubmatic';
import {yieldbot} from '../ads/yieldbot';
import {user} from '../src/log';
import {gmossp} from '../ads/gmossp';
import {weboramaDisplay} from '../ads/weborama';
import {adstir} from '../ads/adstir';
import {colombia} from '../ads/colombia';
<<<<<<< HEAD
import {sharethrough} from '../ads/sharethrough';

=======
import {eplanning} from '../ads/eplanning';
>>>>>>> cf85c766


/**
 * Whether the embed type may be used with amp-embed tag.
 * @const {!Object<string: boolean>}
 */
const AMP_EMBED_ALLOWED = {
  taboola: true,
  plista: true,
};

register('a9', a9);
register('adblade', adblade);
register('adform', adform);
register('adman', adman);
register('adreactor', adreactor);
register('adsense', adsense);
register('adtech', adtech);
register('aduptech', aduptech);
register('plista', plista);
register('criteo', criteo);
register('doubleclick', doubleclick);
register('flite', flite);
register('improvedigital', improvedigital);
register('industrybrains', industrybrains);
register('taboola', taboola);
register('dotandads', dotandads);
register('yieldmo', yieldmo);
register('_ping_', function(win, data) {
  win.document.getElementById('c').textContent = data.ping;
});
register('twitter', twitter);
register('facebook', facebook);
register('smartadserver', smartadserver);
register('sovrn', sovrn);
register('mediaimpact', mediaimpact);
register('revcontent', revcontent);
register('sortable', sortable);
register('openadstream', openadstream);
register('openx', openx);
register('triplelift', triplelift);
register('teads', teads);
register('rubicon', rubicon);
register('imobile', imobile);
register('webediads', webediads);
register('pubmatic', pubmatic);
register('gmossp', gmossp);
register('weborama-display', weboramaDisplay);
register('yieldbot', yieldbot);
register('adstir', adstir);
register('colombia', colombia);
<<<<<<< HEAD
register('sharethrough', sharethrough);
=======
register('eplanning', eplanning);
>>>>>>> cf85c766

// For backward compat, we always allow these types without the iframe
// opting in.
const defaultAllowedTypesInCustomFrame = [
  // Entries must be reasonably safe and not allow overriding the injected
  // JS URL.
  // Each custom iframe can override this through the second argument to
  // draw3p. See amp-ad docs.
  'facebook',
  'twitter',
  'doubleclick',
  'yieldbot',
  '_ping_',
];

/**
 * Visible for testing.
 * Draws a 3p embed to the window. Expects the data to include the 3p type.
 * @param {!Window} win
 * @param {!Object} data
 * @param {function(!Object, function(!Object))|undefined} configCallback
 *     Optional callback that allows user code to manipulate the incoming
 *     configuration. See
 *     https://github.com/ampproject/amphtml/issues/1210 for some context
 *     on this.
 */
export function draw3p(win, data, configCallback) {
  const type = data.type;
  user.assert(win.context.location.originValidated != null,
      'Origin should have been validated');

  user.assert(isTagNameAllowed(data.type, win.context.tagName),
      'Embed type %s not allowed with tag %s', data.type, win.context.tagName);
  if (configCallback) {
    configCallback(data, data => {
      user.assert(data,
          'Expected configuration to be passed as first argument');
      run(type, win, data);
    });
  } else {
    run(type, win, data);
  }
};

/**
 * Returns the "master frame" for all widgets of a given type.
 * This frame should be used to e.g. fetch scripts that can
 * be reused across frames.
 * @param {string} type
 * @return {!Window}
 */
function masterSelection(type) {
  // The master has a special name.
  const masterName = 'frame_' + type + '_master';
  let master;
  try {
    // Try to get the master from the parent. If it does not
    // exist yet we get a security exception that we catch
    // and ignore.
    master = window.parent.frames[masterName];
  } catch (expected) {
    /* ignore */
  }
  if (!master) {
    // No master yet, rename ourselves to be master. Yaihh.
    window.name = masterName;
    master = window;
  }
  return master;
}

/**
 * Draws an embed, optionally synchronously, to the DOM.
 * @param {function(!Object, function(!Object))} opt_configCallback If provided
 *     will be invoked with two arguments:
 *     1. The configuration parameters supplied to this embed.
 *     2. A callback that MUST be called for rendering to proceed. It takes
 *        no arguments. Configuration is expected to be modified in-place.
 * @param {!Array<string>=} opt_allowed3pTypes List of advertising network
 *     types you expect.
 * @param {!Array<string>=} opt_allowedEmbeddingOrigins List of domain suffixes
 *     that are allowed to embed this frame.
 */
window.draw3p = function(opt_configCallback, opt_allowed3pTypes,
    opt_allowedEmbeddingOrigins) {
  try {
    ensureFramed(window);
    const data = parseFragment(location.hash);
    window.context = data._context;
    window.context.location = parseUrl(data._context.location.href);
    validateParentOrigin(window, window.context.location);
    validateAllowedTypes(window, data.type, opt_allowed3pTypes);
    if (opt_allowedEmbeddingOrigins) {
      validateAllowedEmbeddingOrigins(window, opt_allowedEmbeddingOrigins);
    }
    window.context.master = masterSelection(data.type);
    window.context.isMaster = window.context.master == window;
    window.context.data = data;
    window.context.noContentAvailable = triggerNoContentAvailable;
    window.context.requestResize = triggerResizeRequest;

    if (data.type === 'facebook' || data.type === 'twitter') {
      // Only make this available to selected embeds until the
      // generic solution is available.
      window.context.updateDimensions = triggerDimensions;
    }

    // This only actually works for ads.
    const initialIntersection = window.context.initialIntersection;
    window.context.observeIntersection = cb => {
      observeIntersection(cb);
      // Call the callback with the value that was transmitted when the
      // iframe was drawn. Called in nextTick, so that callers don't
      // have to specially handle the sync case.
      nextTick(window, () => cb([initialIntersection]));
    };
    window.context.onResizeSuccess = onResizeSuccess;
    window.context.onResizeDenied = onResizeDenied;
    window.context.reportRenderedEntityIdentifier =
        reportRenderedEntityIdentifier;
    window.context.computeInMasterFrame = computeInMasterFrame;
    delete data._context;

    manageWin(window);
    installEmbedStateListener();
    draw3p(window, data, opt_configCallback);
    updateVisibilityState(window);
    nonSensitiveDataPostMessage('render-start');
  } catch (e) {
    lightweightErrorReport(e);
    throw e;
  }
};

function triggerNoContentAvailable() {
  nonSensitiveDataPostMessage('no-content');
}

function triggerDimensions(width, height) {
  nonSensitiveDataPostMessage('embed-size', {
    width: width,
    height: height,
  });
}

function triggerResizeRequest(width, height) {
  nonSensitiveDataPostMessage('embed-size', {
    width: width,
    height: height,
  });
}

/**
 * Registers a callback for intersections of this iframe with the current
 * viewport.
 * The passed in array has entries that aim to be compatible with
 * the IntersectionObserver spec callback.
 * http://rawgit.com/slightlyoff/IntersectionObserver/master/index.html#callbackdef-intersectionobservercallback
 * @param {function(!Array<IntersectionObserverEntry>)} observerCallback
 * @returns {!function} A function which removes the event listener that
 *    observes for intersection messages.
 */
function observeIntersection(observerCallback) {
  // Send request to received records.
  nonSensitiveDataPostMessage('send-intersections');
  return listenParent(window, 'intersection', data => {
    observerCallback(data.changes);
  });
}

/**
 * Listens for events via postMessage and updates `context.hidden` based on
 * it and forwards the event to a custom event called `amp:visibilitychange`.
 * @param {!Window} global
 */
function updateVisibilityState(global) {
  listenParent(window, 'embed-state', function(data) {
    global.context.hidden = data.pageHidden;
    const event = global.document.createEvent('Event');
    event.data = {
      hidden: data.pageHidden,
    };
    event.initEvent('amp:visibilitychange', true, true);
    global.dispatchEvent(event);
  });
}

/**
 * Registers a callback for communicating when a resize request succeeds.
 * @param {function(number)} observerCallback
 * @returns {!function} A function which removes the event listener that
 *    observes for resize status messages.
 */
function onResizeSuccess(observerCallback) {
  return listenParent(window, 'embed-size-changed', data => {
    observerCallback(data.requestedHeight, data.requestedWidth);
  });
}

/**
 * Registers a callback for communicating when a resize request is denied.
 * @param {function(number)} observerCallback
 * @returns {!function} A function which removes the event listener that
 *    observes for resize status messages.
 */
function onResizeDenied(observerCallback) {
  return listenParent(window, 'embed-size-denied', data => {
    observerCallback(data.requestedHeight, data.requestedWidth);
  });
}

/**
 * Reports the "entity" that was rendered to this frame to the parent for
 * reporting purposes.
 * The entityId MUST NOT contain user data or personal identifiable
 * information. One example for an acceptable data item would be the
 * creative id of an ad, while the user's location would not be
 * acceptable.
 * @param {string} entityId See comment above for content.
 */
function reportRenderedEntityIdentifier(entityId) {
  user.assert(typeof entityId == 'string',
      'entityId should be a string %s', entityId);
  nonSensitiveDataPostMessage('entity-id', {
    id: entityId,
  });
}

/**
 * Throws if the current frame's parent origin is not equal to
 * the claimed origin.
 * For browsers that don't support ancestorOrigins it adds
 * `originValidated = false` to the location object.
 * @param {!Window} window
 * @param {!Location} parentLocation
 * @visibleForTesting
 */
export function validateParentOrigin(window, parentLocation) {
  const ancestors = window.location.ancestorOrigins;
  // Currently only webkit and blink based browsers support
  // ancestorOrigins. In that case we proceed but mark the origin
  // as non-validated.
  if (!ancestors || !ancestors.length) {
    parentLocation.originValidated = false;
    return;
  }
  user.assert(ancestors[0] == parentLocation.origin,
      'Parent origin mismatch: %s, %s',
      ancestors[0], parentLocation.origin);
  parentLocation.originValidated = true;
}

/**
 * Check that this iframe intended this particular ad type to run.
 * @param {!Window} window
 * @param {string} type 3p type
 * @param {!Array<string>|undefined} allowedTypes May be undefined.
 * @visiblefortesting
 */
export function validateAllowedTypes(window, type, allowedTypes) {
  // Everything allowed in default iframe.
  if (window.location.hostname == '3p.ampproject.net') {
    return;
  }
  if (/^d-\d+\.ampproject\.net$/.test(window.location.hostname)) {
    return;
  }
  if (window.location.hostname == 'ads.localhost') {
    return;
  }
  if (defaultAllowedTypesInCustomFrame.indexOf(type) != -1) {
    return;
  }
  user.assert(allowedTypes && allowedTypes.indexOf(type) != -1,
      'Non-whitelisted 3p type for custom iframe: ' + type);
}

/**
 * Check that parent host name was whitelisted.
 * @param {!Window} window
 * @param {!Array<string>} allowedHostnames Suffixes of allowed host names.
 * @visiblefortesting
 */
export function validateAllowedEmbeddingOrigins(window, allowedHostnames) {
  if (!window.document.referrer) {
    throw new Error('Referrer expected: ' + window.location.href);
  }
  const ancestors = window.location.ancestorOrigins;
  // We prefer the unforgable ancestorOrigins, but referrer is better than
  // nothing.
  const ancestor = ancestors ? ancestors[0] : window.document.referrer;
  let hostname = parseUrl(ancestor).hostname;
  const onDefault = hostname == 'cdn.ampproject.org';
  if (onDefault) {
    // If we are on the cache domain, parse the source hostname from
    // the referrer. The referrer is used because it should be
    // trustable.
    hostname = parseUrl(getSourceUrl(window.document.referrer)).hostname;
  }
  for (let i = 0; i < allowedHostnames.length; i++) {
    // Either the hostname is exactly as whitelisted…
    if (allowedHostnames[i] == hostname) {
      return;
    }
    // Or it ends in .$hostname (aka is a sub domain of the whitelisted domain.
    if (endsWith(hostname, '.' + allowedHostnames[i])) {
      return;
    }
  }
  throw new Error('Invalid embedding hostname: ' + hostname + ' not in '
      + allowedHostnames);
}

/**
 * Throws if this window is a top level window.
 * @param {!Window} window
 * @visiblefortesting
 */
export function ensureFramed(window) {
  if (window == window.parent) {
    throw new Error('Must be framed: ' + window.location.href);
  }
}

/**
 * Expects the fragment to contain JSON.
 * @param {string} fragment Value of location.fragment
 * @return {!JSONObject}
 * @visibleForTesting
 */
export function parseFragment(fragment) {
  let json = fragment.substr(1);
  // Some browser, notably Firefox produce an encoded version of the fragment
  // while most don't. Since we know how the string should start, this is easy
  // to detect.
  if (json.indexOf('{%22') == 0) {
    json = decodeURIComponent(json);
  }
  return json ? JSON.parse(json) : {};
}

/**
 * Not all types of embeds are allowed to be used with all tag names on the
 * AMP side. This function checks whether the current usage is permissible.
 * @param {string} type
 * @param {string|undefined} tagName The tagName that was used to embed this
 *     3p-frame.
 * @return {boolean}
 */
export function isTagNameAllowed(type, tagName) {
  if (tagName == 'AMP-EMBED') {
    return !!AMP_EMBED_ALLOWED[type];
  }
  return true;
}

/**
 * Reports an error to the server. Must only be called once per page.
 * Not for use in event handlers.
 *
 * We don't use the default error in error.js handler because it has
 * too many deps for this small JS binary.
 *
 * @param {!Error} e
 */
function lightweightErrorReport(e) {
  new Image().src = 'https://amp-error-reporting.appspot.com/r' +
      '?3p=1&v=' + encodeURIComponent('$internalRuntimeVersion$') +
      '&m=' + encodeURIComponent(e.message) +
      '&r=' + encodeURIComponent(document.referrer);
}<|MERGE_RESOLUTION|>--- conflicted
+++ resolved
@@ -66,12 +66,8 @@
 import {weboramaDisplay} from '../ads/weborama';
 import {adstir} from '../ads/adstir';
 import {colombia} from '../ads/colombia';
-<<<<<<< HEAD
 import {sharethrough} from '../ads/sharethrough';
-
-=======
 import {eplanning} from '../ads/eplanning';
->>>>>>> cf85c766
 
 
 /**
@@ -123,11 +119,8 @@
 register('yieldbot', yieldbot);
 register('adstir', adstir);
 register('colombia', colombia);
-<<<<<<< HEAD
 register('sharethrough', sharethrough);
-=======
 register('eplanning', eplanning);
->>>>>>> cf85c766
 
 // For backward compat, we always allow these types without the iframe
 // opting in.
