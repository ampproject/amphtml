/**
 * Copyright 2015 The AMP HTML Authors. All Rights Reserved.
 *
 * Licensed under the Apache License, Version 2.0 (the "License");
 * you may not use this file except in compliance with the License.
 * You may obtain a copy of the License at
 *
 *      http://www.apache.org/licenses/LICENSE-2.0
 *
 * Unless required by applicable law or agreed to in writing, software
 * distributed under the License is distributed on an "AS-IS" BASIS,
 * WITHOUT WARRANTIES OR CONDITIONS OF ANY KIND, either express or implied.
 * See the License for the specific language governing permissions and
 * limitations under the License.
 */

/**
 * @fileoverview Registers all known ad network factories and then executes
 * one of them.
 *
 * This files gets minified and published to
 * https://3p.ampproject.net/$version/f.js
 */

import './polyfills';
import {installEmbedStateListener} from './environment';
import {a9} from '../ads/a9';
import {adblade, industrybrains} from '../ads/adblade';
import {adition} from '../ads/adition';
import {adform} from '../ads/adform';
import {adman} from '../ads/adman';
import {adreactor} from '../ads/adreactor';
import {adsense} from '../ads/google/adsense';
import {adtech} from '../ads/adtech';
import {aduptech} from '../ads/aduptech';
import {plista} from '../ads/plista';
import {criteo} from '../ads/criteo';
import {doubleclick} from '../ads/google/doubleclick';
import {dotandads} from '../ads/dotandads';
import {endsWith} from '../src/string';
import {facebook} from './facebook';
import {flite} from '../ads/flite';
import {mantisDisplay, mantisRecommend} from '../ads/mantis';
import {improvedigital} from '../ads/improvedigital';
import {manageWin} from './environment';
import {mediaimpact} from '../ads/mediaimpact';
import {nonSensitiveDataPostMessage, listenParent} from './messaging';
import {twitter} from './twitter';
import {yieldmo} from '../ads/yieldmo';
import {computeInMasterFrame, nextTick, register, run} from './3p';
import {parseUrl, getSourceUrl} from '../src/url';
import {appnexus} from '../ads/appnexus';
import {taboola} from '../ads/taboola';
import {smartadserver} from '../ads/smartadserver';
<<<<<<< HEAD
import {widespace} from '../ads/widespace';
=======
import {sovrn} from '../ads/sovrn';
import {sortable} from '../ads/sortable';
import {revcontent} from '../ads/revcontent';
import {openadstream} from '../ads/openadstream';
import {openx} from '../ads/openx';
import {triplelift} from '../ads/triplelift';
import {teads} from '../ads/teads';
import {rubicon} from '../ads/rubicon';
import {imobile} from '../ads/imobile';
import {webediads} from '../ads/webediads';
import {pubmatic} from '../ads/pubmatic';
import {yieldbot} from '../ads/yieldbot';
import {user} from '../src/log';
import {gmossp} from '../ads/gmossp';
import {weboramaDisplay} from '../ads/weborama';
import {adstir} from '../ads/adstir';
import {colombia} from '../ads/colombia';
import {sharethrough} from '../ads/sharethrough';
import {eplanning} from '../ads/eplanning';
import {microad} from '../ads/microad';
import {yahoojp} from '../ads/yahoojp';
>>>>>>> 8531416c

/**
 * Whether the embed type may be used with amp-embed tag.
 * @const {!Object<string: boolean>}
 */
const AMP_EMBED_ALLOWED = {
  taboola: true,
  'mantis-recommend': true,
  plista: true,
};

register('a9', a9);
register('adblade', adblade);
register('adition', adition);
register('adform', adform);
register('adman', adman);
register('adreactor', adreactor);
register('adsense', adsense);
register('adtech', adtech);
register('aduptech', aduptech);
register('plista', plista);
register('criteo', criteo);
register('doubleclick', doubleclick);
register('appnexus', appnexus);
register('flite', flite);
register('mantis-display', mantisDisplay);
register('mantis-recommend', mantisRecommend);
register('improvedigital', improvedigital);
register('industrybrains', industrybrains);
register('taboola', taboola);
register('dotandads', dotandads);
register('yieldmo', yieldmo);
register('_ping_', function(win, data) {
  win.document.getElementById('c').textContent = data.ping;
});
register('twitter', twitter);
register('facebook', facebook);
register('smartadserver', smartadserver);
<<<<<<< HEAD
register('widespace', widespace);
=======
register('sovrn', sovrn);
register('mediaimpact', mediaimpact);
register('revcontent', revcontent);
register('sortable', sortable);
register('openadstream', openadstream);
register('openx', openx);
register('triplelift', triplelift);
register('teads', teads);
register('rubicon', rubicon);
register('imobile', imobile);
register('webediads', webediads);
register('pubmatic', pubmatic);
register('gmossp', gmossp);
register('weborama-display', weboramaDisplay);
register('yieldbot', yieldbot);
register('adstir', adstir);
register('colombia', colombia);
register('sharethrough', sharethrough);
register('eplanning', eplanning);
register('microad', microad);
register('yahoojp', yahoojp);

// For backward compat, we always allow these types without the iframe
// opting in.
const defaultAllowedTypesInCustomFrame = [
  // Entries must be reasonably safe and not allow overriding the injected
  // JS URL.
  // Each custom iframe can override this through the second argument to
  // draw3p. See amp-ad docs.
  'facebook',
  'twitter',
  'doubleclick',
  'yieldbot',
  '_ping_',
];
>>>>>>> 8531416c

/**
 * Visible for testing.
 * Draws a 3p embed to the window. Expects the data to include the 3p type.
 * @param {!Window} win
 * @param {!Object} data
 * @param {function(!Object, function(!Object))|undefined} configCallback
 *     Optional callback that allows user code to manipulate the incoming
 *     configuration. See
 *     https://github.com/ampproject/amphtml/issues/1210 for some context
 *     on this.
 */
export function draw3p(win, data, configCallback) {
  const type = data.type;
  user.assert(win.context.location.originValidated != null,
      'Origin should have been validated');

  user.assert(isTagNameAllowed(data.type, win.context.tagName),
      'Embed type %s not allowed with tag %s', data.type, win.context.tagName);
  if (configCallback) {
    configCallback(data, data => {
      user.assert(data,
          'Expected configuration to be passed as first argument');
      run(type, win, data);
    });
  } else {
    run(type, win, data);
  }
};

/**
 * Returns the "master frame" for all widgets of a given type.
 * This frame should be used to e.g. fetch scripts that can
 * be reused across frames.
 * @param {string} type
 * @return {!Window}
 */
function masterSelection(type) {
  // The master has a special name.
  const masterName = 'frame_' + type + '_master';
  let master;
  try {
    // Try to get the master from the parent. If it does not
    // exist yet we get a security exception that we catch
    // and ignore.
    master = window.parent.frames[masterName];
  } catch (expected) {
    /* ignore */
  }
  if (!master) {
    // No master yet, rename ourselves to be master. Yaihh.
    window.name = masterName;
    master = window;
  }
  return master;
}

/**
 * Draws an embed, optionally synchronously, to the DOM.
 * @param {function(!Object, function(!Object))} opt_configCallback If provided
 *     will be invoked with two arguments:
 *     1. The configuration parameters supplied to this embed.
 *     2. A callback that MUST be called for rendering to proceed. It takes
 *        no arguments. Configuration is expected to be modified in-place.
 * @param {!Array<string>=} opt_allowed3pTypes List of advertising network
 *     types you expect.
 * @param {!Array<string>=} opt_allowedEmbeddingOrigins List of domain suffixes
 *     that are allowed to embed this frame.
 */
window.draw3p = function(opt_configCallback, opt_allowed3pTypes,
    opt_allowedEmbeddingOrigins) {
  try {
    ensureFramed(window);
    const data = parseFragment(location.hash);
    window.context = data._context;
    window.context.location = parseUrl(data._context.location.href);
    validateParentOrigin(window, window.context.location);
    validateAllowedTypes(window, data.type, opt_allowed3pTypes);
    if (opt_allowedEmbeddingOrigins) {
      validateAllowedEmbeddingOrigins(window, opt_allowedEmbeddingOrigins);
    }
    window.context.master = masterSelection(data.type);
    window.context.isMaster = window.context.master == window;
    window.context.data = data;
    window.context.noContentAvailable = triggerNoContentAvailable;
    window.context.requestResize = triggerResizeRequest;

    if (data.type === 'facebook' || data.type === 'twitter') {
      // Only make this available to selected embeds until the
      // generic solution is available.
      window.context.updateDimensions = triggerDimensions;
    }

    // This only actually works for ads.
    const initialIntersection = window.context.initialIntersection;
    window.context.observeIntersection = cb => {
      const unlisten = observeIntersection(cb);
      // Call the callback with the value that was transmitted when the
      // iframe was drawn. Called in nextTick, so that callers don't
      // have to specially handle the sync case.
      nextTick(window, () => cb([initialIntersection]));
      return unlisten;
    };
    window.context.onResizeSuccess = onResizeSuccess;
    window.context.onResizeDenied = onResizeDenied;
    window.context.reportRenderedEntityIdentifier =
        reportRenderedEntityIdentifier;
    window.context.computeInMasterFrame = computeInMasterFrame;
    delete data._context;

    manageWin(window);
    installEmbedStateListener();
    draw3p(window, data, opt_configCallback);
    updateVisibilityState(window);
    nonSensitiveDataPostMessage('render-start');
  } catch (e) {
    lightweightErrorReport(e);
    throw e;
  }
};

function triggerNoContentAvailable() {
  nonSensitiveDataPostMessage('no-content');
}

function triggerDimensions(width, height) {
  nonSensitiveDataPostMessage('embed-size', {
    width: width,
    height: height,
  });
}

function triggerResizeRequest(width, height) {
  nonSensitiveDataPostMessage('embed-size', {
    width: width,
    height: height,
  });
}

/**
 * Registers a callback for intersections of this iframe with the current
 * viewport.
 * The passed in array has entries that aim to be compatible with
 * the IntersectionObserver spec callback.
 * http://rawgit.com/slightlyoff/IntersectionObserver/master/index.html#callbackdef-intersectionobservercallback
 * @param {function(!Array<IntersectionObserverEntry>)} observerCallback
 * @returns {!function} A function which removes the event listener that
 *    observes for intersection messages.
 */
function observeIntersection(observerCallback) {
  // Send request to received records.
  nonSensitiveDataPostMessage('send-intersections');
  return listenParent(window, 'intersection', data => {
    observerCallback(data.changes);
  });
}

/**
 * Listens for events via postMessage and updates `context.hidden` based on
 * it and forwards the event to a custom event called `amp:visibilitychange`.
 * @param {!Window} global
 */
function updateVisibilityState(global) {
  listenParent(window, 'embed-state', function(data) {
    global.context.hidden = data.pageHidden;
    const event = global.document.createEvent('Event');
    event.data = {
      hidden: data.pageHidden,
    };
    event.initEvent('amp:visibilitychange', true, true);
    global.dispatchEvent(event);
  });
}

/**
 * Registers a callback for communicating when a resize request succeeds.
 * @param {function(number)} observerCallback
 * @returns {!function} A function which removes the event listener that
 *    observes for resize status messages.
 */
function onResizeSuccess(observerCallback) {
  return listenParent(window, 'embed-size-changed', data => {
    observerCallback(data.requestedHeight, data.requestedWidth);
  });
}

/**
 * Registers a callback for communicating when a resize request is denied.
 * @param {function(number)} observerCallback
 * @returns {!function} A function which removes the event listener that
 *    observes for resize status messages.
 */
function onResizeDenied(observerCallback) {
  return listenParent(window, 'embed-size-denied', data => {
    observerCallback(data.requestedHeight, data.requestedWidth);
  });
}

/**
 * Reports the "entity" that was rendered to this frame to the parent for
 * reporting purposes.
 * The entityId MUST NOT contain user data or personal identifiable
 * information. One example for an acceptable data item would be the
 * creative id of an ad, while the user's location would not be
 * acceptable.
 * @param {string} entityId See comment above for content.
 */
function reportRenderedEntityIdentifier(entityId) {
  user.assert(typeof entityId == 'string',
      'entityId should be a string %s', entityId);
  nonSensitiveDataPostMessage('entity-id', {
    id: entityId,
  });
}

/**
 * Throws if the current frame's parent origin is not equal to
 * the claimed origin.
 * For browsers that don't support ancestorOrigins it adds
 * `originValidated = false` to the location object.
 * @param {!Window} window
 * @param {!Location} parentLocation
 * @visibleForTesting
 */
export function validateParentOrigin(window, parentLocation) {
  const ancestors = window.location.ancestorOrigins;
  // Currently only webkit and blink based browsers support
  // ancestorOrigins. In that case we proceed but mark the origin
  // as non-validated.
  if (!ancestors || !ancestors.length) {
    parentLocation.originValidated = false;
    return;
  }
  user.assert(ancestors[0] == parentLocation.origin,
      'Parent origin mismatch: %s, %s',
      ancestors[0], parentLocation.origin);
  parentLocation.originValidated = true;
}

/**
 * Check that this iframe intended this particular ad type to run.
 * @param {!Window} window
 * @param {string} type 3p type
 * @param {!Array<string>|undefined} allowedTypes May be undefined.
 * @visiblefortesting
 */
export function validateAllowedTypes(window, type, allowedTypes) {
  // Everything allowed in default iframe.
  if (window.location.hostname == '3p.ampproject.net') {
    return;
  }
  if (/^d-\d+\.ampproject\.net$/.test(window.location.hostname)) {
    return;
  }
  if (window.location.hostname == 'ads.localhost') {
    return;
  }
  if (defaultAllowedTypesInCustomFrame.indexOf(type) != -1) {
    return;
  }
  user.assert(allowedTypes && allowedTypes.indexOf(type) != -1,
      'Non-whitelisted 3p type for custom iframe: ' + type);
}

/**
 * Check that parent host name was whitelisted.
 * @param {!Window} window
 * @param {!Array<string>} allowedHostnames Suffixes of allowed host names.
 * @visiblefortesting
 */
export function validateAllowedEmbeddingOrigins(window, allowedHostnames) {
  if (!window.document.referrer) {
    throw new Error('Referrer expected: ' + window.location.href);
  }
  const ancestors = window.location.ancestorOrigins;
  // We prefer the unforgable ancestorOrigins, but referrer is better than
  // nothing.
  const ancestor = ancestors ? ancestors[0] : window.document.referrer;
  let hostname = parseUrl(ancestor).hostname;
  const onDefault = hostname == 'cdn.ampproject.org';
  if (onDefault) {
    // If we are on the cache domain, parse the source hostname from
    // the referrer. The referrer is used because it should be
    // trustable.
    hostname = parseUrl(getSourceUrl(window.document.referrer)).hostname;
  }
  for (let i = 0; i < allowedHostnames.length; i++) {
    // Either the hostname is exactly as whitelisted…
    if (allowedHostnames[i] == hostname) {
      return;
    }
    // Or it ends in .$hostname (aka is a sub domain of the whitelisted domain.
    if (endsWith(hostname, '.' + allowedHostnames[i])) {
      return;
    }
  }
  throw new Error('Invalid embedding hostname: ' + hostname + ' not in '
      + allowedHostnames);
}

/**
 * Throws if this window is a top level window.
 * @param {!Window} window
 * @visiblefortesting
 */
export function ensureFramed(window) {
  if (window == window.parent) {
    throw new Error('Must be framed: ' + window.location.href);
  }
}

/**
 * Expects the fragment to contain JSON.
 * @param {string} fragment Value of location.fragment
 * @return {!JSONObject}
 * @visibleForTesting
 */
export function parseFragment(fragment) {
  let json = fragment.substr(1);
  // Some browser, notably Firefox produce an encoded version of the fragment
  // while most don't. Since we know how the string should start, this is easy
  // to detect.
  if (json.indexOf('{%22') == 0) {
    json = decodeURIComponent(json);
  }
  return json ? JSON.parse(json) : {};
}

/**
 * Not all types of embeds are allowed to be used with all tag names on the
 * AMP side. This function checks whether the current usage is permissible.
 * @param {string} type
 * @param {string|undefined} tagName The tagName that was used to embed this
 *     3p-frame.
 * @return {boolean}
 */
export function isTagNameAllowed(type, tagName) {
  if (tagName == 'AMP-EMBED') {
    return !!AMP_EMBED_ALLOWED[type];
  }
  return true;
}

/**
 * Reports an error to the server. Must only be called once per page.
 * Not for use in event handlers.
 *
 * We don't use the default error in error.js handler because it has
 * too many deps for this small JS binary.
 *
 * @param {!Error} e
 */
function lightweightErrorReport(e) {
  new Image().src = 'https://amp-error-reporting.appspot.com/r' +
      '?3p=1&v=' + encodeURIComponent('$internalRuntimeVersion$') +
      '&m=' + encodeURIComponent(e.message) +
      '&r=' + encodeURIComponent(document.referrer);
}<|MERGE_RESOLUTION|>--- conflicted
+++ resolved
@@ -52,9 +52,7 @@
 import {appnexus} from '../ads/appnexus';
 import {taboola} from '../ads/taboola';
 import {smartadserver} from '../ads/smartadserver';
-<<<<<<< HEAD
 import {widespace} from '../ads/widespace';
-=======
 import {sovrn} from '../ads/sovrn';
 import {sortable} from '../ads/sortable';
 import {revcontent} from '../ads/revcontent';
@@ -76,7 +74,6 @@
 import {eplanning} from '../ads/eplanning';
 import {microad} from '../ads/microad';
 import {yahoojp} from '../ads/yahoojp';
->>>>>>> 8531416c
 
 /**
  * Whether the embed type may be used with amp-embed tag.
@@ -115,9 +112,7 @@
 register('twitter', twitter);
 register('facebook', facebook);
 register('smartadserver', smartadserver);
-<<<<<<< HEAD
 register('widespace', widespace);
-=======
 register('sovrn', sovrn);
 register('mediaimpact', mediaimpact);
 register('revcontent', revcontent);
@@ -153,7 +148,6 @@
   'yieldbot',
   '_ping_',
 ];
->>>>>>> 8531416c
 
 /**
  * Visible for testing.
