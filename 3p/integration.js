--- conflicted
+++ resolved
@@ -280,11 +280,8 @@
   dable: true,
   engageya: true,
   epeex: true,
-<<<<<<< HEAD
   forkmedia: true,
-=======
   idealmedia: true,
->>>>>>> 568c032d
   jubna: true,
   kuadio: true,
   'mantis-recommend': true,
