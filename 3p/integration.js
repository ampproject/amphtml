--- conflicted
+++ resolved
@@ -296,13 +296,9 @@
   dable: true,
   engageya: true,
   epeex: true,
-<<<<<<< HEAD
-  idealmedia: true,
-=======
   forkmedia: true,
   idealmedia: true,
   insticator: true,
->>>>>>> a306d2c8
   jubna: true,
   kuadio: true,
   'mantis-recommend': true,
