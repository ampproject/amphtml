/**
 * Copyright 2015 The AMP HTML Authors. All Rights Reserved.
 *
 * Licensed under the Apache License, Version 2.0 (the "License");
 * you may not use this file except in compliance with the License.
 * You may obtain a copy of the License at
 *
 *      http://www.apache.org/licenses/LICENSE-2.0
 *
 * Unless required by applicable law or agreed to in writing, software
 * distributed under the License is distributed on an "AS-IS" BASIS,
 * WITHOUT WARRANTIES OR CONDITIONS OF ANY KIND, either express or implied.
 * See the License for the specific language governing permissions and
 * limitations under the License.
 */

/**
 * @fileoverview Registers all known ad network factories and then executes
 * one of them.
 *
 * This files gets minified and published to
 * https://3p.ampproject.net/$version/f.js
 */

// src/polyfills.js must be the first import.
import './polyfills'; // eslint-disable-line sort-imports-es6-autofix/sort-imports-es6

import {
  IntegrationAmpContext,
} from './ampcontext-integration';
import {dict} from '../src/utils/object.js';
import {endsWith} from '../src/string';
import {
  getAmpConfig,
  getEmbedType,
  getLocation,
} from './frame-metadata';
import {getMode} from '../src/mode';
import {getSourceUrl, isProxyOrigin, parseUrlDeprecated} from '../src/url';
import {
  initLogConstructor,
  isUserErrorMessage,
  setReportError,
  userAssert,
} from '../src/log';
import {installEmbedStateListener, manageWin} from './environment';
import {parseJson} from '../src/json';
import {
  register,
  run,
  setExperimentToggles,
} from './3p';
import {startsWith} from '../src/string.js';
import {urls} from '../src/config';

// Disable auto-sorting of imports from here on.
/* eslint-disable sort-imports-es6-autofix/sort-imports-es6 */

// 3P - please keep in alphabetic order
import {beopinion} from './beopinion';
import {bodymovinanimation} from './bodymovinanimation';
import {embedly} from './embedly';
import {facebook} from './facebook';
import {github} from './github';
import {gltfViewer} from './3d-gltf/index';
import {mathml} from './mathml';
import {reddit} from './reddit';
import {twitter} from './twitter';
import {viqeoplayer} from './viqeoplayer';
import {yotpo} from './yotpo';

import {_ping_} from '../ads/_ping_';

// 3P Ad Networks - please keep in alphabetic order
import {_24smi} from '../ads/24smi';
import {a8} from '../ads/a8';
import {a9} from '../ads/a9';
import {accesstrade} from '../ads/accesstrade';
import {adagio} from '../ads/adagio';
import {adblade, industrybrains} from '../ads/adblade';
import {adbutler} from '../ads/adbutler';
import {adform} from '../ads/adform';
import {adfox} from '../ads/adfox';
import {adgeneration} from '../ads/adgeneration';
import {adhese} from '../ads/adhese';
import {adincube} from '../ads/adincube';
import {adition} from '../ads/adition';
import {adman} from '../ads/adman';
import {admanmedia} from '../ads/admanmedia';
import {admixer} from '../ads/admixer';
import {adocean} from '../ads/adocean';
import {adpicker} from '../ads/adpicker';
import {adplugg} from '../ads/adplugg';
import {adpon} from '../ads/adpon';
import {adreactor} from '../ads/adreactor';
import {adsense} from '../ads/google/adsense';
import {adsnative} from '../ads/adsnative';
import {adspeed} from '../ads/adspeed';
import {adspirit} from '../ads/adspirit';
import {adstir} from '../ads/adstir';
import {adtech} from '../ads/adtech';
import {adthrive} from '../ads/adthrive';
import {adunity} from '../ads/adunity';
import {aduptech} from '../ads/aduptech';
import {adventive} from '../ads/adventive';
import {adverline} from '../ads/adverline';
import {adverticum} from '../ads/adverticum';
import {advertserve} from '../ads/advertserve';
import {adyoulike} from '../ads/adyoulike';
import {affiliateb} from '../ads/affiliateb';
import {aja} from '../ads/aja';
import {amoad} from '../ads/amoad';
import {appnexus} from '../ads/appnexus';
import {appvador} from '../ads/appvador';
import {atomx} from '../ads/atomx';
import {baidu} from '../ads/baidu';
import {bidtellect} from '../ads/bidtellect';
import {brainy} from '../ads/brainy';
import {bringhub} from '../ads/bringhub';
import {broadstreetads} from '../ads/broadstreetads';
import {caajainfeed} from '../ads/caajainfeed';
import {capirs} from '../ads/capirs';
import {caprofitx} from '../ads/caprofitx';
import {cedato} from '../ads/cedato';
import {chargeads} from '../ads/chargeads';
import {colombia} from '../ads/colombia';
import {connatix} from '../ads/connatix';
import {contentad} from '../ads/contentad';
import {criteo} from '../ads/criteo';
import {csa} from '../ads/google/csa';
import {dable} from '../ads/dable';
import {directadvert} from '../ads/directadvert';
import {distroscale} from '../ads/distroscale';
import {dotandads} from '../ads/dotandads';
import {eadv} from '../ads/eadv';
import {eas} from '../ads/eas';
import {engageya} from '../ads/engageya';
import {epeex} from '../ads/epeex';
import {eplanning} from '../ads/eplanning';
import {ezoic} from '../ads/ezoic';
import {f1e} from '../ads/f1e';
import {f1h} from '../ads/f1h';
import {felmat} from '../ads/felmat';
import {flite} from '../ads/flite';
import {fluct} from '../ads/fluct';
import {freewheel} from '../ads/freewheel';
import {fusion} from '../ads/fusion';
import {genieessp} from '../ads/genieessp';
import {giraff} from '../ads/giraff';
import {gmossp} from '../ads/gmossp';
import {gumgum} from '../ads/gumgum';
import {holder} from '../ads/holder';
import {ibillboard} from '../ads/ibillboard';
import {imaVideo} from '../ads/google/imaVideo';
import {imedia} from '../ads/imedia';
import {imobile} from '../ads/imobile';
import {imonomy} from '../ads/imonomy';
import {improvedigital} from '../ads/improvedigital';
import {inmobi} from '../ads/inmobi';
import {innity} from '../ads/innity';
import {ix} from '../ads/ix';
import {kargo} from '../ads/kargo';
import {kiosked} from '../ads/kiosked';
import {kixer} from '../ads/kixer';
import {kuadio} from '../ads/kuadio';
import {ligatus} from '../ads/ligatus';
import {lockerdome} from '../ads/lockerdome';
import {loka} from '../ads/loka';
import {mads} from '../ads/mads';
import {mantisDisplay, mantisRecommend} from '../ads/mantis';
import {mediaimpact} from '../ads/mediaimpact';
import {medianet} from '../ads/medianet';
import {mediavine} from '../ads/mediavine';
import {medyanet} from '../ads/medyanet';
import {meg} from '../ads/meg';
import {microad} from '../ads/microad';
import {miximedia} from '../ads/miximedia';
import {mixpo} from '../ads/mixpo';
import {monetizer101} from '../ads/monetizer101';
import {mox} from '../ads/mox';
import {mytarget} from '../ads/mytarget';
import {mywidget} from '../ads/mywidget';
import {nativo} from '../ads/nativo';
import {navegg} from '../ads/navegg';
import {nend} from '../ads/nend';
import {netletix} from '../ads/netletix';
import {noddus} from '../ads/noddus';
import {nokta} from '../ads/nokta';
import {onead} from '../ads/onead';
import {onnetwork} from '../ads/onnetwork';
import {openadstream} from '../ads/openadstream';
import {openx} from '../ads/openx';
import {outbrain} from '../ads/outbrain';
import {pixels} from '../ads/pixels';
import {plista} from '../ads/plista';
import {polymorphicads} from '../ads/polymorphicads';
import {popin} from '../ads/popin';
import {postquare} from '../ads/postquare';
import {pressboard} from '../ads/pressboard';
import {pubexchange} from '../ads/pubexchange';
import {pubguru} from '../ads/pubguru';
import {pubmatic} from '../ads/pubmatic';
import {pubmine} from '../ads/pubmine';
import {pulsepoint} from '../ads/pulsepoint';
import {purch} from '../ads/purch';
import {quoraad} from '../ads/quoraad';
import {rbinfox} from '../ads/rbinfox';
import {realclick} from '../ads/realclick';
import {recomad} from '../ads/recomad';
import {relap} from '../ads/relap';
import {revcontent} from '../ads/revcontent';
import {revjet} from '../ads/revjet';
import {rfp} from '../ads/rfp';
import {rubicon} from '../ads/rubicon';
import {runative} from '../ads/runative';
import {sekindo} from '../ads/sekindo';
import {sharethrough} from '../ads/sharethrough';
import {sklik} from '../ads/sklik';
import {slimcutmedia} from '../ads/slimcutmedia';
import {smartadserver} from '../ads/smartadserver';
import {smartclip} from '../ads/smartclip';
import {smi2} from '../ads/smi2';
import {sogouad} from '../ads/sogouad';
import {sortable} from '../ads/sortable';
import {sovrn} from '../ads/sovrn';
import {spotx} from '../ads/spotx';
import {sunmedia} from '../ads/sunmedia';
import {swoop} from '../ads/swoop';
import {taboola} from '../ads/taboola';
<<<<<<< HEAD
import {jubna} from '../ads/jubna';
=======
import {tcsemotion} from '../ads/tcsemotion';
>>>>>>> 75e52f6c
import {teads} from '../ads/teads';
import {triplelift} from '../ads/triplelift';
import {trugaze} from '../ads/trugaze';
import {uas} from '../ads/uas';
import {unruly} from '../ads/unruly';
import {uzou} from '../ads/uzou';
import {valuecommerce} from '../ads/valuecommerce';
import {videointelligence} from '../ads/videointelligence';
import {videonow} from '../ads/videonow';
import {viralize} from '../ads/viralize';
import {vmfive} from '../ads/vmfive';
import {webediads} from '../ads/webediads';
import {weboramaDisplay} from '../ads/weborama';
import {widespace} from '../ads/widespace';
import {wisteria} from '../ads/wisteria';
import {wpmedia} from '../ads/wpmedia';
import {xlift} from '../ads/xlift';
import {yahoo} from '../ads/yahoo';
import {yahoojp} from '../ads/yahoojp';
import {yandex} from '../ads/yandex';
import {yengo} from '../ads/yengo';
import {yieldbot} from '../ads/yieldbot';
import {yieldmo} from '../ads/yieldmo';
import {yieldone} from '../ads/yieldone';
import {yieldpro} from '../ads/yieldpro';
import {zedo} from '../ads/zedo';
import {zen} from '../ads/zen';
import {zergnet} from '../ads/zergnet';
import {zucks} from '../ads/zucks';
import {speakol} from '../ads/speakol';


/**
 * Whether the embed type may be used with amp-embed tag.
 * @const {!Object<string, boolean>}
 */
const AMP_EMBED_ALLOWED = {
  aja: true,
  _ping_: true,
  '24smi': true,
  bringhub: true,
  dable: true,
  engageya: true,
  epeex: true,
  kuadio: true,
  'mantis-recommend': true,
  miximedia: true,
  mywidget: true,
  outbrain: true,
  plista: true,
  postquare: true,
  pubexchange: true,
  rbinfox: true,
  smartclip: true,
  smi2: true,
  taboola: true,
  jubna: true,
  zen: true,
  zergnet: true,
  runative: true,
  speakol: true,
};

init(window);


if (getMode().test || getMode().localDev) {
  register('_ping_', _ping_);
}

// Keep the list in alphabetic order
register('24smi', _24smi);
register('3d-gltf', gltfViewer);
register('a8', a8);
register('a9', a9);
register('accesstrade', accesstrade);
register('adagio', adagio);
register('adblade', adblade);
register('adbutler', adbutler);
register('adform', adform);
register('adfox', adfox);
register('adgeneration', adgeneration);
register('adhese', adhese);
register('adincube', adincube);
register('adition', adition);
register('adman', adman);
register('admanmedia', admanmedia);
register('admixer', admixer);
register('adocean', adocean);
register('adpicker', adpicker);
register('adplugg', adplugg);
register('adpon', adpon);
register('adreactor', adreactor);
register('adsense', adsense);
register('adsnative', adsnative);
register('adspeed', adspeed);
register('adspirit', adspirit);
register('adstir', adstir);
register('adtech', adtech);
register('adthrive', adthrive);
register('adunity', adunity);
register('aduptech', aduptech);
register('adventive', adventive);
register('adverline', adverline);
register('adverticum', adverticum);
register('advertserve', advertserve);
register('adyoulike', adyoulike);
register('affiliateb', affiliateb);
register('aja', aja);
register('amoad', amoad);
register('appnexus', appnexus);
register('appvador', appvador);
register('atomx', atomx);
register('baidu', baidu);
register('beopinion', beopinion);
register('bidtellect', bidtellect);
register('bodymovinanimation', bodymovinanimation);
register('brainy', brainy);
register('bringhub', bringhub);
register('broadstreetads', broadstreetads);
register('caajainfeed', caajainfeed);
register('capirs', capirs);
register('caprofitx', caprofitx);
register('cedato', cedato);
register('chargeads', chargeads);
register('colombia', colombia);
register('connatix',connatix);
register('contentad', contentad);
register('criteo', criteo);
register('csa', csa);
register('dable', dable);
register('directadvert', directadvert);
register('distroscale', distroscale);
register('dotandads', dotandads);
register('eadv', eadv);
register('eas', eas);
register('embedly', embedly);
register('engageya', engageya);
register('epeex', epeex);
register('eplanning', eplanning);
register('ezoic', ezoic);
register('f1e', f1e);
register('f1h', f1h);
register('facebook', facebook);
register('felmat', felmat);
register('flite', flite);
register('fluct', fluct);
register('freewheel', freewheel);
register('fusion', fusion);
register('genieessp', genieessp);
register('giraff', giraff);
register('github', github);
register('gmossp', gmossp);
register('gumgum', gumgum);
register('holder', holder);
register('ibillboard', ibillboard);
register('ima-video', imaVideo);
register('imedia', imedia);
register('imobile', imobile);
register('imonomy', imonomy);
register('improvedigital', improvedigital);
register('industrybrains', industrybrains);
register('inmobi', inmobi);
register('innity', innity);
register('ix', ix);
register('kargo', kargo);
register('kiosked', kiosked);
register('kixer', kixer);
register('kuadio', kuadio);
register('ligatus', ligatus);
register('lockerdome', lockerdome);
register('loka', loka);
register('mads', mads);
register('mantis-display', mantisDisplay);
register('mantis-recommend', mantisRecommend);
register('mathml', mathml);
register('mediaimpact', mediaimpact);
register('medianet', medianet);
register('mediavine', mediavine);
register('medyanet', medyanet);
register('meg', meg);
register('microad', microad);
register('miximedia', miximedia);
register('mixpo', mixpo);
register('monetizer101', monetizer101);
register('mox', mox);
register('mytarget', mytarget);
register('mywidget', mywidget);
register('nativo', nativo);
register('navegg', navegg);
register('nend', nend);
register('netletix', netletix);
register('noddus', noddus);
register('nokta', nokta);
register('onead', onead);
register('onnetwork', onnetwork);
register('openadstream', openadstream);
register('openx', openx);
register('outbrain', outbrain);
register('pixels', pixels);
register('plista', plista);
register('polymorphicads', polymorphicads);
register('popin', popin);
register('postquare', postquare);
register('pressboard', pressboard);
register('pubexchange', pubexchange);
register('pubguru', pubguru);
register('pubmatic', pubmatic);
register('pubmine', pubmine);
register('pulsepoint', pulsepoint);
register('purch', purch);
register('quoraad', quoraad);
register('rbinfox', rbinfox);
register('realclick', realclick);
register('reddit', reddit);
register('recomad', recomad);
register('relap', relap);
register('revcontent', revcontent);
register('revjet', revjet);
register('rfp', rfp);
register('rubicon', rubicon);
register('runative', runative);
register('sekindo', sekindo);
register('sharethrough', sharethrough);
register('sklik', sklik);
register('slimcutmedia', slimcutmedia);
register('smartadserver', smartadserver);
register('smartclip', smartclip);
register('smi2', smi2);
register('sogouad', sogouad);
register('sortable', sortable);
register('sovrn', sovrn);
register('spotx', spotx);
register('sunmedia', sunmedia);
register('swoop', swoop);
register('taboola', taboola);
<<<<<<< HEAD
register('jubna', jubna);
=======
register('tcsemotion', tcsemotion);
>>>>>>> 75e52f6c
register('teads', teads);
register('triplelift', triplelift);
register('trugaze', trugaze);
register('twitter', twitter);
register('uas', uas);
register('unruly', unruly);
register('uzou', uzou);
register('valuecommerce', valuecommerce);
register('videointelligence', videointelligence);
register('videonow', videonow);
register('viqeoplayer', viqeoplayer);
register('viralize', viralize);
register('vmfive', vmfive);
register('webediads', webediads);
register('weborama-display', weboramaDisplay);
register('widespace', widespace);
register('wisteria', wisteria);
register('wpmedia', wpmedia);
register('xlift' , xlift);
register('yahoo', yahoo);
register('yahoojp', yahoojp);
register('yandex', yandex);
register('yengo', yengo);
register('yieldbot', yieldbot);
register('yieldmo', yieldmo);
register('yieldone', yieldone);
register('yieldpro', yieldpro);
register('yotpo', yotpo);
register('zedo', zedo);
register('zen', zen);
register('zergnet', zergnet);
register('zucks', zucks);
register('speakol', speakol);

// For backward compat, we always allow these types without the iframe
// opting in.
const defaultAllowedTypesInCustomFrame = [
  // Entries must be reasonably safe and not allow overriding the injected
  // JS URL.
  // Each custom iframe can override this through the second argument to
  // draw3p. See amp-ad docs.
  'facebook',
  'twitter',
  'doubleclick',
  'yieldbot',
  '_ping_',
];


/**
 * Initialize 3p frame.
 * @param {!Window} win
 */
function init(win) {
  const config = getAmpConfig();

  // Overriding to short-circuit src/mode#getMode()
  win.AMP_MODE = config.mode;

  initLogConstructor();
  setReportError(console.error.bind(console));

  setExperimentToggles(config.experimentToggles);
}


/**
 * Visible for testing.
 * Draws a 3p embed to the window. Expects the data to include the 3p type.
 * @param {!Window} win
 * @param {!Object} data
 * @param {function(!Object, function(!Object))|undefined} configCallback
 *     Optional callback that allows user code to manipulate the incoming
 *     configuration. See
 *     https://github.com/ampproject/amphtml/issues/1210 for some context
 *     on this.
 */
export function draw3p(win, data, configCallback) {
  const type = data['type'];

  userAssert(isTagNameAllowed(type, win.context.tagName),
      'Embed type %s not allowed with tag %s', type, win.context.tagName);
  if (configCallback) {
    configCallback(data, data => {
      userAssert(data,
          'Expected configuration to be passed as first argument');
      run(type, win, data);
    });
  } else {
    run(type, win, data);
  }
}

/**
 * Draws an embed, optionally synchronously, to the DOM.
 * @param {function(!Object, function(!Object))} opt_configCallback If provided
 *     will be invoked with two arguments:
 *     1. The configuration parameters supplied to this embed.
 *     2. A callback that MUST be called for rendering to proceed. It takes
 *        no arguments. Configuration is expected to be modified in-place.
 * @param {!Array<string>=} opt_allowed3pTypes List of advertising network
 *     types you expect.
 * @param {!Array<string>=} opt_allowedEmbeddingOrigins List of domain suffixes
 *     that are allowed to embed this frame.
 */
window.draw3p = function(opt_configCallback, opt_allowed3pTypes,
  opt_allowedEmbeddingOrigins) {
  try {
    const location = getLocation();

    ensureFramed(window);
    validateParentOrigin(window, location);
    validateAllowedTypes(window, getEmbedType(), opt_allowed3pTypes);
    if (opt_allowedEmbeddingOrigins) {
      validateAllowedEmbeddingOrigins(window, opt_allowedEmbeddingOrigins);
    }
    window.context = new IntegrationAmpContext(window);
    manageWin(window);
    installEmbedStateListener();

    // Ugly type annotation is due to Event.prototype.data being blacklisted
    // and the compiler not being able to discern otherwise
    // TODO(alanorozco): Do this more elegantly once old impl is cleaned up.
    draw3p(
        window,
        (/** @type {!IntegrationAmpContext} */ (window.context)).data || {},
        opt_configCallback);

    window.context.bootstrapLoaded();
  } catch (e) {
    if (window.context && window.context.report3pError) {
      // window.context has initiated yet
      if (e.message && isUserErrorMessage(e.message)) {
        // report user error to parent window
        window.context.report3pError(e);
      }
    }

    const c = window.context || {mode: {test: false}};
    if (!c.mode.test) {
      lightweightErrorReport(e, c.canary);
      throw e;
    }
  }
};

/**
 * Throws if the current frame's parent origin is not equal to
 * the claimed origin.
 * Only check for browsers that support ancestorOrigins
 * @param {!Window} window
 * @param {!Location} parentLocation
 * @visibleForTesting
 */
export function validateParentOrigin(window, parentLocation) {
  const ancestors = window.location.ancestorOrigins;
  // Currently only webkit and blink based browsers support
  // ancestorOrigins. In that case we proceed but mark the origin
  // as non-validated.
  if (!ancestors || !ancestors.length) {
    return;
  }
  userAssert(ancestors[0] == parentLocation.origin,
      'Parent origin mismatch: %s, %s',
      ancestors[0], parentLocation.origin);
}

/**
 * Check that this iframe intended this particular ad type to run.
 * @param {!Window} window
 * @param {string} type 3p type
 * @param {!Array<string>|undefined} allowedTypes May be undefined.
 * @visibleForTesting
 */
export function validateAllowedTypes(window, type, allowedTypes) {
  const thirdPartyHost = parseUrlDeprecated(urls.thirdParty).hostname;

  // Everything allowed in default iframe.
  if (window.location.hostname == thirdPartyHost) {
    return;
  }
  if (urls.thirdPartyFrameRegex.test(window.location.hostname)) {
    return;
  }
  if (window.location.hostname == 'ads.localhost') {
    return;
  }
  if (defaultAllowedTypesInCustomFrame.indexOf(type) != -1) {
    return;
  }
  userAssert(allowedTypes && allowedTypes.indexOf(type) != -1,
      'Non-whitelisted 3p type for custom iframe: %s', type);
}

/**
 * Check that parent host name was whitelisted.
 * @param {!Window} window
 * @param {!Array<string>} allowedHostnames Suffixes of allowed host names.
 * @visibleForTesting
 */
export function validateAllowedEmbeddingOrigins(window, allowedHostnames) {
  if (!window.document.referrer) {
    throw new Error('Referrer expected: ' + window.location.href);
  }
  const ancestors = window.location.ancestorOrigins;
  // We prefer the unforgable ancestorOrigins, but referrer is better than
  // nothing.
  const ancestor = ancestors ? ancestors[0] : window.document.referrer;
  let {hostname} = parseUrlDeprecated(ancestor);
  if (isProxyOrigin(ancestor)) {
    // If we are on the cache domain, parse the source hostname from
    // the referrer. The referrer is used because it should be
    // trustable.
    hostname = parseUrlDeprecated(getSourceUrl(window.document.referrer))
        .hostname;
  }
  for (let i = 0; i < allowedHostnames.length; i++) {
    // Either the hostname is exactly as whitelisted…
    if (allowedHostnames[i] == hostname) {
      return;
    }
    // Or it ends in .$hostname (aka is a sub domain of the whitelisted domain.
    if (endsWith(hostname, '.' + allowedHostnames[i])) {
      return;
    }
  }
  throw new Error('Invalid embedding hostname: ' + hostname + ' not in '
      + allowedHostnames);
}

/**
 * Throws if this window is a top level window.
 * @param {!Window} window
 * @visibleForTesting
 */
export function ensureFramed(window) {
  if (window == window.parent) {
    throw new Error('Must be framed: ' + window.location.href);
  }
}

/**
 * Expects the fragment to contain JSON.
 * @param {string} fragment Value of location.fragment
 * @return {?JsonObject}
 * @visibleForTesting
 */
export function parseFragment(fragment) {
  try {
    let json = fragment.substr(1);
    // Some browser, notably Firefox produce an encoded version of the fragment
    // while most don't. Since we know how the string should start, this is easy
    // to detect.
    if (startsWith(json, '{%22')) {
      json = decodeURIComponent(json);
    }
    return /** @type {!JsonObject} */ (json ? parseJson(json) : dict());
  } catch (err) {
    return null;
  }
}

/**
 * Not all types of embeds are allowed to be used with all tag names on the
 * AMP side. This function checks whether the current usage is permissible.
 * @param {string} type
 * @param {string|undefined} tagName The tagName that was used to embed this
 *     3p-frame.
 * @return {boolean}
 */
export function isTagNameAllowed(type, tagName) {
  if (tagName == 'AMP-EMBED') {
    return !!AMP_EMBED_ALLOWED[type];
  }
  return true;
}

/**
 * Reports an error to the server. Must only be called once per page.
 * Not for use in event handlers.
 *
 * We don't use the default error in error.js handler because it has
 * too many deps for this small JS binary.
 *
 * @param {!Error} e
 * @param {boolean} isCanary
 */
function lightweightErrorReport(e, isCanary) {
  new Image().src = urls.errorReporting +
      '?3p=1&v=' + encodeURIComponent('$internalRuntimeVersion$') +
      '&m=' + encodeURIComponent(e.message) +
      '&ca=' + (isCanary ? 1 : 0) +
      '&r=' + encodeURIComponent(document.referrer) +
      '&s=' + encodeURIComponent(e.stack || '');
}<|MERGE_RESOLUTION|>--- conflicted
+++ resolved
@@ -159,6 +159,7 @@
 import {inmobi} from '../ads/inmobi';
 import {innity} from '../ads/innity';
 import {ix} from '../ads/ix';
+import {jubna} from '../ads/jubna';
 import {kargo} from '../ads/kargo';
 import {kiosked} from '../ads/kiosked';
 import {kixer} from '../ads/kixer';
@@ -227,11 +228,7 @@
 import {sunmedia} from '../ads/sunmedia';
 import {swoop} from '../ads/swoop';
 import {taboola} from '../ads/taboola';
-<<<<<<< HEAD
-import {jubna} from '../ads/jubna';
-=======
 import {tcsemotion} from '../ads/tcsemotion';
->>>>>>> 75e52f6c
 import {teads} from '../ads/teads';
 import {triplelift} from '../ads/triplelift';
 import {trugaze} from '../ads/trugaze';
@@ -276,6 +273,7 @@
   dable: true,
   engageya: true,
   epeex: true,
+  jubna: true,
   kuadio: true,
   'mantis-recommend': true,
   miximedia: true,
@@ -288,7 +286,6 @@
   smartclip: true,
   smi2: true,
   taboola: true,
-  jubna: true,
   zen: true,
   zergnet: true,
   runative: true,
@@ -397,6 +394,7 @@
 register('inmobi', inmobi);
 register('innity', innity);
 register('ix', ix);
+register('jubna', jubna);
 register('kargo', kargo);
 register('kiosked', kiosked);
 register('kixer', kixer);
@@ -468,11 +466,7 @@
 register('sunmedia', sunmedia);
 register('swoop', swoop);
 register('taboola', taboola);
-<<<<<<< HEAD
-register('jubna', jubna);
-=======
 register('tcsemotion', tcsemotion);
->>>>>>> 75e52f6c
 register('teads', teads);
 register('triplelift', triplelift);
 register('trugaze', trugaze);
