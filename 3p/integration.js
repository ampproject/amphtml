--- conflicted
+++ resolved
@@ -162,11 +162,8 @@
 import {plista} from '../ads/plista';
 import {polymorphicads} from '../ads/polymorphicads';
 import {popin} from '../ads/popin';
-<<<<<<< HEAD
 import {pubexchange} from '../ads/pubexchange';
-=======
 import {postquare} from '../ads/postquare';
->>>>>>> c5dc94ce
 import {pubmatic} from '../ads/pubmatic';
 import {pubmine} from '../ads/pubmine';
 import {pulsepoint} from '../ads/pulsepoint';
@@ -221,11 +218,8 @@
   mywidget: true,
   outbrain: true,
   plista: true,
-<<<<<<< HEAD
   pubexchange: true,
-=======
   postquare: true,
->>>>>>> c5dc94ce
   smartclip: true,
   smi2: true,
   taboola: true,
@@ -344,11 +338,8 @@
 register('plista', plista);
 register('polymorphicads', polymorphicads);
 register('popin', popin);
-<<<<<<< HEAD
 register('pubexchange', pubexchange);
-=======
 register('postquare', postquare);
->>>>>>> c5dc94ce
 register('pubmatic', pubmatic);
 register('pubmine', pubmine);
 register('pulsepoint', pulsepoint);
