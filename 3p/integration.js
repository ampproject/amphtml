--- conflicted
+++ resolved
@@ -292,10 +292,7 @@
   dable: true,
   engageya: true,
   epeex: true,
-<<<<<<< HEAD
-=======
   forkmedia: true,
->>>>>>> d844f994
   idealmedia: true,
   jubna: true,
   kuadio: true,
