/**
 * Copyright 2015 The AMP HTML Authors. All Rights Reserved.
 *
 * Licensed under the Apache License, Version 2.0 (the "License");
 * you may not use this file except in compliance with the License.
 * You may obtain a copy of the License at
 *
 *      http://www.apache.org/licenses/LICENSE-2.0
 *
 * Unless required by applicable law or agreed to in writing, software
 * distributed under the License is distributed on an "AS-IS" BASIS,
 * WITHOUT WARRANTIES OR CONDITIONS OF ANY KIND, either express or implied.
 * See the License for the specific language governing permissions and
 * limitations under the License.
 */

/**
 * @fileoverview Registers all known ad network factories and then executes
 * one of them.
 *
 * This files gets minified and published to
 * https://3p.ampproject.net/$version/f.js
 */

import './polyfills';
import {installEmbedStateListener} from './environment';
import {a9} from '../ads/a9';
import {adblade, industrybrains} from '../ads/adblade';
import {adition} from '../ads/adition';
import {adform} from '../ads/adform';
import {adman} from '../ads/adman';
import {adreactor} from '../ads/adreactor';
import {adsense} from '../ads/google/adsense';
import {adtech} from '../ads/adtech';
import {aduptech} from '../ads/aduptech';
import {plista} from '../ads/plista';
import {criteo} from '../ads/criteo';
import {doubleclick} from '../ads/google/doubleclick';
import {dotandads} from '../ads/dotandads';
import {endsWith} from '../src/string';
import {facebook} from './facebook';
import {flite} from '../ads/flite';
import {nativo} from '../ads/nativo';
import {mantisDisplay, mantisRecommend} from '../ads/mantis';
import {improvedigital} from '../ads/improvedigital';
import {manageWin} from './environment';
import {mediaimpact} from '../ads/mediaimpact';
import {nonSensitiveDataPostMessage, listenParent} from './messaging';
import {twitter} from './twitter';
import {yieldmo} from '../ads/yieldmo';
import {computeInMasterFrame, nextTick, register, run} from './3p';
import {parseUrl, getSourceUrl} from '../src/url';
import {appnexus} from '../ads/appnexus';
import {taboola} from '../ads/taboola';
import {smartadserver} from '../ads/smartadserver';
import {sovrn} from '../ads/sovrn';
import {sortable} from '../ads/sortable';
import {revcontent} from '../ads/revcontent';
import {openadstream} from '../ads/openadstream';
import {openx} from '../ads/openx';
import {triplelift} from '../ads/triplelift';
import {teads} from '../ads/teads';
import {rubicon} from '../ads/rubicon';
import {imobile} from '../ads/imobile';
import {webediads} from '../ads/webediads';
import {pubmatic} from '../ads/pubmatic';
import {yieldbot} from '../ads/yieldbot';
import {user} from '../src/log';
import {gmossp} from '../ads/gmossp';
import {weboramaDisplay} from '../ads/weborama';
import {adstir} from '../ads/adstir';
import {colombia} from '../ads/colombia';
import {sharethrough} from '../ads/sharethrough';
import {eplanning} from '../ads/eplanning';
import {microad} from '../ads/microad';
import {yahoojp} from '../ads/yahoojp';
import {chargeads} from '../ads/chargeads';
import {nend} from '../ads/nend';
import {adgeneration} from '../ads/adgeneration';
import {genieessp} from '../ads/genieessp';
<<<<<<< HEAD
import {pulsepoint} from '../ads/pulsepoint';
=======
import {kargo} from '../ads/kargo';
>>>>>>> d445cd42

/**
 * Whether the embed type may be used with amp-embed tag.
 * @const {!Object<string, boolean>}
 */
const AMP_EMBED_ALLOWED = {
  taboola: true,
  'mantis-recommend': true,
  plista: true,
};

register('a9', a9);
register('adblade', adblade);
register('adition', adition);
register('adform', adform);
register('adman', adman);
register('adreactor', adreactor);
register('adsense', adsense);
register('adtech', adtech);
register('aduptech', aduptech);
register('plista', plista);
register('criteo', criteo);
register('doubleclick', doubleclick);
register('appnexus', appnexus);
register('flite', flite);
register('mantis-display', mantisDisplay);
register('mantis-recommend', mantisRecommend);
register('improvedigital', improvedigital);
register('industrybrains', industrybrains);
register('taboola', taboola);
register('dotandads', dotandads);
register('yieldmo', yieldmo);
register('nativo', nativo);
register('_ping_', function(win, data) {
  win.document.getElementById('c').textContent = data.ping;
});
register('twitter', twitter);
register('facebook', facebook);
register('smartadserver', smartadserver);
register('sovrn', sovrn);
register('mediaimpact', mediaimpact);
register('revcontent', revcontent);
register('sortable', sortable);
register('openadstream', openadstream);
register('openx', openx);
register('triplelift', triplelift);
register('teads', teads);
register('rubicon', rubicon);
register('imobile', imobile);
register('webediads', webediads);
register('pubmatic', pubmatic);
register('gmossp', gmossp);
register('weborama-display', weboramaDisplay);
register('yieldbot', yieldbot);
register('adstir', adstir);
register('colombia', colombia);
register('sharethrough', sharethrough);
register('eplanning', eplanning);
register('microad', microad);
register('yahoojp', yahoojp);
register('chargeads', chargeads);
register('nend', nend);
register('adgeneration', adgeneration);
register('genieessp', genieessp);
<<<<<<< HEAD
register('pulsepoint', pulsepoint);
=======
register('kargo', kargo);
>>>>>>> d445cd42

// For backward compat, we always allow these types without the iframe
// opting in.
const defaultAllowedTypesInCustomFrame = [
  // Entries must be reasonably safe and not allow overriding the injected
  // JS URL.
  // Each custom iframe can override this through the second argument to
  // draw3p. See amp-ad docs.
  'facebook',
  'twitter',
  'doubleclick',
  'yieldbot',
  '_ping_',
];

/**
 * Visible for testing.
 * Draws a 3p embed to the window. Expects the data to include the 3p type.
 * @param {!Window} win
 * @param {!Object} data
 * @param {function(!Object, function(!Object))|undefined} configCallback
 *     Optional callback that allows user code to manipulate the incoming
 *     configuration. See
 *     https://github.com/ampproject/amphtml/issues/1210 for some context
 *     on this.
 */
export function draw3p(win, data, configCallback) {
  const type = data.type;
  user.assert(win.context.location.originValidated != null,
      'Origin should have been validated');

  user.assert(isTagNameAllowed(data.type, win.context.tagName),
      'Embed type %s not allowed with tag %s', data.type, win.context.tagName);
  if (configCallback) {
    configCallback(data, data => {
      user.assert(data,
          'Expected configuration to be passed as first argument');
      run(type, win, data);
    });
  } else {
    run(type, win, data);
  }
};

/**
 * Returns the "master frame" for all widgets of a given type.
 * This frame should be used to e.g. fetch scripts that can
 * be reused across frames.
 * @param {string} type
 * @return {!Window}
 */
function masterSelection(type) {
  // The master has a special name.
  const masterName = 'frame_' + type + '_master';
  let master;
  try {
    // Try to get the master from the parent. If it does not
    // exist yet we get a security exception that we catch
    // and ignore.
    master = window.parent.frames[masterName];
  } catch (expected) {
    /* ignore */
  }
  if (!master) {
    // No master yet, rename ourselves to be master. Yaihh.
    window.name = masterName;
    master = window;
  }
  return master;
}

/**
 * Draws an embed, optionally synchronously, to the DOM.
 * @param {function(!Object, function(!Object))} opt_configCallback If provided
 *     will be invoked with two arguments:
 *     1. The configuration parameters supplied to this embed.
 *     2. A callback that MUST be called for rendering to proceed. It takes
 *        no arguments. Configuration is expected to be modified in-place.
 * @param {!Array<string>=} opt_allowed3pTypes List of advertising network
 *     types you expect.
 * @param {!Array<string>=} opt_allowedEmbeddingOrigins List of domain suffixes
 *     that are allowed to embed this frame.
 */
window.draw3p = function(opt_configCallback, opt_allowed3pTypes,
    opt_allowedEmbeddingOrigins) {
  try {
    ensureFramed(window);
    const data = parseFragment(location.hash);
    window.context = data._context;
    window.context.location = parseUrl(data._context.location.href);
    validateParentOrigin(window, window.context.location);
    validateAllowedTypes(window, data.type, opt_allowed3pTypes);
    if (opt_allowedEmbeddingOrigins) {
      validateAllowedEmbeddingOrigins(window, opt_allowedEmbeddingOrigins);
    }
    window.context.master = masterSelection(data.type);
    window.context.isMaster = window.context.master == window;
    window.context.data = data;
    window.context.noContentAvailable = triggerNoContentAvailable;
    window.context.requestResize = triggerResizeRequest;

    if (data.type === 'facebook' || data.type === 'twitter') {
      // Only make this available to selected embeds until the
      // generic solution is available.
      window.context.updateDimensions = triggerDimensions;
    }

    // This only actually works for ads.
    const initialIntersection = window.context.initialIntersection;
    window.context.observeIntersection = cb => {
      const unlisten = observeIntersection(cb);
      // Call the callback with the value that was transmitted when the
      // iframe was drawn. Called in nextTick, so that callers don't
      // have to specially handle the sync case.
      nextTick(window, () => cb([initialIntersection]));
      return unlisten;
    };
    window.context.onResizeSuccess = onResizeSuccess;
    window.context.onResizeDenied = onResizeDenied;
    window.context.reportRenderedEntityIdentifier =
        reportRenderedEntityIdentifier;
    window.context.computeInMasterFrame = computeInMasterFrame;
    delete data._context;

    manageWin(window);
    installEmbedStateListener();
    draw3p(window, data, opt_configCallback);
    updateVisibilityState(window);
    nonSensitiveDataPostMessage('render-start');
  } catch (e) {
    if (!window.context.mode.test) {
      lightweightErrorReport(e);
      throw e;
    }
  }
};

function triggerNoContentAvailable() {
  nonSensitiveDataPostMessage('no-content');
}

function triggerDimensions(width, height) {
  nonSensitiveDataPostMessage('embed-size', {width, height});
}

function triggerResizeRequest(width, height) {
  nonSensitiveDataPostMessage('embed-size', {width, height});
}

/**
 * Registers a callback for intersections of this iframe with the current
 * viewport.
 * The passed in array has entries that aim to be compatible with
 * the IntersectionObserver spec callback.
 * http://rawgit.com/slightlyoff/IntersectionObserver/master/index.html#callbackdef-intersectionobservercallback
 * @param {function(!Array<IntersectionObserverEntry>)} observerCallback
 * @returns {!function()} A function which removes the event listener that
 *    observes for intersection messages.
 */
function observeIntersection(observerCallback) {
  // Send request to received records.
  nonSensitiveDataPostMessage('send-intersections');
  return listenParent(window, 'intersection', data => {
    observerCallback(data.changes);
  });
}

/**
 * Listens for events via postMessage and updates `context.hidden` based on
 * it and forwards the event to a custom event called `amp:visibilitychange`.
 * @param {!Window} global
 */
function updateVisibilityState(global) {
  listenParent(window, 'embed-state', function(data) {
    global.context.hidden = data.pageHidden;
    const event = global.document.createEvent('Event');
    event.data = {
      hidden: data.pageHidden,
    };
    event.initEvent('amp:visibilitychange', true, true);
    global.dispatchEvent(event);
  });
}

/**
 * Registers a callback for communicating when a resize request succeeds.
 * @param {function(number, number)} observerCallback
 * @returns {!function()} A function which removes the event listener that
 *    observes for resize status messages.
 */
function onResizeSuccess(observerCallback) {
  return listenParent(window, 'embed-size-changed', data => {
    observerCallback(data.requestedHeight, data.requestedWidth);
  });
}

/**
 * Registers a callback for communicating when a resize request is denied.
 * @param {function(number, number)} observerCallback
 * @returns {!function()} A function which removes the event listener that
 *    observes for resize status messages.
 */
function onResizeDenied(observerCallback) {
  return listenParent(window, 'embed-size-denied', data => {
    observerCallback(data.requestedHeight, data.requestedWidth);
  });
}

/**
 * Reports the "entity" that was rendered to this frame to the parent for
 * reporting purposes.
 * The entityId MUST NOT contain user data or personal identifiable
 * information. One example for an acceptable data item would be the
 * creative id of an ad, while the user's location would not be
 * acceptable.
 * @param {string} entityId See comment above for content.
 */
function reportRenderedEntityIdentifier(entityId) {
  user.assert(typeof entityId == 'string',
      'entityId should be a string %s', entityId);
  nonSensitiveDataPostMessage('entity-id', {
    id: entityId,
  });
}

/**
 * Throws if the current frame's parent origin is not equal to
 * the claimed origin.
 * For browsers that don't support ancestorOrigins it adds
 * `originValidated = false` to the location object.
 * @param {!Window} window
 * @param {!Location} parentLocation
 * @visibleForTesting
 */
export function validateParentOrigin(window, parentLocation) {
  const ancestors = window.location.ancestorOrigins;
  // Currently only webkit and blink based browsers support
  // ancestorOrigins. In that case we proceed but mark the origin
  // as non-validated.
  if (!ancestors || !ancestors.length) {
    parentLocation.originValidated = false;
    return;
  }
  user.assert(ancestors[0] == parentLocation.origin,
      'Parent origin mismatch: %s, %s',
      ancestors[0], parentLocation.origin);
  parentLocation.originValidated = true;
}

/**
 * Check that this iframe intended this particular ad type to run.
 * @param {!Window} window
 * @param {string} type 3p type
 * @param {!Array<string>|undefined} allowedTypes May be undefined.
 * @visiblefortesting
 */
export function validateAllowedTypes(window, type, allowedTypes) {
  // Everything allowed in default iframe.
  if (window.location.hostname == '3p.ampproject.net') {
    return;
  }
  if (/^d-\d+\.ampproject\.net$/.test(window.location.hostname)) {
    return;
  }
  if (window.location.hostname == 'ads.localhost') {
    return;
  }
  if (defaultAllowedTypesInCustomFrame.indexOf(type) != -1) {
    return;
  }
  user.assert(allowedTypes && allowedTypes.indexOf(type) != -1,
      'Non-whitelisted 3p type for custom iframe: ' + type);
}

/**
 * Check that parent host name was whitelisted.
 * @param {!Window} window
 * @param {!Array<string>} allowedHostnames Suffixes of allowed host names.
 * @visiblefortesting
 */
export function validateAllowedEmbeddingOrigins(window, allowedHostnames) {
  if (!window.document.referrer) {
    throw new Error('Referrer expected: ' + window.location.href);
  }
  const ancestors = window.location.ancestorOrigins;
  // We prefer the unforgable ancestorOrigins, but referrer is better than
  // nothing.
  const ancestor = ancestors ? ancestors[0] : window.document.referrer;
  let hostname = parseUrl(ancestor).hostname;
  const onDefault = hostname == 'cdn.ampproject.org';
  if (onDefault) {
    // If we are on the cache domain, parse the source hostname from
    // the referrer. The referrer is used because it should be
    // trustable.
    hostname = parseUrl(getSourceUrl(window.document.referrer)).hostname;
  }
  for (let i = 0; i < allowedHostnames.length; i++) {
    // Either the hostname is exactly as whitelisted…
    if (allowedHostnames[i] == hostname) {
      return;
    }
    // Or it ends in .$hostname (aka is a sub domain of the whitelisted domain.
    if (endsWith(hostname, '.' + allowedHostnames[i])) {
      return;
    }
  }
  throw new Error('Invalid embedding hostname: ' + hostname + ' not in '
      + allowedHostnames);
}

/**
 * Throws if this window is a top level window.
 * @param {!Window} window
 * @visiblefortesting
 */
export function ensureFramed(window) {
  if (window == window.parent) {
    throw new Error('Must be framed: ' + window.location.href);
  }
}

/**
 * Expects the fragment to contain JSON.
 * @param {string} fragment Value of location.fragment
 * @return {!JSONType}
 * @visibleForTesting
 */
export function parseFragment(fragment) {
  let json = fragment.substr(1);
  // Some browser, notably Firefox produce an encoded version of the fragment
  // while most don't. Since we know how the string should start, this is easy
  // to detect.
  if (json.indexOf('{%22') == 0) {
    json = decodeURIComponent(json);
  }
  return /** @type {!JSONType} */ (json ? JSON.parse(json) : {});
}

/**
 * Not all types of embeds are allowed to be used with all tag names on the
 * AMP side. This function checks whether the current usage is permissible.
 * @param {string} type
 * @param {string|undefined} tagName The tagName that was used to embed this
 *     3p-frame.
 * @return {boolean}
 */
export function isTagNameAllowed(type, tagName) {
  if (tagName == 'AMP-EMBED') {
    return !!AMP_EMBED_ALLOWED[type];
  }
  return true;
}

/**
 * Reports an error to the server. Must only be called once per page.
 * Not for use in event handlers.
 *
 * We don't use the default error in error.js handler because it has
 * too many deps for this small JS binary.
 *
 * @param {!Error} e
 */
function lightweightErrorReport(e) {
  new Image().src = 'https://amp-error-reporting.appspot.com/r' +
      '?3p=1&v=' + encodeURIComponent('$internalRuntimeVersion$') +
      '&m=' + encodeURIComponent(e.message) +
      '&r=' + encodeURIComponent(document.referrer);
}<|MERGE_RESOLUTION|>--- conflicted
+++ resolved
@@ -78,11 +78,8 @@
 import {nend} from '../ads/nend';
 import {adgeneration} from '../ads/adgeneration';
 import {genieessp} from '../ads/genieessp';
-<<<<<<< HEAD
+import {kargo} from '../ads/kargo';
 import {pulsepoint} from '../ads/pulsepoint';
-=======
-import {kargo} from '../ads/kargo';
->>>>>>> d445cd42
 
 /**
  * Whether the embed type may be used with amp-embed tag.
@@ -147,11 +144,8 @@
 register('nend', nend);
 register('adgeneration', adgeneration);
 register('genieessp', genieessp);
-<<<<<<< HEAD
+register('kargo', kargo);
 register('pulsepoint', pulsepoint);
-=======
-register('kargo', kargo);
->>>>>>> d445cd42
 
 // For backward compat, we always allow these types without the iframe
 // opting in.
