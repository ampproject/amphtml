/**
 * Copyright 2015 The AMP HTML Authors. All Rights Reserved.
 *
 * Licensed under the Apache License, Version 2.0 (the "License");
 * you may not use this file except in compliance with the License.
 * You may obtain a copy of the License at
 *
 *      http://www.apache.org/licenses/LICENSE-2.0
 *
 * Unless required by applicable law or agreed to in writing, software
 * distributed under the License is distributed on an "AS-IS" BASIS,
 * WITHOUT WARRANTIES OR CONDITIONS OF ANY KIND, either express or implied.
 * See the License for the specific language governing permissions and
 * limitations under the License.
 */

/**
 * @fileoverview Registers all known ad network factories and then executes
 * one of them.
 *
 * This files gets minified and published to
 * https://3p.ampproject.net/$version/f.js
 */

// src/polyfills.js must be the first import.
import './polyfills'; // eslint-disable-line sort-imports-es6-autofix/sort-imports-es6

import {IntegrationAmpContext} from './ampcontext-integration';
import {dict} from '../src/utils/object.js';
import {endsWith} from '../src/string';
import {getAmpConfig, getEmbedType, getLocation} from './frame-metadata';
import {getMode} from '../src/mode';
import {getSourceUrl, isProxyOrigin, parseUrlDeprecated} from '../src/url';
import {
  initLogConstructor,
  isUserErrorMessage,
  setReportError,
  userAssert,
} from '../src/log';
import {installEmbedStateListener, manageWin} from './environment';
import {internalRuntimeVersion} from '../src/internal-version';
import {parseJson} from '../src/json';
import {register, run, setExperimentToggles} from './3p';
import {startsWith} from '../src/string.js';
import {urls} from '../src/config';

// 3P - please keep in alphabetic order
import {beopinion} from './beopinion';
import {bodymovinanimation} from './bodymovinanimation';
import {embedly} from './embedly';
import {facebook} from './facebook';
import {github} from './github';
import {gltfViewer} from './3d-gltf/index';
import {mathml} from './mathml';
import {reddit} from './reddit';
import {twitter} from './twitter';
import {viqeoplayer} from './viqeoplayer';
import {yotpo} from './yotpo';

import {_ping_} from '../ads/_ping_';

// 3P Ad Networks - please keep in alphabetic order
import {_1wo} from '../ads/1wo';
import {_24smi} from '../ads/24smi';
import {a8} from '../ads/a8';
import {a9} from '../ads/a9';
import {accesstrade} from '../ads/accesstrade';
import {adagio} from '../ads/adagio';
import {adblade, industrybrains} from '../ads/adblade';
import {adbutler} from '../ads/adbutler';
import {adform} from '../ads/adform';
import {adfox} from '../ads/adfox';
import {adgeneration} from '../ads/adgeneration';
import {adglare} from '../ads/adglare';
import {adhese} from '../ads/adhese';
import {adincube} from '../ads/adincube';
import {adition} from '../ads/adition';
import {adman} from '../ads/adman';
import {admanmedia} from '../ads/admanmedia';
import {admixer} from '../ads/admixer';
import {adocean} from '../ads/adocean';
import {adop} from '../ads/adop';
import {adpicker} from '../ads/adpicker';
import {adplugg} from '../ads/adplugg';
import {adpon} from '../ads/adpon';
import {adreactor} from '../ads/adreactor';
import {adsensor} from '../ads/adsensor';
import {adservsolutions} from '../ads/adservsolutions';
import {adsloom} from '../ads/adsloom';
import {adsnative} from '../ads/adsnative';
import {adspeed} from '../ads/adspeed';
import {adspirit} from '../ads/adspirit';
import {adstir} from '../ads/adstir';
import {adstyle} from '../ads/adstyle';
import {adtech} from '../ads/adtech';
import {adthrive} from '../ads/adthrive';
import {adunity} from '../ads/adunity';
import {aduptech} from '../ads/aduptech';
import {adventive} from '../ads/adventive';
import {adverline} from '../ads/adverline';
import {adverticum} from '../ads/adverticum';
import {advertserve} from '../ads/advertserve';
import {adyoulike} from '../ads/adyoulike';
import {affiliateb} from '../ads/affiliateb';
import {aja} from '../ads/aja';
import {amoad} from '../ads/amoad';
import {aniview} from '../ads/aniview';
import {anyclip} from '../ads/anyclip';
import {appnexus} from '../ads/appnexus';
import {appvador} from '../ads/appvador';
import {atomx} from '../ads/atomx';
import {baidu} from '../ads/baidu';
import {beaverads} from '../ads/beaverads';
import {bidtellect} from '../ads/bidtellect';
import {blade} from '../ads/blade';
import {brainy} from '../ads/brainy';
import {bringhub} from '../ads/bringhub';
import {broadstreetads} from '../ads/broadstreetads';
import {byplay} from '../ads/byplay';
import {caajainfeed} from '../ads/caajainfeed';
import {capirs} from '../ads/capirs';
import {caprofitx} from '../ads/caprofitx';
import {cedato} from '../ads/cedato';
import {chargeads, nws} from '../ads/nws';
import {colombia} from '../ads/colombia';
import {conative} from '../ads/conative';
import {connatix} from '../ads/connatix';
import {contentad} from '../ads/contentad';
import {criteo} from '../ads/criteo';
import {csa} from '../ads/google/csa';
import {dable} from '../ads/dable';
import {directadvert} from '../ads/directadvert';
import {distroscale} from '../ads/distroscale';
import {dotandads} from '../ads/dotandads';
import {dynad} from '../ads/dynad';
import {eadv} from '../ads/eadv';
import {eas} from '../ads/eas';
import {empower} from '../ads/empower';
import {engageya} from '../ads/engageya';
import {epeex} from '../ads/epeex';
import {eplanning} from '../ads/eplanning';
import {ezoic} from '../ads/ezoic';
import {f1e} from '../ads/f1e';
import {f1h} from '../ads/f1h';
import {felmat} from '../ads/felmat';
import {flite} from '../ads/flite';
import {fluct} from '../ads/fluct';
import {forkmedia} from '../ads/forkmedia';
import {freewheel} from '../ads/freewheel';
import {fusion} from '../ads/fusion';
import {genieessp} from '../ads/genieessp';
import {giraff} from '../ads/giraff';
import {gmossp} from '../ads/gmossp';
import {gumgum} from '../ads/gumgum';
import {holder} from '../ads/holder';
import {ibillboard} from '../ads/ibillboard';
import {idealmedia} from '../ads/idealmedia';
import {imaVideo} from '../ads/google/imaVideo';
import {imedia} from '../ads/imedia';
import {imobile} from '../ads/imobile';
import {imonomy} from '../ads/imonomy';
import {improvedigital} from '../ads/improvedigital';
import {inmobi} from '../ads/inmobi';
import {innity} from '../ads/innity';
import {insticator} from '../ads/insticator';
import {invibes} from '../ads/invibes';
import {iprom} from '../ads/iprom';
import {ix} from '../ads/ix';
import {jubna} from '../ads/jubna';
import {kargo} from '../ads/kargo';
import {kiosked} from '../ads/kiosked';
import {kixer} from '../ads/kixer';
import {kuadio} from '../ads/kuadio';
import {lentainform} from '../ads/lentainform';
import {ligatus} from '../ads/ligatus';
import {lockerdome} from '../ads/lockerdome';
import {logly} from '../ads/logly';
import {loka} from '../ads/loka';
import {mads} from '../ads/mads';
import {mantisDisplay, mantisRecommend} from '../ads/mantis';
import {marfeel} from '../ads/marfeel';
import {mediaad} from '../ads/mediaad';
import {medianet} from '../ads/medianet';
import {mediavine} from '../ads/mediavine';
import {medyanet} from '../ads/medyanet';
import {meg} from '../ads/meg';
import {mgid} from '../ads/mgid';
import {microad} from '../ads/microad';
import {miximedia} from '../ads/miximedia';
import {mixpo} from '../ads/mixpo';
import {monetizer101} from '../ads/monetizer101';
import {mox} from '../ads/mox';
import {my6sense} from '../ads/my6sense';
import {mytarget} from '../ads/mytarget';
import {mywidget} from '../ads/mywidget';
import {nativeroll} from '../ads/nativeroll';
import {nativery} from '../ads/nativery';
import {nativo} from '../ads/nativo';
import {navegg} from '../ads/navegg';
import {nend} from '../ads/nend';
import {netletix} from '../ads/netletix';
import {noddus} from '../ads/noddus';
import {nokta} from '../ads/nokta';
import {onead} from '../ads/onead';
import {onnetwork} from '../ads/onnetwork';
import {openadstream} from '../ads/openadstream';
import {openx} from '../ads/openx';
import {opinary} from '../ads/opinary';
import {outbrain} from '../ads/outbrain';
import {pixels} from '../ads/pixels';
import {plista} from '../ads/plista';
import {polymorphicads} from '../ads/polymorphicads';
import {popin} from '../ads/popin';
import {postquare} from '../ads/postquare';
import {pressboard} from '../ads/pressboard';
import {promoteiq} from '../ads/promoteiq';
import {pubexchange} from '../ads/pubexchange';
import {pubguru} from '../ads/pubguru';
import {pubmatic} from '../ads/pubmatic';
import {pubmine} from '../ads/pubmine';
import {puffnetwork} from '../ads/puffnetwork';
import {pulsepoint} from '../ads/pulsepoint';
import {purch} from '../ads/purch';
import {quoraad} from '../ads/quoraad';
import {rakutenunifiedads} from '../ads/rakutenunifiedads';
import {rbinfox} from '../ads/rbinfox';
import {readmo} from '../ads/readmo';
import {realclick} from '../ads/realclick';
import {recomad} from '../ads/recomad';
import {relap} from '../ads/relap';
import {relappro} from '../ads/relappro';
import {revcontent} from '../ads/revcontent';
import {revjet} from '../ads/revjet';
import {rfp} from '../ads/rfp';
import {rnetplus} from '../ads/rnetplus';
import {rubicon} from '../ads/rubicon';
import {runative} from '../ads/runative';
import {sas} from '../ads/sas';
import {seedingalliance} from '../ads/seedingalliance';
import {sekindo} from '../ads/sekindo';
import {sharethrough} from '../ads/sharethrough';
import {shemedia} from '../ads/shemedia';
import {sklik} from '../ads/sklik';
import {slimcutmedia} from '../ads/slimcutmedia';
import {smartadserver} from '../ads/smartadserver';
import {smartclip} from '../ads/smartclip';
import {smi2} from '../ads/smi2';
import {smilewanted} from '../ads/smilewanted';
import {sogouad} from '../ads/sogouad';
import {sortable} from '../ads/sortable';
import {sovrn} from '../ads/sovrn';
import {speakol} from '../ads/speakol';
import {spotx} from '../ads/spotx';
import {springAds} from '../ads/springAds';
import {ssp} from '../ads/ssp';
import {strossle} from '../ads/strossle';
import {sulvo} from '../ads/sulvo';
import {sunmedia} from '../ads/sunmedia';
import {svknative} from '../ads/svknative';
import {swoop} from '../ads/swoop';
import {taboola} from '../ads/taboola';
import {tcsemotion} from '../ads/tcsemotion';
import {teads} from '../ads/teads';
import {temedya} from '../ads/temedya';
import {torimochi} from '../ads/torimochi';
import {tracdelight} from '../ads/tracdelight';
import {triplelift} from '../ads/triplelift';
import {trugaze} from '../ads/trugaze';
import {uas} from '../ads/uas';
import {ucfunnel} from '../ads/ucfunnel';
import {unruly} from '../ads/unruly';
import {uzou} from '../ads/uzou';
import {valuecommerce} from '../ads/valuecommerce';
import {vdoai} from '../ads/vdoai';
import {videointelligence} from '../ads/videointelligence';
import {videonow} from '../ads/videonow';
import {viralize} from '../ads/viralize';
import {vmfive} from '../ads/vmfive';
import {webediads} from '../ads/webediads';
import {weboramaDisplay} from '../ads/weborama';
import {whopainfeed} from '../ads/whopainfeed';
import {widespace} from '../ads/widespace';
import {wisteria} from '../ads/wisteria';
import {wpmedia} from '../ads/wpmedia';
import {xlift} from '../ads/xlift';
import {yahoo} from '../ads/yahoo';
import {yahoofedads} from '../ads/yahoofedads';
import {yahoojp} from '../ads/yahoojp';
import {yahoonativeads} from '../ads/yahoonativeads';
import {yandex} from '../ads/yandex';
import {yengo} from '../ads/yengo';
import {yieldbot} from '../ads/yieldbot';
import {yieldmo} from '../ads/yieldmo';
import {yieldone} from '../ads/yieldone';
import {yieldpro} from '../ads/yieldpro';
import {zedo} from '../ads/zedo';
import {zen} from '../ads/zen';
import {zergnet} from '../ads/zergnet';
import {zucks} from '../ads/zucks';

/**
 * Whether the embed type may be used with amp-embed tag.
 * @const {!Object<string, boolean>}
 */
const AMP_EMBED_ALLOWED = {
  _ping_: true,
  '1wo': true,
  '24smi': true,
  adsloom: true,
  adstyle: true,
  bringhub: true,
  dable: true,
  engageya: true,
  epeex: true,
  forkmedia: true,
  idealmedia: true,
  insticator: true,
  jubna: true,
  kuadio: true,
  'mantis-recommend': true,
  mediaad: true,
  mgid: true,
  miximedia: true,
  mywidget: true,
  nativery: true,
  lentainform: true,
  opinary: true,
  outbrain: true,
  plista: true,
  postquare: true,
  pubexchange: true,
  rbinfox: true,
  readmo: true,
  runative: true,
  smartclip: true,
  smi2: true,
  speakol: true,
  strossle: true,
  svknative: true,
  taboola: true,
  temedya: true,
  whopainfeed: true,
  yahoofedads: true,
  yahoonativeads: true,
  zen: true,
  zergnet: true,
};

init(window);

if (getMode().test || getMode().localDev) {
  register('_ping_', _ping_);
}

// Keep the list in alphabetic order
register('1wo', _1wo);
register('24smi', _24smi);
register('3d-gltf', gltfViewer);
register('a8', a8);
register('a9', a9);
register('accesstrade', accesstrade);
register('adagio', adagio);
register('adblade', adblade);
register('adbutler', adbutler);
register('adform', adform);
register('adfox', adfox);
register('adgeneration', adgeneration);
register('adglare', adglare);
register('adhese', adhese);
register('adincube', adincube);
register('adition', adition);
register('adman', adman);
register('admanmedia', admanmedia);
register('admixer', admixer);
register('adocean', adocean);
register('adop', adop);
register('adpicker', adpicker);
register('adplugg', adplugg);
register('adpon', adpon);
register('adreactor', adreactor);
register('adsensor', adsensor);
register('adservsolutions', adservsolutions);
register('adsloom', adsloom);
register('adsnative', adsnative);
register('adspeed', adspeed);
register('adspirit', adspirit);
register('adstir', adstir);
register('adstyle', adstyle);
register('adtech', adtech);
register('adthrive', adthrive);
register('adunity', adunity);
register('aduptech', aduptech);
register('adventive', adventive);
register('adverline', adverline);
register('adverticum', adverticum);
register('advertserve', advertserve);
register('adyoulike', adyoulike);
register('affiliateb', affiliateb);
register('aja', aja);
register('amoad', amoad);
register('aniview', aniview);
register('anyclip', anyclip);
register('appnexus', appnexus);
register('appvador', appvador);
register('atomx', atomx);
register('baidu', baidu);
register('beaverads', beaverads);
register('beopinion', beopinion);
register('bidtellect', bidtellect);
register('blade', blade);
register('bodymovinanimation', bodymovinanimation);
register('brainy', brainy);
register('bringhub', bringhub);
register('broadstreetads', broadstreetads);
register('byplay', byplay);
register('caajainfeed', caajainfeed);
register('capirs', capirs);
register('caprofitx', caprofitx);
register('cedato', cedato);
register('chargeads', chargeads);
register('colombia', colombia);
register('conative', conative);
register('connatix', connatix);
register('contentad', contentad);
register('criteo', criteo);
register('csa', csa);
register('dable', dable);
register('directadvert', directadvert);
register('distroscale', distroscale);
register('dotandads', dotandads);
register('dynad', dynad);
register('eadv', eadv);
register('eas', eas);
register('embedly', embedly);
register('empower', empower);
register('engageya', engageya);
register('epeex', epeex);
register('eplanning', eplanning);
register('ezoic', ezoic);
register('f1e', f1e);
register('f1h', f1h);
register('facebook', facebook);
register('felmat', felmat);
register('flite', flite);
register('fluct', fluct);
register('forkmedia', forkmedia);
register('freewheel', freewheel);
register('fusion', fusion);
register('genieessp', genieessp);
register('giraff', giraff);
register('github', github);
register('gmossp', gmossp);
register('gumgum', gumgum);
register('holder', holder);
register('ibillboard', ibillboard);
register('idealmedia', idealmedia);
register('ima-video', imaVideo);
register('imedia', imedia);
register('imobile', imobile);
register('imonomy', imonomy);
register('improvedigital', improvedigital);
register('industrybrains', industrybrains);
register('inmobi', inmobi);
register('innity', innity);
register('insticator', insticator);
register('invibes', invibes);
register('iprom', iprom);
register('ix', ix);
register('jubna', jubna);
register('kargo', kargo);
register('kiosked', kiosked);
register('kixer', kixer);
register('kuadio', kuadio);
register('lentainform', lentainform);
register('ligatus', ligatus);
register('lockerdome', lockerdome);
register('logly', logly);
register('loka', loka);
register('mads', mads);
register('mantis-display', mantisDisplay);
register('mantis-recommend', mantisRecommend);
register('marfeel', marfeel);
register('mathml', mathml);
register('mediaad', mediaad);
register('medianet', medianet);
register('mediavine', mediavine);
register('medyanet', medyanet);
register('meg', meg);
register('mgid', mgid);
register('microad', microad);
register('miximedia', miximedia);
register('mixpo', mixpo);
register('monetizer101', monetizer101);
register('mox', mox);
register('my6sense', my6sense);
register('mytarget', mytarget);
register('mywidget', mywidget);
register('nativeroll', nativeroll);
register('nativery', nativery);
register('nativo', nativo);
register('navegg', navegg);
register('nend', nend);
register('netletix', netletix);
register('noddus', noddus);
register('nokta', nokta);
register('nws', nws);
register('onead', onead);
register('onnetwork', onnetwork);
register('openadstream', openadstream);
register('openx', openx);
register('opinary', opinary);
register('outbrain', outbrain);
register('pixels', pixels);
register('plista', plista);
register('polymorphicads', polymorphicads);
register('popin', popin);
register('postquare', postquare);
register('pressboard', pressboard);
register('promoteiq', promoteiq);
register('pubexchange', pubexchange);
register('pubguru', pubguru);
register('pubmatic', pubmatic);
register('pubmine', pubmine);
register('puffnetwork', puffnetwork);
register('pulsepoint', pulsepoint);
register('purch', purch);
register('quoraad', quoraad);
register('rakutenunifiedads', rakutenunifiedads);
register('rbinfox', rbinfox);
register('readmo', readmo);
register('realclick', realclick);
register('reddit', reddit);
register('recomad', recomad);
register('relap', relap);
register('relappro', relappro);
register('revcontent', revcontent);
register('revjet', revjet);
register('rfp', rfp);
register('rnetplus', rnetplus);
register('rubicon', rubicon);
register('runative', runative);
register('sas', sas);
register('seedingalliance', seedingalliance);
register('sekindo', sekindo);
register('sharethrough', sharethrough);
register('shemedia', shemedia);
register('sklik', sklik);
register('ssp', ssp);
register('slimcutmedia', slimcutmedia);
register('smartadserver', smartadserver);
register('smartclip', smartclip);
register('smi2', smi2);
register('smilewanted', smilewanted);
register('sogouad', sogouad);
register('sortable', sortable);
register('sovrn', sovrn);
register('spotx', spotx);
register('springAds', springAds);
register('strossle', strossle);
register('sulvo', sulvo);
register('sunmedia', sunmedia);
register('svknative', svknative);
register('swoop', swoop);
register('taboola', taboola);
register('tcsemotion', tcsemotion);
register('teads', teads);
register('temedya', temedya);
register('torimochi', torimochi);
register('tracdelight', tracdelight);
register('triplelift', triplelift);
register('trugaze', trugaze);
register('twitter', twitter);
register('uas', uas);
register('ucfunnel', ucfunnel);
register('unruly', unruly);
register('uzou', uzou);
register('valuecommerce', valuecommerce);
register('vdoai', vdoai);
register('videointelligence', videointelligence);
register('videonow', videonow);
register('viqeoplayer', viqeoplayer);
register('viralize', viralize);
register('vmfive', vmfive);
register('webediads', webediads);
register('weborama-display', weboramaDisplay);
register('whopainfeed', whopainfeed);
register('widespace', widespace);
register('wisteria', wisteria);
register('wpmedia', wpmedia);
register('xlift', xlift);
register('yahoo', yahoo);
register('yahoofedads', yahoofedads);
register('yahoojp', yahoojp);
register('yahoonativeads', yahoonativeads);
register('yandex', yandex);
register('yengo', yengo);
register('yieldbot', yieldbot);
register('yieldmo', yieldmo);
register('yieldone', yieldone);
register('yieldpro', yieldpro);
register('yotpo', yotpo);
register('zedo', zedo);
register('zen', zen);
register('zergnet', zergnet);
register('zucks', zucks);
register('speakol', speakol);

// For backward compat, we always allow these types without the iframe
// opting in.
const defaultAllowedTypesInCustomFrame = [
  // Entries must be reasonably safe and not allow overriding the injected
  // JS URL.
  // Each custom iframe can override this through the second argument to
  // draw3p. See amp-ad docs.
  'facebook',
  'twitter',
  'doubleclick',
  'yieldbot',
  '_ping_',
];

/**
 * Initialize 3p frame.
 * @param {!Window} win
 */
function init(win) {
  initLogConstructor();
  const config = getAmpConfig();

  // Overriding to short-circuit src/mode#getMode()
  win.__AMP_MODE = config.mode;

  setReportError(console.error.bind(console));

  setExperimentToggles(config.experimentToggles);
}

/**
 * Visible for testing.
 * Draws a 3p embed to the window. Expects the data to include the 3p type.
 * @param {!Window} win
 * @param {!Object} data
 * @param {function(!Object, function(!Object))|undefined} configCallback
 *     Optional callback that allows user code to manipulate the incoming
 *     configuration. See
 *     https://github.com/ampproject/amphtml/issues/1210 for some context
 *     on this.
 */
export function draw3p(win, data, configCallback) {
  const type = data['type'];

  userAssert(
    isTagNameAllowed(type, win.context.tagName),
    'Embed type %s not allowed with tag %s',
    type,
    win.context.tagName
  );
  if (configCallback) {
    configCallback(data, (data) => {
      userAssert(data, 'Expected configuration to be passed as first argument');
      run(type, win, data);
    });
  } else {
    run(type, win, data);
  }
}

/**
 * Draws an embed, optionally synchronously, to the DOM.
 * @param {function(!Object, function(!Object))} opt_configCallback If provided
 *     will be invoked with two arguments:
 *     1. The configuration parameters supplied to this embed.
 *     2. A callback that MUST be called for rendering to proceed. It takes
 *        no arguments. Configuration is expected to be modified in-place.
 * @param {!Array<string>=} opt_allowed3pTypes List of advertising network
 *     types you expect.
 * @param {!Array<string>=} opt_allowedEmbeddingOrigins List of domain suffixes
 *     that are allowed to embed this frame.
 */
window.draw3p = function (
  opt_configCallback,
  opt_allowed3pTypes,
  opt_allowedEmbeddingOrigins
) {
  try {
    const location = getLocation();

    ensureFramed(window);
    validateParentOrigin(window, location);
    validateAllowedTypes(window, getEmbedType(), opt_allowed3pTypes);
    if (opt_allowedEmbeddingOrigins) {
      validateAllowedEmbeddingOrigins(window, opt_allowedEmbeddingOrigins);
    }
    window.context = new IntegrationAmpContext(window);
    manageWin(window);
    installEmbedStateListener();

    // Ugly type annotation is due to Event.prototype.data being denylisted
    // and the compiler not being able to discern otherwise
    // TODO(alanorozco): Do this more elegantly once old impl is cleaned up.
    draw3p(
      window,
      /** @type {!IntegrationAmpContext} */ (window.context).data || {},
      opt_configCallback
    );

    window.context.bootstrapLoaded();
  } catch (e) {
    if (window.context && window.context.report3pError) {
      // window.context has initiated yet
      if (e.message && isUserErrorMessage(e.message)) {
        // report user error to parent window
        window.context.report3pError(e);
      }
    }

    const c = window.context || {mode: {test: false}};
    if (!c.mode.test) {
      lightweightErrorReport(e, c.canary);
      throw e;
    }
  }
};

/**
 * Throws if the current frame's parent origin is not equal to
 * the claimed origin.
 * Only check for browsers that support ancestorOrigins
 * @param {!Window} window
 * @param {!Location} parentLocation
 * @visibleForTesting
 */
export function validateParentOrigin(window, parentLocation) {
  const ancestors = window.location.ancestorOrigins;
  // Currently only webkit and blink based browsers support
  // ancestorOrigins. In that case we proceed but mark the origin
  // as non-validated.
  if (!ancestors || !ancestors.length) {
    return;
  }
  userAssert(
    ancestors[0] == parentLocation.origin,
    'Parent origin mismatch: %s, %s',
    ancestors[0],
    parentLocation.origin
  );
}

/**
 * Check that this iframe intended this particular ad type to run.
 * @param {!Window} window
 * @param {string} type 3p type
 * @param {!Array<string>|undefined} allowedTypes May be undefined.
 * @visibleForTesting
 */
export function validateAllowedTypes(window, type, allowedTypes) {
  const thirdPartyHost = parseUrlDeprecated(urls.thirdParty).hostname;

  // Everything allowed in default iframe.
  if (window.location.hostname == thirdPartyHost) {
    return;
  }
  if (urls.thirdPartyFrameRegex.test(window.location.hostname)) {
    return;
  }
  if (window.location.hostname == 'ads.localhost') {
    return;
  }
  if (defaultAllowedTypesInCustomFrame.indexOf(type) != -1) {
    return;
  }
  userAssert(
    allowedTypes && allowedTypes.indexOf(type) != -1,
<<<<<<< HEAD
    'Non-allowlisted 3p type for custom iframe: %s',
=======
    '3p type for custom iframe not allowed: %s',
>>>>>>> 21219087
    type
  );
}

/**
<<<<<<< HEAD
 * Check that parent host name was allowlisted.
=======
 * Check that parent host name was allowed.
>>>>>>> 21219087
 * @param {!Window} window
 * @param {!Array<string>} allowedHostnames Suffixes of allowed host names.
 * @visibleForTesting
 */
export function validateAllowedEmbeddingOrigins(window, allowedHostnames) {
  if (!window.document.referrer) {
    throw new Error('Referrer expected: ' + window.location.href);
  }
  const ancestors = window.location.ancestorOrigins;
  // We prefer the unforgable ancestorOrigins, but referrer is better than
  // nothing.
  const ancestor = ancestors ? ancestors[0] : window.document.referrer;
  let {hostname} = parseUrlDeprecated(ancestor);
  if (isProxyOrigin(ancestor)) {
    // If we are on the cache domain, parse the source hostname from
    // the referrer. The referrer is used because it should be
    // trustable.
    hostname = parseUrlDeprecated(getSourceUrl(window.document.referrer))
      .hostname;
  }
  for (let i = 0; i < allowedHostnames.length; i++) {
<<<<<<< HEAD
    // Either the hostname is exactly as allowlisted…
    if (allowedHostnames[i] == hostname) {
      return;
    }
    // Or it ends in .$hostname (aka is a sub domain of the allowlisted domain.
=======
    // Either the hostname is allowed
    if (allowedHostnames[i] == hostname) {
      return;
    }
    // Or it ends in .$hostname (aka is a sub domain of an allowed domain.
>>>>>>> 21219087
    if (endsWith(hostname, '.' + allowedHostnames[i])) {
      return;
    }
  }
  throw new Error(
    'Invalid embedding hostname: ' + hostname + ' not in ' + allowedHostnames
  );
}

/**
 * Throws if this window is a top level window.
 * @param {!Window} window
 * @visibleForTesting
 */
export function ensureFramed(window) {
  if (window == window.parent) {
    throw new Error('Must be framed: ' + window.location.href);
  }
}

/**
 * Expects the fragment to contain JSON.
 * @param {string} fragment Value of location.fragment
 * @return {?JsonObject}
 * @visibleForTesting
 */
export function parseFragment(fragment) {
  try {
    let json = fragment.substr(1);
    // Some browser, notably Firefox produce an encoded version of the fragment
    // while most don't. Since we know how the string should start, this is easy
    // to detect.
    if (startsWith(json, '{%22')) {
      json = decodeURIComponent(json);
    }
    return /** @type {!JsonObject} */ (json ? parseJson(json) : dict());
  } catch (err) {
    return null;
  }
}

/**
 * Not all types of embeds are allowed to be used with all tag names on the
 * AMP side. This function checks whether the current usage is permissible.
 * @param {string} type
 * @param {string|undefined} tagName The tagName that was used to embed this
 *     3p-frame.
 * @return {boolean}
 */
export function isTagNameAllowed(type, tagName) {
  if (tagName == 'AMP-EMBED') {
    return !!AMP_EMBED_ALLOWED[type];
  }
  return true;
}

/**
 * Reports an error to the server. Must only be called once per page.
 * Not for use in event handlers.
 *
 * We don't use the default error in error.js handler because it has
 * too many deps for this small JS binary.
 *
 * @param {!Error} e
 * @param {boolean} isCanary
 */
function lightweightErrorReport(e, isCanary) {
  new Image().src =
    urls.errorReporting +
    '?3p=1&v=' +
    encodeURIComponent(internalRuntimeVersion()) +
    '&m=' +
    encodeURIComponent(e.message) +
    '&ca=' +
    (isCanary ? 1 : 0) +
    '&r=' +
    encodeURIComponent(document.referrer) +
    '&s=' +
    encodeURIComponent(e.stack || '');
}<|MERGE_RESOLUTION|>--- conflicted
+++ resolved
@@ -771,21 +771,13 @@
   }
   userAssert(
     allowedTypes && allowedTypes.indexOf(type) != -1,
-<<<<<<< HEAD
-    'Non-allowlisted 3p type for custom iframe: %s',
-=======
     '3p type for custom iframe not allowed: %s',
->>>>>>> 21219087
     type
   );
 }
 
 /**
-<<<<<<< HEAD
- * Check that parent host name was allowlisted.
-=======
  * Check that parent host name was allowed.
->>>>>>> 21219087
  * @param {!Window} window
  * @param {!Array<string>} allowedHostnames Suffixes of allowed host names.
  * @visibleForTesting
@@ -807,19 +799,11 @@
       .hostname;
   }
   for (let i = 0; i < allowedHostnames.length; i++) {
-<<<<<<< HEAD
-    // Either the hostname is exactly as allowlisted…
-    if (allowedHostnames[i] == hostname) {
-      return;
-    }
-    // Or it ends in .$hostname (aka is a sub domain of the allowlisted domain.
-=======
     // Either the hostname is allowed
     if (allowedHostnames[i] == hostname) {
       return;
     }
     // Or it ends in .$hostname (aka is a sub domain of an allowed domain.
->>>>>>> 21219087
     if (endsWith(hostname, '.' + allowedHostnames[i])) {
       return;
     }
