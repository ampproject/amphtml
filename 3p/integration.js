--- conflicted
+++ resolved
@@ -76,15 +76,12 @@
 import {eplanning} from '../ads/eplanning';
 import {microad} from '../ads/microad';
 import {yahoojp} from '../ads/yahoojp';
-<<<<<<< HEAD
-=======
 import {chargeads} from '../ads/chargeads';
 import {nend} from '../ads/nend';
 import {adgeneration} from '../ads/adgeneration';
 import {genieessp} from '../ads/genieessp';
 import {kargo} from '../ads/kargo';
 import {pulsepoint} from '../ads/pulsepoint';
->>>>>>> 793a82ec
 
 /**
  * Whether the embed type may be used with amp-embed tag.
@@ -147,15 +144,12 @@
 register('eplanning', eplanning);
 register('microad', microad);
 register('yahoojp', yahoojp);
-<<<<<<< HEAD
-=======
 register('chargeads', chargeads);
 register('nend', nend);
 register('adgeneration', adgeneration);
 register('genieessp', genieessp);
 register('kargo', kargo);
 register('pulsepoint', pulsepoint);
->>>>>>> 793a82ec
 
 // For backward compat, we always allow these types without the iframe
 // opting in.
