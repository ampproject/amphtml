--- conflicted
+++ resolved
@@ -607,11 +607,7 @@
   // We prefer the unforgable ancestorOrigins, but referrer is better than
   // nothing.
   const ancestor = ancestors ? ancestors[0] : window.document.referrer;
-<<<<<<< HEAD
-  let hostname = parseUrlDeprecated(ancestor).hostname;
-=======
-  let {hostname} = parseUrl(ancestor);
->>>>>>> 419c192e
+  let {hostname} = parseUrlDeprecated(ancestor);
   if (isProxyOrigin(ancestor)) {
     // If we are on the cache domain, parse the source hostname from
     // the referrer. The referrer is used because it should be
