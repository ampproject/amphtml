/**
 * Copyright 2018 The AMP HTML Authors. All Rights Reserved.
 *
 * Licensed under the Apache License, Version 2.0 (the "License");
 * you may not use this file except in compliance with the License.
 * You may obtain a copy of the License at
 *
 *      http://www.apache.org/licenses/LICENSE-2.0
 *
 * Unless required by applicable law or agreed to in writing, software
 * distributed under the License is distributed on an "AS-IS" BASIS,
 * WITHOUT WARRANTIES OR CONDITIONS OF ANY KIND, either express or implied.
 * See the License for the specific language governing permissions and
 * limitations under the License.
 */

import {hasOwn} from '../src/utils/object';
import {loadScript} from './3p';
import {setStyle} from '../src/style';

/**
 * Embedly platform library url to create cards.
 * @const {string}
 */
const EMBEDLY_SDK_URL = 'https://cdn.embedly.com/widgets/platform.js';

/**
 * Event name emitted by embedly's SDK.
 * @type {string}
 */
const RESIZE_EVENT_NAME = 'card.resize';

/**
 * Css class expected by embedly library to style card.
 * @const {string}
 */
const CARD_CSS_CLASS = 'embedly-card';

/**
<<<<<<< HEAD
 * Allowlisted card options.
=======
 * Allowed card options.
>>>>>>> 21219087
 *
 * - Key is in camel case as received in "data".
 * - The value is in the format expected by embedly.
 *
 * @see {@link http://docs.embed.ly/docs/cards#customize}
 * @const @enum {string}
 */
export const CardOptions = {
  cardVia: 'card-via',
  cardTheme: 'card-theme',
  cardImage: 'card-image',
  cardControls: 'card-controls',
  cardAlign: 'card-align',
  cardRecommend: 'card-recommend',
  cardEmbed: 'card-embed',
  cardKey: 'card-key',
};

/**
 * Loads embedly card SDK that is consumed by this 3p integration.
 *
 * @param {!Window} global
 * @param {function()} callback
 * @visibleForTesting
 */
function getEmbedly(global, callback) {
  loadScript(global, EMBEDLY_SDK_URL, function () {
    callback();
  });
}

/**
 * Creates embedly card using sdk.
 *
 * @param {!Window} global
 * @param {!Object} data
 */
export function embedly(global, data) {
  const card = global.document.createElement('a');

  card.href = data.url;
  card.classList.add(CARD_CSS_CLASS);

<<<<<<< HEAD
  // Add allowlisted data attributes and values to card
=======
  // Add permissible data attributes and values to card
>>>>>>> 21219087
  // when these are provided by component.
  for (const key in CardOptions) {
    if (hasOwn(CardOptions, key) && typeof data[key] !== 'undefined') {
      card.setAttribute(`data-${CardOptions[key]}`, data[key]);
    }
  }

  const container = global.document.getElementById('c');

  // Adds support to embedly dark theme not set by the sdk
  if (data['cardTheme'] === 'dark') {
    setStyle(container, 'background', 'rgba(51, 51, 51)');
  }

  container.appendChild(card);

  getEmbedly(global, function () {
    // Given by the parent frame.
    delete data.width;
    delete data.height;

    global.window['embedly']('card', card);

    // Use embedly SDK to listen to resize event from loaded card
    global.window['embedly']('on', RESIZE_EVENT_NAME, function (iframe) {
      context.requestResize(
        iframe./*OK*/ width,
        parseInt(iframe./*OK*/ height, 10) + /* margin */ 5
      );
    });
  });
}<|MERGE_RESOLUTION|>--- conflicted
+++ resolved
@@ -37,11 +37,7 @@
 const CARD_CSS_CLASS = 'embedly-card';
 
 /**
-<<<<<<< HEAD
- * Allowlisted card options.
-=======
  * Allowed card options.
->>>>>>> 21219087
  *
  * - Key is in camel case as received in "data".
  * - The value is in the format expected by embedly.
@@ -85,11 +81,7 @@
   card.href = data.url;
   card.classList.add(CARD_CSS_CLASS);
 
-<<<<<<< HEAD
-  // Add allowlisted data attributes and values to card
-=======
   // Add permissible data attributes and values to card
->>>>>>> 21219087
   // when these are provided by component.
   for (const key in CardOptions) {
     if (hasOwn(CardOptions, key) && typeof data[key] !== 'undefined') {
