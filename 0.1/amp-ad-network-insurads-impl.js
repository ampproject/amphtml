import {Deferred} from '#core/data-structures/promise';
import {tryParseJson} from '#core/types/object/json';

import {Services} from '#service';

import {Core} from './core';
import {DoubleClickHelper} from './doubleclick-helper';
import {ExtensionCommunication} from './extension';
import {UnitInfo} from './models';
import {VisibilityTracker} from './visibility-tracking';
import {Waterfall} from './waterfall';

import {AmpA4A} from '../../amp-a4a/0.1/amp-a4a';
/** @type {string} */
const TAG = 'amp-ad-network-insurads-impl';

export class AmpAdNetworkInsuradsImpl extends AmpA4A {
  /**
   * @param {!Element} element
   */
  constructor(element) {
    super(element);

    // Always disable A4A Refresh, as we are using our own refresh mechanism
    this.element.setAttribute('data-enable-refresh', 'false');

    this.unitInfo = new UnitInfo(Math.random().toString(36).substring(2, 15));
    this.unitInfo.setPath(this.element.getAttribute('data-slot'));
    this.unitInfo.setLineItemId(this.element.getAttribute('data-line-item-id'));
    this.unitInfo.setCreativeId(this.element.getAttribute('data-creative-id'));

    this.unitInfo.setIsVisible(false);

    this.canonicalUrl = Services.documentInfoForDoc(this.element).canonicalUrl;
    this.publicId = this.element.getAttribute('data-public-id');

    this.appEnabled = false;
    this.iabTaxonomy = {};

    this.requiredKeys = [];
    this.requiredKeyValues = [];

    // TODO: To be changed
    this.nextRefresh = null;

    /* DoubleClick & AMP */
    this.dCHelper = new DoubleClickHelper(this);
    this.dCHelper.callMethod('constructor', element);
    /* DoubleClick& AMP */

    /* InsurAds Business  */
    this.core_ = Core.Start(
      this.win,
      this.publicId,
      this.canonicalUrl,
      this.code,
      this.handleReconnect_.bind(this),
      {
        appInitHandler: (message) => this.handleAppInit_(message),
        unitInitHandler: (message) => this.handleUnitInit_(message),
        unitWaterfallHandler: (message) => this.handleUnitWaterfall_(message),
      }
    );

    if (window.frames['TG-listener']) {
      this.extension_ = ExtensionCommunication.start(
        this.handlerExtensionMessages.bind(this)
      );
    }
    /* InsurAds Business  */

    console /*OK*/
      .log('Canonical URL:', this.canonicalUrl);
  }

  /** @override */
  buildCallback() {
    // Call the AMP A4A buildCallback to set up base functionality
    this.dCHelper.callMethod('buildCallback');

    console /*OK*/
      .log('Build Callback');
  }

  /** @override */
  onCreativeRender(creativeMetaData, opt_onLoadPromise) {
    this.isRefreshing = false;
    this.dCHelper.callMethod(
      'onCreativeRender',
      creativeMetaData,
      opt_onLoadPromise
    );
  }

  /** @override */
  refresh(refreshEndCallback) {
    if (this.isRefreshing) {
      return;
    }
    this.refreshCount_++;
    console /*Ok*/
      .log('Refresh', this.path, this.refreshCount_, this.element, this);
    // DON'T CALL DOUBLE CLICK REFRESH! NOT NEEDED.
    return super.refresh(refreshEndCallback);
  }

  /** @override */
  extractSize(responseHeaders) {
    this.unitInfo.setLineItemId(
      responseHeaders.get('google-lineitem-id') || '-1'
    );
    this.unitInfo.setCreativeId(
      responseHeaders.get('google-creative-id') || '-1'
    );

    this.unitInfo.setServedSize(responseHeaders.get('google-size') || '');

    this.sendUnitInit_();

    this.extension_.bannerChanged(this.unitInfo);

    return this.dCHelper.callMethod('extractSize', responseHeaders);
  }

  /** @override */
  getAdUrl(opt_consentTuple, opt_rtcResponsesPromise, opt_serveNpaSignal) {
    this.getAdUrlDeferred = new Deferred();
    this.getAdUrlInsurAdsDeferred = new Deferred();
    const self = this;
    this.dCHelper.callMethod(
      'getAdUrl',
      opt_consentTuple,
      opt_rtcResponsesPromise,
      opt_serveNpaSignal
    );
    this.getAdUrlDeferred.promise.then((doubleClickUrl) => {
      3;
      const url = new URL(doubleClickUrl);
      if (self.refreshCount_ > 0) {
        console./*Ok*/ log('Refresh count:', self.refreshCount_);

        const params = url.searchParams;

        if (this.nextRefresh.path) {
          params.set('iu', this.nextRefresh.path);
        }

        const keyValuesParam = params.get('scp') || '';
        let keyValues = keyValuesParam;

        const allKeyValues = [
          ...(this.nextRefresh.keyValues || []),
          ...(this.nextRefresh.commonKeyValues || []),
        ];

        if (allKeyValues.length > 0) {
          const merged = this.serializeKeyValueArray_(allKeyValues);
          keyValues += (keyValues ? '&' : '') + merged;
        }

        if (this.iabTaxonomy && this.nextEntry.provider === 'hgam') {
          const userSignals = this.convertToUserSignals(this.iabTaxonomy);

          const encodedSignals = encodeURIComponent(
            btoa(JSON.stringify(userSignals))
          );

          params.set('ppsj', encodedSignals);
        }

        params.set('scp', keyValues);

        const sizesString = params.get('sz');
        const sizesArray = sizesString
          .split('|')
          .map((size) => size.split('x').map(Number));
        this.unitInfo.setSizes(sizesArray);
      }
      self.getAdUrlInsurAdsDeferred.resolve(url.toString());
    });
    return this.getAdUrlInsurAdsDeferred.promise;
  }

  /** @override */
  tearDownSlot() {
    this.dCHelper.callMethod('tearDownSlot');
    console /*OK*/
      .log('Tear Down Slot');

    // Cleanup moved to forceCollapse for now
  }

  /** @override */
  forceCollapse() {
    if (this.refreshCount_ === 0) {
      // Blank on first print, Insurads does nothing, so we will
      // call the super.forceCollapse to mantain the A4A flow
      super.forceCollapse();

      // Destroy the ad and all its components
      // TODO: This must be tested properly to see if there is a better place for destroy
      this.destroy_();
      console /*OK*/
        .log('Force Collapse');
    } else {
      // On blanks after first print, we refresh
      this.triggerImmediateRefresh();
    }
  }

  /**
   * refreshEndCallback
   *
   */
  refreshEndCallback() {
    console /*OK*/
      .log('Refresh End Callback');
  }

  /**
   * Triggers an immediate refresh of the ad.
   * This can be called when receiving realtime messages that require a refresh
   * or an Extension Refresh message.
   * @return {boolean}
   */
  triggerImmediateRefresh() {
    if (!this.appEnabled) {
      console /*OK*/
        .log('App not enabled, ignoring refresh trigger');
      // TODO: Validate this logic for destroy here
      this.destroy_();
      return false;
    }

    console /*OK*/
      .log('Triggering immediate ad refresh');
    // Don't refresh if we're already in the process of refreshing
    if (this.isRefreshing) {
      console /*OK*/
        .log('Already refreshing, ignoring refresh trigger');
      return false;
    }
    // Check if the ad is in a state where it can be refreshed
    if (!this.iframe) {
      console /*OK*/
        .log('Ad not ready for refresh yet');
      return false;
    }

    this.nextRefresh = Waterfall.getNextEntry();

    // Update rtc-config with our vendors information
    //   - vendors (n)
    //     - "aps": {"PUB_ID": "600", "PUB_UUID": 'enter you UAM publisher ID', "PARAMS":{"amp":"1"}}
    //     - "openwrap": {"PUB_ID", "162930", "PROFILE_ID": "9578"}
    const rtcConfig = tryParseJson(this.element.getAttribute('rtc-config'));
    if (rtcConfig && rtcConfig.vendors) {
      Object.assign(rtcConfig.vendors, this.nextRefresh.vendors || {});
      this.element.setAttribute('rtc-config', JSON.stringify(rtcConfig));
    }

    if (!this.nextRefresh) {
      return false;
    }

    this.refresh(this.refreshEndCallback);
  }

  /**
   * Handles reconnection to InsurAds
   * This is called when the WebSocket connection is lost and needs to be re-established.
   * @private
   * */
  handleReconnect_() {
    console /*OK*/
      .log('Reconnecting to InsurAds');

    this.core_.sendUnitInit(this.unitInfo, true);
  }

  /**
   * Handles app initialization messages
   * @param {!Object} message - The app initialization message
   * @private
   */
  handleAppInit_(message) {
    if (message.status !== undefined) {
      this.appEnabled = message.status > 0 ? true : false;
      this.requiredKeys.push(...message.requiredKeys); // # TODO: Needs to handle the key values, like duplicates, accepted keys, etc

      if (this.requiredKeys.length > 0) {
        const jsonTargeting =
          tryParseJson(this.element.getAttribute('json')) || {};
        this.requiredKeys.forEach((key) => {
          const {targeting} = jsonTargeting;
          if (targeting && targeting[key]) {
            this.requiredKeyValues.push({
              key,
              value: targeting[key],
            });
          }
        });
      }
    }

<<<<<<< HEAD
    if (message.iabTaxonomy !== undefined) {
      this.iabTaxonomy = message.iabTaxonomy;
    }
=======
    this.iabTaxonomy = message.iabTaxonomy;

    if (this.unitInfo.pendingUnitInit) {
      this.sendUnitInit_();
      this.unitInfo.setPendingUnitInit(false);
    }

>>>>>>> 25a1f2ad
    console /*OK*/
      .log('App Init:', message);
  }

  /**
   * Handles unit initialization messages
   * @param {!Object} message - The unit initialization message
   * @private
   */
  handleUnitInit_(message) {
    //this.code = message.unitcode; ?????
    this.adUnitId = message.adUnitId; // unitId ???
    // other information from message ???
    this.element.setAttribute('tg-zone', this.getAdUnitId());

    console /*OK*/
      .log('Unit Init:', message);

    if (!this.visibilityTracker) {
      this.visibilityTracker = new VisibilityTracker(
        this.win,
        this.element,
        this.onVisibilityChange_.bind(this)
      );
    }

    const {height, width} = this.creativeSize_ || this.initialSize_;

    this.extension_.adUnitChanged({
      id: this.getAdUnitId(),
      shortId: message.adUnitId,
      sizes: this.sizes,
      instance: this.element.getAttribute('data-amp-slot-index'),
      configuration: null,
      customTargeting: null,
      rotation: 'Enabled',
      isFirstPrint: this.refreshCount_ === 0,
      isTracking: false,
      visible: this.isViewable_,
      width,
      height,
      dfpMapping: null,
      isAmpSlot: true,
    });
  }

  /**
   * Handles unit waterfall messages
   * @param {!Object} message - The app initialization message
   * @private
   */
  handleUnitWaterfall_(message) {
    if (message.code !== this.code) {
      console /*OK*/
        .log('Wrong Unit Waterfall:', message);
      return;
    }

    this.waterfall = Waterfall.fromWaterfallMessage(message);
    this.triggerImmediateRefresh();

    console /*OK*/
      .log('Unit Waterfall:', message);
  }

  /**
   * Handle incoming messages from the extension
   * @param {MessageEvent} msg - The message event
   */
  handlerExtensionMessages(msg) {
    if (msg.data.adUnitId !== this.getAdUnitId()) {
      return;
    }

    switch (msg.data.action) {
      case 'changeBanner':
        this.refresh(this.refreshEndCallback);
        break;
    }
  }

  /**
   * Handles visibility changes
   * @param {!Object} visibilityData - Visibility data object
   * @private
   */
  onVisibilityChange_(visibilityData) {
    if (
      this.unitInfo.isVisible !== visibilityData.isViewable &&
      this.appEnabled
    ) {
      this.core_.sendUnitSnapshot(
        this.unitInfo.code,
        visibilityData.isViewable
      );

      this.unitInfo.setIsVisible(visibilityData.isViewable);
    }
  }

  /**
   * Sends the unit initialization message
   * @private
   */
  sendUnitInit_() {
    if (this.appEnabled) {
      this.core_.sendUnitInit(this.unitInfo);
    } else {
      this.unitInfo.setPendingUnitInit(true);
    }
  }

  /**
   * Return the Full AdUnit Id with the slot index
   * @return {string}
   */
  getAdUnitId() {
    const adUnitId =
      this.adUnitId + '.' + this.element.getAttribute('data-amp-slot-index');
    return adUnitId;
  }

  /**
   * Destroy implementation
   * This is called when the ad is removed from the DOM or refreshed
   * @private
   */
  destroy_() {
    if (this.visibilityTracker) {
      this.visibilityTracker.destroy();
      this.visibilityTracker = null;
    }
  }

  /**
   * Serializes an array of [key, value] pairs into a query string.
   * @param {!Array<!Array<string, (!Array<string>|string)>>} pairs
   * @return {string}
   * @private
   */
  serializeKeyValueArray_(pairs) {
    return pairs
      .map(([key, value]) => this.serializeItem_(key, value))
      .join('&');
  }

  /**
   * @param {string} key
   * @param {(!Array<string>|string)} value
   * @return {string}
   * @private
   */
  serializeItem_(key, value) {
    const serializedValue = (Array.isArray(value) ? value : [value])
      .map(encodeURIComponent)
      .join();
    return `${encodeURIComponent(key)}=${serializedValue}`;
  }

  /**
   * Convert the IabTaxonomy to Google required format
   * @param {object} data - IabTaxonomy data.
   * @return {object} - Formatted signals
   */
  convertToUserSignals(data) {
    const taxonomyMap = {
      content: 'IAB_CONTENT',
      audience: 'IAB_AUDIENCE',
    };

    const PublisherProvidedTaxonomySignals = [];

    for (const [type, taxonomies] of Object.entries(data)) {
      const prefix = taxonomyMap[type];
      if (!prefix) {
        continue;
      }

      for (const [version, items] of Object.entries(taxonomies)) {
        const values = items
          .map((item) => item.id)
          .filter((id) => id !== undefined);

        if (values.length > 0) {
          PublisherProvidedTaxonomySignals.push({
            taxonomy: `${prefix}_${version.replace(/\./g, '_')}`,
            values,
          });
        }
      }
    }

    return {PublisherProvidedTaxonomySignals};
  }
}

AMP.extension(TAG, '0.1', (AMP) => {
  AMP.registerElement(TAG, AmpAdNetworkInsuradsImpl);
});<|MERGE_RESOLUTION|>--- conflicted
+++ resolved
@@ -303,19 +303,15 @@
       }
     }
 
-<<<<<<< HEAD
     if (message.iabTaxonomy !== undefined) {
       this.iabTaxonomy = message.iabTaxonomy;
     }
-=======
-    this.iabTaxonomy = message.iabTaxonomy;
 
     if (this.unitInfo.pendingUnitInit) {
       this.sendUnitInit_();
       this.unitInfo.setPendingUnitInit(false);
     }
 
->>>>>>> 25a1f2ad
     console /*OK*/
       .log('App Init:', message);
   }
