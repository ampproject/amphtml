import {Deferred} from '#core/data-structures/promise';
import {tryParseJson} from '#core/types/object/json';

import {Services} from '#service';

import {Core} from './core';
import {DoubleClickHelper} from './doubleclick-helper';
import {ExtensionCommunication} from './extension';
import {VisibilityTracker} from './visibility-tracking';
import {Waterfall} from './waterfall';

import {AmpA4A} from '../../amp-a4a/0.1/amp-a4a';
/** @type {string} */
const TAG = 'amp-ad-network-insurads-impl';

export class AmpAdNetworkInsuradsImpl extends AmpA4A {
  /**
   * @param {!Element} element
   */
  constructor(element) {
    super(element);

    // Always disable A4A Refresh, as we are using our own refresh mechanism
    this.element.setAttribute('data-enable-refresh', 'false');

    this.publicId = this.element.getAttribute('data-public-id');
    this.canonicalUrl = Services.documentInfoForDoc(this.element).canonicalUrl;

    // This exist to store the information that is received in ExtractSize
    /** @private {?Object} */
    this.adResponseData_ = null;
    /** @private {number} */
    this.parentMawId_ = 0;

    // Parameters that represent the AdUnit
    /** @private {string} */
    this.code_ = Math.random().toString(36).substring(2, 15);
    /** @private {string} */
    this.path_ = this.element.getAttribute('data-slot');
    /** @private {!Array<string>} */
    this.requiredKeys_ = [];
    /** @private {!Array<!Object<string, string>>} */
    this.requiredKeyValues_ = [];
    /** @private {?Object} */
    this.originalRtcConfig_ = tryParseJson(
      this.element.getAttribute('rtc-config')
    );

    // States of the AdUnit
    /** @private {boolean} */
    this.isViewable_ = false;

    // Parameteres that represent the Application
    /** @private {?Object} */
    this.iabTaxonomy_ = {};

    // States of the Application
    /** @private {boolean} */
    this.appEnabled_ = false;
    /** @private @const {!Deferred} */
    this.appReadyDeferred_ = new Deferred();

    /* DoubleClick & AMP */
    /** @public {?DoubleClickHelper} */
    this.dCHelper = new DoubleClickHelper(this);
    this.dCHelper.callMethod('constructor', element);
    /* DoubleClick& AMP */

    /* InsurAds Business  */
    /** @private {?Core} */
    this.core_ = Core.start(this.win, this.canonicalUrl, this.publicId);
    this.core_.registerAdUnit(this.code, this.handleReconnect_.bind(this), {
      appInitHandler: (message) => this.handleAppInit_(message),
      unitInitHandler: (message) => this.handleUnitInit_(message),
      unitWaterfallHandler: (message) => this.handleUnitWaterfall_(message),
    });

    if (window.frames['TG-listener']) {
      /** @private {?ExtensionCommunication} */
      this.extension_ = ExtensionCommunication.start(
        this.code,
        this.handlerExtensionMessages_.bind(this)
      );
    }
    /* InsurAds Business  */

    console /*OK*/
      .log('Canonical URL:', this.canonicalUrl);
  }

  /** @override */
  buildCallback() {
    // Call the AMP A4A buildCallback to set up base functionality
    this.dCHelper.callMethod('buildCallback');

    console /*OK*/
      .log('Build Callback');
  }

  /** @override */
  onCreativeRender(creativeMetaData, opt_onLoadPromise) {
    this.isRefreshing = false;
    this.dCHelper.callMethod(
      'onCreativeRender',
      creativeMetaData,
      opt_onLoadPromise
    );
  }

  /** @override */
  refresh(refreshEndCallback) {
    if (this.isRefreshing) {
      return;
    }
    this.refreshCount_++;
    console /*Ok*/
      .log('Refresh', this.path, this.refreshCount_, this.element, this);
    // DON'T CALL DOUBLE CLICK REFRESH! NOT NEEDED.
    return super.refresh(refreshEndCallback);
  }

  /** @override */
  extractSize(responseHeaders) {
    // Store the data from the response.
    this.adResponseData_ = {
      lineItemId: responseHeaders.get('google-lineitem-id') || '-1',
      creativeId: responseHeaders.get('google-creative-id') || '-1',
      servedSize: responseHeaders.get('google-size') || '',
    };

    // After the ad is served and the app is ready, send our init message.
    this.appReadyDeferred_.promise.then(() => {
      // This will now correctly execute on the initial load AND every refresh.
      this.sendUnitInit_();
    });

    // if (this.extension_) {
    //   this.extension_.bannerChanged(this.unitInfo);
    // }

    return this.dCHelper.callMethod('extractSize', responseHeaders);
  }

  /** @override */
  getAdUrl(opt_consentTuple, opt_rtcResponsesPromise, opt_serveNpaSignal) {
    this.getAdUrlDeferred = new Deferred();
    this.getAdUrlInsurAdsDeferred = new Deferred();
    const self = this;
    this.dCHelper.callMethod(
      'getAdUrl',
      opt_consentTuple,
      opt_rtcResponsesPromise,
      opt_serveNpaSignal
    );
    this.getAdUrlDeferred.promise.then((doubleClickUrl) => {
      3;
      const url = new URL(doubleClickUrl);
      if (self.refreshCount_ > 0) {
        console./*Ok*/ log('Refresh count:', self.refreshCount_);

        const nextRefresh = this.waterfall.getCurrentEntry();

        const params = url.searchParams;

        if (nextRefresh.path) {
          params.set('iu', nextRefresh.path);
        }

        const keyValuesParam = params.get('scp') || '';
        let keyValues = keyValuesParam;

        const allKeyValues = [
          ...(nextRefresh.keyValues || []),
          ...(nextRefresh.commonKeyValues || []),
        ];

        if (allKeyValues.length > 0) {
          const merged = this.serializeKeyValueArray_(allKeyValues);
          keyValues += (keyValues ? '&' : '') + merged;
        }

        if (this.iabTaxonomy_ && this.nextEntry.provider === 'hgam') {
          const userSignals = this.convertToUserSignals_(this.iabTaxonomy_);

          const encodedSignals = encodeURIComponent(
            btoa(JSON.stringify(userSignals))
          );

          params.set('ppsj', encodedSignals);
        }

        params.set('scp', keyValues);

        const sizesString = params.get('sz');
        const sizesArray = sizesString
          .split('|')
          .map((size) => size.split('x').map(Number));
        this.sizes_ = sizesArray;
      }
      self.getAdUrlInsurAdsDeferred.resolve(url.toString());
    });
    return this.getAdUrlInsurAdsDeferred.promise;
  }

  /** @override */
  tearDownSlot() {
    this.dCHelper.callMethod('tearDownSlot');
    console /*OK*/
      .log('Tear Down Slot');

    // Cleanup moved to forceCollapse for now
  }

  /** @override */
  forceCollapse() {
    if (this.refreshCount_ === 0) {
      // Blank on first print, Insurads does nothing, so we will
      // call the super.forceCollapse to mantain the A4A flow
      super.forceCollapse();

      // Destroy the ad and all its components
      // TODO: This must be tested properly to see if there is a better place for destroy
      this.destroy_();
      console /*OK*/
        .log('Force Collapse');
    } else {
      // On blanks after first print, we refresh
      this.triggerImmediateRefresh_();
    }
  }

  /**
   * refreshEndCallback
   * @private
   */
  refreshEndCallback_() {
    console /*OK*/
      .log('Refresh End Callback');
  }

  /**
   * Triggers an immediate refresh of the ad.
   * This can be called when receiving realtime messages that require a refresh
   * or an Extension Refresh message.
   * @return {boolean}
   * @private
   */
  triggerImmediateRefresh_() {
    if (!this.appEnabled_) {
      console /*OK*/
        .log('App not enabled, ignoring refresh trigger');
      // TODO: Validate this logic for destroy here
      this.destroy_();
      return false;
    }

    console /*OK*/
      .log('Triggering immediate ad refresh');
    // Don't refresh if we're already in the process of refreshing
    if (this.isRefreshing) {
      console /*OK*/
        .log('Already refreshing, ignoring refresh trigger');
      return false;
    }
    // Check if the ad is in a state where it can be refreshed
    if (!this.iframe) {
      console /*OK*/
        .log('Ad not ready for refresh yet');
      return false;
    }

    const nextRefresh = this.waterfall.getNextEntry();

    if (!nextRefresh) {
      return false;
    }

    // Update rtc-config with our vendors information
    //   - vendors (n)
    //     - "aps": {"PUB_ID": "600", "PUB_UUID": 'enter you UAM publisher ID', "PARAMS":{"amp":"1"}}
    //     - "openwrap": {"PUB_ID", "162930", "PROFILE_ID": "9578"}
    if (nextRefresh.isHouseDemand && nextRefresh.vendors) {
      const rtcConfig = {
        vendors: nextRefresh.vendors || {},
        timeoutMillis: 750,
      };
      const rtcConfigStr = JSON.stringify(rtcConfig);
      if (this.element.getAttribute('rtc-config') !== rtcConfigStr) {
        this.element.setAttribute('rtc-config', rtcConfigStr);
      }
    } else if (this.originalRtcConfig_) {
      const originalStr = JSON.stringify(this.originalRtcConfig_);
      if (this.element.getAttribute('rtc-config') !== originalStr) {
        this.element.setAttribute('rtc-config', originalStr);
      }
    } else {
      this.element.removeAttribute('rtc-config');
    }

    this.refresh(this.refreshEndCallback_);
  }

  /**
   * Handles reconnection to InsurAds
   * This is called when the WebSocket connection is lost and needs to be re-established.
   * @private
   * */
  handleReconnect_() {
    console /*OK*/
      .log('Reconnecting to InsurAds');

    this.sendUnitInit_(true);
  }

  /**
   * Handles app initialization messages
   * @param {!Object} message - The app initialization message
   * @private
   */
  handleAppInit_(message) {
    if (message.status !== undefined) {
      this.appEnabled_ = message.status > 0 ? true : false;
      this.requiredKeys_.push(...message.requiredKeys); // # TODO: Needs to handle the key values, like duplicates, accepted keys, etc

      if (this.requiredKeys_.length > 0) {
        const jsonTargeting =
          tryParseJson(this.element.getAttribute('json')) || {};
        this.requiredKeys_.forEach((key) => {
          const {targeting} = jsonTargeting;
          if (targeting && targeting[key]) {
            this.requiredKeyValues_.push({
              key,
              value: targeting[key],
            });
          }
        });
      }
    }

    if (message.iabTaxonomy !== undefined) {
      this.iabTaxonomy_ = message.iabTaxonomy;
    }

    if (!this.appReadyDeferred_.isDone()) {
      this.appReadyDeferred_.resolve();
    }

    console /*OK*/
      .log('App Init:', message);
  }

  /**
   * Handles unit initialization messages
   * @param {!Object} message - The unit initialization message
   * @private
   */
  handleUnitInit_(message) {
    //this.code = message.unitcode; ?????
    this.adUnitId = message.adUnitId; // unitId ???
    // other information from message ???
    this.element.setAttribute('tg-zone', this.getAdUnitId_());

    console /*OK*/
      .log('Unit Init:', message);

    if (!this.visibilityTracker) {
      this.visibilityTracker = new VisibilityTracker(
        this.win,
        this.element,
        this.onVisibilityChange_.bind(this)
      );
    }

    const {height, width} = this.creativeSize_ || this.initialSize_;

    this.extension_.adUnitChanged({
      id: this.getAdUnitId_(),
      shortId: message.adUnitId,
      sizes: this.sizes_,
      instance: this.element.getAttribute('data-amp-slot-index'),
      configuration: null,
      customTargeting: null,
      rotation: message.rotation ? message.rotation : false,
      isFirstPrint: this.refreshCount_ === 0,
      isTracking: false,
      visible: this.isViewable_,
      width,
      height,
      dfpMapping: null,
      isAmpSlot: true,
    });
  }

  /**
   * Handles unit waterfall messages
   * @param {!Object} message - The app initialization message
   * @private
   */
  handleUnitWaterfall_(message) {
    if (message.code !== this.code) {
      console /*OK*/
        .log('Wrong Unit Waterfall:', message);
      return;
    }

    this.waterfall = Waterfall.fromWaterfallMessage(message);
    this.triggerImmediateRefresh_();

    console /*OK*/
      .log('Unit Waterfall:', message);
  }

  /**
   * Handle incoming messages from the extension
   * @param {MessageEvent} msg - The message event
   * @private
   */
  handlerExtensionMessages_(msg) {
    if (msg.data.adUnitId !== this.getAdUnitId_()) {
      return;
    }

    switch (msg.data.action) {
      case 'changeBanner':
        this.sendUnitInit_(false, true);
        break;
    }
  }

  /**
   * Handles visibility changes
   * @param {!Object} visibilityData - Visibility data object
   * @private
   */
  onVisibilityChange_(visibilityData) {
<<<<<<< HEAD
    if (
      this.unitInfo.isVisible !== visibilityData.isViewable &&
      this.appEnabled_
    ) {
      this.core_.sendUnitSnapshot(
        this.unitInfo.code,
        visibilityData.isViewable
      );

      this.unitInfo.setIsVisible(visibilityData.isViewable);
=======
    if (this.isViewable_ !== visibilityData.isViewable && this.appEnabled) {
      this.core_.sendUnitSnapshot(this.code_, visibilityData.isViewable);
>>>>>>> ef483eff
    }
    this.isViewable_ = visibilityData.isViewable;
  }

  /**
   * Sends the unit initialization message
   * @param {boolean=} reconnect - Whether this is a reconnect
   * @param {boolean=} passback - Whether this is a passback
   * @private
   */
  sendUnitInit_(reconnect = false, passback = false) {
    if (this.appEnabled_) {
      const entry = this.waterfall ? this.waterfall.getCurrentEntry() : null;

      // Maybe create a method to get the object parameters if this is going to be reused for extension?
      const unitInit = {
        // Unit
        code: this.code_,
        keyValues: this.requiredKeyValues_,
        path: entry ? entry.path : this.path_,
        // Ad Response
        lineItemId: this.adResponseData_.lineItemId,
        creativeId: this.adResponseData_.creativeId,
        servedSize: this.adResponseData_.servedSize,
        // Waterfall Entry
        isHouseDemand: entry ? entry.isHouseDemand : false,
        position: entry ? entry.position : undefined,

        parentMawId: this.parentMawId_,
        sizes: this.sizes_,
      };

      this.core_.sendUnitInit(unitInit, reconnect, passback);
    }
  }

  /**
   * Return the Full AdUnit Id with the slot index
   * @return {string}
   * @private
   */
  getAdUnitId_() {
    const adUnitId =
      this.adUnitId + '.' + this.element.getAttribute('data-amp-slot-index');
    return adUnitId;
  }

  /**
   * Destroy implementation
   * This is called when the ad is removed from the DOM or refreshed
   * @private
   */
  destroy_() {
    if (this.visibilityTracker) {
      this.visibilityTracker.destroy();
      this.visibilityTracker = null;
    }
  }

  /**
   * Serializes an array of [key, value] pairs into a query string.
   * @param {!Array<!Array<string, (!Array<string>|string)>>} pairs
   * @return {string}
   * @private
   */
  serializeKeyValueArray_(pairs) {
    return pairs
      .map(([key, value]) => this.serializeItem_(key, value))
      .join('&');
  }

  /**
   * @param {string} key
   * @param {(!Array<string>|string)} value
   * @return {string}
   * @private
   */
  serializeItem_(key, value) {
    const serializedValue = (Array.isArray(value) ? value : [value])
      .map(encodeURIComponent)
      .join();
    return `${encodeURIComponent(key)}=${serializedValue}`;
  }

  /**
   * Convert the IabTaxonomy to Google required format
   * @param {object} data - IabTaxonomy data.
   * @return {object} - Formatted signals
   * @private
   */
  convertToUserSignals_(data) {
    const taxonomyMap = {
      content: 'IAB_CONTENT',
      audience: 'IAB_AUDIENCE',
    };

    const PublisherProvidedTaxonomySignals = [];

    for (const [type, taxonomies] of Object.entries(data)) {
      const prefix = taxonomyMap[type];
      if (!prefix) {
        continue;
      }

      for (const [version, items] of Object.entries(taxonomies)) {
        const values = items
          .map((item) => item.id)
          .filter((id) => id !== undefined);

        if (values.length > 0) {
          PublisherProvidedTaxonomySignals.push({
            taxonomy: `${prefix}_${version.replace(/\./g, '_')}`,
            values,
          });
        }
      }
    }

    return {PublisherProvidedTaxonomySignals};
  }
}

AMP.extension(TAG, '0.1', (AMP) => {
  AMP.registerElement(TAG, AmpAdNetworkInsuradsImpl);
});<|MERGE_RESOLUTION|>--- conflicted
+++ resolved
@@ -433,21 +433,8 @@
    * @private
    */
   onVisibilityChange_(visibilityData) {
-<<<<<<< HEAD
-    if (
-      this.unitInfo.isVisible !== visibilityData.isViewable &&
-      this.appEnabled_
-    ) {
-      this.core_.sendUnitSnapshot(
-        this.unitInfo.code,
-        visibilityData.isViewable
-      );
-
-      this.unitInfo.setIsVisible(visibilityData.isViewable);
-=======
     if (this.isViewable_ !== visibilityData.isViewable && this.appEnabled) {
       this.core_.sendUnitSnapshot(this.code_, visibilityData.isViewable);
->>>>>>> ef483eff
     }
     this.isViewable_ = visibilityData.isViewable;
   }
