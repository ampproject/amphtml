--- conflicted
+++ resolved
@@ -62,13 +62,8 @@
 
     if (window.frames['TG-listener']) {
       this.extension_ = ExtensionCommunication.start(
-<<<<<<< HEAD
-        this.unitInfo.code,
+        this.code,
         this.handlerExtensionMessages_.bind(this)
-=======
-        this.code,
-        this.handlerExtensionMessages.bind(this)
->>>>>>> df81884b
       );
     }
     /* InsurAds Business  */
@@ -168,13 +163,8 @@
           keyValues += (keyValues ? '&' : '') + merged;
         }
 
-<<<<<<< HEAD
-        if (this.iabTaxonomy && this.nextEntry.provider === 'hgam') {
-          const userSignals = this.convertToUserSignals_(this.iabTaxonomy);
-=======
         if (this.iabTaxonomy_ && this.nextEntry.provider === 'hgam') {
-          const userSignals = this.convertToUserSignals(this.iabTaxonomy_);
->>>>>>> df81884b
+          const userSignals = this.convertToUserSignals_(this.iabTaxonomy_);
 
           const encodedSignals = encodeURIComponent(
             btoa(JSON.stringify(userSignals))
@@ -404,11 +394,7 @@
 
     switch (msg.data.action) {
       case 'changeBanner':
-<<<<<<< HEAD
-        this.refresh(this.refreshEndCallback_);
-=======
         this.sendUnitInit_(false, true);
->>>>>>> df81884b
         break;
     }
   }
