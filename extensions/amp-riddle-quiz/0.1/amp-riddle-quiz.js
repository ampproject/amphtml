--- conflicted
+++ resolved
@@ -41,12 +41,7 @@
   /**
    * Handles message.
    *
-<<<<<<< HEAD
-   * @param {Event} event
-=======
    * @param {!Event} event
-   * @return {void}
->>>>>>> 966eac31
    */
   handleMessage_(event) {
     if (!this.iframe_ ||
