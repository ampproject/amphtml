--- conflicted
+++ resolved
@@ -62,15 +62,9 @@
       const player = await get3QElement('c8dbe7f4-7f7f-11e6-a407-0cc47a188158');
       const iframe = player.querySelector('iframe');
       expect(iframe).to.not.be.null;
-<<<<<<< HEAD
       expect(iframe.src).to.equal(
         encodeURIComponent('https://playout.3qsdn.com/c8dbe7f4-7f7f-11e6-a407-0cc47a188158?autoplay=false&amp=true')
       );
-=======
-      /*expect(iframe.src).to.equal(
-        encodeURIComponent('https://playout.3qsdn.com/c8dbe7f4-7f7f-11e6-a407-0cc47a188158?autoplay=false&amp=true')
-      );*/
->>>>>>> 044a765d
     });
 
     it('requires data-id', () => {
