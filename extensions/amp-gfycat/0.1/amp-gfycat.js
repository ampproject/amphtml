--- conflicted
+++ resolved
@@ -90,18 +90,9 @@
   createPlaceholderCallback() {
     const placeholder = this.win.document.createElement('img');
     const videoid = dev().assertString(this.videoid_);
-<<<<<<< HEAD
+    this.applyFillContent(placeholder);
     propagateAttributes(['alt', 'aria-label'], this.element, placeholder);
-    placeholder.setAttribute(
-      'src',
-      'https://thumbs.gfycat.com/' + encodeURIComponent(videoid) + '-poster.jpg'
-    );
-    placeholder.setAttribute('layout', 'fill');
-=======
-    this.applyFillContent(placeholder);
-    this.propagateAttributes(['alt', 'aria-label'], placeholder);
     placeholder.setAttribute('loading', 'lazy');
->>>>>>> 9969ae60
     placeholder.setAttribute('placeholder', '');
     placeholder.setAttribute('referrerpolicy', 'origin');
     if (this.element.hasAttribute('aria-label')) {
