--- conflicted
+++ resolved
@@ -16,13 +16,6 @@
  */
 
 import '../amp-gfycat';
-<<<<<<< HEAD
-import {adopt} from '../../../../src/runtime';
-import {listenOncePromise} from '../../../../src/event-helper';
-import {VideoEvents} from '../../../../src/video-interface';
-=======
->>>>>>> 730bd9c8
-
 
 describes.realWin('amp-gfycat', {
   amp: {
@@ -37,25 +30,6 @@
   });
 
   function getGfycat(gfyId, opt_params) {
-<<<<<<< HEAD
-    return createIframePromise(true).then(iframe => {
-      doNotLoadExternalResourcesInTest(iframe.win);
-      const gfycat = iframe.doc.createElement('amp-gfycat');
-      gfycat.setAttribute('data-gfyid', gfyId);
-      gfycat.setAttribute('width', 640);
-      gfycat.setAttribute('height', 640);
-      if (opt_params && opt_params.responsive) {
-        gfycat.setAttribute('layout', 'responsive');
-      }
-      if (opt_params && opt_params.autoplay) {
-        gfycat.setAttribute('autoplay', '');
-      }
-      if (opt_params && opt_params.noautoplay) {
-        gfycat.setAttribute('noautoplay', '');
-      }
-      return iframe.addElement(gfycat);
-    });
-=======
     const gfycat = doc.createElement('amp-gfycat');
     gfycat.setAttribute('data-gfyid', gfyId);
     gfycat.setAttribute('width', 640);
@@ -66,11 +40,13 @@
     if (opt_params && opt_params.noautoplay) {
       gfycat.setAttribute('noautoplay', '');
     }
+    if (opt_params && opt_params.autoplay) {
+      gfycat.setAttribute('autoplay', '');
+    }
     doc.body.appendChild(gfycat);
     return gfycat.build().then(() => {
       return gfycat.layoutCallback();
     }).then(() => gfycat);
->>>>>>> 730bd9c8
   }
 
   it('renders', () => {
