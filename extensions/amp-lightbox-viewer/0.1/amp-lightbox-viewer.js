/**
 * Copyright 2016 The AMP HTML Authors. All Rights Reserved.
 *
 * Licensed under the Apache License, Version 2.0 (the "License");
 * you may not use this file except in compliance with the License.
 * You may obtain a copy of the License at
 *
 *      http://www.apache.org/licenses/LICENSE-2.0
 *
 * Unless required by applicable law or agreed to in writing, software
 * distributed under the License is distributed on an "AS-IS" BASIS,
 * WITHOUT WARRANTIES OR CONDITIONS OF ANY KIND, either express or implied.
 * See the License for the specific language governing permissions and
 * limitations under the License.
 */

import {Animation} from '../../../src/animation';
import {bezierCurve} from '../../../src/curve';
import {CSS} from '../../../build/amp-lightbox-viewer-0.1.css';
import {Gestures} from '../../../src/gesture';
import {KeyCodes} from '../../../src/utils/key-codes';
import {clamp} from '../../../src/utils/math';
import {Services} from '../../../src/services';
import {isExperimentOn} from '../../../src/experiments';
import {isLoaded} from '../../../src/event-helper';
import {Layout} from '../../../src/layout';
import {user, dev} from '../../../src/log';
import {toggle, setStyle} from '../../../src/style';
import {getData, listen} from '../../../src/event-helper';
<<<<<<< HEAD
import {LightboxManager} from './service/lightbox-manager-impl';
=======
import {
  LightboxManager,
  LightboxedCarouselMetadataDef,
} from './service/lightbox-manager-impl';
>>>>>>> 6f3a8774
import {layoutRectFromDomRect} from '../../../src/layout-rect';
import {closest, elementByTag, scopedQuerySelector} from '../../../src/dom';
import * as st from '../../../src/style';
import * as tr from '../../../src/transition';
import {SwipeYRecognizer} from '../../../src/gesture-recognizers';
import {CommonSignals} from '../../../src/common-signals';


/** @const */
const TAG = 'amp-lightbox-viewer';
const DEFAULT_VIEWER_ID = 'amp-lightbox-viewer';

/**
 * Set of namespaces that indicate the lightbox controls mode.
 * Lightbox controls include top bar, description box
 *
 * @enum {number}
 */
const LightboxControlsModes = {
  CONTROLS_DISPLAYED: 1,
  CONTROLS_HIDDEN: 0,
};

const DESC_BOX_PADDING_TOP = 50;
const SWIPE_TO_CLOSE_THRESHOLD = 10;

const ENTER_CURVE_ = bezierCurve(0.4, 0, 0.2, 1);
const EXIT_CURVE_ = bezierCurve(0.4, 0, 0.2, 1);
const MAX_TRANSITION_DURATION = 1000; // ms
const MIN_TRANSITION_DURATION = 300; // ms
const MAX_DISTANCE_APPROXIMATION = 250; // px
const MOTION_DURATION_RATIO = 0.8; // fraction of animation
const EPSILON = 0.001; // precision for approx equals

/**
 * TODO(aghassemi): Make lightbox-manager into a doc-level service.
 * @private  {!./service/lightbox-manager-impl.LightboxManager}
 * */
let manager_;

/**
 * The structure that represents the metadata of a lightbox element
 *
 * @typedef {{
 *   descriptionText: string,
 *   tagName: string,
<<<<<<< HEAD
 *   imageViewer: ?Element
=======
 *   imageViewer: ?Element,
 *   sourceElement: !Element
>>>>>>> 6f3a8774
 * }}
 */
let LightboxElementMetadataDef_;

/**
 * @private visible for testing.
 */
export class AmpLightboxViewer extends AMP.BaseElement {

  /** @param {!AmpElement} element */
  constructor(element) {
    super(element);

    /** @private {boolean} */
    this.active_ = false;

    /** @private {number} */
    this.currentElemId_ = -1;

    /** @private {function(!Event)} */
    this.boundHandleKeyboardEvents_ = this.handleKeyboardEvents_.bind(this);

    /**
     * @private {?./service/lightbox-manager-impl.LightboxManager}
     */
    this.manager_ = null;

    /** @private {?../../../src/service/vsync-impl.Vsync} */
    this.vsync_ = null;

    /** @private {?Element} */
    this.container_ = null;

    /** @private {?Element} */
    this.carousel_ = null;

    /** @private {?Element} */
    this.descriptionBox_ = null;

    /** @private {?Element} */
    this.descriptionTextArea_ = null;

    /** @private {!Object<string,!Array<!LightboxElementMetadataDef_>>} */
    this.elementsMetadata_ = {
      default: [],
    };

    /** @private  {?Element} */
    this.gallery_ = null;

    /** @private  {?Element} */
    this.topBar_ = null;

    /** @private  {?Element} */
    this.topGradient_ = null;

    /** @private {!LightboxControlsModes} */
    this.controlsMode_ = LightboxControlsModes.CONTROLS_DISPLAYED;

    /** @private {?UnlistenDef} */
    this.unlistenClick_ = null;

    /** @private {string} */
    this.currentLightboxGroupId_ = 'default';

    /** @private {?Element} */
    this.sourceElement_ = null;
  }

  /** @override */
  isLayoutSupported(layout) {
    return layout == Layout.NODISPLAY;
  }

  /** @override */
  renderOutsideViewport() {
    return true;
  }

  /** @override */
  buildCallback() {
    user().assert(isExperimentOn(this.win, TAG),
        `Experiment ${TAG} disabled`);
    this.manager_ = dev().assert(manager_);
    this.vsync_ = this.getVsync();
    const viewer = Services.viewerForDoc(this.getAmpDoc());
    viewer.whenFirstVisible().then(() => {
      this.container_ = this.win.document.createElement('div');
      this.container_.classList.add('i-amphtml-lbv');
      this.element.appendChild(this.container_);
      this.manager_.maybeInit();
      this.buildMask_();
    });
  }

  /** @override */
  layoutCallback() {
    // DO NOT ADD CODE HERE
    // layoutCallback for lightbox-viewer is meaningless, lightbox-viewer
    // doesn't have children, it just manages elements elsewhere in the page in
    // `open_` `close_` and `updateViewer_` methods.
    return Promise.resolve();
  }

  /**
   * @param {string} lightboxGroupId
   * @return {!Promise}
   * @private
   */
  findOrInitializeLightbox_(lightboxGroupId) {
    if (!this.descriptionBox_) {
      this.buildDescriptionBox_();
    }
    if (!this.topBar_) {
      this.buildTopBar_();
    }
    return this.findOrBuildCarousel_(lightboxGroupId);
  }

  /**
   * Builds the page mask and appends it to the container.
   * @private
   */
  buildMask_() {
    dev().assert(this.container_);
    const mask = this.win.document.createElement('div');
    mask.classList.add('i-amphtml-lbv-mask');
    this.container_.appendChild(mask);
  }

  /**
   * Return a cleaned clone of the given element for building
   * carousel slides with.
   * @param {!Element} element
   * @private
   */
  cloneLightboxableElement_(element) {
    const deepClone = !element.classList.contains(
        'i-amphtml-element');
    const clonedNode = element.cloneNode(deepClone);
    clonedNode.removeAttribute('on');
    clonedNode.removeAttribute('id');
    return clonedNode;
  }
  /**
   * Given a list of lightboxable elements, build the internal carousel slides
   * @param {!Array<!Element>} lightboxableElements
   * @private
   */
  buildCarouselSlides_(lightboxableElements) {
    let index = 0;
    this.elementsMetadata_[this.currentLightboxGroupId_] = [];
    lightboxableElements.forEach(element => {
      element.lightboxItemId = index++;
      const clonedNode = this.cloneLightboxableElement_(element);
      const descText = this.manager_.getDescription(element);
      const metadata = {
        descriptionText: descText,
        tagName: clonedNode.tagName,
<<<<<<< HEAD
=======
        sourceElement: element,
>>>>>>> 6f3a8774
      };
      let slide = clonedNode;
      if (clonedNode.tagName === 'AMP-IMG') {
        const container = this.element.ownerDocument.createElement('div');
        container.classList.add('i-amphtml-image-lightbox-container');
        const imageViewer = this.win.document.createElement('amp-image-viewer');
        imageViewer.setAttribute('layout', 'fill');
        imageViewer.appendChild(clonedNode);
        container.appendChild(imageViewer);
        slide = container;
        metadata.imageViewer = imageViewer;
      }
      this.carousel_.appendChild(slide);
      this.elementsMetadata_[this.currentLightboxGroupId_].push(metadata);
    });
  }

  /**
   * Returns the existing carousel corresponding to the group id
   * or builds a new one.
   * @param {string} lightboxGroupId
   * @return {!Promise}
   * @private
   */
  findOrBuildCarousel_(lightboxGroupId) {
    dev().assert(this.container_);
    const existingCarousel = scopedQuerySelector(
        this.element,
        'amp-carousel[amp-lightbox-group=' + lightboxGroupId + ']'
    );
    if (existingCarousel) {
      this.carousel_ = existingCarousel;
      return this.vsync_.mutatePromise(() => {
        toggle(dev().assertElement(this.carousel_), true);
      });
    } else {
      return this.buildCarousel_(lightboxGroupId);
    }
  }

  /**
   * Builds the carousel and appends it to the container.
   * @param {string} lightboxGroupId
   * @return {!Promise}
   * @private
   */
  buildCarousel_(lightboxGroupId) {
    Services.extensionsFor(this.win).installExtensionForDoc(
        this.getAmpDoc(), 'amp-carousel');
    Services.extensionsFor(this.win).installExtensionForDoc(
        this.getAmpDoc(), 'amp-image-viewer');
    this.carousel_ = this.win.document.createElement('amp-carousel');
    this.carousel_.setAttribute('type', 'slides');
    this.carousel_.setAttribute('layout', 'fill');
    this.carousel_.setAttribute('amp-lightbox-group', lightboxGroupId);
    return this.manager_.getElementsForLightboxGroup(lightboxGroupId)
        .then(list => {
          return this.vsync_.mutatePromise(() => {
            this.buildCarouselSlides_(list);
          });
        }).then(() => {
          this.container_.appendChild(this.carousel_);
        });
  }

  /**
   * Handles slide change.
   * @private
   */
  slideChangeHandler_(event) {
    this.currentElemId_ = getData(event)['index'];
    this.updateDescriptionBox_();
  }

  /**
   * Build description box and append it to the container.
   * @private
   */
  buildDescriptionBox_() {
    this.descriptionBox_ = this.win.document.createElement('div');
    this.descriptionBox_.classList.add('i-amphtml-lbv-desc-box');
    this.descriptionBox_.classList.add('standard');

    this.descriptionTextArea_ = this.win.document.createElement('div');
    this.descriptionTextArea_.classList.add('i-amphtml-lbv-desc-text');
    this.descriptionTextArea_.classList.add('non-expanded');
    this.descriptionBox_.appendChild(this.descriptionTextArea_);

    this.descriptionBox_.addEventListener('click', event => {
      this.toggleDescriptionOverflow_();
      event.stopPropagation();
    });
    this.container_.appendChild(this.descriptionBox_);
  }

  /**
   * Update description box text.
   * @private
   */
  updateDescriptionBox_() {
    const descText = this.getCurrentElement_().descriptionText;
    // The problem with setting innerText is that it not only removes
    // child nodes from the element, but also permanently destroys all
    // descendant text nodes. It is okay in this case because the description
    // text area is a div that does not contain descendant elements.
    this.descriptionTextArea_./*OK*/innerText = descText;
    if (!descText) {
      toggle(dev().assertElement(this.descriptionBox_), false);
    }
  }

  /**
   * Toggle the overflow state of description box
   * @private
   */
  toggleDescriptionOverflow_() {
    // TODO: if there is nothing to expand into, don't shim.
    if (this.descriptionBox_.classList.contains('standard')) {
      const measureBeforeExpandingDescTextArea = state => {
        state.prevDescTextAreaHeight =
            this.descriptionTextArea_./*OK*/scrollHeight;
        state.descBoxHeight = this.descriptionBox_./*OK*/clientHeight;
        state.descBoxPaddingTop = DESC_BOX_PADDING_TOP;
      };

      const measureAfterExpandingDescTextArea = state => {
        state.descTextAreaHeight = this.descriptionTextArea_./*OK*/scrollHeight;
      };

      const mutateAnimateDesc = state => {
        const finalDescTextAreaTop =
            state.descBoxHeight > state.descTextAreaHeight ?
              state.descBoxHeight - state.descBoxPaddingTop -
            state.descTextAreaHeight : 0;
        const tempOffsetHeight =
            state.descBoxHeight > state.descTextAreaHeight ?
              state.descTextAreaHeight - state.prevDescTextAreaHeight :
              state.descBoxHeight - state.descBoxPaddingTop -
            state.prevDescTextAreaHeight;
        this.animateDescOverflow_(tempOffsetHeight, finalDescTextAreaTop);
      };

      const mutateExpandingDescTextArea = state => {
        this.descriptionTextArea_.classList.remove('non-expanded');
        const tempDescTextAreaTop = state.descBoxHeight -
            state.descBoxPaddingTop - state.prevDescTextAreaHeight;
        setStyle(this.descriptionTextArea_, 'top', `${tempDescTextAreaTop}px`);
        this.vsync_.run({
          measure: measureAfterExpandingDescTextArea,
          mutate: mutateAnimateDesc,
        }, {
          prevDescTextAreaHeight: state.prevDescTextAreaHeight,
          descBoxHeight: state.descBoxHeight,
          descBoxPaddingTop: state.descBoxPaddingTop,
        });
      };

      this.descriptionBox_.classList.remove('standard');
      this.descriptionBox_.classList.add('overflow');
      this.topBar_.classList.add('fullscreen');
      this.vsync_.run({
        measure: measureBeforeExpandingDescTextArea,
        mutate: mutateExpandingDescTextArea,
      }, {});
    } else if (this.descriptionBox_.classList.contains('overflow')) {
      this.vsync_.mutate(() => {
        this.descriptionBox_.classList.remove('overflow');
        this.topBar_.classList.remove('fullscreen');
        this.descriptionBox_.classList.add('standard');
        this.descriptionTextArea_.classList.add('non-expanded');
        setStyle(this.descriptionTextArea_, 'top', '');
      });
    }
  }

  /**
   * @param {number} diffTop
   * @param {number} finalTop
   * @param {number=} duration
   * @param {string=} curve
   * @private
   */
  animateDescOverflow_(diffTop, finalTop,
    duration = 500, curve = 'ease-out') {
    const textArea = dev().assertElement(this.descriptionTextArea_);
    const transition = tr.numeric(0, diffTop);
    return Animation.animate(textArea, time => {
      const p = transition(time);
      setStyle(textArea, 'transform', `translateY(-${p}px)`);
    }, duration, curve).thenAlways(() => {
      setStyle(textArea, 'top', `${finalTop}px`);
      setStyle(textArea, 'transform', '');
    });
  }

  /**
   * Builds the top bar containing buttons and appends them to the container.
   * @private
   */
  buildTopBar_() {
    dev().assert(this.container_);
    this.topBar_ = this.win.document.createElement('div');
    this.topBar_.classList.add('i-amphtml-lbv-top-bar');

    this.topGradient_ = this.win.document.createElement('div');
    this.topGradient_.classList.add('i-amphtml-lbv-top-bar-top-gradient');
    this.topBar_.appendChild(this.topGradient_);

    const close = this.close_.bind(this);
    const openGallery = this.openGallery_.bind(this);
    const closeGallery = this.closeGallery_.bind(this);

    // TODO(aghassemi): i18n and customization. See https://git.io/v6JWu
    this.buildButton_('Close', 'amp-lbv-button-close', close);
    this.buildButton_('Gallery', 'amp-lbv-button-gallery', openGallery);
    this.buildButton_('Content', 'amp-lbv-button-slide', closeGallery);

    this.container_.appendChild(this.topBar_);
  }

  /**
   * Builds a button and appends it to the container.
   * @param {string} label Text of the button for a11y
   * @param {string} className Css classname
   * @param {function()} action function to call when tapped
   * @private
   */
  buildButton_(label, className, action) {
    dev().assert(this.topBar_);
    const button = this.win.document.createElement('div');

    button.setAttribute('role', 'button');
    button.setAttribute('aria-label', label);
    button.classList.add(className);
    button.addEventListener('click', event => {
      action();
      event.stopPropagation();
      event.preventDefault();
    });

    this.topBar_.appendChild(button);
  }

  /**
   * Check to see if the triggering click happened on something that is a button
   * or any other element that should consume the event.
   * @param {!Event} e
   * @return {boolean}
   */
  shouldTriggerClick_(e) {
    const target = dev().assertElement(e.target);
    const consumingElement = closest(target, element => {
      return element.tagName == 'BUTTON'
        || element.tagName == 'A'
        || element.getAttribute('role') == 'button'
        || (element.hasAttribute('on')
        && element.getAttribute('on')./*OK*/matches(/(^|;)\s*tap\s*/));
    }, this.container_);

    return consumingElement == null;
  }

  /**
   * Toggle description box if it has text content
   * @param {boolean} display
   * @private
   */
  toggleDescriptionBox_(display) {
    this.updateDescriptionBox_();
    toggle(dev().assertElement(this.descriptionBox_), display);
  }

  /**
   * Toggle lightbox controls including topbar and description.
   * @param {!Event} e
   * @private
   */
  toggleControls_(e) {
    if (!this.shouldTriggerClick_(e)) {
      return;
    }

    if (this.controlsMode_ == LightboxControlsModes.CONTROLS_HIDDEN) {
      toggle(dev().assertElement(this.topBar_), true);
      if (!this.container_.hasAttribute('gallery-view')) {
        this.toggleDescriptionBox_(true);
      }
      this.controlsMode_ = LightboxControlsModes.CONTROLS_DISPLAYED;
    } else {
      this.toggleDescriptionBox_(false);
      toggle(dev().assertElement(this.topBar_), false);
      this.controlsMode_ = LightboxControlsModes.CONTROLS_HIDDEN;
    }
  }

  /**
   * Set up event listeners.
   * @private
   */
  setupEventListeners_() {
    dev().assert(this.container_);
    const toggleControls = this.toggleControls_.bind(this);
    this.unlistenClick_ = listen(dev().assertElement(this.container_),
        'click', toggleControls);
  }

  /**
   * Clean up event listeners.
   * @private
   */
  cleanupEventListeners_() {
    if (this.unlistenClick_) {
      this.unlistenClick_();
      this.unlistenClick_ = null;
    }
  }

  /**
   * Set up gestures
   * @private
   */
  setupGestures_() {
    const gestures = Gestures.get(dev().assertElement(this.carousel_));
    gestures.onGesture(SwipeYRecognizer, e => {
      if (e.data.last) {
        this.onMoveRelease_(e.data.deltaY);
      }
    });
  }

  /**
   * @return {!LightboxElementMetadataDef_}
   * @private
   */
  getCurrentElement_() {
    const lbgId = this.currentLightboxGroupId_;
    const currentElement = dev().assert(
        this.elementsMetadata_[lbgId][this.currentElemId_]
    );
    return currentElement;
  }

  /**
   * Closes the lightbox viewer on a tiny upwards swipe.
   * @param {number} deltaY
   * @private
   */
  onMoveRelease_(deltaY) {
    if (Math.abs(deltaY) > SWIPE_TO_CLOSE_THRESHOLD) {
      this.close_();
    }
  }

  /**
   * Opens the lightbox-viewer with either the invocation source or
   * the element referenced by the `id` argument.
   * Examples:
   *  // Opens the element tapped.
   *  on="tap:myLightboxViewer'
   *
   *  // Opens the element referenced by elementId
   *  on="tap:myLightboxViewer.open(id='<elementId>')
   * @override
   * @param {!../../../src/service/action-impl.ActionInvocation} invocation
   */
  activate(invocation) {
    let target = invocation.source;
    if (invocation.args && invocation.args['id']) {
      const targetId = invocation.args['id'];
      target = this.getAmpDoc().getElementById(targetId);
      user().assert(target,
          'amp-lightbox-viewer.open: element with id: %s not found', targetId);
    }
    this.open_(dev().assertElement(target));
  }

  /**
   * Opens the lightbox-viewer and displays the given element inside.
   * @param {!Element} element Element to lightbox.
   * @return {!Promise}
   * @private
   */
  open_(element) {
    this.sourceElement_ = element;
    const lightboxGroupId = element.getAttribute('lightbox')
      || 'default';
    this.currentLightboxGroupId_ = lightboxGroupId;
    return this.findOrInitializeLightbox_(lightboxGroupId).then(() => {
      this.getViewport().enterLightboxMode();

      st.setStyles(this.element, {
        opacity: 0,
        display: '',
      });

      st.setStyles(dev().assertElement(this.carousel_), {
        opacity: 0,
        display: '',
      });
<<<<<<< HEAD

      this.active_ = true;

      this.updateInViewport(dev().assertElement(this.container_), true);
      this.scheduleLayout(dev().assertElement(this.container_));

      this.win.document.documentElement.addEventListener(
          'keydown', this.boundHandleKeyboardEvents_);

      this.carousel_.addEventListener(
          'slideChange', event => this.slideChangeHandler_(event)
      );

      this.setupGestures_();
      this.setupEventListeners_();

      return this.carousel_.signals().whenSignal(CommonSignals.LOAD_END);
    }).then(() => this.openLightboxForElement_(element));
  }

=======

      this.active_ = true;

      this.updateInViewport(dev().assertElement(this.container_), true);
      this.scheduleLayout(dev().assertElement(this.container_));

      this.win.document.documentElement.addEventListener(
          'keydown', this.boundHandleKeyboardEvents_);

      this.carousel_.addEventListener(
          'slideChange', event => this.slideChangeHandler_(event)
      );

      this.setupGestures_();
      this.setupEventListeners_();

      return this.carousel_.signals().whenSignal(CommonSignals.LOAD_END);
    }).then(() => this.openLightboxForElement_(element));
  }

>>>>>>> 6f3a8774
  /**
   * Given a single lightbox element, opens the internal carousel slide
   * associated with said element, updates the description, and initializes
   * the image viewer if the element is an amp-img.
   * @param {!Element} element
   * @private
   */
  openLightboxForElement_(element) {
    this.currentElemId_ = element.lightboxItemId;
    // Hack to access private property. Better than not getting
    // type checking to work.
    /**@type {?}*/ (this.carousel_).implementation_.showSlideWhenReady(
        this.currentElemId_);
    const tagName = this.getCurrentElement_().tagName;
    if (tagName === 'AMP-IMG') {
      this.getCurrentElement_().imageViewer.signals()
          .whenSignal(CommonSignals.LOAD_END)
          .then(() => this.enter_());
    }
    this.updateDescriptionBox_();
  }

  /**
<<<<<<< HEAD
   * @param {!Element} ampImage
   * @return {boolean}
   * @private
   */
  aspectRatioChanged_(ampImage) {
    const img = elementByTag(dev().assertElement(ampImage), 'img');
    const naturalAspectRatio = img.naturalWidth / img.naturalHeight;
    const elementHeight = ampImage./*OK*/offsetHeight;
    const elementWidth = ampImage./*OK*/offsetWidth;
    const ampImageAspectRatio = elementWidth / elementHeight;
    return Math.abs(naturalAspectRatio - ampImageAspectRatio) > EPSILON;
=======
   * This function verifies that the source element is an amp-img and contains
   * an img element and preserves the natural aspect ratio of the original img.
   * @param {!Element} element
   * @return {boolean}
   * @private
   */
  shouldAnimate_(element) {
    if (element.tagName !== 'AMP-IMG') {
      return false;
    }
    const img = elementByTag(dev().assertElement(element), 'img');
    if (!img) {
      return false;
    }
    const naturalAspectRatio = img.naturalWidth / img.naturalHeight;
    const elementHeight = element./*OK*/offsetHeight;
    const elementWidth = element./*OK*/offsetWidth;
    const ampImageAspectRatio = elementWidth / elementHeight;
    return Math.abs(naturalAspectRatio - ampImageAspectRatio) < EPSILON;
>>>>>>> 6f3a8774
  }

  /**
   * Entry animation to transition in a lightboxable image
   * @return {!Promise}
   * @private
   */
  // TODO (cathyxz): make this generalizable to more than just images
  enter_() {
    const anim = new Animation(this.element);
    let duration = MIN_TRANSITION_DURATION;
    let transLayer = null;
<<<<<<< HEAD
=======
    const sourceElement = this.getCurrentElement_().sourceElement;
>>>>>>> 6f3a8774
    return this.vsync_.measurePromise(() => {
      // Lightbox background fades in.
      anim.add(0, tr.setStyles(this.element, {
        opacity: tr.numeric(0, 1),
      }), MOTION_DURATION_RATIO, ENTER_CURVE_);

      // Try to transition from the source image.
<<<<<<< HEAD
      if (this.sourceElement_ && isLoaded(this.sourceElement_)
        && !this.aspectRatioChanged_(this.sourceElement_)) {
=======
      if (sourceElement && isLoaded(sourceElement)
        && this.shouldAnimate_(sourceElement)) {
>>>>>>> 6f3a8774

        // TODO (#13039): implement crop and object fit contain transitions
        transLayer = this.element.ownerDocument.createElement('div');
        transLayer.classList.add('i-amphtml-lightbox-viewer-trans');
        this.element.ownerDocument.body.appendChild(transLayer);
<<<<<<< HEAD
        const rect = layoutRectFromDomRect(this.sourceElement_
=======
        const rect = layoutRectFromDomRect(sourceElement
>>>>>>> 6f3a8774
            ./*OK*/getBoundingClientRect());

        const imageBox = /**@type {?}*/ (this.getCurrentElement_().imageViewer)
            .implementation_.getImageBoxWithOffset();

<<<<<<< HEAD
        const clone = this.sourceElement_.cloneNode(true);

=======
        const clone = sourceElement.cloneNode(true);
>>>>>>> 6f3a8774
        clone.className = '';
        st.setStyles(clone, {
          position: 'absolute',
          top: st.px(rect.top),
          left: st.px(rect.left),
          width: st.px(rect.width),
          height: st.px(rect.height),
          transformOrigin: 'top left',
          willChange: 'transform',
        });
        transLayer.appendChild(clone);

<<<<<<< HEAD
        this.sourceElement_.classList.add('i-amphtml-ghost');

=======
>>>>>>> 6f3a8774
        // Move and resize the image to the location given by the lightbox.
        const dx = imageBox.left - rect.left;
        const dy = imageBox.top - rect.top;
        const scaleX = rect.width != 0 ? imageBox.width / rect.width : 1;

        duration = this.getTransitionDuration_(dy);

        anim.add(MOTION_DURATION_RATIO - 0.01,
            tr.setStyles(dev().assertElement(this.carousel_), {
              opacity: tr.numeric(0, 1),
            }),
            0.01
        );

        anim.add(0, tr.setStyles(clone, {
          transform: tr.concat([
            tr.translate(tr.numeric(0, dx), tr.numeric(0, dy)),
            tr.scale(tr.numeric(1, scaleX)),
          ]),
        }), MOTION_DURATION_RATIO, ENTER_CURVE_);

        // At the end, fade out the transition image.
        anim.add(0.9, tr.setStyles(transLayer, {
          opacity: tr.numeric(1, 0.01),
        }), 0.1, EXIT_CURVE_);
      }
    }).then(() => {
      return anim.start(duration).thenAlways(() => {
        return this.vsync_.mutatePromise(() => {
          st.setStyles(this.element, {opacity: ''});
          st.setStyles(dev().assertElement(this.carousel_), {opacity: ''});

          if (transLayer) {
            this.element.ownerDocument.body.removeChild(transLayer);
          }
        });
      });
    });
<<<<<<< HEAD
=======
  }

  /**
   * Animation for closing lightbox
   * @return {!Promise}
   * @private
   */
  exit_() {
    const anim = new Animation(this.element);
    let duration = MIN_TRANSITION_DURATION;
    const currentElementMetadata = this.getCurrentElement_();
    const imageBox = /**@type {?}*/ (currentElementMetadata.imageViewer)
        .implementation_.getImageBoxWithOffset();
    const image = /**@type {?}*/ (currentElementMetadata.imageViewer)
        .implementation_.getImage();
    const sourceElement = currentElementMetadata.sourceElement;
    // Try to transition to the source image.
    let transLayer = null;

    return this.vsync_.measurePromise(() => {
      // Lightbox background fades out.
      anim.add(0, tr.setStyles(this.element, {
        opacity: tr.numeric(1, 0),
      }), MOTION_DURATION_RATIO, ENTER_CURVE_);

      if (sourceElement !== null
        && sourceElement.tagName == 'AMP-IMG'
        && this.shouldAnimate_(sourceElement)
        && (sourceElement == this.sourceElement_
        || this.manager_.hasCarousel(this.currentLightboxGroupId_))) {
        transLayer = this.element.ownerDocument.createElement('div');
        transLayer.classList.add('i-amphtml-lightbox-viewer-trans');
        this.element.ownerDocument.body.appendChild(transLayer);
        sourceElement.classList.add('i-amphtml-ghost');

        const rect = layoutRectFromDomRect(sourceElement
            ./*OK*/getBoundingClientRect());
        const clone = image.cloneNode(true);
        st.setStyles(clone, {
          position: 'absolute',
          top: st.px(imageBox.top),
          left: st.px(imageBox.left),
          width: st.px(imageBox.width),
          height: st.px(imageBox.height),
          transform: '',
          transformOrigin: 'top left',
          willChange: 'transform',
        });
        transLayer.appendChild(clone);

        st.setStyles(dev().assertElement(this.carousel_), {
          opacity: 0,
        });

        anim.add(0, tr.setStyles(dev().assertElement(this.element), {
          opacity: tr.numeric(1, 0),
        }), MOTION_DURATION_RATIO, EXIT_CURVE_);

        // Move and resize the image back to where it is in the article.
        const dx = rect.left - imageBox.left;
        const dy = rect.top - imageBox.top;
        const scaleX = imageBox.width != 0 ? rect.width / imageBox.width : 1;
        /** @const {!TransitionDef<void>} */
        const moveAndScale = tr.setStyles(clone, {
          transform: tr.concat([
            tr.translate(tr.numeric(0, dx), tr.numeric(0, dy)),
            tr.scale(tr.numeric(1, scaleX)),
          ]),
        });

        anim.add(0, (time, complete) => {
          moveAndScale(time);
          if (complete) {
            sourceElement.classList.remove('i-amphtml-ghost');
          }
        }, MOTION_DURATION_RATIO, EXIT_CURVE_);

        // Fade out the transition image.
        anim.add(MOTION_DURATION_RATIO, tr.setStyles(transLayer, {
          opacity: tr.numeric(1, 0.01),
        }), 0.2, EXIT_CURVE_);

        duration = this.getTransitionDuration_(dy);
      }
    }).then(() => {
      return anim.start(duration).thenAlways(() => {
        return this.vsync_.mutatePromise(() => {
          if (sourceElement) {
            sourceElement.classList.remove('i-amphtml-ghost');
          }
          st.setStyles(this.element, {
            opacity: '',
          });
          st.setStyles(dev().assertElement(this.carousel_), {
            opacity: '',
          });
          if (transLayer) {
            this.element.ownerDocument.body.removeChild(transLayer);
          }
        });
      });
    });
  }

  /**
   * Calculates transition duration from vertical distance traveled
   * @param {number} dy
   * @return {number}
   * @private
   */
  getTransitionDuration_(dy) {
    const distanceAdjustedDuration =
      Math.abs(dy) / MAX_DISTANCE_APPROXIMATION * MAX_TRANSITION_DURATION;
    return clamp(
        distanceAdjustedDuration,
        MIN_TRANSITION_DURATION,
        MAX_TRANSITION_DURATION
    );
  }

  maybeSyncSourceCarousel_() {
    if (this.manager_.hasCarousel(this.currentLightboxGroupId_)) {
      const lightboxCarouselMetadata = this.manager_
          .getCarouselMetadataForLightboxGroup(this.currentLightboxGroupId_);

      let returnSlideIndex = this.currentElemId_;

      lightboxCarouselMetadata.excludedIndexes.some(i => {
        if (i <= returnSlideIndex) {
          returnSlideIndex++;
        } else {
          return true;
        }
      });

      /**@type {?}*/ (lightboxCarouselMetadata.sourceCarousel).implementation_
          .showSlideWhenReady(returnSlideIndex);
    }
>>>>>>> 6f3a8774
  }

  /**
   * Animation for closing lightbox
   * @return {!Promise}
   * @private
   */
  exit_() {
    const anim = new Animation(this.element);
    let duration = MIN_TRANSITION_DURATION;
    const imageBox = /**@type {?}*/ (this.getCurrentElement_().imageViewer)
        .implementation_.getImageBoxWithOffset();
    const image = /**@type {?}*/ (this.getCurrentElement_().imageViewer)
        .implementation_.getImage();
    // Try to transition to the source image.
    let transLayer = null;
    return this.vsync_.measurePromise(() => {
      if (this.sourceElement_ && image
          && !this.aspectRatioChanged_(this.sourceElement_)) {
        // TODO (#13013): if current image is not the original image, don't transition
        transLayer = this.element.ownerDocument.createElement('div');
        transLayer.classList.add('i-amphtml-lightbox-viewer-trans');
        this.element.ownerDocument.body.appendChild(transLayer);

        const rect = layoutRectFromDomRect(this.sourceElement_
            ./*OK*/getBoundingClientRect());
        const clone = image.cloneNode(true);
        st.setStyles(clone, {
          position: 'absolute',
          top: st.px(imageBox.top),
          left: st.px(imageBox.left),
          width: st.px(imageBox.width),
          height: st.px(imageBox.height),
          transform: '',
          transformOrigin: 'top left',
          willChange: 'transform',
        });
        transLayer.appendChild(clone);

        st.setStyles(dev().assertElement(this.carousel_), {
          opacity: 0,
        });

        anim.add(0, tr.setStyles(dev().assertElement(this.element), {
          opacity: tr.numeric(1, 0),
        }), MOTION_DURATION_RATIO, EXIT_CURVE_);

        // Move and resize the image back to where it is in the article.
        const dx = rect.left - imageBox.left;
        const dy = rect.top - imageBox.top;
        const scaleX = imageBox.width != 0 ? rect.width / imageBox.width : 1;
        /** @const {!TransitionDef<void>} */
        const moveAndScale = tr.setStyles(clone, {
          transform: tr.concat([
            tr.translate(tr.numeric(0, dx), tr.numeric(0, dy)),
            tr.scale(tr.numeric(1, scaleX)),
          ]),
        });

        anim.add(0, (time, complete) => {
          moveAndScale(time);
          if (complete) {
            this.sourceElement_.classList.remove('i-amphtml-ghost');
          }
        }, MOTION_DURATION_RATIO, EXIT_CURVE_);

        // Fade out the transition image.
        anim.add(MOTION_DURATION_RATIO, tr.setStyles(transLayer, {
          opacity: tr.numeric(1, 0.01),
        }), 0.2, EXIT_CURVE_);

        duration = this.getTransitionDuration_(dy);
      }
    }).then(() => {
      return anim.start(duration).thenAlways(() => {
        return this.vsync_.mutatePromise(() => {
          if (this.sourceElement_) {
            this.sourceElement_.classList.remove('i-amphtml-ghost');
          }
          st.setStyles(this.element, {
            opacity: '',
          });
          st.setStyles(dev().assertElement(this.carousel_), {
            opacity: '',
          });
          if (transLayer) {
            this.element.ownerDocument.body.removeChild(transLayer);
          }
        });
      });
    });
  }

  /**
   * Calculates transition duration from vertical distance traveled
   * @param {number} dy
   * @return {number}
   * @private
   */
  getTransitionDuration_(dy) {
    const distanceAdjustedDuration =
      Math.abs(dy) / MAX_DISTANCE_APPROXIMATION * MAX_TRANSITION_DURATION;
    return clamp(
        distanceAdjustedDuration,
        MIN_TRANSITION_DURATION,
        MAX_TRANSITION_DURATION
    );
  }
  /**
   * Closes the lightbox-viewer
   * @return {!Promise}
   * @private
   */
  close_() {
    if (!this.active_) {
      return Promise.resolve();
    }

    this.active_ = false;

    this.cleanupEventListeners_();

<<<<<<< HEAD
=======
    this.maybeSyncSourceCarousel_();

>>>>>>> 6f3a8774
    this.vsync_.mutate(() => {
      // If there's gallery, set gallery to display none
      this.container_.removeAttribute('gallery-view');

      if (this.gallery_) {
        this.gallery_.classList.add('i-amphtml-lbv-gallery-hidden');
        this.gallery_ = null;
      }
    });

    this.win.document.documentElement.removeEventListener(
        'keydown', this.boundHandleKeyboardEvents_);

    this.carousel_.removeEventListener(
        'slideChange', event => {this.slideChangeHandler_(event);});

    const gestures = Gestures.get(dev().assertElement(this.carousel_));
    gestures.cleanup();

    return this.exit_().then(() => {
      toggle(dev().assertElement(this.carousel_), false);
      toggle(this.element, false);
      this.carousel_ = null;
      this.getViewport().leaveLightboxMode();
      this.schedulePause(dev().assertElement(this.container_));
    });
  }

  /**
   * Handles keyboard events for the lightbox.
   *  -Esc will close the lightbox.
   * @private
   */
  handleKeyboardEvents_(event) {
    const code = event.keyCode;
    if (code == KeyCodes.ESCAPE) {
      this.close_();
    }
  }

  /**
   * Display gallery view to show thumbnails of lightboxed elements
   * @private
   */
  openGallery_() {
    // Build gallery div for the first time
    if (!this.gallery_) {
      this.findOrBuildGallery_();
    }
    this.container_.setAttribute('gallery-view', '');
    this.topBar_.classList.add('fullscreen');
    toggle(dev().assertElement(this.carousel_), false);
    toggle(dev().assertElement(this.descriptionBox_), false);
  }

  /**
   * Close gallery view
   * @private
   */
  closeGallery_() {
    this.container_.removeAttribute('gallery-view');
    if (this.descriptionBox_.classList.contains('standard')) {
      this.topBar_.classList.remove('fullscreen');
    }
    toggle(dev().assertElement(this.carousel_), true);
    this.updateDescriptionBox_();
    toggle(dev().assertElement(this.descriptionBox_), true);
  }

  /**
   * @private
   */
  findOrBuildGallery_() {
    this.gallery_ = scopedQuerySelector(
        this.element,
        '.i-amphtml-lbv-gallery[amp-lightbox-group='
        + this.currentLightboxGroupId_ + ']'
    );
    if (this.gallery_) {
      this.gallery_.classList.remove('i-amphtml-lbv-gallery-hidden');
    } else {
      // Build gallery
      this.gallery_ = this.win.document.createElement('div');
      this.gallery_.classList.add('i-amphtml-lbv-gallery');
      this.gallery_.setAttribute('amp-lightbox-group',
          this.currentLightboxGroupId_);

      // Initialize thumbnails
      this.updateThumbnails_();

      this.vsync_.mutate(() => {
        this.container_.appendChild(this.gallery_);
      });
    }
  }

  /**
   * Update thumbnails displayed in lightbox gallery.
   * This function only supports initialization now.
   * @private
   */
  updateThumbnails_() {
    const thumbnails = [];
    this.manager_.getThumbnails(this.currentLightboxGroupId_)
        .forEach(thumbnail => {
          const thumbnailElement = this.createThumbnailElement_(thumbnail);
          thumbnails.push(thumbnailElement);
        });
    this.vsync_.mutate(() => {
      thumbnails.forEach(thumbnailElement => {
        this.gallery_.appendChild(thumbnailElement);
      });
    });
  }

  /**
   * Create an element inside gallery from the thumbnail info from manager.
   * @param {{url: string, element: !Element}} thumbnailObj
   * @return {!Element}
   * @private
   */
  createThumbnailElement_(thumbnailObj) {
    const element = this.win.document.createElement('div');
    element.classList.add('i-amphtml-lbv-gallery-thumbnail');
    const imgElement = this.win.document.createElement('img');
    imgElement.classList.add('i-amphtml-lbv-gallery-thumbnail-img');
    imgElement.setAttribute('src', thumbnailObj.url);
    element.appendChild(imgElement);
    const closeGalleryAndShowTargetSlide = event => {
      this.closeGallery_();
      this.currentElemId_ = thumbnailObj.element.lightboxItemId;
      this.updateDescriptionBox_();
      // Hack to access private property. Better than not getting
      // type checking to work.
      /**@type {?}*/ (this.carousel_).implementation_.showSlideWhenReady(
          this.currentElemId_);
      this.updateDescriptionBox_();
      event.stopPropagation();
    };
    element.addEventListener('click', closeGalleryAndShowTargetSlide);
    return element;
  }
}

/**
 * @private visible for testing.
 */
export function installLightboxManager(win) {
  if (isExperimentOn(win, TAG)) {
    // TODO (#12859): This only works for singleDoc mode. We will move
    // installation of LightboxManager to core after the experiment, okay for now.
    const ampdoc = Services.ampdocServiceFor(win).getAmpDoc();
    manager_ = new LightboxManager(ampdoc);
  }
}

/**
 * Tries to find an existing amp-lightbox-viewer, if there is none, it adds a
 * default one.
 * @param {!Window} win
 * @return {!Promise}
 */
function installLightboxViewer(win) {
  const ampdoc = Services.ampdocServiceFor(win).getAmpDoc();
  // TODO (#12859): make this work for more than singleDoc mode
  return ampdoc.whenBodyAvailable().then(body => {
    const existingViewer = elementByTag(ampdoc.getRootNode(), TAG);
    if (!existingViewer) {
      const matches = ampdoc.getRootNode().querySelectorAll('[lightbox]');
      if (matches.length > 0) {
        const viewer = ampdoc.getRootNode().createElement(TAG);
        viewer.setAttribute('layout', 'nodisplay');
        viewer.setAttribute('id', DEFAULT_VIEWER_ID);
        body.appendChild(viewer);
      }
    }
  });
}

AMP.extension(TAG, '0.1', AMP => {
  AMP.registerElement(TAG, AmpLightboxViewer, CSS);
  installLightboxManager(AMP.win);
  installLightboxViewer(AMP.win);
});<|MERGE_RESOLUTION|>--- conflicted
+++ resolved
@@ -27,14 +27,10 @@
 import {user, dev} from '../../../src/log';
 import {toggle, setStyle} from '../../../src/style';
 import {getData, listen} from '../../../src/event-helper';
-<<<<<<< HEAD
-import {LightboxManager} from './service/lightbox-manager-impl';
-=======
 import {
   LightboxManager,
   LightboxedCarouselMetadataDef,
 } from './service/lightbox-manager-impl';
->>>>>>> 6f3a8774
 import {layoutRectFromDomRect} from '../../../src/layout-rect';
 import {closest, elementByTag, scopedQuerySelector} from '../../../src/dom';
 import * as st from '../../../src/style';
@@ -81,12 +77,8 @@
  * @typedef {{
  *   descriptionText: string,
  *   tagName: string,
-<<<<<<< HEAD
- *   imageViewer: ?Element
-=======
  *   imageViewer: ?Element,
  *   sourceElement: !Element
->>>>>>> 6f3a8774
  * }}
  */
 let LightboxElementMetadataDef_;
@@ -246,10 +238,7 @@
       const metadata = {
         descriptionText: descText,
         tagName: clonedNode.tagName,
-<<<<<<< HEAD
-=======
         sourceElement: element,
->>>>>>> 6f3a8774
       };
       let slide = clonedNode;
       if (clonedNode.tagName === 'AMP-IMG') {
@@ -649,7 +638,6 @@
         opacity: 0,
         display: '',
       });
-<<<<<<< HEAD
 
       this.active_ = true;
 
@@ -669,29 +657,7 @@
       return this.carousel_.signals().whenSignal(CommonSignals.LOAD_END);
     }).then(() => this.openLightboxForElement_(element));
   }
-
-=======
-
-      this.active_ = true;
-
-      this.updateInViewport(dev().assertElement(this.container_), true);
-      this.scheduleLayout(dev().assertElement(this.container_));
-
-      this.win.document.documentElement.addEventListener(
-          'keydown', this.boundHandleKeyboardEvents_);
-
-      this.carousel_.addEventListener(
-          'slideChange', event => this.slideChangeHandler_(event)
-      );
-
-      this.setupGestures_();
-      this.setupEventListeners_();
-
-      return this.carousel_.signals().whenSignal(CommonSignals.LOAD_END);
-    }).then(() => this.openLightboxForElement_(element));
-  }
-
->>>>>>> 6f3a8774
+  
   /**
    * Given a single lightbox element, opens the internal carousel slide
    * associated with said element, updates the description, and initializes
@@ -715,19 +681,6 @@
   }
 
   /**
-<<<<<<< HEAD
-   * @param {!Element} ampImage
-   * @return {boolean}
-   * @private
-   */
-  aspectRatioChanged_(ampImage) {
-    const img = elementByTag(dev().assertElement(ampImage), 'img');
-    const naturalAspectRatio = img.naturalWidth / img.naturalHeight;
-    const elementHeight = ampImage./*OK*/offsetHeight;
-    const elementWidth = ampImage./*OK*/offsetWidth;
-    const ampImageAspectRatio = elementWidth / elementHeight;
-    return Math.abs(naturalAspectRatio - ampImageAspectRatio) > EPSILON;
-=======
    * This function verifies that the source element is an amp-img and contains
    * an img element and preserves the natural aspect ratio of the original img.
    * @param {!Element} element
@@ -747,7 +700,6 @@
     const elementWidth = element./*OK*/offsetWidth;
     const ampImageAspectRatio = elementWidth / elementHeight;
     return Math.abs(naturalAspectRatio - ampImageAspectRatio) < EPSILON;
->>>>>>> 6f3a8774
   }
 
   /**
@@ -760,10 +712,6 @@
     const anim = new Animation(this.element);
     let duration = MIN_TRANSITION_DURATION;
     let transLayer = null;
-<<<<<<< HEAD
-=======
-    const sourceElement = this.getCurrentElement_().sourceElement;
->>>>>>> 6f3a8774
     return this.vsync_.measurePromise(() => {
       // Lightbox background fades in.
       anim.add(0, tr.setStyles(this.element, {
@@ -771,34 +719,20 @@
       }), MOTION_DURATION_RATIO, ENTER_CURVE_);
 
       // Try to transition from the source image.
-<<<<<<< HEAD
-      if (this.sourceElement_ && isLoaded(this.sourceElement_)
-        && !this.aspectRatioChanged_(this.sourceElement_)) {
-=======
       if (sourceElement && isLoaded(sourceElement)
         && this.shouldAnimate_(sourceElement)) {
->>>>>>> 6f3a8774
 
         // TODO (#13039): implement crop and object fit contain transitions
         transLayer = this.element.ownerDocument.createElement('div');
         transLayer.classList.add('i-amphtml-lightbox-viewer-trans');
         this.element.ownerDocument.body.appendChild(transLayer);
-<<<<<<< HEAD
-        const rect = layoutRectFromDomRect(this.sourceElement_
-=======
         const rect = layoutRectFromDomRect(sourceElement
->>>>>>> 6f3a8774
             ./*OK*/getBoundingClientRect());
 
         const imageBox = /**@type {?}*/ (this.getCurrentElement_().imageViewer)
             .implementation_.getImageBoxWithOffset();
 
-<<<<<<< HEAD
-        const clone = this.sourceElement_.cloneNode(true);
-
-=======
         const clone = sourceElement.cloneNode(true);
->>>>>>> 6f3a8774
         clone.className = '';
         st.setStyles(clone, {
           position: 'absolute',
@@ -811,11 +745,6 @@
         });
         transLayer.appendChild(clone);
 
-<<<<<<< HEAD
-        this.sourceElement_.classList.add('i-amphtml-ghost');
-
-=======
->>>>>>> 6f3a8774
         // Move and resize the image to the location given by the lightbox.
         const dx = imageBox.left - rect.left;
         const dy = imageBox.top - rect.top;
@@ -854,8 +783,6 @@
         });
       });
     });
-<<<<<<< HEAD
-=======
   }
 
   /**
@@ -994,7 +921,6 @@
       /**@type {?}*/ (lightboxCarouselMetadata.sourceCarousel).implementation_
           .showSlideWhenReady(returnSlideIndex);
     }
->>>>>>> 6f3a8774
   }
 
   /**
@@ -1117,11 +1043,8 @@
 
     this.cleanupEventListeners_();
 
-<<<<<<< HEAD
-=======
     this.maybeSyncSourceCarousel_();
 
->>>>>>> 6f3a8774
     this.vsync_.mutate(() => {
       // If there's gallery, set gallery to display none
       this.container_.removeAttribute('gallery-view');
