--- conflicted
+++ resolved
@@ -29,12 +29,6 @@
 - **ATTR(data-override-width)** - data-override-width attribute of the amp-ad element
 - **ATTR(data-override-height)** - data-override-height attribute of the amp-ad element
 - **ATTR(data-json)** - data-json attribute of the amp-ad element
-<<<<<<< HEAD
-- **TOP** - The offset of the element from document's top.
-- **ADCID** - adClientId
-- **TGT** - Just the targeting piece of data-json
-- **CANONICAL_URL** - The canonical URL of the page.
-=======
 - **ELEMENT_POS** - Offset of the element from document's top
 - **SCROLL_TOP** - Number of pixels that the user scrolled from the document's top
 - **PAGE_HEIGHT** - Height of the amp-doc
@@ -42,7 +36,6 @@
 - **ADCID** - adClientId
 - **TGT** - Just the targeting piece of data-json
 - **CANONICAL_URL** - The canonical URL of the page
->>>>>>> e7a8e7f6
 
 - **TIMEOUT** - The publisher-specified timeout for the RTC callout.
 
