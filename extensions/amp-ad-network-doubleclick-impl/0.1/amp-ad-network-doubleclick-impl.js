--- conflicted
+++ resolved
@@ -85,11 +85,7 @@
   lineDelimitedStreamer,
   metaJsonCreativeGrouper,
 } from '../../../ads/google/a4a/line-delimited-response-handler';
-<<<<<<< HEAD
-import {parseQueryString} from '../../../src/url';
-=======
-import {randomlySelectUnsetExperiments} from '../../../src/experiments';
->>>>>>> 9c05a225
+import {randomlySelectUnsetExperiments} from '../../../src/experiments'
 import {setStyles} from '../../../src/style';
 import {stringHash32} from '../../../src/string';
 import {tryParseJson} from '../../../src/json';
@@ -187,13 +183,8 @@
     /** @protected {boolean} */
     this.useSra = false;
 
-<<<<<<< HEAD
-    /** @protected {?Deferred<?../../../src/service/xhr-impl.FetchResponse>} */
-    this.sraDeferred = null;
-=======
     /** @protected {!Deferred<?../../../src/utils/xhr-utils.FetchResponse>} */
     this.sraDeferred = new Deferred();
->>>>>>> 9c05a225
 
     /** @private {?RefreshManager} */
     this.refreshManager_ = null;
@@ -1019,7 +1010,7 @@
     // be called for all and we should cancel SRA execution.
     const checkStillCurrent = this.verifyStillCurrent();
     const noFallbackExp = this.experimentIds.includes(
-        DOUBLECLICK_EXPERIMENT_FEATURE.SRA_NO_RECOVER);
+        DOUBLECLICK_SRA_EXP_BRANCHES.SRA_NO_RECOVER);
     sraRequests = sraRequests || this.groupSlotsForSra()
         .then(groupIdToBlocksAry => {
           checkStillCurrent();
@@ -1094,16 +1085,9 @@
                       // appropriately.
                       typeInstances.forEach(instance =>
                         instance.sraDeferred.reject(error));
-<<<<<<< HEAD
                     } else if (noFallbackExp ||
                       !!this.win.document.querySelector(
                           'meta[name=amp-ad-doubleclick-sra]')) {
-=======
-                    } else if (!!this.win.document.querySelector(
-                        'meta[name=amp-ad-doubleclick-sra]') ||
-                        this.experimentIds.includes(
-                            DOUBLECLICK_SRA_EXP_BRANCHES.SRA_NO_RECOVER)) {
->>>>>>> 9c05a225
                       // If publisher has explicitly enabled SRA mode (not
                       // experiment), then assume error is network failure,
                       // collapse slot, reset url to empty string to ensure
