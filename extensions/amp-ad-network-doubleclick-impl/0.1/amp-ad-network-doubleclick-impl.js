--- conflicted
+++ resolved
@@ -23,7 +23,6 @@
 import '../../amp-a4a/0.1/real-time-config-manager';
 import {EXPERIMENT_INFO_MAP as AMPDOC_FIE_EXPERIMENT_INFO_MAP} from '../../../src/ampdoc-fie';
 import {
-<<<<<<< HEAD
   AmpA4A,
   ConsentTupleDef,
   DEFAULT_SAFEFRAME_VERSION,
@@ -31,9 +30,7 @@
   assignAdUrlToError,
 } from '../../amp-a4a/0.1/amp-a4a';
 import {
-=======
   AMP_AD_NO_CENTER_CSS_EXP,
->>>>>>> 2db73b1f
   AmpAnalyticsConfigDef,
   QQID_HEADER,
   SANDBOX_HEADER,
@@ -301,10 +298,9 @@
       }
     }
 
-<<<<<<< HEAD
     /** @protected {ConsentTupleDef} */
     this.consentTuple = {};
-=======
+
     /**
      * The random subdomain to load SafeFrame from, if SafeFrame is
      * being loaded from a random subdomain and if the subdomain
@@ -312,10 +308,6 @@
      * @private {?string}
      */
     this.safeFrameRandomSubdomain_ = null;
-
-    /** @protected {?CONSENT_POLICY_STATE} */
-    this.consentState = null;
->>>>>>> 2db73b1f
 
     /** @protected {!Deferred<string>} */
     this.getAdUrlDeferred = new Deferred();
