--- conflicted
+++ resolved
@@ -294,7 +294,6 @@
     }
   }
 
-<<<<<<< HEAD
   /**
    * Sends RTC request as specified by rtcConfig. Returns promise which
    * resolves to the targeting informtation from the request response.
@@ -321,13 +320,12 @@
 
     const timeout = timerFor(window).timeoutPromise(2000);
     return Promise.race([rtcResponse, timeout]);
-
-=======
+  }
+
   /** @override */
   getPreconnectUrls() {
     return ['https://partner.googleadservices.com',
             'https://tpc.googlesyndication.com'];
->>>>>>> 018f7e1f
   }
 }
 
