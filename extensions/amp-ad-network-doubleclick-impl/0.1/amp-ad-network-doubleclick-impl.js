/**
 * Copyright 2016 The AMP HTML Authors. All Rights Reserved.
 *
 * Licensed under the Apache License, Version 2.0 (the "License");
 * you may not use this file except in compliance with the License.
 * You may obtain a copy of the License at
 *
 *      http://www.apache.org/licenses/LICENSE-2.0
 *
 * Unless required by applicable law or agreed to in writing, software
 * distributed under the License is distributed on an "AS-IS" BASIS,
 * WITHOUT WARRANTIES OR CONDITIONS OF ANY KIND, either express or implied.
 * See the License for the specific language governing permissions and
 * limitations under the License.
 */

// Because AdSense and DoubleClick are both operated by Google and their A4A
// implementations share some behavior in common, part of the logic for this
// implementation is located in the ads/google/a4a directory rather than here.
// Most other ad networks will want to put their A4A code entirely in the
// extensions/amp-ad-network-${NETWORK_NAME}-impl directory.

import '../../amp-a4a/0.1/real-time-config-manager';
import {EXPERIMENT_INFO_MAP as AMPDOC_FIE_EXPERIMENT_INFO_MAP} from '../../../src/ampdoc-fie';
import {
  AMP_AD_NO_CENTER_CSS_EXP,
  AmpAnalyticsConfigDef,
  QQID_HEADER,
  RENDER_ON_IDLE_FIX_EXP,
  SANDBOX_HEADER,
  ValidAdContainerTypes,
  addCsiSignalsToAmpAnalyticsConfig,
  extractAmpAnalyticsConfig,
  getCsiAmpAnalyticsConfig,
  getCsiAmpAnalyticsVariables,
  getEnclosingContainerTypes,
  getIdentityToken,
  googleAdUrl,
  googleBlockParameters,
  googlePageParameters,
  groupAmpAdsByType,
  isCdnProxy,
  isReportingEnabled,
  maybeAppendErrorParameter,
  truncAndTimeUrl,
} from '../../../ads/google/a4a/utils';
import {
  AmpA4A,
  ConsentTupleDef,
  DEFAULT_SAFEFRAME_VERSION,
  NO_SIGNING_EXP,
  XORIGIN_MODE,
  assignAdUrlToError,
} from '../../amp-a4a/0.1/amp-a4a';
import {CONSENT_POLICY_STATE} from '../../../src/consent-state';
import {Deferred} from '../../../src/utils/promise';
import {FIE_INIT_CHUNKING_EXP} from '../../../src/friendly-iframe-embed';
import {
  FlexibleAdSlotDataTypeDef,
  getFlexibleAdSlotData,
} from './flexible-ad-slot-utils';
import {Layout, isLayoutSizeDefined} from '../../../src/layout';
import {Navigation} from '../../../src/service/navigation';
import {RTC_VENDORS} from '../../amp-a4a/0.1/callout-vendors';
import {
  RefreshManager, // eslint-disable-line no-unused-vars
  getRefreshManager,
} from '../../amp-a4a/0.1/refresh-manager';
import {SafeframeHostApi} from './safeframe-host';
import {Services} from '../../../src/services';
import {
  TFCD,
  constructSRABlockParameters,
  serializeTargeting,
  sraBlockCallbackHandler,
} from './sra-utils';
import {WindowInterface} from '../../../src/window-interface';
import {
  assertDoesNotContainDisplay,
  setImportantStyles,
  setStyles,
} from '../../../src/style';
import {
  createElementWithAttributes,
  isRTL,
  removeElement,
} from '../../../src/dom';
import {deepMerge, dict} from '../../../src/utils/object';
import {dev, devAssert, user} from '../../../src/log';
import {domFingerprintPlain} from '../../../src/utils/dom-fingerprint';
import {escapeCssSelectorIdent} from '../../../src/css';
import {
  extractUrlExperimentId,
  isInManualExperiment,
} from '../../../ads/google/a4a/traffic-experiments';
import {
  getAmpAdRenderOutsideViewport,
  incrementLoadingAds,
  is3pThrottled,
  waitFor3pThrottle,
} from '../../amp-ad/0.1/concurrent-load';
import {getCryptoRandomBytesArray, utf8Decode} from '../../../src/utils/bytes';
import {
  getExperimentBranch,
  isExperimentOn,
  randomlySelectUnsetExperiments,
} from '../../../src/experiments';
import {getMode} from '../../../src/mode';
import {getMultiSizeDimensions} from '../../../ads/google/utils';
import {getOrCreateAdCid} from '../../../src/ad-cid';

import {insertAnalyticsElement} from '../../../src/extension-analytics';
import {isArray} from '../../../src/types';
import {isCancellation} from '../../../src/error';
import {
  lineDelimitedStreamer,
  metaJsonCreativeGrouper,
} from '../../../ads/google/a4a/line-delimited-response-handler';
import {parseQueryString} from '../../../src/url';
import {stringHash32} from '../../../src/string';
import {tryParseJson} from '../../../src/json';

/** @type {string} */
const TAG = 'amp-ad-network-doubleclick-impl';

/** @const {string} */
const DOUBLECLICK_BASE_URL =
  'https://securepubads.g.doubleclick.net/gampad/ads';

/** @const {string} */
const RTC_SUCCESS = '2';

/** @const {string} */
const DOUBLECLICK_SRA_EXP = 'doubleclickSraExp';

/** @const @enum{string} */
const DOUBLECLICK_SRA_EXP_BRANCHES = {
  SRA_CONTROL: '117152666',
  SRA: '117152667',
  SRA_NO_RECOVER: '21062235',
};

/** @const {string} */
const ZINDEX_EXP = 'zIndexExp';

/**@const @enum{string} */
const ZINDEX_EXP_BRANCHES = {
  NO_ZINDEX: '21065356',
  HOLDBACK: '21065357',
};

/** @const {string} */
const RANDOM_SUBDOMAIN_SAFEFRAME_EXP = 'random-subdomain-for-safeframe';

/**
 * Branches of the random subdomain for SafeFrame experiment.
 * @const @enum{string}
 * @visibleForTesting
 */
export const RANDOM_SUBDOMAIN_SAFEFRAME_BRANCHES = {
  CONTROL: '21065817',
  EXPERIMENT: '21065818',
};

/**
 * @const @enum {string}
 * @visibleForTesting
 * TODO(#28555): Clean up experiment
 */
export const EXPAND_JSON_TARGETING_EXP = {
  ID: 'expand-json-targeting',
  CONTROL: '21066261',
  EXPERIMENT: '21066262',
};

/**
 * Required size to be sent with fluid requests.
 * @const {string}
 */
const DUMMY_FLUID_SIZE = '320x50';

/** @const @private {string} attribute indicating if lazy fetch is enabled.*/
const LAZY_FETCH_ATTRIBUTE = 'data-lazy-fetch';

/**
 * Macros that can be expanded in json targeting attribute.
 */
const TARGETING_MACRO_ALLOWLIST = {
  'CLIENT_ID': true,
};

/**
 * Map of pageview tokens to the instances they belong to.
 * @private {!Object<string, !AmpAdNetworkDoubleclickImpl>}
 */
let tokensToInstances = {};

/** @private {?Promise} */
let sraRequests = null;

/** @typedef {{
      adUrl: !Promise<string>,
      lineItemId: string,
      creativeId: string,
      slotId: string,
      slotIndex: string,
    }} */
let TroubleshootDataDef;

/** @private {?JsonObject} */
let windowLocationQueryParameters;

/** @typedef {{width: number, height: number}} */
let SizeDef;

/** @typedef {(SizeDef|../../../src/layout-rect.LayoutRectDef)} */
let LayoutRectOrDimsDef;

/** @final */
export class AmpAdNetworkDoubleclickImpl extends AmpA4A {
  /**
   * @param {!Element} element
   */
  constructor(element) {
    super(element);

    /**
     * Config to generate amp-analytics element for active view reporting.
     * @type {?JsonObject}
     * @private
     */
    this.ampAnalyticsConfig_ = null;

    /** @private {!../../../src/service/extensions-impl.Extensions} */
    this.extensions_ = Services.extensionsFor(this.win);

    /** @private {?string} */
    this.qqid_ = null;

    /** @private {?LayoutRectOrDimsDef} */
    this.initialSize_ = null;

    /** @type {?string} */
    this.parameterSize = null;

    /** @private {?{width: number, height: number}} */
    this.returnedSize_ = null;

    /** @private {?Element} */
    this.ampAnalyticsElement_ = null;

    /** @type {?JsonObject|Object} */
    this.jsonTargeting = null;

    /** @type {string} */
    this.adKey = '0';

    /** @type {!Array<string>} */
    this.experimentIds = [];

    /** @protected {boolean} */
    this.useSra = false;

    /** @protected {?Deferred<?Response>} */
    this.sraDeferred = null;

    /** @private {?RefreshManager} */
    this.refreshManager_ = null;

    /** @private {number} */
    this.refreshCount_ = 0;

    /** @private {number} */
    this.ifi_ = 0;

    /** @private {boolean} */
    this.isFluidRequest_ = false;

    /**
     * @private {boolean}
     * Indicates that the primary size of the slot is fluid.
     */
    this.isFluidPrimaryRequest_ = false;

    /** @private {?string} */
    this.fluidImpressionUrl_ = null;

    /** @private {?Promise<!../../../ads/google/a4a/utils.IdentityToken>} */
    this.identityTokenPromise_ = null;

    /** @type {?../../../ads/google/a4a/utils.IdentityToken} */
    this.identityToken = null;

    /** @private {!TroubleshootDataDef} */
    this.troubleshootData_ = /** @type {!TroubleshootDataDef} */ ({});

    /**
     * @private {?boolean} whether preferential rendered AMP creative, null
     * indicates no creative render.
     */
    this.isAmpCreative_ = null;

    /** @private {boolean} */
    this.isIdleRender_ = false;

    /** @private {?./safeframe-host.SafeframeHostApi} */
    this.safeframeApi_ = null;

    /** @type {boolean} whether safeframe forced via tag */
    this.forceSafeframe = false;
    if ('forceSafeframe' in this.element.dataset) {
      if (!/^(1|(true))$/i.test(this.element.dataset['forceSafeframe'])) {
        user().warn(
          TAG,
          'Ignoring invalid data-force-safeframe attribute: ' +
            this.element.dataset['forceSafeframe']
        );
      } else {
        this.forceSafeframe = true;
      }
    }

    /** @protected {ConsentTupleDef} */
    this.consentTuple = {};

    /**
     * The random subdomain to load SafeFrame from, if SafeFrame is
     * being loaded from a random subdomain and if the subdomain
     * has been generated.
     * @private {?string}
     */
    this.safeFrameRandomSubdomain_ = null;

    /** @protected {!Deferred<string>} */
    this.getAdUrlDeferred = new Deferred();

    /**
     * @private {boolean}
     * Set to true when initial expansion effort fails. If true, the slot will
     * attempt to expand again when outside of the viewport.
     */
    this.reattemptToExpandFluidCreative_ = false;

    /**
     * Whether or not the iframe containing the ad should be sandboxed via the
     * "sandbox" attribute.
     * @private {boolean}
     */
    this.shouldSandbox_ = false;

    /**
     * Set after the ad request is built.
     * @private {?FlexibleAdSlotDataTypeDef}
     */
    this.flexibleAdSlotData_ = null;

    /**
     * If true, will add a z-index to flex ad slots upon expansion.
     * @private {boolean}
     */
    this.inZIndexHoldBack_ = false;
  }

  /**
   * @return {number|boolean} render on idle configuration with false
   *    indicating disabled.
   * @private
   */
  getIdleRenderEnabled_() {
    if (this.isIdleRender_) {
      return this.isIdleRender_;
    }
    // Disable if publisher has indicated a non-default loading strategy.
    if (this.element.getAttribute('data-loading-strategy')) {
      return false;
    }
    const expVal = this.postAdResponseExperimentFeatures['render-idle-vp'];
    const vpRange = parseInt(expVal, 10);
    if (expVal && isNaN(vpRange)) {
      // holdback branch sends non-numeric value.
      return false;
    }
    return vpRange || 12;
  }

  /** @override */
  idleRenderOutsideViewport() {
    const vpRange = this.getIdleRenderEnabled_();
    if (vpRange === false) {
      return vpRange;
    }
    const renderOutsideViewport = this.renderOutsideViewport();
    // False will occur when throttle in effect.
    if (typeof renderOutsideViewport === 'boolean') {
      return renderOutsideViewport;
    }
    this.isIdleRender_ = true;
    // NOTE(keithwrightbos): handle race condition where previous
    // idleRenderOutsideViewport marked slot as idle render despite never
    // being schedule due to being beyond viewport max offset.  If slot
    // comes within standard outside viewport range, then ensure throttling
    // will not be applied.
    this.getResource()
      .whenWithinViewport(renderOutsideViewport)
      .then(() => (this.isIdleRender_ = false));
    return vpRange;
  }

  /** @override */
  isLayoutSupported(layout) {
    this.isFluidPrimaryRequest_ = layout == Layout.FLUID;
    this.isFluidRequest_ = this.isFluidRequest_ || this.isFluidPrimaryRequest_;
    return this.isFluidPrimaryRequest_ || isLayoutSizeDefined(layout);
  }

  /** @override */
  isValidElement() {
    return this.isAmpAdElement();
  }

  /**
   * Executes page level experiment diversion and pushes any experiment IDs
   * onto this.experimentIds.
   * @param {?string} urlExperimentId
   * @visibleForTesting
   */
  setPageLevelExperiments(urlExperimentId) {
    let forcedExperimentId;
    if (urlExperimentId) {
      forcedExperimentId = {
        // SRA
        '7': DOUBLECLICK_SRA_EXP_BRANCHES.SRA_CONTROL,
        '8': DOUBLECLICK_SRA_EXP_BRANCHES.SRA,
        '9': DOUBLECLICK_SRA_EXP_BRANCHES.SRA_NO_RECOVER,
      }[urlExperimentId];
      if (forcedExperimentId) {
        this.experimentIds.push(forcedExperimentId);
      }
    }
    const experimentInfoMap = /** @type {!Object<string, !../../../src/experiments.ExperimentInfo>} */ ({
      [DOUBLECLICK_SRA_EXP]: {
        isTrafficEligible: () =>
          !forcedExperimentId &&
          !this.win.document./*OK*/ querySelector(
            'meta[name=amp-ad-enable-refresh], ' +
              'amp-ad[type=doubleclick][data-enable-refresh], ' +
              'meta[name=amp-ad-doubleclick-sra]'
          ),
        branches: Object.keys(DOUBLECLICK_SRA_EXP_BRANCHES).map(
          (key) => DOUBLECLICK_SRA_EXP_BRANCHES[key]
        ),
      },
      [ZINDEX_EXP]: {
        isTrafficEligible: () => true,
        branches: Object.values(ZINDEX_EXP_BRANCHES),
      },
      [RANDOM_SUBDOMAIN_SAFEFRAME_EXP]: {
        isTrafficEligible: () => true,
        branches: [
          RANDOM_SUBDOMAIN_SAFEFRAME_BRANCHES.CONTROL,
          RANDOM_SUBDOMAIN_SAFEFRAME_BRANCHES.EXPERIMENT,
        ],
      },
      [AMP_AD_NO_CENTER_CSS_EXP.id]: {
        isTrafficEligible: () => true,
        branches: [
          [AMP_AD_NO_CENTER_CSS_EXP.control],
          [AMP_AD_NO_CENTER_CSS_EXP.experiment],
        ],
      },
      [[FIE_INIT_CHUNKING_EXP.id]]: {
        isTrafficEligible: () => true,
        branches: [
          [FIE_INIT_CHUNKING_EXP.control],
          [FIE_INIT_CHUNKING_EXP.experiment],
        ],
      },
      [[EXPAND_JSON_TARGETING_EXP.ID]]: {
        isTrafficEligible: () => true,
        branches: [
          [EXPAND_JSON_TARGETING_EXP.CONTROL],
          [EXPAND_JSON_TARGETING_EXP.EXPERIMENT],
        ],
      },
      [[RENDER_ON_IDLE_FIX_EXP.id]]: {
        isTrafficEligible: () => true,
        branches: [
          [RENDER_ON_IDLE_FIX_EXP.control],
          [RENDER_ON_IDLE_FIX_EXP.experiment],
        ],
      },
      [NO_SIGNING_EXP.id]: {
        isTrafficEligible: () => true,
        branches: [[NO_SIGNING_EXP.control], [NO_SIGNING_EXP.experiment]],
      },
      ...AMPDOC_FIE_EXPERIMENT_INFO_MAP,
    });
    const setExps = this.randomlySelectUnsetExperiments_(experimentInfoMap);
    Object.keys(setExps).forEach(
      (expName) => setExps[expName] && this.experimentIds.push(setExps[expName])
    );
    if (setExps[ZINDEX_EXP] == ZINDEX_EXP_BRANCHES.HOLDBACK) {
      this.inZIndexHoldBack_ = true;
    }
  }

  /**
   * For easier unit testing.
   * @param {!Object<string, !../../../src/experiments.ExperimentInfo>} experimentInfoMap
   * @return {!Object<string, string>}
   */
  randomlySelectUnsetExperiments_(experimentInfoMap) {
    return randomlySelectUnsetExperiments(this.win, experimentInfoMap);
  }

  /**
   * For easier unit testing.
   * @return {?string}
   */
  extractUrlExperimentId_() {
    return extractUrlExperimentId(this.win, this.element);
  }

  /** @private */
  maybeDeprecationWarn_() {
    const warnDeprecation = (feature) =>
      user().warn(
        TAG,
        `${feature} is no longer supported for DoubleClick.` +
          'Please refer to ' +
          'https://github.com/ampproject/amphtml/issues/11834 ' +
          'for more information'
      );
    const usdrd = 'useSameDomainRenderingUntilDeprecated';
    const hasUSDRD =
      usdrd in this.element.dataset ||
      (tryParseJson(this.element.getAttribute('json')) || {})[usdrd];
    if (hasUSDRD) {
      warnDeprecation(usdrd);
    }
    const useRemoteHtml =
      this.getAmpDoc().getMetaByName('amp-3p-iframe-src') !== null;
    if (useRemoteHtml) {
      warnDeprecation('remote.html');
    }
  }

  /** @override */
  delayAdRequestEnabled() {
    if (this.element.getAttribute(LAZY_FETCH_ATTRIBUTE) !== 'true') {
      return false;
    }
    return getAmpAdRenderOutsideViewport(this.element) || 3;
  }

  /** @override */
  buildCallback() {
    super.buildCallback();
    this.maybeDeprecationWarn_();
    this.setPageLevelExperiments(this.extractUrlExperimentId_());
    const pubEnabledSra = !!this.win.document.querySelector(
      'meta[name=amp-ad-doubleclick-sra]'
    );
    const delayFetchEnabled = !!this.win.document.querySelector(
      `amp-ad[type=doubleclick][${escapeCssSelectorIdent(
        LAZY_FETCH_ATTRIBUTE
      )}=true]`
    );
    if (pubEnabledSra && delayFetchEnabled) {
      user().warn(
        TAG,
        'SRA is not compatible with lazy fetching, disabling SRA'
      );
    }
    this.useSra =
      !delayFetchEnabled &&
      ((getMode().localDev &&
        /(\?|&)force_sra=true(&|$)/.test(this.win.location.search)) ||
        pubEnabledSra ||
        [
          DOUBLECLICK_SRA_EXP_BRANCHES.SRA,
          DOUBLECLICK_SRA_EXP_BRANCHES.SRA_NO_RECOVER,
        ].some((eid) => this.experimentIds.indexOf(eid) >= 0));
    this.identityTokenPromise_ = this.getAmpDoc()
      .whenFirstVisible()
      .then(() =>
        getIdentityToken(this.win, this.getAmpDoc(), super.getConsentPolicy())
      );
    this.troubleshootData_.slotId = this.element.getAttribute('data-slot');
    this.troubleshootData_.slotIndex = this.element.getAttribute(
      'data-amp-slot-index'
    );
    if (!this.isFluidRequest_) {
      const multiSizeStr = this.element.getAttribute('data-multi-size');
      this.isFluidRequest_ =
        !!multiSizeStr && multiSizeStr.indexOf('fluid') != -1;
    }
  }

  /** @override */
  shouldPreferentialRenderWithoutCrypto() {
    devAssert(!isCdnProxy(this.win));
    return true;
  }

  /**
   * @param {?ConsentTupleDef} consentTuple
   * @param {!Array<!AmpAdNetworkDoubleclickImpl>=} instances
   * @return {!Object<string,string|boolean|number>}
   * @visibleForTesting
   */
  getPageParameters(consentTuple, instances) {
    instances = instances || [this];
    const tokens = getPageviewStateTokensForAdRequest(instances);
    const {consentString, gdprApplies} = consentTuple;

    return {
      'npa':
        consentTuple.consentState == CONSENT_POLICY_STATE.INSUFFICIENT ||
        consentTuple.consentState == CONSENT_POLICY_STATE.UNKNOWN
          ? 1
          : null,
      'gdfp_req': '1',
      'sfv': DEFAULT_SAFEFRAME_VERSION,
      'u_sd': WindowInterface.getDevicePixelRatio(),
      'gct': this.getLocationQueryParameterValue('google_preview') || null,
      'psts': tokens.length ? tokens : null,
      'gdpr': gdprApplies === true ? '1' : gdprApplies === false ? '0' : null,
      'gdpr_consent': consentString,
    };
  }

  /**
   * Constructs block-level url parameters.
   * @return {!Object<string,string|boolean|number>}
   */
  getBlockParameters_() {
    devAssert(this.initialSize_);
    devAssert(this.jsonTargeting);
    const tfcd = this.jsonTargeting && this.jsonTargeting[TFCD];
    this.win['ampAdGoogleIfiCounter'] = this.win['ampAdGoogleIfiCounter'] || 1;
    this.ifi_ =
      (this.isRefreshing && this.ifi_) || this.win['ampAdGoogleIfiCounter']++;
    const pageLayoutBox = this.isSinglePageStoryAd
      ? this.element.getPageLayoutBox()
      : null;
    let msz = null;
    let psz = null;
    let fws = null;
    this.flexibleAdSlotData_ = getFlexibleAdSlotData(
      this.win,
      this.element.parentElement
    );
    const {fwSignal, slotWidth, parentWidth} = this.flexibleAdSlotData_;
    // If slotWidth is -1, that means its width must be determined by its
    // parent container, and so should have the same value as parentWidth.
    msz = `${slotWidth == -1 ? parentWidth : slotWidth}x-1`;
    psz = `${parentWidth}x-1`;
    fws = fwSignal ? fwSignal : '0';
    return {
      'iu': this.element.getAttribute('data-slot'),
      'co':
        this.jsonTargeting && this.jsonTargeting['cookieOptOut'] ? '1' : null,
      'adk': this.adKey,
      'sz': this.isSinglePageStoryAd ? '1x1' : this.parameterSize,
      'output': 'html',
      'impl': 'ifr',
      'tfcd': tfcd == undefined ? null : tfcd,
      'adtest': isInManualExperiment(this.element) ? 'on' : null,
      'ifi': this.ifi_,
      'rc': this.refreshCount_ || null,
      'frc': Number(this.fromResumeCallback) || null,
      'fluid': this.isFluidRequest_ ? 'height' : null,
      'fsf': this.forceSafeframe ? '1' : null,
      'msz': msz,
      'psz': psz,
      'fws': fws,
      'scp': serializeTargeting(
        (this.jsonTargeting && this.jsonTargeting['targeting']) || null,
        (this.jsonTargeting && this.jsonTargeting['categoryExclusions']) ||
          null,
        null
      ),
      'spsa': this.isSinglePageStoryAd
        ? `${pageLayoutBox.width}x${pageLayoutBox.height}`
        : null,
      ...googleBlockParameters(this),
    };
  }

  /**
   * Populate's block-level state for ad URL construction.
   * Sets initialSize_ , jsonTargeting, and adKey member fields.
   * @param {ConsentTupleDef} consentTuple
   * @visibleForTesting
   */
  populateAdUrlState(consentTuple) {
    this.consentTuple = consentTuple;
    // Allow for pub to override height/width via override attribute.
    const width =
      Number(this.element.getAttribute('data-override-width')) ||
      Number(this.element.getAttribute('width'));
    const height =
      Number(this.element.getAttribute('data-override-height')) ||
      Number(this.element.getAttribute('height'));
    this.initialSize_ = this.isFluidPrimaryRequest_
      ? {width: 0, height: 0}
      : width && height
      ? // width/height could be 'auto' in which case we fallback to measured.
        {width, height}
      : this.getIntersectionElementLayoutBox();
    this.jsonTargeting = tryParseJson(this.element.getAttribute('json')) || {};
    this.adKey = this.generateAdKey_(
      `${this.initialSize_.width}x${this.initialSize_.height}`
    );
    this.parameterSize = this.getParameterSize_();
  }

  /** @override */
  getConsentPolicy() {
    // Ensure that build is not blocked by need for consent (delay will occur
    // prior to RTC & ad URL construction).
    return null;
  }

  /** @override */
  getAdUrl(opt_consentTuple, opt_rtcResponsesPromise) {
    if (this.useSra) {
      this.sraDeferred = this.sraDeferred || new Deferred();
    }
    const consentTuple = opt_consentTuple || {};
    if (
      consentTuple.consentState == CONSENT_POLICY_STATE.UNKNOWN &&
      this.element.getAttribute('data-npa-on-unknown-consent') != 'true'
    ) {
      user().info(TAG, 'Ad request suppressed due to unknown consent');
      this.getAdUrlDeferred.resolve('');
      return Promise.resolve('');
    }
    if (this.iframe && !this.isRefreshing) {
      dev().warn(TAG, `Frame already exists, sra: ${this.useSra}`);
      this.getAdUrlDeferred.resolve('');
      return Promise.resolve('');
    }
    opt_rtcResponsesPromise = opt_rtcResponsesPromise || Promise.resolve();
    // TODO(keithwrightbos): SRA blocks currently unnecessarily generate full
    // ad url.  This could be optimized however non-SRA ad url is required to
    // fallback to non-SRA if single block.
    this.populateAdUrlState(consentTuple);
    // TODO: Check for required and allowed parameters. Probably use
    // validateData, from 3p/3p/js, after moving it someplace common.
    const startTime = Date.now();
    const timerService = Services.timerFor(this.win);

    const identityPromise = timerService
      .timeoutPromise(1000, this.identityTokenPromise_)
      .catch(() => {
        // On error/timeout, proceed.
        return /**@type {!../../../ads/google/a4a/utils.IdentityToken}*/ ({});
      });

    const rtcParamsPromise = opt_rtcResponsesPromise.then((results) =>
      this.mergeRtcResponses_(results)
    );

    // TODO(#28555): Delete extra logic when 'expand-json-targeting' exp launches.
    const isJsonTargetingExpOn =
      isExperimentOn(this.win, 'expand-json-targeting') &&
      getExperimentBranch(this.win, EXPAND_JSON_TARGETING_EXP.ID) ===
        EXPAND_JSON_TARGETING_EXP.EXPERIMENT;

    const targetingExpansionPromise = isJsonTargetingExpOn
      ? timerService
          .timeoutPromise(1000, this.expandJsonTargeting_(rtcParamsPromise))
          .catch(() => {
            dev().warn(TAG, 'JSON Targeting expansion failed/timed out.');
          })
      : Promise.resolve();

    const checkStillCurrent = this.verifyStillCurrent();

    Promise.all([
      rtcParamsPromise,
      identityPromise,
      targetingExpansionPromise,
    ]).then((results) => {
      checkStillCurrent();
      const rtcParams = results[0];
      this.identityToken = results[1];
      googleAdUrl(
        this,
        DOUBLECLICK_BASE_URL,
        startTime,
        Object.assign(
          this.getBlockParameters_(),
          this.buildIdentityParams(),
          this.getPageParameters(consentTuple, /* instances= */ undefined),
          rtcParams
        ),
        this.experimentIds
      ).then((adUrl) => this.getAdUrlDeferred.resolve(adUrl));
    });
    this.troubleshootData_.adUrl = this.getAdUrlDeferred.promise;
    return this.getAdUrlDeferred.promise;
  }

  /**
   * Waits for RTC to complete, then overwrites json attr targeting values
   * with expanded vars.
   * @param {!Promise} rtcMergedPromise
   * @return {!Promise}
   */
  expandJsonTargeting_(rtcMergedPromise) {
    return rtcMergedPromise.then(() => {
      const targeting = this.jsonTargeting['targeting'];
      if (!targeting) {
        return Promise.resolve();
      }
      const expansionPromises = Object.keys(targeting).map((key) =>
        this.expandValue_(targeting[key]).then((expanded) => {
          targeting[key] = expanded;
        })
      );
      return Promise.all(expansionPromises);
    });
  }

  /**
   * Expands json targeting values.
   * @param {string|Array<string>|null} value
   * @return {!Promise<string>|!Promise<Array<string>>}
   */
  expandValue_(value) {
    if (!value) {
      return Promise.resolve(value);
    }
    if (isArray(value)) {
      return Promise.all(
        value.map((arrVal) => this.expandString_(dev().assertString(arrVal)))
      );
    }
    return this.expandString_(dev().assertString(value));
  }

  /**
   * Expands macros in strings.
   * @param {string} string
   * @return {!Promise<string>}
   */
  expandString_(string) {
    return Services.urlReplacementsForDoc(
      this.element
    )./*OK*/ expandStringAsync(
      string,
      undefined /*opt_bindings*/,
      TARGETING_MACRO_ALLOWLIST
    );
  }

  /**
   * Converts identity token response to ad request parameters.
   * @return {!Object<string,string>}
   */
  buildIdentityParams() {
    return this.identityToken
      ? {
          adsid: this.identityToken.token || null,
          jar: this.identityToken.jar || null,
          pucrd: this.identityToken.pucrd || null,
        }
      : {};
  }

  /**
   * Merges all of the rtcResponses into the JSON targeting and
   * category exclusions.
   * @param {?Array<!rtcResponseDef>} rtcResponseArray
   * @return {?Object|undefined}
   * @private
   */
  mergeRtcResponses_(rtcResponseArray) {
    if (!rtcResponseArray) {
      return null;
    }
    const artc = [];
    const ati = [];
    const ard = [];
    let exclusions;
    rtcResponseArray.forEach((rtcResponse) => {
      if (!rtcResponse) {
        return;
      }
      artc.push(rtcResponse.rtcTime);
      ati.push(rtcResponse.error || RTC_SUCCESS);
      ard.push(rtcResponse.callout);
      if (rtcResponse.response) {
        if (rtcResponse.response['targeting']) {
          const rewrittenResponse = this.rewriteRtcKeys_(
            rtcResponse.response['targeting'],
            rtcResponse.callout
          );
          this.jsonTargeting['targeting'] = !!this.jsonTargeting['targeting']
            ? deepMerge(this.jsonTargeting['targeting'], rewrittenResponse)
            : rewrittenResponse;
        }
        if (rtcResponse.response['categoryExclusions']) {
          if (!exclusions) {
            exclusions = {};
            if (this.jsonTargeting['categoryExclusions']) {
              /** @type {!Array} */ (this.jsonTargeting[
                'categoryExclusions'
              ]).forEach((exclusion) => {
                exclusions[exclusion] = true;
              });
            }
          }
          /** @type {!Array} */ (rtcResponse.response[
            'categoryExclusions'
          ]).forEach((exclusion) => {
            exclusions[exclusion] = true;
          });
        }
      }
    });
    if (exclusions) {
      this.jsonTargeting['categoryExclusions'] = Object.keys(exclusions);
    }
    return {'artc': artc.join() || null, 'ati': ati.join(), 'ard': ard.join()};
  }

  /** @override */
  getCustomRealTimeConfigMacros_() {
    /**
<<<<<<< HEAD
     * This allowlist allow attributes on the amp-ad element to be used as
=======
     * This lists permissible attributes on the amp-ad element to be used as
>>>>>>> 21219087
     * macros for constructing the RTC URL. Add attributes here, in lowercase,
     * to make them available.
     */
    const allowlist = {
      'height': true,
      'width': true,
      'data-slot': true,
      'data-multi-size': true,
      'data-multi-size-validation': true,
      'data-override-width': true,
      'data-override-height': true,
      'data-amp-slot-index': true,
    };
    return {
      PAGEVIEWID: () => Services.documentInfoForDoc(this.element).pageViewId,
      PAGEVIEWID_64: () =>
        Services.documentInfoForDoc(this.element).pageViewId64,
      HREF: () => this.win.location.href,
      REFERRER: (opt_timeout) => this.getReferrer_(opt_timeout),
      TGT: () =>
        JSON.stringify(
          (tryParseJson(this.element.getAttribute('json')) || {})['targeting']
        ),
      ADCID: (opt_timeout) =>
        getOrCreateAdCid(
          this.getAmpDoc(),
          'AMP_ECID_GOOGLE',
          '_ga',
          parseInt(opt_timeout, 10)
        ),
      ATTR: (name) => {
        if (!allowlist[name.toLowerCase()]) {
          dev().warn('TAG', `Invalid attribute ${name}`);
        } else {
          return this.element.getAttribute(name);
        }
      },
      ELEMENT_POS: () => this.element.getPageLayoutBox().top,
      SCROLL_TOP: () =>
        Services.viewportForDoc(this.getAmpDoc()).getScrollTop(),
      PAGE_HEIGHT: () =>
        Services.viewportForDoc(this.getAmpDoc()).getScrollHeight(),
      BKG_STATE: () => (this.getAmpDoc().isVisible() ? 'visible' : 'hidden'),
      CANONICAL_URL: () =>
        Services.documentInfoForDoc(this.element).canonicalUrl,
    };
  }

  /**
   * Returns the referrer or undefined if the referrer is not resolved
   * before the given timeout
   * @param {number=} opt_timeout
   * @return {!(Promise<string>|Promise<undefined>)} A promise with a referrer or undefined
   * if timed out
   * @private
   */
  getReferrer_(opt_timeout) {
    const timeoutInt = parseInt(opt_timeout, 10);
    const referrerPromise = Services.viewerForDoc(
      this.getAmpDoc()
    ).getReferrerUrl();
    if (isNaN(timeoutInt) || timeoutInt < 0) {
      return referrerPromise;
    }
    return Services.timerFor(this.win)
      .timeoutPromise(timeoutInt, referrerPromise)
      .catch(() => undefined);
  }

  /**
   * Appends the callout value to the keys of response to prevent a collision
   * case caused by multiple vendors returning the same keys.
   * @param {!Object<string, string>} response
   * @param {string} callout
   * @return {!Object<string, string>}
   * @private
   */
  rewriteRtcKeys_(response, callout) {
    // Only perform this substitution for vendor-defined URLs.
    if (!RTC_VENDORS[callout] || RTC_VENDORS[callout].disableKeyAppend) {
      return response;
    }
    const newResponse = {};
    Object.keys(response).forEach((key) => {
      newResponse[`${key}_${callout}`] = response[key];
    });
    return newResponse;
  }

  /** @override */
  onNetworkFailure(error, adUrl) {
    dev().info(TAG, 'network error, attempt adding of error parameter', error);
    return {adUrl: maybeAppendErrorParameter(adUrl, 'n')};
  }

  /** @override */
  maybeValidateAmpCreative(bytes, headers) {
    if (headers.get('AMP-Verification-Checksum-Algorithm') !== 'djb2a-32') {
      return super.maybeValidateAmpCreative(bytes, headers);
    }
    const checksum = headers.get('AMP-Verification-Checksum');
    return Promise.resolve(
      checksum && stringHash32(utf8Decode(bytes)) == checksum ? bytes : null
    );
  }

  /** @override */
  extractSize(responseHeaders) {
    this.ampAnalyticsConfig_ = extractAmpAnalyticsConfig(this, responseHeaders);
    this.qqid_ = responseHeaders.get(QQID_HEADER);
    this.shouldSandbox_ = responseHeaders.get(SANDBOX_HEADER) == 'true';
    this.troubleshootData_.creativeId = dev().assertString(
      responseHeaders.get('google-creative-id') || '-1'
    );
    this.troubleshootData_.lineItemId = dev().assertString(
      responseHeaders.get('google-lineitem-id') || '-1'
    );
    if (this.ampAnalyticsConfig_) {
      // Load amp-analytics extensions
      this.extensions_./*OK*/ installExtensionForDoc(
        this.getAmpDoc(),
        'amp-analytics'
      );
    }
    // If the server returned a size, use that, otherwise use the size that we
    // sent in the ad request.
    let size = super.extractSize(responseHeaders);
    if (size) {
      this.returnedSize_ = size;
      this.handleResize_(size.width, size.height);
    } else {
      size = this.getSlotSize();
    }
    // If this is a multi-size creative, fire delayed impression now. If it's
    // fluid, wait until after resize happens.
    if (this.isFluidRequest_ && !this.returnedSize_) {
      this.fluidImpressionUrl_ = responseHeaders.get('X-AmpImps');
    }

    // If the response included a pageview state token, check for an existing
    // token and remove it. Then save the new one to the module level object.
    if (responseHeaders.get('amp-ff-pageview-tokens')) {
      this.removePageviewStateToken();
      this.setPageviewStateToken(
        dev().assertString(responseHeaders.get('amp-ff-pageview-tokens'))
      );
    }

    return size;
  }

  /**
   * Returns the width and height of the slot as defined by the width and height
   * attributes, or the dimensions as computed by
   * getIntersectionElementLayoutBox.
   * @return {!LayoutRectOrDimsDef}
   */
  getSlotSize() {
    const {width, height} = this.getDeclaredSlotSize_();
    return width && height
      ? {width, height}
      : // width/height could be 'auto' in which case we fallback to measured.
        this.getIntersectionElementLayoutBox();
  }

  /**
   * Returns the width and height, as defined by the slot element's width and
   * height attributes.
   * @return {!SizeDef}
   */
  getDeclaredSlotSize_() {
    const width = Number(this.element.getAttribute('width'));
    const height = Number(this.element.getAttribute('height'));
    return {width, height};
  }

  /**
   * @return {string} The size parameter.
   * @private
   */
  getParameterSize_() {
    let sz = this.isFluidRequest_ ? DUMMY_FLUID_SIZE : '';
    if (!this.isFluidPrimaryRequest_) {
      sz +=
        (sz.length ? '|' : '') +
        `${this.initialSize_.width}x${this.initialSize_.height}`;
    }
    const multiSizeDataStr = this.element.getAttribute('data-multi-size');
    if (multiSizeDataStr) {
      const multiSizeValidation =
        this.element.getAttribute('data-multi-size-validation') || 'true';
      // The following call will check all specified multi-size dimensions,
      // verify that they meet all requirements, and then return all the valid
      // dimensions in an array.
      const dimensions = getMultiSizeDimensions(
        multiSizeDataStr,
        this.initialSize_.width,
        this.initialSize_.height,
        multiSizeValidation == 'true',
        this.isFluidPrimaryRequest_
      );
      if (dimensions.length) {
        sz +=
          '|' + dimensions.map((dimension) => dimension.join('x')).join('|');
      }
    }
    return sz;
  }

  /** @override */
  sandboxHTMLCreativeFrame() {
    return this.shouldSandbox_;
  }

  /** @override */
  tearDownSlot() {
    super.tearDownSlot();
    this.element.setAttribute(
      'data-amp-slot-index',
      this.win.ampAdSlotIdCounter++
    );
    if (this.ampAnalyticsElement_) {
      removeElement(this.ampAnalyticsElement_);
      this.ampAnalyticsElement_ = null;
    }
    this.ampAnalyticsConfig_ = null;
    this.jsonTargeting = null;
    this.isAmpCreative_ = null;
    this.isIdleRender_ = false;
    this.parameterSize = null;
    this.returnedSize_ = null;
    // Reset SRA requests to allow for resumeCallback to re-fetch
    // ad requests.  Assumes that unlayoutCallback will be called for all slots
    // in rapid succession (meaning onLayoutMeasure initiated promise chain
    // will not be started until resumeCallback).
    sraRequests = null;
    this.sraDeferred = null;
    this.qqid_ = null;
    this.shouldSandbox_ = false;
    this.consentTuple = {};
    this.getAdUrlDeferred = new Deferred();
    this.removePageviewStateToken();
  }

  /** @override */
  renderNonAmpCreative() {
    // If render idle with throttling, impose one second render delay for
    // non-AMP creatives.  This is not done in the scheduler to ensure as many
    // slots as possible are marked for layout given scheduler imposes 5 seconds
    // past previous execution.
    if (
      this.postAdResponseExperimentFeatures['render-idle-throttle'] &&
      this.isIdleRender_
    ) {
      if (is3pThrottled(this.win)) {
        return waitFor3pThrottle().then(() => super.renderNonAmpCreative());
      } else {
        incrementLoadingAds(this.win);
        return super.renderNonAmpCreative(true);
      }
    }
    return super.renderNonAmpCreative();
  }

  /** @override */
  viewportCallback(inViewport) {
    super.viewportCallback(inViewport);
    if (this.reattemptToExpandFluidCreative_ && !inViewport) {
      // If the initial expansion attempt failed (e.g., the slot was within the
      // viewport), then we will re-attempt to expand it here whenever the slot
      // is outside the viewport.
      this.expandFluidCreative_();
    }
  }

  /** @override  */
  unlayoutCallback() {
    if (this.refreshManager_) {
      this.refreshManager_.unobserve();
    }
    if (!this.useSra && this.isAmpCreative_) {
      // Allow non-AMP creatives to remain unless SRA.
      return false;
    }
    this.destroySafeFrameApi_();
    return super.unlayoutCallback();
  }

  /** @override */
  getSafeframePath() {
    const randomSubdomainExperimentBranch =
      RANDOM_SUBDOMAIN_SAFEFRAME_BRANCHES.EXPERIMENT;
    if (!this.experimentIds.includes(randomSubdomainExperimentBranch)) {
      return super.getSafeframePath();
    }
    this.safeFrameRandomSubdomain_ =
      this.safeFrameRandomSubdomain_ || this.getRandomString_();

    return (
      `https://${this.safeFrameRandomSubdomain_}.safeframe.googlesyndication.com/safeframe/` +
      `${this.safeframeVersion}/html/container.html`
    );
  }

  /** @visibleForTesting */
  cleanupAfterTest() {
    this.destroySafeFrameApi_();
  }

  /** @private */
  destroySafeFrameApi_() {
    if (!this.safeframeApi_) {
      return;
    }
    this.safeframeApi_.destroy();
    this.safeframeApi_ = null;
  }

  /** @override */
  refresh(refreshEndCallback) {
    this.refreshCount_++;
    return super.refresh(refreshEndCallback);
  }

  /** @override */
  onCreativeRender(creativeMetaData, opt_onLoadPromise) {
    super.onCreativeRender(creativeMetaData);
    this.isAmpCreative_ = !!creativeMetaData;
    if (
      creativeMetaData &&
      !creativeMetaData.customElementExtensions.includes('amp-ad-exit')
    ) {
      // Capture phase click handlers on the ad if amp-ad-exit not present
      // (assume it will handle capture).
      devAssert(this.iframe);
      Navigation.installAnchorClickInterceptor(
        this.getAmpDoc(),
        devAssert(this.iframe.contentWindow)
      );
    }
    if (this.ampAnalyticsConfig_) {
      devAssert(!this.ampAnalyticsElement_);
      if (isReportingEnabled(this)) {
        addCsiSignalsToAmpAnalyticsConfig(
          this.win,
          this.element,
          this.ampAnalyticsConfig_,
          this.qqid_,
          !!creativeMetaData
        );
      }
      this.ampAnalyticsElement_ = insertAnalyticsElement(
        this.element,
        this.ampAnalyticsConfig_,
        /*loadAnalytics*/ true,
        !!this.postAdResponseExperimentFeatures['avr_disable_immediate']
      );
    }
    if (this.isRefreshing) {
      devAssert(this.refreshManager_);
      this.refreshManager_.initiateRefreshCycle();
      this.isRefreshing = false;
      this.isRelayoutNeededFlag = false;
    }

    // Force size of frame to match creative or, if creative size is unknown,
    // the slot. This ensures that the creative is centered in the former case,
    // and not truncated in the latter.
    const size = this.returnedSize_ || this.getSlotSize();
    const isMultiSizeFluid =
      this.isFluidRequest_ &&
      this.returnedSize_ &&
      // TODO(@glevitzky, 11583) Remove this clause once we stop sending back
      // the size header for fluid ads. Fluid size headers always come back as
      // 0x0.
      !(size.width == 0 && size.height == 0);
    setStyles(dev().assertElement(this.iframe), {
      width: `${size.width}px`,
      height: `${size.height}px`,
      position: isMultiSizeFluid ? 'relative' : null,
    });

    // Set the centering CSS if the experiment is off
    if (
      !isExperimentOn(this.win, 'amp-ad-no-center-css') ||
      getExperimentBranch(this.win, AMP_AD_NO_CENTER_CSS_EXP.id) ===
        AMP_AD_NO_CENTER_CSS_EXP.control
    ) {
      setStyles(dev().assertElement(this.iframe), {
        top: '50%',
        left: '50%',
        transform: 'translate(-50%, -50%)',
      });
    }

    if (this.qqid_) {
      this.element.setAttribute('data-google-query-id', this.qqid_);
    }
    dev().assertElement(this.iframe).id = `google_ads_iframe_${this.ifi_}`;
    if (isMultiSizeFluid) {
      // This is a fluid + multi-size request, where the returned creative is
      // multi-size. The slot needs to not be styled with width: 100%, or the
      // creative will be centered instead of left-aligned.
      this.element.removeAttribute('height');
      setStyles(this.element, {width: `${size.width}px`});
    }

    if (opt_onLoadPromise) {
      opt_onLoadPromise.then(() => {
        this.expandFluidCreative_();
      });
    }

    this.refreshManager_ =
      this.refreshManager_ ||
      getRefreshManager(this, () => {
        if (this.useSra) {
          user().warn(TAG, 'Refresh not compatible with SRA.');
          return false;
        }
        if (
          getEnclosingContainerTypes(this.element).filter(
            (container) =>
              container != ValidAdContainerTypes['AMP-CAROUSEL'] &&
              container != ValidAdContainerTypes['AMP-STICKY-AD']
          ).length
        ) {
          user().warn(
            TAG,
            'Refresh not compatible with ad-containers, except for ' +
              'AMP-CAROUSEL and AMP-STICKY-AD'
          );
          return false;
        }
        return true;
      });

    this.postTroubleshootMessage();
  }

  /**
   * Attempts to expand a fluid creative. If the attempt fails, we will
   * re-attempt whenever the slot is out of the viewport until we succeed,
   * contingent on when viewportCallback is invoked.
   * @return {!Promise} The promise that resolves once the height change
   *   attempt either succeeds or is rejected. If no attempt is made,
   *   Promise.resovle() is returned. If for any reason the body of the iframe
   *   cannot be accessed, the promise will be rejected. Used mainly for
   *   testing.
   */
  expandFluidCreative_() {
    if (
      this.isFluidRequest_ &&
      // If a size was returned in the response, then this is a multi-size
      // response, not a fluid response.
      !this.returnedSize_ &&
      this.isVerifiedAmpCreative()
    ) {
      // This is an AMP fluid creative that will be rendered in a friendly
      // frame.
      if (
        !this.iframe ||
        !this.iframe.contentWindow ||
        !this.iframe.contentWindow.document ||
        !this.iframe.contentWindow.document.body
      ) {
        dev().error(
          TAG,
          'Attempting to expand fluid creative without ' +
            'a properly set up friendly frame. Slot id: ' +
            this.element.getAttribute('data-amp-slot-index')
        );
        return Promise.reject('Cannot access body of friendly frame');
      }
      return this.setCssPosition_('static').then(() => {
        return this.attemptChangeHeight(
          this.iframe.contentWindow.document.body./*OK*/ clientHeight
        )
          .then(() => {
            this.fireFluidDelayedImpression();
            this.reattemptToExpandFluidCreative_ = false;
          })
          .catch(() => {
            user().warn(
              TAG,
              'Attempt to change size failed on fluid ' +
                'creative. Will re-attempt when slot is out of the viewport.'
            );
            const {width, height} = this.getSlotSize();
            if (width && height) {
              // This call is idempotent, so it's okay to make it multiple
              // times.
              this.fireFluidDelayedImpression();
            }
            this.reattemptToExpandFluidCreative_ = true;
            this.setCssPosition_('absolute');
          });
      });
    }
    return Promise.resolve();
  }

  /**
   * Sets the CSS 'position' property of this.element.
   * @param {string} position The CSS position value.
   * @return {!Promise} A promise that resolves when mutation is complete.
   * @private
   */
  setCssPosition_(position) {
    return this.mutateElement(() => {
      setImportantStyles(this.element, {position});
    }, this.element);
  }

  /**
   * @param {string} size
   * @return {string} The ad unit hash key string.
   * @private
   */
  generateAdKey_(size) {
    const {element} = this;
    const domFingerprint = domFingerprintPlain(element);
    const slot = element.getAttribute('data-slot') || '';
    const multiSize = element.getAttribute('data-multi-size') || '';
    const string = `${slot}:${size}:${multiSize}:${domFingerprint}`;
    return stringHash32(string);
  }

  /**
   * Attempts to resize the ad, if the returned size is smaller than the primary
   * dimensions.
   * @param {number} newWidth
   * @param {number} newHeight
   * @private
   */
  handleResize_(newWidth, newHeight) {
    const isFluidRequestAndFixedResponse = !!(
      this.isFluidRequest_ &&
      newWidth &&
      newHeight
    );
    const {width, height} = this.getDeclaredSlotSize_();
    const returnedSizeDifferent = newWidth != width || newHeight != height;
    const heightNotIncreased = newHeight <= height;
    if (
      isFluidRequestAndFixedResponse ||
      (returnedSizeDifferent && heightNotIncreased)
    ) {
      this.attemptChangeSize(newHeight, newWidth).catch(() => {});
      if (
        newWidth > width &&
        // If 'fluid' were the primary requested size, ensure we do not trigger
        // slot adjustment if the returned size is one of the requested multi-
        // sizes. Slot adjustment should only be triggered when the creative
        // size is not one of the requested sizes.
        (!this.isFluidPrimaryRequest_ ||
          (this.parameterSize &&
            this.parameterSize.indexOf(`${newWidth}x${newHeight}`) == -1))
      ) {
        this.adjustSlotPostExpansion_(newWidth);
      }
    }
  }

  /**
   * Ensures that slot is properly centered after being expanded.
   * @param {number} newWidth The new width of the slot.
   * @private
   */
  adjustSlotPostExpansion_(newWidth) {
    if (
      !devAssert(
        this.flexibleAdSlotData_,
        'Attempted to expand slot without flexible ad slot data.'
      )
    ) {
      return;
    }
    const {parentWidth, parentStyle} = this.flexibleAdSlotData_;
    const isRtl = isRTL(this.win.document);
    const dirStr = isRtl ? 'Right' : 'Left';
    const /** !Object<string, string> */ style = this.inZIndexHoldBack_
        ? {'z-index': '11'}
        : {};
    // Compute offset margins if the slot is not centered by default.
    if (parentStyle.textAlign != 'center') {
      const getMarginStr = (marginNum) => `${Math.round(marginNum)}px`;
      if (newWidth <= parentWidth) {
        // Must center creative within its parent container
        const parentPadding =
          parseInt(parentStyle[`padding${dirStr}`], 10) || 0;
        const parentBorder =
          parseInt(parentStyle[`border${dirStr}Width`], 10) || 0;
        const whitespace =
          (this.flexibleAdSlotData_.parentWidth - newWidth) / 2;
        style[isRtl ? 'margin-right' : 'margin-left'] = getMarginStr(
          whitespace - parentPadding - parentBorder
        );
      } else {
        // Must center creative within the viewport
        const viewportWidth = this.getViewport().getRect().width;
        const pageLayoutBox = this.element.getPageLayoutBox();
        const whitespace = (viewportWidth - newWidth) / 2;
        if (isRtl) {
          style['margin-right'] = getMarginStr(
            pageLayoutBox.right + whitespace - viewportWidth
          );
        } else {
          style['margin-left'] = getMarginStr(
            -(pageLayoutBox.left - whitespace)
          );
        }
      }
    }
    setStyles(this.element, assertDoesNotContainDisplay(style));
  }

  /** @override */
  sendXhrRequest(adUrl) {
    if (!this.useSra) {
      return super.sendXhrRequest(adUrl);
    }
    const checkStillCurrent = this.verifyStillCurrent();
    // InitiateSraRequests resolves when all blocks have had their SRA
    // responses returned such that sraDeferred being non-null indicates this
    // element was somehow not included so report.
    this.initiateSraRequests().then(() => {
      checkStillCurrent();
      if (!this.sraDeferred) {
        dev().warn(TAG, `SRA failed to include element ${this.ifi_}`);
        if (isExperimentOn(this.win, 'doubleclickSraReportExcludedBlock')) {
          this.getAmpDoc()
            .getBody()
            .appendChild(
              createElementWithAttributes(
                this.win.document,
                'amp-pixel',
                dict({
                  'src':
                    'https://pagead2.googlesyndication.com/pagead/gen_204?' +
                    `id=${encodeURIComponent('a4a::sra')}&ifi=${this.ifi_}`,
                })
              )
            );
        }
      }
    });
    // Wait for SRA request which will call response promise when this block's
    // response has been returned. Null response indicates single slot should
    // execute using non-SRA method.
    return this.sraDeferred.promise.then((response) => {
      checkStillCurrent();
      this.sraDeferred = null;
      return response || super.sendXhrRequest(adUrl);
    });
  }

  /**
   * @param {string} impressions
   * @param {boolean=} scrubReferer
   * @visibleForTesting
   */
  fireDelayedImpressions(impressions, scrubReferer) {
    if (!impressions) {
      return;
    }
    impressions.split(',').forEach((url) => {
      try {
        if (!Services.urlForDoc(this.element).isSecure(url)) {
          dev().warn(TAG, `insecure impression url: ${url}`);
          return;
        }
        // Create amp-pixel and append to document to send impression.
        this.win.document.body.appendChild(
          createElementWithAttributes(
            this.win.document,
            'amp-pixel',
            dict({
              'src': url,
              'referrerpolicy': scrubReferer ? 'no-referrer' : '',
            })
          )
        );
      } catch (unusedError) {}
    });
  }

  /**
   * Fires the fluid delayed impression, if the URL is available.
   */
  fireFluidDelayedImpression() {
    if (this.fluidImpressionUrl_) {
      this.fireDelayedImpressions(this.fluidImpressionUrl_);
      this.fluidImpressionUrl_ = null;
    }
  }

  /**
   * Groups slots by type and networkId from data-slot parameter.  Exposed for
   * ease of testing.
   * @return {!Promise<!Object<string,!Array<!Promise<!../../../src/base-element.BaseElement>>>>}
   * @visibleForTesting
   */
  groupSlotsForSra() {
    return groupAmpAdsByType(
      this.getAmpDoc(),
      this.element.getAttribute('type'),
      getNetworkId
    );
  }

  /**
   * Executes SRA request via the following steps:
   * - create only one executor per page
   * - get all doubleclick amp-ad instances on the page
   * - group by networkID allowing for separate SRA requests
   * - for each grouping, construct SRA request
   * - handle chunks for streaming response for each block
   * @return {!Promise}
   * @visibleForTesting
   */
  initiateSraRequests() {
    // Use cancellation of the first slot's promiseId as indication of
    // unlayoutCallback execution.  Assume that if called for one slot, it will
    // be called for all and we should cancel SRA execution.
    const checkStillCurrent = this.verifyStillCurrent();
    const noFallbackExp = this.experimentIds.includes(
      DOUBLECLICK_SRA_EXP_BRANCHES.SRA_NO_RECOVER
    );
    sraRequests =
      sraRequests ||
      this.groupSlotsForSra().then((groupIdToBlocksAry) => {
        checkStillCurrent();
        const sraRequestPromises = [];
        Object.keys(groupIdToBlocksAry).forEach((networkId) => {
          const blocks = devAssert(groupIdToBlocksAry[networkId]);
          // TODO: filter blocks with SRA disabled?
          sraRequestPromises.push(
            Promise.all(blocks).then((instances) => {
              devAssert(instances.length);
              checkStillCurrent();
              // Exclude any instances that do not have an adPromise_ as this
              // indicates they were invalid.
              const typeInstances = /** @type {!Array<!AmpAdNetworkDoubleclickImpl>}*/ (instances).filter(
                (instance) => {
                  const isValid = instance.hasAdPromise();
                  if (!isValid) {
                    dev().info(
                      TAG,
                      'Ignoring instance without ad promise as ' +
                        'likely invalid',
                      instance.element
                    );
                  }
                  return isValid;
                }
              );
              if (!typeInstances.length) {
                // Only contained invalid elements.
                return;
              }
              // If not within no recovery SRA experiment, determine if more
              // than one block for this element, if not do not set sra request
              // promise which results in sending as non-SRA request (benefit
              // is it allows direct cache method).
              if (!noFallbackExp && typeInstances.length == 1) {
                dev().info(TAG, `single block in network ${networkId}`);
                // Ensure deferred exists, may not if getAdUrl did not yet
                // execute.
                typeInstances[0].sraDeferred =
                  typeInstances[0].sraDeferred || new Deferred();
                typeInstances[0].sraDeferred.resolve(null);
                return;
              }
              let sraUrl;
              // Construct and send SRA request.
              // TODO(keithwrightbos) - how do we handle per slot 204 response?
              return constructSRARequest_(this, typeInstances)
                .then((sraUrlIn) => {
                  checkStillCurrent();
                  sraUrl = sraUrlIn;
                  return Services.xhrFor(this.win).fetch(sraUrl, {
                    mode: 'cors',
                    method: 'GET',
                    credentials: 'include',
                  });
                })
                .then((response) => {
                  checkStillCurrent();
                  // Chunk handler called with metadata and creative for each
                  // slot in order of URLs given which is then passed to
                  // resolver used for sendXhrRequest.
                  const sraRequestAdUrlResolvers = typeInstances.map(
                    (instance) => instance.sraDeferred.resolve
                  );
                  const slotCallback = metaJsonCreativeGrouper(
                    (creative, headersObj, done) => {
                      checkStillCurrent();
                      sraBlockCallbackHandler(
                        creative,
                        headersObj,
                        done,
                        sraRequestAdUrlResolvers,
                        sraUrl
                      );
                    }
                  );
                  lineDelimitedStreamer(this.win, response, slotCallback);
                  return Promise.all(
                    typeInstances.map(
                      (instance) => instance.sraDeferred.promise
                    )
                  );
                })
                .catch((error) => {
                  if (isCancellation(error)) {
                    // Cancellation should be propagated to slot promises
                    // causing their adPromise chains within A4A to handle
                    // appropriately.
                    typeInstances.forEach(
                      (instance) =>
                        instance.sraDeferred &&
                        instance.sraDeferred.reject(error)
                    );
                  } else if (
                    noFallbackExp ||
                    !!this.win.document.querySelector(
                      'meta[name=amp-ad-doubleclick-sra]'
                    )
                  ) {
                    // If publisher has explicitly enabled SRA mode (not
                    // experiment), then assume error is network failure,
                    // collapse slot, reset url to empty string to ensure
                    // no fallback to frame GET (given expectation of SRA
                    // consistency), and propagate error to A4A ad promise
                    // chain.
                    assignAdUrlToError(/** @type {!Error} */ (error), sraUrl);
                    this.warnOnError('SRA request failure', error);
                    // Publisher explicitly wants SRA so do not attempt to
                    // recover as SRA guarantees cannot be enforced.
                    typeInstances.forEach((instance) => {
                      // Reset ad url to ensure layoutCallback does not
                      // fallback to frame get which would lose SRA
                      // guarantees.
                      instance.resetAdUrl();
                      instance.attemptCollapse();
                      instance.sraDeferred.reject(error);
                    });
                  } else {
                    // Opportunistic SRA used so fallback to individual
                    // XHR requests.
                    typeInstances.forEach((instance) =>
                      instance.sraDeferred.resolve(null)
                    );
                  }
                });
            })
          );
        });
        return Promise.all(sraRequestPromises);
      });
    return sraRequests;
  }

  /**
   * @param {string} message
   * @param {*} error
   * @visibleForTesting
   */
  warnOnError(message, error) {
    dev().warn(TAG, message, error);
  }

  /**
   * Generate a 32-byte random string.
   * Uses the win.crypto when available.
   * @return {string} The random string
   * @private
   */
  getRandomString_() {
    // 16 hex characters * 2 bytes per character = 32 bytes
    const length = 16;

    const randomValues = getCryptoRandomBytesArray(this.win, length);

    let randomSubdomain = '';
    for (let i = 0; i < length; i++) {
      // If crypto isn't available, just use Math.random.
      const randomValue = randomValues
        ? randomValues[i]
        : Math.floor(Math.random() * 255);
      // Ensure each byte is represented with two hexadecimal characters.
      if (randomValue <= 15) {
        randomSubdomain += '0';
      }
      randomSubdomain += randomValue.toString(16);
    }

    return randomSubdomain;
  }

  /** @override */
  getPreconnectUrls() {
    return ['https://securepubads.g.doubleclick.net/'];
  }

  /** @override */
  getNonAmpCreativeRenderingMethod(headerValue) {
    return this.forceSafeframe || this.isFluidRequest_
      ? XORIGIN_MODE.SAFEFRAME
      : super.getNonAmpCreativeRenderingMethod(headerValue);
  }

  /**
   * Note that location is parsed once on first access and cached.
   * @param {string} parameterName
   * @return {string|undefined} parameter value from window.location.search
   * @visibleForTesting
   */
  getLocationQueryParameterValue(parameterName) {
    windowLocationQueryParameters =
      windowLocationQueryParameters ||
      parseQueryString((this.win.location && this.win.location.search) || '');
    return windowLocationQueryParameters[parameterName];
  }

  /** @override */
  getAdditionalContextMetadata(isSafeFrame = false) {
    if (!this.isFluidRequest_ && !isSafeFrame) {
      return;
    }
    const creativeSize = this.getCreativeSize();
    devAssert(creativeSize, 'this.getCreativeSize returned null');
    if (this.isRefreshing) {
      if (this.safeframeApi_) {
        this.safeframeApi_.destroy();
      }
      this.safeframeApi_ = new SafeframeHostApi(
        this,
        this.isFluidRequest_,
        /** @type {{height, width}} */ (creativeSize)
      );
    } else {
      this.safeframeApi_ =
        this.safeframeApi_ ||
        new SafeframeHostApi(
          this,
          this.isFluidRequest_,
          /** @type {{height, width}} */ (creativeSize)
        );
    }

    return this.safeframeApi_.getSafeframeNameAttr();
  }

  /**
   * Emits a postMessage containing information about this slot to the DFP
   * Troubleshoot UI. A promise is returned if a message is posted, otherwise
   * null is returned. The promise is returned only for test convenience.
   *
   * @return {?Promise}
   * @visibleForTesting
   */
  postTroubleshootMessage() {
    if (!this.win.opener || !/[?|&]dfpdeb/.test(this.win.location.search)) {
      return null;
    }
    devAssert(this.troubleshootData_.adUrl, 'ad URL does not exist yet');
    return this.troubleshootData_.adUrl.then((adUrl) => {
      const slotId =
        this.troubleshootData_.slotId + '_' + this.troubleshootData_.slotIndex;
      const payload = dict({
        'gutData': JSON.stringify(
          dict({
            'events': [
              {
                'timestamp': Date.now(),
                'slotid': slotId,
                'messageId': 4,
              },
            ],
            'slots': [
              {
                'contentUrl': adUrl || '',
                'id': slotId,
                'leafAdUnitName': this.troubleshootData_.slotId,
                'domId': slotId,
                'lineItemId': this.troubleshootData_.lineItemId,
                'creativeId': this.troubleshootData_.creativeId,
              },
            ],
          })
        ),
        'userAgent': navigator.userAgent,
        'referrer': this.win.location.href,
        'messageType': 'LOAD',
      });
      this.win.opener./*OK*/ postMessage(payload, '*');
    });
  }

  /**
   * Sets the pageview state token associated with the slot. Token does not
   * expire.
   * @param {string} token
   */
  setPageviewStateToken(token) {
    tokensToInstances[token] = this;
  }

  /**
   * Checks for the presence of a pageview token in the module level object
   * and removes it if present.
   */
  removePageviewStateToken() {
    for (const token in tokensToInstances) {
      if (tokensToInstances[token] == this) {
        delete tokensToInstances[token];
        break;
      }
    }
  }

  /** @override */
  getA4aAnalyticsVars(analyticsTrigger) {
    return getCsiAmpAnalyticsVariables(analyticsTrigger, this, this.qqid_);
  }

  /** @override */
  getA4aAnalyticsConfig() {
    return getCsiAmpAnalyticsConfig();
  }

  /**
   * @return {boolean} True if 'fluid' is one of the requested sizes, false
   * otherwise.
   */
  isFluidRequest() {
    return this.isFluidRequest_;
  }
}

AMP.extension(TAG, '0.1', (AMP) => {
  AMP.registerElement(TAG, AmpAdNetworkDoubleclickImpl);
});

/** @visibleForTesting */
export function resetSraStateForTesting() {
  sraRequests = null;
}

/** @visibleForTesting */
export function resetLocationQueryParametersForTesting() {
  windowLocationQueryParameters = null;
}

/**
 * @param {!Element} element
 * @return {string} networkId from data-ad-slot attribute.
 * @visibleForTesting
 */
export function getNetworkId(element) {
  const networkId = /^(?:\/)?(\d+)/.exec(
    dev().assertString(element.getAttribute('data-slot'))
  );
  // TODO: guarantee data-ad-slot format as part of isValidElement?
  return networkId ? networkId[1] : '';
}

/**
 * @param {!../../../extensions/amp-a4a/0.1/amp-a4a.AmpA4A} a4a
 * @param {!Array<!AmpAdNetworkDoubleclickImpl>} instances
 * @return {!Promise<string>} SRA request URL
 */
function constructSRARequest_(a4a, instances) {
  // TODO(bradfrizzell): Need to add support for RTC.
  devAssert(instances && instances.length);
  const startTime = Date.now();
  return Promise.all(
    instances.map((instance) => instance.getAdUrlDeferred.promise)
  )
    .then(() => googlePageParameters(a4a, startTime))
    .then((googPageLevelParameters) => {
      const blockParameters = constructSRABlockParameters(instances);
      return truncAndTimeUrl(
        DOUBLECLICK_BASE_URL,
        Object.assign(
          blockParameters,
          googPageLevelParameters,
          instances[0].getPageParameters(instances[0].consentTuple, instances)
        ),
        startTime
      );
    });
}

/**
 * Returns the pageview tokens that should be included in the ad request. Tokens
 * should come only from instances that are not being requested in this request.
 * @param {!Array<!AmpAdNetworkDoubleclickImpl>} instancesInAdRequest
 * @return {!Array<string>} Array of pageview tokens to include in the ad
 * request.
 */
export function getPageviewStateTokensForAdRequest(instancesInAdRequest) {
  const pageviewStateTokensInAdRequest = [];
  for (const token in tokensToInstances) {
    if (!instancesInAdRequest.includes(tokensToInstances[token])) {
      pageviewStateTokensInAdRequest.push(token);
    }
  }
  return pageviewStateTokensInAdRequest;
}

/**
 * Resets the tokensToInstances mapping for testing purposes.
 * @visibleForTesting
 */
export function resetTokensToInstancesMap() {
  tokensToInstances = {};
}<|MERGE_RESOLUTION|>--- conflicted
+++ resolved
@@ -931,11 +931,7 @@
   /** @override */
   getCustomRealTimeConfigMacros_() {
     /**
-<<<<<<< HEAD
-     * This allowlist allow attributes on the amp-ad element to be used as
-=======
-     * This lists permissible attributes on the amp-ad element to be used as
->>>>>>> 21219087
+     * This lists allowed attributes on the amp-ad element to be used as
      * macros for constructing the RTC URL. Add attributes here, in lowercase,
      * to make them available.
      */
