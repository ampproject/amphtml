/**
 * Copyright 2016 The AMP HTML Authors. All Rights Reserved.
 *
 * Licensed under the Apache License, Version 2.0 (the "License");
 * you may not use this file except in compliance with the License.
 * You may obtain a copy of the License at
 *
 *      http://www.apache.org/licenses/LICENSE-2.0
 *
 * Unless required by applicable law or agreed to in writing, software
 * distributed under the License is distributed on an "AS-IS" BASIS,
 * WITHOUT WARRANTIES OR CONDITIONS OF ANY KIND, either express or implied.
 * See the License for the specific language governing permissions and
 * limitations under the License.
 */

// Because AdSense and DoubleClick are both operated by Google and their A4A
// implementations share some behavior in common, part of the logic for this
// implementation is located in the ads/google/a4a directory rather than here.
// Most other ad networks will want to put their A4A code entirely in the
// extensions/amp-ad-network-${NETWORK_NAME}-impl directory.

import '../../amp-a4a/0.1/real-time-config-manager';
import {EXPERIMENT_INFO_LIST as AMPDOC_FIE_EXPERIMENT_INFO_LIST} from '../../../src/ampdoc-fie';
import {
  AmpA4A,
  ConsentTupleDef,
  DEFAULT_SAFEFRAME_VERSION,
  NO_SIGNING_EXP,
  XORIGIN_MODE,
  assignAdUrlToError,
} from '../../amp-a4a/0.1/amp-a4a';
import {
  AmpAnalyticsConfigDef,
  QQID_HEADER,
  RENDER_ON_IDLE_FIX_EXP,
  SANDBOX_HEADER,
  STICKY_AD_PADDING_BOTTOM_EXP,
  ValidAdContainerTypes,
  addCsiSignalsToAmpAnalyticsConfig,
  extractAmpAnalyticsConfig,
  getCsiAmpAnalyticsConfig,
  getCsiAmpAnalyticsVariables,
  getEnclosingContainerTypes,
  getIdentityToken,
  googleAdUrl,
  googleBlockParameters,
  googlePageParameters,
  groupAmpAdsByType,
  isCdnProxy,
  isReportingEnabled,
  maybeAppendErrorParameter,
  truncAndTimeUrl,
} from '../../../ads/google/a4a/utils';
import {CONSENT_POLICY_STATE} from '../../../src/consent-state';
import {Deferred} from '../../../src/utils/promise';
import {
  FlexibleAdSlotDataTypeDef,
  getFlexibleAdSlotData,
} from './flexible-ad-slot-utils';
import {Layout, isLayoutSizeDefined} from '../../../src/layout';
import {Navigation} from '../../../src/service/navigation';
import {RTC_VENDORS} from '../../amp-a4a/0.1/callout-vendors';
import {
  RefreshManager, // eslint-disable-line no-unused-vars
  getRefreshManager,
} from '../../amp-a4a/0.1/refresh-manager';
import {SafeframeHostApi} from './safeframe-host';
import {Services} from '../../../src/services';
import {
  TFCD,
  constructSRABlockParameters,
  serializeTargeting,
  sraBlockCallbackHandler,
} from './sra-utils';
import {WindowInterface} from '../../../src/window-interface';
import {
  assertDoesNotContainDisplay,
  setImportantStyles,
  setStyles,
} from '../../../src/style';
import {
  createElementWithAttributes,
  isRTL,
  removeElement,
} from '../../../src/dom';
import {deepMerge, dict} from '../../../src/utils/object';
import {dev, devAssert, user} from '../../../src/log';
import {domFingerprintPlain} from '../../../src/utils/dom-fingerprint';
import {escapeCssSelectorIdent} from '../../../src/css';
import {
  extractUrlExperimentId,
  isInManualExperiment,
} from '../../../ads/google/a4a/traffic-experiments';
import {
  getAmpAdRenderOutsideViewport,
  incrementLoadingAds,
  is3pThrottled,
  waitFor3pThrottle,
} from '../../amp-ad/0.1/concurrent-load';
import {getCryptoRandomBytesArray, utf8Decode} from '../../../src/utils/bytes';
import {
  getExperimentBranch,
  isExperimentOn,
  randomlySelectUnsetExperiments,
} from '../../../src/experiments';
import {getMode} from '../../../src/mode';
import {getMultiSizeDimensions} from '../../../ads/google/utils';
import {getOrCreateAdCid} from '../../../src/ad-cid';

import {insertAnalyticsElement} from '../../../src/extension-analytics';
import {isArray} from '../../../src/types';
import {isCancellation} from '../../../src/error';
import {
  lineDelimitedStreamer,
  metaJsonCreativeGrouper,
} from '../../../ads/google/a4a/line-delimited-response-handler';
import {parseQueryString} from '../../../src/url';
import {stringHash32} from '../../../src/string';
import {tryParseJson} from '../../../src/json';

/** @type {string} */
const TAG = 'amp-ad-network-doubleclick-impl';

/** @const {string} */
const DOUBLECLICK_BASE_URL =
  'https://securepubads.g.doubleclick.net/gampad/ads';

/** @const {string} */
const RTC_SUCCESS = '2';

/** @const {string} */
const DOUBLECLICK_SRA_EXP = 'doubleclickSraExp';

/** @const @enum{string} */
const DOUBLECLICK_SRA_EXP_BRANCHES = {
  SRA_CONTROL: '117152666',
  SRA: '117152667',
  SRA_NO_RECOVER: '21062235',
};

/** @const {string} */
const ZINDEX_EXP = 'zIndexExp';

/**@const @enum{string} */
const ZINDEX_EXP_BRANCHES = {
  NO_ZINDEX: '21065356',
  HOLDBACK: '21065357',
};

/**
 * @const @enum {string}
 * @visibleForTesting
 * TODO(#28555): Clean up experiment
 */
export const EXPAND_JSON_TARGETING_EXP = {
  ID: 'expand-json-targeting',
  CONTROL: '21066261',
  EXPERIMENT: '21066262',
};

/**
 * Required size to be sent with fluid requests.
 * @const {string}
 */
const DUMMY_FLUID_SIZE = '320x50';

/** @const @private {string} attribute indicating if lazy fetch is enabled.*/
const LAZY_FETCH_ATTRIBUTE = 'data-lazy-fetch';

/**
 * Macros that can be expanded in json targeting attribute.
 */
const TARGETING_MACRO_ALLOWLIST = {
  'CLIENT_ID': true,
};

/**
 * Map of pageview tokens to the instances they belong to.
 * @private {!Object<string, !AmpAdNetworkDoubleclickImpl>}
 */
let tokensToInstances = {};

/** @private {?Promise} */
let sraRequests = null;

/**
 * The random subdomain to load SafeFrame from, if SafeFrame is
 * being loaded from a random subdomain and if the subdomain
 * has been generated.
 * @private {?string}
 */
let safeFrameRandomSubdomain = null;

/** @typedef {{
      adUrl: !Promise<string>,
      lineItemId: string,
      creativeId: string,
      slotId: string,
      slotIndex: string,
    }} */
let TroubleshootDataDef;

/** @private {?JsonObject} */
let windowLocationQueryParameters;

/** @typedef {{width: number, height: number}} */
let SizeDef;

/** @typedef {(SizeDef|../../../src/layout-rect.LayoutRectDef)} */
let LayoutRectOrDimsDef;

/** @final */
export class AmpAdNetworkDoubleclickImpl extends AmpA4A {
  /**
   * @param {!Element} element
   */
  constructor(element) {
    super(element);

    /**
     * Config to generate amp-analytics element for active view reporting.
     * @type {?JsonObject}
     * @private
     */
    this.ampAnalyticsConfig_ = null;

    /** @private {!../../../src/service/extensions-impl.Extensions} */
    this.extensions_ = Services.extensionsFor(this.win);

    /** @private {?string} */
    this.qqid_ = null;

    /** @private {?LayoutRectOrDimsDef} */
    this.initialSize_ = null;

    /** @type {?string} */
    this.parameterSize = null;

    /** @private {?{width: number, height: number}} */
    this.returnedSize_ = null;

    /** @private {?Element} */
    this.ampAnalyticsElement_ = null;

    /** @type {?JsonObject|Object} */
    this.jsonTargeting = null;

    /** @type {string} */
    this.adKey = '0';

    /** @type {!Array<string>} */
    this.experimentIds = [];

    /** @protected {boolean} */
    this.useSra = false;

    /** @protected {?Deferred<?Response>} */
    this.sraDeferred = null;

    /** @private {?RefreshManager} */
    this.refreshManager_ = null;

    /** @private {number} */
    this.refreshCount_ = 0;

    /** @private {number} */
    this.ifi_ = 0;

    /** @private {boolean} */
    this.isFluidRequest_ = false;

    /**
     * @private {boolean}
     * Indicates that the primary size of the slot is fluid.
     */
    this.isFluidPrimaryRequest_ = false;

    /** @private {?string} */
    this.fluidImpressionUrl_ = null;

    /** @private {?Promise<!../../../ads/google/a4a/utils.IdentityToken>} */
    this.identityTokenPromise_ = null;

    /** @type {?../../../ads/google/a4a/utils.IdentityToken} */
    this.identityToken = null;

    /** @private {!TroubleshootDataDef} */
    this.troubleshootData_ = /** @type {!TroubleshootDataDef} */ ({});

    /**
     * @private {?boolean} whether preferential rendered AMP creative, null
     * indicates no creative render.
     */
    this.isAmpCreative_ = null;

    /** @private {boolean} */
    this.isIdleRender_ = false;

    /** @private {?./safeframe-host.SafeframeHostApi} */
    this.safeframeApi_ = null;

    /** @type {boolean} whether safeframe forced via tag */
    this.forceSafeframe = false;
    if ('forceSafeframe' in this.element.dataset) {
      if (!/^(1|(true))$/i.test(this.element.dataset['forceSafeframe'])) {
        user().warn(
          TAG,
          'Ignoring invalid data-force-safeframe attribute: ' +
            this.element.dataset['forceSafeframe']
        );
      } else {
        this.forceSafeframe = true;
      }
    }

    /** @protected {ConsentTupleDef} */
    this.consentTuple = {};

    /** @protected {!Deferred<string>} */
    this.getAdUrlDeferred = new Deferred();

    /**
     * @private {boolean}
     * Set to true when initial expansion effort fails. If true, the slot will
     * attempt to expand again when outside of the viewport.
     */
    this.reattemptToExpandFluidCreative_ = false;

    /**
     * Whether or not the iframe containing the ad should be sandboxed via the
     * "sandbox" attribute.
     * @private {boolean}
     */
    this.shouldSandbox_ = false;

    /**
     * Set after the ad request is built.
     * @private {?FlexibleAdSlotDataTypeDef}
     */
    this.flexibleAdSlotData_ = null;

    /**
     * If true, will add a z-index to flex ad slots upon expansion.
     * @private {boolean}
     */
    this.inZIndexHoldBack_ = false;
  }

  /**
   * @return {number|boolean} render on idle configuration with false
   *    indicating disabled.
   * @private
   */
  getIdleRenderEnabled_() {
    if (this.isIdleRender_) {
      return this.isIdleRender_;
    }
    // Disable if publisher has indicated a non-default loading strategy.
    if (this.element.getAttribute('data-loading-strategy')) {
      return false;
    }
    const expVal = this.postAdResponseExperimentFeatures['render-idle-vp'];
    const vpRange = parseInt(expVal, 10);
    if (expVal && isNaN(vpRange)) {
      // holdback branch sends non-numeric value.
      return false;
    }
    return vpRange || 12;
  }

  /** @override */
  idleRenderOutsideViewport() {
    const vpRange = this.getIdleRenderEnabled_();
    if (vpRange === false) {
      return vpRange;
    }
    const renderOutsideViewport = this.renderOutsideViewport();
    // False will occur when throttle in effect.
    if (typeof renderOutsideViewport === 'boolean') {
      return renderOutsideViewport;
    }
    this.isIdleRender_ = true;
    // NOTE(keithwrightbos): handle race condition where previous
    // idleRenderOutsideViewport marked slot as idle render despite never
    // being schedule due to being beyond viewport max offset.  If slot
    // comes within standard outside viewport range, then ensure throttling
    // will not be applied.
    this.getResource()
      .whenWithinViewport(renderOutsideViewport)
      .then(() => (this.isIdleRender_ = false));
    return vpRange;
  }

  /** @override */
  isLayoutSupported(layout) {
    this.isFluidPrimaryRequest_ = layout == Layout.FLUID;
    this.isFluidRequest_ = this.isFluidRequest_ || this.isFluidPrimaryRequest_;
    return this.isFluidPrimaryRequest_ || isLayoutSizeDefined(layout);
  }

  /** @override */
  isValidElement() {
    return this.isAmpAdElement();
  }

  /**
   * Executes page level experiment diversion and pushes any experiment IDs
   * onto this.experimentIds.
   * @param {?string} urlExperimentId
   * @visibleForTesting
   */
  setPageLevelExperiments(urlExperimentId) {
    let forcedExperimentId;
    if (urlExperimentId) {
      forcedExperimentId = {
        // SRA
        '7': DOUBLECLICK_SRA_EXP_BRANCHES.SRA_CONTROL,
        '8': DOUBLECLICK_SRA_EXP_BRANCHES.SRA,
        '9': DOUBLECLICK_SRA_EXP_BRANCHES.SRA_NO_RECOVER,
      }[urlExperimentId];
      if (forcedExperimentId) {
        this.experimentIds.push(forcedExperimentId);
      }
    }
    const experimentInfoList = /** @type {!Array<!../../../src/experiments.ExperimentInfo>} */ ([
      {
        experimentId: DOUBLECLICK_SRA_EXP,
        isTrafficEligible: () =>
          !forcedExperimentId &&
          !this.win.document./*OK*/ querySelector(
            'meta[name=amp-ad-enable-refresh], ' +
              'amp-ad[type=doubleclick][data-enable-refresh], ' +
              'meta[name=amp-ad-doubleclick-sra]'
          ),
        branches: Object.keys(DOUBLECLICK_SRA_EXP_BRANCHES).map(
          (key) => DOUBLECLICK_SRA_EXP_BRANCHES[key]
        ),
      },
      {
        experimentId: ZINDEX_EXP,
        isTrafficEligible: () => true,
        branches: Object.values(ZINDEX_EXP_BRANCHES),
      },
<<<<<<< HEAD
      [[EXPAND_JSON_TARGETING_EXP.ID]]: {
=======
      {
        experimentId: RANDOM_SUBDOMAIN_SAFEFRAME_EXP,
        isTrafficEligible: () => true,
        branches: [
          RANDOM_SUBDOMAIN_SAFEFRAME_BRANCHES.CONTROL,
          RANDOM_SUBDOMAIN_SAFEFRAME_BRANCHES.EXPERIMENT,
        ],
      },
      {
        experimentId: EXPAND_JSON_TARGETING_EXP.ID,
>>>>>>> ce546770
        isTrafficEligible: () => true,
        branches: [
          EXPAND_JSON_TARGETING_EXP.CONTROL,
          EXPAND_JSON_TARGETING_EXP.EXPERIMENT,
        ],
      },
      {
        experimentId: RENDER_ON_IDLE_FIX_EXP.id,
        isTrafficEligible: () => true,
        branches: [
          RENDER_ON_IDLE_FIX_EXP.control,
          RENDER_ON_IDLE_FIX_EXP.experiment,
        ],
      },
      {
        experimentId: NO_SIGNING_EXP.id,
        isTrafficEligible: () => true,
        branches: [NO_SIGNING_EXP.control, NO_SIGNING_EXP.experiment],
      },
      {
        experimentId: STICKY_AD_PADDING_BOTTOM_EXP.id,
        isTrafficEligible: () => true,
        branches: [
          STICKY_AD_PADDING_BOTTOM_EXP.control,
          STICKY_AD_PADDING_BOTTOM_EXP.experiment,
        ],
      },
    ]).concat(AMPDOC_FIE_EXPERIMENT_INFO_LIST);
    const setExps = this.randomlySelectUnsetExperiments_(experimentInfoList);
    Object.keys(setExps).forEach(
      (expName) => setExps[expName] && this.experimentIds.push(setExps[expName])
    );
    if (setExps[ZINDEX_EXP] == ZINDEX_EXP_BRANCHES.HOLDBACK) {
      this.inZIndexHoldBack_ = true;
    }
  }

  /**
   * For easier unit testing.
   * @param {!Array<!../../../src/experiments.ExperimentInfo>} experimentInfoList
   * @return {!Object<string, string>}
   */
  randomlySelectUnsetExperiments_(experimentInfoList) {
    return randomlySelectUnsetExperiments(this.win, experimentInfoList);
  }

  /**
   * For easier unit testing.
   * @return {?string}
   */
  extractUrlExperimentId_() {
    return extractUrlExperimentId(this.win, this.element);
  }

  /** @private */
  maybeDeprecationWarn_() {
    const warnDeprecation = (feature) =>
      user().warn(
        TAG,
        `${feature} is no longer supported for DoubleClick.` +
          'Please refer to ' +
          'https://github.com/ampproject/amphtml/issues/11834 ' +
          'for more information'
      );
    const usdrd = 'useSameDomainRenderingUntilDeprecated';
    const hasUSDRD =
      usdrd in this.element.dataset ||
      (tryParseJson(this.element.getAttribute('json')) || {})[usdrd];
    if (hasUSDRD) {
      warnDeprecation(usdrd);
    }
    const useRemoteHtml =
      this.getAmpDoc().getMetaByName('amp-3p-iframe-src') !== null;
    if (useRemoteHtml) {
      warnDeprecation('remote.html');
    }
  }

  /** @override */
  delayAdRequestEnabled() {
    if (this.element.getAttribute(LAZY_FETCH_ATTRIBUTE) !== 'true') {
      return false;
    }
    return getAmpAdRenderOutsideViewport(this.element) || 3;
  }

  /** @override */
  buildCallback() {
    super.buildCallback();
    this.maybeDeprecationWarn_();
    this.setPageLevelExperiments(this.extractUrlExperimentId_());
    const pubEnabledSra = !!this.win.document.querySelector(
      'meta[name=amp-ad-doubleclick-sra]'
    );
    const delayFetchEnabled = !!this.win.document.querySelector(
      `amp-ad[type=doubleclick][${escapeCssSelectorIdent(
        LAZY_FETCH_ATTRIBUTE
      )}=true]`
    );
    if (pubEnabledSra && delayFetchEnabled) {
      user().warn(
        TAG,
        'SRA is not compatible with lazy fetching, disabling SRA'
      );
    }
    this.useSra =
      !delayFetchEnabled &&
      ((getMode().localDev &&
        /(\?|&)force_sra=true(&|$)/.test(this.win.location.search)) ||
        pubEnabledSra ||
        [
          DOUBLECLICK_SRA_EXP_BRANCHES.SRA,
          DOUBLECLICK_SRA_EXP_BRANCHES.SRA_NO_RECOVER,
        ].some((eid) => this.experimentIds.indexOf(eid) >= 0));
    this.identityTokenPromise_ = this.getAmpDoc()
      .whenFirstVisible()
      .then(() =>
        getIdentityToken(this.win, this.getAmpDoc(), super.getConsentPolicy())
      );
    this.troubleshootData_.slotId = this.element.getAttribute('data-slot');
    this.troubleshootData_.slotIndex = this.element.getAttribute(
      'data-amp-slot-index'
    );
    if (!this.isFluidRequest_) {
      const multiSizeStr = this.element.getAttribute('data-multi-size');
      this.isFluidRequest_ =
        !!multiSizeStr && multiSizeStr.indexOf('fluid') != -1;
    }
  }

  /** @override */
  shouldPreferentialRenderWithoutCrypto() {
    devAssert(!isCdnProxy(this.win));
    return true;
  }

  /**
   * @param {?ConsentTupleDef} consentTuple
   * @param {!Array<!AmpAdNetworkDoubleclickImpl>=} instances
   * @return {!Object<string,string|boolean|number>}
   * @visibleForTesting
   */
  getPageParameters(consentTuple, instances) {
    instances = instances || [this];
    const tokens = getPageviewStateTokensForAdRequest(instances);
    const {consentString, gdprApplies} = consentTuple;

    return {
      'npa':
        consentTuple.consentState == CONSENT_POLICY_STATE.INSUFFICIENT ||
        consentTuple.consentState == CONSENT_POLICY_STATE.UNKNOWN
          ? 1
          : null,
      'gdfp_req': '1',
      'sfv': DEFAULT_SAFEFRAME_VERSION,
      'u_sd': WindowInterface.getDevicePixelRatio(),
      'gct': this.getLocationQueryParameterValue('google_preview') || null,
      'psts': tokens.length ? tokens : null,
      'gdpr': gdprApplies === true ? '1' : gdprApplies === false ? '0' : null,
      'gdpr_consent': consentString,
    };
  }

  /**
   * Constructs block-level url parameters.
   * @return {!Object<string,string|boolean|number>}
   */
  getBlockParameters_() {
    devAssert(this.initialSize_);
    devAssert(this.jsonTargeting);
    const tfcd = this.jsonTargeting && this.jsonTargeting[TFCD];
    this.win['ampAdGoogleIfiCounter'] = this.win['ampAdGoogleIfiCounter'] || 1;
    this.ifi_ =
      (this.isRefreshing && this.ifi_) || this.win['ampAdGoogleIfiCounter']++;
    const pageLayoutBox = this.isSinglePageStoryAd
      ? this.element.getPageLayoutBox()
      : null;
    let msz = null;
    let psz = null;
    let fws = null;
    this.flexibleAdSlotData_ = getFlexibleAdSlotData(
      this.win,
      this.element.parentElement
    );
    const {fwSignal, slotWidth, parentWidth} = this.flexibleAdSlotData_;
    // If slotWidth is -1, that means its width must be determined by its
    // parent container, and so should have the same value as parentWidth.
    msz = `${slotWidth == -1 ? parentWidth : slotWidth}x-1`;
    psz = `${parentWidth}x-1`;
    fws = fwSignal ? fwSignal : '0';
    return {
      'iu': this.element.getAttribute('data-slot'),
      'co':
        this.jsonTargeting && this.jsonTargeting['cookieOptOut'] ? '1' : null,
      'adk': this.adKey,
      'sz': this.isSinglePageStoryAd ? '1x1' : this.parameterSize,
      'output': 'html',
      'impl': 'ifr',
      'tfcd': tfcd == undefined ? null : tfcd,
      'adtest': isInManualExperiment(this.element) ? 'on' : null,
      'ifi': this.ifi_,
      'rc': this.refreshCount_ || null,
      'frc': Number(this.fromResumeCallback) || null,
      'fluid': this.isFluidRequest_ ? 'height' : null,
      'fsf': this.forceSafeframe ? '1' : null,
      'msz': msz,
      'psz': psz,
      'fws': fws,
      'scp': serializeTargeting(
        (this.jsonTargeting && this.jsonTargeting['targeting']) || null,
        (this.jsonTargeting && this.jsonTargeting['categoryExclusions']) ||
          null,
        null
      ),
      'spsa': this.isSinglePageStoryAd
        ? `${pageLayoutBox.width}x${pageLayoutBox.height}`
        : null,
      ...googleBlockParameters(this),
    };
  }

  /**
   * Populate's block-level state for ad URL construction.
   * Sets initialSize_ , jsonTargeting, and adKey member fields.
   * @param {ConsentTupleDef} consentTuple
   * @visibleForTesting
   */
  populateAdUrlState(consentTuple) {
    this.consentTuple = consentTuple;
    // Allow for pub to override height/width via override attribute.
    const width =
      Number(this.element.getAttribute('data-override-width')) ||
      Number(this.element.getAttribute('width'));
    const height =
      Number(this.element.getAttribute('data-override-height')) ||
      Number(this.element.getAttribute('height'));
    this.initialSize_ = this.isFluidPrimaryRequest_
      ? {width: 0, height: 0}
      : width && height
      ? // width/height could be 'auto' in which case we fallback to measured.
        {width, height}
      : this.getIntersectionElementLayoutBox();
    this.jsonTargeting = tryParseJson(this.element.getAttribute('json')) || {};
    this.adKey = this.generateAdKey_(
      `${this.initialSize_.width}x${this.initialSize_.height}`
    );
    this.parameterSize = this.getParameterSize_();
  }

  /** @override */
  getConsentPolicy() {
    // Ensure that build is not blocked by need for consent (delay will occur
    // prior to RTC & ad URL construction).
    return null;
  }

  /** @override */
  getAdUrl(opt_consentTuple, opt_rtcResponsesPromise) {
    if (this.useSra) {
      this.sraDeferred = this.sraDeferred || new Deferred();
    }
    const consentTuple = opt_consentTuple || {};
    if (
      consentTuple.consentState == CONSENT_POLICY_STATE.UNKNOWN &&
      this.element.getAttribute('data-npa-on-unknown-consent') != 'true'
    ) {
      user().info(TAG, 'Ad request suppressed due to unknown consent');
      this.getAdUrlDeferred.resolve('');
      return Promise.resolve('');
    }
    if (this.iframe && !this.isRefreshing) {
      dev().warn(TAG, `Frame already exists, sra: ${this.useSra}`);
      this.getAdUrlDeferred.resolve('');
      return Promise.resolve('');
    }
    opt_rtcResponsesPromise = opt_rtcResponsesPromise || Promise.resolve();
    // TODO(keithwrightbos): SRA blocks currently unnecessarily generate full
    // ad url.  This could be optimized however non-SRA ad url is required to
    // fallback to non-SRA if single block.
    this.populateAdUrlState(consentTuple);
    // TODO: Check for required and allowed parameters. Probably use
    // validateData, from 3p/3p/js, after moving it someplace common.
    const startTime = Date.now();
    const timerService = Services.timerFor(this.win);

    const identityPromise = timerService
      .timeoutPromise(1000, this.identityTokenPromise_)
      .catch(() => {
        // On error/timeout, proceed.
        return /**@type {!../../../ads/google/a4a/utils.IdentityToken}*/ ({});
      });

    const checkStillCurrent = this.verifyStillCurrent();

    const rtcParamsPromise = opt_rtcResponsesPromise.then((results) => {
      checkStillCurrent();
      return this.mergeRtcResponses_(results);
    });

    // TODO(#28555): Delete extra logic when 'expand-json-targeting' exp launches.
    const isJsonTargetingExpOn =
      isExperimentOn(this.win, 'expand-json-targeting') &&
      getExperimentBranch(this.win, EXPAND_JSON_TARGETING_EXP.ID) ===
        EXPAND_JSON_TARGETING_EXP.EXPERIMENT;

    const targetingExpansionPromise = isJsonTargetingExpOn
      ? timerService
          .timeoutPromise(1000, this.expandJsonTargeting_(rtcParamsPromise))
          .catch(() => {
            dev().warn(TAG, 'JSON Targeting expansion failed/timed out.');
          })
      : Promise.resolve();

    Promise.all([
      rtcParamsPromise,
      identityPromise,
      targetingExpansionPromise,
    ]).then((results) => {
      checkStillCurrent();
      const rtcParams = results[0];
      this.identityToken = results[1];
      googleAdUrl(
        this,
        DOUBLECLICK_BASE_URL,
        startTime,
        Object.assign(
          this.getBlockParameters_(),
          this.buildIdentityParams(),
          this.getPageParameters(consentTuple, /* instances= */ undefined),
          rtcParams
        ),
        this.experimentIds
      ).then((adUrl) => this.getAdUrlDeferred.resolve(adUrl));
    });
    this.troubleshootData_.adUrl = this.getAdUrlDeferred.promise;
    return this.getAdUrlDeferred.promise;
  }

  /**
   * Waits for RTC to complete, then overwrites json attr targeting values
   * with expanded vars.
   * @param {!Promise} rtcMergedPromise
   * @return {!Promise}
   */
  expandJsonTargeting_(rtcMergedPromise) {
    return rtcMergedPromise.then(() => {
      const targeting = this.jsonTargeting['targeting'];
      if (!targeting) {
        return Promise.resolve();
      }
      const expansionPromises = Object.keys(targeting).map((key) =>
        this.expandValue_(targeting[key]).then((expanded) => {
          targeting[key] = expanded;
        })
      );
      return Promise.all(expansionPromises);
    });
  }

  /**
   * Expands json targeting values.
   * @param {string|Array<string>|null} value
   * @return {!Promise<string>|!Promise<Array<string>>}
   */
  expandValue_(value) {
    if (!value) {
      return Promise.resolve(value);
    }
    if (isArray(value)) {
      return Promise.all(
        value.map((arrVal) => this.expandString_(dev().assertString(arrVal)))
      );
    }
    return this.expandString_(dev().assertString(value));
  }

  /**
   * Expands macros in strings.
   * @param {string} string
   * @return {!Promise<string>}
   */
  expandString_(string) {
    return Services.urlReplacementsForDoc(
      this.element
    )./*OK*/ expandStringAsync(
      string,
      undefined /*opt_bindings*/,
      TARGETING_MACRO_ALLOWLIST
    );
  }

  /**
   * Converts identity token response to ad request parameters.
   * @return {!Object<string,string>}
   */
  buildIdentityParams() {
    return this.identityToken
      ? {
          adsid: this.identityToken.token || null,
          jar: this.identityToken.jar || null,
          pucrd: this.identityToken.pucrd || null,
        }
      : {};
  }

  /**
   * Merges all of the rtcResponses into the JSON targeting and
   * category exclusions.
   * @param {?Array<!rtcResponseDef>} rtcResponseArray
   * @return {?Object|undefined}
   * @private
   */
  mergeRtcResponses_(rtcResponseArray) {
    if (!rtcResponseArray) {
      return null;
    }
    const artc = [];
    const ati = [];
    const ard = [];
    let exclusions;
    rtcResponseArray.forEach((rtcResponse) => {
      if (!rtcResponse) {
        return;
      }
      artc.push(rtcResponse.rtcTime);
      ati.push(rtcResponse.error || RTC_SUCCESS);
      ard.push(rtcResponse.callout);
      if (rtcResponse.response) {
        if (rtcResponse.response['targeting']) {
          const rewrittenResponse = this.rewriteRtcKeys_(
            rtcResponse.response['targeting'],
            rtcResponse.callout
          );
          this.jsonTargeting['targeting'] = !!this.jsonTargeting['targeting']
            ? deepMerge(this.jsonTargeting['targeting'], rewrittenResponse)
            : rewrittenResponse;
        }
        if (rtcResponse.response['categoryExclusions']) {
          if (!exclusions) {
            exclusions = {};
            if (this.jsonTargeting['categoryExclusions']) {
              /** @type {!Array} */ (this.jsonTargeting[
                'categoryExclusions'
              ]).forEach((exclusion) => {
                exclusions[exclusion] = true;
              });
            }
          }
          /** @type {!Array} */ (rtcResponse.response[
            'categoryExclusions'
          ]).forEach((exclusion) => {
            exclusions[exclusion] = true;
          });
        }
      }
    });
    if (exclusions) {
      this.jsonTargeting['categoryExclusions'] = Object.keys(exclusions);
    }
    return {'artc': artc.join() || null, 'ati': ati.join(), 'ard': ard.join()};
  }

  /** @override */
  getCustomRealTimeConfigMacros_() {
    /**
     * This lists allowed attributes on the amp-ad element to be used as
     * macros for constructing the RTC URL. Add attributes here, in lowercase,
     * to make them available.
     */
    const allowlist = {
      'height': true,
      'width': true,
      'data-slot': true,
      'data-multi-size': true,
      'data-multi-size-validation': true,
      'data-override-width': true,
      'data-override-height': true,
      'data-amp-slot-index': true,
    };
    return {
      PAGEVIEWID: () => Services.documentInfoForDoc(this.element).pageViewId,
      PAGEVIEWID_64: () =>
        Services.documentInfoForDoc(this.element).pageViewId64,
      HREF: () => this.win.location.href,
      REFERRER: (opt_timeout) => this.getReferrer_(opt_timeout),
      TGT: () =>
        JSON.stringify(
          (tryParseJson(this.element.getAttribute('json')) || {})['targeting']
        ),
      ADCID: (opt_timeout) =>
        getOrCreateAdCid(
          this.getAmpDoc(),
          'AMP_ECID_GOOGLE',
          '_ga',
          parseInt(opt_timeout, 10)
        ),
      ATTR: (name) => {
        if (!allowlist[name.toLowerCase()]) {
          dev().warn('TAG', `Invalid attribute ${name}`);
        } else {
          return this.element.getAttribute(name);
        }
      },
      ELEMENT_POS: () => this.element.getPageLayoutBox().top,
      SCROLL_TOP: () =>
        Services.viewportForDoc(this.getAmpDoc()).getScrollTop(),
      PAGE_HEIGHT: () =>
        Services.viewportForDoc(this.getAmpDoc()).getScrollHeight(),
      BKG_STATE: () => (this.getAmpDoc().isVisible() ? 'visible' : 'hidden'),
      CANONICAL_URL: () =>
        Services.documentInfoForDoc(this.element).canonicalUrl,
    };
  }

  /**
   * Returns the referrer or undefined if the referrer is not resolved
   * before the given timeout
   * @param {number=} opt_timeout
   * @return {!(Promise<string>|Promise<undefined>)} A promise with a referrer or undefined
   * if timed out
   * @private
   */
  getReferrer_(opt_timeout) {
    const timeoutInt = parseInt(opt_timeout, 10);
    const referrerPromise = Services.viewerForDoc(
      this.getAmpDoc()
    ).getReferrerUrl();
    if (isNaN(timeoutInt) || timeoutInt < 0) {
      return referrerPromise;
    }
    return Services.timerFor(this.win)
      .timeoutPromise(timeoutInt, referrerPromise)
      .catch(() => undefined);
  }

  /**
   * Appends the callout value to the keys of response to prevent a collision
   * case caused by multiple vendors returning the same keys.
   * @param {!Object<string, string>} response
   * @param {string} callout
   * @return {!Object<string, string>}
   * @private
   */
  rewriteRtcKeys_(response, callout) {
    // Only perform this substitution for vendor-defined URLs.
    if (!RTC_VENDORS[callout] || RTC_VENDORS[callout].disableKeyAppend) {
      return response;
    }
    const newResponse = {};
    Object.keys(response).forEach((key) => {
      newResponse[`${key}_${callout}`] = response[key];
    });
    return newResponse;
  }

  /** @override */
  onNetworkFailure(error, adUrl) {
    dev().info(TAG, 'network error, attempt adding of error parameter', error);
    return {adUrl: maybeAppendErrorParameter(adUrl, 'n')};
  }

  /** @override */
  maybeValidateAmpCreative(bytes, headers) {
    if (headers.get('AMP-Verification-Checksum-Algorithm') !== 'djb2a-32') {
      return super.maybeValidateAmpCreative(bytes, headers);
    }
    const checksum = headers.get('AMP-Verification-Checksum');
    return Promise.resolve(
      checksum && stringHash32(utf8Decode(bytes)) == checksum ? bytes : null
    );
  }

  /** @override */
  extractSize(responseHeaders) {
    this.ampAnalyticsConfig_ = extractAmpAnalyticsConfig(this, responseHeaders);
    this.qqid_ = responseHeaders.get(QQID_HEADER);
    this.shouldSandbox_ = responseHeaders.get(SANDBOX_HEADER) == 'true';
    this.troubleshootData_.creativeId = dev().assertString(
      responseHeaders.get('google-creative-id') || '-1'
    );
    this.troubleshootData_.lineItemId = dev().assertString(
      responseHeaders.get('google-lineitem-id') || '-1'
    );
    if (this.ampAnalyticsConfig_) {
      // Load amp-analytics extensions
      this.extensions_./*OK*/ installExtensionForDoc(
        this.getAmpDoc(),
        'amp-analytics'
      );
    }
    // If the server returned a size, use that, otherwise use the size that we
    // sent in the ad request.
    let size = super.extractSize(responseHeaders);
    if (size) {
      this.returnedSize_ = size;
      this.handleResize_(size.width, size.height);
    } else {
      size = this.getSlotSize();
    }
    // If this is a multi-size creative, fire delayed impression now. If it's
    // fluid, wait until after resize happens.
    if (this.isFluidRequest_ && !this.returnedSize_) {
      this.fluidImpressionUrl_ = responseHeaders.get('X-AmpImps');
    }

    // If the response included a pageview state token, check for an existing
    // token and remove it. Then save the new one to the module level object.
    if (responseHeaders.get('amp-ff-pageview-tokens')) {
      this.removePageviewStateToken();
      this.setPageviewStateToken(
        dev().assertString(responseHeaders.get('amp-ff-pageview-tokens'))
      );
    }

    return size;
  }

  /**
   * Returns the width and height of the slot as defined by the width and height
   * attributes, or the dimensions as computed by
   * getIntersectionElementLayoutBox.
   * @return {!LayoutRectOrDimsDef}
   */
  getSlotSize() {
    const {width, height} = this.getDeclaredSlotSize_();
    return width && height
      ? {width, height}
      : // width/height could be 'auto' in which case we fallback to measured.
        this.getIntersectionElementLayoutBox();
  }

  /**
   * Returns the width and height, as defined by the slot element's width and
   * height attributes.
   * @return {!SizeDef}
   */
  getDeclaredSlotSize_() {
    const width = Number(this.element.getAttribute('width'));
    const height = Number(this.element.getAttribute('height'));
    return {width, height};
  }

  /**
   * @return {string} The size parameter.
   * @private
   */
  getParameterSize_() {
    let sz = this.isFluidRequest_ ? DUMMY_FLUID_SIZE : '';
    if (!this.isFluidPrimaryRequest_) {
      sz +=
        (sz.length ? '|' : '') +
        `${this.initialSize_.width}x${this.initialSize_.height}`;
    }
    const multiSizeDataStr = this.element.getAttribute('data-multi-size');
    if (multiSizeDataStr) {
      const multiSizeValidation =
        this.element.getAttribute('data-multi-size-validation') || 'true';
      // The following call will check all specified multi-size dimensions,
      // verify that they meet all requirements, and then return all the valid
      // dimensions in an array.
      const dimensions = getMultiSizeDimensions(
        multiSizeDataStr,
        this.initialSize_.width,
        this.initialSize_.height,
        multiSizeValidation == 'true',
        this.isFluidPrimaryRequest_
      );
      if (dimensions.length) {
        sz +=
          '|' + dimensions.map((dimension) => dimension.join('x')).join('|');
      }
    }
    return sz;
  }

  /** @override */
  sandboxHTMLCreativeFrame() {
    return this.shouldSandbox_;
  }

  /** @override */
  tearDownSlot() {
    super.tearDownSlot();
    this.element.setAttribute(
      'data-amp-slot-index',
      this.win.ampAdSlotIdCounter++
    );
    if (this.ampAnalyticsElement_) {
      removeElement(this.ampAnalyticsElement_);
      this.ampAnalyticsElement_ = null;
    }
    this.ampAnalyticsConfig_ = null;
    this.jsonTargeting = null;
    this.isAmpCreative_ = null;
    this.isIdleRender_ = false;
    this.parameterSize = null;
    this.returnedSize_ = null;
    // Reset SRA requests to allow for resumeCallback to re-fetch
    // ad requests.  Assumes that unlayoutCallback will be called for all slots
    // in rapid succession (meaning onLayoutMeasure initiated promise chain
    // will not be started until resumeCallback).
    sraRequests = null;
    this.sraDeferred = null;
    this.qqid_ = null;
    this.shouldSandbox_ = false;
    this.consentTuple = {};
    this.getAdUrlDeferred = new Deferred();
    this.removePageviewStateToken();
  }

  /** @override */
  renderNonAmpCreative() {
    // If render idle with throttling, impose one second render delay for
    // non-AMP creatives.  This is not done in the scheduler to ensure as many
    // slots as possible are marked for layout given scheduler imposes 5 seconds
    // past previous execution.
    if (
      this.postAdResponseExperimentFeatures['render-idle-throttle'] &&
      this.isIdleRender_
    ) {
      if (is3pThrottled(this.win)) {
        return waitFor3pThrottle().then(() => super.renderNonAmpCreative());
      } else {
        incrementLoadingAds(this.win);
        return super.renderNonAmpCreative(true);
      }
    }
    return super.renderNonAmpCreative();
  }

  /** @override */
  viewportCallback(inViewport) {
    super.viewportCallback(inViewport);
    if (this.reattemptToExpandFluidCreative_ && !inViewport) {
      // If the initial expansion attempt failed (e.g., the slot was within the
      // viewport), then we will re-attempt to expand it here whenever the slot
      // is outside the viewport.
      this.expandFluidCreative_();
    }
  }

  /** @override  */
  unlayoutCallback() {
    if (this.refreshManager_) {
      this.refreshManager_.unobserve();
    }
    if (!this.useSra && this.isAmpCreative_) {
      // Allow non-AMP creatives to remain unless SRA.
      return false;
    }
    this.destroySafeFrameApi_();
    return super.unlayoutCallback();
  }

  /** @override */
  getSafeframePath() {
    safeFrameRandomSubdomain =
      safeFrameRandomSubdomain || this.getRandomString_();

    return (
      `https://${safeFrameRandomSubdomain}.safeframe.googlesyndication.com/safeframe/` +
      `${this.safeframeVersion}/html/container.html`
    );
  }

  /** @visibleForTesting */
  cleanupAfterTest() {
    this.destroySafeFrameApi_();
  }

  /** @private */
  destroySafeFrameApi_() {
    if (!this.safeframeApi_) {
      return;
    }
    this.safeframeApi_.destroy();
    this.safeframeApi_ = null;
  }

  /** @override */
  refresh(refreshEndCallback) {
    this.refreshCount_++;
    return super.refresh(refreshEndCallback);
  }

  /** @override */
  onCreativeRender(creativeMetaData, opt_onLoadPromise) {
    super.onCreativeRender(creativeMetaData);
    this.isAmpCreative_ = !!creativeMetaData;
    if (
      creativeMetaData &&
      !creativeMetaData.customElementExtensions.includes('amp-ad-exit')
    ) {
      // Capture phase click handlers on the ad if amp-ad-exit not present
      // (assume it will handle capture).
      devAssert(this.iframe);
      Navigation.installAnchorClickInterceptor(
        this.getAmpDoc(),
        devAssert(this.iframe.contentWindow)
      );
    }
    if (this.ampAnalyticsConfig_) {
      devAssert(!this.ampAnalyticsElement_);
      if (isReportingEnabled(this)) {
        addCsiSignalsToAmpAnalyticsConfig(
          this.win,
          this.element,
          this.ampAnalyticsConfig_,
          this.qqid_,
          !!creativeMetaData
        );
      }
      this.ampAnalyticsElement_ = insertAnalyticsElement(
        this.element,
        this.ampAnalyticsConfig_,
        /*loadAnalytics*/ true,
        !!this.postAdResponseExperimentFeatures['avr_disable_immediate']
      );
    }
    if (this.isRefreshing) {
      devAssert(this.refreshManager_);
      this.refreshManager_.initiateRefreshCycle();
      this.isRefreshing = false;
      this.isRelayoutNeededFlag = false;
    }

    // Force size of frame to match creative or, if creative size is unknown,
    // the slot. This ensures that the creative is centered in the former case,
    // and not truncated in the latter.
    const size = this.returnedSize_ || this.getSlotSize();
    const isMultiSizeFluid =
      this.isFluidRequest_ &&
      this.returnedSize_ &&
      // TODO(@glevitzky, 11583) Remove this clause once we stop sending back
      // the size header for fluid ads. Fluid size headers always come back as
      // 0x0.
      !(size.width == 0 && size.height == 0);
    setStyles(dev().assertElement(this.iframe), {
      width: `${size.width}px`,
      height: `${size.height}px`,
      position: isMultiSizeFluid ? 'relative' : null,
    });

    // Check if this is a multi-size creative that's narrower than the ad slot.
    if (
      this.returnedSize_ &&
      this.returnedSize_.width &&
      this.returnedSize_.width < this.getSlotSize().width
    ) {
      setStyles(dev().assertElement(this.iframe), {
        top: '50%',
        left: '50%',
        transform: 'translate(-50%, -50%)',
      });
    }

    if (this.qqid_) {
      this.element.setAttribute('data-google-query-id', this.qqid_);
    }
    dev().assertElement(this.iframe).id = `google_ads_iframe_${this.ifi_}`;
    if (isMultiSizeFluid) {
      // This is a fluid + multi-size request, where the returned creative is
      // multi-size. The slot needs to not be styled with width: 100%, or the
      // creative will be centered instead of left-aligned.
      this.element.removeAttribute('height');
      setStyles(this.element, {width: `${size.width}px`});
    }

    if (opt_onLoadPromise) {
      opt_onLoadPromise.then(() => {
        this.expandFluidCreative_();
      });
    }

    this.refreshManager_ =
      this.refreshManager_ ||
      getRefreshManager(this, () => {
        if (this.useSra) {
          user().warn(TAG, 'Refresh not compatible with SRA.');
          return false;
        }
        if (
          getEnclosingContainerTypes(this.element).filter(
            (container) =>
              container != ValidAdContainerTypes['AMP-CAROUSEL'] &&
              container != ValidAdContainerTypes['AMP-STICKY-AD']
          ).length
        ) {
          user().warn(
            TAG,
            'Refresh not compatible with ad-containers, except for ' +
              'AMP-CAROUSEL and AMP-STICKY-AD'
          );
          return false;
        }
        return true;
      });

    this.postTroubleshootMessage();
  }

  /**
   * Attempts to expand a fluid creative. If the attempt fails, we will
   * re-attempt whenever the slot is out of the viewport until we succeed,
   * contingent on when viewportCallback is invoked.
   * @return {!Promise} The promise that resolves once the height change
   *   attempt either succeeds or is rejected. If no attempt is made,
   *   Promise.resovle() is returned. If for any reason the body of the iframe
   *   cannot be accessed, the promise will be rejected. Used mainly for
   *   testing.
   */
  expandFluidCreative_() {
    if (
      this.isFluidRequest_ &&
      // If a size was returned in the response, then this is a multi-size
      // response, not a fluid response.
      !this.returnedSize_ &&
      this.isVerifiedAmpCreative()
    ) {
      // This is an AMP fluid creative that will be rendered in a friendly
      // frame.
      if (
        !this.iframe ||
        !this.iframe.contentWindow ||
        !this.iframe.contentWindow.document ||
        !this.iframe.contentWindow.document.body
      ) {
        dev().error(
          TAG,
          'Attempting to expand fluid creative without ' +
            'a properly set up friendly frame. Slot id: ' +
            this.element.getAttribute('data-amp-slot-index')
        );
        return Promise.reject('Cannot access body of friendly frame');
      }
      return this.setCssPosition_('static').then(() => {
        return this.attemptChangeHeight(
          this.iframe.contentWindow.document.body./*OK*/ clientHeight
        )
          .then(() => {
            this.fireFluidDelayedImpression();
            this.reattemptToExpandFluidCreative_ = false;
          })
          .catch(() => {
            user().warn(
              TAG,
              'Attempt to change size failed on fluid ' +
                'creative. Will re-attempt when slot is out of the viewport.'
            );
            const {width, height} = this.getSlotSize();
            if (width && height) {
              // This call is idempotent, so it's okay to make it multiple
              // times.
              this.fireFluidDelayedImpression();
            }
            this.reattemptToExpandFluidCreative_ = true;
            this.setCssPosition_('absolute');
          });
      });
    }
    return Promise.resolve();
  }

  /**
   * Sets the CSS 'position' property of this.element.
   * @param {string} position The CSS position value.
   * @return {!Promise} A promise that resolves when mutation is complete.
   * @private
   */
  setCssPosition_(position) {
    return this.mutateElement(() => {
      setImportantStyles(this.element, {position});
    }, this.element);
  }

  /**
   * @param {string} size
   * @return {string} The ad unit hash key string.
   * @private
   */
  generateAdKey_(size) {
    const {element} = this;
    const domFingerprint = domFingerprintPlain(element);
    const slot = element.getAttribute('data-slot') || '';
    const multiSize = element.getAttribute('data-multi-size') || '';
    const string = `${slot}:${size}:${multiSize}:${domFingerprint}`;
    return stringHash32(string);
  }

  /**
   * Attempts to resize the ad, if the returned size is smaller than the primary
   * dimensions.
   * @param {number} newWidth
   * @param {number} newHeight
   * @private
   */
  handleResize_(newWidth, newHeight) {
    const isFluidRequestAndFixedResponse = !!(
      this.isFluidRequest_ &&
      newWidth &&
      newHeight
    );
    const {width, height} = this.getDeclaredSlotSize_();
    const returnedSizeDifferent = newWidth != width || newHeight != height;
    const heightNotIncreased = newHeight <= height;
    if (
      isFluidRequestAndFixedResponse ||
      (returnedSizeDifferent && heightNotIncreased)
    ) {
      this.attemptChangeSize(newHeight, newWidth).catch(() => {});
      if (
        newWidth > width &&
        // If 'fluid' were the primary requested size, ensure we do not trigger
        // slot adjustment if the returned size is one of the requested multi-
        // sizes. Slot adjustment should only be triggered when the creative
        // size is not one of the requested sizes.
        (!this.isFluidPrimaryRequest_ ||
          (this.parameterSize &&
            this.parameterSize.indexOf(`${newWidth}x${newHeight}`) == -1))
      ) {
        this.adjustSlotPostExpansion_(newWidth);
      }
    }
  }

  /**
   * Ensures that slot is properly centered after being expanded.
   * @param {number} newWidth The new width of the slot.
   * @private
   */
  adjustSlotPostExpansion_(newWidth) {
    if (
      !devAssert(
        this.flexibleAdSlotData_,
        'Attempted to expand slot without flexible ad slot data.'
      )
    ) {
      return;
    }
    const {parentWidth, parentStyle} = this.flexibleAdSlotData_;
    const isRtl = isRTL(this.win.document);
    const dirStr = isRtl ? 'Right' : 'Left';
    const /** !Object<string, string> */ style = this.inZIndexHoldBack_
        ? {'z-index': '11'}
        : {};
    // Compute offset margins if the slot is not centered by default.
    if (parentStyle.textAlign != 'center') {
      const getMarginStr = (marginNum) => `${Math.round(marginNum)}px`;
      if (newWidth <= parentWidth) {
        // Must center creative within its parent container
        const parentPadding =
          parseInt(parentStyle[`padding${dirStr}`], 10) || 0;
        const parentBorder =
          parseInt(parentStyle[`border${dirStr}Width`], 10) || 0;
        const whitespace =
          (this.flexibleAdSlotData_.parentWidth - newWidth) / 2;
        style[isRtl ? 'margin-right' : 'margin-left'] = getMarginStr(
          whitespace - parentPadding - parentBorder
        );
      } else {
        // Must center creative within the viewport
        const viewportWidth = this.getViewport().getRect().width;
        const pageLayoutBox = this.element.getPageLayoutBox();
        const whitespace = (viewportWidth - newWidth) / 2;
        if (isRtl) {
          style['margin-right'] = getMarginStr(
            pageLayoutBox.right + whitespace - viewportWidth
          );
        } else {
          style['margin-left'] = getMarginStr(
            -(pageLayoutBox.left - whitespace)
          );
        }
      }
    }
    setStyles(this.element, assertDoesNotContainDisplay(style));
  }

  /** @override */
  sendXhrRequest(adUrl) {
    if (!this.useSra) {
      return super.sendXhrRequest(adUrl);
    }
    const checkStillCurrent = this.verifyStillCurrent();
    // InitiateSraRequests resolves when all blocks have had their SRA
    // responses returned such that sraDeferred being non-null indicates this
    // element was somehow not included so report.
    this.initiateSraRequests().then(() => {
      checkStillCurrent();
      if (!this.sraDeferred) {
        dev().warn(TAG, `SRA failed to include element ${this.ifi_}`);
        if (isExperimentOn(this.win, 'doubleclickSraReportExcludedBlock')) {
          this.getAmpDoc()
            .getBody()
            .appendChild(
              createElementWithAttributes(
                this.win.document,
                'amp-pixel',
                dict({
                  'src':
                    'https://pagead2.googlesyndication.com/pagead/gen_204?' +
                    `id=${encodeURIComponent('a4a::sra')}&ifi=${this.ifi_}`,
                })
              )
            );
        }
      }
    });
    // Wait for SRA request which will call response promise when this block's
    // response has been returned. Null response indicates single slot should
    // execute using non-SRA method.
    return this.sraDeferred.promise.then((response) => {
      checkStillCurrent();
      this.sraDeferred = null;
      return response || super.sendXhrRequest(adUrl);
    });
  }

  /**
   * @param {string} impressions
   * @param {boolean=} scrubReferer
   * @visibleForTesting
   */
  fireDelayedImpressions(impressions, scrubReferer) {
    if (!impressions) {
      return;
    }
    impressions.split(',').forEach((url) => {
      try {
        if (!Services.urlForDoc(this.element).isSecure(url)) {
          dev().warn(TAG, `insecure impression url: ${url}`);
          return;
        }
        // Create amp-pixel and append to document to send impression.
        this.win.document.body.appendChild(
          createElementWithAttributes(
            this.win.document,
            'amp-pixel',
            dict({
              'src': url,
              'referrerpolicy': scrubReferer ? 'no-referrer' : '',
            })
          )
        );
      } catch (unusedError) {}
    });
  }

  /**
   * Fires the fluid delayed impression, if the URL is available.
   */
  fireFluidDelayedImpression() {
    if (this.fluidImpressionUrl_) {
      this.fireDelayedImpressions(this.fluidImpressionUrl_);
      this.fluidImpressionUrl_ = null;
    }
  }

  /**
   * Groups slots by type and networkId from data-slot parameter.  Exposed for
   * ease of testing.
   * @return {!Promise<!Object<string,!Array<!Promise<!../../../src/base-element.BaseElement>>>>}
   * @visibleForTesting
   */
  groupSlotsForSra() {
    return groupAmpAdsByType(
      this.getAmpDoc(),
      this.element.getAttribute('type'),
      getNetworkId
    );
  }

  /**
   * Executes SRA request via the following steps:
   * - create only one executor per page
   * - get all doubleclick amp-ad instances on the page
   * - group by networkID allowing for separate SRA requests
   * - for each grouping, construct SRA request
   * - handle chunks for streaming response for each block
   * @return {!Promise}
   * @visibleForTesting
   */
  initiateSraRequests() {
    // Use cancellation of the first slot's promiseId as indication of
    // unlayoutCallback execution.  Assume that if called for one slot, it will
    // be called for all and we should cancel SRA execution.
    const checkStillCurrent = this.verifyStillCurrent();
    const noFallbackExp = this.experimentIds.includes(
      DOUBLECLICK_SRA_EXP_BRANCHES.SRA_NO_RECOVER
    );
    sraRequests =
      sraRequests ||
      this.groupSlotsForSra().then((groupIdToBlocksAry) => {
        checkStillCurrent();
        const sraRequestPromises = [];
        Object.keys(groupIdToBlocksAry).forEach((networkId) => {
          const blocks = devAssert(groupIdToBlocksAry[networkId]);
          // TODO: filter blocks with SRA disabled?
          sraRequestPromises.push(
            Promise.all(blocks).then((instances) => {
              devAssert(instances.length);
              checkStillCurrent();
              // Exclude any instances that do not have an adPromise_ as this
              // indicates they were invalid.
              const typeInstances = /** @type {!Array<!AmpAdNetworkDoubleclickImpl>}*/ (instances).filter(
                (instance) => {
                  const isValid = instance.hasAdPromise();
                  if (!isValid) {
                    dev().info(
                      TAG,
                      'Ignoring instance without ad promise as ' +
                        'likely invalid',
                      instance.element
                    );
                  }
                  return isValid;
                }
              );
              if (!typeInstances.length) {
                // Only contained invalid elements.
                return;
              }
              // If not within no recovery SRA experiment, determine if more
              // than one block for this element, if not do not set sra request
              // promise which results in sending as non-SRA request (benefit
              // is it allows direct cache method).
              if (!noFallbackExp && typeInstances.length == 1) {
                dev().info(TAG, `single block in network ${networkId}`);
                // Ensure deferred exists, may not if getAdUrl did not yet
                // execute.
                typeInstances[0].sraDeferred =
                  typeInstances[0].sraDeferred || new Deferred();
                typeInstances[0].sraDeferred.resolve(null);
                return;
              }
              let sraUrl;
              // Construct and send SRA request.
              // TODO(keithwrightbos) - how do we handle per slot 204 response?
              return constructSRARequest_(this, typeInstances)
                .then((sraUrlIn) => {
                  checkStillCurrent();
                  sraUrl = sraUrlIn;
                  return Services.xhrFor(this.win).fetch(sraUrl, {
                    mode: 'cors',
                    method: 'GET',
                    credentials: 'include',
                  });
                })
                .then((response) => {
                  checkStillCurrent();
                  // Chunk handler called with metadata and creative for each
                  // slot in order of URLs given which is then passed to
                  // resolver used for sendXhrRequest.
                  const sraRequestAdUrlResolvers = typeInstances.map(
                    (instance) => instance.sraDeferred.resolve
                  );
                  const slotCallback = metaJsonCreativeGrouper(
                    (creative, headersObj, done) => {
                      checkStillCurrent();
                      sraBlockCallbackHandler(
                        creative,
                        headersObj,
                        done,
                        sraRequestAdUrlResolvers,
                        sraUrl
                      );
                    }
                  );
                  lineDelimitedStreamer(this.win, response, slotCallback);
                  return Promise.all(
                    typeInstances.map(
                      (instance) => instance.sraDeferred.promise
                    )
                  );
                })
                .catch((error) => {
                  if (isCancellation(error)) {
                    // Cancellation should be propagated to slot promises
                    // causing their adPromise chains within A4A to handle
                    // appropriately.
                    typeInstances.forEach(
                      (instance) =>
                        instance.sraDeferred &&
                        instance.sraDeferred.reject(error)
                    );
                  } else if (
                    noFallbackExp ||
                    !!this.win.document.querySelector(
                      'meta[name=amp-ad-doubleclick-sra]'
                    )
                  ) {
                    // If publisher has explicitly enabled SRA mode (not
                    // experiment), then assume error is network failure,
                    // collapse slot, reset url to empty string to ensure
                    // no fallback to frame GET (given expectation of SRA
                    // consistency), and propagate error to A4A ad promise
                    // chain.
                    assignAdUrlToError(/** @type {!Error} */ (error), sraUrl);
                    this.warnOnError('SRA request failure', error);
                    // Publisher explicitly wants SRA so do not attempt to
                    // recover as SRA guarantees cannot be enforced.
                    typeInstances.forEach((instance) => {
                      // Reset ad url to ensure layoutCallback does not
                      // fallback to frame get which would lose SRA
                      // guarantees.
                      instance.resetAdUrl();
                      instance.attemptCollapse();
                      instance.sraDeferred.reject(error);
                    });
                  } else {
                    // Opportunistic SRA used so fallback to individual
                    // XHR requests.
                    typeInstances.forEach((instance) =>
                      instance.sraDeferred.resolve(null)
                    );
                  }
                });
            })
          );
        });
        return Promise.all(sraRequestPromises);
      });
    return sraRequests;
  }

  /**
   * @param {string} message
   * @param {*} error
   * @visibleForTesting
   */
  warnOnError(message, error) {
    dev().warn(TAG, message, error);
  }

  /**
   * Generate a 32-byte random string.
   * Uses the win.crypto when available.
   * @return {string} The random string
   * @private
   */
  getRandomString_() {
    // 16 hex characters * 2 bytes per character = 32 bytes
    const length = 16;

    const randomValues = getCryptoRandomBytesArray(this.win, length);

    let randomSubdomain = '';
    for (let i = 0; i < length; i++) {
      // If crypto isn't available, just use Math.random.
      const randomValue = randomValues
        ? randomValues[i]
        : Math.floor(Math.random() * 255);
      // Ensure each byte is represented with two hexadecimal characters.
      if (randomValue <= 15) {
        randomSubdomain += '0';
      }
      randomSubdomain += randomValue.toString(16);
    }

    return randomSubdomain;
  }

  /** @override */
  getPreconnectUrls() {
    return ['https://securepubads.g.doubleclick.net/'];
  }

  /** @override */
  getNonAmpCreativeRenderingMethod(headerValue) {
    return this.forceSafeframe || this.isFluidRequest_
      ? XORIGIN_MODE.SAFEFRAME
      : super.getNonAmpCreativeRenderingMethod(headerValue);
  }

  /**
   * Note that location is parsed once on first access and cached.
   * @param {string} parameterName
   * @return {string|undefined} parameter value from window.location.search
   * @visibleForTesting
   */
  getLocationQueryParameterValue(parameterName) {
    windowLocationQueryParameters =
      windowLocationQueryParameters ||
      parseQueryString((this.win.location && this.win.location.search) || '');
    return windowLocationQueryParameters[parameterName];
  }

  /** @override */
  getAdditionalContextMetadata(isSafeFrame = false) {
    if (!this.isFluidRequest_ && !isSafeFrame) {
      return;
    }
    const creativeSize = this.getCreativeSize();
    devAssert(creativeSize, 'this.getCreativeSize returned null');
    if (this.isRefreshing) {
      if (this.safeframeApi_) {
        this.safeframeApi_.destroy();
      }
      this.safeframeApi_ = new SafeframeHostApi(
        this,
        this.isFluidRequest_,
        /** @type {{height, width}} */ (creativeSize)
      );
    } else {
      this.safeframeApi_ =
        this.safeframeApi_ ||
        new SafeframeHostApi(
          this,
          this.isFluidRequest_,
          /** @type {{height, width}} */ (creativeSize)
        );
    }

    return this.safeframeApi_.getSafeframeNameAttr();
  }

  /**
   * Emits a postMessage containing information about this slot to the DFP
   * Troubleshoot UI. A promise is returned if a message is posted, otherwise
   * null is returned. The promise is returned only for test convenience.
   *
   * @return {?Promise}
   * @visibleForTesting
   */
  postTroubleshootMessage() {
    if (!this.win.opener || !/[?|&]dfpdeb/.test(this.win.location.search)) {
      return null;
    }
    devAssert(this.troubleshootData_.adUrl, 'ad URL does not exist yet');
    return this.troubleshootData_.adUrl.then((adUrl) => {
      const slotId =
        this.troubleshootData_.slotId + '_' + this.troubleshootData_.slotIndex;
      const payload = dict({
        'gutData': JSON.stringify(
          dict({
            'events': [
              {
                'timestamp': Date.now(),
                'slotid': slotId,
                'messageId': 4,
              },
            ],
            'slots': [
              {
                'contentUrl': adUrl || '',
                'id': slotId,
                'leafAdUnitName': this.troubleshootData_.slotId,
                'domId': slotId,
                'lineItemId': this.troubleshootData_.lineItemId,
                'creativeId': this.troubleshootData_.creativeId,
              },
            ],
          })
        ),
        'userAgent': navigator.userAgent,
        'referrer': this.win.location.href,
        'messageType': 'LOAD',
      });
      this.win.opener./*OK*/ postMessage(payload, '*');
    });
  }

  /**
   * Sets the pageview state token associated with the slot. Token does not
   * expire.
   * @param {string} token
   */
  setPageviewStateToken(token) {
    tokensToInstances[token] = this;
  }

  /**
   * Checks for the presence of a pageview token in the module level object
   * and removes it if present.
   */
  removePageviewStateToken() {
    for (const token in tokensToInstances) {
      if (tokensToInstances[token] == this) {
        delete tokensToInstances[token];
        break;
      }
    }
  }

  /** @override */
  getA4aAnalyticsVars(analyticsTrigger) {
    return getCsiAmpAnalyticsVariables(analyticsTrigger, this, this.qqid_);
  }

  /** @override */
  getA4aAnalyticsConfig() {
    return getCsiAmpAnalyticsConfig();
  }

  /**
   * @return {boolean} True if 'fluid' is one of the requested sizes, false
   * otherwise.
   */
  isFluidRequest() {
    return this.isFluidRequest_;
  }
}

AMP.extension(TAG, '0.1', (AMP) => {
  AMP.registerElement(TAG, AmpAdNetworkDoubleclickImpl);
});

/** @visibleForTesting */
export function resetSraStateForTesting() {
  sraRequests = null;
}

/** @visibleForTesting */
export function resetLocationQueryParametersForTesting() {
  windowLocationQueryParameters = null;
}

/**
 * @param {!Element} element
 * @return {string} networkId from data-ad-slot attribute.
 * @visibleForTesting
 */
export function getNetworkId(element) {
  const networkId = /^(?:\/)?(\d+)/.exec(
    dev().assertString(element.getAttribute('data-slot'))
  );
  // TODO: guarantee data-ad-slot format as part of isValidElement?
  return networkId ? networkId[1] : '';
}

/**
 * @param {!../../../extensions/amp-a4a/0.1/amp-a4a.AmpA4A} a4a
 * @param {!Array<!AmpAdNetworkDoubleclickImpl>} instances
 * @return {!Promise<string>} SRA request URL
 */
function constructSRARequest_(a4a, instances) {
  // TODO(bradfrizzell): Need to add support for RTC.
  devAssert(instances && instances.length);
  const startTime = Date.now();
  return Promise.all(
    instances.map((instance) => instance.getAdUrlDeferred.promise)
  )
    .then(() => googlePageParameters(a4a, startTime))
    .then((googPageLevelParameters) => {
      const blockParameters = constructSRABlockParameters(instances);
      return truncAndTimeUrl(
        DOUBLECLICK_BASE_URL,
        Object.assign(
          blockParameters,
          googPageLevelParameters,
          instances[0].getPageParameters(instances[0].consentTuple, instances)
        ),
        startTime
      );
    });
}

/**
 * Returns the pageview tokens that should be included in the ad request. Tokens
 * should come only from instances that are not being requested in this request.
 * @param {!Array<!AmpAdNetworkDoubleclickImpl>} instancesInAdRequest
 * @return {!Array<string>} Array of pageview tokens to include in the ad
 * request.
 */
export function getPageviewStateTokensForAdRequest(instancesInAdRequest) {
  const pageviewStateTokensInAdRequest = [];
  for (const token in tokensToInstances) {
    if (!instancesInAdRequest.includes(tokensToInstances[token])) {
      pageviewStateTokensInAdRequest.push(token);
    }
  }
  return pageviewStateTokensInAdRequest;
}

/**
 * Resets the tokensToInstances mapping for testing purposes.
 * @visibleForTesting
 */
export function resetTokensToInstancesMap() {
  tokensToInstances = {};
}<|MERGE_RESOLUTION|>--- conflicted
+++ resolved
@@ -442,20 +442,7 @@
         isTrafficEligible: () => true,
         branches: Object.values(ZINDEX_EXP_BRANCHES),
       },
-<<<<<<< HEAD
       [[EXPAND_JSON_TARGETING_EXP.ID]]: {
-=======
-      {
-        experimentId: RANDOM_SUBDOMAIN_SAFEFRAME_EXP,
-        isTrafficEligible: () => true,
-        branches: [
-          RANDOM_SUBDOMAIN_SAFEFRAME_BRANCHES.CONTROL,
-          RANDOM_SUBDOMAIN_SAFEFRAME_BRANCHES.EXPERIMENT,
-        ],
-      },
-      {
-        experimentId: EXPAND_JSON_TARGETING_EXP.ID,
->>>>>>> ce546770
         isTrafficEligible: () => true,
         branches: [
           EXPAND_JSON_TARGETING_EXP.CONTROL,
