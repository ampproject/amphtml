--- conflicted
+++ resolved
@@ -1035,18 +1035,12 @@
               // for sendXhrRequest.
               const sraRequestAdUrlResolvers =
               typeInstances.map(instance => instance.sraDeferred.resolve);
-<<<<<<< HEAD
-              const slotCallback = metaJsonCreativeGrouper(() =>
-                checkStillCurrent() && sraBlockCallbackHandler(
-                  creative, headersObj, done, sraRequestAdUrlResolvers));
-=======
               const slotCallback = metaJsonCreativeGrouper(
                   (creative, headersObj, done) => {
                     checkStillCurrent();
                     sraBlockCallbackHandler(creative, headersObj, done,
                         sraRequestAdUrlResolvers, sraUrl);
                   });
->>>>>>> 4e59eb52
               // TODO(keithwrightbos) - how do we handle per slot 204 response?
               return constructSRARequest_(this, typeInstances)
                   .then(sraUrlIn => {
