--- conflicted
+++ resolved
@@ -777,14 +777,9 @@
           return this.element.getAttribute(name);
         }
       },
-<<<<<<< HEAD
-      EL_TOP: () => this.element.getPageLayoutBox().top,
-      SCROLL_TOP: () => this.win.pageYOffset,
-=======
       ELEMENT_POS: () => this.element.getPageLayoutBox().top,
       SCROLL_TOP: () =>
         Services.viewportForDoc(this.getAmpDoc()).getScrollTop(),
->>>>>>> e7a8e7f6
       PAGE_HEIGHT: () =>
         Services.viewportForDoc(this.getAmpDoc()).getScrollHeight(),
       BKG_STATE: () => (this.getAmpDoc().isVisible() ? 'visible' : 'hidden'),
