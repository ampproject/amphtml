--- conflicted
+++ resolved
@@ -440,18 +440,7 @@
         isTrafficEligible: () => true,
         branches: Object.values(ZINDEX_EXP_BRANCHES),
       },
-<<<<<<< HEAD
       [[EXPAND_JSON_TARGETING_EXP.ID]]: {
-=======
-      [RANDOM_SUBDOMAIN_SAFEFRAME_EXP]: {
-        isTrafficEligible: () => true,
-        branches: [
-          RANDOM_SUBDOMAIN_SAFEFRAME_BRANCHES.CONTROL,
-          RANDOM_SUBDOMAIN_SAFEFRAME_BRANCHES.EXPERIMENT,
-        ],
-      },
-      [EXPAND_JSON_TARGETING_EXP.ID]: {
->>>>>>> c924590a
         isTrafficEligible: () => true,
         branches: [
           EXPAND_JSON_TARGETING_EXP.CONTROL,
