--- conflicted
+++ resolved
@@ -270,7 +270,7 @@
         user().warn(
           TAG,
           'Ignoring invalid data-force-safeframe attribute: ' +
-          this.element.dataset['forceSafeframe'],
+            this.element.dataset['forceSafeframe']
         );
       } else {
         this.forceSafeframe = true;
@@ -393,11 +393,11 @@
           !forcedExperimentId &&
           !this.win.document./*OK*/ querySelector(
             'meta[name=amp-ad-enable-refresh], ' +
-            'amp-ad[type=doubleclick][data-enable-refresh], ' +
-            'meta[name=amp-ad-doubleclick-sra]',
+              'amp-ad[type=doubleclick][data-enable-refresh], ' +
+              'meta[name=amp-ad-doubleclick-sra]'
           ),
         branches: Object.keys(DOUBLECLICK_SRA_EXP_BRANCHES).map(
-          key => DOUBLECLICK_SRA_EXP_BRANCHES[key],
+          key => DOUBLECLICK_SRA_EXP_BRANCHES[key]
         ),
       },
       [[FIE_CSS_CLEANUP_EXP.branch]]: {
@@ -415,7 +415,7 @@
     });
     const setExps = this.randomlySelectUnsetExperiments_(experimentInfoMap);
     Object.keys(setExps).forEach(
-      expName => setExps[expName] && this.experimentIds.push(setExps[expName]),
+      expName => setExps[expName] && this.experimentIds.push(setExps[expName])
     );
     if (setExps[ZINDEX_EXP] == ZINDEX_EXP_BRANCHES.HOLDBACK) {
       this.inZIndexHoldBack_ = true;
@@ -445,9 +445,9 @@
       user().warn(
         TAG,
         `${feature} is no longer supported for DoubleClick.` +
-        'Please refer to ' +
-        'https://github.com/ampproject/amphtml/issues/11834 ' +
-        'for more information',
+          'Please refer to ' +
+          'https://github.com/ampproject/amphtml/issues/11834 ' +
+          'for more information'
       );
     const usdrd = 'useSameDomainRenderingUntilDeprecated';
     const hasUSDRD =
@@ -457,7 +457,7 @@
       warnDeprecation(usdrd);
     }
     const useRemoteHtml = !!this.win.document.querySelector(
-      'meta[name=amp-3p-iframe-src]',
+      'meta[name=amp-3p-iframe-src]'
     );
     if (useRemoteHtml) {
       warnDeprecation('remote.html');
@@ -480,11 +480,11 @@
     this.identityTokenPromise_ = this.getAmpDoc()
       .whenFirstVisible()
       .then(() =>
-        getIdentityToken(this.win, this.getAmpDoc(), super.getConsentPolicy()),
+        getIdentityToken(this.win, this.getAmpDoc(), super.getConsentPolicy())
       );
     this.troubleshootData_.slotId = this.element.getAttribute('data-slot');
     this.troubleshootData_.slotIndex = this.element.getAttribute(
-      'data-amp-slot-index',
+      'data-amp-slot-index'
     );
     if (!this.isFluidRequest_) {
       const multiSizeStr = this.element.getAttribute('data-multi-size');
@@ -541,20 +541,6 @@
     let msz = null;
     let psz = null;
     let fws = null;
-<<<<<<< HEAD
-    if (this.sendFlexibleAdSlotParams_) {
-      this.flexibleAdSlotData_ = getFlexibleAdSlotData(
-        this.win,
-        this.element.parentElement,
-      );
-      const {fwSignal, slotWidth, parentWidth} = this.flexibleAdSlotData_;
-      // If slotWidth is -1, that means its width must be determined by its
-      // parent container, and so should have the same value as parentWidth.
-      msz = `${slotWidth == -1 ? parentWidth : slotWidth}x-1`;
-      psz = `${parentWidth}x-1`;
-      fws = fwSignal ? fwSignal : '0';
-    }
-=======
     this.flexibleAdSlotData_ = getFlexibleAdSlotData(
       this.win,
       this.element.parentElement
@@ -565,7 +551,6 @@
     msz = `${slotWidth == -1 ? parentWidth : slotWidth}x-1`;
     psz = `${parentWidth}x-1`;
     fws = fwSignal ? fwSignal : '0';
->>>>>>> 6f14520a
     return {
       'iu': this.element.getAttribute('data-slot'),
       'co':
@@ -587,8 +572,8 @@
       'scp': serializeTargeting(
         (this.jsonTargeting && this.jsonTargeting['targeting']) || null,
         (this.jsonTargeting && this.jsonTargeting['categoryExclusions']) ||
-        null,
-        null,
+          null,
+        null
       ),
       'spsa': this.isSinglePageStoryAd
         ? `${pageLayoutBox.width}x${pageLayoutBox.height}`
@@ -614,12 +599,12 @@
     this.initialSize_ = this.isFluidPrimaryRequest_
       ? {width: 0, height: 0}
       : width && height
-        ? // width/height could be 'auto' in which case we fallback to measured.
+      ? // width/height could be 'auto' in which case we fallback to measured.
         {width, height}
-        : this.getIntersectionElementLayoutBox();
+      : this.getIntersectionElementLayoutBox();
     this.jsonTargeting = tryParseJson(this.element.getAttribute('json')) || {};
     this.adKey = this.generateAdKey_(
-      `${this.initialSize_.width}x${this.initialSize_.height}`,
+      `${this.initialSize_.width}x${this.initialSize_.height}`
     );
     this.parameterSize = this.getParameterSize_();
   }
@@ -676,9 +661,9 @@
           this.getBlockParameters_(),
           this.buildIdentityParams(),
           this.getPageParameters(consentState),
-          rtcParams,
+          rtcParams
         ),
-        this.experimentIds,
+        this.experimentIds
       ).then(adUrl => this.getAdUrlDeferred.resolve(adUrl));
     });
     this.troubleshootData_.adUrl = this.getAdUrlDeferred.promise;
@@ -725,7 +710,7 @@
         if (rtcResponse.response['targeting']) {
           const rewrittenResponse = this.rewriteRtcKeys_(
             rtcResponse.response['targeting'],
-            rtcResponse.callout,
+            rtcResponse.callout
           );
           this.jsonTargeting['targeting'] = !!this.jsonTargeting['targeting']
             ? deepMerge(this.jsonTargeting['targeting'], rewrittenResponse)
@@ -814,7 +799,7 @@
   getReferrer_(opt_timeout) {
     const timeoutInt = parseInt(opt_timeout, 10);
     const referrerPromise = Services.viewerForDoc(
-      this.getAmpDoc(),
+      this.getAmpDoc()
     ).getReferrerUrl();
     if (isNaN(timeoutInt) || timeoutInt < 0) {
       return referrerPromise;
@@ -857,7 +842,7 @@
     }
     const checksum = headers.get('AMP-Verification-Checksum');
     return Promise.resolve(
-      checksum && stringHash32(utf8Decode(bytes)) == checksum ? bytes : null,
+      checksum && stringHash32(utf8Decode(bytes)) == checksum ? bytes : null
     );
   }
 
@@ -867,16 +852,16 @@
     this.qqid_ = responseHeaders.get(QQID_HEADER);
     this.shouldSandbox_ = responseHeaders.get(SANDBOX_HEADER) == 'true';
     this.troubleshootData_.creativeId = dev().assertString(
-      responseHeaders.get('google-creative-id') || '-1',
+      responseHeaders.get('google-creative-id') || '-1'
     );
     this.troubleshootData_.lineItemId = dev().assertString(
-      responseHeaders.get('google-lineitem-id') || '-1',
+      responseHeaders.get('google-lineitem-id') || '-1'
     );
     if (this.ampAnalyticsConfig_) {
       // Load amp-analytics extensions
       this.extensions_./*OK*/ installExtensionForDoc(
         this.getAmpDoc(),
-        'amp-analytics',
+        'amp-analytics'
       );
     }
     // If the server returned a size, use that, otherwise use the size that we
@@ -899,7 +884,7 @@
     if (responseHeaders.get('amp-ff-pageview-tokens')) {
       this.removePageviewStateToken();
       this.setPageviewStateToken(
-        dev().assertString(responseHeaders.get('amp-ff-pageview-tokens')),
+        dev().assertString(responseHeaders.get('amp-ff-pageview-tokens'))
       );
     }
 
@@ -917,7 +902,7 @@
     return width && height
       ? {width, height}
       : // width/height could be 'auto' in which case we fallback to measured.
-      this.getIntersectionElementLayoutBox();
+        this.getIntersectionElementLayoutBox();
   }
 
   /**
@@ -954,7 +939,7 @@
         this.initialSize_.width,
         this.initialSize_.height,
         multiSizeValidation == 'true',
-        this.isFluidPrimaryRequest_,
+        this.isFluidPrimaryRequest_
       );
       if (dimensions.length) {
         sz += '|' + dimensions.map(dimension => dimension.join('x')).join('|');
@@ -973,7 +958,7 @@
     super.tearDownSlot();
     this.element.setAttribute(
       'data-amp-slot-index',
-      this.win.ampAdSlotIdCounter++,
+      this.win.ampAdSlotIdCounter++
     );
     if (this.ampAnalyticsElement_) {
       removeElement(this.ampAnalyticsElement_);
@@ -1075,7 +1060,7 @@
       devAssert(this.iframe);
       Navigation.installAnchorClickInterceptor(
         this.getAmpDoc(),
-        devAssert(this.iframe.contentWindow),
+        devAssert(this.iframe.contentWindow)
       );
     }
     if (this.ampAnalyticsConfig_) {
@@ -1086,14 +1071,14 @@
           this.element,
           this.ampAnalyticsConfig_,
           this.qqid_,
-          !!creativeMetaData,
+          !!creativeMetaData
         );
       }
       this.ampAnalyticsElement_ = insertAnalyticsElement(
         this.element,
         this.ampAnalyticsConfig_,
         /*loadAnalytics*/ true,
-        !!this.postAdResponseExperimentFeatures['avr_disable_immediate'],
+        !!this.postAdResponseExperimentFeatures['avr_disable_immediate']
       );
     }
     if (this.isRefreshing) {
@@ -1148,13 +1133,13 @@
           getEnclosingContainerTypes(this.element).filter(
             container =>
               container != ValidAdContainerTypes['AMP-CAROUSEL'] &&
-              container != ValidAdContainerTypes['AMP-STICKY-AD'],
+              container != ValidAdContainerTypes['AMP-STICKY-AD']
           ).length
         ) {
           user().warn(
             TAG,
             'Refresh not compatible with ad-containers, except for ' +
-            'AMP-CAROUSEL and AMP-STICKY-AD',
+              'AMP-CAROUSEL and AMP-STICKY-AD'
           );
           return false;
         }
@@ -1193,14 +1178,14 @@
         dev().error(
           TAG,
           'Attempting to expand fluid creative without ' +
-          'a properly set up friendly frame. Slot id: ' +
-          this.element.getAttribute('data-amp-slot-index'),
+            'a properly set up friendly frame. Slot id: ' +
+            this.element.getAttribute('data-amp-slot-index')
         );
         return Promise.reject('Cannot access body of friendly frame');
       }
       return this.setCssPosition_('static').then(() => {
         return this.attemptChangeHeight(
-          this.iframe.contentWindow.document.body./*OK*/clientHeight,
+          this.iframe.contentWindow.document.body./*OK*/ clientHeight
         )
           .then(() => {
             this.fireFluidDelayedImpression();
@@ -1210,7 +1195,7 @@
             user().warn(
               TAG,
               'Attempt to change size failed on fluid ' +
-              'creative. Will re-attempt when slot is out of the viewport.',
+                'creative. Will re-attempt when slot is out of the viewport.'
             );
             const {width, height} = this.getSlotSize();
             if (width && height) {
@@ -1272,8 +1257,7 @@
       isFluidRequestAndFixedResponse ||
       (returnedSizeDifferent && heightNotIncreased)
     ) {
-      this.attemptChangeSize(newHeight, newWidth).catch(() => {
-      });
+      this.attemptChangeSize(newHeight, newWidth).catch(() => {});
       if (
         newWidth > width &&
         // If 'fluid' were the primary requested size, ensure we do not trigger
@@ -1298,7 +1282,7 @@
     if (
       !devAssert(
         this.flexibleAdSlotData_,
-        'Attempted to expand slot without flexible ad slot data.',
+        'Attempted to expand slot without flexible ad slot data.'
       )
     ) {
       return;
@@ -1321,7 +1305,7 @@
         const whitespace =
           (this.flexibleAdSlotData_.parentWidth - newWidth) / 2;
         style[isRtl ? 'margin-right' : 'margin-left'] = getMarginStr(
-          whitespace - parentPadding - parentBorder,
+          whitespace - parentPadding - parentBorder
         );
       } else {
         // Must center creative within the viewport
@@ -1330,11 +1314,11 @@
         const whitespace = (viewportWidth - newWidth) / 2;
         if (isRtl) {
           style['margin-right'] = getMarginStr(
-            pageLayoutBox.right + whitespace - viewportWidth,
+            pageLayoutBox.right + whitespace - viewportWidth
           );
         } else {
           style['margin-left'] = getMarginStr(
-            -(pageLayoutBox.left - whitespace),
+            -(pageLayoutBox.left - whitespace)
           );
         }
       }
@@ -1366,8 +1350,8 @@
                   'src':
                     'https://pagead2.googlesyndication.com/pagead/gen_204?' +
                     `id=${encodeURIComponent('a4a::sra')}&ifi=${this.ifi_}`,
-                }),
-              ),
+                })
+              )
             );
         }
       }
@@ -1405,11 +1389,10 @@
             dict({
               'src': url,
               'referrerpolicy': scrubReferer ? 'no-referrer' : '',
-            }),
-          ),
+            })
+          )
         );
-      } catch (unusedError) {
-      }
+      } catch (unusedError) {}
     });
   }
 
@@ -1433,7 +1416,7 @@
     return groupAmpAdsByType(
       this.getAmpDoc(),
       this.element.getAttribute('type'),
-      getNetworkId,
+      getNetworkId
     );
   }
 
@@ -1453,7 +1436,7 @@
     // be called for all and we should cancel SRA execution.
     const checkStillCurrent = this.verifyStillCurrent();
     const noFallbackExp = this.experimentIds.includes(
-      DOUBLECLICK_SRA_EXP_BRANCHES.SRA_NO_RECOVER,
+      DOUBLECLICK_SRA_EXP_BRANCHES.SRA_NO_RECOVER
     );
     sraRequests =
       sraRequests ||
@@ -1476,12 +1459,12 @@
                     dev().info(
                       TAG,
                       'Ignoring instance without ad promise as ' +
-                      'likely invalid',
-                      instance.element,
+                        'likely invalid',
+                      instance.element
                     );
                   }
                   return isValid;
-                },
+                }
               );
               if (!typeInstances.length) {
                 // Only contained invalid elements.
@@ -1519,7 +1502,7 @@
                   // slot in order of URLs given which is then passed to
                   // resolver used for sendXhrRequest.
                   const sraRequestAdUrlResolvers = typeInstances.map(
-                    instance => instance.sraDeferred.resolve,
+                    instance => instance.sraDeferred.resolve
                   );
                   const slotCallback = metaJsonCreativeGrouper(
                     (creative, headersObj, done) => {
@@ -1529,13 +1512,13 @@
                         headersObj,
                         done,
                         sraRequestAdUrlResolvers,
-                        sraUrl,
+                        sraUrl
                       );
-                    },
+                    }
                   );
                   lineDelimitedStreamer(this.win, response, slotCallback);
                   return Promise.all(
-                    typeInstances.map(instance => instance.sraDeferred.promise),
+                    typeInstances.map(instance => instance.sraDeferred.promise)
                   );
                 })
                 .catch(error => {
@@ -1546,12 +1529,12 @@
                     typeInstances.forEach(
                       instance =>
                         instance.sraDeferred &&
-                        instance.sraDeferred.reject(error),
+                        instance.sraDeferred.reject(error)
                     );
                   } else if (
                     noFallbackExp ||
                     !!this.win.document.querySelector(
-                      'meta[name=amp-ad-doubleclick-sra]',
+                      'meta[name=amp-ad-doubleclick-sra]'
                     )
                   ) {
                     // If publisher has explicitly enabled SRA mode (not
@@ -1576,11 +1559,11 @@
                     // Opportunistic SRA used so fallback to individual
                     // XHR requests.
                     typeInstances.forEach(instance =>
-                      instance.sraDeferred.resolve(null),
+                      instance.sraDeferred.resolve(null)
                     );
                   }
                 });
-            }),
+            })
           );
         });
         return Promise.all(sraRequestPromises);
@@ -1634,7 +1617,7 @@
       new SafeframeHostApi(
         this,
         this.isFluidRequest_,
-        /** @type {{height, width}} */ (creativeSize),
+        /** @type {{height, width}} */ (creativeSize)
       );
 
     return this.safeframeApi_.getSafeframeNameAttr();
@@ -1676,7 +1659,7 @@
                 'creativeId': this.troubleshootData_.creativeId,
               },
             ],
-          }),
+          })
         ),
         'userAgent': navigator.userAgent,
         'referrer': this.win.location.href,
@@ -1748,7 +1731,7 @@
  */
 export function getNetworkId(element) {
   const networkId = /^(?:\/)?(\d+)/.exec(
-    dev().assertString(element.getAttribute('data-slot')),
+    dev().assertString(element.getAttribute('data-slot'))
   );
   // TODO: guarantee data-ad-slot format as part of isValidElement?
   return networkId ? networkId[1] : '';
@@ -1764,7 +1747,7 @@
   devAssert(instances && instances.length);
   const startTime = Date.now();
   return Promise.all(
-    instances.map(instance => instance.getAdUrlDeferred.promise),
+    instances.map(instance => instance.getAdUrlDeferred.promise)
   )
     .then(() => googlePageParameters(a4a, startTime))
     .then(googPageLevelParameters => {
@@ -1774,9 +1757,9 @@
         Object.assign(
           blockParameters,
           googPageLevelParameters,
-          instances[0].getPageParameters(instances[0].consentState, instances),
+          instances[0].getPageParameters(instances[0].consentState, instances)
         ),
-        startTime,
+        startTime
       );
     });
 }
