/**
 * Copyright 2016 The AMP HTML Authors. All Rights Reserved.
 *
 * Licensed under the Apache License, Version 2.0 (the "License");
 * you may not use this file except in compliance with the License.
 * You may obtain a copy of the License at
 *
 *      http://www.apache.org/licenses/LICENSE-2.0
 *
 * Unless required by applicable law or agreed to in writing, software
 * distributed under the License is distributed on an "AS-IS" BASIS,
 * WITHOUT WARRANTIES OR CONDITIONS OF ANY KIND, either express or implied.
 * See the License for the specific language governing permissions and
 * limitations under the License.
 */

// Because AdSense and DoubleClick are both operated by Google and their A4A
// implementations share some behavior in common, part of the logic for this
// implementation is located in the ads/google/a4a directory rather than here.
// Most other ad networks will want to put their A4A code entirely in the
// extensions/amp-ad-network-${NETWORK_NAME}-impl directory.

import '../../amp-a4a/0.1/real-time-config-manager';
import {
  AmpA4A,
  DEFAULT_SAFEFRAME_VERSION,
  XORIGIN_MODE,
  assignAdUrlToError,
} from '../../amp-a4a/0.1/amp-a4a';
import {
  AmpAnalyticsConfigDef,
  QQID_HEADER,
  ValidAdContainerTypes,
  addCsiSignalsToAmpAnalyticsConfig,
  extractAmpAnalyticsConfig,
  getCsiAmpAnalyticsConfig,
  getCsiAmpAnalyticsVariables,
  getEnclosingContainerTypes,
  getIdentityToken,
  googleAdUrl,
  googleBlockParameters,
  googlePageParameters,
  groupAmpAdsByType,
  isCdnProxy,
  isReportingEnabled,
  maybeAppendErrorParameter,
  truncAndTimeUrl,
} from '../../../ads/google/a4a/utils';
import {CONSENT_POLICY_STATE} from '../../../src/consent-state';
import {Deferred} from '../../../src/utils/promise';
import {Layout, isLayoutSizeDefined} from '../../../src/layout';
import {Navigation} from '../../../src/service/navigation';
import {RTC_VENDORS} from '../../amp-a4a/0.1/callout-vendors';
import {
  RefreshManager, // eslint-disable-line no-unused-vars
  getRefreshManager,
} from '../../amp-a4a/0.1/refresh-manager';
import {SafeframeHostApi} from './safeframe-host';
import {Services} from '../../../src/services';
import {
  TFCD,
  constructSRABlockParameters,
  serializeTargeting,
  sraBlockCallbackHandler,
} from './sra-utils';
import {createElementWithAttributes, removeElement} from '../../../src/dom';
import {deepMerge, dict} from '../../../src/utils/object';
import {dev, user} from '../../../src/log';
import {domFingerprintPlain} from '../../../src/utils/dom-fingerprint';
import {
  extractUrlExperimentId,
} from '../../../ads/google/a4a/traffic-experiments';
import {getMode} from '../../../src/mode';
import {getMultiSizeDimensions} from '../../../ads/google/utils';
import {getOrCreateAdCid} from '../../../src/ad-cid';
import {
  incrementLoadingAds,
  is3pThrottled,
  waitFor3pThrottle,
} from '../../amp-ad/0.1/concurrent-load';
import {insertAnalyticsElement} from '../../../src/extension-analytics';
import {isCancellation} from '../../../src/error';
import {isExperimentOn} from '../../../src/experiments';
import {
  isInManualExperiment,
} from '../../../ads/google/a4a/traffic-experiments';
import {isSecureUrlDeprecated, parseQueryString} from '../../../src/url';
import {
  lineDelimitedStreamer,
  metaJsonCreativeGrouper,
} from '../../../ads/google/a4a/line-delimited-response-handler';
import {setStyles} from '../../../src/style';
import {stringHash32} from '../../../src/string';
import {tryParseJson} from '../../../src/json';

/** @type {string} */
const TAG = 'amp-ad-network-doubleclick-impl';

/** @const {string} */
const DOUBLECLICK_BASE_URL =
    'https://securepubads.g.doubleclick.net/gampad/ads';

/** @const {string} */
const RTC_SUCCESS = '2';

/** @const @enum{string} */
const DOUBLECLICK_EXPERIMENT_FEATURE = {
  SRA_CONTROL: '117152666',
  SRA: '117152667',
  SRA_NO_RECOVER: '21062235',
};

/**
 * Map of pageview tokens to the instances they belong to.
 * @private {!Object<string, !AmpAdNetworkDoubleclickImpl>}
 */
let tokensToInstances = {};

/** @private {?Promise} */
let sraRequests = null;

/** @typedef {{
      adUrl: !Promise<string>,
      lineItemId: string,
      creativeId: string,
      slotId: string,
      slotIndex: string,
    }} */
let TroubleshootDataDef;

/** @private {?JsonObject} */
let windowLocationQueryParameters;

/**
 * @typedef
 * {({width: number, height: number}|../../../src/layout-rect.LayoutRectDef)}
 */
let LayoutRectOrDimsDef;

/** @final */
export class AmpAdNetworkDoubleclickImpl extends AmpA4A {

  /**
   * @param {!Element} element
   */
  constructor(element) {
    super(element);

    /**
     * Config to generate amp-analytics element for active view reporting.
     * @type {?JsonObject}
     * @private
     */
    this.ampAnalyticsConfig_ = null;

    /** @private {!../../../src/service/extensions-impl.Extensions} */
    this.extensions_ = Services.extensionsFor(this.win);

    /** @private {?string} */
    this.qqid_ = null;

    /** @private {?LayoutRectOrDimsDef} */
    this.initialSize_ = null;

    /** @type {?string} */
    this.parameterSize = null;

    /** @private {?{width: number, height: number}} */
    this.returnedSize_ = null;

    /** @private {?Element} */
    this.ampAnalyticsElement_ = null;

    /** @type {?Object<string,*>}*/
    this.jsonTargeting = null;

    /** @type {number} */
    this.adKey = 0;

    /** @type {!Array<string>} */
    this.experimentIds = [];

    /** @protected {boolean} */
    this.useSra = false;

    /** @protected {!Deferred<?Response>} */
    this.sraDeferred = new Deferred();

    /** @private {?RefreshManager} */
    this.refreshManager_ = null;

    /** @private {number} */
    this.refreshCount_ = 0;

    /** @private {number} */
    this.ifi_ = 0;

    /** @private {boolean} */
    this.isFluidRequest_ = false;

    /** @private {?string} */
    this.fluidImpressionUrl_ = null;

    /** @private {?Promise<!../../../ads/google/a4a/utils.IdentityToken>} */
    this.identityTokenPromise_ = null;

    /** @type {?../../../ads/google/a4a/utils.IdentityToken} */
    this.identityToken = null;

    /** @private {!TroubleshootDataDef} */
    this.troubleshootData_ = /** @type {!TroubleshootDataDef} */ ({});

    /**
     * @private {?boolean} whether preferential rendered AMP creative, null
     * indicates no creative render.
     */
    this.isAmpCreative_ = null;

    /** @private {boolean} */
    this.isIdleRender_ = false;

    /** @private {?./safeframe-host.SafeframeHostApi} */
    this.safeframeApi_ = null;

    /** @type {boolean} whether safeframe forced via tag */
    this.forceSafeframe = false;
    if ('forceSafeframe' in this.element.dataset) {
      if (!/^(1|(true))$/i.test(this.element.dataset['forceSafeframe'])) {
        user().warn(TAG, 'Ignoring invalid data-force-safeframe attribute: ' +
            this.element.dataset['forceSafeframe']);
      } else {
        this.forceSafeframe = true;
      }
    }

    /** @protected {?CONSENT_POLICY_STATE} */
    this.consentState = null;

    /** @protected {!Deferred<string>} */
    this.getAdUrlDeferred = new Deferred();
  }

  /**
   * @return {number|boolean} render on idle configuration with false
   *    indicating disabled.
   * @private
   */
  getIdleRenderEnabled_() {
    if (this.isIdleRender_) {
      return this.isIdleRender_;
    }
    // Disable if publisher has indicated a non-default loading strategy.
    if (this.element.getAttribute('data-loading-strategy')) {
      return false;
    }
    const expVal = this.postAdResponseExperimentFeatures['render-idle-vp'];
    const vpRange = parseInt(expVal, 10);
    if (expVal && isNaN(vpRange)) {
      // holdback branch sends non-numeric value.
      return false;
    }
    return vpRange || 12;
  }

  /** @override */
  idleRenderOutsideViewport() {
    const vpRange = this.getIdleRenderEnabled_();
    if (vpRange === false) {
      return vpRange;
    }
    this.isIdleRender_ = true;
    // NOTE(keithwrightbos): handle race condition where previous
    // idleRenderOutsideViewport marked slot as idle render despite never
    // being schedule due to being beyond viewport max offset.  If slot
    // comes within standard outside viewport range, then ensure throttling
    // will not be applied.
    this.getResource().whenWithinViewport(this.renderOutsideViewport()).then(
        () => this.isIdleRender_ = false);
    return vpRange;
  }

  /** @override */
  isLayoutSupported(layout) {
    this.isFluidRequest_ = layout == Layout.FLUID;
    return this.isFluidRequest_ || isLayoutSizeDefined(layout);
  }

  /** @override */
  isValidElement() {
    return this.isAmpAdElement();
  }

  /**
   * @param {?string} urlExperimentId
   * @visibleForTesting
   */
  setPageLevelExperiments(urlExperimentId) {
    if (!isCdnProxy(this.win) && !isExperimentOn(
        this.win, 'expDfpInvOrigDeprecated')) {
      this.experimentIds.push('21060933');
    }
    const experimentId = {
      // SRA
      '7': DOUBLECLICK_EXPERIMENT_FEATURE.SRA_CONTROL,
      '8': DOUBLECLICK_EXPERIMENT_FEATURE.SRA,
      '9': DOUBLECLICK_EXPERIMENT_FEATURE.SRA_NO_RECOVER,
    }[urlExperimentId];
    switch (experimentId) {
      case undefined:
        break;
      case DOUBLECLICK_EXPERIMENT_FEATURE.SRA_CONTROL:
      case DOUBLECLICK_EXPERIMENT_FEATURE.SRA:
      case DOUBLECLICK_EXPERIMENT_FEATURE.SRA_NO_RECOVER:
        // For SRA experiments, do not include pages that are using refresh.
        if (this.win.document./*OK*/querySelector(
            'meta[name=amp-ad-enable-refresh], ' +
            'amp-ad[type=doubleclick][data-enable-refresh]')) {
          break;
        }
      default:
        dev().info(
            TAG,
            `url experiment selection ${urlExperimentId}: ${experimentId}.`);
        this.experimentIds.push(experimentId);
    }
  }

  /** @private */
  maybeDeprecationWarn_() {
    const warnDeprecation = feature => user().warn(
        TAG, `${feature} is no longer supported for DoubleClick.` +
          'Please refer to ' +
          'https://github.com/ampproject/amphtml/issues/11834 ' +
          'for more information');
    const usdrd = 'useSameDomainRenderingUntilDeprecated';
    const hasUSDRD = usdrd in this.element.dataset ||
          (tryParseJson(this.element.getAttribute('json')) || {})[usdrd];
    if (hasUSDRD) {
      warnDeprecation(usdrd);
    }
    const useRemoteHtml =
      !!this.win.document.querySelector('meta[name=amp-3p-iframe-src]');
    if (useRemoteHtml) {
      warnDeprecation('remote.html');
    }
  }

  /** @override */
  buildCallback() {
    super.buildCallback();
    this.maybeDeprecationWarn_();
    this.setPageLevelExperiments(
        extractUrlExperimentId(this.win, this.element));
    this.useSra = (getMode().localDev && /(\?|&)force_sra=true(&|$)/.test(
        this.win.location.search)) ||
        !!this.win.document.querySelector(
            'meta[name=amp-ad-doubleclick-sra]') ||
        !!this.experimentIds.filter(exp =>
          exp == DOUBLECLICK_EXPERIMENT_FEATURE.SRA ||
          exp == DOUBLECLICK_EXPERIMENT_FEATURE.SRA_NO_RECOVER).length;
    this.identityTokenPromise_ = Services.viewerForDoc(this.getAmpDoc())
        .whenFirstVisible()
        .then(() => getIdentityToken(this.win, this.getAmpDoc()));
    this.troubleshootData_.slotId = this.element.getAttribute('data-slot');
    this.troubleshootData_.slotIndex =
        this.element.getAttribute('data-amp-slot-index');
  }

  /** @override */
  shouldPreferentialRenderWithoutCrypto() {
    dev().assert(!isCdnProxy(this.win));
    return true;
  }

  /**
   * @param {?CONSENT_POLICY_STATE} consentState
   * @param {!Array<!AmpAdNetworkDoubleclickImpl>=} instances
   * @return {!Object<string,string|boolean|number>}
   * @visibleForTesting
   */
  getPageParameters(consentState, instances) {
    instances = instances || [this];
    return {
      'npa': consentState == CONSENT_POLICY_STATE.INSUFFICIENT ||
          consentState == CONSENT_POLICY_STATE.UNKNOWN ? 1 : null,
      'gdfp_req': '1',
      'sfv': DEFAULT_SAFEFRAME_VERSION,
      'u_sd': this.win.devicePixelRatio,
      'gct': this.getLocationQueryParameterValue('google_preview') || null,
      'psts': getPageviewStateTokensForAdRequest(instances),
    };
  }

  /**
   * Constructs block-level url parameters with side effect of setting
   * size_, jsonTargeting, and adKey_ fields.
   * @return {!Object<string,string|boolean|number>}
   */
  getBlockParameters_() {
    dev().assert(this.initialSize_);
    dev().assert(this.jsonTargeting);
    const tfcd = this.jsonTargeting && this.jsonTargeting[TFCD];
    this.win['ampAdGoogleIfiCounter'] = this.win['ampAdGoogleIfiCounter'] || 1;
    this.ifi_ = (this.isRefreshing && this.ifi_) ||
        this.win['ampAdGoogleIfiCounter']++;
    const pageLayoutBox = this.isSinglePageStoryAd ?
      this.element.getPageLayoutBox() : null;
    return Object.assign({
      'iu': this.element.getAttribute('data-slot'),
      'co': this.jsonTargeting &&
          this.jsonTargeting['cookieOptOut'] ? '1' : null,
      'adk': this.adKey,
      'sz': this.isSinglePageStoryAd ? '1x1' : this.parameterSize,
      'output': 'html',
      'impl': 'ifr',
      'tfcd': tfcd == undefined ? null : tfcd,
      'adtest': isInManualExperiment(this.element) ? 'on' : null,
      'ifi': this.ifi_,
      'rc': this.refreshCount_ || null,
      'frc': Number(this.fromResumeCallback) || null,
      'fluid': this.isFluidRequest_ ? 'height' : null,
      'fsf': this.forceSafeframe ? '1' : null,
      'scp': serializeTargeting(
          (this.jsonTargeting && this.jsonTargeting['targeting']) || null,
          (this.jsonTargeting &&
            this.jsonTargeting['categoryExclusions']) || null),
      'spsa': this.isSinglePageStoryAd ?
        `${pageLayoutBox.width}x${pageLayoutBox.height}` : null,
    }, googleBlockParameters(this));
  }

  /**
   * Populate's block-level state for ad URL construction.
   * @param {?CONSENT_POLICY_STATE} consentState
   * @visibleForTesting
   */
  populateAdUrlState(consentState) {
    this.consentState = consentState;
    // Allow for pub to override height/width via override attribute.
    const width = Number(this.element.getAttribute('data-override-width')) ||
      Number(this.element.getAttribute('width'));
    const height = Number(this.element.getAttribute('data-override-height')) ||
      Number(this.element.getAttribute('height'));
    this.initialSize_ = this.isFluidRequest_ ? {width: 0, height: 0} :
      (width && height ?
        // width/height could be 'auto' in which case we fallback to measured.
        {width, height} : this.getIntersectionElementLayoutBox());
    this.jsonTargeting =
      tryParseJson(this.element.getAttribute('json')) || {};
    this.adKey = this.generateAdKey_(
        `${this.initialSize_.width}x${this.initialSize_.height}`);
    this.parameterSize = this.isFluidRequest_ ?
      '320x50' : `${this.initialSize_.width}x${this.initialSize_.height}`;
    const multiSizeDataStr = this.element.getAttribute('data-multi-size');
    if (multiSizeDataStr) {
      if (this.element.getAttribute('layout') == 'responsive') {
        // TODO(levitzky) Define the behavior and remove this warning.
        user().warn(TAG, 'Behavior of multi-size and responsive layout is ' +
            'currently not well defined. Proceed with caution.');
      }
      const multiSizeValidation = this.element
          .getAttribute('data-multi-size-validation') || 'true';
      // The following call will check all specified multi-size dimensions,
      // verify that they meet all requirements, and then return all the valid
      // dimensions in an array.
      const dimensions = getMultiSizeDimensions(
          multiSizeDataStr,
          this.initialSize_.width,
          this.initialSize_.height,
          multiSizeValidation == 'true',
          this.isFluidRequest_);
      if (dimensions.length) {
        this.parameterSize += '|' + dimensions
            .map(dimension => dimension.join('x'))
            .join('|');
      }
    }
  }

  /** @override */
  getConsentPolicy() {
    // Ensure that build is not blocked by need for consent (delay will occur
    // prior to RTC & ad URL construction).
    return null;
  }

  /** @override */
  getAdUrl(consentState, opt_rtcResponsesPromise) {
    if (consentState == CONSENT_POLICY_STATE.UNKNOWN &&
        this.element.getAttribute('data-npa-on-unknown-consent') != 'true') {
      user().info(TAG, 'Ad request suppressed due to unknown consent');
      this.getAdUrlDeferred.resolve('');
      return Promise.resolve('');
    }
    if (this.iframe && !this.isRefreshing) {
      dev().warn(TAG, `Frame already exists, sra: ${this.useSra}`);
      this.getAdUrlDeferred.resolve('');
      return Promise.resolve('');
    }
    opt_rtcResponsesPromise = opt_rtcResponsesPromise || Promise.resolve();
    // TODO(keithwrightbos): SRA blocks currently unnecessarily generate full
    // ad url.  This could be optimized however non-SRA ad url is required to
    // fallback to non-SRA if single block.
    this.populateAdUrlState(consentState);
    // TODO: Check for required and allowed parameters. Probably use
    // validateData, from 3p/3p/js, after noving it someplace common.
    const startTime = Date.now();
    const identityPromise = Services.timerFor(this.win)
        .timeoutPromise(1000, this.identityTokenPromise_)
        .catch(() => {
          // On error/timeout, proceed.
          return /**@type {!../../../ads/google/a4a/utils.IdentityToken}*/({});
        });
    const checkStillCurrent = this.verifyStillCurrent();
    Promise.all([opt_rtcResponsesPromise, identityPromise])
        .then(results => {
          checkStillCurrent();
          const rtcParams = this.mergeRtcResponses_(results[0]);
          this.identityToken = results[1];
          googleAdUrl(
              this, DOUBLECLICK_BASE_URL, startTime, Object.assign(
                  this.getBlockParameters_(), this.buildIdentityParams(),
                  this.getPageParameters(consentState), rtcParams),
              this.experimentIds)
              .then(adUrl => this.getAdUrlDeferred.resolve(adUrl));
        });
    this.troubleshootData_.adUrl = this.getAdUrlDeferred.promise;
    return this.getAdUrlDeferred.promise;
  }

  /**
   * Converts identity token response to ad request parameters.
   * @return {!Object<string,string>}
   */
  buildIdentityParams() {
    return this.identityToken ? {
      adsid: this.identityToken.token || null,
      jar: this.identityToken.jar || null,
      pucrd: this.identityToken.pucrd || null,
    } : {};
  }

  /**
   * Merges all of the rtcResponses into the JSON targeting and
   * category exclusions.
   * @param {?Array<!rtcResponseDef>} rtcResponseArray
   * @private
   */
  mergeRtcResponses_(rtcResponseArray) {
    if (!rtcResponseArray) {
      return null;
    }
    const artc = [];
    const ati = [];
    const ard = [];
    let exclusions;
    rtcResponseArray.forEach(rtcResponse => {
      if (!rtcResponse) {
        return;
      }
      artc.push(rtcResponse.rtcTime);
      ati.push(rtcResponse.error || RTC_SUCCESS);
      ard.push(rtcResponse.callout);
      if (rtcResponse.response) {
        if (rtcResponse.response['targeting']) {
          const rewrittenResponse = this.rewriteRtcKeys_(
              rtcResponse.response['targeting'],
              rtcResponse.callout);
          this.jsonTargeting['targeting'] =
              !!this.jsonTargeting['targeting'] ?
                deepMerge(this.jsonTargeting['targeting'],
                    rewrittenResponse) :
                rewrittenResponse;
        }
        if (rtcResponse.response['categoryExclusions']) {
          if (!exclusions) {
            exclusions = {};
            if (this.jsonTargeting['categoryExclusions']) {
              this.jsonTargeting['categoryExclusions'].forEach(exclusion => {
                exclusions[exclusion] = true;
              });
            }
          }
          rtcResponse.response['categoryExclusions'].forEach(exclusion => {
            exclusions[exclusion] = true;
          });
        }
      }
    });
    if (exclusions) {
      this.jsonTargeting['categoryExclusions'] = Object.keys(exclusions);
    }
    return {'artc': artc.join() || null, 'ati': ati.join(), 'ard': ard.join()};
  }

  /** @override */
  getCustomRealTimeConfigMacros_() {
    /**
     * This whitelist allow attributes on the amp-ad element to be used as
     * macros for constructing the RTC URL. Add attributes here, in lowercase,
     * to make them available.
     */
    const whitelist = {
      'height': true,
      'width': true,
      'data-slot': true,
      'data-multi-size': true,
      'data-multi-size-validation': true,
      'data-override-width': true,
      'data-override-height': true,
    };
    return {
      PAGEVIEWID: () => Services.documentInfoForDoc(this.element).pageViewId,
      HREF: () => this.win.location.href,
      REFERRER: opt_timeout => this.getReferrer_(opt_timeout),
      TGT: () =>
        JSON.stringify(
            (tryParseJson(
                this.element.getAttribute('json')) || {})['targeting']),
      ADCID: opt_timeout => getOrCreateAdCid(
          this.getAmpDoc(), 'AMP_ECID_GOOGLE', '_ga',
          parseInt(opt_timeout, 10)),
      ATTR: name => {
        if (!whitelist[name.toLowerCase()]) {
          dev().warn('TAG', `Invalid attribute ${name}`);
        } else {
          return this.element.getAttribute(name);
        }
      },
      CANONICAL_URL: () =>
        Services.documentInfoForDoc(this.element).canonicalUrl,
    };
  }

  /**
   * Returns the referrer or undefined if the referrer is not resolved
   * before the given timeout
   * @param {number=} opt_timeout
   * @return {!(Promise<string>|Promise<undefined>)} A promise with a referrer or undefined
   * if timed out
   * @private
   */
  getReferrer_(opt_timeout) {
    const timeoutInt = parseInt(opt_timeout, 10);
    const referrerPromise = Services.viewerForDoc(this.getAmpDoc())
        .getReferrerUrl();
    if (isNaN(timeoutInt) || timeoutInt < 0) {
      return referrerPromise;
    }
    return Services.timerFor(this.win)
        .timeoutPromise(timeoutInt, referrerPromise)
        .catch(() => undefined);
  }

  /**
   * Appends the callout value to the keys of response to prevent a collision
   * case caused by multiple vendors returning the same keys.
   * @param {!Object<string, string>} response
   * @param {string} callout
   * @return {!Object<string, string>}
   * @private
   */
  rewriteRtcKeys_(response, callout) {
    // Only perform this substitution for vendor-defined URLs.
    if (!RTC_VENDORS[callout] || RTC_VENDORS[callout].disableKeyAppend) {
      return response;
    }
    const newResponse = {};
    Object.keys(response).forEach(key => {
      newResponse[`${key}_${callout}`] = response[key];
    });
    return newResponse;
  }

  /** @override */
  onNetworkFailure(error, adUrl) {
    dev().info(TAG, 'network error, attempt adding of error parameter', error);
    return {adUrl: maybeAppendErrorParameter(adUrl, 'n')};
  }

  /** @override */
  extractSize(responseHeaders) {
    this.ampAnalyticsConfig_ = extractAmpAnalyticsConfig(this, responseHeaders);
    this.qqid_ = responseHeaders.get(QQID_HEADER);
    this.troubleshootData_.creativeId =
      /** @type {string} */ (dev().assert(
          responseHeaders.get('google-creative-id'),
          'Header google-creative-id is null'
      ));
    this.troubleshootData_.lineItemId =
      /** @type {string} */ (dev().assert(
          responseHeaders.get('google-lineitem-id'),
          'Header google-lineitem-id is null'
      ));
    if (this.ampAnalyticsConfig_) {
      // Load amp-analytics extensions
      this.extensions_./*OK*/installExtensionForDoc(
          this.getAmpDoc(), 'amp-analytics');
    }
    // If the server returned a size, use that, otherwise use the size that we
    // sent in the ad request.
    let size = super.extractSize(responseHeaders);
    if (size) {
      this.returnedSize_ = size;
      this.handleResize_(size.width, size.height);
    } else {
      size = this.getSlotSize();
    }
    // If this is a multi-size creative, fire delayed impression now. If it's
    // fluid, wait until after resize happens.
    if (this.isFluidRequest_ && !this.returnedSize_) {
      this.fluidImpressionUrl_ = responseHeaders.get('X-AmpImps');
<<<<<<< HEAD
    } else {
      this.fireDelayedImpressions(
          /** @type {string} */ (dev().assert(
              responseHeaders.get('X-AmpImps'),
              'Header X-AmpImps is null'
          ))
      );
=======
    }

    // If the response included a pageview state token, check for an existing
    // token and remove it. Then save the new one to the module level object.
    if (responseHeaders.get('amp-ff-pageview-tokens')) {
      this.removePageviewStateToken();
      this.setPageviewStateToken(
          responseHeaders.get('amp-ff-pageview-tokens'));
>>>>>>> 5d0a3af5
    }

    return size;
  }

  /**
   * Returns the width and height of the slot as defined by the width and height
   * attributes, or the dimensions as computed by
   * getIntersectionElementLayoutBox.
   * @return {{width: number, height: number}|../../../src/layout-rect.LayoutRectDef}
   */
  getSlotSize() {
    const width = Number(this.element.getAttribute('width'));
    const height = Number(this.element.getAttribute('height'));
    return width && height
      ? {width, height}
      // width/height could be 'auto' in which case we fallback to measured.
      : this.getIntersectionElementLayoutBox();
  }

  /** @override */
  tearDownSlot() {
    super.tearDownSlot();
    this.element.setAttribute('data-amp-slot-index',
        this.win.ampAdSlotIdCounter++);
    if (this.ampAnalyticsElement_) {
      removeElement(this.ampAnalyticsElement_);
      this.ampAnalyticsElement_ = null;
    }
    this.ampAnalyticsConfig_ = null;
    this.jsonTargeting = null;
    this.isAmpCreative_ = null;
    this.isIdleRender_ = false;
    this.parameterSize = null;
    this.returnedSize_ = null;
    // Reset SRA requests to allow for resumeCallback to re-fetch
    // ad requests.  Assumes that unlayoutCallback will be called for all slots
    // in rapid succession (meaning onLayoutMeasure initiated promise chain
    // will not be started until resumeCallback).
    sraRequests = null;
    this.sraDeferred = new Deferred();
    this.qqid_ = null;
    this.consentState = null;
    this.getAdUrlDeferred = new Deferred();
    this.removePageviewStateToken();
  }

  /** @override */
  renderNonAmpCreative() {
    // If render idle with throttling, impose one second render delay for
    // non-AMP creatives.  This is not done in the scheduler to ensure as many
    // slots as possible are marked for layout given scheduler imposes 5 seconds
    // past previous execution.
    if (this.postAdResponseExperimentFeatures['render-idle-throttle'] &&
          this.isIdleRender_) {
      if (is3pThrottled(this.win)) {
        return waitFor3pThrottle().then(() => super.renderNonAmpCreative());
      } else {
        incrementLoadingAds(this.win);
        return super.renderNonAmpCreative(true);
      }
    }
    return super.renderNonAmpCreative();
  }

  /** @override  */
  unlayoutCallback() {
    if (this.refreshManager_) {
      this.refreshManager_.unobserve();
    }
    if (!this.useSra && this.isAmpCreative_) {
      // Allow non-AMP creatives to remain unless SRA.
      return false;
    }
    this.destroySafeFrameApi_();
    return super.unlayoutCallback();
  }

  /** @visibleForTesting */
  cleanupAfterTest() {
    this.destroySafeFrameApi_();
  }

  /** @private */
  destroySafeFrameApi_() {
    if (!this.safeframeApi_) {
      return;
    }
    this.safeframeApi_.destroy();
    this.safeframeApi_ = null;
  }

  /** @override */
  refresh(refreshEndCallback) {
    this.refreshCount_++;
    return super.refresh(refreshEndCallback);
  }

  /** @override */
  onCreativeRender(creativeMetaData) {
    super.onCreativeRender(creativeMetaData);
    this.isAmpCreative_ = !!creativeMetaData;
    if (creativeMetaData &&
        !creativeMetaData.customElementExtensions.includes('amp-ad-exit')) {
      // Capture phase click handlers on the ad if amp-ad-exit not present
      // (assume it will handle capture).
      dev().assert(this.iframe);
      Navigation.installAnchorClickInterceptor(
          this.getAmpDoc(), this.iframe.contentWindow);
    }
    if (this.ampAnalyticsConfig_) {
      dev().assert(!this.ampAnalyticsElement_);
      if (isReportingEnabled(this)) {
        addCsiSignalsToAmpAnalyticsConfig(
            this.win,
            this.element,
            this.ampAnalyticsConfig_,
            this.qqid_,
            !!creativeMetaData);
      }
      this.ampAnalyticsElement_ = insertAnalyticsElement(
          this.element, this.ampAnalyticsConfig_, /*loadAnalytics*/ true,
          !!this.postAdResponseExperimentFeatures['avr_disable_immediate']);
    }
    if (this.isRefreshing) {
      dev().assert(this.refreshManager_);
      this.refreshManager_.initiateRefreshCycle();
      this.isRefreshing = false;
      this.isRelayoutNeededFlag = false;
    }

    // Force size of frame to match creative or, if creative size is unknown,
    // the slot. This ensures that the creative is centered in the former case,
    // and not truncated in the latter.
    const size = this.returnedSize_ || this.getSlotSize();
    const isMultiSizeFluid = this.isFluidRequest_ && this.returnedSize_ &&
        // TODO(@glevitzky, 11583) Remove this clause once we stop sending back
        // the size header for fluid ads. Fluid size headers always come back as
        // 0x0.
        !(size.width == 0 && size.height == 0);
    setStyles(dev().assertElement(this.iframe), {
      width: `${size.width}px`,
      height: `${size.height}px`,
      position: isMultiSizeFluid ? 'relative' : null,
    });
    if (isMultiSizeFluid) {
      // This is a fluid + multi-size request, where the returned creative is
      // multi-size. The slot needs to not be styled with width: 100%, or the
      // creative will be centered instead of left-aligned.
      this.element.removeAttribute('height');
      setStyles(this.element, {width: `${size.width}px`});
    }

    this.refreshManager_ = this.refreshManager_ ||
        getRefreshManager(this, () => {
          if (this.useSra) {
            user().warn(TAG, 'Refresh not compatible with SRA.');
            return false;
          }
          if (getEnclosingContainerTypes(this.element).filter(container =>
            container != ValidAdContainerTypes['AMP-CAROUSEL'] &&
                container != ValidAdContainerTypes['AMP-STICKY-AD']).length) {
            user().warn(TAG,
                'Refresh not compatible with ad-containers, except for ' +
                'AMP-CAROUSEL and AMP-STICKY-AD');
            return false;
          }
          return true;
        });

    this.postTroubleshootMessage();
  }

  /**
   * @param {string} size
   * @return {string} The ad unit hash key string.
   * @private
   */
  generateAdKey_(size) {
    const {element} = this;
    const domFingerprint = domFingerprintPlain(element);
    const slot = element.getAttribute('data-slot') || '';
    const multiSize = element.getAttribute('data-multi-size') || '';
    const string = `${slot}:${size}:${multiSize}:${domFingerprint}`;
    return stringHash32(string);
  }

  /**
   * Attempts to resize the ad, if the returned size is smaller than the primary
   * dimensions.
   * @param {number} width
   * @param {number} height
   * @private
   */
  handleResize_(width, height) {
    const pWidth = this.element.getAttribute('width');
    const pHeight = this.element.getAttribute('height');
    // We want to resize only if neither returned dimension is larger than its
    // primary counterpart, and if at least one of the returned dimensions
    // differ from its primary counterpart.
    if ((this.isFluidRequest_ && width && height) ||
        ((width != pWidth || height != pHeight) &&
         (width <= pWidth && height <= pHeight))) {
      this.attemptChangeSize(height, width).catch(() => {});
    }
  }

  /** @override */
  sendXhrRequest(adUrl) {
    if (!this.useSra) {
      return super.sendXhrRequest(adUrl);
    }
    // Wait for SRA request which will call response promise when this block's
    // response has been returned.
    this.initiateSraRequests();
    // Null response indicates single slot should execute using non-SRA method.
    return this.sraDeferred.promise.then(
        response => response || super.sendXhrRequest(adUrl));
  }

  /**
   * @param {string} impressions
   * @param {boolean=} scrubReferer
   * @visibleForTesting
   */
  fireDelayedImpressions(impressions, scrubReferer) {
    if (!impressions) {
      return;
    }
    impressions.split(',').forEach(url => {
      try {
        if (!isSecureUrlDeprecated(url)) {
          dev().warn(TAG, `insecure impression url: ${url}`);
          return;
        }
        // Create amp-pixel and append to document to send impression.
        this.win.document.body.appendChild(
            createElementWithAttributes(
                this.win.document,
                'amp-pixel',
                dict({
                  'src': url,
                  'referrerpolicy': scrubReferer ? 'no-referrer' : '',
                })));
      } catch (unusedError) {}
    });
  }

  /**
   * Groups slots by type and networkId from data-slot parameter.  Exposed for
   * ease of testing.
   * @return {!Promise<!Object<string,!Array<!Promise<!../../../src/base-element.BaseElement>>>>}
   * @visibleForTesting
   */
  groupSlotsForSra() {
    return groupAmpAdsByType(
        this.win, this.element.getAttribute('type'), getNetworkId);
  }

  /**
   * Executes SRA request via the following steps:
   * - create only one executor per page
   * - get all doubleclick amp-ad instances on the page
   * - group by networkID allowing for separate SRA requests
   * - for each grouping, construct SRA request
   * - handle chunks for streaming response for each block
   * @visibleForTesting
   */
  initiateSraRequests() {
    if (sraRequests) {
      return;
    }
    // Use cancellation of the first slot's promiseId as indication of
    // unlayoutCallback execution.  Assume that if called for one slot, it will
    // be called for all and we should cancel SRA execution.
    const checkStillCurrent = this.verifyStillCurrent();
    sraRequests = this.groupSlotsForSra()
        .then(groupIdToBlocksAry => {
          checkStillCurrent();
          Object.keys(groupIdToBlocksAry).forEach(networkId => {
            const blocks = dev().assert(groupIdToBlocksAry[networkId]);
            // TODO: filter blocks with SRA disabled?
            Promise.all(blocks).then(instances => {
              dev().assert(instances.length);
              checkStillCurrent();
              // Exclude any instances that do not have an adPromise_ as this
              // indicates they were invalid.
              const typeInstances =
              /** @type {!Array<!AmpAdNetworkDoubleclickImpl>}*/(instances)
                    .filter(instance => {
                      const isValid = instance.hasAdPromise();
                      if (!isValid) {
                        dev().info(TAG,
                            'Ignoring instance without ad promise as ' +
                            'likely invalid',
                            instance.element);
                      }
                      return isValid;
                    });
              if (!typeInstances.length) {
              // Only contained invalid elements.
                return;
              }
              // Determine if more than one block for this element, if not do
              // not set sra request promise which results in sending as non-SRA
              // request (benefit is it allows direct cache method).
              if (typeInstances.length == 1) {
                dev().info(TAG, `single block in network ${networkId}`);
                typeInstances[0].sraDeferred.resolve(null);
                return;
              }
              let sraUrl;
              // Construct and send SRA request.
              // Chunk handler called with metadata and creative for each slot
              // in order of URLs given which is then passed to resolver used
              // for sendXhrRequest.
              const sraRequestAdUrlResolvers =
              typeInstances.map(instance => instance.sraDeferred.resolve);
              const slotCallback = metaJsonCreativeGrouper(
                  (creative, headersObj, done) => {
                    checkStillCurrent();
                    sraBlockCallbackHandler(creative, headersObj, done,
                        sraRequestAdUrlResolvers, sraUrl);
                  });
              // TODO(keithwrightbos) - how do we handle per slot 204 response?
              return constructSRARequest_(this, typeInstances)
                  .then(sraUrlIn => {
                    checkStillCurrent();
                    sraUrl = sraUrlIn;
                    return Services.xhrFor(this.win).fetch(sraUrl, {
                      mode: 'cors',
                      method: 'GET',
                      credentials: 'include',
                    });
                  })
                  .then(response => {
                    checkStillCurrent();
                    return lineDelimitedStreamer(
                        this.win, response, slotCallback);
                  })
                  .catch(error => {
                    if (isCancellation(error)) {
                      // Cancellation should be propagated to slot promises
                      // causing their adPromise chains within A4A to handle
                      // appropriately.
                      typeInstances.forEach(instance =>
                        instance.sraDeferred.reject(error));
                    } else if (!!this.win.document.querySelector(
                        'meta[name=amp-ad-doubleclick-sra]') ||
                        this.experimentIds.includes(
                            DOUBLECLICK_EXPERIMENT_FEATURE.SRA_NO_RECOVER)) {
                      // If publisher has explicitly enabled SRA mode (not
                      // experiment), then assume error is network failure,
                      // collapse slot, reset url to empty string to ensure
                      // no fallback to frame GET (given expectation of SRA
                      // consistency), and propagate error to A4A ad promise
                      // chain.
                      assignAdUrlToError(/** @type {!Error} */(error), sraUrl);
                      this.warnOnError('SRA request failure', error);
                      // Publisher explicitly wants SRA so do not attempt to
                      // recover as SRA guarantees cannot be enforced.
                      typeInstances.forEach(instance => {
                        // Reset ad url to ensure layoutCallback does not
                        // fallback to frame get which would lose SRA
                        // guarantees.
                        instance.resetAdUrl();
                        instance.attemptCollapse();
                        instance.sraDeferred.reject(error);
                      });
                    } else {
                      // Opportunistic SRA used so fallback to individual
                      // XHR requests.
                      typeInstances.forEach(instance =>
                        instance.sraDeferred.resolve(null));
                    }
                  });
            });
          });
        });
  }

  /**
   * @param {string} message
   * @param {*} error
   * @visibleForTesting
   */
  warnOnError(message, error) {
    dev().warn(TAG, message, error);
  }

  /** @override */
  getPreconnectUrls() {
    return ['https://securepubads.g.doubleclick.net/'];
  }

  /** @override */
  getNonAmpCreativeRenderingMethod(headerValue) {
    return this.forceSafeframe || this.isFluidRequest_
      ? XORIGIN_MODE.SAFEFRAME
      : super.getNonAmpCreativeRenderingMethod(headerValue);
  }

  /**
   * Note that location is parsed once on first access and cached.
   * @param {string} parameterName
   * @return {string|undefined} parameter value from window.location.search
   * @visibleForTesting
   */
  getLocationQueryParameterValue(parameterName) {
    windowLocationQueryParameters = windowLocationQueryParameters ||
        parseQueryString((this.win.location && this.win.location.search) || '');
    return windowLocationQueryParameters[parameterName];
  }

  /** @override */
  getAdditionalContextMetadata(isSafeFrame = false) {
    if (!this.isFluidRequest_ && !isSafeFrame) {
      return;
    }
    const creativeSize = this.getCreativeSize();
    dev().assert(creativeSize, 'this.getCreativeSize returned null');
    this.safeframeApi_ = this.safeframeApi_ ||
        new SafeframeHostApi(
            this, this.isFluidRequest_,
            /** @type {{height, width}} */(creativeSize),
            this.fluidImpressionUrl_);

    return this.safeframeApi_.getSafeframeNameAttr();
  }

  /**
   * Emits a postMessage containing information about this slot to the DFP
   * Troubleshoot UI. A promise is returned if a message is posted, otherwise
   * null is returned. The promise is returned only for test convenience.
   *
   * @return {?Promise}
   * @visibleForTesting
   */
  postTroubleshootMessage() {
    if (!this.win.opener || !/[?|&]dfpdeb/.test(this.win.location.search)) {
      return null;
    }
    dev().assert(this.troubleshootData_.adUrl, 'ad URL does not exist yet');
    return this.troubleshootData_.adUrl.then(adUrl => {
      const slotId = this.troubleshootData_.slotId + '_' +
          this.troubleshootData_.slotIndex;
      const payload = dict({
        'gutData': JSON.stringify(dict({
          'events': [{
            'timestamp': Date.now(),
            'slotid': slotId,
            'messageId': 4,
          }],
          'slots': [{
            'contentUrl': adUrl || '',
            'id': slotId,
            'leafAdUnitName': this.troubleshootData_.slotId,
            'domId': slotId,
            'lineItemId': this.troubleshootData_.lineItemId,
            'creativeId': this.troubleshootData_.creativeId,
          }],
        })),
        'userAgent': navigator.userAgent,
        'referrer': this.win.location.href,
        'messageType': 'LOAD',
      });
      this.win.opener./*OK*/postMessage(payload, '*');
    });
  }

  /**
   * Sets the pageview state token associated with the slot. Token does not
   * expire.
   * @param {string} token
   */
  setPageviewStateToken(token) {
    tokensToInstances[token] = this;
  }

  /**
   * Checks for the presence of a pageview token in the module level object
   * and removes it if present.
   */
  removePageviewStateToken() {
    for (const token in tokensToInstances) {
      if (tokensToInstances[token] == this) {
        delete tokensToInstances[token];
        break;
      }
    }
  }

  /** @override */
  getA4aAnalyticsVars(analyticsTrigger) {
    return getCsiAmpAnalyticsVariables(analyticsTrigger, this, this.qqid_);
  }

  /** @override */
  getA4aAnalyticsConfig() {
    return getCsiAmpAnalyticsConfig();
  }
}

AMP.extension(TAG, '0.1', AMP => {
  AMP.registerElement(TAG, AmpAdNetworkDoubleclickImpl);
});


/** @visibleForTesting */
export function resetSraStateForTesting() {
  sraRequests = null;
}

/** @visibleForTesting */
export function resetLocationQueryParametersForTesting() {
  windowLocationQueryParameters = null;
}

/**
 * @param {!Element} element
 * @return {string} networkId from data-ad-slot attribute.
 * @visibleForTesting
 */
export function getNetworkId(element) {
  const networkId = /^(?:\/)?(\d+)/.exec(
      dev().assertString(element.getAttribute('data-slot')));
  // TODO: guarantee data-ad-slot format as part of isValidElement?
  return networkId ? networkId[1] : '';
}


/**
 * @param {!../../../extensions/amp-a4a/0.1/amp-a4a.AmpA4A} a4a
 * @param {!Array<!AmpAdNetworkDoubleclickImpl>} instances
 * @return {!Promise<string>} SRA request URL
 */
function constructSRARequest_(a4a, instances) {
  // TODO(bradfrizzell): Need to add support for RTC.
  dev().assert(instances && instances.length);
  const startTime = Date.now();
  return Promise.all(
      instances.map(instance => instance.getAdUrlDeferred.promise))
      .then(() => googlePageParameters(a4a, startTime))
      .then(googPageLevelParameters => {
        const blockParameters = constructSRABlockParameters(instances);
        return truncAndTimeUrl(DOUBLECLICK_BASE_URL,
            Object.assign(blockParameters, googPageLevelParameters,
                instances[0].getPageParameters(instances[0].consentState,
                    instances)), startTime);
      });
}

/**
 * Returns the pageview tokens that should be included in the ad request. Tokens
 * should come only from instances that are not being requested in this request.
 * @param {!Array<!AmpAdNetworkDoubleclickImpl>} instancesInAdRequest
 * @return {!Array<string>} Array of pageview tokens to include in the ad
 * request.
 */
export function getPageviewStateTokensForAdRequest(instancesInAdRequest) {
  const pageviewStateTokensInAdRequest = [];
  for (const token in tokensToInstances) {
    if (!instancesInAdRequest.includes(
        tokensToInstances[token])) {
      pageviewStateTokensInAdRequest.push(token);
    }
  }
  return pageviewStateTokensInAdRequest;
}

/**
 * Resets the tokensToInstances mapping for testing purposes.
 * @visibleForTesting
 */
export function resetTokensToInstancesMap() {
  tokensToInstances = {};
}<|MERGE_RESOLUTION|>--- conflicted
+++ resolved
@@ -710,7 +710,6 @@
     // fluid, wait until after resize happens.
     if (this.isFluidRequest_ && !this.returnedSize_) {
       this.fluidImpressionUrl_ = responseHeaders.get('X-AmpImps');
-<<<<<<< HEAD
     } else {
       this.fireDelayedImpressions(
           /** @type {string} */ (dev().assert(
@@ -718,7 +717,6 @@
               'Header X-AmpImps is null'
           ))
       );
-=======
     }
 
     // If the response included a pageview state token, check for an existing
@@ -727,7 +725,6 @@
       this.removePageviewStateToken();
       this.setPageviewStateToken(
           responseHeaders.get('amp-ff-pageview-tokens'));
->>>>>>> 5d0a3af5
     }
 
     return size;
