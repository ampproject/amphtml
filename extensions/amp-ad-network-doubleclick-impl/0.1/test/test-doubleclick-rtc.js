/**
 * Copyright 2016 The AMP HTML Authors. All Rights Reserved.
 *
 * Licensed under the Apache License, Version 2.0 (the "License");
 * you may not use this file except in compliance with the License.
 * You may obtain a copy of the License at
 *
 *      http://www.apache.org/licenses/LICENSE-2.0
 *
 * Unless required by applicable law or agreed to in writing, software
 * distributed under the License is distributed on an "AS-IS" BASIS,
 * WITHOUT WARRANTIES OR CONDITIONS OF ANY KIND, either express or implied.
 * See the License for the specific language governing permissions and
 * limitations under the License.
 */

// Need the following side-effect import because in actual production code,
// Fast Fetch impls are always loaded via an AmpAd tag, which means AmpAd is
// always available for them. However, when we test an impl in isolation,
// AmpAd is not loaded already, so we need to load it separately.
import '../../../amp-ad/0.1/amp-ad';
import {AmpAdNetworkDoubleclickImpl} from '../amp-ad-network-doubleclick-impl';
import {RTC_ERROR_ENUM} from '../../../amp-a4a/0.1/real-time-config-manager';
import {RTC_VENDORS} from '../../../amp-a4a/0.1/callout-vendors';
import {Services} from '../../../../src/services';
import {createElementWithAttributes} from '../../../../src/dom';

describes.realWin('DoubleClick Fast Fetch RTC', {amp: true}, env => {
  let impl;
  let element;

  beforeEach(() => {
    env.win.__AMP_MODE.test = true;
    const doc = env.win.document;
    // TODO(a4a-cam@): This is necessary in the short term, until A4A is
    // smarter about host document styling.  The issue is that it needs to
    // inherit the AMP runtime style element in order for shadow DOM-enclosed
    // elements to behave properly.  So we have to set up a minimal one here.
    const ampStyle = doc.createElement('style');
    ampStyle.setAttribute('amp-runtime', 'scratch-fortesting');
    doc.head.appendChild(ampStyle);
    element = createElementWithAttributes(env.win.document, 'amp-ad', {
      'width': '200',
      'height': '50',
      'type': 'doubleclick',
      'layout': 'fixed',
    });
    impl = new AmpAdNetworkDoubleclickImpl(element, env.win.document, env.win);
    impl.populateAdUrlState();
  });

  afterEach(() => {
    impl = null;
  });

  describe('#mergeRtcResponses_', () => {
    function testMergeRtcResponses(
      rtcResponseArray,
      expectedParams,
      expectedJsonTargeting
    ) {
      const rtcUrlParams = impl.mergeRtcResponses_(rtcResponseArray);
      expect(rtcUrlParams).to.deep.equal(expectedParams);
      expect(impl.jsonTargeting).to.deep.equal(expectedJsonTargeting);
    }

    it('should handle array with undefined', () => {
      const rtcResponseArray = [undefined, null];
      const expectedParams = {'artc': null, 'ati': '', 'ard': ''};
      const expectedJsonTargeting = {};
      testMergeRtcResponses(
        rtcResponseArray,
        expectedParams,
        expectedJsonTargeting
      );
    });

    it('should properly merge RTC responses into jsonTargeting on impl', () => {
      const rtcResponseArray = [
        {
          response: {targeting: {'a': [1, 2, 3], 'b': {c: 'd'}}},
          callout: 'www.exampleA.com',
          rtcTime: 100,
        },
        {
          response: {targeting: {'a': 'foo', 'b': {e: 'f'}}},
          callout: 'www.exampleB.com',
          rtcTime: 500,
        },
        {
          response: {targeting: {'z': [{a: 'b'}, {c: 'd'}], 'b': {c: 'd'}}},
          callout: 'www.exampleC.com',
          rtcTime: 100,
        },
      ];
      const expectedParams = {
        ati: '2,2,2',
        artc: '100,500,100',
        ard: 'www.exampleA.com,www.exampleB.com,www.exampleC.com',
      };
      const expectedJsonTargeting = {
        targeting: {
          'a': 'foo',
          'b': {c: 'd', e: 'f'},
          'z': [{a: 'b'}, {c: 'd'}],
        },
      };
      testMergeRtcResponses(
        rtcResponseArray,
        expectedParams,
        expectedJsonTargeting
      );
    });

    it('should properly merge RTC responses from vendors', () => {
      RTC_VENDORS['TEMP_VENDOR'] = {
        'url': 'https://fakevendor2.biz',
      };
      const rtcResponseArray = [
        {
          response: {targeting: {'a': [1, 2, 3], 'b': {c: 'd'}}},
          callout: 'fakevendor',
          rtcTime: 100,
        },
        {
          response: {targeting: {'a': 'foo', 'b': {e: 'f'}}},
          callout: 'www.exampleB.com',
          rtcTime: 500,
        },
        {
          response: {targeting: {'a': 'bar'}},
          callout: 'TEMP_VENDOR',
          rtcTime: 100,
        },
      ];
      const expectedParams = {
        ati: '2,2,2',
        artc: '100,500,100',
        ard: 'fakevendor,www.exampleB.com,TEMP_VENDOR',
      };
      const expectedJsonTargeting = {
        targeting: {
          'a': 'foo',
          'b': {e: 'f'},
          'a_fakevendor': [1, 2, 3],
          'b_fakevendor': {c: 'd'},
          'a_TEMP_VENDOR': 'bar',
        },
      };
      testMergeRtcResponses(
        rtcResponseArray,
        expectedParams,
        expectedJsonTargeting
      );
    });

    it('should properly merge into existing json', () => {
      element.setAttribute('json', '{"targeting":{"a":"foo"}}');
      impl = new AmpAdNetworkDoubleclickImpl(
        element,
        env.win.document,
        env.win
      );
      impl.populateAdUrlState();
      const rtcResponseArray = [
        {
          response: {targeting: {'a': [1, 2, 3]}},
          callout: 'fakevendor',
          rtcTime: 100,
        },
      ];
      const expectedParams = {
        ati: '2',
        artc: '100',
        ard: 'fakevendor',
      };
      const expectedJsonTargeting = {
        targeting: {'a': 'foo', 'a_fakevendor': [1, 2, 3]},
      };
      testMergeRtcResponses(
        rtcResponseArray,
        expectedParams,
        expectedJsonTargeting
      );
    });

    it('should properly merge into existing categoryExclusions', () => {
      element.setAttribute('json', '{"categoryExclusions": ["sports"]}');
      impl = new AmpAdNetworkDoubleclickImpl(
        element,
        env.win.document,
        env.win
      );
      impl.populateAdUrlState();
      const rtcResponseArray = [
        {
          response: {
            targeting: {'a': [1, 2, 3]},
            categoryExclusions: ['health'],
          },
          callout: 'fakevendor',
          rtcTime: 100,
        },
      ];
      const expectedParams = {
        ati: '2',
        artc: '100',
        ard: 'fakevendor',
      };
      const expectedJsonTargeting = {
        targeting: {'a_fakevendor': [1, 2, 3]},
        categoryExclusions: ['sports', 'health'],
      };
      testMergeRtcResponses(
        rtcResponseArray,
        expectedParams,
        expectedJsonTargeting
      );
    });

    it('should not allow duplicate categoryExclusions', () => {
      element.setAttribute('json', '{"categoryExclusions": ["health"]}');
      impl = new AmpAdNetworkDoubleclickImpl(
        element,
        env.win.document,
        env.win
      );
      impl.populateAdUrlState();
      const rtcResponseArray = [
        {
          response: {categoryExclusions: ['health']},
          callout: 'fakevendor',
          rtcTime: 100,
        },
      ];
      const expectedParams = {
        ati: '2',
        artc: '100',
        ard: 'fakevendor',
      };
      const expectedJsonTargeting = {
        categoryExclusions: ['health'],
      };
      testMergeRtcResponses(
        rtcResponseArray,
        expectedParams,
        expectedJsonTargeting
      );
    });

    Object.keys(RTC_ERROR_ENUM).forEach(errorName => {
      it(`should send correct error value for ${errorName}`, () => {
        const rtcResponseArray = [
          {
            error: RTC_ERROR_ENUM[errorName],
            callout: 'www.exampleA.com',
            rtcTime: 100,
          },
        ];
        const expectedParams = {
          ati: `${RTC_ERROR_ENUM[errorName]}`,
          artc: '100',
          ard: 'www.exampleA.com',
        };
        const expectedJsonTargeting = {};
        testMergeRtcResponses(
          rtcResponseArray,
          expectedParams,
          expectedJsonTargeting
        );
      });
    });

    it('should properly merge mix of success and errors', () => {
      impl.jsonTargeting = {
        targeting: {'abc': [1, 2, 3], 'b': {n: 'm'}, 'a': 'TEST'},
        categoryExclusions: ['sports'],
      };
      const rtcResponseArray = [
        {
          error: RTC_ERROR_ENUM.TIMEOUT,
          callout: 'www.exampleA.com',
          rtcTime: 1500,
        },
        {
          response: {
            targeting: {'a': 'foo', 'b': {e: 'f'}},
            categoryExclusions: ['health'],
          },
          callout: 'VendorFoo',
          rtcTime: 500,
        },
        {
          response: {targeting: {'a': [1, 2, 3], 'b': {c: 'd'}}},
          callout: 'www.exampleB.com',
          rtcTime: 100,
        },
        {
          response: {targeting: {'a': [4, 5, 6], 'b': {x: [1, 2]}}},
          callout: 'VendCom',
          rtcTime: 500,
        },
        {
          error: RTC_ERROR_ENUM.DUPLICATE_URL,
          callout: 'www.exampleB.com',
          rtcTime: 0,
        },
        {
          error: RTC_ERROR_ENUM.NETWORK_FAILURE,
          callout: '3PVend',
          rtcTime: 100,
        },
      ];
      const expectedParams = {
        ati: '10,2,2,2,5,8',
        artc: '1500,500,100,500,0,100',
        ard:
          'www.exampleA.com,VendorFoo,www.exampleB.com,' +
          'VendCom,www.exampleB.com,3PVend',
      };
      const expectedJsonTargeting = {
        targeting: {
          'a': [4, 5, 6],
          'b': {n: 'm', e: 'f', c: 'd', x: [1, 2]},
          abc: [1, 2, 3],
        },
        categoryExclusions: ['sports', 'health'],
      };
      testMergeRtcResponses(
        rtcResponseArray,
        expectedParams,
        expectedJsonTargeting
      );
    });

    it('should return null for empty array', () => {
      expect(impl.mergeRtcResponses_()).to.be.null;
    });
  });

  describe('rewriteRtcKeys', () => {
    it('should rewrite key names if vendor', () => {
      const response = {
        'a': '1',
        'b': '2',
      };
      const rewrittenResponse = {
        'a_fakevendor': '1',
        'b_fakevendor': '2',
      };
      expect(impl.rewriteRtcKeys_(response, 'fakevendor')).to.deep.equal(
        rewrittenResponse
      );
    });

    it('should not rewrite key names if vendor has disableKeyAppend', () => {
      const response = {
        'a': '1',
        'b': '2',
      };
      // fakevendor2 has disableKeyAppend set to true, see callout-vendors.js
      expect(impl.rewriteRtcKeys_(response, 'fakevendor2')).to.deep.equal(
        response
      );
    });

    it('should not rewrite key names if custom url callout', () => {
      const response = {
        'a': '1',
        'b': '2',
      };
      expect(impl.rewriteRtcKeys_(response, 'www.customurl.biz')).to.deep.equal(
        response
      );
    });
  });

  describe('getCustomRealTimeConfigMacros', () => {
    // TODO(bradfrizzell, #18574): Fix failing referrer check and re-enable.
    it.skip('should return correct macros', () => {
      const macros = {
        'data-slot': '5678',
        'height': '50',
        'width': '200',
        'DATA-MULTI-SIZE': '300x50,200x100',
        'data-multi-size-validation': 'true',
        'data-OVERRIDE-width': '250',
        'data-override-HEIGHT': '75',
      };
      const json = {
        'targeting': {'a': '123'},
      };
      element = createElementWithAttributes(env.win.document, 'amp-ad', {
        width: macros['width'],
        height: macros['height'],
        type: 'doubleclick',
        layout: 'fixed',
        'data-slot': macros['data-slot'],
        'data-multi-size': macros['DATA-MULTI-SIZE'],
        'data-multi-size-validation': macros['data-multi-size-validation'],
        'data-override-width': macros['data-OVERRIDE-width'],
        'data-override-height': macros['data-override-HEIGHT'],
        'json': JSON.stringify(json),
      });
      env.win.document.body.appendChild(element);
      env.sandbox.defineProperty(env.win.document, 'referrer', {
        value: 'https://www.google.com/',
      });
      const docInfo = Services.documentInfoForDoc(element);
      impl = new AmpAdNetworkDoubleclickImpl(
        element,
        env.win.document,
        env.win
      );
      const docViewport = Services.viewportForDoc(this.getAmpDoc());
      impl.populateAdUrlState();
      const customMacros = impl.getCustomRealTimeConfigMacros_();
      expect(customMacros.PAGEVIEWID()).to.equal(docInfo.pageViewId);
      expect(customMacros.PAGEVIEWID_64()).to.equal(docInfo.pageViewId64);
      expect(customMacros.HREF()).to.equal(env.win.location.href);
      expect(customMacros.TGT()).to.equal(JSON.stringify(json['targeting']));
<<<<<<< HEAD
      expect(customMacros.TOP()).to.equal(
        element.getBoundingClientRect().top + scrollY
      );
=======
      expect(customMacros.ELEMENT_POS()).to.equal(
        element.getBoundingClientRect().top + scrollY
      );
      expect(customMacros.SCROLL_TOP()).to.equal(docViewport.getScrollTop());
      expect(customMacros.PAGE_HEIGHT()).to.equal(
        docViewport.getScrollHeight()
      );
      expect(customMacros.BKG_STATE()).to.equal(
        this.getAmpDoc().isVisible() ? 'visible' : 'hidden'
      );
>>>>>>> e7a8e7f6
      Object.keys(macros).forEach(macro => {
        expect(customMacros.ATTR(macro)).to.equal(macros[macro]);
      });
      return Promise.all([
        customMacros.ADCID().then(adcid => {
          expect(adcid).to.not.be.null;
        }),
        customMacros.REFERRER().then(referrer => {
          expect(referrer).to.equal(env.win.document.referrer);
        }),
      ]);
    });

    it('should return the same ADCID on multiple calls', () => {
      element = createElementWithAttributes(env.win.document, 'amp-ad', {
        type: 'doubleclick',
      });
      env.win.document.body.appendChild(element);
      impl = new AmpAdNetworkDoubleclickImpl(
        element,
        env.win.document,
        env.win
      );
      impl.populateAdUrlState();
      const customMacros = impl.getCustomRealTimeConfigMacros_();
      let adcid;
      return customMacros.ADCID().then(adcid1 => {
        adcid = adcid1;
        expect(adcid).to.not.be.null;
        return customMacros.ADCID().then(adcid2 => {
          expect(adcid2).to.equal(adcid);
        });
      });
    });

    it('should respect timeout for adcid', () => {
      element = createElementWithAttributes(env.win.document, 'amp-ad', {
        type: 'doubleclick',
      });
      env.win.document.body.appendChild(element);
      impl = new AmpAdNetworkDoubleclickImpl(
        element,
        env.win.document,
        env.win
      );
      impl.populateAdUrlState();
      const customMacros = impl.getCustomRealTimeConfigMacros_();
      return customMacros.ADCID(0).then(adcid => {
        expect(adcid).to.be.undefined;
      });
    });

    it('should respect timeout for referrer', () => {
      element = createElementWithAttributes(env.win.document, 'amp-ad', {
        type: 'doubleclick',
      });
      env.win.document.body.appendChild(element);
      impl = new AmpAdNetworkDoubleclickImpl(
        element,
        env.win.document,
        env.win
      );
      impl.populateAdUrlState();
      const viewer = Services.viewerForDoc(impl.getAmpDoc());
      env.sandbox.stub(viewer, 'getReferrerUrl').returns(new Promise(() => {}));
      const customMacros = impl.getCustomRealTimeConfigMacros_();
      return expect(customMacros.REFERRER(0)).to.eventually.be.undefined;
    });

    it('should handle TGT macro when targeting not set', () => {
      const json = {
        'NOTTARGETING': {'a': '123'},
      };
      element = createElementWithAttributes(env.win.document, 'amp-ad', {
        'json': JSON.stringify(json),
      });
      env.win.document.body.appendChild(element);
      impl = new AmpAdNetworkDoubleclickImpl(
        element,
        env.win.document,
        env.win
      );
      impl.populateAdUrlState();
      const customMacros = impl.getCustomRealTimeConfigMacros_();
      expect(customMacros.TGT()).to.equal(JSON.stringify(json['targeting']));
    });
  });
});<|MERGE_RESOLUTION|>--- conflicted
+++ resolved
@@ -419,11 +419,6 @@
       expect(customMacros.PAGEVIEWID_64()).to.equal(docInfo.pageViewId64);
       expect(customMacros.HREF()).to.equal(env.win.location.href);
       expect(customMacros.TGT()).to.equal(JSON.stringify(json['targeting']));
-<<<<<<< HEAD
-      expect(customMacros.TOP()).to.equal(
-        element.getBoundingClientRect().top + scrollY
-      );
-=======
       expect(customMacros.ELEMENT_POS()).to.equal(
         element.getBoundingClientRect().top + scrollY
       );
@@ -434,7 +429,6 @@
       expect(customMacros.BKG_STATE()).to.equal(
         this.getAmpDoc().isVisible() ? 'visible' : 'hidden'
       );
->>>>>>> e7a8e7f6
       Object.keys(macros).forEach(macro => {
         expect(customMacros.ATTR(macro)).to.equal(macros[macro]);
       });
