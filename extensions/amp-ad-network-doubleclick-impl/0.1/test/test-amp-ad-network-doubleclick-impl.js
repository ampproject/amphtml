/**
 * Copyright 2016 The AMP HTML Authors. All Rights Reserved.
 *
 * Licensed under the Apache License, Version 2.0 (the "License");
 * you may not use this file except in compliance with the License.
 * You may obtain a copy of the License at
 *
 *      http://www.apache.org/licenses/LICENSE-2.0
 *
 * Unless required by applicable law or agreed to in writing, software
 * distributed under the License is distributed on an "AS-IS" BASIS,
 * WITHOUT WARRANTIES OR CONDITIONS OF ANY KIND, either express or implied.
 * See the License for the specific language governing permissions and
 * limitations under the License.
 */

import {AmpAd} from '../../../amp-ad/0.1/amp-ad';
import {createIframePromise} from '../../../../testing/iframe';
import {
  installExtensionsService,
} from '../../../../src/service/extensions-impl';
import {extensionsFor} from '../../../../src/services';
import {AmpAdNetworkDoubleclickImpl} from '../amp-ad-network-doubleclick-impl';
import {base64UrlDecodeToBytes} from '../../../../src/utils/base64';
import {utf8Encode} from '../../../../src/utils/bytes';
import {createElementWithAttributes} from '../../../../src/dom';
import {toggleExperiment} from '../../../../src/experiments';
import {installDocService} from '../../../../src/service/ampdoc-impl';
import * as sinon from 'sinon';

function setupForAdTesting(fixture) {
  installDocService(fixture.win, /* isSingleDoc */ true);
  const doc = fixture.doc;
  doc.win = fixture.win;
  // TODO(a4a-cam@): This is necessary in the short term, until A4A is
  // smarter about host document styling.  The issue is that it needs to
  // inherit the AMP runtime style element in order for shadow DOM-enclosed
  // elements to behave properly.  So we have to set up a minimal one here.
  const ampStyle = doc.createElement('style');
  ampStyle.setAttribute('amp-runtime', 'scratch-fortesting');
  doc.head.appendChild(ampStyle);
}

describes.sandboxed('amp-ad-network-doubleclick-impl', {}, () => {
  let impl;
  let element;

  /**
   * Creates an iframe promise, and instantiates element and impl, adding the
   * former to the document of the iframe.
   * @param {{width, height, type}} config
   * @return The iframe promise.
   */
  function createImplTag(config) {
    config.type = 'doubleclick';
    return createIframePromise().then(fixture => {
      setupForAdTesting(fixture);
      element = createElementWithAttributes(fixture.doc, 'amp-ad', config);
      // To trigger CSS styling.
      element.setAttribute('data-a4a-upgrade-type',
          'amp-ad-network-doubleclick-impl');
      // Used to test styling which is targetted at first iframe child of
      // amp-ad.
      const iframe = fixture.doc.createElement('iframe');
      element.appendChild(iframe);
      document.body.appendChild(element);
      impl = new AmpAdNetworkDoubleclickImpl(element);
      impl.iframe = iframe;
      return fixture;
    });
  }


  describe('#isValidElement', () => {
    beforeEach(() => {
      element = document.createElement('amp-ad');
      element.setAttribute('type', 'doubleclick');
      element.setAttribute('data-ad-client', 'adsense');
      document.body.appendChild(element);
      impl = new AmpAdNetworkDoubleclickImpl(element);
    });

    it('should be valid', () => {
      expect(impl.isValidElement()).to.be.true;
    });
    it('should NOT be valid (impl tag name)', () => {
      element =
        document.createElement('amp-ad-network-doubleclick-impl');
      element.setAttribute('type', 'doubleclick');
      element.setAttribute('data-ad-client', 'doubleclick');
      impl = new AmpAdNetworkDoubleclickImpl(element);
      expect(impl.isValidElement()).to.be.false;
    });
    it.skip('should be NOT valid (missing ad client)', () => {
      // TODO(taymonbeal): reenable this test after clarifying validation
      element.setAttribute('data-ad-client', '');
      element.setAttribute('type', 'doubleclick');
      expect(impl.isValidElement()).to.be.false;
    });
    it('should be valid (amp-embed)', () => {
      element = document.createElement('amp-embed');
      element.setAttribute('type', 'doubleclick');
      element.setAttribute('data-ad-client', 'doubleclick');
      impl = new AmpAdNetworkDoubleclickImpl(element);
      expect(impl.isValidElement()).to.be.true;
    });
  });

  describe('#extractCreativeAndSignature', () => {
    let loadExtensionSpy;
    const size = {width: 200, height: 50};

    beforeEach(() => {
      return createIframePromise().then(fixture => {
        setupForAdTesting(fixture);
        const doc = fixture.doc;
        doc.win = window;
        element = createElementWithAttributes(doc, 'amp-ad', {
          'width': '200',
          'height': '50',
          'type': 'doubleclick',
          'layout': 'fixed',
        });
        impl = new AmpAdNetworkDoubleclickImpl(element);
        impl.size_ = size;
        installExtensionsService(impl.win);
        const extensions = extensionsFor(impl.win);
        loadExtensionSpy = sandbox.spy(extensions, 'loadExtension');
      });
    });

    it('without signature', () => {
      return utf8Encode('some creative').then(creative => {
        return impl.extractCreativeAndSignature(
          creative,
          {
            get: function() { return undefined; },
            has: function() { return false; },
          }).then(adResponse => {
            expect(adResponse).to.deep.equal(
                  {creative, signature: null, size});
            expect(loadExtensionSpy.withArgs('amp-analytics')).to.not.be.called;

          });
      });
    });
    it('with signature', () => {
      return utf8Encode('some creative').then(creative => {
        return impl.extractCreativeAndSignature(
          creative,
          {
            get: function(name) {
              return name == 'X-AmpAdSignature' ? 'AQAB' : undefined;
            },
            has: function(name) {
              return name === 'X-AmpAdSignature';
            },
          }).then(adResponse => {
            expect(adResponse).to.deep.equal(
              {creative, signature: base64UrlDecodeToBytes('AQAB'), size});
            expect(loadExtensionSpy.withArgs('amp-analytics')).to.not.be.called;
          });
      });
    });
    it('with analytics', () => {
      return utf8Encode('some creative').then(creative => {
        const url = ['https://foo.com?a=b', 'https://blah.com?lsk=sdk&sld=vj'];
        return impl.extractCreativeAndSignature(
          creative,
          {
            get: function(name) {
              switch (name) {
                case 'X-AmpAnalytics':
                  return JSON.stringify({url});
                case 'X-AmpAdSignature':
                  return 'AQAB';
                default:
                  return undefined;
              }
            },
            has: function(name) {
              return !!this.get(name);
            },
          }).then(adResponse => {
            expect(adResponse).to.deep.equal(
              {
                creative,
                signature: base64UrlDecodeToBytes('AQAB'),
                size,
              });
            expect(loadExtensionSpy.withArgs('amp-analytics')).to.be.called;
            // exact value of ampAnalyticsConfig covered in
            // ads/google/test/test-utils.js
          });
      });
    });
  });

  describe('#onCreativeRender', () => {
    beforeEach(() => {
      return createIframePromise().then(fixture => {
        setupForAdTesting(fixture);
        const doc = fixture.doc;
        doc.win = window;
        element = createElementWithAttributes(doc, 'amp-ad', {
          'width': '200',
          'height': '50',
          'type': 'doubleclick',
        });
        impl = new AmpAdNetworkDoubleclickImpl(element);
        // Next two lines are to ensure that internal parts not relevant for this
        // test are properly set.
        impl.size_ = {width: 200, height: 50};
        impl.iframe = impl.win.document.createElement('iframe');
        installExtensionsService(impl.win);
      });
    });

    it('injects amp analytics', () => {
      impl.ampAnalyticsConfig_ = {
        'request': 'www.example.com',
        'triggers': {
          'on': 'visible',
        },
      };
      impl.onCreativeRender(false);
      const ampAnalyticsElement = impl.element.querySelector('amp-analytics');
      expect(ampAnalyticsElement).to.be.ok;
      expect(ampAnalyticsElement.CONFIG).jsonEqual(impl.ampAnalyticsConfig_);
      expect(ampAnalyticsElement.getAttribute('sandbox')).to.equal('true');
      expect(impl.ampAnalyticsElement_).to.be.ok;
      // Exact format of amp-analytics element covered in
      // test/functional/test-analytics.js.
      // Just ensure extensions is loaded, and analytics element appended.
    });
  });

  describe('centering', () => {
    const size = {width: '300px', height: '150px'};

    function verifyCss(iframe, expectedSize) {
      expect(iframe).to.be.ok;
      const style = window.getComputedStyle(iframe);
      expect(style.top).to.equal('50%');
      expect(style.left).to.equal('50%');
      expect(style.width).to.equal(expectedSize.width);
      expect(style.height).to.equal(expectedSize.height);
      // We don't know the exact values by which the frame will be translated,
      // as this can vary depending on whether we use the height/width
      // attributes, or the actual size of the frame. To make this less of a
      // hassle, we'll just match against regexp.
      expect(style.transform).to.match(new RegExp(
          'matrix\\(1, 0, 0, 1, -[0-9]+, -[0-9]+\\)'));
    }

    afterEach(() => document.body.removeChild(impl.element));

    it('centers iframe in slot when height && width', () => {
      return createImplTag({
        width: '300',
        height: '150',
      }).then(() => {
        expect(impl.element.getAttribute('width')).to.equal('300');
        expect(impl.element.getAttribute('height')).to.equal('150');
        verifyCss(impl.iframe, size);
      });
    });
    it('centers iframe in slot when !height && !width', () => {
      return createImplTag({
        layout: 'fixed',
      }).then(() => {
        expect(impl.element.getAttribute('width')).to.be.null;
        expect(impl.element.getAttribute('height')).to.be.null;
        verifyCss(impl.iframe, size);
      });
    });
    it('centers iframe in slot when !height && width', () => {
      return createImplTag({
        width: '300',
        layout: 'fixed',
      }).then(() => {
        expect(impl.element.getAttribute('width')).to.equal('300');
        expect(impl.element.getAttribute('height')).to.be.null;
        verifyCss(impl.iframe, size);
      });
    });
    it('centers iframe in slot when height && !width', () => {
      return createImplTag({
        height: '150',
        layout: 'fixed',
      }).then(() => {
        expect(impl.element.getAttribute('width')).to.be.null;
        expect(impl.element.getAttribute('height')).to.equal('150');
        verifyCss(impl.iframe, size);
      });
    });
  });


  describe('#getAdUrl', () => {
    beforeEach(() => {
      const sandbox = sinon.sandbox.create();
      element = document.createElement('amp-ad');
      element.setAttribute('type', 'doubleclick');
      element.setAttribute('data-ad-client', 'adsense');
      element.setAttribute('width', '320');
      element.setAttribute('height', '50');
      document.body.appendChild(element);
      impl = new AmpAdNetworkDoubleclickImpl(element);
      // Temporary fix for local test failure.
      sandbox.stub(impl,
          'getIntersectionElementLayoutBox', () => {
            return {
              top: 0,
              bottom: 0,
              left: 0,
              right: 0,
              width: 320,
              height: 50,
            };
          });
<<<<<<< HEAD
      sandbox.stub(impl, 'getAmpDoc', () => {
        document.win = window;
        return document;
=======
      sandbox.stub(impl, 'getAmpDoc', () => {return document;});
      // Reproduced from noopMethods in ads/google/a4a/test/test-utils.js,
      // to fix failures when this is run after 'gulp build', without a 'dist'.
      sandbox.stub(impl, 'getPageLayoutBox', () => {
        return {
          top: 11, left: 12, right: 0, bottom: 0, width: 0, height: 0,
        };
>>>>>>> 499f2ca0
      });
    });

    afterEach(() =>
        toggleExperiment(window, 'dc-use-attr-for-format', false));

    it('returns the right URL', () => {
      new AmpAd(element).upgradeCallback();
      return impl.getAdUrl().then(url => {
        expect(url).to.match(new RegExp(
          '^https://securepubads\\.g\\.doubleclick\\.net/gampad/ads' +
          // Depending on how the test is run, it can get different results.
          '\\?adk=[0-9]+&gdfp_req=1&impl=ifr&sfv=\\d+-\\d+-\\d+&sz=320x50' +
          '&u_sd=[0-9]+(&asnt=[0-9]+-[0-9]+)?(&art=2)?' +
          '&is_amp=3&amp_v=%24internalRuntimeVersion%24' +
          '&d_imp=1&dt=[0-9]+&ifi=[0-9]+&adf=[0-9]+' +
          '&c=[0-9]+&output=html&nhd=1&eid=([^&]+%2c)*108809080(%2c[^&]+)*' +
          '&biw=[0-9]+&bih=[0-9]+' +
          '&adx=-?[0-9]+&ady=-?[0-9]+&u_aw=[0-9]+&u_ah=[0-9]+&u_cd=24' +
          '&u_w=[0-9]+&u_h=[0-9]+&u_tz=-?[0-9]+&u_his=[0-9]+' +
          '&oid=2&brdim=-?[0-9]+(%2C-?[0-9]+){9}' +
          '&isw=[0-9]+&ish=[0-9]+&pfx=(1|0)' +
          '&url=https?%3A%2F%2F[a-zA-Z0-9.:%]+' +
          '&top=https?%3A%2F%2Flocalhost%3A9876%2F%3Fid%3D[0-9]+' +
          '(&loc=https?%3A%2F%2[a-zA-Z0-9.:%]+)?' +
          '&ref=https?%3A%2F%2Flocalhost%3A9876%2F%3Fid%3D[0-9]+' +
          '&dtd=[0-9]+$'));
      });
    });

    it('handles tagForChildDirectedTreatment', () => {
      element.setAttribute('json', '{"tagForChildDirectedTreatment": 1}');
      new AmpAd(element).upgradeCallback();
      return impl.getAdUrl().then(url => {
        expect(url).to.match(/&tfcd=1&/);
      });
    });

    it('handles categoryExclusions without targeting', () => {
      element.setAttribute('json', '{"categoryExclusions": "sports"}');
      new AmpAd(element).upgradeCallback();
      return impl.getAdUrl().then(url => {
        expect(url).to.match(/&scp=excl_cat%3Dsports&/);
      });
    });

    it('has correct format when height == "auto"', () => {
      element.setAttribute('height', 'auto');
      new AmpAd(element).upgradeCallback();
      expect(impl.element.getAttribute('height')).to.equal('auto');
      impl.onLayoutMeasure();
      return impl.getAdUrl().then(url =>
        // With exp dc-use-attr-for-format off, we can't test for specific
        // numbers, but we know that the values should be numeric.
        expect(url).to.match(/sz=[0-9]+x[0-9]+/));
    });
    it('has correct format when dc-use-attr-for-format is on', () => {
      toggleExperiment(window, 'dc-use-attr-for-format', true);
      new AmpAd(element).upgradeCallback();
      const width = impl.element.getAttribute('width');
      const height = impl.element.getAttribute('height');
      impl.onLayoutMeasure();
      return impl.getAdUrl().then(url =>
        // With exp dc-use-attr-for-format off, we can't test for specific
        // numbers, but we know that the values should be numeric.
        expect(url).to.match(new RegExp(`sz=${width}x${height}`)));
    });
    it('has correct format when width=auto and dc-use-attr-for-format is on',
        () => {
          toggleExperiment(window, 'dc-use-attr-for-format', true);
          element.setAttribute('width', 'auto');
          new AmpAd(element).upgradeCallback();
          expect(impl.element.getAttribute('width')).to.equal('auto');
          impl.onLayoutMeasure();
          return impl.getAdUrl().then(url =>
              // Ensure that "auto" doesn't appear anywhere here:
              expect(url).to.match(/sz=[0-9]+x[0-9]+/));
        });
  });

  describe('#unlayoutCallback', () => {
    it('should call #resetSlot, remove child iframe, but keep other children',
        () => {
          return createImplTag({
            width: '300',
            height: '150',
          }).then(() => {
            const slotIdBefore = impl.element.getAttribute(
                'data-amp-slot-index');

            impl.layoutMeasureExecuted_ = true;
            impl.uiHandler = {applyUnlayoutUI: () => {}};
            const placeholder = document.createElement('div');
            placeholder.setAttribute('placeholder', '');
            const fallback = document.createElement('div');
            fallback.setAttribute('fallback', '');
            impl.element.appendChild(placeholder);
            impl.element.appendChild(fallback);
            impl.ampAnalyticsConfig_ = {};
            impl.ampAnalyticsElement_ =
                document.createElement('amp-analytics');
            impl.element.appendChild(impl.ampAnalyticsElement_);

            expect(impl.iframe).to.be.ok;
            expect(impl.ampAnalyticsConfig_).to.be.ok;
            expect(impl.element.querySelector('iframe')).to.be.ok;
            expect(impl.element.querySelector('amp-analytics')).to.be.ok;
            impl.unlayoutCallback();
            expect(impl.element.querySelector('div[placeholder]')).to.be.ok;
            expect(impl.element.querySelector('div[fallback]')).to.be.ok;
            expect(impl.element.querySelector('iframe')).to.be.null;
            expect(impl.element.querySelector('amp-analytics')).to.be.null;
            expect(impl.iframe).to.be.null;
            expect(impl.ampAnalyticsConfig_).to.be.null;
            expect(impl.ampAnalyticsElement_).to.be.null;
            expect(impl.element.getAttribute('data-amp-slot-index')).to
                .equal(String(Number(slotIdBefore) + 1));
          });
        });
  });
});<|MERGE_RESOLUTION|>--- conflicted
+++ resolved
@@ -319,19 +319,17 @@
               height: 50,
             };
           });
-<<<<<<< HEAD
+
       sandbox.stub(impl, 'getAmpDoc', () => {
         document.win = window;
         return document;
-=======
-      sandbox.stub(impl, 'getAmpDoc', () => {return document;});
+      });
       // Reproduced from noopMethods in ads/google/a4a/test/test-utils.js,
       // to fix failures when this is run after 'gulp build', without a 'dist'.
       sandbox.stub(impl, 'getPageLayoutBox', () => {
         return {
           top: 11, left: 12, right: 0, bottom: 0, width: 0, height: 0,
         };
->>>>>>> 499f2ca0
       });
     });
 
