/**
 * Copyright 2016 The AMP HTML Authors. All Rights Reserved.
 *
 * Licensed under the Apache License, Version 2.0 (the "License");
 * you may not use this file except in compliance with the License.
 * You may obtain a copy of the License at
 *
 *      http://www.apache.org/licenses/LICENSE-2.0
 *
 * Unless required by applicable law or agreed to in writing, software
 * distributed under the License is distributed on an "AS-IS" BASIS,
 * WITHOUT WARRANTIES OR CONDITIONS OF ANY KIND, either express or implied.
 * See the License for the specific language governing permissions and
 * limitations under the License.
 */

import {AmpAd} from '../../../amp-ad/0.1/amp-ad';
import {AmpAd3PImpl} from '../../../amp-ad/0.1/amp-ad-3p-impl';
import {
  AmpA4A,
  RENDERING_TYPE_HEADER,
  XORIGIN_MODE,
} from '../../../amp-a4a/0.1/amp-a4a';
import {createIframePromise} from '../../../../testing/iframe';
import {
  installExtensionsService,
} from '../../../../src/service/extensions-impl';
import {Services} from '../../../../src/services';
import {
  AmpAdNetworkDoubleclickImpl,
  getNetworkId,
  constructSRABlockParameters,
  TFCD,
  resetSraStateForTesting,
  resetRtcStateForTesting,
} from '../amp-ad-network-doubleclick-impl';
import {
  DOUBLECLICK_A4A_EXPERIMENT_NAME,
  DOUBLECLICK_EXPERIMENT_FEATURE,
} from '../doubleclick-a4a-config';
import {
  MANUAL_EXPERIMENT_ID,
} from '../../../../ads/google/a4a/traffic-experiments';
import {EXPERIMENT_ATTRIBUTE} from '../../../../ads/google/a4a/utils';
import {utf8Encode} from '../../../../src/utils/bytes';
import {BaseElement} from '../../../../src/base-element';
import {createElementWithAttributes} from '../../../../src/dom';
import {
  toggleExperiment,
  forceExperimentBranch,
} from '../../../../src/experiments';
import {layoutRectLtwh} from '../../../../src/layout-rect';
import {installDocService} from '../../../../src/service/ampdoc-impl';
import {Xhr, FetchResponseHeaders} from '../../../../src/service/xhr-impl';
import {dev} from '../../../../src/log';
import * as sinon from 'sinon';

function setupForAdTesting(fixture) {
  installDocService(fixture.win, /* isSingleDoc */ true);
  const doc = fixture.doc;
  doc.win = fixture.win;
  // TODO(a4a-cam@): This is necessary in the short term, until A4A is
  // smarter about host document styling.  The issue is that it needs to
  // inherit the AMP runtime style element in order for shadow DOM-enclosed
  // elements to behave properly.  So we have to set up a minimal one here.
  const ampStyle = doc.createElement('style');
  ampStyle.setAttribute('amp-runtime', 'scratch-fortesting');
  doc.head.appendChild(ampStyle);
}

describes.sandboxed('amp-ad-network-doubleclick-impl', {}, () => {
  let impl;
  let element;

  /**
   * Creates an iframe promise, and instantiates element and impl, adding the
   * former to the document of the iframe.
   * @param {{width, height, type}} config
   * @return The iframe promise.
   */
  function createImplTag(config) {
    config.type = 'doubleclick';
    return createIframePromise().then(fixture => {
      setupForAdTesting(fixture);
      element = createElementWithAttributes(fixture.doc, 'amp-ad', config);
      // To trigger CSS styling.
      element.setAttribute('data-a4a-upgrade-type',
          'amp-ad-network-doubleclick-impl');
      // Used to test styling which is targetted at first iframe child of
      // amp-ad.
      const iframe = fixture.doc.createElement('iframe');
      element.appendChild(iframe);
      document.body.appendChild(element);
      impl = new AmpAdNetworkDoubleclickImpl(element);
      impl.iframe = iframe;
      return fixture;
    });
  }


  describe('#isValidElement', () => {
    beforeEach(() => {
      element = document.createElement('amp-ad');
      element.setAttribute('type', 'doubleclick');
      element.setAttribute('data-ad-client', 'adsense');
      document.body.appendChild(element);
      impl = new AmpAdNetworkDoubleclickImpl(element);
    });

    it('should be valid', () => {
      expect(impl.isValidElement()).to.be.true;
    });
    it('should NOT be valid (impl tag name)', () => {
      element =
        document.createElement('amp-ad-network-doubleclick-impl');
      element.setAttribute('type', 'doubleclick');
      element.setAttribute('data-ad-client', 'doubleclick');
      impl = new AmpAdNetworkDoubleclickImpl(element);
      expect(impl.isValidElement()).to.be.false;
    });
    it.skip('should be NOT valid (missing ad client)', () => {
      // TODO(taymonbeal): reenable this test after clarifying validation
      element.setAttribute('data-ad-client', '');
      element.setAttribute('type', 'doubleclick');
      expect(impl.isValidElement()).to.be.false;
    });
    it('should be valid (amp-embed)', () => {
      element = document.createElement('amp-embed');
      element.setAttribute('type', 'doubleclick');
      element.setAttribute('data-ad-client', 'doubleclick');
      impl = new AmpAdNetworkDoubleclickImpl(element);
      expect(impl.isValidElement()).to.be.true;
    });
  });

  describe('#extractCreativeAndSignature', () => {
    let loadExtensionSpy;
    const size = {width: 200, height: 50};

    beforeEach(() => {
      return createIframePromise().then(fixture => {
        setupForAdTesting(fixture);
        const doc = fixture.doc;
        doc.win = window;
        element = createElementWithAttributes(doc, 'amp-ad', {
          'width': '200',
          'height': '50',
          'type': 'doubleclick',
          'layout': 'fixed',
        });
        impl = new AmpAdNetworkDoubleclickImpl(element);
        impl.size_ = size;
        installExtensionsService(impl.win);
        const extensions = Services.extensionsFor(impl.win);
        loadExtensionSpy = sandbox.spy(extensions, 'loadExtension');
      });
    });

    it('should not load amp-analytics without an analytics header', () => {
      expect(impl.extractSize({
        get() {
          return undefined;
        },
        has() {
          return false;
        },
      })).to.deep.equal(size);
      expect(loadExtensionSpy.withArgs('amp-analytics')).to.not.be.called;
    });
    it('should load amp-analytics with an analytics header', () => {
      const url = ['https://foo.com?a=b', 'https://blah.com?lsk=sdk&sld=vj'];
      expect(impl.extractSize({
        get(name) {
          switch (name) {
            case 'X-AmpAnalytics':
              return JSON.stringify({url});
            default:
              return undefined;
          }
        },
        has(name) {
          return !!this.get(name);
        },
      })).to.deep.equal(size);
      expect(loadExtensionSpy.withArgs('amp-analytics')).to.be.called;
      // exact value of ampAnalyticsConfig covered in
      // ads/google/test/test-utils.js
    });
  });

  describe('#onCreativeRender', () => {
    beforeEach(() => {
      return createIframePromise().then(fixture => {
        setupForAdTesting(fixture);
        const doc = fixture.doc;
        doc.win = window;
        element = createElementWithAttributes(doc, 'amp-ad', {
          'width': '200',
          'height': '50',
          'type': 'doubleclick',
        });
        impl = new AmpAdNetworkDoubleclickImpl(element);
        // Next two lines are to ensure that internal parts not relevant for this
        // test are properly set.
        impl.size_ = {width: 200, height: 50};
        impl.iframe = impl.win.document.createElement('iframe');
        installExtensionsService(impl.win);
        // Temporary fix for local test failure.
        sandbox.stub(impl,
            'getIntersectionElementLayoutBox', () => {
              return {
                top: 0,
                bottom: 0,
                left: 0,
                right: 0,
                width: 320,
                height: 50,
              };
            });
      });
    });

    it('injects amp analytics', () => {
      impl.ampAnalyticsConfig_ = {
        transport: {beacon: false, xhrpost: false},
        requests: {
          visibility1: 'https://foo.com?hello=world',
          visibility2: 'https://bar.com?a=b',
        },
        triggers: {
          continuousVisible: {
            on: 'visible',
            request: ['visibility1', 'visibility2'],
            visibilitySpec: {
              selector: 'amp-ad',
              selectionMethod: 'closest',
              visiblePercentageMin: 50,
              continuousTimeMin: 1000,
            },
          },
          continuousVisibleIniLoad: {
            on: 'ini-load',
            selector: 'amp-ad',
            selectionMethod: 'closest',
          },
          continuousVisibleRenderStart: {
            on: 'render-start',
            selector: 'amp-ad',
            selectionMethod: 'closest',
          },
        },
      };      // To placate assertion.
      impl.responseHeaders_ = {
        get: function(name) {
          if (name == 'X-QQID') {
            return 'qqid_string';
          }
        },
        has: function(name) {
          if (name == 'X-QQID') {
            return true;
          }
        },
      };
      impl.onCreativeRender(false);
      const ampAnalyticsElement = impl.element.querySelector('amp-analytics');
      expect(ampAnalyticsElement).to.be.ok;
      expect(ampAnalyticsElement.CONFIG).jsonEqual(impl.ampAnalyticsConfig_);
      expect(ampAnalyticsElement.getAttribute('sandbox')).to.equal('true');
      expect(impl.ampAnalyticsElement_).to.be.ok;
      // Exact format of amp-analytics element covered in
      // test/functional/test-analytics.js.
      // Just ensure extensions is loaded, and analytics element appended.
    });
  });

  describe('centering', () => {
    const size = {width: '300px', height: '150px'};

    function verifyCss(iframe, expectedSize) {
      expect(iframe).to.be.ok;
      const style = window.getComputedStyle(iframe);
      expect(style.top).to.equal('50%');
      expect(style.left).to.equal('50%');
      expect(style.width).to.equal(expectedSize.width);
      expect(style.height).to.equal(expectedSize.height);
      // We don't know the exact values by which the frame will be translated,
      // as this can vary depending on whether we use the height/width
      // attributes, or the actual size of the frame. To make this less of a
      // hassle, we'll just match against regexp.
      expect(style.transform).to.match(new RegExp(
          'matrix\\(1, 0, 0, 1, -[0-9]+, -[0-9]+\\)'));
    }

    afterEach(() => document.body.removeChild(impl.element));

    it('centers iframe in slot when height && width', () => {
      return createImplTag({
        width: '300',
        height: '150',
      }).then(() => {
        expect(impl.element.getAttribute('width')).to.equal('300');
        expect(impl.element.getAttribute('height')).to.equal('150');
        verifyCss(impl.iframe, size);
      });
    });
    it('centers iframe in slot when !height && !width', () => {
      return createImplTag({
        layout: 'fixed',
      }).then(() => {
        expect(impl.element.getAttribute('width')).to.be.null;
        expect(impl.element.getAttribute('height')).to.be.null;
        verifyCss(impl.iframe, size);
      });
    });
    it('centers iframe in slot when !height && width', () => {
      return createImplTag({
        width: '300',
        layout: 'fixed',
      }).then(() => {
        expect(impl.element.getAttribute('width')).to.equal('300');
        expect(impl.element.getAttribute('height')).to.be.null;
        verifyCss(impl.iframe, size);
      });
    });
    it('centers iframe in slot when height && !width', () => {
      return createImplTag({
        height: '150',
        layout: 'fixed',
      }).then(() => {
        expect(impl.element.getAttribute('width')).to.be.null;
        expect(impl.element.getAttribute('height')).to.equal('150');
        verifyCss(impl.iframe, size);
      });
    });
  });


  describe('#getAdUrl', () => {
    beforeEach(() => {
      const sandbox = sinon.sandbox.create();
      element = document.createElement('amp-ad');
      element.setAttribute('type', 'doubleclick');
      element.setAttribute('data-ad-client', 'doubleclick');
      element.setAttribute('width', '320');
      element.setAttribute('height', '50');
      document.body.appendChild(element);
      impl = new AmpAdNetworkDoubleclickImpl(element);
      // Temporary fix for local test failure.
      sandbox.stub(impl,
          'getIntersectionElementLayoutBox', () => {
            return {
              top: 0,
              bottom: 0,
              left: 0,
              right: 0,
              width: 320,
              height: 50,
            };
          });

      sandbox.stub(impl, 'getAmpDoc', () => {
        document.win = window;
        return document;
      });
      // Reproduced from noopMethods in ads/google/a4a/test/test-utils.js,
      // to fix failures when this is run after 'gulp build', without a 'dist'.
      sandbox.stub(impl, 'getPageLayoutBox', () => {
        return {
          top: 11, left: 12, right: 0, bottom: 0, width: 0, height: 0,
        };
      });
    });

    afterEach(() => {
      toggleExperiment(window, 'dc-use-attr-for-format', false);
<<<<<<< HEAD
      document.body.removeChild(element);
=======
      window['ampAdGoogleIfiCounter'] = 0;
>>>>>>> f9f49aa1
    });

    it('returns the right URL', () => {
      new AmpAd(element).upgradeCallback();
      return impl.getAdUrl().then(url => {
        [
          /^https:\/\/securepubads\.g\.doubleclick\.net\/gampad\/ads/,
          /(\?|&)adk=\d+(&|$)/,
          /(\?|&)gdfp_req=1(&|$)/,
          /(\?|&)impl=ifr(&|$)/,
          /(\?|&)sfv=\d+-\d+-\d+(&|$)/,
          /(\?|&)sz=320x50(&|$)/,
          /(\?|&)u_sd=[0-9]+(&|$)/,
          /(\?|&)is_amp=3(&|$)/,
          /(\?|&)amp_v=%24internalRuntimeVersion%24(&|$)/,
          /(\?|&)d_imp=1(&|$)/,
          /(\?|&)dt=[0-9]+(&|$)/,
          /(\?|&)ifi=[0-9]+(&|$)/,
          /(\?|&)adf=[0-9]+(&|$)/,
          /(\?|&)c=[0-9]+(&|$)/,
          /(\?|&)output=html(&|$)/,
          /(\?|&)nhd=1(&|$)/,
          /(\?|&)biw=[0-9]+(&|$)/,
          /(\?|&)bih=[0-9]+(&|$)/,
          /(\?|&)adx=-?[0-9]+(&|$)/,
          /(\?|&)ady=-?[0-9]+(&|$)/,
          /(\?|&)u_aw=[0-9]+(&|$)/,
          /(\?|&)u_ah=[0-9]+(&|$)/,
          /(\?|&)u_cd=24(&|$)/,
          /(\?|&)u_w=[0-9]+(&|$)/,
          /(\?|&)u_h=[0-9]+(&|$)/,
          /(\?|&)u_tz=-?[0-9]+(&|$)/,
          /(\?|&)u_his=[0-9]+(&|$)/,
          /(\?|&)oid=2(&|$)/,
          /(\?|&)isw=[0-9]+(&|$)/,
          /(\?|&)ish=[0-9]+(&|$)/,
          /(\?|&)pfx=(1|0)(&|$)/,
          /(\?|&)eid=([^&]+%2c)*108809080(%2c[^&]+)*(&|$)/,
          /(\?|&)url=https?%3A%2F%2F[a-zA-Z0-9.:%]+(&|$)/,
          /(\?|&)top=localhost(&|$)/,
          /(\?|&)ref=https?%3A%2F%2Flocalhost%3A9876%2F%3Fid%3D[0-9]+(&|$)/,
          /(\?|&)dtd=[0-9]+(&|$)/,
        ].forEach(regexp => expect(url).to.match(regexp));
      });
    });

    it('handles tagForChildDirectedTreatment', () => {
      element.setAttribute('json', '{"tagForChildDirectedTreatment": 1}');
      new AmpAd(element).upgradeCallback();
      return impl.getAdUrl().then(url => {
        expect(url).to.match(/&tfcd=1&/);
      });
    });

    it('handles categoryExclusions without targeting', () => {
      element.setAttribute('json', '{"categoryExclusions": "sports"}');
      new AmpAd(element).upgradeCallback();
      return impl.getAdUrl().then(url => {
        expect(url).to.match(/&scp=excl_cat%3Dsports&/);
      });
    });

    it('has correct format when height == "auto"', () => {
      element.setAttribute('height', 'auto');
      new AmpAd(element).upgradeCallback();
      expect(impl.element.getAttribute('height')).to.equal('auto');
      impl.onLayoutMeasure();
      return impl.getAdUrl().then(url =>
        // With exp dc-use-attr-for-format off, we can't test for specific
        // numbers, but we know that the values should be numeric.
        expect(url).to.match(/sz=[0-9]+x[0-9]+/));
    });
    it('has correct format when width == "auto"',
        () => {
          element.setAttribute('width', 'auto');
          new AmpAd(element).upgradeCallback();
          expect(impl.element.getAttribute('width')).to.equal('auto');
          impl.onLayoutMeasure();
          return impl.getAdUrl().then(url =>
              // Ensure that "auto" doesn't appear anywhere here:
              expect(url).to.match(/sz=[0-9]+x[0-9]+/));
        });
    it('should add RTC params if RTC is used', () => {
      const rtcConf = createElementWithAttributes(
          document, 'script',
          {type: 'application/json', id: 'amp-rtc'});
      rtcConf.innerHTML = `{
          "endpoint": "https://example-publisher.com/rtc/",
          "sendAdRequestOnFailure": false
          }`;
      document.head.appendChild(rtcConf);
      const rtcResponse = {targeting: {age: '18-24'}};
      const xhrMock = sandbox.stub(Xhr.prototype, 'fetchJson');
      xhrMock.returns(
          Promise.resolve({
            redirected: false,
            status: 200,
            text: () => {
              return Promise.resolve(JSON.stringify(rtcResponse));
            },
          })
      );
      new AmpAd(element).upgradeCallback();
      return impl.getAdUrl().then(url => {
        expect(url).to.match(/(\?|&)artc=[0-9]+(&|$)/);
        expect(url).to.match(
            /(\?|&)ard=example-publisher.com/);
        expect(url).to.match(/(\?|&)ati=2(&|$)/);
      });

    });
    it('should add param artc=-1 if RTC request times out', () => {
      const rtcConf = createElementWithAttributes(
          document, 'script',
          {type: 'application/json', id: 'amp-rtc'});
      rtcConf.innerHTML = `{
          "endpoint": "https://example-publisher.com/rtc/",
          "sendAdRequestOnFailure": false
          }`;
      document.head.appendChild(rtcConf);
      const xhrMock = sandbox.stub(Xhr.prototype, 'fetchJson');
      // never resolve this promise
      const xhrResponse = new Promise(() => {});
      xhrMock.returns(xhrResponse);
      new AmpAd(element).upgradeCallback();
      return impl.getAdUrl().catch(err => {
        expect(err.message.match(/^timeout.*/)).to.be.ok;
      });

    });
    it('has correct format with height/width override',
        () => {
          element.setAttribute('data-override-width', '123');
          element.setAttribute('data-override-height', '456');
          new AmpAd(element).upgradeCallback();
          impl.onLayoutMeasure();
          return impl.getAdUrl().then(url =>
              expect(url).to.contain('sz=123x456&'));
        });
    it('has correct format with height/width override and multiSize',
        () => {
          element.setAttribute('data-override-width', '123');
          element.setAttribute('data-override-height', '456');
          element.setAttribute('data-multi-size', '1x2,3x4');
          element.setAttribute('data-multi-size-validation', 'false');
          new AmpAd(element).upgradeCallback();
          impl.onLayoutMeasure();
          return impl.getAdUrl().then(url =>
              expect(url).to.contain('sz=123x456%7C1x2%7C3x4&'));
        });
    it('has correct format with auto height/width and multiSize',
        () => {
          element.setAttribute('data-override-width', '123');
          element.setAttribute('data-override-height', '456');
          element.setAttribute('data-multi-size', '1x2,3x4');
          element.setAttribute('data-multi-size-validation', 'false');
          new AmpAd(element).upgradeCallback();
          impl.onLayoutMeasure();
          return impl.getAdUrl().then(url =>
              // Ensure that "auto" doesn't appear anywhere here:
              expect(url).to.match(/sz=[0-9]+x[0-9]+%7C1x2%7C3x4&/));
        });
    it('should have the correct ifi numbers - no refresh', function() {
      // When ran locally, this test tends to exceed 2000ms timeout.
      this.timeout(5000);
      // Reset counter for purpose of this test.
      delete window['ampAdGoogleIfiCounter'];
      new AmpAd(element).upgradeCallback();
      return impl.getAdUrl().then(url1 => {
        expect(url1).to.match(/ifi=1/);
        return impl.getAdUrl().then(url2 => {
          expect(url2).to.match(/ifi=2/);
          return impl.getAdUrl().then(url3 => {
            expect(url3).to.match(/ifi=3/);
          });
        });
      });
    });
    it('has correct rc and ifi after refresh', () => {
      // We don't really care about the behavior of the following methods, so
      // we'll just stub them out so that refresh() can run without tripping any
      // unrelated errors.
      sandbox.stub(AmpA4A.prototype, 'initiateAdRequest',
          () => impl.adPromise_ = Promise.resolve());
      const tearDownSlotMock = sandbox.stub(AmpA4A.prototype, 'tearDownSlot');
      tearDownSlotMock.returns(undefined);
      const destroyFrameMock = sandbox.stub(AmpA4A.prototype, 'destroyFrame');
      destroyFrameMock.returns(undefined);
      impl.mutateElement = func => func();
      impl.togglePlaceholder = sandbox.spy();
      impl.getAmpDoc = () => impl.win.document;
      impl.getResource = () => {
        return {
          layoutCanceled: () => {},
        };
      };
      new AmpAd(element).upgradeCallback();
      return impl.getAdUrl().then(url1 => {
        expect(url1).to.not.match(/(\?|&)rc=[0-9]+(&|$)/);
        expect(url1).to.match(/(\?|&)ifi=1(&|$)/);
        return impl.refresh(() => {}).then(() => {
          return impl.getAdUrl().then(url2 => {
            expect(url2).to.match(/(\?|&)rc=1(&|$)/);
            expect(url1).to.match(/(\?|&)ifi=1(&|$)/);
          });
        });
      });
    });
  });



  describe('#unlayoutCallback', () => {
    it('should call #resetSlot, remove child iframe, but keep other children',
        () => {
          return createImplTag({
            width: '300',
            height: '150',
          }).then(() => {
            impl.buildCallback();
            const slotIdBefore = impl.element.getAttribute(
                'data-amp-slot-index');

            impl.layoutMeasureExecuted_ = true;
            impl.uiHandler = {applyUnlayoutUI: () => {}};
            const placeholder = document.createElement('div');
            placeholder.setAttribute('placeholder', '');
            const fallback = document.createElement('div');
            fallback.setAttribute('fallback', '');
            impl.element.appendChild(placeholder);
            impl.element.appendChild(fallback);
            impl.ampAnalyticsConfig_ = {};
            impl.ampAnalyticsElement_ =
                document.createElement('amp-analytics');
            impl.element.appendChild(impl.ampAnalyticsElement_);

            expect(impl.iframe).to.be.ok;
            expect(impl.ampAnalyticsConfig_).to.be.ok;
            expect(impl.element.querySelector('iframe')).to.be.ok;
            expect(impl.element.querySelector('amp-analytics')).to.be.ok;
            impl.unlayoutCallback();
            expect(impl.element.querySelector('div[placeholder]')).to.be.ok;
            expect(impl.element.querySelector('div[fallback]')).to.be.ok;
            expect(impl.element.querySelector('iframe')).to.be.null;
            expect(impl.element.querySelector('amp-analytics')).to.be.null;
            expect(impl.iframe).to.be.null;
            expect(impl.ampAnalyticsConfig_).to.be.null;
            expect(impl.ampAnalyticsElement_).to.be.null;
            expect(impl.element.getAttribute('data-amp-slot-index')).to
                .equal(String(Number(slotIdBefore) + 1));
          });
        });
  });

  describe('#getNetworkId', () => {
    it('should match expectations', () => {
      element = document.createElement('amp-ad');
      const testValues = {
        '/1234/abc/def': '1234',
        '1234/abc/def': '1234',
        '/a1234/abc/def': '',
        'a1234/abc/def': '',
        '789': '789',
        '//789': '',
      };
      Object.keys(testValues).forEach(slotName => {
        element.setAttribute('data-slot', slotName);
        expect(getNetworkId(element)).to.equal(testValues[slotName]);
      });
    });
  });

  describe('#SRA enabled', () => {
    let fixture;

    beforeEach(() => {
      return createIframePromise().then(f => {
        setupForAdTesting(f);
        fixture = f;
      });
    });

    it('should be disabled by default', () => {
      const element = createElementWithAttributes(
          fixture.doc, 'amp-ad', {
            type: 'doubleclick',
            height: 320,
            width: 50,
          });
      fixture.doc.body.appendChild(element);
      const impl = new AmpAdNetworkDoubleclickImpl(element);
      expect(impl.useSra).to.be.false;
    });

    it('should force refresh off when enabled', () => {
      const metaElement = createElementWithAttributes(fixture.doc, 'meta', {
        name: 'amp-ad-doubleclick-sra',
      });
      fixture.doc.head.appendChild(metaElement);
      const element = createElementWithAttributes(
          fixture.doc, 'amp-ad', {
            type: 'doubleclick',
            height: 320,
            width: 50,
          });
      fixture.doc.body.appendChild(element);
      const impl = new AmpAdNetworkDoubleclickImpl(element);
      expect(impl.useSra).to.be.true;
      impl.layoutCallback();
      expect(impl.refreshManager_).to.be.null;
    });

    it('should be enabled if meta tag present', () => {
      const metaElement = createElementWithAttributes(fixture.doc, 'meta', {
        name: 'amp-ad-doubleclick-sra',
      });
      fixture.doc.head.appendChild(metaElement);
      const element = createElementWithAttributes(
          fixture.doc, 'amp-ad', {
            type: 'doubleclick',
            height: 320,
            width: 50,
          });
      fixture.doc.body.appendChild(element);
      const impl = new AmpAdNetworkDoubleclickImpl(element);
      expect(impl.useSra).to.be.true;
    });
  });

  describe('#SRA AMP creative unlayoutCallback', () => {
    let impl;

    beforeEach(() => {
      return createIframePromise().then(f => {
        setupForAdTesting(f);
        const element = createElementWithAttributes(
            f.doc, 'amp-ad', {
              type: 'doubleclick',
              height: 320,
              width: 50,
              'data-a4a-upgrade-type': 'amp-ad-network-doubleclick-impl',
            });
        f.doc.body.appendChild(element);
        const iframe = createElementWithAttributes(
            f.doc, 'iframe', {
              src: 'https://foo.com',
              height: 320,
              width: 50,
            });
        element.appendChild(iframe);
        impl = new AmpAdNetworkDoubleclickImpl(element);
      });
    });

    it('should not remove if not SRA', () => {
      expect(impl.shouldUnlayoutAmpCreatives()).to.be.false;
    });

    it('should remove if SRA and has frame', () => {
      impl.useSra = true;
      expect(impl.shouldUnlayoutAmpCreatives()).to.be.true;
    });
  });

  describe('#constructSRABlockParameters', () => {
    let fixture;

    beforeEach(() => {
      return createIframePromise().then(f => {
        setupForAdTesting(f);
        fixture = f;
      });
    });

    it('should combine for SRA request', () => {
      const targeting1 = {
        cookieOptOut: 1,
        categoryExclusions: 'sports',
        targeting: {foo: 'bar', names: ['x', 'y', 'z']},
      };
      targeting1[TFCD] = 'some_tfcd';
      const config1 = {
        type: 'doubleclick',
        height: 320,
        width: 50,
        'data-slot': '/1234/abc/def',
        'json': JSON.stringify(targeting1),
      };
      const element1 =
        createElementWithAttributes(fixture.doc, 'amp-ad', config1);
      const impl1 = new AmpAdNetworkDoubleclickImpl(element1);
      element1.setAttribute(EXPERIMENT_ATTRIBUTE, MANUAL_EXPERIMENT_ID);
      sandbox.stub(impl1, 'generateAdKey_').withArgs('50x320').returns('13579');
      impl1.populateAdUrlState();
      const targeting2 = {
        cookieOptOut: 1,
        categoryExclusions: 'food',
        targeting: {hello: 'world'},
      };
      targeting2[TFCD] = 'some_other_tfcd';
      const config2 = {
        type: 'doubleclick',
        height: 300,
        width: 250,
        'data-slot': '/1234/def/xyz',
        'json': JSON.stringify(targeting2),
      };
      const element2 =
        createElementWithAttributes(fixture.doc, 'amp-ad', config2);
      const impl2 = new AmpAdNetworkDoubleclickImpl(element2);
      sandbox.stub(impl2, 'generateAdKey_').withArgs('250x300').returns('2468');
      element2.setAttribute(EXPERIMENT_ATTRIBUTE, MANUAL_EXPERIMENT_ID);
      impl2.populateAdUrlState();
      expect(constructSRABlockParameters([impl1, impl2])).to.jsonEqual({
        'iu_parts': '1234,abc,def,xyz',
        'enc_prev_ius': '0/1/2,0/2/3',
        adks: '13579,2468',
        'prev_iu_szs': '50x320,250x300',
        'prev_scp':
          'foo=bar&names=x,y,z&excl_cat=sports|hello=world&excl_cat=food',
        co: '1',
        adtest: 'on',
        tfcd: 'some_tfcd',
        eid: MANUAL_EXPERIMENT_ID,
      });
    });
  });

  describe('#initiateSraRequests', () => {
    let fixture;
    let xhrMock;

    function createA4aSraInstance(networkId) {
      const doc = fixture.doc;
      const element =
        createElementWithAttributes(doc, 'amp-ad', {
          type: 'doubleclick',
          height: 320,
          width: 50,
          'data-slot': `/${networkId}/abc/def`,
        });
      element.getAmpDoc = () => {
        const ampdocService = Services.ampdocServiceFor(doc.defaultView);
        return ampdocService.getAmpDoc(element);
      };
      element.isBuilt = () => {return true;};
      element.getLayoutBox = () => {
        return layoutRectLtwh(0, 0, 200, 50);
      };
      element.getPageLayoutBox = () => {
        return element.getLayoutBox.apply(element, arguments);
      };
      element.getIntersectionChangeEntry = () => {return null;};
      doc.body.appendChild(element);
      const impl = new AmpAdNetworkDoubleclickImpl(element);
      impl.useSra = true;
      return impl;
    }

    function generateSraXhrMockCall(
        validInstances, networkId, responses, opt_xhrFail, opt_allInvalid) {
      dev().assert(validInstances.length > 1);
      dev().assert(!(opt_xhrFail && opt_allInvalid));
      // Start with nameframe method, SRA will override to use safeframe.
      const headers = {};
      headers[RENDERING_TYPE_HEADER] = XORIGIN_MODE.NAMEFRAME;
      // Assume all implementations have same data slot.
      const iuParts = encodeURIComponent(
          validInstances[0].element.getAttribute('data-slot').split(/\//)
        .splice(1).join());
      const xhrWithArgs = xhrMock.withArgs(
          sinon.match(
              new RegExp('^https:\/\/securepubads\\.g\\.doubleclick\\.net' +
            `\/gampad\/ads\\?iu_parts=${iuParts}&enc_prev_ius=`)),
          {
            mode: 'cors',
            method: 'GET',
            credentials: 'include',
          });
      if (opt_xhrFail) {
        xhrWithArgs.returns(Promise.reject(
            new TypeError('some random network error')));
      } else if (opt_allInvalid) {
        xhrWithArgs.throws(new Error('invalid should not make xhr!'));
      } else {
        xhrWithArgs.returns(Promise.resolve({
          arrayBuffer: () => { throw new Error('Expected SRA!'); },
          bodyUsed: false,
          text: () => {
            let slotDataString = '';
            responses.forEach(slot => {
              slotDataString +=
                `${JSON.stringify(slot.headers)}\n${slot.creative}\n`;
            });
            return Promise.resolve(slotDataString);
          },
          headers: new FetchResponseHeaders({
            getResponseHeader(name) {
              return headers[name];
            },
          }),
        }));
      }
    }

    function generateNonSraXhrMockCall(impl, creative) {
      // Start with nameframe method, SRA will override to use safeframe.
      const headers = {};
      headers[RENDERING_TYPE_HEADER] = XORIGIN_MODE.NAMEFRAME;
      const iu = encodeURIComponent(impl.element.getAttribute('data-slot'));
      const urlRegexp = new RegExp(
        '^https:\/\/securepubads\\.g\\.doubleclick\\.net' +
        `\/gampad\/ads\\?iu=${iu}&`);
      xhrMock.withArgs(
          sinon.match(urlRegexp),
          {
            mode: 'cors',
            method: 'GET',
            credentials: 'include',
          }).returns(Promise.resolve({
            arrayBuffer: () => utf8Encode(creative),
            bodyUsed: false,
            headers: new FetchResponseHeaders({
              getResponseHeader(name) {
                return headers[name];
              },
            }),
            text: () => {
              throw new Error('should not be SRA!');
            },
          }));
    }

    /**
     * Tests SRA behavior by creating multiple doubleclick instances with the
     * following dimensions: networkId, number of instances, number of
     * invalid instances (meaning isValidElement returns false), and if SRA
     * XHR should fail.  Generates expected behaviors including XHR
     * requests, layoutCallback iframe state, and collapse.
     *
     * @param {!Array<number|{{
     *    networkId:number,
     *    instances:number,
     *    xhrFail:boolean|undefined,
     *    invalidInstances:number}}>} items
     */
    function executeTest(items) {
      // Store if XHR will fail by networkId.
      const networkXhrFailure = {};
      // Store if all elements for a given network are invalid.
      const networkValidity = {};
      const doubleclickInstances = [];
      const attemptCollapseSpy =
        sandbox.spy(BaseElement.prototype, 'attemptCollapse');
      let expectedAttemptCollapseCalls = 0;
      items.forEach(network => {
        if (typeof network == 'number') {
          network = {networkId: network, instances: 1};
        }
        dev().assert(network.instances || network.invalidInstances);
        const createInstances = (instanceCount, invalid) => {
          for (let i = 0; i < instanceCount; i++) {
            const impl = createA4aSraInstance(network.networkId);
            doubleclickInstances.push(impl);
            sandbox.stub(impl, 'isValidElement').returns(!invalid);
            if (invalid) {
              impl.element.setAttribute('data-test-invalid', 'true');
            }
          }
        };
        createInstances(network.instances);
        createInstances(network.invalidInstances, true);
        networkValidity[network.networkId] =
          network.invalidInstances && !network.instances;
        networkXhrFailure[network.networkId] = !!network.xhrFail;
        expectedAttemptCollapseCalls += network.xhrFail ? network.instances : 0;
      });
      const grouping = {};
      const groupingPromises = {};
      doubleclickInstances.forEach(impl => {
        const networkId = getNetworkId(impl.element);
        (grouping[networkId] || (grouping[networkId] = []))
            .push(impl);
        (groupingPromises[networkId] || (groupingPromises[networkId] = []))
            .push(Promise.resolve(impl));
      });
      sandbox.stub(AmpAdNetworkDoubleclickImpl.prototype, 'groupSlotsForSra')
          .returns(Promise.resolve(groupingPromises));
      let idx = 0;
      const layoutCallbacks = [];
      const getLayoutCallback = (impl, creative, isSra, noRender) => {
        impl.buildCallback();
        impl.onLayoutMeasure();
        return impl.layoutCallback().then(() => {
          if (noRender) {
            expect(impl.iframe).to.not.be.ok;
            return;
          }
          expect(impl.iframe).to.be.ok;
          const name = impl.iframe.getAttribute('name');
          if (isSra) {
            // Expect safeframe.
            expect(name).to.match(
                new RegExp(`^\\d+-\\d+-\\d+;\\d+;${creative}`));
          } else {
            // Expect nameframe render.
            expect(JSON.parse(name).creative).to.equal(creative);
          }
        });
      };
      Object.keys(grouping).forEach(networkId => {
        const validInstances = grouping[networkId].filter(impl =>
          impl.element.getAttribute('data-test-invalid') != 'true');
        const isSra = validInstances.length > 1;
        const sraResponses = [];
        validInstances.forEach(impl => {
          const creative = `slot${idx++}`;
          if (isSra) {
            sraResponses.push({creative, headers: {slot: idx}});
          } else {
            generateNonSraXhrMockCall(impl, creative);
          }
          layoutCallbacks.push(getLayoutCallback(
              impl, creative, isSra,
              networkXhrFailure[networkId] ||
            impl.element.getAttribute('data-test-invalid') == 'true'));
        });
        if (isSra) {
          generateSraXhrMockCall(validInstances, networkId, sraResponses,
              networkXhrFailure[networkId], networkValidity[networkId]);
        }
      });
      return Promise.all(layoutCallbacks).then(() => expect(
          attemptCollapseSpy.callCount).to.equal(expectedAttemptCollapseCalls));
    }

    beforeEach(() => {
      return createIframePromise().then(f => {
        setupForAdTesting(f);
        fixture = f;
        xhrMock = sandbox.stub(Xhr.prototype, 'fetch');
        const xhrMockJson = sandbox.stub(Xhr.prototype, 'fetchJson');
        sandbox.stub(AmpA4A.prototype,
            'getSigningServiceNames').returns(['google']);
        xhrMockJson.withArgs(
            'https://cdn.ampproject.org/amp-ad-verifying-keyset.json',
            {
              mode: 'cors',
              method: 'GET',
              ampCors: false,
              credentials: 'omit',
            }).returns(
            Promise.resolve({keys: []}));
        // TODO(keithwrightbos): remove, currently necessary as amp-ad
        // attachment causes 3p impl to load causing errors to be thrown.
        sandbox.stub(AmpAd3PImpl.prototype, 'unlayoutCallback');
      });
    });

    afterEach(() => {
      resetSraStateForTesting();
    });

    it('should not use SRA if single slot', () => executeTest([1234]));

    it('should not use SRA if single slot, multiple networks',
        () => executeTest([1234, 4567]));

    it('should correctly use SRA for multiple slots',
        () => executeTest([1234, 1234]));

    it('should not send SRA request if slots are invalid',
        () => executeTest([{networkId: 1234, invalidInstances: 2}]));

    it('should send SRA request if more than 1 slot is valid', () =>
      executeTest([{networkId: 1234, instances: 2, invalidInstances: 2}]));

    it('should not send SRA request if only 1 slot is valid', () =>
      executeTest([{networkId: 1234, instances: 1, invalidInstances: 2}]));

    it('should handle xhr failure by not sending subsequent request',
        () => executeTest([{networkId: 1234, instances: 2, xhrFail: true}]));

    it('should handle mixture of xhr and non xhr failures', () => executeTest(
        [{networkId: 1234, instances: 2, xhrFail: true}, 4567, 4567]));

    it('should correctly use SRA for multiple slots. multiple networks',
        () => executeTest([1234, 4567, 1234, 4567]));

    it('should handle mixture of all possible scenarios', () => executeTest(
        [1234, 1234, 101, {networkId: 4567, instances: 2, xhrFail: true}, 202,
        {networkId: 8901, instances: 3, invalidInstances: 1}]));
  });

  describe('#delayAdRequestEnabled', () => {
    let impl;
    beforeEach(() => {
      return createIframePromise().then(f => {
        setupForAdTesting(f);
        impl = new AmpAdNetworkDoubleclickImpl(
          createElementWithAttributes(f.doc, 'amp-ad', {
            type: 'doubleclick',
          }));
      });
    });

    it('should return true if in experiment', () => {
      forceExperimentBranch(impl.win, DOUBLECLICK_A4A_EXPERIMENT_NAME,
          DOUBLECLICK_EXPERIMENT_FEATURE.DELAYED_REQUEST);
      expect(impl.delayAdRequestEnabled()).to.be.true;
    });

    it('should return false if not in experiment', () => {
      expect(impl.delayAdRequestEnabled()).to.be.false;
    });
  });

  describe('#RTC', () => {
    let impl;
    let xhrMock;

    function mockRtcExecution(rtcResponse, element, opt_textFunction) {
      impl = new AmpAdNetworkDoubleclickImpl(element);
      let textFunction = () => {
        return Promise.resolve(JSON.stringify(rtcResponse));
      };
      textFunction = opt_textFunction || textFunction;
      xhrMock.returns(
          Promise.resolve({
            redirected: false,
            status: 200,
            text: textFunction,
          })
      );
      impl.populateAdUrlState();
      return impl.executeRtc_();
    }

    function setRtcConfig(rtcConfigJson) {
      const rtcConf = document.getElementById('amp-rtc');
      rtcConf.innerText = JSON.stringify(rtcConfigJson);
    }

    beforeEach(() => {
      resetRtcStateForTesting();
      return createIframePromise().then(fixture => {
        setupForAdTesting(fixture);
        element = createElementWithAttributes(document, 'amp-ad', {
          'width': '200',
          'height': '50',
          'type': 'doubleclick',
          'layout': 'fixed',
        });
        const rtcConf = createElementWithAttributes(
            document, 'script',
            {type: 'application/json', id: 'amp-rtc'});
        rtcConf.innerHTML = JSON.stringify({
          endpoint: 'https://example-publisher.com/rtc/',
        });
        document.head.appendChild(rtcConf);
        xhrMock = sandbox.stub(Xhr.prototype, 'fetchJson');

      });
    });

    afterEach(() => {
      impl = null;
      xhrMock = null;
      resetRtcStateForTesting();
      const rtcConf = document.getElementById('amp-rtc');
      document.head.removeChild(rtcConf);
    });

    it('should add just targeting to impl', () => {
      const targeting = {'sport': 'baseball'};
      const jsonTargeting = {
        targeting,
      };
      return mockRtcExecution({
        targeting,
      }, element).then(() => {
        expect(impl.jsonTargeting_).to.deep.equal(jsonTargeting);
      });
    });

    it('should add just categoryExclusions to impl', () => {
      const categoryExclusions = {'sport': 'baseball'};
      const jsonTargeting = {
        categoryExclusions,
      };
      return mockRtcExecution({
        categoryExclusions,
      }, element).then(() => {
        expect(impl.jsonTargeting_).to.deep.equal(jsonTargeting);
      });
    });

    it('should add targeting and categoryExclusions to impl', () => {
      const targeting = {'sport': 'baseball'};
      const categoryExclusions = {'age': '18-25'};
      const jsonTargeting = {
        targeting,
        categoryExclusions,
      };
      return mockRtcExecution({
        targeting,
        categoryExclusions,
      }, element).then(() => {
        expect(impl.jsonTargeting_).to.deep.equal(jsonTargeting);
      });
    });

    it('should deep merge targeting and categoryExclusions from amp-ad', () => {
      const rtcResponse = {
        targeting: {'food': {
          'kids': ['chicken fingers', 'pizza']},
          'sports': 'baseball'},
        categoryExclusions: {'age': '18-25'}};
      const contextualTargeting =
      '{"targeting": {"food": {"kids": "fries", "adults": "cheese"}}}';
      const jsonTargeting = {
        targeting: {
          'food': {
            'kids': ['chicken fingers', 'pizza'],
            'adults': 'cheese',
          },
          'sports': 'baseball'},
        categoryExclusions: {'age': '18-25'}};
      element = createElementWithAttributes(document, 'amp-ad', {
        'width': '200',
        'height': '50',
        'type': 'doubleclick',
        'layout': 'fixed',
        'json': contextualTargeting,
      });
      return mockRtcExecution(rtcResponse, element).then(() => {
        expect(impl.jsonTargeting_).to.deep.equal(jsonTargeting);
      });
    });

    it('should only send two RTC callouts per page', () => {
      const rtcResponse = {
        targeting: {'food': {
          'kids': ['chicken fingers', 'pizza']},
          'sports': 'baseball'},
        categoryExclusions: {'age': '18-25'}};
      let contextualTargeting =
      '{"targeting": {"food": {"kids": "fries", "adults": "cheese"}}}';
      element = createElementWithAttributes(document, 'amp-ad', {
        'width': '200',
        'height': '50',
        'type': 'doubleclick',
        'layout': 'fixed',
        'json': contextualTargeting,
      });
      mockRtcExecution(rtcResponse, element);

      contextualTargeting =
      '{"targeting": {"food": {"adults": "wine"}}}';
      const secondElement = createElementWithAttributes(
          document, 'amp-ad', {
            'width': '200',
            'height': '50',
            'type': 'doubleclick',
            'layout': 'fixed',
            'json': contextualTargeting,
          });
      return mockRtcExecution(rtcResponse, secondElement).then(() => {
        expect(xhrMock).to.be.calledTwice;
      });
    });

    it('should not send RTC if url invalid', () => {
      const rtcConf = document.getElementById('amp-rtc');
      rtcConf.innerText = '{'
          + '"endpoint": "http://example-publisher.com/rtc/",'
          + '"sendAdRequestOnFailure": false'
          + '}';

      const targeting = {'sport': 'baseball'};
      return mockRtcExecution({
        targeting,
      }, element).then(() => {
        expect(xhrMock).to.not.be.called;
      });
    });

    it('should resolve on empty RTC response', () => {
      return mockRtcExecution('', element).then(() => {
        // All that we are expecting here is that a Promise.reject doesn't
        // bubble up
      }).catch(() => {
        expect(false).to.be.true;
      });
    });

    it('should resolve on RTC failure if specified', () => {
      const badRtcResponse = 'wrong: "unparseable}';
      const jsonFunc = () => {
        return Promise.resolve(JSON.parse(badRtcResponse));
      };
      return mockRtcExecution(badRtcResponse, element, jsonFunc).then(() => {
        // All that we are expecting here is that a Promise.reject doesn't
        // bubble up
      }).catch(() => {
        expect(false).to.be.true;
      });
    });

    it('should reject on RTC failure if specified', () => {
      setRtcConfig({
        'endpoint': 'https://example-publisher.com/rtc/',
        'sendAdRequestOnFailure': false,
      });
      const badRtcResponse = 'wrong: "unparseable}';
      const jsonFunc = () => {
        return Promise.resolve(JSON.parse(badRtcResponse));
      };
      return mockRtcExecution(badRtcResponse, element, jsonFunc).then(() => {
        expect(false).to.be.true;
      }).catch(err => {
        expect(err.match(/Unexpected token/)).to.be.ok;
      });
    });

    it('should bypass caching if specified', () => {
      setRtcConfig({
        'endpoint': 'https://example-publisher.com/rtc/',
        'sendAdRequestOnFailure': true,
        'disableStaleWhileRevalidate': true,
      });

      const targeting = {'sport': 'baseball'};
      return mockRtcExecution({targeting}, element).then(() => {
        expect(xhrMock).to.be.calledOnce;
      });
    });

    it('should timeout slow response, then do not send without RTC', () => {
      setRtcConfig({
        'endpoint': 'https://example-publisher.com/rtc/',
        'sendAdRequestOnFailure': false,
      });
      const targeting = {'sport': 'baseball'};
      impl = new AmpAdNetworkDoubleclickImpl(element);

      xhrMock.returns(
          Services.timerFor(window).promise(1200).then(() => {
            return Promise.resolve({
              redirected: false,
              status: 200,
              json: () => {
                return Promise.resolve({targeting});
              },
            });
          }));
      impl.populateAdUrlState();
      return impl.executeRtc_().then(() => {
        // this then block should never run.
        expect(true).to.be.false;
      }).catch(err => {
        // Have to get substring, because the error message has
        // three 0 width blank space characters added to it
        // automatically by the log constructor.
        expect(err.substring(0, 7)).to.equal('timeout');
      });
    });

    it('should timeout slow response, then send without RTC', () => {
      setRtcConfig({
        'endpoint': 'https://example-publisher.com/rtc/',
      });
      const targeting = {'sport': 'baseball'};

      impl = new AmpAdNetworkDoubleclickImpl(element);

      xhrMock.returns(
          Services.timerFor(window).promise(1200).then(() => {
            return Promise.resolve({
              redirected: false,
              status: 200,
              json: () => {
                return Promise.resolve({targeting});
              },
            });
          }));
      impl.populateAdUrlState();
      return impl.executeRtc_().then(result => {
        expect(result.artc).to.equal(-1);
        expect(result.ati).to.equal(3);
      }).catch(() => {
        // Should not error.
        expect(true).to.be.false;
      });
    });
  });
});<|MERGE_RESOLUTION|>--- conflicted
+++ resolved
@@ -374,11 +374,8 @@
 
     afterEach(() => {
       toggleExperiment(window, 'dc-use-attr-for-format', false);
-<<<<<<< HEAD
       document.body.removeChild(element);
-=======
       window['ampAdGoogleIfiCounter'] = 0;
->>>>>>> f9f49aa1
     });
 
     it('returns the right URL', () => {
