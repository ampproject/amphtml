--- conflicted
+++ resolved
@@ -25,11 +25,11 @@
 import {
   installExtensionsService,
 } from '../../../../src/service/extensions-impl';
-<<<<<<< HEAD
-import {extensionsFor, timerFor} from '../../../../src/services';
-=======
-import {ampdocServiceFor, extensionsFor} from '../../../../src/services';
->>>>>>> b87a0c90
+import {
+  ampdocServiceFor,
+  extensionsFor,
+  timerFor
+} from '../../../../src/services';
 import {
   AmpAdNetworkDoubleclickImpl,
   getNetworkId,
@@ -461,8 +461,6 @@
               // Ensure that "auto" doesn't appear anywhere here:
               expect(url).to.match(/sz=[0-9]+x[0-9]+/));
         });
-<<<<<<< HEAD
-
     it('should add RTC params if RTC is used', () => {
       const rtcConfig = createElementWithAttributes(
           document, 'script',
@@ -491,7 +489,6 @@
       });
 
     });
-
     it('should add param artc=-1 if RTC request times out', () => {
       const rtcConfig = createElementWithAttributes(
           document, 'script',
@@ -511,7 +508,6 @@
       });
 
     });
-=======
     it('has correct format with height/width override',
         () => {
           element.setAttribute('data-override-width', '123');
@@ -544,7 +540,6 @@
               // Ensure that "auto" doesn't appear anywhere here:
               expect(url).to.match(/sz=[0-9]+x[0-9]+%7C1x2%7C3x4&/));
         });
->>>>>>> b87a0c90
   });
 
   describe('#unlayoutCallback', () => {
