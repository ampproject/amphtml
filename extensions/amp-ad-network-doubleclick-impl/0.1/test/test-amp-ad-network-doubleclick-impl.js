/**
 * Copyright 2016 The AMP HTML Authors. All Rights Reserved.
 *
 * Licensed under the Apache License, Version 2.0 (the "License");
 * you may not use this file except in compliance with the License.
 * You may obtain a copy of the License at
 *
 *      http://www.apache.org/licenses/LICENSE-2.0
 *
 * Unless required by applicable law or agreed to in writing, software
 * distributed under the License is distributed on an "AS-IS" BASIS,
 * WITHOUT WARRANTIES OR CONDITIONS OF ANY KIND, either express or implied.
 * See the License for the specific language governing permissions and
 * limitations under the License.
 */

import {AmpAd} from '../../../amp-ad/0.1/amp-ad';
import {createIframePromise} from '../../../../testing/iframe';
import {
  installExtensionsService,
} from '../../../../src/service/extensions-impl';
import {extensionsFor} from '../../../../src/services';
import {AmpAdNetworkDoubleclickImpl} from '../amp-ad-network-doubleclick-impl';
import {base64UrlDecodeToBytes} from '../../../../src/utils/base64';
import {utf8Encode} from '../../../../src/utils/bytes';
import {createElementWithAttributes} from '../../../../src/dom';
import {toggleExperiment} from '../../../../src/experiments';
import {installDocService} from '../../../../src/service/ampdoc-impl';
import * as sinon from 'sinon';

function setupForAdTesting(fixture) {
  installDocService(fixture.win, /* isSingleDoc */ true);
  const doc = fixture.doc;
  // TODO(a4a-cam@): This is necessary in the short term, until A4A is
  // smarter about host document styling.  The issue is that it needs to
  // inherit the AMP runtime style element in order for shadow DOM-enclosed
  // elements to behave properly.  So we have to set up a minimal one here.
  const ampStyle = doc.createElement('style');
  ampStyle.setAttribute('amp-runtime', 'scratch-fortesting');
  doc.head.appendChild(ampStyle);
}

describes.sandboxed('amp-ad-network-doubleclick-impl', {}, () => {
  let impl;
  let element;

  /**
   * Creates an iframe promise, and instantiates element and impl, adding the
   * former to the document of the iframe.
   * @param {{width, height, type}} config
   * @return The iframe promise.
   */
  function createImplTag(config) {
    config.type = 'doubleclick';
    return createIframePromise().then(fixture => {
      setupForAdTesting(fixture);
      element = createElementWithAttributes(fixture.doc, 'amp-ad', config);
      // To trigger CSS styling.
      element.setAttribute('data-a4a-upgrade-type',
          'amp-ad-network-doubleclick-impl');
      // Used to test styling which is targetted at first iframe child of
      // amp-ad.
      const iframe = fixture.doc.createElement('iframe');
      element.appendChild(iframe);
      document.body.appendChild(element);
      impl = new AmpAdNetworkDoubleclickImpl(element);
      impl.iframe = iframe;
      return fixture;
    });
  }


  describe('#isValidElement', () => {
    beforeEach(() => {
      element = document.createElement('amp-ad');
      element.setAttribute('type', 'doubleclick');
      element.setAttribute('data-ad-client', 'adsense');
      document.body.appendChild(element);
      impl = new AmpAdNetworkDoubleclickImpl(element);
    });

    it('should be valid', () => {
      expect(impl.isValidElement()).to.be.true;
    });
    it('should NOT be valid (impl tag name)', () => {
      element =
        document.createElement('amp-ad-network-doubleclick-impl');
      element.setAttribute('type', 'doubleclick');
      element.setAttribute('data-ad-client', 'doubleclick');
      impl = new AmpAdNetworkDoubleclickImpl(element);
      expect(impl.isValidElement()).to.be.false;
    });
    it.skip('should be NOT valid (missing ad client)', () => {
      // TODO(taymonbeal): reenable this test after clarifying validation
      element.setAttribute('data-ad-client', '');
      element.setAttribute('type', 'doubleclick');
      expect(impl.isValidElement()).to.be.false;
    });
    it('should be valid (amp-embed)', () => {
      element = document.createElement('amp-embed');
      element.setAttribute('type', 'doubleclick');
      element.setAttribute('data-ad-client', 'doubleclick');
      impl = new AmpAdNetworkDoubleclickImpl(element);
      expect(impl.isValidElement()).to.be.true;
    });
  });

  describe('#extractCreativeAndSignature', () => {
    let loadExtensionSpy;
    const size = {width: 200, height: 50};

    beforeEach(() => {
      return createIframePromise().then(fixture => {
        setupForAdTesting(fixture);
        const doc = fixture.doc;
        element = createElementWithAttributes(doc, 'amp-ad', {
          'width': '200',
          'height': '50',
          'type': 'doubleclick',
          'layout': 'fixed',
        });
        impl = new AmpAdNetworkDoubleclickImpl(element);
        impl.size_ = size;
        installExtensionsService(impl.win);
        const extensions = extensionsFor(impl.win);
        loadExtensionSpy = sandbox.spy(extensions, 'loadExtension');
      });
    });

    it('without signature', () => {
      return utf8Encode('some creative').then(creative => {
        return impl.extractCreativeAndSignature(
          creative,
          {
            get: function() { return undefined; },
            has: function() { return false; },
          }).then(adResponse => {
            expect(adResponse).to.deep.equal(
                  {creative, signature: null, size});
            expect(loadExtensionSpy.withArgs('amp-analytics')).to.not.be.called;

          });
      });
    });
    it('with signature', () => {
      return utf8Encode('some creative').then(creative => {
        return impl.extractCreativeAndSignature(
          creative,
          {
            get: function(name) {
              return name == 'X-AmpAdSignature' ? 'AQAB' : undefined;
            },
            has: function(name) {
              return name === 'X-AmpAdSignature';
            },
          }).then(adResponse => {
            expect(adResponse).to.deep.equal(
              {creative, signature: base64UrlDecodeToBytes('AQAB'), size});
            expect(loadExtensionSpy.withArgs('amp-analytics')).to.not.be.called;
          });
      });
    });
    it('with analytics', () => {
      return utf8Encode('some creative').then(creative => {
        const url = ['https://foo.com?a=b', 'https://blah.com?lsk=sdk&sld=vj'];
        return impl.extractCreativeAndSignature(
          creative,
          {
            get: function(name) {
              switch (name) {
                case 'X-AmpAnalytics':
                  return JSON.stringify({url});
                case 'X-AmpAdSignature':
                  return 'AQAB';
                default:
                  return undefined;
              }
            },
            has: function(name) {
              return !!this.get(name);
            },
          }).then(adResponse => {
            expect(adResponse).to.deep.equal(
              {
                creative,
                signature: base64UrlDecodeToBytes('AQAB'),
                size,
              });
            expect(loadExtensionSpy.withArgs('amp-analytics')).to.be.called;
            // exact value of ampAnalyticsConfig covered in
            // ads/google/test/test-utils.js
          });
      });
    });
  });

  describe('#onCreativeRender', () => {
    beforeEach(() => {
      return createIframePromise().then(fixture => {
        setupForAdTesting(fixture);
        const doc = fixture.doc;
        element = createElementWithAttributes(doc, 'amp-ad', {
          'width': '200',
          'height': '50',
          'type': 'doubleclick',
        });
        impl = new AmpAdNetworkDoubleclickImpl(element);
        // Next two lines are to ensure that internal parts not relevant for this
        // test are properly set.
        impl.size_ = {width: 200, height: 50};
        impl.iframe = impl.win.document.createElement('iframe');
        installExtensionsService(impl.win);
      });
    });

    it('injects amp analytics', () => {
      impl.ampAnalyticsConfig_ = {
        'request': 'www.example.com',
        'triggers': {
          'on': 'visible',
        },
      };
      impl.onCreativeRender(false);
      const ampAnalyticsElement = impl.element.querySelector('amp-analytics');
      expect(ampAnalyticsElement).to.be.ok;
      expect(ampAnalyticsElement.CONFIG).jsonEqual(impl.ampAnalyticsConfig_);
      expect(ampAnalyticsElement.getAttribute('sandbox')).to.equal('true');
      expect(impl.ampAnalyticsElement_).to.be.ok;
      // Exact format of amp-analytics element covered in
      // test/functional/test-analytics.js.
      // Just ensure extensions is loaded, and analytics element appended.
    });
  });

  describe('centering', () => {
    const size = {width: '300px', height: '150px'};

    function verifyCss(iframe, expectedSize) {
      expect(iframe).to.be.ok;
      const style = window.getComputedStyle(iframe);
      expect(style.top).to.equal('50%');
      expect(style.left).to.equal('50%');
      expect(style.width).to.equal(expectedSize.width);
      expect(style.height).to.equal(expectedSize.height);
      // We don't know the exact values by which the frame will be translated,
      // as this can vary depending on whether we use the height/width
      // attributes, or the actual size of the frame. To make this less of a
      // hassle, we'll just match against regexp.
      expect(style.transform).to.match(new RegExp(
          'matrix\\(1, 0, 0, 1, -[0-9]+, -[0-9]+\\)'));
    }

    afterEach(() => document.body.removeChild(impl.element));

    it('centers iframe in slot when height && width', () => {
      return createImplTag({
        width: '300',
        height: '150',
      }).then(() => {
        expect(impl.element.getAttribute('width')).to.equal('300');
        expect(impl.element.getAttribute('height')).to.equal('150');
        verifyCss(impl.iframe, size);
      });
    });
    it('centers iframe in slot when !height && !width', () => {
      return createImplTag({
        layout: 'fixed',
      }).then(() => {
        expect(impl.element.getAttribute('width')).to.be.null;
        expect(impl.element.getAttribute('height')).to.be.null;
        verifyCss(impl.iframe, size);
      });
    });
    it('centers iframe in slot when !height && width', () => {
      return createImplTag({
        width: '300',
        layout: 'fixed',
      }).then(() => {
        expect(impl.element.getAttribute('width')).to.equal('300');
        expect(impl.element.getAttribute('height')).to.be.null;
        verifyCss(impl.iframe, size);
      });
    });
    it('centers iframe in slot when height && !width', () => {
      return createImplTag({
        height: '150',
        layout: 'fixed',
      }).then(() => {
        expect(impl.element.getAttribute('width')).to.be.null;
        expect(impl.element.getAttribute('height')).to.equal('150');
        verifyCss(impl.iframe, size);
      });
    });
  });


  describe('#getAdUrl', () => {
    beforeEach(() => {
      const sandbox = sinon.sandbox.create();
      element = document.createElement('amp-ad');
      element.setAttribute('type', 'doubleclick');
      element.setAttribute('data-ad-client', 'adsense');
      element.setAttribute('width', '320');
      element.setAttribute('height', '50');
      document.body.appendChild(element);
      impl = new AmpAdNetworkDoubleclickImpl(element);
      // Temporary fix for local test failure.
      sandbox.stub(impl,
          'getIntersectionElementLayoutBox', () => {
            return {
              top: 0,
              bottom: 0,
              left: 0,
              right: 0,
              width: 320,
              height: 50,
            };
          });
      sandbox.stub(impl, 'getAmpDoc', () => {return document;});
    });

    afterEach(() =>
        toggleExperiment(window, 'dc-use-attr-for-format', false));

    it('returns the right URL', () => {
      new AmpAd(element).upgradeCallback();
      return impl.getAdUrl().then(url => {
<<<<<<< HEAD
        [
          /^https:\/\/securepubads\.g\.doubleclick\.net\/gampad\/ads/,
          /(\?|&)adk=\d+(&|$)/,
          /(\?|&)gdfp_req=1(&|$)/,
          /(\?|&)impl=ifr(&|$)/,
          /(\?|&)sfv=A(&|$)/,
          /(\?|&)sz=320x50(&|$)/,
          /(\?|&)u_sd=[0-9]+(&|$)/,
          /(\?|&)is_amp=3(&|$)/,
          /(\?|&)amp_v=%24internalRuntimeVersion%24(&|$)/,
          /(\?|&)d_imp=1(&|$)/,
          /(\?|&)dt=[0-9]+(&|$)/,
          /(\?|&)ifi=[0-9]+(&|$)/,
          /(\?|&)adf=[0-9]+(&|$)/,
          /(\?|&)c=[0-9]+(&|$)/,
          /(\?|&)output=html(&|$)/,
          /(\?|&)nhd=1(&|$)/,
          /(\?|&)biw=[0-9]+(&|$)/,
          /(\?|&)bih=[0-9]+(&|$)/,
          /(\?|&)adx=-?[0-9]+(&|$)/,
          /(\?|&)ady=-?[0-9]+(&|$)/,
          /(\?|&)u_aw=[0-9]+(&|$)/,
          /(\?|&)u_ah=[0-9]+(&|$)/,
          /(\?|&)u_cd=24(&|$)/,
          /(\?|&)u_w=[0-9]+(&|$)/,
          /(\?|&)u_h=[0-9]+(&|$)/,
          /(\?|&)u_tz=-?[0-9]+(&|$)/,
          /(\?|&)u_his=[0-9]+(&|$)/,
          /(\?|&)oid=2(&|$)/,
          /(\?|&)brdim=-?[0-9]+(%2C-?[0-9]+){9}(&|$)/,
          /(\?|&)isw=[0-9]+(&|$)/,
          /(\?|&)ish=[0-9]+(&|$)/,
          /(\?|&)pfx=(1|0)(&|$)/,
          /(\?|&)url=https?%3A%2F%2F[a-zA-Z0-9.:%]+(&|$)/,
          /(\?|&)top=https?%3A%2F%2Flocalhost%3A9876%2F%3Fid%3D[0-9]+(&|$)/,
          /(\?|&)ref=https?%3A%2F%2Flocalhost%3A9876%2F%3Fid%3D[0-9]+(&|$)/,
          /(\?|&)dtd=[0-9]+(&|$)/,
        ].forEach(regexp => expect(url).to.match(regexp));
=======
        expect(url).to.match(new RegExp(
          '^https://securepubads\\.g\\.doubleclick\\.net/gampad/ads' +
          // Depending on how the test is run, it can get different results.
          '\\?adk=[0-9]+&gdfp_req=1&impl=ifr&sfv=A&sz=320x50' +
          '&u_sd=[0-9]+(&asnt=[0-9]+-[0-9]+)?(&art=2)?' +
          '&is_amp=3&amp_v=%24internalRuntimeVersion%24' +
          '&d_imp=1&dt=[0-9]+&ifi=[0-9]+&adf=[0-9]+' +
          '&c=[0-9]+&output=html&nhd=1&eid=([^&]+%2c)*108809080(%2c[^&]+)*' +
          '&biw=[0-9]+&bih=[0-9]+' +
          '&adx=-?[0-9]+&ady=-?[0-9]+&u_aw=[0-9]+&u_ah=[0-9]+&u_cd=24' +
          '&u_w=[0-9]+&u_h=[0-9]+&u_tz=-?[0-9]+&u_his=[0-9]+' +
          '&oid=2&brdim=-?[0-9]+(%2C-?[0-9]+){9}' +
          '&isw=[0-9]+&ish=[0-9]+&pfx=(1|0)' +
          '&url=https?%3A%2F%2F[a-zA-Z0-9.:%]+' +
          '&top=https?%3A%2F%2Flocalhost%3A9876%2F%3Fid%3D[0-9]+' +
          '(&loc=https?%3A%2F%2[a-zA-Z0-9.:%]+)?' +
          '&ref=https?%3A%2F%2Flocalhost%3A9876%2F%3Fid%3D[0-9]+' +
          '&dtd=[0-9]+$'));
>>>>>>> d432b21d
      });
    });

    it('handles tagForChildDirectedTreatment', () => {
      element.setAttribute('json', '{"tagForChildDirectedTreatment": 1}');
      new AmpAd(element).upgradeCallback();
      return impl.getAdUrl().then(url => {
        expect(url).to.match(/&tfcd=1&/);
      });
    });

    it('handles categoryExclusions without targeting', () => {
      element.setAttribute('json', '{"categoryExclusions": "sports"}');
      new AmpAd(element).upgradeCallback();
      return impl.getAdUrl().then(url => {
        expect(url).to.match(/&scp=excl_cat%3Dsports&/);
      });
    });

    it('has correct format when height == "auto"', () => {
      element.setAttribute('height', 'auto');
      new AmpAd(element).upgradeCallback();
      expect(impl.element.getAttribute('height')).to.equal('auto');
      impl.onLayoutMeasure();
      return impl.getAdUrl().then(url =>
        // With exp dc-use-attr-for-format off, we can't test for specific
        // numbers, but we know that the values should be numeric.
        expect(url).to.match(/sz=[0-9]+x[0-9]+/));
    });
    it('has correct format when dc-use-attr-for-format is on', () => {
      toggleExperiment(window, 'dc-use-attr-for-format', true);
      new AmpAd(element).upgradeCallback();
      const width = impl.element.getAttribute('width');
      const height = impl.element.getAttribute('height');
      impl.onLayoutMeasure();
      return impl.getAdUrl().then(url =>
        // With exp dc-use-attr-for-format off, we can't test for specific
        // numbers, but we know that the values should be numeric.
        expect(url).to.match(new RegExp(`sz=${width}x${height}`)));
    });
    it('has correct format when width=auto and dc-use-attr-for-format is on',
        () => {
          toggleExperiment(window, 'dc-use-attr-for-format', true);
          element.setAttribute('width', 'auto');
          new AmpAd(element).upgradeCallback();
          expect(impl.element.getAttribute('width')).to.equal('auto');
          impl.onLayoutMeasure();
          return impl.getAdUrl().then(url =>
              // Ensure that "auto" doesn't appear anywhere here:
              expect(url).to.match(/sz=[0-9]+x[0-9]+/));
        });
  });

  describe('#unlayoutCallback', () => {
    it('should call #resetSlot, remove child iframe, but keep other children',
        () => {
          return createImplTag({
            width: '300',
            height: '150',
          }).then(() => {
            const slotIdBefore = impl.element.getAttribute(
                'data-amp-slot-index');

            impl.layoutMeasureExecuted_ = true;
            impl.uiHandler = {applyUnlayoutUI: () => {}};
            const placeholder = document.createElement('div');
            placeholder.setAttribute('placeholder', '');
            const fallback = document.createElement('div');
            fallback.setAttribute('fallback', '');
            impl.element.appendChild(placeholder);
            impl.element.appendChild(fallback);
            impl.ampAnalyticsConfig_ = {};
            impl.ampAnalyticsElement_ =
                document.createElement('amp-analytics');
            impl.element.appendChild(impl.ampAnalyticsElement_);

            expect(impl.iframe).to.be.ok;
            expect(impl.ampAnalyticsConfig_).to.be.ok;
            expect(impl.element.querySelector('iframe')).to.be.ok;
            expect(impl.element.querySelector('amp-analytics')).to.be.ok;
            impl.unlayoutCallback();
            expect(impl.element.querySelector('div[placeholder]')).to.be.ok;
            expect(impl.element.querySelector('div[fallback]')).to.be.ok;
            expect(impl.element.querySelector('iframe')).to.be.null;
            expect(impl.element.querySelector('amp-analytics')).to.be.null;
            expect(impl.iframe).to.be.null;
            expect(impl.ampAnalyticsConfig_).to.be.null;
            expect(impl.ampAnalyticsElement_).to.be.null;
            expect(impl.element.getAttribute('data-amp-slot-index')).to
                .equal(String(Number(slotIdBefore) + 1));
          });
        });
  });
});<|MERGE_RESOLUTION|>--- conflicted
+++ resolved
@@ -325,7 +325,6 @@
     it('returns the right URL', () => {
       new AmpAd(element).upgradeCallback();
       return impl.getAdUrl().then(url => {
-<<<<<<< HEAD
         [
           /^https:\/\/securepubads\.g\.doubleclick\.net\/gampad\/ads/,
           /(\?|&)adk=\d+(&|$)/,
@@ -359,31 +358,12 @@
           /(\?|&)isw=[0-9]+(&|$)/,
           /(\?|&)ish=[0-9]+(&|$)/,
           /(\?|&)pfx=(1|0)(&|$)/,
+          /(\?|&)eid=([^&]+%2c)*108809080(%2c[^&]+)*(&|$)/,
           /(\?|&)url=https?%3A%2F%2F[a-zA-Z0-9.:%]+(&|$)/,
           /(\?|&)top=https?%3A%2F%2Flocalhost%3A9876%2F%3Fid%3D[0-9]+(&|$)/,
           /(\?|&)ref=https?%3A%2F%2Flocalhost%3A9876%2F%3Fid%3D[0-9]+(&|$)/,
           /(\?|&)dtd=[0-9]+(&|$)/,
         ].forEach(regexp => expect(url).to.match(regexp));
-=======
-        expect(url).to.match(new RegExp(
-          '^https://securepubads\\.g\\.doubleclick\\.net/gampad/ads' +
-          // Depending on how the test is run, it can get different results.
-          '\\?adk=[0-9]+&gdfp_req=1&impl=ifr&sfv=A&sz=320x50' +
-          '&u_sd=[0-9]+(&asnt=[0-9]+-[0-9]+)?(&art=2)?' +
-          '&is_amp=3&amp_v=%24internalRuntimeVersion%24' +
-          '&d_imp=1&dt=[0-9]+&ifi=[0-9]+&adf=[0-9]+' +
-          '&c=[0-9]+&output=html&nhd=1&eid=([^&]+%2c)*108809080(%2c[^&]+)*' +
-          '&biw=[0-9]+&bih=[0-9]+' +
-          '&adx=-?[0-9]+&ady=-?[0-9]+&u_aw=[0-9]+&u_ah=[0-9]+&u_cd=24' +
-          '&u_w=[0-9]+&u_h=[0-9]+&u_tz=-?[0-9]+&u_his=[0-9]+' +
-          '&oid=2&brdim=-?[0-9]+(%2C-?[0-9]+){9}' +
-          '&isw=[0-9]+&ish=[0-9]+&pfx=(1|0)' +
-          '&url=https?%3A%2F%2F[a-zA-Z0-9.:%]+' +
-          '&top=https?%3A%2F%2Flocalhost%3A9876%2F%3Fid%3D[0-9]+' +
-          '(&loc=https?%3A%2F%2[a-zA-Z0-9.:%]+)?' +
-          '&ref=https?%3A%2F%2Flocalhost%3A9876%2F%3Fid%3D[0-9]+' +
-          '&dtd=[0-9]+$'));
->>>>>>> d432b21d
       });
     });
 
