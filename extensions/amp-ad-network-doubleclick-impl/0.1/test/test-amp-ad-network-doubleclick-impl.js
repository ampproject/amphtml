/**
 * Copyright 2016 The AMP HTML Authors. All Rights Reserved.
 *
 * Licensed under the Apache License, Version 2.0 (the "License");
 * you may not use this file except in compliance with the License.
 * You may obtain a copy of the License at
 *
 *      http://www.apache.org/licenses/LICENSE-2.0
 *
 * Unless required by applicable law or agreed to in writing, software
 * distributed under the License is distributed on an "AS-IS" BASIS,
 * WITHOUT WARRANTIES OR CONDITIONS OF ANY KIND, either express or implied.
 * See the License for the specific language governing permissions and
 * limitations under the License.
 */

import {AmpAd} from '../../../amp-ad/0.1/amp-ad';
import {AmpAd3PImpl} from '../../../amp-ad/0.1/amp-ad-3p-impl';
import {
  AmpA4A,
  RENDERING_TYPE_HEADER,
  XORIGIN_MODE,
} from '../../../amp-a4a/0.1/amp-a4a';
import {createIframePromise} from '../../../../testing/iframe';
import {
  installExtensionsService,
} from '../../../../src/service/extensions-impl';
<<<<<<< HEAD
import {
  ampdocServiceFor,
  extensionsFor,
  timerFor,
} from '../../../../src/services';
=======
import {Services} from '../../../../src/services';
>>>>>>> 3b8c24b4
import {
  AmpAdNetworkDoubleclickImpl,
  getNetworkId,
  constructSRABlockParameters,
  TFCD,
  resetSraStateForTesting,
  resetRtcStateForTesting,
} from '../amp-ad-network-doubleclick-impl';
import {
  DOUBLECLICK_A4A_EXPERIMENT_NAME,
  DOUBLECLICK_EXPERIMENT_FEATURE,
} from '../doubleclick-a4a-config';
import {
  MANUAL_EXPERIMENT_ID,
} from '../../../../ads/google/a4a/traffic-experiments';
import {EXPERIMENT_ATTRIBUTE} from '../../../../ads/google/a4a/utils';
import {utf8Encode} from '../../../../src/utils/bytes';
import {BaseElement} from '../../../../src/base-element';
import {createElementWithAttributes} from '../../../../src/dom';
import {
  toggleExperiment,
  forceExperimentBranch,
} from '../../../../src/experiments';
import {layoutRectLtwh} from '../../../../src/layout-rect';
import {installDocService} from '../../../../src/service/ampdoc-impl';
import {Xhr, FetchResponseHeaders} from '../../../../src/service/xhr-impl';
import {dev} from '../../../../src/log';
import * as sinon from 'sinon';

function setupForAdTesting(fixture) {
  installDocService(fixture.win, /* isSingleDoc */ true);
  const doc = fixture.doc;
  doc.win = fixture.win;
  // TODO(a4a-cam@): This is necessary in the short term, until A4A is
  // smarter about host document styling.  The issue is that it needs to
  // inherit the AMP runtime style element in order for shadow DOM-enclosed
  // elements to behave properly.  So we have to set up a minimal one here.
  const ampStyle = doc.createElement('style');
  ampStyle.setAttribute('amp-runtime', 'scratch-fortesting');
  doc.head.appendChild(ampStyle);
}

describes.sandboxed('amp-ad-network-doubleclick-impl', {}, () => {
  let impl;
  let element;

  /**
   * Creates an iframe promise, and instantiates element and impl, adding the
   * former to the document of the iframe.
   * @param {{width, height, type}} config
   * @return The iframe promise.
   */
  function createImplTag(config) {
    config.type = 'doubleclick';
    return createIframePromise().then(fixture => {
      setupForAdTesting(fixture);
      element = createElementWithAttributes(fixture.doc, 'amp-ad', config);
      // To trigger CSS styling.
      element.setAttribute('data-a4a-upgrade-type',
          'amp-ad-network-doubleclick-impl');
      // Used to test styling which is targetted at first iframe child of
      // amp-ad.
      const iframe = fixture.doc.createElement('iframe');
      element.appendChild(iframe);
      document.body.appendChild(element);
      impl = new AmpAdNetworkDoubleclickImpl(element);
      impl.iframe = iframe;
      return fixture;
    });
  }


  describe('#isValidElement', () => {
    beforeEach(() => {
      element = document.createElement('amp-ad');
      element.setAttribute('type', 'doubleclick');
      element.setAttribute('data-ad-client', 'adsense');
      document.body.appendChild(element);
      impl = new AmpAdNetworkDoubleclickImpl(element);
    });

    it('should be valid', () => {
      expect(impl.isValidElement()).to.be.true;
    });
    it('should NOT be valid (impl tag name)', () => {
      element =
        document.createElement('amp-ad-network-doubleclick-impl');
      element.setAttribute('type', 'doubleclick');
      element.setAttribute('data-ad-client', 'doubleclick');
      impl = new AmpAdNetworkDoubleclickImpl(element);
      expect(impl.isValidElement()).to.be.false;
    });
    it.skip('should be NOT valid (missing ad client)', () => {
      // TODO(taymonbeal): reenable this test after clarifying validation
      element.setAttribute('data-ad-client', '');
      element.setAttribute('type', 'doubleclick');
      expect(impl.isValidElement()).to.be.false;
    });
    it('should be valid (amp-embed)', () => {
      element = document.createElement('amp-embed');
      element.setAttribute('type', 'doubleclick');
      element.setAttribute('data-ad-client', 'doubleclick');
      impl = new AmpAdNetworkDoubleclickImpl(element);
      expect(impl.isValidElement()).to.be.true;
    });
  });

  describe('#extractCreativeAndSignature', () => {
    let loadExtensionSpy;
    const size = {width: 200, height: 50};

    beforeEach(() => {
      return createIframePromise().then(fixture => {
        setupForAdTesting(fixture);
        const doc = fixture.doc;
        doc.win = window;
        element = createElementWithAttributes(doc, 'amp-ad', {
          'width': '200',
          'height': '50',
          'type': 'doubleclick',
          'layout': 'fixed',
        });
        impl = new AmpAdNetworkDoubleclickImpl(element);
        impl.size_ = size;
        installExtensionsService(impl.win);
        const extensions = Services.extensionsFor(impl.win);
        loadExtensionSpy = sandbox.spy(extensions, 'loadExtension');
      });
    });

    it('should not load amp-analytics without an analytics header', () => {
      expect(impl.extractSize({
        get() {
          return undefined;
        },
        has() {
          return false;
        },
      })).to.deep.equal(size);
      expect(loadExtensionSpy.withArgs('amp-analytics')).to.not.be.called;
    });
    it('should load amp-analytics with an analytics header', () => {
      const url = ['https://foo.com?a=b', 'https://blah.com?lsk=sdk&sld=vj'];
      expect(impl.extractSize({
        get(name) {
          switch (name) {
            case 'X-AmpAnalytics':
              return JSON.stringify({url});
            default:
              return undefined;
          }
        },
        has(name) {
          return !!this.get(name);
        },
      })).to.deep.equal(size);
      expect(loadExtensionSpy.withArgs('amp-analytics')).to.be.called;
      // exact value of ampAnalyticsConfig covered in
      // ads/google/test/test-utils.js
    });
  });

  describe('#onCreativeRender', () => {
    beforeEach(() => {
      return createIframePromise().then(fixture => {
        setupForAdTesting(fixture);
        const doc = fixture.doc;
        doc.win = window;
        element = createElementWithAttributes(doc, 'amp-ad', {
          'width': '200',
          'height': '50',
          'type': 'doubleclick',
        });
        impl = new AmpAdNetworkDoubleclickImpl(element);
        // Next two lines are to ensure that internal parts not relevant for this
        // test are properly set.
        impl.size_ = {width: 200, height: 50};
        impl.iframe = impl.win.document.createElement('iframe');
        installExtensionsService(impl.win);
        // Temporary fix for local test failure.
        sandbox.stub(impl,
            'getIntersectionElementLayoutBox', () => {
              return {
                top: 0,
                bottom: 0,
                left: 0,
                right: 0,
                width: 320,
                height: 50,
              };
            });
      });
    });

    it('injects amp analytics', () => {
      impl.ampAnalyticsConfig_ = {
        transport: {beacon: false, xhrpost: false},
        requests: {
          visibility1: 'https://foo.com?hello=world',
          visibility2: 'https://bar.com?a=b',
        },
        triggers: {
          continuousVisible: {
            on: 'visible',
            request: ['visibility1', 'visibility2'],
            visibilitySpec: {
              selector: 'amp-ad',
              selectionMethod: 'closest',
              visiblePercentageMin: 50,
              continuousTimeMin: 1000,
            },
          },
          continuousVisibleIniLoad: {
            on: 'ini-load',
            selector: 'amp-ad',
            selectionMethod: 'closest',
          },
          continuousVisibleRenderStart: {
            on: 'render-start',
            selector: 'amp-ad',
            selectionMethod: 'closest',
          },
        },
      };      // To placate assertion.
      impl.responseHeaders_ = {
        get: function(name) {
          if (name == 'X-QQID') {
            return 'qqid_string';
          }
        },
        has: function(name) {
          if (name == 'X-QQID') {
            return true;
          }
        },
      };
      impl.onCreativeRender(false);
      const ampAnalyticsElement = impl.element.querySelector('amp-analytics');
      expect(ampAnalyticsElement).to.be.ok;
      expect(ampAnalyticsElement.CONFIG).jsonEqual(impl.ampAnalyticsConfig_);
      expect(ampAnalyticsElement.getAttribute('sandbox')).to.equal('true');
      expect(impl.ampAnalyticsElement_).to.be.ok;
      // Exact format of amp-analytics element covered in
      // test/functional/test-analytics.js.
      // Just ensure extensions is loaded, and analytics element appended.
    });
  });

  describe('centering', () => {
    const size = {width: '300px', height: '150px'};

    function verifyCss(iframe, expectedSize) {
      expect(iframe).to.be.ok;
      const style = window.getComputedStyle(iframe);
      expect(style.top).to.equal('50%');
      expect(style.left).to.equal('50%');
      expect(style.width).to.equal(expectedSize.width);
      expect(style.height).to.equal(expectedSize.height);
      // We don't know the exact values by which the frame will be translated,
      // as this can vary depending on whether we use the height/width
      // attributes, or the actual size of the frame. To make this less of a
      // hassle, we'll just match against regexp.
      expect(style.transform).to.match(new RegExp(
          'matrix\\(1, 0, 0, 1, -[0-9]+, -[0-9]+\\)'));
    }

    afterEach(() => document.body.removeChild(impl.element));

    it('centers iframe in slot when height && width', () => {
      return createImplTag({
        width: '300',
        height: '150',
      }).then(() => {
        expect(impl.element.getAttribute('width')).to.equal('300');
        expect(impl.element.getAttribute('height')).to.equal('150');
        verifyCss(impl.iframe, size);
      });
    });
    it('centers iframe in slot when !height && !width', () => {
      return createImplTag({
        layout: 'fixed',
      }).then(() => {
        expect(impl.element.getAttribute('width')).to.be.null;
        expect(impl.element.getAttribute('height')).to.be.null;
        verifyCss(impl.iframe, size);
      });
    });
    it('centers iframe in slot when !height && width', () => {
      return createImplTag({
        width: '300',
        layout: 'fixed',
      }).then(() => {
        expect(impl.element.getAttribute('width')).to.equal('300');
        expect(impl.element.getAttribute('height')).to.be.null;
        verifyCss(impl.iframe, size);
      });
    });
    it('centers iframe in slot when height && !width', () => {
      return createImplTag({
        height: '150',
        layout: 'fixed',
      }).then(() => {
        expect(impl.element.getAttribute('width')).to.be.null;
        expect(impl.element.getAttribute('height')).to.equal('150');
        verifyCss(impl.iframe, size);
      });
    });
  });


  describe('#getAdUrl', () => {
    beforeEach(() => {
      const sandbox = sinon.sandbox.create();
      element = document.createElement('amp-ad');
      element.setAttribute('type', 'doubleclick');
      element.setAttribute('data-ad-client', 'doubleclick');
      element.setAttribute('width', '320');
      element.setAttribute('height', '50');
      document.body.appendChild(element);
      impl = new AmpAdNetworkDoubleclickImpl(element);
      // Temporary fix for local test failure.
      sandbox.stub(impl,
          'getIntersectionElementLayoutBox', () => {
            return {
              top: 0,
              bottom: 0,
              left: 0,
              right: 0,
              width: 320,
              height: 50,
            };
          });

      sandbox.stub(impl, 'getAmpDoc', () => {
        document.win = window;
        return document;
      });
      // Reproduced from noopMethods in ads/google/a4a/test/test-utils.js,
      // to fix failures when this is run after 'gulp build', without a 'dist'.
      sandbox.stub(impl, 'getPageLayoutBox', () => {
        return {
          top: 11, left: 12, right: 0, bottom: 0, width: 0, height: 0,
        };
      });
    });

    afterEach(() => {
      toggleExperiment(window, 'dc-use-attr-for-format', false);
      document.body.removeChild(element);
    });

    it('returns the right URL', () => {
      new AmpAd(element).upgradeCallback();
      return impl.getAdUrl().then(url => {
        [
          /^https:\/\/securepubads\.g\.doubleclick\.net\/gampad\/ads/,
          /(\?|&)adk=\d+(&|$)/,
          /(\?|&)gdfp_req=1(&|$)/,
          /(\?|&)impl=ifr(&|$)/,
          /(\?|&)sfv=\d+-\d+-\d+(&|$)/,
          /(\?|&)sz=320x50(&|$)/,
          /(\?|&)u_sd=[0-9]+(&|$)/,
          /(\?|&)is_amp=3(&|$)/,
          /(\?|&)amp_v=%24internalRuntimeVersion%24(&|$)/,
          /(\?|&)d_imp=1(&|$)/,
          /(\?|&)dt=[0-9]+(&|$)/,
          /(\?|&)ifi=[0-9]+(&|$)/,
          /(\?|&)adf=[0-9]+(&|$)/,
          /(\?|&)c=[0-9]+(&|$)/,
          /(\?|&)output=html(&|$)/,
          /(\?|&)nhd=1(&|$)/,
          /(\?|&)biw=[0-9]+(&|$)/,
          /(\?|&)bih=[0-9]+(&|$)/,
          /(\?|&)adx=-?[0-9]+(&|$)/,
          /(\?|&)ady=-?[0-9]+(&|$)/,
          /(\?|&)u_aw=[0-9]+(&|$)/,
          /(\?|&)u_ah=[0-9]+(&|$)/,
          /(\?|&)u_cd=24(&|$)/,
          /(\?|&)u_w=[0-9]+(&|$)/,
          /(\?|&)u_h=[0-9]+(&|$)/,
          /(\?|&)u_tz=-?[0-9]+(&|$)/,
          /(\?|&)u_his=[0-9]+(&|$)/,
          /(\?|&)oid=2(&|$)/,
          /(\?|&)isw=[0-9]+(&|$)/,
          /(\?|&)ish=[0-9]+(&|$)/,
          /(\?|&)pfx=(1|0)(&|$)/,
          /(\?|&)eid=([^&]+%2c)*108809080(%2c[^&]+)*(&|$)/,
          /(\?|&)url=https?%3A%2F%2F[a-zA-Z0-9.:%]+(&|$)/,
          /(\?|&)top=localhost(&|$)/,
          /(\?|&)ref=https?%3A%2F%2Flocalhost%3A9876%2F%3Fid%3D[0-9]+(&|$)/,
          /(\?|&)dtd=[0-9]+(&|$)/,
        ].forEach(regexp => expect(url).to.match(regexp));
      });
    });

    it('handles tagForChildDirectedTreatment', () => {
      element.setAttribute('json', '{"tagForChildDirectedTreatment": 1}');
      new AmpAd(element).upgradeCallback();
      return impl.getAdUrl().then(url => {
        expect(url).to.match(/&tfcd=1&/);
      });
    });

    it('handles categoryExclusions without targeting', () => {
      element.setAttribute('json', '{"categoryExclusions": "sports"}');
      new AmpAd(element).upgradeCallback();
      return impl.getAdUrl().then(url => {
        expect(url).to.match(/&scp=excl_cat%3Dsports&/);
      });
    });

    it('has correct format when height == "auto"', () => {
      element.setAttribute('height', 'auto');
      new AmpAd(element).upgradeCallback();
      expect(impl.element.getAttribute('height')).to.equal('auto');
      impl.onLayoutMeasure();
      return impl.getAdUrl().then(url =>
        // With exp dc-use-attr-for-format off, we can't test for specific
        // numbers, but we know that the values should be numeric.
        expect(url).to.match(/sz=[0-9]+x[0-9]+/));
    });
    it('has correct format when width == "auto"',
        () => {
          element.setAttribute('width', 'auto');
          new AmpAd(element).upgradeCallback();
          expect(impl.element.getAttribute('width')).to.equal('auto');
          impl.onLayoutMeasure();
          return impl.getAdUrl().then(url =>
              // Ensure that "auto" doesn't appear anywhere here:
              expect(url).to.match(/sz=[0-9]+x[0-9]+/));
        });
    it('should add RTC params if RTC is used', () => {
      const rtcConf = createElementWithAttributes(
          document, 'script',
          {type: 'application/json', id: 'amp-rtc'});
      rtcConf.innerHTML = `{
          "endpoint": "https://example-publisher.com/rtc/",
          "sendAdRequestOnFailure": false
          }`;
      document.head.appendChild(rtcConf);
      const rtcResponse = {targeting: {age: '18-24'}};
      const xhrMock = sandbox.stub(Xhr.prototype, 'fetchJson');
      xhrMock.returns(
          Promise.resolve({
            redirected: false,
            status: 200,
            json: () => {
              return Promise.resolve(JSON.stringify(rtcResponse));
            },
          })
      );
      new AmpAd(element).upgradeCallback();
      return impl.getAdUrl().then(url => {
        expect(url).to.match(/(\?|&)artc=[0-9]+(&|$)/);
        expect(url).to.match(
            /(\?|&)ard=https%3A%2F%2Fexample-publisher.com%2Frtc%2F/);
      });

    });
    it('should add param artc=-1 if RTC request times out', () => {
      const rtcConf = createElementWithAttributes(
          document, 'script',
          {type: 'application/json', id: 'amp-rtc'});
      rtcConf.innerHTML = `{
          "endpoint": "https://example-publisher.com/rtc/",
          "sendAdRequestOnFailure": false
          }`;
      document.head.appendChild(rtcConf);
      const xhrMock = sandbox.stub(Xhr.prototype, 'fetchJson');
      // never resolve this promise
      const xhrResponse = new Promise(() => {});
      xhrMock.returns(xhrResponse);
      new AmpAd(element).upgradeCallback();
      return impl.getAdUrl().catch(err => {
        expect(err.message.match(/^timeout.*/)).to.be.ok;
      });

    });
    it('has correct format with height/width override',
        () => {
          element.setAttribute('data-override-width', '123');
          element.setAttribute('data-override-height', '456');
          new AmpAd(element).upgradeCallback();
          impl.onLayoutMeasure();
          return impl.getAdUrl().then(url =>
              expect(url).to.contain('sz=123x456&'));
        });
    it('has correct format with height/width override and multiSize',
        () => {
          element.setAttribute('data-override-width', '123');
          element.setAttribute('data-override-height', '456');
          element.setAttribute('data-multi-size', '1x2,3x4');
          element.setAttribute('data-multi-size-validation', 'false');
          new AmpAd(element).upgradeCallback();
          impl.onLayoutMeasure();
          return impl.getAdUrl().then(url =>
              expect(url).to.contain('sz=123x456%7C1x2%7C3x4&'));
        });
    it('has correct format with auto height/width and multiSize',
        () => {
          element.setAttribute('data-override-width', '123');
          element.setAttribute('data-override-height', '456');
          element.setAttribute('data-multi-size', '1x2,3x4');
          element.setAttribute('data-multi-size-validation', 'false');
          new AmpAd(element).upgradeCallback();
          impl.onLayoutMeasure();
          return impl.getAdUrl().then(url =>
              // Ensure that "auto" doesn't appear anywhere here:
              expect(url).to.match(/sz=[0-9]+x[0-9]+%7C1x2%7C3x4&/));
        });
  });

  describe('#unlayoutCallback', () => {
    it('should call #resetSlot, remove child iframe, but keep other children',
        () => {
          return createImplTag({
            width: '300',
            height: '150',
          }).then(() => {
            impl.buildCallback();
            const slotIdBefore = impl.element.getAttribute(
                'data-amp-slot-index');

            impl.layoutMeasureExecuted_ = true;
            impl.uiHandler = {applyUnlayoutUI: () => {}};
            const placeholder = document.createElement('div');
            placeholder.setAttribute('placeholder', '');
            const fallback = document.createElement('div');
            fallback.setAttribute('fallback', '');
            impl.element.appendChild(placeholder);
            impl.element.appendChild(fallback);
            impl.ampAnalyticsConfig_ = {};
            impl.ampAnalyticsElement_ =
                document.createElement('amp-analytics');
            impl.element.appendChild(impl.ampAnalyticsElement_);

            expect(impl.iframe).to.be.ok;
            expect(impl.ampAnalyticsConfig_).to.be.ok;
            expect(impl.element.querySelector('iframe')).to.be.ok;
            expect(impl.element.querySelector('amp-analytics')).to.be.ok;
            impl.unlayoutCallback();
            expect(impl.element.querySelector('div[placeholder]')).to.be.ok;
            expect(impl.element.querySelector('div[fallback]')).to.be.ok;
            expect(impl.element.querySelector('iframe')).to.be.null;
            expect(impl.element.querySelector('amp-analytics')).to.be.null;
            expect(impl.iframe).to.be.null;
            expect(impl.ampAnalyticsConfig_).to.be.null;
            expect(impl.ampAnalyticsElement_).to.be.null;
            expect(impl.element.getAttribute('data-amp-slot-index')).to
                .equal(String(Number(slotIdBefore) + 1));
          });
        });
  });

  describe('#getNetworkId', () => {
    it('should match expectations', () => {
      element = document.createElement('amp-ad');
      const testValues = {
        '/1234/abc/def': '1234',
        '1234/abc/def': '1234',
        '/a1234/abc/def': '',
        'a1234/abc/def': '',
        '789': '789',
        '//789': '',
      };
      Object.keys(testValues).forEach(slotName => {
        element.setAttribute('data-slot', slotName);
        expect(getNetworkId(element)).to.equal(testValues[slotName]);
      });
    });
  });

  describe('#SRA enabled', () => {
    let fixture;

    beforeEach(() => {
      return createIframePromise().then(f => {
        setupForAdTesting(f);
        fixture = f;
      });
    });

    it('should be disabled by default', () => {
      const element = createElementWithAttributes(
          fixture.doc, 'amp-ad', {
            type: 'doubleclick',
            height: 320,
            width: 50,
          });
      fixture.doc.body.appendChild(element);
      const impl = new AmpAdNetworkDoubleclickImpl(element);
      expect(impl.useSra).to.be.false;
    });

    it('should be enabled if meta tag present', () => {
      const metaElement = createElementWithAttributes(fixture.doc, 'meta', {
        name: 'amp-ad-doubleclick-sra',
      });
      fixture.doc.head.appendChild(metaElement);
      const element = createElementWithAttributes(
          fixture.doc, 'amp-ad', {
            type: 'doubleclick',
            height: 320,
            width: 50,
          });
      fixture.doc.body.appendChild(element);
      const impl = new AmpAdNetworkDoubleclickImpl(element);
      expect(impl.useSra).to.be.true;
    });
  });

  describe('#SRA AMP creative unlayoutCallback', () => {
    let impl;

    beforeEach(() => {
      return createIframePromise().then(f => {
        setupForAdTesting(f);
        const element = createElementWithAttributes(
            f.doc, 'amp-ad', {
              type: 'doubleclick',
              height: 320,
              width: 50,
              'data-a4a-upgrade-type': 'amp-ad-network-doubleclick-impl',
            });
        f.doc.body.appendChild(element);
        const iframe = createElementWithAttributes(
            f.doc, 'iframe', {
              src: 'https://foo.com',
              height: 320,
              width: 50,
            });
        element.appendChild(iframe);
        impl = new AmpAdNetworkDoubleclickImpl(element);
      });
    });

    it('should not remove if not SRA', () => {
      expect(impl.shouldUnlayoutAmpCreatives()).to.be.false;
    });

    it('should remove if SRA and has frame', () => {
      impl.useSra = true;
      expect(impl.shouldUnlayoutAmpCreatives()).to.be.true;
    });
  });

  describe('#constructSRABlockParameters', () => {
    let fixture;

    beforeEach(() => {
      return createIframePromise().then(f => {
        setupForAdTesting(f);
        fixture = f;
      });
    });

    it('should combine for SRA request', () => {
      const targeting1 = {
        cookieOptOut: 1,
        categoryExclusions: 'sports',
        targeting: {foo: 'bar', names: ['x', 'y', 'z']},
      };
      targeting1[TFCD] = 'some_tfcd';
      const config1 = {
        type: 'doubleclick',
        height: 320,
        width: 50,
        'data-slot': '/1234/abc/def',
        'json': JSON.stringify(targeting1),
      };
      const element1 =
        createElementWithAttributes(fixture.doc, 'amp-ad', config1);
      const impl1 = new AmpAdNetworkDoubleclickImpl(element1);
      element1.setAttribute(EXPERIMENT_ATTRIBUTE, MANUAL_EXPERIMENT_ID);
      sandbox.stub(impl1, 'generateAdKey_').withArgs('50x320').returns('13579');
      impl1.populateAdUrlState();
      const targeting2 = {
        cookieOptOut: 1,
        categoryExclusions: 'food',
        targeting: {hello: 'world'},
      };
      targeting2[TFCD] = 'some_other_tfcd';
      const config2 = {
        type: 'doubleclick',
        height: 300,
        width: 250,
        'data-slot': '/1234/def/xyz',
        'json': JSON.stringify(targeting2),
      };
      const element2 =
        createElementWithAttributes(fixture.doc, 'amp-ad', config2);
      const impl2 = new AmpAdNetworkDoubleclickImpl(element2);
      sandbox.stub(impl2, 'generateAdKey_').withArgs('250x300').returns('2468');
      element2.setAttribute(EXPERIMENT_ATTRIBUTE, MANUAL_EXPERIMENT_ID);
      impl2.populateAdUrlState();
      expect(constructSRABlockParameters([impl1, impl2])).to.jsonEqual({
        'iu_parts': '1234,abc,def,xyz',
        'enc_prev_ius': '0/1/2,0/2/3',
        adks: '13579,2468',
        'prev_iu_szs': '50x320,250x300',
        'prev_scp':
          'foo=bar&names=x,y,z&excl_cat=sports|hello=world&excl_cat=food',
        co: '1',
        adtest: 'on',
        tfcd: 'some_tfcd',
        eid: MANUAL_EXPERIMENT_ID,
      });
    });
  });

  describe('#initiateSraRequests', () => {
    let fixture;
    let xhrMock;

    function createA4aSraInstance(networkId) {
      const doc = fixture.doc;
      const element =
        createElementWithAttributes(doc, 'amp-ad', {
          type: 'doubleclick',
          height: 320,
          width: 50,
          'data-slot': `/${networkId}/abc/def`,
        });
      element.getAmpDoc = () => {
        const ampdocService = Services.ampdocServiceFor(doc.defaultView);
        return ampdocService.getAmpDoc(element);
      };
      element.isBuilt = () => {return true;};
      element.getLayoutBox = () => {
        return layoutRectLtwh(0, 0, 200, 50);
      };
      element.getPageLayoutBox = () => {
        return element.getLayoutBox.apply(element, arguments);
      };
      element.getIntersectionChangeEntry = () => {return null;};
      doc.body.appendChild(element);
      const impl = new AmpAdNetworkDoubleclickImpl(element);
      impl.useSra = true;
      return impl;
    }

    function generateSraXhrMockCall(
        validInstances, networkId, responses, opt_xhrFail, opt_allInvalid) {
      dev().assert(validInstances.length > 1);
      dev().assert(!(opt_xhrFail && opt_allInvalid));
      // Start with nameframe method, SRA will override to use safeframe.
      const headers = {};
      headers[RENDERING_TYPE_HEADER] = XORIGIN_MODE.NAMEFRAME;
      // Assume all implementations have same data slot.
      const iuParts = encodeURIComponent(
          validInstances[0].element.getAttribute('data-slot').split(/\//)
        .splice(1).join());
      const xhrWithArgs = xhrMock.withArgs(
          sinon.match(
              new RegExp('^https:\/\/securepubads\\.g\\.doubleclick\\.net' +
            `\/gampad\/ads\\?iu_parts=${iuParts}&enc_prev_ius=`)),
          {
            mode: 'cors',
            method: 'GET',
            credentials: 'include',
          });
      if (opt_xhrFail) {
        xhrWithArgs.returns(Promise.reject(
            new TypeError('some random network error')));
      } else if (opt_allInvalid) {
        xhrWithArgs.throws(new Error('invalid should not make xhr!'));
      } else {
        xhrWithArgs.returns(Promise.resolve({
          arrayBuffer: () => { throw new Error('Expected SRA!'); },
          bodyUsed: false,
          text: () => {
            let slotDataString = '';
            responses.forEach(slot => {
              slotDataString +=
                `${JSON.stringify(slot.headers)}\n${slot.creative}\n`;
            });
            return Promise.resolve(slotDataString);
          },
          headers: new FetchResponseHeaders({
            getResponseHeader(name) {
              return headers[name];
            },
          }),
        }));
      }
    }

    function generateNonSraXhrMockCall(impl, creative) {
      // Start with nameframe method, SRA will override to use safeframe.
      const headers = {};
      headers[RENDERING_TYPE_HEADER] = XORIGIN_MODE.NAMEFRAME;
      const iu = encodeURIComponent(impl.element.getAttribute('data-slot'));
      const urlRegexp = new RegExp(
        '^https:\/\/securepubads\\.g\\.doubleclick\\.net' +
        `\/gampad\/ads\\?iu=${iu}&`);
      xhrMock.withArgs(
          sinon.match(urlRegexp),
          {
            mode: 'cors',
            method: 'GET',
            credentials: 'include',
          }).returns(Promise.resolve({
            arrayBuffer: () => utf8Encode(creative),
            bodyUsed: false,
            headers: new FetchResponseHeaders({
              getResponseHeader(name) {
                return headers[name];
              },
            }),
            text: () => {
              throw new Error('should not be SRA!');
            },
          }));
    }

    /**
     * Tests SRA behavior by creating multiple doubleclick instances with the
     * following dimensions: networkId, number of instances, number of
     * invalid instances (meaning isValidElement returns false), and if SRA
     * XHR should fail.  Generates expected behaviors including XHR
     * requests, layoutCallback iframe state, and collapse.
     *
     * @param {!Array<number|{{
     *    networkId:number,
     *    instances:number,
     *    xhrFail:boolean|undefined,
     *    invalidInstances:number}}>} items
     */
    function executeTest(items) {
      // Store if XHR will fail by networkId.
      const networkXhrFailure = {};
      // Store if all elements for a given network are invalid.
      const networkValidity = {};
      const doubleclickInstances = [];
      const attemptCollapseSpy =
        sandbox.spy(BaseElement.prototype, 'attemptCollapse');
      let expectedAttemptCollapseCalls = 0;
      items.forEach(network => {
        if (typeof network == 'number') {
          network = {networkId: network, instances: 1};
        }
        dev().assert(network.instances || network.invalidInstances);
        const createInstances = (instanceCount, invalid) => {
          for (let i = 0; i < instanceCount; i++) {
            const impl = createA4aSraInstance(network.networkId);
            doubleclickInstances.push(impl);
            sandbox.stub(impl, 'isValidElement').returns(!invalid);
            if (invalid) {
              impl.element.setAttribute('data-test-invalid', 'true');
            }
          }
        };
        createInstances(network.instances);
        createInstances(network.invalidInstances, true);
        networkValidity[network.networkId] =
          network.invalidInstances && !network.instances;
        networkXhrFailure[network.networkId] = !!network.xhrFail;
        expectedAttemptCollapseCalls += network.xhrFail ? network.instances : 0;
      });
      const grouping = {};
      const groupingPromises = {};
      doubleclickInstances.forEach(impl => {
        const networkId = getNetworkId(impl.element);
        (grouping[networkId] || (grouping[networkId] = []))
            .push(impl);
        (groupingPromises[networkId] || (groupingPromises[networkId] = []))
            .push(Promise.resolve(impl));
      });
      sandbox.stub(AmpAdNetworkDoubleclickImpl.prototype, 'groupSlotsForSra')
          .returns(Promise.resolve(groupingPromises));
      let idx = 0;
      const layoutCallbacks = [];
      const getLayoutCallback = (impl, creative, isSra, noRender) => {
        impl.buildCallback();
        impl.onLayoutMeasure();
        return impl.layoutCallback().then(() => {
          if (noRender) {
            expect(impl.iframe).to.not.be.ok;
            return;
          }
          expect(impl.iframe).to.be.ok;
          const name = impl.iframe.getAttribute('name');
          if (isSra) {
            // Expect safeframe.
            expect(name).to.match(
                new RegExp(`^\\d+-\\d+-\\d+;\\d+;${creative}`));
          } else {
            // Expect nameframe render.
            expect(JSON.parse(name).creative).to.equal(creative);
          }
        });
      };
      Object.keys(grouping).forEach(networkId => {
        const validInstances = grouping[networkId].filter(impl =>
          impl.element.getAttribute('data-test-invalid') != 'true');
        const isSra = validInstances.length > 1;
        const sraResponses = [];
        validInstances.forEach(impl => {
          const creative = `slot${idx++}`;
          if (isSra) {
            sraResponses.push({creative, headers: {slot: idx}});
          } else {
            generateNonSraXhrMockCall(impl, creative);
          }
          layoutCallbacks.push(getLayoutCallback(
              impl, creative, isSra,
              networkXhrFailure[networkId] ||
            impl.element.getAttribute('data-test-invalid') == 'true'));
        });
        if (isSra) {
          generateSraXhrMockCall(validInstances, networkId, sraResponses,
              networkXhrFailure[networkId], networkValidity[networkId]);
        }
      });
      return Promise.all(layoutCallbacks).then(() => expect(
          attemptCollapseSpy.callCount).to.equal(expectedAttemptCollapseCalls));
    }

    beforeEach(() => {
      return createIframePromise().then(f => {
        setupForAdTesting(f);
        fixture = f;
        xhrMock = sandbox.stub(Xhr.prototype, 'fetch');
        const xhrMockJson = sandbox.stub(Xhr.prototype, 'fetchJson');
        sandbox.stub(AmpA4A.prototype,
            'getSigningServiceNames').returns(['google']);
        xhrMockJson.withArgs(
            'https://cdn.ampproject.org/amp-ad-verifying-keyset.json',
            {
              mode: 'cors',
              method: 'GET',
              ampCors: false,
              credentials: 'omit',
            }).returns(
            Promise.resolve({keys: []}));
        // TODO(keithwrightbos): remove, currently necessary as amp-ad
        // attachment causes 3p impl to load causing errors to be thrown.
        sandbox.stub(AmpAd3PImpl.prototype, 'unlayoutCallback');
      });
    });

    afterEach(() => {
      resetSraStateForTesting();
    });

    it('should not use SRA if single slot', () => executeTest([1234]));

    it('should not use SRA if single slot, multiple networks',
        () => executeTest([1234, 4567]));

    it('should correctly use SRA for multiple slots',
        () => executeTest([1234, 1234]));

    it('should not send SRA request if slots are invalid',
        () => executeTest([{networkId: 1234, invalidInstances: 2}]));

    it('should send SRA request if more than 1 slot is valid', () =>
      executeTest([{networkId: 1234, instances: 2, invalidInstances: 2}]));

    it('should not send SRA request if only 1 slot is valid', () =>
      executeTest([{networkId: 1234, instances: 1, invalidInstances: 2}]));

    it('should handle xhr failure by not sending subsequent request',
        () => executeTest([{networkId: 1234, instances: 2, xhrFail: true}]));

    it('should handle mixture of xhr and non xhr failures', () => executeTest(
        [{networkId: 1234, instances: 2, xhrFail: true}, 4567, 4567]));

    it('should correctly use SRA for multiple slots. multiple networks',
        () => executeTest([1234, 4567, 1234, 4567]));

    it('should handle mixture of all possible scenarios', () => executeTest(
        [1234, 1234, 101, {networkId: 4567, instances: 2, xhrFail: true}, 202,
        {networkId: 8901, instances: 3, invalidInstances: 1}]));
  });

  describe('#delayAdRequestEnabled', () => {
    let impl;
    beforeEach(() => {
      return createIframePromise().then(f => {
        setupForAdTesting(f);
        impl = new AmpAdNetworkDoubleclickImpl(
          createElementWithAttributes(f.doc, 'amp-ad', {
            type: 'doubleclick',
          }));
      });
    });

    it('should return true if in experiment', () => {
      forceExperimentBranch(impl.win, DOUBLECLICK_A4A_EXPERIMENT_NAME,
          DOUBLECLICK_EXPERIMENT_FEATURE.DELAYED_REQUEST);
      expect(impl.delayAdRequestEnabled()).to.be.true;
    });

    it('should return false if not in experiment', () => {
      expect(impl.delayAdRequestEnabled()).to.be.false;
    });
  });

  describe('#RTC', () => {
    let impl;
    let xhrMock;

    function mockRtcExecution(rtcResponse, element, opt_textFunction) {
      impl = new AmpAdNetworkDoubleclickImpl(element);
      let textFunction = () => {
        return Promise.resolve(JSON.stringify(rtcResponse));
      };
      textFunction = opt_textFunction || textFunction;
      xhrMock.returns(
          Promise.resolve({
            redirected: false,
            status: 200,
            text: textFunction,
          })
      );
      impl.populateAdUrlState();
      return impl.executeRtc_();
    }

    function setRtcConfig(rtcConfigJson) {
      const rtcConf = document.getElementById('amp-rtc');
      rtcConf.innerText = JSON.stringify(rtcConfigJson);
    }

    beforeEach(() => {
      resetRtcStateForTesting();
      return createIframePromise().then(fixture => {
        setupForAdTesting(fixture);
        element = createElementWithAttributes(document, 'amp-ad', {
          'width': '200',
          'height': '50',
          'type': 'doubleclick',
          'layout': 'fixed',
        });
        const rtcConf = createElementWithAttributes(
            document, 'script',
            {type: 'application/json', id: 'amp-rtc'});
        rtcConf.innerHTML = JSON.stringify({
          endpoint: 'https://example-publisher.com/rtc/',
        });
        document.head.appendChild(rtcConf);
        xhrMock = sandbox.stub(Xhr.prototype, 'fetchJson');

      });
    });

    afterEach(() => {
      impl = null;
      xhrMock = null;
      resetRtcStateForTesting();
      const rtcConf = document.getElementById('amp-rtc');
      document.head.removeChild(rtcConf);
    });

    it('should add just targeting to impl', () => {
      const targeting = {'sport': 'baseball'};
      const jsonTargeting = {
        targeting,
      };
      return mockRtcExecution({
        targeting,
      }, element).then(() => {
        expect(impl.jsonTargeting_).to.deep.equal(jsonTargeting);
      });
    });

    it('should add just categoryExclusions to impl', () => {
      const categoryExclusions = {'sport': 'baseball'};
      const jsonTargeting = {
        categoryExclusions,
      };
      return mockRtcExecution({
        categoryExclusions,
      }, element).then(() => {
        expect(impl.jsonTargeting_).to.deep.equal(jsonTargeting);
      });
    });

    it('should add targeting and categoryExclusions to impl', () => {
      const targeting = {'sport': 'baseball'};
      const categoryExclusions = {'age': '18-25'};
      const jsonTargeting = {
        targeting,
        categoryExclusions,
      };
      return mockRtcExecution({
        targeting,
        categoryExclusions,
      }, element).then(() => {
        expect(impl.jsonTargeting_).to.deep.equal(jsonTargeting);
      });
    });

    it('should deep merge targeting and categoryExclusions from amp-ad', () => {
      const rtcResponse = {
        targeting: {'food': {
          'kids': ['chicken fingers', 'pizza']},
          'sports': 'baseball'},
        categoryExclusions: {'age': '18-25'}};
      const contextualTargeting =
      '{"targeting": {"food": {"kids": "fries", "adults": "cheese"}}}';
      const jsonTargeting = {
        targeting: {
          'food': {
            'kids': ['chicken fingers', 'pizza'],
            'adults': 'cheese',
          },
          'sports': 'baseball'},
        categoryExclusions: {'age': '18-25'}};
      element = createElementWithAttributes(document, 'amp-ad', {
        'width': '200',
        'height': '50',
        'type': 'doubleclick',
        'layout': 'fixed',
        'json': contextualTargeting,
      });
      return mockRtcExecution(rtcResponse, element).then(() => {
        expect(impl.jsonTargeting_).to.deep.equal(jsonTargeting);
      });
    });

    it('should only send two RTC callouts per page', () => {
      const rtcResponse = {
        targeting: {'food': {
          'kids': ['chicken fingers', 'pizza']},
          'sports': 'baseball'},
        categoryExclusions: {'age': '18-25'}};
      let contextualTargeting =
      '{"targeting": {"food": {"kids": "fries", "adults": "cheese"}}}';
      element = createElementWithAttributes(document, 'amp-ad', {
        'width': '200',
        'height': '50',
        'type': 'doubleclick',
        'layout': 'fixed',
        'json': contextualTargeting,
      });
      mockRtcExecution(rtcResponse, element);

      contextualTargeting =
      '{"targeting": {"food": {"adults": "wine"}}}';
      const secondElement = createElementWithAttributes(
          document, 'amp-ad', {
            'width': '200',
            'height': '50',
            'type': 'doubleclick',
            'layout': 'fixed',
            'json': contextualTargeting,
          });
      return mockRtcExecution(rtcResponse, secondElement).then(() => {
        expect(xhrMock).to.be.calledTwice;
      });
    });

    it('should not send RTC if url invalid', () => {
      const rtcConf = document.getElementById('amp-rtc');
      rtcConf.innerText = '{'
          + '"endpoint": "http://example-publisher.com/rtc/",'
          + '"sendAdRequestOnFailure": false'
          + '}';

      const targeting = {'sport': 'baseball'};
      return mockRtcExecution({
        targeting,
      }, element).then(() => {
        expect(xhrMock).to.not.be.called;
      });
    });

    it('should resolve on empty RTC response', () => {
      return mockRtcExecution('', element).then(() => {
        // All that we are expecting here is that a Promise.reject doesn't
        // bubble up
      }).catch(() => {
        expect(false).to.be.true;
      });
    });

    it('should resolve on RTC failure if specified', () => {
      const badRtcResponse = 'wrong: "unparseable}';
      const jsonFunc = () => {
        return Promise.resolve(JSON.parse(badRtcResponse));
      };
      return mockRtcExecution(badRtcResponse, element, jsonFunc).then(() => {
        // All that we are expecting here is that a Promise.reject doesn't
        // bubble up
      }).catch(() => {
        expect(false).to.be.true;
      });
    });

    it('should reject on RTC failure if specified', () => {
      setRtcConfig({
        'endpoint': 'https://example-publisher.com/rtc/',
        'sendAdRequestOnFailure': false,
      });
      const badRtcResponse = 'wrong: "unparseable}';
      const jsonFunc = () => {
        return Promise.resolve(JSON.parse(badRtcResponse));
      };
      return mockRtcExecution(badRtcResponse, element, jsonFunc).then(() => {
        expect(false).to.be.true;
      }).catch(err => {
        expect(err.match(/Unexpected token/)).to.be.ok;
      });
    });

    it('should bypass caching if specified', () => {
      setRtcConfig({
        'endpoint': 'https://example-publisher.com/rtc/',
        'sendAdRequestOnFailure': true,
        'disableStaleWhileRevalidate': true,
      });

      const targeting = {'sport': 'baseball'};
      return mockRtcExecution({targeting}, element).then(() => {
        expect(xhrMock).to.be.calledOnce;
      });
    });

    it('should timeout slow response, then do not send without RTC', () => {
      setRtcConfig({
        'endpoint': 'https://example-publisher.com/rtc/',
        'sendAdRequestOnFailure': false,
      });
      const targeting = {'sport': 'baseball'};
      impl = new AmpAdNetworkDoubleclickImpl(element);

      xhrMock.returns(
          timerFor(window).promise(1200).then(() => {
            return Promise.resolve({
              redirected: false,
              status: 200,
              json: () => {
                return Promise.resolve({targeting});
              },
            });
          }));
      impl.populateAdUrlState();
      return impl.executeRtc_().then(() => {
        // this then block should never run.
        expect(true).to.be.false;
      }).catch(err => {
        // Have to get substring, because the error message has
        // three 0 width blank space characters added to it
        // automatically by the log constructor.
        expect(err.substring(0, 7)).to.equal('timeout');
      });
    });

    it('should timeout slow response, then send without RTC', () => {
      setRtcConfig({
        'endpoint': 'https://example-publisher.com/rtc/',
      });
      const targeting = {'sport': 'baseball'};

      impl = new AmpAdNetworkDoubleclickImpl(element);

      xhrMock.returns(
          timerFor(window).promise(1200).then(() => {
            return Promise.resolve({
              redirected: false,
              status: 200,
              json: () => {
                return Promise.resolve({targeting});
              },
            });
          }));
      impl.populateAdUrlState();
      return impl.executeRtc_().then(result => {
        expect(result).to.equal(-1);
      }).catch(() => {
        // Should not error.
        expect(true).to.be.false;
      });
    });
  });
});<|MERGE_RESOLUTION|>--- conflicted
+++ resolved
@@ -25,15 +25,12 @@
 import {
   installExtensionsService,
 } from '../../../../src/service/extensions-impl';
-<<<<<<< HEAD
 import {
   ampdocServiceFor,
   extensionsFor,
   timerFor,
+  Services,
 } from '../../../../src/services';
-=======
-import {Services} from '../../../../src/services';
->>>>>>> 3b8c24b4
 import {
   AmpAdNetworkDoubleclickImpl,
   getNetworkId,
