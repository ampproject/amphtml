/**
 * Copyright 2016 The AMP HTML Authors. All Rights Reserved.
 *
 * Licensed under the Apache License, Version 2.0 (the "License");
 * you may not use this file except in compliance with the License.
 * You may obtain a copy of the License at
 *
 *      http://www.apache.org/licenses/LICENSE-2.0
 *
 * Unless required by applicable law or agreed to in writing, software
 * distributed under the License is distributed on an "AS-IS" BASIS,
 * WITHOUT WARRANTIES OR CONDITIONS OF ANY KIND, either express or implied.
 * See the License for the specific language governing permissions and
 * limitations under the License.
 */

import {AmpAd} from '../../../amp-ad/0.1/amp-ad';
import {
  AmpA4A,
  CREATIVE_SIZE_HEADER,
} from '../../../amp-a4a/0.1/amp-a4a';
import {
  AMP_SIGNATURE_HEADER,
  signatureVerifierFor,
} from '../../../amp-a4a/0.1/legacy-signature-verifier';
import {
  installExtensionsService,
} from '../../../../src/service/extensions-impl';
import {Services} from '../../../../src/services';
import {
  AmpAdNetworkDoubleclickImpl,
  getNetworkId,
  CORRELATOR_CLEAR_EXP_BRANCHES,
  CORRELATOR_CLEAR_EXP_NAME,
} from '../amp-ad-network-doubleclick-impl';
import {
  DOUBLECLICK_A4A_EXPERIMENT_NAME,
  DOUBLECLICK_EXPERIMENT_FEATURE,
} from '../doubleclick-a4a-config';
import {
  isInExperiment,
} from '../../../../ads/google/a4a/traffic-experiments';
import {
  QQID_HEADER,
} from '../../../../ads/google/a4a/utils';
import {createElementWithAttributes} from '../../../../src/dom';
import {
  toggleExperiment,
  forceExperimentBranch,
} from '../../../../src/experiments';
import {Xhr} from '../../../../src/service/xhr-impl';
import {VisibilityState} from '../../../../src/visibility-state';
<<<<<<< HEAD
=======
import * as sinon from 'sinon';
// Need the following side-effect import because in actual production code,
// Fast Fetch impls are always loaded via an AmpAd tag, which means AmpAd is
// always available for them. However, when we test an impl in isolation,
// AmpAd is not loaded already, so we need to load it separately.
import '../../../amp-ad/0.1/amp-ad';
>>>>>>> fc9835dc

function setupForAdTesting(win) {
  const doc = win.document;
  doc.win = win;
  // TODO(a4a-cam@): This is necessary in the short term, until A4A is
  // smarter about host document styling.  The issue is that it needs to
  // inherit the AMP runtime style element in order for shadow DOM-enclosed
  // elements to behave properly.  So we have to set up a minimal one here.
  const ampStyle = doc.createElement('style');
  ampStyle.setAttribute('amp-runtime', 'scratch-fortesting');
  doc.head.appendChild(ampStyle);
}

const realWinConfig = {
  amp: true, //{ampdoc: 'amp-ad'},
  ampAdCss: true,
  allowExternalResources: true,
};

const realWinConfigAmpAd = {
  amp: {ampdoc: 'amp-ad'},
  ampAdCss: true,
  allowExternalResources: true,
};

describes.realWin('amp-ad-network-doubleclick-impl', realWinConfig, env => {
  let doc;
  let element;
  let impl;
  /**
   * Creates an iframe promise, and instantiates element and impl, adding the
   * former to the document of the iframe.
   * @param {{width, height, type}} config
   * @return The iframe promise.
   */
  function createImplTag(config) {
    config.type = 'doubleclick';
    setupForAdTesting(env.win);
    element = createElementWithAttributes(env.win.document, 'amp-ad', config);
    // To trigger CSS styling.
    element.setAttribute('data-a4a-upgrade-type',
        'amp-ad-network-doubleclick-impl');
    // Used to test styling which is targetted at first iframe child of
    // amp-ad.
    const iframe = env.win.document.createElement('iframe');
    element.appendChild(iframe);
    env.win.document.body.appendChild(element);
    impl = new AmpAdNetworkDoubleclickImpl(element);
    impl.iframe = iframe;
  }

  beforeEach(() => {
    doc = env.win.document;
    env.win.AMP_MODE.test = true;
  });


  describe('#isValidElement', () => {
    beforeEach(() => {
      element = doc.createElement('amp-ad');
      element.setAttribute('type', 'doubleclick');
      element.setAttribute('data-ad-client', 'adsense');
      doc.body.appendChild(element);
      impl = new AmpAdNetworkDoubleclickImpl(element);
    });

    it('should be valid', () => {
      expect(impl.isValidElement()).to.be.true;
    });
    it('should NOT be valid (impl tag name)', () => {
      element =
          doc.createElement('amp-ad-network-doubleclick-impl');
      element.setAttribute('type', 'doubleclick');
      element.setAttribute('data-ad-client', 'doubleclick');
      impl = new AmpAdNetworkDoubleclickImpl(element);
      expect(impl.isValidElement()).to.be.false;
    });
    it.skip('should be NOT valid (missing ad client)', () => {
      // TODO(taymonbeal): reenable this test after clarifying validation
      element.setAttribute('data-ad-client', '');
      element.setAttribute('type', 'doubleclick');
      expect(impl.isValidElement()).to.be.false;
    });
    it('should be valid (amp-embed)', () => {
      element = doc.createElement('amp-embed');
      element.setAttribute('type', 'doubleclick');
      element.setAttribute('data-ad-client', 'doubleclick');
      impl = new AmpAdNetworkDoubleclickImpl(element);
      expect(impl.isValidElement()).to.be.true;
    });
  });


  describe('#extractSize', () => {
    let loadExtensionSpy;
    const size = {width: 200, height: 50};

    beforeEach(() => {
      setupForAdTesting(env.win);
      element = createElementWithAttributes(doc, 'amp-ad', {
        'width': '200',
        'height': '50',
        'type': 'doubleclick',
        'layout': 'fixed',
      });
      impl = new AmpAdNetworkDoubleclickImpl(element);
      impl.size_ = size;
      installExtensionsService(impl.win);
      const extensions = Services.extensionsFor(impl.win);
      loadExtensionSpy = sandbox.spy(extensions, 'loadExtension');
    });

    it('should not load amp-analytics without an analytics header', () => {
      expect(impl.extractSize({
        get() {
          return undefined;
        },
        has() {
          return false;
        },
      })).to.deep.equal(size);
      expect(loadExtensionSpy.withArgs('amp-analytics')).to.not.be.called;
    });

    it('should load amp-analytics with an analytics header', () => {
      const url = ['https://foo.com?a=b', 'https://blah.com?lsk=sdk&sld=vj'];
      expect(impl.extractSize({
        get(name) {
          switch (name) {
            case 'X-AmpAnalytics':
              return JSON.stringify({url});
            default:
              return undefined;
          }
        },
        has(name) {
          return !!this.get(name);
        },
      })).to.deep.equal(size);
      expect(loadExtensionSpy.withArgs('amp-analytics')).to.be.called;
      // exact value of ampAnalyticsConfig covered in
      // ads/google/test/test-utils.js
    });
  });

  describe('#onCreativeRender', () => {
    beforeEach(() => {
      setupForAdTesting(env.win);
      doc.win = env.win;
      element = createElementWithAttributes(doc, 'amp-ad', {
        'width': '200',
        'height': '50',
        'type': 'doubleclick',
      });
      impl = new AmpAdNetworkDoubleclickImpl(element);
        // Next two lines are to ensure that internal parts not relevant for this
        // test are properly set.
      impl.size_ = {width: 200, height: 50};
      impl.iframe = impl.win.document.createElement('iframe');
      installExtensionsService(impl.win);
        // Temporary fix for local test failure.
      sandbox.stub(impl,
          'getIntersectionElementLayoutBox', () => {
            return {
              top: 0,
              bottom: 0,
              left: 0,
              right: 0,
              width: 320,
              height: 50,
            };
          });
    });

    it('injects amp analytics', () => {
      impl.ampAnalyticsConfig_ = {
        transport: {beacon: false, xhrpost: false},
        requests: {
          visibility1: 'https://foo.com?hello=world',
          visibility2: 'https://bar.com?a=b',
        },
        triggers: {
          continuousVisible: {
            on: 'visible',
            request: ['visibility1', 'visibility2'],
            visibilitySpec: {
              selector: 'amp-ad',
              selectionMethod: 'closest',
              visiblePercentageMin: 50,
              continuousTimeMin: 1000,
            },
          },
          continuousVisibleIniLoad: {
            on: 'ini-load',
            selector: 'amp-ad',
            selectionMethod: 'closest',
          },
          continuousVisibleRenderStart: {
            on: 'render-start',
            selector: 'amp-ad',
            selectionMethod: 'closest',
          },
        },
      };      // To placate assertion.
      impl.responseHeaders_ = {
        get: function(name) {
          if (name == 'X-QQID') {
            return 'qqid_string';
          }
        },
        has: function(name) {
          if (name == 'X-QQID') {
            return true;
          }
        },
      };
      impl.onCreativeRender(false);
      const ampAnalyticsElement = impl.element.querySelector('amp-analytics');
      expect(ampAnalyticsElement).to.be.ok;
      expect(ampAnalyticsElement.CONFIG).jsonEqual(impl.ampAnalyticsConfig_);
      expect(ampAnalyticsElement.getAttribute('sandbox')).to.equal('true');
      expect(impl.ampAnalyticsElement_).to.be.ok;
      // Exact format of amp-analytics element covered in
      // test/functional/test-analytics.js.
      // Just ensure extensions is loaded, and analytics element appended.
    });
  });

  describe('#getAdUrl', () => {
    beforeEach(() => {
      const sandbox = env.sandbox;
      element = doc.createElement('amp-ad');
      element.setAttribute('type', 'doubleclick');
      element.setAttribute('data-ad-client', 'doubleclick');
      element.setAttribute('width', '320');
      element.setAttribute('height', '50');
      doc.body.appendChild(element);
      impl = new AmpAdNetworkDoubleclickImpl(element);
      // Temporary fix for local test failure.
      sandbox.stub(impl,
          'getIntersectionElementLayoutBox', () => {
            return {
              top: 0,
              bottom: 0,
              left: 0,
              right: 0,
              width: 320,
              height: 50,
            };
          });

      sandbox.stub(impl, 'getAmpDoc', () => {
        doc.win = env.win;
        return doc;
      });
      // Reproduced from noopMethods in ads/google/a4a/test/test-utils.js,
      // to fix failures when this is run after 'gulp build', without a 'dist'.
      sandbox.stub(impl, 'getPageLayoutBox', () => {
        return {
          top: 11, left: 12, right: 0, bottom: 0, width: 0, height: 0,
        };
      });
    });

    afterEach(() => {
      toggleExperiment(env.win, 'dc-use-attr-for-format', false);
      doc.body.removeChild(element);
      env.win['ampAdGoogleIfiCounter'] = 0;
    });

    it('returns the right URL', () => {
      new AmpAd(element).upgradeCallback();
      return impl.getAdUrl().then(url => {
        [
          /^https:\/\/securepubads\.g\.doubleclick\.net\/gampad\/ads/,
          /(\?|&)adk=\d+(&|$)/,
          /(\?|&)gdfp_req=1(&|$)/,
          /(\?|&)impl=ifr(&|$)/,
          /(\?|&)sfv=\d+-\d+-\d+(&|$)/,
          /(\?|&)sz=320x50(&|$)/,
          /(\?|&)u_sd=[0-9]+(&|$)/,
          /(\?|&)is_amp=3(&|$)/,
          /(\?|&)amp_v=%24internalRuntimeVersion%24(&|$)/,
          /(\?|&)d_imp=1(&|$)/,
          /(\?|&)dt=[0-9]+(&|$)/,
          /(\?|&)ifi=[0-9]+(&|$)/,
          /(\?|&)adf=[0-9]+(&|$)/,
          /(\?|&)c=[0-9]+(&|$)/,
          /(\?|&)output=html(&|$)/,
          /(\?|&)nhd=2(&|$)/,
          /(\?|&)biw=[0-9]+(&|$)/,
          /(\?|&)bih=[0-9]+(&|$)/,
          /(\?|&)adx=-?[0-9]+(&|$)/,
          /(\?|&)ady=-?[0-9]+(&|$)/,
          /(\?|&)u_aw=[0-9]+(&|$)/,
          /(\?|&)u_ah=[0-9]+(&|$)/,
          /(\?|&)u_cd=24(&|$)/,
          /(\?|&)u_w=[0-9]+(&|$)/,
          /(\?|&)u_h=[0-9]+(&|$)/,
          /(\?|&)u_tz=-?[0-9]+(&|$)/,
          /(\?|&)u_his=[0-9]+(&|$)/,
          /(\?|&)oid=2(&|$)/,
          /(\?|&)isw=[0-9]+(&|$)/,
          /(\?|&)ish=[0-9]+(&|$)/,
          /(\?|&)pfx=(1|0)(&|$)/,
          /(\?|&)eid=([^&]+%2c)*108809080(%2c[^&]+)*(&|$)/,
          /(\?|&)url=https?%3A%2F%2F[a-zA-Z0-9.:%]+(&|$)/,
          /(\?|&)top=localhost(&|$)/,
          /(\?|&)ref=https?%3A%2F%2Flocalhost%3A9876%2F%3Fid%3D[0-9]+(&|$)/,
          /(\?|&)dtd=[0-9]+(&|$)/,
        ].forEach(regexp => expect(url).to.match(regexp));
      });
    });

    it('handles tagForChildDirectedTreatment', () => {
      element.setAttribute('json', '{"tagForChildDirectedTreatment": 1}');
      new AmpAd(element).upgradeCallback();
      return impl.getAdUrl().then(url => {
        expect(url).to.match(/&tfcd=1&/);
      });
    });

    it('handles categoryExclusions without targeting', () => {
      element.setAttribute('json', '{"categoryExclusions": "sports"}');
      new AmpAd(element).upgradeCallback();
      return impl.getAdUrl().then(url => {
        expect(url).to.match(/&scp=excl_cat%3Dsports&/);
      });
    });

    it('has correct format when height == "auto"', () => {
      element.setAttribute('height', 'auto');
      new AmpAd(element).upgradeCallback();
      expect(impl.element.getAttribute('height')).to.equal('auto');
      impl.onLayoutMeasure();
      return impl.getAdUrl().then(url =>
          // With exp dc-use-attr-for-format off, we can't test for specific
          // numbers, but we know that the values should be numeric.
          expect(url).to.match(/sz=[0-9]+x[0-9]+/));
    });
    it('has correct format when width == "auto"',
        () => {
          element.setAttribute('width', 'auto');
          new AmpAd(element).upgradeCallback();
          expect(impl.element.getAttribute('width')).to.equal('auto');
          impl.onLayoutMeasure();
          return impl.getAdUrl().then(url =>
             // Ensure that "auto" doesn't appear anywhere here:
             expect(url).to.match(/sz=[0-9]+x[0-9]+/));
        });
    it('should add RTC params if RTC is used', () => {
      const rtcConf = createElementWithAttributes(
          doc, 'script',
          {type: 'application/json', id: 'amp-rtc'});
      rtcConf.innerHTML = `{
          "endpoint": "https://example-publisher.com/rtc/",
          "sendAdRequestOnFailure": false
          }`;
      doc.head.appendChild(rtcConf);
      const rtcResponse = {targeting: {age: '18-24'}};
      const xhrMock = sandbox.stub(Xhr.prototype, 'fetchJson');
      xhrMock.returns(
          Promise.resolve({
            redirected: false,
            status: 200,
            text: () => {
              return Promise.resolve(JSON.stringify(rtcResponse));
            },
          })
          );
      new AmpAd(element).upgradeCallback();
      return impl.getAdUrl().then(url => {
        expect(url).to.match(/(\?|&)artc=[0-9]+(&|$)/);
        expect(url).to.match(
            /(\?|&)ard=example-publisher.com/);
        expect(url).to.match(/(\?|&)ati=2(&|$)/);
      });

    });
    it('should add param artc=-1 if RTC request times out', () => {
      const rtcConf = createElementWithAttributes(
          doc, 'script',
          {type: 'application/json', id: 'amp-rtc'});
      rtcConf.innerHTML = `{
          "endpoint": "https://example-publisher.com/rtc/",
          "sendAdRequestOnFailure": false
          }`;
      doc.head.appendChild(rtcConf);
      const xhrMock = sandbox.stub(Xhr.prototype, 'fetchJson');
      // never resolve this promise
      const xhrResponse = new Promise(() => {});
      xhrMock.returns(xhrResponse);
      new AmpAd(element).upgradeCallback();
      return impl.getAdUrl().catch(err => {
        expect(err.message.match(/^timeout.*/)).to.be.ok;
      });

    });
    it('has correct format with height/width override',
        () => {
          element.setAttribute('data-override-width', '123');
          element.setAttribute('data-override-height', '456');
          new AmpAd(element).upgradeCallback();
          impl.onLayoutMeasure();
          return impl.getAdUrl().then(url =>
             expect(url).to.contain('sz=123x456&'));
        });
    it('has correct format with height/width override and multiSize',
        () => {
          element.setAttribute('data-override-width', '123');
          element.setAttribute('data-override-height', '456');
          element.setAttribute('data-multi-size', '1x2,3x4');
          element.setAttribute('data-multi-size-validation', 'false');
          new AmpAd(element).upgradeCallback();
          impl.onLayoutMeasure();
          return impl.getAdUrl().then(url =>
             expect(url).to.contain('sz=123x456%7C1x2%7C3x4&'));
        });
    it('has correct format with auto height/width and multiSize',
        () => {
          element.setAttribute('data-override-width', '123');
          element.setAttribute('data-override-height', '456');
          element.setAttribute('data-multi-size', '1x2,3x4');
          element.setAttribute('data-multi-size-validation', 'false');
          new AmpAd(element).upgradeCallback();
          impl.onLayoutMeasure();
          return impl.getAdUrl().then(url =>
             // Ensure that "auto" doesn't appear anywhere here:
             expect(url).to.match(/sz=[0-9]+x[0-9]+%7C1x2%7C3x4&/));
        });
    it('should have the correct ifi numbers - no refresh', function() {
      // When ran locally, this test tends to exceed 2000ms timeout.
      this.timeout(5000);
      // Reset counter for purpose of this test.
      delete env.win['ampAdGoogleIfiCounter'];
      new AmpAd(element).upgradeCallback();
      return impl.getAdUrl().then(url1 => {
        expect(url1).to.match(/ifi=1/);
        return impl.getAdUrl().then(url2 => {
          expect(url2).to.match(/ifi=2/);
          return impl.getAdUrl().then(url3 => {
            expect(url3).to.match(/ifi=3/);
          });
        });
      });
    });
    it('has correct rc and ifi after refresh', () => {
      // We don't really care about the behavior of the following methods, so
      // we'll just stub them out so that refresh() can run without tripping any
      // unrelated errors.
      sandbox.stub(AmpA4A.prototype, 'initiateAdRequest',
          () => impl.adPromise_ = Promise.resolve());
      const tearDownSlotMock = sandbox.stub(AmpA4A.prototype, 'tearDownSlot');
      tearDownSlotMock.returns(undefined);
      const destroyFrameMock = sandbox.stub(AmpA4A.prototype, 'destroyFrame');
      destroyFrameMock.returns(undefined);
      impl.mutateElement = func => func();
      impl.togglePlaceholder = sandbox.spy();
      impl.win.document.win = impl.win;
      impl.getAmpDoc = () => impl.win.document;
      impl.getResource = () => {
        return {
          layoutCanceled: () => {},
        };
      };
      new AmpAd(element).upgradeCallback();
      return impl.getAdUrl().then(url1 => {
        expect(url1).to.not.match(/(\?|&)rc=[0-9]+(&|$)/);
        expect(url1).to.match(/(\?|&)ifi=1(&|$)/);
        return impl.refresh(() => {}).then(() => {
          return impl.getAdUrl().then(url2 => {
            expect(url2).to.match(/(\?|&)rc=1(&|$)/);
            expect(url1).to.match(/(\?|&)ifi=1(&|$)/);
          });
        });
      });
    });
  });

  describe('#unlayoutCallback', () => {
    it('should call #resetSlot, remove child iframe, but keep other children',
        () => {
          createImplTag({
            width: '300',
            height: '150',
          });
          impl.buildCallback();
          impl.win.ampAdSlotIdCounter = 1;
          const slotIdBefore = impl.element.getAttribute(
              'data-amp-slot-index');

          impl.layoutMeasureExecuted_ = true;
          impl.uiHandler = {applyUnlayoutUI: () => {}};
          const placeholder = doc.createElement('div');
          placeholder.setAttribute('placeholder', '');
          const fallback = doc.createElement('div');
          fallback.setAttribute('fallback', '');
          impl.element.appendChild(placeholder);
          impl.element.appendChild(fallback);
          impl.ampAnalyticsConfig_ = {};
          impl.ampAnalyticsElement_ =
             doc.createElement('amp-analytics');
          impl.element.appendChild(impl.ampAnalyticsElement_);

          expect(impl.iframe).to.be.ok;
          expect(impl.ampAnalyticsConfig_).to.be.ok;
          expect(impl.element.querySelector('iframe')).to.be.ok;
          expect(impl.element.querySelector('amp-analytics')).to.be.ok;
          impl.unlayoutCallback();
          expect(impl.element.querySelector('div[placeholder]')).to.be.ok;
          expect(impl.element.querySelector('div[fallback]')).to.be.ok;
          expect(impl.element.querySelector('iframe')).to.be.null;
          expect(impl.element.querySelector('amp-analytics')).to.be.null;
          expect(impl.iframe).to.be.null;
          expect(impl.ampAnalyticsConfig_).to.be.null;
          expect(impl.ampAnalyticsElement_).to.be.null;
          expect(impl.element.getAttribute('data-amp-slot-index')).to
              .equal(String(Number(slotIdBefore) + 1));
        });
  });

  describe('#getNetworkId', () => {
    let element;
    it('should match expectations', () => {
      element = doc.createElement('amp-ad');
      const testValues = {
        '/1234/abc/def': '1234',
        '1234/abc/def': '1234',
        '/a1234/abc/def': '',
        'a1234/abc/def': '',
        '789': '789',
        '//789': '',
      };
      Object.keys(testValues).forEach(slotName => {
        element.setAttribute('data-slot', slotName);
        expect(getNetworkId(element)).to.equal(testValues[slotName]);
      });
    });
  });

  describe('#delayAdRequestEnabled', () => {
    beforeEach(() => {
      setupForAdTesting(env.win);
      impl = new AmpAdNetworkDoubleclickImpl(
          createElementWithAttributes(doc, 'amp-ad', {
            type: 'doubleclick',
          }));
    });

    it('should return true if in experiment', () => {
      forceExperimentBranch(impl.win, DOUBLECLICK_A4A_EXPERIMENT_NAME,
          DOUBLECLICK_EXPERIMENT_FEATURE.DELAYED_REQUEST);
      expect(impl.delayAdRequestEnabled()).to.be.true;
    });

    it('should return false if not in experiment', () => {
      expect(impl.delayAdRequestEnabled()).to.be.false;
    });
  });

  describe('#multi-size', () => {
    const arrayBuffer = () => Promise.resolve({
      byteLength: 256,
    });

    /**
     * Calling this function ensures that the enclosing test will behave as if
     * it has an AMP creative.
     */
    function stubForAmpCreative() {
      sandbox.stub(
          signatureVerifierFor(impl.win), 'verify',
          () => Promise.resolve(null));
    }

    function mockSendXhrRequest() {
      return {
        arrayBuffer,
        headers: {
          get(prop) {
            switch (prop) {
              case QQID_HEADER:
                return 'qqid-header';
              case CREATIVE_SIZE_HEADER:
                return '150x50';
              case AMP_SIGNATURE_HEADER:
                return 'fake-sig';
              default:
                return undefined;
            }
          },
          has(prop) {
            return !!this.get(prop);
          },
        },
      };
    }

    beforeEach(() => {
      setupForAdTesting(env.win);
      element = createElementWithAttributes(doc, 'amp-ad', {
        'width': '200',
        'height': '50',
        'type': 'doubleclick',
        'layout': 'fixed',
      });
      doc.body.appendChild(element);

      impl = new AmpAdNetworkDoubleclickImpl(element);
      impl.initialSize_ = {width: 200, height: 50};

        // Boilerplate stubbing
      sandbox.stub(impl, 'shouldInitializePromiseChain_', () => true);
      sandbox.stub(impl, 'getAmpDoc', () => {
        doc.win = window;
        return doc;
      });
      sandbox.stub(impl, 'getPageLayoutBox', () => {
        return {
          top: 0,
          bottom: 0,
          left: 0,
          right: 0,
          width: 200,
          height: 50,
        };
      });
      sandbox.stub(impl, 'protectedEmitLifecycleEvent_', () => {});
      sandbox.stub(impl, 'attemptChangeSize', (height, width) => {
        impl.element.setAttribute('height', height);
        impl.element.setAttribute('width', width);
        return Promise.resolve();
      });
      sandbox.stub(impl, 'getAmpAdMetadata_', () => {
        return {
          customElementExtensions: [],
          minifiedCreative: '<html><body>Hello, World!</body></html>',
        };
      });
      sandbox.stub(impl, 'updatePriority', () => {});
    });

    it('amp creative - should force iframe to match size of creative', () => {
      stubForAmpCreative();
      sandbox.stub(impl, 'sendXhrRequest', mockSendXhrRequest);
      impl.onLayoutMeasure();
      return impl.layoutCallback().then(() => {
        const iframe = impl.iframe;
        expect(iframe).to.be.ok;
        expect(iframe.getAttribute('style')).to.match(/width: 150/);
        expect(iframe.getAttribute('style')).to.match(/height: 50/);
      });
    });

    it('should force iframe to match size of creative', () => {
      sandbox.stub(impl, 'sendXhrRequest', mockSendXhrRequest);
      impl.onLayoutMeasure();
      return impl.layoutCallback().then(() => {
        const iframe = impl.iframe;
        expect(iframe).to.be.ok;
        expect(iframe.getAttribute('style')).to.match(/width: 150/);
        expect(iframe.getAttribute('style')).to.match(/height: 50/);
      });
    });

    it('amp creative - should force iframe to match size of slot', () => {
      stubForAmpCreative();
      sandbox.stub(impl, 'sendXhrRequest', () => null);
      sandbox.stub(impl, 'renderViaCachedContentIframe_',
          () => impl.iframeRenderHelper_({src: impl.adUrl_, name: 'name'}));
      // This would normally be set in AmpA4a#buildCallback.
      impl.creativeSize_ = {width: 200, height: 50};
      impl.onLayoutMeasure();
      return impl.layoutCallback().then(() => {
        const iframe = impl.iframe;
        expect(iframe).to.be.ok;
        expect(iframe.getAttribute('style')).to.match(/width: 200/);
        expect(iframe.getAttribute('style')).to.match(/height: 50/);
      });
    });

    it('should force iframe to match size of slot', () => {
      sandbox.stub(impl, 'sendXhrRequest', () => null);
      sandbox.stub(impl, 'renderViaCachedContentIframe_',
          () => impl.iframeRenderHelper_({src: impl.adUrl_, name: 'name'}));
      // This would normally be set in AmpA4a#buildCallback.
      impl.creativeSize_ = {width: 200, height: 50};
      impl.onLayoutMeasure();
      return impl.layoutCallback().then(() => {
        const iframe = impl.iframe;
        expect(iframe).to.be.ok;
        expect(iframe.getAttribute('style')).to.match(/width: 200/);
        expect(iframe.getAttribute('style')).to.match(/height: 50/);
      });
    });

    it('should issue an ad request even with bad multi-size data attr', () => {
      stubForAmpCreative();
      sandbox.stub(impl, 'sendXhrRequest', mockSendXhrRequest);
      impl.element.setAttribute('data-multi-size', '201x50');
      impl.onLayoutMeasure();
      return impl.layoutCallback().then(() => {
        expect(impl.adUrl_).to.be.ok;
        expect(impl.adUrl_.length).to.be.ok;
      });
    });
  });

  describe('#correlator clear experiment', () => {
    let onVisibilityChangedHandler;
    let visabilityState;

    beforeEach(() => {
      onVisibilityChangedHandler = null;
      visabilityState = VisibilityState.PAUSED;
      const viewer = {
        isVisible: () => true,
        onVisibilityChanged: handler => {
          onVisibilityChangedHandler = handler;
        },
        getVisibilityState: () => visabilityState,
        whenFirstVisible: () => Promise.resolve(),
      };
      sandbox.stub(Services, 'viewerForDoc').returns(viewer);
      element = createElementWithAttributes(doc, 'amp-ad', {
        type: 'doubleclick',
        height: '250',
        width: '320',
      });
      doc.body.appendChild(element);
      impl = new AmpAdNetworkDoubleclickImpl(element);
      impl.win.ampAdPageCorrelator = 12345;
    });

    it('clears if in experiment', () => {
      forceExperimentBranch(impl.win, CORRELATOR_CLEAR_EXP_NAME,
          CORRELATOR_CLEAR_EXP_BRANCHES.EXPERIMENT);
      impl.buildCallback();
      expect(onVisibilityChangedHandler).to.be.ok;
      onVisibilityChangedHandler();
      expect(impl.win.ampAdPageCorrelator).to.not.be.ok;
      expect(isInExperiment(element, CORRELATOR_CLEAR_EXP_BRANCHES.CONTROL))
          .to.be.false;
      expect(isInExperiment(element, CORRELATOR_CLEAR_EXP_BRANCHES.EXPERIMENT))
          .to.be.true;
    });

    it('does not clear if in control', () => {
      forceExperimentBranch(impl.win, CORRELATOR_CLEAR_EXP_NAME,
          CORRELATOR_CLEAR_EXP_BRANCHES.CONTROL);
      impl.buildCallback();
      expect(onVisibilityChangedHandler).to.be.ok;
      onVisibilityChangedHandler();
      expect(impl.win.ampAdPageCorrelator).to.equal(12345);
      expect(isInExperiment(element, CORRELATOR_CLEAR_EXP_BRANCHES.CONTROL))
          .to.be.true;
      expect(isInExperiment(element, CORRELATOR_CLEAR_EXP_BRANCHES.EXPERIMENT))
          .to.be.false;
    });

    it('does not clear if in neither branch', () => {
      forceExperimentBranch(impl.win, CORRELATOR_CLEAR_EXP_NAME, null);
      impl.buildCallback();
      expect(onVisibilityChangedHandler).to.be.ok;
      onVisibilityChangedHandler();
      expect(impl.win.ampAdPageCorrelator).to.equal(12345);
      expect(isInExperiment(element, CORRELATOR_CLEAR_EXP_BRANCHES.CONTROL))
          .to.be.false;
      expect(isInExperiment(element, CORRELATOR_CLEAR_EXP_BRANCHES.EXPERIMENT))
          .to.be.false;
    });

    it('attempts to select into branch', () => {
      impl.buildCallback();
      expect(onVisibilityChangedHandler).to.be.ok;
      onVisibilityChangedHandler();
      expect(
          impl.win.experimentBranches[CORRELATOR_CLEAR_EXP_NAME] !== undefined);
    });

    it('does not attempt to select into branch if SRA', () => {
      impl.useSra = true;
      impl.buildCallback();
      expect(onVisibilityChangedHandler).to.be.ok;
      onVisibilityChangedHandler();
      expect(impl.win.ampAdPageCorrelator).to.equal(12345);
      expect(
          impl.win.experimentBranches[CORRELATOR_CLEAR_EXP_NAME] === undefined);
    });

    it('does not attempt to select into branch if no correlator', () => {
      impl.win.ampAdPageCorrelator = undefined;
      impl.buildCallback();
      expect(onVisibilityChangedHandler).to.be.ok;
      onVisibilityChangedHandler();
      expect(
          impl.win.experimentBranches[CORRELATOR_CLEAR_EXP_NAME] === undefined);
    });

    it('does not attempt to select into branch if not pause', () => {
      visabilityState = VisibilityState.VISIBLE;
      impl.buildCallback();
      expect(onVisibilityChangedHandler).to.be.ok;
      onVisibilityChangedHandler();
      expect(
          impl.win.experimentBranches[CORRELATOR_CLEAR_EXP_NAME] === undefined);
    });

    it('set experiment for second block', () => {
      forceExperimentBranch(impl.win, CORRELATOR_CLEAR_EXP_NAME,
          CORRELATOR_CLEAR_EXP_BRANCHES.EXPERIMENT);
      impl.buildCallback();
      expect(onVisibilityChangedHandler).to.be.ok;
      onVisibilityChangedHandler();
      expect(isInExperiment(element, CORRELATOR_CLEAR_EXP_BRANCHES.EXPERIMENT))
          .to.be.true;
      onVisibilityChangedHandler = null;
      const elem2 = createElementWithAttributes(doc, 'amp-ad', {
        type: 'doubleclick',
        height: '250',
        width: '320',
      });
      doc.body.appendChild(elem2);
      new AmpAdNetworkDoubleclickImpl(elem2).buildCallback();
      expect(onVisibilityChangedHandler).to.not.be.ok;
      expect(isInExperiment(elem2, CORRELATOR_CLEAR_EXP_BRANCHES.EXPERIMENT))
          .to.be.true;
    });
  });
});


describes.realWin('additional amp-ad-network-doubleclick-impl',
    realWinConfigAmpAd, env => {
      let doc;
      let impl;
      let element;
      /**
   * Creates an iframe promise, and instantiates element and impl, adding the
   * former to the document of the iframe.
   * @param {{width, height, type}} config
   * @return The iframe promise.
   */
      function createImplTag(config) {
        config.type = 'doubleclick';
        setupForAdTesting(env.win);
        element = createElementWithAttributes(
            env.win.document, 'amp-ad', config);
    // To trigger CSS styling.
        element.setAttribute('data-a4a-upgrade-type',
            'amp-ad-network-doubleclick-impl');
    // Used to test styling which is targetted at first iframe child of
    // amp-ad.
        const iframe = env.win.document.createElement('iframe');
        element.appendChild(iframe);
        env.win.document.body.appendChild(element);
        impl = new AmpAdNetworkDoubleclickImpl(element);
        impl.iframe = iframe;
      }

      beforeEach(() => {
        doc = env.win.document;
      });

      describe('#onNetworkFailure', () => {

        beforeEach(() => {
          setupForAdTesting(env.win);
          element = createElementWithAttributes(doc, 'amp-ad', {
            'width': '200',
            'height': '50',
            'type': 'doubleclick',
          });
          impl = new AmpAdNetworkDoubleclickImpl(element);
        });

        it('should append error parameter', () => {
          const TEST_URL = 'https://somenetwork.com/foo?hello=world&a=b';
          expect(impl.onNetworkFailure(new Error('xhr failure'), TEST_URL))
              .to.jsonEqual({adUrl: TEST_URL + '&aet=n'});
        });
      });

      describe('centering', () => {
        const size = {width: '300px', height: '150px'};

        function verifyCss(iframe, expectedSize) {
          expect(iframe).to.be.ok;
          const style = env.win.getComputedStyle(iframe);
          expect(style.top).to.equal('50%');
          expect(style.left).to.equal('50%');
          expect(style.width).to.equal(expectedSize.width);
          expect(style.height).to.equal(expectedSize.height);
      // We don't know the exact values by which the frame will be translated,
      // as this can vary depending on whether we use the height/width
      // attributes, or the actual size of the frame. To make this less of a
      // hassle, we'll just match against regexp.
          expect(style.transform).to.match(new RegExp(
          'matrix\\(1, 0, 0, 1, -[0-9]+, -[0-9]+\\)'));
        }

        afterEach(() => env.win.document.body.removeChild(impl.element));

        it('centers iframe in slot when height && width', () => {
      //env.win.AMP_MODE.test = true;
          createImplTag({
            width: '300',
            height: '150',
          });
          expect(impl.element.getAttribute('width')).to.equal('300');
          expect(impl.element.getAttribute('height')).to.equal('150');
          verifyCss(impl.iframe, size);
        });
        it('centers iframe in slot when !height && !width', () => {
          createImplTag({
            layout: 'fixed',
          });
          expect(impl.element.getAttribute('width')).to.be.null;
          expect(impl.element.getAttribute('height')).to.be.null;
          verifyCss(impl.iframe, size);
        });
        it('centers iframe in slot when !height && width', () => {
          createImplTag({
            width: '300',
            layout: 'fixed',
          });
          expect(impl.element.getAttribute('width')).to.equal('300');
          expect(impl.element.getAttribute('height')).to.be.null;
          verifyCss(impl.iframe, size);
        });
        it('centers iframe in slot when height && !width', () => {
          createImplTag({
            height: '150',
            layout: 'fixed',
          });
          expect(impl.element.getAttribute('width')).to.be.null;
          expect(impl.element.getAttribute('height')).to.equal('150');
          verifyCss(impl.iframe, size);
        });
      });
    });<|MERGE_RESOLUTION|>--- conflicted
+++ resolved
@@ -50,15 +50,11 @@
 } from '../../../../src/experiments';
 import {Xhr} from '../../../../src/service/xhr-impl';
 import {VisibilityState} from '../../../../src/visibility-state';
-<<<<<<< HEAD
-=======
-import * as sinon from 'sinon';
 // Need the following side-effect import because in actual production code,
 // Fast Fetch impls are always loaded via an AmpAd tag, which means AmpAd is
 // always available for them. However, when we test an impl in isolation,
 // AmpAd is not loaded already, so we need to load it separately.
 import '../../../amp-ad/0.1/amp-ad';
->>>>>>> fc9835dc
 
 function setupForAdTesting(win) {
   const doc = win.document;
