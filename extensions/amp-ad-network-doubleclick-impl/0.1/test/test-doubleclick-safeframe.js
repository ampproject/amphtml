/**
 * Copyright 2018 The AMP HTML Authors. All Rights Reserved.
 *
 * Licensed under the Apache License, Version 2.0 (the "License");
 * you may not use this file except in compliance with the License.
 * You may obtain a copy of the License at
 *
 *      http://www.apache.org/licenses/LICENSE-2.0
 *
 * Unless required by applicable law or agreed to in writing, software
 * distributed under the License is distributed on an "AS-IS" BASIS,
 * WITHOUT WARRANTIES OR CONDITIONS OF ANY KIND, either express or implied.
 * See the License for the specific language governing permissions and
 * limitations under the License.
 */

// Need the following side-effect import because in actual production code,
// Fast Fetch impls are always loaded via an AmpAd tag, which means AmpAd is
// always available for them. However, when we test an impl in isolation,
// AmpAd is not loaded already, so we need to load it separately.
import '../../../amp-ad/0.1/amp-ad';
import {AmpAdNetworkDoubleclickImpl} from '../amp-ad-network-doubleclick-impl';
import {
  MESSAGE_FIELDS,
  SAFEFRAME_ORIGIN,
  SERVICE,
  SafeframeHostApi,
  removeSafeframeListener,
  safeframeListener,
} from '../safeframe-host';
import {Services} from '../../../../src/services';
import {createElementWithAttributes} from '../../../../src/dom';

/**
 * We're allowing external resources because otherwise using realWin causes
 * strange behavior with iframes, as it doesn't load resources that we
 * normally load in prod.
 * We're turning on ampAdCss because using realWin means that we don't
 * inherit that CSS from the parent page anymore.
 */
const realWinConfig = {
  amp: {
    extensions: ['amp-ad-network-doubleclick-impl'],
  },
  ampAdCss: true,
  allowExternalResources: true,
};


describes.realWin('DoubleClick Fast Fetch - Safeframe', realWinConfig, env => {
  let doubleclickImpl;
  let ampAd;
  let sandbox;
  let safeframeHost;
  let doc;
  const safeframeChannel = '61393';
  const ampAdHeight = 250;
  const ampAdWidth = 300;

  beforeEach(() => {
    sandbox = env.sandbox;
    env.win.AMP_MODE.test = true;
    doc = env.win.document;
    setup(ampAdHeight, ampAdWidth, ampAdHeight, ampAdWidth);
  });

  afterEach(() => {
    removeSafeframeListener();
  });

  function setup(slotHeight, slotWidth, creativeHeight, creativeWidth) {
    ampAd = createElementWithAttributes(env.win.document, 'amp-ad', {
      'height': slotHeight,
      'width': slotWidth,
      'type': 'doubleclick',
    });
    doc.body.appendChild(ampAd);
    doubleclickImpl = new AmpAdNetworkDoubleclickImpl(ampAd, doc, env.win);
    const creativeSize = {
      width: creativeWidth,
      height: creativeHeight,
    };
    safeframeHost = new SafeframeHostApi(
        doubleclickImpl, false, creativeSize);
    doubleclickImpl.upgradeCallback();
    doubleclickImpl.layoutCallback();
  }

  /**
   * Sends the intitial connection message that sets up the
   * safeframe channel.
   */
  function sendSetupMessage() {
    const messageData = {};
    messageData[MESSAGE_FIELDS.SENTINEL] = doubleclickImpl.sentinel;
    messageData[MESSAGE_FIELDS.CHANNEL] = safeframeChannel;
    receiveMessage(messageData);
  }

  function sendRegisterDoneMessage() {
    const message = {};
    message[MESSAGE_FIELDS.CHANNEL] = safeframeHost.channel;
    message[MESSAGE_FIELDS.ENDPOINT_IDENTITY] = 1;
    message[MESSAGE_FIELDS.SERVICE] = SERVICE.REGISTER_DONE;
    message[MESSAGE_FIELDS.PAYLOAD] = JSON.stringify({
      initialHeight: '100',
      initialWidth: '100',
      sentinel: safeframeHost.sentinel_,
    });
    receiveMessage(message);
  }

  // Simulates receiving a post message from the safeframe.
  function receiveMessage(messageData) {
    const messageEvent = {
      data: JSON.stringify(messageData),
      origin: SAFEFRAME_ORIGIN,
    };
    safeframeListener(messageEvent);
  }

  describe('connectMessagingChannel', () => {
    it('should handle setup message', () => {
      const safeframeMock = createElementWithAttributes(doc, 'iframe', {});
      ampAd.appendChild(safeframeMock);
      doubleclickImpl.iframe = safeframeMock;
      const connectMessagingChannelSpy = sandbox.spy(
          safeframeHost, 'connectMessagingChannel');
      const postMessageStub = sandbox./*OK*/stub(
          safeframeMock.contentWindow, 'postMessage');
      sendSetupMessage();

      // Verify that the channel was set up
      expect(connectMessagingChannelSpy).to.be.calledOnce;
      expect(safeframeHost.channel).to.equal(safeframeChannel);

      // Verify that first response message was sent properly
      const firstPostMessageArgs = postMessageStub.firstCall.args;
      let connectMessage = JSON.parse(firstPostMessageArgs[0]);
      let payload = JSON.parse(connectMessage[MESSAGE_FIELDS.PAYLOAD]);
      expect(payload).to.deep.equal({'c': safeframeChannel,
        'message': 'connect'});
      expect(connectMessage[MESSAGE_FIELDS.CHANNEL]).to.equal(safeframeChannel);
      expect(connectMessage[MESSAGE_FIELDS.SENTINEL]).to.equal(
          doubleclickImpl.sentinel);
      expect(connectMessage[MESSAGE_FIELDS.ENDPOINT_IDENTITY]).to.equal(
          safeframeHost.endpointIdentity_);

      // Verify that the initial geometry update was sent
      return Services.timerFor(env.win).promise(500).then(() => {
        const secondPostMessageArgs = postMessageStub.secondCall.args;
        connectMessage = JSON.parse(secondPostMessageArgs[0]);
        expect(connectMessage[MESSAGE_FIELDS.CHANNEL]).to.equal(
            safeframeChannel);
        expect(connectMessage[MESSAGE_FIELDS.SENTINEL]).to.equal(
            doubleclickImpl.sentinel);
        expect(connectMessage[MESSAGE_FIELDS.ENDPOINT_IDENTITY]).to.equal(
            safeframeHost.endpointIdentity_);
        payload = JSON.parse(connectMessage[MESSAGE_FIELDS.PAYLOAD]);
        expect(Object.keys(payload)).to.deep.equal(['newGeometry', 'uid']);
        expect(Object.keys(JSON.parse(payload['newGeometry']))).to.deep.equal([
          'windowCoords_t', 'windowCoords_r', 'windowCoords_b',
          'windowCoords_l', 'frameCoords_t', 'frameCoords_r',
          'frameCoords_b', 'frameCoords_l',
          'posCoords_t', 'posCoords_b', 'posCoords_r', 'posCoords_l',
          'styleZIndex',
          'allowedExpansion_r', 'allowedExpansion_b', 'allowedExpansion_t',
          'allowedExpansion_l', 'yInView', 'xInView',
        ]);
      });
    });
  });

  describe('getSafeframeNameAttr', () => {
    it('should return name attributes', () => {
      sandbox.stub(Services, 'documentInfoForDoc').returns({
        canonicalUrl: 'http://example.org/canonical',
      });
      const attrs = safeframeHost.getSafeframeNameAttr();
      expect(Object.keys(attrs)).to.deep.equal(
          ['uid', 'hostPeerName', 'initialGeometry', 'permissions',
            'metadata', 'reportCreativeGeometry', 'isDifferentSourceWindow',
            'sentinel']);

      // Check the geometry
      const initialGeometry = JSON.parse(attrs['initialGeometry']);
      expect(Object.keys(initialGeometry)).to.deep.equal(
          ['windowCoords_t', 'windowCoords_r', 'windowCoords_b',
            'windowCoords_l', 'frameCoords_t', 'frameCoords_r',
            'frameCoords_b', 'frameCoords_l', 'posCoords_t',
            'posCoords_b', 'posCoords_r', 'posCoords_l', 'styleZIndex',
            'allowedExpansion_r', 'allowedExpansion_b', 'allowedExpansion_t',
            'allowedExpansion_l', 'yInView', 'xInView']);
      Object.keys(initialGeometry).forEach(key => {
        if (key != 'styleZIndex') {
          expect(typeof initialGeometry[key]).to.equal('number');
        } else {
          expect(typeof initialGeometry[key]).to.equal('string');
        }
      });

      // check the permissions
      expect(JSON.parse(attrs['permissions'])).to.deep.equal({
        'expandByOverlay': true,
        'expandByPush': true,
        'readCookie': false,
        'writeCookie': false,
      });

      // Check the metadata
      expect(JSON.parse(attrs['metadata'])).to.deep.equal({
        'shared': {
          'sf_ver': doubleclickImpl.safeframeVersion,
          'ck_on': 1,
          'flash_ver': '26.0.0',
          'canonical_url': 'http://example.org/canonical',
          'amp': {'canonical_url': 'http://example.org/canonical'},
        },
      });
    });

    it('should not pass canonicalUrl if referrer policy same-origin', () => {
      sandbox.stub(Services, 'documentInfoForDoc').returns({
        canonicalUrl: 'http://example.org/canonical',
      });
      const meta = env.win.document.createElement('meta');
      meta.setAttribute('name', 'referrer');
      meta.setAttribute('content', 'same-origin');
      env.win.document.head.appendChild(meta);
      const attrs = safeframeHost.getSafeframeNameAttr();
      // Check the metadata
      expect(JSON.parse(attrs['metadata'])).to.deep.equal({
        'shared': {
          'sf_ver': doubleclickImpl.safeframeVersion,
          'ck_on': 1,
          'flash_ver': '26.0.0',
          'amp': {},
        },
      });
    });

    it('should not pass canonicalUrl if referrer policy no-referrer', () => {
      sandbox.stub(Services, 'documentInfoForDoc').returns({
        canonicalUrl: 'http://example.org/canonical',
      });
      const meta = env.win.document.createElement('meta');
      meta.setAttribute('name', 'referrer');
      meta.setAttribute('content', 'no-referrer');
      env.win.document.head.appendChild(meta);
      const attrs = safeframeHost.getSafeframeNameAttr();
      // Check the metadata
      expect(JSON.parse(attrs['metadata'])).to.deep.equal({
        'shared': {
          'sf_ver': doubleclickImpl.safeframeVersion,
          'ck_on': 1,
          'flash_ver': '26.0.0',
          'amp': {},
        },
      });
    });

    it('should pass canonicalUrl domain if referrer policy origin', () => {
      sandbox.stub(Services, 'documentInfoForDoc').returns({
        canonicalUrl: 'http://example.org/canonical/foo?bleh',
      });
      const meta = env.win.document.createElement('meta');
      meta.setAttribute('name', 'referrer');
      meta.setAttribute('content', 'origin');
      env.win.document.head.appendChild(meta);
      const attrs = safeframeHost.getSafeframeNameAttr();
      // Check the metadata
      expect(JSON.parse(attrs['metadata'])).to.deep.equal({
        'shared': {
          'sf_ver': doubleclickImpl.safeframeVersion,
          'ck_on': 1,
          'flash_ver': '26.0.0',
          'canonical_url': 'http://example.org',
          'amp': {'canonical_url': 'http://example.org'},
        },
      });
    });
  });

  describe('getCurrentGeometry', () => {
    beforeEach(() => {
      sandbox./*OK*/stub(safeframeHost.viewport_, 'getSize').returns({
        height: 1000,
        width: 500,
      });
    });

    it('should get current geometry when safeframe fills amp-ad', () => {
      sandbox./*OK*/stub(safeframeHost.baseInstance_,
          'getPageLayoutBox').returns({
        top: 0,
        left: 0,
        right: 300,
        bottom: 250,
      });
      const safeframeMock = createElementWithAttributes(doc, 'iframe', {
        'class': 'safeframe',
      });
      // Set the size of the safeframe to be the same as its containing
      // amp-ad element
      const css = createElementWithAttributes(doc, 'style');
      css.innerHTML = '.safeframe' +
          '{height:250px!important;' +
          'width:300px!important;' +
          'background-color:blue!important;' +
          'display:block!important;}';
      doc.head.appendChild(css);
      ampAd.appendChild(safeframeMock);
      doubleclickImpl.iframe_ = safeframeMock;
      safeframeHost.iframe_ = safeframeMock;

      const sendMessageStub = sandbox./*OK*/stub(safeframeHost,
          'sendMessage_');
      safeframeHost.updateGeometry_();

      return Services.timerFor(env.win).promise(100).then(() => {
        const payload = sendMessageStub.firstCall.args[0];
        const messageType = sendMessageStub.firstCall.args[1];
        expect(payload['newGeometry']).to.equal(
            '{"windowCoords_t":0,"windowCoords_r":500,"windowCoords_b":1000,' +
              '"windowCoords_l":0,"frameCoords_t":0,"frameCoords_r":300,' +
              '"frameCoords_b":250,"frameCoords_l":0,' +
              '"posCoords_t":0,"posCoords_b":250,"posCoords_r":300,' +
              '"posCoords_l":0,"styleZIndex":"",' +
              '"allowedExpansion_r":200,"allowedExpansion_b":750,' +
              '"allowedExpansion_t":0,"allowedExpansion_l":0,"yInView":1,' +
              '"xInView":1}');
        expect(payload['uid']).to.equal(safeframeHost.uid_);
        expect(messageType).to.equal(SERVICE.GEOMETRY_UPDATE);
      });
    });

    it('should get geometry when safeframe does not fill amp-ad', () => {
      sandbox./*OK*/stub(safeframeHost.baseInstance_,
          'getPageLayoutBox').returns({
        top: 0,
        left: 0,
        right: 50,
        bottom: 50,
      });
      // In this case, the safeframe is smaller than its containing
      // amp-ad element.
      const safeframeMock = createElementWithAttributes(doc, 'iframe', {
        'class': 'safeframe',
      });
      const css = createElementWithAttributes(doc, 'style');
      css.innerHTML = '.safeframe' +
          '{height:10px!important;' +
          'width:10px!important;' +
          'background-color:blue!important;' +
          'display:block!important;}';
      doc.head.appendChild(css);
      ampAd.appendChild(safeframeMock);
      doubleclickImpl.iframe_ = safeframeMock;
      safeframeHost.iframe_ = safeframeMock;

      const sendMessageStub = sandbox./*OK*/stub(safeframeHost,
          'sendMessage_');
      safeframeHost.updateGeometry_();

      return Services.timerFor(env.win).promise(100).then(() => {
        const payload = sendMessageStub.firstCall.args[0];
        const messageType = sendMessageStub.firstCall.args[1];
        expect(payload['newGeometry']).to.equal(
            '{"windowCoords_t":0,"windowCoords_r":500,"windowCoords_b":1000,' +
              '"windowCoords_l":0,"frameCoords_t":0,"frameCoords_r":10,' +
              '"frameCoords_b":10,"frameCoords_l":0,' +
              '"posCoords_t":0,"posCoords_b":10,"posCoords_r":10,' +
              '"posCoords_l":0,"styleZIndex":"",' +
              '"allowedExpansion_r":490,"allowedExpansion_b":990,' +
              '"allowedExpansion_t":0,"allowedExpansion_l":0,"yInView":1,' +
              '"xInView":1}');
        expect(payload['uid']).to.equal(safeframeHost.uid_);
        expect(messageType).to.equal(SERVICE.GEOMETRY_UPDATE);
      });
    });

<<<<<<< HEAD
    it('should handle cancellation', () => {
=======
    it('should get geometry when scrolled', () => {
>>>>>>> 238855de
      sandbox./*OK*/stub(safeframeHost.baseInstance_,
          'getPageLayoutBox').returns({
        top: 0,
        left: 0,
        right: 50,
        bottom: 50,
      });
      // In this case, the safeframe is smaller than its containing
      // amp-ad element.
      const safeframeMock = createElementWithAttributes(doc, 'iframe', {
        'class': 'safeframe',
      });
      const css = createElementWithAttributes(doc, 'style');
      css.innerHTML = '.safeframe' +
<<<<<<< HEAD
          '{height:10px!important;' +
          'width:10px!important;' +
=======
          '{height:100px!important;' +
          'width:100px!important;' +
>>>>>>> 238855de
          'background-color:blue!important;' +
          'display:block!important;}';
      doc.head.appendChild(css);
      ampAd.appendChild(safeframeMock);
      doubleclickImpl.iframe_ = safeframeMock;
      safeframeHost.iframe_ = safeframeMock;

<<<<<<< HEAD
      const sendMessageStub = sandbox./*OK*/stub(safeframeHost,
          'sendMessage_');
      safeframeHost.updateGeometry_();
      safeframeHost.baseInstance_.promiseId_++;
      return Services.timerFor(env.win).promise(1000).then(() => {
        expect(sendMessageStub).to.not.be.called;
=======
      // Scroll 100 px
      safeframeHost.viewport_.setScrollTop(50);

      const sendMessageStub = sandbox./*OK*/stub(safeframeHost,
          'sendMessage_');
      safeframeHost.updateGeometry_();

      return Services.timerFor(env.win).promise(100).then(() => {
        const payload = sendMessageStub.firstCall.args[0];
        const messageType = sendMessageStub.firstCall.args[1];
        expect(payload['newGeometry']).to.equal(
            '{"windowCoords_t":0,"windowCoords_r":500,"windowCoords_b":1000,' +
              '"windowCoords_l":0,"frameCoords_t":0,"frameCoords_r":100,' +
              '"frameCoords_b":100,"frameCoords_l":0,"posCoords_t":-50,' +
              '"posCoords_b":50,"posCoords_r":100,"posCoords_l":0,' +
              '"styleZIndex":"","allowedExpansion_r":400,' +
              '"allowedExpansion_b":900,"allowedExpansion_t":0,' +
              '"allowedExpansion_l":0,"yInView":0.5,"xInView":1}');
        expect(payload['uid']).to.equal(safeframeHost.uid_);
        expect(messageType).to.equal(SERVICE.GEOMETRY_UPDATE);
>>>>>>> 238855de
      });
    });
  });

  describe('geometry updates', () => {
    it('should be sent when geometry changes occur', () => {
      const safeframeMock = createElementWithAttributes(doc, 'iframe', {});
      ampAd.appendChild(safeframeMock);
      doubleclickImpl.iframe = safeframeMock;

      const onScrollStub = sandbox./*OK*/stub(
          safeframeHost.viewport_, 'onScroll');
      const onChangedStub = sandbox./*OK*/stub(
          safeframeHost.viewport_, 'onChanged');

      safeframeMock.contentWindow.postMessage = () => {};
      sendSetupMessage();
      const maybeUpdateGeometry1 = onScrollStub.firstCall.args[0];
      const maybeUpdateGeometry2 = onChangedStub.firstCall.args[0];
      const sendMessageStub = sandbox./*OK*/spy(safeframeHost,
          'sendMessage_');
      maybeUpdateGeometry1();
      maybeUpdateGeometry2();

      return Services.timerFor(env.win).promise(100).then(() => {
        expect(sendMessageStub).to.be.calledTwice;
        const payload = sendMessageStub.secondCall.args[0];
        const messageType = sendMessageStub.secondCall.args[1];
        expect(JSON.parse(payload['newGeometry'])).to.deep.equal(
            safeframeHost.currentGeometry_);
        expect(payload['uid']).to.equal(safeframeHost.uid_);
        expect(messageType).to.equal(SERVICE.GEOMETRY_UPDATE);
        return Services.timerFor(env.win).promise(1000).then(() => {
          expect(sendMessageStub).to.be.calledThrice;
          const payload = sendMessageStub.thirdCall.args[0];
          const messageType = sendMessageStub.thirdCall.args[1];
          expect(JSON.parse(payload['newGeometry'])).to.deep.equal(
              safeframeHost.currentGeometry_);
          expect(payload['uid']).to.equal(safeframeHost.uid_);
          expect(messageType).to.equal(SERVICE.GEOMETRY_UPDATE);
        });
      });

    });
  });

  describe('formatGeom', () => {
    it('should build proper geometry update', () => {
      sandbox./*OK*/stub(safeframeHost.baseInstance_,
          'getPageLayoutBox').returns({
        top: 200,
        left: 100,
        right: 400,
        bottom: 800,
      });
      const iframeBox = {
        top: 300,
        left: 200,
        bottom: 1000,
        right: 500,
        width: 300,
        height: 700,
      };
      sandbox./*OK*/stub(safeframeHost.viewport_, 'getSize').returns({
        width: 500,
        height: 1000,
      });
      const expectedParsedSfGU = {
        'windowCoords_t': 0, 'windowCoords_r': 500, 'windowCoords_b': 1000,
        'windowCoords_l': 0, 'frameCoords_t': 300, 'frameCoords_r': 500,
        'frameCoords_b': 1000, 'frameCoords_l': 200,
        'posCoords_b': 1000, 'posCoords_l': 200, 'posCoords_r': 500,
        'posCoords_t': 300, 'styleZIndex': '',
        'allowedExpansion_r': 200, 'allowedExpansion_b': 300,
        'allowedExpansion_t': 0, 'allowedExpansion_l': 0, 'yInView': 1,
        'xInView': 1,
      };
      const safeframeGeometryUpdate = safeframeHost.formatGeom_(
          iframeBox);
      const parsedSfGU = JSON.parse(safeframeGeometryUpdate);
      expect(parsedSfGU).to.deep.equal(expectedParsedSfGU);
      expect(safeframeHost.currentGeometry_).to.deep.equal(expectedParsedSfGU);

    });
  });

  describe('sendResizeResponse', () => {
    it('should handle cancellation', () => {
      const sendMessageStub = sandbox./*OK*/stub(safeframeHost,
          'sendMessage_');
      safeframeHost.sendResizeResponse(true, SERVICE.COLLAPSE_REQUEST);
      safeframeHost.baseInstance_.promiseId_++;
      return Services.timerFor(env.win).promise(0).then(() => {
        expect(sendMessageStub).to.not.be.called;
      });
    });
  });

  describe('resizeAmpAdAndSafeframe', () => {
    it('should handle cancellation', () => {
      const sendMessageStub = sandbox./*OK*/stub(safeframeHost,
          'sendMessage_');
      safeframeHost.resizeAmpAdAndSafeframe(
          100, 100, SERVICE.COLLAPSE_REQUEST);
      safeframeHost.baseInstance_.promiseId_++;
      return Services.timerFor(env.win).promise(0).then(() => {
        expect(sendMessageStub).to.not.be.called;
      });
    });
  });

  describe('handleFluidMessage', () => {
    it('should handle cancellation', () => {
      const sendMessageStub = sandbox./*OK*/stub(safeframeHost,
          'sendMessage_');
      safeframeHost.handleFluidMessage_({height: 10});
      safeframeHost.baseInstance_.promiseId_++;
      return Services.timerFor(env.win).promise(0).then(() => {
        expect(sendMessageStub).to.not.be.called;
      });
    });
  });

  describe('Resizing', () => {
    let safeframeMock;
    let resizeSafeframeSpy;
    let sendResizeResponseSpy;
    let resizeAmpAdAndSafeframeSpy;
    let attemptChangeSizeStub;
    beforeEach(() => {
      setupForResize();
    });

    function setupForResize() {
      sandbox.restore();
      const css = createElementWithAttributes(doc, 'style');
      css.innerHTML = '.safeframe' +
          '{height:50px!important;' +
          'width:50px!important;' +
          'background-color:blue!important;' +
          'display:block!important;}';
      doc.head.appendChild(css);
      safeframeMock = createElementWithAttributes(doc, 'iframe', {
        height: 50,
        width: 50,
      });
      ampAd.appendChild(safeframeMock);
      doubleclickImpl.iframe = safeframeMock;
      resizeSafeframeSpy = sandbox.spy(
          safeframeHost, 'resizeSafeframe');
      sendResizeResponseSpy = sandbox.spy(
          safeframeHost, 'sendResizeResponse');
      resizeAmpAdAndSafeframeSpy = sandbox.spy(
          safeframeHost, 'resizeAmpAdAndSafeframe');
      safeframeHost.initialHeight_ = ampAdHeight;
      safeframeHost.initialWidth_ = ampAdWidth;
      sendSetupMessage();
      sendRegisterDoneMessage();
      attemptChangeSizeStub = sandbox.stub(
          doubleclickImpl, 'attemptChangeSize');
      sandbox./*OK*/stub(safeframeHost.viewport_, 'getSize').returns({
        height: 1000,
        width: 1000,
      });
      safeframeHost.isCollapsed_ = true;
    }

    /**
     * Send a message requesting an expand.
     */
    function sendExpandMessage(height, width) {
      const expandMessage = {};
      expandMessage[MESSAGE_FIELDS.CHANNEL] = safeframeHost.channel;
      expandMessage[MESSAGE_FIELDS.ENDPOINT_IDENTITY] = 1;
      expandMessage[MESSAGE_FIELDS.SERVICE] = SERVICE.EXPAND_REQUEST;
      expandMessage[MESSAGE_FIELDS.PAYLOAD] = JSON.stringify({
        'uid': 0.623462509818004,
        'expand_t': 0,
        'expand_r': width,
        'expand_b': height,
        'expand_l': 0,
        'push': true,
        'sentinel': safeframeHost.sentinel_,
      });
      receiveMessage(expandMessage);
    }

    /**
     * If the safeframed creative asks to resize within the bounds of
     * the amp-ad element, it succeeds immediately.
     */
    it('expand_request should succeed if within amp-ad bounds', () => {
      const slotHeight = 500;
      const slotWidth = 500;
      setup(slotHeight, slotWidth, ampAdHeight, ampAdWidth);
      setupForResize();
      sendExpandMessage(50, 50);
      // Verify that we can immediately resize the safeframe, and don't
      // need to call any of the fancy AMP element resize things.
      return Services.timerFor(env.win).promise(100).then(() => {
        expect(resizeSafeframeSpy).to.be.calledOnce;
        expect(resizeSafeframeSpy).to.be.calledWith(300, 350);
        expect(safeframeMock.style.height).to.equal('300px');
        expect(safeframeMock.style.width).to.equal('350px');
        expect(sendResizeResponseSpy).to.be.calledWith(
            true, SERVICE.EXPAND_RESPONSE);
        expect(resizeAmpAdAndSafeframeSpy).to.not.be.called;
      });
    });

    /**
     * If the amp-ad slot size changes at any time, we should always be
     * handling it properly. In this test, the initial size of the slot
     * is such that an expand request should cause resizeAmpAdAndSafeframe
     * to be called, but before the expand request is sent, we modify
     * the slot size so that it is big enough that this is no longer the
     * case.
     */
    it('expand_request should properly handle slot size change', () => {
      const slotHeight = 10;
      const slotWidth = 10;
      setup(slotHeight, slotWidth, ampAdHeight, ampAdWidth);
      setupForResize();
      // Increase the slot size
      ampAd.style.height = '600px';
      ampAd.style.width = '600px';
      sendExpandMessage(50, 50);
      // Verify that we can immediately resize the safeframe, and don't
      // need to call any of the fancy AMP element resize things.
      return Services.timerFor(env.win).promise(100).then(() => {
        expect(resizeSafeframeSpy).to.be.calledOnce;
        expect(resizeSafeframeSpy).to.be.calledWith(300, 350);
        expect(safeframeMock.style.height).to.equal('300px');
        expect(safeframeMock.style.width).to.equal('350px');
        expect(sendResizeResponseSpy).to.be.calledWith(
            true, SERVICE.EXPAND_RESPONSE);
        expect(resizeAmpAdAndSafeframeSpy).to.not.be.called;
      });
    });

    /**
     * If the safeframed creative asks to resize outside the bounds of
     * the amp-ad element, first we try to resize the amp-ad element by
     * using element.attemptChangeSize. If that succeeds, then we also
     * resize the safeframe.
     */
    it('expand_request should succeed if expanding past amp-ad bounds and' +
       ' does not create reflow', () => {
      const expandWidthBy = 550;
      const expandHeightBy = 600;
      // Sneaky hack to do a synchronous mock of attemptChangeSize
      // Resize the ampAd to simulate a success.
      const then = f => {
        ampAd.style.height = '850px';
        ampAd.style.width = '850px';
        f();
        return {'catch': () => {}};
      };
      attemptChangeSizeStub.returns({then});
      sendExpandMessage(expandHeightBy, expandWidthBy);

      return Services.timerFor(env.win).promise(100).then(() => {
        expect(resizeSafeframeSpy).to.be.calledOnce;
        expect(resizeSafeframeSpy).to.be.calledWith(850, 850);
        expect(safeframeMock.style.height).to.equal('850px');
        expect(safeframeMock.style.width).to.equal('850px');
        expect(sendResizeResponseSpy).to.be.calledWith(
            true, SERVICE.EXPAND_RESPONSE);
        expect(resizeAmpAdAndSafeframeSpy).to.be.calledOnce;
      });
    });

    /**
     * If the safeframed creative asks to resize outside the bounds of
     * the amp-ad element, first we try to resize the amp-ad element by
     * using element.attemptChangeSize. If that rejects, we should send
     * a failure message.
     */
    it('resizeAmpAdAndSafeframe should send error on rejection', () => {
      attemptChangeSizeStub.rejects();
      safeframeHost.resizeAmpAdAndSafeframe(550, 550, SERVICE.EXPAND_RESPONSE);
      return Services.timerFor(env.win).promise(100).then(() => {
        expect(sendResizeResponseSpy).to.be.calledWith(
            false, SERVICE.EXPAND_RESPONSE);
      });
    });

    /**
     * If the safeframed creative asks to expand greater than the viewport,
     * fail gracefully.
     */
    it('expand_request fails if expanding larger than viewport', () => {
      sendExpandMessage(5000, 5000);
      return Services.timerFor(env.win).promise(100).then(() => {
        expect(sendResizeResponseSpy).to.be.calledWith(
            false, SERVICE.EXPAND_RESPONSE);
      });
    });

    /**
     * If the safeframed creative asks to expand with invalid expand
     * values, should fail gracefully.
     */
    it('expand_request fails if invalid values sent', () => {
      const expandMessage = {};
      expandMessage[MESSAGE_FIELDS.CHANNEL] = safeframeHost.channel;
      expandMessage[MESSAGE_FIELDS.ENDPOINT_IDENTITY] = 1;
      expandMessage[MESSAGE_FIELDS.SERVICE] = SERVICE.EXPAND_REQUEST;
      expandMessage[MESSAGE_FIELDS.PAYLOAD] = JSON.stringify({
        'uid': 0.623462509818004,
        'expand_t': 'text',
        'expand_r': 'Also text',
        'expand_b': 50,
        'expand_l': 0,
        'push': 'not bool',
        'sentinel': safeframeHost.sentinel_,
      });
      receiveMessage(expandMessage);
      return Services.timerFor(env.win).promise(100).then(() => {
        expect(sendResizeResponseSpy).to.be.calledWith(
            false, SERVICE.EXPAND_RESPONSE);
      });
    });

    /**
     * Request asks to expand past the bounds of the amp-ad element. First we
     * try to expand that element, and in this test it fails. Thus, we also
     * fail resizing the safeframe.
     */
    it('expand_request should fail if expanding past amp-ad bounds and would ' +
       'create reflow', () => {
      attemptChangeSizeStub.rejects();

      sendExpandMessage(550, 550);

      return Services.timerFor(env.win).promise(100).then(() => {
        expect(resizeSafeframeSpy).to.not.be.called;
        expect(safeframeMock.height).to.equal('50');
        expect(safeframeMock.width).to.equal('50');
        expect(sendResizeResponseSpy).to.be.calledWith(
            false, SERVICE.EXPAND_RESPONSE);
        expect(resizeAmpAdAndSafeframeSpy).to.be.calledOnce;
      });
    });

    function sendCollapseMessage() {
      const collapseMessage = {};
      collapseMessage[MESSAGE_FIELDS.CHANNEL] = safeframeHost.channel;
      collapseMessage[MESSAGE_FIELDS.ENDPOINT_IDENTITY] = 1;
      collapseMessage[MESSAGE_FIELDS.SERVICE] = SERVICE.COLLAPSE_REQUEST;
      collapseMessage[MESSAGE_FIELDS.PAYLOAD] = JSON.stringify({
        'uid': 0.623462509818004,
        'push': false,
        'sentinel': safeframeHost.sentinel_,
      });
      receiveMessage(collapseMessage);
    }

    it('should collapse safeframe on amp-ad resize failure', () => {
      safeframeHost.isCollapsed_ = false;
      ampAd.style.height = '600px';
      ampAd.style.width = '600px';
      safeframeMock.style.height = 600;
      safeframeMock.style.width = 600;
      attemptChangeSizeStub.rejects();
      sendCollapseMessage();

      return Services.timerFor(env.win).promise(100).then(() => {
        expect(resizeSafeframeSpy).to.be.calledOnce;
        expect(resizeSafeframeSpy).to.be.calledWith(250, 300);
        expect(safeframeMock.style.height).to.equal('250px');
        expect(safeframeMock.style.width).to.equal('300px');
        expect(sendResizeResponseSpy).to.be.calledWith(
            true, SERVICE.COLLAPSE_RESPONSE);
        expect(resizeAmpAdAndSafeframeSpy).to.be.calledOnce;
      });
    });

    it('should collapse safeframe on amp-ad resize success', () => {
      safeframeHost.isCollapsed_ = false;
      ampAd.style.height = '600px';
      ampAd.style.width = '600px';
      safeframeMock.style.height = 600;
      safeframeMock.style.width = 600;
      // Sneaky hack to do a synchronous mock of attemptChangeSize
      // Resize the ampAd to simulate a success.
      const then = f => {
        ampAd.style.height = '250px';
        ampAd.style.width = '300px';
        f();
        return {'catch': () => {}};
      };
      attemptChangeSizeStub.returns({then});
      sendCollapseMessage();

      return Services.timerFor(env.win).promise(100).then(() => {
        expect(resizeSafeframeSpy).to.be.calledOnce;
        expect(resizeSafeframeSpy).to.be.calledWith(250, 300);
        expect(safeframeMock.style.height).to.equal('250px');
        expect(safeframeMock.style.width).to.equal('300px');
        expect(sendResizeResponseSpy).to.be.calledWith(
            true, SERVICE.COLLAPSE_RESPONSE);
        expect(resizeAmpAdAndSafeframeSpy).to.be.calledOnce;
      });
    });

    it('should send collapse failure message if already collapsed', () => {
      safeframeHost.isCollapsed_ = true;
      sendCollapseMessage();
      return Services.timerFor(env.win).promise(100).then(() => {
        expect(sendResizeResponseSpy).to.be.calledWith(
            false, SERVICE.COLLAPSE_RESPONSE);
      });
    });

    it('should send collapse failure message if not registered', () => {
      safeframeHost.isCollapsed_ = false;
      safeframeHost.isRegistered_ = false;
      sendCollapseMessage();
      return Services.timerFor(env.win).promise(100).then(() => {
        expect(sendResizeResponseSpy).to.be.calledWith(
            false, SERVICE.COLLAPSE_RESPONSE);
      });
    });

    /**
     * Send a message requesting a resize.
     * @param {number} height Pixels to resize height by.
     * @param {number} width Pixels to resize width by.
     */
    function sendResizeMessage(top, bottom, left, right) {
      const resizeMessage = {};
      resizeMessage[MESSAGE_FIELDS.CHANNEL] = safeframeHost.channel;
      resizeMessage[MESSAGE_FIELDS.ENDPOINT_IDENTITY] = 1;
      resizeMessage[MESSAGE_FIELDS.SERVICE] = SERVICE.RESIZE_REQUEST;
      resizeMessage[MESSAGE_FIELDS.PAYLOAD] = JSON.stringify({
        'uid': 0.623462509818004,
        'resize_t': top,
        'resize_r': right,
        'resize_b': bottom,
        'resize_l': left,
        'sentinel': safeframeHost.sentinel_,
      });
      receiveMessage(resizeMessage);
    }

    it('should resize safeframe on amp-ad resize success', () => {
      safeframeHost.isCollapsed_ = false;
      // Sneaky hack to do a synchronous mock of attemptChangeSize
      // Resize the ampAd to simulate a success.
      const then = f => {
        ampAd.style.height = '240px';
        ampAd.style.width = '290px';
        f();
        return {'catch': () => {}};
      };
      attemptChangeSizeStub.returns({then});
      sendResizeMessage(-5, -5, -5, -5);

      return Services.timerFor(env.win).promise(100).then(() => {
        expect(resizeSafeframeSpy).to.be.calledOnce;
        expect(resizeSafeframeSpy).to.be.calledWith(240, 290);
        expect(safeframeMock.style.height).to.equal('240px');
        expect(safeframeMock.style.width).to.equal('290px');
        expect(sendResizeResponseSpy).to.be.calledWith(
            true, SERVICE.RESIZE_RESPONSE);
        expect(resizeAmpAdAndSafeframeSpy).to.be.calledOnce;
      });
    });
  });
});<|MERGE_RESOLUTION|>--- conflicted
+++ resolved
@@ -379,11 +379,8 @@
       });
     });
 
-<<<<<<< HEAD
+
     it('should handle cancellation', () => {
-=======
-    it('should get geometry when scrolled', () => {
->>>>>>> 238855de
       sandbox./*OK*/stub(safeframeHost.baseInstance_,
           'getPageLayoutBox').returns({
         top: 0,
@@ -398,28 +395,46 @@
       });
       const css = createElementWithAttributes(doc, 'style');
       css.innerHTML = '.safeframe' +
-<<<<<<< HEAD
-          '{height:10px!important;' +
+        '{height:10px!important;' +
           'width:10px!important;' +
-=======
-          '{height:100px!important;' +
-          'width:100px!important;' +
->>>>>>> 238855de
           'background-color:blue!important;' +
           'display:block!important;}';
       doc.head.appendChild(css);
       ampAd.appendChild(safeframeMock);
       doubleclickImpl.iframe_ = safeframeMock;
       safeframeHost.iframe_ = safeframeMock;
-
-<<<<<<< HEAD
       const sendMessageStub = sandbox./*OK*/stub(safeframeHost,
           'sendMessage_');
       safeframeHost.updateGeometry_();
       safeframeHost.baseInstance_.promiseId_++;
       return Services.timerFor(env.win).promise(1000).then(() => {
         expect(sendMessageStub).to.not.be.called;
-=======
+
+    it('should get geometry when scrolled', () => {
+
+      sandbox./*OK*/stub(safeframeHost.baseInstance_,
+          'getPageLayoutBox').returns({
+        top: 0,
+        left: 0,
+        right: 50,
+        bottom: 50,
+      });
+      // In this case, the safeframe is smaller than its containing
+      // amp-ad element.
+      const safeframeMock = createElementWithAttributes(doc, 'iframe', {
+        'class': 'safeframe',
+      });
+      const css = createElementWithAttributes(doc, 'style');
+      css.innerHTML = '.safeframe' +
+          '{height:100px!important;' +
+          'width:100px!important;' +
+          'background-color:blue!important;' +
+          'display:block!important;}';
+      doc.head.appendChild(css);
+      ampAd.appendChild(safeframeMock);
+      doubleclickImpl.iframe_ = safeframeMock;
+      safeframeHost.iframe_ = safeframeMock;
+
       // Scroll 100 px
       safeframeHost.viewport_.setScrollTop(50);
 
@@ -440,7 +455,6 @@
               '"allowedExpansion_l":0,"yInView":0.5,"xInView":1}');
         expect(payload['uid']).to.equal(safeframeHost.uid_);
         expect(messageType).to.equal(SERVICE.GEOMETRY_UPDATE);
->>>>>>> 238855de
       });
     });
   });
