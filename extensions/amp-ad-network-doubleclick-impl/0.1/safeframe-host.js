/**
 * Copyright 2018 The AMP HTML Authors. All Rights Reserved.
 *
 * Licensed under the Apache License, Version 2.0 (the "License");
 * you may not use this file except in compliance with the License.
 * You may obtain a copy of the License at
 *
 *      http://www.apache.org/licenses/LICENSE-2.0
 *
 * Unless required by applicable law or agreed to in writing, software
 * distributed under the License is distributed on an "AS-IS" BASIS,
 * WITHOUT WARRANTIES OR CONDITIONS OF ANY KIND, either express or implied.
 * See the License for the specific language governing permissions and
 * limitations under the License.
 */

import {Services} from '../../../src/services';
import {dev} from '../../../src/log';
import {dict} from '../../../src/utils/object';
import {getData} from '../../../src/event-helper';
import {parseUrl} from '../../../src/url';
import {setStyles} from '../../../src/style';
import {throttle} from '../../../src/utils/rate-limit';
import {tryParseJson} from '../../../src/json';

/**
 * Used to manage messages for different Safeframe ad slots.
 *
 * Maps a sentinel value to an instance of the SafeframeHostApi to which that
 * sentinel value belongs.
 * @type {!Object<string, !SafeframeHostApi>}
 */
export const safeframeHosts = {};

/** @private {boolean} */
let safeframeListenerCreated_ = false;

/** @enum {string} */
export const MESSAGE_FIELDS = {
  CHANNEL: 'c',
  SENTINEL: 'e',
  ENDPOINT_IDENTITY: 'i',
  PAYLOAD: 'p',
  SERVICE: 's',
  MESSAGE: 'message',
};

/** @enum {string} */
export const SERVICE = {
  GEOMETRY_UPDATE: 'geometry_update',
  CREATIVE_GEOMETRY_UPDATE: 'creative_geometry_update',
  EXPAND_REQUEST: 'expand_request',
  EXPAND_RESPONSE: 'expand_response',
  REGISTER_DONE: 'register_done',
  COLLAPSE_REQUEST: 'collapse_request',
  COLLAPSE_RESPONSE: 'collapse_response',
  SHRINK_REQUEST: 'shrink_request',
  SHRINK_RESPONSE: 'shrink_response',
};

/** @private {string} */
const TAG = 'AMP-DOUBLECLICK-SAFEFRAME';

/** @const {string} */
export const SAFEFRAME_ORIGIN = 'https://tpc.googlesyndication.com';

/**
 * Event listener callback for message events. If message is a Safeframe message,
 * handles the message.
 * This listener is registered within SafeframeHostApi.
 * @param {!Event} event
 */
export function safeframeListener(event) {
  const data = tryParseJson(getData(event));
  /** Only process messages that are valid Safeframe messages */
  if (event.origin != SAFEFRAME_ORIGIN || !data) {
    return;
  }
  const payload = tryParseJson(data[MESSAGE_FIELDS.PAYLOAD]) || {};
  /**
   * If the sentinel is provided at the top level, this is a message simply
   * to setup the postMessage channel, so set it up.
   */
  const sentinel = data[MESSAGE_FIELDS.SENTINEL] || payload['sentinel'];
  const safeframeHost = safeframeHosts[sentinel];
  if (!safeframeHost) {
    dev().warn(TAG, `Safeframe Host for sentinel: ${sentinel} not found.`);
    return;
  }
  if (!safeframeHost.channel) {
    safeframeHost.connectMessagingChannel(data[MESSAGE_FIELDS.CHANNEL]);
  } else if (payload) {
    // Currently we do not expect a payload on initial connection messages.
    safeframeHost.processMessage(/** @type {!JsonObject} */(payload),
        data[MESSAGE_FIELDS.SERVICE]);
  }
}

/**
 * Sets up the host API for DoubleClick Safeframe to allow the following
 * Safeframe container APIs to work:
 *   - $sf.ext.expand()
 *   - $sf.ext.collapse()
 *   - $sf.ext.geom()
 * Expand and collapse are both implemented utilizing AMP's built in element
 * resizing.
 *
 * For geom, the host needs to send geometry updates into the container
 *  whenever a position change happens, at a max frequency of 1 message/second.
 *  To implement this messaging, we are leveraging the existing IntersectionObserver
 *  class that works with AMP elements. However, the safeframe iframe that we
 *  need to monitor is not an AMP element, but rather contained within an amp-ad.
 *  So, we are doing intersection observing on the amp-ad, and calculating
 *  the correct position for the iframe whenever we get an update.
 *
 * We pass an instance of this class into the IntersectionObserver class, which then
 *  calls the instance of send() below whenever an update occurs.
 */
export class SafeframeHostApi {

  /**
   * @param {!./amp-ad-network-doubleclick-impl.AmpAdNetworkDoubleclickImpl} baseInstance
   * @param {boolean} isFluid
   * @param {?({width: number, height: number}|../../../src/layout-rect.LayoutRectDef)} initialSize
   * @param {?({width, height}|../../../src/layout-rect.LayoutRectDef)} creativeSize
   * @param {?string} fluidImpressionUrl
   */
  constructor(baseInstance, isFluid, initialSize, creativeSize,
    fluidImpressionUrl) {
    /** @private {!./amp-ad-network-doubleclick-impl.AmpAdNetworkDoubleclickImpl} */
    this.baseInstance_ = baseInstance;

    /** @private {!Window} */
    this.win_ = this.baseInstance_.win;

    /** @private {string} */
    this.sentinel_ = this.baseInstance_.sentinel;

    /** @private {?Element} */
    this.iframe_ = null;

    /** @type {?string} */
    this.channel = null;

    /** @private {?JsonObject} */
    this.currentGeometry_ = null;

    /** @private {number} */
    this.endpointIdentity_ = Math.random();

    /** @private {number} */
    this.uid_ = Math.random();

    /** @private {boolean} */
    this.isFluid_ = isFluid;

    /** @private {?({width: number, height: number}|../../../src/layout-rect.LayoutRectDef)} */
    this.slotSize_ = initialSize;

    /** @private {?({width, height}|../../../src/layout-rect.LayoutRectDef)} */
    this.creativeSize_ = creativeSize;

    /** @private {?({width, height}|../../../src/layout-rect.LayoutRectDef)} */
    this.initialCreativeSize_ = {
      height: creativeSize['height'],
      width: creativeSize['width'],
    };

    /** @private {?string} */
    this.fluidImpressionUrl_ = fluidImpressionUrl;

    /** @private {?Promise} */
    this.delay_ = null;

    /** @private {../../../src/service/viewport/viewport-impl.Viewport} */
    this.viewport_ = this.baseInstance_.getViewport();

    /** @private {boolean} */
    this.isCollapsed_ = true;

    /** @private {boolean} */
    this.isRegistered_ = false;

    // TODO: Make this page-level.
    const sfConfig = Object(tryParseJson(
        this.baseInstance_.element.getAttribute(
            'data-safeframe-config')) || {});
    /** @private {boolean} */
    this.expandByOverlay_ = sfConfig.hasOwnProperty('expandByOverlay') ?
      sfConfig['expandByOverlay'] : true;

    /** @private {boolean} */
    this.expandByPush_ = sfConfig.hasOwnProperty('expandByPush') ?
      sfConfig['expandByPush'] : true;

    /** @private {?Function} */
    this.unlisten_ = null;

    this.registerSafeframeHost();
  }

  /**
   * Returns the Safeframe specific name attributes that are needed for the
   * Safeframe creative to properly setup.
   * @return {!JsonObject}
   */
  getSafeframeNameAttr() {
    const attributes = dict({});
    attributes['uid'] = this.uid_;
    attributes['hostPeerName'] = this.win_.location.origin;
    attributes['initialGeometry'] = this.getInitialGeometry();
    attributes['permissions'] = JSON.stringify(
        dict({
          'expandByOverlay': this.expandByOverlay_,
          'expandByPush': this.expandByPush_,
          'readCookie': false,
          'writeCookie': false,
        }));
    attributes['metadata'] = JSON.stringify(
        dict({
          'shared': {
            'sf_ver': this.baseInstance_.safeframeVersion,
            'ck_on': 1,
            'flash_ver': '26.0.0',
            'canonical_url': this.maybeGetCanonicalUrl(),
          },
        }));
    attributes['reportCreativeGeometry'] = this.isFluid_;
    attributes['isDifferentSourceWindow'] = false;
    attributes['sentinel'] = this.sentinel_;
    return attributes;
  }

  /**
   * Returns the canonical URL of the page, if the publisher allows
   * it to be passed.
   * @return {string|undefined}
   * @visibleForTesting
   */
  maybeGetCanonicalUrl() {
    // Don't allow for referrer policy same-origin,
    // as Safeframe will always be a different origin.
    // Don't allow for no-referrer.
    const canonicalUrl = Services.documentInfoForDoc(
        this.baseInstance_.getAmpDoc()).canonicalUrl;
    const metaReferrer = this.win_.document.querySelector(
        "meta[name='referrer']");
    if (!metaReferrer) {
      return canonicalUrl;
    }
    switch (metaReferrer.getAttribute('content')) {
      case 'same-origin':
        return;
      case 'no-referrer':
        return;
      case 'origin':
        return parseUrl(canonicalUrl).origin;
    }
    return canonicalUrl;
  }

  /**
   * Returns the initialGeometry to assign to the name of the safeframe
   * for rendering. This needs to be done differently than all the other
   * geometry updates, because we don't actually have access to the
   * rendered safeframe yet. Note that we are using getPageLayoutBox,
   * which is not guaranteed to be perfectly accurate as it is from
   * the last measure of the element. This is fine for our use case
   * here, as even if the position is slightly off, we'll send the right
   * size.
   * @return {string}
   */
  getInitialGeometry() {
    const ampAdBox = this.baseInstance_.getPageLayoutBox();
    const heightOffset = (ampAdBox.height - this.creativeSize_.height) / 2;
    const widthOffset = (ampAdBox.width - this.creativeSize_.width) / 2;
    const iframeBox = {
      top: ampAdBox.top + heightOffset,
      bottom: ampAdBox.bottom - heightOffset,
      left: ampAdBox.left + widthOffset,
      right: ampAdBox.right - widthOffset,
      height: this.initialCreativeSize_.height,
      width: this.initialCreativeSize_.width,
    };
    return this.formatGeom_(iframeBox);
  }

  /**
   * Registers this instance as the host API for the current sentinel.
   * If the global safeframe listener has not yet been created, it creates
   * that as well.
   */
  registerSafeframeHost() {
    dev().assert(this.sentinel_);
    safeframeHosts[this.sentinel_] = safeframeHosts[this.sentinel_] || this;
    if (!safeframeListenerCreated_) {
      safeframeListenerCreated_ = true;
      this.win_.addEventListener('message', safeframeListener, false);
    }
  }

  /**
   * Sends initial connection message to the safeframe to finish initialization.
   * Also initializes the sending of geometry update messages to the frame.
   * @param {string} channel
   */
  connectMessagingChannel(channel) {
    // Set the iframe here, because when class is first created the iframe
    // element does not yet exist on this.baseInstance_. The first time
    // we receive a message we know that it now exists.
    dev().assert(this.baseInstance_.iframe);
    this.iframe_ = this.baseInstance_.iframe;
    this.channel = channel;
    this.setupGeom_();
    this.sendMessage_({
      'message': 'connect',
      'c': this.channel,
    }, '');
  }

  /**
   * Creates IntersectionObserver instance for this SafeframeAPI instance.
   * We utilize the existing IntersectionObserver class, by passing in this
   * class for IO to use instead of SubscriptionApi for sending its update
   * messages. The method 'send' below is triggered by IO every time that
   * an update occurs.
   * @private
   */
  setupGeom_() {
    dev().assert(this.iframe_.contentWindow,
        'Frame contentWindow unavailable.');
    const throttledUpdate = throttle(
        this.win_, this.updateGeometry_.bind(this), 1000);
    const scrollUnlistener = this.viewport_.onScroll(throttledUpdate);
    const changedUnlistener = this.viewport_.onChanged(throttledUpdate);
    this.unlisten_ = () => {
      scrollUnlistener();
      changedUnlistener();
    };
    this.updateGeometry_();
  }

  /**
   * Sends a geometry update message into the safeframe.
   * @private
   */
  updateGeometry_() {
    if (!this.iframe_) {
      return;
    }
    this.viewport_.getClientRectAsync(this.iframe_).then(iframeBox => {
      const formattedGeom = this.formatGeom_(iframeBox);
      this.sendMessage_({
        newGeometry: formattedGeom,
        uid: this.uid_,
      }, SERVICE.GEOMETRY_UPDATE);
    });
  }

  /**
   * Builds geometry update format expected by GPT Safeframe.
   * Also sets this.currentGeometry as side effect.
   * @param {!Object} iframeBox The elementRect for the safeframe.
   * @return {string} Safeframe formatted changes.
   * @private
   */
  formatGeom_(iframeBox) {
    const ampAdBox = this.baseInstance_.getPageLayoutBox();
    const viewportSize = this.viewport_.getSize();
    const currentGeometry = /** @type {JsonObject} */({
      'windowCoords_t': 0,
      'windowCoords_r': viewportSize.width,
      'windowCoords_b': viewportSize.height,
      'windowCoords_l': 0,
      'frameCoords_t': ampAdBox.top,
      'frameCoords_r': ampAdBox.right,
      'frameCoords_b': ampAdBox.bottom,
      'frameCoords_l': ampAdBox.left,
      'styleZIndex': this.baseInstance_.element.style.zIndex,
      // AMP's built in resize methodology that we use only allows expansion
      // to the right and bottom, so we enforce that here.
      'allowedExpansion_r': viewportSize.width -
          iframeBox.width,
      'allowedExpansion_b': viewportSize.height -
          iframeBox.height,
      'allowedExpansion_t': 0,
      'allowedExpansion_l': 0,
      'yInView': this.getPercInView(viewportSize.height,
          iframeBox.top, iframeBox.bottom),
      'xInView': this.getPercInView(viewportSize.width,
          iframeBox.left, iframeBox.right),
    });
    this.currentGeometry_ = currentGeometry;
    return JSON.stringify(currentGeometry);
  }

  /**
   * Helper function to calculate both the xInView and yInView of the
   * geometry update messages. In the case of a 400px wide viewport,
   * with a 100px wide creative that starts at x position 50, if we
   * are calculating xInView, rootBoundEnd is 400, boundingRectStart
   * is 50, and boundingRectEnd is 150.
   * @param {number} rootBoundEnd
   * @param {number} boundingRectStart
   * @param {number} boundingRectEnd
   * @return {number}
   */
  getPercInView(rootBoundEnd, boundingRectStart, boundingRectEnd) {
    const lengthInView = (boundingRectEnd >= rootBoundEnd) ?
      rootBoundEnd - boundingRectStart : boundingRectEnd;
    const percInView = lengthInView / (boundingRectEnd - boundingRectStart);
    return Math.max(0, Math.min(1, percInView)) || 0;
  }

  /**
   * Handles serializing and sending messages to the safeframe.
   * @param {!Object} payload
   * @param {string} serviceName
   * @private
   */
  sendMessage_(payload, serviceName) {
    dev().assert(this.iframe_.contentWindow,
        'Frame contentWindow unavailable.');
    const message = dict();
    message[MESSAGE_FIELDS.CHANNEL] = this.channel;
    message[MESSAGE_FIELDS.PAYLOAD] = JSON.stringify(
        /** @type {!JsonObject} */(payload));
    message[MESSAGE_FIELDS.SERVICE] = serviceName;
    message[MESSAGE_FIELDS.SENTINEL] = this.sentinel_;
    message[MESSAGE_FIELDS.ENDPOINT_IDENTITY] = this.endpointIdentity_;
    this.iframe_.contentWindow./*OK*/postMessage(
        JSON.stringify(message), SAFEFRAME_ORIGIN);
  }

  /**
   * Routes messages to their appropriate handler.
   * @param {!JsonObject} payload
   * @param {string} service
   */
  processMessage(payload, service) {
    // We are not logging unexpected messages, and some expected
    // messages are being dropped, like init_done, as we don't need them.
    switch (service) {
      case SERVICE.CREATIVE_GEOMETRY_UPDATE:
        this.handleFluidMessage_(payload);
        break;
      case SERVICE.EXPAND_REQUEST:
        this.handleExpandRequest_(payload);
        break;
      case SERVICE.REGISTER_DONE:
        this.isRegistered_ = true;
        break;
      case SERVICE.COLLAPSE_REQUEST:
        this.handleCollapseRequest_();
        break;
      case SERVICE.SHRINK_REQUEST:
        this.handleShrinkRequest_(payload);
      default:
        break;
    }
  }


  /**
   * @param {!JsonObject} payload
   * @private
   */
  handleExpandRequest_(payload) {
    if (!this.isRegistered_) {
      return;
    }
    const expandHeight = Number(this.creativeSize_.height) +
          payload['expand_b'] + payload['expand_t'];
    const expandWidth = Number(this.creativeSize_.width) +
          payload['expand_r'] + payload['expand_l'];
    // Verify that if expanding by push, that expandByPush is allowed.
    // If expanding by overlay, verify that expandByOverlay is allowed,
    // and that we are only expanding within the bounds of the amp-ad.
    if (isNaN(expandHeight) || isNaN(expandWidth) ||
        (payload['push'] && !this.expandByPush_) ||
        (!payload['push'] && !this.expandByOverlay_ &&
         (expandWidth > this.creativeSize_.width ||
          expandHeight > this.creativeSize_.height))) {
      dev().error(TAG, 'Invalid expand values.');
      this.sendResizeResponse(
          /* SUCCESS? */ false, SERVICE.EXPAND_RESPONSE);
      return;
    }
    // Can't expand to greater than the viewport size
    if (expandHeight > this.viewport_.getSize().height ||
        expandWidth > this.viewport_.getSize().width) {
      this.sendResizeResponse(
          /* SUCCESS? */ false, SERVICE.EXPAND_RESPONSE);
      return;
    }
    this.handleSizeChange(expandHeight,
        expandWidth,
        SERVICE.EXPAND_RESPONSE);
  }

  /**
   * @private
   */
  handleCollapseRequest_() {
    // Only collapse if expanded.
    if (this.isCollapsed_ || !this.isRegistered_) {
      this.sendResizeResponse(
          /* SUCCESS? */ false, SERVICE.COLLAPSE_RESPONSE);
      return;
    }
    this.handleSizeChange(this.initialCreativeSize_.height,
        this.initialCreativeSize_.width,
        SERVICE.COLLAPSE_RESPONSE,
        /** isCollapse */ true);
  }

  /**
   * @param {number} height
   * @param {number} width
   * @param {string} messageType
   */
  resizeSafeframe(height, width, messageType) {
    this.isCollapsed_ = messageType == SERVICE.COLLAPSE_RESPONSE;
    this.baseInstance_.measureMutateElement(
        /** MEASURER */ () => {
          this.baseInstance_.getResource().measure();
        },
        /** MUTATOR */ () => {
          if (this.iframe_) {
            setStyles(this.iframe_, {
              'height': height + 'px',
              'width': width + 'px',
            });
            this.creativeSize_.height = height;
            this.creativeSize_.width = width;
          }
          this.sendResizeResponse(/** SUCCESS */ true, messageType);
        },
        this.iframe_
    );
  }

  /**
   * Resizes the safeframe, and potentially the containing amp-ad element.
   * Then sends a response message to the Safeframe creative.
   *
   * For expansion:
   *  If the new size is fully contained within the bounds of the amp-ad,
   *  we can resize immediately as there will be no reflow. However, if
   *  the new size is larger than the amp-ad, then first we need to try
   *  to resize the amp-ad, and only resize the safeframe if that succeeds.
   * For collapse:
   *  We always first want to attempt to collapse the amp-ad. Then,
   *  regardless of whether that succeeds, we collapse the safeframe too.
   * @param {number} height In pixels.
   * @param {number} width In pixels.
   * @param {string} messageType
   * @param {boolean=} optIsCollapse Whether this is a collapse attempt.
   */
  handleSizeChange(height, width, messageType, optIsCollapse) {
    if (!optIsCollapse &&
        width <= this.slotSize_.width &&
        height <= this.slotSize_.height) {
      this.resizeSafeframe(height, width, messageType);
    } else {
      this.resizeAmpAdAndSafeframe(height, width, messageType);
    }
  }

  /**
   * @param {!JsonObject} payload
   * @private
   */
  handleShrinkRequest_(payload) {
    if (!this.isRegistered_) {
      return;
    }
<<<<<<< HEAD
    const shrinkHeight = Number(this.creativeSize_.height) -
          payload['shrink_b'] + payload['shrink_t'];
    const shrinkWidth = Number(this.creativeSize_.width) -
          payload['shrink_r'] + payload['shrink_l'];
=======
    const shrinkHeight = Number(this.iframe_.height) -
          (payload['shrink_b'] + payload['shrink_t']);
    const shrinkWidth = Number(this.iframe_.width) -
          (payload['shrink_r'] + payload['shrink_l']);
>>>>>>> 9a7b418f
    // Make sure we are actually shrinking here.
    if (isNaN(shrinkWidth) || isNaN(shrinkHeight) ||
        shrinkWidth > this.creativeSize_.width ||
        shrinkHeight > this.creativeSize_.height) {
      dev().error(TAG, 'Invalid shrink values.');
      return;
    }

    this.resizeAmpAdAndSafeframe(shrinkHeight, shrinkWidth,
        SERVICE.SHRINK_RESPONSE);
  }

  /**
   * @param {boolean} success
   * @param {string} messageType
   */
  sendResizeResponse(success, messageType) {
    if (!this.iframe_) {
      return;
    }
    this.viewport_.getClientRectAsync(this.iframe_).then(iframeBox => {
      const formattedGeom = this.formatGeom_(iframeBox);
      this.sendMessage_({
        uid: this.uid_,
        success,
        newGeometry: formattedGeom,
        'expand_t': this.currentGeometry_['allowedExpansion_t'],
        'expand_b': this.currentGeometry_['allowedExpansion_b'],
        'expand_r': this.currentGeometry_['allowedExpansion_r'],
        'expand_l': this.currentGeometry_['allowedExpansion_l'],
        push: true,
      }, messageType);
    });
  }

  /**
   * Attempts to resize both the amp-ad and the Safeframe.
   * If the amp-ad can not be resized, then if it was a collapse request,
   * we will still collapse just the safeframe.
   * @param {number} height
   * @param {number} width
   * @param {string} messageType
   */
  resizeAmpAdAndSafeframe(height, width, messageType) {
    // First, attempt to resize the Amp-Ad that is the parent of the
    // safeframe
    this.baseInstance_.attemptChangeSize(height, width).then(() => {
      // If this resize succeeded, we always resize the safeframe.
      // resizeSafeframe also sends the resize response.
      this.resizeSafeframe(height, width, messageType);
      // Update our stored record of what the amp-ad's size is. This
      // is just for caching. Setting it here doesn't actually change
      // the size of the amp-ad, the attempt change size above did that.
      this.slotSize_.height = height;
      this.slotSize_.width = width;
    }, /** REJECT CALLBACK */ () => {
      // If the resize initially failed, it may have been queued
      // as a pendingChangeSize, which will cause the size change
      // to execute upon the next user interaction. We don't want
      // that for safeframe, so we reset it here.
      this.baseInstance_.getResource().resetPendingChangeSize();
      if (messageType == SERVICE.COLLAPSE_RESPONSE ||
          messageType == SERVICE.SHRINK_RESPONSE) {
        // If this is a collapse or shrink request, then even if resizing
        // the amp-ad failed, still resize the iframe.
        // resizeSafeframe also sends the resize response.
        // Only register as collapsed if explicitly a collapse request.
        this.resizeSafeframe(height, width, messageType);
      } else {
        // We were attempting to
        // expand past the bounds of the amp-ad, and it failed. Thus,
        // we need to send a failure message, and the safeframe is
        // not resized.
        this.sendResizeResponse(false, messageType);
      }
    }).catch(err => {
      dev().error(TAG, `Resizing failed: ${err}`);
      this.sendResizeResponse(false, messageType);
    });
  }

  /**
   * Handles Fluid-related messages dispatched from SafeFrame.
   * @param {!JsonObject} payload
   * @private
   */
  handleFluidMessage_(payload) {
    let newHeight;
    if (!payload || !(newHeight = parseInt(payload['height'], 10))) {
      // TODO(levitzky) Add actual error handling here.
      this.baseInstance_.forceCollapse();
      return;
    }
    this.baseInstance_.attemptChangeHeight(newHeight)
        .then(() => this.onFluidResize_())
        .catch(() => {
          // TODO(levitzky) Add more error handling here
          this.baseInstance_.forceCollapse();
        });
  }

  /**
   * Fires a delayed impression and notifies the Fluid creative that its
   * container has been resized.
   * @private
   */
  onFluidResize_() {
    if (this.fluidImpressionUrl_) {
      this.baseInstance_.fireDelayedImpressions(
          this.fluidImpressionUrl_);
      this.fluidImpressionUrl_ = null;
    }
    this.iframe_.contentWindow./*OK*/postMessage(
        JSON.stringify(dict({'message': 'resize-complete', 'c': this.channel})),
        SAFEFRAME_ORIGIN);
  }

  /**
   * Unregister this Host API.
   */
  destroy() {
    this.iframe_ = null;
    delete safeframeHosts[this.sentinel_];
    if (this.unlisten_) {
      this.unlisten_();
    }
    if (Object.keys(safeframeHosts).length == 0) {
      removeSafeframeListener();
    }
  }
}

/**
 * Removes the safeframe event listener.
 */
export function removeSafeframeListener() {
  window.removeEventListener('message', safeframeListener, false);
  safeframeListenerCreated_ = false;
}<|MERGE_RESOLUTION|>--- conflicted
+++ resolved
@@ -575,17 +575,11 @@
     if (!this.isRegistered_) {
       return;
     }
-<<<<<<< HEAD
     const shrinkHeight = Number(this.creativeSize_.height) -
-          payload['shrink_b'] + payload['shrink_t'];
+          (payload['shrink_b'] + payload['shrink_t']);
     const shrinkWidth = Number(this.creativeSize_.width) -
-          payload['shrink_r'] + payload['shrink_l'];
-=======
-    const shrinkHeight = Number(this.iframe_.height) -
-          (payload['shrink_b'] + payload['shrink_t']);
-    const shrinkWidth = Number(this.iframe_.width) -
           (payload['shrink_r'] + payload['shrink_l']);
->>>>>>> 9a7b418f
+
     // Make sure we are actually shrinking here.
     if (isNaN(shrinkWidth) || isNaN(shrinkHeight) ||
         shrinkWidth > this.creativeSize_.width ||
