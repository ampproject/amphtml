/**
 * Force the layout box of the ad iframe to be exactly as big as the actual
 * iframe. The `amp-ad` tag itself can be freely styled.
 */
amp-ad iframe,
amp-embed iframe {
  border: 0 !important;
  margin: 0 !important;
  padding: 0 !important;
  position: relative;
}

.i-amphtml-ad-default-holder {
  position: absolute;
  left: 0;
  right: 0;
  top: 0;
  bottom: 0;
  display: flex;
  align-items: center;
  justify-content: center;
  background-color: rgba(200, 200, 200, 0.05);
}

.i-amphtml-ad-default-holder:after {
  content: 'Ad';
  content: attr(data-ad-holder-text);
  background-color: transparent;
  border-radius: 2px;
  color: #696969;
  font-size: 10px;
  line-height: 1;
  font-family: Arial, sans-serif;
  padding: 3px 4px 1px;
  border: 1px, solid, #696969;
}

amp-ad[sticky] {
  visibility: hidden;
  align-items: center;
}

amp-ad[type='adsense'],
amp-ad[type='doubleclick'] {
  direction: ltr;
}

amp-ad[data-a4a-upgrade-type='amp-ad-network-doubleclick-impl'] > iframe,
amp-ad[data-a4a-upgrade-type='amp-ad-network-adsense-impl'] > iframe {
  min-height: 0;
  min-width: 0;
}

amp-ad[data-a4a-upgrade-type='amp-ad-network-doubleclick-impl'][height='fluid']
  > iframe {
  height: 100% !important;
  width: 100% !important;
  position: relative;
}

amp-ad[data-a4a-upgrade-type='amp-ad-network-doubleclick-impl'][height='fluid'] {
  width: 100% !important;
}

amp-ad .amp-ad-close-button {
  position: absolute;
  visibility: visible;
  width: 28px;
  height: 28px;
  right: 0;
  background-image: url('data:image/svg+xml;charset=utf-8,<svg width="13" height="13" viewBox="341 8 13 13" xmlns="http://www.w3.org/2000/svg"><path fill="#4F4F4F" d="M354 9.31L352.69 8l-5.19 5.19L342.31 8 341 9.31l5.19 5.19-5.19 5.19 1.31 1.31 5.19-5.19 5.19 5.19 1.31-1.31-5.19-5.19z" fill-rule="evenodd"/></svg>');
  background-size: 13px 13px;
  background-position: 9px center;
  background-color: #fff;
  background-repeat: no-repeat;
  box-shadow: 0 -1px 1px 0 rgba(0, 0, 0, 0.2);
  border: none;
  border-radius: 12px 0 0 0;
}

/* Increase tapping area of the dismiss button */
amp-ad .amp-ad-close-button:before {
  position: absolute;
  content: '';
  top: -20px;
  right: 0;
  left: -20px;
  bottom: 0;
}

amp-ad[sticky='bottom'] .amp-ad-close-button,
amp-ad[sticky='bottom-right'] .amp-ad-close-button,
amp-ad[sticky='left'] .amp-ad-close-button,
amp-ad[sticky='right'] .amp-ad-close-button {
  top: -28px;
}

amp-ad[sticky='top'] .amp-ad-close-button {
  transform: rotate(270deg);
  bottom: -28px;
}

amp-ad[sticky='left'] .amp-ad-close-button {
  transform: rotate(90deg);
  left: 0;
}

[dir='rtl'] amp-ad .amp-ad-close-button {
  right: auto;
  left: 0;
  border-top-left-radius: 0;
  border-top-right-radius: 12px;
  background-position: 6px center;
}

[dir='rtl'] amp-ad .amp-ad-close-button:before {
  right: -20px;
  left: 0;
}

amp-ad[sticky] {
  z-index: 2147483647;
  position: fixed;
  overflow: visible !important;
  box-shadow: 0 0 5px 0 rgba(0, 0, 0, 0.2) !important;
  display: flex;
  flex-direction: column;
}

amp-ad[sticky='top'] {
  width: 100% !important;
  max-height: 20% !important;
  background: #fff;
  padding-bottom: 5px;
}

amp-ad[sticky='bottom'] {
  max-width: 100%;
  width: 100% !important;
  max-height: 20% !important;
  padding-bottom: env(safe-area-inset-bottom, 0px);
  background: #fff;
  bottom: 0;
  padding-top: 4px;
}

amp-ad[sticky='bottom-right'] {
  bottom: 0;
  right: 0;
}

<<<<<<< HEAD
amp-ad[sticky='sidebar'] {
  position: sticky;
  top: 10px;
}

@media only screen and (min-width: 1024px) {
  amp-ad[sticky='left'] {
    position: fixed;
    top: 100px;
    left: 20px;
  }
  amp-ad[sticky='right'] {
    position: fixed;
    top: 100px;
    right: 20px;
  }
}


@media only screen and (max-width: 1023px) {
  amp-ad[sticky='left'] {
    display: none;
  }
  amp-ad[sticky='right'] {
    display: none;
=======
amp-ad[sticky='left'],
amp-ad[sticky='right'] {
  background: #fff;
}

amp-ad[sticky='left'] iframe,
amp-ad[sticky='right'] iframe {
  max-width: 120px !important;
}

amp-ad[sticky='left'] {
  left: 0;
}

amp-ad[sticky='right'] {
  right: 0;
}

/**
  * Enforce no left/right sticky ads if not on a wide screen
  */
@media (max-width: 1024px) {
  amp-ad[sticky='left'],
  amp-ad[sticky='right'] {
    display: none !important;
>>>>>>> b5fe8865
  }
}<|MERGE_RESOLUTION|>--- conflicted
+++ resolved
@@ -149,33 +149,11 @@
   right: 0;
 }
 
-<<<<<<< HEAD
 amp-ad[sticky='sidebar'] {
   position: sticky;
   top: 10px;
 }
 
-@media only screen and (min-width: 1024px) {
-  amp-ad[sticky='left'] {
-    position: fixed;
-    top: 100px;
-    left: 20px;
-  }
-  amp-ad[sticky='right'] {
-    position: fixed;
-    top: 100px;
-    right: 20px;
-  }
-}
-
-
-@media only screen and (max-width: 1023px) {
-  amp-ad[sticky='left'] {
-    display: none;
-  }
-  amp-ad[sticky='right'] {
-    display: none;
-=======
 amp-ad[sticky='left'],
 amp-ad[sticky='right'] {
   background: #fff;
@@ -201,6 +179,5 @@
   amp-ad[sticky='left'],
   amp-ad[sticky='right'] {
     display: none !important;
->>>>>>> b5fe8865
   }
 }