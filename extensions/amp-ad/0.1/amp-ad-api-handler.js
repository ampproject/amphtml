--- conflicted
+++ resolved
@@ -94,7 +94,6 @@
     listenForOnce(this.iframe_, 'entity-id', info => {
       this.element_.creativeId = info.id;
     }, this.is3p_);
-<<<<<<< HEAD
 
     // Install iframe resize API.
     this.unlisteners_.push(listenFor(this.iframe_, 'embed-size',
@@ -117,28 +116,7 @@
           }
         }, this.is3p_, this.is3p_));
 
-    if (this.is3p_) {
-=======
-    this.unlisteners_.push(listenFor(this.iframe_, 'embed-size', data => {
-      let newHeight, newWidth;
-      if (data.width !== undefined) {
-        newWidth = Math.max(this.element_./*OK*/offsetWidth +
-            data.width - this.iframe_./*OK*/offsetWidth, data.width);
-        this.iframe_.width = newWidth;
-        this.element_.setAttribute('width', newWidth);
-      }
-      if (data.height !== undefined) {
-        newHeight = Math.max(this.element_./*OK*/offsetHeight +
-            data.height - this.iframe_./*OK*/offsetHeight, data.height);
-        this.iframe_.height = newHeight;
-        this.element_.setAttribute('height', newHeight);
-      }
-      if (newHeight !== undefined || newWidth !== undefined) {
-        this.updateSize_(newHeight, newWidth);
-      }
-    }, this.is3p_));
     if (!opt_defaultVisible) {
->>>>>>> 99f32d79
       // NOTE(tdrl,keithwrightbos): This will not work for A4A with an AMP
       // creative as it will not expect having to send the render-start message.
       this.iframe_.style.visibility = 'hidden';
