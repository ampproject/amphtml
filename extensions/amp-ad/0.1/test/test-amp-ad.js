--- conflicted
+++ resolved
@@ -14,11 +14,7 @@
  * limitations under the License.
  */
 
-<<<<<<< HEAD
 import {createIframePromise} from '../../../../testing/iframe';
-=======
-import {a4aRegistry} from '../../../../ads/_a4a-config';
->>>>>>> 40fbb714
 import {adConfig} from '../../../../ads/_config';
 import {AmpAd} from '../amp-ad';
 import {AmpAd3PImpl} from '../amp-ad-3p-impl';
@@ -117,25 +113,7 @@
       });
 
       it('fails upgrade on A4A upgrade with loadElementClass error', () => {
-<<<<<<< HEAD
-        return iframePromise.then(fixture => {
-          AmpAd.a4aRegistry['zort'] = function() {
-            return true;
-          };
-          ampAdElement.setAttribute('type', 'zort');
-          const extensions = Services.extensionsFor(fixture.win);
-          const extensionsStub = sandbox.stub(extensions, 'loadElementClass')
-              .withArgs('amp-ad-network-zort-impl')
-              .returns(Promise.reject(new Error('I failed!')));
-          ampAd = new AmpAd(ampAdElement);
-          return ampAd.upgradeCallback().then(baseElement => {
-            expect(extensionsStub).to.be.calledAtLeastOnce;
-            expect(ampAdElement.getAttribute(
-                'data-a4a-upgrade-type')).to.equal('amp-ad-network-zort-impl');
-            expect(baseElement).to.be.instanceof(AmpAd3PImpl);
-          });
-=======
-        a4aRegistry['zort'] = function() {
+        AmpAd.a4aRegistry['zort'] = function() {
           return true;
         };
         ampAdElement.setAttribute('type', 'zort');
@@ -149,54 +127,15 @@
           expect(ampAdElement.getAttribute(
               'data-a4a-upgrade-type')).to.equal('amp-ad-network-zort-impl');
           expect(baseElement).to.be.instanceof(AmpAd3PImpl);
->>>>>>> 40fbb714
         });
       });
 
       it('falls back to Delayed Fetch if remote.html is used', () => {
-<<<<<<< HEAD
-        return iframePromise.then(({doc}) => {
-          const meta = doc.createElement('meta');
-          meta.setAttribute('name', 'amp-3p-iframe-src');
-          meta.setAttribute('content', 'https://example.com/remote.html');
-          doc.head.appendChild(meta);
-          AmpAd.a4aRegistry['zort'] = () => {
-            throw new Error('predicate should not execute if remote.html!');
-          };
-          ampAdElement.setAttribute('type', 'zort');
-          const upgraded = new AmpAd(ampAdElement).upgradeCallback();
-          return expect(upgraded).to.eventually.be.instanceof(AmpAd3PImpl);
-        });
-      });
-
-      it('uses Fast Fetch if just RTC is used', () => {
-        return iframePromise.then(fixture => {
-          const rtcConfig = fixture.doc.createElement('script');
-          rtcConfig.setAttribute('id', 'amp-rtc');
-          fixture.doc.head.appendChild(rtcConfig);
-          AmpAd.a4aRegistry['zort'] = function() {
-            return true;
-          };
-          ampAdElement.setAttribute('type', 'zort');
-          const zortInstance = {};
-          const zortConstructor = function() { return zortInstance; };
-          const extensions = Services.extensionsFor(fixture.win);
-          const extensionsStub = sandbox.stub(extensions, 'loadElementClass')
-              .withArgs('amp-ad-network-zort-impl')
-              .returns(Promise.resolve(zortConstructor));
-          ampAd = new AmpAd(ampAdElement);
-          return ampAd.upgradeCallback().then(baseElement => {
-            expect(extensionsStub).to.be.calledAtLeastOnce;
-            expect(ampAdElement.getAttribute(
-                'data-a4a-upgrade-type')).to.equal('amp-ad-network-zort-impl');
-            expect(baseElement).to.equal(zortInstance);
-          });
-=======
         const meta = doc.createElement('meta');
         meta.setAttribute('name', 'amp-3p-iframe-src');
         meta.setAttribute('content', 'https://example.com/remote.html');
         doc.head.appendChild(meta);
-        a4aRegistry['zort'] = () => {
+        AmpAd.a4aRegistry['zort'] = () => {
           throw new Error('predicate should not execute if remote.html!');
         };
         ampAdElement.setAttribute('type', 'zort');
@@ -208,54 +147,26 @@
         const rtcConfig = doc.createElement('script');
         rtcConfig.setAttribute('id', 'amp-rtc');
         doc.head.appendChild(rtcConfig);
-        a4aRegistry['zort'] = function() {
-          return true;
-        };
-        ampAdElement.setAttribute('type', 'zort');
-        const zortInstance = {};
-        const zortConstructor = function() { return zortInstance; };
-        const extensions = Services.extensionsFor(win);
-        const extensionsStub = sandbox.stub(extensions, 'loadElementClass')
-            .withArgs('amp-ad-network-zort-impl')
-            .returns(Promise.resolve(zortConstructor));
-        ampAd = new AmpAd(ampAdElement);
-        return ampAd.upgradeCallback().then(baseElement => {
-          expect(extensionsStub).to.be.calledAtLeastOnce;
-          expect(ampAdElement.getAttribute(
-              'data-a4a-upgrade-type')).to.equal('amp-ad-network-zort-impl');
-          expect(baseElement).to.equal(zortInstance);
->>>>>>> 40fbb714
+        AmpAd.a4aRegistry['zort'] = function() {
+          return true;
+        };
+        ampAdElement.setAttribute('type', 'zort');
+        const zortInstance = {};
+        const zortConstructor = function() { return zortInstance; };
+        const extensions = Services.extensionsFor(win);
+        const extensionsStub = sandbox.stub(extensions, 'loadElementClass')
+            .withArgs('amp-ad-network-zort-impl')
+            .returns(Promise.resolve(zortConstructor));
+        ampAd = new AmpAd(ampAdElement);
+        return ampAd.upgradeCallback().then(baseElement => {
+          expect(extensionsStub).to.be.calledAtLeastOnce;
+          expect(ampAdElement.getAttribute(
+              'data-a4a-upgrade-type')).to.equal('amp-ad-network-zort-impl');
+          expect(baseElement).to.equal(zortInstance);
         });
       });
 
       it('uses Fast Fetch if remote.html and RTC are used', () => {
-<<<<<<< HEAD
-        return iframePromise.then(fixture => {
-          const meta = fixture.doc.createElement('meta');
-          meta.setAttribute('name', 'amp-3p-iframe-src');
-          meta.setAttribute('content', 'https://example.com/remote.html');
-          fixture.doc.head.appendChild(meta);
-          const rtcConfig = fixture.doc.createElement('script');
-          rtcConfig.setAttribute('id', 'amp-rtc');
-          fixture.doc.head.appendChild(rtcConfig);
-          AmpAd.a4aRegistry['zort'] = function() {
-            return true;
-          };
-          ampAdElement.setAttribute('type', 'zort');
-          const zortInstance = {};
-          const zortConstructor = function() { return zortInstance; };
-          const extensions = Services.extensionsFor(fixture.win);
-          const extensionsStub = sandbox.stub(extensions, 'loadElementClass')
-              .withArgs('amp-ad-network-zort-impl')
-              .returns(Promise.resolve(zortConstructor));
-          ampAd = new AmpAd(ampAdElement);
-          return ampAd.upgradeCallback().then(baseElement => {
-            expect(extensionsStub).to.be.calledAtLeastOnce;
-            expect(ampAdElement.getAttribute(
-                'data-a4a-upgrade-type')).to.equal('amp-ad-network-zort-impl');
-            expect(baseElement).to.equal(zortInstance);
-          });
-=======
         const meta = doc.createElement('meta');
         meta.setAttribute('name', 'amp-3p-iframe-src');
         meta.setAttribute('content', 'https://example.com/remote.html');
@@ -263,134 +174,72 @@
         const rtcConfig = doc.createElement('script');
         rtcConfig.setAttribute('id', 'amp-rtc');
         doc.head.appendChild(rtcConfig);
-        a4aRegistry['zort'] = function() {
-          return true;
-        };
-        ampAdElement.setAttribute('type', 'zort');
-        const zortInstance = {};
-        const zortConstructor = function() { return zortInstance; };
-        const extensions = Services.extensionsFor(win);
-        const extensionsStub = sandbox.stub(extensions, 'loadElementClass')
-            .withArgs('amp-ad-network-zort-impl')
-            .returns(Promise.resolve(zortConstructor));
-        ampAd = new AmpAd(ampAdElement);
-        return ampAd.upgradeCallback().then(baseElement => {
-          expect(extensionsStub).to.be.calledAtLeastOnce;
-          expect(ampAdElement.getAttribute(
-              'data-a4a-upgrade-type')).to.equal('amp-ad-network-zort-impl');
-          expect(baseElement).to.equal(zortInstance);
->>>>>>> 40fbb714
+        AmpAd.a4aRegistry['zort'] = function() {
+          return true;
+        };
+        ampAdElement.setAttribute('type', 'zort');
+        const zortInstance = {};
+        const zortConstructor = function() { return zortInstance; };
+        const extensions = Services.extensionsFor(win);
+        const extensionsStub = sandbox.stub(extensions, 'loadElementClass')
+            .withArgs('amp-ad-network-zort-impl')
+            .returns(Promise.resolve(zortConstructor));
+        ampAd = new AmpAd(ampAdElement);
+        return ampAd.upgradeCallback().then(baseElement => {
+          expect(extensionsStub).to.be.calledAtLeastOnce;
+          expect(ampAdElement.getAttribute(
+              'data-a4a-upgrade-type')).to.equal('amp-ad-network-zort-impl');
+          expect(baseElement).to.equal(zortInstance);
         });
       });
 
       it('uses Fast Fetch if remote.html is used but disabled', () => {
-<<<<<<< HEAD
-        return iframePromise.then(fixture => {
-          const meta = fixture.doc.createElement('meta');
-          meta.setAttribute('name', 'amp-3p-iframe-src');
-          meta.setAttribute('content', 'https://example.com/remote.html');
-          fixture.doc.head.appendChild(meta);
-          adConfig['zort'] = {remoteHTMLDisabled: true};
-          AmpAd.a4aRegistry['zort'] = function() {
-            return true;
-          };
-          ampAdElement.setAttribute('type', 'zort');
-          const zortInstance = {};
-          const zortConstructor = function() { return zortInstance; };
-          const extensions = Services.extensionsFor(fixture.win);
-          const extensionsStub = sandbox.stub(extensions, 'loadElementClass')
-              .withArgs('amp-ad-network-zort-impl')
-              .returns(Promise.resolve(zortConstructor));
-          ampAd = new AmpAd(ampAdElement);
-          return ampAd.upgradeCallback().then(baseElement => {
-            expect(extensionsStub).to.be.calledAtLeastOnce;
-            expect(ampAdElement.getAttribute(
-                'data-a4a-upgrade-type')).to.equal('amp-ad-network-zort-impl');
-            expect(baseElement).to.equal(zortInstance);
-          });
-=======
         const meta = doc.createElement('meta');
         meta.setAttribute('name', 'amp-3p-iframe-src');
         meta.setAttribute('content', 'https://example.com/remote.html');
         doc.head.appendChild(meta);
         adConfig['zort'] = {remoteHTMLDisabled: true};
-        a4aRegistry['zort'] = function() {
-          return true;
-        };
-        ampAdElement.setAttribute('type', 'zort');
-        const zortInstance = {};
-        const zortConstructor = function() { return zortInstance; };
-        const extensions = Services.extensionsFor(win);
-        const extensionsStub = sandbox.stub(extensions, 'loadElementClass')
-            .withArgs('amp-ad-network-zort-impl')
-            .returns(Promise.resolve(zortConstructor));
-        ampAd = new AmpAd(ampAdElement);
-        return ampAd.upgradeCallback().then(baseElement => {
-          expect(extensionsStub).to.be.calledAtLeastOnce;
-          expect(ampAdElement.getAttribute(
-              'data-a4a-upgrade-type')).to.equal('amp-ad-network-zort-impl');
-          expect(baseElement).to.equal(zortInstance);
->>>>>>> 40fbb714
+        AmpAd.a4aRegistry['zort'] = function() {
+          return true;
+        };
+        ampAdElement.setAttribute('type', 'zort');
+        const zortInstance = {};
+        const zortConstructor = function() { return zortInstance; };
+        const extensions = Services.extensionsFor(win);
+        const extensionsStub = sandbox.stub(extensions, 'loadElementClass')
+            .withArgs('amp-ad-network-zort-impl')
+            .returns(Promise.resolve(zortConstructor));
+        ampAd = new AmpAd(ampAdElement);
+        return ampAd.upgradeCallback().then(baseElement => {
+          expect(extensionsStub).to.be.calledAtLeastOnce;
+          expect(ampAdElement.getAttribute(
+              'data-a4a-upgrade-type')).to.equal('amp-ad-network-zort-impl');
+          expect(baseElement).to.equal(zortInstance);
         });
       });
 
       it('upgrades to registered, A4A type network-specific element', () => {
-<<<<<<< HEAD
-        return iframePromise.then(fixture => {
-          AmpAd.a4aRegistry['zort'] = function() {
-            return true;
-          };
-          ampAdElement.setAttribute('type', 'zort');
-          const zortInstance = {};
-          const zortConstructor = function() { return zortInstance; };
-          const extensions = Services.extensionsFor(fixture.win);
-          const extensionsStub = sandbox.stub(extensions, 'loadElementClass')
-              .withArgs('amp-ad-network-zort-impl')
-              .returns(Promise.resolve(zortConstructor));
-          ampAd = new AmpAd(ampAdElement);
-          return ampAd.upgradeCallback().then(baseElement => {
-            expect(extensionsStub).to.be.calledAtLeastOnce;
-            expect(ampAdElement.getAttribute(
-                'data-a4a-upgrade-type')).to.equal('amp-ad-network-zort-impl');
-            expect(baseElement).to.equal(zortInstance);
-          });
-=======
-        a4aRegistry['zort'] = function() {
-          return true;
-        };
-        ampAdElement.setAttribute('type', 'zort');
-        const zortInstance = {};
-        const zortConstructor = function() { return zortInstance; };
-        const extensions = Services.extensionsFor(win);
-        const extensionsStub = sandbox.stub(extensions, 'loadElementClass')
-            .withArgs('amp-ad-network-zort-impl')
-            .returns(Promise.resolve(zortConstructor));
-        ampAd = new AmpAd(ampAdElement);
-        return ampAd.upgradeCallback().then(baseElement => {
-          expect(extensionsStub).to.be.calledAtLeastOnce;
-          expect(ampAdElement.getAttribute(
-              'data-a4a-upgrade-type')).to.equal('amp-ad-network-zort-impl');
-          expect(baseElement).to.equal(zortInstance);
->>>>>>> 40fbb714
+        AmpAd.a4aRegistry['zort'] = function() {
+          return true;
+        };
+        ampAdElement.setAttribute('type', 'zort');
+        const zortInstance = {};
+        const zortConstructor = function() { return zortInstance; };
+        const extensions = Services.extensionsFor(win);
+        const extensionsStub = sandbox.stub(extensions, 'loadElementClass')
+            .withArgs('amp-ad-network-zort-impl')
+            .returns(Promise.resolve(zortConstructor));
+        ampAd = new AmpAd(ampAdElement);
+        return ampAd.upgradeCallback().then(baseElement => {
+          expect(extensionsStub).to.be.calledAtLeastOnce;
+          expect(ampAdElement.getAttribute(
+              'data-a4a-upgrade-type')).to.equal('amp-ad-network-zort-impl');
+          expect(baseElement).to.equal(zortInstance);
         });
       });
 
       it('adds script to header for registered, A4A type', () => {
-<<<<<<< HEAD
-        return iframePromise.then(fixture => {
-          AmpAd.a4aRegistry['zort'] = function() {
-            return true;
-          };
-          ampAdElement.setAttribute('type', 'zort');
-          ampAd = new AmpAd(ampAdElement);
-          ampAd.upgradeCallback().then(element => {
-            expect(element).to.not.be.null;
-            expect(fixture.doc.head.querySelector(
-                'script[custom-element="amp-ad-network-zort-impl"]'))
-                .to.not.be.null;
-          });
-=======
-        a4aRegistry['zort'] = function() {
+        AmpAd.a4aRegistry['zort'] = function() {
           return true;
         };
         ampAdElement.setAttribute('type', 'zort');
@@ -409,7 +258,6 @@
           expect(doc.head.querySelector(
               'script[custom-element="amp-ad-network-zort-impl"]'))
               .to.not.be.null;
->>>>>>> 40fbb714
         });
       });
     });
