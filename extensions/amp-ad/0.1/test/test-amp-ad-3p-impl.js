/**
 * Copyright 2016 The AMP HTML Authors. All Rights Reserved.
 *
 * Licensed under the Apache License, Version 2.0 (the "License");
 * you may not use this file except in compliance with the License.
 * You may obtain a copy of the License at
 *
 *      http://www.apache.org/licenses/LICENSE-2.0
 *
 * Unless required by applicable law or agreed to in writing, software
 * distributed under the License is distributed on an "AS-IS" BASIS,
 * WITHOUT WARRANTIES OR CONDITIONS OF ANY KIND, either express or implied.
 * See the License for the specific language governing permissions and
 * limitations under the License.
 */

import '../../../amp-ad/0.1/amp-ad';
import '../../../amp-sticky-ad/1.0/amp-sticky-ad';
import * as adCid from '../../../../src/ad-cid';
import * as consent from '../../../../src/consent';
import * as lolex from 'lolex';
import {AmpAd3PImpl} from '../amp-ad-3p-impl';
import {CONSENT_POLICY_STATE} from '../../../../src/consent-state';
import {LayoutPriority} from '../../../../src/layout';
import {Services} from '../../../../src/services';
import {adConfig} from '../../../../ads/_config';
import {createElementWithAttributes} from '../../../../src/dom';
import {macroTask} from '../../../../testing/yield';
import {user} from '../../../../src/log';

function createAmpAd(win, attachToAmpdoc = false, ampdoc) {
  const ampAdElement = createElementWithAttributes(win.document, 'amp-ad', {
    type: '_ping_',
    width: 300,
    height: 250,
    src: 'https://src.test',
    'data-valid': 'true',
    'data-width': '6666',
  });

  if (attachToAmpdoc) {
    ampdoc.getBody().appendChild(ampAdElement);
  }

  ampAdElement.isBuilt = () => {
    return true;
  };

  return new AmpAd3PImpl(ampAdElement);
}

describes.realWin(
  'amp-ad-3p-impl',
  {
    amp: {
      runtimeOn: false,
      canonicalUrl: 'https://canonical.test',
    },
    allowExternalResources: true,
  },
  (env) => {
    let ad3p;
    let win;
    let registryBackup;
    const whenFirstVisible = Promise.resolve();

    beforeEach(() => {
      registryBackup = Object.create(null);
      Object.keys(adConfig).forEach((k) => {
        registryBackup[k] = adConfig[k];
        delete adConfig[k];
      });
      adConfig['_ping_'] = {...registryBackup['_ping_']};
      win = env.win;
      ad3p = createAmpAd(win);
      win.document.body.appendChild(ad3p.element);
      ad3p.buildCallback();
      // Turn the doc to visible so prefetch will be proceeded.
      env.sandbox
        .stub(env.ampdoc, 'whenFirstVisible')
        .returns(whenFirstVisible);
    });

    afterEach(() => {
      Object.keys(registryBackup).forEach((k) => {
        adConfig[k] = registryBackup[k];
      });
      registryBackup = null;
    });

    describe('layoutCallback', () => {
      it('should create iframe and pass data via URL fragment', () => {
        return ad3p.layoutCallback().then(() => {
          const iframe = ad3p.element.querySelector('iframe[src]');
          expect(iframe).to.be.ok;
          expect(iframe.tagName).to.equal('IFRAME');
          const url = iframe.getAttribute('src');
          expect(url).to.match(/^http:\/\/ads.localhost:/);
          expect(iframe).to.not.have.attribute('hidden');

          expect(url).to.match(/frame(.max)?.html/);
          const data = JSON.parse(iframe.name).attributes;
          expect(data).to.have.property('type', '_ping_');
          expect(data).to.have.property('src', 'https://src.test');
          expect(data).to.have.property('width', 300);
          expect(data).to.have.property('height', 250);
          expect(data._context.canonicalUrl).to.equal(
            'https://canonical.test/'
          );
        });
      });

      it('should only layout once', () => {
        ad3p.unlayoutCallback();
        const firstLayout = ad3p.layoutCallback();
        const secondLayout = ad3p.layoutCallback();
        expect(firstLayout).to.equal(secondLayout);

        ad3p.unlayoutCallback();
        const newLayout = ad3p.layoutCallback();
        expect(newLayout).to.not.equal(secondLayout);
      });

      it('should propagete CID to ad iframe', () => {
        env.sandbox.stub(adCid, 'getAdCid').resolves('sentinel123');

        return ad3p.layoutCallback().then(() => {
          const frame = ad3p.element.querySelector('iframe[src]');
          expect(frame).to.be.ok;
          const data = JSON.parse(frame.name).attributes;
          expect(data).to.be.ok;
          expect(data._context).to.be.ok;
          expect(data._context.clientId).to.equal('sentinel123');
        });
      });

      it('should proceed w/o CID', () => {
        env.sandbox.stub(adCid, 'getAdCid').resolves(undefined);
        return ad3p.layoutCallback().then(() => {
          const frame = ad3p.element.querySelector('iframe[src]');
          expect(frame).to.be.ok;
          const data = JSON.parse(frame.name).attributes;
          expect(data).to.be.ok;
          expect(data._context).to.be.ok;
          expect(data._context.clientId).to.equal(null);
        });
      });

      it('should propagate consent state to ad iframe', () => {
        ad3p.element.setAttribute('data-block-on-consent', '');
        env.sandbox
          .stub(consent, 'getConsentPolicyState')
          .resolves(CONSENT_POLICY_STATE.SUFFICIENT);
        env.sandbox
          .stub(consent, 'getConsentPolicySharedData')
          .resolves({a: 1, b: 2});

        return ad3p.layoutCallback().then(() => {
          const frame = ad3p.element.querySelector('iframe[src]');
          expect(frame).to.be.ok;
          const data = JSON.parse(frame.name).attributes;
          expect(data).to.be.ok;
          expect(data._context).to.be.ok;
          expect(data._context.initialConsentState).to.equal(
            CONSENT_POLICY_STATE.SUFFICIENT
          );
          expect(data._context.consentSharedData).to.deep.equal({a: 1, b: 2});
        });
      });

      it('should propagate null consent state to ad iframe', () => {
        return ad3p.layoutCallback().then(() => {
          const frame = ad3p.element.querySelector('iframe[src]');
          expect(frame).to.be.ok;
          const data = JSON.parse(frame.name).attributes;
          expect(data).to.be.ok;
          expect(data._context).to.be.ok;
          expect(data._context.initialConsentState).to.be.null;
        });
      });

      it('should throw on position:fixed', () => {
        ad3p.element.style.position = 'fixed';
        ad3p.onLayoutMeasure();
        allowConsoleError(() => {
          expect(() => ad3p.layoutCallback()).to.throw('position:fixed');
        });
      });

      it('should throw on parent being position:fixed', () => {
        const adContainerElement = win.document.createElement('div');
        adContainerElement.style.position = 'fixed';
        win.document.body.appendChild(adContainerElement);
        const ad3p = createAmpAd(win);
        adContainerElement.appendChild(ad3p.element);

        ad3p.onLayoutMeasure();
        allowConsoleError(() => {
          expect(() => ad3p.layoutCallback()).to.throw('position:fixed');
        });
      });

<<<<<<< HEAD
      it('should allow position:fixed with allowlisted ad container', () => {
=======
      it('should allow position:fixed with an allowed ad container', () => {
>>>>>>> 21219087
        const adContainerElement = win.document.createElement('amp-sticky-ad');
        adContainerElement.style.position = 'fixed';
        win.document.body.appendChild(adContainerElement);
        const ad3p = createAmpAd(win);
        adContainerElement.appendChild(ad3p.element);
        ad3p.buildCallback();
        ad3p.onLayoutMeasure();
        return ad3p.layoutCallback();
      });

      it('should pass ad container info to child iframe via URL', () => {
        const adContainerElement = win.document.createElement('amp-sticky-ad');
        win.document.body.appendChild(adContainerElement);
        const ad3p = createAmpAd(win);
        adContainerElement.appendChild(ad3p.element);
        ad3p.buildCallback();
        ad3p.onLayoutMeasure();
        return ad3p.layoutCallback().then(() => {
          const frame = ad3p.element.querySelector('iframe[src]');
          expect(frame).to.be.ok;
          const data = JSON.parse(frame.name).attributes;
          expect(data).to.be.ok;
          expect(data._context).to.be.ok;
          expect(data._context.container).to.equal('AMP-STICKY-AD');
        });
      });

      it('should use custom path', () => {
        const remoteUrl = 'https://src.test/boot/remote.html';
        const meta = win.document.createElement('meta');
        meta.setAttribute('name', 'amp-3p-iframe-src');
        meta.setAttribute('content', remoteUrl);
        win.document.head.appendChild(meta);
        ad3p.onLayoutMeasure();
        return ad3p.layoutCallback().then(() => {
          expect(
            win.document.querySelector(
              `iframe[src="${remoteUrl}?$internalRuntimeVersion$"]`
            )
          ).to.be.ok;
        });
      });

      it('should use default path if custom disabled', () => {
        const meta = win.document.createElement('meta');
        meta.setAttribute('name', 'amp-3p-iframe-src');
        meta.setAttribute('content', 'https://src.test/boot/remote.html');
        win.document.head.appendChild(meta);
        ad3p.config.remoteHTMLDisabled = true;
        ad3p.onLayoutMeasure();
        env.sandbox.stub(user(), 'error');
        return ad3p.layoutCallback().then(() => {
          expect(
            win.document.querySelector(
              'iframe[src="' +
                'http://ads.localhost:9876/dist.3p/current/frame.max.html"]'
            )
          ).to.be.ok;
        });
      });
    });

    describe('pause/resume', () => {
      describe('before layout', () => {
        it('should require unlayout before initialization', () => {
          expect(ad3p.unlayoutOnPause()).to.be.true;
        });

        it('should noop pause', () => {
          expect(() => ad3p.pauseCallback()).to.not.throw();
        });

        it('should noop resume', () => {
          expect(() => ad3p.resumeCallback()).to.not.throw();
        });
      });

      describe('after layout', () => {
        let xOriginIframeHandler;

        beforeEach(() => {
          return ad3p.layoutCallback().then(() => {
            xOriginIframeHandler = ad3p.xOriginIframeHandler_;
          });
        });

        it('should require unlayout if iframe is not pausable', () => {
          env.sandbox
            ./*OK*/ stub(xOriginIframeHandler, 'isPausable')
            .returns(false);
          expect(ad3p.unlayoutOnPause()).to.be.true;
        });

        it('should NOT require unlayout if iframe is pausable', () => {
          window.sandbox
            ./*OK*/ stub(xOriginIframeHandler, 'isPausable')
            .returns(true);
          expect(ad3p.unlayoutOnPause()).to.be.false;
        });

        it('should pause iframe', () => {
          const stub = window.sandbox./*OK*/ stub(
            xOriginIframeHandler,
            'setPaused'
          );
          ad3p.pauseCallback();
          expect(stub).to.be.calledOnce.calledWith(true);
        });

        it('should resume iframe', () => {
          const stub = window.sandbox./*OK*/ stub(
            xOriginIframeHandler,
            'setPaused'
          );
          ad3p.resumeCallback();
          expect(stub).to.be.calledOnce.calledWith(false);
        });
      });
    });

    describe('preconnectCallback', () => {
      it('should add preconnect and prefetch to DOM header', () => {
        ad3p.buildCallback();
        ad3p.preconnectCallback();
        return whenFirstVisible.then(() => {
          const fetches = win.document.querySelectorAll('link[rel=preload]');
          expect(fetches).to.have.length(2);
          expect(
            Array.from(fetches)
              .map((link) => link.href)
              .sort()
          ).to.jsonEqual([
            'http://ads.localhost:9876/dist.3p/current/frame.max.html',
            'http://ads.localhost:9876/dist.3p/current/integration.js',
          ]);

          const preconnects = win.document.querySelectorAll(
            'link[rel=preconnect]'
          );
          expect(preconnects[preconnects.length - 1]).to.have.property(
            'href',
            'https://src.test/'
          );
        });
      });

      it('should use remote html path for preload', () => {
        const remoteUrl = 'https://src.test/boot/remote.html';
        const meta = win.document.createElement('meta');
        meta.setAttribute('name', 'amp-3p-iframe-src');
        meta.setAttribute('content', remoteUrl);
        win.document.head.appendChild(meta);
        ad3p.buildCallback();
        ad3p.preconnectCallback();
        return whenFirstVisible.then(() => {
          expect(
            Array.from(win.document.querySelectorAll('link[rel=preload]')).some(
              (link) => link.href == `${remoteUrl}?$internalRuntimeVersion$`
            )
          ).to.be.true;
        });
      });

      it('should not use remote html path for preload if disabled', () => {
        const meta = win.document.createElement('meta');
        meta.setAttribute('name', 'amp-3p-iframe-src');
        meta.setAttribute('content', 'https://src.test/boot/remote.html');
        win.document.head.appendChild(meta);
        ad3p.config.remoteHTMLDisabled = true;
        ad3p.buildCallback();
        allowConsoleError(() => {
          ad3p.preconnectCallback();
        });
        return whenFirstVisible.then(() => {
          expect(
            Array.from(win.document.querySelectorAll('link[rel=preload]')).some(
              (link) =>
                link.href ==
                'http://ads.localhost:9876/dist.3p/current/frame.max.html'
            )
          ).to.be.true;
        });
      });
    });

    // TODO: add test for noContentHandler_()

    describe('renderOutsideViewport', () => {
      it('should allow rendering within 3 viewports by default', () => {
        expect(ad3p.renderOutsideViewport()).to.equal(3);
      });

      it(
        'should reduce render range when prefer-viewability-over-views ' +
          'is set',
        () => {
          ad3p.element.setAttribute(
            'data-loading-strategy',
            'prefer-viewability-over-views'
          );
          expect(ad3p.renderOutsideViewport()).to.equal(1.25);
        }
      );

      it('should only allow rendering one ad per second', function* () {
        const clock = lolex.install({
          target: win,
          toFake: ['Date', 'setTimeout', 'clearTimeout'],
        });
        const ad3p2 = createAmpAd(win);
        const oneSecPromise = Services.timerFor(win).promise(1001);
        expect(ad3p.renderOutsideViewport()).to.equal(3);
        expect(ad3p2.renderOutsideViewport()).to.equal(3);

        ad3p.layoutCallback();
        expect(ad3p2.renderOutsideViewport()).to.equal(false);

        // Ad loading should only block 1s.
        clock.tick(999);
        yield macroTask();
        expect(ad3p2.renderOutsideViewport()).to.equal(false);
        clock.tick(2);
        yield oneSecPromise;
        expect(ad3p2.renderOutsideViewport()).to.equal(3);
      });

      it('should only allow rendering one ad a time', function* () {
        const ad3p2 = createAmpAd(win);
        expect(ad3p.renderOutsideViewport()).to.equal(3);
        expect(ad3p2.renderOutsideViewport()).to.equal(3);

        const layoutPromise = ad3p.layoutCallback();
        expect(ad3p2.renderOutsideViewport()).to.equal(false);

        // load ad one a time
        yield layoutPromise; // wait for iframe load
        yield macroTask(); // yield to promise resolution after iframe load
        expect(ad3p2.renderOutsideViewport()).to.equal(3);
      });
    });

    describe('#getIntersectionElementLayoutBox', () => {
      it('should not cache intersection box', () => {
        return ad3p.layoutCallback().then(() => {
          const iframe = ad3p.element.querySelector('iframe');

          // Force some styles on the iframe, to display it without loading
          // the iframe and have different size than the ad itself.
          iframe.style.width = '300px';
          iframe.style.height = '200px';
          iframe.style.display = 'block';
          iframe.style.minHeight = '0px';

          const stub = env.sandbox.stub(ad3p, 'getLayoutBox');
          const box = {
            top: 100,
            bottom: 200,
            left: 0,
            right: 100,
            width: 100,
            height: 100,
          };
          stub.returns(box);

          ad3p.onLayoutMeasure();
          const intersection = ad3p.getIntersectionElementLayoutBox();

          // Simulate a fixed position element "moving" 100px by scrolling down
          // the page.
          box.top += 100;
          box.bottom += 100;
          const newIntersection = ad3p.getIntersectionElementLayoutBox();
          expect(newIntersection).not.to.deep.equal(intersection);
          expect(newIntersection.top).to.equal(intersection.top + 100);
          expect(newIntersection.width).to.equal(300);
          expect(newIntersection.height).to.equal(200);
        });
      });
    });

    describe('full width responsive ad', () => {
      const VIEWPORT_WIDTH = 300;
      const VIEWPORT_HEIGHT = 600;

      beforeEach(() => {
        adConfig['_ping_'].fullWidthHeightRatio = 1.2;
        win.document.body.removeChild(ad3p.element);
      });

      describe('should resize correctly', () => {
        let impl;
        let element;

        function constructImpl(config) {
          config.type = '_ping_';
          element = createElementWithAttributes(win.document, 'amp-ad', config);
          win.document.body.appendChild(element);
          impl = new AmpAd3PImpl(element);
          impl.element.style.display = 'block';
          impl.element.style.position = 'relative';
          impl.element.style.top = '101vh';

          // Fix the viewport to a consistent size to that the test doesn't depend
          // on the actual browser window opened.
          impl.getViewport().getSize = () => ({
            width: VIEWPORT_WIDTH,
            height: VIEWPORT_HEIGHT,
          });
        }

        it('should do nothing for non-responsive', () => {
          constructImpl({
            width: '280',
            height: '280',
          });
          const attemptChangeSizeSpy = env.sandbox.spy(
            impl,
            'attemptChangeSize'
          );
          expect(impl.buildCallback()).to.be.undefined;
          expect(attemptChangeSizeSpy).to.not.be.called;
        });

        it('should schedule a resize for responsive', () => {
          constructImpl({
            width: '100vw',
            height: '280',
            'data-auto-format': 'rspv',
            'data-full-width': '',
          });
          const attemptChangeSizeSpy = env.sandbox
            .stub(impl, 'attemptChangeSize')
            .callsFake((height, width) => {
              expect(width).to.equal(VIEWPORT_WIDTH);
              expect(height).to.equal(250);
              return Promise.resolve();
            });

          const callback = impl.buildCallback();
          expect(callback).to.exist;
          expect(attemptChangeSizeSpy).to.be.calledOnce;
        });

        it('should schedule a resize for matched content responsive', () => {
          constructImpl({
            width: '100vw',
            height: '280',
            'data-auto-format': 'mcrspv',
            'data-full-width': '',
          });
          const attemptChangeSizeSpy = env.sandbox
            .stub(impl, 'attemptChangeSize')
            .callsFake((height, width) => {
              expect(width).to.equal(VIEWPORT_WIDTH);
              expect(height).to.equal(1131);
              return Promise.resolve();
            });

          const callback = impl.buildCallback();
          expect(callback).to.exist;
          expect(attemptChangeSizeSpy).to.be.calledOnce;
        });
      });

      describe('should align correctly', () => {
        // Nested elements to contain the ad. (container contains the ad, and
        // containerContainer contains that container.)
        let containerContainer, container;
        let viewer;
        let element;
        let impl;

        function buildImpl(config) {
          containerContainer = win.document.createElement('div');
          container = win.document.createElement('div');
          // Create an element with horizontal margins for the ad to break out
          // of.
          containerContainer.style.marginLeft = '5px';
          containerContainer.style.marginRight = '9px';

          // Create an element with horizontal margins for the ad to break out
          // of.
          container.style.marginLeft = '14px';
          container.style.paddingLeft = '5px';
          container.style.marginRight = '20px';
          container.style.paddingRight = '5px';

          config.type = '_ping_';

          element = createElementWithAttributes(win.document, 'amp-ad', config);

          container.appendChild(element);
          containerContainer.appendChild(container);
          win.document.body.appendChild(containerContainer);

          impl = new AmpAd3PImpl(element);
          impl.element.style.display = 'block';
          impl.element.style.position = 'relative';
          impl.element.style.top = '150vh';

          // Stub out vsync tasks to run immediately.
          impl.getVsync().run = (vsyncTaskSpec, vsyncState) => {
            if (vsyncTaskSpec.measure) {
              vsyncTaskSpec.measure(vsyncState);
            }
            if (vsyncTaskSpec.mutate) {
              vsyncTaskSpec.mutate(vsyncState);
            }
          };

          // Fix the viewport to a consistent size to that the test doesn't
          // depend on the actual browser window opened.
          impl.getViewport().getSize = () => ({
            width: VIEWPORT_WIDTH,
            height: VIEWPORT_HEIGHT,
          });

          return impl.buildCallback();
        }

        beforeEach(() => {
          viewer = win.__AMP_SERVICES.viewer.obj;
          viewer.toggleRuntime(); // Turn runtime on for these tests.
        });

        afterEach(() => {
          viewer.toggleRuntime(); // Turn runtime off again.
          win.document.body.style.direction = '';
        });

        it('should change left margin for responsive', () => {
          return buildImpl({
            width: '100vw',
            height: '280',
            'data-auto-format': 'rspv',
            'data-full-width': '',
          }).then(() => {
            expect(element.offsetWidth).to.equal(VIEWPORT_WIDTH);

            impl.onLayoutMeasure();
            // Left margin is 19px from container and 5px from body.
            expect(element.style.marginRight).to.be.equal('');
            expect(element.style.marginLeft).to.be.equal('-24px');
          });
        });

        it('should change right margin for responsive in RTL', () => {
          win.document.body.style.direction = 'rtl';

          return buildImpl({
            width: '100vw',
            height: '320',
            'data-auto-format': 'rspv',
            'data-full-width': '',
          }).then(() => {
            expect(element.offsetWidth).to.equal(VIEWPORT_WIDTH);

            impl.onLayoutMeasure();
            // Right margin is 9px from containerContainer and 25px from
            // container.
            expect(element.style.marginLeft).to.be.equal('');
            expect(element.style.marginRight).to.be.equal('-34px');
          });
        });
      });
    });
  }
);

describe('#getLayoutPriority', () => {
  describes.realWin(
    'with shadow AmpDoc',
    {
      amp: {
        ampdoc: 'shadow',
      },
    },
    (env) => {
      it('should return priority of 1', () => {
        const ad3p = createAmpAd(env.ampdoc.win, /*attach*/ true, env.ampdoc);
        expect(ad3p.getLayoutPriority()).to.equal(LayoutPriority.METADATA);
      });
    }
  );

  describes.realWin(
    'with single AmpDoc',
    {
      amp: {
        ampdoc: 'single',
      },
    },
    (env) => {
      it('should return priority of 2', () => {
        const ad3p = createAmpAd(env.ampdoc.win, /*attach*/ true, env.ampdoc);
        expect(ad3p.getLayoutPriority()).to.equal(LayoutPriority.ADS);
      });
    }
  );
});<|MERGE_RESOLUTION|>--- conflicted
+++ resolved
@@ -200,11 +200,7 @@
         });
       });
 
-<<<<<<< HEAD
-      it('should allow position:fixed with allowlisted ad container', () => {
-=======
       it('should allow position:fixed with an allowed ad container', () => {
->>>>>>> 21219087
         const adContainerElement = win.document.createElement('amp-sticky-ad');
         adContainerElement.style.position = 'fixed';
         win.document.body.appendChild(adContainerElement);
