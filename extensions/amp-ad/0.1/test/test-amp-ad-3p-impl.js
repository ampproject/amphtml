/**
 * Copyright 2016 The AMP HTML Authors. All Rights Reserved.
 *
 * Licensed under the Apache License, Version 2.0 (the "License");
 * you may not use this file except in compliance with the License.
 * You may obtain a copy of the License at
 *
 *      http://www.apache.org/licenses/LICENSE-2.0
 *
 * Unless required by applicable law or agreed to in writing, software
 * distributed under the License is distributed on an "AS-IS" BASIS,
 * WITHOUT WARRANTIES OR CONDITIONS OF ANY KIND, either express or implied.
 * See the License for the specific language governing permissions and
 * limitations under the License.
 */

import {AmpAd3PImpl} from '../amp-ad-3p-impl';
import {stubService} from '../../../../testing/test-helper';
import {createElementWithAttributes} from '../../../../src/dom';
import {adConfig} from '../../../../ads/_config';
import * as adCid from '../../../../src/ad-cid';
import '../../../amp-ad/0.1/amp-ad';
import '../../../amp-sticky-ad/1.0/amp-sticky-ad';
import {macroTask} from '../../../../testing/yield';
import * as lolex from 'lolex';

function createAmpAd(win) {
  const ampAdElement = createElementWithAttributes(win.document, 'amp-ad', {
    type: '_ping_',
    width: 300,
    height: 250,
    src: 'https://testsrc',
    'data-valid': 'true',
    'data-width': '6666',
  });
  ampAdElement.isBuilt = () => {return true;};

  return new AmpAd3PImpl(ampAdElement);
}

describes.realWin('amp-ad-3p-impl', {
  amp: {
    canonicalUrl: 'https://canonical.url',
  },
  allowExternalResources: true,
}, env => {
  let sandbox;
  let ad3p;
  let win;
  let registryBackup;
  const whenFirstVisible = Promise.resolve();

  beforeEach(() => {
<<<<<<< HEAD
    registryBackup = Object.create(null);
    Object.keys(adConfig).forEach(k => {
      registryBackup[k] = adConfig[k];
      delete adConfig[k];
    });
    adConfig['_ping_'] = {};
    sandbox = sinon.sandbox.create();
    return createIframePromise(true).then(iframe => {
      win = iframe.win;
      win.document.head.appendChild(
          createElementWithAttributes(win.document, 'link', {
            rel: 'canonical',
            href: 'https://canonical.url',
          }));
      ad3p = createAmpAd(win);
      win.document.body.appendChild(ad3p.element);
      ad3p.buildCallback();
      // Turn the doc to visible so prefetch will be proceeded.
      stubService(sandbox, win, 'viewer', 'whenFirstVisible')
          .returns(whenFirstVisible);
    });
  });

  afterEach(() => {
    Object.keys(registryBackup).forEach(k => {
      adConfig[k] = registryBackup[k];
    });
    registryBackup = null;
    sandbox.restore();
=======
    sandbox = env.sandbox;
    win = env.win;
    ad3p = createAmpAd(win);
    win.document.body.appendChild(ad3p.element);
    ad3p.buildCallback();
    // Turn the doc to visible so prefetch will be proceeded.
    stubService(sandbox, win, 'viewer', 'whenFirstVisible')
        .returns(whenFirstVisible);
>>>>>>> 3fd3f4ca
  });

  describe('layoutCallback', () => {
    it('should create iframe and pass data via URL fragment', () => {
      return ad3p.layoutCallback().then(() => {
        const iframe = ad3p.element.querySelector('iframe[src]');
        expect(iframe).to.be.ok;
        expect(iframe.tagName).to.equal('IFRAME');
        const url = iframe.getAttribute('src');
        expect(url).to.match(/^http:\/\/ads.localhost:/);
        expect(iframe.style.display).to.equal('');

        expect(url).to.match(/frame(.max)?.html/);
        const data = JSON.parse(iframe.name).attributes;
        expect(data).to.have.property('type', '_ping_');
        expect(data).to.have.property('src', 'https://testsrc');
        expect(data).to.have.property('width', 300);
        expect(data).to.have.property('height', 250);
        expect(data._context.canonicalUrl).to.equal('https://canonical.url/');
      });
    });

    it('should only layout once', () => {
      ad3p.unlayoutCallback();
      const firstLayout = ad3p.layoutCallback();
      const secondLayout = ad3p.layoutCallback();
      expect(firstLayout).to.equal(secondLayout);

      ad3p.unlayoutCallback();
      const newLayout = ad3p.layoutCallback();
      expect(newLayout).to.not.equal(secondLayout);
    });

    it('should propagete CID to ad iframe', () => {
      sandbox.stub(adCid, 'getAdCid', () => {
        return Promise.resolve('sentinel123');
      });

      return ad3p.layoutCallback().then(() => {
        const frame = ad3p.element.querySelector('iframe[src]');
        expect(frame).to.be.ok;
        const data = JSON.parse(frame.name).attributes;
        expect(data).to.be.ok;
        expect(data._context).to.be.ok;
        expect(data._context.clientId).to.equal('sentinel123');
      });
    });

    it('should proceed w/o CID', () => {
      sandbox.stub(adCid, 'getAdCid', () => {
        return Promise.resolve(undefined);
      });
      return ad3p.layoutCallback().then(() => {
        const frame = ad3p.element.querySelector('iframe[src]');
        expect(frame).to.be.ok;
        const data = JSON.parse(frame.name).attributes;
        expect(data).to.be.ok;
        expect(data._context).to.be.ok;
        expect(data._context.clientId).to.equal(null);
      });
    });

    it('should throw on position:fixed', () => {
      ad3p.element.style.position = 'fixed';
      ad3p.onLayoutMeasure();
      expect(() => ad3p.layoutCallback()).to.throw('position:fixed');
    });

    it('should throw on parent being position:fixed', () => {
      const adContainerElement = win.document.createElement('div');
      adContainerElement.style.position = 'fixed';
      win.document.body.appendChild(adContainerElement);
      const ad3p = createAmpAd(win);
      adContainerElement.appendChild(ad3p.element);

      ad3p.onLayoutMeasure();
      expect(() => ad3p.layoutCallback()).to.throw('position:fixed');
    });

    it('should allow position:fixed with whitelisted ad container', () => {
      const adContainerElement = win.document.createElement('amp-sticky-ad');
      adContainerElement.style.position = 'fixed';
      win.document.body.appendChild(adContainerElement);
      const ad3p = createAmpAd(win);
      adContainerElement.appendChild(ad3p.element);
      ad3p.buildCallback();
      ad3p.onLayoutMeasure();
      return ad3p.layoutCallback();
    });

    it('should pass ad container info to child iframe via URL', () => {
      const adContainerElement = win.document.createElement('amp-sticky-ad');
      win.document.body.appendChild(adContainerElement);
      const ad3p = createAmpAd(win);
      adContainerElement.appendChild(ad3p.element);
      ad3p.buildCallback();
      ad3p.onLayoutMeasure();
      return ad3p.layoutCallback().then(() => {
        const frame = ad3p.element.querySelector('iframe[src]');
        expect(frame).to.be.ok;
        const data = JSON.parse(frame.name).attributes;
        expect(data).to.be.ok;
        expect(data._context).to.be.ok;
        expect(data._context.container).to.equal('AMP-STICKY-AD');
      });
    });

    it('should use custom path', () => {
      const remoteUrl = 'https://example.com/boot/remote.html';
      const meta = win.document.createElement('meta');
      meta.setAttribute('name', 'amp-3p-iframe-src');
      meta.setAttribute('content', remoteUrl);
      win.document.head.appendChild(meta);
      ad3p.onLayoutMeasure();
      return ad3p.layoutCallback().then(() => {
        expect(win.document.querySelector('iframe[src="' +
            `${remoteUrl}?$internalRuntimeVersion$"]`)).to.be.ok;
      });
    });

    it('should use default path if custom disabled', () => {
      const meta = win.document.createElement('meta');
      meta.setAttribute('name', 'amp-3p-iframe-src');
      meta.setAttribute('content', 'https://example.com/boot/remote.html');
      win.document.head.appendChild(meta);
      ad3p.config.remoteHTMLDisabled = true;
      ad3p.onLayoutMeasure();
      return ad3p.layoutCallback().then(() => {
        expect(win.document.querySelector('iframe[src="' +
            'http://ads.localhost:9876/dist.3p/current/frame.max.html"]'))
            .to.be.ok;
      });
    });
  });

  describe('preconnectCallback', () => {
    it('should add preconnect and prefetch to DOM header', () => {
      ad3p.buildCallback();
      ad3p.preconnectCallback();
      return whenFirstVisible.then(() => {
        const fetches = win.document.querySelectorAll('link[rel=preload]');
        expect(fetches).to.have.length(2);
        expect(Array.from(fetches).map(link => link.href).sort()).to
            .jsonEqual([
              'http://ads.localhost:9876/dist.3p/current/frame.max.html',
              'http://ads.localhost:9876/dist.3p/current/integration.js',
            ]);

        const preconnects =
            win.document.querySelectorAll('link[rel=preconnect]');
        expect(preconnects[preconnects.length - 1]).to.have.property('href',
            'https://testsrc/');
      });
    });

    it('should use remote html path for preload', () => {
      const remoteUrl = 'https://example.com/boot/remote.html';
      const meta = win.document.createElement('meta');
      meta.setAttribute('name', 'amp-3p-iframe-src');
      meta.setAttribute('content', remoteUrl);
      win.document.head.appendChild(meta);
      ad3p.buildCallback();
      ad3p.preconnectCallback();
      return whenFirstVisible.then(() => {
        expect(Array.from(win.document.querySelectorAll('link[rel=preload]'))
            .some(link => link.href == `${remoteUrl}?$internalRuntimeVersion$`))
            .to.be.true;
      });
    });

    it('should not use remote html path for preload if disabled', () => {
      const meta = win.document.createElement('meta');
      meta.setAttribute('name', 'amp-3p-iframe-src');
      meta.setAttribute('content', 'https://example.com/boot/remote.html');
      win.document.head.appendChild(meta);
      ad3p.config.remoteHTMLDisabled = true;
      ad3p.buildCallback();
      ad3p.preconnectCallback();
      return whenFirstVisible.then(() => {
        expect(Array.from(win.document.querySelectorAll('link[rel=preload]'))
            .some(link => link.href ==
              'http://ads.localhost:9876/dist.3p/current/frame.max.html'))
            .to.be.true;
      });
    });
  });

  // TODO: add test for noContentHandler_()

  describe('renderOutsideViewport', () => {
    it('should allow rendering within 3 viewports by default', () => {
      expect(ad3p.renderOutsideViewport()).to.equal(3);
    });

    it('should reduce render range when prefer-viewability-over-views ' +
        'is set', () => {
      ad3p.element.setAttribute(
          'data-loading-strategy', 'prefer-viewability-over-views');
      expect(ad3p.renderOutsideViewport()).to.equal(1.25);
    });

    it('should only allow rendering one ad per second', function* () {
      const clock = lolex.install(win);
      const ad3p2 = createAmpAd(win);
      expect(ad3p.renderOutsideViewport()).to.equal(3);
      expect(ad3p2.renderOutsideViewport()).to.equal(3);

      ad3p.layoutCallback();
      expect(ad3p2.renderOutsideViewport()).to.equal(false);

      // Ad loading should only block 1s.
      clock.tick(999);
      yield macroTask();
      expect(ad3p2.renderOutsideViewport()).to.equal(false);
      clock.tick(1);
      yield macroTask();
      expect(ad3p2.renderOutsideViewport()).to.equal(3);
    });

    it('should only allow rendering one ad a time', function* () {
      const ad3p2 = createAmpAd(win);
      expect(ad3p.renderOutsideViewport()).to.equal(3);
      expect(ad3p2.renderOutsideViewport()).to.equal(3);

      const layoutPromise = ad3p.layoutCallback();
      expect(ad3p2.renderOutsideViewport()).to.equal(false);

      // load ad one a time
      yield layoutPromise; // wait for iframe load
      yield macroTask(); // yield to promise resolution after iframe load
      expect(ad3p2.renderOutsideViewport()).to.equal(3);
    });
  });

  describe('#getIntersectionElementLayoutBox', () => {
    it('should not cache intersection box', () => {
      return ad3p.layoutCallback().then(() => {
        const iframe = ad3p.element.querySelector('iframe');

        // Force some styles on the iframe, to display it without loading
        // the iframe and have different size than the ad itself.
        iframe.style.width = '300px';
        iframe.style.height = '200px';
        iframe.style.display = 'block';
        iframe.style.minHeight = '0px';

        const stub = sandbox.stub(ad3p, 'getLayoutBox');
        const box = {
          top: 100,
          bottom: 200,
          left: 0,
          right: 100,
          width: 100,
          height: 100,
        };
        stub.returns(box);

        ad3p.onLayoutMeasure();
        const intersection = ad3p.getIntersectionElementLayoutBox();

        // Simulate a fixed position element "moving" 100px by scrolling down
        // the page.
        box.top += 100;
        box.bottom += 100;
        const newIntersection = ad3p.getIntersectionElementLayoutBox();
        expect(newIntersection).not.to.deep.equal(intersection);
        expect(newIntersection.top).to.equal(intersection.top + 100);
        expect(newIntersection.width).to.equal(300);
        expect(newIntersection.height).to.equal(200);
      });
    });
  });
});<|MERGE_RESOLUTION|>--- conflicted
+++ resolved
@@ -51,37 +51,12 @@
   const whenFirstVisible = Promise.resolve();
 
   beforeEach(() => {
-<<<<<<< HEAD
     registryBackup = Object.create(null);
     Object.keys(adConfig).forEach(k => {
       registryBackup[k] = adConfig[k];
       delete adConfig[k];
     });
-    adConfig['_ping_'] = {};
-    sandbox = sinon.sandbox.create();
-    return createIframePromise(true).then(iframe => {
-      win = iframe.win;
-      win.document.head.appendChild(
-          createElementWithAttributes(win.document, 'link', {
-            rel: 'canonical',
-            href: 'https://canonical.url',
-          }));
-      ad3p = createAmpAd(win);
-      win.document.body.appendChild(ad3p.element);
-      ad3p.buildCallback();
-      // Turn the doc to visible so prefetch will be proceeded.
-      stubService(sandbox, win, 'viewer', 'whenFirstVisible')
-          .returns(whenFirstVisible);
-    });
-  });
-
-  afterEach(() => {
-    Object.keys(registryBackup).forEach(k => {
-      adConfig[k] = registryBackup[k];
-    });
-    registryBackup = null;
-    sandbox.restore();
-=======
+    adConfig['_ping_'] = Object.assign({}, registryBackup['_ping_']);
     sandbox = env.sandbox;
     win = env.win;
     ad3p = createAmpAd(win);
@@ -90,7 +65,13 @@
     // Turn the doc to visible so prefetch will be proceeded.
     stubService(sandbox, win, 'viewer', 'whenFirstVisible')
         .returns(whenFirstVisible);
->>>>>>> 3fd3f4ca
+  });
+
+  afterEach(() => {
+    Object.keys(registryBackup).forEach(k => {
+      adConfig[k] = registryBackup[k];
+    });
+    registryBackup = null;
   });
 
   describe('layoutCallback', () => {
