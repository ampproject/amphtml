/* Copyright 2016 The AMP HTML Authors. All Rights Reserved.
 *
 * Licensed under the Apache License, Version 2.0 (the "License");
 * you may not use this file except in compliance with the License.
 * You may obtain a copy of the License at
 *
 *      http://www.apache.org/licenses/LICENSE-2.0
 *
 * Unless required by applicable law or agreed to in writing, software
 * distributed under the License is distributed on an "AS-IS" BASIS,
 * WITHOUT WARRANTIES OR CONDITIONS OF ANY KIND, either express or implied.
 * See the License for the specific language governing permissions and
 * limitations under the License.
 */

import {CSS} from '../../../build/amp-ad-0.1.css';
import {isLayoutSizeDefined} from '../../../src/layout';
import {AmpAd3PImpl} from './amp-ad-3p-impl';
import {AmpAdCustom} from './amp-ad-custom';
import {getA4ARegistery} from '../../../ads/_a4a-config';
import {adConfig} from '../../../ads/_config';
import {user} from '../../../src/log';
import {Services} from '../../../src/services';
import {isExperimentOn} from '../../../src/experiments';
import {hasOwn} from '../../../src/utils/object';


/**
 * Construct ad network type-specific tag and script name.  Note that this
 * omits the version number and '.js' suffix for the extension script, which
 * will be handled by the extension loader.
 *
 * @param {!string} type
 * @return !string
 * @private
 */
function networkImplementationTag(type) {
  return `amp-ad-network-${type}-impl`;
}

export class AmpAd extends AMP.BaseElement {

  /** @override */
  isLayoutSupported(unusedLayout) {
    // TODO(jridgewell, #5980, #8218): ensure that unupgraded calls are not
    // done for `isLayoutSupported`.
    return true;
  }

  /** @override */
  upgradeCallback() {
    // Block whole ad load if a consent is needed.
    /** @const {string} */
    const consentId = this.element.getAttribute('data-consent-notification-id');
    const consent = consentId
        ? Services.userNotificationManagerForDoc(this.element)
            .then(service => service.get(consentId))
        : Promise.resolve();

    return consent.then(() => {
      const type = this.element.getAttribute('type');
      const isCustom = type === 'custom' && isExperimentOn(this.win,
          'ad-type-custom');
      user().assert(isCustom || hasOwn(adConfig, type)
          || hasOwn(AmpAd.a4aRegistry, type), `Unknown ad type "${type}"`);

      // Check for the custom ad type (no ad network, self-service)
      if (isCustom) {
        return new AmpAdCustom(this.element);
      }

      this.win.ampAdSlotIdCounter = this.win.ampAdSlotIdCounter || 0;
      const slotId = this.win.ampAdSlotIdCounter++;
      this.element.setAttribute('data-amp-slot-index', slotId);

      // TODO(tdrl): Check amp-ad registry to see if they have this already.
      if (!AmpAd.a4aRegistry[type] ||
          (!(adConfig[type] || {}).remoteHTMLDisabled &&
          this.win.document.querySelector('meta[name=amp-3p-iframe-src]') &&
          !this.win.document.getElementById('amp-rtc')) ||
          // Note that predicate execution may have side effects.
          !AmpAd.a4aRegistry[type](this.win, this.element)) {
        // Either this ad network doesn't support Fast Fetch, its Fast Fetch
        // implementation has explicitly opted not to handle this tag, or this
        // page uses remote.html which is inherently incompatible with Fast
        // Fetch. Fall back to Delayed Fetch.
        return new AmpAd3PImpl(this.element);
      }

      const extensionTagName = networkImplementationTag(type);
      this.element.setAttribute('data-a4a-upgrade-type', extensionTagName);
      return Services.extensionsFor(this.win).loadElementClass(extensionTagName)
          .then(ctor => new ctor(this.element))
          .catch(error => {
          // Work around presubmit restrictions.
            const TAG = this.element.tagName;
          // Report error and fallback to 3p
            this.user().error(
                TAG, 'Unable to load ad implementation for type ',
                type, ', falling back to 3p, error: ', error);
            return new AmpAd3PImpl(this.element);
          });
    });
  }
}

<<<<<<< HEAD
// Static registery
AmpAd.a4aRegistry = getA4ARegistery();

AMP.registerElement('amp-ad', AmpAd, CSS);
AMP.registerElement('amp-embed', AmpAd);
=======
AMP.extension('amp-ad', '0.1', AMP => {
  AMP.registerElement('amp-ad', AmpAd, CSS);
  AMP.registerElement('amp-embed', AmpAd);
});
>>>>>>> 40fbb714
<|MERGE_RESOLUTION|>--- conflicted
+++ resolved
@@ -104,15 +104,10 @@
   }
 }
 
-<<<<<<< HEAD
 // Static registery
 AmpAd.a4aRegistry = getA4ARegistery();
 
-AMP.registerElement('amp-ad', AmpAd, CSS);
-AMP.registerElement('amp-embed', AmpAd);
-=======
 AMP.extension('amp-ad', '0.1', AMP => {
   AMP.registerElement('amp-ad', AmpAd, CSS);
   AMP.registerElement('amp-embed', AmpAd);
-});
->>>>>>> 40fbb714
+});