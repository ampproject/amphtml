/**
 * Copyright 2016 The AMP HTML Authors. All Rights Reserved.
 *
 * Licensed under the Apache License, Version 2.0 (the "License");
 * you may not use this file except in compliance with the License.
 * You may obtain a copy of the License at
 *
 *      http://www.apache.org/licenses/LICENSE-2.0
 *
 * Unless required by applicable law or agreed to in writing, software
 * distributed under the License is distributed on an "AS-IS" BASIS,
 * WITHOUT WARRANTIES OR CONDITIONS OF ANY KIND, either express or implied.
 * See the License for the specific language governing permissions and
 * limitations under the License.
 */

import {
  ADSENSE_EXPERIMENTS,
  ADSENSE_EXP_NAMES,
} from '../../amp-ad-network-adsense-impl/0.1/adsense-a4a-config';
import {CONSTANTS, MessageType} from '../../../src/3p-frame-messaging';
import {CommonSignals} from '../../../src/common-signals';
import {Deferred} from '../../../src/utils/promise';
import {IntersectionObserver} from '../../../src/intersection-observer';
import {Services} from '../../../src/services';
import {
  SubscriptionApi,
  listenFor,
  listenForOncePromise,
  postMessageToWindows,
} from '../../../src/iframe-helper';
import {dev, devAssert} from '../../../src/log';
import {dict} from '../../../src/utils/object';
import {getData} from '../../../src/event-helper';
import {getExperimentBranch, isExperimentOn} from '../../../src/experiments';
import {getHtml} from '../../../src/get-html';
import {removeElement} from '../../../src/dom';
import {reportErrorToAnalytics} from '../../../src/error';
import {setStyle} from '../../../src/style';
import {throttle} from '../../../src/utils/rate-limit';

const VISIBILITY_TIMEOUT = 10000;

const MIN_INABOX_POSITION_EVENT_INTERVAL = 100;

export class AmpAdXOriginIframeHandler {
  /**
   * @param {!./amp-ad-3p-impl.AmpAd3PImpl|!../../amp-a4a/0.1/amp-a4a.AmpA4A} baseInstance
   */
  constructor(baseInstance) {
    /** @private {!Window} */
    this.win_ = baseInstance.win;

    /** @private */
    this.baseInstance_ = baseInstance;

    /** @private {!Element} */
    this.element_ = baseInstance.element;

    /** @private {?./amp-ad-ui.AmpAdUIHandler} */
    this.uiHandler_ = baseInstance.uiHandler;

    /** @type {?Element} iframe instance */
    this.iframe = null;

    /** @private {?IntersectionObserver} */
    this.intersectionObserver_ = null;

    /** @private {SubscriptionApi} */
    this.embedStateApi_ = null;

    /** @private {?SubscriptionApi} */
    this.inaboxPositionApi_ = null;

    /** @private {boolean} */
    this.isInaboxPositionApiInit_ = false;

    /** @private {!Array<!Function>} functions to unregister listeners */
    this.unlisteners_ = [];

    /** @private @const {!../../../src/service/viewer-impl.Viewer} */
    this.viewer_ = Services.viewerForDoc(this.baseInstance_.getAmpDoc());

    /** @private @const {!../../../src/service/viewport/viewport-impl.Viewport} */
    this.viewport_ = Services.viewportForDoc(this.baseInstance_.getAmpDoc());

    /** @private {boolean} */
    this.sendPositionPending_ = false;
  }

  /**
   * Sets up listeners and iframe state for iframe containing ad creative.
   * @param {!Element} iframe
   * @param {boolean=} opt_isA4A when true do not listen to ad response
   * @param {boolean=} opt_letCreativeTriggerRenderStart Whether to wait for
   *    render start from the creative, or simply trigger it in here.
   * @return {!Promise} awaiting render complete promise
   */
<<<<<<< HEAD
  init(iframe, opt_isA4A, opt_letCreativeTriggerRenderStart) {
    devAssert(
        !this.iframe, 'multiple invocations of init without destroy!');
=======
  init(iframe, opt_isA4A) {
    devAssert(!this.iframe, 'multiple invocations of init without destroy!');
>>>>>>> 76e91407
    this.iframe = iframe;
    this.iframe.setAttribute('scrolling', 'no');
    this.baseInstance_.applyFillContent(this.iframe);
    const timer = Services.timerFor(this.baseInstance_.win);

    // Init IntersectionObserver service.
    this.intersectionObserver_ = new IntersectionObserver(
      this.baseInstance_,
      this.iframe,
      true
    );

    this.embedStateApi_ = new SubscriptionApi(
      this.iframe,
      'send-embed-state',
      true,
      () => this.sendEmbedInfo_(this.baseInstance_.isInViewport())
    );

    // TODO(bradfrizzell): Would be better to turn this on if
    // A4A.isXhrEnabled() is false, or if we simply decide it is
    // ok to turn this on for all traffic.
    if (
      getExperimentBranch(
        this.win_,
        ADSENSE_EXP_NAMES.UNCONDITIONED_CANONICAL
      ) == ADSENSE_EXPERIMENTS.UNCONDITIONED_CANONICAL_EXP ||
      getExperimentBranch(this.win_, ADSENSE_EXP_NAMES.CANONICAL) ==
        ADSENSE_EXPERIMENTS.CANONICAL_EXP ||
      isExperimentOn(this.win_, 'inabox-position-api')
    ) {
      // To provide position to inabox.
      this.inaboxPositionApi_ = new SubscriptionApi(
        this.iframe,
        MessageType.SEND_POSITIONS,
        true,
        () => {
          // TODO(@zhouyx): Make sendPosition_ only send to
          // message origin iframe
          this.sendPosition_();
          this.registerPosition_();
        }
      );
    }
    // Triggered by context.reportRenderedEntityIdentifier(…) inside the ad
    // iframe.
    listenForOncePromise(this.iframe, 'entity-id', true).then(info => {
      this.element_.creativeId = info.data['id'];
    });

    this.handleOneTimeRequest_(MessageType.GET_HTML, payload => {
      const selector = payload['selector'];
      const attributes = payload['attributes'];
      let content = '';
      if (this.element_.hasAttribute('data-html-access-allowed')) {
        content = getHtml(this.baseInstance_.win, selector, attributes);
      }
      return Promise.resolve(content);
    });

    this.handleOneTimeRequest_(MessageType.GET_CONSENT_STATE, () => {
      return this.baseInstance_.getConsentState().then(consentState => {
        return {consentState};
      });
    });

    // Install iframe resize API.
    this.unlisteners_.push(
      listenFor(
        this.iframe,
        'embed-size',
        (data, source, origin) => {
          if (!!data['hasOverflow']) {
            this.element_.warnOnMissingOverflow = false;
          }
          this.handleResize_(data['height'], data['width'], source, origin);
        },
        true,
        true
      )
    );

    this.unlisteners_.push(
      this.viewer_.onVisibilityChanged(() => {
        this.sendEmbedInfo_(this.baseInstance_.isInViewport());
      })
    );

    this.unlisteners_.push(
      listenFor(
        this.iframe,
        MessageType.USER_ERROR_IN_IFRAME,
        data => {
          this.userErrorForAnalytics_(data['message']);
        },
        true,
        true /* opt_includingNestedWindows */
      )
    );

    // Iframe.onload normally called by the Ad after full load.
    const iframeLoadPromise = this.baseInstance_
      .loadPromise(this.iframe)
      .then(() => {
        // Wait just a little to allow `no-content` message to arrive.
        if (this.iframe) {
          // Chrome does not reflect the iframe readystate.
          this.iframe.readyState = 'complete';
        }
        return timer.promise(10);
      });

    // Calculate render-start and no-content signals.
    const {
      promise: renderStartPromise,
      resolve: renderStartResolve,
    } = new Deferred();
    const {
      promise: noContentPromise,
      resolve: noContentResolve,
    } = new Deferred();

    if (
      this.baseInstance_.config &&
      this.baseInstance_.config.renderStartImplemented
    ) {
      // When `render-start` is supported, these signals are mutually
      // exclusive. Whichever arrives first wins.
      listenForOncePromise(
        this.iframe,
        ['render-start', 'no-content'],
        true
      ).then(info => {
        const {data} = info;
        if (data['type'] == 'render-start') {
          this.renderStartMsgHandler_(info);
          renderStartResolve();
        } else {
          this.noContent_();
          noContentResolve();
        }
      });
    } else {
      // If `render-start` is not supported, listen to `bootstrap-loaded`.
      // This will avoid keeping the Ad empty until it's fully loaded, which
      // could be a long time.
      listenForOncePromise(this.iframe, 'bootstrap-loaded', true).then(() => {
        renderStartResolve();
      });
      // Likewise, no-content is observed here. However, it's impossible to
      // assure exclusivity between `no-content` and `bootstrap-loaded` b/c
      // `bootstrap-loaded` always arrives first.
      listenForOncePromise(this.iframe, 'no-content', true).then(() => {
        this.noContent_();
        noContentResolve();
      });
    }

    // Wait for initial load signal. Notice that this signal is not
    // used to resolve the final layout promise because iframe may still be
    // consuming significant network and CPU resources.
    listenForOncePromise(this.iframe, CommonSignals.INI_LOAD, true).then(() => {
      // TODO(dvoytenko, #7788): ensure that in-a-box "ini-load" message is
      // received here as well.
      this.baseInstance_.signals().signal(CommonSignals.INI_LOAD);
    });

    this.element_.appendChild(this.iframe);
    if (opt_isA4A && !opt_letCreativeTriggerRenderStart) {
      // A4A writes creative frame directly to page once creative is received
      // and therefore does not require render start message so attach and
      // impose no loader delay.  Network is using renderStart or
      // bootstrap-loaded to indicate ad request was sent, either way we know
      // that occurred for Fast Fetch.
      this.baseInstance_.renderStarted();
      renderStartResolve();
    } else {
      // Set iframe initially hidden which will be removed on render-start or
      // load, whichever is earlier.
      setStyle(this.iframe, 'visibility', 'hidden');
    }

    Promise.race([
      renderStartPromise,
      iframeLoadPromise,
      timer.promise(VISIBILITY_TIMEOUT),
    ]).then(() => {
      // Common signal RENDER_START invoked at toggle visibility time
      // Note: 'render-start' msg and common signal RENDER_START are different
      // 'render-start' msg is a way for implemented Ad to display ad earlier
      // RENDER_START signal is a signal to inform AMP runtime and other AMP
      // elements that the component visibility has been toggled on.
      this.baseInstance_.renderStarted();
      if (this.iframe) {
        setStyle(this.iframe, 'visibility', '');
      }
    });

    // The actual ad load is eariliest of iframe.onload event and no-content.
    return Promise.race([iframeLoadPromise, noContentPromise]);
  }

  /**
   * @param {string} requestType
   * @param {function(*)} getter
   * @private
   */
  handleOneTimeRequest_(requestType, getter) {
    this.unlisteners_.push(
      listenFor(
        this.iframe,
        requestType,
        (info, source, origin) => {
          if (!this.iframe) {
            return;
          }

          const messageId = info[CONSTANTS.messageIdFieldName];
          const payload = info[CONSTANTS.payloadFieldName];

          getter(payload).then(content => {
            const result = dict();
            result[CONSTANTS.messageIdFieldName] = messageId;
            result[CONSTANTS.contentFieldName] = content;
            postMessageToWindows(
              dev().assertElement(this.iframe),
              [{win: source, origin}],
              requestType + CONSTANTS.responseTypeSuffix,
              result,
              true
            );
          });
        },
        true /* opt_is3P */,
        false /* opt_includingNestedWindows */
      )
    );
  }

  /**
   * callback functon on receiving render-start
   * @param {{data: !JsonObject}} info
   * @private
   */
  renderStartMsgHandler_(info) {
    const data = getData(info);
    this.handleResize_(
      data['height'],
      data['width'],
      info['source'],
      info['origin']
    );
  }

  /**
   * Cleans up the listeners on the cross domain ad iframe and frees the
   * iframe resource.
   * @param {boolean=} opt_keep
   */
  freeXOriginIframe(opt_keep) {
    this.cleanup_();
    // If ask to keep the iframe.
    // Use in the case of no-content and iframe is a master iframe.
    if (opt_keep) {
      return;
    }
    if (this.iframe) {
      removeElement(this.iframe);
      this.iframe = null;
    }
  }

  /**
   * Cleans up listeners on the ad, and apply the default UI for ad.
   * @private
   */
  noContent_() {
    if (!this.iframe) {
      // unlayout already called
      return;
    }
    this.freeXOriginIframe(this.iframe.name.indexOf('_master') >= 0);
    this.uiHandler_.applyNoContentUI();
  }

  /**
   * Cleans up listeners on the ad iframe.
   * @private
   */
  cleanup_() {
    this.unlisteners_.forEach(unlistener => unlistener());
    this.unlisteners_.length = 0;
    if (this.embedStateApi_) {
      this.embedStateApi_.destroy();
      this.embedStateApi_ = null;
    }
    if (this.inaboxPositionApi_) {
      this.inaboxPositionApi_.destroy();
      this.inaboxPositionApi_ = null;
    }
    if (this.intersectionObserver_) {
      this.intersectionObserver_.destroy();
      this.intersectionObserver_ = null;
    }
  }

  /**
   * Updates the element's dimensions to accommodate the iframe's
   * requested dimensions. Notifies the window that request the resize
   * of success or failure.
   * @param {number|string|undefined} height
   * @param {number|string|undefined} width
   * @param {!Window} source
   * @param {string} origin
   * @private
   */
  handleResize_(height, width, source, origin) {
    this.baseInstance_.getVsync().mutate(() => {
      if (!this.iframe) {
        // iframe can be cleanup before vsync.
        return;
      }
      const iframeHeight = this.iframe./*OK*/ offsetHeight;
      const iframeWidth = this.iframe./*OK*/ offsetWidth;
      this.uiHandler_.updateSize(height, width, iframeHeight, iframeWidth).then(
        info => {
          this.sendEmbedSizeResponse_(
            info.success,
            info.newWidth,
            info.newHeight,
            source,
            origin
          );
        },
        () => {}
      );
    });
  }

  /**
   * Sends a response to the window which requested a resize.
   * @param {boolean} success
   * @param {number} requestedWidth
   * @param {number} requestedHeight
   * @param {!Window} source
   * @param {string} origin
   * @private
   */
  sendEmbedSizeResponse_(
    success,
    requestedWidth,
    requestedHeight,
    source,
    origin
  ) {
    // The iframe may have been removed by the time we resize.
    if (!this.iframe) {
      return;
    }
    postMessageToWindows(
      this.iframe,
      [{win: source, origin}],
      success ? 'embed-size-changed' : 'embed-size-denied',
      dict({
        'requestedWidth': requestedWidth,
        'requestedHeight': requestedHeight,
      }),
      true
    );
  }

  /**
   * @param {boolean} inViewport
   * @private
   */
  sendEmbedInfo_(inViewport) {
    if (!this.embedStateApi_) {
      return;
    }
    this.embedStateApi_.send(
      'embed-state',
      dict({
        'inViewport': inViewport,
        'pageHidden': !this.viewer_.isVisible(),
      })
    );
  }

  /**
   * Retrieve iframe position entry in next animation frame.
   * @private
   */
  getIframePositionPromise_() {
    return this.viewport_
      .getClientRectAsync(dev().assertElement(this.iframe))
      .then(position => {
        devAssert(
          position,
          'element clientRect should intersects with root clientRect'
        );
        const viewport = this.viewport_.getRect();
        return dict({
          'targetRect': position,
          'viewportRect': viewport,
        });
      });
  }

  /** @private */
  sendPosition_() {
    if (this.sendPositionPending_) {
      // Only send once in single animation frame.
      return;
    }

    this.sendPositionPending_ = true;
    this.getIframePositionPromise_().then(position => {
      this.sendPositionPending_ = false;
      this.inaboxPositionApi_.send(MessageType.POSITION, position);
    });
  }

  /** @private */
  registerPosition_() {
    if (this.isInaboxPositionApiInit_) {
      // only register to viewport scroll/resize once
      return;
    }

    this.isInaboxPositionApiInit_ = true;
    // Send window scroll/resize event to viewport.
    this.unlisteners_.push(
      this.viewport_.onScroll(
        throttle(
          this.win_,
          () => {
            this.getIframePositionPromise_().then(position => {
              this.inaboxPositionApi_.send(MessageType.POSITION, position);
            });
          },
          MIN_INABOX_POSITION_EVENT_INTERVAL
        )
      )
    );
    this.unlisteners_.push(
      this.viewport_.onResize(() => {
        this.getIframePositionPromise_().then(position => {
          this.inaboxPositionApi_.send(MessageType.POSITION, position);
        });
      })
    );
  }

  /**
   * See BaseElement method.
   * @param {boolean} inViewport
   */
  viewportCallback(inViewport) {
    if (this.intersectionObserver_) {
      this.intersectionObserver_.onViewportCallback(inViewport);
    }
    this.sendEmbedInfo_(inViewport);
  }

  /**
   * See BaseElement method.
   */
  onLayoutMeasure() {
    // When the framework has the need to remeasure us, our position might
    // have changed. Send an intersection record if needed.
    if (this.intersectionObserver_) {
      this.intersectionObserver_.fire();
    }
  }

  /**
   * @param {string} message
   * @private
   */
  userErrorForAnalytics_(message) {
    if (typeof message == 'string') {
      const e = new Error(message);
      e.name = '3pError';
      reportErrorToAnalytics(e, this.baseInstance_.win);
    }
  }
}

// Make the class available to other late loaded amp-ad implementations
// without them having to depend on it directly.
AMP.AmpAdXOriginIframeHandler = AmpAdXOriginIframeHandler;<|MERGE_RESOLUTION|>--- conflicted
+++ resolved
@@ -96,14 +96,8 @@
    *    render start from the creative, or simply trigger it in here.
    * @return {!Promise} awaiting render complete promise
    */
-<<<<<<< HEAD
   init(iframe, opt_isA4A, opt_letCreativeTriggerRenderStart) {
-    devAssert(
-        !this.iframe, 'multiple invocations of init without destroy!');
-=======
-  init(iframe, opt_isA4A) {
     devAssert(!this.iframe, 'multiple invocations of init without destroy!');
->>>>>>> 76e91407
     this.iframe = iframe;
     this.iframe.setAttribute('scrolling', 'no');
     this.baseInstance_.applyFillContent(this.iframe);
