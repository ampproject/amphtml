--- conflicted
+++ resolved
@@ -42,44 +42,14 @@
 #### Example: Displaying a few ads
 
 [example preview="inline" playground="true" imports="amp-ad"]
-<<<<<<< HEAD
-```html
-<amp-ad type="a9"
-=======
 
 ```html
 <amp-ad
   type="a9"
->>>>>>> 6929a833
   data-amzn_assoc_ad_mode="auto"
   data-divid="amzn-assoc-ad-fe746097-f142-4f8d-8dfb-45ec747632e5"
   data-recomtype="async"
   data-adinstanceid="fe746097-f142-4f8d-8dfb-45ec747632e5"
-<<<<<<< HEAD
-    width="300"
-    height="250"
-    data-aax_size="300x250"
-    data-aax_pubname="test123"
-    data-aax_src="302">
-  </amp-ad>
-  <amp-ad width="300"
-    height="250"
-    type="industrybrains"
-    data-width="300"
-    data-height="250"
-    data-cid="19626-3798936394">
-  </amp-ad>
-  <amp-embed type="taboola"
-    width="400"
-    height="300"
-    layout="responsive"
-    data-publisher="amp-demo"
-    data-mode="thumbnails-a"
-    data-placement="Ads Example"
-    data-article="auto">
-  </amp-embed>
-```
-=======
   width="300"
   height="250"
   data-aax_size="300x250"
@@ -109,7 +79,6 @@
 </amp-embed>
 ```
 
->>>>>>> 6929a833
 [/example]
 
 ## Attributes
