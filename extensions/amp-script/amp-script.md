---
$category@: dynamic-content
formats:
  - websites
teaser:
  text: Allows running custom JavaScript to render UI.
experimental: true
---

<!---
Copyright 2018 The AMP HTML Authors. All Rights Reserved.

Licensed under the Apache License, Version 2.0 (the "License");
you may not use this file except in compliance with the License.
You may obtain a copy of the License at

      http://www.apache.org/licenses/LICENSE-2.0

Unless required by applicable law or agreed to in writing, software
distributed under the License is distributed on an "AS-IS" BASIS,
WITHOUT WARRANTIES OR CONDITIONS OF ANY KIND, either express or implied.
See the License for the specific language governing permissions and
limitations under the License.
-->

# amp-script

## Overview

<<<<<<< HEAD
The `amp-script` component allows you to render widgets and other UI using custom third-party JavaScript, e.g. a React component.

[tip type="important"]
`amp-script` is in active development and under [experimental availability](https://www.ampproject.org/docs/reference/experimental.html). It's subject to breaking API changes and should not yet be used in production.
[/tip]
=======
The `amp-script` component allows you run custom JavaScript to render UI elements, such as a React component.
>>>>>>> 28b02864

### A simple example

An `amp-script` element can load JavaScript in two ways:

- Remotely, from a URL to a JavaScript file.
- Locally, from a `script[type=text/plain][target=amp-script]` element on the page.

#### Load JavaScript from a remote URL

Use the `src` attribute to load remote JavaScript.

```html
<amp-script layout="container" src="https://example.com/hello-world.js">
  <button>Hello amp-script!</button>
</amp-script>
```

If `src` points to a cross-origin URL, then a ["script hash"](#security-features) must also be added to the document head.

#### Load JavaScript from a local element

Use the `script` attribute to reference a local `script` element by `id`.

```html
<!-- Using the "script" attribute also requires adding a "script hash" to the document head. -->
<head>
  <meta
    name="amp-script-src"
    content="sha384-YCFs8k-ouELcBTgzKzNAujZFxygwiqimSqKK7JqeKaGNflwDxaC3g2toj7s_kxWG"
  />
</head>

...

<amp-script width="200" height="50" script="hello-world">
  <button>Hello amp-script!</button>
</amp-script>

<!-- Also add [target="amp-script"] to the <script> element. -->
<script id="hello-world" type="text/plain" target="amp-script">
  const btn = document.querySelector('button');
  btn.addEventListener('click', () => {
    document.body.textContent = 'Hello World!';
  });
</script>
```

<<<<<<< HEAD
[tip type="success"]
Enable the experiment via `AMP.toggleExperiment('amp-script')` in dev console.
[/tip]
=======
[tip type="default"]
`amp-script` elements that have a `script` or cross-origin `src` attribute require a ["script hash"](#security-features). Script hashes are specified in a `<meta name="amp-script-src" content="...">` element in the document head.
>>>>>>> 28b02864

A console error will be thrown with the expected `content` value -- you can copy/paste from the error to create the appropriate `<meta>` tag.
[/tip]

### How does it work?

`amp-script` runs your custom JavaScript in a [Web Worker](https://developer.mozilla.org/en-US/docs/Web/API/Web_Workers_API/Using_web_workers) that contains a virtual DOM. When your JavaScript code modifies this virtual DOM, `amp-script` forwards these changes to the main thread and applies them to the `amp-script` element subtree.

For example, adding an element to `document.body`:

```js
// my-script.js
const p = document.createElement('p');
p.textContent = 'I am added to the body!';
document.body.appendChild(p);
```

Will be reflected on the page as a new child of the `amp-script` element:

```html
<amp-script src="http://example.com/my-script.js" width="300" height="100">
  <p>I am added to the body!</p>
</amp-script>
```

Under the hood, `amp-script` uses [@ampproject/worker-dom](https://github.com/ampproject/worker-dom/). For design details, see the ["Intent to Implement" issue](https://github.com/ampproject/amphtml/issues/13471).

### State manipulation

`amp-script` supports getting and setting [`amp-state`](https://amp.dev/documentation/components/amp-bind/#initializing-state-with-amp-state) JSON via JavaScript.

This enables advanced interactions between `amp-script` and other AMP elements on the page via `amp-bind` [bindings](https://amp.dev/documentation/components/amp-bind/#bindings). Invoking `AMP.setState()` from `amp-script` may cause mutations to the DOM as long as it was triggered by user gesture, otherwise it will only implicitly set state (similar to [`amp-state` initialization](https://amp.dev/documentation/examples/components/amp-bind/?referrer=ampbyexample.com#initializing-state)).

[tip type="default"]
`AMP.setState()` requires the [`amp-bind`](https://amp.dev/documentation/components/amp-bind) extension script to be included in the document head.
[/tip]

```js
/**
 * Deep-merges `json` into the current amp-state.
 * @param {!Object} json A JSON object e.g. must not contain circular references.
 */
AMP.setState(json) {}

/**
 * Asynchronously returns amp-state.
 * @param {string=} expr An optional JSON expression string e.g. "foo.bar".
 * @return {!Promise<!Object>}
 */
AMP.getState(expr) {}
```

##### Example with WebSocket and AMP.setState()

```html
<amp-script width="1" height="1" script="webSocketDemo"> </amp-script>

<!--
  <amp-state> doesn't support WebSocket URLs in its "src" attribute,
  but we can use <amp-script> to work around it. :)
-->
<script type="text/plain" target="amp-script" id="webSocketDemo">
  const socket = new WebSocket('wss://websocket.example');
  socket.onmessage = event => {
    AMP.setState({socketData: event.data});
  };
</script>
```

### Restrictions

#### Allowed APIs

Currently, most DOM elements and their properties are supported. DOM query APIs like `querySelector` have partial support. Browser APIs like `History` are not implemented yet. See the [API compatibility table](https://github.com/ampproject/worker-dom/blob/master/web_compat_table.md) for details.

If there's an API you'd like to see supported, please [file an issue](https://github.com/ampproject/amphtml/issues/new) and mention `@choumx` and `@kristoferbaxter`.

#### Size of JavaScript code

`amp-script` has the following restrictions on JavaScript file size:

- Maximum of 10,000 bytes per `amp-script` element that uses a local script via `script[type=text/plain][target=amp-script]`.
- Maximum total of 150,000 bytes for all `amp-script` elements on the page.

#### User gestures

In some cases, `amp-script` requires a user gesture to apply changes triggered by your JavaScript code (we call these "mutations") to the `amp-script`'s DOM children. This helps avoid poor user experience from unexpected content jumping.

The rules for mutations are as follows:

1. For `amp-script` elements with [non-container layout](https://amp.dev/documentation/guides-and-tutorials/develop/style_and_layout/control_layout#supported-values-for-the-layout-attribute), mutations are always allowed.
2. For `amp-script` elements with container layout, mutations are allowed for five seconds following a user gesture. This five second window is extended once if a `fetch()` is triggered.

#### Creating AMP elements

With regard to dynamic creation of AMP elements (e.g. via `document.createElement()`), only `amp-img` and `amp-layout` are currently allowed. Please upvote or comment on [#25344](https://github.com/ampproject/amphtml/issues/25344) with your use case.

#### Security features

Since custom JS run in `amp-script` is not subject to normal [Content Security Policy](https://developer.mozilla.org/en-US/docs/Web/HTTP/CSP), we've included some additional measures that are checked at runtime:

1. Same-origin `src` must have [`Content-Type`](https://developer.mozilla.org/en-US/docs/Web/HTTP/Headers/Content-Type): `application/javascript` or `text/javascript`.
2. Cross-origin `src` and `script` must have matching script hashes in a `meta[name=amp-script-src]` element in the document head. A console error will be emitted with the expected hash string.

Example of script hashes:

```html
<head>
  <!--
    A meta[name="amp-script-src"] element contains all script hashes for
    <amp-script> elements on the page, delimited by spaces.
  -->
  <meta
    name="amp-script-src"
    content="
      sha384-fake_hash_of_remote_js
      sha384-fake_hash_of_local_script
    ">
</head>
<body>
  <!--
    A "src" attribute with a cross-origin URL requires adding a script hash.

    If the hash of remote.js's contents is "fake_hash_of_remote_js",
    we'll add "sha384-fake_hash_of_remote_js" to the <meta> tag above.
  -->
  <amp-script src="cross.origin/remote.js" layout=container>
  </amp-script>

  <!--
    A "script" attribute also requires adding a script hash.

    If the hash of #myScript's text contents is "fake_hash_of_local_script",
    we'll add "sha384-fake_hash_of_local_script" to the <meta> tag above.
  -->
  <amp-script script=myScript layout=container>
  </amp-script>
  <script type=text/plain target=amp-script id=myScript>
    document.body.textContent += 'Hello world!';
  </script>
</body>
```

[tip type="default"]
The JavaScript size and script hash requirements can be disabled during development by adding a `data-ampdevmode` attribute to either the `amp-script` element or the root html node.
[/tip]

## Attributes

**src**

For executing remote scripts.

The URL of a JS file that will be executed in the context of this `<amp-script>`. The URL's protocol must be HTTPS and the HTTP response's `Content-Type` must be `application/javascript` or `text/javascript`.

**script**

For executing local scripts.

The `id` of a `script[type=text/plain][target=amp-script]` element whose text content contains JS that will be executed in the context of this `<amp-script>`.

**sandbox (optional)**

Applies extra restrictions to DOM that may be mutated by this `<amp-script>`. Similar to the `iframe[sandbox]` attribute, the value of the attribute can either be empty to apply all restrictions, or space-separated tokens to lift particular restrictions:

- `allow-forms`: Allows [form elements](https://developer.mozilla.org/en-US/docs/Web/API/HTMLFormElement/elements) to be created and modified. AMP requires special handling to prevent unauthorized state changing requests from user input. See amp-form's [security considerations](https://amp.dev/documentation/components/amp-form#security-considerations) for more detail.

**max-age (optional, but required for signed exchanges if `script` is specified)**

Requires the `script` attribute.

The `max-age` attribute specifies the maximum lifetime in seconds the local script is allowed to be served from the time of [signed exchange (SXG)](https://amp.dev/documentation/guides-and-tutorials/optimize-and-measure/signed-exchange/) publishing. [AMP Packager](https://github.com/ampproject/amppackager) uses this value to compute the SXG `expires` time.

The value of `max-age` should be chosen carefully:

- A longer `max-age` increases the potential security impact of a [SXG downgrade](https://wicg.github.io/webpackage/draft-yasskin-http-origin-signed-responses.html#seccons-downgrades).

- A shorter `max-age` may prevent inclusion in AMP Caches that have a minimum SXG lifetime. For instance, the Google AMP Cache requires at least [4 days](https://github.com/ampproject/amppackager/blob/releases/docs/cache_requirements.md#google-amp-cache) (345600 seconds). Note that there's currently no reason to select `max-age` longer than 7 days (604800 seconds), due to the [maximum](https://wicg.github.io/webpackage/draft-yasskin-http-origin-signed-responses.html#name-signature-validity) set by the SXG spec.

If you don't publish signed exchanges, `max-age` does nothing.

**common attributes**

This element includes [common attributes](https://amp.dev/documentation/guides-and-tutorials/learn/common_attributes) extended to AMP components.

## Errors

There are several types of runtime errors that may be encountered when using `amp-script`.

#### "Maximum total script size exceeded (...)"

`amp-script` limits the size of the JS source that may be used. See [Size of JavaScript code](#size-of-javascript-code) above.

#### "Script hash not found."

Local scripts and cross-origin `src` require adding a special `<meta>` tag to be used. See [Security features](#security-features) above.

#### "amp-script... was terminated due to illegal mutation"

To avoid unexpected content jumping, `amp-script` generally requires user gestures for DOM changes. See [User gestures](#user-gestures) above.<|MERGE_RESOLUTION|>--- conflicted
+++ resolved
@@ -27,15 +27,7 @@
 
 ## Overview
 
-<<<<<<< HEAD
-The `amp-script` component allows you to render widgets and other UI using custom third-party JavaScript, e.g. a React component.
-
-[tip type="important"]
-`amp-script` is in active development and under [experimental availability](https://www.ampproject.org/docs/reference/experimental.html). It's subject to breaking API changes and should not yet be used in production.
-[/tip]
-=======
 The `amp-script` component allows you run custom JavaScript to render UI elements, such as a React component.
->>>>>>> 28b02864
 
 ### A simple example
 
@@ -84,14 +76,8 @@
 </script>
 ```
 
-<<<<<<< HEAD
-[tip type="success"]
-Enable the experiment via `AMP.toggleExperiment('amp-script')` in dev console.
-[/tip]
-=======
 [tip type="default"]
 `amp-script` elements that have a `script` or cross-origin `src` attribute require a ["script hash"](#security-features). Script hashes are specified in a `<meta name="amp-script-src" content="...">` element in the document head.
->>>>>>> 28b02864
 
 A console error will be thrown with the expected `content` value -- you can copy/paste from the error to create the appropriate `<meta>` tag.
 [/tip]
