--- conflicted
+++ resolved
@@ -167,15 +167,10 @@
 
 Since custom JS run in `amp-script` is not subject to normal [Content Security Policy](https://developer.mozilla.org/en-US/docs/Web/HTTP/CSP), we've included some additional measures that are checked at runtime:
 
-<<<<<<< HEAD
-- Same-origin `src` must have [`Content-Type: application/javascript`](https://developer.mozilla.org/en-US/docs/Web/HTTP/Headers/Content-Type).
-- Cross-origin `src` and local scripts must have matching script hashes in a `meta[name=amp-script-src]` element in the document head. A console error will be emitted with the expected hash string. For example:
-=======
-1. Same-origin `src` must have [`Content-Type: application/json`](https://developer.mozilla.org/en-US/docs/Web/HTTP/Headers/Content-Type).
+1. Same-origin `src` must have [`Content-Type: application/javascript`](https://developer.mozilla.org/en-US/docs/Web/HTTP/Headers/Content-Type).
 2. Cross-origin `src` and `script` must have matching script hashes in a `meta[name=amp-script-src]` element in the document head. A console error will be emitted with the expected hash string.
 
 Example of script hashes:
->>>>>>> cd281382
 
 ```html
 <head>
@@ -256,19 +251,7 @@
 
 This element includes [common attributes](https://amp.dev/documentation/guides-and-tutorials/learn/common_attributes) extended to AMP components.
 
-<<<<<<< HEAD
-## Interested in using amp-script?
-
-We recommend developing against a local build of `amp-script`. This enables debugging hooks e.g. human-readable `postMessage` events.
-
-See our [Quick Start](https://github.com/ampproject/amphtml/blob/master/contributing/getting-started-quick.md#one-time-setup) guide for setting up your local environment.
-
-## FAQ
-
-#### Which JavaScript APIs can I use?
-=======
 ## Errors
->>>>>>> cd281382
 
 There are several types of runtime errors that may be encountered when using `amp-script`.
 
