--- conflicted
+++ resolved
@@ -47,16 +47,6 @@
 |    <!-- Valid: 'sandbox' attribute. -->
 |    <amp-script layout=container src="https://example.com/foo.js" sandbox="allow-forms">
 |    </amp-script>
-|   
-|    <!-- Valid: with canvas element. -->
-|    <amp-script layout=container src="https://example.com/foo.js">
-|      <canvas id="myCanvas" width="100px" height="100px"></canvas>
-|    </amp-script>
-|
-|    <!-- Invalid: canvas element outside of amp-script tag. -->
-|    <canvas id="myCanvas" width="100px" height="100px"></canvas>
->>   ^~~~~~~~~
-amp-script/0.1/test/validator-amp-script.html:55:2 The tag 'canvas' may only appear as a descendant of tag 'amp-script'. (see https://amp.dev/documentation/guides-and-tutorials/learn/spec/amphtml/#html-tags) [AMP_TAG_PROBLEM]
 |
 |    <!-- Valid: With <canvas> element. -->
 |    <amp-script layout=container src="https://example.com/foo.js">
@@ -71,92 +61,60 @@
 |    <!-- Invalid: With neither 'script' or 'src' attributes. -->
 |    <amp-script layout=container></amp-script>
 >>   ^~~~~~~~~
-<<<<<<< HEAD
-amp-script/0.1/test/validator-amp-script.html:58:2 The tag 'amp-script' is missing a mandatory attribute - pick at least one of ['script', 'src']. (see https://amp.dev/documentation/components/amp-script) [AMP_TAG_PROBLEM]
-=======
 amp-script/0.1/test/validator-amp-script.html:57:2 The tag 'amp-script' is missing a mandatory attribute - pick one of ['script', 'src']. (see https://amp.dev/documentation/components/amp-script) [AMP_TAG_PROBLEM]
 |
 |    <!-- Invalid: Both 'script' and 'src' attributes. -->
 |    <amp-script layout=container src="https://example.com/foo.js" script=hello></amp-script>
 >>   ^~~~~~~~~
 amp-script/0.1/test/validator-amp-script.html:60:2 Mutually exclusive attributes encountered in tag 'amp-script' - pick one of ['script', 'src']. (see https://amp.dev/documentation/components/amp-script) [AMP_TAG_PROBLEM]
->>>>>>> 706e59dc
 |
 |    <!-- Invalid: Relative URL. -->
 |    <amp-script layout=container src="/foo.js"></amp-script>
 >>   ^~~~~~~~~
-<<<<<<< HEAD
-amp-script/0.1/test/validator-amp-script.html:61:2 The relative URL '/foo.js' for attribute 'src' in tag 'amp-script' is disallowed. (see https://amp.dev/documentation/components/amp-script) [AMP_TAG_PROBLEM]
-=======
 amp-script/0.1/test/validator-amp-script.html:63:2 The relative URL '/foo.js' for attribute 'src' in tag 'amp-script' is disallowed. (see https://amp.dev/documentation/components/amp-script) [AMP_TAG_PROBLEM]
->>>>>>> 706e59dc
 |
 |    <!-- Invalid: Non-https 'src' attribute. -->
 |    <amp-script layout=container src="http://not.https.url"></amp-script>
 >>   ^~~~~~~~~
-<<<<<<< HEAD
-amp-script/0.1/test/validator-amp-script.html:64:2 Invalid URL protocol 'http:' for attribute 'src' in tag 'amp-script'. (see https://amp.dev/documentation/components/amp-script) [AMP_TAG_PROBLEM]
-=======
 amp-script/0.1/test/validator-amp-script.html:66:2 Invalid URL protocol 'http:' for attribute 'src' in tag 'amp-script'. (see https://amp.dev/documentation/components/amp-script) [AMP_TAG_PROBLEM]
 |
 |    <!-- Invalid: 'development' attribute. -->
 |    <amp-script layout=container src="https://example.com/foo.js" development></amp-script>
 >>   ^~~~~~~~~
 amp-script/0.1/test/validator-amp-script.html:69:2 The attribute 'development' may not appear in tag 'amp-script'. (see https://amp.dev/documentation/components/amp-script) [DISALLOWED_HTML]
->>>>>>> 706e59dc
 |
 |    <!-- Invalid: Local script without 'target' or 'id' attributes. -->
 |    <script type=text/plain>
 >>   ^~~~~~~~~
-<<<<<<< HEAD
-amp-script/0.1/test/validator-amp-script.html:67:2 Custom JavaScript is not allowed. (see https://amp.dev/documentation/guides-and-tutorials/learn/spec/amphtml#html-tags) [CUSTOM_JAVASCRIPT_DISALLOWED]
-=======
 amp-script/0.1/test/validator-amp-script.html:72:2 Custom JavaScript is not allowed. (see https://amp.dev/documentation/guides-and-tutorials/learn/spec/amphtml#html-tags) [CUSTOM_JAVASCRIPT_DISALLOWED]
->>>>>>> 706e59dc
 |      document.body.textContent = "Hello World!";
 |    </script>
 |
 |    <!-- Invalid: Local script with invalid 'type'. -->
 |    <script type=text/amp-script target=amp-script id=hello>
 >>   ^~~~~~~~~
-<<<<<<< HEAD
-amp-script/0.1/test/validator-amp-script.html:72:2 Custom JavaScript is not allowed. (see https://amp.dev/documentation/guides-and-tutorials/learn/spec/amphtml#html-tags) [CUSTOM_JAVASCRIPT_DISALLOWED]
-=======
 amp-script/0.1/test/validator-amp-script.html:77:2 Custom JavaScript is not allowed. (see https://amp.dev/documentation/guides-and-tutorials/learn/spec/amphtml#html-tags) [CUSTOM_JAVASCRIPT_DISALLOWED]
->>>>>>> 706e59dc
 |      document.body.textContent = "Hello World!";
 |    </script>
 |
 |    <!-- Invalid: Local script with invalid 'target'. -->
 |    <script type=text/plain target=amp-js id=hello>
 >>   ^~~~~~~~~
-<<<<<<< HEAD
-amp-script/0.1/test/validator-amp-script.html:77:2 Custom JavaScript is not allowed. (see https://amp.dev/documentation/guides-and-tutorials/learn/spec/amphtml#html-tags) [CUSTOM_JAVASCRIPT_DISALLOWED]
-=======
 amp-script/0.1/test/validator-amp-script.html:82:2 Custom JavaScript is not allowed. (see https://amp.dev/documentation/guides-and-tutorials/learn/spec/amphtml#html-tags) [CUSTOM_JAVASCRIPT_DISALLOWED]
->>>>>>> 706e59dc
 |      document.body.textContent = "Hello World!";
 |    </script>
 |
 |    <!-- Invalid: Local script without 'target' attribute. -->
 |    <script type=text/plain id=hello>
 >>   ^~~~~~~~~
-<<<<<<< HEAD
-amp-script/0.1/test/validator-amp-script.html:82:2 Custom JavaScript is not allowed. (see https://amp.dev/documentation/guides-and-tutorials/learn/spec/amphtml#html-tags) [CUSTOM_JAVASCRIPT_DISALLOWED]
-=======
 amp-script/0.1/test/validator-amp-script.html:87:2 Custom JavaScript is not allowed. (see https://amp.dev/documentation/guides-and-tutorials/learn/spec/amphtml#html-tags) [CUSTOM_JAVASCRIPT_DISALLOWED]
->>>>>>> 706e59dc
 |      document.body.textContent = "Hello World!";
 |    </script>
 |
 |    <!-- Invalid: Local script without 'id' attribute. -->
 |    <script type=text/plain target=amp-script>
 >>   ^~~~~~~~~
-<<<<<<< HEAD
-amp-script/0.1/test/validator-amp-script.html:87:2 Custom JavaScript is not allowed. (see https://amp.dev/documentation/guides-and-tutorials/learn/spec/amphtml#html-tags) [CUSTOM_JAVASCRIPT_DISALLOWED]
-=======
 amp-script/0.1/test/validator-amp-script.html:92:2 Custom JavaScript is not allowed. (see https://amp.dev/documentation/guides-and-tutorials/learn/spec/amphtml#html-tags) [CUSTOM_JAVASCRIPT_DISALLOWED]
->>>>>>> 706e59dc
 |      document.body.textContent = "Hello World!";
 |    </script>
 |  </body>