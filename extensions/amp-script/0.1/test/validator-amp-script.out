--- conflicted
+++ resolved
@@ -61,87 +61,55 @@
 |    <!-- Invalid: With neither 'script' or 'src' attributes. -->
 |    <amp-script layout=container></amp-script>
 >>   ^~~~~~~~~
-<<<<<<< HEAD
 amp-script/0.1/test/validator-amp-script.html:58:2 The tag 'amp-script' is missing a mandatory attribute - pick one of ['script', 'src']. (see https://amp.dev/documentation/components/amp-script) [AMP_TAG_PROBLEM]
 |
 |    <!-- Invalid: Both 'script' and 'src' attributes. -->
 |    <amp-script layout=container src="https://example.com/foo.js" script=hello></amp-script>
 >>   ^~~~~~~~~
 amp-script/0.1/test/validator-amp-script.html:61:2 Mutually exclusive attributes encountered in tag 'amp-script' - pick one of ['script', 'src']. (see https://amp.dev/documentation/components/amp-script) [AMP_TAG_PROBLEM]
-=======
-amp-script/0.1/test/validator-amp-script.html:57:2 The tag 'amp-script' is missing a mandatory attribute - pick at least one of ['script', 'src']. (see https://amp.dev/documentation/components/amp-script) [AMP_TAG_PROBLEM]
->>>>>>> 8a196984
 |
 |    <!-- Invalid: Relative URL. -->
 |    <amp-script layout=container src="/foo.js"></amp-script>
 >>   ^~~~~~~~~
-<<<<<<< HEAD
 amp-script/0.1/test/validator-amp-script.html:64:2 The relative URL '/foo.js' for attribute 'src' in tag 'amp-script' is disallowed. (see https://amp.dev/documentation/components/amp-script) [AMP_TAG_PROBLEM]
-=======
-amp-script/0.1/test/validator-amp-script.html:60:2 The relative URL '/foo.js' for attribute 'src' in tag 'amp-script' is disallowed. (see https://amp.dev/documentation/components/amp-script) [AMP_TAG_PROBLEM]
->>>>>>> 8a196984
 |
 |    <!-- Invalid: Non-https 'src' attribute. -->
 |    <amp-script layout=container src="http://not.https.url"></amp-script>
 >>   ^~~~~~~~~
-<<<<<<< HEAD
 amp-script/0.1/test/validator-amp-script.html:67:2 Invalid URL protocol 'http:' for attribute 'src' in tag 'amp-script'. (see https://amp.dev/documentation/components/amp-script) [AMP_TAG_PROBLEM]
-=======
-amp-script/0.1/test/validator-amp-script.html:63:2 Invalid URL protocol 'http:' for attribute 'src' in tag 'amp-script'. (see https://amp.dev/documentation/components/amp-script) [AMP_TAG_PROBLEM]
->>>>>>> 8a196984
 |
 |    <!-- Invalid: Local script without 'target' or 'id' attributes. -->
 |    <script type=text/plain>
 >>   ^~~~~~~~~
-<<<<<<< HEAD
 amp-script/0.1/test/validator-amp-script.html:70:2 Custom JavaScript is not allowed. (see https://amp.dev/documentation/guides-and-tutorials/learn/spec/amphtml#html-tags) [CUSTOM_JAVASCRIPT_DISALLOWED]
-=======
-amp-script/0.1/test/validator-amp-script.html:66:2 Custom JavaScript is not allowed. (see https://amp.dev/documentation/guides-and-tutorials/learn/spec/amphtml#html-tags) [CUSTOM_JAVASCRIPT_DISALLOWED]
->>>>>>> 8a196984
 |      document.body.textContent = "Hello World!";
 |    </script>
 |
 |    <!-- Invalid: Local script with invalid 'type'. -->
 |    <script type=text/amp-script target=amp-script id=hello>
 >>   ^~~~~~~~~
-<<<<<<< HEAD
 amp-script/0.1/test/validator-amp-script.html:75:2 Custom JavaScript is not allowed. (see https://amp.dev/documentation/guides-and-tutorials/learn/spec/amphtml#html-tags) [CUSTOM_JAVASCRIPT_DISALLOWED]
-=======
-amp-script/0.1/test/validator-amp-script.html:71:2 Custom JavaScript is not allowed. (see https://amp.dev/documentation/guides-and-tutorials/learn/spec/amphtml#html-tags) [CUSTOM_JAVASCRIPT_DISALLOWED]
->>>>>>> 8a196984
 |      document.body.textContent = "Hello World!";
 |    </script>
 |
 |    <!-- Invalid: Local script with invalid 'target'. -->
 |    <script type=text/plain target=amp-js id=hello>
 >>   ^~~~~~~~~
-<<<<<<< HEAD
 amp-script/0.1/test/validator-amp-script.html:80:2 Custom JavaScript is not allowed. (see https://amp.dev/documentation/guides-and-tutorials/learn/spec/amphtml#html-tags) [CUSTOM_JAVASCRIPT_DISALLOWED]
-=======
-amp-script/0.1/test/validator-amp-script.html:76:2 Custom JavaScript is not allowed. (see https://amp.dev/documentation/guides-and-tutorials/learn/spec/amphtml#html-tags) [CUSTOM_JAVASCRIPT_DISALLOWED]
->>>>>>> 8a196984
 |      document.body.textContent = "Hello World!";
 |    </script>
 |
 |    <!-- Invalid: Local script without 'target' attribute. -->
 |    <script type=text/plain id=hello>
 >>   ^~~~~~~~~
-<<<<<<< HEAD
 amp-script/0.1/test/validator-amp-script.html:85:2 Custom JavaScript is not allowed. (see https://amp.dev/documentation/guides-and-tutorials/learn/spec/amphtml#html-tags) [CUSTOM_JAVASCRIPT_DISALLOWED]
-=======
-amp-script/0.1/test/validator-amp-script.html:81:2 Custom JavaScript is not allowed. (see https://amp.dev/documentation/guides-and-tutorials/learn/spec/amphtml#html-tags) [CUSTOM_JAVASCRIPT_DISALLOWED]
->>>>>>> 8a196984
 |      document.body.textContent = "Hello World!";
 |    </script>
 |
 |    <!-- Invalid: Local script without 'id' attribute. -->
 |    <script type=text/plain target=amp-script>
 >>   ^~~~~~~~~
-<<<<<<< HEAD
 amp-script/0.1/test/validator-amp-script.html:90:2 Custom JavaScript is not allowed. (see https://amp.dev/documentation/guides-and-tutorials/learn/spec/amphtml#html-tags) [CUSTOM_JAVASCRIPT_DISALLOWED]
-=======
-amp-script/0.1/test/validator-amp-script.html:86:2 Custom JavaScript is not allowed. (see https://amp.dev/documentation/guides-and-tutorials/learn/spec/amphtml#html-tags) [CUSTOM_JAVASCRIPT_DISALLOWED]
->>>>>>> 8a196984
 |      document.body.textContent = "Hello World!";
 |    </script>
 |  </body>