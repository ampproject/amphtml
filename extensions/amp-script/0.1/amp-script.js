--- conflicted
+++ resolved
@@ -83,16 +83,14 @@
     /** @private {?UserActivationTracker} */
     this.userActivation_ = null;
 
-<<<<<<< HEAD
     /** @private {!ShadowRoot|!Element} */
     this.baseElement_ = this.element;
 
     /** @private {?HTMLIFrameElement} */
     this.iframe_ = null;
-=======
+
     /** @private {?AmpScriptService} */
     this.service_ = null;
->>>>>>> c01d0f50
   }
 
   /** @override */
