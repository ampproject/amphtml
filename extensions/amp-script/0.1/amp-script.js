/**
 * Copyright 2018 The AMP HTML Authors. All Rights Reserved.
 *
 * Licensed under the Apache License, Version 2.0 (the "License");
 * you may not use this file except in compliance with the License.
 * You may obtain a copy of the License at
 *
 *      http://www.apache.org/licenses/LICENSE-2.0
 *
 * Unless required by applicable law or agreed to in writing, software
 * distributed under the License is distributed on an "AS-IS" BASIS,
 * WITHOUT WARRANTIES OR CONDITIONS OF ANY KIND, either express or implied.
 * See the License for the specific language governing permissions and
 * limitations under the License.
 */

import {CSS} from '../../../build/amp-script-0.1.css';
import {
  DomPurifyDef,
  createPurifier,
  getAllowedTags,
  validateAttributeChange,
} from '../../../src/purifier';
import {Layout, isLayoutSizeDefined} from '../../../src/layout';
import {Services} from '../../../src/services';
import {
  ShadowDomVersion,
  getShadowDomSupportedVersion,
} from '../../../src/web-components';
import {UserActivationTracker} from './user-activation-tracker';
import {calculateExtensionScriptUrl} from '../../../src/service/extension-location';
import {dev, user} from '../../../src/log';
import {dict} from '../../../src/utils/object';
import {getElementServiceForDoc} from '../../../src/element-service';
import {getMode} from '../../../src/mode';
import {installFriendlyIframeEmbed} from '../../../src/friendly-iframe-embed';
import {
  installOriginExperimentsForDoc,
  originExperimentsForDoc,
} from '../../../src/service/origin-experiments-impl';
import {isExperimentOn} from '../../../src/experiments';
import {rewriteAttributeValue} from '../../../src/url-rewrite';
<<<<<<< HEAD
import {setImportantStyles} from '../../../src/style';
import {
  upgrade,
} from '@ampproject/worker-dom/dist/unminified.index.safe.mjs.patched';
=======
import {upgrade} from '@ampproject/worker-dom/dist/unminified.index.safe.mjs.patched';
>>>>>>> 83cfcfff

/** @const {string} */
const TAG = 'amp-script';

/**
 * Max cumulative size of author scripts from all amp-script elements on page.
 * @const {number}
 */
const MAX_TOTAL_SCRIPT_SIZE = 150000;

/**
 * Size-contained elements up to 300px are allowed to mutate freely.
 */
const MAX_FREE_MUTATION_HEIGHT = 300;

/**
 * Must match worker-dom/src/transfer/Phase.ts.
 * @enum {number}
 */
const Phase = {
  HYDRATING: 1,
  MUTATING: 2,
};

export class AmpScript extends AMP.BaseElement {
  /**
   * @param {!Element} element
   */
  constructor(element) {
    super(element);

    /** @private @const {!../../../src/service/vsync-impl.Vsync} */
    this.vsync_ = Services.vsyncFor(this.win);

    /** @private {?Worker} */
    this.workerDom_ = null;

    /** @private {?UserActivationTracker} */
    this.userActivation_ = null;

    /** @private {!ShadowRoot|!Element} */
    this.baseElement_ = this.element;

    /** @private {?HTMLIFrameElement} */
    this.iframe_ = null;

    /** @private {?AmpScriptService} */
    this.service_ = null;
  }

  /** @override */
  isLayoutSupported(layout) {
    return layout == Layout.CONTAINER || isLayoutSizeDefined(layout);
  }

  /**
   * @return {!Promise<boolean>}
   * @private
   */
  isExperimentOn_() {
    if (isExperimentOn(this.win, 'amp-script')) {
      return Promise.resolve(true);
    }
    installOriginExperimentsForDoc(this.getAmpDoc());
    return originExperimentsForDoc(this.element)
      .getExperiments()
      .then(trials => trials && trials.includes(TAG));
  }

  /** @override */
  buildCallback() {
    return this.isExperimentOn_().then(on => {
      if (!on) {
        // Return rejected Promise to buildCallback() to disable component.
        throw user().createError(TAG, `Experiment "${TAG}" is not enabled.`);
      }
      const shadowed = isExperimentOn(this.win, 'amp-script-in-shadow');
      if (shadowed) {
        return this.createShadowBase_().then(shadow => {
          this.baseElement_ = shadow;
        });
      }
    });
  }

  /**
   * Creates a new base element that encapsulates the WorkerDOM subtree
   * in shadow DOM (or friendly iframe on older browsers).
   *
   * This establishes a boundary that AMP processes (e.g. DOM queries
   * by extensions or event listeners that inspect `Event.target`) won't cross
   * by default without special handling.
   * @return {!Promise<!ShadowRoot|!Element>}
   * @private
   */
  createShadowBase_() {
    const head = this.getAmpDoc().getHeadNode();

    const shadowSupport = getShadowDomSupportedVersion();
    if (shadowSupport === ShadowDomVersion.NONE) {
      dev().info(TAG, 'Iframe mode!');
      this.iframe_ = /** @type {!HTMLIFrameElement} */ (
        this.win.document.createElement('iframe'));
      this.iframe_.classList.add('i-amphtml-shadow');
      // Copy custom styles into friendly iframe.
      let styleHtml = '';
      const styles = head.querySelectorAll('style[amp-custom]');
      styles.forEach(style => {
        styleHtml += style./*OK*/outerHTML;
      });
      // Copy this element's children into the iframe. They'll be overlaid
      // on top of existing children to avoid jank, and the real children
      // will be removed on the first mutation. See mutationPump_().
      const html = `<head>${styleHtml}</head>`
          + `<body>${this.element./*OK*/innerHTML}</body>`;
      const spec = {
        html,
        url: this.win.location.origin,
      };
      // TODO(choumx): installUrlReplacementsForEmbed().
      return installFriendlyIframeEmbed(this.iframe_, this.element, spec)
          // The iframe body is worker-dom's base element.
          .then(() => this.iframe_.contentWindow.document.body);
    } else {
      dev().info(TAG, 'Shadow mode!');
      const shadow = (shadowSupport === ShadowDomVersion.V0)
        ? this.element.createShadowRoot()
        : this.element.attachShadow({mode: 'open'});
      // Copy runtime & custom styles to shadow root.
      // TODO(choumx): Include extension CSS (and avoid race condition).
      const styles = head.querySelectorAll(
          'style[amp-runtime], style[amp-custom]');
      styles.forEach(style => {
        shadow.appendChild(style.cloneNode(/* deep */ true));
      });
      // Move hydratable light DOM to shadow DOM.
      while (this.element.firstChild) {
        shadow.appendChild(this.element.firstChild);
      }
      return Promise.resolve(shadow);
    }
  }

  /** @override */
  layoutCallback() {
    // Create worker and hydrate.
    const authorUrl = this.element.getAttribute('src');
    const workerUrl = this.workerThreadUrl_();
    dev().info(TAG, 'Author URL:', authorUrl, ', worker URL:', workerUrl);

    const xhr = Services.xhrFor(this.win);
    const fetchPromise = Promise.all([
      xhr.fetchText(workerUrl, {ampCors: false}).then(r => r.text()),
      xhr.fetchText(authorUrl, {ampCors: false}).then(r => r.text()),
      getElementServiceForDoc(this.element, TAG, TAG),
    ]).then(results => {
      const workerScript = results[0];
      const authorScript = results[1];
      this.service_ = results[2];

      if (this.service_.sizeLimitExceeded(authorScript.length)) {
        user().error(
          TAG,
          'Maximum total script size exceeded ' +
            `(${MAX_TOTAL_SCRIPT_SIZE}). Disabled:`,
          this.element
        );
        this.element.classList.add('i-amphtml-broken');
        return [];
      }
      return [workerScript, authorScript];
    });

    // @see src/main-thread/configuration.WorkerDOMConfiguration in worker-dom.
    const workerConfig = {
      authorURL: authorUrl,
      mutationPump: this.mutationPump_.bind(this),
      longTask: promise => {
        this.userActivation_.expandLongTask(promise);
        // TODO(dvoytenko): consider additional "progress" UI.
      },
      sanitizer: new SanitizerImpl(this.win),
      // Callbacks.
      onCreateWorker: data => {
        dev().info(TAG, 'Create worker:', data);
      },
      onSendMessage: data => {
        dev().info(TAG, 'To worker:', data);
      },
      onReceiveMessage: data => {
        dev().info(TAG, 'From worker:', data);
      },
    };

    upgrade(this.baseElement_, fetchPromise, workerConfig).then(workerDom => {
      this.workerDom_ = workerDom;
    });
    this.userActivation_ = new UserActivationTracker(this.baseElement_);

    return Promise.resolve();
  }

  /**
   * @return {string}
   * @private
   */
  workerThreadUrl_() {
    // Use `testLocation` for testing with iframes. @see testing/iframe.js.
    const location =
      getMode().test && this.win.testLocation
        ? this.win.testLocation
        : this.win.location;
    const useLocal = getMode().localDev || getMode().test;
    return calculateExtensionScriptUrl(
      location,
      'amp-script-worker',
      '0.1',
      useLocal
    );
  }

  /**
   * @param {function()} flushMutations
   * @param {number} phase
   * @private
   */
<<<<<<< HEAD
  mutationPump_(flushMutations, phase) {
    if (phase == Phase.HYDRATING) {
      this.vsync_.mutate(
          () => this.element.classList.add('i-amphtml-hydrated'));
=======
  mutationPump_(flush, phase) {
    if (phase == PHASE_HYDRATING) {
      this.vsync_.mutate(() =>
        this.element.classList.add('i-amphtml-hydrated')
      );
>>>>>>> 83cfcfff
    }
    const allowMutation =
      // Hydration is always allowed.
<<<<<<< HEAD
      phase != Phase.MUTATING
=======
      phase != PHASE_MUTATING ||
>>>>>>> 83cfcfff
      // Mutation depends on the gesture state and long tasks.
      this.userActivation_.isActive() ||
      // If the element is size-contained and small enough.
      (isLayoutSizeDefined(this.getLayout()) &&
        this.getLayoutBox().height <= MAX_FREE_MUTATION_HEIGHT);

    if (allowMutation) {
      this.vsync_.mutate(() => {
        flushMutations();

        // "Container" layout should be sized to fit children. Iframes
        // don't behave this way, so we do it manually instead.
        if (this.iframe_ && this.getLayout() === Layout.CONTAINER) {
          let height;
          this.measureMutateElement(() => {
            const {body} = this.iframe_.contentWindow.document;
            height = body./*OK*/scrollHeight;
          }, () => {
            // Match iframe height and remove original children.
            const iframe = /** @type {!HTMLIFrameElement} */ (this.iframe_);
            setImportantStyles(iframe, {'height': height + 'px'});
            while (this.element.firstChild !== iframe) {
              this.element.removeChild(this.element.firstChild);
            }
          });
        }
      });
    } else {
      // Otherwise, terminate the worker.
      this.workerDom_.terminate();

      // TODO(dvoytenko): a better UI to indicate the broken state.
      this.element.classList.remove('i-amphtml-hydrated');
      this.element.classList.add('i-amphtml-broken');

      user().error(TAG, 'Terminated due to illegal mutation:', this.element);
    }
  }
}

/**
 * Service for sharing data across <amp-script> elements.
 */
class AmpScriptService {
  /**
   * @param {!../../../src/service/ampdoc-impl.AmpDoc} unusedAmpdoc
   */
  constructor(unusedAmpdoc) {
    /** @private {number} */
    this.cumulativeSize_ = 0;
  }

  /**
   * @param {number} size
   * @return {boolean}
   */
  sizeLimitExceeded(size) {
    this.cumulativeSize_ += size;
    return this.cumulativeSize_ > MAX_TOTAL_SCRIPT_SIZE;
  }
}

/**
 * A DOMPurify wrapper that implements the worker-dom.Sanitizer interface.
 * @visibleForTesting
 */
export class SanitizerImpl {
  /**
   * @param {!Window} win
   */
  constructor(win) {
    /** @private {!DomPurifyDef} */
    this.purifier_ = createPurifier(win.document, dict({'IN_PLACE': true}));

    /** @private {!Object<string, boolean>} */
    this.allowedTags_ = getAllowedTags();
    // For now, only allow built-in AMP components.
    this.allowedTags_['amp-img'] = true;
    this.allowedTags_['amp-layout'] = true;
    this.allowedTags_['amp-pixel'] = true;

    /** @const @private {!Element} */
    this.wrapper_ = win.document.createElement('div');
  }

  /**
   * TODO(choumx): This is currently called by worker-dom on node creation,
   * so all invocations are on super-simple nodes like <p></p>.
   * Either it should be moved to node insertion to justify the more expensive
   * sanitize() call, or this method should be a simple string lookup.
   *
   * @param {!Node} node
   * @return {boolean}
   */
  sanitize(node) {
    // DOMPurify sanitizes unsafe nodes by detaching them from parents.
    // So, an unsafe `node` that has no parent will cause a runtime error.
    // To avoid this, wrap `node` in a <div> if it has no parent.
    const useWrapper = !node.parentNode;
    if (useWrapper) {
      this.wrapper_.appendChild(node);
    }
    const parent = node.parentNode || this.wrapper_;
    this.purifier_.sanitize(parent);
    const clean = parent.firstChild;
    if (!clean) {
      user().warn(TAG, 'Sanitized node:', node);
      return false;
    }
    // Detach `node` if we used a wrapper div.
    if (useWrapper) {
      while (this.wrapper_.firstChild) {
        this.wrapper_.removeChild(this.wrapper_.firstChild);
      }
    }
    return true;
  }

  /**
   * @param {!Node} node
   * @param {string} attribute
   * @param {string|null} value
   * @return {boolean}
   */
  mutateAttribute(node, attribute, value) {
    // TODO(choumx): Call mutatedAttributesCallback() on AMP elements e.g.
    // so an amp-img can update its child img when [src] is changed.

    const tag = node.nodeName.toLowerCase();
    // DOMPurify's attribute validation is tag-agnostic, so we need to check
    // that the tag itself is valid. E.g. a[href] is ok, but base[href] is not.
    // TODO(choumx): This is actually more strict than sanitize().
    if (this.allowedTags_[tag]) {
      const attr = attribute.toLowerCase();
      if (validateAttributeChange(this.purifier_, node, attr, value)) {
        if (value == null) {
          node.removeAttribute(attr);
        } else {
          const newValue = rewriteAttributeValue(tag, attr, value);
          node.setAttribute(attr, newValue);
        }

        // a[href] requires [target], which defaults to _top.
        if (tag === 'a') {
          if (node.hasAttribute('href') && !node.hasAttribute('target')) {
            node.setAttribute('target', '_top');
          }
        }
        return true;
      }
    }
    user().warn(TAG, 'Sanitized [%s]="%s":', attribute, value, node);
    return false;
  }

  /**
   * @param {!Node} node
   * @param {string} property
   * @param {string} value
   * @return {boolean}
   */
  mutateProperty(node, property, value) {
    const prop = property.toLowerCase();

    // worker-dom's supported properties and corresponding attribute name
    // differences are minor, e.g. acceptCharset vs. accept-charset.
    if (validateAttributeChange(this.purifier_, node, prop, value)) {
      node[property] = value;
      return true;
    }
    return false;
  }
}

AMP.extension(TAG, '0.1', function(AMP) {
  AMP.registerServiceForDoc(TAG, AmpScriptService);
  AMP.registerElement(TAG, AmpScript, CSS);
});<|MERGE_RESOLUTION|>--- conflicted
+++ resolved
@@ -40,14 +40,10 @@
 } from '../../../src/service/origin-experiments-impl';
 import {isExperimentOn} from '../../../src/experiments';
 import {rewriteAttributeValue} from '../../../src/url-rewrite';
-<<<<<<< HEAD
 import {setImportantStyles} from '../../../src/style';
 import {
   upgrade,
 } from '@ampproject/worker-dom/dist/unminified.index.safe.mjs.patched';
-=======
-import {upgrade} from '@ampproject/worker-dom/dist/unminified.index.safe.mjs.patched';
->>>>>>> 83cfcfff
 
 /** @const {string} */
 const TAG = 'amp-script';
@@ -274,26 +270,15 @@
    * @param {number} phase
    * @private
    */
-<<<<<<< HEAD
-  mutationPump_(flushMutations, phase) {
+  mutationPump_(flush, phase) {
     if (phase == Phase.HYDRATING) {
-      this.vsync_.mutate(
-          () => this.element.classList.add('i-amphtml-hydrated'));
-=======
-  mutationPump_(flush, phase) {
-    if (phase == PHASE_HYDRATING) {
       this.vsync_.mutate(() =>
         this.element.classList.add('i-amphtml-hydrated')
       );
->>>>>>> 83cfcfff
     }
     const allowMutation =
       // Hydration is always allowed.
-<<<<<<< HEAD
-      phase != Phase.MUTATING
-=======
-      phase != PHASE_MUTATING ||
->>>>>>> 83cfcfff
+      phase != Phase.MUTATING ||
       // Mutation depends on the gesture state and long tasks.
       this.userActivation_.isActive() ||
       // If the element is size-contained and small enough.
