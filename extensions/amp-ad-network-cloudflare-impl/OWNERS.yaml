--- conflicted
+++ resolved
@@ -1,9 +1,6 @@
-<<<<<<< HEAD
-- ampproject/a4a
-- ampproject/wg-ads
-=======
 # For an explanation of the OWNERS.yaml rules and syntax, see:
 # https://github.com/ampproject/amp-github-apps/blob/master/owners/OWNERS.example.yaml
 
->>>>>>> 2e9a940e
+- ampproject/a4a
+- ampproject/wg-ads
 - oliy