/**
 * Copyright 2018 The AMP HTML Authors. All Rights Reserved.
 *
 * Licensed under the Apache License, Version 2.0 (the "License");
 * you may not use this file except in compliance with the License.
 * You may obtain a copy of the License at
 *
 *      http://www.apache.org/licenses/LICENSE-2.0
 *
 * Unless required by applicable law or agreed to in writing, software
 * distributed under the License is distributed on an "AS-IS" BASIS,
 * WITHOUT WARRANTIES OR CONDITIONS OF ANY KIND, either express or implied.
 * See the License for the specific language governing permissions and
 * limitations under the License.
 */

import {AmpGeo, GEO_IN_GROUP} from '../amp-geo';
import {Services} from '../../../../src/services';
import {user} from '../../../../src/log';
import {vsyncForTesting} from '../../../../src/service/vsync-impl';


describes.realWin('amp-geo', {
  amp: {
    extensions: ['amp-geo'],
  },
}, env => {

  const expectedState = '<amp-state id="ampGeo"><script type="application/json">{"ISOCountry":"unknown","nafta":true,"unknown":true,"ISOCountryGroups":["nafta","unknown"]}</script></amp-state>'; // eslint-disable-line


  const config = {
    ISOCountryGroups: {
      nafta: ['ca', 'mx', 'us', 'unknown'],
      unknown: ['unknown'],
      anz: ['au', 'nz'],
    },
  };

  const configWithState = {
    AmpBind: true,
    ISOCountryGroups: {
      nafta: ['ca', 'mx', 'us', 'unknown'],
      unknown: ['unknown'],
      anz: ['au', 'nz'],
    },
  };

  const configWithUppercase = {
    ISOCountryGroups: {
      nafta: ['CA', 'mx', 'us', 'unknown'],
      unknown: ['unknown'],
      anz: ['au', 'NZ'],
    },
  };

  let win, doc;
  let ampdoc;
  let geo;
  let el;
  let userErrorStub;


  beforeEach(() => {
    userErrorStub = sandbox.stub(user(), 'error');
    win = env.win;
    doc = win.document;
    ampdoc = env.ampdoc;
    el = doc.createElement('amp-geo');
    el.setAttribute('layout', 'nodisplay');
    doc.body.appendChild(el);
    el.ampdoc_ = ampdoc;
    const vsync = vsyncForTesting(win);
    vsync.schedule_ = () => {
      vsync.runScheduledTasks_();
    };

    geo = new AmpGeo(el);
  });

  afterEach(() => {
    delete win.AMP_MODE.geoOverride;
  });

  function addConfigElement(opt_elementName, opt_type, opt_textContent) {
    const child = doc.createElement(opt_elementName || 'script');
    child.setAttribute('type', opt_type || 'application/json');
    child.textContent = opt_textContent || JSON.stringify(config);
    geo.element.appendChild(child);
  }

  function expectBodyHasClass(klasses, expected) {
    for (const k in klasses) {
      expect(doc.body.classList.contains(klasses[k]))
          .to.equal(expected);
    }
  }

  it('should not throw or error on empty config', () => {
    expect(() => {
      geo.buildCallback();
    }).to.not.throw();
    expect(userErrorStub).to.not.be.called;
  });

  it('should not throw or error on valid config', () => {
    expect(() => {
      addConfigElement('script');
      geo.buildCallback();
    }).to.not.throw();
    expect(userErrorStub).to.not.be.called;
  });

  it('should add classes to body element for the geo', () => {
    addConfigElement('script');

    geo.buildCallback();
    return Services.geoForDocOrNull(el).then(geo => {
      expect(geo.ISOCountry).to.equal('unknown');
      expectBodyHasClass([
        'amp-iso-country-unknown',
        'amp-geo-group-nafta',
      ], true);
      expectBodyHasClass([
        'amp-iso-country-nz',
        'amp-geo-group-anz',
      ], false);
    });
  });

  it('should remove amp-geo-pending class from body element', () => {
    addConfigElement('script');
    doc.body.classList.add('amp-geo-pending');

    expectBodyHasClass([
      'amp-geo-pending',
    ], true);

    geo.buildCallback();
    return Services.geoForDocOrNull(el).then(geo => {
      expect(geo.ISOCountry).to.equal('unknown');
      expectBodyHasClass([
        'amp-geo-pending',
      ], false);
    });
  });

  it('should insert an amp-state if enabled', () => {
    addConfigElement('script', 'application/json',
        JSON.stringify(configWithState));
    geo.buildCallback();

    return Services.geoForDocOrNull(el).then(() => {
      expect(win.document.getElementById('ampGeo').outerHTML)
          .to.equal(expectedState);
    });
  });

  it('should not insert an amp-state by default', () => {
    addConfigElement('script');
    geo.buildCallback();

    return Services.geoForDocOrNull(el).then(() => {
      expect(win.document.getElementById('ampGeo'))
          .to.equal(null);
    });
  });

  it('should allow hash to override geo in test', () => {
    win.AMP_MODE.geoOverride = 'nz';
    addConfigElement('script');
    geo.buildCallback();

    return Services.geoForDocOrNull(el).then(geo => {
      expect(geo.ISOCountry).to.equal('nz');
      expectBodyHasClass([
        'amp-iso-country-nz',
        'amp-geo-group-anz',
      ], true);
      expectBodyHasClass([
        'amp-iso-country-unknown',
        'amp-geo-group-nafta',
        'amp-geo-no-group',
      ], false);
    });
  });


  it('should set amp-geo-no-group if no group matches', () => {
    win.AMP_MODE.geoOverride = 'gb';
    addConfigElement('script');
    geo.buildCallback();

    return Services.geoForDocOrNull(el).then(geo => {
      expect(geo.ISOCountry).to.equal('gb');
      expectBodyHasClass([
        'amp-iso-country-gb',
        'amp-geo-no-group',
      ], true);
      expectBodyHasClass([
        'amp-iso-country-unknown',
        'amp-geo-group-nafta',
        'amp-geo-group-anz',
      ], false);
    });
  });

  it('should return configured and matched groups in `geo` service', () => {
    win.AMP_MODE.geoOverride = 'nz';
    addConfigElement('script');
    geo.buildCallback();

    return Services.geoForDocOrNull(el).then(geo => {
      expect(geo.ISOCountry).to.equal('nz');
      expect(geo.allISOCountryGroups)
          .to.deep.equal(Object.keys(config.ISOCountryGroups));
      expect(geo.matchedISOCountryGroups)
          .to.deep.equal(['anz']);
    });
  });

  it('isInCountryGroup works with multiple group targets', () => {
    win.AMP_MODE.geoOverride = 'nz';
    addConfigElement('script');
    geo.buildCallback();

    return Services.geoForDocOrNull(el).then(geo => {
      expect(geo.ISOCountry).to.equal('nz');

      /* multi group case */
      expect(geo.isInCountryGroup('nafta, anz'))
          .to.equal(GEO_IN_GROUP.IN);
      expect(geo.isInCountryGroup('nafta, unknown'))
          .to.equal(GEO_IN_GROUP.NOT_IN);
      expect(geo.isInCountryGroup('nafta, foobar'))
          .to.equal(GEO_IN_GROUP.NOT_DEFINED);
    });
  });

  it('isInCountryGroup works with single group targets', () => {
    win.AMP_MODE.geoOverride = 'nz';
    addConfigElement('script');
    geo.buildCallback();

    return Services.geoForDocOrNull(el).then(geo => {
      expect(geo.ISOCountry).to.equal('nz');

      /* single group case */
      expect(geo.isInCountryGroup('anz'))
          .to.equal(GEO_IN_GROUP.IN);
      expect(geo.isInCountryGroup('nafta'))
          .to.equal(GEO_IN_GROUP.NOT_IN);
      expect(geo.isInCountryGroup('foobar'))
          .to.equal(GEO_IN_GROUP.NOT_DEFINED);
    });
  });

  it('should allow uppercase hash to override geo in test', () => {
    win.AMP_MODE.geoOverride = 'NZ';
    addConfigElement('script');
    geo.buildCallback();

    return Services.geoForDocOrNull(el).then(geo => {
      expect(geo.ISOCountry).to.equal('nz');
      expectBodyHasClass([
        'amp-iso-country-nz',
        'amp-geo-group-anz',
      ], true);
      expectBodyHasClass([
        'amp-iso-country-unknown',
        'amp-geo-group-nafta',
      ], false);
    });
  });

  it('should accept uppercase country codes in config', () => {
    win.AMP_MODE.geoOverride = 'nz';
    addConfigElement('script', 'application/json',
        JSON.stringify(configWithUppercase));
    geo.buildCallback();

    return Services.geoForDocOrNull(el).then(geo => {
      expect(geo.ISOCountry).to.equal('nz');
      expectBodyHasClass([
        'amp-iso-country-nz',
        'amp-geo-group-anz',
      ], true);
      expectBodyHasClass([
        'amp-iso-country-unknown',
        'amp-geo-group-nafta',
      ], false);
    });
  });

  it('should respect pre-rendered geo tags', () => {
    addConfigElement('script');
    doc.body.classList.add('amp-iso-country-nz', 'amp-geo-group-anz');
    geo.buildCallback();

    return Services.geoForDocOrNull(el).then(geo => {
      expect(geo.ISOCountry).to.equal('nz');
      expectBodyHasClass([
        'amp-iso-country-nz',
        'amp-geo-group-anz',
      ], true);
      expectBodyHasClass([
        'amp-iso-country-unknown',
        'amp-geo-group-nafta',
      ], false);
    });
  });

  it('should allow hash to override pre-rendered geo in test', () => {
    win.AMP_MODE.geoOverride = 'nz';
    doc.body.classList.add('amp-iso-country-mx', 'amp-geo-group-nafta');
    addConfigElement('script');
    geo.buildCallback();

    return Services.geoForDocOrNull(el).then(geo => {
      expect(geo.ISOCountry).to.equal('nz');
      expectBodyHasClass([
        'amp-iso-country-nz',
        'amp-geo-group-anz',
      ], true);
      expectBodyHasClass([
        'amp-iso-country-unknown',
        'amp-geo-group-nafta',
      ], false);
    });
  });


  it('geo service should resolve correctly.', () => {
    addConfigElement('script');
    geo.buildCallback();

    return Services.geoForDocOrNull(el).then(geo => {
      expect(geo.ISOCountry).to.equal('unknown');
      expect(geo.matchedISOCountryGroups).to.deep.equal(['nafta', 'unknown']);
      expect(geo.allISOCountryGroups).to.deep.equal(['nafta', 'unknown', 'anz']);
      expect(geo.isInCountryGroup).to.be.a('function');
    });
  });

  it('geo service should return null on bad config. ', () => {
    addConfigElement('script');
    addConfigElement('script');
    expect(() => allowConsoleError(() => {
      geo.buildCallback();
    })).to.throw();

    return expect(Services.geoForDocOrNull(el)).to.eventually.equal(null);
  });

  it('should throw if it has multiple script child elements', () => {
    expect(() => {
      addConfigElement('script');
      addConfigElement('script');
      allowConsoleError(() => {
        geo.buildCallback();
      });
    }).to.throw(/can only have one <script type="application\/json"> child​​​/);
  });

  it('should throw if the child element is not a <script> element', () => {
    expect(() => {
      addConfigElement('a');
      allowConsoleError(() => {
        geo.buildCallback();
      });
    }).to.throw(/script/);
  });

  it('should throw if the child script element is not json typed', () => {
    expect(() => {
      addConfigElement('script', 'wrongtype');
      allowConsoleError(() => {
        geo.buildCallback();
      });
    }).to.throw(/application\/json/);
  });

  it('should error if the child script element has non-JSON content', () => {
    expect(() => {
      addConfigElement('script', 'application/json', '{not json}');
      geo.buildCallback();
<<<<<<< HEAD
    }).to.throw(/JSON/);
=======
    }).to.not.throw();
    expect(userErrorStub).to.be.calledOnce;
>>>>>>> a01e2fb0
  });

  it('should throw if the group name is not valid', () => {
    expect(() => {
      addConfigElement('script', 'application/json',
          {'ISOCountryGroups': {'foo<': ['us']}});
      allowConsoleError(() => {
        geo.buildCallback();
      });
    }).to.throw();
  });
});<|MERGE_RESOLUTION|>--- conflicted
+++ resolved
@@ -337,7 +337,8 @@
     return Services.geoForDocOrNull(el).then(geo => {
       expect(geo.ISOCountry).to.equal('unknown');
       expect(geo.matchedISOCountryGroups).to.deep.equal(['nafta', 'unknown']);
-      expect(geo.allISOCountryGroups).to.deep.equal(['nafta', 'unknown', 'anz']);
+      expect(geo.allISOCountryGroups).to
+          .deep.equal(['nafta', 'unknown', 'anz']);
       expect(geo.isInCountryGroup).to.be.a('function');
     });
   });
@@ -384,12 +385,7 @@
     expect(() => {
       addConfigElement('script', 'application/json', '{not json}');
       geo.buildCallback();
-<<<<<<< HEAD
     }).to.throw(/JSON/);
-=======
-    }).to.not.throw();
-    expect(userErrorStub).to.be.calledOnce;
->>>>>>> a01e2fb0
   });
 
   it('should throw if the group name is not valid', () => {
