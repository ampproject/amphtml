/**
 * Copyright 2018 The AMP HTML Authors. All Rights Reserved.
 *
 * Licensed under the Apache License, Version 2.0 (the "License");
 * you may not use this file except in compliance with the License.
 * You may obtain a copy of the License at
 *
 *      http://www.apache.org/licenses/LICENSE-2.0
 *
 * Unless required by applicable law or agreed to in writing, software
 * distributed under the License is distributed on an "AS-IS" BASIS,
 * WITHOUT WARRANTIES OR CONDITIONS OF ANY KIND, either express or implied.
 * See the License for the specific language governing permissions and
 * limitations under the License.
 */


/**
 * @fileoverview Sets location specific CSS, bind variables, and attributes on
 * AMP pages
 * Example:
 * <code>
 * <amp-geo>
 *  <script type="application-json">
 *  {
 *    ISOCountryGroups: {
 *      "anz": [ "au", "nz" ],
 *      "nafta": [' "ca", "mx", "us", "unknown" ],
 *      "iceland": [ "is" ]
 *    }
 *  }
 *  </scirpt>
 * </amp-geo>
 * </code>
 *
 * the amp-geo element's layout type is nodisplay.
 */

import {Deferred} from '../../../src/utils/promise';
import {Services} from '../../../src/services';

/**
 * GOOGLE AND THE AMP PROJECT ARE PROVIDING THIS INFORMATION AS A COURTESY BUT
 * DO NOT GUARANTEE THE ACCURACY OR COMPLETENESS OF ANY INFORMATION CONTAINED
 * HEREIN. THIS INFORMATION IS PROVIDED "AS IS" AND WITHOUT ANY EXPRESS OR
 * IMPLIED WARRANTIES, INCLUDING, WITHOUT LIMITATION, THE IMPLIED WARRANTIES OF
 * MERCHANTABILITY AND FITNESS FOR A PARTICULAR PURPOSE.
 */
import {ampGeoPresets} from './amp-geo-presets';

import {getMode} from '../../../src/mode';
import {isArray, isObject} from '../../../src/types';
import {isCanary} from '../../../src/experiments';
import {isJsonScriptTag} from '../../../src/dom';
import {tryParseJson} from '../../../src/json';
import {user} from '../../../src/log';
import {waitForBodyPromise} from '../../../src/dom';

/**
 * @enum {number}
 */
export const GEO_IN_GROUP = {
  NOT_DEFINED: 1,
  IN: 2,
  NOT_IN: 3,
};

/** @const */
const TAG = 'amp-geo';
/**
 * COUNTRY is a special const the magic string AMP_ISO_COUNTRY_HOTPATCH
 * is replaced at serving time with the two letter country code or
 * error value padded to length to avoid breaking .map files.  We
 * then trim it and store is as this.country_
 *
 * So don't change the magic string!
 */
const COUNTRY = '{{AMP_ISO_COUNTRY_HOTPATCH}}';
const COUNTRY_PREFIX = 'amp-iso-country-';
const GROUP_PREFIX = 'amp-geo-group-';
const PRE_RENDER_REGEX = new RegExp(`${COUNTRY_PREFIX}(\\w+)`);
const GEO_ID = 'ampGeo';
const SERVICE_TAG = 'geo';

/**
 * Operating Mode
 * @enum {number}
 */
const mode = {
  GEO_HOT_PATCH: 0, // Default mode, geo is patched by GFE when js is served
  GEO_PRERENDER: 1, // We've been prerendered by an AMP Cache or publisher CMS
  GEO_OVERRIDE: 2, //  We've been overriden in test by #amp-geo=xx
};


export class AmpGeo extends AMP.BaseElement {
  /** @param {!AmpElement} element */
  constructor(element) {
    super(element);

    /** @private {number} */
    this.mode_ = mode.GEO_HOT_PATCH;
    /** @private {string} */
    this.country_ = 'unknown';
    /** @private {Array<string>} */
    this.matchedGroups_ = [];
    /** @private {Array<string>} */
    this.definedGroups_ = [];
    /** @Private {} */
  }

  /** @override */
  buildCallback() {
    // All geo config within the amp-geo component.
    // The validator only allows one amp-geo per page
    const {children} = this.element;

    if (children.length) {
      this.assertWithErrorReturn_(children.length === 1 &&
        isJsonScriptTag(children[0]),
      `${TAG} can only have one <script type="application/json"> child`);
    }

    const config = children.length ?
      tryParseJson(
          children[0].textContent,
          () => this.assertWithErrorReturn_(false,
              `${TAG} Unable to parse JSON`)
      ) : {};

    /** @type {!Promise<!Object<string, (string|Array<string>)>>} */
    const geo = this.addToBody_(config || {});

    /* resolve the service promise singleton we stashed earlier */
    geoDeferred.resolve(geo);
  }

  /**
   * resolves geoDeferred with null if not shouldBeTrueish and then calls
   * user().assert() to deal with the error as normal.
   * @param {T} shouldBeTrueish The value to assert.
   *  The assert fails if it does not evaluate to true.
   * @param {string=} opt_message The assertion message
   * @return {T} The value of shouldBeTrueish.
   * @template T
   * @private
   */
  assertWithErrorReturn_(shouldBeTrueish, opt_message) {
    if (!shouldBeTrueish) {
      geoDeferred.resolve(null);
<<<<<<< HEAD
      // We know the assert ill always fail, we're just calling it
      // as an entry point to the error handling and logging code.
=======
>>>>>>> e8176f83
      return user().assert(shouldBeTrueish, opt_message);
    }
    return shouldBeTrueish;
  }


  /**
   * findCountry_, sets this.country_ and this.mode_
   * @param {Document} doc
   */
  findCountry_(doc) {
    // First see if we've been pre-rendered with a country, if so set it
    const preRenderMatch = doc.body.className.match(PRE_RENDER_REGEX);

    if (preRenderMatch &&
        !Services.urlForDoc(doc).isProxyOrigin(doc.location)) {
      this.mode_ = mode.GEO_PRERENDER;
      this.country_ = preRenderMatch[1];
    } else {
      this.mode_ = mode.GEO_HOT_PATCH;
      this.country_ = COUNTRY.trim();
      // If we got a country code it will be 2 characters
      // If the lengths is 0 the country is unknown
      // If the length is > 2 we didn't get patched
      // (probably local dev) so we treat it as unknown.
      if (this.country_.length !== 2) {
        this.country_ = 'unknown';
      }
    }

    // Are we in debug override?
    // match to \w characters only to prevent xss vector
    if (getMode(this.win).geoOverride &&
      (isCanary(this.win) || getMode(this.win).localDev) &&
      /^\w+$/.test(getMode(this.win).geoOverride)) {
      this.mode_ = mode.GEO_OVERRIDE;
      this.country_ = getMode(this.win).geoOverride.toLowerCase();
    }
  }

  /**
   * Find matching country groups
   * @param {Object} config
   */
  matchCountryGroups_(config) {
    // ISOCountryGroups are optional but if specified at least one must exist
    const ISOCountryGroups = /** @type {!Object<string, !Array<string>>} */(
      config.ISOCountryGroups);
    const errorPrefix = '<amp-geo> ISOCountryGroups'; // code size
    if (ISOCountryGroups) {
      this.assertWithErrorReturn_(
          isObject(ISOCountryGroups),
          `${errorPrefix} must be an object`);
      this.definedGroups_ = Object.keys(ISOCountryGroups);
      this.definedGroups_.forEach(group => {
        this.assertWithErrorReturn_(
            /^[a-z]+[a-z0-9]*$/i.test(group) &&
            !/^amp/.test(group),
            `${errorPrefix}[${group}] name is invalid`);
        this.assertWithErrorReturn_(
            isArray(ISOCountryGroups[group]),
            `${errorPrefix}[${group}] must be an array`);

        if (this.checkGroup_(ISOCountryGroups[group])) {
          this.matchedGroups_.push(group);
        }
      });
    }
  }

  /**
   * checkGroup_() does this.country_  match the group
   * @param {!Array<string>} countryGroup The group to match against
   * @return {boolean}
   */
  checkGroup_(countryGroup) {
    countryGroup = countryGroup.reduce((countries, country) => {
      // If it's a valid preset then we expand it.
      if (/^preset-/.test(country)) {
        user().assert(
            isArray(ampGeoPresets[country]),
            '<amp-geo> preset ${country} not found');
        return countries = countries.concat(ampGeoPresets[country]);
      }
      // Otherwise we add the countr to the list
      countries.push(country);
      return countries;
    }, []).map(c => c.toLowerCase());

    return countryGroup.includes(this.country_);
  }

  /**
   * clearPreRender_()
   * Returns a list of classes to remove if pre-render has
   * been invalidated by way of being on an amp cache
   * @param {Document} doc
   * @return {Array<string>}
   */
  clearPreRender_(doc) {
    const {classList} = doc.body;
    const classesToRemove = [];
    const stripRe = new RegExp('^' + COUNTRY_PREFIX + '|^' + GROUP_PREFIX ,'i');
    for (let i = classList.length - 1; i > 0; i--) {
      if (stripRe.test(classList[i])) {
        classesToRemove.push(classList[i]);
      }
    }
    return classesToRemove;
  }

  /**
   * Adds the given country groups to HTML element as classes
   * @param {Object} config
   * @return {!Promise<!Object<string, (string|Array<string>)>>} service response
   * @private
   */
  addToBody_(config) {
    const doc = this.win.document;
    /** @type {Object} */
    const states = {};
    const self = this;

    // Wait for the body before we figure antying out becasue we might be
    // prerendered and we know that from body classes
    return waitForBodyPromise(doc).then(() => {
      self.findCountry_(doc);
      self.matchCountryGroups_(config);

      let classesToRemove = [];

      switch (self.mode_) {
        case mode.GEO_OVERRIDE:
          classesToRemove = self.clearPreRender_(doc);
          // Intentionally fall through.
        case mode.GEO_HOT_PATCH:
          // Build the AMP State, add classes
          states.ISOCountry = self.country_;

          const classesToAdd = self.matchedGroups_.map(group => {
            states[group] = true;
            return GROUP_PREFIX + group;
          });

          if (!self.matchedGroups_.length) {
            classesToAdd.push('amp-geo-no-group');
          }

          states.ISOCountryGroups = self.matchedGroups_;
          classesToAdd.push(COUNTRY_PREFIX + this.country_);

          // Let the runtime know we're mutating the doc.body
          // Actual change happens in callback to runtime can
          // optimize dom mutations.
          self.mutateElement(() => {
            const {classList} = doc.body;
            // Always remove the pending class
            classesToRemove.push('amp-geo-pending');
            classesToRemove.forEach(toRemove => classList.remove(toRemove));

            // add the new classes to <body>
            classesToAdd.forEach(toAdd => classList.add(toAdd));

            // Only include amp state if user requests it to
            // avoid validator issue with missing amp-bind js
            if (config.AmpBind) {
              const geoState = doc.getElementById(GEO_ID);
              if (geoState) {
                geoState.parentNode.removeChild(geoState);
              }
              const state = doc.createElement('amp-state');
              const confScript = doc.createElement('script');
              confScript.setAttribute('type', 'application/json');
              confScript.textContent =
                  JSON.stringify(/** @type {!JsonObject} */(states)) ;
              state.appendChild(confScript);
              state.id = GEO_ID;
              doc.body.appendChild(state);
            }
          }, doc.body);

          break;
        case mode.GEO_PRERENDER:
          break;
      }

      return {
        ISOCountry: self.country_,
        matchedISOCountryGroups: self.matchedGroups_,
        allISOCountryGroups: this.definedGroups_,
        /* API */
        isInCountryGroup: this.isInCountryGroup.bind(this),
        /**
         * Temp still return old interface to avoid version skew
         * with consuming extensions.  This will go away don't use it!
         * replace with matchedISOCountryGroups or use the isInCountryGroup
         * API
         */
        ISOCountryGroups: self.matchedGroups_,
      };
    });
  }


  /**
   * isInCountryGroup API
   * @param {string} targetGroup group or comma delimited list of groups
   * @return {GEO_IN_GROUP}
   * @public
   */
  isInCountryGroup(targetGroup) {
    const targets = targetGroup.trim().split(/,\s*/);

    // If any of the group are missing it's an error
    if (targets.filter(group => {
      return this.definedGroups_.indexOf(group) >= 0;
    }).length !== targets.length) {
      return GEO_IN_GROUP.NOT_DEFINED;
    }

    // If any of the groups match it's a match
    if (targets.filter(group => {
      return this.matchedGroups_.indexOf(group) >= 0;
    }).length > 0) {
      return GEO_IN_GROUP.IN;
    }

    // If we got here nothing matched
    return GEO_IN_GROUP.NOT_IN;
  }
}


/**
 * Create the service promise at load time to prevent race between extensions
 */

/** singleton */
let geoDeferred = null;

AMP.extension('amp-geo', '0.1', AMP => {
  geoDeferred = new Deferred();
  AMP.registerElement(TAG, AmpGeo);
  AMP.registerServiceForDoc(SERVICE_TAG, () => geoDeferred.promise);
});<|MERGE_RESOLUTION|>--- conflicted
+++ resolved
@@ -148,11 +148,6 @@
   assertWithErrorReturn_(shouldBeTrueish, opt_message) {
     if (!shouldBeTrueish) {
       geoDeferred.resolve(null);
-<<<<<<< HEAD
-      // We know the assert ill always fail, we're just calling it
-      // as an entry point to the error handling and logging code.
-=======
->>>>>>> e8176f83
       return user().assert(shouldBeTrueish, opt_message);
     }
     return shouldBeTrueish;
