/**
 * Copyright 2018 The AMP HTML Authors. All Rights Reserved.
 *
 * Licensed under the Apache License, Version 2.0 (the "License");
 * you may not use this file except in compliance with the License.
 * You may obtain a copy of the License at
 *
 *      http://www.apache.org/licenses/LICENSE-2.0
 *
 * Unless required by applicable law or agreed to in writing, software
 * distributed under the License is distributed on an "AS-IS" BASIS,
 * WITHOUT WARRANTIES OR CONDITIONS OF ANY KIND, either express or implied.
 * See the License for the specific language governing permissions and
 * limitations under the License.
 */


/**
 * @fileoverview Sets location specific CSS, bind variables, and attributes on
 * AMP pages
 * Example:
 * <code>
 * <amp-geo>
 *  <script type="application-json">
 *  {
 *    ISOCountryGroups: {
 *      "anz": [ "au", "nz" ],
 *      "nafta": [' "ca", "mx", "us", "unknown" ],
 *      "iceland": [ "is" ]
 *    }
 *  }
 *  </scirpt>
 * </amp-geo>
 * </code>
 *
 * the amp-geo element's layout type is nodisplay.
 */

import {Deferred} from '../../../src/utils/promise';
import {Services} from '../../../src/services';
import {getMode} from '../../../src/mode';
import {isArray, isObject} from '../../../src/types';
import {isCanary} from '../../../src/experiments';
import {isJsonScriptTag} from '../../../src/dom';
import {tryParseJson} from '../../../src/json';
import {user} from '../../../src/log';
import {waitForBodyPromise} from '../../../src/dom';

/**
 * @enum {number}
 */
export const GEO_IN_GROUP = {
  NOT_DEFINED: 1,
  IN: 2,
  NOT_IN: 3,
};

/** @const */
const TAG = 'amp-geo';
/**
 * COUNTRY is a special const the magic string AMP_ISO_COUNTRY_HOTPATCH
 * is replaced at serving time with the two letter country code or
 * error value padded to length to avoid breaking .map files.  We
 * then trim it and store is as this.country_
 *
 * So don't change the magic string!
 */
const COUNTRY = '{{AMP_ISO_COUNTRY_HOTPATCH}}';
const COUNTRY_PREFIX = 'amp-iso-country-';
const GROUP_PREFIX = 'amp-geo-group-';
const PRE_RENDER_REGEX = new RegExp(`${COUNTRY_PREFIX}(\\w+)`);
const GEO_ID = 'ampGeo';
const SERVICE_TAG = 'geo';

/**
 * Operating Mode
 * @enum {number}
 */
const mode = {
  GEO_HOT_PATCH: 0, // Default mode, geo is patched by GFE when js is served
  GEO_PRERENDER: 1, // We've been prerendered by an AMP Cache or publisher CMS
  GEO_OVERRIDE: 2, //  We've been overriden in test by #amp-geo=xx
};


export class AmpGeo extends AMP.BaseElement {
  /** @param {!AmpElement} element */
  constructor(element) {
    super(element);

    /** @private {number} */
    this.mode_ = mode.GEO_HOT_PATCH;
    /** @private {string} */
    this.country_ = 'unknown';
    /** @private {Array<string>} */
    this.matchedGroups_ = [];
    /** @private {Array<string>} */
    this.definedGroups_ = [];
    /** @Private {} */
  }

  /** @override */
  buildCallback() {
    // All geo config within the amp-geo component.
    // The validator only allows one amp-geo per page
    const {children} = this.element;

    if (children.length) {
      this.assertWithErrorReturn_(children.length === 1 &&
        isJsonScriptTag(children[0]),
      `${TAG} can only have one <script type="application/json"> child`);
    }

    const config = children.length ?
      tryParseJson(
          children[0].textContent,
<<<<<<< HEAD
          () => this.assertWithErrorReturn_(false,
              `${TAG} Unable to parse JSON`)
=======
          e => user().error(TAG,'Unable to parse JSON', e)
>>>>>>> a01e2fb0
      ) : {};

    /** @type {!Promise<!Object<string, (string|Array<string>)>>} */
    const geo = this.addToBody_(config || {});

    /* resolve the service promise singleton we stashed earlier */
    geoDeferred.resolve(geo);
  }

  /**
   * resolves goDeferred with null if not shouldBeTrueish and then calls
   * u8ser().assert() to hald the error as normal.
   * @param {T} shouldBeTrueish The value to assert. The assert fails if it does
   *     not evaluate to true.
   * @param {string=} opt_message The assertion message
   * @return {T} The value of shouldBeTrueish.
   * @template T
   * @private
   */
  assertWithErrorReturn_(shouldBeTrueish, opt_message) {
    if (!shouldBeTrueish) {
      geoDeferred.resolve(null);
    }
    return user().assert(shouldBeTrueish, opt_message )
  }


  /**
   * findCountry_, sets this.country_ and this.mode_
   * @param {Document} doc
   */
  findCountry_(doc) {
    // First see if we've been pre-rendered with a country, if so set it
    const preRenderMatch = doc.body.className.match(PRE_RENDER_REGEX);

    if (preRenderMatch &&
        !Services.urlForDoc(doc).isProxyOrigin(doc.location)) {
      this.mode_ = mode.GEO_PRERENDER;
      this.country_ = preRenderMatch[1];
    } else {
      this.mode_ = mode.GEO_HOT_PATCH;
      this.country_ = COUNTRY.trim();
      // If we got a country code it will be 2 characters
      // If the lengths is 0 the country is unknown
      // If the length is > 2 we didn't get patched
      // (probably local dev) so we treat it as unknown.
      if (this.country_.length !== 2) {
        this.country_ = 'unknown';
      }
    }

    // Are we in debug override?
    // match to \w characters only to prevent xss vector
    if (getMode(this.win).geoOverride &&
      (isCanary(this.win) || getMode(this.win).localDev) &&
      /^\w+$/.test(getMode(this.win).geoOverride)) {
      this.mode_ = mode.GEO_OVERRIDE;
      this.country_ = getMode(this.win).geoOverride.toLowerCase();
    }
  }
  /**
   * Find matching country groups
   * @param {Object} config
   */
  matchCountryGroups_(config) {
    // ISOCountryGroups are optional but if specified at least one must exist
    const ISOCountryGroups = /** @type {!Object<string, Array<string>>} */(
      config.ISOCountryGroups);
    const errorPrefix = '<amp-geo> ISOCountryGroups'; // code size

    if (ISOCountryGroups) {
      this.assertWithErrorReturn_(
          isObject(ISOCountryGroups),
          `${errorPrefix} must be an object`);
      this.definedGroups_ = Object.keys(ISOCountryGroups);
      this.definedGroups_.forEach(group => {
        this.assertWithErrorReturn_(
            /^[a-z]+[a-z0-9]*$/i.test(group) &&
            !/^amp/.test(group),
            `${errorPrefix}[${group}] name is invalid`);
        this.assertWithErrorReturn_(
            isArray(ISOCountryGroups[group]),
            `${errorPrefix}[${group}] must be an array`);
        ISOCountryGroups[group] = ISOCountryGroups[group]
            .map(country => country.toLowerCase());
        if (ISOCountryGroups[group].includes(this.country_)) {
          this.matchedGroups_.push(group);
        }
      });
    }
  }

  /**
   * clearPreRender_()
   * Returns a list of classes to remove if pre-render has
   * been invalidated by way of being on an amp cache
   * @param {Document} doc
   * @return {Array<string>}
   */
  clearPreRender_(doc) {
    const {classList} = doc.body;
    const classesToRemove = [];
    const stripRe = new RegExp('^' + COUNTRY_PREFIX + '|^' + GROUP_PREFIX ,'i');
    for (let i = classList.length - 1; i > 0; i--) {
      if (stripRe.test(classList[i])) {
        classesToRemove.push(classList[i]);
      }
    }
    return classesToRemove;
  }

  /**
   * Adds the given country groups to HTML element as classes
   * @param {Object} config
   * @return {!Promise<!Object<string, (string|Array<string>)>>} service response
   * @private
   */
  addToBody_(config) {
    const doc = this.win.document;
    /** @type {Object} */
    const states = {};
    const self = this;

    // Wait for the body before we figure antying out becasue we might be
    // prerendered and we know that from body classes
    return waitForBodyPromise(doc).then(() => {
      self.findCountry_(doc);
      self.matchCountryGroups_(config);

      let classesToRemove = [];

      switch (self.mode_) {
        case mode.GEO_OVERRIDE:
          classesToRemove = self.clearPreRender_(doc);
          // Intentionally fall through.
        case mode.GEO_HOT_PATCH:
          // Build the AMP State, add classes
          states.ISOCountry = self.country_;

          const classesToAdd = self.matchedGroups_.map(group => {
            states[group] = true;
            return GROUP_PREFIX + group;
          });

          if (!self.matchedGroups_.length) {
            classesToAdd.push('amp-geo-no-group');
          }

          states.ISOCountryGroups = self.matchedGroups_;
          classesToAdd.push(COUNTRY_PREFIX + this.country_);

          // Let the runtime know we're mutating the doc.body
          // Actual change happens in callback to runtime can
          // optimize dom mutations.
          self.mutateElement(() => {
            const {classList} = doc.body;
            // Always remove the pending class
            classesToRemove.push('amp-geo-pending');
            classesToRemove.forEach(toRemove => classList.remove(toRemove));

            // add the new classes to <body>
            classesToAdd.forEach(toAdd => classList.add(toAdd));

            // Only include amp state if user requests it to
            // avoid validator issue with missing amp-bind js
            if (config.AmpBind) {
              const geoState = doc.getElementById(GEO_ID);
              if (geoState) {
                geoState.parentNode.removeChild(geoState);
              }
              const state = doc.createElement('amp-state');
              const confScript = doc.createElement('script');
              confScript.setAttribute('type', 'application/json');
              confScript.textContent =
                  JSON.stringify(/** @type {!JsonObject} */(states)) ;
              state.appendChild(confScript);
              state.id = GEO_ID;
              doc.body.appendChild(state);
            }
          }, doc.body);

          break;
        case mode.GEO_PRERENDER:
          break;
      }

      return {
        ISOCountry: self.country_,
        matchedISOCountryGroups: self.matchedGroups_,
        allISOCountryGroups: this.definedGroups_,
        /* API */
        isInCountryGroup: this.isInCountryGroup.bind(this),
        /**
         * Temp still return old interface to avoid version skew
         * with consuming extensions.  This will go away don't use it!
         * replace with matchedISOCountryGroups or use the isInCountryGroup
         * API
         */
        ISOCountryGroups: self.matchedGroups_,
      };
    });
  }


  /**
   * isInCountryGroup API
   * @param {string} targetGroup group or comma delimited list of groups
   * @return {GEO_IN_GROUP}
   * @public
   */
  isInCountryGroup(targetGroup) {
    const targets = targetGroup.trim().split(/,\s*/);

    // If any of the group are missing it's an error
    if (targets.filter(group => {
      return this.definedGroups_.indexOf(group) >= 0;
    }).length !== targets.length) {
      return GEO_IN_GROUP.NOT_DEFINED;
    }

    // If any of the groups match it's a match
    if (targets.filter(group => {
      return this.matchedGroups_.indexOf(group) >= 0;
    }).length > 0) {
      return GEO_IN_GROUP.IN;
    }

    // If we got here nothing matched
    return GEO_IN_GROUP.NOT_IN;
  }
}


/**
 * Create the service promise at load time to prevent race between extensions
 */

/** singleton */
let geoDeferred = null;

AMP.extension('amp-geo', '0.1', AMP => {
  geoDeferred = new Deferred();
  AMP.registerElement(TAG, AmpGeo);
  AMP.registerServiceForDoc(SERVICE_TAG, () => geoDeferred.promise);
});<|MERGE_RESOLUTION|>--- conflicted
+++ resolved
@@ -114,12 +114,8 @@
     const config = children.length ?
       tryParseJson(
           children[0].textContent,
-<<<<<<< HEAD
           () => this.assertWithErrorReturn_(false,
               `${TAG} Unable to parse JSON`)
-=======
-          e => user().error(TAG,'Unable to parse JSON', e)
->>>>>>> a01e2fb0
       ) : {};
 
     /** @type {!Promise<!Object<string, (string|Array<string>)>>} */
@@ -143,7 +139,7 @@
     if (!shouldBeTrueish) {
       geoDeferred.resolve(null);
     }
-    return user().assert(shouldBeTrueish, opt_message )
+    return user().assert(shouldBeTrueish, opt_message);
   }
 
 
