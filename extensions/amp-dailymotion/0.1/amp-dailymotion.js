--- conflicted
+++ resolved
@@ -15,15 +15,11 @@
   fullscreenExit,
   isFullscreenElement,
 } from '#core/dom/fullscreen';
-<<<<<<< HEAD
 import {
   DailymotionEvents,
   getDailymotionIframeSrc,
   makeDailymotionMessage,
 } from '../dailymotion-api';
-=======
-import {getDailymotionIframeSrc} from '../dailymotion-api';
->>>>>>> 24f4151c
 import {getData, listen} from '../../../src/event-helper';
 import {installVideoManagerForDoc} from '#service/video-manager-impl';
 import {isLayoutSizeDefined} from '#core/dom/layout';
@@ -235,7 +231,6 @@
 
   /** @private */
   getIframeSrc_() {
-<<<<<<< HEAD
     const {
       'endscreenEnable': endscreenEnable,
       'info': info,
@@ -253,28 +248,10 @@
       endscreenEnable,
       info,
       mute,
-=======
-    const mute = this.element.getAttribute(`data-mute`);
-    const endscreenEnable = this.element.getAttribute(`data-endscreen-enable`);
-    const sharingEnable = this.element.getAttribute(`data-sharing-enable`);
-    const start = this.element.getAttribute(`data-start`);
-    const uiHighlight = this.element.getAttribute(`data-ui-highlight`);
-    const uiLogo = this.element.getAttribute(`data-ui-logo`);
-    const info = this.element.getAttribute(`data-info`);
-
-    return getDailymotionIframeSrc(
-      this.videoid_,
-      mute,
-      endscreenEnable,
->>>>>>> 24f4151c
       sharingEnable,
       start,
       uiHighlight,
       uiLogo,
-<<<<<<< HEAD
-=======
-      info,
->>>>>>> 24f4151c
       getDataParamsFromAttributes(this.element)
     );
   }
