/**
 * Copyright 2016 The AMP HTML Authors. All Rights Reserved.
 *
 * Licensed under the Apache License, Version 2.0 (the "License");
 * you may not use this file except in compliance with the License.
 * You may obtain a copy of the License at
 *
 *      http://www.apache.org/licenses/LICENSE-2.0
 *
 * Unless required by applicable law or agreed to in writing, software
 * distributed under the License is distributed on an "AS-IS" BASIS,
 * WITHOUT WARRANTIES OR CONDITIONS OF ANY KIND, either express or implied.
 * See the License for the specific language governing permissions and
 * limitations under the License.
 */

import {Deferred} from '#core/data-structures/promise';
import {PauseHelper} from '#core/dom/video/pause-helper';
import {Services} from '#service';
import {VideoEvents} from '../../../src/video-interface';
import {
  createFrameFor,
  mutedOrUnmutedEvent,
  originMatches,
  redispatch,
} from '../../../src/iframe-video';
import {dev, devAssert, userAssert} from '../../../src/log';
import {dict} from '#core/types/object';
import {dispatchCustomEvent, getDataParamsFromAttributes} from '#core/dom';
import {
  fullscreenEnter,
  fullscreenExit,
  isFullscreenElement,
} from '#core/dom/fullscreen';
import {DailymotionEvents, getDailymotionIframeSrc} from '../dailymotion-api';
import {getData, listen} from '../../../src/event-helper';
import {installVideoManagerForDoc} from '#service/video-manager-impl';
import {isLayoutSizeDefined} from '#core/dom/layout';
import {parseQueryString} from '#core/types/string/url';
import {isAutoplaySupported} from '#core/dom/video';

const TAG = 'amp-dailymotion';

/**
 * @implements {../../../src/video-interface.VideoInterface}
 */
class AmpDailymotion extends AMP.BaseElement {
  /** @param {!AmpElement} element */
  constructor(element) {
    super(element);
    /** @private {string} */
    this.playerState_ = DailymotionEvents.UNSTARTED;

    /** @private {?string}  */
    this.videoid_ = null;

    /** @private {?Element} */
    this.iframe_ = null;

    /** @private {boolean}  */
    this.muted_ = false;

    /** @private {?Promise} */
    this.playerReadyPromise_ = null;

    /** @private {?Function} */
    this.playerReadyResolver_ = null;

    /** @private {?Promise} */
    this.startedBufferingPromise_ = null;

    /** @private {?Function} */
    this.startedBufferingResolver_ = null;

    /** @private {boolean} */
    this.isFullscreen_ = false;

    /** @private @const */
    this.pauseHelper_ = new PauseHelper(this.element);
  }

  /**
   * @param {boolean=} opt_onLayout
   * @override
   */
  preconnectCallback(opt_onLayout) {
    Services.preconnectFor(this.win).url(
      this.getAmpDoc(),
      'https://www.dailymotion.com',
      opt_onLayout
    );
    // Host that Dailymotion uses to serve JS needed by player.
    Services.preconnectFor(this.win).url(
      this.getAmpDoc(),
      'https://static1.dmcdn.net',
      opt_onLayout
    );
  }

  /**
   * @override
   */
  supportsPlatform() {
    return true;
  }

  /** @override */
  isInteractive() {
    // Dailymotion videos are always interactive. There is no Dailymotion param
    // that makes the video non-interactive. Even controls=false will not
    // prevent user from pausing or resuming the video.
    return true;
  }

  /** @override */
  isLayoutSupported(layout) {
    return isLayoutSizeDefined(layout);
  }

  /** @override */
  buildCallback() {
    this.videoid_ = userAssert(
      this.element.getAttribute('data-videoid'),
      'The data-videoid attribute is required for <amp-dailymotion> %s',
      this.element
    );

    installVideoManagerForDoc(this.element);
    Services.videoManagerForDoc(this.element).register(this);
    const readyDeferred = new Deferred();
    this.playerReadyPromise_ = readyDeferred.promise;
    this.playerReadyResolver_ = readyDeferred.resolve;

    const bufferingDeferred = new Deferred();
    this.startedBufferingPromise_ = bufferingDeferred.promise;
    this.startedBufferingResolver_ = bufferingDeferred.resolve;
  }

  /** @override */
  layoutCallback() {
    devAssert(this.videoid_);

    this.iframe_ = createFrameFor(this, this.getIframeSrc_());

    listen(this.win, 'message', this.handleEvents_.bind(this));

    return this.loadPromise(this.iframe_);
  }

  /** @override */
  unlayoutCallback() {
    const iframe = this.iframe_;
    if (iframe) {
      this.element.removeChild(iframe);
      this.iframe_ = null;
    }
    this.pauseHelper_.updatePlaying(false);
    return true;
  }

  /**
   * @param {!Event} event
   * @private
   */
  handleEvents_(event) {
    if (!originMatches(event, this.iframe_, 'https://www.dailymotion.com')) {
      return;
    }
    const eventData = getData(event);
    if (!eventData || !event.type || event.type != 'message') {
      return; // Event empty
    }
    const data = parseQueryString(/** @type {string} */ (eventData));
    if (data === undefined) {
      return; // The message isn't valid
    }

    redispatch(this.element, data['event'], {
      [DailymotionEvents.API_READY]: VideoEvents.LOAD,
      [DailymotionEvents.END]: [VideoEvents.ENDED, VideoEvents.PAUSE],
      [DailymotionEvents.PAUSE]: VideoEvents.PAUSE,
      [DailymotionEvents.PLAY]: VideoEvents.PLAYING,
    });

    switch (data['event']) {
      case DailymotionEvents.API_READY:
        this.playerReadyResolver_(true);
        break;

      case DailymotionEvents.PLAY:
        this.playerState_ = data['event'];
        this.pauseHelper_.updatePlaying(true);
        break;

      case DailymotionEvents.PAUSE:
        this.playerState_ = data['event'];
        this.pauseHelper_.updatePlaying(false);
        break;

      case DailymotionEvents.END:
        this.playerState_ = DailymotionEvents.PAUSE;
        this.pauseHelper_.updatePlaying(false);
        break;

      case DailymotionEvents.VOLUMECHANGE:
        const isMuted = data['volume'] == 0 || data['muted'] == 'true';
        if (
          this.playerState_ == DailymotionEvents.UNSTARTED ||
          this.muted_ != isMuted
        ) {
          this.muted_ = isMuted;
          dispatchCustomEvent(this.element, mutedOrUnmutedEvent(isMuted));
        }
        break;

      case DailymotionEvents.STARTED_BUFFERING:
        this.startedBufferingResolver_(true);
        break;

      case DailymotionEvents.FULLSCREEN_CHANGE:
        this.isFullscreen_ = data['fullscreen'] == 'true';
        break;

      default: // nothing
    }
  }

  /**
   * Sends a command to the player through postMessage.
   * @param {string} command
   * @param {Array<boolean>=} opt_args
   * @private
   */
  sendCommand_(command, opt_args) {
    const endpoint = 'https://www.dailymotion.com';
    this.playerReadyPromise_.then(() => {
      if (this.iframe_ && this.iframe_.contentWindow) {
        const message = JSON.stringify(
          dict({
            'command': command,
            'parameters': opt_args || [],
          })
        );
        this.iframe_.contentWindow./*OK*/ postMessage(message, endpoint);
      }
    });
  }

  /** @private */
  getIframeSrc_() {
<<<<<<< HEAD
    const {
      'endscreenEnable': endscreenEnable,
      'info': info,
      'mute': mute,
      'sharingEnable': sharingEnable,
      'start': start,
      'uiHighlight': uiHighlight,
      'uiLogo': uiLogo,
    } = this.element.dataset;

    return getDailymotionIframeSrc(
      this.videoid_,
      mute,
      endscreenEnable,
      sharingEnable,
      start,
      uiHighlight,
      uiLogo,
      info,
      getDataParamsFromAttributes(this.element)
    );
=======
    let iframeSrc =
      'https://www.dailymotion.com/embed/video/' +
      encodeURIComponent(this.videoid_ || '') +
      '?api=1&html=1&app=amp';

    const explicitParamsAttributes = [
      'mute',
      'endscreen-enable',
      'sharing-enable',
      'start',
      'ui-highlight',
      'ui-logo',
      'info',
    ];

    explicitParamsAttributes.forEach((explicitParam) => {
      const val = this.element.getAttribute(`data-${explicitParam}`);
      if (val) {
        iframeSrc = addParamToUrl(iframeSrc, explicitParam, val);
      }
    });

    const implicitParams = getDataParamsFromAttributes(this.element);
    iframeSrc = addParamsToUrl(iframeSrc, implicitParams);

    // In order to support autoplay the video needs to be muted on load so we
    // dont receive an unmute event which prevents the video from autoplay.
    if (
      this.element.hasAttribute('autoplay') &&
      isAutoplaySupported(this.win)
    ) {
      iframeSrc = addParamsToUrl(iframeSrc, {'mute': 1});
    }
    return iframeSrc;
>>>>>>> ab5bf0e1
  }

  /** @override */
  pauseCallback() {
    this.pause();
  }

  /**
   * @override
   */
  play(isAutoplay) {
    this.sendCommand_('play');
    // Hack to solve autoplay problem on Chrome Android
    // (first play always fails)
    if (isAutoplay && this.playerState_ != DailymotionEvents.PAUSE) {
      this.startedBufferingPromise_.then(() => {
        this.sendCommand_('play');
      });
    }
  }

  /**
   * @override
   */
  pause() {
    this.sendCommand_('pause');
  }

  /**
   * @override
   */
  mute() {
    this.sendCommand_('muted', [true]);
    // Hack to simulate firing mute events when video is not playing
    // since Dailymotion only fires volume changes when the video has started
    this.playerReadyPromise_.then(() => {
      dispatchCustomEvent(this.element, VideoEvents.MUTED);
      this.muted_ = true;
    });
  }

  /**
   * @override
   */
  unmute() {
    this.sendCommand_('muted', [false]);
    // Hack to simulate firing mute events when video is not playing
    // since Dailymotion only fires volume changes when the video has started
    this.playerReadyPromise_.then(() => {
      dispatchCustomEvent(this.element, VideoEvents.UNMUTED);
      this.muted_ = false;
    });
  }

  /**
   * @override
   */
  showControls() {
    this.sendCommand_('controls', [true]);
  }

  /**
   * @override
   */
  hideControls() {
    this.sendCommand_('controls', [false]);
  }

  /**
   * @override
   */
  fullscreenEnter() {
    const platform = Services.platformFor(this.win);
    if (platform.isSafari() || platform.isIos()) {
      this.sendCommand_('fullscreen', [true]);
    } else {
      if (!this.iframe_) {
        return;
      }
      fullscreenEnter(dev().assertElement(this.iframe_));
    }
  }

  /**
   * @override
   */
  fullscreenExit() {
    const platform = Services.platformFor(this.win);
    if (platform.isSafari() || platform.isIos()) {
      this.sendCommand_('fullscreen', [false]);
    } else {
      if (!this.iframe_) {
        return;
      }
      fullscreenExit(dev().assertElement(this.iframe_));
    }
  }

  /** @override */
  isFullscreen() {
    const platform = Services.platformFor(this.win);
    if (platform.isSafari() || platform.isIos()) {
      return this.isFullscreen_;
    } else {
      if (!this.iframe_) {
        return false;
      }
      return isFullscreenElement(dev().assertElement(this.iframe_));
    }
  }

  /** @override */
  getMetadata() {
    // Not implemented
  }

  /** @override */
  preimplementsMediaSessionAPI() {
    return false;
  }

  /** @override */
  preimplementsAutoFullscreen() {
    return false;
  }

  /** @override */
  getCurrentTime() {
    // Not supported.
    return 0;
  }

  /** @override */
  getDuration() {
    // Not supported.
    return 1;
  }

  /** @override */
  getPlayedRanges() {
    // Not supported.
    return [];
  }

  /** @override */
  seekTo(unusedTimeSeconds) {
    this.user().error(TAG, '`seekTo` not supported.');
  }
}

AMP.extension(TAG, '0.1', (AMP) => {
  AMP.registerElement(TAG, AmpDailymotion);
});<|MERGE_RESOLUTION|>--- conflicted
+++ resolved
@@ -248,7 +248,6 @@
 
   /** @private */
   getIframeSrc_() {
-<<<<<<< HEAD
     const {
       'endscreenEnable': endscreenEnable,
       'info': info,
@@ -261,51 +260,15 @@
 
     return getDailymotionIframeSrc(
       this.videoid_,
+      endscreenEnable,
+      info,
       mute,
-      endscreenEnable,
       sharingEnable,
       start,
       uiHighlight,
       uiLogo,
-      info,
       getDataParamsFromAttributes(this.element)
     );
-=======
-    let iframeSrc =
-      'https://www.dailymotion.com/embed/video/' +
-      encodeURIComponent(this.videoid_ || '') +
-      '?api=1&html=1&app=amp';
-
-    const explicitParamsAttributes = [
-      'mute',
-      'endscreen-enable',
-      'sharing-enable',
-      'start',
-      'ui-highlight',
-      'ui-logo',
-      'info',
-    ];
-
-    explicitParamsAttributes.forEach((explicitParam) => {
-      const val = this.element.getAttribute(`data-${explicitParam}`);
-      if (val) {
-        iframeSrc = addParamToUrl(iframeSrc, explicitParam, val);
-      }
-    });
-
-    const implicitParams = getDataParamsFromAttributes(this.element);
-    iframeSrc = addParamsToUrl(iframeSrc, implicitParams);
-
-    // In order to support autoplay the video needs to be muted on load so we
-    // dont receive an unmute event which prevents the video from autoplay.
-    if (
-      this.element.hasAttribute('autoplay') &&
-      isAutoplaySupported(this.win)
-    ) {
-      iframeSrc = addParamsToUrl(iframeSrc, {'mute': 1});
-    }
-    return iframeSrc;
->>>>>>> ab5bf0e1
   }
 
   /** @override */
