--- conflicted
+++ resolved
@@ -8,28 +8,20 @@
   originMatches,
   redispatch,
 } from '../../../src/iframe-video';
-<<<<<<< HEAD
-import {dev, devAssert, userAssert} from '../../../src/log';
-=======
 import {dev, devAssert, userAssert} from '#utils/log';
 import {dict} from '#core/types/object';
->>>>>>> 6ecca1b6
 import {dispatchCustomEvent, getDataParamsFromAttributes} from '#core/dom';
 import {
   fullscreenEnter,
   fullscreenExit,
   isFullscreenElement,
 } from '#core/dom/fullscreen';
-<<<<<<< HEAD
 import {
   DailymotionEvents,
   getDailymotionIframeSrc,
   makeDailymotionMessage,
 } from '../dailymotion-api';
-import {getData, listen} from '../../../src/event-helper';
-=======
 import {getData, listen} from '#utils/event-helper';
->>>>>>> 6ecca1b6
 import {installVideoManagerForDoc} from '#service/video-manager-impl';
 import {isLayoutSizeDefined} from '#core/dom/layout';
 import {parseQueryString} from '#core/types/string/url';
