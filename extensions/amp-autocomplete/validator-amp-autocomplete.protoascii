#
# Copyright 2019 The AMP HTML Authors. All Rights Reserved.
#
# Licensed under the Apache License, Version 2.0 (the "License");
# you may not use this file except in compliance with the License.
# You may obtain a copy of the License at
#
#      http://www.apache.org/licenses/LICENSE-2.0
#
# Unless required by applicable law or agreed to in writing, software
# distributed under the License is distributed on an "AS-IS" BASIS,
# WITHOUT WARRANTIES OR CONDITIONS OF ANY KIND, either express or implied.
# See the License for the specific language governing permissions and
# limitations under the license.
#

tags: {  # amp-autocomplete
  html_format: AMP
  tag_name: "SCRIPT"
  extension_spec: {
    name: "amp-autocomplete"
    version: "0.1"
    version: "latest"
  }
  attr_lists: "common-extension-attrs"
}
tags: {  # <amp-autocomplete>
  html_format: AMP
  tag_name: "AMP-AUTOCOMPLETE"
  spec_name: "amp-autocomplete"
  requires_extension: "amp-autocomplete"
  mandatory_ancestor: "FORM"
  attrs: {
    name: "filter"
    value_casei: "custom"
    value_casei: "fuzzy"
    value_casei: "none"
    value_casei: "prefix"
    value_casei: "substring"
    value_casei: "token-prefix"
    trigger: {
      if_value_regex: "custom"
      also_requires_attr: "filter-expr"
    }
  }
  attrs: {
    name: "filter-expr"
    requires_extension: "amp-bind"
  }
  attrs: { name: "filter-value" }
  attrs: { name: "max-entries" }
  attrs: { name: "min-characters" }
  attrs: {
    name: "src"
    value_url: {
      protocol: "https"
      allow_relative: true
    }
  }
  attrs: { name: "submit-on-enter" }
<<<<<<< HEAD
  attrs: { 
    name: "suggest-first" 
    trigger: {
      also_requires_attr: "filter"
    }
  }
=======
  attrs: { name: "suggest-first" }
  attrs: { name: "highlight-user-entry" }
>>>>>>> 6ad60c95
  attrs: { name: "template" }
  # amp-bind
  attrs: {
    name: "[src]"
  }
  attr_lists: "extended-amp-global"
  spec_url: "https://amp.dev/documentation/components/amp-autocomplete"
  amp_layout: {
    supported_layouts: CONTAINER
  }
}
tags: {  # <amp-autocomplete> > <input>
  html_format: AMP
  tag_name: "INPUT"
  spec_name: "amp-autocomplete > input"
  mandatory_parent: "AMP-AUTOCOMPLETE"
  requires_extension: "amp-autocomplete"
  requires_extension: "amp-form"
  attrs: {
    name: "type"
    mandatory: true
    value_casei: "search"
    value_casei: "text"
  }
}
tags: {  # amp-autocomplete JSON
  html_format: AMP
  tag_name: "SCRIPT"
  spec_name: "amp-autocomplete JSON"
  requires_extension: "amp-autocomplete"
  mandatory_parent: "AMP-AUTOCOMPLETE"
  attrs: { 
    name: "nonce" 
    disabled_by: "transformed"
  }
  attrs: {
    name: "type"
    mandatory: true
    value_casei: "application/json"
    dispatch_key: NAME_VALUE_PARENT_DISPATCH
  }
  cdata: {
    blacklisted_cdata_regex: {
      regex: "<!--"
      error_message: "html comments"
    }
  }
}<|MERGE_RESOLUTION|>--- conflicted
+++ resolved
@@ -58,17 +58,13 @@
     }
   }
   attrs: { name: "submit-on-enter" }
-<<<<<<< HEAD
   attrs: { 
     name: "suggest-first" 
     trigger: {
       also_requires_attr: "filter"
     }
   }
-=======
-  attrs: { name: "suggest-first" }
   attrs: { name: "highlight-user-entry" }
->>>>>>> 6ad60c95
   attrs: { name: "template" }
   # amp-bind
   attrs: {
