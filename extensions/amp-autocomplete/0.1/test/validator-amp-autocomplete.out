FAIL
|  <!--
|    Copyright 2019 The AMP HTML Authors. All Rights Reserved.
|   
|    Licensed under the Apache License, Version 2.0 (the "License");
|    you may not use this file except in compliance with the License.
|    You may obtain a copy of the License at
|   
|        http://www.apache.org/licenses/LICENSE-2.0
|        
|    Unless required by applicable law or agreed to in writing, software
|    distributed under the License is distributed on an "AS-IS" BASIS,
|    WITHOUT WARRANTIES OR CONDITIONS OF ANY KIND, either express or implied.
|    See the License for the specific language governing permissions and
|    limitations under the License.
|  -->
|  <!--
|    Test Description:
|    Tests for the amp-autocomplete tag.
|  -->
|
|  <!doctype html>
|  <html ⚡>
|  <head>
|    <meta charset="utf-8">
|    <title>amp-autocomplete example</title>
|    <link rel="canonical" href="amps.html">
|    <meta name="viewport" content="width=device-width,minimum-scale=1,initial-scale=1">
|    <style amp-boilerplate>body{-webkit-animation:-amp-start 8s steps(1,end) 0s 1 normal both;-moz-animation:-amp-start 8s steps(1,end) 0s 1 normal both;-ms-animation:-amp-start 8s steps(1,end) 0s 1 normal both;animation:-amp-start 8s steps(1,end) 0s 1 normal both}@-webkit-keyframes -amp-start{from{visibility:hidden}to{visibility:visible}}@-moz-keyframes -amp-start{from{visibility:hidden}to{visibility:visible}}@-ms-keyframes -amp-start{from{visibility:hidden}to{visibility:visible}}@-o-keyframes -amp-start{from{visibility:hidden}to{visibility:visible}}@keyframes -amp-start{from{visibility:hidden}to{visibility:visible}}</style><noscript><style amp-boilerplate>body{-webkit-animation:none;-moz-animation:none;-ms-animation:none;animation:none}</style></noscript>
|    <script async custom-element="amp-autocomplete" src="https://cdn.ampproject.org/v0/amp-autocomplete-0.1.js"></script>
|    <script async custom-element="amp-form" src="https://cdn.ampproject.org/v0/amp-form-0.1.js"></script>
|    <script async custom-element="amp-bind" src="https://cdn.ampproject.org/v0/amp-bind-0.1.js"></script>
|    <script async custom-template="amp-mustache" src="https://cdn.ampproject.org/v0/amp-mustache-0.2.js"></script>
|    <script async src="https://cdn.ampproject.org/v0.js"></script>
|  </head>
|  <body>
|    <form method="post" action-xhr="https://example.com/subscribe"> 
|      <!-- Valid: input and script tags as direct child to FORM -->
|      <amp-autocomplete>
|        <input>
|        <script type="application/json"> {} </script>
|      </amp-autocomplete>  
|
|      <!-- Valid: input and src attr as direct child to FORM -->
|      <amp-autocomplete src="https://data.com/articles.json?ref=CANONICAL_URL">
|        <input>
|      </amp-autocomplete>  
|
|      <!-- Valid: input and [src] attr as direct child to FORM -->
|      <amp-autocomplete [src]="foo.bar">
|        <input>
|      </amp-autocomplete>
|
|      <!-- Valid: input tag with type "text" and script tag -->
|      <amp-autocomplete>
|        <input type="text">
|        <script type="application/json"> {} </script>
|      </amp-autocomplete>  
|
|      <!-- Valid: input tag with type "search" and script tag -->
|      <amp-autocomplete>
|        <input type="search">
|        <script type="application/json"> {} </script>
|      </amp-autocomplete>  
|
|      <!-- Valid: input tag with type "search" and src attr -->
|      <amp-autocomplete src="https://data.com/articles.json?ref=CANONICAL_URL">
|        <input>
|      </amp-autocomplete>  
|
|      <!-- Valid: deeply nested with FORM still as ancestor -->
|      <div>
|        <div>
|          <div>
|            <amp-autocomplete>
|              <input>
|              <script type="application/json"> {} </script>
|            </amp-autocomplete>  
|          </div>
|        </div>
|      </div>
|
|      <!-- Valid: deeply nested with remote data and FORM still as ancestor -->
|      <div>
|        <div>
|          <div>
|            <amp-autocomplete src="https://data.com/articles.json?ref=CANONICAL_URL">
|              <input>
|            </amp-autocomplete>  
|          </div>
|        </div>
|      </div>
|
|      <!-- Valid: amp-component with static data and filter=prefix attribute -->
|      <amp-autocomplete filter="prefix">
|        <input>
|        <script type="application/json"> {} </script>
|      </amp-autocomplete>
|
|      <!-- Valid: amp-component with remote data and filter=prefix attribute -->
|      <amp-autocomplete filter="prefix" src="https://data.com/articles.json?ref=CANONICAL_URL">
|        <input>
|      </amp-autocomplete>
|
|      <!-- Valid: amp-component with static data and filter=token-prefix attribute -->
|      <amp-autocomplete filter="token-prefix">
|        <input>
|          <script type="application/json"> {} </script>
|      </amp-autocomplete>
|
|      <!-- Valid: amp-component with remote data and filter=token-prefix attribute -->
|      <amp-autocomplete filter="token-prefix" src="https://data.com/articles.json?ref=CANONICAL_URL">
|        <input>
|      </amp-autocomplete>
|    
|      <!-- Valid: amp-component with static data and filter=substring attribute -->
|      <amp-autocomplete filter="substring">
|        <input>
|          <script type="application/json"> {} </script>
|      </amp-autocomplete>
|
|      <!-- Valid: amp-component with remote data and filter=substring attribute -->
|      <amp-autocomplete filter="substring" src="https://data.com/articles.json?ref=CANONICAL_URL">
|        <input>
|      </amp-autocomplete>
|
|      <!-- Valid: amp-component with static data and filter=fuzzy attribute -->
|      <amp-autocomplete filter="fuzzy">
|        <input>
|          <script type="application/json"> {} </script>
|      </amp-autocomplete>
|
|      <!-- Valid: amp-component with remote data and filter=fuzzy attribute -->
|      <amp-autocomplete filter="fuzzy" src="https://data.com/articles.json?ref=CANONICAL_URL">
|        <input>
|      </amp-autocomplete>
|
|      <!-- Valid: amp-component with static data and filter=none attribute -->
|      <amp-autocomplete filter="none">
|        <input>
|          <script type="application/json"> {} </script>
|      </amp-autocomplete>
|      
|      <!-- Valid: amp-component with remote data and filter=none attribute -->
|      <amp-autocomplete filter="none" src="https://data.com/articles.json?ref=CANONICAL_URL">
|        <input>
|      </amp-autocomplete>
|
|      <!-- Valid: amp-component with static data and filter=custom and filter-expr attribute -->
|      <amp-autocomplete filter="custom" filter-expr="true">
|        <input>
|          <script type="application/json"> {} </script>
|      </amp-autocomplete>
|
|      <!-- Valid: amp-component with remote data and filter=custom and filter-expr attribute -->
|      <amp-autocomplete filter="custom" filter-expr="true" src="https://data.com/articles.json?ref=CANONICAL_URL">
|        <input>
|      </amp-autocomplete>
|
|      <!-- Valid: amp-component with static data and min-characters attribute -->
|      <amp-autocomplete min-characters=3>
|        <input>
|          <script type="application/json"> {} </script>
|      </amp-autocomplete>
|
|      <!-- Valid: amp-component with remote data and min-characters attribute -->
|      <amp-autocomplete min-characters=3 src="https://data.com/articles.json?ref=CANONICAL_URL">
|        <input>
|    </amp-autocomplete>
|
|      <!-- Valid: amp-component with static data and max-entries attribute -->
|      <amp-autocomplete max-entries=10>
|        <input>
|          <script type="application/json"> {} </script>
|      </amp-autocomplete>
|
|      <!-- Valid: amp-component with remote data and max-entries attribute -->
|      <amp-autocomplete max-entries=10 src="https://data.com/articles.json?ref=CANONICAL_URL">
|        <input>
|      </amp-autocomplete>
|
<<<<<<< HEAD
|      <!-- Valid: amp-component suggest-first attribute and filter attribute-->
|      <amp-autocomplete suggest-first filter="prefix">
|        <input type="text">
|        <script type="application/json"> {} </script>
|      </amp-autocomplete>  
|
|      <!-- Valid: amp-component suggest-first attribute and filter!="prefix" attribute-->
|      <amp-autocomplete suggest-first filter="substring">
|        <input type="text">
|        <script type="application/json"> {} </script>
|      </amp-autocomplete>  
|
|      <!-- Valid: amp-component with remote data and suggest-first attribute -->
|      <amp-autocomplete suggest-first src="https://data.com/articles.json?ref=CANONICAL_URL" filter="substring">
|          <input type="text">
=======
|      <!-- Valid: amp-component with static data and suggest-first attribute -->
|      <amp-autocomplete suggest-first>
|        <input>
|          <script type="application/json"> {} </script>
|      </amp-autocomplete>  
|
|      <!-- Valid: amp-component with remote data and suggest-first attribute -->
|      <amp-autocomplete suggest-first src="https://data.com/articles.json?ref=CANONICAL_URL">
|        <input>
>>>>>>> fad19d92
|      </amp-autocomplete>
|
|      <!-- Valid: amp-component with static data and submit-on-enter attribute -->
|      <amp-autocomplete submit-on-enter>
|        <input>
|          <script type="application/json"> {} </script>
|      </amp-autocomplete> 
|
|      <!-- Valid: amp-component with remote data and submit-on-enter attribute -->
|      <amp-autocomplete submit-on-enter src="https://data.com/articles.json?ref=CANONICAL_URL">
|        <input>
|      </amp-autocomplete> 
|
|      <!-- Valid: amp-component with static data and rich content template -->
|      <amp-autocomplete>
|        <input>
|        <script type="application/json"> {} </script>
|        <template type="amp-mustache" id="amp-template-default">
|          <div class="city-item" data-value="{{value}}">
|              <div>{{value}}</div>
|              <div class="custom-population">Population: {{population}}</div>        
|          </div>
|        </template>
|      </amp-autocomplete> 
|
|      <!-- Valid: amp-component with remote data and rich content template -->
|      <amp-autocomplete src="https://data.com/articles.json?ref=CANONICAL_URL">
|        <input>
|        <template type="amp-mustache" id="amp-template-default">
|          <div class="city-item" data-value="{{value}}">
|              <div>{{value}}</div>
|              <div class="custom-population">Population: {{population}}</div>        
|          </div>
|        </template>
|      </amp-autocomplete> 
|
|      <!-- Valid: amp-component with remote data and rich content template -->
|      <amp-autocomplete src="https://data.com/articles.json?ref=CANONICAL_URL">
|        <input>
|        <template type="amp-mustache" id="amp-template-default">
|          {{#disabled}}
|            <div data-disabled>
|              <b>{{value}}</b>
|            </div>
|          {{/disabled}}
|          {{^disabled}}
|          <div class="city-item" data-value="{{value}}">
|              <div>{{value}}</div>
|              <div class="custom-population">Population: {{population}}</div>        
|          </div>
|          {{/disabled}}
|        </template>
|      </amp-autocomplete> 
|
|      <!-- Valid: amp-component with static data and template attr -->
|      <amp-autocomplete template="my-template-id">
|        <input>
|        <script type="application/json"> {} </script>
|      </amp-autocomplete> 
|      
|      <!-- Valid: amp-component with remote data and template attr -->
|      <amp-autocomplete src="https://data.com/articles.json?ref=CANONICAL_URL" template="my-template-id">
|        <input>
|      </amp-autocomplete> 
|
|      <!-- Valid: amp-component with static data and template script child -->
|      <amp-autocomplete>
|        <input>
|        <script type="application/json"> {} </script>
|        <script type="text/plain" template="amp-mustache">
|          <div class="city-item" data-value="{{value}}">
|            <div>{{value}}</div>
|            <div class="custom-population">Population: {{population}}</div>        
|          </div>
|        </script>
|      </amp-autocomplete> 
|      
|      <!-- Valid: amp-component with remote data and template attr -->
|      <amp-autocomplete src="https://data.com/articles.json?ref=CANONICAL_URL">
|        <input>
|        <script type="application/json"> {} </script>
|        <script type="text/plain" template="amp-mustache">
|          <div class="city-item" data-value="{{value}}">
|            <div>{{value}}</div>
|            <div class="custom-population">Population: {{population}}</div>        
|          </div>
|        </script>
|      </amp-autocomplete> 
|
|      <!-- Invalid: width is mistyped -->
|      <amp-autocomplete widht=100>
>>     ^~~~~~~~~
amp-autocomplete/0.1/test/validator-amp-autocomplete.html:280:4 The attribute 'widht' may not appear in tag 'amp-autocomplete'. (see https://amp.dev/documentation/components/amp-autocomplete) [DISALLOWED_HTML]
<<<<<<< HEAD
|          <input type="text">
=======
|        <input>
>>>>>>> fad19d92
|          <script type="application/json"> {} </script>
|      </amp-autocomplete>  
|
|      <!-- Invalid: responsive layout is not supported -->
|      <amp-autocomplete layout="responsive">
>>     ^~~~~~~~~
amp-autocomplete/0.1/test/validator-amp-autocomplete.html:286:4 The specified layout 'RESPONSIVE' is not supported by tag 'amp-autocomplete'. (see https://amp.dev/documentation/components/amp-autocomplete) [AMP_LAYOUT_PROBLEM]
<<<<<<< HEAD
|          <input type="text">
=======
|        <input>
|        <script type="application/json"> {} </script>
|      </amp-autocomplete>
|
|      <!-- Invalid: amp-autocomplete with invalid input types -->
|      <amp-autocomplete widht=100>
>>     ^~~~~~~~~
amp-autocomplete/0.1/test/validator-amp-autocomplete.html:292:4 The attribute 'widht' may not appear in tag 'amp-autocomplete'. (see https://amp.dev/documentation/components/amp-autocomplete) [DISALLOWED_HTML]
|        <input type="button">
>>       ^~~~~~~~~
amp-autocomplete/0.1/test/validator-amp-autocomplete.html:293:6 The attribute 'type' in tag 'input' is set to the invalid value 'button'. (see https://amp.dev/documentation/components/amp-form) [DISALLOWED_HTML]
>>>>>>> fad19d92
|          <script type="application/json"> {} </script>
|      </amp-autocomplete>
|
|      <!-- Invalid: amp-autocomplete with filter=custom and no filter-expr attribute -->
|      <amp-autocomplete filter="custom">
>>     ^~~~~~~~~
<<<<<<< HEAD
amp-autocomplete/0.1/test/validator-amp-autocomplete.html:292:4 The attribute 'filter-expr' in tag 'amp-autocomplete' is missing or incorrect, but required by attribute 'filter'. (see https://amp.dev/documentation/components/amp-autocomplete) [DISALLOWED_HTML]
|        <input type="text">
=======
amp-autocomplete/0.1/test/validator-amp-autocomplete.html:298:4 The attribute 'filter-expr' in tag 'amp-autocomplete' is missing or incorrect, but required by attribute 'filter'. (see https://amp.dev/documentation/components/amp-autocomplete) [DISALLOWED_HTML]
|        <input>
>>>>>>> fad19d92
|        <script type="application/json"> {} </script>
|      </amp-autocomplete>
|
|      <!-- Invalid: amp-autocomplete with filter=custom and no filter-expr attribute -->
|      <amp-autocomplete filter="custom" src="https://data.com/articles.json?ref=CANONICAL_URL">
>>     ^~~~~~~~~
<<<<<<< HEAD
amp-autocomplete/0.1/test/validator-amp-autocomplete.html:298:4 The attribute 'filter-expr' in tag 'amp-autocomplete' is missing or incorrect, but required by attribute 'filter'. (see https://amp.dev/documentation/components/amp-autocomplete) [DISALLOWED_HTML]
|        <input type="text">
=======
amp-autocomplete/0.1/test/validator-amp-autocomplete.html:304:4 The attribute 'filter-expr' in tag 'amp-autocomplete' is missing or incorrect, but required by attribute 'filter'. (see https://amp.dev/documentation/components/amp-autocomplete) [DISALLOWED_HTML]
|        <input>
>>>>>>> fad19d92
|      </amp-autocomplete>
|
|      <!-- Invalid: amp-component suggest-first attribute and no filter attribute-->
|      <amp-autocomplete suggest-first>
>>     ^~~~~~~~~
amp-autocomplete/0.1/test/validator-amp-autocomplete.html:303:4 The attribute 'filter' in tag 'amp-autocomplete' is missing or incorrect, but required by attribute 'suggest-first'. (see https://amp.dev/documentation/components/amp-autocomplete) [DISALLOWED_HTML]
|        <input type="text">
|        <script type="application/json"> {} </script>
|      </amp-autocomplete>  
|
|      <!-- Invalid: amp-autocomplete with unexpected filter -->
|      <amp-autocomplete filter="random">
>>     ^~~~~~~~~
amp-autocomplete/0.1/test/validator-amp-autocomplete.html:309:4 The attribute 'filter' in tag 'amp-autocomplete' is set to the invalid value 'random'. (see https://amp.dev/documentation/components/amp-autocomplete) [DISALLOWED_HTML]
<<<<<<< HEAD
|        <input type="text">
=======
|        <input>
>>>>>>> fad19d92
|        <script type="application/json"> {} </script>
|      </amp-autocomplete>
|
|      <!-- Invalid: amp-autocomplete with unexpected filter and src attr -->
|      <amp-autocomplete filter="random" src="https://data.com/articles.json?ref=CANONICAL_URL">
>>     ^~~~~~~~~
amp-autocomplete/0.1/test/validator-amp-autocomplete.html:315:4 The attribute 'filter' in tag 'amp-autocomplete' is set to the invalid value 'random'. (see https://amp.dev/documentation/components/amp-autocomplete) [DISALLOWED_HTML]
<<<<<<< HEAD
|        <input type="text">
=======
|        <input>
>>>>>>> fad19d92
|      </amp-autocomplete>
|    </form>
|
|    <!-- Invalid: amp-autocomplete with static data without FORM ancestor -->
|    <amp-autocomplete>
>>   ^~~~~~~~~
amp-autocomplete/0.1/test/validator-amp-autocomplete.html:321:2 The tag 'amp-autocomplete' may only appear as a descendant of tag 'form'. (see https://amp.dev/documentation/components/amp-autocomplete) [AMP_TAG_PROBLEM]
<<<<<<< HEAD
|      <input type="text">
=======
|      <input>
>>>>>>> fad19d92
|      <script type="application/json"> {} </script>
|    </amp-autocomplete>
|
|    <!-- Invalid: amp-autocomplete with remote data without FORM ancestor -->
|    <amp-autocomplete src="https://data.com/articles.json?ref=CANONICAL_URL">
>>   ^~~~~~~~~
amp-autocomplete/0.1/test/validator-amp-autocomplete.html:327:2 The tag 'amp-autocomplete' may only appear as a descendant of tag 'form'. (see https://amp.dev/documentation/components/amp-autocomplete) [AMP_TAG_PROBLEM]
<<<<<<< HEAD
|      <input type="text">
=======
|      <input>
>>>>>>> fad19d92
|    </amp-autocomplete>
|
|  </body>
|  </html><|MERGE_RESOLUTION|>--- conflicted
+++ resolved
@@ -179,33 +179,21 @@
 |        <input>
 |      </amp-autocomplete>
 |
-<<<<<<< HEAD
 |      <!-- Valid: amp-component suggest-first attribute and filter attribute-->
 |      <amp-autocomplete suggest-first filter="prefix">
-|        <input type="text">
+|        <input>
 |        <script type="application/json"> {} </script>
 |      </amp-autocomplete>  
 |
 |      <!-- Valid: amp-component suggest-first attribute and filter!="prefix" attribute-->
 |      <amp-autocomplete suggest-first filter="substring">
-|        <input type="text">
+|        <input>
 |        <script type="application/json"> {} </script>
 |      </amp-autocomplete>  
 |
 |      <!-- Valid: amp-component with remote data and suggest-first attribute -->
-|      <amp-autocomplete suggest-first src="https://data.com/articles.json?ref=CANONICAL_URL" filter="substring">
-|          <input type="text">
-=======
-|      <!-- Valid: amp-component with static data and suggest-first attribute -->
-|      <amp-autocomplete suggest-first>
-|        <input>
-|          <script type="application/json"> {} </script>
-|      </amp-autocomplete>  
-|
-|      <!-- Valid: amp-component with remote data and suggest-first attribute -->
-|      <amp-autocomplete suggest-first src="https://data.com/articles.json?ref=CANONICAL_URL">
-|        <input>
->>>>>>> fad19d92
+|      <amp-autocomplete suggest-first src="https://data.com/articles.json?ref=CANONICAL_URL" filter="prefix">
+|          <input>
 |      </amp-autocomplete>
 |
 |      <!-- Valid: amp-component with static data and submit-on-enter attribute -->
@@ -298,22 +286,15 @@
 |      <!-- Invalid: width is mistyped -->
 |      <amp-autocomplete widht=100>
 >>     ^~~~~~~~~
-amp-autocomplete/0.1/test/validator-amp-autocomplete.html:280:4 The attribute 'widht' may not appear in tag 'amp-autocomplete'. (see https://amp.dev/documentation/components/amp-autocomplete) [DISALLOWED_HTML]
-<<<<<<< HEAD
-|          <input type="text">
-=======
-|        <input>
->>>>>>> fad19d92
+amp-autocomplete/0.1/test/validator-amp-autocomplete.html:286:4 The attribute 'widht' may not appear in tag 'amp-autocomplete'. (see https://amp.dev/documentation/components/amp-autocomplete) [DISALLOWED_HTML]
+|        <input>
 |          <script type="application/json"> {} </script>
 |      </amp-autocomplete>  
 |
 |      <!-- Invalid: responsive layout is not supported -->
 |      <amp-autocomplete layout="responsive">
 >>     ^~~~~~~~~
-amp-autocomplete/0.1/test/validator-amp-autocomplete.html:286:4 The specified layout 'RESPONSIVE' is not supported by tag 'amp-autocomplete'. (see https://amp.dev/documentation/components/amp-autocomplete) [AMP_LAYOUT_PROBLEM]
-<<<<<<< HEAD
-|          <input type="text">
-=======
+amp-autocomplete/0.1/test/validator-amp-autocomplete.html:292:4 The specified layout 'RESPONSIVE' is not supported by tag 'amp-autocomplete'. (see https://amp.dev/documentation/components/amp-autocomplete) [AMP_LAYOUT_PROBLEM]
 |        <input>
 |        <script type="application/json"> {} </script>
 |      </amp-autocomplete>
@@ -321,43 +302,32 @@
 |      <!-- Invalid: amp-autocomplete with invalid input types -->
 |      <amp-autocomplete widht=100>
 >>     ^~~~~~~~~
-amp-autocomplete/0.1/test/validator-amp-autocomplete.html:292:4 The attribute 'widht' may not appear in tag 'amp-autocomplete'. (see https://amp.dev/documentation/components/amp-autocomplete) [DISALLOWED_HTML]
+amp-autocomplete/0.1/test/validator-amp-autocomplete.html:298:4 The attribute 'widht' may not appear in tag 'amp-autocomplete'. (see https://amp.dev/documentation/components/amp-autocomplete) [DISALLOWED_HTML]
 |        <input type="button">
 >>       ^~~~~~~~~
-amp-autocomplete/0.1/test/validator-amp-autocomplete.html:293:6 The attribute 'type' in tag 'input' is set to the invalid value 'button'. (see https://amp.dev/documentation/components/amp-form) [DISALLOWED_HTML]
->>>>>>> fad19d92
+amp-autocomplete/0.1/test/validator-amp-autocomplete.html:299:6 The attribute 'type' in tag 'input' is set to the invalid value 'button'. (see https://amp.dev/documentation/components/amp-form) [DISALLOWED_HTML]
 |          <script type="application/json"> {} </script>
 |      </amp-autocomplete>
 |
 |      <!-- Invalid: amp-autocomplete with filter=custom and no filter-expr attribute -->
 |      <amp-autocomplete filter="custom">
 >>     ^~~~~~~~~
-<<<<<<< HEAD
-amp-autocomplete/0.1/test/validator-amp-autocomplete.html:292:4 The attribute 'filter-expr' in tag 'amp-autocomplete' is missing or incorrect, but required by attribute 'filter'. (see https://amp.dev/documentation/components/amp-autocomplete) [DISALLOWED_HTML]
-|        <input type="text">
-=======
-amp-autocomplete/0.1/test/validator-amp-autocomplete.html:298:4 The attribute 'filter-expr' in tag 'amp-autocomplete' is missing or incorrect, but required by attribute 'filter'. (see https://amp.dev/documentation/components/amp-autocomplete) [DISALLOWED_HTML]
-|        <input>
->>>>>>> fad19d92
+amp-autocomplete/0.1/test/validator-amp-autocomplete.html:304:4 The attribute 'filter-expr' in tag 'amp-autocomplete' is missing or incorrect, but required by attribute 'filter'. (see https://amp.dev/documentation/components/amp-autocomplete) [DISALLOWED_HTML]
+|        <input>
 |        <script type="application/json"> {} </script>
 |      </amp-autocomplete>
 |
 |      <!-- Invalid: amp-autocomplete with filter=custom and no filter-expr attribute -->
 |      <amp-autocomplete filter="custom" src="https://data.com/articles.json?ref=CANONICAL_URL">
 >>     ^~~~~~~~~
-<<<<<<< HEAD
-amp-autocomplete/0.1/test/validator-amp-autocomplete.html:298:4 The attribute 'filter-expr' in tag 'amp-autocomplete' is missing or incorrect, but required by attribute 'filter'. (see https://amp.dev/documentation/components/amp-autocomplete) [DISALLOWED_HTML]
-|        <input type="text">
-=======
-amp-autocomplete/0.1/test/validator-amp-autocomplete.html:304:4 The attribute 'filter-expr' in tag 'amp-autocomplete' is missing or incorrect, but required by attribute 'filter'. (see https://amp.dev/documentation/components/amp-autocomplete) [DISALLOWED_HTML]
-|        <input>
->>>>>>> fad19d92
+amp-autocomplete/0.1/test/validator-amp-autocomplete.html:310:4 The attribute 'filter-expr' in tag 'amp-autocomplete' is missing or incorrect, but required by attribute 'filter'. (see https://amp.dev/documentation/components/amp-autocomplete) [DISALLOWED_HTML]
+|        <input>
 |      </amp-autocomplete>
 |
 |      <!-- Invalid: amp-component suggest-first attribute and no filter attribute-->
 |      <amp-autocomplete suggest-first>
 >>     ^~~~~~~~~
-amp-autocomplete/0.1/test/validator-amp-autocomplete.html:303:4 The attribute 'filter' in tag 'amp-autocomplete' is missing or incorrect, but required by attribute 'suggest-first'. (see https://amp.dev/documentation/components/amp-autocomplete) [DISALLOWED_HTML]
+amp-autocomplete/0.1/test/validator-amp-autocomplete.html:315:4 The attribute 'filter' in tag 'amp-autocomplete' is missing or incorrect, but required by attribute 'suggest-first'. (see https://amp.dev/documentation/components/amp-autocomplete) [DISALLOWED_HTML]
 |        <input type="text">
 |        <script type="application/json"> {} </script>
 |      </amp-autocomplete>  
@@ -365,48 +335,32 @@
 |      <!-- Invalid: amp-autocomplete with unexpected filter -->
 |      <amp-autocomplete filter="random">
 >>     ^~~~~~~~~
-amp-autocomplete/0.1/test/validator-amp-autocomplete.html:309:4 The attribute 'filter' in tag 'amp-autocomplete' is set to the invalid value 'random'. (see https://amp.dev/documentation/components/amp-autocomplete) [DISALLOWED_HTML]
-<<<<<<< HEAD
-|        <input type="text">
-=======
-|        <input>
->>>>>>> fad19d92
+amp-autocomplete/0.1/test/validator-amp-autocomplete.html:321:4 The attribute 'filter' in tag 'amp-autocomplete' is set to the invalid value 'random'. (see https://amp.dev/documentation/components/amp-autocomplete) [DISALLOWED_HTML]
+|        <input>
 |        <script type="application/json"> {} </script>
 |      </amp-autocomplete>
 |
 |      <!-- Invalid: amp-autocomplete with unexpected filter and src attr -->
 |      <amp-autocomplete filter="random" src="https://data.com/articles.json?ref=CANONICAL_URL">
 >>     ^~~~~~~~~
-amp-autocomplete/0.1/test/validator-amp-autocomplete.html:315:4 The attribute 'filter' in tag 'amp-autocomplete' is set to the invalid value 'random'. (see https://amp.dev/documentation/components/amp-autocomplete) [DISALLOWED_HTML]
-<<<<<<< HEAD
-|        <input type="text">
-=======
-|        <input>
->>>>>>> fad19d92
+amp-autocomplete/0.1/test/validator-amp-autocomplete.html:327:4 The attribute 'filter' in tag 'amp-autocomplete' is set to the invalid value 'random'. (see https://amp.dev/documentation/components/amp-autocomplete) [DISALLOWED_HTML]
+|        <input>
 |      </amp-autocomplete>
 |    </form>
 |
 |    <!-- Invalid: amp-autocomplete with static data without FORM ancestor -->
 |    <amp-autocomplete>
 >>   ^~~~~~~~~
-amp-autocomplete/0.1/test/validator-amp-autocomplete.html:321:2 The tag 'amp-autocomplete' may only appear as a descendant of tag 'form'. (see https://amp.dev/documentation/components/amp-autocomplete) [AMP_TAG_PROBLEM]
-<<<<<<< HEAD
-|      <input type="text">
-=======
+amp-autocomplete/0.1/test/validator-amp-autocomplete.html:333:2 The tag 'amp-autocomplete' may only appear as a descendant of tag 'form'. (see https://amp.dev/documentation/components/amp-autocomplete) [AMP_TAG_PROBLEM]
 |      <input>
->>>>>>> fad19d92
 |      <script type="application/json"> {} </script>
 |    </amp-autocomplete>
 |
 |    <!-- Invalid: amp-autocomplete with remote data without FORM ancestor -->
 |    <amp-autocomplete src="https://data.com/articles.json?ref=CANONICAL_URL">
 >>   ^~~~~~~~~
-amp-autocomplete/0.1/test/validator-amp-autocomplete.html:327:2 The tag 'amp-autocomplete' may only appear as a descendant of tag 'form'. (see https://amp.dev/documentation/components/amp-autocomplete) [AMP_TAG_PROBLEM]
-<<<<<<< HEAD
-|      <input type="text">
-=======
+amp-autocomplete/0.1/test/validator-amp-autocomplete.html:339:2 The tag 'amp-autocomplete' may only appear as a descendant of tag 'form'. (see https://amp.dev/documentation/components/amp-autocomplete) [AMP_TAG_PROBLEM]
 |      <input>
->>>>>>> fad19d92
 |    </amp-autocomplete>
 |
 |  </body>
