<!--
  Copyright 2019 The AMP HTML Authors. All Rights Reserved.
 
  Licensed under the Apache License, Version 2.0 (the "License");
  you may not use this file except in compliance with the License.
  You may obtain a copy of the License at
 
      http://www.apache.org/licenses/LICENSE-2.0
      
  Unless required by applicable law or agreed to in writing, software
  distributed under the License is distributed on an "AS-IS" BASIS,
  WITHOUT WARRANTIES OR CONDITIONS OF ANY KIND, either express or implied.
  See the License for the specific language governing permissions and
  limitations under the License.
-->
<!--
  Test Description:
  Tests for the amp-autocomplete tag.
-->

<!doctype html>
<html ⚡>
<head>
  <meta charset="utf-8">
  <title>amp-autocomplete example</title>
  <link rel="canonical" href="amps.html">
  <meta name="viewport" content="width=device-width,minimum-scale=1,initial-scale=1">
  <style amp-boilerplate>body{-webkit-animation:-amp-start 8s steps(1,end) 0s 1 normal both;-moz-animation:-amp-start 8s steps(1,end) 0s 1 normal both;-ms-animation:-amp-start 8s steps(1,end) 0s 1 normal both;animation:-amp-start 8s steps(1,end) 0s 1 normal both}@-webkit-keyframes -amp-start{from{visibility:hidden}to{visibility:visible}}@-moz-keyframes -amp-start{from{visibility:hidden}to{visibility:visible}}@-ms-keyframes -amp-start{from{visibility:hidden}to{visibility:visible}}@-o-keyframes -amp-start{from{visibility:hidden}to{visibility:visible}}@keyframes -amp-start{from{visibility:hidden}to{visibility:visible}}</style><noscript><style amp-boilerplate>body{-webkit-animation:none;-moz-animation:none;-ms-animation:none;animation:none}</style></noscript>
  <script async custom-element="amp-autocomplete" src="https://cdn.ampproject.org/v0/amp-autocomplete-0.1.js"></script>
  <script async custom-element="amp-form" src="https://cdn.ampproject.org/v0/amp-form-0.1.js"></script>
  <script async custom-element="amp-bind" src="https://cdn.ampproject.org/v0/amp-bind-0.1.js"></script>
  <script async custom-template="amp-mustache" src="https://cdn.ampproject.org/v0/amp-mustache-0.2.js"></script>
  <script async src="https://cdn.ampproject.org/v0.js"></script>
</head>
<body>
  <form method="post" action-xhr="https://example.com/subscribe"> 
    <!-- Valid: input and script tags as direct child to FORM -->
    <amp-autocomplete>
      <input>
      <script type="application/json"> {} </script>
    </amp-autocomplete>  

    <!-- Valid: input and src attr as direct child to FORM -->
    <amp-autocomplete src="https://data.com/articles.json?ref=CANONICAL_URL">
      <input>
    </amp-autocomplete>  

    <!-- Valid: input and [src] attr as direct child to FORM -->
    <amp-autocomplete [src]="foo.bar">
      <input>
    </amp-autocomplete>

    <!-- Valid: input tag with type "text" and script tag -->
    <amp-autocomplete>
      <input type="text">
      <script type="application/json"> {} </script>
    </amp-autocomplete>  

    <!-- Valid: input tag with type "search" and script tag -->
    <amp-autocomplete>
      <input type="search">
      <script type="application/json"> {} </script>
    </amp-autocomplete>  

    <!-- Valid: input tag with type "search" and src attr -->
    <amp-autocomplete src="https://data.com/articles.json?ref=CANONICAL_URL">
      <input>
    </amp-autocomplete>  

    <!-- Valid: deeply nested with FORM still as ancestor -->
    <div>
      <div>
        <div>
          <amp-autocomplete>
            <input>
            <script type="application/json"> {} </script>
          </amp-autocomplete>  
        </div>
      </div>
    </div>

    <!-- Valid: deeply nested with remote data and FORM still as ancestor -->
    <div>
      <div>
        <div>
          <amp-autocomplete src="https://data.com/articles.json?ref=CANONICAL_URL">
            <input>
          </amp-autocomplete>  
        </div>
      </div>
    </div>

    <!-- Valid: amp-component with static data and filter=prefix attribute -->
    <amp-autocomplete filter="prefix">
      <input>
      <script type="application/json"> {} </script>
    </amp-autocomplete>

    <!-- Valid: amp-component with remote data and filter=prefix attribute -->
    <amp-autocomplete filter="prefix" src="https://data.com/articles.json?ref=CANONICAL_URL">
      <input>
    </amp-autocomplete>

    <!-- Valid: amp-component with static data and filter=token-prefix attribute -->
    <amp-autocomplete filter="token-prefix">
      <input>
        <script type="application/json"> {} </script>
    </amp-autocomplete>

    <!-- Valid: amp-component with remote data and filter=token-prefix attribute -->
    <amp-autocomplete filter="token-prefix" src="https://data.com/articles.json?ref=CANONICAL_URL">
      <input>
    </amp-autocomplete>
  
    <!-- Valid: amp-component with static data and filter=substring attribute -->
    <amp-autocomplete filter="substring">
      <input>
        <script type="application/json"> {} </script>
    </amp-autocomplete>

    <!-- Valid: amp-component with remote data and filter=substring attribute -->
    <amp-autocomplete filter="substring" src="https://data.com/articles.json?ref=CANONICAL_URL">
      <input>
    </amp-autocomplete>

    <!-- Valid: amp-component with static data and filter=fuzzy attribute -->
    <amp-autocomplete filter="fuzzy">
      <input>
        <script type="application/json"> {} </script>
    </amp-autocomplete>

    <!-- Valid: amp-component with remote data and filter=fuzzy attribute -->
    <amp-autocomplete filter="fuzzy" src="https://data.com/articles.json?ref=CANONICAL_URL">
      <input>
    </amp-autocomplete>

    <!-- Valid: amp-component with static data and filter=none attribute -->
    <amp-autocomplete filter="none">
      <input>
        <script type="application/json"> {} </script>
    </amp-autocomplete>
    
    <!-- Valid: amp-component with remote data and filter=none attribute -->
    <amp-autocomplete filter="none" src="https://data.com/articles.json?ref=CANONICAL_URL">
      <input>
    </amp-autocomplete>

    <!-- Valid: amp-component with static data and filter=custom and filter-expr attribute -->
    <amp-autocomplete filter="custom" filter-expr="true">
      <input>
        <script type="application/json"> {} </script>
    </amp-autocomplete>

    <!-- Valid: amp-component with remote data and filter=custom and filter-expr attribute -->
    <amp-autocomplete filter="custom" filter-expr="true" src="https://data.com/articles.json?ref=CANONICAL_URL">
      <input>
    </amp-autocomplete>

    <!-- Valid: amp-component with static data and min-characters attribute -->
    <amp-autocomplete min-characters=3>
      <input>
        <script type="application/json"> {} </script>
    </amp-autocomplete>

    <!-- Valid: amp-component with remote data and min-characters attribute -->
    <amp-autocomplete min-characters=3 src="https://data.com/articles.json?ref=CANONICAL_URL">
      <input>
  </amp-autocomplete>

    <!-- Valid: amp-component with static data and max-entries attribute -->
    <amp-autocomplete max-entries=10>
      <input>
        <script type="application/json"> {} </script>
    </amp-autocomplete>

    <!-- Valid: amp-component with remote data and max-entries attribute -->
    <amp-autocomplete max-entries=10 src="https://data.com/articles.json?ref=CANONICAL_URL">
      <input>
    </amp-autocomplete>

<<<<<<< HEAD
    <!-- Valid: amp-component suggest-first attribute and filter attribute-->
    <amp-autocomplete suggest-first filter="prefix">
      <input type="text">
      <script type="application/json"> {} </script>
    </amp-autocomplete>  

    <!-- Valid: amp-component suggest-first attribute and filter!="prefix" attribute-->
    <amp-autocomplete suggest-first filter="substring">
      <input type="text">
      <script type="application/json"> {} </script>
    </amp-autocomplete>  

    <!-- Valid: amp-component with remote data and suggest-first attribute -->
    <amp-autocomplete suggest-first src="https://data.com/articles.json?ref=CANONICAL_URL" filter="substring">
        <input type="text">
=======
    <!-- Valid: amp-component with static data and suggest-first attribute -->
    <amp-autocomplete suggest-first>
      <input>
        <script type="application/json"> {} </script>
    </amp-autocomplete>  

    <!-- Valid: amp-component with remote data and suggest-first attribute -->
    <amp-autocomplete suggest-first src="https://data.com/articles.json?ref=CANONICAL_URL">
      <input>
>>>>>>> fad19d92
    </amp-autocomplete>

    <!-- Valid: amp-component with static data and submit-on-enter attribute -->
    <amp-autocomplete submit-on-enter>
      <input>
        <script type="application/json"> {} </script>
    </amp-autocomplete> 

    <!-- Valid: amp-component with remote data and submit-on-enter attribute -->
    <amp-autocomplete submit-on-enter src="https://data.com/articles.json?ref=CANONICAL_URL">
      <input>
    </amp-autocomplete> 

    <!-- Valid: amp-component with static data and rich content template -->
    <amp-autocomplete>
      <input>
      <script type="application/json"> {} </script>
      <template type="amp-mustache" id="amp-template-default">
        <div class="city-item" data-value="{{value}}">
            <div>{{value}}</div>
            <div class="custom-population">Population: {{population}}</div>        
        </div>
      </template>
    </amp-autocomplete> 

    <!-- Valid: amp-component with remote data and rich content template -->
    <amp-autocomplete src="https://data.com/articles.json?ref=CANONICAL_URL">
      <input>
      <template type="amp-mustache" id="amp-template-default">
        <div class="city-item" data-value="{{value}}">
            <div>{{value}}</div>
            <div class="custom-population">Population: {{population}}</div>        
        </div>
      </template>
    </amp-autocomplete> 

    <!-- Valid: amp-component with remote data and rich content template -->
    <amp-autocomplete src="https://data.com/articles.json?ref=CANONICAL_URL">
      <input>
      <template type="amp-mustache" id="amp-template-default">
        {{#disabled}}
          <div data-disabled>
            <b>{{value}}</b>
          </div>
        {{/disabled}}
        {{^disabled}}
        <div class="city-item" data-value="{{value}}">
            <div>{{value}}</div>
            <div class="custom-population">Population: {{population}}</div>        
        </div>
        {{/disabled}}
      </template>
    </amp-autocomplete> 

    <!-- Valid: amp-component with static data and template attr -->
    <amp-autocomplete template="my-template-id">
      <input>
      <script type="application/json"> {} </script>
    </amp-autocomplete> 
    
    <!-- Valid: amp-component with remote data and template attr -->
    <amp-autocomplete src="https://data.com/articles.json?ref=CANONICAL_URL" template="my-template-id">
      <input>
    </amp-autocomplete> 

    <!-- Valid: amp-component with static data and template script child -->
    <amp-autocomplete>
      <input>
      <script type="application/json"> {} </script>
      <script type="text/plain" template="amp-mustache">
        <div class="city-item" data-value="{{value}}">
          <div>{{value}}</div>
          <div class="custom-population">Population: {{population}}</div>        
        </div>
      </script>
    </amp-autocomplete> 
    
    <!-- Valid: amp-component with remote data and template attr -->
    <amp-autocomplete src="https://data.com/articles.json?ref=CANONICAL_URL">
      <input>
      <script type="application/json"> {} </script>
      <script type="text/plain" template="amp-mustache">
        <div class="city-item" data-value="{{value}}">
          <div>{{value}}</div>
          <div class="custom-population">Population: {{population}}</div>        
        </div>
      </script>
    </amp-autocomplete> 

    <!-- Invalid: width is mistyped -->
    <amp-autocomplete widht=100>
      <input>
        <script type="application/json"> {} </script>
    </amp-autocomplete>  

    <!-- Invalid: responsive layout is not supported -->
    <amp-autocomplete layout="responsive">
      <input>
      <script type="application/json"> {} </script>
    </amp-autocomplete>

    <!-- Invalid: amp-autocomplete with invalid input types -->
    <amp-autocomplete widht=100>
      <input type="button">
        <script type="application/json"> {} </script>
    </amp-autocomplete>

    <!-- Invalid: amp-autocomplete with filter=custom and no filter-expr attribute -->
    <amp-autocomplete filter="custom">
      <input>
      <script type="application/json"> {} </script>
    </amp-autocomplete>

    <!-- Invalid: amp-autocomplete with filter=custom and no filter-expr attribute -->
    <amp-autocomplete filter="custom" src="https://data.com/articles.json?ref=CANONICAL_URL">
      <input>
    </amp-autocomplete>

    <!-- Invalid: amp-component suggest-first attribute and no filter attribute-->
    <amp-autocomplete suggest-first>
      <input type="text">
      <script type="application/json"> {} </script>
    </amp-autocomplete>  

    <!-- Invalid: amp-autocomplete with unexpected filter -->
    <amp-autocomplete filter="random">
      <input>
      <script type="application/json"> {} </script>
    </amp-autocomplete>

    <!-- Invalid: amp-autocomplete with unexpected filter and src attr -->
    <amp-autocomplete filter="random" src="https://data.com/articles.json?ref=CANONICAL_URL">
      <input>
    </amp-autocomplete>
  </form>

  <!-- Invalid: amp-autocomplete with static data without FORM ancestor -->
  <amp-autocomplete>
    <input>
    <script type="application/json"> {} </script>
  </amp-autocomplete>

  <!-- Invalid: amp-autocomplete with remote data without FORM ancestor -->
  <amp-autocomplete src="https://data.com/articles.json?ref=CANONICAL_URL">
    <input>
  </amp-autocomplete>

</body>
</html><|MERGE_RESOLUTION|>--- conflicted
+++ resolved
@@ -178,33 +178,21 @@
       <input>
     </amp-autocomplete>
 
-<<<<<<< HEAD
     <!-- Valid: amp-component suggest-first attribute and filter attribute-->
     <amp-autocomplete suggest-first filter="prefix">
-      <input type="text">
+      <input>
       <script type="application/json"> {} </script>
     </amp-autocomplete>  
 
     <!-- Valid: amp-component suggest-first attribute and filter!="prefix" attribute-->
     <amp-autocomplete suggest-first filter="substring">
-      <input type="text">
+      <input>
       <script type="application/json"> {} </script>
     </amp-autocomplete>  
 
     <!-- Valid: amp-component with remote data and suggest-first attribute -->
-    <amp-autocomplete suggest-first src="https://data.com/articles.json?ref=CANONICAL_URL" filter="substring">
-        <input type="text">
-=======
-    <!-- Valid: amp-component with static data and suggest-first attribute -->
-    <amp-autocomplete suggest-first>
-      <input>
-        <script type="application/json"> {} </script>
-    </amp-autocomplete>  
-
-    <!-- Valid: amp-component with remote data and suggest-first attribute -->
-    <amp-autocomplete suggest-first src="https://data.com/articles.json?ref=CANONICAL_URL">
-      <input>
->>>>>>> fad19d92
+    <amp-autocomplete suggest-first src="https://data.com/articles.json?ref=CANONICAL_URL" filter="prefix">
+        <input>
     </amp-autocomplete>
 
     <!-- Valid: amp-component with static data and submit-on-enter attribute -->
