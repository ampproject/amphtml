<!--
  Copyright 2019 The AMP HTML Authors. All Rights Reserved.

  Licensed under the Apache License, Version 2.0 (the "License");
  you may not use this file except in compliance with the License.
  You may obtain a copy of the License at

      http://www.apache.org/licenses/LICENSE-2.0

  Unless required by applicable law or agreed to in writing, software
  distributed under the License is distributed on an "AS-IS" BASIS,
  WITHOUT WARRANTIES OR CONDITIONS OF ANY KIND, either express or implied.
  See the License for the specific language governing permissions and
  limitations under the License.
-->
<!--
  Test Description:
  Tests for the amp-autocomplete tag.
-->

<!doctype html>
<html ⚡>
  <head>
    <meta charset="utf-8">
    <title>amp-autocomplete example</title>
  <link rel="canonical" href="amps.html">
  <meta name="viewport" content="width=device-width,minimum-scale=1,initial-scale=1">
  <style amp-boilerplate>body{-webkit-animation:-amp-start 8s steps(1,end) 0s 1 normal both;-moz-animation:-amp-start 8s steps(1,end) 0s 1 normal both;-ms-animation:-amp-start 8s steps(1,end) 0s 1 normal both;animation:-amp-start 8s steps(1,end) 0s 1 normal both}@-webkit-keyframes -amp-start{from{visibility:hidden}to{visibility:visible}}@-moz-keyframes -amp-start{from{visibility:hidden}to{visibility:visible}}@-ms-keyframes -amp-start{from{visibility:hidden}to{visibility:visible}}@-o-keyframes -amp-start{from{visibility:hidden}to{visibility:visible}}@keyframes -amp-start{from{visibility:hidden}to{visibility:visible}}</style><noscript><style amp-boilerplate>body{-webkit-animation:none;-moz-animation:none;-ms-animation:none;animation:none}</style></noscript>
  <script async custom-element="amp-autocomplete" src="https://cdn.ampproject.org/v0/amp-autocomplete-0.1.js"></script>
  <script async custom-element="amp-bind" src="https://cdn.ampproject.org/v0/amp-bind-0.1.js"></script>
  <script async custom-element="amp-form" src="https://cdn.ampproject.org/v0/amp-form-0.1.js"></script>
  <script async custom-template="amp-mustache" src="https://cdn.ampproject.org/v0/amp-mustache-0.2.js"></script>
  <script async src="https://cdn.ampproject.org/v0.js"></script>
</head>
<body>
<<<<<<< HEAD
    <!-- Valid: amp-component with static data and filter=prefix attribute -->
    <amp-autocomplete filter="prefix">
      <input />
      <script type="application/json">
        {}
      </script>
    </amp-autocomplete>

    <!-- Valid: amp-component with remote data and filter=prefix attribute -->
    <amp-autocomplete
      filter="prefix"
      src="https://data.com/articles.json?ref=CANONICAL_URL"
    >
      <input />
    </amp-autocomplete>

    <!-- Valid: input and [src] attr -->
    <amp-autocomplete filter="prefix" [src]="foo.bar">
      <input />
    </amp-autocomplete>

    <!-- Valid: input tag with type "text" and script tag -->
    <amp-autocomplete filter="prefix">
      <input type="text" />
      <script type="application/json">
        {}
      </script>
    </amp-autocomplete>

    <!-- Valid: input tag with type "search" and script tag -->
    <amp-autocomplete filter="prefix">
      <input type="search" />
      <script type="application/json">
        {}
      </script>
    </amp-autocomplete>

    <!-- Valid: amp-component with static data and filter=token-prefix attribute -->
    <amp-autocomplete filter="token-prefix">
      <input />
      <script type="application/json">
        {}
      </script>
    </amp-autocomplete>

    <!-- Valid: amp-component with remote data and filter=token-prefix attribute -->
    <amp-autocomplete
      filter="token-prefix"
      src="https://data.com/articles.json?ref=CANONICAL_URL"
    >
      <input />
    </amp-autocomplete>

    <!-- Valid: amp-component with static data and filter=substring attribute -->
    <amp-autocomplete filter="substring">
      <input />
      <script type="application/json">
        {}
      </script>
    </amp-autocomplete>

    <!-- Valid: amp-component with remote data and filter=substring attribute -->
    <amp-autocomplete
      filter="substring"
      src="https://data.com/articles.json?ref=CANONICAL_URL"
    >
      <input />
    </amp-autocomplete>

    <!-- Valid: amp-component with static data and filter=fuzzy attribute -->
    <amp-autocomplete filter="fuzzy">
      <input />
      <script type="application/json">
        {}
      </script>
    </amp-autocomplete>

    <!-- Valid: amp-component with remote data and filter=fuzzy attribute -->
    <amp-autocomplete
      filter="fuzzy"
      src="https://data.com/articles.json?ref=CANONICAL_URL"
    >
      <input />
    </amp-autocomplete>

    <!-- Valid: amp-component with static data and filter=none attribute -->
    <amp-autocomplete filter="none">
      <input />
      <script type="application/json">
        {}
      </script>
    </amp-autocomplete>

    <!-- Valid: amp-component with remote data and filter=none attribute -->
    <amp-autocomplete
      filter="none"
      src="https://data.com/articles.json?ref=CANONICAL_URL"
    >
      <input />
    </amp-autocomplete>

    <!-- Valid: amp-component with static data and filter=custom and filter-expr attribute -->
    <amp-autocomplete filter="custom" filter-expr="true">
      <input />
      <script type="application/json">
        {}
      </script>
    </amp-autocomplete>

    <!-- Valid: amp-component with remote data and filter=custom and filter-expr attribute -->
    <amp-autocomplete
      filter="custom"
      filter-expr="true"
      src="https://data.com/articles.json?ref=CANONICAL_URL"
    >
      <input />
    </amp-autocomplete>

    <!-- Valid: amp-component with static data and items=property attribute -->
    <amp-autocomplete filter="prefix" items="property">
      <input />
      <script type="application/json">
        {}
      </script>
    </amp-autocomplete>

    <!-- Valid: amp-component with remote data and items=property attribute -->
    <amp-autocomplete
      filter="prefix"
      items="property"
      src="https://data.com/articles.json?ref=CANONICAL_URL"
    >
      <input />
    </amp-autocomplete>

    <!-- Valid: amp-component with static data and min-characters attribute -->
    <amp-autocomplete filter="prefix" min-characters="3">
      <input />
      <script type="application/json">
        {}
      </script>
    </amp-autocomplete>

    <!-- Valid: amp-component with remote data and min-characters attribute -->
    <amp-autocomplete
      filter="prefix"
      min-characters="3"
      src="https://data.com/articles.json?ref=CANONICAL_URL"
    >
      <input />
    </amp-autocomplete>

    <!-- Valid: amp-component with static data and max-entries attribute -->
    <amp-autocomplete filter="prefix" max-entries="10">
      <input />
      <script type="application/json">
        {}
      </script>
    </amp-autocomplete>

    <!-- Valid: amp-component with remote data and max-entries attribute -->
    <amp-autocomplete
      filter="prefix"
      max-entries="10"
      src="https://data.com/articles.json?ref=CANONICAL_URL"
    >
      <input />
    </amp-autocomplete>

    <!-- Valid: amp-component suggest-first attribute and filter attribute-->
    <amp-autocomplete suggest-first filter="prefix">
      <input />
      <script type="application/json">
        {}
      </script>
    </amp-autocomplete>

    <!-- Valid: amp-component suggest-first attribute and filter!="prefix" attribute-->
    <amp-autocomplete suggest-first filter="substring">
      <input />
      <script type="application/json">
        {}
      </script>
    </amp-autocomplete>

    <!-- Valid: amp-component with remote data and suggest-first attribute -->
    <amp-autocomplete
      suggest-first
      src="https://data.com/articles.json?ref=CANONICAL_URL"
      filter="prefix"
    >
      <input />
    </amp-autocomplete>

    <!-- Valid: amp-component with static data and highlight-user-entry attribute -->
    <amp-autocomplete filter="prefix" highlight-user-entry>
      <input type="text" />
      <script type="application/json">
        {}
      </script>
    </amp-autocomplete>

    <!-- Valid: amp-component with remote data and highlight-user-entry attribute -->
    <amp-autocomplete
      filter="prefix"
      highlight-user-entry
      src="https://data.com/articles.json?ref=CANONICAL_URL"
    >
      <input type="text" />
    </amp-autocomplete>

    <!-- Valid: amp-component with static data and submit-on-enter attribute -->
    <amp-autocomplete filter="prefix" submit-on-enter>
      <input />
      <script type="application/json">
        {}
      </script>
    </amp-autocomplete>

    <!-- Valid: amp-component with remote data and submit-on-enter attribute -->
    <amp-autocomplete
      filter="prefix"
      submit-on-enter
      src="https://data.com/articles.json?ref=CANONICAL_URL"
    >
      <input />
    </amp-autocomplete>

    <!-- Valid: amp-component with static data and rich content template -->
    <amp-autocomplete filter="prefix">
      <input />
      <script type="application/json">
        {}
      </script>
      <template type="amp-mustache" id="amp-template-default">
        <div class="city-item" data-value="{{value}}">
=======
  <!-- Valid: input and script tags -->
  <amp-autocomplete>
    <input>
    <script type="application/json"> {} </script>
  </amp-autocomplete>

  <!-- Valid: input and src attr -->
  <amp-autocomplete src="https://data.com/articles.json?ref=CANONICAL_URL">
    <input>
  </amp-autocomplete>

  <!-- Valid: textarea and src attr -->
  <amp-autocomplete src="https://data.com/articles.json?ref=CANONICAL_URL">
    <textarea></textarea>
  </amp-autocomplete>

  <!-- Valid: textarea with other attr, autocomplete with src attr -->
  <amp-autocomplete src="https://data.com/articles.json?ref=CANONICAL_URL">
    <textarea autoexpand placeholder="Reply"></textarea>
  </amp-autocomplete>

  <!-- Valid: input and src and query attr -->
  <amp-autocomplete src="https://data.com/articles.json?ref=CANONICAL_URL" query="q">
    <input>
  </amp-autocomplete>

  <!-- Valid: input and [src] attr -->
  <amp-autocomplete [src]="foo.bar">
    <input>
  </amp-autocomplete>

  <!-- Valid: input tag with type "text" and script tag -->
  <amp-autocomplete>
    <input type="text">
    <script type="application/json"> {} </script>
  </amp-autocomplete>

  <!-- Valid: input tag with type "search" and script tag -->
  <amp-autocomplete>
    <input type="search">
    <script type="application/json"> {} </script>
  </amp-autocomplete>

  <!-- Valid: input tag with type "search" and src attr -->
  <amp-autocomplete src="https://data.com/articles.json?ref=CANONICAL_URL">
    <input>
  </amp-autocomplete>

  <!-- Valid: amp-component with static data and filter=prefix attribute -->
  <amp-autocomplete filter="prefix">
    <input>
    <script type="application/json"> {} </script>
  </amp-autocomplete>

  <!-- Valid: amp-component with remote data and filter=prefix attribute -->
  <amp-autocomplete filter="prefix" src="https://data.com/articles.json?ref=CANONICAL_URL">
    <input>
  </amp-autocomplete>

  <!-- Valid: amp-component with static data and filter=token-prefix attribute -->
  <amp-autocomplete filter="token-prefix">
    <input>
      <script type="application/json"> {} </script>
  </amp-autocomplete>

  <!-- Valid: amp-component with remote data and filter=token-prefix attribute -->
  <amp-autocomplete filter="token-prefix" src="https://data.com/articles.json?ref=CANONICAL_URL">
    <input>
  </amp-autocomplete>

  <!-- Valid: amp-component with static data and filter=substring attribute -->
  <amp-autocomplete filter="substring">
    <input>
      <script type="application/json"> {} </script>
  </amp-autocomplete>

  <!-- Valid: amp-component with remote data and filter=substring attribute -->
  <amp-autocomplete filter="substring" src="https://data.com/articles.json?ref=CANONICAL_URL">
    <input>
  </amp-autocomplete>

  <!-- Valid: amp-component with static data and filter=fuzzy attribute -->
  <amp-autocomplete filter="fuzzy">
    <input>
      <script type="application/json"> {} </script>
  </amp-autocomplete>

  <!-- Valid: amp-component with remote data and filter=fuzzy attribute -->
  <amp-autocomplete filter="fuzzy" src="https://data.com/articles.json?ref=CANONICAL_URL">
    <input>
  </amp-autocomplete>

  <!-- Valid: amp-component with static data and filter=none attribute -->
  <amp-autocomplete filter="none">
    <input>
      <script type="application/json"> {} </script>
  </amp-autocomplete>

  <!-- Valid: amp-component with remote data and filter=none attribute -->
  <amp-autocomplete filter="none" src="https://data.com/articles.json?ref=CANONICAL_URL">
    <input>
  </amp-autocomplete>

  <!-- Valid: amp-component with static data and filter=custom and filter-expr attribute -->
  <amp-autocomplete filter="custom" filter-expr="true">
    <input>
      <script type="application/json"> {} </script>
  </amp-autocomplete>

  <!-- Valid: amp-component with remote data and filter=custom and filter-expr attribute -->
  <amp-autocomplete filter="custom" filter-expr="true" src="https://data.com/articles.json?ref=CANONICAL_URL">
    <input>
  </amp-autocomplete>

  <!-- Valid: amp-component with static data and inline=@ attribute -->
  <amp-autocomplete inline="@">
    <input>
    <script type="application/json"> {} </script>
  </amp-autocomplete>

  <!-- Valid: amp-component with remote data and inline=@ attribute -->
  <amp-autocomplete inline="@" src="https://data.com/articles.json?ref=CANONICAL_URL">
    <input>
  </amp-autocomplete>

  <!-- Valid: amp-component with static data and items=property attribute -->
  <amp-autocomplete items="property">
    <input>
      <script type="application/json"> {} </script>
  </amp-autocomplete>

  <!-- Valid: amp-component with remote data and items=property attribute -->
  <amp-autocomplete items="property" src="https://data.com/articles.json?ref=CANONICAL_URL">
    <input>
  </amp-autocomplete>

  <!-- Valid: amp-component with static data and min-characters attribute -->
  <amp-autocomplete min-characters=3>
    <input>
      <script type="application/json"> {} </script>
  </amp-autocomplete>

  <!-- Valid: amp-component with remote data and min-characters attribute -->
  <amp-autocomplete min-characters=3 src="https://data.com/articles.json?ref=CANONICAL_URL">
    <input>
</amp-autocomplete>

  <!-- Valid: amp-component with static data and max-entries attribute -->
  <amp-autocomplete max-entries=10>
    <input>
      <script type="application/json"> {} </script>
  </amp-autocomplete>

  <!-- Valid: amp-component with remote data and max-entries attribute -->
  <amp-autocomplete max-entries=10 src="https://data.com/articles.json?ref=CANONICAL_URL">
    <input>
  </amp-autocomplete>

  <!-- Valid: amp-component suggest-first attribute and filter attribute-->
  <amp-autocomplete suggest-first filter="prefix">
    <input>
    <script type="application/json"> {} </script>
  </amp-autocomplete>

  <!-- Valid: amp-component suggest-first attribute and filter!="prefix" attribute-->
  <amp-autocomplete suggest-first filter="substring">
    <input>
    <script type="application/json"> {} </script>
  </amp-autocomplete>

  <!-- Valid: amp-component with remote data and suggest-first attribute -->
  <amp-autocomplete suggest-first src="https://data.com/articles.json?ref=CANONICAL_URL" filter="prefix">
      <input>
  </amp-autocomplete>

  <!-- Valid: amp-component with static data and highlight-user-entry attribute -->
  <amp-autocomplete highlight-user-entry>
    <input type="text">
    <script type="application/json"> {} </script>
  </amp-autocomplete>

  <!-- Valid: amp-component with remote data and highlight-user-entry attribute -->
  <amp-autocomplete highlight-user-entry src="https://data.com/articles.json?ref=CANONICAL_URL">
    <input type="text">
  </amp-autocomplete>

  <!-- Valid: amp-component with static data and submit-on-enter attribute -->
  <amp-autocomplete submit-on-enter>
    <input>
      <script type="application/json"> {} </script>
  </amp-autocomplete>

  <!-- Valid: amp-component with remote data and submit-on-enter attribute -->
  <amp-autocomplete submit-on-enter src="https://data.com/articles.json?ref=CANONICAL_URL">
    <input>
  </amp-autocomplete>

  <!-- Valid: amp-component with static data and rich content template -->
  <amp-autocomplete>
    <input>
    <script type="application/json"> {} </script>
    <template type="amp-mustache" id="amp-template-default">
      <div class="city-item" data-value="{{value}}">
>>>>>>> 2dd8c32b
          <div>{{value}}</div>
          <div class="custom-population">Population: {{population}}</div>
        </div>
      </template>
    </amp-autocomplete>

    <!-- Valid: amp-component with remote data and rich content template -->
    <amp-autocomplete
      filter="prefix"
      src="https://data.com/articles.json?ref=CANONICAL_URL"
    >
      <input />
      <template type="amp-mustache" id="amp-template-default">
        <div class="city-item" data-value="{{value}}">
          <div>{{value}}</div>
          <div class="custom-population">Population: {{population}}</div>
        </div>
      </template>
    </amp-autocomplete>

    <!-- Valid: amp-component with remote data and rich content template -->
    <amp-autocomplete
      filter="prefix"
      src="https://data.com/articles.json?ref=CANONICAL_URL"
    >
      <input />
      <template type="amp-mustache" id="amp-template-default">
        {{#disabled}}
        <div data-disabled>
          <b>{{value}}</b>
        </div>
        {{/disabled}} {{^disabled}}
        <div class="city-item" data-value="{{value}}">
          <div>{{value}}</div>
          <div class="custom-population">Population: {{population}}</div>
        </div>
        {{/disabled}}
      </template>
    </amp-autocomplete>

    <!-- Valid: amp-component with static data and template attr -->
    <amp-autocomplete filter="prefix" template="my-template-id">
      <input />
      <script type="application/json">
        {}
      </script>
    </amp-autocomplete>

    <!-- Valid: amp-component with remote data and template attr -->
    <amp-autocomplete
      filter="prefix"
      src="https://data.com/articles.json?ref=CANONICAL_URL"
      template="my-template-id"
    >
      <input />
    </amp-autocomplete>

    <!-- Valid: amp-component with static data and template script child -->
    <amp-autocomplete filter="prefix">
      <input />
      <script type="application/json">
        {}
      </script>
      <script type="text/plain" template="amp-mustache">
        <div class="city-item" data-value="{{value}}">
          <div>{{value}}</div>
          <div class="custom-population">Population: {{population}}</div>
<<<<<<< HEAD
        </div>
      </script>
    </amp-autocomplete>

    <!-- Valid: amp-component with remote data and template attr -->
    <amp-autocomplete
      filter="prefix"
      src="https://data.com/articles.json?ref=CANONICAL_URL"
    >
      <input />
      <script type="application/json">
        {}
      </script>
      <script type="text/plain" template="amp-mustache">
        <div class="city-item" data-value="{{value}}">
          <div>{{value}}</div>
          <div class="custom-population">Population: {{population}}</div>
        </div>
      </script>
    </amp-autocomplete>

    <!-- Invalid: filter unspecified -->
    <amp-autocomplete>
      <input />
      <script type="application/json">
        {}
      </script>
    </amp-autocomplete>

    <!-- Invalid: width is mistyped -->
    <amp-autocomplete widht="100" filter="prefix">
      <input />
      <script type="application/json">
        {}
      </script>
    </amp-autocomplete>

    <!-- Invalid: responsive layout is not supported -->
    <amp-autocomplete layout="responsive" filter="prefix">
      <input />
      <script type="application/json">
        {}
      </script>
    </amp-autocomplete>

    <!-- Invalid: amp-autocomplete with invalid input types -->
    <amp-autocomplete widht="100" filter="prefix">
      <input type="button" />
      <script type="application/json">
        {}
      </script>
    </amp-autocomplete>

    <!-- Invalid: amp-autocomplete with filter=custom and no filter-expr attribute -->
    <amp-autocomplete filter="custom">
      <input />
      <script type="application/json">
        {}
      </script>
    </amp-autocomplete>

    <!-- Invalid: amp-autocomplete with filter=custom and no filter-expr attribute -->
    <amp-autocomplete
      filter="custom"
      src="https://data.com/articles.json?ref=CANONICAL_URL"
    >
      <input />
    </amp-autocomplete>

    <!-- Invalid: amp-autocomplete with unexpected filter -->
    <amp-autocomplete filter="random">
      <input />
      <script type="application/json">
        {}
      </script>
    </amp-autocomplete>

    <!-- Invalid: amp-autocomplete with unexpected filter and src attr -->
    <amp-autocomplete
      filter="random"
      src="https://data.com/articles.json?ref=CANONICAL_URL"
    >
      <input />
    </amp-autocomplete>
  </body>
=======
      </div>
      {{/disabled}}
    </template>
  </amp-autocomplete>

  <!-- Valid: amp-component with static data and template attr -->
  <amp-autocomplete template="my-template-id">
    <input>
    <script type="application/json"> {} </script>
  </amp-autocomplete>

  <!-- Valid: amp-component with remote data and template attr -->
  <amp-autocomplete src="https://data.com/articles.json?ref=CANONICAL_URL" template="my-template-id">
    <input>
  </amp-autocomplete>

  <!-- Valid: amp-component with static data and template script child -->
  <amp-autocomplete>
    <input>
    <script type="application/json"> {} </script>
    <script type="text/plain" template="amp-mustache">
      <div class="city-item" data-value="{{value}}">
        <div>{{value}}</div>
        <div class="custom-population">Population: {{population}}</div>
      </div>
    </script>
  </amp-autocomplete>

  <!-- Valid: amp-component with remote data and template attr -->
  <amp-autocomplete src="https://data.com/articles.json?ref=CANONICAL_URL">
    <input>
    <script type="application/json"> {} </script>
    <script type="text/plain" template="amp-mustache">
      <div class="city-item" data-value="{{value}}">
        <div>{{value}}</div>
        <div class="custom-population">Population: {{population}}</div>
      </div>
    </script>
  </amp-autocomplete>

  <!-- Invalid: width is mistyped -->
  <amp-autocomplete widht=100>
    <input>
      <script type="application/json"> {} </script>
  </amp-autocomplete>

  <!-- Invalid: responsive layout is not supported -->
  <amp-autocomplete layout="responsive">
    <input>
    <script type="application/json"> {} </script>
  </amp-autocomplete>

  <!-- Invalid: amp-autocomplete with invalid input types -->
  <amp-autocomplete widht=100>
    <input type="button">
      <script type="application/json"> {} </script>
  </amp-autocomplete>

  <!-- Invalid: amp-autocomplete with filter=custom and no filter-expr attribute -->
  <amp-autocomplete filter="custom">
    <input>
    <script type="application/json"> {} </script>
  </amp-autocomplete>

  <!-- Invalid: amp-autocomplete with filter=custom and no filter-expr attribute -->
  <amp-autocomplete filter="custom" src="https://data.com/articles.json?ref=CANONICAL_URL">
    <input>
  </amp-autocomplete>

  <!-- Invalid: amp-component suggest-first attribute and no filter attribute-->
  <amp-autocomplete suggest-first>
    <input type="text">
    <script type="application/json"> {} </script>
  </amp-autocomplete>

  <!-- Invalid: amp-autocomplete with unexpected filter -->
  <amp-autocomplete filter="random">
    <input>
    <script type="application/json"> {} </script>
  </amp-autocomplete>

  <!-- Invalid: amp-autocomplete with unexpected filter and src attr -->
  <amp-autocomplete filter="random" src="https://data.com/articles.json?ref=CANONICAL_URL">
    <input>
  </amp-autocomplete>

  <!-- Invalid: amp-autocomplete with query attr missing src attr -->
  <amp-autocomplete filter="prefix" query="q">
    <input>
  </amp-autocomplete>
</body>
>>>>>>> 2dd8c32b
</html><|MERGE_RESOLUTION|>--- conflicted
+++ resolved
@@ -18,22 +18,97 @@
   Tests for the amp-autocomplete tag.
 -->
 
-<!doctype html>
+<!DOCTYPE html>
 <html ⚡>
   <head>
-    <meta charset="utf-8">
+    <meta charset="utf-8" />
     <title>amp-autocomplete example</title>
-  <link rel="canonical" href="amps.html">
-  <meta name="viewport" content="width=device-width,minimum-scale=1,initial-scale=1">
-  <style amp-boilerplate>body{-webkit-animation:-amp-start 8s steps(1,end) 0s 1 normal both;-moz-animation:-amp-start 8s steps(1,end) 0s 1 normal both;-ms-animation:-amp-start 8s steps(1,end) 0s 1 normal both;animation:-amp-start 8s steps(1,end) 0s 1 normal both}@-webkit-keyframes -amp-start{from{visibility:hidden}to{visibility:visible}}@-moz-keyframes -amp-start{from{visibility:hidden}to{visibility:visible}}@-ms-keyframes -amp-start{from{visibility:hidden}to{visibility:visible}}@-o-keyframes -amp-start{from{visibility:hidden}to{visibility:visible}}@keyframes -amp-start{from{visibility:hidden}to{visibility:visible}}</style><noscript><style amp-boilerplate>body{-webkit-animation:none;-moz-animation:none;-ms-animation:none;animation:none}</style></noscript>
-  <script async custom-element="amp-autocomplete" src="https://cdn.ampproject.org/v0/amp-autocomplete-0.1.js"></script>
-  <script async custom-element="amp-bind" src="https://cdn.ampproject.org/v0/amp-bind-0.1.js"></script>
-  <script async custom-element="amp-form" src="https://cdn.ampproject.org/v0/amp-form-0.1.js"></script>
-  <script async custom-template="amp-mustache" src="https://cdn.ampproject.org/v0/amp-mustache-0.2.js"></script>
-  <script async src="https://cdn.ampproject.org/v0.js"></script>
-</head>
-<body>
-<<<<<<< HEAD
+    <link rel="canonical" href="amps.html" />
+    <meta
+      name="viewport"
+      content="width=device-width,minimum-scale=1,initial-scale=1"
+    />
+    <style amp-boilerplate>
+      body {
+        -webkit-animation: -amp-start 8s steps(1, end) 0s 1 normal both;
+        -moz-animation: -amp-start 8s steps(1, end) 0s 1 normal both;
+        -ms-animation: -amp-start 8s steps(1, end) 0s 1 normal both;
+        animation: -amp-start 8s steps(1, end) 0s 1 normal both;
+      }
+      @-webkit-keyframes -amp-start {
+        from {
+          visibility: hidden;
+        }
+        to {
+          visibility: visible;
+        }
+      }
+      @-moz-keyframes -amp-start {
+        from {
+          visibility: hidden;
+        }
+        to {
+          visibility: visible;
+        }
+      }
+      @-ms-keyframes -amp-start {
+        from {
+          visibility: hidden;
+        }
+        to {
+          visibility: visible;
+        }
+      }
+      @-o-keyframes -amp-start {
+        from {
+          visibility: hidden;
+        }
+        to {
+          visibility: visible;
+        }
+      }
+      @keyframes -amp-start {
+        from {
+          visibility: hidden;
+        }
+        to {
+          visibility: visible;
+        }
+      }
+    </style>
+    <noscript
+      ><style amp-boilerplate>
+        body {
+          -webkit-animation: none;
+          -moz-animation: none;
+          -ms-animation: none;
+          animation: none;
+        }
+      </style></noscript
+    >
+    <script
+      async
+      custom-element="amp-autocomplete"
+      src="https://cdn.ampproject.org/v0/amp-autocomplete-0.1.js"
+    ></script>
+    <script
+      async
+      custom-element="amp-bind"
+      src="https://cdn.ampproject.org/v0/amp-bind-0.1.js"
+    ></script>
+    <script
+      async
+      custom-element="amp-form"
+      src="https://cdn.ampproject.org/v0/amp-form-0.1.js"
+    ></script>
+    <script
+      async
+      custom-template="amp-mustache"
+      src="https://cdn.ampproject.org/v0/amp-mustache-0.2.js"
+    ></script>
+    <script async src="https://cdn.ampproject.org/v0.js"></script>
+  </head>
+  <body>
     <!-- Valid: amp-component with static data and filter=prefix attribute -->
     <amp-autocomplete filter="prefix">
       <input />
@@ -46,6 +121,31 @@
     <amp-autocomplete
       filter="prefix"
       src="https://data.com/articles.json?ref=CANONICAL_URL"
+    >
+      <input />
+    </amp-autocomplete>
+
+    <!-- Valid: textarea and src attr -->
+    <amp-autocomplete
+      filter="prefix"
+      src="https://data.com/articles.json?ref=CANONICAL_URL"
+    >
+      <textarea></textarea>
+    </amp-autocomplete>
+
+    <!-- Valid: textarea with other attr, autocomplete with src attr -->
+    <amp-autocomplete
+      filter="prefix"
+      src="https://data.com/articles.json?ref=CANONICAL_URL"
+    >
+      <textarea autoexpand placeholder="Reply"></textarea>
+    </amp-autocomplete>
+
+    <!-- Valid: input and src and query attr -->
+    <amp-autocomplete
+      filter="prefix"
+      src="https://data.com/articles.json?ref=CANONICAL_URL"
+      query="q"
     >
       <input />
     </amp-autocomplete>
@@ -152,6 +252,23 @@
       <input />
     </amp-autocomplete>
 
+    <!-- Valid: amp-component with static data and inline=@ attribute -->
+    <amp-autocomplete inline="@" filter="prefix">
+      <input />
+      <script type="application/json">
+        {}
+      </script>
+    </amp-autocomplete>
+
+    <!-- Valid: amp-component with remote data and inline=@ attribute -->
+    <amp-autocomplete
+      filter="prefix"
+      inline="@"
+      src="https://data.com/articles.json?ref=CANONICAL_URL"
+    >
+      <input />
+    </amp-autocomplete>
+
     <!-- Valid: amp-component with static data and items=property attribute -->
     <amp-autocomplete filter="prefix" items="property">
       <input />
@@ -270,211 +387,6 @@
       </script>
       <template type="amp-mustache" id="amp-template-default">
         <div class="city-item" data-value="{{value}}">
-=======
-  <!-- Valid: input and script tags -->
-  <amp-autocomplete>
-    <input>
-    <script type="application/json"> {} </script>
-  </amp-autocomplete>
-
-  <!-- Valid: input and src attr -->
-  <amp-autocomplete src="https://data.com/articles.json?ref=CANONICAL_URL">
-    <input>
-  </amp-autocomplete>
-
-  <!-- Valid: textarea and src attr -->
-  <amp-autocomplete src="https://data.com/articles.json?ref=CANONICAL_URL">
-    <textarea></textarea>
-  </amp-autocomplete>
-
-  <!-- Valid: textarea with other attr, autocomplete with src attr -->
-  <amp-autocomplete src="https://data.com/articles.json?ref=CANONICAL_URL">
-    <textarea autoexpand placeholder="Reply"></textarea>
-  </amp-autocomplete>
-
-  <!-- Valid: input and src and query attr -->
-  <amp-autocomplete src="https://data.com/articles.json?ref=CANONICAL_URL" query="q">
-    <input>
-  </amp-autocomplete>
-
-  <!-- Valid: input and [src] attr -->
-  <amp-autocomplete [src]="foo.bar">
-    <input>
-  </amp-autocomplete>
-
-  <!-- Valid: input tag with type "text" and script tag -->
-  <amp-autocomplete>
-    <input type="text">
-    <script type="application/json"> {} </script>
-  </amp-autocomplete>
-
-  <!-- Valid: input tag with type "search" and script tag -->
-  <amp-autocomplete>
-    <input type="search">
-    <script type="application/json"> {} </script>
-  </amp-autocomplete>
-
-  <!-- Valid: input tag with type "search" and src attr -->
-  <amp-autocomplete src="https://data.com/articles.json?ref=CANONICAL_URL">
-    <input>
-  </amp-autocomplete>
-
-  <!-- Valid: amp-component with static data and filter=prefix attribute -->
-  <amp-autocomplete filter="prefix">
-    <input>
-    <script type="application/json"> {} </script>
-  </amp-autocomplete>
-
-  <!-- Valid: amp-component with remote data and filter=prefix attribute -->
-  <amp-autocomplete filter="prefix" src="https://data.com/articles.json?ref=CANONICAL_URL">
-    <input>
-  </amp-autocomplete>
-
-  <!-- Valid: amp-component with static data and filter=token-prefix attribute -->
-  <amp-autocomplete filter="token-prefix">
-    <input>
-      <script type="application/json"> {} </script>
-  </amp-autocomplete>
-
-  <!-- Valid: amp-component with remote data and filter=token-prefix attribute -->
-  <amp-autocomplete filter="token-prefix" src="https://data.com/articles.json?ref=CANONICAL_URL">
-    <input>
-  </amp-autocomplete>
-
-  <!-- Valid: amp-component with static data and filter=substring attribute -->
-  <amp-autocomplete filter="substring">
-    <input>
-      <script type="application/json"> {} </script>
-  </amp-autocomplete>
-
-  <!-- Valid: amp-component with remote data and filter=substring attribute -->
-  <amp-autocomplete filter="substring" src="https://data.com/articles.json?ref=CANONICAL_URL">
-    <input>
-  </amp-autocomplete>
-
-  <!-- Valid: amp-component with static data and filter=fuzzy attribute -->
-  <amp-autocomplete filter="fuzzy">
-    <input>
-      <script type="application/json"> {} </script>
-  </amp-autocomplete>
-
-  <!-- Valid: amp-component with remote data and filter=fuzzy attribute -->
-  <amp-autocomplete filter="fuzzy" src="https://data.com/articles.json?ref=CANONICAL_URL">
-    <input>
-  </amp-autocomplete>
-
-  <!-- Valid: amp-component with static data and filter=none attribute -->
-  <amp-autocomplete filter="none">
-    <input>
-      <script type="application/json"> {} </script>
-  </amp-autocomplete>
-
-  <!-- Valid: amp-component with remote data and filter=none attribute -->
-  <amp-autocomplete filter="none" src="https://data.com/articles.json?ref=CANONICAL_URL">
-    <input>
-  </amp-autocomplete>
-
-  <!-- Valid: amp-component with static data and filter=custom and filter-expr attribute -->
-  <amp-autocomplete filter="custom" filter-expr="true">
-    <input>
-      <script type="application/json"> {} </script>
-  </amp-autocomplete>
-
-  <!-- Valid: amp-component with remote data and filter=custom and filter-expr attribute -->
-  <amp-autocomplete filter="custom" filter-expr="true" src="https://data.com/articles.json?ref=CANONICAL_URL">
-    <input>
-  </amp-autocomplete>
-
-  <!-- Valid: amp-component with static data and inline=@ attribute -->
-  <amp-autocomplete inline="@">
-    <input>
-    <script type="application/json"> {} </script>
-  </amp-autocomplete>
-
-  <!-- Valid: amp-component with remote data and inline=@ attribute -->
-  <amp-autocomplete inline="@" src="https://data.com/articles.json?ref=CANONICAL_URL">
-    <input>
-  </amp-autocomplete>
-
-  <!-- Valid: amp-component with static data and items=property attribute -->
-  <amp-autocomplete items="property">
-    <input>
-      <script type="application/json"> {} </script>
-  </amp-autocomplete>
-
-  <!-- Valid: amp-component with remote data and items=property attribute -->
-  <amp-autocomplete items="property" src="https://data.com/articles.json?ref=CANONICAL_URL">
-    <input>
-  </amp-autocomplete>
-
-  <!-- Valid: amp-component with static data and min-characters attribute -->
-  <amp-autocomplete min-characters=3>
-    <input>
-      <script type="application/json"> {} </script>
-  </amp-autocomplete>
-
-  <!-- Valid: amp-component with remote data and min-characters attribute -->
-  <amp-autocomplete min-characters=3 src="https://data.com/articles.json?ref=CANONICAL_URL">
-    <input>
-</amp-autocomplete>
-
-  <!-- Valid: amp-component with static data and max-entries attribute -->
-  <amp-autocomplete max-entries=10>
-    <input>
-      <script type="application/json"> {} </script>
-  </amp-autocomplete>
-
-  <!-- Valid: amp-component with remote data and max-entries attribute -->
-  <amp-autocomplete max-entries=10 src="https://data.com/articles.json?ref=CANONICAL_URL">
-    <input>
-  </amp-autocomplete>
-
-  <!-- Valid: amp-component suggest-first attribute and filter attribute-->
-  <amp-autocomplete suggest-first filter="prefix">
-    <input>
-    <script type="application/json"> {} </script>
-  </amp-autocomplete>
-
-  <!-- Valid: amp-component suggest-first attribute and filter!="prefix" attribute-->
-  <amp-autocomplete suggest-first filter="substring">
-    <input>
-    <script type="application/json"> {} </script>
-  </amp-autocomplete>
-
-  <!-- Valid: amp-component with remote data and suggest-first attribute -->
-  <amp-autocomplete suggest-first src="https://data.com/articles.json?ref=CANONICAL_URL" filter="prefix">
-      <input>
-  </amp-autocomplete>
-
-  <!-- Valid: amp-component with static data and highlight-user-entry attribute -->
-  <amp-autocomplete highlight-user-entry>
-    <input type="text">
-    <script type="application/json"> {} </script>
-  </amp-autocomplete>
-
-  <!-- Valid: amp-component with remote data and highlight-user-entry attribute -->
-  <amp-autocomplete highlight-user-entry src="https://data.com/articles.json?ref=CANONICAL_URL">
-    <input type="text">
-  </amp-autocomplete>
-
-  <!-- Valid: amp-component with static data and submit-on-enter attribute -->
-  <amp-autocomplete submit-on-enter>
-    <input>
-      <script type="application/json"> {} </script>
-  </amp-autocomplete>
-
-  <!-- Valid: amp-component with remote data and submit-on-enter attribute -->
-  <amp-autocomplete submit-on-enter src="https://data.com/articles.json?ref=CANONICAL_URL">
-    <input>
-  </amp-autocomplete>
-
-  <!-- Valid: amp-component with static data and rich content template -->
-  <amp-autocomplete>
-    <input>
-    <script type="application/json"> {} </script>
-    <template type="amp-mustache" id="amp-template-default">
-      <div class="city-item" data-value="{{value}}">
->>>>>>> 2dd8c32b
           <div>{{value}}</div>
           <div class="custom-population">Population: {{population}}</div>
         </div>
@@ -542,7 +454,6 @@
         <div class="city-item" data-value="{{value}}">
           <div>{{value}}</div>
           <div class="custom-population">Population: {{population}}</div>
-<<<<<<< HEAD
         </div>
       </script>
     </amp-autocomplete>
@@ -627,98 +538,10 @@
     >
       <input />
     </amp-autocomplete>
+
+    <!-- Invalid: amp-autocomplete with query attr missing src attr -->
+    <amp-autocomplete filter="prefix" query="q">
+      <input />
+    </amp-autocomplete>
   </body>
-=======
-      </div>
-      {{/disabled}}
-    </template>
-  </amp-autocomplete>
-
-  <!-- Valid: amp-component with static data and template attr -->
-  <amp-autocomplete template="my-template-id">
-    <input>
-    <script type="application/json"> {} </script>
-  </amp-autocomplete>
-
-  <!-- Valid: amp-component with remote data and template attr -->
-  <amp-autocomplete src="https://data.com/articles.json?ref=CANONICAL_URL" template="my-template-id">
-    <input>
-  </amp-autocomplete>
-
-  <!-- Valid: amp-component with static data and template script child -->
-  <amp-autocomplete>
-    <input>
-    <script type="application/json"> {} </script>
-    <script type="text/plain" template="amp-mustache">
-      <div class="city-item" data-value="{{value}}">
-        <div>{{value}}</div>
-        <div class="custom-population">Population: {{population}}</div>
-      </div>
-    </script>
-  </amp-autocomplete>
-
-  <!-- Valid: amp-component with remote data and template attr -->
-  <amp-autocomplete src="https://data.com/articles.json?ref=CANONICAL_URL">
-    <input>
-    <script type="application/json"> {} </script>
-    <script type="text/plain" template="amp-mustache">
-      <div class="city-item" data-value="{{value}}">
-        <div>{{value}}</div>
-        <div class="custom-population">Population: {{population}}</div>
-      </div>
-    </script>
-  </amp-autocomplete>
-
-  <!-- Invalid: width is mistyped -->
-  <amp-autocomplete widht=100>
-    <input>
-      <script type="application/json"> {} </script>
-  </amp-autocomplete>
-
-  <!-- Invalid: responsive layout is not supported -->
-  <amp-autocomplete layout="responsive">
-    <input>
-    <script type="application/json"> {} </script>
-  </amp-autocomplete>
-
-  <!-- Invalid: amp-autocomplete with invalid input types -->
-  <amp-autocomplete widht=100>
-    <input type="button">
-      <script type="application/json"> {} </script>
-  </amp-autocomplete>
-
-  <!-- Invalid: amp-autocomplete with filter=custom and no filter-expr attribute -->
-  <amp-autocomplete filter="custom">
-    <input>
-    <script type="application/json"> {} </script>
-  </amp-autocomplete>
-
-  <!-- Invalid: amp-autocomplete with filter=custom and no filter-expr attribute -->
-  <amp-autocomplete filter="custom" src="https://data.com/articles.json?ref=CANONICAL_URL">
-    <input>
-  </amp-autocomplete>
-
-  <!-- Invalid: amp-component suggest-first attribute and no filter attribute-->
-  <amp-autocomplete suggest-first>
-    <input type="text">
-    <script type="application/json"> {} </script>
-  </amp-autocomplete>
-
-  <!-- Invalid: amp-autocomplete with unexpected filter -->
-  <amp-autocomplete filter="random">
-    <input>
-    <script type="application/json"> {} </script>
-  </amp-autocomplete>
-
-  <!-- Invalid: amp-autocomplete with unexpected filter and src attr -->
-  <amp-autocomplete filter="random" src="https://data.com/articles.json?ref=CANONICAL_URL">
-    <input>
-  </amp-autocomplete>
-
-  <!-- Invalid: amp-autocomplete with query attr missing src attr -->
-  <amp-autocomplete filter="prefix" query="q">
-    <input>
-  </amp-autocomplete>
-</body>
->>>>>>> 2dd8c32b
 </html>