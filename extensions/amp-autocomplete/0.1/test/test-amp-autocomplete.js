--- conflicted
+++ resolved
@@ -15,8 +15,8 @@
  */
 
 import '../amp-autocomplete';
-import {Keys} from '../../../../src/utils/key-codes';
-import {toggleExperiment} from '../../../../src/experiments';
+import { Keys } from '../../../../src/utils/key-codes';
+import { toggleExperiment } from '../../../../src/experiments';
 
 describes.realWin(
   'amp-autocomplete unit tests',
@@ -74,14 +74,14 @@
       });
 
       it('should resolve when src is undefined', () => {
-        return impl.mutatedAttributesCallback({'src': undefined}).then(() => {
+        return impl.mutatedAttributesCallback({ 'src': undefined }).then(() => {
           expect(remoteDataSpy).not.to.have.been.called;
           expect(filterAndRenderSpy).not.to.have.been.called;
         });
       });
 
       it('should resolve when src is null', () => {
-        return impl.mutatedAttributesCallback({'src': null}).then(() => {
+        return impl.mutatedAttributesCallback({ 'src': null }).then(() => {
           expect(remoteDataSpy).not.to.have.been.called;
           expect(filterAndRenderSpy).not.to.have.been.called;
         });
@@ -89,7 +89,7 @@
 
       it('should pass on calls when src is type str', () => {
         return impl
-          .mutatedAttributesCallback({'src': 'example.json'})
+          .mutatedAttributesCallback({ 'src': 'example.json' })
           .then(() => {
             expect(remoteDataSpy).to.have.been.calledOnce;
             expect(impl.sourceData_).to.have.ordered.members(['a', 'b', 'c']);
@@ -103,7 +103,7 @@
 
       it('should pass on calls when src is type object with "items"', () => {
         return impl
-          .mutatedAttributesCallback({'src': {'items': ['a', 'b', 'c']}})
+          .mutatedAttributesCallback({ 'src': { 'items': ['a', 'b', 'c'] } })
           .then(() => {
             expect(remoteDataSpy).not.to.have.been.called;
             expect(impl.sourceData_).to.have.ordered.members(['a', 'b', 'c']);
@@ -117,7 +117,7 @@
 
       it('should pass on calls when src is type object without "items"', () => {
         return impl
-          .mutatedAttributesCallback({'src': {'random': 'value'}})
+          .mutatedAttributesCallback({ 'src': { 'random': 'value' } })
           .then(() => {
             expect(remoteDataSpy).not.to.have.been.called;
             expect(impl.sourceData_).to.be.an('array').that.is.empty;
@@ -209,7 +209,7 @@
     });
 
     it('renderResults_() should update the container_ with rich text', () => {
-      const sourceData = [{value: 'apple'}, {value: 'mango'}, {value: 'pear'}];
+      const sourceData = [{ value: 'apple' }, { value: 'mango' }, { value: 'pear' }];
       impl.templateElement_ = doc.createElement('template');
       const renderedChildren = [];
       sourceData.forEach(item => {
@@ -357,235 +357,155 @@
         expect(impl.resultsShowing_()).to.be.false;
       });
     });
-<<<<<<< HEAD
   });
 
-  describe('inputHandler_() on input', () => {
-    let renderSpy, toggleResultsSpy, updateActiveSpy;
-
-    it('should record and respond to input', () => {
-      return element.layoutCallback().then(() => {
-        impl.inputElement_.value = 'a';
-        renderSpy = sandbox.spy(impl, 'renderResults_');
-        toggleResultsSpy = sandbox.spy(impl, 'toggleResults_');
-        updateActiveSpy = sandbox.spy(impl, 'updateActiveItem_');
-        expect(impl.suggestFirst_).to.be.false;
-        return impl.inputHandler_();
-      }).then(() => {
-        expect(renderSpy).to.have.been.calledOnce;
-        expect(toggleResultsSpy).to.have.been.calledWith(true);
-        expect(impl.container_.children.length).to.equal(3);
-        expect(updateActiveSpy).not.to.have.been.called;
-      });
-    });
-
-    it('should suggest first item when present', () => {
-      return element.layoutCallback().then(() => {
-        impl.inputElement_.value = 'a';
-        renderSpy = sandbox.spy(impl, 'renderResults_');
-        toggleResultsSpy = sandbox.spy(impl, 'toggleResults_');
-        updateActiveSpy = sandbox.spy(impl, 'updateActiveItem_');
-        impl.suggestFirst_ = true;
-        return impl.inputHandler_();
-      }).then(() => {
-        expect(renderSpy).to.have.been.calledOnce;
-        expect(toggleResultsSpy).to.have.been.calledWith(true);
-        expect(impl.container_.children.length).to.equal(3);
-        expect(updateActiveSpy).to.have.been.calledWith(1);
-      });
-=======
-
-    it('should call inputHandler_() on input', () => {
-      let renderSpy, toggleResultsSpy;
+describe('inputHandler_() on input', () => {
+  let renderSpy, toggleResultsSpy, updateActiveSpy;
+
+  it('should record and respond to input', () => {
+    return element.layoutCallback().then(() => {
+      impl.inputElement_.value = 'a';
+      renderSpy = sandbox.spy(impl, 'renderResults_');
+      toggleResultsSpy = sandbox.spy(impl, 'toggleResults_');
+      updateActiveSpy = sandbox.spy(impl, 'updateActiveItem_');
+      expect(impl.suggestFirst_).to.be.false;
+      return impl.inputHandler_();
+    }).then(() => {
+      expect(renderSpy).to.have.been.calledOnce;
+      expect(toggleResultsSpy).to.have.been.calledWith(true);
+      expect(impl.container_.children.length).to.equal(3);
+      expect(updateActiveSpy).not.to.have.been.called;
+    });
+  });
+
+  it('should suggest first item when present', () => {
+    return element.layoutCallback().then(() => {
+      impl.inputElement_.value = 'a';
+      renderSpy = sandbox.spy(impl, 'renderResults_');
+      toggleResultsSpy = sandbox.spy(impl, 'toggleResults_');
+      updateActiveSpy = sandbox.spy(impl, 'updateActiveItem_');
+      impl.suggestFirst_ = true;
+      return impl.inputHandler_();
+    }).then(() => {
+      expect(renderSpy).to.have.been.calledOnce;
+      expect(toggleResultsSpy).to.have.been.calledWith(true);
+      expect(impl.container_.children.length).to.equal(3);
+      expect(updateActiveSpy).to.have.been.calledWith(1);
+    });
+  });
+
+  describe('keyDownHandler_() on arrow keys', () => {
+    const event = { key: Keys.DOWN_ARROW, preventDefault: () => { } };
+    let displayInputSpy, updateActiveSpy, eventPreventSpy;
+
+    beforeEach(() => {
+      displayInputSpy = sandbox.spy(impl, 'displayUserInput_');
+      updateActiveSpy = sandbox.spy(impl, 'updateActiveItem_');
+      eventPreventSpy = sandbox.spy(event, 'preventDefault');
+    });
+
+    it('should updateActiveItem_ when results showing on Down arrow', () => {
+      sandbox
+        .stub(impl, 'resultsShowing_')
+        .onFirstCall()
+        .returns(true);
       return element
         .layoutCallback()
         .then(() => {
-          impl.inputElement_.value = 'a';
-          renderSpy = sandbox.spy(impl, 'renderResults_');
-          toggleResultsSpy = sandbox.spy(impl, 'toggleResults_');
-          return impl.inputHandler_();
-        })
-        .then(() => {
-          expect(renderSpy).to.have.been.calledOnce;
-          expect(toggleResultsSpy).to.have.been.calledWith(true);
-          expect(impl.container_.children.length).to.equal(3);
-        });
->>>>>>> bf504ab7
-    });
-
-    describe('keyDownHandler_() on arrow keys', () => {
-      const event = {key: Keys.DOWN_ARROW, preventDefault: () => {}};
-      let displayInputSpy, updateActiveSpy, eventPreventSpy;
-
-      beforeEach(() => {
-        displayInputSpy = sandbox.spy(impl, 'displayUserInput_');
-        updateActiveSpy = sandbox.spy(impl, 'updateActiveItem_');
-        eventPreventSpy = sandbox.spy(event, 'preventDefault');
-      });
-
-      it('should updateActiveItem_ when results showing on Down arrow', () => {
-        sandbox
-          .stub(impl, 'resultsShowing_')
-          .onFirstCall()
-          .returns(true);
-        return element
-          .layoutCallback()
-          .then(() => {
-            impl.activeIndex_ = 0;
-            return impl.keyDownHandler_(event);
-          })
-          .then(() => {
-            expect(eventPreventSpy).to.have.been.calledOnce;
-            expect(displayInputSpy).not.to.have.been.called;
-            expect(updateActiveSpy).to.have.been.calledWith(1);
-          });
-      });
-
-      it('should displayUserInput_ when looping on Down arrow', () => {
-        sandbox.stub(impl, 'resultsShowing_').returns(true);
-        return element
-          .layoutCallback()
-          .then(() => {
-            return impl.keyDownHandler_(event);
-          })
-          .then(() => {
-            expect(eventPreventSpy).to.have.been.calledOnce;
-            expect(displayInputSpy).to.have.been.calledOnce;
-            expect(updateActiveSpy).not.to.have.been.called;
-          });
-      });
-
-      it('should display results if not already on Down arrow', () => {
-        let filterAndRenderSpy, toggleResultsSpy;
-        return element
-          .layoutCallback()
-          .then(() => {
-            filterAndRenderSpy = sandbox.spy(
-              impl,
-              'filterDataAndRenderResults_'
-            );
-            toggleResultsSpy = sandbox.spy(impl, 'toggleResults_');
-            return impl.keyDownHandler_(event);
-          })
-          .then(() => {
-            expect(eventPreventSpy).to.have.been.calledOnce;
-            expect(filterAndRenderSpy).to.have.been.calledOnce;
-            expect(toggleResultsSpy).to.have.been.calledWith(true);
-            expect(displayInputSpy).not.to.have.been.called;
-            expect(updateActiveSpy).not.to.have.been.called;
-          });
-      });
-
-      it('should updateActiveItem_ on Up arrow', () => {
-        return element
-          .layoutCallback()
-          .then(() => {
-            event.key = Keys.UP_ARROW;
-            return impl.keyDownHandler_(event);
-          })
-          .then(() => {
-            expect(eventPreventSpy).to.have.been.calledOnce;
-            expect(displayInputSpy).not.to.have.been.called;
-            expect(updateActiveSpy).to.have.been.calledWith(-1);
-          });
-      });
-
-      it('should displayUserInput_ when looping on Up arrow', () => {
-        return element
-          .layoutCallback()
-          .then(() => {
-            event.key = Keys.UP_ARROW;
-            impl.activeIndex_ = 0;
-            return impl.keyDownHandler_(event);
-          })
-          .then(() => {
-            expect(eventPreventSpy).to.have.been.calledOnce;
-            expect(displayInputSpy).to.have.been.calledOnce;
-            expect(updateActiveSpy).not.to.have.been.called;
-          });
-      });
-    });
-
-    describe('keyDownHandler_() on Enter', () => {
-      const event = {
-        key: Keys.ENTER,
-        preventDefault: () => {},
-        target: {textContent: 'hello'},
-      };
-      let selectItemSpy, resetSpy, clearAllSpy, eventPreventSpy;
-      function layoutAndSetSpies() {
-        return element.layoutCallback().then(() => {
-          eventPreventSpy = sandbox.spy(event, 'preventDefault');
-          selectItemSpy = sandbox.spy(impl, 'selectItem_');
-          resetSpy = sandbox.spy(impl, 'resetActiveElement_');
-          clearAllSpy = sandbox.spy(impl, 'clearAllItems_');
-        });
-      }
-
-      it('should do nothing when there is no active item', () => {
-        return layoutAndSetSpies()
-          .then(() => {
-            return impl.keyDownHandler_(event);
-          })
-          .then(() => {
-            expect(impl.inputElement_.value).to.equal('');
-            expect(selectItemSpy).not.to.have.been.called;
-            expect(clearAllSpy).not.to.have.been.called;
-            expect(resetSpy).not.to.have.been.called;
-            expect(eventPreventSpy).not.to.have.been.called;
-          });
-      });
-
-      it('should call selectItem_ and resetActiveElement_ as expected', () => {
-        return layoutAndSetSpies()
-          .then(() => {
-            impl.activeElement_ = impl.createElementFromItem_('abc');
-            sandbox.stub(impl, 'resultsShowing_').returns(true);
-            return impl.keyDownHandler_(event);
-          })
-          .then(() => {
-            expect(impl.inputElement_.value).to.equal('abc');
-            expect(selectItemSpy).to.have.been.calledOnce;
-            expect(clearAllSpy).to.have.been.calledOnce;
-            expect(resetSpy).to.have.been.calledOnce;
-            expect(eventPreventSpy).to.have.been.calledOnce;
-            expect(impl.submitOnEnter_).to.be.false;
-          });
-      });
-
-      it('should call event.preventDefault when submitOnEnter_ is true', () => {
-        return layoutAndSetSpies()
-          .then(() => {
-            impl.submitOnEnter_ = true;
-            impl.activeElement_ = impl.createElementFromItem_('abc');
-            return impl.keyDownHandler_(event);
-          })
-          .then(() => {
-            expect(impl.inputElement_.value).to.equal('abc');
-            expect(selectItemSpy).to.have.been.calledOnce;
-            expect(clearAllSpy).to.have.been.calledOnce;
-            expect(resetSpy).to.have.been.calledOnce;
-            expect(eventPreventSpy).not.to.have.been.called;
-            expect(impl.submitOnEnter_).to.be.true;
-          });
-      });
-    });
-
-    it('should call keyDownHandler_() on Enter not event.preventDefault', () => {
-      const event = {
-        key: Keys.ENTER,
-        preventDefault: () => {},
-        target: {textContent: 'hello'},
-      };
-      let selectItemSpy, resetSpy, clearAllSpy, eventPreventSpy;
+          impl.activeIndex_ = 0;
+          return impl.keyDownHandler_(event);
+        })
+        .then(() => {
+          expect(eventPreventSpy).to.have.been.calledOnce;
+          expect(displayInputSpy).not.to.have.been.called;
+          expect(updateActiveSpy).to.have.been.calledWith(1);
+        });
+    });
+
+    it('should displayUserInput_ when looping on Down arrow', () => {
+      sandbox.stub(impl, 'resultsShowing_').returns(true);
       return element
         .layoutCallback()
         .then(() => {
-          eventPreventSpy = sandbox.spy(event, 'preventDefault');
-          selectItemSpy = sandbox.spy(impl, 'selectItem_');
-          resetSpy = sandbox.spy(impl, 'resetActiveElement_');
-          clearAllSpy = sandbox.spy(impl, 'clearAllItems_');
-          sandbox.stub(impl, 'resultsShowing_').returns(true);
+          return impl.keyDownHandler_(event);
+        })
+        .then(() => {
+          expect(eventPreventSpy).to.have.been.calledOnce;
+          expect(displayInputSpy).to.have.been.calledOnce;
+          expect(updateActiveSpy).not.to.have.been.called;
+        });
+    });
+
+    it('should display results if not already on Down arrow', () => {
+      let filterAndRenderSpy, toggleResultsSpy;
+      return element
+        .layoutCallback()
+        .then(() => {
+          filterAndRenderSpy = sandbox.spy(
+            impl,
+            'filterDataAndRenderResults_'
+          );
+          toggleResultsSpy = sandbox.spy(impl, 'toggleResults_');
+          return impl.keyDownHandler_(event);
+        })
+        .then(() => {
+          expect(eventPreventSpy).to.have.been.calledOnce;
+          expect(filterAndRenderSpy).to.have.been.calledOnce;
+          expect(toggleResultsSpy).to.have.been.calledWith(true);
+          expect(displayInputSpy).not.to.have.been.called;
+          expect(updateActiveSpy).not.to.have.been.called;
+        });
+    });
+
+    it('should updateActiveItem_ on Up arrow', () => {
+      return element
+        .layoutCallback()
+        .then(() => {
+          event.key = Keys.UP_ARROW;
+          return impl.keyDownHandler_(event);
+        })
+        .then(() => {
+          expect(eventPreventSpy).to.have.been.calledOnce;
+          expect(displayInputSpy).not.to.have.been.called;
+          expect(updateActiveSpy).to.have.been.calledWith(-1);
+        });
+    });
+
+    it('should displayUserInput_ when looping on Up arrow', () => {
+      return element
+        .layoutCallback()
+        .then(() => {
+          event.key = Keys.UP_ARROW;
+          impl.activeIndex_ = 0;
+          return impl.keyDownHandler_(event);
+        })
+        .then(() => {
+          expect(eventPreventSpy).to.have.been.calledOnce;
+          expect(displayInputSpy).to.have.been.calledOnce;
+          expect(updateActiveSpy).not.to.have.been.called;
+        });
+    });
+  });
+
+  describe('keyDownHandler_() on Enter', () => {
+    const event = {
+      key: Keys.ENTER,
+      preventDefault: () => { },
+      target: { textContent: 'hello' },
+    };
+    let selectItemSpy, resetSpy, clearAllSpy, eventPreventSpy;
+    function layoutAndSetSpies() {
+      return element.layoutCallback().then(() => {
+        eventPreventSpy = sandbox.spy(event, 'preventDefault');
+        selectItemSpy = sandbox.spy(impl, 'selectItem_');
+        resetSpy = sandbox.spy(impl, 'resetActiveElement_');
+        clearAllSpy = sandbox.spy(impl, 'clearAllItems_');
+      });
+    }
+
+    it('should do nothing when there is no active item', () => {
+      return layoutAndSetSpies()
+        .then(() => {
           return impl.keyDownHandler_(event);
         })
         .then(() => {
@@ -593,8 +513,15 @@
           expect(selectItemSpy).not.to.have.been.called;
           expect(clearAllSpy).not.to.have.been.called;
           expect(resetSpy).not.to.have.been.called;
-          expect(eventPreventSpy).to.have.been.calledOnce;
+          expect(eventPreventSpy).not.to.have.been.called;
+        });
+    });
+
+    it('should call selectItem_ and resetActiveElement_ as expected', () => {
+      return layoutAndSetSpies()
+        .then(() => {
           impl.activeElement_ = impl.createElementFromItem_('abc');
+          sandbox.stub(impl, 'resultsShowing_').returns(true);
           return impl.keyDownHandler_(event);
         })
         .then(() => {
@@ -602,68 +529,121 @@
           expect(selectItemSpy).to.have.been.calledOnce;
           expect(clearAllSpy).to.have.been.calledOnce;
           expect(resetSpy).to.have.been.calledOnce;
-          expect(eventPreventSpy).to.have.been.calledTwice;
+          expect(eventPreventSpy).to.have.been.calledOnce;
           expect(impl.submitOnEnter_).to.be.false;
+        });
+    });
+
+    it('should call event.preventDefault when submitOnEnter_ is true', () => {
+      return layoutAndSetSpies()
+        .then(() => {
           impl.submitOnEnter_ = true;
           impl.activeElement_ = impl.createElementFromItem_('abc');
           return impl.keyDownHandler_(event);
         })
         .then(() => {
           expect(impl.inputElement_.value).to.equal('abc');
-          expect(selectItemSpy).to.have.been.calledTwice;
-          expect(clearAllSpy).to.have.been.calledTwice;
-          expect(resetSpy).to.have.been.calledTwice;
-          expect(eventPreventSpy).to.have.been.calledTwice;
+          expect(selectItemSpy).to.have.been.calledOnce;
+          expect(clearAllSpy).to.have.been.calledOnce;
+          expect(resetSpy).to.have.been.calledOnce;
+          expect(eventPreventSpy).not.to.have.been.called;
           expect(impl.submitOnEnter_).to.be.true;
         });
     });
-
-    it('should call keyDownHandler_() on Esc', () => {
-      const event = {key: Keys.ESCAPE};
-      const displayInputSpy = sandbox.spy(impl, 'displayUserInput_');
-      const resetSpy = sandbox.spy(impl, 'resetActiveElement_');
-      const toggleResultsSpy = sandbox.spy(impl, 'toggleResults_');
-      return element
-        .layoutCallback()
-        .then(() => {
-          impl.userInput_ = 'a';
-          return impl.renderResults_(impl.sourceData_, impl.container_);
-        })
-        .then(() => {
-          expect(impl.container_.children.length).to.equal(3);
-          expect(resetSpy).to.have.been.calledOnce;
-          impl.toggleResults_(true);
-          expect(impl.resultsShowing_()).to.be.true;
-          return impl.keyDownHandler_(event);
-        })
-        .then(() => {
-          expect(displayInputSpy).to.have.been.calledOnce;
-          expect(resetSpy).to.have.been.calledTwice;
-          expect(toggleResultsSpy).to.have.been.calledWith(false);
-          expect(impl.resultsShowing_()).to.be.false;
-        });
-    });
-
-    it('should call keyDownHandler_() on Tab', () => {
-      const event = {key: Keys.TAB};
-      impl.inputElement_.value = 'expected';
-      impl.activeElement_ = doc.createElement('div');
-      expect(impl.userInput_).not.to.equal(impl.inputElement_.value);
-      const fireEventSpy = sandbox.spy(impl, 'fireSelectEvent_');
-      return element
-        .layoutCallback()
-        .then(() => {
-          return impl.keyDownHandler_(event);
-        })
-        .then(() => {
-          expect(impl.userInput_).to.equal(impl.inputElement_.value);
-          expect(fireEventSpy).to.have.been.calledWith(impl.userInput_);
-        });
-    });
-
-<<<<<<< HEAD
+  });
+
+  it('should call keyDownHandler_() on Enter not event.preventDefault', () => {
+    const event = {
+      key: Keys.ENTER,
+      preventDefault: () => { },
+      target: { textContent: 'hello' },
+    };
+    let selectItemSpy, resetSpy, clearAllSpy, eventPreventSpy;
+    return element
+      .layoutCallback()
+      .then(() => {
+        eventPreventSpy = sandbox.spy(event, 'preventDefault');
+        selectItemSpy = sandbox.spy(impl, 'selectItem_');
+        resetSpy = sandbox.spy(impl, 'resetActiveElement_');
+        clearAllSpy = sandbox.spy(impl, 'clearAllItems_');
+        sandbox.stub(impl, 'resultsShowing_').returns(true);
+        return impl.keyDownHandler_(event);
+      })
+      .then(() => {
+        expect(impl.inputElement_.value).to.equal('');
+        expect(selectItemSpy).not.to.have.been.called;
+        expect(clearAllSpy).not.to.have.been.called;
+        expect(resetSpy).not.to.have.been.called;
+        expect(eventPreventSpy).to.have.been.calledOnce;
+        impl.activeElement_ = impl.createElementFromItem_('abc');
+        return impl.keyDownHandler_(event);
+      })
+      .then(() => {
+        expect(impl.inputElement_.value).to.equal('abc');
+        expect(selectItemSpy).to.have.been.calledOnce;
+        expect(clearAllSpy).to.have.been.calledOnce;
+        expect(resetSpy).to.have.been.calledOnce;
+        expect(eventPreventSpy).to.have.been.calledTwice;
+        expect(impl.submitOnEnter_).to.be.false;
+        impl.submitOnEnter_ = true;
+        impl.activeElement_ = impl.createElementFromItem_('abc');
+        return impl.keyDownHandler_(event);
+      })
+      .then(() => {
+        expect(impl.inputElement_.value).to.equal('abc');
+        expect(selectItemSpy).to.have.been.calledTwice;
+        expect(clearAllSpy).to.have.been.calledTwice;
+        expect(resetSpy).to.have.been.calledTwice;
+        expect(eventPreventSpy).to.have.been.calledTwice;
+        expect(impl.submitOnEnter_).to.be.true;
+      });
+  });
+
+  it('should call keyDownHandler_() on Esc', () => {
+    const event = { key: Keys.ESCAPE };
+    const displayInputSpy = sandbox.spy(impl, 'displayUserInput_');
+    const resetSpy = sandbox.spy(impl, 'resetActiveElement_');
+    const toggleResultsSpy = sandbox.spy(impl, 'toggleResults_');
+    return element
+      .layoutCallback()
+      .then(() => {
+        impl.userInput_ = 'a';
+        return impl.renderResults_(impl.sourceData_, impl.container_);
+      })
+      .then(() => {
+        expect(impl.container_.children.length).to.equal(3);
+        expect(resetSpy).to.have.been.calledOnce;
+        impl.toggleResults_(true);
+        expect(impl.resultsShowing_()).to.be.true;
+        return impl.keyDownHandler_(event);
+      })
+      .then(() => {
+        expect(displayInputSpy).to.have.been.calledOnce;
+        expect(resetSpy).to.have.been.calledTwice;
+        expect(toggleResultsSpy).to.have.been.calledWith(false);
+        expect(impl.resultsShowing_()).to.be.false;
+      });
+  });
+
+  it('should call keyDownHandler_() on Tab', () => {
+    const event = { key: Keys.TAB };
+    impl.inputElement_.value = 'expected';
+    impl.activeElement_ = doc.createElement('div');
+    expect(impl.userInput_).not.to.equal(impl.inputElement_.value);
+    const fireEventSpy = sandbox.spy(impl, 'fireSelectEvent_');
+    return element
+      .layoutCallback()
+      .then(() => {
+        return impl.keyDownHandler_(event);
+      })
+      .then(() => {
+        expect(impl.userInput_).to.equal(impl.inputElement_.value);
+        expect(fireEventSpy).to.have.been.calledWith(impl.userInput_);
+      });
+  });
+
   describe('keyDownHandler_() on Backspace', () => {
-    const event = {key: Keys.BACKSPACE};
+    const event = { key: Keys.BACKSPACE };
 
     it('should set flag to true when suggest-first is present', () => {
       return element.layoutCallback().then(() => {
@@ -687,16 +667,9 @@
   });
 
   it('should call keyDownHandler_() and fallthrough on any other key', () => {
-    const event = {key: Keys.LEFT_ARROW};
+    const event = { key: Keys.LEFT_ARROW };
     return element.layoutCallback().then(() => {
       return expect(impl.keyDownHandler_(event)).to.be.fulfilled;
-=======
-    it('should call keyDownHandler_() and fallthrough on any other key', () => {
-      const event = {key: Keys.LEFT_ARROW};
-      return element.layoutCallback().then(() => {
-        return expect(impl.keyDownHandler_(event)).to.be.fulfilled;
-      });
->>>>>>> bf504ab7
     });
 
     it('should call toggleResultsHandler_()', () => {
@@ -732,14 +705,14 @@
         .then(() => {
           impl.toggleResults_(true);
           mockEl.textContent = 'test';
-          return impl.selectHandler_({target: mockEl});
+          return impl.selectHandler_({ target: mockEl });
         })
         .then(() => {
           expect(getItemSpy).to.have.been.calledTwice;
           expect(selectItemSpy).to.have.been.called;
           expect(impl.inputElement_.value).to.equal('');
           mockEl = impl.createElementFromItem_('abc');
-          return impl.selectHandler_({target: mockEl});
+          return impl.selectHandler_({ target: mockEl });
         })
         .then(() => {
           expect(getItemSpy).to.have.been.calledWith(mockEl);
@@ -870,4 +843,4 @@
       });
     });
   }
-);+  );