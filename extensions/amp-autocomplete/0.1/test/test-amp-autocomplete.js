--- conflicted
+++ resolved
@@ -15,8 +15,8 @@
  */
 
 import '../amp-autocomplete';
-import {Keys} from '../../../../src/utils/key-codes';
-import {toggleExperiment} from '../../../../src/experiments';
+import { Keys } from '../../../../src/utils/key-codes';
+import { toggleExperiment } from '../../../../src/experiments';
 
 describes.realWin(
   'amp-autocomplete unit tests',
@@ -74,14 +74,14 @@
       });
 
       it('should resolve when src is undefined', () => {
-        return impl.mutatedAttributesCallback({'src': undefined}).then(() => {
+        return impl.mutatedAttributesCallback({ 'src': undefined }).then(() => {
           expect(remoteDataSpy).not.to.have.been.called;
           expect(filterAndRenderSpy).not.to.have.been.called;
         });
       });
 
       it('should resolve when src is null', () => {
-        return impl.mutatedAttributesCallback({'src': null}).then(() => {
+        return impl.mutatedAttributesCallback({ 'src': null }).then(() => {
           expect(remoteDataSpy).not.to.have.been.called;
           expect(filterAndRenderSpy).not.to.have.been.called;
         });
@@ -89,7 +89,7 @@
 
       it('should pass on calls when src is type str', () => {
         return impl
-          .mutatedAttributesCallback({'src': 'example.json'})
+          .mutatedAttributesCallback({ 'src': 'example.json' })
           .then(() => {
             expect(remoteDataSpy).to.have.been.calledOnce;
             expect(impl.sourceData_).to.have.ordered.members(['a', 'b', 'c']);
@@ -100,560 +100,506 @@
             );
           });
       });
-<<<<<<< HEAD
-    });
-  });
-
-  it('createElementFromItem_() should return element', () => {
-    let element = impl.createElementFromItem_('hello');
-    expect(element).not.to.be.null;
-    expect(element).to.have.class('i-amphtml-autocomplete-item');
-    expect(element.hasAttribute('role')).to.be.true;
-    expect(element.innerHTML).to.equal('hello');
-
-    element = impl.createElementFromItem_('');
-    expect(element).not.to.be.null;
-    expect(element).to.have.class('i-amphtml-autocomplete-item');
-    expect(element.hasAttribute('role')).to.be.true;
-    expect(element.innerHTML).to.equal('');
-
-    element = impl.createElementFromItem_('hello', 'el');
-    expect(element).not.to.be.null;
-    expect(element).to.have.class('i-amphtml-autocomplete-item');
-    expect(element.hasAttribute('role')).to.be.true;
-    expect(element.innerHTML).to.equal(
-        'h<span class="autocomplete-partial">el</span>lo');
-
-    element = impl.createElementFromItem_('hello', 'HeLlO');
-    expect(element).not.to.be.null;
-    expect(element).to.have.class('i-amphtml-autocomplete-item');
-    expect(element.hasAttribute('role')).to.be.true;
-    expect(element.innerHTML).to.equal(
-        '<span class="autocomplete-partial">hello</span>');
-
-    element = impl.createElementFromItem_('hello', 'hellohello');
-    expect(element).not.to.be.null;
-    expect(element).to.have.class('i-amphtml-autocomplete-item');
-    expect(element.hasAttribute('role')).to.be.true;
-    expect(element.innerHTML).to.equal('hello');
-  });
-
-  describe('filterDataAndRenderResults_()',
-      () => {
-        let clearAllItemsSpy;
-        let renderSpy;
-        let filterDataSpy;
-        beforeEach(() => {
-          expect(impl.container_).not.to.be.null;
-          expect(impl.container_.children.length).to.equal(0);
-          clearAllItemsSpy = sandbox.spy(impl, 'clearAllItems_');
-          filterDataSpy = sandbox.spy(impl, 'filterData_');
-          renderSpy = sandbox.spy(impl, 'renderResults_');
+    });
+  });
+
+it('createElementFromItem_() should return element', () => {
+  let element = impl.createElementFromItem_('hello');
+  expect(element).not.to.be.null;
+  expect(element).to.have.class('i-amphtml-autocomplete-item');
+  expect(element.hasAttribute('role')).to.be.true;
+  expect(element.innerHTML).to.equal('hello');
+
+  element = impl.createElementFromItem_('');
+  expect(element).not.to.be.null;
+  expect(element).to.have.class('i-amphtml-autocomplete-item');
+  expect(element.hasAttribute('role')).to.be.true;
+  expect(element.innerHTML).to.equal('');
+
+  element = impl.createElementFromItem_('hello', 'el');
+  expect(element).not.to.be.null;
+  expect(element).to.have.class('i-amphtml-autocomplete-item');
+  expect(element.hasAttribute('role')).to.be.true;
+  expect(element.innerHTML).to.equal(
+    'h<span class="autocomplete-partial">el</span>lo');
+
+  element = impl.createElementFromItem_('hello', 'HeLlO');
+  expect(element).not.to.be.null;
+  expect(element).to.have.class('i-amphtml-autocomplete-item');
+  expect(element.hasAttribute('role')).to.be.true;
+  expect(element.innerHTML).to.equal(
+    '<span class="autocomplete-partial">hello</span>');
+
+  element = impl.createElementFromItem_('hello', 'hellohello');
+  expect(element).not.to.be.null;
+  expect(element).to.have.class('i-amphtml-autocomplete-item');
+  expect(element.hasAttribute('role')).to.be.true;
+  expect(element.innerHTML).to.equal('hello');
+});
+
+describe('filterDataAndRenderResults_()',
+  () => {
+    let clearAllItemsSpy;
+    let renderSpy;
+    let filterDataSpy;
+    beforeEach(() => {
+      expect(impl.container_).not.to.be.null;
+      expect(impl.container_.children.length).to.equal(0);
+      clearAllItemsSpy = sandbox.spy(impl, 'clearAllItems_');
+      filterDataSpy = sandbox.spy(impl, 'filterData_');
+      renderSpy = sandbox.spy(impl, 'renderResults_');
+    });
+
+    it('should pass on calls when src is type object with "items"', () => {
+      return impl
+        .mutatedAttributesCallback({ 'src': { 'items': ['a', 'b', 'c'] } })
+        .then(() => {
+          expect(remoteDataSpy).not.to.have.been.called;
+          expect(impl.sourceData_).to.have.ordered.members(['a', 'b', 'c']);
+          expect(filterAndRenderSpy).to.have.been.calledOnce;
+          expect(filterAndRenderSpy).to.have.been.calledWith(
+            ['a', 'b', 'c'],
+            ''
+          );
         });
-=======
->>>>>>> bf504ab7
-
-      it('should pass on calls when src is type object with "items"', () => {
-        return impl
-          .mutatedAttributesCallback({'src': {'items': ['a', 'b', 'c']}})
-          .then(() => {
-            expect(remoteDataSpy).not.to.have.been.called;
-            expect(impl.sourceData_).to.have.ordered.members(['a', 'b', 'c']);
-            expect(filterAndRenderSpy).to.have.been.calledOnce;
-            expect(filterAndRenderSpy).to.have.been.calledWith(
-              ['a', 'b', 'c'],
-              ''
-            );
-          });
-      });
-
-      it('should pass on calls when src is type object without "items"', () => {
-        return impl
-          .mutatedAttributesCallback({'src': {'random': 'value'}})
-          .then(() => {
-            expect(remoteDataSpy).not.to.have.been.called;
-            expect(impl.sourceData_).to.be.an('array').that.is.empty;
-            expect(filterAndRenderSpy).to.have.been.calledOnce;
-            expect(filterAndRenderSpy).to.have.been.calledWith([], '');
-          });
-      });
-    });
-
-    it('createElementFromItem_() should return element', () => {
-      let element = impl.createElementFromItem_('hello');
-      expect(element).not.to.be.null;
-      expect(element).to.have.class('i-amphtml-autocomplete-item');
-      expect(element.hasAttribute('role')).to.be.true;
-      expect(element.innerText).to.equal('hello');
-
-      element = impl.createElementFromItem_('');
-      expect(element).not.to.be.null;
-      expect(element).to.have.class('i-amphtml-autocomplete-item');
-      expect(element.hasAttribute('role')).to.be.true;
-      expect(element.innerText).to.equal('');
-    });
-
-    describe('filterDataAndRenderResults_()', () => {
-      let clearAllItemsSpy;
-      let renderSpy;
-      let filterDataSpy;
-      beforeEach(() => {
-        expect(impl.container_).not.to.be.null;
-        expect(impl.container_.children.length).to.equal(0);
-        clearAllItemsSpy = sandbox.spy(impl, 'clearAllItems_');
-        filterDataSpy = sandbox.spy(impl, 'filterData_');
-        renderSpy = sandbox.spy(impl, 'renderResults_');
-      });
-
-      it('should only clear if input < minChars_', () => {
-        impl.minChars_ = 3;
-        return impl.filterDataAndRenderResults_([], 'ap').then(() => {
-          expect(clearAllItemsSpy).to.have.been.calledOnce;
-          expect(filterDataSpy).not.to.have.been.called;
-          expect(renderSpy).not.to.have.been.called;
+    });
+
+    it('should pass on calls when src is type object without "items"', () => {
+      return impl
+        .mutatedAttributesCallback({ 'src': { 'random': 'value' } })
+        .then(() => {
+          expect(remoteDataSpy).not.to.have.been.called;
+          expect(impl.sourceData_).to.be.an('array').that.is.empty;
+          expect(filterAndRenderSpy).to.have.been.calledOnce;
+          expect(filterAndRenderSpy).to.have.been.calledWith([], '');
         });
-      });
-
-      it('should only clear if data is null', () => {
-        return impl.filterDataAndRenderResults_(null, 'ap').then(() => {
-          expect(clearAllItemsSpy).to.have.been.calledOnce;
-          expect(filterDataSpy).not.to.have.been.called;
-          expect(renderSpy).not.to.have.been.called;
-        });
-      });
-
-      it('should only clear if data is []', () => {
-        return impl.filterDataAndRenderResults_([], 'ap').then(() => {
-          expect(clearAllItemsSpy).to.have.been.calledOnce;
-          expect(filterDataSpy).not.to.have.been.called;
-          expect(renderSpy).not.to.have.been.called;
-        });
-      });
-
-      it('should pass on valid arguments', () => {
-        impl.minChars_ = 2;
-        return impl
-          .filterDataAndRenderResults_(impl.sourceData_, 'ap')
-          .then(() => {
-            expect(clearAllItemsSpy).to.have.been.calledOnce;
-            expect(filterDataSpy).to.have.been.calledWith(
-              impl.sourceData_,
-              'ap'
-            );
-            expect(renderSpy).to.have.been.calledWith(
-              ['apple'],
-              impl.container_
-            );
-            expect(impl.container_.children.length).to.equal(1);
-            expect(impl.container_.children[0].innerText).to.equal('apple');
-          });
-      });
-    });
-
-    it('renderResults_() should update the container_ with plain text', () => {
-      const createSpy = sandbox.spy(impl, 'createElementFromItem_');
-      return impl.renderResults_(['apple'], impl.container_).then(() => {
+    });
+  });
+
+it('createElementFromItem_() should return element', () => {
+  let element = impl.createElementFromItem_('hello');
+  expect(element).not.to.be.null;
+  expect(element).to.have.class('i-amphtml-autocomplete-item');
+  expect(element.hasAttribute('role')).to.be.true;
+  expect(element.innerText).to.equal('hello');
+
+  element = impl.createElementFromItem_('');
+  expect(element).not.to.be.null;
+  expect(element).to.have.class('i-amphtml-autocomplete-item');
+  expect(element.hasAttribute('role')).to.be.true;
+  expect(element.innerText).to.equal('');
+});
+
+describe('filterDataAndRenderResults_()', () => {
+  let clearAllItemsSpy;
+  let renderSpy;
+  let filterDataSpy;
+  beforeEach(() => {
+    expect(impl.container_).not.to.be.null;
+    expect(impl.container_.children.length).to.equal(0);
+    clearAllItemsSpy = sandbox.spy(impl, 'clearAllItems_');
+    filterDataSpy = sandbox.spy(impl, 'filterData_');
+    renderSpy = sandbox.spy(impl, 'renderResults_');
+  });
+
+  it('should only clear if input < minChars_', () => {
+    impl.minChars_ = 3;
+    return impl.filterDataAndRenderResults_([], 'ap').then(() => {
+      expect(clearAllItemsSpy).to.have.been.calledOnce;
+      expect(filterDataSpy).not.to.have.been.called;
+      expect(renderSpy).not.to.have.been.called;
+    });
+  });
+
+  it('should only clear if data is null', () => {
+    return impl.filterDataAndRenderResults_(null, 'ap').then(() => {
+      expect(clearAllItemsSpy).to.have.been.calledOnce;
+      expect(filterDataSpy).not.to.have.been.called;
+      expect(renderSpy).not.to.have.been.called;
+    });
+  });
+
+  it('should only clear if data is []', () => {
+    return impl.filterDataAndRenderResults_([], 'ap').then(() => {
+      expect(clearAllItemsSpy).to.have.been.calledOnce;
+      expect(filterDataSpy).not.to.have.been.called;
+      expect(renderSpy).not.to.have.been.called;
+    });
+  });
+
+  it('should pass on valid arguments', () => {
+    impl.minChars_ = 2;
+    return impl
+      .filterDataAndRenderResults_(impl.sourceData_, 'ap')
+      .then(() => {
+        expect(clearAllItemsSpy).to.have.been.calledOnce;
+        expect(filterDataSpy).to.have.been.calledWith(
+          impl.sourceData_,
+          'ap'
+        );
+        expect(renderSpy).to.have.been.calledWith(
+          ['apple'],
+          impl.container_
+        );
         expect(impl.container_.children.length).to.equal(1);
         expect(impl.container_.children[0].innerText).to.equal('apple');
-        expect(createSpy).to.have.been.calledOnce;
-        expect(createSpy).to.have.been.calledWith('apple');
-      });
-    });
-<<<<<<< HEAD
-    const renderTemplateSpy =
-      sandbox.stub(impl.templates_, 'renderTemplateArray').returns(
-          Promise.resolve(renderedChildren));
-
-    return impl.renderResults_(sourceData, impl.container_).then(() => {
+      });
+  });
+});
+
+it('renderResults_() should update the container_ with plain text', () => {
+  const createSpy = sandbox.spy(impl, 'createElementFromItem_');
+  return impl.renderResults_(['apple'], impl.container_).then(() => {
+    expect(impl.container_.children.length).to.equal(1);
+    expect(impl.container_.children[0].innerText).to.equal('apple');
+    expect(createSpy).to.have.been.calledOnce;
+    expect(createSpy).to.have.been.calledWith('apple');
+  });
+});
+
+it('renderResults_() should update the container_ with rich text', () => {
+  const sourceData = [{ value: 'apple' }, { value: 'mango' }, { value: 'pear' }];
+  impl.templateElement_ = doc.createElement('template');
+  const renderedChildren = [];
+  sourceData.forEach(item => {
+    const renderedChild = doc.createElement('div');
+    renderedChild.setAttribute('data-value', item.value);
+    renderedChildren.push(renderedChild);
+  });
+  const renderTemplateSpy = sandbox
+    .stub(impl.templates_, 'renderTemplateArray')
+    .returns(Promise.resolve(renderedChildren));
+
+  return impl.renderResults_(sourceData, impl.container_).then(() => {
+    expect(impl.container_.children.length).to.equal(3);
+    expect(impl.container_.children[0].getAttribute('data-value')).to.equal(
+      'apple'
+    );
+    expect(impl.container_.children[1].getAttribute('data-value')).to.equal(
+      'mango'
+    );
+    expect(impl.container_.children[2].getAttribute('data-value')).to.equal(
+      'pear'
+    );
+    expect(renderTemplateSpy).to.have.been.calledOnce;
+  });
+});
+
+it('filterData_() should filter based on all types', () => {
+  // Substring filter
+  expect(
+    impl.filterData_(['a', 'b', 'ab', 'ba', 'c'], 'a')
+  ).to.have.ordered.members(['a', 'ab', 'ba']);
+  expect(
+    impl.filterData_(['a', 'b', 'ab', 'ba', 'c'], 'A')
+  ).to.have.ordered.members(['a', 'ab', 'ba']);
+  // Prefix filter
+  impl.filter_ = 'prefix';
+  expect(
+    impl.filterData_(['a', 'b', 'ab', 'ba', 'c'], 'a')
+  ).to.have.ordered.members(['a', 'ab']);
+  // Token-prefix filter
+  impl.filter_ = 'token-prefix';
+  expect(
+    impl.filterData_(['a', 'b a', 'ab', 'ba', 'c a'], 'a')
+  ).to.have.ordered.members(['a', 'b a', 'ab', 'c a']);
+  expect(
+    impl.filterData_(['a', 'b a', 'ab', 'ba', 'c a'], 'a c')
+  ).to.have.ordered.members(['c a']);
+  // None filter
+  impl.filter_ = 'none';
+  expect(
+    impl.filterData_(['a', 'b a', 'ab', 'ba', 'c a'], 'a')
+  ).to.have.ordered.members(['a', 'b a', 'ab', 'ba', 'c a']);
+  // Remaining filters should error
+  impl.filter_ = 'fuzzy';
+  expect(() => impl.filterData_(['a', 'b', 'c'], 'a')).to.throw(
+    'Filter not yet supported: fuzzy'
+  );
+  impl.filter_ = 'custom';
+  expect(() => impl.filterData_(['a', 'b', 'c'], 'a')).to.throw(
+    'Filter not yet supported: custom'
+  );
+  impl.filter_ = 'invalid';
+  expect(() => impl.filterData_(['a', 'b', 'c'], 'a')).to.throw(
+    'Unexpected filter: invalid'
+  );
+});
+
+it('tokenizeString_ should return an array of tokens', () => {
+  expect(impl.tokenizeString_('')).to.have.ordered.members(['']);
+  expect(impl.tokenizeString_('a b c')).to.have.ordered.members([
+    'a',
+    'b',
+    'c',
+  ]);
+  expect(impl.tokenizeString_('a-b-c')).to.have.ordered.members([
+    'a',
+    'b',
+    'c',
+  ]);
+  expect(impl.tokenizeString_('a. ...b).c')).to.have.ordered.members([
+    'a',
+    'b',
+    'c',
+  ]);
+});
+
+it('mapFromTokensArray_ should return a map of token counts', () => {
+  expect(impl.mapFromTokensArray_([])).to.be.empty;
+  expect(impl.mapFromTokensArray_(['a', 'b', 'c'])).to.have.all.keys(
+    'a',
+    'b',
+    'c'
+  );
+  expect(
+    impl.mapFromTokensArray_(['a', 'b', 'c', 'a', 'a'])
+  ).to.have.all.keys('a', 'b', 'c');
+});
+
+it('tokenPrefixMatch_ should exhaustively match on complex cases', () => {
+  const item = 'washington, district of columbia (d.c.)';
+  expect(impl.tokenPrefixMatch_(item, 'washington')).to.be.true;
+  expect(impl.tokenPrefixMatch_(item, 'district of columbia')).to.be.true;
+  expect(impl.tokenPrefixMatch_(item, 'of colum')).to.be.true;
+  expect(impl.tokenPrefixMatch_(item, 'district washington columbia of')).to
+    .be.true;
+  expect(impl.tokenPrefixMatch_(item, 'dc')).to.be.true;
+  expect(impl.tokenPrefixMatch_(item, 'washington dc')).to.be.true;
+  expect(impl.tokenPrefixMatch_(item, 'washington, d.c.')).to.be.true;
+  expect(impl.tokenPrefixMatch_(item, 'washington, (dc)')).to.be.true;
+  expect(impl.tokenPrefixMatch_(item, 'w.a.s.h.i.n.g.t.o.n.')).to.be.true;
+  expect(impl.tokenPrefixMatch_(item, 'district-of-columbia')).to.be.true;
+  expect(impl.tokenPrefixMatch_(item, "washington 'dc'")).to.be.true;
+  expect(impl.tokenPrefixMatch_(item, 'washin.gton,   (..dc)+++++')).to.be
+    .true;
+  expect(impl.tokenPrefixMatch_(item, 'ashington dc')).to.be.false;
+  expect(impl.tokenPrefixMatch_(item, 'washi distri')).to.be.false;
+  expect(impl.tokenPrefixMatch_(item, 'columbia columbia')).to.be.false;
+  expect(impl.tokenPrefixMatch_(item, 'd c')).to.be.false;
+});
+
+it('truncateToMaxEntries_() should truncate given data', () => {
+  expect(
+    impl.truncateToMaxEntries_(['a', 'b', 'c', 'd'])
+  ).to.have.ordered.members(['a', 'b', 'c', 'd']);
+  impl.maxEntries_ = 3;
+  expect(
+    impl.truncateToMaxEntries_(['a', 'b', 'c', 'd'])
+  ).to.have.ordered.members(['a', 'b', 'c']);
+  expect(
+    impl.truncateToMaxEntries_(['a', 'b', 'c'])
+  ).to.have.ordered.members(['a', 'b', 'c']);
+  expect(impl.truncateToMaxEntries_(['a', 'b'])).to.have.ordered.members([
+    'a',
+    'b',
+  ]);
+});
+
+it('should show and hide results on toggle', () => {
+  expect(impl.resultsShowing_()).to.be.false;
+  return impl.renderResults_(['apple'], impl.container_).then(() => {
+    expect(impl.resultsShowing_()).to.be.false;
+    impl.toggleResults_(true);
+    expect(impl.resultsShowing_()).to.be.true;
+    impl.toggleResults_(false);
+    expect(impl.resultsShowing_()).to.be.false;
+  });
+});
+
+it('should call inputHandler_() on input', () => {
+  let renderSpy, toggleResultsSpy;
+  return element
+    .layoutCallback()
+    .then(() => {
+      impl.inputElement_.value = 'a';
+      renderSpy = sandbox.spy(impl, 'renderResults_');
+      toggleResultsSpy = sandbox.spy(impl, 'toggleResults_');
+      return impl.inputHandler_();
+    })
+    .then(() => {
+      expect(renderSpy).to.have.been.calledOnce;
+      expect(toggleResultsSpy).to.have.been.calledWith(true);
       expect(impl.container_.children.length).to.equal(3);
-      expect(impl.container_.children[0].getAttribute('data-value')).to.equal(
-          'apple');
-      expect(impl.container_.children[1].getAttribute('data-value')).to.equal(
-          'mango');
-      expect(impl.container_.children[2].getAttribute('data-value')).to.equal(
-          'pear');
-      expect(renderTemplateSpy).to.have.been.calledOnce;
-=======
-
-    it('renderResults_() should update the container_ with rich text', () => {
-      const sourceData = [{value: 'apple'}, {value: 'mango'}, {value: 'pear'}];
-      impl.templateElement_ = doc.createElement('template');
-      const renderedChildren = [];
-      sourceData.forEach(item => {
-        const renderedChild = doc.createElement('div');
-        renderedChild.setAttribute('data-value', item.value);
-        renderedChildren.push(renderedChild);
-      });
-      const renderTemplateSpy = sandbox
-        .stub(impl.templates_, 'renderTemplateArray')
-        .returns(Promise.resolve(renderedChildren));
-
-      return impl.renderResults_(sourceData, impl.container_).then(() => {
-        expect(impl.container_.children.length).to.equal(3);
-        expect(impl.container_.children[0].getAttribute('data-value')).to.equal(
-          'apple'
+    });
+});
+
+describe('keyDownHandler_() on arrow keys', () => {
+  const event = { key: Keys.DOWN_ARROW, preventDefault: () => { } };
+  let displayInputSpy, updateActiveSpy, eventPreventSpy;
+
+  beforeEach(() => {
+    displayInputSpy = sandbox.spy(impl, 'displayUserInput_');
+    updateActiveSpy = sandbox.spy(impl, 'updateActiveItem_');
+    eventPreventSpy = sandbox.spy(event, 'preventDefault');
+  });
+
+  it('should updateActiveItem_ when results showing on Down arrow', () => {
+    sandbox
+      .stub(impl, 'resultsShowing_')
+      .onFirstCall()
+      .returns(true);
+    return element
+      .layoutCallback()
+      .then(() => {
+        impl.activeIndex_ = 0;
+        return impl.keyDownHandler_(event);
+      })
+      .then(() => {
+        expect(eventPreventSpy).to.have.been.calledOnce;
+        expect(displayInputSpy).not.to.have.been.called;
+        expect(updateActiveSpy).to.have.been.calledWith(1);
+      });
+  });
+
+  it('should displayUserInput_ when looping on Down arrow', () => {
+    sandbox.stub(impl, 'resultsShowing_').returns(true);
+    return element
+      .layoutCallback()
+      .then(() => {
+        return impl.keyDownHandler_(event);
+      })
+      .then(() => {
+        expect(eventPreventSpy).to.have.been.calledOnce;
+        expect(displayInputSpy).to.have.been.calledOnce;
+        expect(updateActiveSpy).not.to.have.been.called;
+      });
+  });
+
+  it('should display results if not already on Down arrow', () => {
+    let filterAndRenderSpy, toggleResultsSpy;
+    return element
+      .layoutCallback()
+      .then(() => {
+        filterAndRenderSpy = sandbox.spy(
+          impl,
+          'filterDataAndRenderResults_'
         );
-        expect(impl.container_.children[1].getAttribute('data-value')).to.equal(
-          'mango'
-        );
-        expect(impl.container_.children[2].getAttribute('data-value')).to.equal(
-          'pear'
-        );
-        expect(renderTemplateSpy).to.have.been.calledOnce;
-      });
->>>>>>> bf504ab7
-    });
-
-    it('filterData_() should filter based on all types', () => {
-      // Substring filter
-      expect(
-        impl.filterData_(['a', 'b', 'ab', 'ba', 'c'], 'a')
-      ).to.have.ordered.members(['a', 'ab', 'ba']);
-      expect(
-        impl.filterData_(['a', 'b', 'ab', 'ba', 'c'], 'A')
-      ).to.have.ordered.members(['a', 'ab', 'ba']);
-      // Prefix filter
-      impl.filter_ = 'prefix';
-      expect(
-        impl.filterData_(['a', 'b', 'ab', 'ba', 'c'], 'a')
-      ).to.have.ordered.members(['a', 'ab']);
-      // Token-prefix filter
-      impl.filter_ = 'token-prefix';
-      expect(
-        impl.filterData_(['a', 'b a', 'ab', 'ba', 'c a'], 'a')
-      ).to.have.ordered.members(['a', 'b a', 'ab', 'c a']);
-      expect(
-        impl.filterData_(['a', 'b a', 'ab', 'ba', 'c a'], 'a c')
-      ).to.have.ordered.members(['c a']);
-      // None filter
-      impl.filter_ = 'none';
-      expect(
-        impl.filterData_(['a', 'b a', 'ab', 'ba', 'c a'], 'a')
-      ).to.have.ordered.members(['a', 'b a', 'ab', 'ba', 'c a']);
-      // Remaining filters should error
-      impl.filter_ = 'fuzzy';
-      expect(() => impl.filterData_(['a', 'b', 'c'], 'a')).to.throw(
-        'Filter not yet supported: fuzzy'
-      );
-      impl.filter_ = 'custom';
-      expect(() => impl.filterData_(['a', 'b', 'c'], 'a')).to.throw(
-        'Filter not yet supported: custom'
-      );
-      impl.filter_ = 'invalid';
-      expect(() => impl.filterData_(['a', 'b', 'c'], 'a')).to.throw(
-        'Unexpected filter: invalid'
-      );
-    });
-
-    it('tokenizeString_ should return an array of tokens', () => {
-      expect(impl.tokenizeString_('')).to.have.ordered.members(['']);
-      expect(impl.tokenizeString_('a b c')).to.have.ordered.members([
-        'a',
-        'b',
-        'c',
-      ]);
-      expect(impl.tokenizeString_('a-b-c')).to.have.ordered.members([
-        'a',
-        'b',
-        'c',
-      ]);
-      expect(impl.tokenizeString_('a. ...b).c')).to.have.ordered.members([
-        'a',
-        'b',
-        'c',
-      ]);
-    });
-
-    it('mapFromTokensArray_ should return a map of token counts', () => {
-      expect(impl.mapFromTokensArray_([])).to.be.empty;
-      expect(impl.mapFromTokensArray_(['a', 'b', 'c'])).to.have.all.keys(
-        'a',
-        'b',
-        'c'
-      );
-      expect(
-        impl.mapFromTokensArray_(['a', 'b', 'c', 'a', 'a'])
-      ).to.have.all.keys('a', 'b', 'c');
-    });
-
-    it('tokenPrefixMatch_ should exhaustively match on complex cases', () => {
-      const item = 'washington, district of columbia (d.c.)';
-      expect(impl.tokenPrefixMatch_(item, 'washington')).to.be.true;
-      expect(impl.tokenPrefixMatch_(item, 'district of columbia')).to.be.true;
-      expect(impl.tokenPrefixMatch_(item, 'of colum')).to.be.true;
-      expect(impl.tokenPrefixMatch_(item, 'district washington columbia of')).to
-        .be.true;
-      expect(impl.tokenPrefixMatch_(item, 'dc')).to.be.true;
-      expect(impl.tokenPrefixMatch_(item, 'washington dc')).to.be.true;
-      expect(impl.tokenPrefixMatch_(item, 'washington, d.c.')).to.be.true;
-      expect(impl.tokenPrefixMatch_(item, 'washington, (dc)')).to.be.true;
-      expect(impl.tokenPrefixMatch_(item, 'w.a.s.h.i.n.g.t.o.n.')).to.be.true;
-      expect(impl.tokenPrefixMatch_(item, 'district-of-columbia')).to.be.true;
-      expect(impl.tokenPrefixMatch_(item, "washington 'dc'")).to.be.true;
-      expect(impl.tokenPrefixMatch_(item, 'washin.gton,   (..dc)+++++')).to.be
-        .true;
-      expect(impl.tokenPrefixMatch_(item, 'ashington dc')).to.be.false;
-      expect(impl.tokenPrefixMatch_(item, 'washi distri')).to.be.false;
-      expect(impl.tokenPrefixMatch_(item, 'columbia columbia')).to.be.false;
-      expect(impl.tokenPrefixMatch_(item, 'd c')).to.be.false;
-    });
-
-    it('truncateToMaxEntries_() should truncate given data', () => {
-      expect(
-        impl.truncateToMaxEntries_(['a', 'b', 'c', 'd'])
-      ).to.have.ordered.members(['a', 'b', 'c', 'd']);
-      impl.maxEntries_ = 3;
-      expect(
-        impl.truncateToMaxEntries_(['a', 'b', 'c', 'd'])
-      ).to.have.ordered.members(['a', 'b', 'c']);
-      expect(
-        impl.truncateToMaxEntries_(['a', 'b', 'c'])
-      ).to.have.ordered.members(['a', 'b', 'c']);
-      expect(impl.truncateToMaxEntries_(['a', 'b'])).to.have.ordered.members([
-        'a',
-        'b',
-      ]);
-    });
-
-    it('should show and hide results on toggle', () => {
-      expect(impl.resultsShowing_()).to.be.false;
-      return impl.renderResults_(['apple'], impl.container_).then(() => {
-        expect(impl.resultsShowing_()).to.be.false;
-        impl.toggleResults_(true);
-        expect(impl.resultsShowing_()).to.be.true;
-        impl.toggleResults_(false);
-        expect(impl.resultsShowing_()).to.be.false;
-      });
-    });
-
-    it('should call inputHandler_() on input', () => {
-      let renderSpy, toggleResultsSpy;
-      return element
-        .layoutCallback()
-        .then(() => {
-          impl.inputElement_.value = 'a';
-          renderSpy = sandbox.spy(impl, 'renderResults_');
-          toggleResultsSpy = sandbox.spy(impl, 'toggleResults_');
-          return impl.inputHandler_();
-        })
-        .then(() => {
-          expect(renderSpy).to.have.been.calledOnce;
-          expect(toggleResultsSpy).to.have.been.calledWith(true);
-          expect(impl.container_.children.length).to.equal(3);
-        });
-    });
-
-<<<<<<< HEAD
-  describe('keyDownHandler_() on arrow keys', () => {
-    const event = {key: Keys.DOWN_ARROW, preventDefault: () => { }};
-    let displayInputSpy, updateActiveSpy, eventPreventSpy;
-=======
-    describe('keyDownHandler_() on arrow keys', () => {
-      const event = {key: Keys.DOWN_ARROW, preventDefault: () => {}};
-      let displayInputSpy, updateActiveSpy, eventPreventSpy;
->>>>>>> bf504ab7
-
-      beforeEach(() => {
-        displayInputSpy = sandbox.spy(impl, 'displayUserInput_');
-        updateActiveSpy = sandbox.spy(impl, 'updateActiveItem_');
-        eventPreventSpy = sandbox.spy(event, 'preventDefault');
-      });
-
-      it('should updateActiveItem_ when results showing on Down arrow', () => {
-        sandbox
-          .stub(impl, 'resultsShowing_')
-          .onFirstCall()
-          .returns(true);
-        return element
-          .layoutCallback()
-          .then(() => {
-            impl.activeIndex_ = 0;
-            return impl.keyDownHandler_(event);
-          })
-          .then(() => {
-            expect(eventPreventSpy).to.have.been.calledOnce;
-            expect(displayInputSpy).not.to.have.been.called;
-            expect(updateActiveSpy).to.have.been.calledWith(1);
-          });
-      });
-
-      it('should displayUserInput_ when looping on Down arrow', () => {
-        sandbox.stub(impl, 'resultsShowing_').returns(true);
-        return element
-          .layoutCallback()
-          .then(() => {
-            return impl.keyDownHandler_(event);
-          })
-          .then(() => {
-            expect(eventPreventSpy).to.have.been.calledOnce;
-            expect(displayInputSpy).to.have.been.calledOnce;
-            expect(updateActiveSpy).not.to.have.been.called;
-          });
-      });
-
-      it('should display results if not already on Down arrow', () => {
-        let filterAndRenderSpy, toggleResultsSpy;
-        return element
-          .layoutCallback()
-          .then(() => {
-            filterAndRenderSpy = sandbox.spy(
-              impl,
-              'filterDataAndRenderResults_'
-            );
-            toggleResultsSpy = sandbox.spy(impl, 'toggleResults_');
-            return impl.keyDownHandler_(event);
-          })
-          .then(() => {
-            expect(eventPreventSpy).to.have.been.calledOnce;
-            expect(filterAndRenderSpy).to.have.been.calledOnce;
-            expect(toggleResultsSpy).to.have.been.calledWith(true);
-            expect(displayInputSpy).not.to.have.been.called;
-            expect(updateActiveSpy).not.to.have.been.called;
-          });
-      });
-
-      it('should updateActiveItem_ on Up arrow', () => {
-        return element
-          .layoutCallback()
-          .then(() => {
-            event.key = Keys.UP_ARROW;
-            return impl.keyDownHandler_(event);
-          })
-          .then(() => {
-            expect(eventPreventSpy).to.have.been.calledOnce;
-            expect(displayInputSpy).not.to.have.been.called;
-            expect(updateActiveSpy).to.have.been.calledWith(-1);
-          });
-      });
-
-      it('should displayUserInput_ when looping on Up arrow', () => {
-        return element
-          .layoutCallback()
-          .then(() => {
-            event.key = Keys.UP_ARROW;
-            impl.activeIndex_ = 0;
-            return impl.keyDownHandler_(event);
-          })
-          .then(() => {
-            expect(eventPreventSpy).to.have.been.calledOnce;
-            expect(displayInputSpy).to.have.been.calledOnce;
-            expect(updateActiveSpy).not.to.have.been.called;
-          });
-      });
-    });
-<<<<<<< HEAD
-  });
-
-  describe('keyDownHandler_() on Enter', () => {
-    const event = {
-      key: Keys.ENTER,
-      preventDefault: () => { },
-      target: {textContent: 'hello'},
-    };
-    let selectItemSpy, resetSpy, clearAllSpy, eventPreventSpy;
-    function layoutAndSetSpies() {
-      return element.layoutCallback().then(() => {
-        eventPreventSpy = sandbox.spy(event, 'preventDefault');
-        selectItemSpy = sandbox.spy(impl, 'selectItem_');
-        resetSpy = sandbox.spy(impl, 'resetActiveElement_');
-        clearAllSpy = sandbox.spy(impl, 'clearAllItems_');
-      });
-    }
-
-    it('should do nothing when there is no active item', () => {
-      return layoutAndSetSpies().then(() => {
+        toggleResultsSpy = sandbox.spy(impl, 'toggleResults_');
         return impl.keyDownHandler_(event);
-      }).then(() => {
+      })
+      .then(() => {
+        expect(eventPreventSpy).to.have.been.calledOnce;
+        expect(filterAndRenderSpy).to.have.been.calledOnce;
+        expect(toggleResultsSpy).to.have.been.calledWith(true);
+        expect(displayInputSpy).not.to.have.been.called;
+        expect(updateActiveSpy).not.to.have.been.called;
+      });
+  });
+
+  it('should updateActiveItem_ on Up arrow', () => {
+    return element
+      .layoutCallback()
+      .then(() => {
+        event.key = Keys.UP_ARROW;
+        return impl.keyDownHandler_(event);
+      })
+      .then(() => {
+        expect(eventPreventSpy).to.have.been.calledOnce;
+        expect(displayInputSpy).not.to.have.been.called;
+        expect(updateActiveSpy).to.have.been.calledWith(-1);
+      });
+  });
+
+  it('should displayUserInput_ when looping on Up arrow', () => {
+    return element
+      .layoutCallback()
+      .then(() => {
+        event.key = Keys.UP_ARROW;
+        impl.activeIndex_ = 0;
+        return impl.keyDownHandler_(event);
+      })
+      .then(() => {
+        expect(eventPreventSpy).to.have.been.calledOnce;
+        expect(displayInputSpy).to.have.been.calledOnce;
+        expect(updateActiveSpy).not.to.have.been.called;
+      });
+  });
+});
+
+describe('keyDownHandler_() on Enter', () => {
+  const event = {
+    key: Keys.ENTER,
+    preventDefault: () => { },
+    target: { textContent: 'hello' },
+  };
+  let selectItemSpy, resetSpy, clearAllSpy, eventPreventSpy;
+  function layoutAndSetSpies() {
+    return element.layoutCallback().then(() => {
+      eventPreventSpy = sandbox.spy(event, 'preventDefault');
+      selectItemSpy = sandbox.spy(impl, 'selectItem_');
+      resetSpy = sandbox.spy(impl, 'resetActiveElement_');
+      clearAllSpy = sandbox.spy(impl, 'clearAllItems_');
+    });
+  }
+
+  it('should do nothing when there is no active item', () => {
+    return layoutAndSetSpies()
+      .then(() => {
+        return impl.keyDownHandler_(event);
+      })
+      .then(() => {
         expect(impl.inputElement_.value).to.equal('');
         expect(selectItemSpy).not.to.have.been.called;
         expect(clearAllSpy).not.to.have.been.called;
         expect(resetSpy).not.to.have.been.called;
         expect(eventPreventSpy).not.to.have.been.called;
-=======
-
-    describe('keyDownHandler_() on Enter', () => {
-      const event = {
-        key: Keys.ENTER,
-        preventDefault: () => {},
-        target: {textContent: 'hello'},
-      };
-      let selectItemSpy, resetSpy, clearAllSpy, eventPreventSpy;
-      function layoutAndSetSpies() {
-        return element.layoutCallback().then(() => {
-          eventPreventSpy = sandbox.spy(event, 'preventDefault');
-          selectItemSpy = sandbox.spy(impl, 'selectItem_');
-          resetSpy = sandbox.spy(impl, 'resetActiveElement_');
-          clearAllSpy = sandbox.spy(impl, 'clearAllItems_');
-        });
-      }
-
-      it('should do nothing when there is no active item', () => {
-        return layoutAndSetSpies()
-          .then(() => {
-            return impl.keyDownHandler_(event);
-          })
-          .then(() => {
-            expect(impl.inputElement_.value).to.equal('');
-            expect(selectItemSpy).not.to.have.been.called;
-            expect(clearAllSpy).not.to.have.been.called;
-            expect(resetSpy).not.to.have.been.called;
-            expect(eventPreventSpy).not.to.have.been.called;
-          });
->>>>>>> bf504ab7
-      });
-
-      it('should call selectItem_ and resetActiveElement_ as expected', () => {
-        return layoutAndSetSpies()
-          .then(() => {
-            impl.activeElement_ = impl.createElementFromItem_('abc');
-            sandbox.stub(impl, 'resultsShowing_').returns(true);
-            return impl.keyDownHandler_(event);
-          })
-          .then(() => {
-            expect(impl.inputElement_.value).to.equal('abc');
-            expect(selectItemSpy).to.have.been.calledOnce;
-            expect(clearAllSpy).to.have.been.calledOnce;
-            expect(resetSpy).to.have.been.calledOnce;
-            expect(eventPreventSpy).to.have.been.calledOnce;
-            expect(impl.submitOnEnter_).to.be.false;
-          });
-      });
-
-      it('should call event.preventDefault when submitOnEnter_ is true', () => {
-        return layoutAndSetSpies()
-          .then(() => {
-            impl.submitOnEnter_ = true;
-            impl.activeElement_ = impl.createElementFromItem_('abc');
-            return impl.keyDownHandler_(event);
-          })
-          .then(() => {
-            expect(impl.inputElement_.value).to.equal('abc');
-            expect(selectItemSpy).to.have.been.calledOnce;
-            expect(clearAllSpy).to.have.been.calledOnce;
-            expect(resetSpy).to.have.been.calledOnce;
-            expect(eventPreventSpy).not.to.have.been.called;
-            expect(impl.submitOnEnter_).to.be.true;
-          });
-      });
-    });
-<<<<<<< HEAD
-  });
-
-  it('should call keyDownHandler_() on Enter not event.preventDefault', () => {
-    const event = {
-      key: Keys.ENTER,
-      preventDefault: () => { },
-      target: {textContent: 'hello'},
-    };
-    let selectItemSpy, resetSpy, clearAllSpy, eventPreventSpy;
-    return element.layoutCallback().then(() => {
+      });
+  });
+
+  it('should call selectItem_ and resetActiveElement_ as expected', () => {
+    return layoutAndSetSpies()
+      .then(() => {
+        impl.activeElement_ = impl.createElementFromItem_('abc');
+        sandbox.stub(impl, 'resultsShowing_').returns(true);
+        return impl.keyDownHandler_(event);
+      })
+      .then(() => {
+        expect(impl.inputElement_.value).to.equal('abc');
+        expect(selectItemSpy).to.have.been.calledOnce;
+        expect(clearAllSpy).to.have.been.calledOnce;
+        expect(resetSpy).to.have.been.calledOnce;
+        expect(eventPreventSpy).to.have.been.calledOnce;
+        expect(impl.submitOnEnter_).to.be.false;
+      });
+  });
+
+  it('should call event.preventDefault when submitOnEnter_ is true', () => {
+    return layoutAndSetSpies()
+      .then(() => {
+        impl.submitOnEnter_ = true;
+        impl.activeElement_ = impl.createElementFromItem_('abc');
+        return impl.keyDownHandler_(event);
+      })
+      .then(() => {
+        expect(impl.inputElement_.value).to.equal('abc');
+        expect(selectItemSpy).to.have.been.calledOnce;
+        expect(clearAllSpy).to.have.been.calledOnce;
+        expect(resetSpy).to.have.been.calledOnce;
+        expect(eventPreventSpy).not.to.have.been.called;
+        expect(impl.submitOnEnter_).to.be.true;
+      });
+  });
+});
+
+it('should call keyDownHandler_() on Enter not event.preventDefault', () => {
+  const event = {
+    key: Keys.ENTER,
+    preventDefault: () => { },
+    target: { textContent: 'hello' },
+  };
+  let selectItemSpy, resetSpy, clearAllSpy, eventPreventSpy;
+  return element
+    .layoutCallback()
+    .then(() => {
       eventPreventSpy = sandbox.spy(event, 'preventDefault');
       selectItemSpy = sandbox.spy(impl, 'selectItem_');
       resetSpy = sandbox.spy(impl, 'resetActiveElement_');
       clearAllSpy = sandbox.spy(impl, 'clearAllItems_');
       sandbox.stub(impl, 'resultsShowing_').returns(true);
       return impl.keyDownHandler_(event);
-    }).then(() => {
+    })
+    .then(() => {
       expect(impl.inputElement_.value).to.equal('');
       expect(selectItemSpy).not.to.have.been.called;
       expect(clearAllSpy).not.to.have.been.called;
@@ -661,7 +607,8 @@
       expect(eventPreventSpy).to.have.been.calledOnce;
       impl.activeElement_ = impl.createElementFromItem_('abc');
       return impl.keyDownHandler_(event);
-    }).then(() => {
+    })
+    .then(() => {
       expect(impl.inputElement_.value).to.equal('abc');
       expect(selectItemSpy).to.have.been.calledOnce;
       expect(clearAllSpy).to.have.been.calledOnce;
@@ -671,282 +618,236 @@
       impl.submitOnEnter_ = true;
       impl.activeElement_ = impl.createElementFromItem_('abc');
       return impl.keyDownHandler_(event);
-    }).then(() => {
+    })
+    .then(() => {
       expect(impl.inputElement_.value).to.equal('abc');
       expect(selectItemSpy).to.have.been.calledTwice;
       expect(clearAllSpy).to.have.been.calledTwice;
       expect(resetSpy).to.have.been.calledTwice;
       expect(eventPreventSpy).to.have.been.calledTwice;
       expect(impl.submitOnEnter_).to.be.true;
-=======
-
-    it('should call keyDownHandler_() on Enter not event.preventDefault', () => {
-      const event = {
-        key: Keys.ENTER,
-        preventDefault: () => {},
-        target: {textContent: 'hello'},
-      };
-      let selectItemSpy, resetSpy, clearAllSpy, eventPreventSpy;
-      return element
-        .layoutCallback()
-        .then(() => {
-          eventPreventSpy = sandbox.spy(event, 'preventDefault');
-          selectItemSpy = sandbox.spy(impl, 'selectItem_');
-          resetSpy = sandbox.spy(impl, 'resetActiveElement_');
-          clearAllSpy = sandbox.spy(impl, 'clearAllItems_');
-          sandbox.stub(impl, 'resultsShowing_').returns(true);
-          return impl.keyDownHandler_(event);
-        })
-        .then(() => {
-          expect(impl.inputElement_.value).to.equal('');
-          expect(selectItemSpy).not.to.have.been.called;
-          expect(clearAllSpy).not.to.have.been.called;
-          expect(resetSpy).not.to.have.been.called;
-          expect(eventPreventSpy).to.have.been.calledOnce;
-          impl.activeElement_ = impl.createElementFromItem_('abc');
-          return impl.keyDownHandler_(event);
-        })
-        .then(() => {
-          expect(impl.inputElement_.value).to.equal('abc');
-          expect(selectItemSpy).to.have.been.calledOnce;
-          expect(clearAllSpy).to.have.been.calledOnce;
-          expect(resetSpy).to.have.been.calledOnce;
-          expect(eventPreventSpy).to.have.been.calledTwice;
-          expect(impl.submitOnEnter_).to.be.false;
-          impl.submitOnEnter_ = true;
-          impl.activeElement_ = impl.createElementFromItem_('abc');
-          return impl.keyDownHandler_(event);
-        })
-        .then(() => {
-          expect(impl.inputElement_.value).to.equal('abc');
-          expect(selectItemSpy).to.have.been.calledTwice;
-          expect(clearAllSpy).to.have.been.calledTwice;
-          expect(resetSpy).to.have.been.calledTwice;
-          expect(eventPreventSpy).to.have.been.calledTwice;
-          expect(impl.submitOnEnter_).to.be.true;
-        });
->>>>>>> bf504ab7
-    });
-
-    it('should call keyDownHandler_() on Esc', () => {
-      const event = {key: Keys.ESCAPE};
-      const displayInputSpy = sandbox.spy(impl, 'displayUserInput_');
-      const resetSpy = sandbox.spy(impl, 'resetActiveElement_');
-      const toggleResultsSpy = sandbox.spy(impl, 'toggleResults_');
-      return element
-        .layoutCallback()
-        .then(() => {
-          impl.userInput_ = 'a';
-          return impl.renderResults_(impl.sourceData_, impl.container_);
-        })
-        .then(() => {
-          expect(impl.container_.children.length).to.equal(3);
-          expect(resetSpy).to.have.been.calledOnce;
-          impl.toggleResults_(true);
-          expect(impl.resultsShowing_()).to.be.true;
-          return impl.keyDownHandler_(event);
-        })
-        .then(() => {
-          expect(displayInputSpy).to.have.been.calledOnce;
-          expect(resetSpy).to.have.been.calledTwice;
-          expect(toggleResultsSpy).to.have.been.calledWith(false);
-          expect(impl.resultsShowing_()).to.be.false;
-        });
-    });
-
-    it('should call keyDownHandler_() on Tab', () => {
-      const event = {key: Keys.TAB};
-      impl.inputElement_.value = 'expected';
+    });
+});
+
+it('should call keyDownHandler_() on Esc', () => {
+  const event = { key: Keys.ESCAPE };
+  const displayInputSpy = sandbox.spy(impl, 'displayUserInput_');
+  const resetSpy = sandbox.spy(impl, 'resetActiveElement_');
+  const toggleResultsSpy = sandbox.spy(impl, 'toggleResults_');
+  return element
+    .layoutCallback()
+    .then(() => {
+      impl.userInput_ = 'a';
+      return impl.renderResults_(impl.sourceData_, impl.container_);
+    })
+    .then(() => {
+      expect(impl.container_.children.length).to.equal(3);
+      expect(resetSpy).to.have.been.calledOnce;
+      impl.toggleResults_(true);
+      expect(impl.resultsShowing_()).to.be.true;
+      return impl.keyDownHandler_(event);
+    })
+    .then(() => {
+      expect(displayInputSpy).to.have.been.calledOnce;
+      expect(resetSpy).to.have.been.calledTwice;
+      expect(toggleResultsSpy).to.have.been.calledWith(false);
+      expect(impl.resultsShowing_()).to.be.false;
+    });
+});
+
+it('should call keyDownHandler_() on Tab', () => {
+  const event = { key: Keys.TAB };
+  impl.inputElement_.value = 'expected';
+  impl.activeElement_ = doc.createElement('div');
+  expect(impl.userInput_).not.to.equal(impl.inputElement_.value);
+  const fireEventSpy = sandbox.spy(impl, 'fireSelectEvent_');
+  return element
+    .layoutCallback()
+    .then(() => {
+      return impl.keyDownHandler_(event);
+    })
+    .then(() => {
+      expect(impl.userInput_).to.equal(impl.inputElement_.value);
+      expect(fireEventSpy).to.have.been.calledWith(impl.userInput_);
+    });
+});
+
+it('should call keyDownHandler_() and fallthrough on any other key', () => {
+  const event = { key: Keys.LEFT_ARROW };
+  return element.layoutCallback().then(() => {
+    return expect(impl.keyDownHandler_(event)).to.be.fulfilled;
+  });
+});
+
+it('should call toggleResultsHandler_()', () => {
+  const toggleResultsSpy = sandbox.spy(impl, 'toggleResults_');
+  const resetSpy = sandbox.spy(impl, 'resetActiveElement_');
+  return element
+    .layoutCallback()
+    .then(() => {
+      return impl.toggleResultsHandler_(true);
+    })
+    .then(() => {
+      expect(toggleResultsSpy).to.have.been.calledOnce;
+      expect(impl.inputElement_.form.getAttribute('autocomplete')).to.equal(
+        'off'
+      );
+      expect(resetSpy).not.to.have.been.called;
+      return impl.toggleResultsHandler_(false);
+    })
+    .then(() => {
+      expect(toggleResultsSpy).to.have.been.calledTwice;
+      expect(impl.inputElement_.form.hasAttribute('autocomplete')).to.be
+        .false;
+      expect(resetSpy).to.have.been.calledOnce;
+    });
+});
+
+it('should call selectHandler_() on mousedown', () => {
+  const getItemSpy = sandbox.spy(impl, 'getItemElement_');
+  const selectItemSpy = sandbox.spy(impl, 'selectItem_');
+  let mockEl = doc.createElement('div');
+  return element
+    .layoutCallback()
+    .then(() => {
+      impl.toggleResults_(true);
+      mockEl.textContent = 'test';
+      return impl.selectHandler_({ target: mockEl });
+    })
+    .then(() => {
+      expect(getItemSpy).to.have.been.calledTwice;
+      expect(selectItemSpy).to.have.been.called;
+      expect(impl.inputElement_.value).to.equal('');
+      mockEl = impl.createElementFromItem_('abc');
+      return impl.selectHandler_({ target: mockEl });
+    })
+    .then(() => {
+      expect(getItemSpy).to.have.been.calledWith(mockEl);
+      expect(selectItemSpy).to.have.been.calledWith(mockEl);
+      expect(impl.inputElement_.value).to.equal('abc');
+    });
+});
+
+it('should fire select event from selectItem_', () => {
+  const fireEventSpy = sandbox.spy(impl, 'fireSelectEvent_');
+  const triggerSpy = sandbox.spy(impl.action_, 'trigger');
+  const mockEl = doc.createElement('div');
+  return element.layoutCallback().then(() => {
+    impl.toggleResults_(true);
+    mockEl.setAttribute('data-value', 'test');
+    impl.selectItem_(mockEl);
+    expect(fireEventSpy).to.have.been.calledOnce;
+    expect(fireEventSpy).to.have.been.calledWith('test');
+    expect(triggerSpy).to.have.been.calledOnce;
+  });
+});
+
+it('should support marking active items', () => {
+  let resetSpy;
+  return element
+    .layoutCallback()
+    .then(() => {
+      expect(impl.activeElement_).to.be.null;
+      expect(impl.activeIndex_).to.equal(-1);
+      impl.userInput_ = 'a';
+      return impl.renderResults_(impl.sourceData_, impl.container_);
+    })
+    .then(() => {
+      expect(impl.container_.children.length).to.equal(3);
       impl.activeElement_ = doc.createElement('div');
-      expect(impl.userInput_).not.to.equal(impl.inputElement_.value);
-      const fireEventSpy = sandbox.spy(impl, 'fireSelectEvent_');
-      return element
-        .layoutCallback()
-        .then(() => {
-          return impl.keyDownHandler_(event);
-        })
-        .then(() => {
-          expect(impl.userInput_).to.equal(impl.inputElement_.value);
-          expect(fireEventSpy).to.have.been.calledWith(impl.userInput_);
-        });
-    });
-
-    it('should call keyDownHandler_() and fallthrough on any other key', () => {
-      const event = {key: Keys.LEFT_ARROW};
-      return element.layoutCallback().then(() => {
-        return expect(impl.keyDownHandler_(event)).to.be.fulfilled;
-      });
-    });
-
-    it('should call toggleResultsHandler_()', () => {
-      const toggleResultsSpy = sandbox.spy(impl, 'toggleResults_');
-      const resetSpy = sandbox.spy(impl, 'resetActiveElement_');
-      return element
-        .layoutCallback()
-        .then(() => {
-          return impl.toggleResultsHandler_(true);
-        })
-        .then(() => {
-          expect(toggleResultsSpy).to.have.been.calledOnce;
-          expect(impl.inputElement_.form.getAttribute('autocomplete')).to.equal(
-            'off'
-          );
-          expect(resetSpy).not.to.have.been.called;
-          return impl.toggleResultsHandler_(false);
-        })
-        .then(() => {
-          expect(toggleResultsSpy).to.have.been.calledTwice;
-          expect(impl.inputElement_.form.hasAttribute('autocomplete')).to.be
-            .false;
-          expect(resetSpy).to.have.been.calledOnce;
-        });
-    });
-
-    it('should call selectHandler_() on mousedown', () => {
-      const getItemSpy = sandbox.spy(impl, 'getItemElement_');
-      const selectItemSpy = sandbox.spy(impl, 'selectItem_');
-      let mockEl = doc.createElement('div');
-      return element
-        .layoutCallback()
-        .then(() => {
-          impl.toggleResults_(true);
-          mockEl.textContent = 'test';
-          return impl.selectHandler_({target: mockEl});
-        })
-        .then(() => {
-          expect(getItemSpy).to.have.been.calledTwice;
-          expect(selectItemSpy).to.have.been.called;
-          expect(impl.inputElement_.value).to.equal('');
-          mockEl = impl.createElementFromItem_('abc');
-          return impl.selectHandler_({target: mockEl});
-        })
-        .then(() => {
-          expect(getItemSpy).to.have.been.calledWith(mockEl);
-          expect(selectItemSpy).to.have.been.calledWith(mockEl);
-          expect(impl.inputElement_.value).to.equal('abc');
-        });
-    });
-
-    it('should fire select event from selectItem_', () => {
-      const fireEventSpy = sandbox.spy(impl, 'fireSelectEvent_');
-      const triggerSpy = sandbox.spy(impl.action_, 'trigger');
-      const mockEl = doc.createElement('div');
-      return element.layoutCallback().then(() => {
-        impl.toggleResults_(true);
-        mockEl.setAttribute('data-value', 'test');
-        impl.selectItem_(mockEl);
-        expect(fireEventSpy).to.have.been.calledOnce;
-        expect(fireEventSpy).to.have.been.calledWith('test');
-        expect(triggerSpy).to.have.been.calledOnce;
-      });
-    });
-
-    it('should support marking active items', () => {
-      let resetSpy;
-      return element
-        .layoutCallback()
-        .then(() => {
-          expect(impl.activeElement_).to.be.null;
-          expect(impl.activeIndex_).to.equal(-1);
-          impl.userInput_ = 'a';
-          return impl.renderResults_(impl.sourceData_, impl.container_);
-        })
-        .then(() => {
-          expect(impl.container_.children.length).to.equal(3);
-          impl.activeElement_ = doc.createElement('div');
-          expect(impl.activeElement_).not.to.be.null;
-          expect(impl.resetActiveElement_()).to.equal();
-          expect(impl.activeElement_).to.be.null;
-          impl.toggleResults_(true);
-          resetSpy = sandbox.spy(impl, 'resetActiveElement_');
-          return impl.updateActiveItem_(1);
-        })
-        .then(() => {
-          expect(resetSpy).to.have.been.calledOnce;
-          expect(impl.activeIndex_).to.equal(0);
-          expect(impl.activeElement_).not.to.be.null;
-          expect(impl.activeElement_).to.have.class(
-            'i-amphtml-autocomplete-item-active'
-          );
-          expect(impl.container_.children[1]).not.to.have.class(
-            'i-amphtml-autocomplete-item-active'
-          );
-          expect(impl.container_.children[2]).not.to.have.class(
-            'i-amphtml-autocomplete-item-active'
-          );
-          return impl.updateActiveItem_(-1);
-        })
-        .then(() => {
-          expect(resetSpy).to.have.been.calledTwice;
-          expect(impl.activeIndex_).to.equal(2);
-          expect(impl.activeElement_).not.to.be.null;
-          expect(impl.activeElement_).to.have.class(
-            'i-amphtml-autocomplete-item-active'
-          );
-          expect(impl.container_.children[0]).not.to.have.class(
-            'i-amphtml-autocomplete-item-active'
-          );
-          expect(impl.container_.children[1]).not.to.have.class(
-            'i-amphtml-autocomplete-item-active'
-          );
-          return impl.updateActiveItem_(-1);
-        })
-        .then(() => {
-          expect(resetSpy).to.have.been.calledThrice;
-          expect(impl.activeIndex_).to.equal(1);
-          expect(impl.activeElement_).not.to.be.null;
-          expect(impl.activeElement_).to.have.class(
-            'i-amphtml-autocomplete-item-active'
-          );
-          expect(impl.container_.children[0]).not.to.have.class(
-            'i-amphtml-autocomplete-item-active'
-          );
-          expect(impl.container_.children[2]).not.to.have.class(
-            'i-amphtml-autocomplete-item-active'
-          );
-          return impl.updateActiveItem_(0);
-        })
-        .then(() => {
-          expect(resetSpy).to.have.been.calledThrice;
-          expect(impl.activeIndex_).to.equal(1);
-          expect(impl.activeElement_).not.to.be.null;
-          expect(impl.activeElement_).to.have.class(
-            'i-amphtml-autocomplete-item-active'
-          );
-          expect(impl.container_.children[0]).not.to.have.class(
-            'i-amphtml-autocomplete-item-active'
-          );
-          expect(impl.container_.children[2]).not.to.have.class(
-            'i-amphtml-autocomplete-item-active'
-          );
-        });
-    });
-
-    it('should not select disabled items', () => {
-      const disabledItem = doc.createElement('div');
-      disabledItem.setAttribute('data-disabled', '');
-      expect(impl.selectItem_(disabledItem)).to.be.undefined;
-    });
-
-    it('should not return disabled items from getEnabledItems_()', () => {
-      impl.templateElement_ = doc.createElement('template');
-      const sourceData = ['apple', 'mango', 'pear'];
-      const renderedChildren = sourceData.map(item => {
-        const renderedChild = doc.createElement('div');
-        renderedChild.setAttribute('data-value', item);
-        return renderedChild;
-      });
-      renderedChildren[2].setAttribute('data-disabled', '');
-      sandbox
-        .stub(impl.templates_, 'renderTemplateArray')
-        .returns(Promise.resolve(renderedChildren));
-
-      return impl.renderResults_(sourceData, impl.container_).then(() => {
-        expect(impl.container_.children.length).to.equal(3);
-        expect(impl.getEnabledItems_().length).to.equal(2);
-        expect(impl.container_.children[2].hasAttribute('aria-disabled')).to.be
-          .true;
-      });
-    });
-  }
+      expect(impl.activeElement_).not.to.be.null;
+      expect(impl.resetActiveElement_()).to.equal();
+      expect(impl.activeElement_).to.be.null;
+      impl.toggleResults_(true);
+      resetSpy = sandbox.spy(impl, 'resetActiveElement_');
+      return impl.updateActiveItem_(1);
+    })
+    .then(() => {
+      expect(resetSpy).to.have.been.calledOnce;
+      expect(impl.activeIndex_).to.equal(0);
+      expect(impl.activeElement_).not.to.be.null;
+      expect(impl.activeElement_).to.have.class(
+        'i-amphtml-autocomplete-item-active'
+      );
+      expect(impl.container_.children[1]).not.to.have.class(
+        'i-amphtml-autocomplete-item-active'
+      );
+      expect(impl.container_.children[2]).not.to.have.class(
+        'i-amphtml-autocomplete-item-active'
+      );
+      return impl.updateActiveItem_(-1);
+    })
+    .then(() => {
+      expect(resetSpy).to.have.been.calledTwice;
+      expect(impl.activeIndex_).to.equal(2);
+      expect(impl.activeElement_).not.to.be.null;
+      expect(impl.activeElement_).to.have.class(
+        'i-amphtml-autocomplete-item-active'
+      );
+      expect(impl.container_.children[0]).not.to.have.class(
+        'i-amphtml-autocomplete-item-active'
+      );
+      expect(impl.container_.children[1]).not.to.have.class(
+        'i-amphtml-autocomplete-item-active'
+      );
+      return impl.updateActiveItem_(-1);
+    })
+    .then(() => {
+      expect(resetSpy).to.have.been.calledThrice;
+      expect(impl.activeIndex_).to.equal(1);
+      expect(impl.activeElement_).not.to.be.null;
+      expect(impl.activeElement_).to.have.class(
+        'i-amphtml-autocomplete-item-active'
+      );
+      expect(impl.container_.children[0]).not.to.have.class(
+        'i-amphtml-autocomplete-item-active'
+      );
+      expect(impl.container_.children[2]).not.to.have.class(
+        'i-amphtml-autocomplete-item-active'
+      );
+      return impl.updateActiveItem_(0);
+    })
+    .then(() => {
+      expect(resetSpy).to.have.been.calledThrice;
+      expect(impl.activeIndex_).to.equal(1);
+      expect(impl.activeElement_).not.to.be.null;
+      expect(impl.activeElement_).to.have.class(
+        'i-amphtml-autocomplete-item-active'
+      );
+      expect(impl.container_.children[0]).not.to.have.class(
+        'i-amphtml-autocomplete-item-active'
+      );
+      expect(impl.container_.children[2]).not.to.have.class(
+        'i-amphtml-autocomplete-item-active'
+      );
+    });
+});
+
+it('should not select disabled items', () => {
+  const disabledItem = doc.createElement('div');
+  disabledItem.setAttribute('data-disabled', '');
+  expect(impl.selectItem_(disabledItem)).to.be.undefined;
+});
+
+it('should not return disabled items from getEnabledItems_()', () => {
+  impl.templateElement_ = doc.createElement('template');
+  const sourceData = ['apple', 'mango', 'pear'];
+  const renderedChildren = sourceData.map(item => {
+    const renderedChild = doc.createElement('div');
+    renderedChild.setAttribute('data-value', item);
+    return renderedChild;
+  });
+  renderedChildren[2].setAttribute('data-disabled', '');
+  sandbox
+    .stub(impl.templates_, 'renderTemplateArray')
+    .returns(Promise.resolve(renderedChildren));
+
+  return impl.renderResults_(sourceData, impl.container_).then(() => {
+    expect(impl.container_.children.length).to.equal(3);
+    expect(impl.getEnabledItems_().length).to.equal(2);
+    expect(impl.container_.children[2].hasAttribute('aria-disabled')).to.be
+      .true;
+  });
+});
+}
 );