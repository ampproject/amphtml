/**
 * Copyright 2019 The AMP HTML Authors. All Rights Reserved.
 *
 * Licensed under the Apache License, Version 2.0 (the "License");
 * you may not use this file except in compliance with the License.
 * You may obtain a copy of the License at
 *
 *      http://www.apache.org/licenses/LICENSE-2.0
 *
 * Unless required by applicable law or agreed to in writing, software
 * distributed under the License is distributed on an "AS-IS" BASIS,
 * WITHOUT WARRANTIES OR CONDITIONS OF ANY KIND, either express or implied.
 * See the License for the specific language governing permissions and
 * limitations under the License.
 */

import {ActionTrust} from '../../../src/action-constants';
import {CSS} from '../../../build/amp-autocomplete-0.1.css';
import {Keys} from '../../../src/utils/key-codes';
import {Layout} from '../../../src/layout';
import {Services} from '../../../src/services';
import {
  UrlReplacementPolicy,
  batchFetchJsonFor,
} from '../../../src/batched-json';
import {childElementsByTag, removeChildren} from '../../../src/dom';
import {createCustomEvent} from '../../../src/event-helper';
import {dev, user, userAssert} from '../../../src/log';
import {getValueForExpr, tryParseJson} from '../../../src/json';
import {hasOwn, map, ownProperty} from '../../../src/utils/object';
import {includes, startsWith} from '../../../src/string';
import {isEnumValue} from '../../../src/types';
import {isExperimentOn} from '../../../src/experiments';
import {mod} from '../../../src/utils/math';
import {toggle} from '../../../src/style';

const EXPERIMENT = 'amp-autocomplete';
const TAG = 'amp-autocomplete';

/**
 * Different filtering options.
 * @enum {string}
 */
export const FilterType = {
  SUBSTRING: 'substring',
  PREFIX: 'prefix',
  TOKEN_PREFIX: 'token-prefix',
  FUZZY: 'fuzzy',
  CUSTOM: 'custom',
  NONE: 'none',
};

export class AmpAutocomplete extends AMP.BaseElement {
  /** @param {!AmpElement} element */
  constructor(element) {
    super(element);

    /**
     * The data extracted from the <script> tag optionally provided
     * as a child. For use with static data.
     * @private {?Array<!JsonObject|string>}
     */
    this.sourceData_ = null;

    /**
     * The reference to the <input> tag provided as a child.
     * @private {?HTMLInputElement}
     */
    this.inputElement_ = null;

    /**
     * The partial user input used to generate suggestions.
     * @private {string}
     */
    this.userInput_ = '';

    /**
     * The value of the "filter" attribute on <autocomplete>.
     * @private {string}
     */
    this.filter_ = '';

    /**
     * The value of the "min-characters" attribute on <autocomplete>.
     * @private {number}
     */
    this.minChars_ = 1;

    /**
     * The value of the "max-entries" attribute on <autocomplete>.
     * @private {?number}
     */
    this.maxEntries_ = null;

    /**
     * If the "submit-on-enter" attribute is present on <autocomplete>.
     */
    this.submitOnEnter_ = false;

    /**
     * The index of the active suggested item.
     * @private {number}
     */
    this.activeIndex_ = -1;

    /**
     * The reference to the <div> of the active suggested item.
     * @private {?Element}
     */
    this.activeElement_ = null;

    /**
     * The reference to the <div> that contains template-rendered children.
     * @private {?Element}
     */
    this.container_ = null;

    /**
     * The developer specified value of the 'autocomplete' attribute on the
     * <form> ancestor that contains <amp-autocomplete>. Used to reset the
     * attribute on blurring the input field. 'on' by default, according to
     * common browser practices.
     * @private {?string}
     */
    this.initialAutocompleteAttr_ = null;

    /** @const @private {!../../../src/service/template-impl.Templates} */
    this.templates_ = Services.templatesFor(this.win);

    /**
     * The reference to the <template> tag provided as a child.
     * @private {?Element}
     */
    this.templateElement_ = null;

    /** @private {?../../../src/service/action-impl.ActionService} */
    this.action_ = null;

    /** @private {?../../../src/service/viewport/viewport-impl.Viewport} */
    this.viewport_ = null;
  }

  /** @override */
  buildCallback() {
    userAssert(
      isExperimentOn(this.win, 'amp-autocomplete'),
      `Experiment ${EXPERIMENT} is not turned on.`
    );

    this.action_ = Services.actionServiceForDoc(this.element);
    this.viewport_ = Services.viewportForDoc(this.element);

    const jsonScript = this.element.querySelector(
      'script[type="application/json"]'
    );
    if (jsonScript) {
      this.sourceData_ = this.getInlineData_(jsonScript);
    } else if (!this.element.hasAttribute('src')) {
      user().warn(
        TAG,
        'Expected a <script type="application/json"> child or ' +
          'a URL specified in "src".'
      );
    }

    const inputElements = childElementsByTag(this.element, 'INPUT');
    userAssert(
      inputElements.length === 1,
      `${TAG} should contain exactly one <input> child`
    );
    this.inputElement_ = /** @type {!HTMLInputElement} */ (inputElements[0]);
    userAssert(
      this.inputElement_.hasAttribute('type'),
      `${TAG} requires the "type" attribute on <input>`
    );
    const inputType = this.inputElement_.getAttribute('type');
    userAssert(
      inputType === 'text' || inputType === 'search',
      `${TAG} requires the "type=text|search" attribute on <input>`
    );
    this.inputElement_.setAttribute('dir', 'auto');

    userAssert(this.inputElement_.form, `${TAG} should be inside a <form> tag`);
    if (this.inputElement_.form.hasAttribute('autocomplete')) {
      this.initialAutocompleteAttr_ = this.inputElement_.form.getAttribute(
        'autocomplete'
      );
    }

    if (
      this.templates_.hasTemplate(this.element, 'template, script[template]')
    ) {
      this.templateElement_ = this.templates_.findTemplate(
        this.element,
        'template, script[template]'
      );
      // Dummy render to verify existence of "data-value" attribute.
      this.templates_
        .renderTemplate(this.templateElement_, /** @type {!JsonObject} */ ({}))
        .then(renderedEl => {
          userAssert(
            renderedEl.hasAttribute('data-value') ||
              renderedEl.hasAttribute('data-disabled'),
            `${TAG} requires a "data-value" or "data-disabled" attribute.`
          );
        });
    }

<<<<<<< HEAD
    // Read configuration attributes
    this.filter_ = userAssert(this.element.getAttribute('filter'),
        `${TAG} requires "filter" attribute.`);
    userAssert(isEnumValue(FilterType, this.filter_),
        `Unexpected filter: ${this.filter_}`);
    this.minChars_ = this.element.hasAttribute('min-characters') ?
      parseInt(this.element.getAttribute('min-characters'), 10) : 1;
    this.maxEntries_ = this.element.hasAttribute('max-entries') ?
      parseInt(this.element.getAttribute('max-entries'), 10) : null;
=======
    this.filter_ = userAssert(
      this.element.getAttribute('filter'),
      `${TAG} requires "filter" attribute.`
    );
    userAssert(
      isEnumValue(FilterType, this.filter_),
      `Unexpected filter: ${this.filter_}`
    );

    this.minChars_ = this.element.hasAttribute('min-characters')
      ? parseInt(this.element.getAttribute('min-characters'), 10)
      : 1;
    this.maxEntries_ = this.element.hasAttribute('max-entries')
      ? parseInt(this.element.getAttribute('max-entries'), 10)
      : null;
>>>>>>> bf504ab7
    this.submitOnEnter_ = this.element.hasAttribute('submit-on-enter');

    // Set accessibility attributes
    this.element.setAttribute('role', 'combobox');
    this.element.setAttribute('aria-haspopup', 'listbox');
    this.container_ = this.createContainer_();
    this.element.appendChild(this.container_);
  }

  /**
   * Reads the 'items' data from the child <script> element.
   * For use with static local data.
   * @param {!Element} script
   * @return {!Array<!JsonObject|string>}
   * @private
   */
  getInlineData_(script) {
    const json = tryParseJson(script.textContent, error => {
      throw error;
    });
    const items = json['items'];
    if (!items) {
      user().warn(
        TAG,
        'Expected key "items" in data but found nothing. ' +
          'Rendering empty results.'
      );
      return [];
    }
    return items;
  }

  /**
   * Reads the 'items' data from the URL provided in the 'src' attribute.
   * For use with remote data.
   * @return {!Promise<!Array<string>>}
   * @private
   */
  getRemoteData_() {
    const ampdoc = this.getAmpDoc();
    const policy = UrlReplacementPolicy.ALL;
    return batchFetchJsonFor(
      ampdoc,
      this.element,
      /* opt_expr */ undefined,
      policy
    ).then(json => {
      const items = json['items'];
      if (!items) {
        user().warn(
          TAG,
          'Expected key "items" in data but found nothing. ' +
            'Rendering empty results.'
        );
        return [];
      }
      return items;
    });
  }

  /**
   * Creates and returns <div> that contains the template-rendered children.
   * Should be called in a measureMutate context.
   * @return {!Element}
   * @private
   */
  createContainer_() {
    const container = this.element.ownerDocument.createElement('div');
    container.classList.add('i-amphtml-autocomplete-results');
    if (this.shouldRenderAbove_()) {
      container.classList.add('i-amphtml-autocomplete-results-up');
    }
    container.setAttribute('role', 'listbox');
    toggle(container, false);
    return container;
  }

  /** @override */
  layoutCallback() {
    // Disable autofill in browsers.
    this.inputElement_.setAttribute('autocomplete', 'off');

    // Register event handlers.
    this.inputElement_.addEventListener('input', () => {
      this.inputHandler_();
    });
    this.inputElement_.addEventListener('keydown', e => {
      this.keyDownHandler_(e);
    });
    this.inputElement_.addEventListener('focus', () => {
      this.toggleResultsHandler_(true);
    });
    this.inputElement_.addEventListener('blur', () => {
      this.toggleResultsHandler_(false);
    });
    this.container_.addEventListener('mousedown', e => {
      this.selectHandler_(e);
    });

    let remoteDataPromise = Promise.resolve();
    if (this.element.hasAttribute('src')) {
      if (this.sourceData_) {
        user().warn(
          TAG,
          'Discovered both inline <script> and remote "src"' +
            ' data. Was providing two datasets intended?'
        );
      }
      remoteDataPromise = this.getRemoteData_();
    }

    return remoteDataPromise.then(remoteData => {
      // If both types of data are provided, display remote data.
      this.sourceData_ = remoteData || this.sourceData_;
      this.filterDataAndRenderResults_(this.sourceData_);
    });
  }

  /** @override */
  mutatedAttributesCallback(mutations) {
    const src = mutations['src'];
    if (src === undefined || src === null) {
      return Promise.resolve();
    }
    if (typeof src === 'string') {
      return this.getRemoteData_().then(remoteData => {
        this.sourceData_ = remoteData;
        this.filterDataAndRenderResults_(this.sourceData_, this.userInput_);
      });
    }
    if (typeof src === 'object') {
      this.sourceData_ = src['items'] || [];
      return this.filterDataAndRenderResults_(
        this.sourceData_,
        this.userInput_
      );
    }
    user().error(TAG, 'Unexpected "src" type: ' + src);
  }

  /**
   * Create and return <div> element from given plan-text item.
   * @param {string} item
   * @return {!Element}
   * @private
   */
  createElementFromItem_(item) {
    const element = this.element.ownerDocument.createElement('div');
    element.classList.add('i-amphtml-autocomplete-item');
    element.setAttribute('role', 'option');
    element.setAttribute('data-value', item);
    element.setAttribute('dir', 'auto');
    element.textContent = item;
    return element;
  }

  /**
   * Handle rendering results on user input.
   * @return {!Promise}
   * @private
   */
  inputHandler_() {
    this.userInput_ = this.inputElement_.value;
    return this.mutateElement(() => {
      this.filterDataAndRenderResults_(this.sourceData_, this.userInput_);
      this.toggleResults_(true);
    });
  }

  /**
   * Handle selecting items on user mousedown.
   * @param {!Event} event
   * @return {!Promise}
   * @private
   */
  selectHandler_(event) {
    return this.mutateElement(() => {
      const element = dev().assertElement(event.target);
      this.selectItem_(this.getItemElement_(element));
    });
  }

  /**
   * Filter the source data according to the given opt_input and render it in
   * the results container_.
   * @param {?Array<!JsonObject|string>} sourceData
   * @param {string=} opt_input
   * @return {!Promise}
   * @private
   */
  filterDataAndRenderResults_(sourceData, opt_input = '') {
    this.clearAllItems_();
    if (
      opt_input.length < this.minChars_ ||
      !sourceData ||
      !sourceData.length
    ) {
      return Promise.resolve();
    }
    const filteredData = this.filterData_(sourceData, opt_input);
    return this.renderResults_(
      filteredData,
      dev().assertElement(this.container_)
    );
  }

  /**
   * Render the given data into item elements in the given container element.
   * @param {!Array<!JsonObject|string>} filteredData
   * @param {!Element} container
   * @return {!Promise}
   * @private
   */
  renderResults_(filteredData, container) {
    let renderPromise = Promise.resolve();
    this.resetActiveElement_();
    if (this.templateElement_) {
<<<<<<< HEAD
      renderPromise = this.templates_.renderTemplateArray(this.templateElement_,
          filteredData).then(renderedChildren => {
        renderedChildren.map(child => {
          if (child.hasAttribute('data-disabled')) {
            child.setAttribute('aria-disabled', 'true');
          }
          child.classList.add('i-amphtml-autocomplete-item');
          child.setAttribute('role', 'option');
          container.appendChild(child);
=======
      renderPromise = this.templates_
        .renderTemplateArray(this.templateElement_, filteredData)
        .then(renderedChildren => {
          renderedChildren.map(child => {
            if (child.hasAttribute('data-disabled')) {
              child.setAttribute('aria-disabled', 'true');
            }
            child.classList.add('i-amphtml-autocomplete-item');
            child.setAttribute('role', 'listitem');
            container.appendChild(child);
          });
>>>>>>> bf504ab7
        });
    } else {
      filteredData.forEach(item => {
        userAssert(
          typeof item === 'string',
          `${TAG} data must provide template for non-string items.`
        );
        container.appendChild(
          this.createElementFromItem_(/** @type {string} */ (item))
        );
      });
    }
    return renderPromise;
  }

  /**
   * Apply the filter to the given data based on the given input.
   * @param {!Array<!JsonObject|string>} data
   * @param {string} input
   * @return {!Array<!JsonObject|string>}
   * @private
   */
  filterData_(data, input) {
    // Server-side filtering.
    if (this.filter_ === FilterType.NONE) {
      return this.truncateToMaxEntries_(data);
    }

    // Client-side filtering.
    input = input.toLocaleLowerCase();
    const itemsExpr = this.element.getAttribute('filter-value') || 'value';
    const filteredData = data.filter(item => {
      if (typeof item === 'object') {
        item = getValueForExpr(/** @type {!JsonObject} */ (item), itemsExpr);
      }
      userAssert(
        typeof item === 'string',
        `${TAG} data property "${itemsExpr}" must map to string type.`
      );
      item = item.toLocaleLowerCase();
      switch (this.filter_) {
        case FilterType.SUBSTRING:
          return includes(item, input);
        case FilterType.PREFIX:
          return startsWith(item, input);
        case FilterType.TOKEN_PREFIX:
          return this.tokenPrefixMatch_(item, input);
        case FilterType.FUZZY:
          throw new Error(`Filter not yet supported: ${this.filter_}`);
        case FilterType.CUSTOM:
          throw new Error(`Filter not yet supported: ${this.filter_}`);
        default:
          throw new Error(`Unexpected filter: ${this.filter_}`);
      }
    });

    return this.truncateToMaxEntries_(filteredData);
  }

  /**
   * Returns true if the given input string is a token-prefix match on the
   * given item string. Assumes toLocaleLowerCase() has been performed on both
   * parameters.
   *
   * Matches:
   * washington dc, dc
   * washington dc, wash
   * washington dc, dc washington
   * new york ny, new york
   *
   * Non-matches:
   * washington dc, district of columbia
   * washington dc, washington d c
   * washington dc, ashington dc
   *
   * @param {string} item
   * @param {string} input
   * @return {boolean}
   * @private
   */
  tokenPrefixMatch_(item, input) {
    if (input === '') {
      return true;
    }

    const itemTokens = this.tokenizeString_(item);
    const inputTokens = this.tokenizeString_(input);

    // Match each input token (except the last one) to an item token
    const itemTokensMap = this.mapFromTokensArray_(itemTokens);
    const lastInputToken = inputTokens[inputTokens.length - 1];
    inputTokens.splice(inputTokens.length - 1, 1);
    let match = true;
    for (let i = 0; i < inputTokens.length; i++) {
      const token = inputTokens[i];
      if (token === '') {
        continue;
      }
      if (!hasOwn(itemTokensMap, token)) {
        match = false;
        break;
      }
      const count = Number(ownProperty(itemTokensMap, token));
      if (count > 1) {
        itemTokensMap[token] = count - 1;
      } else {
        delete itemTokensMap[token];
      }
    }

    // Return that the last input token is a prefix of one of the item tokens
    const remainingItemTokens = Object.keys(itemTokensMap);
    return (
      match &&
      (lastInputToken === '' ||
        remainingItemTokens.some(itemToken => {
          return startsWith(itemToken, lastInputToken);
        }))
    );
  }

  /**
   * Takes a string, removes '.', and splits by special characters.
   * Returns the resulting array of tokens.
   * @param {string} inputStr
   * @return {!Array<string>}
   * @private
   */
  tokenizeString_(inputStr) {
    inputStr = inputStr.replace(/[\.]+/g, '');
    return inputStr.split(/[`~(){}_|+\-;:\'",\[\]\\\/ ]+/g);
  }

  /**
   * Returns the given tokens array as a dictionary of key: token (str) and
   * value: number of occurrences.
   * @param {!Array<string>} tokens
   * @return {!Object<string, number>}
   * @private
   */
  mapFromTokensArray_(tokens) {
    const tokensMap = map();
    tokens.forEach(token => {
      const count = hasOwn(tokensMap, token)
        ? ownProperty(tokensMap, token) + 1
        : 1;
      tokensMap[token] = count;
    });
    return tokensMap;
  }

  /**
   * Truncate the given data to a maximum length of the max-entries attribute.
   * @param {!Array<!JsonObject|string>} data
   * @return {!Array<!JsonObject|string>}
   * @private
   */
  truncateToMaxEntries_(data) {
    if (this.maxEntries_ && this.maxEntries_ < data.length) {
      data = data.slice(0, this.maxEntries_);
    }
    return data;
  }

  /**
   * Shows or hides the results container_.
   * @param {boolean=} opt_display
   * @private
   */
  toggleResults_(opt_display) {
    this.element.setAttribute('aria-expanded', opt_display);
    toggle(dev().assertElement(this.container_), opt_display);
  }

  /**
   * Disables or re-enables the browser autofill on the autocomplete input.
   * Then handles showing or hiding results on user focus/blur.
   * @param {boolean} display
   * @return {!Promise}
   * @private
   */
  toggleResultsHandler_(display) {
    // Set/reset "autocomplete" attribute on the <form> ancestor.
    if (display) {
      this.inputElement_.form.setAttribute('autocomplete', 'off');
    } else if (this.initialAutocompleteAttr_) {
      this.inputElement_.form.setAttribute(
        'autocomplete',
        this.initialAutocompleteAttr_
      );
    } else {
      this.inputElement_.form.removeAttribute('autocomplete');
    }

    // Toggle results.
    let renderAbove = false;
<<<<<<< HEAD
    return this.measureMutateElement(() => {
      renderAbove = this.shouldRenderAbove_();
    }, () => {
      if (!display) {
        this.userInput_ = this.inputElement_.value;
        this.filterDataAndRenderResults_(this.sourceData_, this.userInput_);
        this.resetActiveElement_();
      }
      this.setResultDisplayDirection_(renderAbove);
      this.toggleResults_(display);
    });
=======
    return this.measureMutateElement(
      () => {
        renderAbove = this.shouldRenderAbove_();
      },
      () => {
        if (!display) {
          this.userInput_ = this.inputElement_.value;
          this.filterDataAndRenderResults_(this.sourceData_, this.userInput_);
          this.resetActiveElement_();
          this.setResultDisplayDirection_(renderAbove);
        }
        this.toggleResults_(display);
      }
    );
>>>>>>> bf504ab7
  }

  /**
   * Display results upwards or downwards based on location in the viewport.
   * Should be called in a measureMutate context.
   * @param {boolean} renderAbove
   * @private
   */
  setResultDisplayDirection_(renderAbove) {
    this.container_.classList.toggle(
      'i-amphtml-autocomplete-results-up',
      renderAbove
    );
  }

  /**
   * Returns true if the input is in the bottom half of the viewport.
   * Should be called in a measureMutate context.
   * @return {boolean}
   * @private
   */
  shouldRenderAbove_() {
    const viewHeight = this.viewport_.getHeight() || 0;
    return (
      this.inputElement_./*OK*/ getBoundingClientRect().top > viewHeight / 2
    );
  }

  /**
   * Returns true if the results are visible and has items.
   * @return {boolean}
   * @private
   */
  resultsShowing_() {
    return (
      !this.container_.hasAttribute('hidden') &&
      this.container_.children.length > 0
    );
  }

  /**
   * Returns the nearest ancestor element that is a suggested item.
   * @param {?Element} element
   * @return {?Element}
   * @private
   */
  getItemElement_(element) {
    if (element === null) {
      return null;
    }
    if (element.classList.contains('i-amphtml-autocomplete-item')) {
      return element;
    }
    return this.getItemElement_(element.parentElement);
  }

  /**
   * Writes the selected value into the input field.
   * @param {?Element} element
   * @private
   */
  selectItem_(element) {
    if (element === null || element.hasAttribute('data-disabled')) {
      return;
    }
    this.inputElement_.value = this.userInput_ = element.getAttribute(
      'data-value'
    );
    this.fireSelectEvent_(this.userInput_);
    this.clearAllItems_();
  }

  /**
   * Triggers a 'select' event with the given value as the value emitted.
   * @param {string} value
   * @private
   */
  fireSelectEvent_(value) {
    const name = 'select';
    const selectEvent = createCustomEvent(
      this.win,
      `amp-autocomplete.${name}`,
      /** @type {!JsonObject} */ ({value})
    );
    this.action_.trigger(this.element, name, selectEvent, ActionTrust.HIGH);
  }

  /**
   * Given a delta between the current active item and the desired active item,
   * marks the desired active item as active. Loops to the beginning.
   * @param {number} delta
   * @return {!Promise}
   * @private
   */
  updateActiveItem_(delta) {
    if (delta === 0 || !this.resultsShowing_()) {
      return Promise.resolve();
    }
    // Active element logic
    const keyUpWhenNoneActive = this.activeIndex_ === -1 && delta < 0;
    const index = keyUpWhenNoneActive ? delta : this.activeIndex_ + delta;
    const enabledElements = this.getEnabledItems_();
    if (enabledElements.length === 0) {
      return Promise.resolve();
    }
    const activeIndex = mod(index, enabledElements.length);
    const newActiveElement = enabledElements[activeIndex];
    this.inputElement_.value = newActiveElement.getAttribute('data-value');

    // Element visibility logic
    let shouldScroll, newTop;

    return this.measureMutateElement(
      () => {
        const {offsetTop: itemTop, offsetHeight: itemHeight} = newActiveElement;
        const {
          scrollTop: resultTop,
          offsetHeight: resultHeight,
        } = this.container_;
        shouldScroll =
          resultTop > itemTop ||
          resultTop + resultHeight < itemTop + itemHeight;
        newTop = delta > 0 ? itemTop + itemHeight - resultHeight : itemTop;
      },
      () => {
        if (shouldScroll) {
          this.container_./*OK*/ scrollTop = newTop;
        }
        this.resetActiveElement_();
        newActiveElement.classList.add('i-amphtml-autocomplete-item-active');
        this.activeIndex_ = activeIndex;
        this.activeElement_ = newActiveElement;
      }
<<<<<<< HEAD
      this.resetActiveElement_();
      newActiveElement.classList.add('i-amphtml-autocomplete-item-active');
      newActiveElement.setAttribute('aria-selected', 'true');
      this.activeIndex_ = activeIndex;
      this.activeElement_ = newActiveElement;
    });
=======
    );
>>>>>>> bf504ab7
  }

  /** Returns all item elements in the results container that do not have the
   * 'data-disabled' attribute.
   * @return {!NodeList}
   * @private
   */
  getEnabledItems_() {
    return this.container_.querySelectorAll(
      '.i-amphtml-autocomplete-item:not([data-disabled])'
    );
  }

  /**
   * Displays the user's partial input in the input field.
   * @private
   */
  displayUserInput_() {
    this.inputElement_.value = this.userInput_;
    this.resetActiveElement_();
  }

  /**
   * Resets the activeIndex_, activeElement_ and removes its 'active' class.
   * Should be called in a measureMutate context.
   * @private
   */
  resetActiveElement_() {
    if (!this.activeElement_) {
      return;
    }
    this.activeElement_.classList.toggle(
<<<<<<< HEAD
        'i-amphtml-autocomplete-item-active', false);
    this.activeElement_.removeAttribute('aria-selected');
=======
      'i-amphtml-autocomplete-item-active',
      false
    );
>>>>>>> bf504ab7
    this.activeElement_ = null;
    this.activeIndex_ = -1;
  }

  /**
   * Delete all children to the container_
   * @private
   */
  clearAllItems_() {
    removeChildren(dev().assertElement(this.container_));
  }

  /**
   * Handles keyboard events.
   * @param {!Event} event
   * @return {!Promise}
   * @private
   */
  keyDownHandler_(event) {
    switch (event.key) {
      case Keys.DOWN_ARROW:
        event.preventDefault();
        if (this.resultsShowing_()) {
          // Disrupt loop around to display user input.
          if (this.activeIndex_ === this.getEnabledItems_().length - 1) {
            this.displayUserInput_();
            return Promise.resolve();
          }
          return this.updateActiveItem_(1);
        }
        return this.mutateElement(() => {
          this.filterDataAndRenderResults_(this.sourceData_, this.userInput_);
          this.toggleResults_(true);
        });
      case Keys.UP_ARROW:
        event.preventDefault();
        // Disrupt loop around to display user input.
        if (this.activeIndex_ === 0) {
          this.displayUserInput_();
          return Promise.resolve();
        }
        return this.updateActiveItem_(-1);
      case Keys.ENTER:
        if (this.resultsShowing_() && !this.submitOnEnter_) {
          event.preventDefault();
        }
        if (this.activeElement_) {
          return this.mutateElement(() => {
            this.selectItem_(this.activeElement_);
            this.resetActiveElement_();
          });
        }
        return Promise.resolve();
      case Keys.ESCAPE:
        // Select user's partial input and hide results.
        return this.mutateElement(() => {
          this.displayUserInput_();
          this.toggleResults_(false);
        });
      case Keys.TAB:
        if (this.activeElement_) {
          this.userInput_ = this.inputElement_.value;
          this.fireSelectEvent_(this.userInput_);
        }
        return Promise.resolve();
      default:
        return Promise.resolve();
    }
  }

  /** @override */
  isLayoutSupported(layout) {
    return layout == Layout.CONTAINER;
  }
}

AMP.extension(TAG, '0.1', AMP => {
  AMP.registerElement(TAG, AmpAutocomplete, CSS);
});<|MERGE_RESOLUTION|>--- conflicted
+++ resolved
@@ -14,25 +14,25 @@
  * limitations under the License.
  */
 
-import {ActionTrust} from '../../../src/action-constants';
-import {CSS} from '../../../build/amp-autocomplete-0.1.css';
-import {Keys} from '../../../src/utils/key-codes';
-import {Layout} from '../../../src/layout';
-import {Services} from '../../../src/services';
+import { ActionTrust } from '../../../src/action-constants';
+import { CSS } from '../../../build/amp-autocomplete-0.1.css';
+import { Keys } from '../../../src/utils/key-codes';
+import { Layout } from '../../../src/layout';
+import { Services } from '../../../src/services';
 import {
   UrlReplacementPolicy,
   batchFetchJsonFor,
 } from '../../../src/batched-json';
-import {childElementsByTag, removeChildren} from '../../../src/dom';
-import {createCustomEvent} from '../../../src/event-helper';
-import {dev, user, userAssert} from '../../../src/log';
-import {getValueForExpr, tryParseJson} from '../../../src/json';
-import {hasOwn, map, ownProperty} from '../../../src/utils/object';
-import {includes, startsWith} from '../../../src/string';
-import {isEnumValue} from '../../../src/types';
-import {isExperimentOn} from '../../../src/experiments';
-import {mod} from '../../../src/utils/math';
-import {toggle} from '../../../src/style';
+import { childElementsByTag, removeChildren } from '../../../src/dom';
+import { createCustomEvent } from '../../../src/event-helper';
+import { dev, user, userAssert } from '../../../src/log';
+import { getValueForExpr, tryParseJson } from '../../../src/json';
+import { hasOwn, map, ownProperty } from '../../../src/utils/object';
+import { includes, startsWith } from '../../../src/string';
+import { isEnumValue } from '../../../src/types';
+import { isExperimentOn } from '../../../src/experiments';
+import { mod } from '../../../src/utils/math';
+import { toggle } from '../../../src/style';
 
 const EXPERIMENT = 'amp-autocomplete';
 const TAG = 'amp-autocomplete';
@@ -159,7 +159,7 @@
       user().warn(
         TAG,
         'Expected a <script type="application/json"> child or ' +
-          'a URL specified in "src".'
+        'a URL specified in "src".'
       );
     }
 
@@ -196,27 +196,16 @@
       );
       // Dummy render to verify existence of "data-value" attribute.
       this.templates_
-        .renderTemplate(this.templateElement_, /** @type {!JsonObject} */ ({}))
+        .renderTemplate(this.templateElement_, /** @type {!JsonObject} */({}))
         .then(renderedEl => {
           userAssert(
             renderedEl.hasAttribute('data-value') ||
-              renderedEl.hasAttribute('data-disabled'),
+            renderedEl.hasAttribute('data-disabled'),
             `${TAG} requires a "data-value" or "data-disabled" attribute.`
           );
         });
     }
 
-<<<<<<< HEAD
-    // Read configuration attributes
-    this.filter_ = userAssert(this.element.getAttribute('filter'),
-        `${TAG} requires "filter" attribute.`);
-    userAssert(isEnumValue(FilterType, this.filter_),
-        `Unexpected filter: ${this.filter_}`);
-    this.minChars_ = this.element.hasAttribute('min-characters') ?
-      parseInt(this.element.getAttribute('min-characters'), 10) : 1;
-    this.maxEntries_ = this.element.hasAttribute('max-entries') ?
-      parseInt(this.element.getAttribute('max-entries'), 10) : null;
-=======
     this.filter_ = userAssert(
       this.element.getAttribute('filter'),
       `${TAG} requires "filter" attribute.`
@@ -226,13 +215,13 @@
       `Unexpected filter: ${this.filter_}`
     );
 
+    // Read configuration attributes
     this.minChars_ = this.element.hasAttribute('min-characters')
       ? parseInt(this.element.getAttribute('min-characters'), 10)
       : 1;
     this.maxEntries_ = this.element.hasAttribute('max-entries')
       ? parseInt(this.element.getAttribute('max-entries'), 10)
       : null;
->>>>>>> bf504ab7
     this.submitOnEnter_ = this.element.hasAttribute('submit-on-enter');
 
     // Set accessibility attributes
@@ -258,7 +247,7 @@
       user().warn(
         TAG,
         'Expected key "items" in data but found nothing. ' +
-          'Rendering empty results.'
+        'Rendering empty results.'
       );
       return [];
     }
@@ -285,7 +274,7 @@
         user().warn(
           TAG,
           'Expected key "items" in data but found nothing. ' +
-            'Rendering empty results.'
+          'Rendering empty results.'
         );
         return [];
       }
@@ -338,7 +327,7 @@
         user().warn(
           TAG,
           'Discovered both inline <script> and remote "src"' +
-            ' data. Was providing two datasets intended?'
+          ' data. Was providing two datasets intended?'
         );
       }
       remoteDataPromise = this.getRemoteData_();
@@ -450,42 +439,29 @@
     let renderPromise = Promise.resolve();
     this.resetActiveElement_();
     if (this.templateElement_) {
-<<<<<<< HEAD
       renderPromise = this.templates_.renderTemplateArray(this.templateElement_,
-          filteredData).then(renderedChildren => {
-        renderedChildren.map(child => {
-          if (child.hasAttribute('data-disabled')) {
-            child.setAttribute('aria-disabled', 'true');
-          }
-          child.classList.add('i-amphtml-autocomplete-item');
-          child.setAttribute('role', 'option');
-          container.appendChild(child);
-=======
-      renderPromise = this.templates_
-        .renderTemplateArray(this.templateElement_, filteredData)
-        .then(renderedChildren => {
+        filteredData).then(renderedChildren => {
           renderedChildren.map(child => {
             if (child.hasAttribute('data-disabled')) {
               child.setAttribute('aria-disabled', 'true');
             }
             child.classList.add('i-amphtml-autocomplete-item');
-            child.setAttribute('role', 'listitem');
+            child.setAttribute('role', 'option');
             container.appendChild(child);
           });
->>>>>>> bf504ab7
-        });
-    } else {
-      filteredData.forEach(item => {
-        userAssert(
-          typeof item === 'string',
-          `${TAG} data must provide template for non-string items.`
-        );
-        container.appendChild(
-          this.createElementFromItem_(/** @type {string} */ (item))
-        );
-      });
-    }
+        } else {
+            filteredData.forEach(item => {
+              userAssert(
+                typeof item === 'string',
+                `${TAG} data must provide template for non-string items.`
+              );
+              container.appendChild(
+                this.createElementFromItem_(/** @type {string} */(item))
+              );
+            });
+          }
     return renderPromise;
+    }
   }
 
   /**
@@ -506,7 +482,7 @@
     const itemsExpr = this.element.getAttribute('filter-value') || 'value';
     const filteredData = data.filter(item => {
       if (typeof item === 'object') {
-        item = getValueForExpr(/** @type {!JsonObject} */ (item), itemsExpr);
+        item = getValueForExpr(/** @type {!JsonObject} */(item), itemsExpr);
       }
       userAssert(
         typeof item === 'string',
@@ -603,7 +579,7 @@
    */
   tokenizeString_(inputStr) {
     inputStr = inputStr.replace(/[\.]+/g, '');
-    return inputStr.split(/[`~(){}_|+\-;:\'",\[\]\\\/ ]+/g);
+    return inputStr.split(/[/`~(){}_|+\-;:\'",\[\]\\\/ ]+/g);
   }
 
   /**
@@ -669,7 +645,6 @@
 
     // Toggle results.
     let renderAbove = false;
-<<<<<<< HEAD
     return this.measureMutateElement(() => {
       renderAbove = this.shouldRenderAbove_();
     }, () => {
@@ -681,22 +656,6 @@
       this.setResultDisplayDirection_(renderAbove);
       this.toggleResults_(display);
     });
-=======
-    return this.measureMutateElement(
-      () => {
-        renderAbove = this.shouldRenderAbove_();
-      },
-      () => {
-        if (!display) {
-          this.userInput_ = this.inputElement_.value;
-          this.filterDataAndRenderResults_(this.sourceData_, this.userInput_);
-          this.resetActiveElement_();
-          this.setResultDisplayDirection_(renderAbove);
-        }
-        this.toggleResults_(display);
-      }
-    );
->>>>>>> bf504ab7
   }
 
   /**
@@ -779,7 +738,7 @@
     const selectEvent = createCustomEvent(
       this.win,
       `amp-autocomplete.${name}`,
-      /** @type {!JsonObject} */ ({value})
+      /** @type {!JsonObject} */({ value })
     );
     this.action_.trigger(this.element, name, selectEvent, ActionTrust.HIGH);
   }
@@ -811,7 +770,7 @@
 
     return this.measureMutateElement(
       () => {
-        const {offsetTop: itemTop, offsetHeight: itemHeight} = newActiveElement;
+        const { offsetTop: itemTop, offsetHeight: itemHeight } = newActiveElement;
         const {
           scrollTop: resultTop,
           offsetHeight: resultHeight,
@@ -827,19 +786,10 @@
         }
         this.resetActiveElement_();
         newActiveElement.classList.add('i-amphtml-autocomplete-item-active');
+        newActiveElement.setAttribute('aria-selected', 'true');
         this.activeIndex_ = activeIndex;
         this.activeElement_ = newActiveElement;
-      }
-<<<<<<< HEAD
-      this.resetActiveElement_();
-      newActiveElement.classList.add('i-amphtml-autocomplete-item-active');
-      newActiveElement.setAttribute('aria-selected', 'true');
-      this.activeIndex_ = activeIndex;
-      this.activeElement_ = newActiveElement;
-    });
-=======
-    );
->>>>>>> bf504ab7
+      });
   }
 
   /** Returns all item elements in the results container that do not have the
@@ -872,14 +822,8 @@
       return;
     }
     this.activeElement_.classList.toggle(
-<<<<<<< HEAD
-        'i-amphtml-autocomplete-item-active', false);
+      'i-amphtml-autocomplete-item-active', false);
     this.activeElement_.removeAttribute('aria-selected');
-=======
-      'i-amphtml-autocomplete-item-active',
-      false
-    );
->>>>>>> bf504ab7
     this.activeElement_ = null;
     this.activeIndex_ = -1;
   }
