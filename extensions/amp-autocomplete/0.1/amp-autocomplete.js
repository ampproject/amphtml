--- conflicted
+++ resolved
@@ -14,25 +14,25 @@
  * limitations under the License.
  */
 
-import {ActionTrust} from '../../../src/action-constants';
-import {CSS} from '../../../build/amp-autocomplete-0.1.css';
-import {Keys} from '../../../src/utils/key-codes';
-import {Layout} from '../../../src/layout';
-import {Services} from '../../../src/services';
+import { ActionTrust } from '../../../src/action-constants';
+import { CSS } from '../../../build/amp-autocomplete-0.1.css';
+import { Keys } from '../../../src/utils/key-codes';
+import { Layout } from '../../../src/layout';
+import { Services } from '../../../src/services';
 import {
   UrlReplacementPolicy,
   batchFetchJsonFor,
 } from '../../../src/batched-json';
-import {childElementsByTag, removeChildren} from '../../../src/dom';
-import {createCustomEvent} from '../../../src/event-helper';
-import {dev, user, userAssert} from '../../../src/log';
-import {getValueForExpr, tryParseJson} from '../../../src/json';
-import {hasOwn, map, ownProperty} from '../../../src/utils/object';
-import {includes, startsWith} from '../../../src/string';
-import {isEnumValue} from '../../../src/types';
-import {isExperimentOn} from '../../../src/experiments';
-import {mod} from '../../../src/utils/math';
-import {toggle} from '../../../src/style';
+import { childElementsByTag, removeChildren } from '../../../src/dom';
+import { createCustomEvent } from '../../../src/event-helper';
+import { dev, user, userAssert } from '../../../src/log';
+import { getValueForExpr, tryParseJson } from '../../../src/json';
+import { hasOwn, map, ownProperty } from '../../../src/utils/object';
+import { includes, startsWith } from '../../../src/string';
+import { isEnumValue } from '../../../src/types';
+import { isExperimentOn } from '../../../src/experiments';
+import { mod } from '../../../src/utils/math';
+import { toggle } from '../../../src/style';
 
 const EXPERIMENT = 'amp-autocomplete';
 const TAG = 'amp-autocomplete';
@@ -159,7 +159,7 @@
       user().warn(
         TAG,
         'Expected a <script type="application/json"> child or ' +
-          'a URL specified in "src".'
+        'a URL specified in "src".'
       );
     }
 
@@ -196,11 +196,11 @@
       );
       // Dummy render to verify existence of "data-value" attribute.
       this.templates_
-        .renderTemplate(this.templateElement_, /** @type {!JsonObject} */ ({}))
+        .renderTemplate(this.templateElement_, /** @type {!JsonObject} */({}))
         .then(renderedEl => {
           userAssert(
             renderedEl.hasAttribute('data-value') ||
-              renderedEl.hasAttribute('data-disabled'),
+            renderedEl.hasAttribute('data-disabled'),
             `${TAG} requires a "data-value" or "data-disabled" attribute.`
           );
         });
@@ -243,7 +243,7 @@
       user().warn(
         TAG,
         'Expected key "items" in data but found nothing. ' +
-          'Rendering empty results.'
+        'Rendering empty results.'
       );
       return [];
     }
@@ -270,7 +270,7 @@
         user().warn(
           TAG,
           'Expected key "items" in data but found nothing. ' +
-            'Rendering empty results.'
+          'Rendering empty results.'
         );
         return [];
       }
@@ -323,7 +323,7 @@
         user().warn(
           TAG,
           'Discovered both inline <script> and remote "src"' +
-            ' data. Was providing two datasets intended?'
+          ' data. Was providing two datasets intended?'
         );
       }
       remoteDataPromise = this.getRemoteData_();
@@ -361,11 +361,11 @@
   /**
    * Create and return <div> element from given plan-text item.
    * @param {string} item
-   * @param {string=} substring
+   * @param {string} substring
    * @return {!Element}
    * @private
    */
-  createElementFromItem_(item, substring = '') {
+  createElementFromItem_(item, substring) {
     const element = this.element.ownerDocument.createElement('div');
     element.classList.add('i-amphtml-autocomplete-item');
     element.setAttribute('role', 'listitem');
@@ -376,7 +376,7 @@
     } else {
       const regex = new RegExp(substring, 'gi');
       element./*OK*/innerHTML = item.replace(
-          regex, '<span class="autocomplete-partial">$&</span>');
+        regex, '<span class="autocomplete-partial">$&</span>');
     }
     return element;
   }
@@ -427,7 +427,7 @@
     const filteredData = this.filterData_(sourceData, opt_input);
     return this.renderResults_(
       filteredData,
-      dev().assertElement(this.container_)
+      dev().assertElement(this.container_), opt_input
     );
   }
 
@@ -435,6 +435,7 @@
    * Render the given data into item elements in the given container element.
    * @param {!Array<!JsonObject|string>} filteredData
    * @param {!Element} container
+   * @param {string} input
    * @return {!Promise}
    * @private
    */
@@ -442,56 +443,33 @@
     let renderPromise = Promise.resolve();
     this.resetActiveElement_();
     if (this.templateElement_) {
-<<<<<<< HEAD
       renderPromise = this.templates_.renderTemplateArray(this.templateElement_,
-          filteredData).then(renderedChildren => {
-        renderedChildren.map(child => {
-          if (child.hasAttribute('data-disabled')) {
-            child.setAttribute('aria-disabled', 'true');
-          }
-          child.classList.add('i-amphtml-autocomplete-item');
-          child.setAttribute('role', 'listitem');
-          const valueToReplace = child.getAttribute('data-value');
-          if (this.userInput_ && valueToReplace &&
-            this.userInput_.length <= valueToReplace.length) {
-            const regex = new RegExp(this.userInput_, 'gi');
-            const displayValue = valueToReplace.replace(
-                regex, '<span class="autocomplete-partial">$&</span>');
-            child./*OK*/innerHTML =
-              child./*OK*/innerHTML.replace(valueToReplace, displayValue);
-          }
-
-          container.appendChild(child);
-=======
-      renderPromise = this.templates_
-        .renderTemplateArray(this.templateElement_, filteredData)
-        .then(renderedChildren => {
+        filteredData).then(renderedChildren => {
           renderedChildren.map(child => {
             if (child.hasAttribute('data-disabled')) {
               child.setAttribute('aria-disabled', 'true');
             }
             child.classList.add('i-amphtml-autocomplete-item');
             child.setAttribute('role', 'listitem');
+            const valueToReplace = child.getAttribute('data-value');
+            if (this.userInput_ && valueToReplace &&
+              this.userInput_.length <= valueToReplace.length) {
+              const regex = new RegExp(this.userInput_, 'gi');
+              const displayValue = valueToReplace.replace(
+                regex, '<span class="autocomplete-partial">$&</span>');
+              child./*OK*/innerHTML =
+                child./*OK*/innerHTML.replace(valueToReplace, displayValue);
+            }
+
             container.appendChild(child);
           });
->>>>>>> bf504ab7
         });
     } else {
       filteredData.forEach(item => {
-<<<<<<< HEAD
         userAssert(typeof item === 'string',
-            `${TAG} data must provide template for non-string items.`);
+          `${TAG} data must provide template for non-string items.`);
         container.appendChild(this.createElementFromItem_(
-            /** @type {string} */ (item), this.userInput_));
-=======
-        userAssert(
-          typeof item === 'string',
-          `${TAG} data must provide template for non-string items.`
-        );
-        container.appendChild(
-          this.createElementFromItem_(/** @type {string} */ (item))
-        );
->>>>>>> bf504ab7
+            /** @type {string} */(item), input));
       });
     }
     return renderPromise;
@@ -515,7 +493,7 @@
     const itemsExpr = this.element.getAttribute('filter-value') || 'value';
     const filteredData = data.filter(item => {
       if (typeof item === 'object') {
-        item = getValueForExpr(/** @type {!JsonObject} */ (item), itemsExpr);
+        item = getValueForExpr(/** @type {!JsonObject} */(item), itemsExpr);
       }
       userAssert(
         typeof item === 'string',
@@ -773,7 +751,7 @@
     const selectEvent = createCustomEvent(
       this.win,
       `amp-autocomplete.${name}`,
-      /** @type {!JsonObject} */ ({value})
+      /** @type {!JsonObject} */({ value })
     );
     this.action_.trigger(this.element, name, selectEvent, ActionTrust.HIGH);
   }
@@ -805,7 +783,7 @@
 
     return this.measureMutateElement(
       () => {
-        const {offsetTop: itemTop, offsetHeight: itemHeight} = newActiveElement;
+        const { offsetTop: itemTop, offsetHeight: itemHeight } = newActiveElement;
         const {
           scrollTop: resultTop,
           offsetHeight: resultHeight,
