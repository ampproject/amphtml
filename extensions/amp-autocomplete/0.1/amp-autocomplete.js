--- conflicted
+++ resolved
@@ -332,7 +332,6 @@
     const ampdoc = this.getAmpDoc();
     const policy = UrlReplacementPolicy.ALL;
     const itemsExpr = this.element.getAttribute('items') || 'items';
-<<<<<<< HEAD
     if (this.isSsr_) {
       return requestForBatchFetch(
         this.element,
@@ -362,32 +361,18 @@
         );
       });
     } else {
-      return batchFetchJsonFor(ampdoc, this.element, itemsExpr, policy).catch(
-        e => {
-          if (e.message === 'Response is undefined.') {
-            user().warn(
-              TAG,
-              'Expected key "%s" in data but found nothing. Rendering empty results.',
-              itemsExpr
-            );
-            return [];
-          }
-        }
-      );
-    }
-=======
-    return batchFetchJsonFor(ampdoc, this.element, {
-      expr: itemsExpr,
-      urlReplacement: policy,
-    }).catch(() => {
-      user().warn(
-        TAG,
-        'Expected key "%s" in data but found nothing. Rendering empty results.',
-        itemsExpr
-      );
-      return [];
-    });
->>>>>>> 61b936e6
+      return batchFetchJsonFor(ampdoc, this.element, {
+        expr: itemsExpr,
+        urlReplacement: policy,
+      }).catch(() => {
+        user().warn(
+          TAG,
+          'Expected key "%s" in data but found nothing. Rendering empty results.',
+          itemsExpr
+        );
+        return [];
+      });
+    }
   }
 
   /**
