--- conflicted
+++ resolved
@@ -227,7 +227,7 @@
     * the suggestion container must have a unique ID.
      * In case the autocomplete doesn't have an ID we use a
      * random number to ensure uniqueness.
-     @private {number|string} 
+     @private {number|string}
      */
     this.containerId_ = element.id
       ? element.id
@@ -498,11 +498,10 @@
   layoutCallback() {
     // Disable autofill in browsers.
     this.inputElement_.setAttribute('autocomplete', 'off');
-<<<<<<< HEAD
+
     if (this.element.hasAttribute('prefetch')) {
       this.checkFirstInteractionAndMaybeFetchData_();
     }
-=======
 
     // Register event handlers.
     this.inputElement_.addEventListener(
@@ -531,7 +530,6 @@
       this.selectHandler_(e);
     });
 
->>>>>>> df9b91fc
     return this.autocomplete_(this.sourceData_, this.userInput_);
   }
 
