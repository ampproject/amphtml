--- conflicted
+++ resolved
@@ -532,41 +532,11 @@
   layoutCallback() {
     // Disable autofill in browsers.
     this.inputElement_.setAttribute('autocomplete', 'off');
-<<<<<<< HEAD
-=======
 
     if (this.element.hasAttribute('prefetch')) {
       this.checkFirstInteractionAndMaybeFetchData_();
     }
 
-    // Register event handlers.
-    this.inputElement_.addEventListener(
-      'touchstart',
-      () => {
-        this.checkFirstInteractionAndMaybeFetchData_();
-      },
-      {passive: true}
-    );
-    this.inputElement_.addEventListener('input', () => {
-      this.inputHandler_();
-    });
-    this.inputElement_.addEventListener('keydown', (e) => {
-      this.keyDownHandler_(e);
-    });
-    this.inputElement_.addEventListener('focus', () => {
-      this.checkFirstInteractionAndMaybeFetchData_().then(() => {
-        const display = this.binding_.shouldShowOnFocus();
-        this.toggleResultsHandler_(display);
-      });
-    });
-    this.inputElement_.addEventListener('blur', () => {
-      this.toggleResultsHandler_(false);
-    });
-    this.container_.addEventListener('mousedown', (e) => {
-      this.selectHandler_(e);
-    });
-
->>>>>>> 2b47cb6c
     return this.autocomplete_(this.sourceData_, this.userInput_);
   }
 
