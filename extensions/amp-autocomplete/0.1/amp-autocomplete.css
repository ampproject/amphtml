--- conflicted
+++ resolved
@@ -49,14 +49,7 @@
   margin-bottom: .5rem; /* default-ui-space-small */
 }
 
-<<<<<<< HEAD
 .i-amphtml-autocomplete-item, .autocomplete-fallback {
-  background-color: white;
-  border: 1px solid black;
-  padding: 4px;
-=======
-.i-amphtml-autocomplete-item {
->>>>>>> bf504ab7
   position: relative;
   padding: .5rem 1rem; /* default-ui-space-small default-ui-space-medium */
   cursor: pointer;
