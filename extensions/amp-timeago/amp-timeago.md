---
$category@: presentation
formats:
  - websites
  - email
teaser:
  text: Provides fuzzy timestamps by formatting dates as "time ago" (for example, 3 hours ago).
---

<!--
Copyright 2017 The AMP HTML Authors. All Rights Reserved.

Licensed under the Apache License, Version 2.0 (the "License");
you may not use this file except in compliance with the License.
You may obtain a copy of the License at

      http://www.apache.org/licenses/LICENSE-2.0

Unless required by applicable law or agreed to in writing, software
distributed under the License is distributed on an "AS-IS" BASIS,
WITHOUT WARRANTIES OR CONDITIONS OF ANY KIND, either express or implied.
See the License for the specific language governing permissions and
limitations under the License.
-->

# amp-timeago

<<<<<<< HEAD
Provides fuzzy timestamps by formatting dates as `*** time ago` (for example, 3 hours ago).
=======
<table>
  <tr>
    <td width="40%"><strong>Description</strong></td>
    <td>Provides fuzzy timestamps that you can use on your AMP pages, based on <a href="https://github.com/hustcc/timeago.js">timeago.js</a>.</td>
  </tr>
  <tr>
    <td width="40%"><strong>Required Script</strong></td>
    <td><code>&lt;script async custom-element="amp-timeago" src="https://cdn.ampproject.org/v0/amp-timeago-0.1.js">&lt;/script></code></td>
  </tr>
  <tr>
    <td width="40%"><strong><a href="https://amp.dev/documentation/guides-and-tutorials/develop/style_and_layout/control_layout">Supported Layouts</a></strong></td>
    <td>fixed, fixed-height, responsive</td>
  </tr>
  <tr>
    <td><strong>Examples</strong></td>
    <td>See AMP By Example's <a href="https://amp.dev/documentation/examples/components/amp-timeago/">amp-timeago example</a>.</td>
  </tr>
</table>

[TOC]
>>>>>>> 6f79c363

## Behavior

Use the amp-timago component to count up to, or away from, a specified date and time.

The component replaces the text node with a fuzzy timestamp, such as `in 30 years` or `3 hours ago`.
If using the `cutoff` attribute, and time has past the cutoff, the text node will display the specified date in the `datetime` attribute.

Example:

[example preview="inline" playground="true" imports="amp-timeago"]

```html
<amp-timeago
  layout="fixed"
  width="160"
  height="20"
  datetime="2017-04-11T00:37:33.809Z"
  locale="en"
  >Saturday 11 April 2017 00.37</amp-timeago
>
```

The `amp-timeago` component requires a placeholder in the text node. The calculated timestamp replaces the placeholder once ready. Use the placeholder as a fallback to display to users if `amp-timeago` is unable to process the fuzzy timestamp.

[/example]

## Attributes

<table>
  <tr>
    <td width="40%"><strong>datetime (required)</strong></td>
    <td>An ISO datetime. E.g. 2017-03-10T01:00:00Z (UTC) <em>or</em> 2017-03-09T20:00:00-05:00 (specifying timezone offset).</td>
  </tr>
  <tr>
    <td width="40%"><strong>locale (optional)</strong></td>
    <td><p>By default, the local is set to <code>en</code>; however, you can specify one of the following locales:</p>
<ul>
  <li>ar (Arabic)</li>
  <li>be (Belarusian)</li>
  <li>bg (Bulgarian)</li>
  <li>ca (Catalan)</li>
  <li>da (Danish)</li>
  <li>de (German)</li>
  <li>el (Greek)</li>
  <li>en (English)</li>
  <li>enShort (English - short)</li>
  <li>es (Spanish)</li>
  <li>eu (Basque)</li>
  <li>fi (Finnish)</li>
  <li>fr (French)</li>
  <li>he (Hebrew)</li>
  <li>hu (Hungarian)</li>
  <li>inBG (Bangla)</li>
  <li>inHI (Hindi)</li>
  <li>inID (Malay)</li>
  <li>it (Italian)</li>
  <li>ja (Japanese)</li>
  <li>ko (Korean)</li>
  <li>ml (Malayalam)</li>
  <li>nbNO (Norwegian Bokmål)</li>
  <li>nl (Dutch)</li>
  <li>nnNO (Norwegian Nynorsk)</li>
  <li>pl (Polish)</li>
  <li>ptBR (Portuguese)</li>
  <li>ro (Romanian)</li>
  <li>ru (Russian)</li>
  <li>sv (Swedish)</li>
  <li>ta (Tamil)</li>
  <li>th (Thai)</li>
  <li>tr (Turkish)</li>
  <li>uk (Ukrainian)</li>
  <li>vi (Vietnamese)</li>
  <li>zhCN (Chinese)</li>
  <li>zhTW (Taiwanese)</li>
</ul></td>
  </tr>
  <tr>
    <td width="40%"><strong>cutoff (optional)</strong></td>
    <td>Display the original date if time distance is older than cutoff (seconds).</td>
  </tr>
  <tr>
    <td width="40%"><strong>common attributes</strong></td>
    <td>This element includes <a href="https://amp.dev/documentation/guides-and-tutorials/learn/common_attributes">common attributes</a> extended to AMP components.</td>
  </tr>
</table>

## Validation

See [amp-timeago rules](https://github.com/ampproject/amphtml/blob/master/extensions/amp-timeago/validator-amp-timeago.protoascii) in the AMP validator specification.<|MERGE_RESOLUTION|>--- conflicted
+++ resolved
@@ -25,30 +25,7 @@
 
 # amp-timeago
 
-<<<<<<< HEAD
 Provides fuzzy timestamps by formatting dates as `*** time ago` (for example, 3 hours ago).
-=======
-<table>
-  <tr>
-    <td width="40%"><strong>Description</strong></td>
-    <td>Provides fuzzy timestamps that you can use on your AMP pages, based on <a href="https://github.com/hustcc/timeago.js">timeago.js</a>.</td>
-  </tr>
-  <tr>
-    <td width="40%"><strong>Required Script</strong></td>
-    <td><code>&lt;script async custom-element="amp-timeago" src="https://cdn.ampproject.org/v0/amp-timeago-0.1.js">&lt;/script></code></td>
-  </tr>
-  <tr>
-    <td width="40%"><strong><a href="https://amp.dev/documentation/guides-and-tutorials/develop/style_and_layout/control_layout">Supported Layouts</a></strong></td>
-    <td>fixed, fixed-height, responsive</td>
-  </tr>
-  <tr>
-    <td><strong>Examples</strong></td>
-    <td>See AMP By Example's <a href="https://amp.dev/documentation/examples/components/amp-timeago/">amp-timeago example</a>.</td>
-  </tr>
-</table>
-
-[TOC]
->>>>>>> 6f79c363
 
 ## Behavior
 
