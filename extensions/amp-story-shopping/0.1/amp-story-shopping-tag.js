import * as Preact from '#core/dom/jsx';
import {Layout_Enum} from '#core/dom/layout';
import {computedStyle} from '#core/dom/style';

import {Services} from '#service';

import {CSS as shoppingTagCSS} from '../../../build/amp-story-shopping-tag-0.1.css';
import {
  Action,
  ShoppingConfigDataDef,
  ShoppingDataDef,
  StateProperty,
} from '../../amp-story/1.0/amp-story-store-service';
import {createShadowRootWithStyle} from '../../amp-story/1.0/utils';

/** @const {!Array<!Object>} fontFaces with urls from https://fonts.googleapis.com/css2?family=Poppins:wght@400;700&amp;display=swap */
const FONTS_TO_LOAD = [
  {
    family: 'Poppins',
    weight: '400',
    src: "url(https://fonts.gstatic.com/s/poppins/v9/pxiEyp8kv8JHgFVrJJfecnFHGPc.woff2) format('woff2')",
  },
  {
    family: 'Poppins',
    weight: '700',
    src: "url(https://fonts.gstatic.com/s/poppins/v9/pxiByp8kv8JHgFVrLCz7Z1xlFd2JQEk.woff2) format('woff2')",
  },
];

export class AmpStoryShoppingTag extends AMP.BaseElement {
  /** @param {!AmpElement} element */
  constructor(element) {
    super(element);
    /** @private @const {?../../amp-story/1.0/amp-story-store-service.AmpStoryStoreService} */
    this.storeService_ = null;

    /** @private {?../../../src/service/localization.LocalizationService} */
    this.localizationService_ = null;

    /** @param {boolean} element */
    this.hasAppendedInnerShoppingTagEl_ = false;

    /** @param {!ShoppingConfigDataDef} tagData */
    this.tagData_ = null;
  }

  /** @override */
  buildCallback() {
    this.loadFonts_();
    this.element.setAttribute('role', 'button');

    return Promise.all([
      Services.storyStoreServiceForOrNull(this.win),
      Services.localizationServiceForOrNull(this.element),
    ]).then(([storeService, localizationService]) => {
      this.storeService_ = storeService;
      this.localizationService_ = localizationService;
    });
  }

  /** @override */
  layoutCallback() {
    this.storeService_.subscribe(
      StateProperty.SHOPPING_DATA,
      (shoppingData) => this.createAndAppendInnerShoppingTagEl_(shoppingData),
      true /** callToInitialize */
    );

    this.storeService_.subscribe(StateProperty.RTL_STATE, (rtlState) => {
      this.onRtlStateUpdate_(rtlState);
    });

    this.storeService_.subscribe(StateProperty.PAGE_SIZE, (pageSizeState) => {
      this.shouldTagFlip_(pageSizeState);
    });
  }

  /**
   * Helper function to check if the shopping tag should flip if it's too far to the right.
   * @param {!Object} pageSize
   * @private
   */
  shouldTagFlip_(pageSize) {
    pageSize = this.element.closest('amp-story-page')./*OK*/ offsetWidth;
    /* We only check the right hand side, as resizing only expands the border to the right. */

    const {left, width} = this.element./*OK*/ getLayoutBox();

    const storyPageWidth = pageSize.width;

    const shouldFlip = left + width > storyPageWidth;

    const dotEl = this.shoppingTagEl_.querySelector(
      '.i-amphtml-amp-story-shopping-tag-dot'
    );

    this.mutateElement(() => {
      this.shoppingTagEl_.classList.toggle(
        'i-amphtml-amp-story-shopping-tag-inner-flipped',
        shouldFlip
      );

      dotEl.classList.toggle(
        'i-amphtml-amp-story-shopping-tag-dot-flipped',
        shouldFlip
      );

      this.shoppingTagEl_.classList.toggle(
        'i-amphtml-amp-story-shopping-tag-visible',
        true
      );
    });
  }

  /**
   * Reacts to RTL state updates and triggers the UI for RTL.
   * @param {boolean} rtlState
   * @private
   */
  onRtlStateUpdate_(rtlState) {
    this.mutateElement(() => {
      rtlState
        ? this.shoppingTagEl_.setAttribute('dir', 'rtl')
        : this.shoppingTagEl_.removeAttribute('dir');
    });
  }

  /**
   * @private
   */
  onClick_() {
    this.storeService_.dispatch(Action.ADD_SHOPPING_DATA, {
      'activeProductData': this.tagData_,
    });
  }

  /** @override */
  isLayoutSupported(layout) {
    return layout === Layout_Enum.CONTAINER;
  }

  /**
   * This function counts the number of lines in the shopping tag
   * and sets the styling properties dynamically based on the number of lines.
   * @private
   */
  styleTagText_() {
    const pillEl = this.element.shadowRoot?.querySelector(
      '.amp-story-shopping-tag-pill'
    );

    const textEl = this.element.shadowRoot?.querySelector(
      '.amp-story-shopping-tag-pill-text'
    );

    if (!pillEl || !textEl) {
      return;
    }

    const fontSize = parseInt(
      computedStyle(window, textEl).getPropertyValue('font-size'),
      10
    );
    const ratioOfLineHeightToFontSize = 1.5;
    const lineHeight = Math.floor(fontSize * ratioOfLineHeightToFontSize);
    const height = textEl./*OK*/ clientHeight;
    const numLines = Math.ceil(height / lineHeight);

    this.mutateElement(() => {
      pillEl.classList.toggle(
        'amp-story-shopping-tag-pill-multi-line',
        numLines > 1
      );
    });
  }

  /**
   * @return {!Element}
   * @private
   */
  renderShoppingTagTemplate_() {
    return (
      <div
        class="i-amphtml-amp-story-shopping-tag-inner"
        role="button"
        onClick={() => this.onClick_()}
      >
        <span class="i-amphtml-amp-story-shopping-tag-dot"></span>
        <span class="i-amphtml-amp-story-shopping-tag-pill">
          <span
            class="i-amphtml-amp-story-shopping-tag-pill-image"
            style={
              this.tagData_['product-icon'] && {
                backgroundImage:
                  'url(' + this.tagData_['product-icon'] + ') !important',
                backgroundSize: 'cover !important',
              }
            }
          ></span>
          <span class="i-amphtml-amp-story-shopping-tag-pill-text">
            {(this.tagData_['product-tag-text'] && (
              <span class="i-amphtml-amp-story-shopping-product-tag-text">
                {this.tagData_['product-tag-text']}
              </span>
            )) ||
              new Intl.NumberFormat(
                this.localizationService_.getLanguageCodesForElement(
                  this.element_
                )[0],
                {
                  style: 'currency',
                  currency: this.tagData_['product-price-currency'],
                }
              ).format(this.tagData_['product-price'])}
          </span>
        </span>
      </div>
    );
  }

  /**
   * @param {!ShoppingDataDef} shoppingData
   * @private
   */
  createAndAppendInnerShoppingTagEl_(shoppingData) {
    this.tagData_ = shoppingData[this.element.getAttribute('data-tag-id')];
    if (this.hasAppendedInnerShoppingTagEl_ || !this.tagData_) {
      return;
    }

    this.onRtlStateUpdate_(this.storeService_.get(StateProperty.RTL_STATE));

<<<<<<< HEAD
    this.shoppingTagEl_ = this.renderShoppingTagTemplate_();
    this.mutateElement(() => {
      createShadowRootWithStyle(
        this.element,
        this.shoppingTagEl_,
        shoppingTagCSS
      );
      this.hasAppendedInnerShoppingTagEl_ = true;

      this.shouldTagFlip_(this.storeService_.get(StateProperty.PAGE_SIZE));
    });
=======
    this.measureMutateElement(
      () => {
        createShadowRootWithStyle(
          this.element,
          this.shoppingTagEl_,
          shoppingTagCSS
        );
        this.hasAppendedInnerShoppingTagEl_ = true;
      },
      () => {
        this.styleTagText_();
      }
    );
>>>>>>> a993fd73
  }

  /** @private */
  loadFonts_() {
    if (this.win.document.fonts && FontFace) {
      FONTS_TO_LOAD.forEach(({family, src, style = 'normal', weight}) =>
        new FontFace(family, src, {weight, style})
          .load()
          .then((font) => this.win.document.fonts.add(font))
      );
    }
  }
}<|MERGE_RESOLUTION|>--- conflicted
+++ resolved
@@ -86,9 +86,11 @@
 
     const {left, width} = this.element./*OK*/ getLayoutBox();
 
-    const storyPageWidth = pageSize.width;
-
-    const shouldFlip = left + width > storyPageWidth;
+    const storyPageWidth = pageSize;
+
+    const {offsetLeft, offsetWidth} = this.element;
+
+    const shouldFlip = offsetLeft + offsetWidth > storyPageWidth;
 
     const dotEl = this.shoppingTagEl_.querySelector(
       '.i-amphtml-amp-story-shopping-tag-dot'
@@ -168,7 +170,7 @@
 
     this.mutateElement(() => {
       pillEl.classList.toggle(
-        'amp-story-shopping-tag-pill-multi-line',
+        'i-amphtml-amp-story-shopping-tag-pill-multi-line',
         numLines > 1
       );
     });
@@ -229,20 +231,8 @@
     }
 
     this.onRtlStateUpdate_(this.storeService_.get(StateProperty.RTL_STATE));
-
-<<<<<<< HEAD
     this.shoppingTagEl_ = this.renderShoppingTagTemplate_();
-    this.mutateElement(() => {
-      createShadowRootWithStyle(
-        this.element,
-        this.shoppingTagEl_,
-        shoppingTagCSS
-      );
-      this.hasAppendedInnerShoppingTagEl_ = true;
-
-      this.shouldTagFlip_(this.storeService_.get(StateProperty.PAGE_SIZE));
-    });
-=======
+
     this.measureMutateElement(
       () => {
         createShadowRootWithStyle(
@@ -254,9 +244,9 @@
       },
       () => {
         this.styleTagText_();
+        this.shouldTagFlip_(this.storeService_.get(StateProperty.PAGE_SIZE));
       }
     );
->>>>>>> a993fd73
   }
 
   /** @private */
