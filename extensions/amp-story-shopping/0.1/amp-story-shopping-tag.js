--- conflicted
+++ resolved
@@ -9,14 +9,11 @@
 
 import {Services} from '#service';
 
-<<<<<<< HEAD
 import {getLanguageCodeForElement} from 'extensions/amp-story/1.0/amp-story-localization-service';
 
-=======
 import {formatI18nNumber, loadFonts} from './amp-story-shopping';
 
 import {CSS as shoppingSharedCSS} from '../../../build/amp-story-shopping-shared-0.1.css';
->>>>>>> 89d78277
 import {CSS as shoppingTagCSS} from '../../../build/amp-story-shopping-tag-0.1.css';
 import {
   Action,
@@ -45,9 +42,6 @@
   constructor(element) {
     super(element);
 
-<<<<<<< HEAD
-    /** @param {boolean} element */
-=======
     /** @private @const {!../../amp-story/1.0/amp-story-store-service.AmpStoryStoreService} */
     this.storeService_ = Services.storyStoreService(this.win);
 
@@ -55,7 +49,6 @@
     this.localizationService_ = Services.localizationForDoc(this.element);
 
     /** @private {boolean} element */
->>>>>>> 89d78277
     this.hasAppendedInnerShoppingTagEl_ = false;
 
     /** @private {!ShoppingConfigDataDef} tagData */
@@ -77,25 +70,22 @@
       'amp-story-page'
     );
 
-<<<<<<< HEAD
+    /* This is used to prevent the shopping tag component from building if there is no shopping attachment. */
+    this.shoppingAttachment_ = childElementByTag(
+      this.pageEl_,
+      'amp-story-shopping-attachment'
+    );
+
+    if (!this.shoppingAttachment_) {
+      return;
+    }
+    this.element.setAttribute('role', 'button');
+
     return Services.storyStoreServiceForOrNull(this.win).then(
       (storeService) => {
         this.storeService_ = storeService;
       }
     );
-=======
-    /* This is used to prevent the shopping tag component from building if there is no shopping attachment. */
-    this.shoppingAttachment_ = childElementByTag(
-      this.pageEl_,
-      'amp-story-shopping-attachment'
-    );
-
-    if (!this.shoppingAttachment_) {
-      return;
-    }
-
-    this.element.setAttribute('role', 'button');
->>>>>>> 89d78277
   }
 
   /** @override */
@@ -255,19 +245,12 @@
                 {this.tagData_['productTagText']}
               </span>
             )) ||
-<<<<<<< HEAD
-              new Intl.NumberFormat(getLanguageCodeForElement(this.element_), {
-                style: 'currency',
-                currency: this.tagData_['product-price-currency'],
-              }).format(this.tagData_['product-price'])}
-=======
               formatI18nNumber(
                 this.localizationService_,
                 this.element,
                 this.tagData_['productPriceCurrency'],
                 this.tagData_['productPrice']
               )}
->>>>>>> 89d78277
           </span>
         </span>
       </button>
