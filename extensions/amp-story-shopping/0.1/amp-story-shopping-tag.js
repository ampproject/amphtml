--- conflicted
+++ resolved
@@ -98,22 +98,6 @@
   }
 
   /**
-<<<<<<< HEAD
-   * @param {string} textContent
-   * @return {boolean}
-   * @private
-   */
-  isRTLLanguage_(textContent) {
-    const ltrChars =
-        'A-Za-z\u00C0-\u00D6\u00D8-\u00F6\u00F8-\u02B8\u0300-\u0590\u0800-\u1FFF' +
-        '\u2C00-\uFB1C\uFDFE-\uFE6F\uFEFD-\uFFFF',
-      rtlChars = '\u0591-\u07FF\uFB1D-\uFDFD\uFE70-\uFEFC',
-      rtlDirCheck = new RegExp('^[^' + ltrChars + ']*[' + rtlChars + ']');
-
-    return rtlDirCheck.test(textContent);
-  }
-
-  /**
    * This function counts the number of lines in the shopping tag
    * and sets the styling properties dynamically based on the number of lines.
    * @private
@@ -141,16 +125,12 @@
       } else {
         pillEl.classList.add('amp-story-shopping-tag-pill-overflow');
       }
-
-      if (
-        this.isRTLLanguage_(textEl.textContent) &&
-        !textEl.classList.contains('amp-story-shopping-tag-pill-text-rtl')
-      ) {
-        textEl.classList.add('amp-story-shopping-tag-pill-text-rtl');
-      }
     }
-=======
+  }
+
+  /**
    * @return {!Element}
+   * @private
    */
   renderShoppingTagTemplate_() {
     return (
@@ -190,7 +170,6 @@
         </span>
       </div>
     );
->>>>>>> e8d40b56
   }
 
   /**
@@ -202,32 +181,23 @@
     if (this.hasAppendedInnerShoppingTagEl_ || !this.tagData_) {
       return;
     }
-<<<<<<< HEAD
+
+    this.shoppingTagEl_ = this.renderShoppingTagTemplate_();
+    this.onRtlStateUpdate_(this.storeService_.get(StateProperty.RTL_STATE));
+
     this.measureMutateElement(
       () => {
         createShadowRootWithStyle(
           this.element,
-          renderShoppingTagTemplate(tagData),
+          this.shoppingTagEl_,
           shoppingTagCSS
         );
+        this.hasAppendedInnerShoppingTagEl_ = true;
       },
       () => {
         this.styleTagText_();
       }
     );
-=======
-
-    this.shoppingTagEl_ = this.renderShoppingTagTemplate_();
-    this.onRtlStateUpdate_(this.storeService_.get(StateProperty.RTL_STATE));
-    this.mutateElement(() => {
-      createShadowRootWithStyle(
-        this.element,
-        this.shoppingTagEl_,
-        shoppingTagCSS
-      );
-      this.hasAppendedInnerShoppingTagEl_ = true;
-    });
->>>>>>> e8d40b56
   }
 
   /** @private */
