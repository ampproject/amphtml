import * as Preact from '#core/dom/jsx';
import {Layout_Enum} from '#core/dom/layout';

import {Services} from '#service';

import {CSS as shoppingTagCSS} from '../../../build/amp-story-shopping-tag-0.1.css';
import {
  Action,
  ShoppingConfigDataDef,
  ShoppingDataDef,
  StateProperty,
} from '../../amp-story/1.0/amp-story-store-service';
import {createShadowRootWithStyle} from '../../amp-story/1.0/utils';

/** @const {!Array<!Object>} fontFaces with urls from https://fonts.googleapis.com/css2?family=Poppins:wght@400;700&amp;display=swap */
const FONTS_TO_LOAD = [
  {
    family: 'Poppins',
    weight: '400',
    src: "url(https://fonts.gstatic.com/s/poppins/v9/pxiEyp8kv8JHgFVrJJfecnFHGPc.woff2) format('woff2')",
  },
  {
    family: 'Poppins',
    weight: '700',
    src: "url(https://fonts.gstatic.com/s/poppins/v9/pxiByp8kv8JHgFVrLCz7Z1xlFd2JQEk.woff2) format('woff2')",
  },
];

<<<<<<< HEAD
const renderShoppingTagTemplate = (tagData, element, localizationService) => (
  <div class="amp-story-shopping-tag-inner">
=======
/**
 * @param {!ShoppingConfigDataDef} tagData
 * @param {function(!ShoppingConfigDataDef): undefined} onClick
 * @return {!Element}
 */
const renderShoppingTagTemplate = (tagData, onClick) => (
  <div
    class="amp-story-shopping-tag-inner"
    role="button"
    onClick={() => onClick(tagData)}
  >
>>>>>>> 217cc510
    <span class="amp-story-shopping-tag-dot"></span>
    <span class="amp-story-shopping-tag-pill">
      <span
        class="amp-story-shopping-tag-pill-image"
        style={
          tagData['product-icon'] && {
            backgroundImage: 'url(' + tagData['product-icon'] + ') !important',
            backgroundSize: 'cover !important',
          }
        }
      ></span>
      <span class="amp-story-shopping-tag-pill-text">
        {tagData['product-tag-text'] ||
          new Intl.NumberFormat(
            localizationService.getLanguageCodesForElement(element)[0],
            {
              style: 'currency',
              currency: tagData['product-price-currency'],
            }
          ).format(tagData['product-price'])}
      </span>
    </span>
  </div>
);

export class AmpStoryShoppingTag extends AMP.BaseElement {
  /** @param {!AmpElement} element */
  constructor(element) {
    super(element);
    /** @private @const {?../../amp-story/1.0/amp-story-store-service.AmpStoryStoreService} */
    this.storeService_ = null;

<<<<<<< HEAD
    /** @private {?../../../src/service/localization.LocalizationService} */
    this.localizationService_ = null;
=======
    /** @param {boolean} element */
    this.hasAppendedInnerShoppingTagEl_ = false;
>>>>>>> 217cc510
  }

  /** @override */
  buildCallback() {
    this.loadFonts_();
    this.element.setAttribute('role', 'button');

    return Promise.all([
      Services.storyStoreServiceForOrNull(this.win),
      Services.localizationServiceForOrNull(this.element),
    ]).then(([storeService, localizationService]) => {
      this.storeService_ = storeService;
      this.localizationService_ = localizationService;
    });
  }

  /** @override */
  layoutCallback() {
    this.storeService_.subscribe(
      StateProperty.SHOPPING_DATA,
      (shoppingData) => this.createAndAppendInnerShoppingTagEl_(shoppingData),
      true /** callToInitialize */
    );
  }

  /**
   * @param {!ShoppingConfigDataDef} tagData
   * @private
   */
  onClick_(tagData) {
    this.storeService_.dispatch(Action.ADD_SHOPPING_DATA, {
      'activeProductData': tagData,
    });
  }

  /** @override */
  isLayoutSupported(layout) {
    return layout === Layout_Enum.CONTAINER;
  }

  /**
   * @param {!ShoppingDataDef} shoppingData
   * @private
   */
  createAndAppendInnerShoppingTagEl_(shoppingData) {
    const tagData = shoppingData[this.element.getAttribute('data-tag-id')];
    if (this.hasAppendedInnerShoppingTagEl_ || !tagData) {
      return;
    }

    this.mutateElement(() => {
      createShadowRootWithStyle(
        this.element,
<<<<<<< HEAD
        renderShoppingTagTemplate(
          tagData,
          this.element,
          this.localizationService_
        ),
=======
        renderShoppingTagTemplate(tagData, (tagData) => this.onClick_(tagData)),
>>>>>>> 217cc510
        shoppingTagCSS
      );
      this.hasAppendedInnerShoppingTagEl_ = true;
    });
  }

  /** @private */
  loadFonts_() {
    if (this.win.document.fonts && FontFace) {
      FONTS_TO_LOAD.forEach(({family, src, style = 'normal', weight}) =>
        new FontFace(family, src, {weight, style})
          .load()
          .then((font) => this.win.document.fonts.add(font))
      );
    }
  }
}<|MERGE_RESOLUTION|>--- conflicted
+++ resolved
@@ -26,22 +26,24 @@
   },
 ];
 
-<<<<<<< HEAD
-const renderShoppingTagTemplate = (tagData, element, localizationService) => (
-  <div class="amp-story-shopping-tag-inner">
-=======
 /**
  * @param {!ShoppingConfigDataDef} tagData
  * @param {function(!ShoppingConfigDataDef): undefined} onClick
+ * @param element
+ * @param localizationService
  * @return {!Element}
  */
-const renderShoppingTagTemplate = (tagData, onClick) => (
+const renderShoppingTagTemplate = (
+  tagData,
+  onClick,
+  element,
+  localizationService
+) => (
   <div
     class="amp-story-shopping-tag-inner"
     role="button"
     onClick={() => onClick(tagData)}
   >
->>>>>>> 217cc510
     <span class="amp-story-shopping-tag-dot"></span>
     <span class="amp-story-shopping-tag-pill">
       <span
@@ -74,13 +76,11 @@
     /** @private @const {?../../amp-story/1.0/amp-story-store-service.AmpStoryStoreService} */
     this.storeService_ = null;
 
-<<<<<<< HEAD
     /** @private {?../../../src/service/localization.LocalizationService} */
     this.localizationService_ = null;
-=======
+
     /** @param {boolean} element */
     this.hasAppendedInnerShoppingTagEl_ = false;
->>>>>>> 217cc510
   }
 
   /** @override */
@@ -134,15 +134,12 @@
     this.mutateElement(() => {
       createShadowRootWithStyle(
         this.element,
-<<<<<<< HEAD
         renderShoppingTagTemplate(
           tagData,
+          (tagData) => this.onClick_(tagData),
           this.element,
           this.localizationService_
         ),
-=======
-        renderShoppingTagTemplate(tagData, (tagData) => this.onClick_(tagData)),
->>>>>>> 217cc510
         shoppingTagCSS
       );
       this.hasAppendedInnerShoppingTagEl_ = true;
