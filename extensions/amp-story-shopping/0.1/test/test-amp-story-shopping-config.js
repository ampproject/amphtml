import * as Preact from '#core/dom/jsx';

import {Services} from '#service';

import * as configData from '../../../../examples/amp-story/shopping/remote.json';
import * as remoteConfig from '../../../../examples/amp-story/shopping/remote.json';
import {registerServiceBuilder} from '../../../../src/service-helpers';
import {
  Action,
  getStoreService,
} from '../../../amp-story/1.0/amp-story-store-service';
import {
  MAX_STR_LEN,
  PRODUCT_VALIDATION_CONFIG,
  getShoppingConfig,
  storeShoppingConfig,
  validateNumber,
  validateRequired,
  validateStringLength,
  validateURLs,
} from '../amp-story-shopping-config';

const keyedDefaultInlineConfig = {
  'art': configData.items[0],
};

describes.realWin(
  'amp-story-shopping-config-v0.1',
  {
    amp: {
      runtimeOn: true,
      extensions: ['amp-story-shopping:0.1'],
    },
  },
  (env) => {
    let win;
    let storeService;
    let pageElement;

    beforeEach(async () => {
      win = env.win;
      storeService = getStoreService(win);
      registerServiceBuilder(win, 'story-store', function () {
        return storeService;
      });
      pageElement = <amp-story-page id="page1"></amp-story-page>;
      env.win.document.body.appendChild(pageElement);
    });

    it('should build shopping config component', async () => {
      await createAmpStoryShoppingConfig();
      expect(() => getShoppingConfig(pageElement)).to.not.throw();
    });

    async function createAmpStoryShoppingConfig(
      src = null,
      config = configData
    ) {
      pageElement.appendChild(
        <amp-story-shopping-config layout="nodisplay" src={src}>
          <script type="application/json">{JSON.stringify(config)}</script>
        </amp-story-shopping-config>
      );
      return getShoppingConfig(pageElement);
    }

    it('throws on no config', async () => {
      await createAmpStoryShoppingConfig();
      expectAsyncConsoleError(async () => {
        expect(() => {
          pageElement.appendChild(<amp-story-shopping-config />);
          return getShoppingConfig(pageElement);
        }).to.throw(/<script> tag with type=\"application\/json\"​​​/);
      });
    });

    it('does use inline config', async () => {
      const result = await createAmpStoryShoppingConfig();
      expect(result).to.deep.eql(keyedDefaultInlineConfig);
    });

    it('does use remote config when src attribute is provided', async () => {
      const remoteUrl = 'https://foo.example';
      const expectedRemoteResult =
        // matches remote.json
        {
          'art': {
            'productUrl': 'https://www.google.com',
            'productId': 'art',
            'productTitle': 'Abstract Art',
            'productBrand': 'V. Artsy',
            'productPrice': 1200.0,
            'productPriceCurrency': 'JPY',
            'productImages': [
<<<<<<< HEAD
              {
                'url': 'https://source.unsplash.com/BdVQU-NDtA8/500x500',
                'alt': 'Abstract Art',
              },
=======
              '/examples/visual-tests/amp-story/img/shopping/shopping-product.jpg',
>>>>>>> 9cfcb2d4
            ],
            'aggregateRating': {
              'ratingValue': '4.4',
              'reviewCount': '89',
              'reviewUrl': 'https://www.google.com',
            },
          },
        };
      env.sandbox.stub(Services, 'xhrFor').returns({
        fetchJson(url) {
          if (url === remoteUrl) {
            return Promise.resolve({
              ok: true,
              json: () => remoteConfig,
            });
          }
        },
      });
      const result = await createAmpStoryShoppingConfig(remoteUrl);
      expect(result).to.deep.eql(expectedRemoteResult);
    });

    it('does use inline config when remote src is invalid', async () => {
      await createAmpStoryShoppingConfig();
      const exampleURL = 'invalidRemoteURL';
      pageElement.setAttribute('src', exampleURL);
      const result = await createAmpStoryShoppingConfig('invalidRemoteUrl');
      expect(result).to.deep.eql(keyedDefaultInlineConfig);
    });

    it('test invalid remote config url', async () => {
      await createAmpStoryShoppingConfig();
      const exampleURL = 'invalidRemoteURL';
      pageElement.setAttribute('src', exampleURL);
      expectAsyncConsoleError(async () => {
        expect(async () => {
          await getShoppingConfig(pageElement);
        }).to.throw(
          /'amp-story-auto-ads:config error determining if remote config is valid json: bad url or bad json'​​​/
        );
      });
    });

    describe('storeShoppingConfig', () => {
      let storeService;

      beforeEach(async () => {
        storeService = {dispatch: env.sandbox.spy()};
        env.sandbox
          .stub(Services, 'storyStoreServiceForOrNull')
          .resolves(storeService);
      });

      it('dispatches ADD_SHOPPING_DATA', async () => {
        const config = {foo: {bar: true}};

        await storeShoppingConfig(pageElement, config);

        expect(storeService.dispatch.withArgs(Action.ADD_SHOPPING_DATA, config))
          .to.have.been.calledOnce;
      });
    });

    it('test validate required fields for config', async () => {
      const invalidConfig = {
        'items': [{}],
      };

      await createAmpStoryShoppingConfig(null, invalidConfig);

      for (const [key, value] of Object.entries(PRODUCT_VALIDATION_CONFIG)) {
        if (value.includes(validateRequired)) {
          expect(() => {
            validateRequired(key, invalidConfig['items'][0][key]);
          }).to.throw(`Field ${key} is required.`);
        }
      }
    });

    it('test config string too long', async () => {
      const invalidConfig = {
        'items': [
          {
            'productId': 'city-pop',
            'productTitle':
              'Very, Very, Very, Very, Very, Very, Very, Very, Very, Very, Very, Very, Very, Very, Very, Very, Very, Very, Very, Very, Very, Very, Very, Very, Very, Very, Very, Very, Very, Very, Very, Very, Very, Very, Very, Very, Very, Very, Very, Very, Very, Very, Very, Very, Very, Very, Very, Very, Very, Very, Very, Very, Very, Very, Very, Very, Very, Very, Very, Very, Very, Very, Very, Very, Very, Very, Very, Very, Very, Very, Very, Very, Very, Very, Very, Very, Very, Very, Very, Very, Very, Very, Very, Very, Very, Very, Very, Very, Very, Very, Very, Very, Very, Very, Very, Very, Very, Very, Very, Very, Very, Very, Very, Very, Very, Very, Very, Very, Very, Very, Very, Very, Very, Very, Very, Very, Very, Very, Very, Very, Very, Very, Very, Very, Very, Very, Very, Very, Very, Very, Very, Very, Very, Very, Very, Very, Very, Very, Very, Very, Very, Very, Very, Very, Very, Very, Very, Very, Very, Very, Very, Very, Very, Very, Very, Very, Very, Very, Very, Very, Very, Very, Very, Very, Very, Very, Very, Very, Very, Very, Very, Very, Very, Very, Very, Very, Very, Very, Very, Very, Very, Very, Very, Very, Very, Very, Very, Very, Very, Very, Very, Very, Very, Very, Very, Very, Very, Very, Very, Very, Very, Very, Very, Very, Very, Very, Very, Very, Very, Very, Very, Very, Very, Very, Very, Very, Very, Very, Very, Very, Very, Very, Very, Very, Very, Very, Very, Very, Very, Very, Very, Very, Very, Very, Very, Very, Very, Very, Very, Very, Very, Very, Very, Very, Very, Very, Very, Very, Very, Very, Very, Very, long string',
            /* Very, Very, Very long string value - will not pass string length test */
            'productPrice': 19,
            'productPriceCurrency': 'JPY',
            'productImages': [
              '/examples/visual-tests/amp-story/img/shopping/nest-mini-icon.png',
              '/examples/visual-tests/amp-story/img/shopping/nest-mini-icon.png',
            ],
          },
        ],
      };

      await createAmpStoryShoppingConfig(null, invalidConfig);
      expect(() => {
        validateStringLength(
          'productTitle',
          invalidConfig['items'][0]['productTitle']
        );
      }).to.throw(
        `Length of productTitle exceeds max length: ${invalidConfig['items'][0]['productTitle'].length} > ${MAX_STR_LEN}`
      );
    });

    it('test config not a number', async () => {
      const invalidConfig = {
        'items': [
          {
            'productId': 'city-pop',
            'productTitle': 'Adventure',
            'productPrice': 'two dozen watermelons',
            /* Not an actual price */
            'productPriceCurrency': 'JPY',
            'productImages': [
              '/examples/visual-tests/amp-story/img/shopping/nest-mini-icon.png',
              '/examples/visual-tests/amp-story/img/shopping/nest-mini-icon.png',
            ],
          },
        ],
      };

      await createAmpStoryShoppingConfig(null, invalidConfig);

      expect(() => {
        validateNumber(
          'productPrice',
          invalidConfig['items'][0]['productPrice']
        );
      }).to.throw(
        `Value ${invalidConfig['items'][0]['productPrice']} for field productPrice is not a number`
      );
    });

    it('test config invalid url array', async () => {
      const invalidConfig = {
        'items': [
          {
            'productId': 'city-pop',
            'productTitle': 'Adventure',
            'productPrice': 19,
            'productPriceCurrency': 'JPY',
            'productImages': ['http://pizazz', 'http://zapp'],
          },
        ],
      };

      expect(() => {
        validateURLs(
          'productImages',
          invalidConfig['items'][0]['productImages']
        );
      }).to.throw(
        'amp-story-shopping-config productImages source must start with "https://" or "//" or be relative and served from either https or from localhost. Invalid value: ' +
          invalidConfig['items'][0]['productImages'][0]
      );
    });
  }
);<|MERGE_RESOLUTION|>--- conflicted
+++ resolved
@@ -92,14 +92,11 @@
             'productPrice': 1200.0,
             'productPriceCurrency': 'JPY',
             'productImages': [
-<<<<<<< HEAD
               {
-                'url': 'https://source.unsplash.com/BdVQU-NDtA8/500x500',
+                'url':
+                  '/examples/visual-tests/amp-story/img/shopping/shopping-product.jpg',
                 'alt': 'Abstract Art',
               },
-=======
-              '/examples/visual-tests/amp-story/img/shopping/shopping-product.jpg',
->>>>>>> 9cfcb2d4
             ],
             'aggregateRating': {
               'ratingValue': '4.4',
