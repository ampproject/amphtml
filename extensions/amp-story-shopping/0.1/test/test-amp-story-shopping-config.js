--- conflicted
+++ resolved
@@ -73,52 +73,7 @@
             },
           ],
           'productDetails':
-<<<<<<< HEAD
             'Lorem ipsum dolor sit amet consectetur adipisicing elit. Facere error deserunt dignissimos in laborum ea molestias veritatis sint laudantium iusto expedita atque provident doloremque, ad voluptatem culpa adipisci. Lorem ipsum dolor sit amet consectetur adipisicing elit. Facere error deserunt dignissimos in laborum ea molestias veritatis sint laudantium iusto expedita atque provident doloremque, ad voluptatem culpa adipisci.',
-=======
-            'Lorem ipsum dolor sit amet consectetur adipisicing elit. Facere error deserunt dignissimos in laborum ea molestias veritatis sint laudantium iusto expedita atque provident doloremque, ad voluptatem culpa adipisci.',
-        },
-        {
-          'productUrl': 'https://www.google.com',
-          'productId': 'chair',
-          'productTitle': 'Yellow chair',
-          'productBrand': 'Chair Co.',
-          'productPrice': 1000.0,
-          'productPriceCurrency': 'BRL',
-          'productTagText': 'The perfectly imperfect yellow chair',
-          'productImages': [
-            {
-              'url': 'https://source.unsplash.com/DgQGKKLaVhY/500x500',
-              'alt': 'chair',
-            },
-          ],
-          'aggregateRating': {
-            'ratingValue': 4.4,
-            'reviewCount': 89,
-            'reviewUrl': 'https://www.google.com',
-          },
-        },
-        {
-          'productUrl': 'https://www.google.com',
-          'productId': 'flowers',
-          'productTitle': 'Flowers',
-          'productBrand': 'Very Long Flower Company Name',
-          'productPrice': 10.0,
-          'productPriceCurrency': 'USD',
-          'productIcon':
-            '/examples/visual-tests/amp-story/img/shopping/icon.png',
-          'productImages': [
-            {
-              'url': 'https://source.unsplash.com/SavQfLRm4Do/500x500',
-              'alt': 'flowers',
-            },
-          ],
-          'aggregateRating': {
-            'ratingValue': 4.4,
-            'reviewCount': 89,
-            'reviewUrl': 'https://www.google.com',
-          },
->>>>>>> ba3e405b
         },
       ],
     };
