--- conflicted
+++ resolved
@@ -1,16 +1,13 @@
 import * as Preact from '#core/dom/jsx';
 
-<<<<<<< HEAD
 import {user} from '#utils/log';
 
 import * as configData from '../../../../examples/amp-story/shopping/remote.json';
 import {registerServiceBuilder} from '../../../../src/service-helpers';
-=======
 import {Services} from '#service';
 
 import * as remoteConfig from '../../../../examples/amp-story/shopping/remote.json';
 import {Action} from '../../../amp-story/1.0/amp-story-store-service';
->>>>>>> 9486cdb1
 import {
   getShoppingConfig,
   storeShoppingConfig,
@@ -25,7 +22,6 @@
     },
   },
   (env) => {
-<<<<<<< HEAD
     let win;
     let element;
     let shoppingConfig;
@@ -67,7 +63,6 @@
       expect(() => shoppingConfig.layoutCallback()).to.not.throw();
     });
 
-=======
     let pageElement;
 
     const defaultInlineConfig = {
@@ -102,7 +97,6 @@
       return getShoppingConfig(pageElement);
     }
 
->>>>>>> 9486cdb1
     it('throws on no config', async () => {
       await createAmpStoryShoppingConfig();
       expectAsyncConsoleError(async () => {
@@ -113,7 +107,6 @@
       });
     });
 
-<<<<<<< HEAD
     it('does use remote config when src attribute is provided', async () => {
       await createAmpStoryShoppingConfig();
       const exampleURL = 'foo.example';
@@ -122,12 +115,10 @@
       const expectedRemoteResult = JSON.parse(
         '{"art":{"productId": "art","productTitle": "Abstract Art","productBrand": "V. Artsy","productPrice": 1200.0,"productPriceCurrency": "JPY","productImages": ["https://source.unsplash.com/BdVQU-NDtA8/500x500"]}}'
       );
-=======
     it('does use inline config', async () => {
       const result = await createAmpStoryShoppingConfig();
       expect(result).to.deep.eql(keyedDefaultInlineConfig);
     });
->>>>>>> 9486cdb1
 
     it('does use remote config when src attribute is provided', async () => {
       const remoteUrl = 'https://foo.example';
@@ -160,25 +151,21 @@
     });
 
     it('does use inline config when remote src is invalid', async () => {
-<<<<<<< HEAD
       await createAmpStoryShoppingConfig();
       const exampleURL = 'invalidRemoteURL';
       element.setAttribute('src', exampleURL);
 
       shoppingConfig.buildCallback().then(async () => {
         expect(await shoppingConfig.getInlineConfig_).to.be.called();
-=======
       env.sandbox.stub(Services, 'xhrFor').returns({
         fetchJson() {
           throw new Error();
         },
->>>>>>> 9486cdb1
       });
       const result = await createAmpStoryShoppingConfig('invalidRemoteUrl');
       expect(result).to.deep.eql(keyedDefaultInlineConfig);
     });
 
-<<<<<<< HEAD
     it('test invalid remote config url', async () => {
       await createAmpStoryShoppingConfig();
       const exampleURL = 'invalidRemoteURL';
@@ -189,7 +176,6 @@
         }).to.throw(
           /'amp-story-auto-ads:config error determining if remote config is valid json: bad url or bad json'​​​/
         );
-=======
     describe('storeShoppingConfig', () => {
       let storeService;
 
@@ -207,7 +193,6 @@
 
         expect(storeService.dispatch.withArgs(Action.ADD_SHOPPING_DATA, config))
           .to.have.been.calledOnce;
->>>>>>> 9486cdb1
       });
     });
 
