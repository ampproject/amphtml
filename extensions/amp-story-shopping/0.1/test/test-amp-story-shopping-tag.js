import {createElementWithAttributes} from '#core/dom';
import {Layout_Enum} from '#core/dom/layout';

import '../amp-story-shopping';
import {Services} from '#service';
import {LocalizationService} from '#service/localization';

import {registerServiceBuilder} from '../../../../src/service-helpers';
import {
  Action,
  StateProperty,
  getStoreService,
} from '../../../amp-story/1.0/amp-story-store-service';

describes.realWin(
  'amp-story-shopping-tag-v0.1',
  {
    amp: {
      runtimeOn: true,
      extensions: ['amp-story-shopping:0.1'],
    },
  },
  (env) => {
    let win;
    let tagEl;
    let shoppingTag;
    let storeService;
    let localizationService;
    let attachmentElement;
    let pageEl;

    beforeEach(async () => {
      win = env.win;
      storeService = getStoreService(win);
      registerServiceBuilder(win, 'story-store', function () {
        return storeService;
      });

      storeService.dispatch(Action.SET_PAGE_SIZE, {width: 1000, height: 1000});

      localizationService = new LocalizationService(win.document.body);
      env.sandbox
        .stub(Services, 'localizationServiceForOrNull')
        .returns(Promise.resolve(localizationService));

      await setUpStoryWithShoppingTag();
    });

    async function setUpStoryWithShoppingTag() {
      pageEl = win.document.createElement('amp-story-page');
      pageEl.id = 'page1';
      tagEl = createElementWithAttributes(
        win.document,
        'amp-story-shopping-tag',
        {'layout': 'container'}
      );
      pageEl.appendChild(tagEl);

      attachmentElement = win.document.createElement(
        'amp-story-shopping-attachment'
      );
      const story = win.document.createElement('amp-story');
      win.document.body.appendChild(story);
      story.appendChild(pageEl);
      pageEl.appendChild(attachmentElement);
      shoppingTag = await tagEl.getImpl();
    }

    async function setUpShoppingData() {
      const shoppingData = {
        'page1': {'sunglasses': {'productTitle': 'Spectacular Spectacles'}},
      };
      storeService.dispatch(Action.ADD_SHOPPING_DATA, shoppingData);
    }

<<<<<<< HEAD
    it('should build and layout shopping tag component', async () => {
      shoppingTag.element.setAttribute('data-product-id', 'sunglasses');
      await shoppingDataDispatchStoreService();
      expect(() => shoppingTag.buildCallback()).to.not.throw();
      expect(() => shoppingTag.layoutCallback()).to.not.throw();
      expect(shoppingTag.shoppingTagEl_).to.be.not.null;
=======
    async function createShoppingTag() {
      shoppingTag.element.setAttribute('data-product-id', 'sunglasses');
      await setUpShoppingData();

      expect(() => shoppingTag.buildCallback()).to.not.throw();
      expect(() => shoppingTag.layoutCallback()).to.not.throw();
    }

    it('should build and layout shopping tag component', async () => {
      await createShoppingTag();
      expect(shoppingTag.shoppingTagEl_).to.be.not.null;
    });

    it('should not build shopping tag if page attachment is missing', async () => {
      pageEl.removeChild(attachmentElement);
      await createShoppingTag();
      expect(shoppingTag.shoppingTagEl_).to.be.null;
>>>>>>> 14414020
    });

    it('should process config data and set text container content if data not null', async () => {
      shoppingTag.element.setAttribute('data-product-id', 'sunglasses');
      await setUpShoppingData();
      env.sandbox.stub(shoppingTag, 'measureMutateElement').callsFake(() => {
        expect(shoppingTag.element.textContent).to.equal(
          'Spectacular Spectacles'
        );
      });
    });

    it('should not process config data and set text container content if id not found', async () => {
      shoppingTag.element.setAttribute('data-product-id', 'hat');
      await setUpShoppingData();
      expect(shoppingTag.element.textContent).to.be.empty;
      expect(shoppingTag.isLayoutSupported(Layout_Enum.CONTAINER)).to.be.true;
    });

    it('should set active product in store service when shopping tag is clicked', async () => {
      const tagData = {
        'productId': 'sunglasses',
        'productTitle': 'Spectacular Spectacles',
        'productPrice': '400',
        'productIcon':
          '/examples/visual-tests/amp-story/img/shopping/nest-audio-icon.png',
      };

      await shoppingTag.element.click();

      env.sandbox.stub(shoppingTag, 'mutateElement').callsFake(() => {
        expect(
          storeService.get(StateProperty.SHOPPING_DATA['activeProductData'])
        ).to.deep.equal(tagData);
      });
    });
  }
);<|MERGE_RESOLUTION|>--- conflicted
+++ resolved
@@ -73,15 +73,7 @@
       storeService.dispatch(Action.ADD_SHOPPING_DATA, shoppingData);
     }
 
-<<<<<<< HEAD
-    it('should build and layout shopping tag component', async () => {
-      shoppingTag.element.setAttribute('data-product-id', 'sunglasses');
-      await shoppingDataDispatchStoreService();
-      expect(() => shoppingTag.buildCallback()).to.not.throw();
-      expect(() => shoppingTag.layoutCallback()).to.not.throw();
-      expect(shoppingTag.shoppingTagEl_).to.be.not.null;
-=======
-    async function createShoppingTag() {
+    async function setupShoppingTagAndData() {
       shoppingTag.element.setAttribute('data-product-id', 'sunglasses');
       await setUpShoppingData();
 
@@ -90,15 +82,14 @@
     }
 
     it('should build and layout shopping tag component', async () => {
-      await createShoppingTag();
+      await setupShoppingTagAndData();
       expect(shoppingTag.shoppingTagEl_).to.be.not.null;
     });
 
     it('should not build shopping tag if page attachment is missing', async () => {
       pageEl.removeChild(attachmentElement);
-      await createShoppingTag();
+      await setupShoppingTagAndData();
       expect(shoppingTag.shoppingTagEl_).to.be.null;
->>>>>>> 14414020
     });
 
     it('should process config data and set text container content if data not null', async () => {
