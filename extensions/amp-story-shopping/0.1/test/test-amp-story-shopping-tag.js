import {createElementWithAttributes} from '#core/dom';
<<<<<<< HEAD
=======
import {Layout_Enum} from '#core/dom/layout';
>>>>>>> 4479ce52
import '../amp-story-shopping';

import {registerServiceBuilder} from '../../../../src/service-helpers';
import {
  Action,
  getStoreService,
} from '../../../amp-story/1.0/amp-story-store-service';

describes.realWin(
  'amp-story-shopping-tag-v0.1',
  {
    amp: {
      runtimeOn: true,
      extensions: ['amp-story-shopping:0.1'],
    },
  },
  (env) => {
    let win;
    let element;
    let shoppingTag;
    let storeService;

    beforeEach(async () => {
      win = env.win;

      storeService = getStoreService(win);
      registerServiceBuilder(win, 'story-store', function () {
        return storeService;
      });

      await createAmpStoryShoppingTag();
    });

    async function createAmpStoryShoppingTag() {
      const pageEl = win.document.createElement('amp-story-page');
      pageEl.id = 'page1';
      element = createElementWithAttributes(
        win.document,
        'amp-story-shopping-tag',
        {'layout': 'container'}
      );

      pageEl.appendChild(element);
      win.document.body.appendChild(pageEl);

      shoppingTag = await element.getImpl();
    }

    async function shoppingDataDispatchStoreService() {
      const shoppingData = {
        'sunglasses': {'product-title': 'Spectacular Spectacles'},
      };
      storeService.dispatch(Action.ADD_SHOPPING_DATA, shoppingData);
    }

    it('should build and layout shopping tag component', () => {
      expect(() => shoppingTag.layoutCallback()).to.not.throw();
<<<<<<< HEAD
    });

    it('should process config data and set text container content if data not null', async () => {
      shoppingTag.element.setAttribute('data-tag-id', 'sunglasses');
      await shoppingDataDispatchStoreService();
      env.sandbox.stub(shoppingTag, 'mutateElement').callsFake(() => {
        expect(shoppingTag.element.textContent).to.equal(
          'Spectacular Spectacles'
        );
      });
    });

    it('should not process config data and set text container content if id not found', async () => {
      shoppingTag.element.setAttribute('data-tag-id', 'hat');
      await shoppingDataDispatchStoreService();
      expect(shoppingTag.element.textContent).to.be.empty;
=======
      expect(shoppingTag.isLayoutSupported(Layout_Enum.CONTAINER)).to.be.true;
>>>>>>> 4479ce52
    });
  }
);<|MERGE_RESOLUTION|>--- conflicted
+++ resolved
@@ -1,8 +1,5 @@
 import {createElementWithAttributes} from '#core/dom';
-<<<<<<< HEAD
-=======
 import {Layout_Enum} from '#core/dom/layout';
->>>>>>> 4479ce52
 import '../amp-story-shopping';
 
 import {registerServiceBuilder} from '../../../../src/service-helpers';
@@ -60,7 +57,6 @@
 
     it('should build and layout shopping tag component', () => {
       expect(() => shoppingTag.layoutCallback()).to.not.throw();
-<<<<<<< HEAD
     });
 
     it('should process config data and set text container content if data not null', async () => {
@@ -77,9 +73,7 @@
       shoppingTag.element.setAttribute('data-tag-id', 'hat');
       await shoppingDataDispatchStoreService();
       expect(shoppingTag.element.textContent).to.be.empty;
-=======
       expect(shoppingTag.isLayoutSupported(Layout_Enum.CONTAINER)).to.be.true;
->>>>>>> 4479ce52
     });
   }
 );