--- conflicted
+++ resolved
@@ -30,13 +30,9 @@
   margin-inline-start: 4px !important;
 }
 
-<<<<<<< HEAD
 .i-amphtml-amp-story-shopping-tag-inner {
   height: 36px !important;
-=======
-.amp-story-shopping-tag-inner {
   max-width: 168px !important;
->>>>>>> a993fd73
   display: flex !important;
   align-items: center !important;
   justify-content: center !important;
@@ -92,7 +88,7 @@
   padding: 4px 12px 4px 4px !important;
 }
 
-.amp-story-shopping-tag-pill-multi-line {
+.i-amphtml-story-shopping-tag-pill-multi-line {
   border-radius: 10px !important;
 }
 
@@ -112,12 +108,8 @@
   margin: 2px 4px 2px 2px !important;
 }
 
-<<<<<<< HEAD
 .i-amphtml-amp-story-shopping-tag-pill-text {
-=======
-.amp-story-shopping-tag-pill-text {
   overflow: hidden !important;
->>>>>>> a993fd73
   font-size: 14px !important;
   line-height: 14px !important;
   text-overflow: ellipsis !important;
