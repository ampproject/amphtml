--- conflicted
+++ resolved
@@ -1,4 +1,6 @@
 import {Services} from '#service';
+
+import {user} from '#utils/log';
 
 import {getElementConfig} from 'extensions/amp-story/1.0/request-utils';
 
@@ -15,7 +17,6 @@
  */
 let ShoppingConfigResponseDef;
 
-<<<<<<< HEAD
 /**
  * Validates string length of shopping config attributes
  * @param {?string} field
@@ -79,65 +80,45 @@
     }
   });
 }
-export class AmpStoryShoppingConfig extends AMP.BaseElement {
-  /** @param {!AmpElement} element */
-  constructor(element) {
-    super(element);
-    /** @private @const {?../../amp-story/1.0/amp-story-store-service.AmpStoryStoreService} */
-    this.storeService_ = null;
 
-    /** @private @const {!Object<Array<Function>>} */
-    this.productValidationConfig_ = {
-      /* Required Attrs */
-      'productId': [validateRequired, validateStringLength],
-      'productTitle': [validateRequired, validateStringLength],
-      'productPrice': [validateRequired, validateNumber],
-      'productImages': [validateRequired, validateURL],
-      'productPriceCurrency': [validateRequired, validateStringLength],
-      /* Optional Attrs */
-      'productColor': [validateStringLength],
-      'productSize': [validateStringLength],
-      'productIcon': [validateURL],
-      'productTagText': [validateStringLength],
-      'reviewsData': [validateURL],
-      'ctaText': [validateNumber],
-      'shippingText': [validateNumber],
-    };
+/** @private @const {!Object<Array<Function>>} */
+const productValidationConfig_ = {
+  /* Required Attrs */
+  'productId': [validateRequired, validateStringLength],
+  'productTitle': [validateRequired, validateStringLength],
+  'productPrice': [validateRequired, validateNumber],
+  'productImages': [validateRequired, validateURL],
+  'productPriceCurrency': [validateRequired, validateStringLength],
+  /* Optional Attrs */
+  'productColor': [validateStringLength],
+  'productSize': [validateStringLength],
+  'productIcon': [validateURL],
+  'productTagText': [validateStringLength],
+  'reviewsData': [validateURL],
+  'ctaText': [validateNumber],
+  'shippingText': [validateNumber],
+};
+
+/**
+ * Validates shopping config.
+ * @param {!ShoppingConfigDataDef} shoppingConfig
+ * @private
+ */
+function validateConfig_(shoppingConfig) {
+  const errors = Object.keys(productValidationConfig_)
+    .reduce((errors, k) => {
+      const value = shoppingConfig[k];
+      productValidationConfig_[k].forEach((fn) => {
+        errors.push(...(fn(k, value) || []));
+      });
+      return errors;
+    }, [])
+    .filter(Boolean);
+  for (const error of errors) {
+    user().warn('ERROR', `amp-story-shopping-config: ${error}`);
   }
-  /**
-   * Validates shopping config.
-   * @param {!ShoppingConfigDataDef} shoppingConfig
-   * @private
-   */
-  validateConfig_(shoppingConfig) {
-    const errors = Object.keys(this.productValidationConfig_)
-      .reduce((errors, k) => {
-        const value = shoppingConfig[k];
-        this.productValidationConfig_[k].forEach((fn) => {
-          errors.push(...(fn(k, value) || []));
-        });
-        return errors;
-      }, [])
-      .filter(Boolean);
-    for (const error of errors) {
-      this.user().warn('ERROR', `amp-story-shopping-config: ${error}`);
-    }
-  }
+}
 
-  /**
-   * Keys product data to productIds and adds them to the store service.
-   * @param {!ShoppingConfigDef} shoppingConfig
-   * @private
-   */
-  addShoppingDataFromConfig_(shoppingConfig) {
-    const productIDtoProduct = {};
-    for (const item of shoppingConfig['items']) {
-      this.validateConfig_(item);
-      productIDtoProduct[item['productId']] = item;
-    }
-    this.storeService_.dispatch(Action.ADD_SHOPPING_DATA, productIDtoProduct);
-  }
-=======
 /** @typedef {!Object<string, !ShoppingConfigDataDef> */
 export let KeyedShoppingConfigDef;
 
@@ -150,12 +131,10 @@
 export function getShoppingConfig(pageElement) {
   const element = pageElement.querySelector('amp-story-shopping-config');
   return getElementConfig(element).then((config) => {
-    //TODO(#36412): Add call to validate config here.
+    validateConfig_(config);
     return keyByProductTagId(config);
   });
 }
->>>>>>> 9486cdb1
-
 /**
  * @param {!ShoppingConfigResponseDef} config
  * @return {!KeyedShoppingConfigDef}
@@ -179,4 +158,11 @@
     storeService?.dispatch(Action.ADD_SHOPPING_DATA, config);
     return config;
   });
+}
+
+export class AmpStoryShoppingConfig extends AMP.BaseElement {
+  /** @param {!AmpElement} element */
+  constructor(element) {
+    super(element);
+  }
 }