--- conflicted
+++ resolved
@@ -148,10 +148,7 @@
   addShoppingDataFromConfig_(shoppingConfig) {
     const productIDtoProduct = {};
     for (const item of shoppingConfig['items']) {
-<<<<<<< HEAD
       this.validateConfig_(item);
-=======
->>>>>>> f96dc5ef
       productIDtoProduct[item['productId']] = item;
     }
     this.storeService_.dispatch(Action.ADD_SHOPPING_DATA, productIDtoProduct);
