<<<<<<< HEAD
import {Layout_Enum} from '#core/dom/layout';

import {AmpStoryPageAttachment} from 'extensions/amp-story/1.0/amp-story-page-attachment';

export class AmpStoryShoppingAttachment extends AmpStoryPageAttachment {
  /** @param {!AmpElement} element */
  constructor(element) {
    super(element);
=======
import * as Preact from '#core/dom/jsx';
import {Layout_Enum} from '#core/dom/layout';

export class AmpStoryShoppingAttachment extends AMP.BaseElement {
  /** @param {!AmpElement} element */
  constructor(element) {
    super(element);

    /** @private {?Element} */
    this.attachmentEl_ = null;
>>>>>>> 8dcbf475
  }

  /** @override */
  buildCallback() {
<<<<<<< HEAD
    super.buildCallback();
=======
    this.attachmentEl_ = (
      <amp-story-page-attachment
        layout="nodisplay"
        theme={this.element.getAttribute('theme')}
      ></amp-story-page-attachment>
    );
    this.element.appendChild(this.attachmentEl_);
  }

  /**
   * Fully opens the drawer from its current position.
   * @param {boolean=} shouldAnimate
   * @return {!Promise}
   */
  open(shouldAnimate = true) {
    return this.attachmentEl_
      .getImpl()
      .then((impl) => impl.open(shouldAnimate));
>>>>>>> 8dcbf475
  }

  /** @override */
  isLayoutSupported(layout) {
    return layout == Layout_Enum.CONTAINER;
  }
}<|MERGE_RESOLUTION|>--- conflicted
+++ resolved
@@ -1,13 +1,3 @@
-<<<<<<< HEAD
-import {Layout_Enum} from '#core/dom/layout';
-
-import {AmpStoryPageAttachment} from 'extensions/amp-story/1.0/amp-story-page-attachment';
-
-export class AmpStoryShoppingAttachment extends AmpStoryPageAttachment {
-  /** @param {!AmpElement} element */
-  constructor(element) {
-    super(element);
-=======
 import * as Preact from '#core/dom/jsx';
 import {Layout_Enum} from '#core/dom/layout';
 
@@ -18,14 +8,11 @@
 
     /** @private {?Element} */
     this.attachmentEl_ = null;
->>>>>>> 8dcbf475
   }
 
   /** @override */
   buildCallback() {
-<<<<<<< HEAD
     super.buildCallback();
-=======
     this.attachmentEl_ = (
       <amp-story-page-attachment
         layout="nodisplay"
@@ -44,7 +31,6 @@
     return this.attachmentEl_
       .getImpl()
       .then((impl) => impl.open(shouldAnimate));
->>>>>>> 8dcbf475
   }
 
   /** @override */
