/**
<<<<<<< 6b38d9e1075f5b86c802e73dd39c5234f83a70e8
 * Copyright 2016 The AMP HTML Authors.
=======
 * Copyright 2015 The AMP HTML Authors.
>>>>>>> Initial implementation of <amp-apester-media>
 *
 * Licensed under the Apache License, Version 2.0 (the "License");
 * you may not use this file except in compliance with the License.
 * You may obtain a copy of the License at
 *
 *      http://www.apache.org/licenses/LICENSE-2.0
 *
 * Unless required by applicable law or agreed to in writing, software
 * distributed under the License is distributed on an "AS-IS" BASIS,
 * WITHOUT WARRANTIES OR CONDITIONS OF ANY KIND, either express or implied.
 * See the License for the specific language governing permissions and
 * limitations under the License.
 */


import {CSS} from '../../../build/amp-apester-media-0.1.css';
import {user, dev} from '../../../src/log';
import {getLengthNumeral, isLayoutSizeDefined} from '../../../src/layout';
import {isExperimentOn} from '../../../src/experiments';
import {removeElement} from '../../../src/dom';
import {vsyncFor} from '../../../src/vsync';
import {xhrFor} from '../../../src/xhr';


/** @const */
const TAG = 'amp-apester-media';

/**
 * AMP Apester-media
 */
class AmpApesterMedia extends AMP.BaseElement {
  /** @override */
  preconnectCallback(onLayout) {
    this.preconnect.url(this.displayBaseUrl_, onLayout);
    this.preconnect.url(this.rendererBaseUrl_, onLayout);
  }

  /** @override */
  isLayoutSupported(layout) {
    return isLayoutSizeDefined(layout);
  }

  /** @override */
  viewportCallback(inViewport) {
    if (inViewport && !this.seen_) {
      if (this.iframe_) {
        dev().fine(TAG, 'media seen');
        this.seen_ = true;
        this.iframe_.contentWindow./*OK*/postMessage('interaction seen', '*');
      }
    }
    if (this.getPlaceholder() && !this.ready_) {
      this.togglePlaceholder(inViewport);
    }
  }

  /** @override */
  buildCallback() {

    // EXPERIMENT
    user().assert(isExperimentOn(this.win, TAG), `Enable ${TAG} experiment`);
    const width = this.element.getAttribute('width');
    const height = this.element.getAttribute('height');

    /**
     *  @private @const {number}
     *  */
    this.width_ = getLengthNumeral(width);

    /**
     * @private @const {number}
     * */
    this.height_ = getLengthNumeral(height);

    /**
     * @const @private {string}
     */
    this.rendererBaseUrl_ = 'https://renderer.qmerce.com';

    /**
     * @const @private {string}
     */
    this.displayBaseUrl_ = 'https://display.apester.com';

    /**
     * @const @private {string}
     */
    this.loaderUrl_ = 'https://images.apester.com/images%2Floader.gif';

    /**
     * @private {boolean}
     */
    this.random_ = false;

    /**
     * @const @private {string}
     */
    this.mediaAttribute_ = user().assert(
        (this.element.getAttribute('data-apester-media-id') ||
         (this.random_ =
             this.element.getAttribute('data-apester-channel-token'))),
        'Either the data-apester-media-id or the data-apester-channel-token ' +
        'attributes must be specified for <amp-apester-media> %s',
        this.element);

    /**
     * @private {?Element}
     */
    this.iframe_ = null;

    /**
     * @private {?Promise}
     */
    this.iframePromise_ = null;

    /**
     * @private {boolean}
     */
    this.seen_ = false;

    /**
     * @private {boolean}
     */
    this.ready_ = false;
  }

  /** @override */
  firstLayoutCompleted() {
    this.viewportCallback(this.isInViewport());

    // Do not hide placeholder
  }

  /**
   * @return {string}
   **/
  buildUrl_() {
    const encodedMediaAttribute = encodeURIComponent(this.mediaAttribute_);
    const suffix = (this.random_) ?
        `/tokens/${encodedMediaAttribute}/interactions/random` :
        `/interactions/${encodedMediaAttribute}/display`;
    return `${this.displayBaseUrl_}${suffix}`;
  }

  /**
   * @return {!Promise<!JSONType>}
   **/
  queryMedia_() {
    const url = this.buildUrl_();
    return xhrFor(this.win).fetchJson(url);
  }

  /** @param {string} id
   * @return {string}
   * */
  constructUrlFromMedia_(id) {
    return `${this.rendererBaseUrl_}/interaction/${encodeURIComponent(id)}`;
  }

  /** @param {string} src
   * @return {!Element}
   */
  constructIframe_(src) {
    const iframe = this.element.ownerDocument.createElement('iframe');
    iframe.setAttribute('frameborder', '0');
    iframe.setAttribute('allowtransparency', 'true');
    iframe.setAttribute('scrolling', 'no');
    iframe.src = src;
    iframe.height = this.height_;
    iframe.width = this.width_;
    iframe.classList.add('amp-apester-iframe');
    this.applyFillContent(iframe);
    return iframe;
  }

  /**
   * @return {!Element}
   */
  constructOverflow_() {
    const overflow = this.element.ownerDocument.createElement('div');
    overflow.setAttribute('overflow', '');
    overflow.className = 'amp-apester-overflow';
    const overflowButton = this.element.ownerDocument.createElement('button');
    overflowButton.textContent = 'Full Size';
    overflow.appendChild(overflowButton);
    return overflow;
  }

  /** @override */
  layoutCallback() {
    this.element.classList.add('amp-apester-container');
    return this.queryMedia_()
        .then(response => {
          const media = response.payload;
          const src = this.constructUrlFromMedia_(
              media.interactionId);
          const iframe = this.constructIframe_(src);
          const overflow = this.constructOverflow_();
          const mutate = state => {
            state.element.classList.add('-amp-apester-iframe-ready');
          };
          const state = {
            element: iframe, mutator: mutate,
          };
          this.iframe_ = iframe;
          this.element.appendChild(overflow);
          this.element.appendChild(iframe);
          return this.iframePromise_ = this.loadPromise(iframe).then(() => {
            vsyncFor(this.win).runPromise({mutate}, state);
            return media;
          });
        }, error => {
          dev().error(TAG, 'Display', error);
          return undefined;
        }).then(media => {
          this.togglePlaceholder(false);
          this.ready_ = true;
          const height = 0 || media.data.size.height;
          if (height != this.height_) {
            this.height_ = height;
            this./*OK*/attemptChangeHeight(height);
          }
        });
  }

  /** @override */
  createPlaceholderCallback() {
    const img = this.element.ownerDocument.createElement('amp-img');
    const placeholder = this.element.ownerDocument.createElement('div');
    placeholder.setAttribute('placeholder', '');
    placeholder.className = 'amp-apester-loader';
    img.setAttribute('src', this.loaderUrl_);
    img.setAttribute('layout', 'fill');
    img.setAttribute('noloading', '');
    placeholder.appendChild(img);
    return placeholder;
  }

  /** @override */
  unlayoutOnPause() {
    return true;
  }

  /** @override */
  unlayoutCallback() {
    if (this.iframe_) {
      removeElement(this.iframe_);
      this.iframe_ = null;
      this.iframePromise_ = null;
    }
    return true; //Call layoutCallback again.
  }
}

AMP.registerElement('amp-apester-media', AmpApesterMedia, CSS);<|MERGE_RESOLUTION|>--- conflicted
+++ resolved
@@ -1,9 +1,5 @@
 /**
-<<<<<<< 6b38d9e1075f5b86c802e73dd39c5234f83a70e8
  * Copyright 2016 The AMP HTML Authors.
-=======
- * Copyright 2015 The AMP HTML Authors.
->>>>>>> Initial implementation of <amp-apester-media>
  *
  * Licensed under the Apache License, Version 2.0 (the "License");
  * you may not use this file except in compliance with the License.
