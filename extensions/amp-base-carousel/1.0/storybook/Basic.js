/**
 * Copyright 2020 The AMP HTML Authors. All Rights Reserved.
 *
 * Licensed under the Apache License, Version 2.0 (the "License");
 * you may not use this file except in compliance with the License.
 * You may obtain a copy of the License at
 *
 *      http://www.apache.org/licenses/LICENSE-2.0
 *
 * Unless required by applicable law or agreed to in writing, software
 * distributed under the License is distributed on an "AS-IS" BASIS,
 * WITHOUT WARRANTIES OR CONDITIONS OF ANY KIND, either express or implied.
 * See the License for the specific language governing permissions and
 * limitations under the License.
 */

import * as Preact from '../../../../src/preact';
import {BaseCarousel} from '../base-carousel';
import {boolean, number, select, withKnobs} from '@storybook/addon-knobs';
import {withA11y} from '@storybook/addon-a11y';

export default {
  title: 'BaseCarousel',
  component: BaseCarousel,
  decorators: [withA11y, withKnobs],
};

export const _default = () => {
  const width = number('width', 440);
  const height = number('height', 225);
  const slideCount = number('slide count', 5, {min: 0, max: 99});
  const colorIncrement = Math.floor(255 / (slideCount + 1));
  const snap = boolean('snap', true);
  const snapAlign = select('snap-align', ['start', 'center']);
  return (
<<<<<<< HEAD
    <BaseCarousel
      snap={snap}
      snapAlign={snapAlign}
      style={{width, height, position: 'relative'}}
    >
=======
    <BaseCarousel style={{width, height}}>
>>>>>>> 749b8dea
      {Array.from({length: slideCount}, (x, i) => {
        const v = colorIncrement * (i + 1);
        return (
          <div
            style={{backgroundColor: `rgb(${v}, 100, 100)`, width, height}}
          ></div>
        );
      })}
    </BaseCarousel>
  );
};

export const provideArrows = () => {
  const width = number('width', 440);
  const height = number('height', 225);
  const myButtonStyle = {
    background: 'lightblue',
    borderRadius: '50%',
    fontSize: 14,
    color: 'white',
    width: '30px',
    height: '30px',
  };
  const MyButton = (props) => {
    const {children} = props;
    return (
      <button style={myButtonStyle} {...props}>
        {children}
      </button>
    );
  };
  return (
    <BaseCarousel
      style={{width, height}}
      arrowPrev={<MyButton>←</MyButton>}
      arrowNext={<MyButton>→</MyButton>}
    >
      {['lightcoral', 'peachpuff', 'lavender'].map((color) => (
        <div style={{backgroundColor: color, width, height}}></div>
      ))}
    </BaseCarousel>
  );
};

export const WithLooping = () => {
  const width = number('width', 440);
  const height = number('height', 225);
  return (
    <BaseCarousel loop style={{width, height}}>
      {[
        'lightpink',
        'lightcoral',
        'peachpuff',
        'powderblue',
        'lavender',
        'thistle',
      ].map((color, index) => (
        <div
          style={{
            backgroundColor: color,
            width,
            height,
            textAlign: 'center',
            fontSize: '48pt',
            lineHeight: height + 'px',
          }}
        >
          {index}
        </div>
      ))}
    </BaseCarousel>
  );
};

export const WithCaptions = () => {
  return (
    <BaseCarousel loop style={{width: '500px', height: '400px'}}>
      <figure>
        <img
          style={{width: '500px', height: '300px'}}
          src="https://amp.dev/static/samples/img/landscape_lake_1280x857.jpg"
        />
        <figcaption>Each image has a different caption.</figcaption>
      </figure>
      <figure>
        <img
          style={{width: '600px', height: '300px'}}
          src="https://amp.dev/static/samples/img/landscape_village_1280x853.jpg"
        />
        <figcaption>This caption is different.</figcaption>
      </figure>
      <figure>
        <img
          style={{width: '500px', height: '300px'}}
          src="https://amp.dev/static/samples/img/landscape_desert_1280x853.jpg"
        />
        <figcaption>The third image has its caption.</figcaption>
      </figure>
    </BaseCarousel>
  );
};<|MERGE_RESOLUTION|>--- conflicted
+++ resolved
@@ -33,15 +33,7 @@
   const snap = boolean('snap', true);
   const snapAlign = select('snap-align', ['start', 'center']);
   return (
-<<<<<<< HEAD
-    <BaseCarousel
-      snap={snap}
-      snapAlign={snapAlign}
-      style={{width, height, position: 'relative'}}
-    >
-=======
-    <BaseCarousel style={{width, height}}>
->>>>>>> 749b8dea
+    <BaseCarousel snap={snap} snapAlign={snapAlign} style={{width, height}}>
       {Array.from({length: slideCount}, (x, i) => {
         const v = colorIncrement * (i + 1);
         return (
