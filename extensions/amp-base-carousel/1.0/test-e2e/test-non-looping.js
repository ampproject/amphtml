--- conflicted
+++ resolved
@@ -45,10 +45,7 @@
       await controller.switchToShadowRoot(carousel);
     });
 
-<<<<<<< HEAD
-=======
     // TODO(wg-components, #24195): Flaky during CI.
->>>>>>> 4bbd79a6
     it.skip('should render correctly', async () => {
       const el = await getScrollingElement(styles, controller);
 
