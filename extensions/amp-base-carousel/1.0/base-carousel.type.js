--- conflicted
+++ resolved
@@ -53,12 +53,8 @@
  * @typedef {{
  *   children: !Array<PreactDef.Renderable>,
  *   loop: (boolean|undefined),
-<<<<<<< HEAD
  *   mixedLength: (boolean|undefined),
- *   restingIndex: number,
-=======
  *   offsetRef: {current: (null|number)},
->>>>>>> 988f8093
  *   pivotIndex: number,
  *   restingIndex: number,
  *   snap: (boolean|undefined),
