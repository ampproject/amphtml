--- conflicted
+++ resolved
@@ -250,18 +250,6 @@
       expect(buttons).to.have.length(0);
     });
 
-<<<<<<< HEAD
-    const userSuppliedChildren = setSlides(3);
-    userSuppliedChildren.forEach((child) => element.appendChild(child));
-    win.document.body.appendChild(element);
-    await getSlidesFromShadow();
-
-    let scroller = element.shadowRoot.querySelector(
-      `[class*=${styles.scrollContainer}]`
-    );
-
-    it('should go to slide 0 when index is set to 0', async () => {
-=======
     it('should go to slide 0 when index is set to 0', async () => {
       const userSuppliedChildren = setSlides(3);
       userSuppliedChildren.forEach((child) => element.appendChild(child));
@@ -272,7 +260,6 @@
         `[class*=${styles.scrollContainer}]`
       );
 
->>>>>>> 370101fc
       function invocation(method, args = {}) {
         const source = null;
         const caller = null;
