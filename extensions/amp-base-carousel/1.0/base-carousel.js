/**
 * Copyright 2020 The AMP HTML Authors. All Rights Reserved.
 *
 * Licensed under the Apache License, Version 2.0 (the "License");
 * you may not use this file except in compliance with the License.
 * You may obtain a copy of the License at
 *
 *      http://www.apache.org/licenses/LICENSE-2.0
 *
 * Unless required by applicable law or agreed to in writing, software
 * distributed under the License is distributed on an "AS-IS" BASIS,
 * WITHOUT WARRANTIES OR CONDITIONS OF ANY KIND, either express or implied.
 * See the License for the specific language governing permissions and
 * limitations under the License.
 */
import * as Preact from '../../../src/preact';
import {ArrowNext, ArrowPrev} from './arrow';
import {CarouselContext} from './carousel-context';
import {ContainWrapper} from '../../../src/preact/component';
import {Scroller} from './scroller';
<<<<<<< HEAD
import {toChildArray, useMemo, useRef, useState} from '../../../src/preact';
import {useMountEffect} from '../../../src/preact/utils';
=======
import {WithAmpContext} from '../../../src/preact/context';
import {forwardRef} from '../../../src/preact/compat';
import {
  toChildArray,
  useCallback,
  useContext,
  useImperativeHandle,
  useLayoutEffect,
  useRef,
  useState,
} from '../../../src/preact';
>>>>>>> 749b8dea

/**
 * @enum {string}
 */
const Controls = {
  ALWAYS: 'always',
  NEVER: 'never',
  AUTO: 'auto',
};

/**
 * @param {!BaseCarouselDef.Props} props
 * @param {{current: (!BaseCarouselDef.CarouselApi|null)}} ref
 * @return {PreactDef.Renderable}
 */
<<<<<<< HEAD
export function BaseCarousel({
  arrowPrev,
  arrowNext,
  children,
  controls = Controls.AUTO,
  loop,
  onSlideChange,
  setAdvance,
  snap = true,
  snapAlign = 'center',
  ...rest
}) {
=======
function BaseCarouselWithRef(
  {arrowPrev, arrowNext, children, loop, onSlideChange, ...rest},
  ref
) {
>>>>>>> 749b8dea
  const childrenArray = toChildArray(children);
  const {length} = childrenArray;
  const carouselContext = useContext(CarouselContext);
  const [currentSlideState, setCurrentSlideState] = useState(0);
  const currentSlide = carouselContext.currentSlide ?? currentSlideState;
  const setCurrentSlide =
    carouselContext.setCurrentSlide ?? setCurrentSlideState;
  const {setSlideCount} = carouselContext;
  const scrollRef = useRef(null);

  const advance = useCallback((by) => scrollRef.current.advance(by), []);
  const setRestingIndex = useCallback(
    (index) => {
      index = length > 0 ? Math.min(Math.max(index, 0), length - 1) : -1;
      if (index < 0) {
        return;
      }
      setCurrentSlide(index);
      if (onSlideChange) {
        onSlideChange(index);
      }
    },
    [length, setCurrentSlide, onSlideChange]
  );

  useImperativeHandle(
    ref,
    () =>
      /** @type {!BaseCarouselDef.CarouselApi} */ ({
        advance,
        goToSlide: (index) => setRestingIndex(index),
      }),
    [advance, setRestingIndex]
  );

  useLayoutEffect(() => {
    setSlideCount(length);
  }, [setSlideCount, length]);

  const disableForDir = (dir) =>
<<<<<<< HEAD
    !loop && (curSlide + dir < 0 || curSlide + dir >= length);

  const [hadTouch, setHadTouch] = useState(false);
  const hideControls = useMemo(() => {
    if (controls === Controls.NEVER) {
      return true;
    }
    if (controls === Controls.ALWAYS) {
      return false;
    }
    return hadTouch;
  }, [hadTouch, controls]);
=======
    !loop && (currentSlide + dir < 0 || currentSlide + dir >= length);
>>>>>>> 749b8dea
  return (
    <ContainWrapper size={true} layout={true} paint={true} {...rest}>
      <Scroller
        loop={loop}
        restingIndex={currentSlide}
        setRestingIndex={setRestingIndex}
        ref={scrollRef}
        onTouchStart={() => setHadTouch(true)}
        snap={snap}
        snapAlign={snapAlign}
      >
        {/*
          TODO(#30283): TBD: this is an interesting concept. We could decide
          to render only N slides at a time and for others just output an empty
          placeholder. When a slide's slot is unrendered, the slide
          automatically gets unslotted and gets CanRender=false w/o any extra
          state management code.
        */}
        {childrenArray.map((child, index) =>
          Math.abs(index - currentSlide) < 2 ? (
            <WithAmpContext
              key={index}
              renderable={index == currentSlide}
              playable={index == currentSlide}
            >
              {child}
            </WithAmpContext>
          ) : (
            <></>
          )
        )}
      </Scroller>
<<<<<<< HEAD
      {!hideControls && (
        <>
          <ArrowPrev
            customArrow={arrowPrev}
            disabled={disableForDir(-1)}
            advance={advance}
          />
          <ArrowNext
            customArrow={arrowNext}
            disabled={disableForDir(1)}
            advance={advance}
          />
        </>
      )}
    </div>
=======
      <ArrowPrev
        customArrow={arrowPrev}
        disabled={disableForDir(-1)}
        advance={advance}
      />
      <ArrowNext
        customArrow={arrowNext}
        disabled={disableForDir(1)}
        advance={advance}
      />
    </ContainWrapper>
>>>>>>> 749b8dea
  );
}

const BaseCarousel = forwardRef(BaseCarouselWithRef);
BaseCarousel.displayName = 'BaseCarousel'; // Make findable for tests.
export {BaseCarousel};<|MERGE_RESOLUTION|>--- conflicted
+++ resolved
@@ -18,10 +18,6 @@
 import {CarouselContext} from './carousel-context';
 import {ContainWrapper} from '../../../src/preact/component';
 import {Scroller} from './scroller';
-<<<<<<< HEAD
-import {toChildArray, useMemo, useRef, useState} from '../../../src/preact';
-import {useMountEffect} from '../../../src/preact/utils';
-=======
 import {WithAmpContext} from '../../../src/preact/context';
 import {forwardRef} from '../../../src/preact/compat';
 import {
@@ -30,10 +26,10 @@
   useContext,
   useImperativeHandle,
   useLayoutEffect,
+  useMemo,
   useRef,
   useState,
 } from '../../../src/preact';
->>>>>>> 749b8dea
 
 /**
  * @enum {string}
@@ -49,25 +45,20 @@
  * @param {{current: (!BaseCarouselDef.CarouselApi|null)}} ref
  * @return {PreactDef.Renderable}
  */
-<<<<<<< HEAD
-export function BaseCarousel({
-  arrowPrev,
-  arrowNext,
-  children,
-  controls = Controls.AUTO,
-  loop,
-  onSlideChange,
-  setAdvance,
-  snap = true,
-  snapAlign = 'center',
-  ...rest
-}) {
-=======
 function BaseCarouselWithRef(
-  {arrowPrev, arrowNext, children, loop, onSlideChange, ...rest},
+  {
+    arrowPrev,
+    arrowNext,
+    children,
+    controls = Controls.AUTO,
+    loop,
+    onSlideChange,
+    snap = true,
+    snapAlign = 'center',
+    ...rest
+  },
   ref
 ) {
->>>>>>> 749b8dea
   const childrenArray = toChildArray(children);
   const {length} = childrenArray;
   const carouselContext = useContext(CarouselContext);
@@ -108,8 +99,7 @@
   }, [setSlideCount, length]);
 
   const disableForDir = (dir) =>
-<<<<<<< HEAD
-    !loop && (curSlide + dir < 0 || curSlide + dir >= length);
+    !loop && (currentSlide + dir < 0 || currentSlide + dir >= length);
 
   const [hadTouch, setHadTouch] = useState(false);
   const hideControls = useMemo(() => {
@@ -121,9 +111,6 @@
     }
     return hadTouch;
   }, [hadTouch, controls]);
-=======
-    !loop && (currentSlide + dir < 0 || currentSlide + dir >= length);
->>>>>>> 749b8dea
   return (
     <ContainWrapper size={true} layout={true} paint={true} {...rest}>
       <Scroller
@@ -156,7 +143,6 @@
           )
         )}
       </Scroller>
-<<<<<<< HEAD
       {!hideControls && (
         <>
           <ArrowPrev
@@ -171,20 +157,7 @@
           />
         </>
       )}
-    </div>
-=======
-      <ArrowPrev
-        customArrow={arrowPrev}
-        disabled={disableForDir(-1)}
-        advance={advance}
-      />
-      <ArrowNext
-        customArrow={arrowNext}
-        disabled={disableForDir(1)}
-        advance={advance}
-      />
     </ContainWrapper>
->>>>>>> 749b8dea
   );
 }
 
