--- conflicted
+++ resolved
@@ -222,22 +222,13 @@
     return (
       <div
         key={key}
+        snap={snap}
+        snapAlign={snapAlign}
         data-slide={index}
         class={`${classes.slideSizing} ${classes.slideElement}`}
       >
-<<<<<<< HEAD
-        <div
-          snap={snap}
-          snapAlign={snapAlign}
-          class={`${classes.slideSizing} ${classes.slideElement}`}
-        >
-          {child}
-        </div>
-      </WithAmpContext>
-=======
         {child}
       </div>
->>>>>>> 749b8dea
     );
   });
 
