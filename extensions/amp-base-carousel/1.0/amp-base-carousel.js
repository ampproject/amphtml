/**
 * Copyright 2020 The AMP HTML Authors. All Rights Reserved.
 *
 * Licensed under the Apache License, Version 2.0 (the "License");
 * you may not use this file except in compliance with the License.
 * You may obtain a copy of the License at
 *
 *      http://www.apache.org/licenses/LICENSE-2.0
 *
 * Unless required by applicable law or agreed to in writing, software
 * distributed under the License is distributed on an "AS-IS" BASIS,
 * WITHOUT WARRANTIES OR CONDITIONS OF ANY KIND, either express or implied.
 * See the License for the specific language governing permissions and
 * limitations under the License.
 */

import {ActionTrust} from '../../../src/action-constants';
import {BaseCarousel} from './base-carousel';
import {CSS} from './base-carousel.jss';
import {CarouselContextProp} from './carousel-props';
import {PreactBaseElement} from '../../../src/preact/base-element';
import {Services} from '../../../src/services';
import {createCustomEvent} from '../../../src/event-helper';
import {dict} from '../../../src/utils/object';
import {isExperimentOn} from '../../../src/experiments';
import {userAssert} from '../../../src/log';

/** @const {string} */
const TAG = 'amp-base-carousel';

/**
 * The boolean attribute value as resolved by string equality with "true" or "false".
 * If the attribute is not present, default as given.
 *
 * @param {!Element} element
 * @param {string} attr
 * @param {boolean} defaultValue
 * @return {boolean}
 */
function parseStrBoolAttr(element, attr, defaultValue) {
  return element.hasAttribute(attr)
    ? element.getAttribute(attr) !== 'false'
    : defaultValue;
}

/** @extends {PreactBaseElement<BaseCarouselDef.CarouselApi>} */
class AmpBaseCarousel extends PreactBaseElement {
  /** @override */
  init() {
    const {element} = this;
    this.registerApiAction('prev', (api) => api.advance(-1), ActionTrust.LOW);
    this.registerApiAction('next', (api) => api.advance(1), ActionTrust.LOW);
    this.registerApiAction(
      'goToSlide',
      (api, invocation) => {
        const {args} = invocation;
        api.goToSlide(args['index'] || -1);
      },
      ActionTrust.LOW
    );
    return dict({
      'onSlideChange': (index) => {
        fireSlideChangeEvent(this.win, element, index, ActionTrust.HIGH);
      },
    });
  }

  /** @override */
  isLayoutSupported(layout) {
    userAssert(
      isExperimentOn(this.win, 'amp-base-carousel-bento'),
      'expected amp-base-carousel-bento experiment to be enabled'
    );
    return super.isLayoutSupported(layout);
  }
}

/** @override */
AmpBaseCarousel['Component'] = BaseCarousel;

/** @override */
AmpBaseCarousel['layoutSizeDefined'] = true;

/** @override */
AmpBaseCarousel['children'] = {
  'arrowPrev': {
    name: 'arrowPrev',
    selector: '[slot="prev-arrow"]',
    single: true,
  },
  'arrowNext': {
    name: 'arrowNext',
    selector: '[slot="next-arrow"]',
    single: true,
  },
  'children': {
    name: 'children',
    selector: '*', // This should be last as catch-all.
    single: false,
  },
};

/** @override */
AmpBaseCarousel['props'] = {
<<<<<<< HEAD
  'loop': {
    attrs: ['loop'],
    parseAttrs: (element) => parseStrBoolAttr(element, 'loop', false),
  },
  'snap': {
    attrs: ['snap'],
    parseAttrs: (element) => parseStrBoolAttr(element, 'snap', true),
  },
=======
  'loop': {attr: 'loop', type: 'boolean'},
  'controls': {attr: 'controls', type: 'string'},
>>>>>>> ba6dbbfd
};

/** @override */
AmpBaseCarousel['shadowCss'] = CSS;

/** @override */
AmpBaseCarousel['useContexts'] = [CarouselContextProp];

/**
 * Triggers a 'slideChange' event with one data param:
 * 'index' - index of the current slide.
 * @param {!Window} win
 * @param {!Element} el The element that was selected or deslected.
 * @param {number} index
 * @param {!ActionTrust} trust
 * @private
 */
function fireSlideChangeEvent(win, el, index, trust) {
  const name = 'slideChange';
  const slideChangeEvent = createCustomEvent(
    win,
    `amp-base-carousel.${name}`,
    dict({'index': index})
  );
  Services.actionServiceForDoc(el).trigger(el, name, slideChangeEvent, trust);
}

AMP.extension(TAG, '1.0', (AMP) => {
  AMP.registerElement(TAG, AmpBaseCarousel);
});<|MERGE_RESOLUTION|>--- conflicted
+++ resolved
@@ -102,19 +102,12 @@
 
 /** @override */
 AmpBaseCarousel['props'] = {
-<<<<<<< HEAD
-  'loop': {
-    attrs: ['loop'],
-    parseAttrs: (element) => parseStrBoolAttr(element, 'loop', false),
-  },
+  'controls': {attr: 'controls', type: 'string'},
+  'loop': {attr: 'loop', type: 'boolean'},
   'snap': {
     attrs: ['snap'],
     parseAttrs: (element) => parseStrBoolAttr(element, 'snap', true),
   },
-=======
-  'loop': {attr: 'loop', type: 'boolean'},
-  'controls': {attr: 'controls', type: 'string'},
->>>>>>> ba6dbbfd
 };
 
 /** @override */
