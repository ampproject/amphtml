--- conflicted
+++ resolved
@@ -708,10 +708,6 @@
           'index': restingIndex,
           'total': this.slides_.length,
           'actionSource': actionSource,
-<<<<<<< HEAD
-        }),
-        {bubbles: true}
-=======
           'slides': this.slides_,
         }),
         {
@@ -743,7 +739,6 @@
         {
           bubbles: true,
         }
->>>>>>> f289d2e1
       )
     );
   }
