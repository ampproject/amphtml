--- conflicted
+++ resolved
@@ -28,16 +28,8 @@
 } from './dimensions.js';
 import {AutoAdvance} from './auto-advance';
 import {CarouselAccessibility} from './carousel-accessibility';
-<<<<<<< HEAD
-import {
-  backwardWrappingDistance,
-  forwardWrappingDistance,
-} from './array-util';
+import {backwardWrappingDistance, forwardWrappingDistance} from './array-util';
 import {createCustomEvent, listen, listenOnce} from '../../../src/event-helper';
-=======
-import {backwardWrappingDistance, forwardWrappingDistance} from './array-util';
-import {createCustomEvent, listenOnce} from '../../../src/event-helper';
->>>>>>> 573b7e51
 import {debounce} from '../../../src/utils/rate-limit';
 import {dict} from '../../../src/utils/object';
 import {
@@ -310,40 +302,20 @@
     this.visibleCount_ = 1;
 
     this.scrollContainer_.addEventListener(
-<<<<<<< HEAD
-        'scroll', () => this.handleScroll_(), true);
-    listen(
-        this.scrollContainer_,
-        'touchstart',
-        () => this.handleTouchStart_(),
-        {
-          capture: true,
-          passive: true,
-        });
-    listen(
-        this.scrollContainer_,
-        'wheel',
-        () => this.handleWheel_(),
-        {
-          capture: true,
-          passive: true,
-        });
-=======
       'scroll',
       () => this.handleScroll_(),
       true
     );
-    this.scrollContainer_.addEventListener(
+    listen(
+      this.scrollContainer_,
       'touchstart',
       () => this.handleTouchStart_(),
-      true
+      {capture: true, passive: true}
     );
-    this.scrollContainer_.addEventListener(
-      'wheel',
-      () => this.handleWheel_(),
-      true
-    );
->>>>>>> 573b7e51
+    listen(this.scrollContainer_, 'wheel', () => this.handleWheel_(), {
+      capture: true,
+      passive: true,
+    });
   }
 
   /**
@@ -678,15 +650,6 @@
     this.actionSource_ = ActionSource.TOUCH;
     this.requestedIndex_ = null;
 
-<<<<<<< HEAD
-    listenOnce(window, 'touchend', () => {
-      this.touching_ = false;
-      this.debouncedResetScrollReferencePoint_();
-    }, {
-      capture: true,
-      passive: true,
-    });
-=======
     listenOnce(
       window,
       'touchend',
@@ -696,9 +659,9 @@
       },
       {
         capture: true,
+        passive: true,
       }
     );
->>>>>>> 573b7e51
   }
 
   /**
