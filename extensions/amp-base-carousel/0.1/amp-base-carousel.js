/**
 * Copyright 2019 The AMP HTML Authors. All Rights Reserved.
 *
 * Licensed under the Apache License, Version 2.0 (the "License");
 * you may not use this file except in compliance with the License.
 * You may obtain a copy of the License at
 *
 *      http://www.apache.org/licenses/LICENSE-2.0
 *
 * Unless required by applicable law or agreed to in writing, software
 * distributed under the License is distributed on an "AS-IS" BASIS,
 * WITHOUT WARRANTIES OR CONDITIONS OF ANY KIND, either express or implied.
 * See the License for the specific language governing permissions and
 * limitations under the License.
 */

import {ActionSource} from './action-source';
import {ActionTrust} from '../../../src/action-constants';
import {CSS} from '../../../build/amp-base-carousel-0.1.css';
import {Carousel} from './carousel.js';
import {CarouselEvents} from './carousel-events';
import {ChildLayoutManager} from './child-layout-manager';
import {Keys} from '../../../src/utils/key-codes';
import {
  ResponsiveAttributes,
  getResponsiveAttributeValue,
} from './responsive-attributes';
import {Services} from '../../../src/services';
import {createCustomEvent, getDetail} from '../../../src/event-helper';
import {dev, devAssert} from '../../../src/log';
import {dict} from '../../../src/utils/object';
import {htmlFor} from '../../../src/static-template';
import {isLayoutSizeDefined} from '../../../src/layout';
import {
  isRTL,
  iterateCursor,
  scopedQuerySelectorAll,
  toggleAttribute,
} from '../../../src/dom';
import {toArray} from '../../../src/types';

/**
 * @enum {number}
 */
const Controls = {
  ALWAYS: 0,
  NEVER: 1,
  AUTO: 2,
};

/**
 * @param {!Element} el The Element to check.
 * @return {boolean} Whether or not the Element is a sizer Element.
 */
function isSizer(el) {
  return el.tagName === 'I-AMPHTML-SIZER';
}

class AmpCarousel extends AMP.BaseElement {
  /** @param {!AmpElement} element */
  constructor(element) {
    super(element);

    /** @private @const */
    this.responsiveAttributes_ = this.getAttributeConfig_();

    /** @private @const {boolean} */
    this.isIos_ = Services.platformFor(this.win).isIos();

    /** @private {?Element} */
    this.scrollContainer_ = null;

    /** @private {?Carousel} */
    this.carousel_ = null;

    /** @private {!Array<!Element>} */
    this.slides_ = [];

    /** @private {?Element} */
    this.nextArrowSlot_ = null;

    /** @private {?Element} */
    this.prevArrowSlot_ = null;

    /**
     * Whether or not the user has interacted with the carousel using touch in
     * the past at any point.
     * @private {boolean}
     */
    this.hadTouch_ = false;

    /** @private {?../../../src/service/action-impl.ActionService} */
    this.action_ = null;

    /** @private {?ChildLayoutManager} */
    this.childLayoutManager_ = null;

    /** @private {!Controls} */
    this.controls_ = Controls.AUTO;
  }

  /**
   * The configuration for handling attributes on this element.
   * @return {!Object<string, function(string)>}
   * @private
   */
  getAttributeConfig_() {
    return new ResponsiveAttributes({
      'advance-count': (newValue) => {
        this.carousel_.updateAdvanceCount(Number(newValue) || 0);
      },
      'auto-advance': (newValue) => {
        this.carousel_.updateAutoAdvance(newValue === 'true');
      },
      'auto-advance-count': (newValue) => {
        this.carousel_.updateAutoAdvanceCount(Number(newValue) || 0);
      },
      'auto-advance-interval': (newValue) => {
        this.carousel_.updateAutoAdvanceInterval(Number(newValue) || 0);
      },
      'auto-advance-loops': (newValue) => {
        this.carousel_.updateAutoAdvanceLoops(Number(newValue) || 0);
      },
      'controls': (newValue) => {
        this.updateControls_(newValue);
      },
      'dir': (newValue) => {
        this.carousel_.updateForwards(newValue != 'rtl');
      },
      'horizontal': (newValue) => {
        this.carousel_.updateHorizontal(newValue === 'true');
      },
      'loop': (newValue) => {
        this.carousel_.updateLoop(newValue === 'true');
      },
      'mixed-length': (newValue) => {
        this.carousel_.updateMixedLength(newValue === 'true');
      },
      'slide': (newValue) => {
        this.carousel_.goToSlide(Number(newValue));
      },
      'snap': (newValue) => {
        this.carousel_.updateSnap(newValue === 'true');
      },
      'snap-align': (newValue) => {
        this.carousel_.updateAlignment(newValue);
      },
      'snap-by': (newValue) => {
        this.carousel_.updateSnapBy(Number(newValue) || 0);
      },
      'visible-count': (newValue) => {
        this.carousel_.updateVisibleCount(Number(newValue) || 0);
      },
    });
  }

  /** @override */
  isLayoutSupported(layout) {
    return isLayoutSizeDefined(layout);
  }

  /** @override */
  prerenderAllowed() {
    return true;
  }

  /** @override */
  buildCallback() {
    this.action_ = Services.actionServiceForDoc(this.element);

    this.buildCarouselDom_();

    this.carousel_ = new Carousel({
      win: this.win,
      element: this.element,
      scrollContainer: dev().assertElement(this.scrollContainer_),
      initialIndex: this.getInitialIndex_(),
      runMutate: (cb) => this.mutateElement(cb),
    });

    // Handle the initial set of attributes
    toArray(this.element.attributes).forEach((attr) => {
      this.attributeMutated_(attr.name, attr.value);
    });

    this.carousel_.updateSlides(this.slides_);
    this.initializeChildLayoutManagement_();
    this.initializeActions_();
    this.initializeListeners_();
    this.updateUi_();
  }

  /** @override */
  isRelayoutNeeded() {
    return true;
  }

  /** @override */
  pauseCallback() {
    this.carousel_.pauseLayout();
  }

  /** @override */
  resumeCallback() {
    this.carousel_.resumeLayout();
  }

  /** @override */
  layoutCallback() {
    this.carousel_.updateUi();
    this.childLayoutManager_.wasLaidOut();

    return Promise.resolve();
  }

  /** @override */
  unlayoutCallback() {
    this.childLayoutManager_.wasUnlaidOut();
    return true;
  }

  /** @override */
  mutatedAttributesCallback(mutations) {
    for (const key in mutations) {
      // Stringify since the attribute logic deals with strings and amp-bind
      // may not (e.g. value could be a Number).
      this.attributeMutated_(key, String(mutations[key]));
    }
  }

  /**
   * @return {!Array<!Element>} The slides in the carousel.
   */
  getSlides() {
    return this.slides_;
  }

  /**
   * Moves the Carousel to a given index.
   * @param {number} index
   * @param {{
   *   smoothScroll: (boolean|undefined),
   *   actionSource: (!ActionSource|undefined),
   * }=} options
   */
  goToSlide(index, options = {}) {
    const {smoothScroll = false, actionSource} = options;
    this.carousel_.goToSlide(index, {smoothScroll, actionSource});
  }

  /**
   * Goes to the next slide. This should be called from a user interaction.
   */
  interactionNext() {
    this.carousel_.next(ActionSource.GENERIC_HIGH_TRUST);
  }

  /**
   * Goes to the previous slide. This should be called from a user interaction.
   */
  interactionPrev() {
    this.carousel_.prev(ActionSource.GENERIC_HIGH_TRUST);
  }

  /**
   * Creates the DOM for the carousel, placing the children into their correct
   * spot.
   */
  buildCarouselDom_() {
    const {element} = this;
    const children = toArray(element.children);
    let prevArrow;
    let nextArrow;

    // Figure out which "slot" the children go into.
    children.forEach((c) => {
      const slot = c.getAttribute('slot');
      if (slot === 'prev-arrow') {
        prevArrow = c;
      } else if (slot === 'next-arrow') {
        nextArrow = c;
      } else if (!isSizer(c)) {
        this.slides_.push(c);
      }
    });

    // Create the DOM, get references to elements.
    element.appendChild(this.renderContainerDom_());
    this.scrollContainer_ = element.querySelector('.i-amphtml-carousel-scroll');
    this.prevArrowSlot_ = this.element.querySelector(
      '.i-amphtml-base-carousel-arrow-prev-slot'
    );
    this.nextArrowSlot_ = this.element.querySelector(
      '.i-amphtml-base-carousel-arrow-next-slot'
    );

    // Do some manual "slot" distribution
    this.slides_.forEach((slide) => {
      slide.classList.add('i-amphtml-carousel-slotted');
      this.scrollContainer_.appendChild(slide);
    });

    this.prevArrowSlot_.appendChild(prevArrow || this.createPrevArrow_());
    this.nextArrowSlot_.appendChild(nextArrow || this.createNextArrow_());
  }

  /**
   * @return {!Element}
   * @private
   */
  renderContainerDom_() {
    const html = htmlFor(this.element);
    return html`
      <div class="i-amphtml-carousel-content">
        <div class="i-amphtml-carousel-scroll" tabindex="-1"></div>
        <div class="i-amphtml-base-carousel-arrows">
          <div class="i-amphtml-base-carousel-arrow-prev-slot"></div>
          <div class="i-amphtml-base-carousel-arrow-next-slot"></div>
        </div>
      </div>
    `;
  }

  /**
   * @return {!Element}
   * @private
   */
  createNextArrow_() {
    const html = htmlFor(this.element);
    return html`
      <button
        class="i-amphtml-base-carousel-arrow"
        aria-label="Next item in carousel"
      >
        <div class="i-amphtml-base-carousel-arrow-frosting"></div>
        <div class="i-amphtml-base-carousel-arrow-backdrop"></div>
        <div class="i-amphtml-base-carousel-arrow-background"></div>
        <svg class="i-amphtml-base-carousel-arrow-icon" viewBox="0 0 24 24">
          <path
            d="M10,7.4 L14.6,12 L10,16.6"
            fill="none"
            stroke-width="2px"
            stroke-linejoin="round"
            stroke-linecap="round"
          />
        </svg>
      </button>
    `;
  }

  /**
   * @return {!Element}
   * @private
   */
  createPrevArrow_() {
    const html = htmlFor(this.element);
    return html`
      <button
        class="i-amphtml-base-carousel-arrow"
        aria-label="Previous item in carousel"
      >
        <div class="i-amphtml-base-carousel-arrow-frosting"></div>
        <div class="i-amphtml-base-carousel-arrow-backdrop"></div>
        <div class="i-amphtml-base-carousel-arrow-background"></div>
        <svg class="i-amphtml-base-carousel-arrow-icon" viewBox="0 0 24 24">
          <path
            d="M14,7.4 L9.4,12 L14,16.6"
            fill="none"
            stroke-width="2px"
            stroke-linejoin="round"
            stroke-linecap="round"
          />
        </svg>
      </button>
    `;
  }

  /**
   * Gets the ActionSource to use for a given ActionTrust.
   * @param {!ActionTrust} trust
   * @return {!ActionSource}
   */
  getActionSource_(trust) {
    return trust >= ActionTrust.DEFAULT
      ? ActionSource.GENERIC_HIGH_TRUST
      : ActionSource.GENERIC_LOW_TRUST;
  }

  /**
   * Setups up visibility tracking for the child elements, laying them out
   * when needed.
   */
  initializeChildLayoutManagement_() {
    // Set up management of layout for the child slides.
    const owners = Services.ownersForDoc(this.element);
    this.childLayoutManager_ = new ChildLayoutManager({
      ampElement: this,
      intersectionElement: dev().assertElement(this.scrollContainer_),
      // For iOS, we queue changes until scrolling stops, which we detect
      // ~200ms after it actually stops. Load items earlier so they have time
      // to load.
      nearbyMarginInPercent: this.isIos_ ? 200 : 100,
      viewportIntersectionCallback: (child, isIntersecting) => {
        if (isIntersecting) {
          owners.scheduleResume(this.element, child);
        } else {
          owners.schedulePause(this.element, child);
        }
      },
    });
    // For iOS, we cannot trigger layout during scrolling or the UI will
    // flicker, so tell the layout to simply queue the changes, which we
    // flush after scrolling stops.
    this.childLayoutManager_.setQueueChanges(this.isIos_);

    // For amp-inline-gallery-slide, we need to actually monitor the content,
    // which is transformed instead of the slide.
    const monitoredDescendants = this.slides_
      .map((slide) => {
        return slide.localName === 'amp-inline-gallery-slide'
          ? toArray(scopedQuerySelectorAll(slide, '> :not([slot])'))
          : slide;
      })
      .reduce((arr, children) => arr.concat(children), []);
    this.childLayoutManager_.updateChildren(monitoredDescendants);
  }

  /**
   * @private
   */
  initializeActions_() {
    this.registerAction(
      'prev',
      (actionInvocation) => {
        const {trust} = actionInvocation;
        this.carousel_.prev(this.getActionSource_(trust));
      },
      ActionTrust.LOW
    );
    this.registerAction(
      'next',
      (actionInvocation) => {
        const {trust} = actionInvocation;
        this.carousel_.next(this.getActionSource_(trust));
      },
      ActionTrust.LOW
    );
    this.registerAction(
      'goToSlide',
      (actionInvocation) => {
        const {args, trust} = actionInvocation;
<<<<<<< HEAD
        this.carousel_.goToSlide(args['index'] || 0, {
=======
        this.carousel_.goToSlide(Number(args['index'] || 0), {
>>>>>>> 53a3817d
          actionSource: this.getActionSource_(trust),
        });
      },
      ActionTrust.LOW
    );
  }

  /**
   * @private
   */
  initializeListeners_() {
    this.element.addEventListener(CarouselEvents.INDEX_CHANGE, (event) => {
      this.onIndexChanged_(event);
    });
    this.element.addEventListener(CarouselEvents.SCROLL_START, () => {
      this.onScrollStarted_();
    });
    this.element.addEventListener(
      CarouselEvents.SCROLL_POSITION_CHANGED,
      () => {
        this.onScrollPositionChanged_();
      }
    );
    this.element.addEventListener('goToSlide', (event) => {
      const detail = getDetail(event);
      this.carousel_.goToSlide(detail['index']);
    });
    this.element.addEventListener('keydown', (event) => {
      this.onKeydown_(event);
    });
    this.prevArrowSlot_.addEventListener('click', (event) => {
      // Make sure the slot itself was not clicked, since that fills the
      // entire height of the gallery.
      if (event.target != event.currentTarget) {
        this.carousel_.prev(ActionSource.GENERIC_HIGH_TRUST);
      }
    });
    this.nextArrowSlot_.addEventListener('click', (event) => {
      // Make sure the slot itself was not clicked, since that fills the
      // entire height of the gallery.
      if (event.target != event.currentTarget) {
        this.carousel_.next(ActionSource.GENERIC_HIGH_TRUST);
      }
    });
  }

  /**
   * @return {boolean} Whether or not controls should be hidden.
   */
  shouldHideControls_() {
    if (this.controls_ === Controls.NEVER) {
      return true;
    }

    if (this.controls_ === Controls.ALWAYS) {
      return false;
    }

    return this.hadTouch_;
  }

  /**
   * @param {string} controls
   * @private
   */
  updateControls_(controls) {
    switch (controls) {
      case 'always':
        this.controls_ = Controls.ALWAYS;
        break;
      case 'never':
        this.controls_ = Controls.NEVER;
        break;
      default:
        this.controls_ = Controls.AUTO;
        break;
    }
    this.updateUi_();
  }

  /**
   * Updates the UI of the <amp-base-carousel> itself, but not the internal
   * implementation.
   * @private
   */
  updateUi_() {
    const index = this.carousel_.getCurrentIndex();
    const loop = this.carousel_.isLooping();
    const visibleCount = this.carousel_.getVisibleCount();
    // TODO(sparhami) for Shadow DOM, we will need to get the assigned nodes
    // instead.
    iterateCursor(this.prevArrowSlot_.children, (child) => {
      const disabled = !loop && index === 0;
      toggleAttribute(child, 'disabled', disabled);
    });
    iterateCursor(this.nextArrowSlot_.children, (child) => {
      const disabled = !loop && index >= this.slides_.length - visibleCount;
      toggleAttribute(child, 'disabled', disabled);
    });
    toggleAttribute(
      this.element,
      'i-amphtml-base-carousel-hide-buttons',
      this.shouldHideControls_()
    );
  }

  /**
   * Starts queuing all intersection based changes when scrolling starts, to
   * prevent paint flickering on iOS.
   */
  onScrollStarted_() {
    this.childLayoutManager_.setQueueChanges(this.isIos_);
  }

  /**
   * Update the UI (buttons) for the new scroll position. This occurs when
   * scrolling has settled.
   */
  onScrollPositionChanged_() {
    // Now that scrolling has settled, flush any layout changes for iOS since
    // it will not cause flickering.
    this.childLayoutManager_.flushChanges();
    this.childLayoutManager_.setQueueChanges(false);

    this.updateUi_();
  }

  /**
   * Handle a keyup, potentially going to the next/previous set of slides,
   * depending on the carousel configuration.
   * @param {!Event} event
   */
  onKeydown_(event) {
    const isRight = event.key === Keys.RIGHT_ARROW;
    const isLeft = event.key === Keys.LEFT_ARROW;

    if (!isRight && !isLeft) {
      return;
    }

    const rtl = isRTL(devAssert(this.element.ownerDocument));
    const next = (isRight && !rtl) || (isLeft && rtl);

    if (next) {
      this.carousel_.next();
    } else {
      this.carousel_.prev();
    }

    event.preventDefault();
  }

  /**
   * @return {number} The initial index for the carousel.
   * @private
   */
  getInitialIndex_() {
    const attr = this.element.getAttribute('slide') || '0';
    return Number(getResponsiveAttributeValue(attr));
  }

  /**
   * @param {!ActionSource|undefined} actionSource
   * @return {boolean} Whether or not the action is a high trust action.
   * @private
   */
  isHighTrustActionSource_(actionSource) {
    return (
      actionSource === ActionSource.WHEEL ||
      actionSource === ActionSource.TOUCH ||
      actionSource === ActionSource.GENERIC_HIGH_TRUST
    );
  }

  /**
   * @private
   * @param {!Event} event
   */
  onIndexChanged_(event) {
    const detail = getDetail(event);
    const index = detail['index'];
    const actionSource = detail['actionSource'];
    const data = dict({'index': index});
    const name = 'slideChange';
    const isHighTrust = this.isHighTrustActionSource_(actionSource);
    const trust = isHighTrust ? ActionTrust.HIGH : ActionTrust.LOW;

    const action = createCustomEvent(this.win, `slidescroll.${name}`, data);
    this.action_.trigger(this.element, name, action, trust);
    this.element.dispatchCustomEvent(name, data);
    this.hadTouch_ = this.hadTouch_ || actionSource === ActionSource.TOUCH;
    this.updateUi_();
  }

  /**
   * @param {string} name The name of the attribute.
   * @param {string} newValue The new value of the attribute.
   * @private
   */
  attributeMutated_(name, newValue) {
    this.responsiveAttributes_.updateAttribute(name, newValue);
  }
}

AMP.extension('amp-base-carousel', '0.1', (AMP) => {
  AMP.registerElement('amp-base-carousel', AmpCarousel, CSS);
});<|MERGE_RESOLUTION|>--- conflicted
+++ resolved
@@ -449,11 +449,7 @@
       'goToSlide',
       (actionInvocation) => {
         const {args, trust} = actionInvocation;
-<<<<<<< HEAD
-        this.carousel_.goToSlide(args['index'] || 0, {
-=======
         this.carousel_.goToSlide(Number(args['index'] || 0), {
->>>>>>> 53a3817d
           actionSource: this.getActionSource_(trust),
         });
       },
