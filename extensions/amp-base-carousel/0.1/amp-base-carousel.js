--- conflicted
+++ resolved
@@ -184,15 +184,6 @@
   }
 
   /** @override */
-<<<<<<< HEAD
-  pauseCallback() {
-    this.carousel_.pauseLayout();
-  }
-
-  /** @override */
-  resumeCallback() {
-    this.carousel_.resumeLayout();
-=======
   layoutCallback() {
     this.carousel_.updateUi();
     this.childLayoutManager_.wasLaidOut();
@@ -204,7 +195,6 @@
   unlayoutCallback() {
     this.childLayoutManager_.wasUnlaidOut();
     return true;
->>>>>>> f289d2e1
   }
 
   /** @override */
