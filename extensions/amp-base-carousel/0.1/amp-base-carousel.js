/**
 * Copyright 2019 The AMP HTML Authors. All Rights Reserved.
 *
 * Licensed under the Apache License, Version 2.0 (the "License");
 * you may not use this file except in compliance with the License.
 * You may obtain a copy of the License at
 *
 *      http://www.apache.org/licenses/LICENSE-2.0
 *
 * Unless required by applicable law or agreed to in writing, software
 * distributed under the License is distributed on an "AS-IS" BASIS,
 * WITHOUT WARRANTIES OR CONDITIONS OF ANY KIND, either express or implied.
 * See the License for the specific language governing permissions and
 * limitations under the License.
 */

import {ActionSource} from './action-source';
import {ActionTrust} from '../../../src/action-constants';
import {CSS} from '../../../build/amp-base-carousel-0.1.css';
import {Carousel} from './carousel.js';
import {CarouselEvents} from './carousel-events';
import {ChildLayoutManager} from './child-layout-manager';
<<<<<<< HEAD
import {Keys} from '../../../src/utils/key-codes';
=======
>>>>>>> 91d5450e
import {
  ResponsiveAttributes,
  getResponsiveAttributeValue,
} from './responsive-attributes';
import {Services} from '../../../src/services';
import {createCustomEvent, getDetail} from '../../../src/event-helper';
import {dev} from '../../../src/log';
import {dict} from '../../../src/utils/object';
import {htmlFor} from '../../../src/static-template';
import {isLayoutSizeDefined} from '../../../src/layout';
import {
<<<<<<< HEAD
  isRTL,
=======
>>>>>>> 91d5450e
  iterateCursor,
  scopedQuerySelectorAll,
  toggleAttribute,
} from '../../../src/dom';
import {toArray} from '../../../src/types';

/**
 * @enum {number}
 */
const Controls = {
  ALWAYS: 0,
  NEVER: 1,
  AUTO: 2,
};

/**
 * @param {!Element} el The Element to check.
 * @return {boolean} Whether or not the Element is a sizer Element.
 */
function isSizer(el) {
  return el.tagName == 'I-AMPHTML-SIZER';
}

class AmpCarousel extends AMP.BaseElement {
  /** @param {!AmpElement} element */
  constructor(element) {
    super(element);

    /** @private @const */
    this.responsiveAttributes_ = this.getAttributeConfig_();

    /** @private @const {boolean} */
    this.isIos_ = Services.platformFor(this.win).isIos();

    /** @private {?Element} */
    this.scrollContainer_ = null;

    /** @private {?Carousel} */
    this.carousel_ = null;

    /** @private {!Array<!Element>} */
    this.slides_ = [];

    /** @private {?Element} */
    this.nextArrowSlot_ = null;

    /** @private {?Element} */
    this.prevArrowSlot_ = null;

    /**
     * Whether or not the user has interacted with the carousel using touch in
     * the past at any point.
     * @private {boolean}
     */
    this.hadTouch_ = false;

    /** @private {?../../../src/service/action-impl.ActionService} */
    this.action_ = null;

    /** @private {?ChildLayoutManager} */
    this.childLayoutManager_ = null;
<<<<<<< HEAD

    /** @private {!Controls} */
    this.controls_ = Controls.AUTO;
=======
>>>>>>> 91d5450e
  }

  /**
   * The configuration for handling attributes on this element.
   * @return {!Object<string, function(string)>}
   * @private
   */
  getAttributeConfig_() {
    return new ResponsiveAttributes({
      'advance-count': newValue => {
        this.carousel_.updateAdvanceCount(Number(newValue) || 0);
      },
      'auto-advance': newValue => {
        this.carousel_.updateAutoAdvance(newValue == 'true');
      },
      'auto-advance-count': newValue => {
        this.carousel_.updateAutoAdvanceCount(Number(newValue) || 0);
      },
      'auto-advance-interval': newValue => {
        this.carousel_.updateAutoAdvanceInterval(Number(newValue) || 0);
      },
      'auto-advance-loops': newValue => {
        this.carousel_.updateAutoAdvanceLoops(Number(newValue) || 0);
      },
      'controls': newValue => {
        this.updateControls_(newValue);
      },
      'dir': newValue => {
        this.carousel_.updateForwards(newValue != 'rtl');
      },
      'horizontal': newValue => {
        this.carousel_.updateHorizontal(newValue == 'true');
      },
      'loop': newValue => {
        this.carousel_.updateLoop(newValue == 'true');
      },
      'mixed-length': newValue => {
        this.carousel_.updateMixedLength(newValue == 'true');
      },
      'slide': newValue => {
        this.carousel_.goToSlide(Number(newValue));
      },
      'snap': newValue => {
        this.carousel_.updateSnap(newValue == 'true');
      },
      'snap-align': newValue => {
        this.carousel_.updateAlignment(newValue);
      },
      'snap-by': newValue => {
        this.carousel_.updateSnapBy(Number(newValue) || 0);
      },
      'visible-count': newValue => {
        this.carousel_.updateVisibleCount(Number(newValue) || 0);
      },
    });
  }

  /** @override */
  isLayoutSupported(layout) {
    return isLayoutSizeDefined(layout);
  }

  /** @override */
  buildCallback() {
    this.action_ = Services.actionServiceForDoc(this.element);

<<<<<<< HEAD
    this.setupCarouselDom_();
=======
    this.buildCarouselDom_();
>>>>>>> 91d5450e

    this.carousel_ = new Carousel({
      win: this.win,
      element: this.element,
      scrollContainer: dev().assertElement(this.scrollContainer_),
      initialIndex: this.getInitialIndex_(),
      runMutate: cb => this.mutateElement(cb),
    });

    // Handle the initial set of attributes
    toArray(this.element.attributes).forEach(attr => {
      this.attributeMutated_(attr.name, attr.value);
    });

    this.carousel_.updateSlides(this.slides_);
<<<<<<< HEAD
    this.setupChildVisibilityTracking_();
    this.setupActions_();
    this.setupListeners_();
=======
    this.initializeChildLayoutManagement_();
    this.initializeActions_();
    this.initializeListeners_();
>>>>>>> 91d5450e
    this.updateUi_();
  }

  /** @override */
  isRelayoutNeeded() {
    return true;
  }

  /** @override */
  pauseCallback() {
    this.carousel_.pauseLayout();
  }

  /** @override */
  resumeCallback() {
    this.carousel_.resumeLayout();
  }

  /** @override */
  layoutCallback() {
    this.carousel_.updateUi();
    this.childLayoutManager_.wasLaidOut();

    return Promise.resolve();
  }

  /** @override */
  unlayoutCallback() {
    this.childLayoutManager_.wasUnlaidOut();
    return true;
  }

  /** @override */
  mutatedAttributesCallback(mutations) {
    for (const key in mutations) {
      // Stringify since the attribute logic deals with strings and amp-bind
      // may not (e.g. value could be a Number).
      this.attributeMutated_(key, String(mutations[key]));
    }
  }

  /**
   * Moves the Carousel to a given index.
   * @param {number} index
   */
  goToSlide(index, {smoothScroll = false, actionSource} = {}) {
    this.carousel_.goToSlide(index, {smoothScroll, actionSource});
  }

  /**
   * Goes to the next slide. This should be called from a user interaction.
   */
  interactionNext() {
    this.carousel_.next(ActionSource.GENERIC_HIGH_TRUST);
  }

  /**
   * Goes to the previous slide. This should be called from a user interaction.
   */
  interactionPrev() {
    this.carousel_.prev(ActionSource.GENERIC_HIGH_TRUST);
  }

  /**
   * Creates the DOM for the carousel, placing the children into their correct
   * spot.
   */
<<<<<<< HEAD
  setupCarouselDom_() {
=======
  buildCarouselDom_() {
>>>>>>> 91d5450e
    const {element} = this;
    const children = toArray(element.children);
    let prevArrow;
    let nextArrow;

    // Figure out which "slot" the children go into.
    children.forEach(c => {
      const slot = c.getAttribute('slot');
      if (slot == 'prev-arrow') {
        prevArrow = c;
      } else if (slot == 'next-arrow') {
        nextArrow = c;
      } else if (!isSizer(c)) {
        this.slides_.push(c);
      }
    });

    // Create the DOM, get references to elements.
    element.appendChild(this.renderContainerDom_());
    this.scrollContainer_ = element.querySelector('.i-amphtml-carousel-scroll');
    this.prevArrowSlot_ = this.element.querySelector(
      '.i-amphtml-base-carousel-arrow-prev-slot'
    );
    this.nextArrowSlot_ = this.element.querySelector(
      '.i-amphtml-base-carousel-arrow-next-slot'
    );

    // Do some manual "slot" distribution
    this.slides_.forEach(slide => {
      slide.classList.add('i-amphtml-carousel-slotted');
      this.scrollContainer_.appendChild(slide);
    });

    this.prevArrowSlot_.appendChild(prevArrow || this.createPrevArrow_());
    this.nextArrowSlot_.appendChild(nextArrow || this.createNextArrow_());
  }

  /**
   * @return {!Element}
   * @private
   */
  renderContainerDom_() {
    const html = htmlFor(this.element);
    return html`
      <div class="i-amphtml-carousel-content">
        <div class="i-amphtml-carousel-scroll" tabindex="-1"></div>
        <div class="i-amphtml-base-carousel-arrows">
          <div class="i-amphtml-base-carousel-arrow-prev-slot"></div>
          <div class="i-amphtml-base-carousel-arrow-next-slot"></div>
        </div>
      </div>
    `;
  }

  /**
   * @return {!Element}
   * @private
   */
  createNextArrow_() {
    const html = htmlFor(this.element);
    return html`
      <button
        class="i-amphtml-base-carousel-arrow"
        aria-label="Next item in carousel"
      >
        <div class="i-amphtml-base-carousel-arrow-frosting"></div>
        <div class="i-amphtml-base-carousel-arrow-backdrop"></div>
        <div class="i-amphtml-base-carousel-arrow-background"></div>
        <svg class="i-amphtml-base-carousel-arrow-icon" viewBox="0 0 24 24">
          <path
            d="M10,7.4 L14.6,12 L10,16.6"
            fill="none"
            stroke-width="2px"
            stroke-linejoin="round"
            stroke-linecap="round"
          />
        </svg>
      </button>
    `;
  }

  /**
   * @return {!Element}
   * @private
   */
  createPrevArrow_() {
    const html = htmlFor(this.element);
    return html`
      <button
        class="i-amphtml-base-carousel-arrow"
        aria-label="Previous item in carousel"
      >
        <div class="i-amphtml-base-carousel-arrow-frosting"></div>
        <div class="i-amphtml-base-carousel-arrow-backdrop"></div>
        <div class="i-amphtml-base-carousel-arrow-background"></div>
        <svg class="i-amphtml-base-carousel-arrow-icon" viewBox="0 0 24 24">
          <path
            d="M14,7.4 L9.4,12 L14,16.6"
            fill="none"
            stroke-width="2px"
            stroke-linejoin="round"
            stroke-linecap="round"
          />
        </svg>
      </button>
    `;
  }

  /**
   * Gets the ActionSource to use for a given ActionTrust.
   * @param {!ActionTrust} trust
   * @return {!ActionSource}
   */
  getActionSource_(trust) {
    return trust >= ActionTrust.DEFAULT
      ? ActionSource.GENERIC_HIGH_TRUST
      : ActionSource.GENERIC_LOW_TRUST;
  }

  /**
   * Setups up visibility tracking for the child elements, laying them out
   * when needed.
   */
<<<<<<< HEAD
  setupChildVisibilityTracking_() {
=======
  initializeChildLayoutManagement_() {
>>>>>>> 91d5450e
    // Set up management of layout for the child slides.
    const owners = Services.ownersForDoc(this.element);
    this.childLayoutManager_ = new ChildLayoutManager({
      ampElement: this,
      intersectionElement: dev().assertElement(this.scrollContainer_),
      // For iOS, we queue changes until scrolling stops, which we detect
      // ~200ms after it actually stops. Load items earlier so they have time
      // to load.
      nearbyMarginInPercent: this.isIos_ ? 200 : 100,
      viewportIntersectionCallback: (child, isIntersecting) => {
        if (isIntersecting) {
          owners.scheduleResume(this.element, child);
        } else {
          owners.schedulePause(this.element, child);
        }
      },
    });
    // For iOS, we cannot trigger layout during scrolling or the UI will
    // flicker, so tell the layout to simply queue the changes, which we
    // flush after scrolling stops.
    this.childLayoutManager_.setQueueChanges(this.isIos_);

    // For amp-inline-gallery-slide, we need to actually monitor the content,
    // which is transformed instead of the slide.
    const monitoredDescendants = this.slides_
      .map(slide => {
        return slide.localName === 'amp-inline-gallery-slide'
          ? toArray(scopedQuerySelectorAll(slide, '> :not([slot])'))
          : slide;
      })
      .reduce((arr, children) => arr.concat(children), []);
    this.childLayoutManager_.updateChildren(monitoredDescendants);
  }

  /**
   * @private
   */
  initializeActions_() {
    this.registerAction(
      'prev',
      ({trust}) => {
        this.carousel_.prev(this.getActionSource_(trust));
      },
      ActionTrust.LOW
    );
    this.registerAction(
      'next',
      ({trust}) => {
        this.carousel_.next(this.getActionSource_(trust));
      },
      ActionTrust.LOW
    );
    this.registerAction(
      'goToSlide',
      ({args, trust}) => {
        this.carousel_.goToSlide(args['index'] || -1, {
          actionSource: this.getActionSource_(trust),
        });
      },
      ActionTrust.LOW
    );
  }

  /**
   * @private
   */
<<<<<<< HEAD
  setupListeners_() {
=======
  initializeListeners_() {
>>>>>>> 91d5450e
    this.element.addEventListener(CarouselEvents.INDEX_CHANGE, event => {
      this.onIndexChanged_(event);
    });
    this.element.addEventListener(CarouselEvents.SCROLL_START, () => {
      this.onScrollStarted_();
    });
    this.element.addEventListener(
      CarouselEvents.SCROLL_POSITION_CHANGED,
      () => {
        this.onScrollPositionChanged_();
      }
    );
    this.element.addEventListener('goToSlide', event => {
      const detail = getDetail(event);
      this.carousel_.goToSlide(detail['index']);
    });
<<<<<<< HEAD
    this.element.addEventListener('keydown', event => {
      this.onKeydown_(event);
    });
=======
>>>>>>> 91d5450e
    this.prevArrowSlot_.addEventListener('click', event => {
      // Make sure the slot itself was not clicked, since that fills the
      // entire height of the gallery.
      if (event.target != event.currentTarget) {
        this.carousel_.prev(ActionSource.GENERIC_HIGH_TRUST);
      }
    });
    this.nextArrowSlot_.addEventListener('click', event => {
      // Make sure the slot itself was not clicked, since that fills the
      // entire height of the gallery.
      if (event.target != event.currentTarget) {
        this.carousel_.next(ActionSource.GENERIC_HIGH_TRUST);
      }
    });
  }

  /**
<<<<<<< HEAD
   * @return {boolean} Whether or not controls should be hidden.
   */
  shouldHideControls_() {
    if (this.controls_ == Controls.NEVER) {
      return true;
    }

    if (this.controls_ == Controls.ALWAYS) {
      return false;
    }

    return this.hadTouch_;
  }

  /**
   * @param {string} controls
   * @private
   */
  updateControls_(controls) {
    this.controls_ =
      controls === 'always'
        ? Controls.ALWAYS
        : controls === 'never'
        ? Controls.NEVER
        : Controls.AUTO;
    this.updateUi_();
  }

  /**
=======
>>>>>>> 91d5450e
   * Updates the UI of the <amp-base-carousel> itself, but not the internal
   * implementation.
   * @private
   */
  updateUi_() {
    const index = this.carousel_.getCurrentIndex();
    const loop = this.carousel_.isLooping();
    // TODO(sparhami) for Shadow DOM, we will need to get the assigned nodes
    // instead.
    iterateCursor(this.prevArrowSlot_.children, child => {
      const disabled = !loop && index == 0;
      toggleAttribute(child, 'disabled', disabled);
    });
    iterateCursor(this.nextArrowSlot_.children, child => {
      const disabled = !loop && index == this.slides_.length - 1;
      toggleAttribute(child, 'disabled', disabled);
    });
    toggleAttribute(
      this.element,
      'i-amphtml-base-carousel-hide-buttons',
      this.shouldHideControls_()
    );
  }

  /**
   * Starts queuing all intersection based changes when scrolling starts, to
   * prevent paint flickering on iOS.
   */
  onScrollStarted_() {
    this.childLayoutManager_.setQueueChanges(this.isIos_);
  }

  /**
   * Update the UI (buttons) for the new scroll position. This occurs when
   * scrolling has settled.
   */
  onScrollPositionChanged_() {
    // Now that scrolling has settled, flush any layout changes for iOS since
    // it will not cause flickering.
    this.childLayoutManager_.flushChanges();
    this.childLayoutManager_.setQueueChanges(false);

    this.updateUi_();
  }

  /**
<<<<<<< HEAD
   * Handle a keyup, potentially going to the next/previous set of slides,
   * depending on the carousel configuration.
   * @param {!KeyboardEvent} event
   */
  onKeydown_(event) {
    const isRight = event.key === Keys.RIGHT_ARROW;
    const isLeft = event.key === Keys.LEFT_ARROW;

    if (!isRight && !isLeft) {
      return;
    }

    const rtl = isRTL(this.element.ownerDocument);
    const next = (isRight && !rtl) || (isLeft && rtl);

    if (next) {
      this.carousel_.next();
    } else {
      this.carousel_.prev();
    }

    event.preventDefault();
  }

  /**
=======
>>>>>>> 91d5450e
   * @return {number} The initial index for the carousel.
   * @private
   */
  getInitialIndex_() {
    const attr = this.element.getAttribute('slide') || '0';
    return Number(getResponsiveAttributeValue(attr));
  }

  /**
   * @param {!ActionSource|undefined} actionSource
   * @return {boolean} Whether or not the action is a high trust action.
   * @private
   */
  isHighTrustActionSource_(actionSource) {
    return (
      actionSource == ActionSource.WHEEL ||
      actionSource == ActionSource.TOUCH ||
      actionSource == ActionSource.GENERIC_HIGH_TRUST
    );
  }

  /**
   * @private
   * @param {!Event} event
   */
  onIndexChanged_(event) {
    const detail = getDetail(event);
    const index = detail['index'];
    const actionSource = detail['actionSource'];
    const data = dict({'index': index});
    const name = 'slideChange';
    const isHighTrust = this.isHighTrustActionSource_(actionSource);
    const trust = isHighTrust ? ActionTrust.HIGH : ActionTrust.LOW;

    const action = createCustomEvent(this.win, `slidescroll.${name}`, data);
    this.action_.trigger(this.element, name, action, trust);
    this.element.dispatchCustomEvent(name, data);
    this.hadTouch_ = this.hadTouch_ || actionSource == ActionSource.TOUCH;
    this.updateUi_();
  }

  /**
   * @param {string} name The name of the attribute.
   * @param {string} newValue The new value of the attribute.
   * @private
   */
  attributeMutated_(name, newValue) {
    this.responsiveAttributes_.updateAttribute(name, newValue);
  }
}

AMP.extension('amp-base-carousel', '0.1', AMP => {
  AMP.registerElement('amp-base-carousel', AmpCarousel, CSS);
});<|MERGE_RESOLUTION|>--- conflicted
+++ resolved
@@ -20,10 +20,7 @@
 import {Carousel} from './carousel.js';
 import {CarouselEvents} from './carousel-events';
 import {ChildLayoutManager} from './child-layout-manager';
-<<<<<<< HEAD
 import {Keys} from '../../../src/utils/key-codes';
-=======
->>>>>>> 91d5450e
 import {
   ResponsiveAttributes,
   getResponsiveAttributeValue,
@@ -35,10 +32,7 @@
 import {htmlFor} from '../../../src/static-template';
 import {isLayoutSizeDefined} from '../../../src/layout';
 import {
-<<<<<<< HEAD
   isRTL,
-=======
->>>>>>> 91d5450e
   iterateCursor,
   scopedQuerySelectorAll,
   toggleAttribute,
@@ -100,12 +94,9 @@
 
     /** @private {?ChildLayoutManager} */
     this.childLayoutManager_ = null;
-<<<<<<< HEAD
 
     /** @private {!Controls} */
     this.controls_ = Controls.AUTO;
-=======
->>>>>>> 91d5450e
   }
 
   /**
@@ -172,11 +163,7 @@
   buildCallback() {
     this.action_ = Services.actionServiceForDoc(this.element);
 
-<<<<<<< HEAD
-    this.setupCarouselDom_();
-=======
     this.buildCarouselDom_();
->>>>>>> 91d5450e
 
     this.carousel_ = new Carousel({
       win: this.win,
@@ -192,15 +179,9 @@
     });
 
     this.carousel_.updateSlides(this.slides_);
-<<<<<<< HEAD
-    this.setupChildVisibilityTracking_();
-    this.setupActions_();
-    this.setupListeners_();
-=======
     this.initializeChildLayoutManagement_();
     this.initializeActions_();
     this.initializeListeners_();
->>>>>>> 91d5450e
     this.updateUi_();
   }
 
@@ -268,11 +249,7 @@
    * Creates the DOM for the carousel, placing the children into their correct
    * spot.
    */
-<<<<<<< HEAD
-  setupCarouselDom_() {
-=======
   buildCarouselDom_() {
->>>>>>> 91d5450e
     const {element} = this;
     const children = toArray(element.children);
     let prevArrow;
@@ -396,11 +373,7 @@
    * Setups up visibility tracking for the child elements, laying them out
    * when needed.
    */
-<<<<<<< HEAD
-  setupChildVisibilityTracking_() {
-=======
   initializeChildLayoutManagement_() {
->>>>>>> 91d5450e
     // Set up management of layout for the child slides.
     const owners = Services.ownersForDoc(this.element);
     this.childLayoutManager_ = new ChildLayoutManager({
@@ -467,11 +440,7 @@
   /**
    * @private
    */
-<<<<<<< HEAD
-  setupListeners_() {
-=======
   initializeListeners_() {
->>>>>>> 91d5450e
     this.element.addEventListener(CarouselEvents.INDEX_CHANGE, event => {
       this.onIndexChanged_(event);
     });
@@ -488,12 +457,9 @@
       const detail = getDetail(event);
       this.carousel_.goToSlide(detail['index']);
     });
-<<<<<<< HEAD
     this.element.addEventListener('keydown', event => {
       this.onKeydown_(event);
     });
-=======
->>>>>>> 91d5450e
     this.prevArrowSlot_.addEventListener('click', event => {
       // Make sure the slot itself was not clicked, since that fills the
       // entire height of the gallery.
@@ -511,7 +477,6 @@
   }
 
   /**
-<<<<<<< HEAD
    * @return {boolean} Whether or not controls should be hidden.
    */
   shouldHideControls_() {
@@ -541,8 +506,6 @@
   }
 
   /**
-=======
->>>>>>> 91d5450e
    * Updates the UI of the <amp-base-carousel> itself, but not the internal
    * implementation.
    * @private
@@ -589,7 +552,6 @@
   }
 
   /**
-<<<<<<< HEAD
    * Handle a keyup, potentially going to the next/previous set of slides,
    * depending on the carousel configuration.
    * @param {!KeyboardEvent} event
@@ -615,8 +577,6 @@
   }
 
   /**
-=======
->>>>>>> 91d5450e
    * @return {number} The initial index for the carousel.
    * @private
    */
