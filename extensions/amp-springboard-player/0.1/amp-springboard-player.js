--- conflicted
+++ resolved
@@ -154,30 +154,9 @@
 
   /** @override */
   createPlaceholderCallback() {
-<<<<<<< HEAD
-    const placeholder = this.win.document.createElement('amp-img');
+    const placeholder = this.win.document.createElement('img');
     propagateAttributes(['aria-label'], this.element, placeholder);
-    placeholder.setAttribute(
-      'src',
-      'https://www.springboardplatform.com/storage/' +
-        encodeURIComponent(this.domain_) +
-        '/snapshots/' +
-        encodeURIComponent(this.contentId_) +
-        '.jpg'
-    );
-    /** Show default image for playlist */
-    if (this.mode_ == 'playlist') {
-      placeholder.setAttribute(
-        'src',
-        'https://www.springboardplatform.com/storage/default/' +
-          'snapshots/default_snapshot.png'
-      );
-    }
-=======
-    const placeholder = this.win.document.createElement('img');
-    this.propagateAttributes(['aria-label'], placeholder);
     this.applyFillContent(placeholder);
->>>>>>> 9969ae60
     placeholder.setAttribute('placeholder', '');
     placeholder.setAttribute('referrerpolicy', 'origin');
     if (placeholder.hasAttribute('aria-label')) {
