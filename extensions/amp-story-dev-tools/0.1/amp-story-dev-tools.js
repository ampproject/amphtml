--- conflicted
+++ resolved
@@ -214,13 +214,8 @@
     );
     this.tabContents_[
       DevToolsTab.PAGE_EXPERIENCE
-<<<<<<< HEAD
-    ] = createTabPageExperienceElement(this.win, this.storyUrl_);
-    this.tabContents_[DevToolsTab.LOGS] = createTabPageExperienceElement(
-=======
     );
     this.tabContents_[DevToolsTab.LOGS] = createTabLogsElement(
->>>>>>> 866275e9
       this.win,
       this.storyUrl_
     );
@@ -268,17 +263,13 @@
 
 AMP.extension('amp-story-dev-tools', '0.1', (AMP) => {
   AMP.registerElement('amp-story-dev-tools', AmpStoryDevTools, CSS);
-  AMP.registerElement('amp-story-dev-tools-tab', AmpStoryDevToolsTab);
   AMP.registerElement('amp-story-dev-tools-tab-logs', AmpStoryDevToolsTabLogs);
   AMP.registerElement(
     'amp-story-dev-tools-tab-preview',
     AmpStoryDevToolsTabPreview
   );
-<<<<<<< HEAD
   AMP.registerElement(
     'amp-story-dev-tools-tab-page-experience',
     AmpStoryDevToolsTabPageExperience
   );
-=======
->>>>>>> 866275e9
 });