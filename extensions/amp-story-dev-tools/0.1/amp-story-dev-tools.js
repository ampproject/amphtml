/**
 * Copyright 2020 The AMP HTML Authors. All Rights Reserved.
 *
 * Licensed under the Apache License, Version 2.0 (the "License");
 * you may not use this file except in compliance with the License.
 * You may obtain a copy of the License at
 *
 *      http://www.apache.org/licenses/LICENSE-2.0
 *
 * Unless required by applicable law or agreed to in writing, software
 * distributed under the License is distributed on an "AS-IS" BASIS,
 * WITHOUT WARRANTIES OR CONDITIONS OF ANY KIND, either express or implied.
 * See the License for the specific language governing permissions and
 * limitations under the License.
 */

import {AmpStoryDevToolsTab, createTabElement} from './amp-story-dev-tools-tab';
import {
<<<<<<< HEAD
  AmpStoryDevToolsTabLogs,
  createTabLogsElement,
} from './amp-story-dev-tools-tab-logs';
=======
  AmpStoryDevToolsTabPreview,
  createTabPreviewElement,
} from './amp-story-dev-tools-tab-preview';
>>>>>>> 11477137
import {CSS} from '../../../build/amp-story-dev-tools-0.1.css';
import {htmlFor} from '../../../src/static-template';
import {parseQueryString} from '../../../src/url';
import {toggle} from '../../../src/style';
import {updateHash} from './utils';

/** @const {Array<Object>} fontFaces with urls from https://fonts.googleapis.com/css2?family=Poppins:wght@400;700&amp;display=swap */
const fontsToLoad = [
  {
    family: 'Poppins',
    weight: '400',
    src:
      "url(https://fonts.gstatic.com/s/poppins/v9/pxiEyp8kv8JHgFVrJJfecnFHGPc.woff2) format('woff2')",
  },
  {
    family: 'Poppins',
    weight: '700',
    src:
      "url(https://fonts.gstatic.com/s/poppins/v9/pxiByp8kv8JHgFVrLCz7Z1xlFd2JQEk.woff2) format('woff2')",
  },
];

/**
 * Generates the template for the root layout.
 * @param {!Element} element
 * @return {!Element}
 */
const buildContainerTemplate = (element) => {
  const html = htmlFor(element);
  return html`
    <div class="i-amphtml-story-dev-tools-container">
      <div class="i-amphtml-story-dev-tools-header">
        <span class="i-amphtml-story-dev-tools-brand">
          <svg
            xmlns="http://www.w3.org/2000/svg"
            width="30"
            height="30"
            viewBox="0 0 30 30"
            fill="none"
          >
            <circle cx="15" cy="15" r="15" fill="white"></circle>
            <path
              fill="#202125"
              d="M19.5 9a1.5 1.5 0 011.5 1.5v9a1.5 1.5 0 01-1.5 1.5V9zM8.25 9a1.5 1.5 0 011.5-1.5h6.75A1.5 1.5 0 0118 9v12a1.5 1.5 0 01-1.5 1.5H9.75a1.5 1.5 0 01-1.5-1.5V9zM22.5 10.5c.621 0 1.125.504 1.125 1.125v6.75c0 .622-.504 1.125-1.125 1.125v-9z"
            />
          </svg>
          <span class="i-amphtml-story-dev-tools-brand-text">
            <span>WEB STORIES</span>
            <span>DEV - TOOLS</span>
          </span>
        </span>
        <div class="i-amphtml-story-dev-tools-tabs"></div>
        <a
          class="i-amphtml-story-dev-tools-button i-amphtml-story-dev-tools-close"
        >
          <span>OPEN STORY</span>
          <svg
            xmlns="http://www.w3.org/2000/svg"
            width="14"
            height="14"
            viewBox="0 0 14 14"
            fill="none"
          >
            <path
              d="M9.9165 4.08333L9.094 4.90583L10.599 6.41667H4.6665V7.58333H10.599L9.094 9.08833L9.9165 9.91667L12.8332 7L9.9165 4.08333ZM2.33317 2.91667H6.99984V1.75H2.33317C1.6915 1.75 1.1665 2.275 1.1665 2.91667V11.0833C1.1665 11.725 1.6915 12.25 2.33317 12.25H6.99984V11.0833H2.33317V2.91667Z"
              fill="black"
            />
          </svg>
        </a>
      </div>
    </div>
  `;
};

/** @enum {string} */
const DevToolsTab = {
  PREVIEW: 'Preview',
  PAGE_EXPERIENCE: 'Page Experience',
  LOGS: 'Logs',
};

export class AmpStoryDevTools extends AMP.BaseElement {
  /** @param {!AmpElement} element */
  constructor(element) {
    super(element);

    /** @private {!Object<string, string>} */
    this.hashParams_ = parseQueryString(this.win.location.hash);

    this.win.document.title = `Story Dev-Tools (${this.win.document.title})`;

    // TODO: Remove support for url queryParam when widely available.
    /** @private {string} */
    this.storyUrl_ =
      this.hashParams_['url'] || this.win.location.href.split('#')[0];

    /** @private {!DevToolsTab} get URL param for tab (eg: #tab=page-experience) or default to PREVIEW*/
    this.currentTab_ =
      (this.hashParams_['tab']
        ? Object.values(DevToolsTab).find(
            (tab) =>
              tab.toLowerCase().replace(' ', '-') === this.hashParams_['tab']
          )
        : null) || DevToolsTab.PREVIEW;

    /** @private {!Object<string, !Element>} maps tabs to contents */
    this.tabContents_ = {};

    /** @private {!Array<!Element>} */
    this.tabSelectors_ = [];
  }

  /** @override */
  buildCallback() {
    this.loadFonts_();
    this.buildLayout_();
    this.initializeListeners_();

    this.buildTabs_();
    this.switchTab_(this.currentTab_);
  }

  /**
   * @private
   */
  buildLayout_() {
    const container = buildContainerTemplate(this.element);
    this.element.appendChild(container);
    this.element.querySelector(
      '.i-amphtml-story-dev-tools-close'
    ).href = this.storyUrl_;

    // Create tabs on top
    const tabsContainer = container.querySelector(
      '.i-amphtml-story-dev-tools-tabs'
    );
    Object.values(DevToolsTab).forEach((tabTitle) => {
      const tabSelector = this.win.document.createElement('button');
      tabSelector.classList.add('i-amphtml-story-dev-tools-tab-selector');
      tabSelector.setAttribute('data-tab', tabTitle);
      tabSelector.textContent = tabTitle;
      this.tabSelectors_.push(tabSelector);
      tabsContainer.appendChild(tabSelector);
    });
  }

  /**
   * @private
   */
  initializeListeners_() {
    const tabsContainer = this.element.querySelector(
      '.i-amphtml-story-dev-tools-tabs'
    );
    tabsContainer.addEventListener('click', (event) => {
      const tab = event.target.getAttribute('data-tab');
      if (
        Object.values(DevToolsTab).find((t) => t == tab) &&
        this.currentTab_ != tab
      ) {
        this.switchTab_(tab);
        // Update hashString with tab selected or null if tab = preview (default)
        updateHash(
          {
            'tab':
              tab == DevToolsTab.PREVIEW
                ? null
                : tab.toLowerCase().replace(' ', '-'),
          },
          this.win
        );
      }
    });
  }

  /**
   * @private
   */
  buildTabs_() {
    const container = this.element.querySelector(
      '.i-amphtml-story-dev-tools-container'
    );
<<<<<<< HEAD
    this.tabContents_[DevToolsTab.PREVIEW] = createTabElement(
      this.win,
      this.storyUrl_,
      DevToolsTab.PREVIEW
    );
    this.tabContents_[DevToolsTab.PAGE_EXPERIENCE] = createTabElement(
      this.win,
      this.storyUrl_,
      DevToolsTab.PAGE_EXPERIENCE
    );
    this.tabContents_[DevToolsTab.LOGS] = createTabLogsElement(
      this.win,
      this.storyUrl_,
      DevToolsTab.LOGS
    );
    Object.values(this.tabContents_).forEach((tabContent) => {
      container.appendChild(tabContent);
      toggle(tabContent, false);
=======
    this.tabContents_[DevToolsTab.PREVIEW] = createTabPreviewElement(
      this.win,
      this.storyUrl_,
      this.hashParams_['devices']
    );
    this.tabContents_[DevToolsTab.PAGE_EXPERIENCE] = createTabElement(
      this.win,
      this.storyUrl_,
      DevToolsTab.PAGE_EXPERIENCE
    );
    this.tabContents_[DevToolsTab.LOGS] = createTabElement(
      this.win,
      this.storyUrl_,
      DevToolsTab.LOGS
    );
    Object.values(this.tabContents_).forEach((tabContent) => {
      toggle(tabContent, false);
      container.appendChild(tabContent);
>>>>>>> 11477137
    });
  }

  /**
   * Switches the tab shown by activating the tab button and switching the contents.
   * @param {!DevToolsTab} tab
   */
  switchTab_(tab) {
    this.mutateElement(() => {
<<<<<<< HEAD
      this.tabContents_[this.currentTab_].remove();
      container.appendChild(this.tabContents_[tab]);
=======
>>>>>>> 11477137
      toggle(this.tabContents_[this.currentTab_], false);
      toggle(this.tabContents_[tab], true);
      this.tabSelectors_.forEach((tabSelector) => {
        return tabSelector.toggleAttribute(
          'active',
          tabSelector.getAttribute('data-tab') === tab
        );
      });
      this.currentTab_ = tab;
    });
  }

  /**
   * @private
   */
  loadFonts_() {
    if (this.win.document.fonts && FontFace) {
      fontsToLoad.forEach((fontProperties) => {
        const font = new FontFace(fontProperties.family, fontProperties.src, {
          weight: fontProperties.weight,
          style: 'normal',
        });
        font.load().then(() => {
          this.win.document.fonts.add(font);
        });
      });
    }
  }
}

AMP.extension('amp-story-dev-tools', '0.1', (AMP) => {
  AMP.registerElement('amp-story-dev-tools', AmpStoryDevTools, CSS);
<<<<<<< HEAD
  AMP.registerElement('amp-story-dev-tools-tab', AmpStoryDevToolsTab);
  AMP.registerElement('amp-story-dev-tools-tab-logs', AmpStoryDevToolsTabLogs);
=======
  AMP.registerElement(
    'amp-story-dev-tools-tab-preview',
    AmpStoryDevToolsTabPreview
  );
  AMP.registerElement('amp-story-dev-tools-tab', AmpStoryDevToolsTab);
>>>>>>> 11477137
});<|MERGE_RESOLUTION|>--- conflicted
+++ resolved
@@ -16,15 +16,10 @@
 
 import {AmpStoryDevToolsTab, createTabElement} from './amp-story-dev-tools-tab';
 import {
-<<<<<<< HEAD
   AmpStoryDevToolsTabLogs,
-  createTabLogsElement,
-} from './amp-story-dev-tools-tab-logs';
-=======
   AmpStoryDevToolsTabPreview,
   createTabPreviewElement,
 } from './amp-story-dev-tools-tab-preview';
->>>>>>> 11477137
 import {CSS} from '../../../build/amp-story-dev-tools-0.1.css';
 import {htmlFor} from '../../../src/static-template';
 import {parseQueryString} from '../../../src/url';
@@ -206,11 +201,10 @@
     const container = this.element.querySelector(
       '.i-amphtml-story-dev-tools-container'
     );
-<<<<<<< HEAD
-    this.tabContents_[DevToolsTab.PREVIEW] = createTabElement(
+    this.tabContents_[DevToolsTab.PREVIEW] = createTabPreviewElement(
       this.win,
       this.storyUrl_,
-      DevToolsTab.PREVIEW
+      this.hashParams_['devices']
     );
     this.tabContents_[DevToolsTab.PAGE_EXPERIENCE] = createTabElement(
       this.win,
@@ -225,26 +219,6 @@
     Object.values(this.tabContents_).forEach((tabContent) => {
       container.appendChild(tabContent);
       toggle(tabContent, false);
-=======
-    this.tabContents_[DevToolsTab.PREVIEW] = createTabPreviewElement(
-      this.win,
-      this.storyUrl_,
-      this.hashParams_['devices']
-    );
-    this.tabContents_[DevToolsTab.PAGE_EXPERIENCE] = createTabElement(
-      this.win,
-      this.storyUrl_,
-      DevToolsTab.PAGE_EXPERIENCE
-    );
-    this.tabContents_[DevToolsTab.LOGS] = createTabElement(
-      this.win,
-      this.storyUrl_,
-      DevToolsTab.LOGS
-    );
-    Object.values(this.tabContents_).forEach((tabContent) => {
-      toggle(tabContent, false);
-      container.appendChild(tabContent);
->>>>>>> 11477137
     });
   }
 
@@ -254,11 +228,6 @@
    */
   switchTab_(tab) {
     this.mutateElement(() => {
-<<<<<<< HEAD
-      this.tabContents_[this.currentTab_].remove();
-      container.appendChild(this.tabContents_[tab]);
-=======
->>>>>>> 11477137
       toggle(this.tabContents_[this.currentTab_], false);
       toggle(this.tabContents_[tab], true);
       this.tabSelectors_.forEach((tabSelector) => {
@@ -291,14 +260,10 @@
 
 AMP.extension('amp-story-dev-tools', '0.1', (AMP) => {
   AMP.registerElement('amp-story-dev-tools', AmpStoryDevTools, CSS);
-<<<<<<< HEAD
   AMP.registerElement('amp-story-dev-tools-tab', AmpStoryDevToolsTab);
   AMP.registerElement('amp-story-dev-tools-tab-logs', AmpStoryDevToolsTabLogs);
-=======
   AMP.registerElement(
     'amp-story-dev-tools-tab-preview',
     AmpStoryDevToolsTabPreview
   );
-  AMP.registerElement('amp-story-dev-tools-tab', AmpStoryDevToolsTab);
->>>>>>> 11477137
 });