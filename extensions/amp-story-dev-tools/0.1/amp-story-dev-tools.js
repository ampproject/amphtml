--- conflicted
+++ resolved
@@ -218,11 +218,7 @@
     );
     this.tabContents_[
       DevToolsTab.PAGE_EXPERIENCE
-<<<<<<< HEAD
     ] = createTabPageExperienceElement(this.win, this.storyUrl_);
-=======
-    );
->>>>>>> 234f5690
     this.tabContents_[DevToolsTab.LOGS] = createTabLogsElement(
       this.win,
       this.storyUrl_
@@ -271,16 +267,11 @@
 
 AMP.extension('amp-story-dev-tools', '0.1', (AMP) => {
   AMP.registerElement('amp-story-dev-tools', AmpStoryDevTools, CSS);
-<<<<<<< HEAD
   AMP.registerElement('amp-story-dev-tools-tab-logs', AmpStoryDevToolsTabLogs);
   AMP.registerElement(
     'amp-story-dev-tools-tab-page-experience',
     AmpStoryDevToolsTabPageExperience
   );
-=======
-  AMP.registerElement('amp-story-dev-tools-tab', AmpStoryDevToolsTab);
-  AMP.registerElement('amp-story-dev-tools-tab-logs', AmpStoryDevToolsTabLogs);
->>>>>>> 234f5690
   AMP.registerElement(
     'amp-story-dev-tools-tab-preview',
     AmpStoryDevToolsTabPreview
