<<<<<<< HEAD
<!---
Copyright 2017 The AMP HTML Authors. All Rights Reserved.

Licensed under the Apache License, Version 2.0 (the "License");
you may not use this file except in compliance with the License.
You may obtain a copy of the License at

      http://www.apache.org/licenses/LICENSE-2.0

Unless required by applicable law or agreed to in writing, software
distributed under the License is distributed on an "AS-IS" BASIS,
WITHOUT WARRANTIES OR CONDITIONS OF ANY KIND, either express or implied.
See the License for the specific language governing permissions and
limitations under the License.
-->

# <a name="amp-izlesene"></a> `amp-izlesene`

<table>
  <tr>
    <td width="40%"><strong>Description</strong></td>
    <td>Displays an embedded <a href="https://www.izlesene.com/">Izlesene</a> video.</td>
  </tr>
  <tr>
    <td width="40%"><strong>Availability</strong></td>
    <td>Stable</td>
  </tr>
  <tr>
    <td width="40%"><strong>Required Script</strong></td>
    <td><code>&lt;script async custom-element="amp-izlesene" src="https://cdn.ampproject.org/v0/amp-izlesene-0.1.js">&lt;/script></code></td>
  </tr>
  <tr>
    <td class="col-fourty"><strong><a href="https://www.ampproject.org/docs/guides/responsive/control_layout.html">Supported Layouts</a></strong></td>
    <td>fill, fixed, fixed-height, flex-item, responsive</td>
  </tr>
</table>

## Example

With responsive layout the width and height from the example should yield correct layouts for 16:9 aspect ratio videos:

```html
<amp-izlesene
    data-videoid="7221390"
    layout="responsive"
    width="480" height="270"></amp-izlesene>
```

## Attributes

**data-videoid** (required)

The ID of the Izlesene video, which can be found in the Izlesene video page URL. For example, in https://www.izlesene.com/video/yayin-yok/7221390, the video ID is `7221390`.

**data-param-showrel** (optional)

This is an optional attribute that indicates whether to show related content. This functionality is not available for iOS devices.

* Accepted values: `1` or `0`
* Default value: `1`

**data-param-showreplay** (optional)

This is an optional attribute that indicates whether to show the replay button at the end of the content.

* Accepted values: `1` or `0`
* Default value: `1`

**common attributes**

This element includes [common attributes](https://www.ampproject.org/docs/reference/common_attributes) extended to AMP components.

## Validation

See [amp-izlesene rules](https://github.com/ampproject/amphtml/blob/master/extensions/amp-izlesene/validator-amp-izlesene.protoascii) in the AMP validator specification.
=======
<!---
Copyright 2017 The AMP HTML Authors. All Rights Reserved.

Licensed under the Apache License, Version 2.0 (the "License");
you may not use this file except in compliance with the License.
You may obtain a copy of the License at

      http://www.apache.org/licenses/LICENSE-2.0

Unless required by applicable law or agreed to in writing, software
distributed under the License is distributed on an "AS-IS" BASIS,
WITHOUT WARRANTIES OR CONDITIONS OF ANY KIND, either express or implied.
See the License for the specific language governing permissions and
limitations under the License.
-->

# <a name="amp-izlesene"></a> `amp-izlesene`

<table>
  <tr>
    <td width="40%"><strong>Description</strong></td>
    <td>Displays an embedded <a href="https://www.izlesene.com/">Izlesene</a> video.</td>
  </tr>
  <tr>
    <td width="40%"><strong>Required Script</strong></td>
    <td><code>&lt;script async custom-element="amp-izlesene" src="https://cdn.ampproject.org/v0/amp-izlesene-0.1.js">&lt;/script></code></td>
  </tr>
  <tr>
    <td class="col-fourty"><strong><a href="https://www.ampproject.org/docs/guides/responsive/control_layout.html">Supported Layouts</a></strong></td>
    <td>fill, fixed, fixed-height, flex-item, responsive</td>
  </tr>
</table>

## Example

With responsive layout the width and height from the example should yield correct layouts for 16:9 aspect ratio videos:

```html
<amp-izlesene
    data-videoid="7221390"
    layout="responsive"
    width="480" height="270"></amp-izlesene>
```

## Attributes

**data-videoid** (required)

The ID of the Izlesene video, which can be found in the Izlesene video page URL. For example, in https://www.izlesene.com/video/yayin-yok/7221390, the video ID is `7221390`.

**data-param-showrel** (optional)

This is an optional attribute that indicates whether to show related content. This functionality is not available for iOS devices.

* Accepted values: `1` or `0`
* Default value: `1`

**data-param-showreplay** (optional)

This is an optional attribute that indicates whether to show the replay button at the end of the content.

* Accepted values: `1` or `0`
* Default value: `1`

**common attributes**

This element includes [common attributes](https://www.ampproject.org/docs/reference/common_attributes) extended to AMP components.

## Validation

See [amp-izlesene rules](https://github.com/ampproject/amphtml/blob/master/extensions/amp-izlesene/0.1/validator-amp-izlesene.protoascii) in the AMP validator specification.
>>>>>>> eee52188
<|MERGE_RESOLUTION|>--- conflicted
+++ resolved
@@ -1,149 +1,71 @@
-<<<<<<< HEAD
-<!---
-Copyright 2017 The AMP HTML Authors. All Rights Reserved.
-
-Licensed under the Apache License, Version 2.0 (the "License");
-you may not use this file except in compliance with the License.
-You may obtain a copy of the License at
-
-      http://www.apache.org/licenses/LICENSE-2.0
-
-Unless required by applicable law or agreed to in writing, software
-distributed under the License is distributed on an "AS-IS" BASIS,
-WITHOUT WARRANTIES OR CONDITIONS OF ANY KIND, either express or implied.
-See the License for the specific language governing permissions and
-limitations under the License.
--->
-
-# <a name="amp-izlesene"></a> `amp-izlesene`
-
-<table>
-  <tr>
-    <td width="40%"><strong>Description</strong></td>
-    <td>Displays an embedded <a href="https://www.izlesene.com/">Izlesene</a> video.</td>
-  </tr>
-  <tr>
-    <td width="40%"><strong>Availability</strong></td>
-    <td>Stable</td>
-  </tr>
-  <tr>
-    <td width="40%"><strong>Required Script</strong></td>
-    <td><code>&lt;script async custom-element="amp-izlesene" src="https://cdn.ampproject.org/v0/amp-izlesene-0.1.js">&lt;/script></code></td>
-  </tr>
-  <tr>
-    <td class="col-fourty"><strong><a href="https://www.ampproject.org/docs/guides/responsive/control_layout.html">Supported Layouts</a></strong></td>
-    <td>fill, fixed, fixed-height, flex-item, responsive</td>
-  </tr>
-</table>
-
-## Example
-
-With responsive layout the width and height from the example should yield correct layouts for 16:9 aspect ratio videos:
-
-```html
-<amp-izlesene
-    data-videoid="7221390"
-    layout="responsive"
-    width="480" height="270"></amp-izlesene>
-```
-
-## Attributes
-
-**data-videoid** (required)
-
-The ID of the Izlesene video, which can be found in the Izlesene video page URL. For example, in https://www.izlesene.com/video/yayin-yok/7221390, the video ID is `7221390`.
-
-**data-param-showrel** (optional)
-
-This is an optional attribute that indicates whether to show related content. This functionality is not available for iOS devices.
-
-* Accepted values: `1` or `0`
-* Default value: `1`
-
-**data-param-showreplay** (optional)
-
-This is an optional attribute that indicates whether to show the replay button at the end of the content.
-
-* Accepted values: `1` or `0`
-* Default value: `1`
-
-**common attributes**
-
-This element includes [common attributes](https://www.ampproject.org/docs/reference/common_attributes) extended to AMP components.
-
-## Validation
-
-See [amp-izlesene rules](https://github.com/ampproject/amphtml/blob/master/extensions/amp-izlesene/validator-amp-izlesene.protoascii) in the AMP validator specification.
-=======
-<!---
-Copyright 2017 The AMP HTML Authors. All Rights Reserved.
-
-Licensed under the Apache License, Version 2.0 (the "License");
-you may not use this file except in compliance with the License.
-You may obtain a copy of the License at
-
-      http://www.apache.org/licenses/LICENSE-2.0
-
-Unless required by applicable law or agreed to in writing, software
-distributed under the License is distributed on an "AS-IS" BASIS,
-WITHOUT WARRANTIES OR CONDITIONS OF ANY KIND, either express or implied.
-See the License for the specific language governing permissions and
-limitations under the License.
--->
-
-# <a name="amp-izlesene"></a> `amp-izlesene`
-
-<table>
-  <tr>
-    <td width="40%"><strong>Description</strong></td>
-    <td>Displays an embedded <a href="https://www.izlesene.com/">Izlesene</a> video.</td>
-  </tr>
-  <tr>
-    <td width="40%"><strong>Required Script</strong></td>
-    <td><code>&lt;script async custom-element="amp-izlesene" src="https://cdn.ampproject.org/v0/amp-izlesene-0.1.js">&lt;/script></code></td>
-  </tr>
-  <tr>
-    <td class="col-fourty"><strong><a href="https://www.ampproject.org/docs/guides/responsive/control_layout.html">Supported Layouts</a></strong></td>
-    <td>fill, fixed, fixed-height, flex-item, responsive</td>
-  </tr>
-</table>
-
-## Example
-
-With responsive layout the width and height from the example should yield correct layouts for 16:9 aspect ratio videos:
-
-```html
-<amp-izlesene
-    data-videoid="7221390"
-    layout="responsive"
-    width="480" height="270"></amp-izlesene>
-```
-
-## Attributes
-
-**data-videoid** (required)
-
-The ID of the Izlesene video, which can be found in the Izlesene video page URL. For example, in https://www.izlesene.com/video/yayin-yok/7221390, the video ID is `7221390`.
-
-**data-param-showrel** (optional)
-
-This is an optional attribute that indicates whether to show related content. This functionality is not available for iOS devices.
-
-* Accepted values: `1` or `0`
-* Default value: `1`
-
-**data-param-showreplay** (optional)
-
-This is an optional attribute that indicates whether to show the replay button at the end of the content.
-
-* Accepted values: `1` or `0`
-* Default value: `1`
-
-**common attributes**
-
-This element includes [common attributes](https://www.ampproject.org/docs/reference/common_attributes) extended to AMP components.
-
-## Validation
-
-See [amp-izlesene rules](https://github.com/ampproject/amphtml/blob/master/extensions/amp-izlesene/0.1/validator-amp-izlesene.protoascii) in the AMP validator specification.
->>>>>>> eee52188
+<!---
+Copyright 2017 The AMP HTML Authors. All Rights Reserved.
+
+Licensed under the Apache License, Version 2.0 (the "License");
+you may not use this file except in compliance with the License.
+You may obtain a copy of the License at
+
+      http://www.apache.org/licenses/LICENSE-2.0
+
+Unless required by applicable law or agreed to in writing, software
+distributed under the License is distributed on an "AS-IS" BASIS,
+WITHOUT WARRANTIES OR CONDITIONS OF ANY KIND, either express or implied.
+See the License for the specific language governing permissions and
+limitations under the License.
+-->
+
+# <a name="amp-izlesene"></a> `amp-izlesene`
+
+<table>
+  <tr>
+    <td width="40%"><strong>Description</strong></td>
+    <td>Displays an embedded <a href="https://www.izlesene.com/">Izlesene</a> video.</td>
+  </tr>
+  <tr>
+    <td width="40%"><strong>Required Script</strong></td>
+    <td><code>&lt;script async custom-element="amp-izlesene" src="https://cdn.ampproject.org/v0/amp-izlesene-0.1.js">&lt;/script></code></td>
+  </tr>
+  <tr>
+    <td class="col-fourty"><strong><a href="https://www.ampproject.org/docs/guides/responsive/control_layout.html">Supported Layouts</a></strong></td>
+    <td>fill, fixed, fixed-height, flex-item, responsive</td>
+  </tr>
+</table>
+
+## Example
+
+With responsive layout the width and height from the example should yield correct layouts for 16:9 aspect ratio videos:
+
+```html
+<amp-izlesene
+    data-videoid="7221390"
+    layout="responsive"
+    width="480" height="270"></amp-izlesene>
+```
+
+## Attributes
+
+**data-videoid** (required)
+
+The ID of the Izlesene video, which can be found in the Izlesene video page URL. For example, in https://www.izlesene.com/video/yayin-yok/7221390, the video ID is `7221390`.
+
+**data-param-showrel** (optional)
+
+This is an optional attribute that indicates whether to show related content. This functionality is not available for iOS devices.
+
+* Accepted values: `1` or `0`
+* Default value: `1`
+
+**data-param-showreplay** (optional)
+
+This is an optional attribute that indicates whether to show the replay button at the end of the content.
+
+* Accepted values: `1` or `0`
+* Default value: `1`
+
+**common attributes**
+
+This element includes [common attributes](https://www.ampproject.org/docs/reference/common_attributes) extended to AMP components.
+
+## Validation
+
+See [amp-izlesene rules](https://github.com/ampproject/amphtml/blob/master/extensions/amp-izlesene/validator-amp-izlesene.protoascii) in the AMP validator specification.