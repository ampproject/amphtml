/**
 * Copyright 2016 The AMP HTML Authors. All Rights Reserved.
 *
 * Licensed under the Apache License, Version 2.0 (the "License");
 * you may not use this file except in compliance with the License.
 * You may obtain a copy of the License at
 *
 *      http://www.apache.org/licenses/LICENSE-2.0
 *
 * Unless required by applicable law or agreed to in writing, software
 * distributed under the License is distributed on an "AS-IS" BASIS,
 * WITHOUT WARRANTIES OR CONDITIONS OF ANY KIND, either express or implied.
 * See the License for the specific language governing permissions and
 * limitations under the License.
 */

import {CssNumberNode, CssTimeNode, isVarCss} from './css-expr-ast';
import {Observable} from '../../../src/observable';
import {Services} from '../../../src/services';
import {
  WebAnimationDef,
  WebAnimationPlayState,
  WebAnimationSelectorDef,
  WebAnimationSubtargetDef,
  WebAnimationTimingDef,
  WebAnimationTimingDirection,
  WebAnimationTimingFill,
  WebCompAnimationDef,
  WebKeyframeAnimationDef,
  WebKeyframesDef,
  WebMultiAnimationDef,
  WebSwitchAnimationDef,
  isWhitelistedProp,
} from './web-animation-types';
import {
  assertDoesNotContainDisplay,
  computedStyle,
  getVendorJsPropertyName,
  setStyles,
} from '../../../src/style';
import {assertHttpsUrl, resolveRelativeUrl} from '../../../src/url';
import {closestBySelector, matches} from '../../../src/dom';
import {dashToCamelCase, startsWith} from '../../../src/string';
import {dev, user} from '../../../src/log';
import {extractKeyframes} from './keyframes-extractor';
import {getMode} from '../../../src/mode';
import {isArray, isObject, toArray} from '../../../src/types';
import {isExperimentOn} from '../../../src/experiments';
import {map} from '../../../src/utils/object';
import {parseCss} from './css-expr';


/** @const {string} */
const TAG = 'amp-animation';
const TARGET_ANIM_ID = '__AMP_ANIM_ID';

/**
 * Auto-incrementing ID generator for internal animation uses.
 * See `TARGET_ANIM_ID`.
 * @type {number}
 */
let animIdCounter = 0;


/**
 * A struct for parameters for `Element.animate` call.
 * See https://developer.mozilla.org/en-US/docs/Web/API/Element/animate
 *
 * @typedef {{
 *   target: !Element,
 *   keyframes: !WebKeyframesDef,
 *   vars: ?Object<string, *>,
 *   timing: !WebAnimationTimingDef,
 * }}
 */
export let InternalWebAnimationRequestDef;


/**
 * @const {!Object<string, boolean>}
 */
const SERVICE_PROPS = {
  'offset': true,
  'easing': true,
};

/**
 */
export class AnimationRunner {

  /**
   * @param {!Array<!InternalWebAnimationRequestDef>} requests
   */
  constructor(requests) {
    /** @const @protected */
    this.requests_ = requests;
  }

  /**
   * @return {!WebAnimationPlayState}
   */
  getPlayState() {
  }

  /**
   * @param {function(!WebAnimationPlayState)} unusedHandler
   * @return {!UnlistenDef}
   */
  onPlayStateChanged(unusedHandler) {
  }

  /**
  * Initializes the players but does not change the state.
   */
  init() {
  }

  /**
   * Initializes the players if not already initialized,
   * and starts playing the animations.
   */
  start() {
  }

  /**
   */
  pause() {
  }

  /**
   */
  resume() {
  }

  /**
   */
  reverse() {
  }

  /**
   * @param {time} unusedTime
   */
  seekTo(unusedTime) {
  }

  /**
   * Seeks to a relative position within the animation timeline given a
   * percentage (0 to 1 number).
   * @param {number} unusedPercent between 0 and 1
   */
  seekToPercent(unusedPercent) {
  }

  /**
   */
  finish() {
  }

  /**
   */
  cancel() {
  }

  /**
   * @param {!WebAnimationPlayState} unusedPlayState
   * @private
   */
  setPlayState_(unusedPlayState) {
  }
}

/**
 */
export class AnimationWorkletRunner extends AnimationRunner {

  /**
   * @param {!Window} win
   * @param {!Array<!InternalWebAnimationRequestDef>} requests
   */
  constructor(win, requests) {
    super(requests);

    /** @const @private */
    this.win_ = win;

    /** @protected {?Array<!WorkletAnimation>} */
    this.players_ = null;
  }

  /**
   * @return {string}
   */
  createCodeBlob_() {

    return `
    registerAnimator('anim${++animIdCounter}', class {
      animate(currentTime, effect) {
        // TODO: Do some work with \`viewport-margins\` here.
        if (currentTime == NaN) {
          return;
        }
        effect.localTime = currentTime;
      }
    });
    `;
  }

  /**
  * @override
  * Initializes the players but does not change the state.
   */
  init() {
    this.requests_.map(request => {
      // Apply vars.
      if (request.vars) {
        setStyles(request.target,
            assertDoesNotContainDisplay(request.vars));
      }
      // TODO(nainar): This switches all animations to AnimationWorklet.
      // Limit only to Scroll based animations for now.
      CSS.animationWorklet.addModule(
          URL.createObjectURL(new Blob([this.createCodeBlob_()],
              {type: 'text/javascript'}))).then(() => {
        const scrollSource = this.win_.document./*OK*/scrollingElement;
        const scrollTimeline = new this.win_.ScrollTimeline({
          scrollSource,
          orientation: 'block',
          timeRange: request.timing.duration,
        });
        const keyframeEffect = new KeyframeEffect(request.target,
            request.keyframes, request.timing);
        const player = new this.win_.WorkletAnimation(`anim${animIdCounter}`,
            [keyframeEffect],
            scrollTimeline);
        player.play();
<<<<<<< HEAD
        this.players_.push(player);
=======
        this.players_ = player;
>>>>>>> c37e63e4
      });
    });
  }
  /**
   * @override
   * Initializes the players if not already initialized,
   * and starts playing the animations.
   */
  start() {
    if (!this.players_) {
      this.init();
    }
  }

  /**
   * @override
   */
  cancel() {
    if (!this.players_) {
      return;
    }
    this.players_.forEach(player => {
      player.cancel();
    });
  }

}

/**
 */
export class WebAnimationRunner extends AnimationRunner {

  /**
   * @param {!Array<!InternalWebAnimationRequestDef>} requests
   */
  constructor(requests) {
    super(requests);

    /** @protected {?Array<!Animation>} */
    this.players_ = null;

    /** @private {number} */
    this.runningCount_ = 0;

    /** @private {!WebAnimationPlayState} */
    this.playState_ = WebAnimationPlayState.IDLE;

    /** @private {!Observable} */
    this.playStateChangedObservable_ = new Observable();
  }

  /**
   * @override
   * @return {!WebAnimationPlayState}
   */
  getPlayState() {
    return this.playState_;
  }

  /**
   * @override
   * @param {function(!WebAnimationPlayState)} handler
   * @return {!UnlistenDef}
   */
  onPlayStateChanged(handler) {
    return this.playStateChangedObservable_.add(handler);
  }

  /**
   * @override
   * Initializes the players but does not change the state.
   */
  init() {
    dev().assert(!this.players_);
    this.players_ = this.requests_.map(request => {
      // Apply vars.
      if (request.vars) {
        setStyles(request.target,
            assertDoesNotContainDisplay(request.vars));
      }
      const player = request.target.animate(
          request.keyframes, request.timing);
      player.pause();
      return player;
    });
    this.runningCount_ = this.players_.length;
    this.players_.forEach(player => {
      player.onfinish = () => {
        this.runningCount_--;
        if (this.runningCount_ == 0) {
          this.setPlayState_(WebAnimationPlayState.FINISHED);
        }
      };
    });
  }

  /**
   * @override
   * Initializes the players if not already initialized,
   * and starts playing the animations.
   */
  start() {
    if (!this.players_) {
      this.init();
    }
    this.resume();
  }

  /**
   * @override
   */
  pause() {
    dev().assert(this.players_);
    this.setPlayState_(WebAnimationPlayState.PAUSED);
    this.players_.forEach(player => {
      if (player.playState == WebAnimationPlayState.RUNNING) {
        player.pause();
      }
    });
  }

  /**
   * @override
   */
  resume() {
    dev().assert(this.players_);
    const oldRunnerPlayState = this.playState_;
    if (oldRunnerPlayState == WebAnimationPlayState.RUNNING) {
      return;
    }
    this.setPlayState_(WebAnimationPlayState.RUNNING);
    this.runningCount_ = 0;
    this.players_.forEach(player => {
      if (oldRunnerPlayState != WebAnimationPlayState.PAUSED ||
          player.playState == WebAnimationPlayState.PAUSED) {
        player.play();
        this.runningCount_++;
      }
    });
  }

  /**
   * @override
   */
  reverse() {
    dev().assert(this.players_);
    // TODO(nainar) there is no reverse call on WorkletAnimation
    this.players_.forEach(player => {
      player.reverse();
    });
  }

  /**
   * @override
   * @param {time} time
   */
  seekTo(time) {
    dev().assert(this.players_);
    this.setPlayState_(WebAnimationPlayState.PAUSED);
    this.players_.forEach(player => {
      player.pause();
      player.currentTime = time;
    });
  }

  /**
   * @override
   * Seeks to a relative position within the animation timeline given a
   * percentage (0 to 1 number).
   * @param {number} percent between 0 and 1
   */
  seekToPercent(percent) {
    dev().assert(percent >= 0 && percent <= 1);
    const totalDuration = this.getTotalDuration_();
    const time = totalDuration * percent;
    this.seekTo(time);
  }

  /**
   * @override
   */
  finish() {
    if (!this.players_) {
      return;
    }
    const players = this.players_;
    this.players_ = null;
    this.setPlayState_(WebAnimationPlayState.FINISHED);
    players.forEach(player => {
      player.finish();
    });
  }

  /**
   * @override
   */
  cancel() {
    if (!this.players_) {
      return;
    }
    this.setPlayState_(WebAnimationPlayState.IDLE);
    this.players_.forEach(player => {
      player.cancel();
    });
  }

  /**
   * @override
   * @param {!WebAnimationPlayState} playState
   * @private
   */
  setPlayState_(playState) {
    if (this.playState_ != playState) {
      this.playState_ = playState;
      this.playStateChangedObservable_.fire(this.playState_);
    }
  }

  /**
   * @return {number} total duration in milliseconds.
   * @throws {Error} If timeline is infinite.
   */
  getTotalDuration_() {
    let maxTotalDuration = 0;
    for (let i = 0; i < this.requests_.length; i++) {
      const {timing} = this.requests_[i];

      user().assert(isFinite(timing.iterations), 'Animation has infinite ' +
      'timeline, we can not seek to a relative position within an infinite ' +
      'timeline. Use "time" for seekTo or remove infinite iterations');

      const iteration = timing.iterations - timing.iterationStart;
      const totalDuration = (timing.duration * iteration) +
          timing.delay + timing.endDelay;

      if (totalDuration > maxTotalDuration) {
        maxTotalDuration = totalDuration;
      }
    }

    return maxTotalDuration;
  }
}


/**
 * The scanner for the `WebAnimationDef` format. It calls the appropriate
 * callbacks based on the discovered animation types.
 * @abstract
 */
class Scanner {

  /**
   * @param {!WebAnimationDef|!Array<!WebAnimationDef>} spec
   * @return {boolean}
   */
  scan(spec) {
    if (isArray(spec)) {
      // Returns `true` if any of the components scan successfully.
      return spec.reduce((acc, comp) => this.scan(comp) || acc, false);
    }

    // Check whether the animation is enabled.
    if (!this.isEnabled(/** @type {!WebAnimationDef} */ (spec))) {
      return false;
    }

    // WebAnimationDef: (!WebMultiAnimationDef|!WebSpecAnimationDef|
    //                   !WebCompAnimationDef|!WebKeyframeAnimationDef)
    if (spec.animations) {
      this.onMultiAnimation(/** @type {!WebMultiAnimationDef} */ (spec));
    } else if (spec.switch) {
      this.onSwitchAnimation(/** @type {!WebSwitchAnimationDef} */ (spec));
    } else if (spec.animation) {
      this.onCompAnimation(/** @type {!WebCompAnimationDef} */ (spec));
    } else if (spec.keyframes) {
      this.onKeyframeAnimation(/** @type {!WebKeyframeAnimationDef} */ (spec));
    } else {
      this.onUnknownAnimation(spec);
    }
    return true;
  }

  /**
   * Whether the animation spec is enabled.
   * @param {!WebAnimationDef} unusedSpec
   * @return {boolean}
   */
  isEnabled(unusedSpec) {
    return true;
  }

  /**
   * @param {!WebMultiAnimationDef} unusedSpec
   * @abstract
   */
  onMultiAnimation(unusedSpec) {}

  /**
   * @param {!WebSwitchAnimationDef} unusedSpec
   * @abstract
   */
  onSwitchAnimation(unusedSpec) {}

  /**
   * @param {!WebCompAnimationDef} unusedSpec
   * @abstract
   */
  onCompAnimation(unusedSpec) {}

  /**
   * @param {!WebKeyframeAnimationDef} unusedSpec
   * @abstract
   */
  onKeyframeAnimation(unusedSpec) {}

  /** @param {!Object} unusedSpec */
  onUnknownAnimation(unusedSpec) {
    throw dev().createError('unknown animation type:' +
        ' must have "animations" or "keyframes" field');
  }
}


/**
 * Builds animation runners based on the provided spec.
 */
export class Builder {
  /**
   * @param {!Window} win
   * @param {!Document|!ShadowRoot} rootNode
   * @param {string} baseUrl
   * @param {!../../../src/service/vsync-impl.Vsync} vsync
   * @param {!../../../src/service/resources-impl.Resources} resources
   */
  constructor(win, rootNode, baseUrl, vsync, resources) {
    /** @const @private */
    this.win_ = win;

    /** @const @private */
    this.css_ = new CssContextImpl(win, rootNode, baseUrl);

    /** @const @private */
    this.vsync_ = vsync;

    /** @const @private */
    this.resources_ = resources;

    /** @const @private {!Array<!Element>} */
    this.targets_ = [];

    /** @const @private {!Array<!Promise>} */
    this.loaders_ = [];

    /** @private {boolean} */
    this.useAnimationWorklet_ =
      Services.platformFor(this.win_).isChrome() &&
      isExperimentOn(this.win_, 'chrome-animation-worklet') &&
      'animationWorklet' in CSS;
  }

  /**
   * Creates the animation runner for the provided spec. Waits for all
   * necessary resources to be loaded before the runner is resolved.
   * @param {!WebAnimationDef|!Array<!WebAnimationDef>} spec
   * @param {boolean} hasPositionObserver
   * @param {?WebAnimationDef=} opt_args
   * @return {!Promise<!WebAnimationRunner>}
   */
  createRunner(spec, hasPositionObserver, opt_args) {
    return this.resolveRequests([], spec, opt_args).then(requests => {
      if (getMode().localDev || getMode().development) {
        user().fine(TAG, 'Animation: ', requests);
      }
      return Promise.all(this.loaders_).then(() => {
        return this.useAnimationWorklet_ && hasPositionObserver ?
          new AnimationWorkletRunner(this.win_, requests) :
          new WebAnimationRunner(requests);
      });
    });
  }

  /**
   * @param {!Array<string>} path
   * @param {!WebAnimationDef|!Array<!WebAnimationDef>} spec
   * @param {?WebAnimationDef|undefined} args
   * @param {?Element} target
   * @param {?number} index
   * @param {?Object<string, *>} vars
   * @param {?WebAnimationTimingDef} timing
   * @return {!Promise<!Array<!InternalWebAnimationRequestDef>>}
   * @protected
   */
  resolveRequests(path, spec, args,
    target = null, index = null, vars = null, timing = null) {
    const scanner = this.createScanner_(path, target, index, vars, timing);
    return this.vsync_.measurePromise(
        () => scanner.resolveRequests(spec, args));
  }

  /**
   * @param {!Element} target
   * @protected
   */
  requireLayout(target) {
    if (!this.targets_.includes(target)) {
      this.targets_.push(target);
      this.loaders_.push(this.resources_.requireLayout(target));
    }
  }

  /**
   * @param {!Array<string>} path
   * @param {?Element} target
   * @param {?number} index
   * @param {?Object<string, *>} vars
   * @param {?WebAnimationTimingDef} timing
   * @private
   */
  createScanner_(path, target, index, vars, timing) {
    return new MeasureScanner(this, this.css_, path,
        target, index, vars, timing);
  }
}


/**
 * The scanner that evaluates all expressions and builds the final
 * `WebAnimationRunner` instance for the target animation. It must be
 * executed in the "measure" vsync phase.
 */
export class MeasureScanner extends Scanner {

  /**
   * @param {!Builder} builder
   * @param {!CssContextImpl} css
   * @param {!Array<string>} path
   * @param {?Element} target
   * @param {?number} index
   * @param {?Object<string, *>} vars
   * @param {?WebAnimationTimingDef} timing
   */
  constructor(builder, css, path, target, index, vars, timing) {
    super();

    /** @const @private */
    this.builder_ = builder;

    /** @const @private */
    this.css_ = css;

    /** @const @private */
    this.path_ = path;

    /** @private {?Element} */
    this.target_ = target;

    /** @private {?number} */
    this.index_ = index;

    /** @private {!Object<string, *>} */
    this.vars_ = vars || map();

    /** @private {!WebAnimationTimingDef} */
    this.timing_ = timing || {
      duration: 0,
      delay: 0,
      endDelay: 0,
      iterations: 1,
      iterationStart: 0,
      easing: 'linear',
      direction: WebAnimationTimingDirection.NORMAL,
      fill: WebAnimationTimingFill.NONE,
    };

    /** @private {!Array<!InternalWebAnimationRequestDef>} */
    this.requests_ = [];

    /**
     * Dependencies required to resolve all animation requests. In case of
     * composition, all requests can only be resolved asynchronously. This
     * dependencies are used to block `resolveRequests` to collect all
     * dependenices.
     * @const @private {!Array<!Promise>}
     */
    this.deps_ = [];
  }

  /**
   * This methods scans all animation declarations specified in `spec`
   * recursively to produce the animation requests. `opt_args` is an additional
   * spec that can be used to default timing and variables.
   * @param {!WebAnimationDef|!Array<!WebAnimationDef>} spec
   * @param {?WebAnimationDef=} opt_args
   * @return {!Promise<!Array<!InternalWebAnimationRequestDef>>}
   */
  resolveRequests(spec, opt_args) {
    if (opt_args) {
      this.with_(opt_args, () => {
        this.scan(spec);
      });
    } else {
      this.css_.withVars(this.vars_, () => {
        this.scan(spec);
      });
    }
    return Promise.all(this.deps_).then(() => this.requests_);
  }

  /** @override */
  isEnabled(spec) {
    if (spec.media && !this.css_.matchMedia(spec.media)) {
      return false;
    }
    if (spec.supports && !this.css_.supports(spec.supports)) {
      return false;
    }
    return true;
  }

  /** @override */
  onMultiAnimation(spec) {
    this.with_(spec, () => this.scan(spec.animations));
  }

  /** @override */
  onSwitchAnimation(spec) {
    // The first to match will be used; the rest will be ignored.
    this.with_(spec, () => {
      for (let i = 0; i < spec.switch.length; i++) {
        const candidate = spec.switch[i];
        if (this.scan(candidate)) {
          // First matching candidate is applied and the rest are ignored.
          break;
        }
      }
    });
  }

  /** @override */
  onCompAnimation(spec) {
    user().assert(this.path_.indexOf(spec.animation) == -1,
        `Recursive animations are not allowed: "${spec.animation}"`);
    const newPath = this.path_.concat(spec.animation);
    const animationElement = user().assertElement(
        this.css_.getElementById(spec.animation),
        `Animation not found: "${spec.animation}"`);
    // Currently, only `<amp-animation>` supplies animations. In the future
    // this could become an interface.
    user().assert(animationElement.tagName == 'AMP-ANIMATION',
        `Element is not an animation: "${spec.animation}"`);
    const otherSpecPromise = animationElement.getImpl().then(impl => {
      return impl.getAnimationSpec();
    });
    this.with_(spec, () => {
      const {
        target_: target,
        index_: index,
        vars_: vars,
        timing_: timing,
      } = this;
      const promise = otherSpecPromise.then(otherSpec => {
        if (!otherSpec) {
          return;
        }
        return this.builder_.resolveRequests(
            newPath, otherSpec, /* args */ null, target, index, vars, timing);
      }).then(requests => {
        requests.forEach(request => this.requests_.push(request));
      });
      this.deps_.push(promise);
    });
  }

  /** @override */
  onKeyframeAnimation(spec) {
    this.with_(spec, () => {
      const target = user().assertElement(this.target_, 'No target specified');
      const keyframes = this.createKeyframes_(target, spec);
      this.requests_.push({
        target,
        keyframes,
        vars: this.vars_,
        timing: this.timing_,
      });
    });
  }

  /**
   * @param {!Element} target
   * @param {!WebKeyframeAnimationDef} spec
   * @return {!WebKeyframesDef}
   * @private
   */
  createKeyframes_(target, spec) {
    let specKeyframes = spec.keyframes;
    if (typeof specKeyframes == 'string') {
      // Keyframes name to be extracted from `<style>`.
      const keyframes = extractKeyframes(this.css_.rootNode_, specKeyframes);
      user().assert(keyframes,
          `Keyframes not found in stylesheet: "${specKeyframes}"`);
      specKeyframes = keyframes;
    }

    if (isObject(specKeyframes)) {
      // Property -> keyframes form.
      // The object is cloned, while properties are verified to be
      // whitelisted. Additionally, the `offset:0` frames are inserted
      // to polyfill partial keyframes per spec.
      // See https://github.com/w3c/web-animations/issues/187
      const object = /** @type {!Object<string, *>} */ (specKeyframes);
      /** @type {!WebKeyframesDef} */
      const keyframes = {};
      for (const prop in object) {
        this.validateProperty_(prop);
        const value = object[prop];
        let preparedValue;
        if (SERVICE_PROPS[prop]) {
          preparedValue = value;
        } else if (!isArray(value) || value.length == 1) {
          // Missing "from" value. Measure and add.
          const fromValue = this.css_.measure(target, prop);
          const toValue = isArray(value) ? value[0] : value;
          preparedValue = [fromValue, this.css_.resolveCss(toValue)];
        } else {
          preparedValue = value.map(v => this.css_.resolveCss(v));
        }
        keyframes[prop] = preparedValue;
      }
      return keyframes;
    }

    if (isArray(specKeyframes) && specKeyframes.length > 0) {
      // Keyframes -> property form.
      // The array is cloned, while properties are verified to be whitelisted.
      // Additionally, if the `offset:0` properties are inserted when absent
      // to polyfill partial keyframes per spec.
      // See https://github.com/w3c/web-animations/issues/187 and
      // https://github.com/web-animations/web-animations-js/issues/14
      const array = /** @type {!Array<!Object<string, *>>} */ (specKeyframes);
      /** @type {!WebKeyframesDef} */
      const keyframes = [];
      const addStartFrame = array.length == 1 || array[0].offset > 0;
      const startFrame = addStartFrame ? map() :
        this.css_.resolveCssMap(array[0]);
      keyframes.push(startFrame);
      const start = addStartFrame ? 0 : 1;
      for (let i = start; i < array.length; i++) {
        const frame = array[i];
        for (const prop in frame) {
          if (SERVICE_PROPS[prop]) {
            continue;
          }
          this.validateProperty_(prop);
          if (!startFrame[prop]) {
            // Missing "from" value. Measure and add to start frame.
            startFrame[prop] = this.css_.measure(target, prop);
          }
        }
        keyframes.push(this.css_.resolveCssMap(frame));
      }
      return keyframes;
    }

    // TODO(dvoytenko): support CSS keyframes per https://github.com/w3c/web-animations/issues/189
    // Unknown form of keyframes spec.
    throw user().createError('keyframes not found', specKeyframes);
  }

  /** @override */
  onUnknownAnimation() {
    throw user().createError('unknown animation type:' +
        ' must have "animation", "animations" or "keyframes" field');
  }

  /**
   * @param {string} prop
   * @private
   */
  validateProperty_(prop) {
    if (SERVICE_PROPS[prop]) {
      return;
    }
    user().assert(isWhitelistedProp(prop),
        'Property is not whitelisted for animation: %s', prop);
  }

  /**
   * Resolves common parameters of an animation: target, timing and vars.
   * @param {!WebAnimationDef} spec
   * @param {function()} callback
   * @private
   */
  with_(spec, callback) {
    // Save context.
    const {
      target_: prevTarget,
      index_: prevIndex,
      vars_: prevVars,
      timing_: prevTiming,
    } = this;

    // Push new context and perform calculations.
    const targets =
        (spec.target || spec.selector) ?
          this.resolveTargets_(spec) :
          [null];
    targets.forEach((target, index) => {
      this.target_ = target || prevTarget;
      this.index_ = target ? index : prevIndex;
      this.css_.withTarget(this.target_, this.index_, () => {
        const subtargetSpec =
            this.target_ ?
              this.matchSubtargets_(this.target_, this.index_ || 0, spec) :
              spec;
        this.vars_ = this.mergeVars_(subtargetSpec, prevVars);
        this.css_.withVars(this.vars_, () => {
          this.timing_ = this.mergeTiming_(subtargetSpec, prevTiming);
          callback();
        });
      });
    });

    // Restore context.
    this.target_ = prevTarget;
    this.index_ = prevIndex;
    this.vars_ = prevVars;
    this.timing_ = prevTiming;
  }

  /**
   * @param {!WebAnimationDef} spec
   * @return {!Array<!Element>}
   * @private
   */
  resolveTargets_(spec) {
    let targets;
    if (spec.selector) {
      user().assert(!spec.target,
          'Both "selector" and "target" are not allowed');
      targets = this.css_.queryElements(spec.selector);
      if (targets.length == 0) {
        user().warn(TAG, `Target not found: "${spec.selector}"`);
      }
    } else if (spec.target) {
      if (typeof spec.target == 'string') {
        // TODO(dvoytenko, #9129): cleanup deprecated string targets.
        user().error(TAG, 'string targets are deprecated');
      }
      const target = user().assertElement(
          typeof spec.target == 'string' ?
            this.css_.getElementById(spec.target) :
            spec.target,
          `Target not found: "${spec.target}"`);
      targets = [target];
    } else if (this.target_) {
      targets = [this.target_];
    }
    targets.forEach(target => this.builder_.requireLayout(target));
    return targets;
  }

  /**
   * @param {!Element} target
   * @param {number} index
   * @param {!WebAnimationSelectorDef} spec
   * @return {!WebAnimationSelectorDef}
   */
  matchSubtargets_(target, index, spec) {
    if (!spec.subtargets || spec.subtargets.length == 0) {
      return spec;
    }
    const result = map(spec);
    spec.subtargets.forEach(subtargetSpec => {
      const matcher = this.getMatcher_(subtargetSpec);
      if (matcher(target, index)) {
        Object.assign(result, subtargetSpec);
      }
    });
    return result;
  }

  /**
   * @param {!WebAnimationSubtargetDef} spec
   * @return {function(!Element, number):boolean}
   */
  getMatcher_(spec) {
    if (spec.matcher) {
      return spec.matcher;
    }
    user().assert(
        (spec.index !== undefined || spec.selector !== undefined) &&
        (spec.index === undefined || spec.selector === undefined),
        'Only one "index" or "selector" must be specified');

    let matcher;
    if (spec.index !== undefined) {
      // Match by index, e.g. `index: 0`.
      const specIndex = Number(spec.index);
      matcher = (target, index) => index === specIndex;
    } else {
      // Match by selector, e.g. `:nth-child(2n+1)`.
      const specSelector = /** @type {string} */ (spec.selector);
      matcher = target => {
        try {
          return matches(target, specSelector);
        } catch (e) {
          throw user().createError(
              `Bad subtarget selector: "${specSelector}"`, e);
        }
      };
    }
    return spec.matcher = matcher;
  }

  /**
   * Merges vars by defaulting values from the previous vars.
   * @param {!Object<string, *>} newVars
   * @param {!Object<string, *>} prevVars
   * @return {!Object<string, *>}
   * @private
   */
  mergeVars_(newVars, prevVars) {
    // First combine all vars (previous and new) in one map. The new vars take
    // precedence. This is done so that the new vars can be resolved from both
    // the previous and new vars.
    const result = map(prevVars);
    for (const k in newVars) {
      if (startsWith(k, '--')) {
        result[k] = newVars[k];
      }
    }
    this.css_.withVars(result, () => {
      for (const k in newVars) {
        if (startsWith(k, '--')) {
          result[k] = this.css_.resolveCss(newVars[k]);
        }
      }
    });
    return result;
  }

  /**
   * Merges timing by defaulting values from the previous timing.
   * @param {!WebAnimationTimingDef} newTiming
   * @param {!WebAnimationTimingDef} prevTiming
   * @return {!WebAnimationTimingDef}
   * @private
   */
  mergeTiming_(newTiming, prevTiming) {
    // CSS time values in milliseconds.
    const duration = this.css_.resolveMillis(
        newTiming.duration, prevTiming.duration);
    const delay = this.css_.resolveMillis(
        newTiming.delay, prevTiming.delay);
    const endDelay = this.css_.resolveMillis(
        newTiming.endDelay, prevTiming.endDelay);

    // Numeric.
    const iterations = this.css_.resolveNumber(
        newTiming.iterations,
        dev().assertNumber(prevTiming.iterations));
    const iterationStart = this.css_.resolveNumber(
        newTiming.iterationStart, prevTiming.iterationStart);

    // Identifier CSS values.
    const easing =
        this.css_.resolveIdent(newTiming.easing, prevTiming.easing);
    const direction = /** @type {!WebAnimationTimingDirection} */
        (this.css_.resolveIdent(newTiming.direction, prevTiming.direction));
    const fill = /** @type {!WebAnimationTimingFill} */
        (this.css_.resolveIdent(newTiming.fill, prevTiming.fill));


    // Validate.
    this.validateTime_(duration, newTiming.duration, 'duration');
    this.validateTime_(delay, newTiming.delay, 'delay', /* negative */ true);
    this.validateTime_(endDelay, newTiming.endDelay, 'endDelay');
    user().assert(iterations != null && iterations >= 0,
        '"iterations" is invalid: %s', newTiming.iterations);
    user().assert(iterationStart != null &&
        iterationStart >= 0 && isFinite(iterationStart),
    '"iterationStart" is invalid: %s', newTiming.iterationStart);
    user().assertEnumValue(WebAnimationTimingDirection,
        /** @type {string} */ (direction), 'direction');
    user().assertEnumValue(WebAnimationTimingFill,
        /** @type {string} */ (fill), 'fill');
    return {
      duration,
      delay,
      endDelay,
      iterations,
      iterationStart,
      easing,
      direction,
      fill,
    };
  }

  /**
   * @param {number|undefined} value
   * @param {*} newValue
   * @param {string} field
   * @param {boolean=} opt_allowNegative
   * @private
   */
  validateTime_(value, newValue, field, opt_allowNegative) {
    // Ensure that positive or zero values are only allowed.
    user().assert(
        value != null && (value >= 0 || (value < 0 && opt_allowNegative)),
        '"%s" is invalid: %s', field, newValue);
    // Make sure that the values are in milliseconds: show a warning if
    // time is fractional.
    if (newValue != null && Math.floor(value) != value && value < 1) {
      user().warn(TAG,
          `"${field}" is fractional.`
          + ' Note that all times are in milliseconds.');
    }
  }
}


/**
 * @implements {./css-expr-ast.CssContext}
 */
class CssContextImpl {
  /**
   * @param {!Window} win
   * @param {!Document|!ShadowRoot} rootNode
   * @param {string} baseUrl
   */
  constructor(win, rootNode, baseUrl) {
    /** @const @private */
    this.win_ = win;

    /** @const @private */
    this.rootNode_ = rootNode;

    /** @const @private */
    this.baseUrl_ = baseUrl;

    /** @private {!Object<string, !CSSStyleDeclaration>} */
    this.computedStyleCache_ = map();

    /** @private {!Object<string, ?./css-expr-ast.CssNode>} */
    this.parsedCssCache_ = map();

    /** @private {?Element} */
    this.currentTarget_ = null;

    /** @private {?number} */
    this.currentIndex_ = null;

    /** @private {?Object<string, *>} */
    this.vars_ = null;

    /** @private {!Array<string>} */
    this.varPath_ = [];

    /** @private {?string} */
    this.dim_ = null;

    /** @private {?{width: number, height: number}} */
    this.viewportSize_ = null;
  }

  /**
   * @param {string} mediaQuery
   * @return {boolean}
   */
  matchMedia(mediaQuery) {
    return this.win_.matchMedia(mediaQuery).matches;
  }

  /**
   * @param {string} query
   * @return {boolean}
   */
  supports(query) {
    if (this.win_.CSS && this.win_.CSS.supports) {
      return this.win_.CSS.supports(query);
    }
    return false;
  }

  /**
   * @param {string} id
   * @return {?Element}
   */
  getElementById(id) {
    return this.rootNode_.getElementById(id);
  }

  /**
   * @param {string} selector
   * @return {!Array<!Element>}
   */
  queryElements(selector) {
    try {
      return toArray(this.rootNode_./*OK*/querySelectorAll(selector));
    } catch (e) {
      throw user().createError(`Bad query selector: "${selector}"`, e);
    }
  }

  /**
   * @param {!Element} target
   * @param {string} prop
   * @return {string}
   */
  measure(target, prop) {
    // Get ID.
    let targetId = target[TARGET_ANIM_ID];
    if (!targetId) {
      targetId = String(++animIdCounter);
      target[TARGET_ANIM_ID] = targetId;
    }

    // Get and cache styles.
    let styles = this.computedStyleCache_[targetId];
    if (!styles) {
      styles = computedStyle(this.win_, target);
      this.computedStyleCache_[targetId] =
        /** @type {!CSSStyleDeclaration} */ (styles);
    }

    // Resolve a var or a property.
    return startsWith(prop, '--') ?
      styles.getPropertyValue(prop) :
      styles[getVendorJsPropertyName(styles, dashToCamelCase(prop))];
  }

  /**
   * @param {?Element} target
   * @param {?number} index
   * @param {function(?Element):T} callback
   * @return {T}
   * @template T
   * @protected
   */
  withTarget(target, index, callback) {
    const {currentTarget_: prev, currentIndex_: prevIndex} = this;
    this.currentTarget_ = target;
    this.currentIndex_ = index;
    const result = callback(target);
    this.currentTarget_ = prev;
    this.currentIndex_ = prevIndex;
    return result;
  }

  /**
   * @param {?Object<string, *>} vars
   * @param {function():T} callback
   * @return {T}
   * @template T
   * @protected
   */
  withVars(vars, callback) {
    const prev = this.vars_;
    this.vars_ = vars;
    const result = callback();
    this.vars_ = prev;
    return result;
  }

  /**
   * @param {*} input
   * @return {string}
   * @protected
   */
  resolveCss(input) {
    // Will always return a valid string, since the default value is `''`.
    return dev().assertString(this.resolveCss_(
        input, /* def */ '', /* normalize */ true));
  }

  /**
   * @param {!Object<string, *>} input
   * @return {!Object<string, string|number>}
   */
  resolveCssMap(input) {
    const result = map();
    for (const k in input) {
      if (k == 'offset') {
        result[k] = input[k];
      } else {
        result[k] = this.resolveCss(input[k]);
      }
    }
    return result;
  }

  /**
   * @param {*} input
   * @param {string|undefined} def
   * @return {string|undefined}
   */
  resolveIdent(input, def) {
    return this.resolveCss_(input, def, /* normalize */ false);
  }

  /**
   * @param {*} input
   * @param {number|undefined} def
   * @return {number|undefined}
   */
  resolveMillis(input, def) {
    if (input != null && input !== '') {
      if (typeof input == 'number') {
        return input;
      }
      const node = this.resolveAsNode_(input, /* normalize */ false);
      if (node) {
        return CssTimeNode.millis(node);
      }
    }
    return def;
  }

  /**
   * @param {*} input
   * @param {number|undefined} def
   * @return {number|undefined}
   */
  resolveNumber(input, def) {
    if (input != null && input !== '') {
      if (typeof input == 'number') {
        return input;
      }
      const node = this.resolveAsNode_(input, /* normalize */ false);
      if (node) {
        return CssNumberNode.num(node);
      }
    }
    return def;
  }

  /**
   * @param {*} input
   * @param {string|undefined} def
   * @param {boolean} normalize
   * @return {string|undefined}
   * @private
   */
  resolveCss_(input, def, normalize) {
    if (input == null || input === '') {
      return def;
    }
    const inputCss = String(input);
    if (typeof input == 'number') {
      return inputCss;
    }
    // Test first if CSS contains any variable components. Otherwise, there's
    // no need to spend cycles to parse/evaluate.
    if (!isVarCss(inputCss, normalize)) {
      return inputCss;
    }
    const result = this.resolveAsNode_(inputCss, normalize);
    return result != null ? result.css() : def;
  }

  /**
   * @param {*} input
   * @param {boolean} normalize
   * @return {?./css-expr-ast.CssNode}
   * @private
   */
  resolveAsNode_(input, normalize) {
    if (input == null || input === '') {
      return null;
    }
    if (typeof input == 'number') {
      return new CssNumberNode(input);
    }
    // Check if the expression has already been parsed. Notice that the parsed
    // value could be `null`.
    const css = String(input);
    let node = this.parsedCssCache_[css];
    if (node === undefined) {
      node = parseCss(css);
      this.parsedCssCache_[css] = node;
    }
    if (!node) {
      return null;
    }
    return node.resolve(this, normalize);
  }

  /**
   * @return {!Element}
   * @private
   */
  requireTarget_() {
    return user().assertElement(this.currentTarget_,
        'Only allowed when target is specified');
  }

  /** @override */
  getVar(varName) {
    user().assert(
        this.varPath_.indexOf(varName) == -1,
        `Recursive variable: "${varName}"`);
    this.varPath_.push(varName);
    const rawValue = (this.vars_ && this.vars_[varName] != undefined) ?
      this.vars_[varName] :
      this.currentTarget_ ?
        this.measure(this.currentTarget_, varName) :
        null;
    if (rawValue == null || rawValue === '') {
      user().warn(TAG, `Variable not found: "${varName}"`);
    }
    // No need to normalize vars - they will be normalized later.
    const result = this.resolveAsNode_(rawValue, /* normalize */ false);
    this.varPath_.pop();
    return result;
  }

  /** @override */
  withDimension(dim, callback) {
    const savedDim = this.dim_;
    this.dim_ = dim;
    const result = callback();
    this.dim_ = savedDim;
    return result;
  }

  /** @override */
  getDimension() {
    return this.dim_;
  }

  /** @override */
  getViewportSize() {
    if (!this.viewportSize_) {
      this.viewportSize_ = {
        width: this.win_./*OK*/innerWidth,
        height: this.win_./*OK*/innerHeight,
      };
    }
    return this.viewportSize_;
  }

  /** @override */
  getCurrentIndex() {
    this.requireTarget_();
    return dev().assertNumber(this.currentIndex_);
  }

  /** @override */
  getCurrentFontSize() {
    return this.getElementFontSize_(this.requireTarget_());
  }

  /** @override */
  getRootFontSize() {
    return this.getElementFontSize_(this.win_.document.documentElement);
  }

  /**
   * @param {!Element} target
   * @return {number}
   * @private
   */
  getElementFontSize_(target) {
    return parseFloat(this.measure(target, 'font-size'));
  }

  /** @override */
  getCurrentElementSize() {
    return this.getElementSize_(this.requireTarget_());
  }

  /** @override */
  getElementSize(selector, selectionMethod) {
    return this.getElementSize_(this.getElement_(selector, selectionMethod));
  }

  /**
   * @param {string} selector
   * @param {?string} selectionMethod
   * @return {!Element}
   * @private
   */
  getElement_(selector, selectionMethod) {
    dev().assert(
        selectionMethod == null || selectionMethod == 'closest',
        'Unknown selection method: %s', selectionMethod);
    let element;
    try {
      if (selectionMethod == 'closest') {
        element = closestBySelector(this.requireTarget_(), selector);
      } else {
        element = this.rootNode_./*OK*/querySelector(selector);
      }
    } catch (e) {
      throw user().createError(`Bad query selector: "${selector}"`, e);
    }
    return user().assertElement(element, `Element not found: ${selector}`);
  }

  /**
   * @param {!Element} target
   * @return {!{width: number, height: number}}
   * @private
   */
  getElementSize_(target) {
    const b = target./*OK*/getBoundingClientRect();
    return {width: b.width, height: b.height};
  }

  /** @override */
  resolveUrl(url) {
    const resolvedUrl = resolveRelativeUrl(url, this.baseUrl_);
    return assertHttpsUrl(resolvedUrl, this.currentTarget_ || '');
  }
}<|MERGE_RESOLUTION|>--- conflicted
+++ resolved
@@ -233,11 +233,7 @@
             [keyframeEffect],
             scrollTimeline);
         player.play();
-<<<<<<< HEAD
-        this.players_.push(player);
-=======
         this.players_ = player;
->>>>>>> c37e63e4
       });
     });
   }
