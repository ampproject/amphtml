--- conflicted
+++ resolved
@@ -210,7 +210,7 @@
   * Initializes the players but does not change the state.
    */
   init() {
-    this.players_ = this.requests_.map(request => {
+    this.requests_.map(request => {
       // Apply vars.
       if (request.vars) {
         setStyles(request.target,
@@ -234,10 +234,7 @@
             [keyframeEffect],
             scrollTimeline);
         player.play();
-<<<<<<< HEAD
-=======
         this.players_.push(player);
->>>>>>> 5e92b65c
       });
     });
   }
