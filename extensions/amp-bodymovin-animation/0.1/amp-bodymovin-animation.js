--- conflicted
+++ resolved
@@ -46,15 +46,6 @@
     this.iframe_ = null;
 
     /** @private {string} */
-<<<<<<< HEAD
-    this.loop_ = 'true';
-
-    /** @private {string} */
-    this.autoplay_ = true;
-
-    /** @private {string} */
-=======
->>>>>>> e5d57ef6
     this.src_ = null;
 
     /** @private {enum} */
@@ -77,15 +68,9 @@
 
   /** @override */
   buildCallback() {
-<<<<<<< HEAD
-    this.loop_ = this.element.getAttribute('loop') ?
-      this.element.getAttribute('loop') : this.loop_;
+    this.loop_ = this.element.getAttribute('loop') || 'true';
     this.autoplay_ = !this.element.hasAttribute('no-autoplay');
     this.playingState_ = this.autoplay_ ? PLAYING_STATE.PLAYING : PLAYING_STATE.LOADED_NOT_PLAYING;
-
-=======
-    this.loop_ = this.element.getAttribute('loop') || 'true';
->>>>>>> e5d57ef6
     user().assert(this.element.hasAttribute('src'),
         'The src attribute must be specified for <amp-bodymovin-animation>');
     assertHttpsUrl(this.element.getAttribute('src'), this.element);
@@ -103,6 +88,7 @@
     return animData.then(data => {
       const opt_context = {
         loop: this.loop_,
+        autoplay: this.autoplay_,
         animationData: data,
       };
       const iframe = getIframe(
@@ -112,19 +98,7 @@
         this.element.appendChild(iframe);
         this.iframe_ = iframe;
       }).then(() => {
-<<<<<<< HEAD
-        return this.loadPromise(this.iframe_).then(() => {
-          const message = JSON.stringify(dict({
-            'messageType': 'load dict',
-            'loop': this.loop_,
-            'animationData': data,
-            'autoplay': this.autoplay_,
-          }));
-          this.iframe_.contentWindow./*OK*/postMessage(message, '*');
-        });
-=======
         return this.loadPromise(this.iframe_);
->>>>>>> e5d57ef6
       });
     });
   }
@@ -143,10 +117,9 @@
       return;
     }
 
-    const message = JSON.stringify(dict({
-      'messageType': 'action',
+    const message = {
       'action': 'play',
-    }));
+    };
     this.iframe_.contentWindow./*OK*/postMessage(message, '*');
     this.playingState_ = PLAYING_STATE.PLAYING;
   }
@@ -156,10 +129,9 @@
       return;
     }
 
-    const message = JSON.stringify(dict({
-      'messageType': 'action',
+    const message = {
       'action': 'pause',
-    }));
+    };
     this.iframe_.contentWindow./*OK*/postMessage(message, '*');
     this.playingState_ = PLAYING_STATE.PAUSED;
   }
@@ -169,10 +141,9 @@
       return;
     }
 
-    const message = JSON.stringify(dict({
-      'messageType': 'action',
+    const message = {
       'action': 'stop',
-    }));
+    };
     this.iframe_.contentWindow./*OK*/postMessage(message, '*');
     this.playingState_ = PLAYING_STATE.STOPPED;
   }
