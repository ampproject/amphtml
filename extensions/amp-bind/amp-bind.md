---
$category@: dynamic-content
formats:
  - websites
  - ads
  - email
teaser:
  text: Allows elements to mutate in response to user actions or data changes via data binding and simple JS-like expressions.
---

<!---
Copyright 2016 The AMP HTML Authors. All Rights Reserved.

Licensed under the Apache License, Version 2.0 (the "License");
you may not use this file except in compliance with the License.
You may obtain a copy of the License at

      http://www.apache.org/licenses/LICENSE-2.0

Unless required by applicable law or agreed to in writing, software
distributed under the License is distributed on an "AS-IS" BASIS,
WITHOUT WARRANTIES OR CONDITIONS OF ANY KIND, either express or implied.
See the License for the specific language governing permissions and
limitations under the License.
-->

# amp-bind

## Usage

The `amp-bind` component enables custom stateful interactivity on AMP pages.

For performance, and to avoid the risk of unexpected content jumping, `amp-bind` does not evaluate expressions on page load. This means visual elements should be given a default state and not rely on `amp-bind` for initial render.

<figure class="alignment-wrapper  margin-">
<amp-youtube
    data-videoid="xzCFU8b5fCU"
    layout="responsive"
    width="480" height="270"></amp-youtube>
<figcaption>Watch this video for an introduction to amp-bind.</figcaption></figure>

`amp-bind` has three main concepts:

1. [State](#state): A document-scope, mutable JSON state. State variables update in response to user actions. `amp-bind` does not evaluate expressions on page load. Visual elements should have their default "state" defined and not rely `amp-bind` for initial render.
2. [Expressions](#expressions): JavaScript-like expressions that can reference the **state**.
3. [Bindings](#bindings): Special attributes that link an element's property to a **state** via an **expression**. A property is bound by wrapping it inside brackets, in the form of `[property]`.

### Example without declared state

[example preview="inline" playground="true" imports="amp-bind"]

```html
<p [text]="'Hello ' + foo">Hello World</p>

<button on="tap:AMP.setState({foo: 'Interactivity'})">
  Say "Hello Interactivity"
</button>
```

[/example]

In the example above:

- The **state** begins as empty.
- It has a single **binding** to `[text]`, the text content of a node, on the `<p>` element.
- The `[text]` value contains the **expression**, `'Hello ' + foo`. This expression concatenates the string 'Hello ' and the value of the **state variable** foo.

When the user taps/clicks the button:

1. It triggers the `tap` event.
1. The `tap` event invokes the `AMP.setState()` method.
1. The `AMP.setState()` methods sets the `foo` **state variable** to the value of `Interactivity`.
1. The state is no longer empty, so the page updates the bound property to its state.

[tip type="note"]
Calling `AMP.setState()` in some examples may set or change states of other examples on page. Refresh this page to see examples before `AMP.setState()`.
[/tip]

### Example with declared state

[filter formats="websites, ads"]

[example preview="top-frame" playground="true" imports="amp-bind"]

```html
<head>
  <style amp-custom>
    .greenBorder {
      border: 5px solid green;
    }
    .redBorder {
      border: 5px solid red;
    }
  </style>
</head>
<body>
  <amp-state id="theFood">
    <script type="application/json">
      {
        "cupcakes": {
          "imageUrl": "https://amp.dev/static/samples/img/image2.jpg",
          "style": "greenBorder"
        },
        "sushi": {
          "imageUrl": "https://amp.dev/static/samples/img/image3.jpg",
          "style": "redBorder"
        }
      }
    </script>
  </amp-state>
  <div class="greenBorder" [class]="theFood[currentMeal].style">
    <p>Each food has a different border color.</p>
    <p [text]="'I want to eat ' + currentMeal + '.'">I want to eat cupcakes.</p>
    <amp-img
      width="300"
      height="200"
      src="https://amp.dev/static/samples/img/image2.jpg"
      [src]="theFood[currentMeal].imageUrl"
    >
    </amp-img>
    <button on="tap:AMP.setState({currentMeal: 'sushi'})">Set to sushi</button>
    <button on="tap:AMP.setState({currentMeal: 'cupcakes'})">
      Set to cupcakes
    </button>
  </div>
</body>
```

[/example]

In the example above:

- The `<amp-state>` component declares state using JSON. The `<amp-state>` element has an `id` of `theFood` to allow us to reference the defined data. But because `<amp-bind>` does not evaluate `<amp-state>` on page load, the **state** is empty.
- The page loads with visual defaults.
  - The `<div>` element has `class="greenBorder"` defined.
  - The second `<p>` element has "I want cupcakes." defined within the tags.
  - The `<amp-img>` `src` points to a url.
- Changeable elements have **bindings** that point to **expressions**.
  - The `[class]` attribute on the `<div>` is bound to the `theFood[currentMeal].style` **expression**.
  - The `[text]` attribute on the second `<p>` is bound to the `'I want to eat ' + currentMeal + '.'` **expression**.
  - The `[src]` attribute is bound to the `theFood[currentMeal].imageUrl` **expression**.

If a user clicks the "Set to sushi" button:

1. The `tap` event trigger the `AMP.setState` action.
1. The setState action turns `currentMeal` into a state and sets it to `sushi`.
1. AMP evaluates **bindings** with **expressions** that contain the state `currentMeal`.
1. `[class]="theFood[currentMeal].style"` updates `class` to `redBorder`.
1. `[text]="'I want to eat ' + currentMeal + '.'"` updates the inner text of the second `<p>` element to "I want to eat sushi".
1. `[src]="theFood[currentMeal].imageUrl` updates the `src` of `<amp-img>` to `https://amp.dev/static/samples/img/image3.jpg`

Using `[class]="theFood[currentMeal].style"` as an example of **expression** syntax evaluation:

- `[class]` is the property to update.
- `theFood` is the id of the `<amp-state>` component.
- `currentMeal` is the state name. In the case of `theFood` it will be `cupcakes` or `sushi`.
- `style` is the **state variable**. It corresponds to the matching JSON key, and sets the bound property to that key's value.

[/filter] <!-- formats="websites, ads" -->

[filter formats="email"]

[example preview="top-frame" playground="true" imports="amp-bind"]

```html
  <style amp-custom>
    .greenBorder {
      border: 5px solid green;
    }
    .redBorder {
      border: 5px solid red;
    }
  </style>
</head>
<body>
<amp-state id="theFood">
  <script type="application/json">
    {
      "cupcakes": {
        "style": "greenBorder",
        "text": "Just kidding, I want to eat cupcakes."
      },
      "sushi": {
        "style": "redBorder",
        "text": "Actually, I want to eat sushi."
      }
    }
  </script>
</amp-state>
<div class="greenBorder" [class]="theFood[currentMeal].style">
  <p>Each food has a different border color.</p>
  <p [text]="theFood[currentMeal].text">I want to eat cupcakes.</p>
  <button on="tap:AMP.setState({currentMeal: 'sushi'})">Set to sushi</button>
  <button on="tap:AMP.setState({currentMeal: 'cupcakes'})">Set to cupcakes</button>
</div>
```

[/example]

- The `<amp-state>` component declares state using a JSON object. It has an `id` of `theFood` to allow us to reference the defined data. But because `<amp-bind>` does not evaluate `<amp-state>` on email load, the **state** is empty.
- The page loads with visual defaults.
- The `<div>` element has `class="greenBorder"` defined.
- The second `<p>` element has "I want cupcakes." defined within the tags.
- The `<amp-img>` `src` points to a url.
- Changeable elements have **bindings** that point to **expressions**.
- The `[class]` attribute on the `<div>` is bound to the `theFood[currentMeal].style` **expression**.
- The `[text]` attribute on the second `<p>` is bound to the `theFood[currentMeal].text` **expression**.

If a user clicks the "Set to sushi" button:

1. The `tap` event trigger the `AMP.setState` action.
1. The setState action turns `currentMeal` into a state and sets it to `sushi`.
1. AMP evaluates **bindings** with **expressions** that contain the state `currentMeal`.
1. `[class]="theFood[currentMeal].style` updates `class` to `redBorder`.
1. `theFood[currentMeal].text` updates the inner text of the second `<p>` element to "Actually, I want to eat sushi.".

Using `[class]="theFood[currentMeal].style"` as an example of **expression** syntax evaluation:

- `[class]` is the property to update
- `theFood` is the id of the `<amp-state>` component.
- `currentMeal` is the state name. In the case of `theFood` it will be `cupcakes` or `sushi`.
- `style` is the **state variable**. It corresponds to the matching JSON key, and sets the bound property to that key's value.

[/filter] <!-- formats="email" -->

### `<amp-state>` specification

[filter formats="websites, ads"]
An `amp-state` element may contain either a child `<script>` element **OR** a `src` attribute containing a CORS URL to a remote JSON endpoint, but not both.

```html
<amp-state id="myLocalState">
  <script type="application/json">
    {
      "foo": "bar"
    }
  </script>
</amp-state>

<amp-state id="myRemoteState" src="https://data.com/articles.json"> </amp-state>
```

[/filter] <!-- formats="websites, ads" -->

[filter formats="email"]
An `amp-state` element must contain a child `<script>` element.

```html
<amp-state id="myLocalState">
  <script type="application/json">
    {
      "foo": "bar"
    }
  </script>
</amp-state>
```

[/filter] <!-- formats="email" -->

[filter formats="websites, ads"]

## Attributes

### `src` (optional)

The URL of the remote endpoint that must return JSON, which is used to this `amp-state`. This must be a HTTP service with a proper CORS configuration for the page. The `src` attribute allows all standard URL variable substitutions. See the [Substitutions Guide](../../spec/amp-var-substitutions.md) for more info.

AMP batches XMLHttpRequests (XHRs) to JSON endpoints, that is, you can use a single JSON data request as a data source for multiple consumers (e.g., multiple `amp-state` elements) on an AMP page.

For example, if your `amp-state` element makes an XHR to an endpoint, while the XHR is in flight, all subsequent XHRs to the same endpoint won't trigger and will instead return the results from the first XHR.

[tip type="important"]
The endpoint must implement the requirements specified in the [CORS Requests in AMP](https://amp.dev/documentation/guides-and-tutorials/learn/amp-caches-and-cors/amp-cors-requests) spec.
[/tip]

### `credentials` (optional)

Defines a `credentials` option as specified by the [Fetch API](https://fetch.spec.whatwg.org/).

- Supported values: `omit`, `include`
- Default: `omit`

To send credentials, pass the value of `include`. If this value is set, the response must follow the [AMP CORS security guidelines](https://amp.dev/documentation/guides-and-tutorials/learn/amp-caches-and-cors/amp-cors-requests/#cors-security-in-amp).

## Actions

### `refresh`

The `refresh` action refetches data from data point the `src` attribute points to. This action will make a network request bypassing the browser's caching mechanisms.

[example preview="inline" playground="true" imports="amp-bind"]

```html
<amp-state id="currentTime" src="/documentation/examples/api/time"></amp-state>
<button on="tap:currentTime.refresh">
  Refresh
</button>
<div [text]="currentTime.time"></div>
```

[/example]

We recommend [`amp-script`](../amp-script/amp-script.md) for most use cases working with live content. In a subset of cases, `refresh` with `amp-bind` will work.

[/filter] <!-- formats="websites, ads" -->

## State

Each AMP document that uses `amp-bind` has document-scope mutable JSON data, or **state**.

### Size

An `<amp-state>` element's JSON data has a maximum size of 100KB.

### Defining and initializing state with `<amp-state>`

Expressions are not evaluates on page load, but you may define an initial state. The `<amp-state>` component contains different **states** and their **state variables**. While this defines a **states**, it will not reflect on the page until after a user interacts.

[example preview="inline" playground="true" imports="amp-bind"]

```html
<amp-state id="myDefinedState">
  <script type="application/json">
    {
      "foo": "bar"
    }
  </script>
</amp-state>
<p [text]="myDefinedState.foo"></p>
<button on="tap:AMP.setState({})">See value of initialized state</button>
```

[/example]

Use [expressions](#expressions) to reference **state variables**. If the JSON data is not nested in the `<amp-state>` component, reference the states via dot syntax. In the above example, `myState.foo` evaluates to "bar".

An `<amp-state>` element can also specify a CORS URL instead of a child JSON script. See the [`<amp-state>` specification](#amp-state-specification) for details.

```html
<amp-state id="myRemoteState" src="/static/samples/json/websites.json">
</amp-state>
```

### Updating state variables with `AMP.setState()`

The [`AMP.setState()`](../../spec/amp-actions-and-events.md#amp) action merges an object literal into the state. This means you can update the value of a defined state variable.

[example preview="inline" playground="true" imports="amp-bind"]

```html
<amp-state id="myUpdateState">
  <script type="application/json">
    {
      "foo": "bar",
      "baz": "hello"
    }
  </script>
</amp-state>
<p [text]="myUpdateState.foo"></p>
<p [text]="myUpdateState.baz"></p>
<button on="tap:AMP.setState({})">See value of set state</button>
<!-- Like JavaScript, you can reference existing
     variables in the values of the  object literal. -->
<button on="tap:AMP.setState({myUpdateState:{baz: myUpdateState.foo}})">
  Set value of baz to value of foo
</button>
<button on="tap:AMP.setState({myUpdateState:{baz: 'world'}})">
  Set value of baz to "world"
</button>
```

[/example]

In the example above, triggering the `AMP.setState({})` action on the first button evaluates the `[text]` binding expression. It then inserts the defined **state variable's** value into the `<p>` tag.

When the clicking the second button, with `AMP.setState({myState:{baz: myState.foo}})` action defined, it [deep-merges](#deep-merge-with-ampsetstate) the "baz" **state variable** value to the same as the "foo" **state variable** value. Both `<p>` tags display "bar".

**State variable** values can update to values not defined in the initial state. When clicking the third button, with `"tap:AMP.setState({myState:{baz: 'world'}})"` action defined, it deep merges the "baz" **state variable** value, overriding it to "world".

Clicking the first button after the other two sets the current state. Nothing will change.

The **state variables** reverts back to the defined JSON in `<amp-state>` on page refresh.

##### Event triggering and data

When triggered by certain events, `AMP.setState()` can access event-related data on the `event` property.

[example preview="inline" playground="true" imports="amp-bind"]

```html
<!-- The "change" event of this <input> element contains
     a "value" variable that can be referenced via "event.value". -->
<select on="change:AMP.setState({ option: event.value })">
  <option value="0">No selection</option>
  <option value="1">Option 1</option>
  <option value="2">Option 2</option>
</select>
<div hidden [hidden]="option != 1">
  Option 1
</div>
<div hidden [hidden]="option != 2">
  Option 2
</div>
```

[/example]

#### Updating nested variables

Nested objects are generally merged to a maximum depth of 10. All variables, including those defined in `<amp-state>`, can be overidden.

[example preview="inline" playground="true" imports="amp-bind"]

```html
<amp-state id="myState">
  <script type="application/json">
    {
      "foo": "bar",
      "first": {
        "a": "nested once",
        "ab": {
          "b": "nested twice",
          "bc": {
            "c": "nested three times",
            "cd": {
              "d": "nested four times",
              "de": {
                "e": "nested five times",
                "ef": {
                  "f": "nested six times",
                  "fg": {
                    "g": "nested seven times",
                    "gh": {
                      "h": "nested nine times",
                      "hi": {
                        "i": "nested ten times"
                      }
                    }
                  }
                }
              }
            }
          }
        }
      }
    }
  </script>
</amp-state>
<p [text]="myState.foo"></p>
<p [text]="myState.first.ab.bc.cd.de.ef.fg.gh.hi.i"></p>
<button on="tap:AMP.setState({})">See value of set state</button>
<button
  on="tap:AMP.setState({ myState: {first: {ab: {bc: {cd: {de: {ef: {fg: {gh: {hi: {i:'this is as far as you should merge nested values'} } } } } } } } } } })"
>
  Merge 10th nested object
</button>
```

[/example]

#### Circular references

`AMP.setState(object)` throws an error if `object` contains a circular reference.

#### Removing a variable

Remove an existing state variable by setting its value to `null` in `AMP.setState()`.

```html
<button on="tap:AMP.setState({removeMe: null})"></button>
```

#### Deep-merge with `AMP.setState()`

Calling `AMP.setState()` deep-merges the provided object literal with the current state. `amp-bind` writes all literals to the state directly, except for nested objects, which are recursively merged. Primitives and arrays are in the state are always overwritten by variables of the same name in the object literal.

[example preview="inline" playground="true" imports="amp-bind"]

```html
<p [text]="employee.name">Name</p>
<p [text]="employee.age">Age</p>
<p [text]="employee.vehicle">Vehicle</p>
<!-- Pressing this button changes state to: -->
<button
  on="tap:AMP.setState({
              employee: {
                name: 'John Smith',
                age: 47,
                vehicle: 'Car'
              }
            })"
>
  Set employee to John Smith
</button>
<!-- Pressing this button recursively merges the object literal argument,  -->
<!-- `{employee: {age: 64}}`, into the existing state. -->

<button
  on="tap:AMP.setState({
              employee: {
                age: 64
              }
            })"
>
  Set employee age to 64
</button>
<!-- The value updates from 47 to 64 at employee.age.  -->
<!-- No other values change. -->
```

[/example]

### Modifying history with `AMP.pushState()`

`AMP.pushState()` writes state changes to the history. Navigating back, will restore the previous state. To test this, increase the count in the example below and use your browser's back button to decrease the count.

[example preview="inline" playground="true" imports="amp-bind"]

```html
<amp-state id="count">
  <script type="application/json">
    1
  </script>
</amp-state>
<div>Item <span [text]="count">1</span></div>
<button on="tap:AMP.pushState({ count: count + 1 })">Increase count</button>
```

[/example]

Using `AMP.pushState()` sets the current state to the most recent pushed state.

## Expressions

`amp-bind` uses JavaScript-like expressions that can reference the state.

### Differences from JavaScript

- Expressions may only access the containing document's [state](#state).
- Expressions **do not** have access to `window` or `document`. `global` references the top-level state.
- Only `amp-bind` [allowed-listed functions](#allowed-listed functions) and operators are usable. are usable. Use of arrow functions are allowed as function parameters, e.g. `[1, 2, 3].map(x => x + 1)`.
  - Custom functions, classes and loops are disallowed.
- Undefined variables and array-index-out-of-bounds return `null` instead of `undefined` or throwing errors.
- A single expression is currently capped at 50 operands for performance. Please [contact us](https://github.com/ampproject/amphtml/issues/new) if this is insufficient for your use case.

The following are all valid expressions:

[example preview="inline" playground="true" imports="amp-bind"]

```html
<p [text]="myExpressionsState.foo"></p>
<!-- 1 + '1'; // 11 -->
<button on="tap:AMP.setState({myExpressionsState: {foo: 1 + '1'}})">
  foo: 1 + "1"
</button>
<!-- 1 + +'1'; // 2 -->
<button on="tap:AMP.setState({myExpressionsState: {foo: 1 + + '1'}})">
  foo: 1 + + "1"
</button>
<!-- !0; // true -->
<button on="tap:AMP.setState({myExpressionsState: {foo: !0}})">foo: !0</button>
<!-- null || 'default'; // 'default' -->
<button on="tap:AMP.setState({myExpressionsState: {foo: null || 'default'}})">
  null || "default"
</button>
<!-- [1, 2, 3].map(x => x + 1); // 2,3,4 -->
<button
  on="tap:AMP.setState({myExpressionsState: {foo: [1, 2, 3].map(x => x + 1)}})"
>
  [1, 2, 3].map(x => x + 1)
</button>
```

[/example]

Find the full expression grammar and implementation in [bind-expr-impl.jison](./0.1/bind-expr-impl.jison) and [bind-expression.js](./0.1/bind-expression.js).

### Allowed-listed functions

#### [`Array`](https://developer.mozilla.org/en-US/docs/Web/JavaScript/Reference/Global_Objects/Array#Methods)

Single-parameter arrow functions can't have parentheses, e.g. use `x => x + 1` instead of `(x) => x + 1`. `sort()` and `splice()` return modified copies instead of operating in-place.

- [concat](https://developer.mozilla.org/en-US/docs/Web/JavaScript/Reference/Global_Objects/Array/concat)
- [filter](https://developer.mozilla.org/en-US/docs/Web/JavaScript/Reference/Global_Objects/Array/filter)
- [includes](https://developer.mozilla.org/en-US/docs/Web/JavaScript/Reference/Global_Objects/Array/includes)
- [indexOf](https://developer.mozilla.org/en-US/docs/Web/JavaScript/Reference/Global_Objects/Array/indexOf)
- [join](https://developer.mozilla.org/en-US/docs/Web/JavaScript/Reference/Global_Objects/Array/join)
- [lastIndexOf](https://developer.mozilla.org/en-US/docs/Web/JavaScript/Reference/Global_Objects/Array/lastIndexOf)
- [map](https://developer.mozilla.org/en-US/docs/Web/JavaScript/Reference/Global_Objects/Array/map)
- [reduce](https://developer.mozilla.org/en-US/docs/Web/JavaScript/Reference/Global_Objects/Array/reduce)
- [slice](https://developer.mozilla.org/en-US/docs/Web/JavaScript/Reference/Global_Objects/Array/slice)
- [some](https://developer.mozilla.org/en-US/docs/Web/JavaScript/Reference/Global_Objects/Array/some)
- [sort](https://developer.mozilla.org/en-US/docs/Web/JavaScript/Reference/Global_Objects/Array/sort)
- [splice](https://developer.mozilla.org/en-US/docs/Web/JavaScript/Reference/Global_Objects/Array/splice) (not-in-place)

[example preview="inline" playground="true" imports="amp-bind"]

```html
<amp-state id="myArrayState">
  <script type="application/json">
    {
      "foo": [1, 2, 3],
      "bar": ["hello", "world", "bar", "baz"],
      "baz": "Hello world, welcome to amp-bind"
    }
  </script>
</amp-state>
<p [text]="'concat: ' + myArrayState.foo.concat()">concat: 1, 2, 3</p>
<p [text]="'filter: ' + myArrayState.bar.filter(word => word.length > 3)">
  filter: words with less than three letter
</p>
<p [text]="'includes: ' + myArrayState.bar.includes('hello' || 'world')">
  includes: "hello" or "world"
</p>
<p [text]="'indexOf: ' + myArrayState.bar.indexOf('world')">indexOf: "world"</p>
<p [text]="'join: ' + myArrayState.bar.join('-')">
  join: all words with a dash
</p>
<p [text]="'lastIndexOf: ' + myArrayState.baz.lastIndexOf('amp-bind')">
  lastIndexOf: "amp-bind"
</p>
<p [text]="'map: ' + myArrayState.foo.map((x, i) => x + i)">
  map: add each number to previous number
</p>
<p [text]="'reduce: ' + myArrayState.foo.reduce((x, i) => x + i)">
  reduce: add all numbers in array together
</p>
<p [text]="'slice: ' + myArrayState.bar.slice(1,3)">
  slice: return words at index 1 and 3
</p>
<p [text]="'some: ' + myArrayState.foo.some(x => x < 2)">
  some: some numbers are less than 2
</p>
<p [text]="'sort: ' + myArrayState.bar.sort()">
  sort: place words in alphabetical order
</p>
<p [text]="'splice: ' + myArrayState.bar.splice(2, 0, 'amp-bind')">
  splice: place "amp-bind" at index 2
</p>
<button on="tap:AMP.setState({})">Evaluate</button>
```

[/example]

#### [`Number`](https://developer.mozilla.org/en-US/docs/Web/JavaScript/Reference/Global_Objects/Number#Methods)

- [toExponential](https://developer.mozilla.org/en-US/docs/Web/JavaScript/Reference/Global_Objects/Number/toExponential)
- [toFixed](https://developer.mozilla.org/en-US/docs/Web/JavaScript/Reference/Global_Objects/Number/toFixed)
- [toPrecision](https://developer.mozilla.org/en-US/docs/Web/JavaScript/Reference/Global_Objects/Number/toPrecision)
- [toString](https://developer.mozilla.org/en-US/docs/Web/JavaScript/Reference/Global_Objects/Number/toString)

[example preview="inline" playground="true" imports="amp-bind"]

```html
<p [text]="'toExponential: ' + (100).toExponential(5)">
  toExponential: 100 to the exponent of 5
</p>
<p [text]="'toFixed: ' + (1.99).toFixed(1)">
  toFixed: 1.99 rounded and fixed to first decimal
</p>
<p [text]="'toPrecision: ' + (1.234567).toPrecision(3)">
  toPrecision: 1.234567 returned as a string to the third digit
</p>
<p [text]="'toString ' + (3.14).toString()">
  toString: 3.14 returned as a string
</p>
<button on="tap:AMP.setState({})">Evaluate</button>
```

[/example]

#### [`String`](https://developer.mozilla.org/en-US/docs/Web/JavaScript/Reference/Global_Objects/String#Methods)

- [charAt](https://developer.mozilla.org/en-US/docs/Web/JavaScript/Reference/Global_Objects/String/charAt)
- [charCodeAt](https://developer.mozilla.org/en-US/docs/Web/JavaScript/Reference/Global_Objects/String/charCodeAt)
- [concat](https://developer.mozilla.org/en-US/docs/Web/JavaScript/Reference/Global_Objects/String/concat)
- [indexOf](https://developer.mozilla.org/en-US/docs/Web/JavaScript/Reference/Global_Objects/String/indexOf)
- [lastIndexOf](https://developer.mozilla.org/en-US/docs/Web/JavaScript/Reference/Global_Objects/String/indexOf)
- [replace](https://developer.mozilla.org/en-US/docs/Web/JavaScript/Reference/Global_Objects/String/replace)
- [slice](https://developer.mozilla.org/en-US/docs/Web/JavaScript/Reference/Global_Objects/String/slice)
- [split](https://developer.mozilla.org/en-US/docs/Web/JavaScript/Reference/Global_Objects/String/split)
- [substr](https://developer.mozilla.org/en-US/docs/Web/JavaScript/Reference/Global_Objects/String/substr)
- [toLowerCase](https://developer.mozilla.org/en-US/docs/Web/JavaScript/Reference/Global_Objects/String/toLowerCase)
- [toUpperCase](https://developer.mozilla.org/en-US/docs/Web/JavaScript/Reference/Global_Objects/String/toUpperCase)

[example preview="inline" playground="true" imports="amp-bind"]

```html
<amp-state id="myStringState">
  <script type="application/json">
    {
      "foo": "Hello world",
      "bar": ", welcome to amp-bind"
    }
  </script>
</amp-state>
<p [text]="'charAt: ' + myStringState.foo.charAt(6)">
  charAt: The character at index 6
</p>
<p [text]="'charCodeAt: ' + myStringState.foo.charCodeAt(6)">
  charCodeAt: The UTF-16 code unit of the character at index 6
</p>
<p [text]="'concat: ' + myStringState.foo.concat(myState.bar)">
  concat: Combine foo and bar
</p>
<p [text]="'lastIndexOf: ' + myStringState.foo.lastIndexOf('w')">
  lastIndexOf: The index of "w"
</p>
<p [text]="'replace: ' + myStringState.foo.replace('world', 'amp-bind')">
  replace: Replace "world" with "amp-bind"
</p>
<p [text]="'slice: ' + myStringState.foo.slice(5)">
  slice: Extract the first 5 characters
</p>
<p [text]="'split: ' + myStringState.foo.split(' ')">
  split: Split words at space and return as array
</p>
<p [text]="'toLowerCase: ' + myStringState.foo.toLowerCase()">
  toLowerCase: Make all letters lower case
</p>
<p [text]="'toUpperCase: ' + myStringState.foo.toUpperCase()">
  toUpperCase: Make all letters upper case
</p>
<button on="tap:AMP.setState({})">Evaluate</button>
```

[/example]

#### [`Math`](https://developer.mozilla.org/en-US/docs/Web/JavaScript/Reference/Global_Objects/Math)

Static functions are not namespaced, e.g. use `abs(-1)` instead of `Math.abs(-1)`

- [abs](https://developer.mozilla.org/en-US/docs/Web/JavaScript/Reference/Global_Objects/Math/abs)
- [ceil](https://developer.mozilla.org/en-US/docs/Web/JavaScript/Reference/Global_Objects/Math/ceil)
- [floor](https://developer.mozilla.org/en-US/docs/Web/JavaScript/Reference/Global_Objects/Math/floor)
- [max](https://developer.mozilla.org/en-US/docs/Web/JavaScript/Reference/Global_Objects/Math/max)
- [min](https://developer.mozilla.org/en-US/docs/Web/JavaScript/Reference/Global_Objects/Math/min)
- [pow](https://developer.mozilla.org/en-US/docs/Web/JavaScript/Reference/Global_Objects/Math/pow)
- [random](https://developer.mozilla.org/en-US/docs/Web/JavaScript/Reference/Global_Objects/Math/random)
- [round](https://developer.mozilla.org/en-US/docs/Web/JavaScript/Reference/Global_Objects/Math/round)
- [sign](https://developer.mozilla.org/en-US/docs/Web/JavaScript/Reference/Global_Objects/Math/sign)

[example preview="inline" playground="true" imports="amp-bind"]

```html
<p [text]="'abs: ' + abs(5 - 9)">abs: absolute number of 5 - 9</p>
<p [text]="'ceil: ' + ceil(1.01)">
  abs: round 1.01 up to the next largest whole number
</p>
<p [text]="'floor: ' + floor(1.99)">floor: round 1.99 down to a whole number</p>
<p [text]="'max: ' + max(100, 4, 98)">max: return largest number</p>
<p [text]="'min: ' + min(100, 4, 98)">min: return smalled number</p>
<p [text]="'pow: ' + pow(5, 3)">pow: return 5 to the power of 3</p>
<p [text]="'random: ' + random()">
  random: return a number greater than 0 and less than 1
</p>
<p [text]="'round: ' + round(1.51)">round: round 1.51</p>
<p [text]="'sign: ' + sign(-9)">sign: evaluate if positive or negative</p>
<button on="tap:AMP.setState({})">Evaluate</button>
```

[/example]

#### [`Object`](https://developer.mozilla.org/en-US/docs/Web/JavaScript/Reference/Global_Objects/Object)

Static functions are not namespaced, e.g. use `keys(Object)` instead of `Object.abs(Object)`

- [keys](https://developer.mozilla.org/en-US/docs/Web/JavaScript/Reference/Global_Objects/Object/keys)
- [values](https://developer.mozilla.org/en-US/docs/Web/JavaScript/Reference/Global_Objects/Object/values)

[example preview="inline" playground="true" imports="amp-bind"]

```html
<amp-state id="myObjectState">
  <script type="application/json">
    {
      "hello": "world",
      "foo": "bar"
    }
  </script>
</amp-state>
<p [text]="'keys: ' + keys(myObjectState)">
  keys: myObjectState JSON object keys
</p>
<p [text]="'values: ' + values(myObjectState)">
  values: myObjectState JSON object values
</p>
<button on="tap:AMP.setState({})">Evaluate</button>
```

[/example]

#### [`Global`](https://developer.mozilla.org/en-US/docs/Web/JavaScript/Reference/Global_Objects)

- [encodeURI](https://developer.mozilla.org/en-US/docs/Web/JavaScript/Reference/Global_Objects/encodeURI)
- [encodeURIComponent](https://developer.mozilla.org/en-US/docs/Web/JavaScript/Reference/Global_Objects/encodeURIComponent)

[example preview="inline" playground="true" imports="amp-bind"]

```html
<p [text]="'encodeURI: ' + encodeURI('https://amp.dev/😉')">
  encodeURI: Encode a URI and ignore protocol prefix
</p>
<p [text]="'encodeURIComponent: ' + encodeURIComponent('https://amp.dev/😉')">
  encodeURIComponent: Encode a URI
</p>
<button on="tap:AMP.setState({})">Evaluate</button>
```

[/example]

### Defining macros with `amp-bind-macro`

Reuse `amp-bind` expression fragments by defining an `amp-bind-macro`. The `amp-bind-macro` element allows an expression that takes zero or more arguments and references the current state. Invoke `amp-bind-macros` like a function, referencing the `id` attribute value from anywhere in the document.

[example preview="inline" playground="true" imports="amp-bind"]

```html
<amp-bind-macro
  id="circleArea"
  arguments="radius"
  expression="3.14 * radius * radius"
></amp-bind-macro>
<p>
  Input a radius value
</p>
<input
  type="number"
  min="0"
  max="100"
  value="0"
  on="input-throttled:AMP.setState({myCircle:{radius: event.value}})"
/>
<p>
  The circle has an area of
  <span [text]="circleArea(myCircle.radius)">0</span>.
</p>
```

[/example]

A macro can also call other macros <i>defined before itself</i>. A macro cannot call itself recursively.

## Bindings

A **binding** is a special attribute of the form `[property]` that links an element's property to an [expression](#expressions). Use the alternative,[XML-compatible](#xml-compatibility) syntax if developing in XML.

When the **state** changes, expressions tied to that state are evaluated. The element properties **bound** to the **state** are updated with the new expression results.

Boolean expression results toggle boolean attributes. For example: `<amp-video [controls]="expr"...>`. When `expr` evaluates to `true`, the `<amp-video>` element has the `controls` attribute. When `expr` evaluates to `false`, the `controls` attribute is removed.

[example preview="inline" playground="true" imports="amp-bind, amp-video"]

```html
<amp-video
  [controls]="controls"
  width="640"
  height="360"
  layout="responsive"
  poster="/static/inline-examples/images/kitten-playing.png"
>
  <source
    src="/static/inline-examples/videos/kitten-playing.webm"
    type="video/webm"
  />
  <source
    src="/static/inline-examples/videos/kitten-playing.mp4"
    type="video/mp4"
  />
  <div fallback>
    <p>This browser does not support the video element.</p>
  </div>
</amp-video>
<button on="tap:AMP.setState({ controls: true })">
  Controls
</button>
<button on="tap:AMP.setState({ controls: false })">
  No Controls
</button>
```

[/example]

### React and XML compatibility

If developing with React or XML, use the alternative `data-amp-bind-property` syntax. The `[` and `]` characters in attribute names is invalid XML, making the `[property]` syntax unavailable.

Replace the `property` field with the name of the property you would like to define in `data-amp-bind-property`.

For example, `[text]="myState.foo"` would become `data-amp-bind-text="myState.foo"`.

### Binding types

`amp-bind` supports data bindings on five types of element state.

[**Node.textContent**](https://developer.mozilla.org/en-US/docs/Web/API/Node/textContent)

Bind `Node.textContent` using the `[text]` attribute. The `[text]` attribute is supported on most text elements.

```html
<p [text]="'Hello ' + myState.foo">Hello World</p>
<p></p>
```

**CSS classes**

Bind an element's `class` using the `[class]` attribute. A `[class]` expression must result in a space-delimited string. Meaning, if you are binding multiple classes, use a space between names. A comma or dash will be evaluated as the class name.

[example preview="top-frame" playground="true" imports="amp-bind"]

```html
<head>
  <style amp-custom>
    .background-green {
      background: green;
    }
    .background-red {
      background: red;
    }
    .border-red {
      border-color: red;
      border-width: 5px;
      border-style: solid;
    }
  </style>
</head>
<body>
  <div class="background-red" [class]="myClass">Hello World</div>
  <!-- This button adds both classes -->
  <button on="tap:AMP.setState({ myClass: 'background-green border-red' })">
    Working: Change Class
  </button>
  <!-- String arrays also work -->
  <button
    on="tap:AMP.setState({ myClass: ['background-green'], ['border-red'] })"
  >
    Working string array: Change Class
  </button>
  <!-- This expression evaluates to class="background-green,border-red" -->
  <button on="tap:AMP.setState({ myClass: 'background-green,border-red' })">
    Broken: Change Class
  </button>
</body>
```

[/example]

[**the `hidden` attribute**](https://developer.mozilla.org/en-US/docs/Web/HTML/Global_attributes/hidden)

Hide and reveal and element using the `[hidden]` attribute. A `[hidden]` expression should be a boolean expression.

[example preview="inline" playground="true" imports="amp-bind"]

```html
<p [hidden]="hiddenState">Hello there!</p>
<button on="tap:AMP.setState({hiddenState: true})">Hide</button>
<button on="tap:AMP.setState({hiddenState: false})">Show</button>
```

[/example]

**Size of [AMP components](https://www.ampproject.org/docs/reference/components)**

Change the `width` and `height` using the `[width]` and `[height]` attributes.

[example preview="inline" playground="true" imports="amp-bind"]

```html
<amp-img
  src="https://unsplash.it/400/200"
  width="200"
  [width]="myImageDimension.width"
  height="100"
  [height]="myImageDimension.height"
>
</amp-img>
<button
  on="tap:AMP.setState({
              myImageDimension: {
              width: 400,
              height: 200
              }
              })"
>
  Change size
</button>
```

[/example]

**Accessibility states and properties**

Use to dynamically update information available to assistive technologies, such as screen readers. [All `[aria-*]` attributes](https://www.w3.org/WAI/PF/aria-1.1/states_and_properties) are bindable.

**AMP Component specific and HTML attributes**

Some AMP components and HTML elements have specific bindable attributes. They are listed below.

### AMP component specific attributes

[filter formats="websites"]

**`<amp-brightcove>`**

- `[data-account]`
- `[data-embed]`
- `[data-player]`
- `[data-player-id]`
- `[data-playlist-id]`
- `[data-video-id]` Changes the displayed Brightcove video.

[/filter] <!-- formats="websites" -->

**`<amp-carousel type=slides>`**

- `[slide]` Changes the currently displayed slide index.

[See an example](https://amp.dev/documentation/examples/multimedia-animations/image_galleries_with_amp-carousel/#linking-carousels-with-amp-bind).

[filter formats="websites"]

**`<amp-date-picker>`**

- `[min]` Sets the earliest selectable date
- `[max]` Sets the latest selectable date

**`<amp-google-document-embed>`**

- `[src]` Displays the document at the updated URL.
- `[title]` Changes the document's title.

**`<amp-iframe>`**

- `[src]` Changes the iframe's source URL.

[/filter] <!-- formats="websites" -->
[filter formats="websites, ads"]

**`<amp-img>`**

- `[alt]`
- `[attribution]`
- `[src]`
- `[srcset]`

Bind to `[srcset]` instead of `[src]` to support responsive images. See corresponding [`amp-img` attributes](../../builtins/amp-img.md#attributes).
[/filter] <!-- formats="websites, ads" -->
[filter formats="email"]

**`<amp-img>`**

- `[alt]`
- `[attribution]`

[/filter] <!-- formats="email" -->

**`<amp-lightbox>`**

- `[open]` Toggles display of the lightbox.

[tip type="default"]
Use `on="lightboxClose: AMP.setState(...)"` to update variables when the lightbox is closed.
[/tip]

[filter formats="websites"]

**`<amp-list>`**

- `[src]`

If the expression is a string, it fetches and renders JSON from the string URL. If the expression is an object or array, it renders the expression data.

[/filter] <!-- formats="websites" -->

[filter formats="websites, email"]

**`<amp-selector>`**

- `[selected]` Changes the currently selected children element(s) identified by their `option` attribute values. Supports a comma-separated list of values for multiple selection. [See an example](https://amp.dev/documentation/examples/multimedia-animations/image_galleries_with_amp-carousel/?format=email#linking-carousels-with-amp-bind).
- `[disabled]`

[tip type="note"]
`[selected]` does not have a non-bindable attribute. The AMP Validator will throw an error if `selected` is used.
[/tip]

[/filter] <!-- formats="websites, email" -->

[filter formats="websites, ads"]

**`<amp-state>`**

- `[src]`

Fetches JSON from the new URL and merges it into the existing state. The following update will ignore `<amp-state>`elements to prevent cycles.

[/filter] <!-- formats="websites, ads" -->

[filter formats="websites"]

**`<amp-twitter>`**

- `[data-tweetid]` Changes the displayed Tweet.

<<<<<<< HEAD
[tip type="note"]
For performance and to avoid the risk of unexpected content jumping, `amp-bind` does not evaluate expressions on page load. This means that the visual elements should be given a default state and not rely `amp-bind` for initial render.
[/tip]
=======
[/filter] <!-- formats="websites" -->
>>>>>>> 28b02864

[filter formats="websites, ads"]

**`<amp-video>`**

- `[alt]`
- `[attribution]`
- `[controls]`
- `[loop]`
- `[poster]`
- `[preload]`
- `[src]`

See corresponding [`amp-video` attributes](../amp-video/amp-video.md#attributes).
[/filter] <!-- formats="websites, ads" -->

[filter formats="websites, ads"]

**`<amp-youtube>`**

- `[data-videoid]` Changes the displayed YouTube video.

[/filter] <!-- formats="websites, ads" -->

[filter formats="websites, ads"]

### HTML attributes

**`<a>`**

- `[href]` Changes the link.

**`<button>`**

- `[disabled]`
- `[type]`
- `[value]`

<<<<<<< HEAD
[tip type="success"]
[Try out the **live demo**](https://ampbyexample.com/components/amp-bind/) for this example with code annotations!
[/tip]
=======
[/filter] <!-- formats="websites, ads" -->
>>>>>>> 28b02864

[filter formats="email"]

**`<button>`**

- `[disabled]`
- `[value]`

See corresponding [button attributes](https://developer.mozilla.org/en-US/docs/Web/HTML/Element/button#Attributes).

[/filter] <!-- formats="email" -->

**`<details>`**

- `[open]`

See corresponding [details attributes](https://developer.mozilla.org/en-US/docs/Web/HTML/Element/details#Attributes).

**`<fieldset>`**

- `[disabled]` Enables or disables the fieldset.

**`<image>`**

- `[xlink:href]`

See corresponding [image attributes](https://developer.mozilla.org/en-US/docs/Web/SVG/Element/image).

[filter formats="websites, ads"]

**`<input>`**

- `[accept]`
- `[accessKey]`
- `[autocomplete]`
- `[checked]`
- `[disabled]`
- `[height]`
- `[inputmode]`
- `[max]`
- `[maxlength]`
- `[multiple]`
- `[pattern]`
- `[placeholder]`
- `[readonly]`
- `[required]`
- `[selectiondirection]`
- `[size]`
- `[spellcheck]`
- `[step]`
- `[type]`
- `[value]`
- `[width]`

See corresponding [input attributes](https://developer.mozilla.org/en-US/docs/Web/HTML/Element/input#Attributes).

[/filter] <!-- formats="websites, ads" -->

[filter formats="email"]

**`<input>`**

- `[autocomplete]`
- `[disabled]`
- `[height]`
- `[max]`
- `[maxlength]`
- `[multiple]`
- `[pattern]`
- `[placeholder]`
- `[readonly]`
- `[required]`
- `[size]`
- `[spellcheck]`
- `[step]`
- `[value]`
- `[width]`

See corresponding [input attributes](https://developer.mozilla.org/en-US/docs/Web/HTML/Element/input#Attributes).

[/filter] <!-- formats="email" -->

**`<option>`**

- `[disabled]`
- `[label]`
- `[selected]`
- `[value]`

See corresponding [option attributes](https://developer.mozilla.org/en-US/docs/Web/HTML/Element/option#Attributes).

**`<optgroup>`**

- `[disabled]`
- `[label]`

See corresponding [optgroup attributes](https://developer.mozilla.org/en-US/docs/Web/HTML/Element/optgroup#Attributes).

**`<section>`**

- `[data-expand]` Changes the expansion of a `section` in an [`amp-accordion`](../amp-accordion/amp-accordion.md).

[filter formats="websites, ads"]

**`<select>`**

- `[autofocus]`
- `[disabled]`
- `[multiple]`
- `[required]`
- `[size]`

See corresponding [select attributes](https://developer.mozilla.org/en-US/docs/Web/HTML/Element/select#Attributes).

[/filter] <!-- formats="websites, ads" -->

[filter formats="email"]

**`<select>`**

- `[disabled]`
- `[multiple]`
- `[required]`
- `[size]`

See corresponding [select attributes](https://developer.mozilla.org/en-US/docs/Web/HTML/Element/select#Attributes).

[/filter] <!-- formats="email" -->

[filter formats="websites, ads"]

**`<source>`**

- `[src]`
- `[type]`

See corresponding [source attributes](https://developer.mozilla.org/en-US/docs/Web/HTML/Element/source#Attributes).

**`<track>`**

- [label]
- [src]
- [srclang]

See corresponding [track attributes](https://developer.mozilla.org/en-US/docs/Web/HTML/Element/track#Attributes).

[/filter] <!-- formats="websites, ads" -->

[filter formats="websites, ads"]

**`<textarea>`**

- `[autocomplete]`
- `[autofocus]`
- `[cols]`
- `[disabled]`
- `[defaultText]`
- `[maxlength]`
- `[minlength]`
- `[placeholder]`
- `[readonly]`
- `[required]`
- `[rows]`
- `[selectiondirection]`
- `[selectionend]`
- `[selectionstart]`
- `[spellcheck]`
- `[wrap]`

Use `[defaultText]` to update initial text, and `[text]` to update current text. See corresponding [textarea attributes](https://developer.mozilla.org/en-US/docs/Web/HTML/Element/textarea#Attributes).

[/filter] <!-- formats="websites, ads" -->

[filter formats="email"]

**`<textarea>`**

- `[autocomplete]`
- `[cols]`
- `[disabled]`
- `[defaultText]`
- `[maxlength]`
- `[minlength]`
- `[placeholder]`
- `[readonly]`
- `[required]`
- `[rows]`
- `[spellcheck]`
- `[wrap]`

Use `[defaultText]` to update initial text, and `[text]` to update current text. See corresponding [textarea attributes](https://developer.mozilla.org/en-US/docs/Web/HTML/Element/textarea#Attributes).

[/filter] <!-- formats="email" -->

### Disallowed bindings

For security reasons, binding to `innerHTML` is disallowed.

All attribute bindings are sanitized for unsafe values (e.g., `javascript:`).

## Debugging

[filter formats="websites, ads"]
Test in development mode. Enter development by adding the fragment `#development=1` to the end of the URL. This highlights warnings and errors in the browser console during development and grants access to special debugging functions.
[/filter] <!-- formats="websites, ads" -->

[filter formats="email"]
Test in development mode by saving the email as an HTML file. Test in the browser by adding the fragment `#development=1` to the end of the URL. This highlights warnings and errors in the browser console during development and grants access to special debugging functions.
[/filter] <!-- formats="email" -->

### Warnings

In development mode, `amp-bind` will issue a warning when the default value of a bound attribute doesn't match its corresponding expression's initial result. This can help prevent unintended mutations caused by changes in other state variables. For example:

```html
<!-- The element's default class value ('def') doesn't match the expression result for [class] ('abc'),
     so a warning will be issued in development mode. -->
<p [class]="'abc'" class="def"></p>
```

In development mode, `amp-bind` will also issue a warning when dereferencing undefined variables or properties. This can also help prevent unintended mutations due to `null` expression results. For example:

```html
<amp-state id="myAmpState">
  <script type="application/json">
    {"foo": 123}
  </script>
</amp-state>

<!-- The amp-state#myAmpState does not have a `bar` variable, so a warning
     will be issued in development mode. -->
<p [text]="myAmpState.bar">Some placeholder text.</p>
```

### Errors

Below outlines the types of errors that may arise when working with `amp-bind`.

<table>
  <tr>
    <th>Type</th>
    <th>Message</th>
    <th>Suggestion</th>
  </tr>
  <tr>
    <td class="col-thirty">Invalid binding</td>
    <td class="col-fourty"><em>Binding to [foo] on &lt;P> is not allowed</em>.</td>
    <td class="col-thirty">Use only <a href="#element-specific-attributes">white-listed bindings</a>.</td>
  </tr>
  <tr>
    <td>Syntax error</td>
    <td><em>Expression compilation error in...</em></td>
    <td>Verify the expression for typos.</td>
  </tr>
  <tr>
    <td>Non-allowlisted functions</td>
    <td><em>alert is not a supported function.</em></td>
    <td>Use only <a href="#allow-listed-functions">allow-listed functions</a>.</td>
  </tr>
  <tr>
    <td>Sanitized result</td>
    <td><em>"javascript:alert(1)" is not a valid result for [href].</em></td>
    <td>Avoid banned URL protocols or expressions that would fail the AMP Validator.</td>
  </tr>
  <tr>
    <td>CSP violation</td>
    <td><em>Refused to create a worker from 'blob:...' because it violates the following Content Security Policy directive...</em></td>
    <td>Add <code>default-src blob:</code> to your origin's Content Security Policy. <code>amp-bind</code> delegates expensive work to a <a href="https://developer.mozilla.org/en-US/docs/Web/API/Web_Workers_API/Using_web_workers#Dedicated_workers">dedicated Web Worker</a> to ensure good performance.</td>
  </tr>
</table>

### Debugging State

<<<<<<< HEAD
Use `AMP.printState()` to print the current state to the console.

## Appendix

### `<amp-state>` specification

An `amp-state` element may contain either a child `<script>` element **OR** a `src` attribute containing a CORS URL to a remote JSON endpoint, but not both.

```html
<amp-state id="myLocalState">
  <script type="application/json">
    {
      "foo": "bar"
    }
  </script>
</amp-state>

<amp-state id="myRemoteState" src="https://data.com/articles.json">
</amp-state>
```

#### XHR batching

AMP batches XMLHttpRequests (XHRs) to JSON endpoints, that is, you can use a single JSON data request as a data source for multiple consumers (e.g., multiple `amp-state` elements) on an AMP page.  For example, if your `amp-state` element makes an XHR to an endpoint, while the XHR is in flight, all subsequent XHRs to the same endpoint won't trigger and will instead return the results from the first XHR.

#### Attributes

<table>
  <tr>
    <td width="40%"><strong>src</strong></td>
    <td><p>The URL of the remote endpoint that will return the JSON that will update this <code>amp-state</code>. This must be a CORS HTTP service.</p>
<p>The <code>src</code> attribute allows all standard URL variable substitutions. See the <a href="../../spec/amp-var-substitutions.md">Substitutions Guide</a> for more info.</p>
<p>[tip type="important"]
  The endpoint must implement the requirements specified in the <a href="https://www.ampproject.org/docs/fundamentals/amp-cors-requests">CORS Requests in AMP</a> spec.
  [/tip]</p></td>
  </tr>
  <tr>
    <td width="40%"><strong>credentials (optional)</strong></td>
    <td><p>Defines a <code>credentials</code> option as specified by the <a href="https://fetch.spec.whatwg.org/">Fetch API</a>.</p>
<ul>
  <li>Supported values: `omit`, `include`</li>
  <li>Default: `omit`</li>
</ul>
<p>To send credentials, pass the value of <code>include</code>. If this value is set, the response must follow the <a href="https://www.ampproject.org/docs/fundamentals/amp-cors-requests#cors-security-in-amp">AMP CORS security guidelines</a>.</p></td>
  </tr>
</table>

### Deep-merge with `AMP.setState()`

When `AMP.setState()` is called `amp-bind` deep-merges the provided object literal with the current state. All variables from the object literal are written to the state directly except for nested objects, which are recursively merged. Primitives and arrays are in the state are always overwritten by variables of the same name in the object literal.

Consider the following example:

```javascript
{
<!-- State is empty -->
}
```

```html
<button on="tap:AMP.setState({employee: {name: 'John Smith', age: 47, vehicle: 'Car'}})"...></button>
<button on="tap:AMP.setState({employee: {age: 64}})"...></button>
```

When the first button is pressed, the state changes to:

```javascript
{
  employee: {
    name: 'John Smith',
    age: 47,
    vehicle: 'Car',
  }
}
```

When the second button is pressed, `amp-bind` will recursively merge the object literal argument, `{employee: {age: 64}}`, into the existing state.

```javascript
{
  employee: {
    name: 'John Smith',
    age: 64,
    vehicle: 'Car',
  }
}
```

`employee.age` has been updated, however `employee.name` and `employee.vehicle` keys have not changed.

Please note that `amp-bind` will throw an error if you call `AMP.setState()` with an object literal that contains circular references.

#### Removing a variable

Remove an existing state variable by setting its value to `null` in `AMP.setState()`. Starting with the state from the previous example, pressing:

```html
<button on="tap:AMP.setState({employee: {vehicle: null}})"...></button>
```

Will change the state to:

```javascript
{
  employee: {
    name: 'John Smith',
    age: 48,
  }
}
```

Similarly:

```html
<button on="tap:AMP.setState({employee: null})"...></button>
```

Will change the state to:

```javascript
{
<!-- State is empty -->
}
```
=======
Use `AMP.printState()` to print the current state to the console. To make this work, you need to enable the [development mode](https://amp.dev/documentation/guides-and-tutorials/learn/validation-workflow/validate_amp/#browser-developer-console).
>>>>>>> 28b02864

### Expression grammar

The BNF-like grammar for `amp-bind` expressions:

```text
expr:
    operation
  | invocation
  | member_access
  | '(' expr ')'
  | variable
  | literal
  ;

operation:
    '!' expr
  | '-' expr %prec UMINUS
  | '+' expr %prec UPLUS
  |  expr '+' expr
  | expr '-' expr
  | expr '*' expr
  | expr '/' expr
  | expr '%' expr
  | expr '&&' expr
  | expr '||' expr
  | expr '<=' expr
  | expr '<' expr
  | expr '>=' expr
  | expr '>' expr
  | expr '!=' expr
  | expr '==' expr
  | expr '?' expr ':' expr
  ;

invocation:
    NAME args
  | expr '.' NAME args
  | expr '.' NAME '(' arrow_function ')'
  | expr '.' NAME '(' arrow_function ',' expr ')'
  ;

arrow_function:
    '(' ')' '=>' expr
  | NAME '=>' expr
  | '(' params ')' '=>' expr
  ;

params:
    NAME ',' NAME
  | params ',' NAME
  ;

args:
    '(' ')'
  | '(' array ')'
  ;

member_access:
    expr member
  ;

member:
    '.' NAME
  | '[' expr ']'
  ;

variable:
    NAME
  ;

literal:
    primitive
  | object_literal
  | array_literal
  ;

primitive:
    STRING
  | NUMBER
  | TRUE
  | FALSE
  | NULL
  ;

array_literal:
    '[' ']'
  | '[' array ']'
  | '[' array ',' ']'
  ;

array:
    expr
  | array ',' expr
  ;

object_literal:
    '{' '}'
  | '{' object '}'
  | '{' object ',' '}'
  ;

object:
    key_value
  | object ',' key_value
  ;

key_value:
  key ':' expr
  ;

key:
    NAME
  | primitive
  | '[' expr ']'
  ;
```<|MERGE_RESOLUTION|>--- conflicted
+++ resolved
@@ -1102,13 +1102,7 @@
 
 - `[data-tweetid]` Changes the displayed Tweet.
 
-<<<<<<< HEAD
-[tip type="note"]
-For performance and to avoid the risk of unexpected content jumping, `amp-bind` does not evaluate expressions on page load. This means that the visual elements should be given a default state and not rely `amp-bind` for initial render.
-[/tip]
-=======
 [/filter] <!-- formats="websites" -->
->>>>>>> 28b02864
 
 [filter formats="websites, ads"]
 
@@ -1147,13 +1141,7 @@
 - `[type]`
 - `[value]`
 
-<<<<<<< HEAD
-[tip type="success"]
-[Try out the **live demo**](https://ampbyexample.com/components/amp-bind/) for this example with code annotations!
-[/tip]
-=======
 [/filter] <!-- formats="websites, ads" -->
->>>>>>> 28b02864
 
 [filter formats="email"]
 
@@ -1427,134 +1415,7 @@
 
 ### Debugging State
 
-<<<<<<< HEAD
-Use `AMP.printState()` to print the current state to the console.
-
-## Appendix
-
-### `<amp-state>` specification
-
-An `amp-state` element may contain either a child `<script>` element **OR** a `src` attribute containing a CORS URL to a remote JSON endpoint, but not both.
-
-```html
-<amp-state id="myLocalState">
-  <script type="application/json">
-    {
-      "foo": "bar"
-    }
-  </script>
-</amp-state>
-
-<amp-state id="myRemoteState" src="https://data.com/articles.json">
-</amp-state>
-```
-
-#### XHR batching
-
-AMP batches XMLHttpRequests (XHRs) to JSON endpoints, that is, you can use a single JSON data request as a data source for multiple consumers (e.g., multiple `amp-state` elements) on an AMP page.  For example, if your `amp-state` element makes an XHR to an endpoint, while the XHR is in flight, all subsequent XHRs to the same endpoint won't trigger and will instead return the results from the first XHR.
-
-#### Attributes
-
-<table>
-  <tr>
-    <td width="40%"><strong>src</strong></td>
-    <td><p>The URL of the remote endpoint that will return the JSON that will update this <code>amp-state</code>. This must be a CORS HTTP service.</p>
-<p>The <code>src</code> attribute allows all standard URL variable substitutions. See the <a href="../../spec/amp-var-substitutions.md">Substitutions Guide</a> for more info.</p>
-<p>[tip type="important"]
-  The endpoint must implement the requirements specified in the <a href="https://www.ampproject.org/docs/fundamentals/amp-cors-requests">CORS Requests in AMP</a> spec.
-  [/tip]</p></td>
-  </tr>
-  <tr>
-    <td width="40%"><strong>credentials (optional)</strong></td>
-    <td><p>Defines a <code>credentials</code> option as specified by the <a href="https://fetch.spec.whatwg.org/">Fetch API</a>.</p>
-<ul>
-  <li>Supported values: `omit`, `include`</li>
-  <li>Default: `omit`</li>
-</ul>
-<p>To send credentials, pass the value of <code>include</code>. If this value is set, the response must follow the <a href="https://www.ampproject.org/docs/fundamentals/amp-cors-requests#cors-security-in-amp">AMP CORS security guidelines</a>.</p></td>
-  </tr>
-</table>
-
-### Deep-merge with `AMP.setState()`
-
-When `AMP.setState()` is called `amp-bind` deep-merges the provided object literal with the current state. All variables from the object literal are written to the state directly except for nested objects, which are recursively merged. Primitives and arrays are in the state are always overwritten by variables of the same name in the object literal.
-
-Consider the following example:
-
-```javascript
-{
-<!-- State is empty -->
-}
-```
-
-```html
-<button on="tap:AMP.setState({employee: {name: 'John Smith', age: 47, vehicle: 'Car'}})"...></button>
-<button on="tap:AMP.setState({employee: {age: 64}})"...></button>
-```
-
-When the first button is pressed, the state changes to:
-
-```javascript
-{
-  employee: {
-    name: 'John Smith',
-    age: 47,
-    vehicle: 'Car',
-  }
-}
-```
-
-When the second button is pressed, `amp-bind` will recursively merge the object literal argument, `{employee: {age: 64}}`, into the existing state.
-
-```javascript
-{
-  employee: {
-    name: 'John Smith',
-    age: 64,
-    vehicle: 'Car',
-  }
-}
-```
-
-`employee.age` has been updated, however `employee.name` and `employee.vehicle` keys have not changed.
-
-Please note that `amp-bind` will throw an error if you call `AMP.setState()` with an object literal that contains circular references.
-
-#### Removing a variable
-
-Remove an existing state variable by setting its value to `null` in `AMP.setState()`. Starting with the state from the previous example, pressing:
-
-```html
-<button on="tap:AMP.setState({employee: {vehicle: null}})"...></button>
-```
-
-Will change the state to:
-
-```javascript
-{
-  employee: {
-    name: 'John Smith',
-    age: 48,
-  }
-}
-```
-
-Similarly:
-
-```html
-<button on="tap:AMP.setState({employee: null})"...></button>
-```
-
-Will change the state to:
-
-```javascript
-{
-<!-- State is empty -->
-}
-```
-=======
 Use `AMP.printState()` to print the current state to the console. To make this work, you need to enable the [development mode](https://amp.dev/documentation/guides-and-tutorials/learn/validation-workflow/validate_amp/#browser-developer-console).
->>>>>>> 28b02864
 
 ### Expression grammar
 
