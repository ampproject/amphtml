--- conflicted
+++ resolved
@@ -414,13 +414,8 @@
   </tr>
   <tr>
     <td><code>&lt;amp-google-document-embed&gt;</code></td>
-<<<<<<< HEAD
     <td><code>[src]</code><br><code>[title]</code></td>
-    <td>Changes the document's source URL.<br>Changes the document's title.</td>
-=======
-    <td><code>[src]</code></td>
-    <td>Displays the document at the updated URL.</td>
->>>>>>> 81d497de
+    <td>Displays the document at the updated URL.<br>Changes the document's title.</td>
   </tr>
   <tr>
     <td><code>&lt;amp-iframe&gt;</code></td>
