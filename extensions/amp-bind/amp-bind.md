--- conflicted
+++ resolved
@@ -8,11 +8,6 @@
   text: Allows elements to mutate in response to user actions or data changes via data binding and simple JS-like expressions.
 ---
 
-<<<<<<< HEAD
-=======
-# amp-bind
-
->>>>>>> 1461da81
 <!---
 Copyright 2016 The AMP HTML Authors. All Rights Reserved.
 
@@ -31,40 +26,7 @@
 
 # amp-bind
 
-<<<<<<< HEAD
 Adds custom interactivity with data binding and expressions.
-=======
-<table>
-  <tr>
-    <td class="col-fourty"><strong>Description</strong></td>
-    <td>
-        Adds custom interactivity with data binding and expressions.
-    </td>
-  </tr>
-  <tr>
-    <td class="col-fourty"><strong>Required Script</strong></td>
-    <td>
-      <div>
-        <code>&lt;script async custom-element="amp-bind" src="https://cdn.ampproject.org/v0/amp-bind-0.1.js">&lt;/script&gt;</code>
-      </div>
-    </td>
-  </tr>
-  <tr>
-    <td class="col-fourty"><strong>Examples</strong></td>
-    <td>
-      <ul>
-        <li><a href="https://amp.dev/documentation/examples/components/amp-bind/">Introductory code example with annotations</a></li>
-        <li><a href="https://amp.dev/documentation/examples/multimedia-animations/image_galleries_with_amp-carousel/#linking-carousels-with-amp-bind">Linked image carousels example with annotations</a></li>
-        <li><a href="https://amp.dev/documentation/examples/e-commerce/product_page/">E-commerce product page example with annotations</a></li>
-      </ul>
-    </td>
-  </tr>
-  <tr>
-    <td class="col-fourty"><strong>Tutorials</strong></td>
-    <td><a href="https://amp.dev/documentation/guides-and-tutorials/develop/interactivity/">Create interactive AMP pages</a></td>
-  </tr>
-</table>
->>>>>>> 1461da81
 
 ## Usage
 
