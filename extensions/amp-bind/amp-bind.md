---
$category@: dynamic-content
formats:
  - websites
  - ads
  - email
teaser:
  text: Allows elements to mutate in response to user actions or data changes via data binding and simple JS-like expressions.
---

# amp-bind

<!---
Copyright 2016 The AMP HTML Authors. All Rights Reserved.

Licensed under the Apache License, Version 2.0 (the "License");
you may not use this file except in compliance with the License.
You may obtain a copy of the License at

      http://www.apache.org/licenses/LICENSE-2.0

Unless required by applicable law or agreed to in writing, software
distributed under the License is distributed on an "AS-IS" BASIS,
WITHOUT WARRANTIES OR CONDITIONS OF ANY KIND, either express or implied.
See the License for the specific language governing permissions and
limitations under the License.
-->

[TOC]

<table>
  <tr>
    <td class="col-fourty"><strong>Description</strong></td>
    <td>
        Adds custom interactivity with data binding and expressions.
    </td>
  </tr>
  <tr>
    <td class="col-fourty"><strong>Required Script</strong></td>
    <td>
      <div>
        <code>&lt;script async custom-element="amp-bind" src="https://cdn.ampproject.org/v0/amp-bind-0.1.js">&lt;/script&gt;</code>
      </div>
    </td>
  </tr>
  <tr>
    <td class="col-fourty"><strong>Examples</strong></td>
    <td>
      <ul>
        <li><a href="https://amp.dev/documentation/examples/components/amp-bind/">Introductory code example with annotations</a></li>
        <li><a href="https://amp.dev/documentation/examples/multimedia-animations/image_galleries_with_amp-carousel/#linking-carousels-with-amp-bind">Linked image carousels example with annotations</a></li>
        <li><a href="https://amp.dev/documentation/examples/e-commerce/product_page/">E-commerce product page example with annotations</a></li>
      </ul>
    </td>
  </tr>
  <tr>
    <td class="col-fourty"><strong>Tutorials</strong></td>
    <td><a href="https://amp.dev/documentation/guides-and-tutorials/develop/interactivity/">Create interactive AMP pages</a></td>
  </tr>
</table>

## Usage

The `amp-bind` component enables custom stateful interactivity on AMP pages.

For performance and to avoid the risk of unexpected content jumping, `amp-bind` does not evaluate expressions on page load. This means that the visual elements should be given a default state and not rely `amp-bind` for initial render.

<figure class="alignment-wrapper  margin-">
<amp-youtube
    data-videoid="xzCFU8b5fCU"
    layout="responsive"
    width="480" height="270"></amp-youtube>
<figcaption>Watch this video for an introduction to amp-bind.</figcaption></figure>

`amp-bind` has three main concepts:

1. [State](#state): A document-scope, mutable JSON state. State variables update in response to user actions. `amp-bind` does not evaluate expressions on page load. Visual elements should have their default "state" defined and not rely `amp-bind` for initial render.
2. [Expressions](#expressions): JavaScript-like expressions that can reference the **state**.
3. [Bindings](#bindings): Special attributes that link an element's property to an **expression**. A property is bound by wrapping it inside brackets, in the form of `[property]`.

### Basic example

[example preview="inline" playground="true" imports="amp-bind"]

```html
<p [text]="'Hello ' + foo">Hello World</p>

<button on="tap:AMP.setState({foo: 'Interactivity'})">
  Say "Hello Interactivity"
</button>
```

[/example]

In the example above:

- The **state** begins as empty.
- It has a single **binding** to `[text]`, the text content of a node, on the `<p>` element.
- The `[text]` value contains the **expression**, `'Hello ' + foo`.
  - This expression concatenates the string 'Hello ' and the value of the **state variable** foo.
- When the user taps/clicks the button, it triggers the `tap` event.
- The `tap` event invokes the `AMP.setState()` method.
- The `AMP.setState()` methods sets the `foo` **state variable** to the value of `Interactivity`.
- The sate is no longer empty, so the pages updates the bound property to its state.

[tip type="note"]
Calling `AMP.setState()` in some examples may set or change states of other examples on page. Refresh this page to see examples before `AMP.setState()`.
[/tip]

### A slightly more complex example

[filter formats="websites, stories, ads"]

[example preview="top-frame" playground="true" imports="amp-bind"]

```html
  <style amp-custom>
    .greenBorder {
      border: 5px solid green;
    }
    .redBorder {
      border: 5px solid red;
    }
  </style>
</head>
<body>
<amp-state id="theFood">
  <script type="application/json">
    {
      "cupcakes": {
        "imageUrl": "https://amp.dev/static/samples/img/image2.jpg",
        "style": "greenBorder"
      },
      "sushi": {
        "imageUrl": "https://amp.dev/static/samples/img/image3.jpg",
        "style": "redBorder"
      }
    }
  </script>
</amp-state>
<div class="greenBorder" [class]="theFood[currentMeal].style">
  <p>Each food has a different border color.</p>
  <p [text]="'I want to eat ' + currentMeal + '.'">I want to eat cupcakes.</p>
  <amp-img
  width="300"
  height="200"
  src="https://amp.dev/static/samples/img/image2.jpg"
  [src]="theFood[currentMeal].imageUrl">
  </amp-img>
  <button on="tap:AMP.setState({currentMeal: 'sushi'})">Set to sushi</button>
  <button on="tap:AMP.setState({currentMeal: 'cupcakes'})">Set to cupcakes</button>
</div>
```

[/example]

In the example above:

- The `<amp-state>` component holds the complex nested JSON data. It has an `id` of "theFood" to allow us to reference the defined data. But because `<amp-bind>` does not evaluate `<amp-state>` on page load, the **state** is empty.
- The page loads with visual defaults.
  - The `<div>` element has `class="greenBorder"` defined.
  - The second `<p>` element has "I want cupcakes." defined within the tags.
  - The `<amp-img>` `src` points to a url.
- Changeable elements have **bindings** that point to **expressions**.
  - The `[class]` attribute on the `<div>` is bound to the `theFood[currentMeal].style` **expression**.
  - The `[text]` attribute on the second `<p>` is bound to the `'I want to eat ' + currentMeal + '.'` **expression**.
  - The `[src]` attribute is bound to the `theFood[currentMeal].imageUrl` **expression**.

If a user clicks the "Set to sushi" button:

- The `tap` event trigger the `AMP.setState` action.
- The setState action turns `currentMeal` into a state and sets it to `sushi`.
- AMP evaluates **bindings** with **expressions** that contain the state `currentMeal`.
  - `[class]="theFood[currentMeal].style"` updates `class` to `redBorder`.
  - `[text]="'I want to eat ' + currentMeal + '.'"` updates the inner text of the second `<p>` element to "I want to eat sushi".
  - `[src]="theFood[currentMeal].imageUrl` updates the `src` of `<amp-img>` to `https://amp.dev/static/samples/img/image3.jpg`

Using `[class]="theFood[currentMeal].style"` as an example of **expression** syntax evaluation:

- `[class]` is the property to update
- `theFood` is the id of the `<amp-state>` component.
- `currentMeal` is the state name. In the case of `theFood` it will be `cupcakes` or `sushi`.
- `style` is the **state variable**. It corresponds to the matching JSON key, and sets the bound property to that key's value.

[/filter] <!-- formats="websites, stories, ads" -->

[filter formats="email"]

[example preview="top-frame" playground="true" imports="amp-bind"]

```html
  <style amp-custom>
    .greenBorder {
      border: 5px solid green;
    }
    .redBorder {
      border: 5px solid red;
    }
  </style>
</head>
<body>
<amp-state id="theFood">
  <script type="application/json">
    {
      "cupcakes": {
        "style": "greenBorder",
        "text": "Just kidding, I want to eat cupcakes."
      },
      "sushi": {
        "style": "redBorder",
        "text": "Actually, I want to eat sushi."
      }
    }
  </script>
</amp-state>
<div class="greenBorder" [class]="theFood[currentMeal].style">
  <p>Each food has a different border color.</p>
  <p [text]="theFood[currentMeal].text">I want to eat cupcakes.</p>
  <button on="tap:AMP.setState({currentMeal: 'sushi'})">Set to sushi</button>
  <button on="tap:AMP.setState({currentMeal: 'cupcakes'})">Set to cupcakes</button>
</div>
```

[/example]

- The `<amp-state>` component holds the complex nested JSON data. It has an `id` of "theFood" to allow us to reference the defined data. But because `<amp-bind>` does not evaluate `<amp-state>` on email load, the **state** is empty.
- The page loads with visual defaults.
- The `<div>` element has `class="greenBorder"` defined.
- The second `<p>` element has "I want cupcakes." defined within the tags.
- The `<amp-img>` `src` points to a url.
- Changeable elements have **bindings** that point to **expressions**.
- The `[class]` attribute on the `<div>` is bound to the `theFood[currentMeal].style` **expression**.
- The `[text]` attribute on the second `<p>` is bound to the `theFood[currentMeal].text` **expression**.

If a user clicks the "Set to sushi" button:

- The `tap` event trigger the `AMP.setState` action.
- The setState action turns `currentMeal` into a state and sets it to `sushi`.
- AMP evaluates **bindings** with **expressions** that contain the state `currentMeal`.
- `[class]="theFood[currentMeal].style` updates `class` to `redBorder`.
- `theFood[currentMeal].text` updates the inner text of the second `<p>` element to "Actually, I want to eat sushi.".

Using `[class]="theFood[currentMeal].style"` as an example of **expression** syntax evaluation:

- `[class]` is the property to update
- `theFood` is the id of the `<amp-state>` component.
- `currentMeal` is the state name. In the case of `theFood` it will be `cupcakes` or `sushi`.
- `style` is the **state variable**. It corresponds to the matching JSON key, and sets the bound property to that key's value.

[/filter] <!-- formats="email" -->

### `<amp-state>` specification

[filter formats="websites, stories, ads"]
An `amp-state` element may contain either a child `<script>` element **OR** a `src` attribute containing a CORS URL to a remote JSON endpoint, but not both.

```html
<amp-state id="myLocalState">
  <script type="application/json">
    {
      "foo": "bar"
    }
  </script>
</amp-state>

<amp-state id="myRemoteState" src="https://data.com/articles.json"> </amp-state>
```

[/filter] <!-- formats="websites, stories, ads" -->

[filter formats="email"]
An `amp-state` element must contain a child `<script>` element.

```html
<amp-state id="myLocalState">
  <script type="application/json">
    {
      "foo": "bar"
    }
  </script>
</amp-state>
```

[/filter] <!-- formats="email" -->

[filter formats="websites, stories, ads"]

#### Attributes

[filter formats="websites, stories, ads"]

##### `src` (optional)

The URL of the remote endpoint that will return the JSON that will update this `amp-state`. This must be a CORS HTTP service. The `src` attribute allows all standard URL variable substitutions. See the [Substitutions Guide](../../spec/amp-var-substitutions.md) for more info.

[tip type="important"]
The endpoint must implement the requirements specified in the [CORS Requests in AMP](https://amp.dev/documentation/guides-and-tutorials/learn/amp-caches-and-cors/amp-cors-requests) spec.
[/tip]

##### `credentials` (optional)

Defines a `credentials` option as specified by the [Fetch API](https://fetch.spec.whatwg.org/).

- Supported values: `omit`, `include`
- Default: `omit`

To send credentials, pass the value of `include`. If this value is set, the response must follow the [AMP CORS security guidelines](https://amp.dev/documentation/guides-and-tutorials/learn/amp-caches-and-cors/amp-cors-requests/#cors-security-in-amp).
[/filter] <!-- formats="websites, stories, ads" -->

[filter formats="email"]

#### XHR batching

AMP batches XMLHttpRequests (XHRs) to JSON endpoints, that is, you can use a single JSON data request as a data source for multiple consumers (e.g., multiple `amp-state` elements) on an AMP page.

For example, if your `amp-state` element makes an XHR to an endpoint, while the XHR is in flight, all subsequent XHRs to the same endpoint won't trigger and will instead return the results from the first XHR.

[/filter] <!-- formats="websites, stories, ads" -->

## State

Each AMP document that uses `amp-bind` has document-scope mutable JSON data, or **state**.

### Size

An `<amp-state>` element's JSON data has a maximum size of 100KB.

### Defining and initializing state with `<amp-state>`

Expressions are not evaluates on page load, but you may define an initial state. The `<amp-state>` component contains different **states** and their **state variables**. While this defines a **states**, it will not reflect on the page until after a user interacts.

[example preview="inline" playground="true" imports="amp-bind"]

```html
<amp-state id="myDefinedState">
  <script type="application/json">
    {
      "foo": "bar"
    }
  </script>
</amp-state>
<p [text]="myDefinedState.foo"></p>
<button on="tap:AMP.setState({})">See value of initialized state</button>
```

[/example]

Use [expressions](#expressions) to reference **state variables**. If the JSON data is not nested in the `<amp-state>` component, reference the states via dot syntax. In the above example, `myState.foo` evaluates to "bar".

An `<amp-state>` element can also specify a CORS URL instead of a child JSON script. See the [`<amp-state>` specification](#amp-state-specification) for details.

```html
<amp-state id="myRemoteState" src="/static/samples/json/websites.json">
</amp-state>
```

### Updating state variables with `AMP.setState()`

The [`AMP.setState()`](../../spec/amp-actions-and-events.md#amp) action merges an object literal into the state. This means you can update the value of a defined state variable.

[example preview="inline" playground="true" imports="amp-bind"]

```html
<amp-state id="myUpdateState">
  <script type="application/json">
    {
      "foo": "bar",
      "baz": "hello"
    }
  </script>
</amp-state>
<p [text]="myUpdateState.foo"></p>
<p [text]="myUpdateState.baz"></p>
<button on="tap:AMP.setState({})">See value of set state</button>
<!-- Like JavaScript, you can reference existing
     variables in the values of the  object literal. -->
<button on="tap:AMP.setState({myUpdateState:{baz: myUpdateState.foo}})">
  Set value of baz to value of foo
</button>
<button on="tap:AMP.setState({myUpdateState:{baz: 'world'}})">
  Set value of baz to "world"
</button>
```

[/example]

In the example above, triggering the `AMP.setState({})` action on the first button evaluates the `[text]` binding expression. It then inserts the defined **state variable's** value into the `<p>` tag.

When the clicking the second button, with `AMP.setState({myState:{baz: myState.foo}})` action defined, it [deep-merges](#deep-merge-with-ampsetstate) the "baz" **state variable** value to the same as the "foo" **state variable** value. Both `<p>` tags display "bar".

**State variable** values can update to values not defined in the initial state. When clicking the third button, with `"tap:AMP.setState({myState:{baz: 'world'}})"` action defined, it deep merges the "baz" **state variable** value, overriding it to "world".

Clicking the first button after the other two sets the current state. Nothing will change.

The **state variables** reverts back to the defined JSON in `<amp-state>` on page refresh.

##### Event triggering and data

When triggered by certain events, `AMP.setState()` can access event-related data on the `event` property.

[example preview="inline" playground="true" imports="amp-bind"]

```html
<!-- The "change" event of this <input> element contains
     a "value" variable that can be referenced via "event.value". -->
<select on="change:AMP.setState({ option: event.value })">
  <option value="0">No selection</option>
  <option value="1">Option 1</option>
  <option value="2">Option 2</option>
</select>
<div hidden [hidden]="option != 1">
  Option 1
</div>
<div hidden [hidden]="option != 2">
  Option 2
</div>
```

[/example]

#### Updating nested variables

Nested objects are generally merged to a maximum depth of 10. All variables, including those defined in `<amp-state>`, can be overidden.

[example preview="inline" playground="true" imports="amp-bind"]

```html
<amp-state id="myState">
  <script type="application/json">
    {
      "foo": "bar",
      "first": {
          "a": "nested once",
          "ab": {
          	"b": "nested twice",
          	"bc":{
              	"c": "nested three times",
                  "cd": {
                  	"d": "nested four times",
                      "de": {
                      	"e": "nested five times",
                          "ef": {
                          	"f": "nested six times",
                              "fg": {
                              	"g": "nested seven times",
                                  "gh": {
                                  	"h": "nested nine times",
                                      "hi": {
                                      	"i": "nested ten times"
                                      }
                                  }
                              }
                          }
                      }
                  }
              }
          }
      }
    }
  </script>
</amp-state>
<p [text]="myState.foo"></p>
<p [text]="myState.first.ab.bc.cd.de.ef.fg.gh.hi.i"></p>
<button on="tap:AMP.setState({})">See value of set state</button>
<button
  on="tap:AMP.setState({ myState: {first: {ab: {bc: {cd: {de: {ef: {fg: {gh: {hi: {i:'this is as far as you should merge nested values'} } } } } } } } } } })"
>
  Merge 10th nested object
</button>
```

[/example]

#### Circular references

`AMP.setState(object)` throws an error if `object` contains a circular reference.

#### Removing a variable

Remove an existing state variable by setting its value to `null` in `AMP.setState()`.

```html
<button on="tap:AMP.setState({removeMe: null})"></button>
```

#### Deep-merge with `AMP.setState()`

Calling `AMP.setState()` deep-merges the provided object literal with the current state. `amp-bind` writes all literals to the state directly, except for nested objects, which are recursively merged. Primitives and arrays are in the state are always overwritten by variables of the same name in the object literal.

[example preview="inline" playground="true" imports="amp-bind"]

```html
<p [text]="employee.name">Name</p>
<p [text]="employee.age">Age</p>
<p [text]="employee.vehicle">Vehicle</p>
<!-- Pressing this button changes state to: -->
<button
  on="tap:AMP.setState({
              employee: {
                name: 'John Smith',
                age: 47,
                vehicle: 'Car'
              }
            })"
>
  Set employee to John Smith
</button>
<!-- Pressing this button recursively merges the object literal argument,  -->
<!-- `{employee: {age: 64}}`, into the existing state. -->

<button
  on="tap:AMP.setState({
              employee: {
                age: 64
              }
            })"
>
  Set employee age to 64
</button>
<!-- The value updates from 47 to 64 at employee.age.  -->
<!-- No other values change. -->
```

[/example]

### Refreshing state data

The `refresh` action refetches data from data point the `src` attribute points to. It ignores the browser cache.

[example preview="inline" playground="true" imports="amp-bind"]

```html
<amp-state id="currentTime" src="/documentation/examples/api/time"></amp-state>
<button on="tap:currentTime.refresh">
  Refresh
</button>
<div [text]="currentTime.time"></div>
```

[/example]

A common need for `refresh` is working with live content that needs to be updated, such as a live sports score.

### Modifying history with `AMP.pushState()`

`AMP.pushState()` writes state changes to the history. Navigating back, will restore the previous state. To test this, increase the count in the example below and use your browser's back button to decrease the count.

[example preview="inline" playground="true" imports="amp-bind"]

```html
<amp-state id="count">
  <script type="application/json">
    1
  </script>
</amp-state>
<div>Item <span [text]="count">1</span></div>
<button on="tap:AMP.pushState({ count: count + 1 })">Increase count</button>
```

[/example]

Using `AMP.pushState()` sets the current state to the most recent pushed state.

## Expressions

`amp-bind` uses JavaScript-like expressions that can reference the state.

### Differences from JavaScript

- Expressions may only access the containing document's [state](#state).
- Expressions **do not** have access to `window` or `document`. `global` references the top-level state.
- Only `amp-bind` [allowed-listed functions](#allowed-listed functions) and operators are usable. are usable. Use of arrow functions are allowed as function parameters, e.g. `[1, 2, 3].map(x => x + 1)`.
  - Custom functions, classes and loops are disallowed.
- Undefined variables and array-index-out-of-bounds return `null` instead of `undefined` or throwing errors.
- A single expression is currently capped at 50 operands for performance. Please [contact us](https://github.com/ampproject/amphtml/issues/new) if this is insufficient for your use case.

The following are all valid expressions:

[example preview="inline" playground="true" imports="amp-bind"]

```html
<p [text]="myExpressionsState.foo"></p>
<!-- 1 + '1'; // 11 -->
<button on="tap:AMP.setState({myExpressionsState: {foo: 1 + '1'}})">
  foo: 1 + "1"
</button>
<!-- 1 + +'1'; // 2 -->
<button on="tap:AMP.setState({myExpressionsState: {foo: 1 + + '1'}})">
  foo: 1 + + "1"
</button>
<!-- !0; // true -->
<button on="tap:AMP.setState({myExpressionsState: {foo: !0}})">foo: !0</button>
<!-- null || 'default'; // 'default' -->
<button on="tap:AMP.setState({myExpressionsState: {foo: null || 'default'}})">
  null || "default"
</button>
<!-- [1, 2, 3].map(x => x + 1); // 2,3,4 -->
<button
  on="tap:AMP.setState({myExpressionsState: {foo: [1, 2, 3].map(x => x + 1)}})"
>
  [1, 2, 3].map(x => x + 1)
</button>
```

[/example]

Find the full expression grammar and implementation in [bind-expr-impl.jison](./0.1/bind-expr-impl.jison) and [bind-expression.js](./0.1/bind-expression.js).

### Allowed-listed functions

#### [`Array`](https://developer.mozilla.org/en-US/docs/Web/JavaScript/Reference/Global_Objects/Array#Methods)

Single-parameter arrow functions can't have parentheses, e.g. use `x => x + 1` instead of `(x) => x + 1`. `sort()` and `splice()` return modified copies instead of operating in-place.

- [concat](https://developer.mozilla.org/en-US/docs/Web/JavaScript/Reference/Global_Objects/Array/concat)
- [filter](https://developer.mozilla.org/en-US/docs/Web/JavaScript/Reference/Global_Objects/Array/filter)
- [includes](https://developer.mozilla.org/en-US/docs/Web/JavaScript/Reference/Global_Objects/Array/includes)
- [indexOf](https://developer.mozilla.org/en-US/docs/Web/JavaScript/Reference/Global_Objects/Array/indexOf)
- [join](https://developer.mozilla.org/en-US/docs/Web/JavaScript/Reference/Global_Objects/Array/join)
- [lastIndexOf](https://developer.mozilla.org/en-US/docs/Web/JavaScript/Reference/Global_Objects/Array/lastIndexOf)
- [map](https://developer.mozilla.org/en-US/docs/Web/JavaScript/Reference/Global_Objects/Array/map)
- [reduce](https://developer.mozilla.org/en-US/docs/Web/JavaScript/Reference/Global_Objects/Array/reduce)
- [slice](https://developer.mozilla.org/en-US/docs/Web/JavaScript/Reference/Global_Objects/Array/slice)
- [some](https://developer.mozilla.org/en-US/docs/Web/JavaScript/Reference/Global_Objects/Array/some)
- [sort](https://developer.mozilla.org/en-US/docs/Web/JavaScript/Reference/Global_Objects/Array/sort) (not-in-place)
- [splice](https://developer.mozilla.org/en-US/docs/Web/JavaScript/Reference/Global_Objects/Array/splice) (not-in-place)

[example preview="inline" playground="true" imports="amp-bind"]

```html
<amp-state id="myArrayState">
  <script type="application/json">
    {
      "foo": [1, 2, 3],
      "bar": ["hello", "world", "bar", "baz"],
      "baz": "Hello world, welcome to amp-bind"
    }
  </script>
</amp-state>
<p [text]="'concat: ' + myArrayState.foo.concat()">concat: 1, 2, 3</p>
<p [text]="'filter: ' + myArrayState.bar.filter(word => word.length > 3)">
  filter: words with less than three letter
</p>
<p [text]="'includes: ' + myArrayState.bar.includes('hello' || 'world')">
  includes: "hello" or "world"
</p>
<p [text]="'indexOf: ' + myArrayState.bar.indexOf('world')">indexOf: "world"</p>
<p [text]="'join: ' + myArrayState.bar.join('-')">
  join: all words with a dash
</p>
<p [text]="'lastIndexOf: ' + myArrayState.baz.lastIndexOf('amp-bind')">
  lastIndexOf: "amp-bind"
</p>
<p [text]="'map: ' + myArrayState.foo.map((x, i) => x + i)">
  map: add each number to previous number
</p>
<p [text]="'reduce: ' + myArrayState.foo.reduce((x, i) => x + i)">
  reduce: add all numbers in array together
</p>
<p [text]="'slice: ' + myArrayState.bar.slice(1,3)">
  slice: return words at index 1 and 3
</p>
<p [text]="'some: ' + myArrayState.foo.some(x => x < 2)">
  some: some numbers are less than 2
</p>
<p [text]="'sort: ' + myArrayState.bar.sort()">
  sort: place words in alphabetical order
</p>
<p [text]="'splice: ' + myArrayState.bar.splice(2, 0, 'amp-bind')">
  splice: place "amp-bind" at index 2
</p>
<button on="tap:AMP.setState({})">Evaluate</button>
```

[/example]

#### [`Number`](https://developer.mozilla.org/en-US/docs/Web/JavaScript/Reference/Global_Objects/Number#Methods)

- [toExponential](https://developer.mozilla.org/en-US/docs/Web/JavaScript/Reference/Global_Objects/Number/toExponential)
- [toFixed](https://developer.mozilla.org/en-US/docs/Web/JavaScript/Reference/Global_Objects/Number/toFixed)
- [toPrecision](https://developer.mozilla.org/en-US/docs/Web/JavaScript/Reference/Global_Objects/Number/toPrecision)
- [toString](https://developer.mozilla.org/en-US/docs/Web/JavaScript/Reference/Global_Objects/Number/toString)

[example preview="inline" playground="true" imports="amp-bind"]

```html
<p [text]="'toExponential: ' + (100).toExponential(5)">
  toExponential: 100 to the exponent of 5
</p>
<p [text]="'toFixed: ' + (1.99).toFixed(1)">
  toFixed: 1.99 rounded and fixed to first decimal
</p>
<p [text]="'toPrecision: ' + (1.234567).toPrecision(3)">
  toPrecision: 1.234567 returned as a string to the third digit
</p>
<p [text]="'toString ' + (3.14).toString()">
  toString: 3.14 returned as a string
</p>
<button on="tap:AMP.setState({})">Evaluate</button>
```

[/example]

#### [`String`](https://developer.mozilla.org/en-US/docs/Web/JavaScript/Reference/Global_Objects/String#Methods)

- [charAt](https://developer.mozilla.org/en-US/docs/Web/JavaScript/Reference/Global_Objects/String/charAt)
- [charCodeAt](https://developer.mozilla.org/en-US/docs/Web/JavaScript/Reference/Global_Objects/String/charCodeAt)
- [concat](https://developer.mozilla.org/en-US/docs/Web/JavaScript/Reference/Global_Objects/String/concat)
- [indexOf](https://developer.mozilla.org/en-US/docs/Web/JavaScript/Reference/Global_Objects/String/indexOf)
- [lastIndexOf](https://developer.mozilla.org/en-US/docs/Web/JavaScript/Reference/Global_Objects/String/indexOf)
- [replace](https://developer.mozilla.org/en-US/docs/Web/JavaScript/Reference/Global_Objects/String/replace)
- [slice](https://developer.mozilla.org/en-US/docs/Web/JavaScript/Reference/Global_Objects/String/slice)
- [split](https://developer.mozilla.org/en-US/docs/Web/JavaScript/Reference/Global_Objects/String/split)
- [substr](https://developer.mozilla.org/en-US/docs/Web/JavaScript/Reference/Global_Objects/String/substr)
- [toLowerCase](https://developer.mozilla.org/en-US/docs/Web/JavaScript/Reference/Global_Objects/String/toLowerCase)
- [toUpperCase](https://developer.mozilla.org/en-US/docs/Web/JavaScript/Reference/Global_Objects/String/toUpperCase)

[example preview="inline" playground="true" imports="amp-bind"]

```html
<amp-state id="myStringState">
  <script type="application/json">
    {
      "foo": "Hello world",
      "bar": ", welcome to amp-bind"
    }
  </script>
</amp-state>
<p [text]="'charAt: ' + myStringState.foo.charAt(6)">
  charAt: The character at index 6
</p>
<p [text]="'charCodeAt: ' + myStringState.foo.charCodeAt(6)">
  charCodeAt: The UTF-16 code unit of the character at index 6
</p>
<p [text]="'concat: ' + myStringState.foo.concat(myState.bar)">
  concat: Combine foo and bar
</p>
<p [text]="'lastIndexOf: ' + myStringState.foo.lastIndexOf('w')">
  lastIndexOf: The index of "w"
</p>
<p [text]="'replace: ' + myStringState.foo.replace('world', 'amp-bind')">
  replace: Replace "world" with "amp-bind"
</p>
<p [text]="'slice: ' + myStringState.foo.slice(5)">
  slice: Extract the first 5 characters
</p>
<p [text]="'split: ' + myStringState.foo.split(' ')">
  split: Split words at space and return as array
</p>
<p [text]="'toLowerCase: ' + myStringState.foo.toLowerCase()">
  toLowerCase: Make all letters lower case
</p>
<p [text]="'toUpperCase: ' + myStringState.foo.toUpperCase()">
  toUpperCase: Make all letters upper case
</p>
<button on="tap:AMP.setState({})">Evaluate</button>
```

[/example]

#### [`Math`](https://developer.mozilla.org/en-US/docs/Web/JavaScript/Reference/Global_Objects/Math)

Static functions are not namespaced, e.g. use `abs(-1)` instead of `Math.abs(-1)`

- [abs](https://developer.mozilla.org/en-US/docs/Web/JavaScript/Reference/Global_Objects/Math/abs)
- [ceil](https://developer.mozilla.org/en-US/docs/Web/JavaScript/Reference/Global_Objects/Math/ceil)
- [floor](https://developer.mozilla.org/en-US/docs/Web/JavaScript/Reference/Global_Objects/Math/floor)
- [max](https://developer.mozilla.org/en-US/docs/Web/JavaScript/Reference/Global_Objects/Math/max)
- [min](https://developer.mozilla.org/en-US/docs/Web/JavaScript/Reference/Global_Objects/Math/min)
- [pow](https://developer.mozilla.org/en-US/docs/Web/JavaScript/Reference/Global_Objects/Math/pow)
- [random](https://developer.mozilla.org/en-US/docs/Web/JavaScript/Reference/Global_Objects/Math/random)
- [round](https://developer.mozilla.org/en-US/docs/Web/JavaScript/Reference/Global_Objects/Math/round)
- [sign](https://developer.mozilla.org/en-US/docs/Web/JavaScript/Reference/Global_Objects/Math/sign)

[example preview="inline" playground="true" imports="amp-bind"]

```html
<p [text]="'abs: ' + abs(5 - 9)">abs: absolute number of 5 - 9</p>
<p [text]="'ceil: ' + ceil(1.01)">
  abs: round 1.01 up to the next largest whole number
</p>
<p [text]="'floor: ' + floor(1.99)">floor: round 1.99 down to a whole number</p>
<p [text]="'max: ' + max(100, 4, 98)">max: return largest number</p>
<p [text]="'min: ' + min(100, 4, 98)">min: return smalled number</p>
<p [text]="'pow: ' + pow(5, 3)">pow: return 5 to the power of 3</p>
<p [text]="'random: ' + random()">
  random: return a number greater than 0 and less than 1
</p>
<p [text]="'round: ' + round(1.51)">round: round 1.51</p>
<p [text]="'sign: ' + sign(-9)">sign: evaluate if positive or negative</p>
<button on="tap:AMP.setState({})">Evaluate</button>
```

[/example]

#### [`Object`](https://developer.mozilla.org/en-US/docs/Web/JavaScript/Reference/Global_Objects/Object)

Static functions are not namespaced, e.g. use `keys(Object)` instead of `Object.abs(Object)`

- [keys](https://developer.mozilla.org/en-US/docs/Web/JavaScript/Reference/Global_Objects/Object/keys)
- [values](https://developer.mozilla.org/en-US/docs/Web/JavaScript/Reference/Global_Objects/Object/values)

[example preview="inline" playground="true" imports="amp-bind"]

```html
<amp-state id="myObjectState">
  <script type="application/json">
    {
      "hello": "world",
      "foo": "bar"
    }
  </script>
</amp-state>
<p [text]="'keys: ' + keys(myObjectState)">
  keys: myObjectState JSON object keys
</p>
<p [text]="'values: ' + values(myObjectState)">
  values: myObjectState JSON object values
</p>
<button on="tap:AMP.setState({})">Evaluate</button>
```

[/example]

#### [`Global`](https://developer.mozilla.org/en-US/docs/Web/JavaScript/Reference/Global_Objects)

- [encodeURI](https://developer.mozilla.org/en-US/docs/Web/JavaScript/Reference/Global_Objects/encodeURI)
- [encodeURIComponent](https://developer.mozilla.org/en-US/docs/Web/JavaScript/Reference/Global_Objects/encodeURIComponent)

[example preview="inline" playground="true" imports="amp-bind"]

```html
<p [text]="'encodeURI: ' + encodeURI('https://amp.dev/😉')">
  encodeURI: Encode a URI and ignore protocol prefix
</p>
<p [text]="'encodeURIComponent: ' + encodeURIComponent('https://amp.dev/😉')">
  encodeURIComponent: Encode a URI
</p>
<button on="tap:AMP.setState({})">Evaluate</button>
```

[/example]

#### Expression grammar

The BNF-like grammar for `amp-bind` expressions:

```text
expr:
    operation
  | invocation
  | member_access
  | '(' expr ')'
  | variable
  | literal
  ;

operation:
    '!' expr
  | '-' expr %prec UMINUS
  | '+' expr %prec UPLUS
  |  expr '+' expr
  | expr '-' expr
  | expr '*' expr
  | expr '/' expr
  | expr '%' expr
  | expr '&&' expr
  | expr '||' expr
  | expr '<=' expr
  | expr '<' expr
  | expr '>=' expr
  | expr '>' expr
  | expr '!=' expr
  | expr '==' expr
  | expr '?' expr ':' expr
  ;

invocation:
    NAME args
  | expr '.' NAME args
  | expr '.' NAME '(' arrow_function ')'
  | expr '.' NAME '(' arrow_function ',' expr ')'
  ;

arrow_function:
    '(' ')' '=>' expr
  | NAME '=>' expr
  | '(' params ')' '=>' expr
  ;

params:
    NAME ',' NAME
  | params ',' NAME
  ;

args:
    '(' ')'
  | '(' array ')'
  ;

member_access:
    expr member
  ;

member:
    '.' NAME
  | '[' expr ']'
  ;

variable:
    NAME
  ;

literal:
    primitive
  | object_literal
  | array_literal
  ;

primitive:
    STRING
  | NUMBER
  | TRUE
  | FALSE
  | NULL
  ;

array_literal:
    '[' ']'
  | '[' array ']'
  | '[' array ',' ']'
  ;

array:
    expr
  | array ',' expr
  ;

object_literal:
    '{' '}'
  | '{' object '}'
  | '{' object ',' '}'
  ;

object:
    key_value
  | object ',' key_value
  ;

key_value:
  key ':' expr
  ;

key:
    NAME
  | primitive
  | '[' expr ']'
  ;
```

### Defining macros with `amp-bind-macro`

Reuse `amp-bind` expression fragments by defining an `amp-bind-macro`. The `amp-bind-macro` element allows an expression that takes zero or more arguments and references the current state. Invoke `amp-bind-macros` like a function, referencing the `id` attribute value from anywhere in the document.

[example preview="inline" playground="true" imports="amp-bind"]

```html
<amp-bind-macro
  id="circleArea"
  arguments="radius"
  expression="3.14 * radius * radius"
></amp-bind-macro>
<p>
  Input a radius value
</p>
<input
  type="number"
  min="0"
  max="100"
  value="0"
  on="input-throttled:AMP.setState({myCircle:{radius: event.value}})"
/>
<p>
  The circle has an area of
  <span [text]="circleArea(myCircle.radius)">0</span>.
</p>
```

[/example]

A macro can also call other macros <i>defined before itself</i>. A macro cannot call itself recursively.

## Bindings

A **binding** is a special attribute of the form `[property]` that links an element's property to an [expression](#expressions). Use the alternative,[XML-compatible](#xml-compatibility) syntax if developing in XML.

When the **state** changes, expressions tied to that state are evaluated. The element properties **bound** to the **state** are updated with the new expression results.

Boolean expression results toggle boolean attributes. For example: `<amp-video [controls]="expr"...>`. When `expr` evaluates to `true`, the `<amp-video>` element has the `controls` attribute. When `expr` evaluates to `false`, the `controls` attribute is removed.

[example preview="inline" playground="true" imports="amp-bind, amp-video"]

```html
<amp-video
  [controls]="controls"
  width="640"
  height="360"
  layout="responsive"
  poster="/static/inline-examples/images/kitten-playing.png"
>
  <source
    src="/static/inline-examples/videos/kitten-playing.webm"
    type="video/webm"
  />
  <source
    src="/static/inline-examples/videos/kitten-playing.mp4"
    type="video/mp4"
  />
  <div fallback>
    <p>This browser does not support the video element.</p>
  </div>
</amp-video>
<button on="tap:AMP.setState({ controls: true })">
  Controls
</button>
<button on="tap:AMP.setState({ controls: false })">
  No Controls
</button>
```

[/example]

### XML compatibility

If developing with XML, use the alternative `data-amp-bind-property` syntax. The `[` and `]` characters in attribute names is invalid XML, making the `[property]` syntax unavailable.

Replace the `property` field with the name of the property you would like to define in `data-amp-bind-property`.

For example, `[text]="myState.foo"` would become `data-amp-bind-text="myState.foo"`.

### Binding types

`amp-bind` supports data bindings on five types of element state.

[**Node.textContent**](https://developer.mozilla.org/en-US/docs/Web/API/Node/textContent)

Bind `Node.textContent` using the `[text]` attribute. The `[text]` attribute is supported on most text elements.

```html
<p [text]="'Hello ' + myState.foo">Hello World</p>
<p></p>
```

[**CSS classes**]("https://developer.mozilla.org/en-US/docs/Web/HTML/Global_attributes/class")

Bind an element's `class` using the `[class]` attribute. A `[class]` expression must result in a space-delimited string. Meaning, if you are binding multiple classes, use a space between names. A comma or dash will be evaluated as the class name.

[example preview="inline" playground="true" imports="amp-bind"]

```html
<style amp-custom>
  .background-green {
    background: green;
  }
  .background-red {
    background: red;
  }
  .border-red {
    border-color: red;
    border-width: 5px;
    border-style: solid;
  }
</style>
<div class="background-red" [class]="myClass">Hello World</div>
<!-- This button adds both classes -->
<button on="tap:AMP.setState({ myClass: 'background-green border-red' })">
  Working: Change Class
</button>
<!-- This expression evaluates to class="background-green,border-red" -->
<button on="tap:AMP.setState({ myClass: 'background-green,border-red' })">
  Broken: Change Class
</button>
```

[/example]

[**the `hidden` attribute**](https://developer.mozilla.org/en-US/docs/Web/HTML/Global_attributes/hidden)

Hide and reveal and element using the `[hidden]` attribute. A `[hidden]` expression should be a boolean expression.

[example preview="inline" playground="true" imports="amp-bind"]

```html
<p [hidden]="hiddenState">Hello there!</p>
<button on="tap:AMP.setState({hiddenState: true})">Hide</button>
<button on="tap:AMP.setState({hiddenState: false})">Show</button>
```

[/example]

**Size of [AMP components](https://www.ampproject.org/docs/reference/components)**

Change the `width` and `height` using the `[width]` and `[height]` attributes.

[example preview="inline" playground="true" imports="amp-bind"]

```html
<amp-img
  src="https://unsplash.it/400/200"
  width="200"
  [width]="myImageDimension.width"
  height="100"
  [height]="myImageDimension.height"
>
</amp-img>
<button
  on="tap:AMP.setState({
              myImageDimension: {
              width: 400,
              height: 200
              }
              })"
>
  Change size
</button>
```

[/example]

**Accessibility states and properties**

Use to dynamically update information available to assistive technologies, such as screen readers. All `[aria-*]` and `[data-*]` are bindable. See the [full list here](https://www.w3.org/WAI/PF/aria-1.1/states_and_properties).

**AMP Component specific and HTML attributes**

Some AMP components and HTML elements have specific bindable attributes. They are listed below.

### AMP component specific attributes

[filter formats="websites"]

**`<amp-brightcove>`**

- `[data-account]`
- `[data-embed]`
- `[data-player]`
- `[data-player-id]`
- `[data-playlist-id]`
- `[data-video-id]` Changes the displayed Brightcove video.
  [/filter] <!-- formats="websites" -->

**`<amp-carousel type=slides>`**

- `[slide]` Changes the currently displayed slide index.

[See an example](https://amp.dev/documentation/examples/multimedia-animations/image_galleries_with_amp-carousel/#linking-carousels-with-amp-bind).

[filter formats="websites"]

**`<amp-date-picker>`**

- `[min]` Sets the earliest selectable date
- `[max]` Sets the latest selectable date

**`<amp-google-document-embed>`**

- `[src]` Displays the document at the updated URL.
- `[title]` Changes the document's title.

**`<amp-iframe>`**

- `[src]` Changes the iframe's source URL.

[/filter] <!-- formats="websites" -->
[filter formats="websites, ads"]

**`<amp-img>`**

- `[alt]`
- `[attribution]`
- `[src]`
- `[srcset]`

Bind to `[srcset]` instead of `[src]` to support responsive images. See corresponding [`amp-img` attributes](../../builtins/amp-img.md#attributes).
[/filter] <!-- formats="websites, ads" -->
[filter formats="email"]

**`<amp-img>`**

- `[alt]`
- `[attribution]`
  [/filter] <!-- formats="email" -->

**`<amp-lightbox>`**

- `[open]` Toggles display of the lightbox.

[tip type="default"]
Use `on="lightboxClose: AMP.setState(...)"` to update variables when the lightbox is closed.
[/tip]

[filter formats="websites, stories"]

**`<amp-list>`**

- `[src]`

If the expression is a string, it fetches and renders JSON from the string URL. If the expression is an object or array, it renders the expression data.
[/filter] <!-- formats="websites, stories" -->

[filter formats="websites, email"]

**`<amp-selector>`**

- `[selected]` Changes the currently selected children element(s) identified by their `option` attribute values. Supports a comma-separated list of values for multiple selection. [See an example](https://amp.dev/documentation/examples/multimedia-animations/image_galleries_with_amp-carousel/?format=email#linking-carousels-with-amp-bind).
- `[disabled]`

[tip type="note"]
`[selected]` does not have a non-bindable attribute. The AMP Validator will throw an error if `selected` is used.
[/tip]

[/filter] <!-- formats="websites, email" -->

[filter formats="websites, stories, ads"]

**`<amp-state>`**

- `[src]`

Fetches JSON from the new URL and merges it into the existing state. The following update will ignore `<amp-state>`elements to prevent cycles.
[/filter] <!-- formats="websites, stories, ads" -->

[filter formats="websites, stories"]

**`<amp-twitter>`**

- `[data-tweetid]` Changes the displayed Tweet.

[/filter] <!-- formats="websites" -->

[filter formats="websites, stories, ads"]

**`<amp-video>`**

- `[alt]`
- `[attribution]`
- `[controls]`
- `[loop]`
- `[poster]`
- `[preload]`
- `[src]`

See corresponding [`amp-video` attributes](../amp-video/amp-video.md#attributes).
[/filter] <!-- formats="websites, stories, ads" -->

[filter formats="websites, ads"]

**`<amp-youtube>`**

- `[data-videoid]` Changes the displayed YouTube video.

[/filter] <!-- formats="websites, ads" -->

[filter formats="websites, stories, ads"]

### HTML attributes

**`<a>`**

- `[href]` Changes the link.

**`<button>`**

- `[disabled]`
- `[type]`
- `[value]`

[/filter] <!-- formats="websites, stories, ads" -->

[filter formats="email"]

**`<button>`**

- `[disabled]`
- `[value]`

See corresponding [button attributes](https://developer.mozilla.org/en-US/docs/Web/HTML/Element/button#Attributes).

[/filter] <!-- formats="email" -->

**`<details>`**

- `[open]`

See corresponding [details attributes](https://developer.mozilla.org/en-US/docs/Web/HTML/Element/details#Attributes).

**`<fieldset>`**

- `[disabled]` Enables or disables the fieldset.

**`<image>`**

- `[xlink:href]`

See corresponding [image attributes](https://developer.mozilla.org/en-US/docs/Web/SVG/Element/image).

[filter formats="websites, stories, ads"]

**`<input>`**

- `[accept]`
- `[accessKey]`
- `[autocomplete]`
- `[checked]`
- `[disabled]`
- `[height]`
- `[inputmode]`
- `[max]`
- `[maxlength]`
- `[multiple]`
- `[pattern]`
- `[placeholder]`
- `[readonly]`
- `[required]`
- `[selectiondirection]`
- `[size]`
- `[spellcheck]`
- `[step]`
- `[type]`
- `[value]`
- `[width]`

See corresponding [input attributes](https://developer.mozilla.org/en-US/docs/Web/HTML/Element/input#Attributes).

[/filter] <!-- formats="websites, stories, ads" -->

[filter formats="email"]

**`<input>`**

- `[autocomplete]`
- `[disabled]`
- `[height]`
- `[max]`
- `[maxlength]`
- `[multiple]`
- `[pattern]`
- `[placeholder]`
- `[readonly]`
- `[required]`
- `[size]`
- `[spellcheck]`
- `[step]`
- `[value]`
- `[width]`

See corresponding [input attributes](https://developer.mozilla.org/en-US/docs/Web/HTML/Element/input#Attributes).

[/filter] <!-- formats="email" -->

**`<option>`**

- `[disabled]`
- `[label]`
- `[selected]`
- `[value]`

See corresponding [option attributes](https://developer.mozilla.org/en-US/docs/Web/HTML/Element/option#Attributes).

**`<optgroup>`**

- `[disabled]`
- `[label]`

See corresponding [optgroup attributes](https://developer.mozilla.org/en-US/docs/Web/HTML/Element/optgroup#Attributes).

**`<section>`**

- `[data-expand]` Changes the expansion of a `section` in an [`amp-accordion`](../amp-accordion/amp-accordion.md).

[filter formats="websites, stories, ads"]

**`<select>`**

- `[autofocus]`
- `[disabled]`
- `[multiple]`
- `[required]`
- `[size]`

See corresponding [select attributes](https://developer.mozilla.org/en-US/docs/Web/HTML/Element/select#Attributes).

[/filter] <!-- formats="websites, stories, ads" -->

[filter formats="email"]

**`<select>`**

- `[disabled]`
- `[multiple]`
- `[required]`
- `[size]`

See corresponding [select attributes](https://developer.mozilla.org/en-US/docs/Web/HTML/Element/select#Attributes).

[/filter] <!-- formats="email" -->

**`<source>`**

- `[src]`
- `[type]`

See corresponding [source attributes](https://developer.mozilla.org/en-US/docs/Web/HTML/Element/source#Attributes).

**`<track>`**

- [label]
- [src]
- [srclang]

See corresponding [track attributes](https://developer.mozilla.org/en-US/docs/Web/HTML/Element/track#Attributes).

[filter formats="websites, stories, ads"]

**`<textarea>`**

- `[autocomplete]`
- `[autofocus]`
- `[cols]`
- `[disabled]`
- `[defaultText]`
- `[maxlength]`
- `[minlength]`
- `[placeholder]`
- `[readonly]`
- `[required]`
- `[rows]`
- `[selectiondirection]`
- `[selectionend]`
- `[selectionstart]`
- `[spellcheck]`
- `[wrap]`

Use `[defaultText]` to update initial text, and `[text]` to update current text. See corresponding [textarea attributes](https://developer.mozilla.org/en-US/docs/Web/HTML/Element/textarea#Attributes).

[/filter] <!-- formats="websites, stories, ads" -->

[filter formats="email"]

**`<textarea>`**

- `[autocomplete]`
- `[cols]`
- `[disabled]`
- `[defaultText]`
- `[maxlength]`
- `[minlength]`
- `[placeholder]`
- `[readonly]`
- `[required]`
- `[rows]`
- `[spellcheck]`
- `[wrap]`

Use `[defaultText]` to update initial text, and `[text]` to update current text. See corresponding [textarea attributes](https://developer.mozilla.org/en-US/docs/Web/HTML/Element/textarea#Attributes).

[/filter] <!-- formats="email" -->

### Disallowed bindings

For security reasons, binding to `innerHTML` is disallowed.

All attribute bindings are sanitized for unsafe values (e.g., `javascript:`).

### Invalid AMP email attributes

The AMP for Email spec disallows the use of the following attributes on the AMP email format.

- `[src]`
- `src`
- `credentials`
- `overridable`

[/filter] <!-- formats="email" -->

## Debugging

[filter formats="websites, stories, ads"]
Test in development mode. Enter development by adding the fragment `#development=1` to the end of the URL. This highlights warnings and errors in the browser console during development and grants access to special debugging functions.
[/filter] <!-- formats="websites, stories, ads" -->

[filter formats="email"]
Test in development mode by saving the email as an HTML file. Test in the browser by adding the fragment `#development=1` to the end of the URL. This highlights warnings and errors in the browser console during development and grants access to special debugging functions.
[/filter] <!-- formats="email" -->

### Warnings

In development mode, `amp-bind` will issue a warning when the default value of a bound attribute doesn't match its corresponding expression's initial result. This can help prevent unintended mutations caused by changes in other state variables. For example:

```html
<!-- The element's default class value ('def') doesn't match the expression result for [class] ('abc'),
     so a warning will be issued in development mode. -->
<p [class]="'abc'" class="def"></p>
```

In development mode, `amp-bind` will also issue a warning when dereferencing undefined variables or properties. This can also help prevent unintended mutations due to `null` expression results. For example:

```html
<amp-state id="myAmpState">
  <script type="application/json">
    { "foo": 123 }
  </script>
</amp-state>

<!-- The amp-state#myAmpState does not have a `bar` variable, so a warning
     will be issued in development mode. -->
<p [text]="myAmpState.bar">Some placeholder text.</p>
```

### Errors

Below outlines the types of errors that may arise when working with `amp-bind`.

<table>
  <tr>
    <th>Type</th>
    <th>Message</th>
    <th>Suggestion</th>
  </tr>
  <tr>
    <td class="col-thirty">Invalid binding</td>
    <td class="col-fourty"><em>Binding to [foo] on &lt;P> is not allowed</em>.</td>
    <td class="col-thirty">Use only <a href="#element-specific-attributes">white-listed bindings</a>.</td>
  </tr>
  <tr>
    <td>Syntax error</td>
    <td><em>Expression compilation error in...</em></td>
    <td>Verify the expression for typos.</td>
  </tr>
  <tr>
    <td>Non-whitelisted functions</td>
    <td><em>alert is not a supported function.</em></td>
    <td>Use only <a href="#white-listed-functions">white-listed functions</a>.</td>
  </tr>
  <tr>
    <td>Sanitized result</td>
    <td><em>"javascript:alert(1)" is not a valid result for [href].</em></td>
    <td>Avoid banned URL protocols or expressions that would fail the AMP Validator.</td>
  </tr>
  <tr>
    <td>CSP violation</td>
    <td><em>Refused to create a worker from 'blob:...' because it violates the following Content Security Policy directive...</em></td>
    <td>Add <code>default-src blob:</code> to your origin's Content Security Policy. <code>amp-bind</code> delegates expensive work to a <a href="https://developer.mozilla.org/en-US/docs/Web/API/Web_Workers_API/Using_web_workers#Dedicated_workers">dedicated Web Worker</a> to ensure good performance.</td>
  </tr>
</table>

### Debugging State

<<<<<<< HEAD
Use `AMP.printState()` to print the current state to the console.
=======
Use `AMP.printState()` to print the current state to the console.

## Appendix

### `<amp-state>` specification

[filter formats="websites, stories, ads"]
An `amp-state` element may contain either a child `<script>` element **OR** a `src` attribute containing a CORS URL to a remote JSON endpoint, but not both.

```html
<amp-state id="myLocalState">
  <script type="application/json">
    {
      "foo": "bar"
    }
  </script>
</amp-state>

<amp-state id="myRemoteState" src="https://data.com/articles.json"> </amp-state>
```

[/filter] <!-- formats="websites, stories, ads" -->

[filter formats="email"]
An `amp-state` element must contain a child `<script>` element.

```html
<amp-state id="myLocalState">
  <script type="application/json">
    {
      "foo": "bar"
    }
  </script>
</amp-state>
```

[/filter] <!-- formats="email" -->

[filter formats="websites, stories, ads"]

#### XHR batching

AMP batches XMLHttpRequests (XHRs) to JSON endpoints, that is, you can use a single JSON data request as a data source for multiple consumers (e.g., multiple `amp-state` elements) on an AMP page.

For example, if your `amp-state` element makes an XHR to an endpoint, while the XHR is in flight, all subsequent XHRs to the same endpoint won't trigger and will instead return the results from the first XHR.

[/filter] <!-- formats="websites, stories, ads" -->

#### Attributes

[filter formats="websites, stories, ads"]

##### src

The URL of the remote endpoint that will return the JSON that will update this `amp-state`. This must be a CORS HTTP service. The `src` attribute allows all standard URL variable substitutions. See the [Substitutions Guide](../../spec/amp-var-substitutions.md) for more info.

[tip type="important"]
The endpoint must implement the requirements specified in the [CORS Requests in AMP](https://amp.dev/documentation/guides-and-tutorials/learn/amp-caches-and-cors/amp-cors-requests) spec.
[/tip]

##### credentials (optional)

Defines a `credentials` option as specified by the [Fetch API](https://fetch.spec.whatwg.org/).

- Supported values: `omit`, `include`
- Default: `omit`

To send credentials, pass the value of `include`. If this value is set, the response must follow the [AMP CORS security guidelines](https://amp.dev/documentation/guides-and-tutorials/learn/amp-caches-and-cors/amp-cors-requests/#cors-security-in-amp).
[/filter] <!-- formats="websites, stories, ads" -->

[filter formats="email"]

##### Invalid AMP email attributes

The AMP for Email spec disallows the use of the following attributes on the AMP email format.

- `[src]`
- `src`
- `credentials`
- `overridable`

[/filter] <!-- formats="email" -->

### Deep-merge with `AMP.setState()`

When `AMP.setState()` is called `amp-bind` deep-merges the provided object literal with the current state. All variables from the object literal are written to the state directly except for nested objects, which are recursively merged. Primitives and arrays are in the state are always overwritten by variables of the same name in the object literal.

Consider the following example:

```javascript
// State is empty.
{
}
```

```html
<button
  on="tap:AMP.setState({
  employee: {
    name: 'John Smith',
    age: 47,
    vehicle: 'Car'
  }
})"
>
  Set employee to John Smith
</button>
<button
  on="tap:AMP.setState({
  employee: {
    age: 64
  }
})"
>
  Set employee age to 64
</button>
```

When the first button is pressed, the state changes to:

```javascript
{
  employee: {
    name: 'John Smith',
    age: 47,
    vehicle: 'Car',
  }
}
```

When the second button is pressed, `amp-bind` will recursively merge the object literal argument, `{employee: {age: 64}}`, into the existing state.

```javascript
{
  employee: {
    name: 'John Smith',
    age: 64,
    vehicle: 'Car',
  }
}
```

`employee.age` has been updated, however `employee.name` and `employee.vehicle` keys have not changed.

#### Circular references

`AMP.setState(object)` will throw a runtime error if `object` contains a circular reference.

#### Removing a variable

Remove an existing state variable by setting its value to `null` in `AMP.setState()`.

For example:

```html
<button on="tap:AMP.setState({removeMe: null})"></button>
```

### Expression grammar

The BNF-like grammar for `amp-bind` expressions:

```text
expr:
    operation
  | invocation
  | member_access
  | '(' expr ')'
  | variable
  | literal
  ;

operation:
    '!' expr
  | '-' expr %prec UMINUS
  | '+' expr %prec UPLUS
  |  expr '+' expr
  | expr '-' expr
  | expr '*' expr
  | expr '/' expr
  | expr '%' expr
  | expr '&&' expr
  | expr '||' expr
  | expr '<=' expr
  | expr '<' expr
  | expr '>=' expr
  | expr '>' expr
  | expr '!=' expr
  | expr '==' expr
  | expr '?' expr ':' expr
  ;

invocation:
    NAME args
  | expr '.' NAME args
  | expr '.' NAME '(' arrow_function ')'
  | expr '.' NAME '(' arrow_function ',' expr ')'
  ;

arrow_function:
    '(' ')' '=>' expr
  | NAME '=>' expr
  | '(' params ')' '=>' expr
  ;

params:
    NAME ',' NAME
  | params ',' NAME
  ;

args:
    '(' ')'
  | '(' array ')'
  ;

member_access:
    expr member
  ;

member:
    '.' NAME
  | '[' expr ']'
  ;

variable:
    NAME
  ;

literal:
    primitive
  | object_literal
  | array_literal
  ;

primitive:
    STRING
  | NUMBER
  | TRUE
  | FALSE
  | NULL
  ;

array_literal:
    '[' ']'
  | '[' array ']'
  | '[' array ',' ']'
  ;

array:
    expr
  | array ',' expr
  ;

object_literal:
    '{' '}'
  | '{' object '}'
  | '{' object ',' '}'
  ;

object:
    key_value
  | object ',' key_value
  ;

key_value:
  key ':' expr
  ;

key:
    NAME
  | primitive
  | '[' expr ']'
  ;
```
>>>>>>> be3317aa
<|MERGE_RESOLUTION|>--- conflicted
+++ resolved
@@ -1556,281 +1556,4 @@
 
 ### Debugging State
 
-<<<<<<< HEAD
-Use `AMP.printState()` to print the current state to the console.
-=======
-Use `AMP.printState()` to print the current state to the console.
-
-## Appendix
-
-### `<amp-state>` specification
-
-[filter formats="websites, stories, ads"]
-An `amp-state` element may contain either a child `<script>` element **OR** a `src` attribute containing a CORS URL to a remote JSON endpoint, but not both.
-
-```html
-<amp-state id="myLocalState">
-  <script type="application/json">
-    {
-      "foo": "bar"
-    }
-  </script>
-</amp-state>
-
-<amp-state id="myRemoteState" src="https://data.com/articles.json"> </amp-state>
-```
-
-[/filter] <!-- formats="websites, stories, ads" -->
-
-[filter formats="email"]
-An `amp-state` element must contain a child `<script>` element.
-
-```html
-<amp-state id="myLocalState">
-  <script type="application/json">
-    {
-      "foo": "bar"
-    }
-  </script>
-</amp-state>
-```
-
-[/filter] <!-- formats="email" -->
-
-[filter formats="websites, stories, ads"]
-
-#### XHR batching
-
-AMP batches XMLHttpRequests (XHRs) to JSON endpoints, that is, you can use a single JSON data request as a data source for multiple consumers (e.g., multiple `amp-state` elements) on an AMP page.
-
-For example, if your `amp-state` element makes an XHR to an endpoint, while the XHR is in flight, all subsequent XHRs to the same endpoint won't trigger and will instead return the results from the first XHR.
-
-[/filter] <!-- formats="websites, stories, ads" -->
-
-#### Attributes
-
-[filter formats="websites, stories, ads"]
-
-##### src
-
-The URL of the remote endpoint that will return the JSON that will update this `amp-state`. This must be a CORS HTTP service. The `src` attribute allows all standard URL variable substitutions. See the [Substitutions Guide](../../spec/amp-var-substitutions.md) for more info.
-
-[tip type="important"]
-The endpoint must implement the requirements specified in the [CORS Requests in AMP](https://amp.dev/documentation/guides-and-tutorials/learn/amp-caches-and-cors/amp-cors-requests) spec.
-[/tip]
-
-##### credentials (optional)
-
-Defines a `credentials` option as specified by the [Fetch API](https://fetch.spec.whatwg.org/).
-
-- Supported values: `omit`, `include`
-- Default: `omit`
-
-To send credentials, pass the value of `include`. If this value is set, the response must follow the [AMP CORS security guidelines](https://amp.dev/documentation/guides-and-tutorials/learn/amp-caches-and-cors/amp-cors-requests/#cors-security-in-amp).
-[/filter] <!-- formats="websites, stories, ads" -->
-
-[filter formats="email"]
-
-##### Invalid AMP email attributes
-
-The AMP for Email spec disallows the use of the following attributes on the AMP email format.
-
-- `[src]`
-- `src`
-- `credentials`
-- `overridable`
-
-[/filter] <!-- formats="email" -->
-
-### Deep-merge with `AMP.setState()`
-
-When `AMP.setState()` is called `amp-bind` deep-merges the provided object literal with the current state. All variables from the object literal are written to the state directly except for nested objects, which are recursively merged. Primitives and arrays are in the state are always overwritten by variables of the same name in the object literal.
-
-Consider the following example:
-
-```javascript
-// State is empty.
-{
-}
-```
-
-```html
-<button
-  on="tap:AMP.setState({
-  employee: {
-    name: 'John Smith',
-    age: 47,
-    vehicle: 'Car'
-  }
-})"
->
-  Set employee to John Smith
-</button>
-<button
-  on="tap:AMP.setState({
-  employee: {
-    age: 64
-  }
-})"
->
-  Set employee age to 64
-</button>
-```
-
-When the first button is pressed, the state changes to:
-
-```javascript
-{
-  employee: {
-    name: 'John Smith',
-    age: 47,
-    vehicle: 'Car',
-  }
-}
-```
-
-When the second button is pressed, `amp-bind` will recursively merge the object literal argument, `{employee: {age: 64}}`, into the existing state.
-
-```javascript
-{
-  employee: {
-    name: 'John Smith',
-    age: 64,
-    vehicle: 'Car',
-  }
-}
-```
-
-`employee.age` has been updated, however `employee.name` and `employee.vehicle` keys have not changed.
-
-#### Circular references
-
-`AMP.setState(object)` will throw a runtime error if `object` contains a circular reference.
-
-#### Removing a variable
-
-Remove an existing state variable by setting its value to `null` in `AMP.setState()`.
-
-For example:
-
-```html
-<button on="tap:AMP.setState({removeMe: null})"></button>
-```
-
-### Expression grammar
-
-The BNF-like grammar for `amp-bind` expressions:
-
-```text
-expr:
-    operation
-  | invocation
-  | member_access
-  | '(' expr ')'
-  | variable
-  | literal
-  ;
-
-operation:
-    '!' expr
-  | '-' expr %prec UMINUS
-  | '+' expr %prec UPLUS
-  |  expr '+' expr
-  | expr '-' expr
-  | expr '*' expr
-  | expr '/' expr
-  | expr '%' expr
-  | expr '&&' expr
-  | expr '||' expr
-  | expr '<=' expr
-  | expr '<' expr
-  | expr '>=' expr
-  | expr '>' expr
-  | expr '!=' expr
-  | expr '==' expr
-  | expr '?' expr ':' expr
-  ;
-
-invocation:
-    NAME args
-  | expr '.' NAME args
-  | expr '.' NAME '(' arrow_function ')'
-  | expr '.' NAME '(' arrow_function ',' expr ')'
-  ;
-
-arrow_function:
-    '(' ')' '=>' expr
-  | NAME '=>' expr
-  | '(' params ')' '=>' expr
-  ;
-
-params:
-    NAME ',' NAME
-  | params ',' NAME
-  ;
-
-args:
-    '(' ')'
-  | '(' array ')'
-  ;
-
-member_access:
-    expr member
-  ;
-
-member:
-    '.' NAME
-  | '[' expr ']'
-  ;
-
-variable:
-    NAME
-  ;
-
-literal:
-    primitive
-  | object_literal
-  | array_literal
-  ;
-
-primitive:
-    STRING
-  | NUMBER
-  | TRUE
-  | FALSE
-  | NULL
-  ;
-
-array_literal:
-    '[' ']'
-  | '[' array ']'
-  | '[' array ',' ']'
-  ;
-
-array:
-    expr
-  | array ',' expr
-  ;
-
-object_literal:
-    '{' '}'
-  | '{' object '}'
-  | '{' object ',' '}'
-  ;
-
-object:
-    key_value
-  | object ',' key_value
-  ;
-
-key_value:
-  key ':' expr
-  ;
-
-key:
-    NAME
-  | primitive
-  | '[' expr ']'
-  ;
-```
->>>>>>> be3317aa
+Use `AMP.printState()` to print the current state to the console.