--- conflicted
+++ resolved
@@ -160,7 +160,6 @@
   - The second `<p>` element's `class` attribute will be "redBackground".
   - The `amp-img` element will show the image of a cat.
 
-
 [Try out the **live demo**](https://ampbyexample.com/components/amp-bind/) for this example with code annotations!
 
 ## Details
@@ -183,10 +182,11 @@
 </amp-state>
 ```
 
-<<<<<<< HEAD
 [Expressions](#expressions) can reference state variables via dot syntax. In this example, `myState.foo` will evaluate to `"bar"`.
 
-Note that an `<amp-state>` element's JSON has a maximum size of 100KB.
+Note that an `<amp-state>` element's child JSON has a maximum size of 100KB. 
+
+`<amp-state>` can also specify a CORS URL instead of a child JSON script. See the [Appendix](#amp-state-specification) for details.
 
 #### Updating state with `AMP.setState()`
 
@@ -241,17 +241,9 @@
 // the median of the range, else 'No deal'
 event.value > ((event.max - event.min) / 2) ? 'Deal' : 'No deal'
 ```
-=======
-- [Expressions](#expressions) can reference state variables via dot syntax. In this example, `myState.foo` will evaluate to `"bar"`.
-- An `<amp-state>` element's child JSON has a maximum size of 100KB.
-- `<amp-state>` can also specify a CORS URL instead of a child JSON script. See the [Appendix]((#amp-state) for details.
-
-#### `AMP.setState()`
->>>>>>> 4f8e91b5
 
 #### Whitelisted functions
 
-<<<<<<< HEAD
 | Object type | Function(s) | Example |
 | --- | --- | --- |
 | [`Array`](https://developer.mozilla.org/en-US/docs/Web/JavaScript/Reference/Global_Objects/Array#Methods) | `concat`<br>`includes`<br>`indexOf`<br>`join`<br>`lastIndexOf`<br>`slice` | `// Returns true.`<br>`[1, 2, 3].includes(1)` |
@@ -260,10 +252,6 @@
 | [Custom built-ins](#custom-built-in-functions)<sup>2</sup> | `copyAndSplice` | `// Returns [1, 47 ,3].`<br>`copyAndSplice([1, 2, 3], 1, 1, 47)` |
 
 <sup>2</sup>Functions are not namespaced, e.g. use `abs(-1)` instead of `Math.abs(-1)`.
-=======
-- `AMP.setState()` performs a deep merge of its arguments with the document state up to a depth of 10.
-- `AMP.setState()` can override variables initialized by `amp-state`.
->>>>>>> 4f8e91b5
 
 ### Bindings
 
@@ -357,6 +345,39 @@
 
 ## Appendix
 
+### `<amp-state>` specification
+
+An `amp-state` element may contain either a child `<script>` element **OR** a `src` attribute containing a CORS URL to a remote JSON endpoint, but not both.
+
+```html
+<amp-state id="myLocalState">
+  <script type="application/json">
+    {
+      "foo": "bar"
+    }
+  </script>
+</amp-state>
+
+<amp-state id="myRemoteState" src="https://data.com/articles.json">
+</amp-state>
+```
+
+#### Attributes
+
+**src**
+
+The URL of the remote endpoint that will return the JSON that will update this `amp-state`. This must be a CORS HTTP service.
+
+The `src` attribute allows all standard URL variable substitutions. See the [Substitutions Guide](../../spec/amp-var-substitutions.md) for more info.
+
+**credentials** (optional)
+
+Defines a `credentials` option as specified by the [Fetch API](https://fetch.spec.whatwg.org/).
+To send credentials, pass the value of "include". If this is set, the response must follow
+the [AMP CORS security guidelines](../../spec/amp-cors-requests.md).
+
+The support values are "omit" and "include". Default is "omit".
+
 ### Custom Built-in Functions
 
 `amp-bind` includes the following builtin functions.
@@ -518,84 +539,4 @@
 
 key_value:
   expr ':' expr
-<<<<<<< HEAD
-```
-=======
-```
-
-## Debugging
-
-Test in development mode (with the URL fragment `#development=1`) to highlight warnings and errors during development.
-
-### Warnings
-
-In development mode, `amp-bind` will issue a warning when the default value of a bound attribute doesn't match its corresponding expression's initial result. This can help prevent unintended mutations caused by changes in other state variables. For example:
-
-```html
-<!-- The element's default class value ('def') doesn't match the expression result for [class] ('abc'),
-     so a warning will be issued in development mode. -->
-<p [class]="'abc'" class="def"></p>
-```
-
-In development mode, `amp-bind` will also issue a warning when dereferencing undefined variables or properties. This can also help prevent unintended mutations due to `null` expression results. For example:
-
-```html
-<amp-state id="myAmpState">
-  <script type="application/json">
-    { "foo": 123 }
-  </script>
-</amp-state>
-
-<!-- The amp-state#myAmpState does not have a `bar` variable, so a warning
-     will be issued in development mode. -->
-<p [text]="myAmpState.bar">Some placeholder text.</p>
-```
-
-### Errors
-
-There are several types of runtime errors that may be encountered when working with `amp-bind`.
-
-| Type | Example | Message | Suggestion |
-| --- | --- | --- | --- |
-| Invalid binding | `<p [someBogusAttribute]="myExpression">` | *Binding to [someBogusAttribute] on <P> is not allowed.* | Make sure that only [whitelisted bindings](#element-specific-attributes) are used. |
-| Syntax error | `<p [text]="(missingClosingParens">` | *Expression compilation error in...* | Double-check the expression for typos. |
-| Non-whitelisted functions | `<p [text]="alert(1)"></p>` | *alert is not a supported function.* | Only use [whitelisted functions](#whitelisted-functions). |
-| Sanitized result | `<a href="javascript:alert(1)"></a>` | *"javascript:alert(1)" is not a valid result for [href].* | Avoid banned URL protocols or expressions that would fail the AMP Validator. |
-
-## Appendix
-
-### `<amp-state>` specification
-
-Used to initialize the document-scope mutable JSON state that may be referenced by expressions in `amp-bind`. State variables initialized by an `amp-state` element are namespaced by its `id` attribute.
-
-An `amp-state` element may contain either a child `<script>` element **OR** a `src` attribute containing a CORS URL to a remote JSON endpoint, but not both.
-
-```html
-<amp-state id="myLocalState">
-  <script type="application/json">
-    {
-      "foo": "bar"
-    }
-  </script>
-</amp-state>
-
-<amp-state id="myRemoteState" src="https://data.com/articles.json">
-</amp-state>
-```
-
-#### Attributes
-
-**src**
-
-The URL of the remote endpoint that will return the JSON that will update this `amp-state`. This must be a CORS HTTP service.
-
-The `src` attribute allows all standard URL variable substitutions. See the [Substitutions Guide](../../spec/amp-var-substitutions.md) for more info.
-
-**credentials** (optional)
-
-Defines a `credentials` option as specified by the [Fetch API](https://fetch.spec.whatwg.org/).
-To send credentials, pass the value of "include". If this is set, the response must follow
-the [AMP CORS security guidelines](../../spec/amp-cors-requests.md).
-
-The support values are "omit" and "include". Default is "omit".
->>>>>>> 4f8e91b5
+```