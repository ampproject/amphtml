/**
 * Copyright 2016 The AMP HTML Authors. All Rights Reserved.
 *
 * Licensed under the Apache License, Version 2.0 (the "License");
 * you may not use this file except in compliance with the License.
 * You may obtain a copy of the License at
 *
 *      http://www.apache.org/licenses/LICENSE-2.0
 *
 * Unless required by applicable law or agreed to in writing, software
 * distributed under the License is distributed on an "AS-IS" BASIS,
 * WITHOUT WARRANTIES OR CONDITIONS OF ANY KIND, either express or implied.
 * See the License for the specific language governing permissions and
 * limitations under the License.
 */

import {ActionTrust} from '../../../src/action-constants';
import {LayoutPriority} from '../../../src/layout';
import {Services} from '../../../src/services';
import {
  UrlReplacementPolicy,
  batchFetchJsonFor,
} from '../../../src/batched-json';
import {createCustomEvent} from '../../../src/event-helper';
import {dev, devAssert, userAssert} from '../../../src/log';
import {dict, map} from '../../../src/utils/object';
import {getSourceOrigin} from '../../../src/url';
import {getViewerAuthTokenIfAvailable} from '../../../src/utils/xhr-utils';
import {isJsonScriptTag} from '../../../src/dom';
import {toggle} from '../../../src/style';
import {tryParseJson} from '../../../src/json';

export class AmpState extends AMP.BaseElement {
  /**
   * @param {!Element} element
   */
  constructor(element) {
    super(element);

    /**
     * JSON in child <script>, if any.
     * - `undefined` if the script has never been parsed.
     * - `null` or `!JsonObject` once the script has been parsed.
     * @private {?JsonObject|undefined}
     */
    this.localData_ = undefined;
  }

  /** @override */
  getLayoutPriority() {
    // Loads after other content.
    return LayoutPriority.METADATA;
  }

  /** @override */
  isAlwaysFixed() {
    return true;
  }

  /** @override */
  isLayoutSupported(unusedLayout) {
    return true;
  }

  /** @override */
  buildCallback() {
    toggle(this.element, /* opt_display */ false);
    this.element.setAttribute('aria-hidden', 'true');

    const {element} = this;
    if (element.hasAttribute('overridable')) {
      Services.bindForDocOrNull(element).then(bind => {
        devAssert(bind);
        bind.addOverridableKey(element.getAttribute('id'));
      });
    }
    // Parse child <script> tag and/or fetch JSON from `src` attribute.
    // The latter is allowed to overwrite the former.
    this.parseAndUpdate();
    if (this.element.hasAttribute('src')) {
      this.fetchAndUpdate_(/* isInit */ true);
    }

    this.registerAction(
      'refresh',
      () => {
        userAssert(
          this.element.hasAttribute('src'),
          'Can\'t refresh <amp-state> without "src" attribute.'
        );
        this.fetchAndUpdate_(/* isInit */ false, /* opt_refresh */ true);
      },
      ActionTrust.HIGH
    );
  }

  /** @override */
  mutatedAttributesCallback(mutations) {
    const viewer = Services.viewerForDoc(this.element);
    if (!viewer.hasBeenVisible()) {
      const TAG = this.getName_();
      dev().error(TAG, 'Viewer must be visible before mutation.');
      return;
    }
    const src = mutations['src'];
    if (src !== undefined) {
      this.fetchAndUpdate_(/* isInit */ false);
    }
  }

  /** @override */
  renderOutsideViewport() {
    // We want the state data to be available wherever it is in the document.
    return true;
  }

  /**
   * Parses JSON in child <script> and updates state.
   * @return {!Promise}
   */
  parseAndUpdate() {
    if (this.localData_ === undefined) {
      this.localData_ = this.parse_();
      if (this.localData_) {
        return this.updateState_(this.localData_, /* isInit */ true);
      }
    }
    return Promise.resolve();
  }

  /**
   * Parses JSON in child <script> and returns it.
   * @return {?JsonObject}
   * @private
   */
  parse_() {
    const {children} = this.element;
    if (children.length == 0) {
      return null;
    }
    const TAG = this.getName_();
    if (children.length != 1) {
      this.user().error(TAG, 'Should contain exactly one <script> child.');
      return null;
    }
    const firstChild = children[0];
    if (!isJsonScriptTag(firstChild)) {
<<<<<<< HEAD
      this.user().error(TAG,
          'State should be in a <script> tag with type="application/json".');
      return null;
=======
      this.user().error(
        TAG,
        'State should be in a <script> tag with type="application/json".'
      );
      return;
>>>>>>> 0d88b00f
    }
    return tryParseJson(firstChild.textContent, e => {
      this.user().error(TAG, 'Failed to parse state. Is it valid JSON?', e);
    });
  }

  /**
   * Wrapper to stub during testing.
   * @param {!../../../src/service/ampdoc-impl.AmpDoc} ampdoc
   * @param {!UrlReplacementPolicy} policy
   * @param {boolean=} opt_refresh
   * @param {string=} token
   * @return {!Promise<!JsonObject|!Array<JsonObject>>}
   * @private
   */
  fetch_(ampdoc, policy, opt_refresh, token = undefined) {
    return batchFetchJsonFor(
      ampdoc,
      this.element,
      /* opt_expr */ undefined,
      policy,
      opt_refresh,
      token
    );
  }

  /**
   * Transforms and prepares the fetch request.
   * @param {boolean} isInit
   * @param {boolean=} opt_refresh
   * @return {!Promise<!JsonObject|!Array<JsonObject>>}
   */
  prepareAndSendFetch_(isInit, opt_refresh) {
    const {element} = this;
    const ampdoc = this.getAmpDoc();

    const src = element.getAttribute('src');
    const isCorsFetch =
      getSourceOrigin(src) !== getSourceOrigin(ampdoc.win.location);
    // Require opt-in for URL variable replacements on CORS fetches triggered
    // by [src] mutation. @see spec/amp-var-substitutions.md
    const policy =
      isCorsFetch && !isInit
        ? UrlReplacementPolicy.OPT_IN
        : UrlReplacementPolicy.ALL;

    return getViewerAuthTokenIfAvailable(element).then(token =>
      this.fetch_(ampdoc, policy, opt_refresh, token).catch(error => {
        const event = error
          ? createCustomEvent(
              this.win,
              'amp-state.error',
              dict({'response': error.response})
            )
          : null;
        // Trigger "fetch-error" event on fetch failure.
        const actions = Services.actionServiceForDoc(element);
        actions.trigger(element, 'fetch-error', event, ActionTrust.LOW);
      })
    );
  }

  /**
   * @param {boolean} isInit
   * @param {boolean=} opt_refresh
   * @return {!Promise<undefined>}
   * @private
   */
  fetchAndUpdate_(isInit, opt_refresh) {
    // Don't fetch in prerender mode.
    const viewer = Services.viewerForDoc(this.element);
    return viewer
      .whenFirstVisible()
      .then(() => this.prepareAndSendFetch_(isInit, opt_refresh))
      .then(json => this.updateState_(json, isInit));
  }

  /**
   * @param {*} json
   * @param {boolean} isInit
   * @return {!Promise}
   * @private
   */
  updateState_(json, isInit) {
    if (json === undefined || json === null) {
      return Promise.resolve();
    }
    const id = userAssert(this.element.id, '<amp-state> must have an id.');
    return Services.bindForDocOrNull(this.element).then(bind => {
      devAssert(bind);
      const state = /** @type {!JsonObject} */ (map());
      state[id] = json;
      // As a rule, initialization should skip evaluation.
      // If we're not initializing then this must be a mutation, so we must
      // skip <amp-state> evaluation to prevent update cycles.
      bind.setState(state, /* skipEval */ isInit, /* skipAmpState */ !isInit);
    });
  }

  /**
   * @return {string} Returns a string to identify this tag. May not be unique
   *     if the element id is not unique.
   * @private
   */
  getName_() {
    return '<amp-state> ' + (this.element.getAttribute('id') || '<unknown id>');
  }
}<|MERGE_RESOLUTION|>--- conflicted
+++ resolved
@@ -145,17 +145,11 @@
     }
     const firstChild = children[0];
     if (!isJsonScriptTag(firstChild)) {
-<<<<<<< HEAD
-      this.user().error(TAG,
-          'State should be in a <script> tag with type="application/json".');
-      return null;
-=======
       this.user().error(
         TAG,
         'State should be in a <script> tag with type="application/json".'
       );
-      return;
->>>>>>> 0d88b00f
+      return null;
     }
     return tryParseJson(firstChild.textContent, e => {
       this.user().error(TAG, 'Failed to parse state. Is it valid JSON?', e);
