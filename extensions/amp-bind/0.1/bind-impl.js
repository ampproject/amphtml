--- conflicted
+++ resolved
@@ -491,7 +491,6 @@
 
     // The web worker's evaluator also has an instance of BindValidator
     // that should be initialized with the same `allowUrlProperties` value.
-<<<<<<< HEAD
     return this.ww_('bind.init', [allowUrlProperties]).then(() => {
       return Promise.all([
         this.addMacros_(),
@@ -518,49 +517,6 @@
       this.viewer_.sendMessage('bindReady', undefined);
       this.dispatchEventForTesting_(BindEvents.INITIALIZE);
     });
-=======
-    return this.ww_('bind.init', [allowUrlProperties])
-      .then(() => {
-        return Promise.all([
-          this.addMacros_(),
-          this.addBindingsForNodes_([root]),
-        ]);
-      })
-      .then(results => {
-        dev().info(TAG, '⤷', 'Δ:', results);
-        // Listen for DOM updates (e.g. template render) to rescan for bindings.
-        root.addEventListener(AmpEvents.DOM_UPDATE, e => this.onDomUpdate_(e));
-        // In dev mode, check default values against initial expression results.
-        if (getMode().development) {
-          return this.evaluate_().then(results => this.verify_(results));
-        }
-      })
-      .then(() => this.checkReadiness_(root));
-  }
-
-  /**
-   * Bind is "ready" when its initialization completes _and_ all <amp-state>
-   * elements' local data is parsed and processed (not remote data).
-   * @param {!Node} root
-   * @private
-   */
-  checkReadiness_(root) {
-    const ampStates = root.querySelectorAll('AMP-STATE');
-    if (ampStates.length > 0) {
-      const whenBuilt = toArray(ampStates).map(el => el.whenBuilt());
-      Promise.all(whenBuilt).then(() => this.onReady_());
-    } else {
-      this.onReady_();
-    }
-  }
-
-  /**
-   * @private
-   */
-  onReady_() {
-    this.viewer_.sendMessage('bindReady', undefined);
-    this.dispatchEventForTesting_(BindEvents.INITIALIZE);
->>>>>>> 0d88b00f
   }
 
   /**
@@ -966,7 +922,6 @@
    * @return {!Promise<!JsonObject>}
    */
   evaluateExpression_(expression, scope) {
-<<<<<<< HEAD
     return this.initializePromise_.then(() => {
       // Allow expression to reference current state in addition to event state.
       Object.assign(scope, this.state_);
@@ -980,27 +935,6 @@
         return result;
       }
     });
-=======
-    return this.initializePromise_
-      .then(() => {
-        // Allow expression to reference current state in addition to event state.
-        Object.assign(scope, this.state_);
-        return this.ww_('bind.evaluateExpression', [expression, scope]);
-      })
-      .then(returnValue => {
-        const {result, error} = returnValue;
-        if (error) {
-          // Throw to reject promise.
-          throw this.reportWorkerError_(
-            error,
-            `${TAG}: Expression eval failed.`
-          );
-        } else {
-          dev().info(TAG, '⤷', result);
-          return result;
-        }
-      });
->>>>>>> 0d88b00f
   }
 
   /**
