--- conflicted
+++ resolved
@@ -25,12 +25,8 @@
 import {deepEquals, parseJson} from '../../../src/json';
 import {deepMerge, dict} from '../../../src/utils/object';
 import {dev, user} from '../../../src/log';
-<<<<<<< HEAD
 import {filterSplice, findIndex} from '../../../src/utils/array';
-=======
-import {filterSplice} from '../../../src/utils/array';
 import {getDetail} from '../../../src/event-helper';
->>>>>>> 9bcf3a5c
 import {getMode} from '../../../src/mode';
 import {getValueForExpr} from '../../../src/json';
 import {installServiceInEmbedScope} from '../../../src/service';
@@ -683,12 +679,6 @@
   scanNode_(node, limit) {
     /** @type {!Array<!BindBindingDef>} */
     const bindings = [];
-<<<<<<< HEAD
-    /** @type {!Object<string, !Array<!Element>>} */
-    const expressionToElements = map();
-
-=======
->>>>>>> 9bcf3a5c
     const doc = dev().assert(node.nodeType == Node.DOCUMENT_NODE
       ? node : node.ownerDocument, 'ownerDocument is null.');
     // Third and fourth params of `createTreeWalker` are not optional on IE11.
