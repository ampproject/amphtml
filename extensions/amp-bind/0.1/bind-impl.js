--- conflicted
+++ resolved
@@ -111,21 +111,12 @@
 
     /**
      * @const @private {!Array<Promise>}
-<<<<<<< HEAD
      */
     this.mutationPromises_ = [];
 
     /**
      * @const @private {MutationObserver}
      */
-=======
-     */
-    this.mutationPromises_ = [];
-
-    /**
-     * @const @private {MutationObserver}
-     */
->>>>>>> de9f5737
     this.mutationObserver_ =
         new MutationObserver(this.onMutationsObserved_.bind(this));
 
@@ -818,9 +809,6 @@
     return false;
   }
 
-<<<<<<< HEAD
-=======
-
   /**
    * Wait for bind scan to finish for testing.
    *
@@ -843,7 +831,6 @@
     return this.setStatePromise_;
   }
 
->>>>>>> de9f5737
   /**
    * Wait for DOM mutation observer callbacks to fire. Returns a promise
    * that resolves when mutation callbacks have fired.
