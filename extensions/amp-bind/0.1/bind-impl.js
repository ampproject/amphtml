--- conflicted
+++ resolved
@@ -368,15 +368,9 @@
    * @return {!Promise}
    */
   scanAndApply(added, removed, timeout = 2000) {
-<<<<<<< HEAD
-    dev().fine(TAG, 'rescan:', added, removed);
+    dev().info(TAG, 'rescan:', added, removed);
     const promise = this.removeThenAdd_(removed, added)
         .then(deltas => {
-=======
-    dev().info(TAG, 'rescan:', added, removed);
-    const promise = this.removeThenAdd_(added, removed)
-        .then(bindingsAdded => {
->>>>>>> 7cfa993c
           // Don't reevaluate/apply if there are no bindings.
           if (deltas.added > 0) {
             return this.evaluate_().then(results =>
@@ -1240,14 +1234,9 @@
           return this.addBindingsForNodes_(add);
         })
         .then(added => {
-<<<<<<< HEAD
-          dev().fine(TAG,
+          dev().info(TAG,
               '⤷', 'Δ:', (added - removed), ', ∑:', this.numberOfBindings());
           return {added, removed};
-=======
-          sum += added;
-          dev().info(TAG, '⤷', 'Δ:', sum, ', ∑:', this.numberOfBindings());
->>>>>>> 7cfa993c
         });
   }
 
