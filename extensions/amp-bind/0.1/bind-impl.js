--- conflicted
+++ resolved
@@ -368,11 +368,7 @@
    * @return {!Promise}
    */
   scanAndApply(added, removed, timeout = 2000) {
-<<<<<<< HEAD
-    dev().fine(TAG, 'rescan:', added, removed);
-=======
     dev().info(TAG, 'rescan:', added, removed);
->>>>>>> d06b18d5
     const promise = this.removeThenAdd_(removed, added)
         .then(deltas => {
           // Don't reevaluate/apply if there are no bindings.
@@ -1238,11 +1234,7 @@
           return this.addBindingsForNodes_(add);
         })
         .then(added => {
-<<<<<<< HEAD
-          dev().fine(TAG,
-=======
           dev().info(TAG,
->>>>>>> d06b18d5
               '⤷', 'Δ:', (added - removed), ', ∑:', this.numberOfBindings());
           return {added, removed};
         });
