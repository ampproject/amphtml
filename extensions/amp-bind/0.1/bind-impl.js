--- conflicted
+++ resolved
@@ -123,7 +123,6 @@
      */
     this.digestQueuedAfterScan_ = false;
 
-<<<<<<< HEAD
     /**
      * @const @private {!Array<Element>}
      */
@@ -141,10 +140,9 @@
         }
       });
     });
-=======
+
     /** @const @private {boolean} */
     this.workerExperimentEnabled_ = isExperimentOn(this.win_, 'web-worker');
->>>>>>> e3573739
 
     this.ampdoc.whenReady().then(() => {
       this.initialize_();
