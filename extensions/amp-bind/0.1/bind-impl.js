/**
 * Copyright 2016 The AMP HTML Authors. All Rights Reserved.
 *
 * Licensed under the Apache License, Version 2.0 (the "License");
 * you may not use this file except in compliance with the License.
 * You may obtain a copy of the License at
 *
 *      http://www.apache.org/licenses/LICENSE-2.0
 *
 * Unless required by applicable law or agreed to in writing, software
 * distributed under the License is distributed on an "AS-IS" BASIS,
 * WITHOUT WARRANTIES OR CONDITIONS OF ANY KIND, either express or implied.
 * See the License for the specific language governing permissions and
 * limitations under the License.
 */

import {BindExpressionResultDef} from './bind-expression';
import {BindingDef, BindEvaluator} from './bind-evaluator';
import {BindValidator} from './bind-validator';
import {chunk, ChunkPriority} from '../../../src/chunk';
import {dev, user} from '../../../src/log';
import {fromClassForDoc} from '../../../src/service';
import {getMode} from '../../../src/mode';
import {isArray, toArray} from '../../../src/types';
import {isExperimentOn} from '../../../src/experiments';
import {invokeWebWorker} from '../../../src/web-worker/amp-worker';
import {isFiniteNumber} from '../../../src/types';
import {reportError} from '../../../src/error';
import {resourcesForDoc} from '../../../src/resources';
import {filterSplice} from '../../../src/utils/array';
import {rewriteAttributeValue} from '../../../src/sanitizer';
import {timerFor} from '../../../src/timer';

const TAG = 'amp-bind';

/**
 * Regular expression that identifies AMP CSS classes.
 * Includes 'i-amphtml-', '-amp-', and 'amp-' prefixes.
 * @type {!RegExp}
 */
const AMP_CSS_RE = /^(i?-)?amp(html)?-/;

/**
 * A bound property, e.g. [property]="expression".
 * `previousResult` is the result of this expression during the last digest.
 * @typedef {{
 *   property: string,
 *   expressionString: string,
 *   previousResult: (./bind-expression.BindExpressionResultDef|undefined),
 * }}
 */
let BoundPropertyDef;

/**
 * A tuple containing a single element and all of its bound properties.
 * @typedef {{
 *   boundProperties: !Array<BoundPropertyDef>,
 *   element: !Element,
 * }}
 */
let BoundElementDef;

/**
 * @param {!Node|!../../../src/service/ampdoc-impl.AmpDoc} nodeOrAmpDoc
 * @return {!Bind}
 */
export function installBindForTesting(nodeOrAmpDoc) {
  return fromClassForDoc(nodeOrAmpDoc, 'bind', Bind);
}

/**
 * Bind is the service that handles the Bind lifecycle, from identifying
 * bindings in the document to scope mutations to reevaluating expressions
 * during a digest.
 */
export class Bind {
  /**
   * @param {!../../../src/service/ampdoc-impl.AmpDoc} ampdoc
   */
  constructor(ampdoc) {
    /** @const @private {boolean} */
    this.enabled_ = isExperimentOn(ampdoc.win, TAG);
    user().assert(this.enabled_, `Experiment "${TAG}" is disabled.`);

    /** @const {!../../../src/service/ampdoc-impl.AmpDoc} */
    this.ampdoc = ampdoc;

    /** @const @private {!Window} */
    this.win_ = ampdoc.win;

    /** @private {!Array<BoundElementDef>} */
    this.boundElements_ = [];

    /**
     * Maps expression string to the element(s) that contain it.
     * @private @const {!Object<string, !Array<!Element>>}
     */
    this.expressionToElements_ = Object.create(null);

    /** @const @private {!./bind-validator.BindValidator} */
    this.validator_ = new BindValidator();

    /** @const @private {!Object} */
    this.scope_ = Object.create(null);

    /** @private {?./bind-evaluator.BindEvaluator} */
    this.evaluator_ = null;

    /** @const @private {!../../../src/service/resources-impl.Resources} */
    this.resources_ = resourcesForDoc(ampdoc);

    /**
     * @const @private {!Array<Promise>}
     */
    this.mutationPromises_ = [];

    /**
     * @const @private {MutationObserver}
     */
    this.mutationObserver_ =
        new MutationObserver(this.onMutationsObserved_.bind(this));

    /** @const @private {boolean} */
    this.workerExperimentEnabled_ = isExperimentOn(this.win_, 'web-worker');

    /**
     * Resolved when the service is fully initialized.
     * @const @private {Promise}
     */
    this.initializePromise_ = this.ampdoc.whenReady().then(() => {
      return this.initialize_();
    });

    /**
     * @private {?Promise}
     */
    this.setStatePromise_ = null;

    // Expose for testing on dev.
    if (getMode().localDev) {
      AMP.reinitializeBind = this.initialize_.bind(this);
    }
  }

  /**
   * Merges `state` into the current scope and immediately triggers a digest
   * unless `opt_skipDigest` is false.
   * @param {!Object} state
   * @param {boolean=} opt_skipDigest
   * @return {!Promise}
   */
  setState(state, opt_skipDigest) {
    user().assert(this.enabled_, `Experiment "${TAG}" is disabled.`);

    // TODO(choumx): What if `state` contains references to globals?
    Object.assign(this.scope_, state);

    if (!opt_skipDigest) {
      this.setStatePromise_ = this.initializePromise_.then(() => {
        user().fine(TAG, 'State updated; re-evaluating expressions...');
        return this.digest_();
      });
      return this.setStatePromise_;
    } else {
      return Promise.resolve();
    }
  }

  /**
   * Parses and evaluates an expression with a given scope and merges the
   * resulting object into current state.
   * @param {string} expression
   * @param {!Object} scope
   * @return {!Promise}
   */
  setStateWithExpression(expression, scope) {
    this.setStatePromise_ = this.initializePromise_.then(() => {
      // Allow expression to reference current scope in addition to event scope.
      Object.assign(scope, this.scope_);
      if (this.workerExperimentEnabled_) {
        return invokeWebWorker(
            this.win_, 'bind.evaluateExpression', [expression, scope]);
      } else {
        return this.evaluator_.evaluateExpression(expression, scope);
      }
    }).then(returnValue => {
      if (returnValue.error) {
        user().error(TAG,
            'AMP.setState() failed with error: ', returnValue.error);
        throw returnValue.error;
      } else {
        return this.setState(returnValue.result);
      }
    });
    return this.setStatePromise_;
  }

  /**
   * Scans the ampdoc for bindings and creates the expression evaluator.
   * @return {!Promise}
   * @private
   */
  initialize_() {
    dev().fine(TAG, 'Scanning DOM for bindings...');
    return this.addBindingsForNode_(this.ampdoc.getBody());
  }

  /**
   * Scans the substree rooted at `node` and adds bindings for nodes
   * that contain bindable elements. This function is not idempotent.
   *
   * Returns a promise that resolves after bindings have been added.
   *
   * @param {!Element} node
   * @return {!Promise}
   *
   * @private
   */
  addBindingsForNode_(node) {
    return this.scanNode_(node).then(results => {
      const {boundElements, bindings, expressionToElements} = results;

      this.boundElements_ = this.boundElements_.concat(boundElements);
      Object.assign(this.expressionToElements_, expressionToElements);
      dev().fine(TAG, `Scanned ${bindings.length} bindings from ` +
          `${boundElements.length} elements.`);

      // Parse on web worker if experiment is enabled.
      if (this.workerExperimentEnabled_) {
        dev().fine(TAG, `Asking worker to parse expressions...`);
        return invokeWebWorker(this.win_, 'bind.addBindings', [bindings]);
      } else {
        this.evaluator_ = this.evaluator_ || new BindEvaluator();
        const parseErrors = this.evaluator_.addBindings(bindings);
        return parseErrors;
      }
    }).then(parseErrors => {
      // Report each parse error.
      Object.keys(parseErrors).forEach(expressionString => {
        const elements = this.expressionToElements_[expressionString];
        if (elements.length > 0) {
          const parseError = parseErrors[expressionString];
          const userError = user().createError(parseError.message);
          userError.stack = parseError.stack;
          reportError(userError, elements[0]);
        }
      });

      dev().fine(TAG, `Finished parsing expressions with ` +
          `${Object.keys(parseErrors).length} errors.`);

      // Trigger verify-only digest in development.
      if (getMode().development) {
        this.digest_(/* opt_verifyOnly */ true);
      }
    });
  }

  /**
   * Removes all bindings nodes with `node` as their parent.
   *
   * Returns a promise that resolves after bindings have been removed.
   *
   * @param {!Element} node
   * @return {!Promise}
   *
   * @private
   */
  removeBindingsForNode_(node) {
    return new Promise(resolve => {
      // Eliminate bound elements that have node as an ancestor.
      filterSplice(this.boundElements_, boundElement => {
        return !node.contains(boundElement.element);
      });

      // Eliminate elements from the expression to elements map that
      // have node as an ancestor. Delete expressions that are no longer
      // bound to elements.
      const deletedExpressions = [];
      for (const expression in this.expressionToElements_) {
        const elements = this.expressionToElements_[expression];
        filterSplice(elements, element => {
          return !node.contains(element);
        });
        if (elements.length == 0) {
          deletedExpressions.push(expression);
          delete this.expressionToElements_[expression];
        }
      }

      // Remove the bindings from the evaluator.
      if (this.workerExperimentEnabled_) {
        dev().fine(TAG, `Asking worker to parse expressions...`);
        return invokeWebWorker(this.win_,
          'bind.removeBindingsWithExpressionStrings',
          [deletedExpressions]);
      } else {
        this.evaluator_.removeBindingsWithExpressionStrings(deletedExpressions);
      }
      resolve();
    });
  }

  /**
   * Scans `node` for attributes that conform to bind syntax and returns
   * a tuple containing bound elements and binding data for the evaluator.
   * @param {!Node} node
   * @return {
   *   !Promise<{
   *     boundElements: !Array<BoundElementDef>,
   *     bindings: !Array<./bind-evaluator.BindingDef>,
   *     expressionToElements: !Object<string, !Array<!Element>>,
   *   }>
   * }
   * @private
   */
  scanNode_(node) {
    /** @type {!Array<BoundElementDef>} */
    const boundElements = [];
    /** @type {!Array<./bind-evaluator.BindingDef>} */
    const bindings = [];
    /** @type {!Object<string, !Array<!Element>>} */
    const expressionToElements = Object.create(null);

    const doc = dev().assert(
      node.ownerDocument, 'ownerDocument is null.');
    const walker = doc.createTreeWalker(node, NodeFilter.SHOW_ELEMENT);

    // Helper function for scanning the tree walker's next node.
    // Returns true if the walker has no more nodes.
    const scanNextNode_ = () => {
      const node = walker.currentNode;
      if (!node) {
        return true;
      }
      // Walker is filtered to only return elements
      const element = dev().assertElement(node);
      const tagName = element.tagName;
      if (tagName === 'TEMPLATE') {
        // Listen for changes in amp-mustache templates
        this.observeElementForMutations_(element);
      }

      const boundProperties = this.scanElement_(element);
      if (boundProperties.length > 0) {
        boundElements.push({element, boundProperties});
      }
      boundProperties.forEach(boundProperty => {
        const {property, expressionString} = boundProperty;
        bindings.push({tagName, property, expressionString});

        if (!expressionToElements[expressionString]) {
          expressionToElements[expressionString] = [];
        }
        expressionToElements[expressionString].push(element);
      });
      return !walker.nextNode();
    };

    return new Promise(resolve => {
      const chunktion = idleDeadline => {
        let completed = false;
        // If `requestIdleCallback` is available, scan elements until
        // idle time runs out.
        if (idleDeadline && !idleDeadline.didTimeout) {
          while (idleDeadline.timeRemaining() > 1 && !completed) {
            completed = scanNextNode_();
          }
        } else {
          // If `requestIdleCallback` isn't available, scan elements in buckets.
          // Bucket size is a magic number that fits within a single frame.
          const bucketSize = 250;
          for (let i = 0; i < bucketSize && !completed; i++) {
            completed = scanNextNode_();
          }
        }

        // If we scanned all elements, resolve. Otherwise, continue chunking.
        if (completed) {
          resolve({boundElements, bindings, expressionToElements});
        } else {
          chunk(this.ampdoc, chunktion, ChunkPriority.LOW);
        }
      };
      chunk(this.ampdoc, chunktion, ChunkPriority.LOW);
    });
  }

  /**
   * Returns bound properties for an element.
   * @param {!Element} element
   * @return {!Array<{property: string, expressionString: string}>}
   * @private
   */
  scanElement_(element) {
    const boundProperties = [];
    const attrs = element.attributes;
    for (let i = 0, numberOfAttrs = attrs.length; i < numberOfAttrs; i++) {
      const attr = attrs[i];
      const boundProperty = this.scanAttribute_(attr, element);
      if (boundProperty) {
        boundProperties.push(boundProperty);
      }
    }
    return boundProperties;
  }

  /**
   * Returns the bound property and expression string within a given attribute,
   * if it exists. Otherwise, returns null.
   * @param {!Attr} attribute
   * @param {!Element} element
   * @return {?{property: string, expressionString: string}}
   * @private
   */
  scanAttribute_(attribute, element) {
    const name = attribute.name;
    if (name.length > 2 && name[0] === '[' && name[name.length - 1] === ']') {
      const property = name.substr(1, name.length - 2);
      if (this.validator_.canBind(element.tagName, property)) {
        return {property, expressionString: attribute.value};
      } else {
        const err = user().createError(`Binding to [${property}] not allowed.`);
        reportError(err, element);
      }
    }
    return null;
  }

  /**
   * Asynchronously reevaluates all expressions and applies results to DOM.
   * If `opt_verifyOnly` is true, does not apply results but verifies them
   * against current element values instead.
   * @param {boolean=} opt_verifyOnly
   * @return {!Promise}
   * @private
   */
  digest_(opt_verifyOnly) {
    let evaluatePromise;
    if (this.workerExperimentEnabled_) {
      user().fine(TAG, 'Asking worker to re-evaluate expressions...');
      evaluatePromise =
          invokeWebWorker(this.win_, 'bind.evaluateBindings', [this.scope_]);
    } else {
      const evaluation = this.evaluator_.evaluateBindings(this.scope_);
      evaluatePromise = Promise.resolve(evaluation);
    }

    return evaluatePromise.then(returnValue => {
      const {results, errors} = returnValue;

      // Report evaluation errors.
      Object.keys(errors).forEach(expressionString => {
        const elements = this.expressionToElements_[expressionString];
        if (elements.length > 0) {
          const evalError = errors[expressionString];
          const userError = user().createError(evalError.message);
          userError.stack = evalError.stack;
          reportError(userError, elements[0]);
        }
      });

      if (opt_verifyOnly) {
        this.verify_(results);
<<<<<<< HEAD
        return Promise.resolve();
=======
>>>>>>> 711cc13a
      } else {
        return this.apply_(results);
      }
    });

  }

  /**
   * Verifies expression results against current DOM state.
   * @param {Object<string, ./bind-expression.BindExpressionResultDef>} results
   * @private
   */
  verify_(results) {
    this.boundElements_.forEach(boundElement => {
      const {element, boundProperties} = boundElement;

      boundProperties.forEach(binding => {
        const newValue = results[binding.expressionString];
        if (newValue !== undefined) {
          this.verifyBinding_(binding, element, newValue);
        }
      });
    });
  }

  /**
   * Applies expression results to DOM.
   * @param {Object<string, ./bind-expression.BindExpressionResultDef>} results
   * @private
   */
  apply_(results) {
    const applyPromises = this.boundElements_.map(boundElement => {
      const {element, boundProperties} = boundElement;
      const tagName = element.tagName;

      const applyPromise = this.resources_.mutateElement(element, () => {
        const mutations = {};
        let width, height;

        boundProperties.forEach(boundProperty => {
          const {property, expressionString, previousResult} =
              boundProperty;

          // TODO(choumx): Perform in worker with URL API.
          // Rewrite attribute value if necessary. This is not done in the
          // worker since it relies on `url#parseUrl`, which uses DOM APIs.
          let newValue = results[expressionString];
          if (typeof newValue === 'string') {
            newValue = rewriteAttributeValue(tagName, property, newValue);
          }

          // Don't apply if the result hasn't changed or is missing.
          if (newValue === undefined ||
              this.shallowEquals_(newValue, previousResult)) {
            user().fine(TAG, `Expression result unchanged or missing: ` +
                `"${expressionString}"`);
            return;
          } else {
            boundProperty.previousResult = newValue;
          }
          user().fine(TAG, `New expression result: ` +
              `"${expressionString}" -> ${newValue}`);

          const mutation = this.applyBinding_(boundProperty, element, newValue);
          if (mutation) {
            mutations[mutation.name] = mutation.value;
          }

          switch (boundProperty.property) {
            case 'width':
              width = isFiniteNumber(newValue) ? Number(newValue) : width;
              break;
            case 'height':
              height = isFiniteNumber(newValue) ? Number(newValue) : height;
              break;
          }
        });

        if (width !== undefined || height !== undefined) {
          // TODO(choumx): Add new Resources method for adding change-size
          // request without scheduling vsync pass since `mutateElement()`
          // will schedule a pass after a short delay anyways.
          this.resources_./*OK*/changeSize(element, height, width);
        }

        if (typeof element.mutatedAttributesCallback === 'function') {
          element.mutatedAttributesCallback(mutations);
        }
      });
      return applyPromise;
    });
    return Promise.all(applyPromises);
  }

  /**
   * Mutates the bound property of `element` with `newValue`.
   * @param {!BoundPropertyDef} boundProperty
   * @param {!Element} element
   * @param {./bind-expression.BindExpressionResultDef} newValue
   * @return (?{name: string, value:./bind-expression.BindExpressionResultDef})
   * @private
   */
  applyBinding_(boundProperty, element, newValue) {
    const property = boundProperty.property;
    switch (property) {
      case 'text':
        element.textContent = String(newValue);
        break;

      case 'class':
        // Preserve internal AMP classes.
        const ampClasses = [];
        for (let i = 0; i < element.classList.length; i++) {
          const cssClass = element.classList[i];
          if (AMP_CSS_RE.test(cssClass)) {
            ampClasses.push(cssClass);
          }
        }
        if (Array.isArray(newValue) || typeof newValue === 'string') {
          element.className = ampClasses.concat(newValue).join(' ');
        } else if (newValue === null) {
          element.className = ampClasses.join(' ');
        } else {
          const err = user().createError(
              `"${newValue} is not a valid result for [class]."`);
          reportError(err, element);
        }
        break;

      default:
        const oldValue = element.getAttribute(property);

        let attributeChanged = false;
        if (typeof newValue === 'boolean') {
          if (newValue && oldValue !== '') {
            element.setAttribute(property, '');
            attributeChanged = true;
          } else if (!newValue && oldValue !== null) {
            element.removeAttribute(property);
            attributeChanged = true;
          }
        } else if (newValue !== oldValue) {
          element.setAttribute(property, String(newValue));
          attributeChanged = true;
        }

        if (attributeChanged) {
          return {name: property, value: newValue};
        }
        break;
    }
    return null;
  }

  /**
   * If current bound element state equals `expectedValue`, returns true.
   * Otherwise, returns false.
   * @param {!BoundPropertyDef} boundProperty
   * @param {!Element} element
   * @param {./bind-expression.BindExpressionResultDef} expectedValue
   * @private
   */
  verifyBinding_(boundProperty, element, expectedValue) {
    const property = boundProperty.property;

    let initialValue;
    let match = true;

    switch (property) {
      case 'text':
        initialValue = element.textContent;
        expectedValue = String(expectedValue);
        match = (initialValue.trim() === expectedValue.trim());
        break;

      case 'class':
        initialValue = [];
        // Ignore internal AMP classes.
        for (let i = 0; i < element.classList.length; i++) {
          const cssClass = element.classList[i];
          if (AMP_CSS_RE.test(cssClass)) {
            initialValue.push(cssClass);
          }
        }
        /** @type {!Array<string>} */
        let classes = [];
        if (Array.isArray(expectedValue)) {
          classes = expectedValue;
        } else if (typeof expectedValue === 'string') {
          classes = expectedValue.split(' ');
        } else {
          const err = user().createError(
              `"${expectedValue} is not a valid result for [class]."`);
          reportError(err, element);
        }
        match = this.compareStringArrays_(initialValue, classes);
        break;

      default:
        const attribute = element.getAttribute(property);
        initialValue = attribute;
        // Boolean attributes return values of either '' or null.
        if (expectedValue === true) {
          match = (initialValue === '');
        } else if (expectedValue === false) {
          match = (initialValue === null);
        } else {
          match = (initialValue === expectedValue);
        }
        break;
    }

    if (!match) {
      const err = user().createError(
        `Default value for [${property}] does not match first expression ` +
        `result (${expectedValue}). This can result in unexpected behavior ` +
        `after the next state change.`);
      reportError(err, element);
    }
  }

  /**
   * Begin observing mutations to element. Presently, all supported elements
   * that can add/remove bindings add new elements to their parent, so parent
   * node should be observed for mutations.
   * @private
   */
  observeElementForMutations_(element) {
    // TODO(kmh287): What if parent is the body tag?
    // TODO(kmh287): Generify logic for node observation strategy
    // when bind supprots more dynamic nodes.
    const elementToObserve = element.parentElement;
    this.mutationObserver_.observe(elementToObserve, {childList: true});
  }

  /**
   * Respond to observed mutations. Adds all bindings for newly added elements
   * removes bindings for removed elements, then immediately applies the current
   * scope to the new bindings.
   *
   * @param mutations {Array<MutationRecord>}
   * @private
   */
  onMutationsObserved_(mutations) {
    mutations.forEach(mutation => {
      // Add bindings for new nodes first to ensure that a binding isn't removed
      // and then subsequently re-added.
      const addPromises = [];
      const addedNodes = mutation.addedNodes;
      for (let i = 0; i < addedNodes.length; i++) {
        const addedNode = addedNodes[i];
        if (addedNode.nodeType == Node.ELEMENT_NODE) {
          const addedElement = dev().assertElement(addedNode);
          addPromises.push(this.addBindingsForNode_(addedElement));
        }
      }
      const mutationPromise = Promise.all(addPromises).then(() => {
        const removePromises = [];
        const removedNodes = mutation.removedNodes;
        for (let i = 0; i < removedNodes.length; i++) {
          const removedNode = removedNodes[i];
          if (removedNode.nodeType == Node.ELEMENT_NODE) {
            const removedElement = dev().assertElement(removedNode);
            removePromises.push(this.removeBindingsForNode_(removedElement));
          }
        }
        return Promise.all(removePromises);
      }).then(() => {
        return this.digest_();
      });
      if (getMode().test) {
        this.mutationPromises_.push(mutationPromise);
      }
    });
  }

  /**
   * Returns true if both arrays contain the same strings.
   * @param {!(IArrayLike<string>|Array<string>)} a
   * @param {!(IArrayLike<string>|Array<string>)} b
   * @return {boolean}
   * @private
   */
  compareStringArrays_(a, b) {
    if (a.length !== b.length) {
      return false;
    }
    const sortedA = (isArray(a) ? a : toArray(a)).sort();
    const sortedB = (isArray(b) ? b : toArray(b)).sort();
    for (let i = 0; i < a.length; i++) {
      if (sortedA[i] !== sortedB[i]) {
        return false;
      }
    }
    return true;
  }

  /**
   * Checks strict equality of 1D children in arrays and objects.
   * @param {./bind-expression.BindExpressionResultDef|undefined} a
   * @param {./bind-expression.BindExpressionResultDef|undefined} b
   * @return {boolean}
   * @private
   */
  shallowEquals_(a, b) {
    if (a === b) {
      return true;
    }

    if (a === null || b === null) {
      return false;
    }

    if (typeof a !== typeof b) {
      return false;
    }

    if (Array.isArray(a) && Array.isArray(b)) {
      if (a.length !== b.length) {
        return false;
      }
      for (let i = 0; i < a.length; i++) {
        if (a[i] !== b[i]) {
          return false;
        }
      }
      return true;
    }

    if (typeof a === 'object' && typeof b === 'object') {
      const keysA = Object.keys(a);
      const keysB = Object.keys(b);
      if (keysA.length !== keysB.length) {
        return false;
      }
      for (let i = 0; i < keysA.length; i++) {
        const keyA = keysA[i];
        if (a[keyA] !== b[keyA]) {
          return false;
        }
      }
      return true;
    }

    return false;
  }


  /**
   * Wait for bind scan to finish for testing.
   *
   * @return {?Promise}
   * @visibleForTesting
   */
  initializePromiseForTesting() {
    return this.initializePromise_;
  }


  /**
   * Wait for bindings to evaluate and apply for testing. Should
   * be called once for each event that changes bindings.
   *
   * @return {?Promise}
   * @visibleForTesting
   */
  setStatePromiseForTesting() {
    return this.setStatePromise_;
  }

<<<<<<< HEAD
=======
  /**
   * Wait for DOM mutation observer callbacks to fire. Returns a promise
   * that resolves when mutation callbacks have fired.
   *
   * @return {Promise}
   *
   * @visibleForTesting
   */
  waitForAllMutationsForTesting() {
    return timerFor(this.win_).poll(5, () => {
      return this.mutationPromises_.length > 0;
    }).then(() => {
      return Promise.all(this.mutationPromises_);
    }).then(() => {
      this.mutationPromises_.length = 0;
    });
  }

>>>>>>> 711cc13a
}<|MERGE_RESOLUTION|>--- conflicted
+++ resolved
@@ -462,10 +462,6 @@
 
       if (opt_verifyOnly) {
         this.verify_(results);
-<<<<<<< HEAD
-        return Promise.resolve();
-=======
->>>>>>> 711cc13a
       } else {
         return this.apply_(results);
       }
@@ -836,8 +832,6 @@
     return this.setStatePromise_;
   }
 
-<<<<<<< HEAD
-=======
   /**
    * Wait for DOM mutation observer callbacks to fire. Returns a promise
    * that resolves when mutation callbacks have fired.
@@ -856,5 +850,4 @@
     });
   }
 
->>>>>>> 711cc13a
 }