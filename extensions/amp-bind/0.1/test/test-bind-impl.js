--- conflicted
+++ resolved
@@ -116,20 +116,15 @@
     }).to.throw('Experiment "amp-bind" is disabled.');
   });
 
-  it('should scan for bindings when ampdoc is ready', done => {
+  it('should scan for bindings when ampdoc is ready', () => {
     createElementWithBinding('[onePlusOne]="1+1"');
     expect(bind.boundElements_.length).to.equal(0);
     return onBindReady().then(() => {
       expect(bind.boundElements_.length).to.equal(1);
-      done();
-    });
-  });
-
-<<<<<<< HEAD
-  it('should have same state after removing + re-adding a subtree', done => {
-=======
+    });
+  });
+
   it('should have same state after removing + re-adding a subtree', () => {
->>>>>>> ee698b78
     for (let i = 0; i < 5; i++) {
       createElementWithBinding('[onePlusOne]="1+1"');
     }
@@ -144,69 +139,56 @@
         .addBindingsForNode_(env.win.document.getElementById('parent'));
     }).then(() => {
       expect(bind.boundElements_.length).to.equal(5);
-<<<<<<< HEAD
-      done();
-    });
-  });
-
-  it('should NOT apply expressions on first load', done => {
-=======
     });
   });
 
   it('should NOT apply expressions on first load', () => {
->>>>>>> ee698b78
     const element = createElementWithBinding('[onePlusOne]="1+1"');
     expect(element.getAttribute('onePlusOne')).to.equal(null);
     return onBindReady().then(() => {
       expect(element.getAttribute('onePlusOne')).to.equal(null);
-      done();
-    });
-  });
-
-  it('should verify string attribute bindings in dev mode', done => {
+    });
+  });
+
+  it('should verify string attribute bindings in dev mode', () => {
     env.sandbox.stub(window, 'AMP_MODE', {development: true});
     // Only the initial value for [a] binding does not match.
     createElementWithBinding('[a]="a" [b]="b" b="b"');
     const errorStub = env.sandbox.stub(user(), 'createError');
     return onBindReady().then(() => {
       expect(errorStub).to.be.calledOnce;
-      done();
-    });
-  });
-
-  it('should verify boolean attribute bindings in dev mode', done => {
+    });
+  });
+
+  it('should verify boolean attribute bindings in dev mode', () => {
     env.sandbox.stub(window, 'AMP_MODE', {development: true});
     // Only the initial value for [c] binding does not match.
     createElementWithBinding(`a [a]="true" [b]="false" c="false" [c]="false"`);
     const errorStub = env.sandbox.stub(user(), 'createError');
     return onBindReady().then(() => {
       expect(errorStub).to.be.calledOnce;
-      done();
-    });
-  });
-
-  it('should skip digest if specified in setState()', done => {
+    });
+  });
+
+  it('should skip digest if specified in setState()', () => {
     const element = createElementWithBinding('[onePlusOne]="1+1"');
     expect(element.getAttribute('onePlusOne')).to.equal(null);
     return onBindReady().then(() => {
       bind.setState({}, /* opt_skipDigest */ true);
       env.flushVsync();
       expect(element.getAttribute('onePlusOne')).to.equal(null);
-      done();
-    });
-  });
-
-  it('should support binding to string attributes', done => {
+    });
+  });
+
+  it('should support binding to string attributes', () => {
     const element = createElementWithBinding('[onePlusOne]="1+1"');
     expect(element.getAttribute('onePlusOne')).to.equal(null);
     return onBindReadyAndSetState({}).then(() => {
       expect(element.getAttribute('onePlusOne')).to.equal('2');
-      done();
-    });
-  });
-
-  it('should support binding to boolean attributes', done => {
+    });
+  });
+
+  it('should support binding to boolean attributes', () => {
     const element =
         createElementWithBinding('[true]="true" [false]="false" false');
     expect(element.getAttribute('true')).to.equal(null);
@@ -214,49 +196,44 @@
     return onBindReadyAndSetState({}).then(() => {
       expect(element.getAttribute('true')).to.equal('');
       expect(element.getAttribute('false')).to.equal(null);
-      done();
-    });
-  });
-
-  it('should support binding to Node.textContent', done => {
+    });
+  });
+
+  it('should support binding to Node.textContent', () => {
     const element = createElementWithBinding(`[text]="'a' + 'b' + 'c'"`);
     expect(element.textContent).to.equal('');
     return onBindReadyAndSetState({}).then(() => {
       expect(element.textContent).to.equal('abc');
-      done();
-    });
-  });
-
-  it('should support binding to CSS classes with strings', done => {
+    });
+  });
+
+  it('should support binding to CSS classes with strings', () => {
     const element = createElementWithBinding(`[class]="['abc']"`);
     expect(toArray(element.classList)).to.deep.equal([]);
     return onBindReadyAndSetState({}).then(() => {
       expect(toArray(element.classList)).to.deep.equal(['abc']);
-      done();
-    });
-  });
-
-  it('should support binding to CSS classes with arrays', done => {
+    });
+  });
+
+  it('should support binding to CSS classes with arrays', () => {
     const element = createElementWithBinding(`[class]="['a','b']"`);
     expect(toArray(element.classList)).to.deep.equal([]);
     return onBindReadyAndSetState({}).then(() => {
       expect(toArray(element.classList)).to.deep.equal(['a', 'b']);
-      done();
-    });
-  });
-
-  it('should support NOT override internal AMP CSS classes', done => {
+    });
+  });
+
+  it('should support NOT override internal AMP CSS classes', () => {
     const element = createAmpElementWithBinding(`[class]="['abc']"`);
     expect(toArray(element.classList)).to.deep.equal(
         ['i-amphtml-foo', '-amp-foo', 'amp-foo']);
     return onBindReadyAndSetState({}).then(() => {
       expect(toArray(element.classList)).to.deep.equal(
           ['i-amphtml-foo', '-amp-foo', 'amp-foo', 'abc']);
-      done();
-    });
-  });
-
-  it('should call mutatedAttributesCallback on AMP elements', done => {
+    });
+  });
+
+  it('should call mutatedAttributesCallback on AMP elements', () => {
     const binding = '[onePlusOne]="1+1" [twoPlusTwo]="2+2" twoPlusTwo="4"'
         + '[add]="true" alreadyAdded [alreadyAdded]="true"'
         + 'remove [remove]="false" [nothingToRemove]="false"';
@@ -275,11 +252,10 @@
         alreadyadded: true,
         nothingtoremove: false,
       })).to.be.true; // sinon-chai doesn't support "never" API.
-      done();
-    });
-  });
-
-  it('should support scope variable references', done => {
+    });
+  });
+
+  it('should support scope variable references', () => {
     const binding = `[text]="foo + bar + baz.qux.join(',')"`;
     const element = createElementWithBinding(binding);
     expect(element.textContent).to.equal('');
@@ -291,11 +267,10 @@
       },
     }).then(() => {
       expect(element.textContent).to.equal('abc123x,y,z');
-      done();
-    });
-  });
-
-  it('should NOT mutate elements if expression result is unchanged', done => {
+    });
+  });
+
+  it('should NOT mutate elements if expression result is unchanged', () => {
     const binding = `[onePlusOne]="1+1" [class]="'abc'" [text]="'a'+'b'"`;
     const element = createElementWithBinding(binding);
     return onBindReadyAndSetState({}).then(() => {
@@ -315,27 +290,24 @@
       expect(element.textContent).to.equal('');
       expect(element.className).to.equal('');
       expect(element.attributes.length).to.equal(0);
-      done();
-    });
-  });
-
-  it('should only evaluate duplicate expressions once', done => {
+    });
+  });
+
+  it('should only evaluate duplicate expressions once', () => {
     createElementWithBinding(`[a]="1+1" [b]="1+1"`);
     const stub = env.sandbox.stub(BindExpression.prototype, 'evaluate');
     stub.returns('stubbed');
     return onBindReadyAndSetState({}).then(() => {
       expect(stub.calledOnce).to.be.true;
-      done();
-    });
-  });
-
-  it('should NOT evaluate expression if binding is NOT allowed', done => {
+    });
+  });
+
+  it('should NOT evaluate expression if binding is NOT allowed', () => {
     canBindStub.returns(false);
     const element = createElementWithBinding(`[onePlusOne]="1+1"`);
     return onBindReadyAndSetState({}).then(() => {
       expect(canBindStub.calledOnce).to.be.true;
       expect(element.getAttribute('oneplusone')).to.be.null;
-      done();
     });
   });
 });