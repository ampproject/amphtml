/**
 * Copyright 2016 The AMP HTML Authors. All Rights Reserved.
 *
 * Licensed under the Apache License, Version 2.0 (the "License");
 * you may not use this file except in compliance with the License.
 * You may obtain a copy of the License at
 *
 *      http://www.apache.org/licenses/LICENSE-2.0
 *
 * Unless required by applicable law or agreed to in writing, software
 * distributed under the License is distributed on an "AS-IS" BASIS,
 * WITHOUT WARRANTIES OR CONDITIONS OF ANY KIND, either express or implied.
 * See the License for the specific language governing permissions and
 * limitations under the License.
 */

/**
 * @fileoverview "Unit" test for bind-impl.js. Runs as an integration test
 * because it requires building web-worker binary.
 */

import * as lolex from 'lolex';
import {AmpEvents} from '../../../../../src/amp-events';
import {Bind} from '../../bind-impl';
import {BindEvents} from '../../bind-events';
import {RAW_OBJECT_ARGS_KEY} from '../../../../../src/action-constants';
import {Services} from '../../../../../src/services';
import {chunkInstanceForTesting} from '../../../../../src/chunk';
import {dev, user} from '../../../../../src/log';
import {toArray} from '../../../../../src/types';

/**
 * @param {!Object} env
 * @param {?Element} container
 * @param {string} binding
 * @param {string=} opt_tag Tag name of element (default is <p>).
 * @param {boolean=} opt_amp Is this an AMP element?
 * @param {boolean=} opt_head Add element to document <head>?
 * @return {!Element}
 */
function createElement(env, container, binding, opt_tag, opt_amp, opt_head) {
  const tag = opt_tag || 'p';
  const div = env.win.document.createElement('div');
  div.innerHTML = `<${tag} ${binding}></${tag}>`;
  const element = div.firstElementChild;
  if (opt_amp) {
    element.className = 'i-amphtml-foo -amp-foo amp-foo';
    element.mutatedAttributesCallback = () => {};
  }
  if (opt_head) {
    env.win.document.head.appendChild(element);
  } else if (container) {
    container.appendChild(element);
  }
  return element;
}

/**
 * @param {!Object} env
 * @param {!Bind} bind
 * @return {!Promise}
 */
function onBindReady(env, bind) {
  return bind.initializePromiseForTesting().then(() => {
    env.flushVsync();
  });
}

/**
 * @param {!Object} env
 * @param {!Bind} bind
 * @param {!Object} state
 * @param {boolean=} opt_isAmpStateMutation
 * @return {!Promise}
 */
function onBindReadyAndSetState(env, bind, state, opt_isAmpStateMutation) {
  return bind
    .initializePromiseForTesting()
    .then(() => {
      return bind.setState(
        state,
        /* opt_skipEval */ undefined,
        opt_isAmpStateMutation
      );
    })
    .then(() => {
      env.flushVsync();
      return bind.setStatePromiseForTesting();
    });
}

/**
 * @param {!Object} env
 * @param {!Bind} bind
 * @param {string} expression
 * @param {!Object} scope
 * @return {!Promise}
 */
function onBindReadyAndSetStateWithExpression(env, bind, expression, scope) {
  return bind
    .initializePromiseForTesting()
    .then(() => {
      return bind.setStateWithExpression(expression, scope);
    })
    .then(() => {
      env.flushVsync();
      return bind.setStatePromiseForTesting();
    });
}

/**
 * @param {!Object} env
 * @param {!Bind} bind
 * @param {!Array<!Element>} added
 * @param {!Array<!Element>} removed
 * @return {!Promise}
 */
function onBindReadyAndScanAndApply(env, bind, added, removed) {
  return bind
    .initializePromiseForTesting()
    .then(() => {
      return bind.scanAndApply(added, removed);
    })
    .then(() => {
      env.flushVsync();
    });
}

/**
 * @param {!Object} env
 * @param {string} name
 * @return {!Promise}
 */
function waitForEvent(env, name) {
  return new Promise(resolve => {
    const callback = () => {
      resolve();
      env.win.removeEventListener(name, callback);
    };
    env.win.addEventListener(name, callback);
  });
}

describe
  .configure()
  .ifChrome()
  .run('Bind', function() {
    // Give more than default 2000ms timeout for local testing.
    const TIMEOUT = Math.max(window.ampTestRuntimeConfig.mochaTimeout, 4000);
    this.timeout(TIMEOUT);

    describes.realWin(
      'in FIE',
      {
        amp: {
          ampdoc: 'fie',
          runtimeOn: false,
        },
        mockFetch: false,
      },
      env => {
        let fieBind;
        let fieBody;
        let fieWindow;

        let hostWindow;

        beforeEach(() => {
          // Make sure we have a chunk instance for testing.
          chunkInstanceForTesting(env.ampdoc);

          fieWindow = env.embed.win;
          fieBind = new Bind(env.ampdoc, fieWindow);
          fieBody = env.embed.getBodyElement();

          hostWindow = env.ampdoc.win;
        });

        it('should scan for bindings when ampdoc is ready', () => {
          createElement(env, fieBody, '[text]="1+1"');
          expect(fieBind.numberOfBindings()).to.equal(0);
          return onBindReady(env, fieBind).then(() => {
            expect(fieBind.numberOfBindings()).to.equal(1);
          });
        });

        it('should not update host document title for <title> elements', () => {
          createElement(
            env,
            fieBody,
            '[text]="\'bar\'"',
            'title',
            /* opt_amp */ false,
            /* opt_head */ true
          );
          fieWindow.document.title = 'foo';
          hostWindow.document.title = 'foo';
          return onBindReadyAndSetState(env, fieBind, {}).then(() => {
            // Make sure it does not update the host window's document title.
            expect(fieWindow.document.title).to.equal('bar');
            expect(hostWindow.document.title).to.equal('foo');
          });
        });

        describe('with Bind in host window', () => {
          let hostBind;
          let hostBody;

          beforeEach(() => {
            hostBind = new Bind(env.ampdoc);
            hostBody = env.ampdoc.getBody();
          });

          it('should only scan elements in provided window', () => {
            createElement(env, fieBody, '[text]="1+1"');
            createElement(env, hostBody, '[text]="2+2"');
            return Promise.all([
              onBindReady(env, fieBind),
              onBindReady(env, hostBind),
            ]).then(() => {
              expect(fieBind.numberOfBindings()).to.equal(1);
              expect(hostBind.numberOfBindings()).to.equal(1);
            });
          });

          it('should not be able to access variables from other windows', () => {
            const element = createElement(env, fieBody, '[text]="foo + bar"');
            const parentElement = createElement(
              env,
              hostBody,
              '[text]="foo + bar"'
            );
            const promises = [
              onBindReadyAndSetState(env, fieBind, {foo: '123', bar: '456'}),
              onBindReadyAndSetState(env, hostBind, {foo: 'ABC', bar: 'DEF'}),
            ];
            return Promise.all(promises).then(() => {
              // `element` only sees `foo` and `parentElement` only sees `bar`.
              expect(element.textContent).to.equal('123456');
              expect(parentElement.textContent).to.equal('ABCDEF');
            });
          });
        });
      }
    ); // in FIE

    describes.realWin(
      'in shadow ampdoc',
      {
        amp: {
          ampdoc: 'shadow',
          runtimeOn: false,
        },
        mockFetch: false,
      },
      env => {
        let bind;
        let container;

        beforeEach(() => {
          // Make sure we have a chunk instance for testing.
          chunkInstanceForTesting(env.ampdoc);

          bind = new Bind(env.ampdoc);
          container = env.ampdoc.getBody();
        });

        it('should scan for bindings when ampdoc is ready', () => {
          createElement(env, container, '[text]="1+1"');
          expect(bind.numberOfBindings()).to.equal(0);
          return onBindReady(env, bind).then(() => {
            expect(bind.numberOfBindings()).to.equal(1);
          });
        });

        it('should not update document title for <title> elements', () => {
          createElement(
            env,
            container,
            '[text]="\'bar\'"',
            'title',
            /* opt_amp */ false,
            /* opt_head */ true
          );
          env.win.document.title = 'foo';
          return onBindReadyAndSetState(env, bind, {}).then(() => {
            // Make sure does not update the host window's document title.
            expect(env.win.document.title).to.equal('foo');
          });
        });
      }
    ); // in shadow ampdoc

    describes.realWin(
      'in single ampdoc',
      {
        amp: {
          ampdoc: 'single',
          runtimeOn: false,
        },
        mockFetch: false,
      },
      env => {
        let bind;
        let clock;
        let container;
        let history;
        let viewer;
        let sandbox;

        beforeEach(() => {
          const {ampdoc, win} = env;
          sandbox = env.sandbox;

          // Make sure we have a chunk instance for testing.
          chunkInstanceForTesting(ampdoc);

<<<<<<< HEAD
    it('should not send "bindReady" until all <amp-state> are built', () => {
      const element = createElement(env, container, '', 'amp-state', true);
      const parseAndUpdate = sandbox.spy();
      element.getImpl = () => {
        expect(viewer.sendMessage).to.not.be.called;
        return Promise.resolve({parseAndUpdate});
      };
      return onBindReady(env, bind).then(() => {
        expect(parseAndUpdate).to.be.calledOnce;
        expect(viewer.sendMessage).to.be.calledOnce;
        expect(viewer.sendMessage).to.be.calledWith('bindReady');
      });
    });
=======
          viewer = Services.viewerForDoc(ampdoc);
          sandbox.stub(viewer, 'sendMessage');
>>>>>>> 0d88b00f

          bind = new Bind(ampdoc);

          // Connected <div> element created by describes.js.
          container = win.document.getElementById('parent');

          history = bind.historyForTesting();

          clock = lolex.install({target: win, toFake: ['Date', 'setTimeout']});
        });

        afterEach(() => {
          clock.uninstall();
        });

        it('should send "bindReady" to viewer on init', () => {
          expect(viewer.sendMessage).to.not.be.called;

          return onBindReady(env, bind).then(() => {
            expect(viewer.sendMessage).to.be.calledOnce;
            expect(viewer.sendMessage).to.be.calledWith('bindReady');
          });
        });

        it('should not send "bindReady" until all <amp-state> are built', () => {
          const element = createElement(env, container, '', 'amp-state', true);
          let buildAmpState;
          const builtPromise = new Promise(resolve => {
            buildAmpState = resolve;
          });
          element.whenBuilt = () => builtPromise;

          return onBindReady(env, bind)
            .then(() => {
              expect(viewer.sendMessage).to.not.be.called;
              buildAmpState();
              return element.whenBuilt();
            })
            .then(() => {
              expect(viewer.sendMessage).to.be.calledOnce;
              expect(viewer.sendMessage).to.be.calledWith('bindReady');
            });
        });

        it('should scan for bindings when ampdoc is ready', () => {
          createElement(env, container, '[text]="1+1"');
          expect(bind.numberOfBindings()).to.equal(0);
          return onBindReady(env, bind).then(() => {
            expect(bind.numberOfBindings()).to.equal(1);
          });
        });

        it('should scan fixed layer for bindings', () => {
          // Mimic FixedLayer by creating a sibling <body> element.
          const doc = env.win.document;
          const pseudoFixedLayer = doc.body.cloneNode(false);
          doc.documentElement.appendChild(pseudoFixedLayer);

          // Make sure that the sibling <body> is scanned for bindings.
          createElement(env, pseudoFixedLayer, '[text]="1+1"');
          return onBindReady(env, bind).then(() => {
            expect(bind.numberOfBindings()).to.equal(1);
          });
        });

        it('should support data-amp-bind-* syntax', () => {
          const element = createElement(
            env,
            container,
            'data-amp-bind-text="1+1"'
          );
          expect(bind.numberOfBindings()).to.equal(0);
          expect(element.textContent).to.equal('');
          return onBindReadyAndSetState(env, bind, {}).then(() => {
            expect(bind.numberOfBindings()).to.equal(1);
            expect(element.textContent).to.equal('2');
          });
        });

        it('should prefer [foo] over data-amp-bind-foo', () => {
          const element = createElement(
            env,
            container,
            '[text]="1+1" data-amp-bind-text="2+2"'
          );
          expect(bind.numberOfBindings()).to.equal(0);
          expect(element.textContent).to.equal('');
          return onBindReadyAndSetState(env, bind, {}).then(() => {
            expect(bind.numberOfBindings()).to.equal(1);
            expect(element.textContent).to.equal('2');
          });
        });

        it('should call createTreeWalker() with all params', () => {
          const spy = sandbox.spy(env.win.document, 'createTreeWalker');
          createElement(env, container, '[text]="1+1"');
          return onBindReady(env, bind).then(() => {
            // createTreeWalker() on IE does not support optional arguments.
            expect(spy.callCount).to.equal(1);
            expect(spy.firstCall.args.length).to.equal(4);
          });
        });

        it('should have same state after removing + re-adding a subtree', () => {
          for (let i = 0; i < 5; i++) {
            createElement(env, container, '[text]="1+1"');
          }
          expect(bind.numberOfBindings()).to.equal(0);
          return onBindReady(env, bind)
            .then(() => {
              expect(bind.numberOfBindings()).to.equal(5);
              return bind.removeBindingsForNodes_([container]);
            })
            .then(() => {
              expect(bind.numberOfBindings()).to.equal(0);
              return bind.addBindingsForNodes_([container]);
            })
            .then(() => {
              expect(bind.numberOfBindings()).to.equal(5);
            });
        });

        it('should dynamically detect new bindings under dynamic tags', () => {
          const doc = env.win.document;
          const dynamicTag = doc.createElement('div');
          container.appendChild(dynamicTag);
          return onBindReady(env, bind)
            .then(() => {
              expect(bind.numberOfBindings()).to.equal(0);
              const element = createElement(env, container, '[text]="1+1"');
              dynamicTag.appendChild(element);
              dynamicTag.dispatchEvent(
                new Event(AmpEvents.DOM_UPDATE, {bubbles: true})
              );
              return waitForEvent(env, BindEvents.RESCAN_TEMPLATE);
            })
            .then(() => {
              expect(bind.numberOfBindings()).to.equal(1);
            });
        });

        it('should NOT apply expressions on first load', () => {
          const element = createElement(env, container, '[text]="1+1"');
          expect(element.textContent).to.equal('');
          return onBindReady(env, bind).then(() => {
            expect(element.textContent).to.equal('');
          });
        });

        it('should verify class bindings in dev mode', () => {
          window.AMP_MODE = {development: true, test: true};
          createElement(env, container, '[class]="\'foo\'" class="foo"');
          createElement(env, container, '[class]="\'foo\'" class=" foo "');
          createElement(env, container, '[class]="\'\'"');
          createElement(env, container, '[class]="\'bar\'" class="qux"'); // Error
          const warnSpy = sandbox.spy(user(), 'warn');
          return onBindReady(env, bind).then(() => {
            expect(warnSpy).to.be.calledOnce;
            expect(warnSpy).calledWithMatch('amp-bind', /\[class\]/);
          });
        });

        it('should verify string attribute bindings in dev mode', () => {
          window.AMP_MODE = {development: true, test: true};
          // Only the initial value for [a] binding does not match.
          createElement(
            env,
            container,
            '[text]="\'a\'" [class]="\'b\'" class="b"'
          );
          const warnSpy = sandbox.spy(user(), 'warn');
          return onBindReady(env, bind).then(() => {
            expect(warnSpy).to.be.calledOnce;
            expect(warnSpy).calledWithMatch('amp-bind', /\[text\]/);
          });
        });

        it('should verify boolean attribute bindings in dev mode', () => {
          window.AMP_MODE = {development: true, test: true};
          createElement(env, container, '[disabled]="true" disabled', 'button');
          createElement(env, container, '[disabled]="false"', 'button');
          createElement(env, container, '[disabled]="true"', 'button'); // Mismatch.
          const warnSpy = sandbox.spy(user(), 'warn');
          return onBindReady(env, bind).then(() => {
            expect(warnSpy).to.be.calledOnce;
            expect(warnSpy).calledWithMatch('amp-bind', /\[disabled\]/);
          });
        });

        it('should skip digest if specified in setState()', () => {
          const element = createElement(env, container, '[text]="1+1"');
          expect(element.textContent).to.equal('');
          return onBindReady(env, bind).then(() => {
            bind.setState({}, /* opt_skipDigest */ true);
            env.flushVsync();
            expect(element.textContent).to.equal('');
          });
        });

        it('should support binding to string attributes', () => {
          const element = createElement(env, container, '[text]="1+1"');
          expect(element.textContent).to.equal('');
          return onBindReadyAndSetState(env, bind, {}).then(() => {
            expect(element.textContent).to.equal('2');
          });
        });

        it('should support binding to boolean attributes', () => {
          const element = createElement(
            env,
            container,
            '[checked]="true" [disabled]="false" disabled',
            /* opt_tagName */ 'input'
          );
          expect(element.getAttribute('checked')).to.equal(null);
          expect(element.getAttribute('disabled')).to.equal('');
          return onBindReadyAndSetState(env, bind, {}).then(() => {
            expect(element.getAttribute('checked')).to.equal('');
            expect(element.getAttribute('disabled')).to.equal(null);
          });
        });

        it('should update values first, then attributes', () => {
          const {sandbox} = env;
          const spy = sandbox.spy();
          const element = createElement(
            env,
            container,
            '[value]="foo"',
            'input'
          );
          sandbox.stub(element, 'value').set(spy);
          sandbox.stub(element, 'setAttribute').callsFake(spy);
          return onBindReadyAndSetState(env, bind, {'foo': '2'}).then(() => {
            // Note: This tests a workaround for a browser bug. There is nothing
            // about the element itself we can verify. Only the order of operations
            // matters.
            expect(spy.firstCall).to.be.calledWithExactly('2');
            expect(spy.secondCall).to.be.calledWithExactly('value', '2');
          });
        });

        it('should update properties for empty strings', function*() {
          const element = createElement(
            env,
            container,
            '[value]="foo"',
            'input'
          );
          yield onBindReadyAndSetState(env, bind, {'foo': 'bar'});
          expect(element.value).to.equal('bar');
          yield onBindReadyAndSetState(env, bind, {'foo': ''});
          expect(element.value).to.equal('');
        });

        it('should support binding to Node.textContent', () => {
          const element = createElement(env, container, '[text]="\'abc\'"');
          expect(element.textContent).to.equal('');
          return onBindReadyAndSetState(env, bind, {}).then(() => {
            expect(element.textContent).to.equal('abc');
          });
        });

        it('should set value for [text] in <textarea>', () => {
          const element = createElement(
            env,
            container,
            '[text]="\'abc\'"',
            'textarea'
          );
          expect(element.textContent).to.equal('');
          expect(element.value).to.equal('');
          return onBindReadyAndSetState(env, bind, {}).then(() => {
            expect(element.textContent).to.equal('');
            expect(element.value).to.equal('abc');
          });
        });

        it('should set textContent for [defaultText] in <textarea>', () => {
          const element = createElement(
            env,
            container,
            '[defaultText]="\'abc\'"',
            'textarea'
          );
          expect(element.textContent).to.equal('');
          expect(element.value).to.equal('');
          // Setting `textContent` will also update `value` before interaction.
          element.value = '123';
          return onBindReadyAndSetState(env, bind, {}).then(() => {
            expect(element.textContent).to.equal('abc');
            expect(element.value).to.equal('123');
          });
        });

        it('should update document title for <title> elements', () => {
          const element = createElement(
            env,
            container,
            '[text]="\'bar\'"',
            'title',
            /* opt_amp */ false,
            /* opt_head */ true
          );
          element.textContent = 'foo';
          env.win.document.title = 'foo';
          return onBindReadyAndSetState(env, bind, {}).then(() => {
            expect(element.textContent).to.equal('bar');
            expect(env.win.document.title).to.equal('bar');
          });
        });

        it('should not update document title for <title> elements in body', () => {
          // Add a <title> element to <head> because if we don't, setting
          // `textContent` on a <title> element in the <body> will strangely update
          // `document.title`.
          const title = env.win.document.createElement('title');
          title.textContent = 'foo';
          env.win.document.head.appendChild(title);
          // Add <title [text]="'bar'"> to <body>.
          createElement(env, container, '[text]="\'bar\'"', 'title');
          return onBindReadyAndSetState(env, bind, {}).then(() => {
            expect(env.win.document.title).to.equal('foo');
          });
        });

        it('should support binding to CSS classes with strings', () => {
          const element = createElement(env, container, '[class]="[\'abc\']"');
          expect(toArray(element.classList)).to.deep.equal([]);
          return onBindReadyAndSetState(env, bind, {}).then(() => {
            expect(toArray(element.classList)).to.deep.equal(['abc']);
          });
        });

        it('should support binding to CSS classes with arrays', () => {
          const element = createElement(
            env,
            container,
            "[class]=\"['a','b']\""
          );
          expect(toArray(element.classList)).to.deep.equal([]);
          return onBindReadyAndSetState(env, bind, {}).then(() => {
            expect(toArray(element.classList)).to.deep.equal(['a', 'b']);
          });
        });

        it('should support binding to CSS classes with a null value', () => {
          const element = createElement(env, container, '[class]="null"');
          expect(toArray(element.classList)).to.deep.equal([]);
          return onBindReadyAndSetState(env, bind, {}).then(() => {
            expect(toArray(element.classList)).to.deep.equal([]);
          });
        });

        it('should support binding to CSS classes for svg tags', () => {
          const element = createElement(
            env,
            container,
            '[class]="[\'abc\']"',
            'svg'
          );
          expect(toArray(element.classList)).to.deep.equal([]);
          return onBindReadyAndSetState(env, bind, {}).then(() => {
            expect(toArray(element.classList)).to.deep.equal(['abc']);
          });
        });

        it('supports binding to CSS classes for svg tags with a null value', () => {
          const element = createElement(
            env,
            container,
            '[class]="null"',
            'svg'
          );
          expect(toArray(element.classList)).to.deep.equal([]);
          return onBindReadyAndSetState(env, bind, {}).then(() => {
            expect(toArray(element.classList)).to.deep.equal([]);
          });
        });

        it('should support handling actions with invoke()', () => {
          const {sandbox} = env;
          sandbox.stub(bind, 'setStateWithExpression');
          sandbox.stub(bind, 'pushStateWithExpression');

          const invocation = {
            method: 'setState',
            args: {
              [RAW_OBJECT_ARGS_KEY]: '{foo: bar}',
            },
            event: {
              detail: {bar: 123},
            },
            sequenceId: 0,
          };

          bind.invoke(invocation);
          expect(bind.setStateWithExpression).to.be.calledOnce;
          expect(bind.setStateWithExpression).to.be.calledWithExactly(
            '{foo: bar}',
            sinon.match({event: {bar: 123}})
          );

          invocation.method = 'pushState';
          invocation.sequenceId++;
          bind.invoke(invocation);
          expect(bind.pushStateWithExpression).to.be.calledOnce;
          expect(bind.pushStateWithExpression).to.be.calledWithExactly(
            '{foo: bar}',
            sinon.match({event: {bar: 123}})
          );
        });

        // TODO(choumx, #16721): Causes browser crash for some reason.
        it.skip('should only allow one action per event in invoke()', () => {
          const {sandbox} = env;
          sandbox.stub(bind, 'setStateWithExpression');
          const userError = sandbox.stub(user(), 'error');

          const invocation = {
            method: 'setState',
            args: {
              [RAW_OBJECT_ARGS_KEY]: '{foo: bar}',
            },
            event: {
              detail: {bar: 123},
            },
            sequenceId: 0,
          };

          bind.invoke(invocation);
          expect(bind.setStateWithExpression).to.be.calledOnce;
          expect(bind.setStateWithExpression).to.be.calledWithExactly(
            '{foo: bar}',
            sinon.match({event: {bar: 123}})
          );

          // Second invocation with the same sequenceId should fail.
          bind.invoke(invocation);
          expect(bind.setStateWithExpression).to.be.calledOnce;
          expect(userError).to.be.calledWith(
            'amp-bind',
            'One state action allowed per event.'
          );

          // Invocation with the same sequenceid will be allowed after 5 seconds,
          // which is how long it takes for stored sequenceIds to be purged.
          clock.tick(5000);
          bind.invoke(invocation);
          expect(bind.setStateWithExpression).to.be.calledTwice;
        });

        it('should support parsing exprs in setStateWithExpression()', () => {
          const element = createElement(env, container, '[text]="onePlusOne"');
          expect(element.textContent).to.equal('');
          const promise = onBindReadyAndSetStateWithExpression(
            env,
            bind,
            '{"onePlusOne": one + one}',
            {one: 1}
          );
          return promise.then(() => {
            expect(element.textContent).to.equal('2');
          });
        });

        describe('history', () => {
          beforeEach(() => {
            sandbox.spy(history, 'replace');
            sandbox.spy(history, 'push');
            sandbox.stub(viewer, 'isEmbedded').returns(true);
          });

          describe('with untrusted viewer', () => {
            it('should not replace history on AMP.setState()', () => {
              const promise = onBindReadyAndSetStateWithExpression(
                env,
                bind,
                '{"onePlusOne": one + one}',
                {one: 1}
              );
              return promise.then(() => {
                // Shouldn't call replace() with null `data`.
                expect(history.replace).to.not.be.called;
              });
            });

            it('should push history (no data) on AMP.pushState()', () => {
              const promise = bind.pushStateWithExpression(
                '{"foo": "bar"}',
                {}
              );
              return promise.then(() => {
                expect(history.push).to.be.called;
                // `data` param should be null on untrusted viewers.
                expect(history.push).to.be.calledWith(sinon.match.func, null);
              });
            });
          });

          describe('with trusted viewer', () => {
            beforeEach(() => {
              sandbox
                .stub(viewer, 'isTrustedViewer')
                .returns(Promise.resolve(true));
            });

            it('should replace history on AMP.setState()', () => {
              const promise = onBindReadyAndSetStateWithExpression(
                env,
                bind,
                '{"onePlusOne": one + one}',
                {one: 1}
              );
              return promise.then(() => {
                expect(history.replace).calledOnce;
                // `data` param should exist on trusted viewers.
                expect(history.replace).calledWith({
                  data: {'amp-bind': {'onePlusOne': 2}},
                  title: '',
                });
              });
            });

            it('should push history on AMP.pushState()', () => {
              const promise = bind.pushStateWithExpression(
                '{"foo": "bar"}',
                {}
              );
              return promise.then(() => {
                expect(history.push).calledOnce;
                // `data` param should exist on trusted viewers.
                expect(history.push).calledWith(sinon.match.func, {
                  data: {'amp-bind': {foo: 'bar'}},
                  title: '',
                });
              });
            });
          });
        });

        it('should support pushStateWithExpression()', () => {
          sandbox.spy(history, 'push');

          const element = createElement(env, container, '[text]="foo"');
          expect(element.textContent).to.equal('');
          const promise = bind.pushStateWithExpression('{"foo": "bar"}', {});
          return promise
            .then(() => {
              env.flushVsync();
              expect(element.textContent).to.equal('bar');

              expect(history.push).calledOnce;
              // Pop callback should restore `foo` to original value (null).
              const onPopCallback = history.push.firstCall.args[0];
              return onPopCallback();
            })
            .then(() => {
              expect(element.textContent).to.equal('null');
            });
        });

        it('pushStateWithExpression() should work with nested objects', () => {
          sandbox.spy(history, 'push');

          const element = createElement(env, container, '[text]="foo.bar"');
          expect(element.textContent).to.equal('');
          return bind
            .pushStateWithExpression('{foo: {bar: 0}}', {})
            .then(() => {
              env.flushVsync();
              expect(element.textContent).to.equal('0');

              return bind.pushStateWithExpression('{foo: {bar: 1}}', {});
            })
            .then(() => {
              env.flushVsync();
              expect(element.textContent).to.equal('1');

              expect(history.push).calledTwice;
              // Pop callback should restore `foo.bar` to second pushed value (0).
              const onPopCallback = history.push.secondCall.args[0];
              return onPopCallback();
            })
            .then(() => {
              expect(element.textContent).to.equal('0');
            });
        });

        it('should ignore <amp-state> updates if specified in setState()', () => {
          const element = createElement(
            env,
            container,
            '[src]="foo"',
            'amp-state'
          );
          element.whenBuilt = () => Promise.resolve();
          expect(element.getAttribute('src')).to.be.null;

          const promise = onBindReadyAndSetState(
            env,
            bind,
            {foo: '/foo'},
            /* opt_isAmpStateMutation */ true
          );
          return promise.then(() => {
            // Should _not_ be updated if `opt_isAmpStateMutation` is true.
            expect(element.getAttribute('src')).to.be.null;
          });
        });

<<<<<<< HEAD
    it('should ignore <amp-state> updates if specified in setState()', () => {
      const element = createElement(env, container, '[src]="foo"', 'amp-state');
      element.getImpl = () => Promise.resolve({parseAndUpdate: sandbox.spy()});
      expect(element.getAttribute('src')).to.be.null;

      const promise = onBindReadyAndSetState(env, bind,
          {foo: '/foo'}, /* opt_isAmpStateMutation */ true);
      return promise.then(() => {
        // Should _not_ be updated if `opt_isAmpStateMutation` is true.
        expect(element.getAttribute('src')).to.be.null;
      });
    });
=======
        it('should support NOT override internal AMP CSS classes', () => {
          const element = createElement(
            env,
            container,
            '[class]="[\'abc\']"',
            /* opt_tagName */ undefined,
            /* opt_amp */ true
          );
          expect(toArray(element.classList)).to.deep.equal([
            'i-amphtml-foo',
            '-amp-foo',
            'amp-foo',
          ]);
          return onBindReadyAndSetState(env, bind, {}).then(() => {
            expect(toArray(element.classList)).to.deep.equal([
              'i-amphtml-foo',
              '-amp-foo',
              'amp-foo',
              'abc',
            ]);
          });
        });
>>>>>>> 0d88b00f

        it('should call mutatedAttributesCallback on AMP elements', () => {
          const binding =
            '[text]="1+1" [value]="\'4\'" value="4" ' +
            'checked [checked]="false" [disabled]="true" [multiple]="false"';
          const element = createElement(
            env,
            container,
            binding,
            /* opt_tagName */ 'input',
            /* opt_amp */ true
          );
          const spy = sandbox.spy(element, 'mutatedAttributesCallback');
          return onBindReadyAndSetState(env, bind, {}).then(() => {
            expect(spy).calledWithMatch({
              checked: false,
              disabled: true,
            });
            // Callback shouldn't include global attributes (text, class) or those
            // whose values haven't changed.
            expect(
              spy.neverCalledWithMatch({
                text: 2,
                value: 4,
                multiple: false,
              })
            ).to.be.true; // sinon-chai doesn't support "never" API.
          });
        });

        it('should support scope variable references', () => {
          const binding = '[text]="foo + bar + baz.qux.join(\',\')"';
          const element = createElement(env, container, binding);
          expect(element.textContent).to.equal('');
          return onBindReadyAndSetState(env, bind, {
            foo: 'abc',
            bar: 123,
            baz: {
              qux: ['x', 'y', 'z'],
            },
          }).then(() => {
            expect(element.textContent).to.equal('abc123x,y,z');
          });
        });

        it('should NOT mutate elements if expression result is unchanged', () => {
          const binding =
            '[value]="foo" [class]="\'abc\'" [text]="\'a\'+\'b\'"';
          const element = createElement(env, container, binding, 'input');
          element.mutatedAttributesCallback = sandbox.spy();
          return onBindReadyAndSetState(env, bind, {foo: {bar: [1]}})
            .then(() => {
              expect(element.textContent.length).to.not.equal(0);
              expect(element.classList.length).to.not.equal(0);
              expect(element.attributes.length).to.not.equal(0);
              expect(element.mutatedAttributesCallback).to.be.calledOnce;

              element.textContent = '';
              element.className = '';
              while (element.attributes.length > 0) {
                element.removeAttribute(element.attributes[0].name);
              }

              return onBindReadyAndSetState(env, bind, {});
            })
            .then(() => {
              // Attributes should not be updated and mutatedAttributesCallback
              // should not be called since the expression results haven't changed.
              expect(element.textContent).to.equal('');
              expect(element.className).to.equal('');
              expect(element.attributes.length).to.equal(0);
              expect(element.mutatedAttributesCallback).to.be.calledOnce;
            });
        });

        it('should NOT evaluate expression if binding is NOT allowed', () => {
          const element = createElement(
            env,
            container,
            '[invalidBinding]="1+1"'
          );
          return onBindReadyAndSetState(env, bind, {}).then(() => {
            expect(element.getAttribute('invalidbinding')).to.be.null;
          });
        });

        it('should rewrite attribute values regardless of result type', () => {
          const withString = createElement(env, container, '[href]="foo"', 'a');
          const withArray = createElement(env, container, '[href]="bar"', 'a');
          return onBindReadyAndSetState(env, bind, {
            foo: '?__amp_source_origin',
            bar: ['?__amp_source_origin'],
          }).then(() => {
            expect(withString.getAttribute('href')).to.equal(null);
            expect(withArray.getAttribute('href')).to.equal(null);
          });
        });

        it('should stop scanning once max number of bindings is reached', () => {
          bind.setMaxNumberOfBindingsForTesting(2);
          const errorStub = sandbox.stub(dev(), 'expectedError');

          const foo = createElement(env, container, '[text]="foo"');
          const bar = createElement(
            env,
            container,
            '[text]="bar" [class]="baz"'
          );
          const qux = createElement(env, container, '[text]="qux"');

          return onBindReadyAndSetState(env, bind, {
            foo: 1,
            bar: 2,
            baz: 3,
            qux: 4,
          }).then(() => {
            expect(foo.textContent).to.equal('1');
            expect(bar.textContent).to.equal('2');
            // Max number of bindings exceeded with [baz].
            expect(bar.className).to.be.equal('');
            expect(qux.textContent).to.be.equal('');

            expect(errorStub).to.have.been.calledWith(
              'amp-bind',
              sinon.match(/Maximum number of bindings reached/)
            );
          });
        });

        it('should update premutate keys that are overridable', () => {
          bind.addOverridableKey('foo');
          bind.addOverridableKey('bar');

          const foo = createElement(env, container, '[text]="foo"');
          const bar = createElement(env, container, '[text]="bar"');
          const baz = createElement(env, container, '[text]="baz"');
          const qux = createElement(env, container, '[text]="qux"');

          return onBindReadyAndSetState(env, bind, {
            foo: 1,
            bar: 2,
            baz: 3,
            qux: 4,
          }).then(() => {
            return viewer
              .receiveMessage('premutate', {
                state: {
                  foo: 'foo',
                  bar: 'bar',
                  baz: 'baz',
                  qux: 'qux',
                },
              })
              .then(() => {
                expect(foo.textContent).to.equal('foo');
                expect(bar.textContent).to.equal('bar');
                expect(baz.textContent).to.be.equal('3');
                expect(qux.textContent).to.be.equal('4');
              });
          });
        });

        it('should scanAndApply()', function*() {
          const foo = createElement(env, container, '[text]="foo"');
          yield onBindReadyAndSetState(env, bind, {foo: 'foo'});
          expect(foo.textContent).to.equal('foo');

          // The new `onePlusOne` element should be scanned and evaluated despite
          // not being attached to the DOM.
          const onePlusOne = createElement(
            env,
            /* container */ null,
            '[text]="1+1"'
          );
          // Required marker attribute for elements with bindings.
          onePlusOne.setAttribute('i-amphtml-binding', '');
          yield onBindReadyAndScanAndApply(
            env,
            bind,
            /* added */ [onePlusOne],
            /* removed */ [foo]
          );
          expect(onePlusOne.textContent).to.equal('2');

          // The binding for the `foo` element should have been removed, so
          // performing AMP.setState({foo: ...}) should not change it.
          yield onBindReadyAndSetState(env, bind, {foo: 'bar'});
          expect(foo.textContent).to.not.equal('bar');
        });
      }
    ); // in single ampdoc
  });<|MERGE_RESOLUTION|>--- conflicted
+++ resolved
@@ -315,7 +315,32 @@
           // Make sure we have a chunk instance for testing.
           chunkInstanceForTesting(ampdoc);
 
-<<<<<<< HEAD
+          viewer = Services.viewerForDoc(ampdoc);
+          sandbox.stub(viewer, 'sendMessage');
+
+          bind = new Bind(ampdoc);
+
+          // Connected <div> element created by describes.js.
+          container = win.document.getElementById('parent');
+
+          history = bind.historyForTesting();
+
+          clock = lolex.install({target: win, toFake: ['Date', 'setTimeout']});
+        });
+
+        afterEach(() => {
+          clock.uninstall();
+        });
+
+        it('should send "bindReady" to viewer on init', () => {
+          expect(viewer.sendMessage).to.not.be.called;
+
+          return onBindReady(env, bind).then(() => {
+            expect(viewer.sendMessage).to.be.calledOnce;
+            expect(viewer.sendMessage).to.be.calledWith('bindReady');
+          });
+        });
+
     it('should not send "bindReady" until all <amp-state> are built', () => {
       const element = createElement(env, container, '', 'amp-state', true);
       const parseAndUpdate = sandbox.spy();
@@ -329,53 +354,6 @@
         expect(viewer.sendMessage).to.be.calledWith('bindReady');
       });
     });
-=======
-          viewer = Services.viewerForDoc(ampdoc);
-          sandbox.stub(viewer, 'sendMessage');
->>>>>>> 0d88b00f
-
-          bind = new Bind(ampdoc);
-
-          // Connected <div> element created by describes.js.
-          container = win.document.getElementById('parent');
-
-          history = bind.historyForTesting();
-
-          clock = lolex.install({target: win, toFake: ['Date', 'setTimeout']});
-        });
-
-        afterEach(() => {
-          clock.uninstall();
-        });
-
-        it('should send "bindReady" to viewer on init', () => {
-          expect(viewer.sendMessage).to.not.be.called;
-
-          return onBindReady(env, bind).then(() => {
-            expect(viewer.sendMessage).to.be.calledOnce;
-            expect(viewer.sendMessage).to.be.calledWith('bindReady');
-          });
-        });
-
-        it('should not send "bindReady" until all <amp-state> are built', () => {
-          const element = createElement(env, container, '', 'amp-state', true);
-          let buildAmpState;
-          const builtPromise = new Promise(resolve => {
-            buildAmpState = resolve;
-          });
-          element.whenBuilt = () => builtPromise;
-
-          return onBindReady(env, bind)
-            .then(() => {
-              expect(viewer.sendMessage).to.not.be.called;
-              buildAmpState();
-              return element.whenBuilt();
-            })
-            .then(() => {
-              expect(viewer.sendMessage).to.be.calledOnce;
-              expect(viewer.sendMessage).to.be.calledWith('bindReady');
-            });
-        });
 
         it('should scan for bindings when ampdoc is ready', () => {
           createElement(env, container, '[text]="1+1"');
@@ -922,42 +900,23 @@
             });
         });
 
-        it('should ignore <amp-state> updates if specified in setState()', () => {
-          const element = createElement(
-            env,
-            container,
-            '[src]="foo"',
-            'amp-state'
-          );
-          element.whenBuilt = () => Promise.resolve();
-          expect(element.getAttribute('src')).to.be.null;
-
-          const promise = onBindReadyAndSetState(
-            env,
-            bind,
-            {foo: '/foo'},
-            /* opt_isAmpStateMutation */ true
-          );
-          return promise.then(() => {
-            // Should _not_ be updated if `opt_isAmpStateMutation` is true.
-            expect(element.getAttribute('src')).to.be.null;
-          });
-        });
-
-<<<<<<< HEAD
     it('should ignore <amp-state> updates if specified in setState()', () => {
       const element = createElement(env, container, '[src]="foo"', 'amp-state');
       element.getImpl = () => Promise.resolve({parseAndUpdate: sandbox.spy()});
       expect(element.getAttribute('src')).to.be.null;
 
-      const promise = onBindReadyAndSetState(env, bind,
-          {foo: '/foo'}, /* opt_isAmpStateMutation */ true);
-      return promise.then(() => {
-        // Should _not_ be updated if `opt_isAmpStateMutation` is true.
-        expect(element.getAttribute('src')).to.be.null;
-      });
-    });
-=======
+          const promise = onBindReadyAndSetState(
+            env,
+            bind,
+            {foo: '/foo'},
+            /* opt_isAmpStateMutation */ true
+          );
+          return promise.then(() => {
+            // Should _not_ be updated if `opt_isAmpStateMutation` is true.
+            expect(element.getAttribute('src')).to.be.null;
+          });
+        });
+
         it('should support NOT override internal AMP CSS classes', () => {
           const element = createElement(
             env,
@@ -980,7 +939,6 @@
             ]);
           });
         });
->>>>>>> 0d88b00f
 
         it('should call mutatedAttributesCallback on AMP elements', () => {
           const binding =
