/**
 * Copyright 2016 The AMP HTML Authors. All Rights Reserved.
 *
 * Licensed under the Apache License, Version 2.0 (the "License");
 * you may not use this file except in compliance with the License.
 * You may obtain a copy of the License at
 *
 *      http://www.apache.org/licenses/LICENSE-2.0
 *
 * Unless required by applicable law or agreed to in writing, software
 * distributed under the License is distributed on an "AS-IS" BASIS,
 * WITHOUT WARRANTIES OR CONDITIONS OF ANY KIND, either express or implied.
 * See the License for the specific language governing permissions and
 * limitations under the License.
 */

/**
 * @fileoverview "Unit" test for bind-impl.js. Runs as an integration test
 * because it requires building web-worker binary.
 */

import * as lolex from 'lolex';
import {AmpEvents} from '../../../../../src/amp-events';
import {Bind} from '../../bind-impl';
import {BindEvents} from '../../bind-events';
import {RAW_OBJECT_ARGS_KEY} from '../../../../../src/action-constants';
import {Services} from '../../../../../src/services';
import {chunkInstanceForTesting} from '../../../../../src/chunk';
import {dev, user} from '../../../../../src/log';
import {toArray} from '../../../../../src/types';

/**
 * @param {!Object} env
 * @param {?Element} container
 * @param {string} binding
 * @param {string=} opt_tag Tag name of element (default is <p>).
 * @param {boolean=} opt_amp Is this an AMP element?
 * @param {boolean=} opt_head Add element to document <head>?
 * @return {!Element}
 */
function createElement(env, container, binding, opt_tag, opt_amp, opt_head) {
  const tag = opt_tag || 'p';
  const div = env.win.document.createElement('div');
  div.innerHTML = `<${tag} ${binding}></${tag}>`;
  const element = div.firstElementChild;
  if (opt_amp) {
    element.className = 'i-amphtml-foo -amp-foo amp-foo';
    element.mutatedAttributesCallback = () => {};
  }
  if (opt_head) {
    env.win.document.head.appendChild(element);
  } else if (container) {
    container.appendChild(element);
  }
  return element;
}

/**
 * @param {!Object} env
 * @param {!Bind} bind
 * @return {!Promise}
 */
function onBindReady(env, bind) {
  return bind.initializePromiseForTesting().then(() => {
    env.flushVsync();
  });
}

/**
 * @param {!Object} env
 * @param {!Bind} bind
 * @param {!Object} state
 * @param {boolean=} opt_isAmpStateMutation
 * @return {!Promise}
 */
function onBindReadyAndSetState(env, bind, state, opt_isAmpStateMutation) {
  return bind.initializePromiseForTesting().then(() => {
    return bind.setState(
        state, /* opt_skipEval */ undefined, opt_isAmpStateMutation);
  }).then(() => {
    env.flushVsync();
    return bind.setStatePromiseForTesting();
  });
}

/**
 * @param {!Object} env
 * @param {!Bind} bind
 * @param {string} expression
 * @param {!Object} scope
 * @return {!Promise}
 */
function onBindReadyAndSetStateWithExpression(env, bind, expression, scope) {
  return bind.initializePromiseForTesting().then(() => {
    return bind.setStateWithExpression(expression, scope);
  }).then(() => {
    env.flushVsync();
    return bind.setStatePromiseForTesting();
  });
}

/**
 * @param {!Object} env
 * @param {!Bind} bind
 * @param {!Array<!Element>} added
 * @param {!Array<!Element>} removed
 * @return {!Promise}
 */
function onBindReadyAndScanAndApply(env, bind, added, removed) {
  return bind.initializePromiseForTesting().then(() => {
    return bind.scanAndApply(added, removed);
  }).then(() => {
    env.flushVsync();
  });
}

/**
 * @param {!Object} env
 * @param {string} name
 * @return {!Promise}
 */
function waitForEvent(env, name) {
  return new Promise(resolve => {
    const callback = () => {
      resolve();
      env.win.removeEventListener(name, callback);
    };
    env.win.addEventListener(name, callback);
  });
}

<<<<<<< HEAD
// TODO(#19647): Unskip tests
describe.configure().ifChrome().skipChromeDev().skip('Bind', function() {
=======
describe.configure().ifNewChrome().run('Bind', function() {
>>>>>>> 1745e51f
  // Give more than default 2000ms timeout for local testing.
  const TIMEOUT = Math.max(window.ampTestRuntimeConfig.mochaTimeout, 4000);
  this.timeout(TIMEOUT);

  describes.realWin('in FIE', {
    amp: {
      ampdoc: 'fie',
      runtimeOn: false,
    },
    mockFetch: false,
  }, env => {
    let fieBind;
    let fieBody;
    let fieWindow;

    let hostWindow;

    beforeEach(() => {
      // Make sure we have a chunk instance for testing.
      chunkInstanceForTesting(env.ampdoc);

      fieWindow = env.embed.win;
      fieBind = new Bind(env.ampdoc, fieWindow);
      fieBody = env.embed.getBodyElement();

      hostWindow = env.ampdoc.win;
    });

    it('should scan for bindings when ampdoc is ready', () => {
      createElement(env, fieBody, '[text]="1+1"');
      expect(fieBind.numberOfBindings()).to.equal(0);
      return onBindReady(env, fieBind).then(() => {
        expect(fieBind.numberOfBindings()).to.equal(1);
      });
    });

    it('should not update host document title for <title> elements', () => {
      createElement(env, fieBody, '[text]="\'bar\'"', 'title',
          /* opt_amp */ false, /* opt_head */ true);
      fieWindow.document.title = 'foo';
      hostWindow.document.title = 'foo';
      return onBindReadyAndSetState(env, fieBind, {}).then(() => {
        // Make sure it does not update the host window's document title.
        expect(fieWindow.document.title).to.equal('bar');
        expect(hostWindow.document.title).to.equal('foo');
      });
    });

    describe('with Bind in host window', () => {
      let hostBind;
      let hostBody;

      beforeEach(() => {
        hostBind = new Bind(env.ampdoc);
        hostBody = env.ampdoc.getBody();
      });

      it('should only scan elements in provided window', () => {
        createElement(env, fieBody, '[text]="1+1"');
        createElement(env, hostBody, '[text]="2+2"');
        return Promise.all([
          onBindReady(env, fieBind),
          onBindReady(env, hostBind),
        ]).then(() => {
          expect(fieBind.numberOfBindings()).to.equal(1);
          expect(hostBind.numberOfBindings()).to.equal(1);
        });
      });

      it('should not be able to access variables from other windows', () => {
        const element =
            createElement(env, fieBody, '[text]="foo + bar"');
        const parentElement =
            createElement(env, hostBody, '[text]="foo + bar"');
        const promises = [
          onBindReadyAndSetState(env, fieBind, {foo: '123', bar: '456'}),
          onBindReadyAndSetState(env, hostBind, {foo: 'ABC', bar: 'DEF'}),
        ];
        return Promise.all(promises).then(() => {
          // `element` only sees `foo` and `parentElement` only sees `bar`.
          expect(element.textContent).to.equal('123456');
          expect(parentElement.textContent).to.equal('ABCDEF');
        });
      });
    });
  }); // in FIE

  describes.realWin('in shadow ampdoc', {
    amp: {
      ampdoc: 'shadow',
      runtimeOn: false,
    },
    mockFetch: false,
  }, env => {
    let bind;
    let container;

    beforeEach(() => {
      // Make sure we have a chunk instance for testing.
      chunkInstanceForTesting(env.ampdoc);

      bind = new Bind(env.ampdoc);
      container = env.ampdoc.getBody();
    });

    it('should scan for bindings when ampdoc is ready', () => {
      createElement(env, container, '[text]="1+1"');
      expect(bind.numberOfBindings()).to.equal(0);
      return onBindReady(env, bind).then(() => {
        expect(bind.numberOfBindings()).to.equal(1);
      });
    });

    it('should not update document title for <title> elements', () => {
      createElement(env, container, '[text]="\'bar\'"', 'title',
          /* opt_amp */ false, /* opt_head */ true);
      env.win.document.title = 'foo';
      return onBindReadyAndSetState(env, bind, {}).then(() => {
        // Make sure does not update the host window's document title.
        expect(env.win.document.title).to.equal('foo');
      });
    });
  }); // in shadow ampdoc

  describes.realWin('in single ampdoc', {
    amp: {
      ampdoc: 'single',
      runtimeOn: false,
    },
    mockFetch: false,
  }, env => {
    let bind;
    let container;
    let viewer;
    let clock;

    beforeEach(() => {
      const {ampdoc, win} = env;

      // Make sure we have a chunk instance for testing.
      chunkInstanceForTesting(ampdoc);

      viewer = Services.viewerForDoc(ampdoc);
      sandbox.stub(viewer, 'sendMessage');
      bind = new Bind(ampdoc);
      // Connected <div> element created by describes.js.
      container = win.document.getElementById('parent');

      clock = lolex.install({target: win});
    });

    afterEach(() => {
      clock.uninstall();
    });

    it('should send "bindReady" to viewer on init', () => {
      expect(viewer.sendMessage).to.not.be.called;
      return onBindReady(env, bind).then(() => {
        expect(viewer.sendMessage).to.be.calledOnce;
        expect(viewer.sendMessage)
            .to.be.calledWithExactly('bindReady', undefined);
      });
    });

    it('should scan for bindings when ampdoc is ready', () => {
      createElement(env, container, '[text]="1+1"');
      expect(bind.numberOfBindings()).to.equal(0);
      return onBindReady(env, bind).then(() => {
        expect(bind.numberOfBindings()).to.equal(1);
      });
    });

    it('should scan fixed layer for bindings', () => {
      // Mimic FixedLayer by creating a sibling <body> element.
      const doc = env.win.document;
      const pseudoFixedLayer = doc.body.cloneNode(false);
      doc.documentElement.appendChild(pseudoFixedLayer);

      // Make sure that the sibling <body> is scanned for bindings.
      createElement(env, pseudoFixedLayer, '[text]="1+1"');
      return onBindReady(env, bind).then(() => {
        expect(bind.numberOfBindings()).to.equal(1);
      });
    });

    it('should support data-amp-bind-* syntax', () => {
      const element = createElement(env, container, 'data-amp-bind-text="1+1"');
      expect(bind.numberOfBindings()).to.equal(0);
      expect(element.textContent).to.equal('');
      return onBindReadyAndSetState(env, bind, {}).then(() => {
        expect(bind.numberOfBindings()).to.equal(1);
        expect(element.textContent).to.equal('2');
      });
    });

    it('should prefer [foo] over data-amp-bind-foo', () => {
      const element = createElement(
          env, container, '[text]="1+1" data-amp-bind-text="2+2"');
      expect(bind.numberOfBindings()).to.equal(0);
      expect(element.textContent).to.equal('');
      return onBindReadyAndSetState(env, bind, {}).then(() => {
        expect(bind.numberOfBindings()).to.equal(1);
        expect(element.textContent).to.equal('2');
      });
    });

    it('should call createTreeWalker() with all params', () => {
      const spy = env.sandbox.spy(env.win.document, 'createTreeWalker');
      createElement(env, container, '[text]="1+1"');
      return onBindReady(env, bind).then(() => {
        // createTreeWalker() on IE does not support optional arguments.
        expect(spy.callCount).to.equal(1);
        expect(spy.firstCall.args.length).to.equal(4);
      });
    });

    it('should have same state after removing + re-adding a subtree', () => {
      for (let i = 0; i < 5; i++) {
        createElement(env, container, '[text]="1+1"');
      }
      expect(bind.numberOfBindings()).to.equal(0);
      return onBindReady(env, bind).then(() => {
        expect(bind.numberOfBindings()).to.equal(5);
        return bind.removeBindingsForNodes_([container]);
      }).then(() => {
        expect(bind.numberOfBindings()).to.equal(0);
        return bind.addBindingsForNodes_([container]);
      }).then(() => {
        expect(bind.numberOfBindings()).to.equal(5);
      });
    });

    it('should dynamically detect new bindings under dynamic tags', () => {
      const doc = env.win.document;
      const dynamicTag = doc.createElement('div');
      container.appendChild(dynamicTag);
      return onBindReady(env, bind).then(() => {
        expect(bind.numberOfBindings()).to.equal(0);
        const element = createElement(env, container, '[text]="1+1"');
        dynamicTag.appendChild(element);
        dynamicTag.dispatchEvent(
            new Event(AmpEvents.DOM_UPDATE, {bubbles: true}));
        return waitForEvent(env, BindEvents.RESCAN_TEMPLATE);
      }).then(() => {
        expect(bind.numberOfBindings()).to.equal(1);
      });
    });

    it('should NOT apply expressions on first load', () => {
      const element = createElement(env, container, '[text]="1+1"');
      expect(element.textContent).to.equal('');
      return onBindReady(env, bind).then(() => {
        expect(element.textContent).to.equal('');
      });
    });

    it('should verify class bindings in dev mode', () => {
      window.AMP_MODE = {development: true, test: true};
      createElement(env, container, '[class]="\'foo\'" class="foo"');
      createElement(env, container, '[class]="\'foo\'" class=" foo "');
      createElement(env, container, '[class]="\'\'"');
      createElement(env, container, '[class]="\'bar\'" class="qux"'); // Error
      const warnSpy = env.sandbox.spy(user(), 'warn');
      return onBindReady(env, bind).then(() => {
        expect(warnSpy).to.be.calledOnce;
        expect(warnSpy).calledWithMatch('amp-bind', /\[class\]/);
      });
    });

    it('should verify string attribute bindings in dev mode', () => {
      window.AMP_MODE = {development: true, test: true};
      // Only the initial value for [a] binding does not match.
      createElement(env, container, '[text]="\'a\'" [class]="\'b\'" class="b"');
      const warnSpy = env.sandbox.spy(user(), 'warn');
      return onBindReady(env, bind).then(() => {
        expect(warnSpy).to.be.calledOnce;
        expect(warnSpy).calledWithMatch('amp-bind', /\[text\]/);
      });
    });

    it('should verify boolean attribute bindings in dev mode', () => {
      window.AMP_MODE = {development: true, test: true};
      createElement(env, container, '[disabled]="true" disabled', 'button');
      createElement(env, container, '[disabled]="false"', 'button');
      createElement(env, container, '[disabled]="true"', 'button'); // Mismatch.
      const warnSpy = env.sandbox.spy(user(), 'warn');
      return onBindReady(env, bind).then(() => {
        expect(warnSpy).to.be.calledOnce;
        expect(warnSpy).calledWithMatch('amp-bind', /\[disabled\]/);
      });
    });

    it('should skip digest if specified in setState()', () => {
      const element = createElement(env, container, '[text]="1+1"');
      expect(element.textContent).to.equal('');
      return onBindReady(env, bind).then(() => {
        bind.setState({}, /* opt_skipDigest */ true);
        env.flushVsync();
        expect(element.textContent).to.equal('');
      });
    });

    it('should support binding to string attributes', () => {
      const element = createElement(env, container, '[text]="1+1"');
      expect(element.textContent).to.equal('');
      return onBindReadyAndSetState(env, bind, {}).then(() => {
        expect(element.textContent).to.equal('2');
      });
    });

    it('should support binding to boolean attributes', () => {
      const element = createElement(env,
          container,
          '[checked]="true" [disabled]="false" disabled',
          /* opt_tagName */ 'input');
      expect(element.getAttribute('checked')).to.equal(null);
      expect(element.getAttribute('disabled')).to.equal('');
      return onBindReadyAndSetState(env, bind, {}).then(() => {
        expect(element.getAttribute('checked')).to.equal('');
        expect(element.getAttribute('disabled')).to.equal(null);
      });
    });

    it('should update values first, then attributes', () => {
      const {sandbox} = env;
      const spy = sandbox.spy();
      const element = createElement(env, container, '[value]="foo"', 'input');
      sandbox.stub(element, 'value').set(spy);
      sandbox.stub(element, 'setAttribute').callsFake(spy);
      return onBindReadyAndSetState(env, bind, {'foo': '2'}).then(() => {
        // Note: This tests a workaround for a browser bug. There is nothing
        // about the element itself we can verify. Only the order of operations
        // matters.
        expect(spy.firstCall).to.be.calledWithExactly('2');
        expect(spy.secondCall).to.be.calledWithExactly('value', '2');
      });
    });

    it('should update properties for empty strings', function* () {
      const element = createElement(env, container, '[value]="foo"', 'input');
      yield onBindReadyAndSetState(env, bind, {'foo': 'bar'});
      expect(element.value).to.equal('bar');
      yield onBindReadyAndSetState(env, bind, {'foo': ''});
      expect(element.value).to.equal('');
    });

    it('should support binding to Node.textContent', () => {
      const element = createElement(
          env, container, '[text]="\'a\' + \'b\' + \'c\'"');
      expect(element.textContent).to.equal('');
      return onBindReadyAndSetState(env, bind, {}).then(() => {
        expect(element.textContent).to.equal('abc');
      });
    });

    it('should update value in addition to textContent for TextArea', () => {
      const element = createElement(
          env, container, '[text]="\'a\' + \'b\' + \'c\'"', 'textarea');
      element.textContent = 'foo';
      element.value = 'foo';
      return onBindReadyAndSetState(env, bind, {}).then(() => {
        expect(element.textContent).to.equal('abc');
        expect(element.value).to.equal('abc');
      });
    });

    it('should update document title for <title> elements', () => {
      const element = createElement(env, container, '[text]="\'bar\'"',
          'title', /* opt_amp */ false, /* opt_head */ true);
      element.textContent = 'foo';
      env.win.document.title = 'foo';
      return onBindReadyAndSetState(env, bind, {}).then(() => {
        expect(element.textContent).to.equal('bar');
        expect(env.win.document.title).to.equal('bar');
      });
    });

    it('should not update document title for <title> elements in body', () => {
      // Add a <title> element to <head> because if we don't, setting
      // `textContent` on a <title> element in the <body> will strangely update
      // `document.title`.
      const title = env.win.document.createElement('title');
      title.textContent = 'foo';
      env.win.document.head.appendChild(title);
      // Add <title [text]="'bar'"> to <body>.
      createElement(env, container, '[text]="\'bar\'"', 'title');
      return onBindReadyAndSetState(env, bind, {}).then(() => {
        expect(env.win.document.title).to.equal('foo');
      });
    });

    it('should support binding to CSS classes with strings', () => {
      const element = createElement(env, container, '[class]="[\'abc\']"');
      expect(toArray(element.classList)).to.deep.equal([]);
      return onBindReadyAndSetState(env, bind, {}).then(() => {
        expect(toArray(element.classList)).to.deep.equal(['abc']);
      });
    });

    it('should support binding to CSS classes with arrays', () => {
      const element = createElement(env, container, '[class]="[\'a\',\'b\']"');
      expect(toArray(element.classList)).to.deep.equal([]);
      return onBindReadyAndSetState(env, bind, {}).then(() => {
        expect(toArray(element.classList)).to.deep.equal(['a', 'b']);
      });
    });

    it('should support binding to CSS classes with a null value', () => {
      const element = createElement(env, container, '[class]="null"');
      expect(toArray(element.classList)).to.deep.equal([]);
      return onBindReadyAndSetState(env, bind, {}).then(() => {
        expect(toArray(element.classList)).to.deep.equal([]);
      });
    });

    it('should support binding to CSS classes for svg tags', () => {
      const element = createElement(
          env, container, '[class]="[\'abc\']"', 'svg');
      expect(toArray(element.classList)).to.deep.equal([]);
      return onBindReadyAndSetState(env, bind, {}).then(() => {
        expect(toArray(element.classList)).to.deep.equal(['abc']);
      });
    });

    it('supports binding to CSS classes for svg tags with a null value', () => {
      const element = createElement(env, container, '[class]="null"', 'svg');
      expect(toArray(element.classList)).to.deep.equal([]);
      return onBindReadyAndSetState(env, bind, {}).then(() => {
        expect(toArray(element.classList)).to.deep.equal([]);
      });
    });

    it('should support handling actions with invoke()', () => {
      const {sandbox} = env;
      sandbox.stub(bind, 'setStateWithExpression');
      sandbox.stub(bind, 'pushStateWithExpression');

      const invocation = {
        method: 'setState',
        args: {
          [RAW_OBJECT_ARGS_KEY]: '{foo: bar}',
        },
        event: {
          detail: {bar: 123},
        },
        sequenceId: 0,
      };

      bind.invoke(invocation);
      expect(bind.setStateWithExpression).to.be.calledOnce;
      expect(bind.setStateWithExpression).to.be.calledWithExactly(
          '{foo: bar}', sinon.match({event: {bar: 123}}));

      invocation.method = 'pushState';
      invocation.sequenceId++;
      bind.invoke(invocation);
      expect(bind.pushStateWithExpression).to.be.calledOnce;
      expect(bind.pushStateWithExpression).to.be.calledWithExactly(
          '{foo: bar}', sinon.match({event: {bar: 123}}));
    });

    // TODO(choumx, #16721): Causes browser crash for some reason.
    it.skip('should only allow one action per event in invoke()', () => {
      const {sandbox} = env;
      sandbox.stub(bind, 'setStateWithExpression');
      const userError = sandbox.stub(user(), 'error');

      const invocation = {
        method: 'setState',
        args: {
          [RAW_OBJECT_ARGS_KEY]: '{foo: bar}',
        },
        event: {
          detail: {bar: 123},
        },
        sequenceId: 0,
      };

      bind.invoke(invocation);
      expect(bind.setStateWithExpression).to.be.calledOnce;
      expect(bind.setStateWithExpression).to.be.calledWithExactly(
          '{foo: bar}', sinon.match({event: {bar: 123}}));

      // Second invocation with the same sequenceId should fail.
      bind.invoke(invocation);
      expect(bind.setStateWithExpression).to.be.calledOnce;
      expect(userError).to.be.calledWith('amp-bind',
          'One state action allowed per event.');

      // Invocation with the same sequenceid will be allowed after 5 seconds,
      // which is how long it takes for stored sequenceIds to be purged.
      clock.tick(5000);
      bind.invoke(invocation);
      expect(bind.setStateWithExpression).to.be.calledTwice;
    });

    it('should support parsing exprs in setStateWithExpression()', () => {
      const element = createElement(env, container, '[text]="onePlusOne"');
      expect(element.textContent).to.equal('');
      const promise = onBindReadyAndSetStateWithExpression(
          env, bind, '{"onePlusOne": one + one}', {one: 1});
      return promise.then(() => {
        expect(element.textContent).to.equal('2');
      });
    });

    it('should replace history state in setStateWithExpression()', () => {
      const replaceHistorySpy =
          env.sandbox.spy(bind.historyForTesting(), 'replace');
      const promise = onBindReadyAndSetStateWithExpression(
          env, bind, '{"onePlusOne": one + one}', {one: 1});
      return promise.then(() => {
        expect(replaceHistorySpy).calledOnce;
        expect(replaceHistorySpy.firstCall.args[0].data['amp-bind'])
            .to.deep.equal({onePlusOne: 2});
      });
    });


    it('should support pushStateWithExpression()', () => {
      const pushHistorySpy =
          env.sandbox.spy(bind.historyForTesting(), 'push');

      const element = createElement(env, container, '[text]="foo"');
      expect(element.textContent).to.equal('');
      const promise = bind.pushStateWithExpression('{"foo": "bar"}', {});
      return promise.then(() => {
        env.flushVsync();
        expect(element.textContent).to.equal('bar');

        expect(pushHistorySpy).calledOnce;
        // Pop callback should restore `foo` to original value (null).
        const onPopCallback = pushHistorySpy.firstCall.args[0];
        return onPopCallback();
      }).then(() => {
        expect(element.textContent).to.equal('null');
      });
    });

    it('pushStateWithExpression() should work with nested objects', () => {
      const pushHistorySpy =
        env.sandbox.spy(bind.historyForTesting(), 'push');

      const element = createElement(env, container, '[text]="foo.bar"');
      expect(element.textContent).to.equal('');
      return bind.pushStateWithExpression('{foo: {bar: 0}}', {}).then(() => {
        env.flushVsync();
        expect(element.textContent).to.equal('0');

        return bind.pushStateWithExpression('{foo: {bar: 1}}', {});
      }).then(() => {
        env.flushVsync();
        expect(element.textContent).to.equal('1');

        expect(pushHistorySpy).calledTwice;
        // Pop callback should restore `foo.bar` to second pushed value (0).
        const onPopCallback = pushHistorySpy.secondCall.args[0];
        return onPopCallback();
      }).then(() => {
        expect(element.textContent).to.equal('0');
      });
    });

    it('should ignore <amp-state> updates if specified in setState()', () => {
      const element = createElement(env, container, '[src]="foo"', 'amp-state');
      expect(element.getAttribute('src')).to.be.null;
      const promise = onBindReadyAndSetState(env, bind,
          {foo: '/foo'}, /* opt_isAmpStateMutation */ true);
      return promise.then(() => {
        // Should _not_ be updated if `opt_isAmpStateMutation` is true.
        expect(element.getAttribute('src')).to.be.null;
      });
    });

    it('should support NOT override internal AMP CSS classes', () => {
      const element = createElement(env, container, '[class]="[\'abc\']"',
          /* opt_tagName */ undefined, /* opt_amp */ true);
      expect(toArray(element.classList)).to.deep.equal(
          ['i-amphtml-foo', '-amp-foo', 'amp-foo']);
      return onBindReadyAndSetState(env, bind, {}).then(() => {
        expect(toArray(element.classList)).to.deep.equal(
            ['i-amphtml-foo', '-amp-foo', 'amp-foo', 'abc']);
      });
    });

    it('should call mutatedAttributesCallback on AMP elements', () => {
      const binding = '[text]="1+1" [value]="\'4\'" value="4" '
          + 'checked [checked]="false" [disabled]="true" [multiple]="false"';
      const element = createElement(env, container, binding,
          /* opt_tagName */ 'input', /* opt_amp */ true);
      const spy = env.sandbox.spy(element, 'mutatedAttributesCallback');
      return onBindReadyAndSetState(env, bind, {}).then(() => {
        expect(spy).calledWithMatch({
          checked: false,
          disabled: true,
        });
        // Callback shouldn't include global attributes (text, class) or those
        // whose values haven't changed.
        expect(spy.neverCalledWithMatch({
          text: 2,
          value: 4,
          multiple: false,
        })).to.be.true; // sinon-chai doesn't support "never" API.
      });
    });

    it('should support scope variable references', () => {
      const binding = '[text]="foo + bar + baz.qux.join(\',\')"';
      const element = createElement(env, container, binding);
      expect(element.textContent).to.equal('');
      return onBindReadyAndSetState(env, bind, {
        foo: 'abc',
        bar: 123,
        baz: {
          qux: ['x', 'y', 'z'],
        },
      }).then(() => {
        expect(element.textContent).to.equal('abc123x,y,z');
      });
    });

    it('should NOT mutate elements if expression result is unchanged', () => {
      const binding = '[value]="foo" [class]="\'abc\'" [text]="\'a\'+\'b\'"';
      const element = createElement(env, container, binding, 'input');
      element.mutatedAttributesCallback = sandbox.spy();
      return onBindReadyAndSetState(env, bind, {foo: {bar: [1]}}).then(() => {
        expect(element.textContent.length).to.not.equal(0);
        expect(element.classList.length).to.not.equal(0);
        expect(element.attributes.length).to.not.equal(0);
        expect(element.mutatedAttributesCallback).to.be.calledOnce;

        element.textContent = '';
        element.className = '';
        while (element.attributes.length > 0) {
          element.removeAttribute(element.attributes[0].name);
        }

        return onBindReadyAndSetState(env, bind, {});
      }).then(() => {
        // Attributes should not be updated and mutatedAttributesCallback
        // should not be called since the expression results haven't changed.
        expect(element.textContent).to.equal('');
        expect(element.className).to.equal('');
        expect(element.attributes.length).to.equal(0);
        expect(element.mutatedAttributesCallback).to.be.calledOnce;
      });
    });

    it('should NOT evaluate expression if binding is NOT allowed', () => {
      const element = createElement(env, container, '[invalidBinding]="1+1"');
      return onBindReadyAndSetState(env, bind, {}).then(() => {
        expect(element.getAttribute('invalidbinding')).to.be.null;
      });
    });

    it('should rewrite attribute values regardless of result type', () => {
      const withString = createElement(env, container, '[href]="foo"', 'a');
      const withArray = createElement(env, container, '[href]="bar"', 'a');
      return onBindReadyAndSetState(env, bind, {
        foo: '?__amp_source_origin',
        bar: ['?__amp_source_origin'],
      }).then(() => {
        expect(withString.getAttribute('href')).to.equal(null);
        expect(withArray.getAttribute('href')).to.equal(null);
      });
    });

    it('should stop scanning once max number of bindings is reached', () => {
      bind.setMaxNumberOfBindingsForTesting(2);
      const errorStub = env.sandbox.stub(dev(), 'expectedError');

      const foo = createElement(env, container, '[text]="foo"');
      const bar = createElement(env, container, '[text]="bar" [class]="baz"');
      const qux = createElement(env, container, '[text]="qux"');

      return onBindReadyAndSetState(env, bind, {
        foo: 1, bar: 2, baz: 3, qux: 4,
      }).then(() => {
        expect(foo.textContent).to.equal('1');
        expect(bar.textContent).to.equal('2');
        // Max number of bindings exceeded with [baz].
        expect(bar.className).to.be.equal('');
        expect(qux.textContent).to.be.equal('');

        expect(errorStub).to.have.been.calledWith('amp-bind',
            sinon.match(/Maximum number of bindings reached/));
      });
    });

    it('should update premutate keys that are overridable', () => {
      bind.makeStateKeyOverridable('foo');
      bind.makeStateKeyOverridable('bar');
      const foo = createElement(env, container, '[text]="foo"');
      const bar = createElement(env, container, '[text]="bar"');
      const baz = createElement(env, container, '[text]="baz"');
      const qux = createElement(env, container, '[text]="qux"');

      return onBindReadyAndSetState(env, bind, {
        foo: 1, bar: 2, baz: 3, qux: 4,
      }).then(() => {
        return viewer.receiveMessage('premutate', {
          state: {
            foo: 'foo',
            bar: 'bar',
            baz: 'baz',
            qux: 'qux',
          },
        }).then(() => {
          expect(foo.textContent).to.equal('foo');
          expect(bar.textContent).to.equal('bar');
          expect(baz.textContent).to.be.equal('3');
          expect(qux.textContent).to.be.equal('4');
        });
      });
    });

    it('should scanAndApply()', function*() {
      const foo = createElement(env, container, '[text]="foo"');
      yield onBindReadyAndSetState(env, bind, {foo: 'foo'});
      expect(foo.textContent).to.equal('foo');

      // The new `onePlusOne` element should be scanned and evaluated despite
      // not being attached to the DOM.
      const onePlusOne = createElement(
          env, /* container */ null, '[text]="1+1"');
      // Required marker attribute for elements with bindings.
      onePlusOne.setAttribute('i-amphtml-binding', '');
      yield onBindReadyAndScanAndApply(env, bind,
          /* added */ [onePlusOne], /* removed */ [foo]);
      expect(onePlusOne.textContent).to.equal('2');

      // The binding for the `foo` element should have been removed, so
      // performing AMP.setState({foo: ...}) should not change it.
      yield onBindReadyAndSetState(env, bind, {foo: 'bar'});
      expect(foo.textContent).to.not.equal('bar');
    });
  }); // in single ampdoc
});<|MERGE_RESOLUTION|>--- conflicted
+++ resolved
@@ -129,12 +129,7 @@
   });
 }
 
-<<<<<<< HEAD
-// TODO(#19647): Unskip tests
-describe.configure().ifChrome().skipChromeDev().skip('Bind', function() {
-=======
-describe.configure().ifNewChrome().run('Bind', function() {
->>>>>>> 1745e51f
+describe.configure().ifChrome().run('Bind', function() {
   // Give more than default 2000ms timeout for local testing.
   const TIMEOUT = Math.max(window.ampTestRuntimeConfig.mochaTimeout, 4000);
   this.timeout(TIMEOUT);
