--- conflicted
+++ resolved
@@ -100,9 +100,69 @@
     });
   });
 
-<<<<<<< HEAD
+  describe('amp-img integration', () => {
+    it('should change src when the src attribute binding changes', () => {
+      const button = fixture.doc.getElementById('changeImgSrcButton');
+      const img = fixture.doc.getElementById('image');
+      expect(img.getAttribute('src')).to.equal('http://www.google.com/image1');
+      button.click();
+      return waitForBindApplication().then(() => {
+        expect(img.getAttribute('src')).to
+            .equal('http://www.google.com/image2');
+      });
+    });
+
+    it('should NOT change src when new value is a blocked URL', () => {
+      const button = fixture.doc.getElementById('invalidSrcButton');
+      const img = fixture.doc.getElementById('image');
+      expect(img.getAttribute('src')).to.equal('http://www.google.com/image1');
+      button.click();
+      return waitForBindApplication().then(() => {
+        expect(img.getAttribute('src')).to
+            .equal('http://www.google.com/image1');
+      });
+    });
+
+    it('should NOT change src when new value uses an invalid protocol', () => {
+      const img = fixture.doc.getElementById('image');
+      expect(img.getAttribute('src')).to.equal('http://www.google.com/image1');
+      const ftpSrcButton = fixture.doc.getElementById('ftpSrcButton');
+      ftpSrcButton.click();
+      return waitForBindApplication().then(() => {
+        expect(img.getAttribute('src')).to.equal('http://www.google.com/image1');
+        const telSrcButton = fixture.doc.getElementById('telSrcButton');
+        telSrcButton.click();
+        return waitForBindApplication();
+      }).then(() => {
+        expect(img.getAttribute('src')).to
+            .equal('http://www.google.com/image1');
+      });
+    });
+
+    it('should change alt when the alt attribute binding changes', () => {
+      const button = fixture.doc.getElementById('changeImgAltButton');
+      const img = fixture.doc.getElementById('image');
+      expect(img.getAttribute('alt')).to.equal('unbound');
+      button.click();
+      return waitForBindApplication().then(() => {
+        expect(img.getAttribute('alt')).to.equal('hello world');
+      });
+    });
+
+    it('should change width and height when their bindings change', () => {
+      const button = fixture.doc.getElementById('changeImgDimensButton');
+      const img = fixture.doc.getElementById('image');
+      expect(img.getAttribute('height')).to.equal('200');
+      expect(img.getAttribute('width')).to.equal('200');
+      button.click();
+      return waitForBindApplication().then(() => {
+        expect(img.getAttribute('height')).to.equal('300');
+        expect(img.getAttribute('width')).to.equal('300');
+      });
+    });
+  });
+
   describe('amp-live-list integration', () => {
-
     function createFromServer(childAttrs = []) {
       const parent = document.createElement('div');
       const itemsCont = document.createElement('div');
@@ -169,68 +229,4 @@
     });
   });
 
-=======
-  describe('amp-img integration', () => {
-    it('should change src when the src attribute binding changes', () => {
-      const button = fixture.doc.getElementById('changeImgSrcButton');
-      const img = fixture.doc.getElementById('image');
-      expect(img.getAttribute('src')).to.equal('http://www.google.com/image1');
-      button.click();
-      return waitForBindApplication().then(() => {
-        expect(img.getAttribute('src')).to
-            .equal('http://www.google.com/image2');
-      });
-    });
-
-    it('should NOT change src when new value is a blocked URL', () => {
-      const button = fixture.doc.getElementById('invalidSrcButton');
-      const img = fixture.doc.getElementById('image');
-      expect(img.getAttribute('src')).to.equal('http://www.google.com/image1');
-      button.click();
-      return waitForBindApplication().then(() => {
-        expect(img.getAttribute('src')).to
-            .equal('http://www.google.com/image1');
-      });
-    });
-
-    it('should NOT change src when new value uses an invalid protocol', () => {
-      const img = fixture.doc.getElementById('image');
-      expect(img.getAttribute('src')).to.equal('http://www.google.com/image1');
-      const ftpSrcButton = fixture.doc.getElementById('ftpSrcButton');
-      ftpSrcButton.click();
-      return waitForBindApplication().then(() => {
-        expect(img.getAttribute('src')).to.equal('http://www.google.com/image1');
-        const telSrcButton = fixture.doc.getElementById('telSrcButton');
-        telSrcButton.click();
-        return waitForBindApplication();
-      }).then(() => {
-        expect(img.getAttribute('src')).to
-            .equal('http://www.google.com/image1');
-      });
-    });
-
-    it('should change alt when the alt attribute binding changes', () => {
-      const button = fixture.doc.getElementById('changeImgAltButton');
-      const img = fixture.doc.getElementById('image');
-      expect(img.getAttribute('alt')).to.equal('unbound');
-      button.click();
-      return waitForBindApplication().then(() => {
-        expect(img.getAttribute('alt')).to.equal('hello world');
-      });
-    });
-
-    it('should change width and height when their bindings change', () => {
-      const button = fixture.doc.getElementById('changeImgDimensButton');
-      const img = fixture.doc.getElementById('image');
-      expect(img.getAttribute('height')).to.equal('200');
-      expect(img.getAttribute('width')).to.equal('200');
-      button.click();
-      return waitForBindApplication().then(() => {
-        expect(img.getAttribute('height')).to.equal('300');
-        expect(img.getAttribute('width')).to.equal('300');
-      });
-    });
-  });
->>>>>>> de9f5737
-
 });