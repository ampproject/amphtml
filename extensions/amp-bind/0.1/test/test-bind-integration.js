--- conflicted
+++ resolved
@@ -162,7 +162,6 @@
     });
   });
 
-<<<<<<< HEAD
   describe('amp-live-list integration', () => {
     function createFromServer(childAttrs = []) {
       const parent = document.createElement('div');
@@ -226,7 +225,10 @@
             .equal('hello world');
         expect(liveListItem2.firstElementChild.textContent).to
             .equal('hello world');
-=======
+      });
+    });
+  });
+
   describe('amp-selector integration', () => {
     it('should update dependent bindings when selection changes', () => {
       const selectionText = fixture.doc.getElementById('selectionText');
@@ -263,7 +265,6 @@
         expect(img2.hasAttribute('selected')).to.be.true;
         expect(img3.hasAttribute('selected')).to.be.false;
         expect(selectionText.textContent).to.equal('2');
->>>>>>> 3ed0b09f
       });
     });
   });
