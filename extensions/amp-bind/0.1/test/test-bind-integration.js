--- conflicted
+++ resolved
@@ -17,11 +17,7 @@
 import '../../../amp-carousel/0.1/amp-carousel';
 import {installBindForTesting} from '../bind-impl';
 import {toggleExperiment} from '../../../../src/experiments';
-<<<<<<< HEAD
-import {createFixturefixture} from '../../../../testing/fixture';
-=======
 import {createFixtureIframe} from '../../../../testing/iframe';
->>>>>>> 4b8c8a96
 import {bindForDoc} from '../../../../src/bind';
 import {ampdocServiceFor} from '../../../../src/ampdoc';
 
@@ -34,11 +30,7 @@
   this.timeout(5000);
 
   beforeEach(() => {
-<<<<<<< HEAD
-    return createFixturefixture(fixtureLocation).then(f => {
-=======
     return createFixtureIframe(fixtureLocation).then(f => {
->>>>>>> 4b8c8a96
       fixture = f;
       toggleExperiment(fixture, 'amp-bind', true, true);
       return fixture.awaitEvent('amp:load:start', 1);
@@ -46,11 +38,7 @@
       const ampdocService = ampdocServiceFor(fixture.win);
       ampdoc = ampdocService.getAmpDoc(fixture.doc);
       // Bind is installed manually here to get around an issue
-<<<<<<< HEAD
-      // toggling experiments on the fixture fixture.
-=======
       // toggling experiments on the iframe fixture.
->>>>>>> 4b8c8a96
       bind = installBindForTesting(ampdoc);
       return bind.initializePromiseForTesting();
     });
@@ -64,13 +52,6 @@
     });
   }
 
-<<<<<<< HEAD
-  function setButtonBinding(button, binding) {
-    button.setAttribute('on', `tap:AMP.setState(${binding})`);
-  }
-
-=======
->>>>>>> 4b8c8a96
   describe('text integration', () => {
     it('should update text when text attribute binding changes', () => {
       const textElement = fixture.doc.getElementById('textElement');
@@ -84,12 +65,7 @@
 
     it('should update CSS class when class binding changes', () => {
       const textElement = fixture.doc.getElementById('textElement');
-<<<<<<< HEAD
-      const changeClassButton =
-        fixture.doc.getElementById('changeTextClassButton');
-=======
       const button = fixture.doc.getElementById('changeTextClassButton');
->>>>>>> 4b8c8a96
       expect(textElement.className).to.equal('original');
       button.click();
       return waitForBindApplication().then(() => {
@@ -112,11 +88,7 @@
 
     it('should change slides when the slide attribute binding changes', () => {
       const carousel = fixture.doc.getElementById('carousel');
-<<<<<<< HEAD
-      const goToSlide1Button = fixture.doc.getElementById('goToSlide1Button');
-=======
       const button = fixture.doc.getElementById('goToSlide1Button');
->>>>>>> 4b8c8a96
       const impl = carousel.implementation_;
       // No previous slide as current slide is 0th side
       expect(impl.hasPrev()).to.be.false;
@@ -130,19 +102,10 @@
 
   describe('amp-img integration', () => {
     it('should change src when the src attribute binding changes', () => {
-<<<<<<< HEAD
-      const changeImgSrcButton =
-        fixture.doc.getElementById('changeImgSrcButton');
-      const img = fixture.doc.getElementById('image');
-      expect(img.getAttribute('src')).to.equal('https://lh3.googleusercontent' +
-        '.com/5rcQ32ml8E5ONp9f9-Rf78IofLb9QjS5_0mqsY1zEFc=w300-h200-no');
-      changeImgSrcButton.click();
-=======
       const button = fixture.doc.getElementById('changeImgSrcButton');
       const img = fixture.doc.getElementById('image');
       expect(img.getAttribute('src')).to.equal('http://www.google.com/image1');
       button.click();
->>>>>>> 4b8c8a96
       return waitForBindApplication().then(() => {
         expect(img.getAttribute('src')).to
             .equal('http://www.google.com/image2');
@@ -150,23 +113,10 @@
     });
 
     it('should NOT change src when new value is a blocked URL', () => {
-<<<<<<< HEAD
-      const changeImgSrcButton =
-        fixture.doc.getElementById('changeImgSrcButton');
-      const img = fixture.doc.getElementById('image');
-      const originalSrc = 'https://lh3.googleusercontent.com/' +
-        '5rcQ32ml8E5ONp9f9-Rf78IofLb9QjS5_0mqsY1zEFc=w300-h200-no';
-      expect(img.getAttribute('src')).to.equal(originalSrc);
-      const newSrc = '__amp_source_origin';
-      const blockedURLBinding = `imageSrc="${newSrc}"`;
-      setButtonBinding(changeImgSrcButton, blockedURLBinding);
-      changeImgSrcButton.click();
-=======
       const button = fixture.doc.getElementById('invalidSrcButton');
       const img = fixture.doc.getElementById('image');
       expect(img.getAttribute('src')).to.equal('http://www.google.com/image1');
       button.click();
->>>>>>> 4b8c8a96
       return waitForBindApplication().then(() => {
         expect(img.getAttribute('src')).to
             .equal('http://www.google.com/image1');
@@ -174,23 +124,10 @@
     });
 
     it('should NOT change src when new value uses an invalid protocol', () => {
-<<<<<<< HEAD
-      const changeImgSrcButton =
-        fixture.doc.getElementById('changeImgSrcButton');
-      const img = fixture.doc.getElementById('image');
-      const originalSrc = 'https://lh3.googleusercontent.com/' +
-        '5rcQ32ml8E5ONp9f9-Rf78IofLb9QjS5_0mqsY1zEFc=w300-h200-no';
-      expect(img.getAttribute('src')).to.equal(originalSrc);
-      const ftpSrc = 'ftp://foo:bar@192.168.1.1/lol.jpg';
-      const ftpBinding = `imageSrc="${ftpSrc}"`;
-      setButtonBinding(changeImgSrcButton, ftpBinding);
-      changeImgSrcButton.click();
-=======
       const img = fixture.doc.getElementById('image');
       expect(img.getAttribute('src')).to.equal('http://www.google.com/image1');
       const ftpSrcButton = fixture.doc.getElementById('ftpSrcButton');
       ftpSrcButton.click();
->>>>>>> 4b8c8a96
       return waitForBindApplication().then(() => {
         expect(img.getAttribute('src')).to.equal('http://www.google.com/image1');
         const telSrcButton = fixture.doc.getElementById('telSrcButton');
@@ -203,12 +140,7 @@
     });
 
     it('should change alt when the alt attribute binding changes', () => {
-<<<<<<< HEAD
-      const changeImgAltButton =
-        fixture.doc.getElementById('changeImgAltButton');
-=======
       const button = fixture.doc.getElementById('changeImgAltButton');
->>>>>>> 4b8c8a96
       const img = fixture.doc.getElementById('image');
       expect(img.getAttribute('alt')).to.equal('unbound');
       button.click();
@@ -218,12 +150,7 @@
     });
 
     it('should change width and height when their bindings change', () => {
-<<<<<<< HEAD
-      const changeImgDimensButton =
-        fixture.doc.getElementById('changeImgDimensButton');
-=======
       const button = fixture.doc.getElementById('changeImgDimensButton');
->>>>>>> 4b8c8a96
       const img = fixture.doc.getElementById('image');
       expect(img.getAttribute('height')).to.equal('200');
       expect(img.getAttribute('width')).to.equal('200');
@@ -255,8 +182,7 @@
     });
 
     it('should update selection when bound value for selected changes', () => {
-      const changeSelectionButton =
-        fixture.doc.getElementById('changeSelectionButton');
+      const button =  fixture.doc.getElementById('changeSelectionButton');
       const selectionText = fixture.doc.getElementById('selectionText');
       const img1 = fixture.doc.getElementById('selectorImg1');
       const img2 = fixture.doc.getElementById('selectorImg2');
@@ -266,7 +192,7 @@
       expect(img3.hasAttribute('selected')).to.be.false;
       expect(selectionText.textContent).to.equal('None');
       // Changes selection to 2
-      changeSelectionButton.click();
+      button.click();
       return waitForBindApplication().then(() => {
         expect(img1.hasAttribute('selected')).to.be.false;
         expect(img2.hasAttribute('selected')).to.be.true;
