/**
 * Copyright 2017 The AMP HTML Authors. All Rights Reserved.
 *
 * Licensed under the Apache License, Version 2.0 (the "License");
 * you may not use this file except in compliance with the License.
 * You may obtain a copy of the License at
 *
 *      http://www.apache.org/licenses/LICENSE-2.0
 *
 * Unless required by applicable law or agreed to in writing, software
 * distributed under the License is distributed on an "AS-IS" BASIS,
 * WITHOUT WARRANTIES OR CONDITIONS OF ANY KIND, either express or implied.
 * See the License for the specific language governing permissions and
 * limitations under the License.
 */

import '../../../amp-carousel/0.1/amp-carousel';
import {installBindForTesting} from '../bind-impl';
import {toggleExperiment} from '../../../../src/experiments';
import {createFixturefixture} from '../../../../testing/fixture';
import {bindForDoc} from '../../../../src/bind';
import {ampdocServiceFor} from '../../../../src/ampdoc';

describe.configure().retryOnSaucelabs().run('integration amp-bind', function() {
  let fixture;
  let ampdoc;
  let bind;
  const fixtureLocation = 'test/fixtures/amp-bind-integrations.html';

  this.timeout(5000);

  beforeEach(() => {
    return createFixturefixture(fixtureLocation).then(f => {
      fixture = f;
      toggleExperiment(fixture, 'amp-bind', true, true);
      return fixture.awaitEvent('amp:load:start', 1);
    }).then(() => {
      const ampdocService = ampdocServiceFor(fixture.win);
      ampdoc = ampdocService.getAmpDoc(fixture.doc);
      // Bind is installed manually here to get around an issue
      // toggling experiments on the fixture fixture.
      bind = installBindForTesting(ampdoc);
      return bind.initializePromiseForTesting();
    });
  });

  function waitForBindApplication() {
    // Bind should be available, but need to wait for actions to resolve
    // service promise for bind and call setState
    return bindForDoc(ampdoc).then(() => {
      return bind.setStatePromiseForTesting();
    });
  }

  describe('text integration', () => {
    it('should update text when text attribute binding changes', () => {
      const textElement = fixture.doc.getElementById('textElement');
      const button = fixture.doc.getElementById('changeTextButton');
      expect(textElement.textContent).to.equal('unbound');
      button.click();
      return waitForBindApplication().then(() => {
        expect(textElement.textContent).to.equal('hello world');
      });
    });

    it('should update CSS class when class binding changes', () => {
      const textElement = fixture.doc.getElementById('textElement');
      const button = fixture.doc.getElementById('changeTextClassButton');
      expect(textElement.className).to.equal('original');
      button.click();
      return waitForBindApplication().then(() => {
        expect(textElement.className).to.equal('new');
      });
    });
  });

  describe('amp-carousel integration', () => {
    it('should update dependent bindings on carousel slide changes', () => {
      const slideNum = fixture.doc.getElementById('slideNum');
      const carousel = fixture.doc.getElementById('carousel');
      const impl = carousel.implementation_;
      expect(slideNum.textContent).to.equal('0');
      impl.go(1, /* animate */ false);
      return waitForBindApplication().then(() => {
        expect(slideNum.textContent).to.equal('1');
      });
    });

    it('should change slides when the slide attribute binding changes', () => {
      const carousel = fixture.doc.getElementById('carousel');
      const button = fixture.doc.getElementById('goToSlide1Button');
      const impl = carousel.implementation_;
      // No previous slide as current slide is 0th side
      expect(impl.hasPrev()).to.be.false;
      button.click();
      return waitForBindApplication().then(() => {
        // Has previous slide since the index has changed
        expect(impl.hasPrev()).to.be.true;
      });
    });
  });

  describe('amp-img integration', () => {
    it('should change src when the src attribute binding changes', () => {
      const button = fixture.doc.getElementById('changeImgSrcButton');
      const img = fixture.doc.getElementById('image');
      expect(img.getAttribute('src')).to.equal('http://www.google.com/image1');
      button.click();
      return waitForBindApplication().then(() => {
        expect(img.getAttribute('src')).to
            .equal('http://www.google.com/image2');
      });
    });

    it('should NOT change src when new value is a blocked URL', () => {
      const button = fixture.doc.getElementById('invalidSrcButton');
      const img = fixture.doc.getElementById('image');
      expect(img.getAttribute('src')).to.equal('http://www.google.com/image1');
      button.click();
      return waitForBindApplication().then(() => {
        expect(img.getAttribute('src')).to
            .equal('http://www.google.com/image1');
      });
    });

    it('should NOT change src when new value uses an invalid protocol', () => {
      const img = fixture.doc.getElementById('image');
      expect(img.getAttribute('src')).to.equal('http://www.google.com/image1');
      const ftpSrcButton = fixture.doc.getElementById('ftpSrcButton');
      ftpSrcButton.click();
      return waitForBindApplication().then(() => {
        expect(img.getAttribute('src')).to.equal('http://www.google.com/image1');
        const telSrcButton = fixture.doc.getElementById('telSrcButton');
        telSrcButton.click();
        return waitForBindApplication();
      }).then(() => {
        expect(img.getAttribute('src')).to
            .equal('http://www.google.com/image1');
      });
    });

    it('should change alt when the alt attribute binding changes', () => {
      const button = fixture.doc.getElementById('changeImgAltButton');
      const img = fixture.doc.getElementById('image');
      expect(img.getAttribute('alt')).to.equal('unbound');
      button.click();
      return waitForBindApplication().then(() => {
        expect(img.getAttribute('alt')).to.equal('hello world');
      });
    });

    it('should change width and height when their bindings change', () => {
      const button = fixture.doc.getElementById('changeImgDimensButton');
      const img = fixture.doc.getElementById('image');
      expect(img.getAttribute('height')).to.equal('200');
      expect(img.getAttribute('width')).to.equal('200');
      button.click();
      return waitForBindApplication().then(() => {
        expect(img.getAttribute('height')).to.equal('300');
        expect(img.getAttribute('width')).to.equal('300');
      });
    });
  });

  describe('amp-selector integration', () => {
    it('should update dependent bindings when selection changes', () => {
      const selectionText = fixture.doc.getElementById('selectionText');
      const img1 = fixture.doc.getElementById('selectorImg1');
      const img2 = fixture.doc.getElementById('selectorImg2');
      const img3 = fixture.doc.getElementById('selectorImg3');
      expect(img1.hasAttribute('selected')).to.be.false;
      expect(img2.hasAttribute('selected')).to.be.false;
      expect(img3.hasAttribute('selected')).to.be.false;
      expect(selectionText.textContent).to.equal('None');
      img2.click();
      return waitForBindApplication().then(() => {
        expect(img1.hasAttribute('selected')).to.be.false;
        expect(img2.hasAttribute('selected')).to.be.true;
        expect(img3.hasAttribute('selected')).to.be.false;
        expect(selectionText.textContent).to.equal('2');
      });
    });

    it('should update selection when bound value for selected changes', () => {
<<<<<<< HEAD
      const changeSelectionButton =
        fixture.doc.getElementById('changeSelectionButton');
=======
      const button =  fixture.doc.getElementById('changeSelectionButton');
>>>>>>> 1a3f3669
      const selectionText = fixture.doc.getElementById('selectionText');
      const img1 = fixture.doc.getElementById('selectorImg1');
      const img2 = fixture.doc.getElementById('selectorImg2');
      const img3 = fixture.doc.getElementById('selectorImg3');
      expect(img1.hasAttribute('selected')).to.be.false;
      expect(img2.hasAttribute('selected')).to.be.false;
      expect(img3.hasAttribute('selected')).to.be.false;
      expect(selectionText.textContent).to.equal('None');
      // Changes selection to 2
<<<<<<< HEAD
      changeSelectionButton.click();
=======
      button.click();
>>>>>>> 1a3f3669
      return waitForBindApplication().then(() => {
        expect(img1.hasAttribute('selected')).to.be.false;
        expect(img2.hasAttribute('selected')).to.be.true;
        expect(img3.hasAttribute('selected')).to.be.false;
        expect(selectionText.textContent).to.equal('2');
      });
    });
  });

<<<<<<< HEAD
  describe('amp-video integration', () => {
    it('should change src when the src attribute binding changes', () => {
      const changeVidSrcButton =
        fixture.doc.getElementById('changeVidSrcButton');
      const vid = fixture.doc.getElementById('video');
      const originalSrc = 'https://www.google.com/unbound.webm';
      const newSrc = 'https://www.google.com/bound.webm';
      expect(vid.getAttribute('src')).to.equal(originalSrc);;
      changeVidSrcButton.click();
      return waitForBindApplication().then(() => {
        expect(vid.getAttribute('src')).to.equal(newSrc);
      });
    });

    it('should NOT change src when new value is a blocked URL', () => {
      const changeVidSrcButton =
        fixture.doc.getElementById('changeVidSrcButton');
      const vid = fixture.doc.getElementById('video');
      const originalSrc = 'https://www.google.com/unbound.webm';
      const newSrc = '__amp_source_origin';
      const blockedURLBinding = `videoSrc="${newSrc}"`;
      setButtonBinding(changeVidSrcButton, blockedURLBinding);
      expect(vid.getAttribute('src')).to.equal(originalSrc);;
      changeVidSrcButton.click();
      return waitForBindApplication().then(() => {
        expect(vid.getAttribute('src')).to.equal(originalSrc);
      });
    });

    it('should NOT change src when new value uses an invalid protocol', () => {
      const changeVidSrcButton =
      fixture.doc.getElementById('changeVidSrcButton');
      const vid = fixture.doc.getElementById('video');
      const originalSrc = 'https://www.google.com/unbound.webm';
      expect(vid.getAttribute('src')).to.equal(originalSrc);
      // Only HTTPS is allowed
      const httpSrc = 'http://www.google.com/justhttp.ogg';
      const httpBinding = `videoSrc="${httpSrc}"`;
      setButtonBinding(changeVidSrcButton, httpBinding);
      changeVidSrcButton.click();
      return waitForBindApplication().then(() => {
        expect(vid.getAttribute('src')).to.equal(originalSrc);
        const ftpSrc = 'ftp://foo:bar@192.168.1.1/lol.mp4';
        const ftpBinding = `videoSrc="${ftpSrc}"`;
        setButtonBinding(changeVidSrcButton, ftpBinding);
        changeVidSrcButton.click();
        return waitForBindApplication();
      }).then(() => {
        expect(vid.getAttribute('src')).to.equal(originalSrc);
        const telSrc = 'tel:1-555-867-5309';
        const telBinding = `videoSrc="${telSrc}"`;
        setButtonBinding(changeVidSrcButton, telBinding);
        changeVidSrcButton.click();
        return waitForBindApplication();
      }).then(() => {
        expect(vid.getAttribute('src')).to.equal(originalSrc);
      });
    });

    it('should change alt when the alt attribute binding changes', () => {
      const changeVideoAltButton =
        fixture.doc.getElementById('changeVidAltButton');
      const vid = fixture.doc.getElementById('video');
      expect(vid.getAttribute('alt')).to.equal('unbound');
      changeVideoAltButton.click();
      return waitForBindApplication().then(() => {
        expect(vid.getAttribute('alt')).to.equal('hello world');
      });
    });

    it('should show/hide vid controls when the control binding changes', () => {
      const showControlsButton =
        fixture.doc.getElementById('showVidControlsButton');
      const vid = fixture.doc.getElementById('video');
      expect(vid.hasAttribute('controls')).to.be.false;
      showControlsButton.click();
      return waitForBindApplication().then(() => {
        expect(vid.hasAttribute('controls')).to.be.true;
        const hideControlsButton =
          fixture.doc.getElementById('hideVidControlsButton');
        hideControlsButton.click();
        return waitForBindApplication();
      }).then(() => {
        expect(vid.hasAttribute('controls')).to.be.false;
      });
    });
  });

=======
>>>>>>> 1a3f3669
});<|MERGE_RESOLUTION|>--- conflicted
+++ resolved
@@ -182,12 +182,7 @@
     });
 
     it('should update selection when bound value for selected changes', () => {
-<<<<<<< HEAD
-      const changeSelectionButton =
-        fixture.doc.getElementById('changeSelectionButton');
-=======
       const button =  fixture.doc.getElementById('changeSelectionButton');
->>>>>>> 1a3f3669
       const selectionText = fixture.doc.getElementById('selectionText');
       const img1 = fixture.doc.getElementById('selectorImg1');
       const img2 = fixture.doc.getElementById('selectorImg2');
@@ -197,11 +192,7 @@
       expect(img3.hasAttribute('selected')).to.be.false;
       expect(selectionText.textContent).to.equal('None');
       // Changes selection to 2
-<<<<<<< HEAD
-      changeSelectionButton.click();
-=======
-      button.click();
->>>>>>> 1a3f3669
+      button.click();
       return waitForBindApplication().then(() => {
         expect(img1.hasAttribute('selected')).to.be.false;
         expect(img2.hasAttribute('selected')).to.be.true;
@@ -211,33 +202,28 @@
     });
   });
 
-<<<<<<< HEAD
   describe('amp-video integration', () => {
     it('should change src when the src attribute binding changes', () => {
-      const changeVidSrcButton =
-        fixture.doc.getElementById('changeVidSrcButton');
-      const vid = fixture.doc.getElementById('video');
-      const originalSrc = 'https://www.google.com/unbound.webm';
-      const newSrc = 'https://www.google.com/bound.webm';
-      expect(vid.getAttribute('src')).to.equal(originalSrc);;
-      changeVidSrcButton.click();
-      return waitForBindApplication().then(() => {
-        expect(vid.getAttribute('src')).to.equal(newSrc);
+      const button = fixture.doc.getElementById('changeVidSrcButton');
+      const vid = fixture.doc.getElementById('video');
+      expect(vid.getAttribute('src')).to
+          .equal('https://www.google.com/unbound.webm');
+      button.click();
+      return waitForBindApplication().then(() => {
+        expect(vid.getAttribute('src')).to
+            .equal('https://www.google.com/bound.webm');
       });
     });
 
     it('should NOT change src when new value is a blocked URL', () => {
-      const changeVidSrcButton =
-        fixture.doc.getElementById('changeVidSrcButton');
-      const vid = fixture.doc.getElementById('video');
-      const originalSrc = 'https://www.google.com/unbound.webm';
-      const newSrc = '__amp_source_origin';
-      const blockedURLBinding = `videoSrc="${newSrc}"`;
-      setButtonBinding(changeVidSrcButton, blockedURLBinding);
-      expect(vid.getAttribute('src')).to.equal(originalSrc);;
-      changeVidSrcButton.click();
-      return waitForBindApplication().then(() => {
-        expect(vid.getAttribute('src')).to.equal(originalSrc);
+      const button = fixture.doc.getElementById('changeVidSrcButton');
+      const vid = fixture.doc.getElementById('video');
+      expect(vid.getAttribute('src')).to
+          .equal('https://www.google.com/unbound.webm');;
+      button.click();
+      return waitForBindApplication().then(() => {
+        expect(vid.getAttribute('src')).to
+            .equal('https://www.google.com/unbound.webm');
       });
     });
 
@@ -300,6 +286,4 @@
     });
   });
 
-=======
->>>>>>> 1a3f3669
 });