/**
 * Copyright 2017 The AMP HTML Authors. All Rights Reserved.
 *
 * Licensed under the Apache License, Version 2.0 (the "License");
 * you may not use this file except in compliance with the License.
 * You may obtain a copy of the License at
 *
 *      http://www.apache.org/licenses/LICENSE-2.0
 *
 * Unless required by applicable law or agreed to in writing, software
 * distributed under the License is distributed on an "AS-IS" BASIS,
 * WITHOUT WARRANTIES OR CONDITIONS OF ANY KIND, either express or implied.
 * See the License for the specific language governing permissions and
 * limitations under the License.
 */

import '../../../amp-carousel/0.1/amp-carousel';
import {installBindForTesting} from '../bind-impl';
import {toggleExperiment} from '../../../../src/experiments';
import {createFixtureIframe} from '../../../../testing/iframe';
import {bindForDoc} from '../../../../src/bind';
import {ampdocServiceFor} from '../../../../src/ampdoc';

describe.configure().retryOnSaucelabs().run('integration amp-bind', function() {
  let fixture;
  let ampdoc;
  let bind;
  const fixtureLocation = 'test/fixtures/amp-bind-integrations.html';

  this.timeout(5000);

  beforeEach(() => {
    return createFixtureIframe(fixtureLocation).then(f => {
      fixture = f;
      toggleExperiment(fixture, 'amp-bind', true, true);
      return fixture.awaitEvent('amp:load:start', 1);
    }).then(() => {
      const ampdocService = ampdocServiceFor(fixture.win);
      ampdoc = ampdocService.getAmpDoc(fixture.doc);
      // Bind is installed manually here to get around an issue
      // toggling experiments on the fixture iframe.
      bind = installBindForTesting(ampdoc);
      return bind.initializePromiseForTesting();
    });
  });

  function waitForBindApplication() {
    // Bind should be available, but need to wait for actions to resolve
    // service promise for bind and call setState
    return bindForDoc(ampdoc).then(() => {
      return bind.setStatePromiseForTesting();
    });
  }

  describe('text integration', () => {
    it('should update text when text attribute binding changes', () => {
      const textElement = fixture.doc.getElementById('textElement');
      const button = fixture.doc.getElementById('changeTextButton');
      expect(textElement.textContent).to.equal('unbound');
      button.click();
      return waitForBindApplication().then(() => {
        expect(textElement.textContent).to.equal('hello world');
      });
    });

    it('should update CSS class when class binding changes', () => {
      const textElement = fixture.doc.getElementById('textElement');
      const button = fixture.doc.getElementById('changeTextClassButton');
      expect(textElement.className).to.equal('original');
      button.click();
      return waitForBindApplication().then(() => {
        expect(textElement.className).to.equal('new');
      });
    });
  });

  describe('amp-carousel integration', () => {
    it('should update dependent bindings on carousel slide changes', () => {
      const slideNum = fixture.doc.getElementById('slideNum');
      const carousel = fixture.doc.getElementById('carousel');
      const impl = carousel.implementation_;
      expect(slideNum.textContent).to.equal('0');
      impl.go(1, /* animate */ false);
      return waitForBindApplication().then(() => {
        expect(slideNum.textContent).to.equal('1');
      });
    });

    it('should change slides when the slide attribute binding changes', () => {
      const carousel = fixture.doc.getElementById('carousel');
      const button = fixture.doc.getElementById('goToSlide1Button');
      const impl = carousel.implementation_;
      // No previous slide as current slide is 0th side
      expect(impl.hasPrev()).to.be.false;
      button.click();
      return waitForBindApplication().then(() => {
        // Has previous slide since the index has changed
        expect(impl.hasPrev()).to.be.true;
      });
    });
  });

  describe('amp-img integration', () => {
    it('should change src when the src attribute binding changes', () => {
      const button = fixture.doc.getElementById('changeImgSrcButton');
      const img = fixture.doc.getElementById('image');
      expect(img.getAttribute('src')).to.equal('http://www.google.com/image1');
      button.click();
      return waitForBindApplication().then(() => {
        expect(img.getAttribute('src')).to
            .equal('http://www.google.com/image2');
      });
    });

    it('should NOT change src when new value is a blocked URL', () => {
      const button = fixture.doc.getElementById('invalidSrcButton');
      const img = fixture.doc.getElementById('image');
      expect(img.getAttribute('src')).to.equal('http://www.google.com/image1');
      button.click();
      return waitForBindApplication().then(() => {
        expect(img.getAttribute('src')).to
            .equal('http://www.google.com/image1');
      });
    });

    it('should NOT change src when new value uses an invalid protocol', () => {
      const img = fixture.doc.getElementById('image');
      expect(img.getAttribute('src')).to.equal('http://www.google.com/image1');
      const ftpSrcButton = fixture.doc.getElementById('ftpSrcButton');
      ftpSrcButton.click();
      return waitForBindApplication().then(() => {
        expect(img.getAttribute('src')).to.equal('http://www.google.com/image1');
        const telSrcButton = fixture.doc.getElementById('telSrcButton');
        telSrcButton.click();
        return waitForBindApplication();
      }).then(() => {
        expect(img.getAttribute('src')).to
            .equal('http://www.google.com/image1');
      });
    });

    it('should change alt when the alt attribute binding changes', () => {
      const button = fixture.doc.getElementById('changeImgAltButton');
      const img = fixture.doc.getElementById('image');
      expect(img.getAttribute('alt')).to.equal('unbound');
      button.click();
      return waitForBindApplication().then(() => {
        expect(img.getAttribute('alt')).to.equal('hello world');
      });
    });

    it('should change width and height when their bindings change', () => {
      const button = fixture.doc.getElementById('changeImgDimensButton');
      const img = fixture.doc.getElementById('image');
      expect(img.getAttribute('height')).to.equal('200');
      expect(img.getAttribute('width')).to.equal('200');
      button.click();
      return waitForBindApplication().then(() => {
        expect(img.getAttribute('height')).to.equal('300');
        expect(img.getAttribute('width')).to.equal('300');
      });
    });
  });

  describe('amp-selector integration', () => {
    it('should update dependent bindings when selection changes', () => {
      const selectionText = fixture.doc.getElementById('selectionText');
      const img1 = fixture.doc.getElementById('selectorImg1');
      const img2 = fixture.doc.getElementById('selectorImg2');
      const img3 = fixture.doc.getElementById('selectorImg3');
      expect(img1.hasAttribute('selected')).to.be.false;
      expect(img2.hasAttribute('selected')).to.be.false;
      expect(img3.hasAttribute('selected')).to.be.false;
      expect(selectionText.textContent).to.equal('None');
      img2.click();
      return waitForBindApplication().then(() => {
        expect(img1.hasAttribute('selected')).to.be.false;
        expect(img2.hasAttribute('selected')).to.be.true;
        expect(img3.hasAttribute('selected')).to.be.false;
        expect(selectionText.textContent).to.equal('2');
      });
    });

    it('should update selection when bound value for selected changes', () => {
      const button = fixture.doc.getElementById('changeSelectionButton');
      const selectionText = fixture.doc.getElementById('selectionText');
      const img1 = fixture.doc.getElementById('selectorImg1');
      const img2 = fixture.doc.getElementById('selectorImg2');
      const img3 = fixture.doc.getElementById('selectorImg3');
      expect(img1.hasAttribute('selected')).to.be.false;
      expect(img2.hasAttribute('selected')).to.be.false;
      expect(img3.hasAttribute('selected')).to.be.false;
      expect(selectionText.textContent).to.equal('None');
      // Changes selection to 2
      button.click();
      return waitForBindApplication().then(() => {
        expect(img1.hasAttribute('selected')).to.be.false;
        expect(img2.hasAttribute('selected')).to.be.true;
        expect(img3.hasAttribute('selected')).to.be.false;
        expect(selectionText.textContent).to.equal('2');
      });
    });
  });

<<<<<<< HEAD
  describe('amp-video integration', () => {
    it('should change src when the src attribute binding changes', () => {
      const button = fixture.doc.getElementById('changeVidSrcButton');
      const vid = fixture.doc.getElementById('video');
      expect(vid.getAttribute('src')).to
          .equal('https://www.google.com/unbound.webm');
      button.click();
      return waitForBindApplication().then(() => {
        expect(vid.getAttribute('src')).to
            .equal('https://www.google.com/bound.webm');
      });
    });

    it('should NOT change src when new value is a blocked URL', () => {
      const button = fixture.doc.getElementById('disallowedVidUrlButton');
      const vid = fixture.doc.getElementById('video');
      expect(vid.getAttribute('src')).to
          .equal('https://www.google.com/unbound.webm');;
      button.click();
      return waitForBindApplication().then(() => {
        expect(vid.getAttribute('src')).to
            .equal('https://www.google.com/unbound.webm');
      });
    });

    it('should NOT change src when new value uses an invalid protocol', () => {
      const button = fixture.doc.getElementById('httpVidSrcButton');
      const vid = fixture.doc.getElementById('video');
      expect(vid.getAttribute('src')).to
          .equal('https://www.google.com/unbound.webm');
      // Only HTTPS is allowed
      button.click();
      return waitForBindApplication().then(() => {
        expect(vid.getAttribute('src')).to
          .equal('https://www.google.com/unbound.webm');
      });
    });

    it('should change alt when the alt attribute binding changes', () => {
      const button = fixture.doc.getElementById('changeVidAltButton');
      const vid = fixture.doc.getElementById('video');
      expect(vid.getAttribute('alt')).to.equal('unbound');
      button.click();
      return waitForBindApplication().then(() => {
        expect(vid.getAttribute('alt')).to.equal('hello world');
      });
    });

    it('should show/hide vid controls when the control binding changes', () => {
      const button = fixture.doc.getElementById('showVidControlsButton');
      const vid = fixture.doc.getElementById('video');
      expect(vid.hasAttribute('controls')).to.be.false;
      button.click();
      return waitForBindApplication().then(() => {
        expect(vid.hasAttribute('controls')).to.be.true;
        const hideControlsButton =
          fixture.doc.getElementById('hideVidControlsButton');
        hideControlsButton.click();
        return waitForBindApplication();
      }).then(() => {
        expect(vid.hasAttribute('controls')).to.be.false;
      });
    });
  });

=======
>>>>>>> 3ed0b09f
});<|MERGE_RESOLUTION|>--- conflicted
+++ resolved
@@ -202,7 +202,6 @@
     });
   });
 
-<<<<<<< HEAD
   describe('amp-video integration', () => {
     it('should change src when the src attribute binding changes', () => {
       const button = fixture.doc.getElementById('changeVidSrcButton');
@@ -233,9 +232,9 @@
       const vid = fixture.doc.getElementById('video');
       expect(vid.getAttribute('src')).to
           .equal('https://www.google.com/unbound.webm');
+      button.click();
+      return waitForBindApplication().then(() => {
       // Only HTTPS is allowed
-      button.click();
-      return waitForBindApplication().then(() => {
         expect(vid.getAttribute('src')).to
           .equal('https://www.google.com/unbound.webm');
       });
@@ -252,14 +251,15 @@
     });
 
     it('should show/hide vid controls when the control binding changes', () => {
-      const button = fixture.doc.getElementById('showVidControlsButton');
+      const showControlsButton =
+          fixture.doc.getElementById('showVidControlsButton');
+      const hideControlsButton =
+          fixture.doc.getElementById('hideVidControlsButton');
       const vid = fixture.doc.getElementById('video');
       expect(vid.hasAttribute('controls')).to.be.false;
-      button.click();
+      showControlsButton.click();
       return waitForBindApplication().then(() => {
         expect(vid.hasAttribute('controls')).to.be.true;
-        const hideControlsButton =
-          fixture.doc.getElementById('hideVidControlsButton');
         hideControlsButton.click();
         return waitForBindApplication();
       }).then(() => {
@@ -268,6 +268,4 @@
     });
   });
 
-=======
->>>>>>> 3ed0b09f
 });