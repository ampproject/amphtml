--- conflicted
+++ resolved
@@ -48,26 +48,17 @@
     });
   }
 
-<<<<<<< HEAD
   //TODO(kmh287): Set all 'on' attributes in the test for clarity?
   function setButtonBinding(button, binding) {
     button.setAttribute('on', `tap:AMP.setState(${binding})`);
   }
 
-  describe('amp-bind text integration', () => {
-    it('should update text when text attribute binding changes', () => {
-      const textElement = iframe.doc.getElementById('textElement');
-      const changeTextButton = iframe.doc.getElementById('changeTextButton');
-      expect(textElement.innerHTML).to.equal('unbound');
-      changeTextButton.click();
-=======
   describe('text integration', () => {
     it('should update text when text attribute binding changes', () => {
       const textElement = iframe.doc.getElementById('textElement');
-      const button = iframe.doc.getElementById('mutateTextButton');
+      const button = iframe.doc.getElementById('changeTextButton');
       expect(textElement.textContent).to.equal('unbound');
       button.click();
->>>>>>> e05aac24
       return waitForBindApplication().then(() => {
         expect(textElement.textContent).to.equal('hello world');
       });
