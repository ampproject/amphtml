--- conflicted
+++ resolved
@@ -1,11 +1,7 @@
 import {logger} from '#preact/logger';
 import {platformUtils} from '#preact/utils/platform';
 
-<<<<<<< HEAD
-import {IosAppInfo} from '../component/ios';
-=======
-import {getIOSAppInfo} from '../utils/ios';
->>>>>>> 2fed15b8
+import {IosAppInfo} from '../utils/ios';
 
 describes.sandboxed('BentoAppBanner preact component v1.0', {}, (env) => {
   /** @type {IosAppInfo} */
