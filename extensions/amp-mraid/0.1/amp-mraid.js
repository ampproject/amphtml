--- conflicted
+++ resolved
@@ -42,21 +42,7 @@
 import {getMode} from '../../../src/mode';
 
 const TAG = 'amp-mraid';
-<<<<<<< HEAD
-const FALLBACK_ON = 'fallback-on';
-
-/**
- * String representations of the HostServicesErrors that can be used in the
- * 'fallback-on' attribute.
- *
- * @const @enum {string}
- */
-const FallbackErrorNames = {
-  MISMATCH: 'mismatch',
-};
-=======
 const NO_FALLBACK = 'no-fallback';
->>>>>>> 73b59a96
 
 /**
  * Loads mraid.js if available, and once it's loaded looks good, configures an
