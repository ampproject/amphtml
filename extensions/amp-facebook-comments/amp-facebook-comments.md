---
$category@: social
formats:
  - websites
teaser:
  text: Embeds the Facebook comments plugin.
---

<!---
Copyright 2015 The AMP HTML Authors. All Rights Reserved.

Licensed under the Apache License, Version 2.0 (the "License");
you may not use this file except in compliance with the License.
You may obtain a copy of the License at

      http://www.apache.org/licenses/LICENSE-2.0

Unless required by applicable law or agreed to in writing, software
distributed under the License is distributed on an "AS-IS" BASIS,
WITHOUT WARRANTIES OR CONDITIONS OF ANY KIND, either express or implied.
See the License for the specific language governing permissions and
limitations under the License.
-->

# amp-facebook-comments

## Usage

Use the `amp-facebook-comments` component to embed the [Facebook comments plugin](https://developers.facebook.com/docs/plugins/comments).

```html
<amp-facebook-comments
  width="486"
  height="657"
  layout="responsive"
  data-numposts="5"
  data-href="http://www.directlyrics.com/adele-25-complete-album-lyrics-news.html"
>
</amp-facebook-comments>
```

## Attributes

<<<<<<< HEAD
<table>
  <tr>
    <td width="40%"><strong>data-href (required)</strong></td>
    <td>The URL of the comments page. For example, <code>http://www.directlyrics.com/adele-25-complete-album-lyrics-news.html</code>.</td>
  </tr>
  <tr>
    <td width="40%"><strong>data-locale (optional)</strong></td>
    <td>By default, the locale is set to user's system language; however, you can specify a locale as well. <br><br> For details on strings accepted here please visit the <a href="https://developers.facebook.com/docs/internationalization">Facebook API Localization page</a></td>
  </tr>
  <tr>
    <td width="40%"><strong>data-numposts (optional)</strong></td>
    <td>The number of comments to show. Currently Facebook SDK limits this to max 100. For details, see the <a href="https://developers.facebook.com/docs/plugins/comments">Facebook comments documentation</a>.</td>
  </tr>
  <tr>
    <td width="40%"><strong>data-order-by (optional)</strong></td>
    <td>The order to use when displaying comments. For details, see the <a href="https://developers.facebook.com/docs/plugins/comments">Facebook comments documentation</a>.</td>
  </tr>
  <tr>
    <td width="40%"><strong>common attributes</strong></td>
    <td>This element includes <a href="https://amp.dev/documentation/guides-and-tutorials/learn/common_attributes">common attributes</a> extended to AMP components.</td>
  </tr>
</table>
=======
### `data-href`

The URL of the comments page. For example,
`http://www.directlyrics.com/adele-25-complete-album-lyrics-news.html`.

### `data-locale` (optional)

By default, the locale is set to user's system language; however, you can
specify a locale as well.

For details on strings accepted here please visit the
[Facebook API Localization page](https://developers.facebook.com/docs/internationalization).

### `data-numposts` (optional)

The number of comments to show. Currently Facebook SDK limits this to max 100.
For details, see the
[Facebook comments documentation](https://developers.facebook.com/docs/plugins/comments).

### `data-order-by` (optional)

The order to use when displaying comments. For details, see the
[Facebook comments documentation](https://developers.facebook.com/docs/plugins/comments).

### `data-colorscheme` (optional)

The color scheme. For details, see the
[Facebook comments documentation](https://developers.facebook.com/docs/plugins/comments).

### Common attributes

This element includes [common attributes](https://amp.dev/documentation/guides-and-tutorials/learn/common_attributes)
extended to AMP components.
>>>>>>> 584158c9

**Deprecated Attributes**
<table>
  <tr>
    <td width="40%"><strong>data-colorscheme (optional)</strong></td>
    <td>The color scheme. For details, see the <a href="https://developers.facebook.com/docs/plugins/comments">Facebook comments documentation</a>.<br><br><em>Note: This is no longer supported by Facebook. For more details, follow our <a href="https://github.com/ampproject/amphtml/issues/29980">our tracking issue</a> and <a href="https://developers.facebook.com/support/bugs/1759174414250782/">Facebook's bug report</a>.</em></td>
  </tr>
</table>

## Validation

See [amp-facebook-comments rules](validator-amp-facebook-comments.protoascii) in the AMP validator specification.<|MERGE_RESOLUTION|>--- conflicted
+++ resolved
@@ -41,30 +41,6 @@
 
 ## Attributes
 
-<<<<<<< HEAD
-<table>
-  <tr>
-    <td width="40%"><strong>data-href (required)</strong></td>
-    <td>The URL of the comments page. For example, <code>http://www.directlyrics.com/adele-25-complete-album-lyrics-news.html</code>.</td>
-  </tr>
-  <tr>
-    <td width="40%"><strong>data-locale (optional)</strong></td>
-    <td>By default, the locale is set to user's system language; however, you can specify a locale as well. <br><br> For details on strings accepted here please visit the <a href="https://developers.facebook.com/docs/internationalization">Facebook API Localization page</a></td>
-  </tr>
-  <tr>
-    <td width="40%"><strong>data-numposts (optional)</strong></td>
-    <td>The number of comments to show. Currently Facebook SDK limits this to max 100. For details, see the <a href="https://developers.facebook.com/docs/plugins/comments">Facebook comments documentation</a>.</td>
-  </tr>
-  <tr>
-    <td width="40%"><strong>data-order-by (optional)</strong></td>
-    <td>The order to use when displaying comments. For details, see the <a href="https://developers.facebook.com/docs/plugins/comments">Facebook comments documentation</a>.</td>
-  </tr>
-  <tr>
-    <td width="40%"><strong>common attributes</strong></td>
-    <td>This element includes <a href="https://amp.dev/documentation/guides-and-tutorials/learn/common_attributes">common attributes</a> extended to AMP components.</td>
-  </tr>
-</table>
-=======
 ### `data-href`
 
 The URL of the comments page. For example,
@@ -89,24 +65,17 @@
 The order to use when displaying comments. For details, see the
 [Facebook comments documentation](https://developers.facebook.com/docs/plugins/comments).
 
-### `data-colorscheme` (optional)
-
-The color scheme. For details, see the
-[Facebook comments documentation](https://developers.facebook.com/docs/plugins/comments).
-
 ### Common attributes
 
 This element includes [common attributes](https://amp.dev/documentation/guides-and-tutorials/learn/common_attributes)
 extended to AMP components.
->>>>>>> 584158c9
 
-**Deprecated Attributes**
-<table>
-  <tr>
-    <td width="40%"><strong>data-colorscheme (optional)</strong></td>
-    <td>The color scheme. For details, see the <a href="https://developers.facebook.com/docs/plugins/comments">Facebook comments documentation</a>.<br><br><em>Note: This is no longer supported by Facebook. For more details, follow our <a href="https://github.com/ampproject/amphtml/issues/29980">our tracking issue</a> and <a href="https://developers.facebook.com/support/bugs/1759174414250782/">Facebook's bug report</a>.</em></td>
-  </tr>
-</table>
+### Deprecated attributes
+
+**`data-colorscheme` (optional)**
+
+The color scheme. For details, see the <a href="https://developers.facebook.com/docs/plugins/comments">Facebook comments documentation</a>.<br><br><em>Note: This is no longer supported by Facebook. For more details, follow our <a href="https://github.com/ampproject/amphtml/issues/29980">our tracking issue</a> and <a href="https://developers.facebook.com/support/bugs/1759174414250782/">Facebook's bug report</a>.</em>
+
 
 ## Validation
 
