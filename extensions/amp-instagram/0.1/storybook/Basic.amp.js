--- conflicted
+++ resolved
@@ -17,26 +17,8 @@
   },
 };
 
-<<<<<<< HEAD
 export const _default = (args) => {
   return <amp-instagram {...args}></amp-instagram>;
-=======
-export const _default = () => {
-  const width = number('width', 500);
-  const height = number('height', 600);
-  const shortcode = text('shortcode', 'B8QaZW4AQY_');
-  const captioned = boolean('captioned');
-  const layout = text('layout', 'fixed');
-
-  return (
-    <amp-instagram
-      data-shortcode={shortcode}
-      data-captioned={captioned}
-      width={width}
-      height={height}
-      layout={layout}
-    ></amp-instagram>
-  );
 };
 
 export const WithPlaceholder = () => {
@@ -63,5 +45,4 @@
       </div>
     </amp-instagram>
   );
->>>>>>> 4492d74c
 };