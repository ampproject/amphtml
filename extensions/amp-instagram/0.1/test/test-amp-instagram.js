/**
 * Copyright 2015 The AMP HTML Authors. All Rights Reserved.
 *
 * Licensed under the Apache License, Version 2.0 (the "License");
 * you may not use this file except in compliance with the License.
 * You may obtain a copy of the License at
 *
 *      http://www.apache.org/licenses/LICENSE-2.0
 *
 * Unless required by applicable law or agreed to in writing, software
 * distributed under the License is distributed on an "AS-IS" BASIS,
 * WITHOUT WARRANTIES OR CONDITIONS OF ANY KIND, either express or implied.
 * See the License for the specific language governing permissions and
 * limitations under the License.
 */

import {AmpInstagram} from '../amp-instagram';

describes.realWin(
  'amp-instagram',
  {
    amp: {
      extensions: ['amp-instagram'],
    },
  },
  (env) => {
    let win, doc;

    beforeEach(() => {
      win = env.win;
      doc = win.document;
    });

    async function getIns(
      shortcode,
      opt_responsive,
      opt_beforeLayoutCallback,
      opt_captioned,
      opt_visibilityPromise
    ) {
      const ins = doc.createElement('amp-instagram');
      ins.setAttribute('data-shortcode', shortcode);
      ins.setAttribute('width', '111');
      ins.setAttribute('height', '222');
      ins.setAttribute('alt', 'Testing');
      if (opt_responsive) {
        ins.setAttribute('layout', 'responsive');
      }
      if (opt_captioned) {
        ins.setAttribute('data-captioned', '');
      }
      const visibilityPromise = env.sandbox.stub(
        env.ampdoc,
        'whenFirstVisible'
      );
      visibilityPromise.returns(
        opt_visibilityPromise ||
          new Promise((resolve) => {
            resolve();
          })
      );
      env.sandbox.stub(AmpInstagram.prototype, 'getVsync').returns({
        mutate(cb) {
          cb();
        },
        measure(cb) {
          cb();
        },
        runPromise(task, state = {}) {
          if (task.measure) {
            task.measure(state);
          }
          if (task.mutate) {
            task.mutate(state);
          }
          return Promise.resolve();
        },
      });
      doc.body.appendChild(ins);
      await ins.buildInternal();
      if (opt_beforeLayoutCallback) {
        opt_beforeLayoutCallback(ins);
      }
      await ins.layoutCallback();
      return ins;
    }

    function testImage(image) {
      expect(image).to.not.be.null;
      expect(image.getAttribute('src')).to.equal(
        'https://www.instagram.com/p/fBwFP/media/?size=l'
      );
      expect(image.getAttribute('alt')).to.equal('Testing');
      expect(image.getAttribute('referrerpolicy')).to.equal('origin');
    }

    function testIframe(iframe) {
      expect(iframe).to.not.be.null;
      expect(iframe.src).to.equal(
        'https://www.instagram.com/p/fBwFP/embed/?cr=1&v=12'
      );
      expect(iframe.className).to.match(/i-amphtml-fill-content/);
      expect(iframe.getAttribute('title')).to.equal('Instagram: Testing');
    }

    function testIframeCaptioned(iframe) {
      expect(iframe).to.not.be.null;
      expect(iframe.src).to.equal(
        'https://www.instagram.com/p/fBwFP/embed/captioned/?cr=1&v=12'
      );
      expect(iframe.className).to.match(/i-amphtml-fill-content/);
      expect(iframe.getAttribute('title')).to.equal('Instagram: Testing');
    }

    it('renders', async () => {
      const ins = await getIns('fBwFP');
      testIframe(ins.querySelector('iframe'));
      testImage(ins.querySelector('img'));
    });

    it('renders captioned', async () => {
      const ins = await getIns('fBwFP', undefined, undefined, true);
      testIframeCaptioned(ins.querySelector('iframe'));
      testImage(ins.querySelector('img'));
    });

<<<<<<< HEAD
    it('removes iframe after unlayoutCallback', async () => {
      const ins = await getIns('fBwFP');
=======
    it('only sets src on placeholder after prerender', async () => {
      let becomeVisible;
      const visible = new Promise((resolve) => (becomeVisible = resolve));
      const ins = await getIns(
        'fBwFP',
        undefined,
        undefined,
        undefined,
        visible
      );
      expect(ins.querySelector('img').getAttribute('src')).to.be.null;
      becomeVisible();
      await visible;
      expect(ins.querySelector('img').getAttribute('src')).to.equal(
        'https://www.instagram.com/p/fBwFP/media/?size=l'
      );
    });

    it('builds a placeholder image without inserting iframe', async () => {
      const ins = await getIns('fBwFP', true, (ins) => {
        const placeholder = ins.querySelector('[placeholder]');
        const iframe = ins.querySelector('iframe');
        expect(iframe).to.be.null;
        expect(placeholder).to.not.have.display('');
        testImage(placeholder.querySelector('img'));
      });
      const impl = await ins.getImpl(false);
      const placeholder = ins.querySelector('[placeholder]');
      const iframe = ins.querySelector('iframe');
      ins.getVsync = () => {
        return {
          mutate: (fn) => fn(),
        };
      };
      testIframe(iframe);
      testImage(placeholder.querySelector('img'));
      impl.iframePromise_.then(() => {
        expect(placeholder).to.be.have.display('none');
      });
    });

    it('removes iframe after unlayoutCallback', async () => {
      const ins = await getIns('fBwFP');
      const obj = await ins.getImpl(false);
      const placeholder = ins.querySelector('[placeholder]');
>>>>>>> a9d04545
      testIframe(ins.querySelector('iframe'));
      obj.unlayoutCallback();
      expect(ins.querySelector('iframe')).to.be.null;
      expect(obj.iframe_).to.be.null;
      expect(obj.iframePromise_).to.be.null;
    });

    it('renders responsively', async () => {
      const ins = await getIns('fBwFP', true);
      expect(ins.className).to.match(/i-amphtml-layout-responsive/);
    });

    it('requires data-shortcode', () => {
      allowConsoleError(() => {
        expect(getIns('')).to.be.rejectedWith(
          /The data-shortcode attribute is required for/
        );
      });
    });

    it('resizes in response to messages from Instagram iframe', async () => {
      const ins = await getIns('fBwFP', true);
      const impl = await ins.getImpl(false);
      const iframe = ins.querySelector('iframe');
      const forceChangeHeight = env.sandbox.spy(impl, 'forceChangeHeight');
      const newHeight = 977;
      expect(iframe).to.not.be.null;
      await sendFakeMessage(ins, iframe, 'MEASURE', {
        height: newHeight,
      });
      expect(forceChangeHeight).to.be.calledOnce;
      // Height minus padding
      expect(forceChangeHeight.firstCall.args[0]).to.equal(newHeight);
    });

    async function sendFakeMessage(ins, iframe, type, details) {
      const impl = await ins.getImpl(false);
      impl.handleInstagramMessages_({
        origin: 'https://www.instagram.com',
        source: iframe.contentWindow,
        data: JSON.stringify({
          type,
          details,
        }),
      });
    }
  }
);<|MERGE_RESOLUTION|>--- conflicted
+++ resolved
@@ -124,56 +124,9 @@
       testImage(ins.querySelector('img'));
     });
 
-<<<<<<< HEAD
-    it('removes iframe after unlayoutCallback', async () => {
-      const ins = await getIns('fBwFP');
-=======
-    it('only sets src on placeholder after prerender', async () => {
-      let becomeVisible;
-      const visible = new Promise((resolve) => (becomeVisible = resolve));
-      const ins = await getIns(
-        'fBwFP',
-        undefined,
-        undefined,
-        undefined,
-        visible
-      );
-      expect(ins.querySelector('img').getAttribute('src')).to.be.null;
-      becomeVisible();
-      await visible;
-      expect(ins.querySelector('img').getAttribute('src')).to.equal(
-        'https://www.instagram.com/p/fBwFP/media/?size=l'
-      );
-    });
-
-    it('builds a placeholder image without inserting iframe', async () => {
-      const ins = await getIns('fBwFP', true, (ins) => {
-        const placeholder = ins.querySelector('[placeholder]');
-        const iframe = ins.querySelector('iframe');
-        expect(iframe).to.be.null;
-        expect(placeholder).to.not.have.display('');
-        testImage(placeholder.querySelector('img'));
-      });
-      const impl = await ins.getImpl(false);
-      const placeholder = ins.querySelector('[placeholder]');
-      const iframe = ins.querySelector('iframe');
-      ins.getVsync = () => {
-        return {
-          mutate: (fn) => fn(),
-        };
-      };
-      testIframe(iframe);
-      testImage(placeholder.querySelector('img'));
-      impl.iframePromise_.then(() => {
-        expect(placeholder).to.be.have.display('none');
-      });
-    });
-
     it('removes iframe after unlayoutCallback', async () => {
       const ins = await getIns('fBwFP');
       const obj = await ins.getImpl(false);
-      const placeholder = ins.querySelector('[placeholder]');
->>>>>>> a9d04545
       testIframe(ins.querySelector('iframe'));
       obj.unlayoutCallback();
       expect(ins.querySelector('iframe')).to.be.null;
