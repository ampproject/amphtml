--- conflicted
+++ resolved
@@ -35,28 +35,15 @@
       <BentoAccordionSection key={1} expanded={true}>
         <BentoAccordionHeader>
           <h2>Post</h2>
-<<<<<<< HEAD
-        </AccordionHeader>
-        <AccordionContent>
-          <BentoInstagram
-=======
         </BentoAccordionHeader>
         <BentoAccordionContent>
-          <Instagram
->>>>>>> e3f4eda7
+          <BentoInstagram
             style={{width, height}}
             alt="Bento Instagram Storybook Preact Example"
             {...args}
-<<<<<<< HEAD
           ></BentoInstagram>
-        </AccordionContent>
-      </AccordionSection>
-    </Accordion>
-=======
-          ></Instagram>
         </BentoAccordionContent>
       </BentoAccordionSection>
     </BentoAccordion>
->>>>>>> e3f4eda7
   );
 };