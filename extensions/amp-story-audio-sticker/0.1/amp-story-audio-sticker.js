import * as Preact from '#core/dom/jsx';
import {Layout_Enum} from '#core/dom/layout';
import {
  closestAncestorElementBySelector,
  scopedQuerySelector,
} from '#core/dom/query';

import {Services} from '#service';

import {CSS} from '../../../build/amp-story-audio-sticker-0.1.css';
import {
  Action,
  StateProperty,
} from '../../amp-story/1.0/amp-story-store-service';

const TAG = 'amp-story-audio-sticker';

/**
 * The gstatic URL prefix of the sticker assets.
 * @const {string}
 */
const ASSET_URL_PREFIX = 'https://www.gstatic.com/amphtml/stamp/audio-sticker/';

/** Fallback default sticker. It would be used if both of below happen:
 * 1) no default sticker is specified
 * 2) the custom sticker data is not provided completely.
 * @const {string}
 */
const FALLBACK_DEFAULT_STICKER = 'cat-sticker';

/** @const {!Object}
 * List of default stickers.
 */
const DEFAULT_STICKERS = {
  'audio-cloud': {
    width: '360',
    height: '233',
    pretapUrl: ASSET_URL_PREFIX + 'audio-cloud-pretap.png',
    posttapUrl: ASSET_URL_PREFIX + 'audio-cloud-posttap.png',
  },
  'cat-sticker': {
    width: '282',
    height: '226',
    pretapUrl: ASSET_URL_PREFIX + 'cat-sticker-pretap.png',
    posttapUrl: ASSET_URL_PREFIX + 'cat-sticker-posttap.gif',
  },
  'loud-speaker': {
    width: '380',
    height: '380',
    pretapUrl: ASSET_URL_PREFIX + 'loud-speaker-pretap.png',
    posttapUrl: ASSET_URL_PREFIX + 'loud-speaker-posttap.png',
  },
  'tape-player': {
    width: '260',
    height: '220',
    pretapUrl: ASSET_URL_PREFIX + 'tape-player-pretap.png',
    posttapUrl: ASSET_URL_PREFIX + 'tape-player-posttap.gif',
  },
};

/**
 * The number of milliseconds to wait before hiding the sticker after the story is unmuted.
 * @const {number}
 */
export const HIDE_STICKER_DELAY_DURATION = 4000;

export class AmpStoryAudioSticker extends AMP.BaseElement {
  /** @param {!AmpElement} element */
  constructor(element) {
    super(element);

    /** @private {?../../../extensions/amp-story/1.0/amp-story-store-service.AmpStoryStoreService} */
    this.storeService_ = null;

    /** @private {boolean} whether to use default sticker. True if any default sticker is specified or there's no custom sticker provided */
    this.useDefaultSticker_ =
      this.element.hasAttribute('sticker') ||
      !this.element.querySelector('amp-story-audio-sticker-pretap') ||
      !this.element.querySelector('amp-story-audio-sticker-posttap');

    /** @private {?string} the default sticker that is used */
    this.sticker_ = null;

    /** @private {?string} the page id of the page where the sticker is on */
    this.pageId_ = null;

    /** @private {?number} the timeout to hide the sticker after delay */
    this.hideStickerTimeout_ = null;
  }

  /** @override */
  buildCallback() {
<<<<<<< HEAD
    this.maybeInitializeDefaultSticker_();

    // Build sticker component structure.
=======
>>>>>>> 74060fa0
    this.element.parentNode.appendChild(
      <div class="i-amphtml-amp-story-audio-sticker-component">
        <div class="i-amphtml-amp-story-audio-sticker-tap-hint">
          <span>tap to unmute</span>
        </div>
        <div
          class={
            'i-amphtml-amp-story-audio-sticker-container' +
            (this.element.getAttribute('size') === 'small'
              ? ' small'
              : ' large')
          }
        >
          {this.element}
        </div>
      </div>
    );
<<<<<<< HEAD

    const pageEl = closestAncestorElementBySelector(
      this.element,
      'amp-story-page'
    );
    this.pageId_ = pageEl.getAttribute('id');

    Services.storyStoreServiceForOrNull(this.win).then((storeService) => {
      this.storeService_ = storeService;
      this.storeService_.subscribe(StateProperty.MUTED_STATE, (muted) => {
        this.onMutedStateChange_(muted);
      });
      this.initializeListeners_();
    });
  }

  /** @private */
  maybeInitializeDefaultSticker_() {
    if (!this.useDefaultSticker_) {
      return;
    }
    this.sticker_ =
      this.element.getAttribute('sticker') || FALLBACK_DEFAULT_STICKER;

    // Remove all existing child elements and add only pretap and posttap elements.
    this.element.replaceChildren();
    this.element.appendChild(
      <amp-story-audio-sticker-pretap>
        <amp-img
          width={DEFAULT_STICKERS[this.sticker_].width}
          height={DEFAULT_STICKERS[this.sticker_].height}
          layout="responsive"
        ></amp-img>
      </amp-story-audio-sticker-pretap>
    );
    this.element.appendChild(
      <amp-story-audio-sticker-posttap>
        <amp-img
          width={DEFAULT_STICKERS[this.sticker_].width}
          height={DEFAULT_STICKERS[this.sticker_].height}
          layout="responsive"
        ></amp-img>
      </amp-story-audio-sticker-posttap>
    );
  }

  /**
   * Hide the sticker after the story gets unmuted:
   * 1) if the sticker is on the active page, hide it after showing posttap sticker for 4 seconds.
   * 2) if the sticker is not on the active page, hide it immediately since it is in the background.
   * @param {boolean} muted
   * @private
   */
  onMutedStateChange_(muted) {
    if (!muted) {
      if (
        this.pageId_ === this.storeService_.get(StateProperty.CURRENT_PAGE_ID)
      ) {
        this.hideStickerTimeout_ = setTimeout(
          () => this.toggleStickerState_('hide', true),
          HIDE_STICKER_DELAY_DURATION
=======
  }

  /** @override */
  layoutCallback() {
    return Services.storyStoreServiceForOrNull(this.win).then(
      (storeService) => {
        this.element.addEventListener('click', () =>
          storeService.dispatch(Action.TOGGLE_MUTED, false)
>>>>>>> 74060fa0
        );
      } else {
        this.toggleStickerState_('hide', true);
      }
    } else {
      this.toggleStickerState_('hide', false);
      this.hideStickerTimeout_ && clearTimeout(this.hideStickerTimeout_);
      this.hideStickerTimeout_ = null;
    }
  }

  /**
   * Toggle sticker states.
   * @param {string} stateName
   * @param {boolean} force
   * @private
   */
  toggleStickerState_(stateName, force) {
    this.mutateElement(() => this.element.classList.toggle(stateName, force));
  }

  /** @private */
  initializeListeners_() {
    this.element.addEventListener(
      'click',
      () => this.storeService_.dispatch(Action.TOGGLE_MUTED, false),
      true
    );
    // TODO: add listeners for click animations.
  }

  /** @override */
  layoutCallback() {
    if (this.useDefaultSticker_) {
      const pretapImage = scopedQuerySelector(
        this.element,
        'amp-story-audio-sticker-pretap amp-img'
      );
      pretapImage.setAttribute(
        'src',
        DEFAULT_STICKERS[this.sticker_].pretapUrl
      );
      const posttapImage = scopedQuerySelector(
        this.element,
        'amp-story-audio-sticker-posttap amp-img'
      );
      posttapImage.setAttribute(
        'src',
        DEFAULT_STICKERS[this.sticker_].posttapUrl
      );
    }
  }

  /** @override */
  isLayoutSupported(layout) {
    return layout == Layout_Enum.CONTAINER;
  }
}

AMP.extension(TAG, '0.1', (AMP) => {
  AMP.registerElement(TAG, AmpStoryAudioSticker, CSS);
});<|MERGE_RESOLUTION|>--- conflicted
+++ resolved
@@ -90,12 +90,9 @@
 
   /** @override */
   buildCallback() {
-<<<<<<< HEAD
     this.maybeInitializeDefaultSticker_();
 
     // Build sticker component structure.
-=======
->>>>>>> 74060fa0
     this.element.parentNode.appendChild(
       <div class="i-amphtml-amp-story-audio-sticker-component">
         <div class="i-amphtml-amp-story-audio-sticker-tap-hint">
@@ -113,7 +110,6 @@
         </div>
       </div>
     );
-<<<<<<< HEAD
 
     const pageEl = closestAncestorElementBySelector(
       this.element,
@@ -175,16 +171,6 @@
         this.hideStickerTimeout_ = setTimeout(
           () => this.toggleStickerState_('hide', true),
           HIDE_STICKER_DELAY_DURATION
-=======
-  }
-
-  /** @override */
-  layoutCallback() {
-    return Services.storyStoreServiceForOrNull(this.win).then(
-      (storeService) => {
-        this.element.addEventListener('click', () =>
-          storeService.dispatch(Action.TOGGLE_MUTED, false)
->>>>>>> 74060fa0
         );
       } else {
         this.toggleStickerState_('hide', true);
@@ -217,6 +203,27 @@
   }
 
   /** @override */
+  buildCallback() {
+    this.element.parentNode.appendChild(
+      <div class="i-amphtml-amp-story-audio-sticker-component">
+        <div class="i-amphtml-amp-story-audio-sticker-tap-hint">
+          <span>tap to unmute</span>
+        </div>
+        <div
+          class={
+            'i-amphtml-amp-story-audio-sticker-container' +
+            (this.element.getAttribute('size') === 'small'
+              ? ' small'
+              : ' large')
+          }
+        >
+          {this.element}
+        </div>
+      </div>
+    );
+  }
+
+  /** @override */
   layoutCallback() {
     if (this.useDefaultSticker_) {
       const pretapImage = scopedQuerySelector(
