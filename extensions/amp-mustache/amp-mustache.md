--- conflicted
+++ resolved
@@ -82,12 +82,8 @@
 
 - Calculate tag name. E.g. `<{{tagName}}>` is not allowed.
 - Calculate attribute name. E.g. `<div {{attrName}}=something>` is not allowed.
-<<<<<<< HEAD
-- Output arbitrary HTML using `{{{unescaped}}}`. The output of "triple-mustache" is sanitized to only allow the following tags: `a`, `b`, `br`, `caption`, `colgroup`, `code`, `del`, `div`, `em`, `i`, `ins`, `li`, `mark`, `ol`, `p`, `q`, `s`, `small`, `span`, `strong`, `sub`, `sup`, `table`, `tbody`, `time`, `td`, `th`, `thead`, `tfoot`, `tr`, `u`, `ul`.
-=======
 
-The output of "triple-mustache" is sanitized to only allow the following tags: `a`, `b`, `br`, `caption`, `colgroup`, `code`, `del`, `div`, `em`, `i`, `ins`, `mark`, `p`, `q`, `s`, `small`, `span`, `strong`, `sub`, `sup`, `table`, `tbody`, `time`, `td`, `th`, `thead`, `tfoot`, `tr`, `u`.
->>>>>>> 2f9a6b39
+The output of "triple-mustache" is sanitized to only allow the following tags: `a`, `b`, `br`, `caption`, `colgroup`, `code`, `del`, `div`, `em`, `i`, `ins`, `li`, `mark`, `ol`, `p`, `q`, `s`, `small`, `span`, `strong`, `sub`, `sup`, `table`, `tbody`, `time`, `td`, `th`, `thead`, `tfoot`, `tr`, `u`, `ul`.
 
 Notice also that because the body of the template has to be specified within the `template` element, it is
 impossible to specify `{{&var}}` expressions - they will always be escaped as `{{&amp;var}}`. The triple-mustache
