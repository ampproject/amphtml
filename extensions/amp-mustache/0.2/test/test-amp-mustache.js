--- conflicted
+++ resolved
@@ -437,13 +437,8 @@
   });
 
   describe('triple-mustache', () => {
-<<<<<<< HEAD
-    it('should sanitize text formatting elements', () => {
+    it('should sanitize formatting related elements', () => {
       templateElement./*OK*/innerHTML = 'value = {{{value}}}';
-=======
-    it('should sanitize formatting related elements', () => {
-      textContentSetup('value = {{{value}}}');
->>>>>>> 9874c31d
       template.compileCallback();
       const result = template.render({
         value: '<b>abc</b><img><div>def</div>'
