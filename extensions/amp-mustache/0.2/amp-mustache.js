/**
 * Copyright 2015 The AMP HTML Authors. All Rights Reserved.
 *
 * Licensed under the Apache License, Version 2.0 (the "License");
 * you may not use this file except in compliance with the License.
 * You may obtain a copy of the License at
 *
 *      http://www.apache.org/licenses/LICENSE-2.0
 *
 * Unless required by applicable law or agreed to in writing, software
 * distributed under the License is distributed on an "AS-IS" BASIS,
 * WITHOUT WARRANTIES OR CONDITIONS OF ANY KIND, either express or implied.
 * See the License for the specific language governing permissions and
 * limitations under the License.
 */

import {Purifier} from '../../../src/purifier/purifier';
import {dict} from '../../../src/utils/object';
import {iterateCursor, templateContentClone} from '../../../src/dom';
import {rewriteAttributeValue} from '../../../src/url-rewrite';
import mustache from '../../../third_party/mustache/mustache';

const TAG = 'amp-mustache';

const BaseTemplate =
  /** @type {function(new:../../../src/service/template-impl.BaseTemplate)} */ (AMP.BaseTemplate);

/**
 * Implements an AMP template for Mustache.js.
 * See {@link https://github.com/janl/mustache.js/}.
 *
 * @visibleForTesting
 */
export class AmpMustache extends BaseTemplate {
  /**
   * @param {!Element} element
   * @param {!Window} win
   */
  constructor(element, win) {
    super(element, win);

    /** @private @const {!Purifier} */
    this.purifier_ = new Purifier(
      this.win.document,
      dict(),
      rewriteAttributeValue
    );

    // Unescaped templating (triple mustache) has a special, strict sanitizer.
    mustache.setUnescapedSanitizer(value =>
      this.purifier_.purifyTagsForTripleMustache(value)
    );
  }

  /** @override */
  compileCallback() {
    // If viewer is renderTemplate capable, skip the handling of the mustache
    // templates as its rendering is managed by the viewer. This template will
    // only be responsible for sanitizing and inserting it into the DOM.
    if (this.viewerCanRenderTemplates()) {
      return;
    }
    /** @private @const {!JsonObject} */
    this.nestedTemplates_ = dict();

    /** @private @const {string} */
    this.template_ = this.initTemplateString_();

    mustache.parse(this.template_, /* tags */ undefined);
  }

  /**
   * @private
   * @return {string}
   */
  initTemplateString_() {
    if (this.element.tagName == 'TEMPLATE') {
      const content = templateContentClone(this.element);
      this.processNestedTemplates_(content);
      const container = this.element.ownerDocument.createElement('div');
      container.appendChild(content);
      return container./*OK*/ innerHTML;
    } else if (this.element.tagName == 'SCRIPT') {
      return this.element.textContent;
    }

    return '';
  }

  /**
   * Stores and replaces nested templates with custom triple-mustache pointers.
   *
   * This prevents the outer-most template from replacing variables in nested
   * templates. Note that this constrains nested template markup to the more
   * restrictive sanitization rules of triple-mustache.
   *
   * @param {!DocumentFragment} content
   */
  processNestedTemplates_(content) {
    const templates = content.querySelectorAll('template');
    iterateCursor(templates, (template, index) => {
      const key = `__AMP_NESTED_TEMPLATE_${index}`;

      // Store the nested template markup, keyed by index.
      this.nestedTemplates_[key] = template./*OK*/ outerHTML;

      // Replace the markup with a pointer.
      const pointer = this.element.ownerDocument.createTextNode(`{{{${key}}}}`);
      template.parentNode.replaceChild(pointer, template);
    });
  }

  /** @override */
  setHtml(html) {
    return this.purifyAndSetHtml_(html);
  }

  /** @override */
  render(data) {
    let mustacheData = data;
    // Also render any nested templates.
    if (typeof data === 'object') {
      mustacheData = {...data, ...this.nestedTemplates_};
    }
    const html = mustache.render(
      this.template_,
      mustacheData,
      /* partials */ undefined
    );
    return this.purifyAndSetHtml_(html);
  }

  /**
   *
   * @param {string} html
   * @return {!Element}
   * @private
   */
  purifyAndSetHtml_(html) {
<<<<<<< HEAD
    const body = purifyHtml(`<div>${html}</div>`, this.win.document);
    const div = body.firstElementChild;
    return this.unwrap(div);
=======
    const body = this.purifier_.purifyHtml(html);
    // TODO(choumx): Remove innerHTML usage once DOMPurify bug is fixed.
    // https://github.com/cure53/DOMPurify/pull/295
    const root = this.win.document.createElement('div');
    root./*OK*/ innerHTML = body./*OK*/ innerHTML;
    return this.unwrap(root);
>>>>>>> 7e2d2904
  }
}

AMP.extension(TAG, '0.2', function(AMP) {
  AMP.registerTemplate(TAG, AmpMustache);
});<|MERGE_RESOLUTION|>--- conflicted
+++ resolved
@@ -137,18 +137,12 @@
    * @private
    */
   purifyAndSetHtml_(html) {
-<<<<<<< HEAD
-    const body = purifyHtml(`<div>${html}</div>`, this.win.document);
+    const body = this.purifier_.purifyHtml(
+      `<div>${html}</div>`,
+      this.win.document
+    );
     const div = body.firstElementChild;
     return this.unwrap(div);
-=======
-    const body = this.purifier_.purifyHtml(html);
-    // TODO(choumx): Remove innerHTML usage once DOMPurify bug is fixed.
-    // https://github.com/cure53/DOMPurify/pull/295
-    const root = this.win.document.createElement('div');
-    root./*OK*/ innerHTML = body./*OK*/ innerHTML;
-    return this.unwrap(root);
->>>>>>> 7e2d2904
   }
 }
 
