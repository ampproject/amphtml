/**
 * Copyright 2015 The AMP HTML Authors. All Rights Reserved.
 *
 * Licensed under the Apache License, Version 2.0 (the "License");
 * you may not use this file except in compliance with the License.
 * You may obtain a copy of the License at
 *
 *      http://www.apache.org/licenses/LICENSE-2.0
 *
 * Unless required by applicable law or agreed to in writing, software
 * distributed under the License is distributed on an "AS-IS" BASIS,
 * WITHOUT WARRANTIES OR CONDITIONS OF ANY KIND, either express or implied.
 * See the License for the specific language governing permissions and
 * limitations under the License.
 */

import {dict} from '../../../src/utils/object';
import {iterateCursor, templateContentClone} from '../../../src/dom';
import {purifyHtml, purifyTagsForTripleMustache} from '../../../src/purifier';
import {userAssert} from '../../../src/log';
import mustache from '../../../third_party/mustache/mustache';

/** @const {string} */
const TAG = 'amp-mustache';

<<<<<<< HEAD
/** @const {string} */
const CUSTOM_DELIMITERS_ATTR = 'custom-delimiters';

/**
 * @typedef {BaseTemplate$$module$src$service$template_impl}
 */
AMP.BaseTemplate;
=======
const BaseTemplate =
  /** @type {function(new:../../../src/service/template-impl.BaseTemplate)} */ (AMP.BaseTemplate);
>>>>>>> 2918462a

/**
 * Implements an AMP template for Mustache.js.
 * See {@link https://github.com/janl/mustache.js/}.
 *
 * @visibleForTesting
 */
export class AmpMustache extends BaseTemplate {
  /**
   * @param {!Element} element
   * @param {!Window} win
   */
  constructor(element, win) {
    super(element, win);

    // Unescaped templating (triple mustache) has a special, strict sanitizer.
    mustache.setUnescapedSanitizer(value =>
      purifyTagsForTripleMustache(value, this.win.document)
    );
  }

  /** @override */
  compileCallback() {
    // If viewer is renderTemplate capable, skip the handling of the mustache
    // templates as its rendering is managed by the viewer. This template will
    // only be responsible for sanitizing and inserting it into the DOM.
    if (this.viewerCanRenderTemplates()) {
      return;
    }
    /** @private @const {!JsonObject} */
    this.nestedTemplates_ = dict();

    /** @private @const {string} */
    this.template_ = this.initTemplateString_();

    try {
      mustache.parse(this.template_, /* tags */ this.getDelimiters_());
    } catch (e) {
      userAssert(false, 'Error parsing template: %s', e);
    }
  }

  /**
   * @private
   * @return {string}
   */
  initTemplateString_() {
    const {element} = this;
    if (element.tagName == 'TEMPLATE') {
      const content = templateContentClone(element);
      this.processNestedTemplates_(content);
      const container = element.ownerDocument.createElement('div');
      container.appendChild(content);
      return container./*OK*/ innerHTML;
    } else if (element.tagName == 'SCRIPT') {
      return element.textContent;
    }

    return '';
  }

  /**
   * Initialize the delimiters.
   * @return {?Array<string>} delimiters or null. Null rather than empty array
   *     so that default mustache delimiters are used.
   * @private
   */
  getDelimiters_() {
    let delimiters = null;
    const {element} = this;
    if (element.hasAttribute(CUSTOM_DELIMITERS_ATTR)) {
      const delimitersStr = element.getAttribute(CUSTOM_DELIMITERS_ATTR);
      delimiters = delimitersStr.split(' ');
      userAssert(
        delimiters.length == 2,
        'Beginning and ending delimiter is required: %s.',
        element
      );
      userAssert(
        this.validDelimiters_(delimiters),
        'Empty space and "=" are invalid delimiters'
      );
      if (element.tagName == 'TEMPLATE') {
        this.encodeHtmlEntitiesInDelimiter_(delimiters);
      }
    }
    return delimiters;
  }

  /**
   * @param {Array<string>} delimiters
   * @return {boolean}
   * @private
   */
  validDelimiters_(delimiters) {
    return delimiters.every(delimiter => {
      return delimiter.trim() !== '' && delimiter !== '=';
    });
  }

  /**
   * Encode the html entities in a delimiter. We use a textarea
   * to encode any html entities. e.g. '<' is encoded to '&lt;'
   * @param {!Array<string>} delimiters
   * @private
   */
  encodeHtmlEntitiesInDelimiter_(delimiters) {
    const textArea = document.createElement('textarea');
    for (let i = 0; i < delimiters.length; i++) {
      const delimiter = delimiters[i];
      textArea.textContent = delimiter;
      delimiters[i] = textArea./*OK*/ innerHTML;
    }
  }

  /**
   * Stores and replaces nested templates with custom triple-mustache pointers.
   *
   * This prevents the outer-most template from replacing variables in nested
   * templates. Note that this constrains nested template markup to the more
   * restrictive sanitization rules of triple-mustache.
   *
   * @param {!DocumentFragment} content
   * @private
   */
  processNestedTemplates_(content) {
    const templates = content.querySelectorAll('template');
    iterateCursor(templates, (template, index) => {
      const key = `__AMP_NESTED_TEMPLATE_${index}`;

      // Store the nested template markup, keyed by index.
      this.nestedTemplates_[key] = template./*OK*/ outerHTML;

      // Replace the markup with a pointer.
      const pointer = this.element.ownerDocument.createTextNode(`{{{${key}}}}`);
      template.parentNode.replaceChild(pointer, template);
    });
  }

  /** @override */
  setHtml(html) {
    return this.purifyAndSetHtml_(html);
  }

  /** @override */
  render(data) {
    let mustacheData = data;
    // Also render any nested templates.
    if (typeof data === 'object') {
      mustacheData = Object.assign({}, data, this.nestedTemplates_);
    }
    const html = mustache.render(
      this.template_,
      mustacheData,
      /* partials */ undefined
    );
    return this.purifyAndSetHtml_(html);
  }

  /**
   *
   * @param {string} html
   * @return {!Element}
   * @private
   */
  purifyAndSetHtml_(html) {
    const body = purifyHtml(html, this.win.document);
    // TODO(choumx): Remove innerHTML usage once DOMPurify bug is fixed.
    // https://github.com/cure53/DOMPurify/pull/295
    const root = this.win.document.createElement('div');
    root./*OK*/ innerHTML = body./*OK*/ innerHTML;
    return this.unwrap(root);
  }
}

AMP.extension(TAG, '0.2', function(AMP) {
  AMP.registerTemplate(TAG, AmpMustache);
});<|MERGE_RESOLUTION|>--- conflicted
+++ resolved
@@ -23,18 +23,11 @@
 /** @const {string} */
 const TAG = 'amp-mustache';
 
-<<<<<<< HEAD
 /** @const {string} */
 const CUSTOM_DELIMITERS_ATTR = 'custom-delimiters';
 
-/**
- * @typedef {BaseTemplate$$module$src$service$template_impl}
- */
-AMP.BaseTemplate;
-=======
 const BaseTemplate =
   /** @type {function(new:../../../src/service/template-impl.BaseTemplate)} */ (AMP.BaseTemplate);
->>>>>>> 2918462a
 
 /**
  * Implements an AMP template for Mustache.js.
