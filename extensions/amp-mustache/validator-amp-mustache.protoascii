--- conflicted
+++ resolved
@@ -24,19 +24,10 @@
   tag_name: "SCRIPT"
   extension_spec: {
     name: "amp-mustache"
-<<<<<<< HEAD
-    allowed_versions: "0.1"
-    allowed_versions: "0.2"
-    allowed_versions: "latest"
-=======
     is_custom_template: true
     version: "0.1"
+    version: "0.2"
     version: "latest"
-    requires_usage: GRANDFATHERED
->>>>>>> 1e1828cb
-    deprecated_allow_duplicates: true
-    deprecated_versions: "0.1"
-    is_custom_template: true
     requires_usage: GRANDFATHERED
   }
   attr_lists: "common-extension-attrs"
@@ -49,17 +40,10 @@
   spec_name: "SCRIPT[custom-element=amp-mustache] (AMP4ADS/AMP4EMAIL)"
   extension_spec: {
     name: "amp-mustache"
-<<<<<<< HEAD
-    allowed_versions: "0.1"
-    allowed_versions: "0.2"
-    allowed_versions: "latest"
-    deprecated_versions: "0.1"
-    is_custom_template: true
-=======
     is_custom_template: true
     version: "0.1"
+    version: "0.2"
     version: "latest"
->>>>>>> 1e1828cb
   }
   attr_lists: "common-extension-attrs"
 }
