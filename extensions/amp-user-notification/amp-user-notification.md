<!--
Copyright 2015 The AMP HTML Authors. All Rights Reserved.

Licensed under the Apache License, Version 2.0 (the "License");
you may not use this file except in compliance with the License.
You may obtain a copy of the License at

      http://www.apache.org/licenses/LICENSE-2.0

Unless required by applicable law or agreed to in writing, software
distributed under the License is distributed on an "AS-IS" BASIS,
WITHOUT WARRANTIES OR CONDITIONS OF ANY KIND, either express or implied.
See the License for the specific language governing permissions and
limitations under the License.
-->

# <a name="amp-user-notification"></a> `amp-user-notification`

[TOC]

<table>
  <tr>
    <td width="40%"><strong>Description</strong></td>
    <td>Displays a dismissable notification to the user. </td>
  </tr>
  <tr>
    <td width="40%"><strong>Required Script</strong></td>
    <td>
      <div>
        <code>&lt;script async custom-element="amp-user-notification" src="https://cdn.ampproject.org/v0/amp-user-notification-0.1.js">&lt;/script></code>
      </div>
      <div>
        <code>&lt;script async custom-element="amp-analytics" src="https://cdn.ampproject.org/v0/amp-analytics-0.1.js">&lt;/script></code>
      </div>
      <small>Notice that both "amp-user-notification" and "amp-analytics" scripts are required.</small>
    </td>
  </tr>
  <tr>
    <td class="col-fourty"><strong><a href="https://www.ampproject.org/docs/guides/responsive/control_layout.html">Supported Layouts</a></strong></td>
    <td>nodisplay</td>
  </tr>
  <tr>
    <td width="40%"><strong>Examples</strong></td>
    <td>
      <ul>
        <li><a href="https://ampbyexample.com/components/amp-user-notification/">Annotated code example for amp-user-notification (with local storage)</a></li>
        <li><a href="https://ampbyexample.com/advanced/amp-user-notification_with_server_endpoint/">Annotated code example for amp-user-notification (with Server Endpoint)</a></li>
      </ul>
    </td>
  </tr>
</table>

## Usage

An `id` is required because multiple `amp-user-notification` elements are allowed and the `id` is used to differentiate them.

By supplying two URLs that
get called before the notification is shown and after it is dismissed,
it is possible to control per user as to whether the notification should
be shown (using the `ampUserId` value).
For example, it could only be shown to users in certain geolocations or
prevent showing it again to the user when they've dismissed it before.
If these URLs are not specified, the dismissal state will be queried
and/or stored locally to determine whether to show the notification to
the user.

To close `amp-user-notification`, add an `on` attribute to a button with the
following value scheme `on="event:idOfUserNotificationElement.dismiss"`
(see example below). This user action also triggers the `GET` to the
`data-dismiss-href` URL. Be very mindful of the browser caching the `GET` response; see details below in the [`data-show-if-href`](#data-show-if-href-(optional)) section. (We recommend
adding a unique value to the `GET` url like a timestamp as a query string field).

When multiple `amp-user-notification` elements are on a page, only one is shown
at a single time (Once one is dismissed the next one is shown).
The order of the notifications being shown is currently not deterministic. 

Example:

```html
<amp-user-notification
    layout="nodisplay"
    id="amp-user-notification1"
    data-show-if-href="https://foo.com/api/show-api?timestamp=TIMESTAMP"
    data-dismiss-href="https://foo.com/api/dismissed">
    This site uses cookies to personalize content.
    <a href="">Learn more.</a>
   <button on="tap:amp-user-notification1.dismiss">I accept</button>
</amp-user-notification>
```

## Attributes

##### data-show-if-href (optional)

When specified, AMP will make a CORS GET request with credentials to the specified URL to determine whether the notification should be shown. AMP appends the `elementId` and `ampUserId` query string fields to the href provided
on the `data-show-if-href` attribute (see [#1228](https://github.com/ampproject/amphtml/issues/1228) on why this is a GET instead of a POST).

As a best practice to not let the browser cache the GET response values, you should add
a [`TIMESTAMP` url replacement](https://github.com/ampproject/amphtml/blob/master/spec/amp-var-substitutions.md) value to the `data-show-if-href` attribute value.
You can add it as a query string field (e.g., 
`data-show-if-href="https://foo.com/api/show-api?timestamp=TIMESTAMP"`).

If the `data-show-if-href` attribute is not specified, AMP will only check if the notification with the specified ID has been "dismissed" by the user locally. If not, the notification will be shown.

{% call callout('Important', type='caution') %}
For handling CORS requests and responses, see the [AMP CORS spec](../../spec/amp-cors-requests.md).
{% endcall %}

**CORS GET request** query string fields: `elementId`, `ampUserId`

Example:

```text
https://foo.com/api/show-api?timestamp=1234567890&elementId=notification1&ampUserId=cid-value
```

**CORS GET response** JSON fields: `showNotification`. The response must contain a single JSON object with a `showNotification` field of type boolean. If this field is `true`, the notification will be shown, otherwise it won't.

Example:

```json
{ "showNotification": true }
```

##### data-dismiss-href (optional)

When specified, AMP will make a CORS POST request to the specified URL transmitting the `elementId` and `ampUserId` only when the user has explicitly agreed.

If this attribute is not specified, AMP will not send a request upon dismissal, and will only store the "dismissed" flag for the specified ID locally.

{% call callout('Important', type='caution') %}
For handling CORS requests and responses, see the [AMP CORS spec](../../spec/amp-cors-requests.md).
{% endcall %}

**POST request** JSON fields: `elementId`, `ampUserId`

Use the `ampUserId` field to store that the user has seen the notification before, if you want to avoid showing it in the future. It's the same value that
will be passed in future requests to `data-show-if-href`.

Example:

```json
{ "elementId": "id-of-amp-user-notification", "ampUserId": "ampUserIdString" }
```
**POST response** should be a 200 HTTP code and no data is expected back.


##### data-persist-dismissal (optional)

By default, this is set to `true`. If set to `false`, AMP will not remember the user's dismissal of the notification. The notification
will always show if the `data-show-if-href` result is show notification. If no `data-show-if-href` is provided
the notification will always show.

Example 1:
```html
<amp-user-notification
      layout=nodisplay
      id="amp-user-notification5"
      data-persist-dismissal="false"
      data-show-if-href="https://example.com/api/shouldShow?timestamp=TIMESTAMP"
      data-dismiss-href="https://example.com/api/echo/post">
This notification should ALWAYS show - if shouldShow endpoint response was true.
<a href="#learn-more">Learn more.</a>
<button on="tap:amp-user-notification5.dismiss">Dismiss</button>
</amp-user-notification>
```

Example 2:
```html
<amp-user-notification
      layout=nodisplay
      id="amp-user-notification6"
      data-persist-dismissal="false">
This notification should ALWAYS show on every page visit.
<a href="#learn-more">Learn more.</a>
<button on="tap:amp-user-notification6.dismiss">Dismiss</button>
</amp-user-notification>
```

## JSON Fields

- `elementId` (string): The HTML ID used on the `amp-user-notification` element.
- `ampUserId` (string): This ID is passed to both the `data-show-if-href` GET request
    (as a query string field) and the `data-dismiss-href` POST request (as a json field).
    The ID will be the same for this user going forward, but no other requests
    in AMP send the same ID.
    You can use the ID on your side to lookup/store whether the user has
    dismissed the notification before.
- `showNotification` (boolean): Indicates whether the notification should be shown. If `false`, the promise associated to the element is resolved right away.


## Behavior

A notification is shown when:

1. There's no record locally that the user has dismissed the notification with the 
specified ID.
2. When specified, `data-show-if-href` endpoint returns `{ "showNotification": true }`.

When notification is dismissed:

1. AMP stores the "dismiss" record locally for the specified ID. This will prevent the
notification from being shown again.
2. When specified, `data-dismiss-href` is invoked and can be used to make the "dismiss"
record remotely.


## Styling

The `amp-user-notification` component should always have `layout=nodisplay`
and will be `position: fixed` after layout (default is bottom: 0, which can be overridden).
If a page has more than one `amp-user-notification` element, then the notifications
are queued up and only shown when the previous notification has been dismissed.

The `amp-active` (visibility: visible) class is added when the notification is displayed and removed when the notification has been dismissed.
`amp-hidden` (visibility: hidden) is added when the notification has been dismissed.

For example, you can hook into these classes for a "fade in" transition.

Example: w/o vendor prefixes

```css
@keyframes fadeIn {
  from { opacity: 0; }
  to { opacity: 1; }
}

amp-user-notification.amp-active {
  opacity: 0;
  animation: fadeIn ease-in 1s 1 forwards;
}
```

## Actions
<<<<<<< HEAD
The `amp-user-notification` exposes the following actions that you can use [AMP on-syntax to trigger](https://github.com/ampproject/amphtml/blob/master/spec/amp-actions-and-events.md):
=======
The `amp-user-notification` exposes the following actions that you can use [AMP on-syntax to trigger](../../spec/amp-actions-and-events.md):
>>>>>>> a0892c17

<table>
  <tr>
    <th>Action</th>
    <th>Description</th>
  </tr>
  <tr>
    <td>dismiss (default)</td>
    <td>Closes the user notification; see <a href="#usage">usage</a> for more details.</td>
  </tr>
</table>

## Delaying Client ID generation until the notification is acknowledged

Optionally, you can delay generation of Client IDs used for analytics and similar purposes until an `amp-user-notification` is confirmed by the user. See these docs for how to implement this:

- [CLIENT_ID URL substitution](../../spec/amp-var-substitutions.md#client-id)
- [`amp-ad`](../amp-ad/amp-ad.md)
- [`amp-analytics`](../amp-analytics/amp-analytics.md)

## Validation

See [amp-user-notification rules](https://github.com/ampproject/amphtml/blob/master/extensions/amp-user-notification/0.1/validator-amp-user-notification.protoascii) in the AMP validator specification.<|MERGE_RESOLUTION|>--- conflicted
+++ resolved
@@ -232,11 +232,7 @@
 ```
 
 ## Actions
-<<<<<<< HEAD
 The `amp-user-notification` exposes the following actions that you can use [AMP on-syntax to trigger](https://github.com/ampproject/amphtml/blob/master/spec/amp-actions-and-events.md):
-=======
-The `amp-user-notification` exposes the following actions that you can use [AMP on-syntax to trigger](../../spec/amp-actions-and-events.md):
->>>>>>> a0892c17
 
 <table>
   <tr>
