--- conflicted
+++ resolved
@@ -218,10 +218,6 @@
         content: this.getVideoPlayerLogo_(),
       };
     }
-<<<<<<< HEAD
-
-    return this.element_.createLoaderLogo() || {};
-=======
     return this.element_.createLoaderLogo();
   }
 
@@ -244,7 +240,6 @@
         />
       </svg>
     `;
->>>>>>> ad202fa8
   }
 
   /**
