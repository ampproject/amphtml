/**
 * Copyright 2018 The AMP HTML Authors. All Rights Reserved.
 *
 * Licensed under the Apache License, Version 2.0 (the "License");
 * you may not use this file except in compliance with the License.
 * You may obtain a copy of the License at
 *
 *      http://www.apache.org/licenses/LICENSE-2.0
 *
 * Unless required by applicable law or agreed to in writing, software
 * distributed under the License is distributed on an "AS-IS" BASIS,
 * WITHOUT WARRANTIES OR CONDITIONS OF ANY KIND, either express or implied.
 * See the License for the specific language governing permissions and
 * limitations under the License.
 */

import {ActionTrust} from '../../../src/action-constants';
import {CSS} from '../../../build/amp-image-slider-0.1.css';
import {CommonSignals} from '../../../src/common-signals';
import {Gestures} from '../../../src/gesture';
import {Services} from '../../../src/services';
import {SwipeXRecognizer} from '../../../src/gesture-recognizers';
import {clamp} from '../../../src/utils/math';
import {dev, user} from '../../../src/log';
import {htmlFor} from '../../../src/static-template';
import {isExperimentOn} from '../../../src/experiments';
import {isLayoutSizeDefined} from '../../../src/layout';
import {listen} from '../../../src/event-helper';
import {setStyles} from '../../../src/style';

export class AmpImageSlider extends AMP.BaseElement {

  /** @param {!AmpElement} element */
  constructor(element) {
    super(element);

    /** @private {Document} */
    this.doc_ = this.win.document;

    /** @private {Element|null} */
    this.container_ = null;

    /** @private {Element|null} */
    this.leftAmpImage_ = null;

    /** @private {Element|null} */
    this.rightAmpImage_ = null;

    /** @private {Element|null} */
    this.leftLabelWrapper_ = null;
    /** @private {Element|null} */
    this.leftLabel_ = null;

    /** @private {Element|null} */
    this.rightLabelWrapper_ = null;
    /** @private {Element|null} */
    this.rightLabel_ = null;

    /** @private {Element|null} */
    this.leftMask_ = null;

    /** @private {Element|null} */
    this.rightMask_ = null;

    /** @private {Element|null} */
    this.bar_ = null;

    /** @private {Element|null} */
    this.barStick_ = null;

    /** @private {Element|null} */
    this.hint_ = null;

    /** @private {UnlistenDef|null} */
    this.unlistenMouseDown_ = null;
    /** @private {UnlistenDef|null} */
    this.unlistenMouseUp_ = null;
    /** @private {UnlistenDef|null} */
    this.unlistenMouseMove_ = null;
    /** @private {UnlistenDef|null} */
    this.unlistenKeyDown_ = null;

    // Step size on keyboard action, 0.1 = 10%
    /** @private {number} */
    this.stepSize_ = this.element.hasAttribute('step-size') ?
      (Number(this.element.getAttribute('step-size')) || 0.1) : 0.1;

    /** @private {boolean} */
    this.disableHint_ = this.element.hasAttribute('disable-hint');
    /** @private {number} */
    this.hintReappearInterval_ = 10000;
    /** @private {boolean} */
    this.shouldHintReappear_ = false;
    /** @private {number|null} */
    this.hintTimeoutHandle_ = null;
    /** @private {boolean} */
    this.isHintHidden_ = false;

    /** @private {boolean} */
    this.gestureDisabled_ = false; // for now, will be set later

    /** @private {Gestures|null} */
    this.gestures_ = null;

<<<<<<< HEAD
    /** @private {boolean} */
    this.isEventRegistered_ = false; // for test purpose
=======
    /** @public {boolean} */
    this.isEventRegistered = false; // for test purpose
>>>>>>> 0bdb115c
  }

  /** @override */
  buildCallback() {
    // TODO(kqian): remove after launch
    // From https://github.com/ampproject/amphtml/pull/16688
    user().assert(isExperimentOn(this.win, 'amp-image-slider'),
        'Experiment <amp-image-slider> disabled');

    const children = this.getRealChildren();

    for (let i = 0; i < children.length; i++) {
      const child = children[i];
      if (child.tagName.toLowerCase() === 'amp-img') {
        // First encountered = left image
        // Second encountered = right image
        if (!this.leftAmpImage_) {
          this.leftAmpImage_ = child;
        } else if (!this.rightAmpImage_) {
          this.rightAmpImage_ = child;
        }
      }

      if (child.tagName.toLowerCase() === 'div') {
        if (child.hasAttribute('before')) {
          this.leftLabel_ = child;
        } else if (child.hasAttribute('after')) {
          this.rightLabel_ = child;
        }
      }
    }

    user().assert(this.leftAmpImage_ && this.rightAmpImage_,
        '2 <amp-img>s must be provided for comparison');

    // TODO(kqian): remove this after layer launch
<<<<<<< HEAD
    if (!isExperimentOn(this.win, 'layers') ||
      this.element.getOwner() !== null) {
=======
    if (!isExperimentOn(this.win, 'layers')) {
>>>>>>> 0bdb115c
      // see comment in layoutCallback
      // When layers not enabled
      this.setAsOwner(dev().assertElement(this.leftAmpImage_));
      this.setAsOwner(dev().assertElement(this.rightAmpImage_));
    }

    this.container_ = this.doc_.createElement('div');
    this.container_.classList.add('i-amphtml-image-slider-container');

    this.buildImageWrappers_();
    this.buildBar_();
    this.buildHint_();
    this.checkARIA_();

    this.registerAction('seekTo', invocation => {
      const {args} = invocation;
      if (args) {
        if (args['percent'] !== undefined) {
          const percent = args['percent'];
          user().assertNumber(percent,
              'value to seek to must be a number');
          this.updatePositions_(percent);
        }
      }
    }, ActionTrust.LOW);

    const initialPercentString = this.element.getAttribute('initial-percent');
    // TODO(kqian): move this before building child components on issue
    // This is the only step when content tree is attached to document
    return this.mutateElement(() => {
      this.element.appendChild(this.container_);
      // Ensure ampdoc exists on the amp-imgs
      this.leftMask_.appendChild(this.leftAmpImage_);
      this.rightMask_.appendChild(this.rightAmpImage_);
      // Set initial positioning
      if (initialPercentString) {
        const initialPercent = Number(initialPercentString);
<<<<<<< HEAD
        if (isNaN(initialPercent)) {
          user().error('initial percent must be a number.');
        }
=======
>>>>>>> 0bdb115c
        this.updatePositions_(initialPercent);
      }
    });
  }

  /** @override */
  mutatedAttributesCallback(mutations) {
    const newGestureDisabled = mutations['disable-gesture'];
    if (newGestureDisabled) {
      this.disableGesture_(); // this.gestureDisabled_ is set in this call
    } else {
      this.enableGesture_(); // this.gestureDisabled_ is set in this call
    }
  }

  /**
   * Enable user interaction
   * @private
   */
  enableGesture_() {
    if (!this.gestureDisabled_) {
      return;
    }
    // Show hint if needed
    if (!this.disableHint_) {
      this.animateShowHint_();
    }
    this.registerEvents_();
    this.gestureDisabled_ = false;
  }

  /**
   * Disable user interaction
   * @private
   */
  disableGesture_() {
    if (this.gestureDisabled_) {
      return;
    }
    // Hide hint if needed
    if (!this.disableHint_) {
      // need to clear timeout handle inside
      // thus not directly calling animateHideHint_
      this.resetHintReappear_(true); // no restart
      this.isHintHidden_ = true;
    }
    this.unregisterEvents_();
    this.gestureDisabled_ = true;
  }

  /**
   * Build images
   * @private
   */
  buildImageWrappers_() {
    this.leftMask_ = this.doc_.createElement('div');
    this.rightMask_ = this.doc_.createElement('div');
    this.container_.appendChild(this.leftMask_);
    this.container_.appendChild(this.rightMask_);

    this.leftMask_.classList.add('i-amphtml-image-slider-left-mask');

    if (this.leftLabel_) {
      this.leftLabelWrapper_ = this.doc_.createElement('div');
      this.leftLabelWrapper_.classList
          .add('i-amphtml-image-slider-left-label-wrapper');
      this.leftLabel_.classList.add('i-amphtml-image-slider-left-label');
      this.leftLabelWrapper_.appendChild(this.leftLabel_);
      this.leftMask_.appendChild(this.leftLabelWrapper_);
    }

    this.rightMask_.classList.add('i-amphtml-image-slider-right-mask');
    this.rightAmpImage_.classList.add('i-amphtml-image-slider-image-on-top');
    if (this.rightLabel_) {
      this.rightLabelWrapper_ = this.doc_.createElement('div');
      this.rightLabelWrapper_.classList
          .add('i-amphtml-image-slider-right-label-wrapper');
      this.rightLabel_.classList.add('i-amphtml-image-slider-right-label');
      this.rightLabelWrapper_.appendChild(this.rightLabel_);
      this.rightMask_.appendChild(this.rightLabelWrapper_);
    }
  }

  /**
   * Build bar
   * @private
   */
  buildBar_() {
    this.bar_ = this.doc_.createElement('div');
    this.barStick_ = this.doc_.createElement('div');
    this.bar_.appendChild(this.barStick_);

    this.bar_.classList.add('i-amphtml-image-slider-bar');
    this.barStick_.classList.add('i-amphtml-image-slider-bar-stick');

    this.container_.appendChild(this.bar_);
  }

  /**
   * Build hint
   * @private
   */
  buildHint_() {
    if (this.disableHint_) {
      return;
    }

<<<<<<< HEAD
    if (this.hint_.hasAttribute('hint-reappear')) {
      this.shouldHintReappear_ = true;
    }

    if (this.hint_.hasAttribute('hint-reappear-interval')) {
      this.hintReappearInterval_ =
          Number(this.hint_.getAttribute('hint-reappear-interval')) ||
=======
    this.hint_ = this.doc_.createElement('div');

    if (this.element.hasAttribute('hint-reappear')) {
      this.shouldHintReappear_ = true;
    }

    if (this.element.hasAttribute('hint-reappear-interval')) {
      this.hintReappearInterval_ =
          Number(this.element.getAttribute('hint-reappear-interval')) ||
>>>>>>> 0bdb115c
          this.hintReappearInterval_;
    }

    const leftHintIcon = htmlFor(this.doc_)
<<<<<<< HEAD
    `<div class="i-amphtml-image-slider-hint-left-arrow"></div>`;
    const rightHintIcon = htmlFor(this.doc_)
    `<div class="i-amphtml-image-slider-hint-right-arrow"></div>`;

    if (this.hint_.hasAttribute('left-hint-class')) {
      leftHintIcon.classList.add(this.hint_.getAttribute('left-hint-class'));
    }

    if (this.hint_.hasAttribute('right-hint-class')) {
      rightHintIcon.classList.add(this.hint_.getAttribute('right-hint-class'));
    }

=======
    `<div class="amp-image-slider-hint-left-arrow"></div>`;
    const rightHintIcon = htmlFor(this.doc_)
    `<div class="amp-image-slider-hint-right-arrow"></div>`;

>>>>>>> 0bdb115c
    this.hint_.appendChild(leftHintIcon);
    this.hint_.appendChild(rightHintIcon);
    this.hint_.classList.add('i-amphtml-image-slider-hint');
    this.bar_.appendChild(this.hint_);
<<<<<<< HEAD
  }

  /**
   * Check if aria attributes are correctly set
   * If not, apply default and warn user in console
   * @private
   */
  checkARIA_() {
    const leftAmpImage = dev().assertElement(this.leftAmpImage_);
    const rightAmpImage = dev().assertElement(this.rightAmpImage_);

    leftAmpImage.signals().whenSignal(CommonSignals.LOAD_END).then(() => {
      if (leftAmpImage.childElementCount > 0) {
        const img = leftAmpImage.firstChild;
        let newAltText;
        this.measureMutateElement(() => {
          const ariaSuffix =
            leftAmpImage.getAttribute('data-left-image-aria-suffix')
              || 'left image';
          if (leftAmpImage.hasAttribute('alt')) {
            newAltText = `${leftAmpImage.getAttribute('alt')}, ${ariaSuffix}`;
          } else {
            newAltText = ariaSuffix;
          }
        }, () => {
          img.setAttribute('alt', newAltText);
        });
      }
    });

    rightAmpImage.signals().whenSignal(CommonSignals.LOAD_END).then(() => {
      if (rightAmpImage.childElementCount > 0) {
        const img = rightAmpImage.firstChild;
        let newAltText;
        this.measureMutateElement(() => {
          const ariaSuffix =
            rightAmpImage.getAttribute('data-right-image-aria-suffix')
              || 'right image';
          if (rightAmpImage.hasAttribute('alt')) {
            newAltText = `${rightAmpImage.getAttribute('alt')}, ${ariaSuffix}`;
          } else {
            newAltText = ariaSuffix;
          }
        }, () => {
          img.setAttribute('alt', newAltText);
        });
      }
    });
=======
>>>>>>> 0bdb115c
  }

  /**
   * Install gestures for touch
   * @private
   */
  registerTouchGestures_() {
    if (this.gestures_) {
      return;
    }

    this.gestures_ = Gestures.get(this.element);

    this.gestures_.onGesture(SwipeXRecognizer, e => {
      // We need the initial offset, yet gesture event seems not providing
      if (e.data.first) {
        // Disable hint reappearance timeout if needed
        this.resetHintReappear_(true);
      }
      this.pointerMoveX_(
          e.data.startX + e.data.deltaX);
      if (e.data.last) {
        // Reset hint reappearance timeout if needed
        this.resetHintReappear_(!this.shouldHintReappear_);
      }
    });

    this.gestures_.onPointerDown(e => {
      // Ensure touchstart changes slider position
      this.pointerMoveX_(e.touches[0].pageX, true);
      // Use !this.shouldHintReappear_ here
      // It is possible that after onPointerDown
      // SwipeXRecognizer callback is not triggered
      this.resetHintReappear_(!this.shouldHintReappear_);
    });
  }

  /**
   * Uninstall gestures for touch
   * @private
   */
  unregisterTouchGestures_() {
    if (!this.gestures_) {
      return;
    }
    this.gestures_.cleanup();
    this.gestures_ = null;
  }

  /**
   * Reset interval when the hint would reappear
   * Call this when an user interaction is done
   * Specify opt_noRestart to true if no intent to start a timeout for
   * showing hint again.
   * @param {boolean=} opt_noRestart
   * @private
   */
  resetHintReappear_(opt_noRestart) {
    if (this.disableHint_) {
      return;
    }

    if (!this.isHintHidden_) {
      this.animateHideHint_();
    }

    if (this.hintTimeoutHandle_ !== null) {
      Services.timerFor(this.win).cancel(this.hintTimeoutHandle_);
    }

    if (opt_noRestart === true) {
      this.hintTimeoutHandle_ = null;
      return;
    }

    // Use timer instead of default setTimeout
    this.hintTimeoutHandle_ = Services.timerFor(this.win).delay(() => {
      this.animateShowHint_();
    }, this.hintReappearInterval_);
  }

  /**
   * Show hint with animation
   * @private
   */
  animateShowHint_() {
    this.hint_.classList.remove('i-amphtml-image-slider-hint-hidden');
    this.isHintHidden_ = false;
  }

  /**
   * Hide hint with animation
   * @private
   */
  animateHideHint_() {
    this.hint_.classList.add('i-amphtml-image-slider-hint-hidden');
    this.isHintHidden_ = true;
  }

  /**
   * Handler on mouse button down
   * @param {Event} e
   * @private
   */
  onMouseDown_(e) {
    e.preventDefault();
    this.pointerMoveX_(e.pageX, true);

    // In case, clear up remnants
    // This is to prevent right mouse button down when left still down
    this.unlisten_(this.unlistenMouseMove_);
    this.unlisten_(this.unlistenMouseUp_);

    this.unlistenMouseMove_ =
        listen(this.win, 'mousemove', this.onMouseMove_.bind(this));
    this.unlistenMouseUp_ =
        listen(this.win, 'mouseup', this.onMouseUp_.bind(this));

    this.resetHintReappear_(true);
  }

  /**
   * Handler on mouse move
   * @param {Event} e
   * @private
   */
  onMouseMove_(e) {
    e.preventDefault();
    this.pointerMoveX_(e.pageX);
  }

  /**
   * Handler on mouse button up
   * @param {Event} e
   * @private
   */
  onMouseUp_(e) {
    e.preventDefault();
    this.unlisten_(this.unlistenMouseMove_);
    this.unlisten_(this.unlistenMouseUp_);

    this.resetHintReappear_(!this.shouldHintReappear_);
  }

  /**
   * Handler on key down
   * @param {Event} e
   * @private
   */
  onKeyDown_(e) {
    // Check if current element has focus
    if (this.doc_.activeElement !== this.element) {
      return;
    }

    this.resetHintReappear_(!this.shouldHintReappear_);

    switch (e.key.toLowerCase()) {
      case 'arrowleft':
        e.preventDefault();
        e.stopPropagation();
        this.stepLeft_();
        break;
      case 'arrowright':
        e.preventDefault();
        e.stopPropagation();
        this.stepRight_();
        break;
      case 'pageup':
        // prevent scrolling the page
        e.preventDefault();
        e.stopPropagation();
        this.stepLeft_(true);
        break;
      case 'pagedown':
        e.preventDefault();
        e.stopPropagation();
        this.stepRight_(true);
        break;
      case 'home':
        e.preventDefault();
        e.stopPropagation();
        this.stepExactCenter_();
        break;
    }
  }

  /**
   * Unlisten a listener and clear. If null, does nothing
   * @param {UnlistenDef|null} unlistenHandle
   * @private
   */
  unlisten_(unlistenHandle) {
    if (unlistenHandle) {
      unlistenHandle();
      unlistenHandle = null;
    }
  }

  /**
   * Register events
   * @private
   */
  registerEvents_() {
<<<<<<< HEAD
    if (this.isEventRegistered_) {
=======
    if (this.isEventRegistered) {
>>>>>>> 0bdb115c
      return;
    }
    this.unlistenMouseDown_ =
        listen(dev().assertElement(this.container_),
            'mousedown', this.onMouseDown_.bind(this));
    this.unlistenKeyDown_ =
        listen(this.element, 'keydown', this.onKeyDown_.bind(this));
    this.registerTouchGestures_();
<<<<<<< HEAD
    this.isEventRegistered_ = true;
=======
    this.isEventRegistered = true;
>>>>>>> 0bdb115c
  }

  /**
   * Unregister events
   * @private
   */
  unregisterEvents_() {
    this.unlisten_(this.unlistenMouseDown_);
    this.unlisten_(this.unlistenMouseMove_);
    this.unlisten_(this.unlistenMouseUp_);
    this.unlisten_(this.unlistenKeyDown_);
    this.unregisterTouchGestures_();
<<<<<<< HEAD
    this.isEventRegistered_ = false;
=======
    this.isEventRegistered = false;
>>>>>>> 0bdb115c
  }

  /**
   * Get current slider's percentage to the left
   * Should be wrapped inside measureElement
   * @private
   */
  getCurrentSliderPercentage_() {
    const {left: barLeft} =
        this.bar_./*OK*/getBoundingClientRect();
    const {left: boxLeft, width: boxWidth} = this.getLayoutBox();
    return (barLeft - boxLeft) / boxWidth;
  }

  /**
   * One step left
   * @param {boolean=} opt_toEnd
   * @private
   */
  stepLeft_(opt_toEnd) {
    // To the very end of left
    if (opt_toEnd === true) {
      this.mutateElement(() => {
        this.updatePositions_(0);
      });
    } else {
      let newPercentage;
      this.measureMutateElement(() => {
        newPercentage = this.limitPercentage_(
            this.getCurrentSliderPercentage_() - this.stepSize_);
      }, () => {
        this.updatePositions_(newPercentage);
      });
    }
  }

  /**
   * Step to the center
   * @private
   */
  stepExactCenter_() {
    this.mutateElement(() => {
      this.updatePositions_(0.5);
    });
  }

  /**
   * One step right
   * @param {boolean=} opt_toEnd
   * @private
   */
  stepRight_(opt_toEnd) {
    // To the very end of right
    if (opt_toEnd === true) {
      this.mutateElement(() => {
        this.updatePositions_(1);
      });
    } else {
      let newPercentage;
      this.measureMutateElement(() => {
        newPercentage = this.limitPercentage_(
            this.getCurrentSliderPercentage_() + this.stepSize_);
      }, () => {
        this.updatePositions_(newPercentage);
      });
    }
  }

  /**
   * Move slider based on given pointer x position
   * Do NOT wrap this in mutateElement!
   * @param {number} pointerX
   * @param {boolean} opt_recal recalibrate rect
   * @private
   */
  pointerMoveX_(pointerX, opt_recal = false) {
    if (!opt_recal) {
      const {width, left, right} = this.getLayoutBox();
      const newPos = Math.max(left, Math.min(pointerX, right));
      const newPercentage = (newPos - left) / width;
      this.mutateElement(() => {
        this.updatePositions_(newPercentage);
      });
    } else {
<<<<<<< HEAD
      // Fix cases where getLayoutBox() cannot be trusted!
=======
      // Fix cases where getLayoutBox() cannot be trusted (when in carousel)!
>>>>>>> 0bdb115c
      // This is to address the "snap to leftmost" bug that occurs on
      // pointer down after scrolling away and back 3+ slides
      // layoutBox is not updated correctly when first landed on page
      let width, left, right;
      this.measureMutateElement(() => {
        const rect = this.element./*OK*/getBoundingClientRect();
        width = rect.width;
        left = rect.left;
        right = rect.right;
      }, () => {
        const newPos = Math.max(left, Math.min(pointerX, right));
        const newPercentage = (newPos - left) / width;
        this.updatePositions_(newPercentage);
      });
    }
  }

  /**
   * Update element positions based on percentage
   * Should be wrapped inside mutateElement
   * @param {number} percentFromLeft
   * @private
   */
<<<<<<< HEAD
  updatePositions_(leftPercentage) {
    leftPercentage = this.limitPercentage_(leftPercentage);

    this.updateTranslateX_(this.bar_, leftPercentage);
    this.updateTranslateX_(this.rightMask_, leftPercentage);
    this.updateTranslateX_(this.rightAmpImage_, -leftPercentage);
    if (this.rightLabelWrapper_) {
      this.updateTranslateX_(this.rightLabelWrapper_, -leftPercentage);
=======
  updatePositions_(percentFromLeft) {
    percentFromLeft = this.limitPercentage_(percentFromLeft);

    this.updateTranslateX_(this.bar_, percentFromLeft);
    this.updateTranslateX_(this.rightMask_, percentFromLeft);
    this.updateTranslateX_(this.rightAmpImage_, -percentFromLeft);
    if (this.rightLabelWrapper_) {
      this.updateTranslateX_(this.rightLabelWrapper_, -percentFromLeft);
>>>>>>> 0bdb115c
    }
  }

  /**
   * Limit percentage between 0 and 1
   * @param {number} percentage
   * @private
   */
  limitPercentage_(percentage) {
    return clamp(percentage, 0, 1);
  }

  /**
   * Set translateX of the element
   * Only used in updatePositions_, which should be wrapped in mutateElement
   * @param {Element} element
   * @param {number} percentage
   * @private
   */
  updateTranslateX_(element, percentage) {
    setStyles(dev().assertElement(element), {
      transform: `translateX(${percentage * 100}%)`,
    });
  }

  /** @override */
  isLayoutSupported(layout) {
    return isLayoutSizeDefined(layout);
  }

  /** @override */
  layoutCallback() {
    // TODO(kqian): remove after launch
    // From https://github.com/ampproject/amphtml/pull/16688
    user().assert(isExperimentOn(this.win, 'amp-image-slider'),
        'Experiment <amp-image-slider> disabled');

    // Extensions such as amp-carousel still uses .setAsOwner()
    // This would break the rendering of the images as carousel
    // will call .scheduleLayout on the slider but not the contents
    // while Resources would found amp-imgs' parent has owner and
    // refuse to run the normal scheduling in discoverWork_.
    // SIMPLER SOL: simply always call scheduleLayout no matter what
    this.scheduleLayout(dev().assertElement(this.leftAmpImage_));
    this.scheduleLayout(dev().assertElement(this.rightAmpImage_));

    this.registerEvents_();

    // disable-gesture is checked here instead, after all construction is done
    if (this.element.hasAttribute('disable-gesture')) {
      this.disableGesture_();
    }

    return Promise.resolve();
  }

  /** @override */
  unlayoutCallback() {
    this.unregisterEvents_();
    return true;
  }

  /** @override */
  pauseCallback() {
    this.unregisterEvents_();
  }

  /** @override */
  resumeCallback() {
    this.registerEvents_();
  }
}

AMP.extension('amp-image-slider', '0.1', AMP => {
  AMP.registerElement('amp-image-slider', AmpImageSlider, CSS);
});<|MERGE_RESOLUTION|>--- conflicted
+++ resolved
@@ -102,13 +102,8 @@
     /** @private {Gestures|null} */
     this.gestures_ = null;
 
-<<<<<<< HEAD
-    /** @private {boolean} */
-    this.isEventRegistered_ = false; // for test purpose
-=======
     /** @public {boolean} */
     this.isEventRegistered = false; // for test purpose
->>>>>>> 0bdb115c
   }
 
   /** @override */
@@ -145,12 +140,7 @@
         '2 <amp-img>s must be provided for comparison');
 
     // TODO(kqian): remove this after layer launch
-<<<<<<< HEAD
-    if (!isExperimentOn(this.win, 'layers') ||
-      this.element.getOwner() !== null) {
-=======
     if (!isExperimentOn(this.win, 'layers')) {
->>>>>>> 0bdb115c
       // see comment in layoutCallback
       // When layers not enabled
       this.setAsOwner(dev().assertElement(this.leftAmpImage_));
@@ -188,12 +178,6 @@
       // Set initial positioning
       if (initialPercentString) {
         const initialPercent = Number(initialPercentString);
-<<<<<<< HEAD
-        if (isNaN(initialPercent)) {
-          user().error('initial percent must be a number.');
-        }
-=======
->>>>>>> 0bdb115c
         this.updatePositions_(initialPercent);
       }
     });
@@ -301,15 +285,6 @@
       return;
     }
 
-<<<<<<< HEAD
-    if (this.hint_.hasAttribute('hint-reappear')) {
-      this.shouldHintReappear_ = true;
-    }
-
-    if (this.hint_.hasAttribute('hint-reappear-interval')) {
-      this.hintReappearInterval_ =
-          Number(this.hint_.getAttribute('hint-reappear-interval')) ||
-=======
     this.hint_ = this.doc_.createElement('div');
 
     if (this.element.hasAttribute('hint-reappear')) {
@@ -319,35 +294,18 @@
     if (this.element.hasAttribute('hint-reappear-interval')) {
       this.hintReappearInterval_ =
           Number(this.element.getAttribute('hint-reappear-interval')) ||
->>>>>>> 0bdb115c
           this.hintReappearInterval_;
     }
 
     const leftHintIcon = htmlFor(this.doc_)
-<<<<<<< HEAD
-    `<div class="i-amphtml-image-slider-hint-left-arrow"></div>`;
-    const rightHintIcon = htmlFor(this.doc_)
-    `<div class="i-amphtml-image-slider-hint-right-arrow"></div>`;
-
-    if (this.hint_.hasAttribute('left-hint-class')) {
-      leftHintIcon.classList.add(this.hint_.getAttribute('left-hint-class'));
-    }
-
-    if (this.hint_.hasAttribute('right-hint-class')) {
-      rightHintIcon.classList.add(this.hint_.getAttribute('right-hint-class'));
-    }
-
-=======
     `<div class="amp-image-slider-hint-left-arrow"></div>`;
     const rightHintIcon = htmlFor(this.doc_)
     `<div class="amp-image-slider-hint-right-arrow"></div>`;
 
->>>>>>> 0bdb115c
     this.hint_.appendChild(leftHintIcon);
     this.hint_.appendChild(rightHintIcon);
     this.hint_.classList.add('i-amphtml-image-slider-hint');
     this.bar_.appendChild(this.hint_);
-<<<<<<< HEAD
   }
 
   /**
@@ -396,8 +354,6 @@
         });
       }
     });
-=======
->>>>>>> 0bdb115c
   }
 
   /**
@@ -602,11 +558,7 @@
    * @private
    */
   registerEvents_() {
-<<<<<<< HEAD
-    if (this.isEventRegistered_) {
-=======
     if (this.isEventRegistered) {
->>>>>>> 0bdb115c
       return;
     }
     this.unlistenMouseDown_ =
@@ -615,11 +567,7 @@
     this.unlistenKeyDown_ =
         listen(this.element, 'keydown', this.onKeyDown_.bind(this));
     this.registerTouchGestures_();
-<<<<<<< HEAD
-    this.isEventRegistered_ = true;
-=======
     this.isEventRegistered = true;
->>>>>>> 0bdb115c
   }
 
   /**
@@ -632,11 +580,7 @@
     this.unlisten_(this.unlistenMouseUp_);
     this.unlisten_(this.unlistenKeyDown_);
     this.unregisterTouchGestures_();
-<<<<<<< HEAD
-    this.isEventRegistered_ = false;
-=======
     this.isEventRegistered = false;
->>>>>>> 0bdb115c
   }
 
   /**
@@ -721,11 +665,7 @@
         this.updatePositions_(newPercentage);
       });
     } else {
-<<<<<<< HEAD
-      // Fix cases where getLayoutBox() cannot be trusted!
-=======
       // Fix cases where getLayoutBox() cannot be trusted (when in carousel)!
->>>>>>> 0bdb115c
       // This is to address the "snap to leftmost" bug that occurs on
       // pointer down after scrolling away and back 3+ slides
       // layoutBox is not updated correctly when first landed on page
@@ -749,16 +689,6 @@
    * @param {number} percentFromLeft
    * @private
    */
-<<<<<<< HEAD
-  updatePositions_(leftPercentage) {
-    leftPercentage = this.limitPercentage_(leftPercentage);
-
-    this.updateTranslateX_(this.bar_, leftPercentage);
-    this.updateTranslateX_(this.rightMask_, leftPercentage);
-    this.updateTranslateX_(this.rightAmpImage_, -leftPercentage);
-    if (this.rightLabelWrapper_) {
-      this.updateTranslateX_(this.rightLabelWrapper_, -leftPercentage);
-=======
   updatePositions_(percentFromLeft) {
     percentFromLeft = this.limitPercentage_(percentFromLeft);
 
@@ -767,7 +697,6 @@
     this.updateTranslateX_(this.rightAmpImage_, -percentFromLeft);
     if (this.rightLabelWrapper_) {
       this.updateTranslateX_(this.rightLabelWrapper_, -percentFromLeft);
->>>>>>> 0bdb115c
     }
   }
 
