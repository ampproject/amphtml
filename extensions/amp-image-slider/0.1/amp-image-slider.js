--- conflicted
+++ resolved
@@ -29,13 +29,9 @@
   observeWithSharedInOb,
   unobserveWithSharedInOb,
 } from '../../../src/viewport-observer';
-<<<<<<< HEAD
-import {setStyle, setStyles} from '../../../src/style';
+import {setStyle} from '../../../src/core/dom/style';
 
 const VALID_IMAGE_TAGNAMES = new Set(['AMP-IMG', 'IMG']);
-=======
-import {setStyles} from '../../../src/core/dom/style';
->>>>>>> 2ee75c4a
 
 export class AmpImageSlider extends AMP.BaseElement {
   /** @param {!AmpElement} element */
@@ -703,9 +699,11 @@
    * @private
    */
   updateTranslateX_(element, percentage) {
-    setStyles(dev().assertElement(element), {
-      transform: `translateX(${percentage * 100}%)`,
-    });
+    setStyle(
+      dev().assertElement(element),
+      'transform',
+      `translateX(${percentage * 100}%)`
+    );
   }
 
   /** @override */
