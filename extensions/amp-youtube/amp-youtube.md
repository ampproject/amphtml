--- conflicted
+++ resolved
@@ -58,9 +58,6 @@
 
 E.g. in https://www.youtube.com/watch?v=Z1q71gFeRqM Z1q71gFeRqM is the video id.
 
-<<<<<<< HEAD
-## Validation
-=======
 **data-param-***
 
 All `data-param-*` attributes will be added as query parameter to the youtube iframe src. This may be used to pass custom values through to youtube plugins, such as autoplay.
@@ -71,10 +68,6 @@
 
 See [Youtube Embedded Player Parameters](https://developers.google.com/youtube/player_parameters) for more parameter options for youtube.
 
-## Validation errors
-
-The following lists validation errors specific to the `amp-youtube` tag
-(see also `amp-youtube` in the [AMP validator specification](https://github.com/ampproject/amphtml/blob/master/extensions/amp-youtube/0.1/validator-amp-youtube.protoascii)):
->>>>>>> 4fcdf9d5
+## Validation
 
 See [amp-youtube rules](https://github.com/ampproject/amphtml/blob/master/extensions/amp-youtube/0.1/validator-amp-youtube.protoascii) in the AMP validator specification.