--- conflicted
+++ resolved
@@ -407,29 +407,7 @@
 
   /** @private */
   setupGestures_() {
-<<<<<<< HEAD
-    if (this.gestures_) {
-      return;
-    }
-
-    // TODO (#12881): this and the subsequent use of event.preventDefault
-    // is a temporary solution to #12362. We should revisit this problem after
-    // resolving #12881 or change the use of window.event to the specific event
-    // triggering the gesture.
-    this.gestures_ = Gestures.get(
-        this.element,
-        /* opt_shouldNotPreventDefault */true
-    );
-
-    this.gestures_.onPointerDown(() => {
-      if (this.motion_) {
-        this.motion_.halt();
-        event.preventDefault();
-      }
-    });
-=======
     this.gestures_ = Gestures.get(this.element);
->>>>>>> 9f78741b
 
     // Zoomable.
     this.gestures_.onGesture(DoubletapRecognizer, gesture => {
