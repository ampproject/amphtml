--- conflicted
+++ resolved
@@ -20,12 +20,8 @@
 import {dict} from '../../../src/core/types/object';
 import {htmlFor} from '../../../src/static-template';
 import {isLayoutSizeDefined} from '../../../src/layout';
-<<<<<<< HEAD
-import {matches, scopedQuerySelector} from '../../../src/dom';
+import {matches, scopedQuerySelector} from '../../../src/core/dom/query';
 import {propagateAttributes} from '../../../src/core/dom/propagate-attributes';
-=======
-import {matches, scopedQuerySelector} from '../../../src/core/dom/query';
->>>>>>> 36c48329
 import {setStyle} from '../../../src/style';
 
 /**
@@ -247,7 +243,9 @@
       >
       </amp-base-carousel>
     `;
-    thumbnails.forEach((t) => this.carousel_.appendChild(t));
+    for (const thumbnail of thumbnails) {
+      this.carousel_.appendChild(thumbnail);
+    }
 
     // We create with loop defaulting to false above, and allow it to be
     // overwriten.
