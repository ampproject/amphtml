--- conflicted
+++ resolved
@@ -15,11 +15,7 @@
  */
 
 import * as Preact from '../../../../src/preact';
-<<<<<<< HEAD
 import {boolean, text, withKnobs} from '@storybook/addon-knobs';
-=======
-import {boolean, number, withKnobs} from '@storybook/addon-knobs';
->>>>>>> d00cff7c
 import {withA11y} from '@storybook/addon-a11y';
 import {withAmp} from '@ampproject/storybook-addon';
 
@@ -40,15 +36,12 @@
 export const Default = () => {
   const topInset = boolean('top indicator inset?', false);
   const bottomInset = boolean('bottom indicator inset?', false);
-<<<<<<< HEAD
   const autoAdvance = boolean('auto advance', true);
   const autoAdvanceCount = text('auto advance count', 1);
   const autoAdvanceInterval = text('auto advance interval', 1000);
   const autoAdvanceLoops = text('auto advance loops', 3);
-=======
   const loop = boolean('loop thumbnails', false);
-  const aspectRatio = number('thumbnails aspect ratio', undefined);
->>>>>>> d00cff7c
+  const aspectRatio = text('thumbnails aspect ratio', undefined);
   return (
     <amp-inline-gallery style={{maxWidth: '360px'}} layout="container">
       <amp-inline-gallery-pagination
@@ -56,25 +49,14 @@
         layout="fixed-height"
         height="24"
       />
-<<<<<<< HEAD
       <amp-base-carousel
         auto-advance={autoAdvance}
         auto-advance-count={autoAdvanceCount}
         auto-advance-interval={autoAdvanceInterval}
         auto-advance-loops={autoAdvanceLoops}
-        width="440"
-        height="225"
+        width="360"
+        height="240"
       >
-        {['lightcoral', 'peachpuff', 'lavender'].map((color) => (
-          <amp-layout width="440" height="225">
-            <svg viewBox="0 0 440 225">
-              <rect style={{fill: color}} width="440" height="225" />
-              Sorry, your browser does not support inline SVG.
-            </svg>
-          </amp-layout>
-        ))}
-=======
-      <amp-base-carousel width="360" height="240">
         <amp-img
           width="360"
           height="240"
@@ -111,7 +93,6 @@
           src="https://images.unsplash.com/photo-1603123853880-a92fafb7809f?ixlib=rb-1.2.1&auto=format&fit=crop&w=1498&q=80"
           data-thumbnail-src="https://images.unsplash.com/photo-1603123853880-a92fafb7809f?ixlib=rb-1.2.1&auto=format&fit=crop&w=120&q=80"
         ></amp-img>
->>>>>>> d00cff7c
       </amp-base-carousel>
       <amp-inline-gallery-pagination
         inset={bottomInset}
