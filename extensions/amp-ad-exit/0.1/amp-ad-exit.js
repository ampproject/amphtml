--- conflicted
+++ resolved
@@ -15,11 +15,6 @@
  */
 
 import {FilterType} from './filters/filter';
-import {HostServices} from '../../../src/inabox/host-services';
-import {
-  HostServiceError,
-  HostServices,
-} from '../../../src/inabox/host-services';
 import {
   MessageType,
   deserializeMessage,
@@ -39,7 +34,6 @@
 import {makeInactiveElementSpec} from './filters/inactive-element';
 import {parseJson} from '../../../src/json';
 import {parseUrlDeprecated} from '../../../src/url';
-
 const TAG = 'amp-ad-exit';
 
 /**
@@ -112,30 +106,10 @@
       target.trackingUrls.map(substituteVariables)
           .forEach(url => this.pingTrackingUrl_(url));
     }
-    const finalUrl = substituteVariables(target.finalUrl);
-    if (HostServices.isAvailable(this.getAmpDoc())) {
-      HostServices.exitForDoc(this.getAmpDoc())
-          .then(exitService => exitService.openUrl(finalUrl))
-<<<<<<< HEAD
-          .catch(errorCode => {
-            // TODO: reporting on errors
-            dev().fine(TAG, 'HostServiceError: ' + errorCode);
-            // fallback on browser API on environment miss match
-            if (errorCode === HostServiceError.MISMATCH) {
-=======
-          .catch(error => {
-            // TODO: reporting on errors
-            dev().fine(TAG, 'ExitServiceError - fallback=' + error.fallback);
-            if (error.fallback) {
->>>>>>> c69d36ee
-              openWindowDialog(this.win, finalUrl, '_blank');
-            }
-          });
-    } else {
-      const clickTarget = (target.behaviors && target.behaviors.clickTarget
+    const clickTarget = (target.behaviors && target.behaviors.clickTarget
       && target.behaviors.clickTarget == '_top') ? '_top' : '_blank';
-      openWindowDialog(this.win, finalUrl, clickTarget);
-    }
+    openWindowDialog(this.win, substituteVariables(target.finalUrl),
+        clickTarget);
   }
 
 
