--- conflicted
+++ resolved
@@ -268,22 +268,14 @@
   layoutCallback() {
     const {element} = this;
     // Url Params for iframe source
-<<<<<<< HEAD
     const urlParams = Object.assign(
-      dict({
+      {
         'playerId': this.playerId_ || undefined,
         'mediaId': this.mediaId_ || undefined,
         'url': Services.documentInfoForDoc(element).sourceUrl,
-      }),
+      },
       getDataParamsFromAttributes(element)
     );
-=======
-    const urlParams = {
-      'playerId': this.playerId_ || undefined,
-      'mediaId': this.mediaId_ || undefined,
-      'url': Services.documentInfoForDoc(element).sourceUrl,
-    };
->>>>>>> 29eac63e
     const iframeUrl = this.iframeDomain_ + '/amp-embed/index.html';
     const src = addParamsToUrl(iframeUrl, urlParams);
 
