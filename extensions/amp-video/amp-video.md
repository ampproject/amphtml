--- conflicted
+++ resolved
@@ -233,13 +233,6 @@
 
 Same as [controlsList](https://developer.mozilla.org/en-US/docs/Web/API/HTMLMediaElement/controlsList) attribute of HTML5 video element. Only supported by certain browsers.
 
-<<<<<<< HEAD
-### dock
-
-Requires [`amp-video-docking`](../amp-video-docking/amp-video-docking.md) component. If this attribute is present and the video is playing manually, the video will be "minimized" and fixed to a corner or an element when the user scrolls out of the video component's visual area.
-
-=======
->>>>>>> cbcfb7a2
 ### loop
 
 If present, the video will automatically loop back to the start upon reaching the end.
