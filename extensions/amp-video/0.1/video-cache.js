--- conflicted
+++ resolved
@@ -72,17 +72,10 @@
         .fetch(requestUrl, {prerenderSafe: true})
         .then((response) => response.json());
     })
-<<<<<<< HEAD
-    .then((jsonResponse) =>
-      applySourcesToVideo(videoEl, jsonResponse['sources'], maxBitrate)
-    )
-=======
-    .then((response) => response.json())
     .then((jsonResponse) => {
       applySourcesToVideo(videoEl, jsonResponse['sources'], maxBitrate);
       applyAudioInfoToVideo(videoEl, jsonResponse['has_audio']);
     })
->>>>>>> 1edf4ae1
     .catch(() => {
       // If cache fails, video should still load properly.
     });
