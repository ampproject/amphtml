--- conflicted
+++ resolved
@@ -82,11 +82,7 @@
     it('should not lower bitrate on loaded video', () => {
       const m = getManager('4g');
       const v0 = getVideo([4000, 1000, 3000, 2000]);
-<<<<<<< HEAD
-      env.sandbox.stub(v0, 'duration').value(0);
-=======
       env.sandbox.stub(v0, 'duration').value(10);
->>>>>>> fac0f5f6
       env.sandbox.stub(v0, 'buffered').value({
         start: () => 0,
         end: () => 9,
@@ -97,7 +93,6 @@
 
       expect(currentBitrates(v0)[0]).to.equal(4000);
     });
-<<<<<<< HEAD
 
     it('should trigger the callback when video loads slowly', async () => {
       const m = getManager('4g');
@@ -118,8 +113,6 @@
       expect(currentBitrates(v1)[0]).to.equal(1000);
       expect(v1.currentSrc).to.equal('http://localhost:9876/1000.mp4');
     });
-=======
->>>>>>> fac0f5f6
   });
 
   describe('sorting', () => {
