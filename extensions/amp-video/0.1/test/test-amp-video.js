--- conflicted
+++ resolved
@@ -1226,18 +1226,10 @@
             height: 90,
           },
           null,
-<<<<<<< HEAD
-          function (element, impl) {
-            impl.isManagedByBitrate_ = true;
-          }
-        );
-        const impl = await v.getImpl(false);
-=======
           null
         );
         const impl = await v.getImpl(false);
         impl.hasBitrateSources_ = true;
->>>>>>> fac0f5f6
         impl.resetOnDomChange();
 
         expect(impl.video_.changedSources).to.not.be.undefined;
