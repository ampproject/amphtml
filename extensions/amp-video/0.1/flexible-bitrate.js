--- conflicted
+++ resolved
@@ -35,18 +35,12 @@
   '5g': 5000,
 };
 
-<<<<<<< HEAD
 /** @const {number} The percentage that videos need to be buffered to not downgrade them */
 const BUFFERED_THRESHOLD_PERCENTAGE = 0.8;
 
 /** @const {number} The time it takes for a slow video to start loading to get downgraded */
 const SLOW_LOADING_THRESHOLD_MS = 1000;
 
-=======
-/** @const {number} Do not downgrade the quality of a video that has loaded enough content */
-const BUFFERED_THRESHOLD_PERCENTAGE = 0.8;
-
->>>>>>> fac0f5f6
 /** @type {!BitrateManager|undefined} */
 let instance;
 /**
@@ -103,16 +97,11 @@
    * @param {!Element} video
    */
   manage(video) {
-<<<<<<< HEAD
-    const downgradeVideo = () => {
-      console.log('downgrade video');
-=======
     // Prevent duplicate listeners if already managing this video.
     if (video.changedSources) {
       return;
     }
     onNontrivialWait(video, () => {
->>>>>>> fac0f5f6
       const current = currentSource(video);
       this.acceptableBitrate_ = current.bitrate_ - 1;
       if (this.switchToLowerBitrate_(video, current.bitrate_)) {
@@ -346,11 +335,6 @@
 /**
  * @private
  * @param {!Element} videoEl
-<<<<<<< HEAD
- * @return {number}
- */
-function getBufferedPercentage(videoEl) {
-=======
  * @return {number} the percentage buffered [0-1]
  */
 function getBufferedPercentage(videoEl) {
@@ -358,7 +342,6 @@
   if (!videoEl.duration) {
     return 0;
   }
->>>>>>> fac0f5f6
   let bufferedSum = 0;
   for (let i = 0; i < videoEl.buffered.length; i++) {
     bufferedSum += videoEl.buffered.end(i) - videoEl.buffered.start(i);
