/**
 * Copyright 2020 The AMP HTML Authors. All Rights Reserved.
 *
 * Licensed under the Apache License, Version 2.0 (the "License");
 * you may not use this file except in compliance with the License.
 * You may obtain a copy of the License at
 *
 *      http://www.apache.org/licenses/LICENSE-2.0
 *
 * Unless required by applicable law or agreed to in writing, software
 * distributed under the License is distributed on an "AS-IS" BASIS,
 * WITHOUT WARRANTIES OR CONDITIONS OF ANY KIND, either express or implied.
 * See the License for the specific language governing permissions and
 * limitations under the License.
 */

import {DomBasedWeakRef} from '../../../src/utils/dom-based-weakref';
import {childElement, childElementsByTag} from '../../../src/dom';
import {dev, devAssert} from '../../../src/log';
import {listen, listenOnce} from '../../../src/event-helper';
import {toArray} from '../../../src/types';

const TAG = 'amp-video';

/** @const {!Object<string, number>} */
const BITRATE_BY_EFFECTIVE_TYPE = {
  // We assign low values to 2G in general. None of these will likely be able
  // to stream any bitrates we see in the wild.
  'slow-2g': 50,
  '2g': 50,
  // Commonly found bitrates that should typically fit into the spectrum of
  // these connections. Further tuning may be needed.
  '3g': 1000,
  '4g': 2500,
  '5g': 5000,
};

/** @const {number} The percentage that videos need to be buffered to not downgrade them */
const BUFFERED_THRESHOLD_PERCENTAGE = 0.8;

/** @type {!BitrateManager|undefined} */
let instance;
/**
 * @param {!Window} win
 * @return {!BitrateManager}
 */
export function getBitrateManager(win) {
  if (instance) {
    return instance;
  }
  return (instance = new BitrateManager(win));
}

/**
 * Manages the sources of video elements by bitrate.
 *
 * Expects all sources to have a `data-bitrate` attribute with an integer
 * value in Kilobits/s.
 *
 * Initializes based on the effective connection type. See BITRATE_BY_EFFECTIVE_TYPE
 * for inferred bitrates. Lowers assumed bitrate when a video goes into `waiting`
 * state.
 *
 * Potentially desirable but unsupported features
 * - Does not ever increase the bitrate when things are going well.
 * - Does not persist information across page loads.
 * - Does not re-sort sources of non-playing videos that are already managed.
 */
export class BitrateManager {
  /**
   * @param {!Window} win
   */
  constructor(win) {
    /** @const */
    this.win = win;
    /**
     * Init set as a side effect of the this.getAcceptableBitrate_() call
     * @private {string}
     */
    this.effectiveConnectionType_ = '';
    /** @private {number} */
    this.acceptableBitrate_ = this.getAcceptableBitrate_();

    /** @private {!Array<!WeakRef<!Element>|!../../../src/utils/dom-based-weakref.DomBasedWeakRef<!Element>>} */
    this.videos_ = [];
  }

  /**
   * Manages bitrate changes for the given video.
   *
   * Callers MUST call `video.changedSources()` synchronously whenever they
   * changed the sources of the video element.
   *
   * @param {!Element} video
   */
  manage(video) {
<<<<<<< HEAD
    video.isBitrateManaged = true;
    video.waitUnlisten_ = onNontrivialWait(video, () => {
=======
    if (video.changedSources) {
      return;
    }
    onNontrivialWait(video, () => {
>>>>>>> 909a5738
      const current = currentSource(video);
      this.acceptableBitrate_ = current.bitrate_ - 1;
      this.switchToLowerBitrate_(video, current.bitrate_);
      this.updateOtherManagedAndPausedVideos_();
    });
    video.changedSources = () => {
      this.sortSources_(video);
    };
    this.videos_.push(DomBasedWeakRef.make(this.win, video));
  }

  /**
   * Returns the effective connection type as reported by the browser.
   * Defaults to `4g` if the browser (notably WebKit) does not report it.
   * @return {string}
   * @private
   */
  getCurrentEffectiveConnectionType_() {
    const {connection} = this.win.navigator;
    if (connection && connection.effectiveType) {
      return connection.effectiveType;
    }
    return '4g'; // Most common nowadays.
  }

  /**
   * Returns the currently known acceptable bitrate for the user.
   * If the effective connection type of the user has changed since we last
   * looked, then this will overrride the result. Otherwise
   * @return {number}
   * @private
   */
  getAcceptableBitrate_() {
    if (
      this.effectiveConnectionType_ != this.getCurrentEffectiveConnectionType_()
    ) {
      this.effectiveConnectionType_ = this.getCurrentEffectiveConnectionType_();
      this.acceptableBitrate_ =
        BITRATE_BY_EFFECTIVE_TYPE[this.effectiveConnectionType_] ||
        BITRATE_BY_EFFECTIVE_TYPE['4g'];
    }
    return this.acceptableBitrate_;
  }

  /**
   * Sorts the sources of the given video element by their bitrates such that
   * the sources closest matching the acceptable bitrate are in front.
   * @param {!Element} video
   */
  sortSources_(video) {
    const sources = toArray(childElementsByTag(video, 'source'));
    // Ensure each element has the bitrate_ property
    sources.forEach((source) => {
      if (source.bitrate_) {
        return;
      }
      const bitrate = source.getAttribute('data-bitrate');
      source.bitrate_ = bitrate
        ? parseInt(bitrate, 10)
        : Number.POSITIVE_INFINITY;
    });
    sources.sort((a, b) => {
      // Biggest first, bitrates above threshold to the back
      return (
        this.getBitrateForComparison_(b) - this.getBitrateForComparison_(a)
      );
    });
    sources.forEach((source) => {
      video.appendChild(source);
    });
  }

  /**
   * Returns the bitrate of a source in such a way that bitrates that are higher
   * than the current acceptable bitrate rank lowest.
   * @param {!Element} source
   * @return {number}
   * @private
   */
  getBitrateForComparison_(source) {
    let rate = source.bitrate_;
    if (rate > this.getAcceptableBitrate_()) {
      // We make bitrates higher than the acceptable rate negative. That means,
      // the higher they are, the further they go in the back.
      rate *= -1;
    }
    return rate;
  }

  /**
   * Returns true if any sources of the video have a lower bitrate than the given
   * bitrate.
   * @param {!Element} video
   * @param {number} bitrate
   * @return {boolean}
   * @private
   */
  hasLowerBitrate_(video, bitrate) {
    const lowerBitrateSource = sources(video, (source) => {
      return source.bitrate_ < bitrate;
    });
    return !!lowerBitrateSource;
  }

  /**
   * Switches the video to use a lower bitrate if available.
   * This should be called if the video is currently in waiting mode.
   * @param {!Element} video
   * @param {number} currentBitrate
   * @private
   */
  switchToLowerBitrate_(video, currentBitrate) {
    if (!this.hasLowerBitrate_(video, currentBitrate)) {
      dev().fine(TAG, 'No lower bitrate available');
      return;
    }
    const {currentTime} = video;
    video.pause();
    this.sortSources_(video);
    video.load();
    listenOnce(video, 'loadedmetadata', () => {
      // Restore currentTime after loading new source.
      video.currentTime = currentTime;
      video.play();
      dev().fine(TAG, 'Playing at lower bitrate %s', video.currentSrc);
    });
  }

  /**
   * Update other managed videos when we learn that the current selected
   * bandwidth wasn't good. Only operates on videos that are currently paused
   * as we never want to interrupt playing videos if we don't have to.
   * @private
   */
  updateOtherManagedAndPausedVideos_() {
    for (let i = this.videos_.length - 1; i >= 0; i--) {
      const weakref = this.videos_[i];
      const video = weakref.deref();
      if (!video) {
        this.videos_.splice(i, 1);
        return;
      }
      if (
        !video.paused ||
        getBufferedPercentage(video) > BUFFERED_THRESHOLD_PERCENTAGE
      ) {
        return;
      }
      this.sortSources_(video);
      // If video has metadata, load again. Avoid loading videos that are far or were unloaded.
      if (video.readyState > 0) {
        video.load();
      }
    }
  }

  /**
   * Called when a video is replaced.
   * @param {!Element} video
   */
  unmanage(video) {
    if (!video.isBitrateManaged) {
      return;
    }
    if (video.waitUnlisten_) {
      video.waitUnlisten_();
      video.waitUnlisten_ = null;
    }
    video.changedSources = null;
    video.isBitrateManaged = null;
    this.videos_ = this.videos_.filter((v) => v.deref() !== video);
  }
}

/**
 * Calls the callback if the video goes into waiting state and does not
 * emerge from it within a short amount of time.
 * @param {!Element} video
 * @param {function()} callback
 * @return {function()} unlisten
 */
function onNontrivialWait(video, callback) {
  let timer = null;
  const waitUnlisten = listen(video, 'waiting', () => {
    const unlisten = listenOnce(video, 'playing', () => {
      clearTimeout(timer);
    });
    timer = setTimeout(() => {
      unlisten();
      callback();
    }, 100);
  });
  return () => {
    waitUnlisten();
    clearTimeout(timer);
  };
}

/**
 * Returns the source element for which the callback returns true.
 * @param {!Element} video
 * @param {function(!HTMLSourceElement):boolean} fn
 * @return {?HTMLSourceElement}
 */
function sources(video, fn) {
  return /** @type {?HTMLSourceElement} */ (childElement(video, (source) => {
    if (source.tagName != 'SOURCE') {
      return false;
    }
    return fn(/** @type {!HTMLSourceElement} */ (source));
  }));
}

/**
 * Returns the currently active source element of the video.
 * @param {!Element} video
 * @return {!HTMLSourceElement}
 */
function currentSource(video) {
  return devAssert(
    sources(video, (source) => {
      return source.src == video.currentSrc;
    })
  );
}

/**
 * @private
 * @param {!Element} videoEl
 * @return {number}
 */
function getBufferedPercentage(videoEl) {
  let bufferedSum = 0;
  for (let i = 0; i < videoEl.buffered.length; i++) {
    bufferedSum += videoEl.buffered.end(i) - videoEl.buffered.start(i);
  }
  return bufferedSum / videoEl.duration;
}<|MERGE_RESOLUTION|>--- conflicted
+++ resolved
@@ -94,15 +94,10 @@
    * @param {!Element} video
    */
   manage(video) {
-<<<<<<< HEAD
-    video.isBitrateManaged = true;
-    video.waitUnlisten_ = onNontrivialWait(video, () => {
-=======
     if (video.changedSources) {
       return;
     }
     onNontrivialWait(video, () => {
->>>>>>> 909a5738
       const current = currentSource(video);
       this.acceptableBitrate_ = current.bitrate_ - 1;
       this.switchToLowerBitrate_(video, current.bitrate_);
