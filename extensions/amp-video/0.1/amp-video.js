--- conflicted
+++ resolved
@@ -23,6 +23,7 @@
 import {
   childElementByTag,
   childElementsByTag,
+  closestByTag,
   elementByTag,
   insertAfterOrAtStart,
 } from '../../../src/dom';
@@ -90,7 +91,6 @@
     /** @private {!../../../src/mediasession-helper.MetadataDef} */
     this.metadata_ = EMPTY_METADATA;
 
-<<<<<<< HEAD
     /** @private @const {boolean} */
     this.isStoryVideo_ = isStoryVideo;
 
@@ -102,10 +102,6 @@
   // TODO(alanorozco): Use mediapool service to determine mixin.
   static isStoryVideo(element) {
     return !!closestByTag(element, 'amp-story');
-=======
-    /** @private @const {!Array<!UnlistenDef>} */
-    this.unlisteners_ = [];
->>>>>>> 9a97b5b2
   }
 
   /**
