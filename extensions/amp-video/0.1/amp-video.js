--- conflicted
+++ resolved
@@ -225,11 +225,7 @@
 
     this.video_ = element.ownerDocument.createElement('video');
     // Manage video if the sources contain bitrate or amp-orig-src will be expanded to multiple bitrates.
-<<<<<<< HEAD
-    if (this.isManagedByBitrate_ && !this.isPlaceholderVideo_(this.video_)) {
-=======
     if (this.isManagedByBitrate_ && !this.isManagedByPool_()) {
->>>>>>> abc2bb74
       getBitrateManager(this.win).manage(this.video_);
     }
 
@@ -670,15 +666,12 @@
       getBitrateManager(this.win).manage(this.video_);
     }
     // When source changes, video needs to trigger loaded again.
-<<<<<<< HEAD
-=======
     if (this.video_.readyState >= 1) {
       this.onVideoLoaded_();
       return;
     }
     // Video might not have the sources yet, so instead of loadPromise (which would fail),
     // we listen for loadedmetadata.
->>>>>>> abc2bb74
     listenOncePromise(this.video_, 'loadedmetadata').then(() =>
       this.onVideoLoaded_()
     );
@@ -814,18 +807,6 @@
   }
 
   /**
-   * Whether the video is just a placeholder and meant to be overriden
-   * @param {!Element} videoEl
-   * @return {boolean}
-   */
-  isPlaceholderVideo_(videoEl) {
-    if (!this.isManagedByPool_()) {
-      return false;
-    }
-    return !videoEl.classList.contains('i-amphtml-pool-media');
-  }
-
-  /**
    * @override
    */
   showControls() {
