/**
 * Copyright 2015 The AMP HTML Authors. All Rights Reserved.
 *
 * Licensed under the Apache License, Version 2.0 (the "License");
 * you may not use this file except in compliance with the License.
 * You may obtain a copy of the License at
 *
 *      http://www.apache.org/licenses/LICENSE-2.0
 *
 * Unless required by applicable law or agreed to in writing, software
 * distributed under the License is distributed on an "AS-IS" BASIS,
 * WITHOUT WARRANTIES OR CONDITIONS OF ANY KIND, either express or implied.
 * See the License for the specific language governing permissions and
 * limitations under the License.
 */

import {Services} from '../../../src/services';
import {
  assertHttpsUrl,
  getSourceOrigin,
  isProxyOrigin,
  isSecureUrl,
  parseUrlDeprecated,
  removeFragment,
} from '../../../src/url';
import {closestByTag, removeElement} from '../../../src/dom';
import {dev, user} from '../../../src/log';
import {getMode} from '../../../src/mode';
import {listen} from '../../../src/event-helper';
import {setStyle} from '../../../src/style';
import {toggle} from '../../../src/style';

/** @private @const {string} */
const TAG = 'amp-install-serviceworker';

/**
 * Implements custom element: <amp-install-serviceworker>
 * for installation of ServiceWorkers owned by the publisher
 * of the current page.
 */
export class AmpInstallServiceWorker extends AMP.BaseElement {

  /** @param {!AmpElement} element */
  constructor(element) {
    super(element);

    /** @private {?string}  */
    this.iframeSrc_ = null;

    /** @private {?UrlRewriter_}  */
    this.urlRewriter_ = null;
  }

  /** @override */
  buildCallback() {
    const {win} = this;
    if (!('serviceWorker' in win.navigator)) {
      this.maybeInstallUrlRewrite_();
      return;
    }
    const src = this.element.getAttribute('src');
    assertHttpsUrl(src, this.element);

    if (isProxyOrigin(src) || isProxyOrigin(win.location.href)) {
      const iframeSrc = this.element.getAttribute('data-iframe-src');
      if (iframeSrc) {
        assertHttpsUrl(iframeSrc, this.element);
<<<<<<< HEAD
        const origin = parseUrlDeprecated(iframeSrc).origin;
=======
        const {origin} = parseUrl(iframeSrc);
>>>>>>> 419c192e
        const docInfo = Services.documentInfoForDoc(this.element);
        const sourceUrl = parseUrlDeprecated(docInfo.sourceUrl);
        const canonicalUrl = parseUrlDeprecated(docInfo.canonicalUrl);
        user().assert(
            origin == sourceUrl.origin ||
            origin == canonicalUrl.origin,
            'data-iframe-src (%s) should be a URL on the same origin as the ' +
            'source (%s) or canonical URL (%s) of the AMP-document.',
            origin, sourceUrl.origin, canonicalUrl.origin);
        this.iframeSrc_ = iframeSrc;
        this.whenLoadedAndVisiblePromise_().then(() => {
          return this.insertIframe_();
        });
      }
    } else if (parseUrlDeprecated(win.location.href).origin ==
      parseUrlDeprecated(src).origin) {
      this.whenLoadedAndVisiblePromise_().then(() => {
        return install(this.win, src);
      });
    } else {
      this.user().error(TAG,
          'Did not install ServiceWorker because it does not ' +
          'match the current origin: ' + src);
    }
  }

  /**
   * A promise that resolves when both loadPromise and whenFirstVisible resolve.
   * @return {!Promise}
   * @private
   */
  whenLoadedAndVisiblePromise_() {
    return Promise.all([
      this.loadPromise(this.win),
      Services.viewerForDoc(this.getAmpDoc()).whenFirstVisible(),
    ]);
  }

  /**
   * Insert an iframe from the origin domain to install the service worker.
   * @return {!Promise}
   * @private
   */
  insertIframe_() {
    return this.mutateElement(() => {
      setStyle(this.element, 'display', 'none');
      const iframe = this.win.document.createElement('iframe');
      iframe.setAttribute('sandbox', 'allow-same-origin allow-scripts');
      iframe.src = this.iframeSrc_;
      this.element.appendChild(iframe);
    });
  }

  /** @private */
  maybeInstallUrlRewrite_() {
    // Only run rewrite in single-doc environment.
    if (!this.getAmpDoc().isSingleDoc()) {
      return;
    }

    const ampdoc = this.getAmpDoc();
<<<<<<< HEAD
    const win = this.win;
    const winUrl = parseUrlDeprecated(win.location.href);
=======
    const {win} = this;
    const winUrl = parseUrl(win.location.href);
>>>>>>> 419c192e

    // Read the url-rewrite config.
    const urlMatch = this.element.getAttribute(
        'data-no-service-worker-fallback-url-match');
    let shellUrl = this.element.getAttribute(
        'data-no-service-worker-fallback-shell-url');
    if (!urlMatch && !shellUrl) {
      return;
    }

    // Check the url-rewrite config is valid.
    user().assert(urlMatch && shellUrl,
        'Both, "%s" and "%s" must be specified for url-rewrite',
        'data-no-service-worker-fallback-url-match',
        'data-no-service-worker-fallback-shell-url');
    shellUrl = removeFragment(shellUrl);
    let urlMatchExpr;
    try {
      urlMatchExpr = new RegExp(urlMatch);
    } catch (e) {
      throw user().createError(
          'Invalid "data-no-service-worker-fallback-url-match" expression', e);
    }
    user().assert(getSourceOrigin(winUrl) ==
      parseUrlDeprecated(shellUrl).origin,
    'Shell source origin "%s" must be the same as source origin "%s"',
    shellUrl, winUrl.href);

    // Install URL rewriter.
    this.urlRewriter_ = new UrlRewriter_(ampdoc, urlMatchExpr, shellUrl);

    // Cache shell.
    if (isSecureUrl(shellUrl)) {
      this.waitToPreloadShell_(shellUrl);
    }
  }

  /**
   * @param {string} shellUrl
   * @return {!Promise}
   * @private
   */
  waitToPreloadShell_(shellUrl) {
    return this.whenLoadedAndVisiblePromise_().then(() => {
      this.mutateElement(() => this.preloadShell_(shellUrl));
    });
  }

  /**
   * @param {string} shellUrl
   * @private
   */
  preloadShell_(shellUrl) {
    const {win} = this;

    // Preload the shell by via an iframe with `#preload` fragment.
    const iframe = win.document.createElement('iframe');
    iframe.id = 'i-amphtml-shell-preload';
    iframe.setAttribute('src', shellUrl + '#preload');

    // Make the iframe hidden.
    toggle(iframe, false);

    // Restrict what this iframe can do: not much beyond precaching the
    // resources. Unlike Chrome, Safari does not precan scripts w/o
    // `allow-scripts` sandbox.
    iframe.setAttribute('sandbox', 'allow-scripts allow-same-origin');

    // Remove iframe once loaded.
    const loaded = this.loadPromise(iframe);
    loaded.then(() => {
      removeElement(iframe);
    });

    // Start the preload.
    this.element.appendChild(iframe);
  }
}


/**
 * URL Rewriter intercepts all navigations and, if within the parameters,
 * rewrites the URL to go via shell.
 */
class UrlRewriter_ {

  /**
   * @param {!../../../src/service/ampdoc-impl.AmpDoc} ampdoc
   * @param {!RegExp} urlMatchExpr
   * @param {string} shellUrl
   */
  constructor(ampdoc, urlMatchExpr, shellUrl) {
    /** @const {!Window} */
    this.win = ampdoc.win;
    /** @const @private {!RegExp} */
    this.urlMatchExpr_ = urlMatchExpr;
    /** @const @private {string} */
    this.shellUrl_ = shellUrl;

    /** @const @private {!Location} */
    this.shellLoc_ = parseUrlDeprecated(shellUrl);

    listen(ampdoc.getRootNode(), 'click', this.handle_.bind(this));
  }

  /**
   * @param {?Event} event
   * @private
   */
  handle_(event) {
    // Check event and target.
    if (event.defaultPrevented) {
      return;
    }
    const target = closestByTag(dev().assertElement(event.target), 'A');
    if (!target || !target.href) {
      return;
    }

    // Check the URL matches the mask and doesn't match shell itself.
    const tgtLoc = parseUrlDeprecated(target.href);
    if (tgtLoc.origin != this.shellLoc_.origin ||
            tgtLoc.pathname == this.shellLoc_.pathname ||
            !this.urlMatchExpr_.test(tgtLoc.href)) {
      return;
    }

    // Check if this URL was already rewritten.
    if (target.getAttribute('i-amphtml-orig-href')) {
      return;
    }

    // Only rewrite URLs to a different location to avoid breaking fragment
    // navigation.
    const {win} = this;
    if (removeFragment(tgtLoc.href) == removeFragment(win.location.href)) {
      return;
    }

    // Rewrite URL.
    target.setAttribute('i-amphtml-orig-href', target.href);
    target.href = this.shellUrl_ + '#href=' + encodeURIComponent(
        `${tgtLoc.pathname}${tgtLoc.search}${tgtLoc.hash}`);
  }
}


/**
 * Installs the service worker at src via direct service worker installation.
 * @param {!Window} win
 * @param {string} src
 * @return {!Promise<!ServiceWorkerRegistration|undefined>}
 */
function install(win, src) {
  return win.navigator.serviceWorker.register(src).then(function(registration) {
    if (getMode().development) {
      user().info(TAG, 'ServiceWorker registration successful with scope: ',
          registration.scope);
    }
    return registration;
  }, function(e) {
    user().error(TAG, 'ServiceWorker registration failed:', e);
  });
}


AMP.extension(TAG, '0.1', AMP => {
  AMP.registerElement(TAG, AmpInstallServiceWorker);
});<|MERGE_RESOLUTION|>--- conflicted
+++ resolved
@@ -65,11 +65,7 @@
       const iframeSrc = this.element.getAttribute('data-iframe-src');
       if (iframeSrc) {
         assertHttpsUrl(iframeSrc, this.element);
-<<<<<<< HEAD
-        const origin = parseUrlDeprecated(iframeSrc).origin;
-=======
-        const {origin} = parseUrl(iframeSrc);
->>>>>>> 419c192e
+        const {origin} = parseUrlDeprecated(iframeSrc);
         const docInfo = Services.documentInfoForDoc(this.element);
         const sourceUrl = parseUrlDeprecated(docInfo.sourceUrl);
         const canonicalUrl = parseUrlDeprecated(docInfo.canonicalUrl);
@@ -131,13 +127,8 @@
     }
 
     const ampdoc = this.getAmpDoc();
-<<<<<<< HEAD
-    const win = this.win;
+    const {win} = this;
     const winUrl = parseUrlDeprecated(win.location.href);
-=======
-    const {win} = this;
-    const winUrl = parseUrl(win.location.href);
->>>>>>> 419c192e
 
     // Read the url-rewrite config.
     const urlMatch = this.element.getAttribute(
