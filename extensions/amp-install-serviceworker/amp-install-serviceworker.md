--- conflicted
+++ resolved
@@ -62,56 +62,6 @@
 This fallback is only used when the document is opened on the source origin, and
 NOT on proxy origin.
 
-<<<<<<< HEAD
-<table>
-  <tr>
-    <td width="40%"><strong>src (required)</strong></td>
-    <td>The URL of the ServiceWorker to register, which must use <code>https</code> protocol.</td>
-  </tr>
-  <tr>
-    <td width="40%"><strong>data-iframe-src (optional)</strong></td>
-    <td>The URL of an HTML document that installs a ServiceWorker. The URL must use <code>https</code> protocol. This attribute is necessary if the AMP page is going to be served from an AMP Cache.</td>
-  </tr>
-  <tr>
-    <td width="40%"><strong>data-scope (optional)</strong></td>
-    <td>The scope of the service worker to be installed.</td>
-  </tr>
-  <tr>
-    <td width="40%"><strong>layout</strong></td>
-    <td>Must have the value <code>nodisplay</code>.</td>
-  </tr>
-  <tr>
-     <td width="40%"><strong>data-no-service-worker-fallback-url-match</strong></td>
-     <td><p>The is a regular expression that matches URLs to be rewritten to navigate via shell for no-service-worker fallback. See <a href="#shell-url-rewrite">Shell URL rewrite</a> section for more details. The value must be a valid JavaScript RegExp string. For example:</p>
-      <ul>
-        <li><code>amp.html</code></li>
-        <li><code>.*amp</code></li>
-        <li><code>.*\.amp\.html</code></li>
-        <li><code>.*\/amp$</code></li>
-      </ul>
-    </td>
-   </tr>
-   <tr>
-     <td width="40%"><strong>data-no-service-worker-fallback-shell-url</strong></td>
-     <td>The URL to the shell to use to rewrite URL navigations for no-service-worker fallback. See <a href="#shell-url-rewrite">Shell URL rewrite</a> section for more details. The value must be an URL on the same origin as the AMP document itself.</td>
-   </tr>
-</table>
-
-
-## Shell URL rewrite
-
-When service workers are not available or not yet active, it's possible to configure URL rewrite to direct navigations to the shell. This way, for example, AMP Runtime can redirect navigation to the "shell" instead of
-a "leaf" AMP document.
-
-This fallback is only used when the document is opened on the source origin, and NOT on proxy origin.
-
-The URL rewrite is configured using `data-no-service-worker-fallback-url-match` and `data-no-service-worker-fallback-shell-url`
-attributes as following:
-=======
-The URL rewrite is configured using `data-no-service-worker-fallback-url-match`
-and `data-no-service-worker-fallback-shell-url` attributes as following:
->>>>>>> f260d918
-
 ```html
 <amp-install-serviceworker
   layout="nodisplay"
@@ -174,7 +124,7 @@
 
 ### `data-iframe-src`
 
-The URL of an HTML document that installs a ServiceWorker. The URL must use `https` protocol.
+The URL of an HTML document that installs a ServiceWorker. The URL must use `https` protocol. This attribute is necessary if the AMP page is going to be served from an AMP Cache.
 
 ### `data-scope`
 
