/**
 * Copyright 2016 The AMP HTML Authors. All Rights Reserved.
 *
 * Licensed under the Apache License, Version 2.0 (the "License");
 * you may not use this file except in compliance with the License.
 * You may obtain a copy of the License at
 *
 *      http://www.apache.org/licenses/LICENSE-2.0
 *
 * Unless required by applicable law or agreed to in writing, software
 * distributed under the License is distributed on an "AS-IS" BASIS,
 * WITHOUT WARRANTIES OR CONDITIONS OF ANY KIND, either express or implied.
 * See the License for the specific language governing permissions and
 * limitations under the License.
 */

import {ActionTrust} from '../../../src/action-constants';
import {Animation} from '../../../src/animation';
import {CSS} from '../../../build/amp-accordion-0.1.css';
import {Keys} from '../../../src/utils/key-codes';
import {Layout} from '../../../src/layout';
import {Services} from '../../../src/services';
import {bezierCurve} from '../../../src/curve';
import {clamp} from '../../../src/utils/math';
import {closest, dispatchCustomEvent, tryFocus} from '../../../src/dom';
import {createCustomEvent} from '../../../src/event-helper';
import {dev, devAssert, user, userAssert} from '../../../src/log';
import {dict} from '../../../src/utils/object';
import {getStyle, setImportantStyles, setStyles} from '../../../src/style';
import {isExperimentOn} from '../../../src/experiments';
import {
  numeric,
  px,
  setStyles as setStylesTransition,
} from '../../../src/transition';
import {parseJson} from '../../../src/json';
import {removeFragment} from '../../../src/url';

const TAG = 'amp-accordion';
const MAX_TRANSITION_DURATION = 500; // ms
const MIN_TRANSITION_DURATION = 200; // ms
const EXPAND_CURVE_ = bezierCurve(0.47, 0, 0.745, 0.715);
const COLLAPSE_CURVE_ = bezierCurve(0.39, 0.575, 0.565, 1);

const isDisplayLockingEnabledForAccordion = (win) =>
  isExperimentOn(win, 'amp-accordion-display-locking') &&
  win.document.body.onbeforematch !== undefined;

class AmpAccordion extends AMP.BaseElement {
  /** @param {!AmpElement} element */
  constructor(element) {
    super(element);

    /** @private {!Array<!Element>} */
    this.headers_ = [];

    /** @private {?string} */
    this.sessionId_ = null;

    /** @private {?JsonObject} */
    this.currentState_ = null;

    /** @private {boolean} */
    this.sessionOptOut_ = false;

    /** @private {?Array<!Element>} */
    this.sections_ = null;

    /** @private {?../../../src/service/action-impl.ActionService} */
    this.action_ = null;

    /** @private {number|string} */
    this.prefix_ = element.id ? element.id : Math.floor(Math.random() * 100);
  }

  /** @override */
  isLayoutSupported(layout) {
    return layout == Layout.CONTAINER;
  }

  /** @override */
  prerenderAllowed() {
    return true;
  }

  /** @override */
  buildCallback() {
    this.action_ = Services.actionServiceForDoc(this.element);
    this.sessionOptOut_ = this.element.hasAttribute('disable-session-states');

    // sessionStorage key: special created id for this element, this.sessionId_.
    // sessionStorage value: string that can convert to this.currentState_ obj.
    this.sessionId_ = this.getSessionStorageKey_();
    this.currentState_ = this.getSessionState_();

    this.sections_ = this.getRealChildren();
    this.sections_.forEach((section, index) => {
      userAssert(
        section.tagName.toLowerCase() == 'section',
        'Sections should be enclosed in a <section> tag, ' +
          'See https://github.com/ampproject/amphtml/blob/master/extensions/' +
          'amp-accordion/amp-accordion.md. Found in: %s',
        this.element
      );
      const sectionComponents = section.children;
      userAssert(
        sectionComponents.length == 2,
        'Each section must have exactly two children. ' +
          'See https://github.com/ampproject/amphtml/blob/master/extensions/' +
          'amp-accordion/amp-accordion.md. Found in: %s',
        this.element
      );
      const {0: header, 1: content} = sectionComponents;
      content.classList.add('i-amphtml-accordion-content');

      // Ensure each accordion has a unique id, helping screen readers
      // understand the relationship between the pieces of content.
      let contentId = content.getAttribute('id');
      if (!contentId) {
        contentId = this.prefix_ + '_AMP_content_' + index;
        content.setAttribute('id', contentId);
      }
      let headerId = header.getAttribute('id');
      if (!headerId) {
        headerId = this.prefix_ + '_AMP_header_' + index;
        header.setAttribute('id', headerId);
      }

      this.registerAction('toggle', (i) => this.handleAction_(i));
      this.registerAction('expand', (i) => this.handleAction_(i));
      this.registerAction('collapse', (i) => this.handleAction_(i));
      /** If the element is in an email document, allow its `open` and `close` actions. */
      this.action_.addToAllowlist(
        TAG,
        ['toggle', 'expand', 'collapse'],
        ['email']
      );

      // Listen for mutations on the 'data-expand' attribute.
      const expandObserver = new this.win.MutationObserver((mutations) => {
        // [data-expand] mutations can only be triggered by AMP.setState which
        // requires "default" trust.
        this.toggleExpandMutations_(mutations, ActionTrust.DEFAULT);
      });
      expandObserver.observe(section, {
        attributes: true,
        attributeFilter: ['data-expand'],
      });

      if (this.currentState_[contentId]) {
        section.setAttribute('expanded', '');
      } else if (this.currentState_[contentId] === false) {
        section.removeAttribute('expanded');
      }
      this.mutateElement(() => {
        // Just mark this element as dirty since we changed the state
        // based on runtime state. This triggers checking again
        // whether children need layout.
        // See https://github.com/ampproject/amphtml/issues/3586
        // for details.
      });

      const isExpanded = section.hasAttribute('expanded');
      header.classList.add('i-amphtml-accordion-header');
      header.setAttribute('role', 'button');
      header.setAttribute('aria-controls', contentId);
      header.setAttribute('aria-expanded', String(isExpanded));
      if (!header.hasAttribute('tabindex')) {
        header.setAttribute('tabindex', 0);
      }
      this.headers_.push(header);
      content.setAttribute('aria-labelledby', headerId);
      content.setAttribute('role', 'region');

      userAssert(
        this.action_.hasAction(header, 'tap', section) == false,
        'amp-accordion headings should not have tap actions registered.'
      );

      header.addEventListener('click', this.clickHandler_.bind(this));
      header.addEventListener('keydown', this.keyDownHandler_.bind(this));

      if (isDisplayLockingEnabledForAccordion(this.win)) {
        this.element.classList.add('i-amphtml-display-locking');
        content.addEventListener('beforematch', () => {
          this.toggle_(section, ActionTrust.HIGH, /* force expand */ true);
        });
      }
    });
  }

  /**
   * @param {!../../../src/service/action-impl.ActionInvocation} invocation
   * @private
   */
  handleAction_(invocation) {
    const {method, args, trust} = invocation;

    let toExpand = undefined;
    if (method === 'expand') {
      toExpand = true;
    } else if (method === 'collapse') {
      toExpand = false;
    }

    if (args) {
      const sectionId = args['section'];
      let sectionEl = this.getAmpDoc().getElementById(sectionId);
      sectionEl = user().assertElement(sectionEl);
      userAssert(sectionEl, 'No element found with id: %s', sectionId);
      this.toggle_(sectionEl, trust, toExpand);
    } else {
      for (let i = 0; i < this.sections_.length; i++) {
        this.toggle_(this.sections_[i], trust, toExpand);
      }
    }
  }

  /**
   * Generate a sessionStorage Key based on amp-accordion element id.
   * @return {?string}
   * @private
   */
  getSessionStorageKey_() {
    const id_ = this.element.id || this.element.getResourceId();
    const url = removeFragment(this.win.location.href);
    return `amp-${id_}-${url}`;
  }

  /**
   * Get previous state from sessionStorage.
   * @return {!JsonObject}
   * @private
   */
  getSessionState_() {
    if (this.sessionOptOut_) {
      return dict();
    }
    try {
      const sessionStr = this.win./*OK*/ sessionStorage.getItem(
        dev().assertString(this.sessionId_)
      );
      return sessionStr
        ? /** @type {!JsonObject} */ (devAssert(
            parseJson(dev().assertString(sessionStr))
          ))
        : dict();
    } catch (e) {
      dev().fine(
        'AMP-ACCORDION',
        'Error setting session state: %s, %s',
        e.message,
        e.stack
      );
      return dict();
    }
  }

  /**
   * Set current state to sessionStorage.
   * @private
   */
  setSessionState_() {
    if (this.sessionOptOut_) {
      return;
    }
    const sessionStr = JSON.stringify(this.currentState_);
    try {
      this.win./*OK*/ sessionStorage.setItem(
        dev().assertString(this.sessionId_),
        sessionStr
      );
    } catch (e) {
      dev().fine(
        'AMP-ACCORDION',
        'Error setting session state: %s, %s',
        e.message,
        e.stack
      );
    }
  }

  /**
   * Triggers event given name
   * @param {string} name
   * @param {!Element} section
   * @param {!ActionTrust} trust
   */
  triggerEvent_(name, section, trust) {
    const event = createCustomEvent(
      this.win,
      `accordionSection.${name}`,
      dict({})
    );
    this.action_.trigger(section, name, event, trust);

    dispatchCustomEvent(this.element, name);
  }

  /**
   * Toggles section between expanded or collapsed.
   * @param {!Element} section
   * @param {!ActionTrust} trust
   * @param {(boolean|undefined)=} opt_forceExpand
   * @private
   */
  toggle_(section, trust, opt_forceExpand) {
    const sectionComponents = section.children;
    const header = sectionComponents[0];
    const content = sectionComponents[1];
    const contentId = content.getAttribute('id');
    const isSectionClosedAfterClick = section.hasAttribute('expanded');
    const toExpand =
      opt_forceExpand == undefined
        ? !section.hasAttribute('expanded')
        : opt_forceExpand;

    if (
      (toExpand && section.hasAttribute('expanded')) ||
      (!toExpand && !section.hasAttribute('expanded'))
    ) {
      // Caveat: if expand-single-section is added when target section
      // already expanded, it would still short circuit here and
      // not collapsing other sections
      return;
    }

    // Animate Toggle
    if (this.element.hasAttribute('animate')) {
      if (toExpand) {
        header.setAttribute('aria-expanded', 'true');
<<<<<<< HEAD
        this.setRenderSubtreeIfEnabled_(content, '');
        this.animateExpand_(section, trust).then(() => {
          Services.ownersForDoc(this.element).scheduleLayout(
            this.element,
            content
          );
        });
=======
        this.animateExpand_(section, trust);
>>>>>>> cf3228a7
        if (this.element.hasAttribute('expand-single-section')) {
          this.sections_.forEach((sectionIter) => {
            if (sectionIter != section) {
              this.animateCollapse_(sectionIter, trust);
              sectionIter.children[0].setAttribute('aria-expanded', 'false');
            }
          });
        }
      } else {
        header.setAttribute('aria-expanded', 'false');
        this.animateCollapse_(section, trust);
      }
    } else {
      // Toggle without animation
      this.mutateElement(() => {
        if (toExpand) {
          this.triggerEvent_('expand', section, trust);
          section.setAttribute('expanded', '');
          header.setAttribute('aria-expanded', 'true');
          // if expand-single-section is set, only allow one <section> to be
          // expanded at a time
          if (this.element.hasAttribute('expand-single-section')) {
            this.sections_.forEach((sectionIter) => {
              if (sectionIter != section) {
                if (sectionIter.hasAttribute('expanded')) {
                  this.triggerEvent_('collapse', sectionIter, trust);
                  sectionIter.removeAttribute('expanded');
                }
                sectionIter.children[0].setAttribute('aria-expanded', 'false');
              }
            });
          }
          Services.ownersForDoc(this.element).scheduleLayout(
            this.element,
            content
          );
        } else {
          this.triggerEvent_('collapse', section, trust);
          section.removeAttribute('expanded');
          header.setAttribute('aria-expanded', 'false');
        }
      }, section);
    }
    this.currentState_[contentId] = !isSectionClosedAfterClick;
    this.setSessionState_();
  }

  /**
   * @param {!Element} section
   * @param {!ActionTrust} trust
   * @return {!Promise}
   * @private
   */
  animateExpand_(section, trust) {
    let sectionWidth;
    let headerHeight;
    let contentHeight;
    let duration;
    let originalWidthStyle;
    const sectionChild = section.children[1];

    return this.measureMutateElement(
      () => {
        sectionWidth = section./*OK*/ offsetWidth;
        originalWidthStyle = getStyle(sectionChild, 'width');
      },
      () => {
        // We set position and opacity to avoid a FOUC while measuring height.
        // We set the width for layouts where the height depends on the width.
        setImportantStyles(sectionChild, {
          'position': 'fixed',
          'width': `${sectionWidth}px`,
          'opacity': '0',
        });
        if (!section.hasAttribute('expanded')) {
          section.setAttribute('expanded', '');
        }
      }
    )
      .then(() => {
        return this.measureMutateElement(
          () => {
            headerHeight = section./*OK*/ offsetHeight;
            contentHeight = sectionChild./*OK*/ offsetHeight;
            const viewportHeight = this.getViewport().getHeight();
            duration = this.getTransitionDuration_(
              Math.abs(contentHeight),
              viewportHeight
            );
          },
          () => {
            setStyles(section, {
              'overflow': 'hidden',
              // Set the height of the section immediately, so it is correct
              // until the animation below starts (on the next frame).
              'height': `${headerHeight}px`,
            });
            setStyles(sectionChild, {
              'position': '',
              'opacity': '',
              'width': originalWidthStyle,
            });
          }
        );
      })
      .then(() => {
        const animation = new Animation(this.element);
        animation.setCurve(EXPAND_CURVE_);
        // We expand the whole section to make sure we do not effect the size of
        // the content.
        animation.add(
          0,
          setStylesTransition(section, {
            'height': px(numeric(headerHeight, headerHeight + contentHeight)),
          }),
          1
        );
        animation.add(
          0,
          setStylesTransition(sectionChild, {
            'opacity': numeric(0, 1),
          }),
          1
        );
        return animation.start(duration).thenAlways(() => {
          this.mutateElement(() => {
            this.triggerEvent_('expand', section, trust);
            setStyles(section, {
              'overflow': '',
              'height': '',
            });
            setStyles(sectionChild, {
              'opacity': '',
            });
          });
        });
      });
  }

  /**
   * @param {!Element} section
   * @param {!ActionTrust} trust
   * @return {!Promise}
   * @private
   */
  animateCollapse_(section, trust) {
    let sectionHeight;
    let headerHeight;
    let duration;
    const sectionHeader = section.firstElementChild;

    return this.measureMutateElement(
      () => {
        sectionHeight = section./*OK*/ offsetHeight;
        headerHeight = sectionHeader./*OK*/ offsetHeight;
        const viewportHeight = this.getViewport().getSize().height;
        duration = this.getTransitionDuration_(
          Math.abs(sectionHeight),
          viewportHeight
        );
      },
      () => {
        setStyles(section, {
          'overflow': 'hidden',
        });
      }
    ).then(() => {
      return Animation.animate(
        section,
        setStylesTransition(section, {
          'height': px(numeric(sectionHeight, headerHeight)),
        }),
        duration,
        COLLAPSE_CURVE_
      ).thenAlways(() => {
        return this.mutateElement(() => {
          if (section.hasAttribute('expanded')) {
            this.triggerEvent_('collapse', section, trust);
            section.removeAttribute('expanded');
          }
          setStyles(section, {
            'height': '',
            'overflow': '',
          });
        });
      });
    });
  }

  /**
   * Calculates transition duration from vertical distance traveled
   * @param {number} dy
   * @param {number} maxY
   * @param {number=} opt_minDur
   * @param {number=} opt_maxDur
   * @return {number}
   * @private
   */
  getTransitionDuration_(
    dy,
    maxY,
    opt_minDur = MIN_TRANSITION_DURATION,
    opt_maxDur = MAX_TRANSITION_DURATION
  ) {
    const distanceAdjustedDuration = (Math.abs(dy) / maxY) * opt_maxDur;
    return clamp(distanceAdjustedDuration, opt_minDur, opt_maxDur);
  }

  /**
   * Handles accordion header activation, through clicks or enter/space presses.
   * @param {!Event} event 'click' or 'keydown' event.
   * @private
   */
  onHeaderPicked_(event) {
    event.preventDefault();
    const header = dev().assertElement(event.currentTarget);
    const section = dev().assertElement(header.parentElement);
    // Click or keypress gestures are high trust.
    this.toggle_(section, ActionTrust.HIGH);
  }

  /**
   * Handles clicks on an accordion header to expand/collapse its content.
   * @param {!Event} event
   * @private
   */
  clickHandler_(event) {
    if (this.shouldHandleClick_(event)) {
      this.onHeaderPicked_(event);
    }
  }

  /**
   * We should support clicks on any children of the header except for on
   * links or elements with tap targets, which should not have their default
   * behavior overidden.
   * @param {!Event} event
   * @return {boolean}
   * @private
   */
  shouldHandleClick_(event) {
    const target = dev().assertElement(event.target);
    const header = dev().assertElement(event.currentTarget);
    const hasAnchor = !!closest(target, (e) => e.tagName == 'A', header);
    const hasTapAction = this.action_.hasAction(target, 'tap', header);
    return !hasAnchor && !hasTapAction;
  }

  /**
   * Handles key presses on an accordion header to expand/collapse its content
   * or move focus to previous/next header.
   * @param {!Event} event keydown event.
   */
  keyDownHandler_(event) {
    if (event.defaultPrevented) {
      return;
    }
    const {key} = event;
    switch (key) {
      case Keys.UP_ARROW: /* fallthrough */
      case Keys.DOWN_ARROW:
        this.navigationKeyDownHandler_(event);
        return;
      case Keys.ENTER: /* fallthrough */
      case Keys.SPACE:
        if (event.target == event.currentTarget) {
          // Only activate if header element was activated directly.
          // Do not respond to key presses on its children.
          this.onHeaderPicked_(event);
        }
        return;
    }
  }

  /**
   * Handles keyboard navigation events. Only respond to keyboard navigation
   * if a section header already has focus.
   * @param {!Event} event
   * @private
   */
  navigationKeyDownHandler_(event) {
    const header = dev().assertElement(event.currentTarget);
    const index = this.headers_.indexOf(header);
    if (index !== -1) {
      event.preventDefault();
      // Up and down are the same regardless of locale direction.
      const diff = event.key == Keys.UP_ARROW ? -1 : 1;
      // If user navigates one past the beginning or end, wrap around.
      let newFocusIndex = (index + diff) % this.headers_.length;
      if (newFocusIndex < 0) {
        newFocusIndex = newFocusIndex + this.headers_.length;
      }
      const newFocusHeader = this.headers_[newFocusIndex];
      tryFocus(newFocusHeader);
    }
  }

  /**
   * Callback function to execute when mutations are observed on "data-expand".
   * @param {!Array<!MutationRecord>} mutations
   * @param {!ActionTrust} trust
   */
  toggleExpandMutations_(mutations, trust) {
    mutations.forEach((mutation) => {
      const sectionEl = dev().assertElement(mutation.target);
      const toExpand = sectionEl.hasAttribute('data-expand');
      const isExpanded = sectionEl.hasAttribute('expanded');
      if (isExpanded !== toExpand) {
        this.toggle_(sectionEl, trust, /* opt_forceExpand */ toExpand);
      }
    });
  }

  /**
   * @return {?../../../src/service/action-impl.ActionService}
   * @visibleForTesting
   */
  getActionServiceForTesting() {
    return this.action_;
  }
}

AMP.extension(TAG, '0.1', (AMP) => {
  AMP.registerElement(TAG, AmpAccordion, CSS);
});<|MERGE_RESOLUTION|>--- conflicted
+++ resolved
@@ -329,17 +329,12 @@
     if (this.element.hasAttribute('animate')) {
       if (toExpand) {
         header.setAttribute('aria-expanded', 'true');
-<<<<<<< HEAD
-        this.setRenderSubtreeIfEnabled_(content, '');
         this.animateExpand_(section, trust).then(() => {
           Services.ownersForDoc(this.element).scheduleLayout(
             this.element,
             content
           );
         });
-=======
-        this.animateExpand_(section, trust);
->>>>>>> cf3228a7
         if (this.element.hasAttribute('expand-single-section')) {
           this.sections_.forEach((sectionIter) => {
             if (sectionIter != section) {
