/**
 * Copyright 2016 The AMP HTML Authors. All Rights Reserved.
 *
 * Licensed under the Apache License, Version 2.0 (the "License");
 * you may not use this file except in compliance with the License.
 * You may obtain a copy of the License at
 *
 *      http://www.apache.org/licenses/LICENSE-2.0
 *
 * Unless required by applicable law or agreed to in writing, software
 * distributed under the License is distributed on an "AS-IS" BASIS,
 * WITHOUT WARRANTIES OR CONDITIONS OF ANY KIND, either express or implied.
 * See the License for the specific language governing permissions and
 * limitations under the License.
 */

import {CSS} from '../../../build/amp-accordion-0.1.css';
import {KeyCodes} from '../../../src/utils/key-codes';
import {Layout} from '../../../src/layout';
import {dev, user} from '../../../src/log';
import {removeFragment} from '../../../src/url';
import {map} from '../../../src/utils/object';
<<<<<<< HEAD
import {closest, tryFocus} from '../../../src/dom';
=======
import {tryFocus} from '../../../src/dom';
>>>>>>> 2e4bef74

class AmpAccordion extends AMP.BaseElement {

  /** @param {!AmpElement} element */
  constructor(element) {
    super(element);

    /** @private {!Array<!Node>} */
    this.headers_ = [];

    /** @private {?string} */
    this.sessionId_ = null;

    /** @private {?Object<string,boolean>} */
    this.currentState_ = null;

    /** @private {boolean} */
    this.sessionOptOut_ = false;
  }

  /** @override */
  isLayoutSupported(layout) {
    return layout == Layout.CONTAINER;
  }

  /** @override */
  buildCallback() {
    this.sessionOptOut_ = this.element.hasAttribute('disable-session-states');

    // sessionStorage key: special created id for this element, this.sessionId_.
    // sessionStorage value: string that can convert to this.currentState_ obj.
    this.sessionId_ = this.getSessionStorageKey_();
    this.currentState_ = this.getSessionState_();

    const sections = this.getRealChildren();
    sections.forEach((section, index) => {
      user().assert(
          section.tagName.toLowerCase() == 'section',
          'Sections should be enclosed in a <section> tag, ' +
          'See https://github.com/ampproject/amphtml/blob/master/extensions/' +
          'amp-accordion/amp-accordion.md. Found in: %s', this.element);
      const sectionComponents = section.children;
      user().assert(
          sectionComponents.length == 2,
          'Each section must have exactly two children. ' +
          'See https://github.com/ampproject/amphtml/blob/master/extensions/' +
          'amp-accordion/amp-accordion.md. Found in: %s', this.element);
      this.mutateElement(() => {
        const content = sectionComponents[1];
        content.classList.add('i-amphtml-accordion-content');
        let contentId = content.getAttribute('id');
        if (!contentId) {
          contentId = this.element.id + '_AMP_content_' + index;
          content.setAttribute('id', contentId);
        }

        if (this.currentState_[contentId]) {
          section.setAttribute('expanded', '');
        } else if (this.currentState_[contentId] == false) {
          section.removeAttribute('expanded');
        }

        const header = sectionComponents[0];
        header.classList.add('i-amphtml-accordion-header');
        header.setAttribute('role', 'heading');
        header.setAttribute('aria-controls', contentId);
        header.setAttribute('aria-expanded',
            section.hasAttribute('expanded').toString());
        if (!header.hasAttribute('tabindex')) {
          header.setAttribute('tabindex', 0);
        }
        this.headers_.push(header);
        header.addEventListener('click',
<<<<<<< HEAD
            this.clickHandler_.bind(this));
=======
            this.onHeaderPicked_.bind(this));
>>>>>>> 2e4bef74
        header.addEventListener('keydown', this.keyDownHandler_.bind(this));
      });
    });
  }

  /**
   * Generate a sessionStorage Key based on amp-accordion element id.
   * @return {?string}
   * @private
   */
  getSessionStorageKey_() {
    const id_ = this.element.id || this.element.getResourceId();
    const url = removeFragment(this.win.location.href);
    return `amp-${id_}-${url}`;
  }

  /**
   * Get previous state from sessionStorage.
   * @return {!Object}
   * @private
   */
  getSessionState_() {
    if (this.sessionOptOut_) {
      return map();
    }
    try {
      const sessionStr =
          this.win./*OK*/sessionStorage.getItem(
          dev().assertString(this.sessionId_));
      return sessionStr
          ? /** @type {!Object} */ (JSON.parse(dev().assertString(sessionStr)))
          : map();
    } catch (e) {
      dev().fine('AMP-ACCORDION', e.message, e.stack);
      return map();
    }
  }

  /**
   * Set current state to sessionStorage.
   * @private
   */
  setSessionState_() {
    if (this.sessionOptOut_) {
      return;
    }
    const sessionStr = JSON.stringify(this.currentState_);
    try {
      this.win./*OK*/sessionStorage.setItem(
          dev().assertString(this.sessionId_), sessionStr);
    } catch (e) {
      dev().fine('AMP-ACCORDION', e.message, e.stack);
    }
  }

  /**
   * Handles accordion header activation, through clicks or enter/space presses.
   * @param {!Event} event 'click' or 'keydown' event.
   * @private
   */
  onHeaderPicked_(event) {
    event.preventDefault();
    const header = dev().assertElement(event.currentTarget);
    const section = header.parentElement;
    const sectionComponents = section.children;
    const content = sectionComponents[1];
    const contentId = content.getAttribute('id');
    const isSectionClosedAfterClick = section.hasAttribute('expanded');
    this.mutateElement(() => {
      if (section.hasAttribute('expanded')) {
        section.removeAttribute('expanded');
        header.setAttribute('aria-expanded', 'false');
      } else {
        section.setAttribute('expanded', '');
        header.setAttribute('aria-expanded', 'true');
      }
    }, section);
    this.currentState_[contentId] = !isSectionClosedAfterClick;
    this.setSessionState_();
  }

  /**
<<<<<<< HEAD
   * Handles clicks on an accordion header to expand/collapse its content.
   */
  clickHandler_(event) {
    // Need to support clicks on any children of the header except
    // for buttons and links, which should not have their default behavior
    // overidden.
    const target = dev().assertElement(event.target);
    if (target.tagName != 'A') {
      // Don't use clicks on links in header to expand/collapse.
      this.onHeaderPicked_(event);
    }
  }

  /**
   * Handles key presses on an accordion header to expand/collapse its content
   * or move focus to previous/next header.
=======
   * Handles key presses on an accordion expand/collapse its content or
   * move focus to previous/next header.
>>>>>>> 2e4bef74
   * @param {!Event} event keydown event.
   */
  keyDownHandler_(event) {
    if (event.defaultPrevented) {
      return;
    }
    const keyCode = event.keyCode;
    switch (keyCode) {
      case KeyCodes.UP_ARROW: /* fallthrough */
      case KeyCodes.DOWN_ARROW:
        this.navigationKeyDownHandler_(event);
        return;
      case KeyCodes.ENTER: /* fallthrough */
      case KeyCodes.SPACE:
        if (event.target == event.currentTarget) {
          // Only activate if header element was activated directly.
          // Do not respond to key presses on its children.
          this.onHeaderPicked_(event);
        }
        return;
    }
  }

  /**
   * Handles keyboard navigation events. Only respond to keyboard navigation
   * if a section header already has focus.
   * @param {!Event} event
   * @private
   */
  navigationKeyDownHandler_(event) {
    const header = dev().assertElement(event.currentTarget);
    const index = this.headers_.indexOf(header);
    if (index !== -1) {
      event.preventDefault();
      // Up and down are the same regardless of locale direction.
      const diff = event.keyCode == KeyCodes.UP_ARROW ? -1 : 1;
      // If user navigates one past the beginning or end, wrap around.
      let newFocusIndex = (index + diff) % this.headers_.length;
      if (newFocusIndex < 0) {
        newFocusIndex = newFocusIndex + this.headers_.length;
      }
      const newFocusHeader = this.headers_[newFocusIndex];
      tryFocus(newFocusHeader);
    }
  }

}

AMP.registerElement('amp-accordion', AmpAccordion, CSS);<|MERGE_RESOLUTION|>--- conflicted
+++ resolved
@@ -20,11 +20,7 @@
 import {dev, user} from '../../../src/log';
 import {removeFragment} from '../../../src/url';
 import {map} from '../../../src/utils/object';
-<<<<<<< HEAD
 import {closest, tryFocus} from '../../../src/dom';
-=======
-import {tryFocus} from '../../../src/dom';
->>>>>>> 2e4bef74
 
 class AmpAccordion extends AMP.BaseElement {
 
@@ -97,12 +93,7 @@
           header.setAttribute('tabindex', 0);
         }
         this.headers_.push(header);
-        header.addEventListener('click',
-<<<<<<< HEAD
-            this.clickHandler_.bind(this));
-=======
-            this.onHeaderPicked_.bind(this));
->>>>>>> 2e4bef74
+        header.addEventListener('click', this.clickHandler_.bind(this));
         header.addEventListener('keydown', this.keyDownHandler_.bind(this));
       });
     });
@@ -185,7 +176,6 @@
   }
 
   /**
-<<<<<<< HEAD
    * Handles clicks on an accordion header to expand/collapse its content.
    */
   clickHandler_(event) {
@@ -202,10 +192,6 @@
   /**
    * Handles key presses on an accordion header to expand/collapse its content
    * or move focus to previous/next header.
-=======
-   * Handles key presses on an accordion expand/collapse its content or
-   * move focus to previous/next header.
->>>>>>> 2e4bef74
    * @param {!Event} event keydown event.
    */
   keyDownHandler_(event) {
