/**
 * Copyright 2020 The AMP HTML Authors. All Rights Reserved.
 *
 * Licensed under the Apache License, Version 2.0 (the "License");
 * you may not use this file except in compliance with the License.
 * You may obtain a copy of the License at
 *
 *      http://www.apache.org/licenses/LICENSE-2.0
 *
 * Unless required by applicable law or agreed to in writing, software
 * distributed under the License is distributed on an "AS-IS" BASIS,
 * WITHOUT WARRANTIES OR CONDITIONS OF ANY KIND, either express or implied.
 * See the License for the specific language governing permissions and
 * limitations under the License.
 */

import * as Preact from '../../../src/preact';
import {Accordion, AccordionSection} from './accordion';
import {CSS} from '../../../build/amp-accordion-1.0.css';
import {PreactBaseElement} from '../../../src/preact/base-element';
import {childElementsByTag, toggleAttribute} from '../../../src/dom';
import {devAssert, userAssert} from '../../../src/log';
import {dict, memo} from '../../../src/utils/object';
import {forwardRef} from '../../../src/preact/compat';
import {isExperimentOn} from '../../../src/experiments';
import {toArray} from '../../../src/types';
import {useImperativeHandle, useLayoutEffect} from '../../../src/preact';

/** @const {string} */
const TAG = 'amp-accordion';

const SECTION_SHIM_PROP = '__AMP_S_SHIM';
const HEADER_SHIM_PROP = '__AMP_H_SHIM';
const CONTENT_SHIM_PROP = '__AMP_C_SHIM';
const SECTION_POST_RENDER = '__AMP_PR';

class AmpAccordion extends PreactBaseElement {
  /** @override */
  init() {
    const {element} = this;

    const mu = new MutationObserver(() => {
      this.mutateProps(getState(element, mu));
    });
    mu.observe(element, {
      attributeFilter: ['expanded'],
      subtree: true,
    });

    const {'children': children} = getState(element, mu);
    return dict({'children': children});
  }

  /** @override */
  isLayoutSupported(unusedLayout) {
    userAssert(
      isExperimentOn(this.win, 'amp-accordion-bento'),
      'expected amp-accordion-bento experiment to be enabled'
    );
    return true;
  }
}

/**
 * @param {!Element} element
 * @param {MutationObserver} mu
 * @return {!JsonObject}
 */
function getState(element, mu) {
  const sections = toArray(childElementsByTag(element, 'section'));

  const children = sections.map((section) => {
    // TODO(wg-bento): This implementation causes infinite loops on DOM mutation.
    // See https://github.com/ampproject/amp-react-prototype/issues/40.
    if (!section[SECTION_POST_RENDER]) {
      section[SECTION_POST_RENDER] = () => mu.takeRecords();
    }

    const sectionShim = memo(
      section,
      SECTION_SHIM_PROP,
      bindSectionShimToElement
    );
    const headerShim = memo(section, HEADER_SHIM_PROP, bindHeaderShimToElement);
    const contentShim = memo(
      section,
      CONTENT_SHIM_PROP,
      bindContentShimToElement
    );
    const expanded = section.hasAttribute('expanded');
    const props = dict({
      'key': section,
      'as': sectionShim,
      'headerAs': headerShim,
      'contentAs': contentShim,
      'expanded': expanded,
    });
    return <AccordionSection {...props} />;
  });
  return dict({'children': children});
}

/**
 * @param {!Element} sectionElement
 * @param {!AccordionDef.SectionProps} props
 * @return {PreactDef.Renderable}
 */
function SectionShim(sectionElement, {expanded, children}) {
  useLayoutEffect(() => {
    toggleAttribute(sectionElement, 'expanded', expanded);
    sectionElement.setAttribute('aria-expanded', String(expanded));
    if (sectionElement[SECTION_POST_RENDER]) {
      sectionElement[SECTION_POST_RENDER]();
    }
  }, [sectionElement, expanded]);
  return children;
}

/**
 * @param {!Element} element
 * @return {function(!AccordionDef.SectionProps):PreactDef.Renderable}
 */
const bindSectionShimToElement = (element) => SectionShim.bind(null, element);

/**
 * @param {!Element} sectionElement
 * @param {!AccordionDef.HeaderProps} props
 * @return {PreactDef.Renderable}
 */
function HeaderShim(sectionElement, {onClick, 'aria-controls': ariaControls}) {
  const headerElement = sectionElement.firstElementChild;
  useLayoutEffect(() => {
    if (!headerElement || !onClick) {
      return;
    }
    headerElement.classList.add('i-amphtml-accordion-header');
    headerElement.addEventListener('click', onClick);
    if (!headerElement.hasAttribute('tabindex')) {
      headerElement.setAttribute('tabindex', 0);
    }
    headerElement.setAttribute('aria-controls', ariaControls);
    headerElement.setAttribute('role', 'button');
    if (sectionElement[SECTION_POST_RENDER]) {
      sectionElement[SECTION_POST_RENDER]();
    }
    return () => {
      headerElement.removeEventListener('click', devAssert(onClick));
    };
  }, [sectionElement, headerElement, onClick, ariaControls]);
  return <header />;
}

/**
 * @param {!Element} element
 * @return {function(!AccordionDef.HeaderProps):PreactDef.Renderable}
 */
const bindHeaderShimToElement = (element) => HeaderShim.bind(null, element);

/**
 * @param {!Element} sectionElement
 * @param {!AccordionDef.ContentProps} props
 * @param {{current: ?}} ref
 * @return {PreactDef.Renderable}
 */
function ContentShimWithRef(sectionElement, {hidden, id}, ref) {
  const contentElement = sectionElement.lastElementChild;
  useImperativeHandle(ref, () => contentElement, [contentElement]);
  useLayoutEffect(() => {
    if (!contentElement) {
      return;
    }
<<<<<<< HEAD
    contentElement.classList.add('i-amphtml-accordion-content');
=======
    contentElement.setAttribute('id', id);
>>>>>>> 406f2883
    toggleAttribute(contentElement, 'hidden', hidden);
    if (sectionElement[SECTION_POST_RENDER]) {
      sectionElement[SECTION_POST_RENDER]();
    }
  }, [sectionElement, contentElement, hidden, id]);
  return <div />;
}

/**
 * @param {!Element} element
 * @return {function(!AccordionDef.ContentProps):PreactDef.Renderable}
 */
const bindContentShimToElement = (element) =>
  forwardRef(
    /** @type {function(?, {current:?}):PreactDef.Renderable} */ (ContentShimWithRef.bind(
      null,
      element
    ))
  );

/** @override */
AmpAccordion['Component'] = Accordion;

/** @override */
AmpAccordion['detached'] = true;

/** @override */
AmpAccordion['props'] = {
  'animate': {attr: 'animate', type: 'boolean'},
  'expandSingleSection': {attr: 'expand-single-section', type: 'boolean'},
};

AMP.extension(TAG, '1.0', (AMP) => {
  AMP.registerElement(TAG, AmpAccordion, CSS);
});<|MERGE_RESOLUTION|>--- conflicted
+++ resolved
@@ -169,11 +169,8 @@
     if (!contentElement) {
       return;
     }
-<<<<<<< HEAD
     contentElement.classList.add('i-amphtml-accordion-content');
-=======
     contentElement.setAttribute('id', id);
->>>>>>> 406f2883
     toggleAttribute(contentElement, 'hidden', hidden);
     if (sectionElement[SECTION_POST_RENDER]) {
       sectionElement[SECTION_POST_RENDER]();
