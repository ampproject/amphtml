--- conflicted
+++ resolved
@@ -690,9 +690,6 @@
 
 Use the scroll trigger (`"on": "scroll"`) to fire a request under certain conditions when the page is scrolled. This trigger provides [special vars](./analytics-vars.md#interaction) that indicate the boundaries that triggered a request to be sent. Use `scrollSpec` to control when this will fire:
 
-<<<<<<< HEAD
-- `scrollSpec` This object can contain `verticalBoundaries` and `horizontalBoundaries`. At least one of the two properties is required for a scroll event to fire. The values for both of the properties should be arrays of numbers containing the boundaries on which a scroll event is generated. For instance, in the following code snippet, the scroll event will be fired when page is scrolled vertically by 25%, 50% and 90%. Additionally, the event will also fire when the page is horizontally scrolled to 90% of scroll width. To keep the page performant, the scroll boundaries are rounded to the nearest multiple of `5`. Additionally `scrollSpec` takes an `ignoreResize` property which, if set to `true` calculates the scroll position based on the initial height/width of the page and ignores its resized height. This is especially helpful for use with infinitely scrolling experiences such as `<amp-next-page>` and `<amp-list>`.
-=======
 - `scrollSpec` This object can contain `useInitialPageSize`, `verticalBoundaries` and `horizontalBoundaries`. At least one of the last two properties is required for a scroll event to fire. The values for both of the properties should be arrays of numbers containing the boundaries on which a scroll event is generated. To keep the page performant, the scroll boundaries are rounded to the nearest multiple of `5`. If set to true, `useInitialPageSize` calculates the scroll position based on the initial height/width of the page and ignores its resized height.
 
   {% call callout('Note', type='note') %}
@@ -700,7 +697,6 @@
   {% endcall %}
 
 For instance, in the following code snippet, the scroll event will be fired when page is scrolled vertically by 25%, 50% and 90%. Additionally, the event will also fire when the page is horizontally scrolled to 90% of scroll width.
->>>>>>> 0603aa1b
 
 ```json
 "triggers": {
