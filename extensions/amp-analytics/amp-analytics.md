--- conflicted
+++ resolved
@@ -30,9 +30,9 @@
 
 Before you start using AMP analytics on your site, you need to decide whether you will use third-party analytics tools to analyze user engagement, or your own in-house solution.
 
-[tip type="read-on"]
+{% call callout('Read on', type='read') %}
 Learn all about AMP analytics in the [Configure Analytics](https://amp.dev/documentation/guides-and-tutorials/optimize-measure/configure-analytics/) guide.
-[/tip]
+{% endcall %}
 
 ### Sending data to an analytics vendor <a name="analytics-vendors"></a>
 
@@ -71,23 +71,18 @@
 
 If you have your own in-house solution for measuring user engagement, the only thing you will need to integrate AMP analytics with that solution is a URL. This is where you will send the data. You can also send data to various URLs. For example, you can send page view data to one URL, and social engagement data to another URL.
 
-<<<<<<< HEAD
-
-[tip type="note"]
-=======
 {% call callout('Note', type='note') %}
->>>>>>> 28b02864
 If your in-house solution involves working with an analytics vendor that hasn't integrated with AMP, work with the vendor to determine what configuration information is required.
-[/tip]
+{% endcall %}
 
 To send data to a specific URL:
 
 1.  Determine what data you want to capture and track, and [specify those details in the configuration data](#specifying-configuration-data).
 2.  In the [`requests`](#requests) configuration object, specify the type of request to track (e.g., pageview, specific triggered events) and the url(s) of where you want to send the tracking data to.
 
-[tip type="note"]
+{% call callout('Note', type='note') %}
 When processing AMP URLs in the referrer header of analytics requests, strip out or ignore the `usqp` parameter. This parameter is used by Google to trigger experiments for the Google AMP Cache.
-[/tip]
+{% endcall %}
 
 _Example: Sending data to a URL_
 
@@ -111,9 +106,9 @@
 </amp-analytics>
 ```
 
-[tip type="success"]
+{% call callout('Tip', type='success') %}
 For some common tracking use cases (e.g., page views, page clicks, scrolling, etc.) see [Analytics: Use Cases](https://amp.dev/documentation/guides-and-tutorials/optimize-measure/configure-analytics/use_cases).
-[/tip]
+{% endcall %}
 
 ## Specifying configuration data
 
