<!---
Copyright 2015 The AMP HTML Authors. All Rights Reserved.

Licensed under the Apache License, Version 2.0 (the "License");
you may not use this file except in compliance with the License.
You may obtain a copy of the License at

      http://www.apache.org/licenses/LICENSE-2.0

Unless required by applicable law or agreed to in writing, software
distributed under the License is distributed on an "AS-IS" BASIS,
WITHOUT WARRANTIES OR CONDITIONS OF ANY KIND, either express or implied.
See the License for the specific language governing permissions and
limitations under the License.
-->

# <a name="amp-analytics"></a>`amp-analytics`

Capture analytics data from an AMP document.

## <a name="behavior"></a>Behavior

The `<amp-analytics>` element is used to measure activity on an AMP document. The details concerning what is measured and how
that data is sent to an analytics server is specified in a JSON configuration object.

For example, the following `<amp-analytics>` element is configured to send a request to `https://example.com/analytics`
when the document is first loaded, and each time an `<a>` tag is clicked:

```html
<amp-analytics>
<script type="application/json">
{
  "requests": {
    "pageview": "https://example.com/analytics?url=${canonicalUrl}&title=${title}&acct=${account}",
    "event": "https://example.com/analytics?eid=${eventId}&elab=${eventLabel}&acct=${account}"
  },
  "vars": {
    "account": "ABC123"
  },
  "triggers": {
    "trackPageview": {
      "on": "visible",
      "request": "pageview"
    },
    "trackAnchorClicks": {
      "on": "click",
      "selector": "a",
      "request": "event",
      "vars": {
        "eventId": "42",
        "eventLabel": "clicked on a link"
      }
    }
  }
}
</script>
</amp-analytics>
```

## <a name="attributes"></a>Attributes

  - `type` This optional attribute can be specified to use one of the built-in analytics providers. Currently supported values for type are:
<<<<<<< HEAD
    - `atinternet`: Adds support for AT Internet. More details for adding AT Internet support can be found at 
    [developers.atinternet-solutions.com](http://developers.atinternet-solutions.com/javascript-en/advanced-features-javascript-en/accelerated-mobile-pages-amp-javascript-en/).
    - `googleanalytics`: Adds support for Google Analytics. More details for adding Google Analytics support can be found at [developers.google.com](https://developers.google.com/analytics/devguides/collection/amp-analytics/).
=======
    - `chartbeat`: Adds support for Chartbeat. More details for adding Chartbeat support can be found at [support.chartbeat.com](http://support.chartbeat.com/docs/).
>>>>>>> 66462b8a
    - `comscore`: Supports comScore Unified Digital Measurement™ pageview analytics. Requires defining *var* `c2` with comScore-provided *c2 id*.
    - `googleanalytics`: Adds support for Google Analytics. More details for adding Google Analytics support can be found at [developers.google.com](https://developers.google.com/analytics/devguides/collection/amp-analytics/).

    ```
    <amp-analytics type="XYZ"> ... </amp-analytics>
    ```

  - `config` This attribute can be used to load a configuration from a specified remote URL. The URL specified here should use https scheme.

    ```
    <amp-analytics config="https://example.com/analytics.config.json"></amp-analytics>
    ```

  - `data-consent-notification-id` Optional attribute. If provided will stop
    processing the analytics request until a [amp-user-notification](../../extensions/amp-user-notification/amp-user-notification.md) with
    the given HTML-id was confirmed by the user.

## Configuration

Configuration may be specified inline (as shown in the example above) or fetched remotely by specifying a URL in the
`config` attribute. Additionally, built-in configuration for popular analytics vendors can be selected using
the `type` attribute.

If configuration data from more than one of these sources is used, the configuration objects(vars, requests and triggers) will
be merged together such that remote configuration takes precedence over inline configuration, and inline configuration
takes precendence over vendor configuration.

The `<amp-analytics>` configuration object uses the following format:

```javascript
{
  "requests": {
    request-name: request-value,
    ...
  },
  "vars": {
    var-name: var-value,
    ...
  },
  "triggers": {
    trigger-name: trigger-object,
    ...
  },
  "transport": {
    "beacon": *boolean*,
    "xhrpost": *boolean*,
    "image": *boolean*
  }
}
```
### Requests
The `requests` attribute specifies the URLs used to transmit data to an analytics platform. The `request-name` is used
in the trigger configuration to specify what request should be sent in response to a pariticular event. The `request-value`
is an https URL. These values may include placeholder tokens that can reference other requests or variables.

```javascript
"requests": {
  "base": "https://example.com/analytics?a=${account}&u=${canonicalUrl}&t=${title}",
  "pageview": "${base}&type=pageview",
  "event": "${base}&type=event&eventId=${eventId}"
}
```

### Vars
`amp-analytics` defines many basic variables that can be used in requests. A list of all such variables is available [here](./analytics-vars.md). In addition, all the variables supported by [AMP HTML URL Variable Substitutions](../../spec/amp-var-substitutions.md) are also supported.

The `vars` attribute in the configuration can be used to define new key-value pairs or override existing variables that can be referenced in `request` values. New variables are commonly used to specify publisher specific information.

```javascript
"vars": {
  "account": "ABC123",
  "countryCode": "tr"
}
```

### Triggers
The `triggers` attribute describes when an analytics request should be sent. It contains a key-value pair of trigger-name and
 trigger-configuration. Trigger name can be any string comprised of alphanumeric characters (a-zA-Z0-9). Triggers from a
 configuration with lower precedence are overridden by triggers with the same names from a configuration with higher precedence.

  - `on` (required) The event to listener for. Valid values are `visible`,`click`, and `timer`.
  - `request` (required) Name of the request to send (as specified in the `requests` section).
  - `selector` A CSS selector used to refine which elements should be tracked. Use value `*` to track all elements.
  - `timer-spec` Specification for the timer. The timer will trigger immediately and then at a specified interval thereafter.
    - `interval` Length of the timer interval, in seconds.
    - `max-timer-length` Maximum duration for which the timer will fire, in seconds.
  - `vars` An object containing key-value pairs used to override `vars` defined in the top level config, or to specify
    vars unique to this trigger.

```javascript
"triggers": {
  "defaultPageview": {
    "on": "visible",
    "request": "pageview"
  },
  "anchorClicks": {
    "on": "click",
    "selector": "a",
    "request": "event",
    "vars": {
      "eventId": 128
    }
  },
  "pageTimer": {
    "on": "timer",
    "timer-spec": {
      "interval": 10,
      "max-timer-length": 600
    },
    "request": "pagetime"
  }
}
```

### Transport
The `transport` attribute specifies how to send a request. The value is an object with fields that
indicate which transport methods are acceptable.

  - `beacon` Indicates [`navigator.sendBeacon`](https://developer.mozilla.org/en-US/docs/Web/API/Navigator/sendBeacon)
     can be used to transmit the request. This will send a POST request, with credentials, and an empty body.
  - `xhrpost` Indicates `XMLHttpRequest` can be used to transmit the request. This will send a POST
     request, with credentials, and an empty body.
  - `image` Indicates the request can be sent by generating an `Image` tag. This will send a GET request.

If more than one of the above transport methods are enabled, the precedence is `beacon` > `xhrpost` > `image`.
If the client's user agent does not support a method, the next highest precedence method enabled will be used.
By default, all three methods above are enabled.
<|MERGE_RESOLUTION|>--- conflicted
+++ resolved
@@ -60,13 +60,9 @@
 ## <a name="attributes"></a>Attributes
 
   - `type` This optional attribute can be specified to use one of the built-in analytics providers. Currently supported values for type are:
-<<<<<<< HEAD
     - `atinternet`: Adds support for AT Internet. More details for adding AT Internet support can be found at 
-    [developers.atinternet-solutions.com](http://developers.atinternet-solutions.com/javascript-en/advanced-features-javascript-en/accelerated-mobile-pages-amp-javascript-en/).
-    - `googleanalytics`: Adds support for Google Analytics. More details for adding Google Analytics support can be found at [developers.google.com](https://developers.google.com/analytics/devguides/collection/amp-analytics/).
-=======
+        [developers.atinternet-solutions.com](http://developers.atinternet-solutions.com/javascript-en/advanced-features-javascript-en/accelerated-mobile-pages-amp-javascript-en/).
     - `chartbeat`: Adds support for Chartbeat. More details for adding Chartbeat support can be found at [support.chartbeat.com](http://support.chartbeat.com/docs/).
->>>>>>> 66462b8a
     - `comscore`: Supports comScore Unified Digital Measurement™ pageview analytics. Requires defining *var* `c2` with comScore-provided *c2 id*.
     - `googleanalytics`: Adds support for Google Analytics. More details for adding Google Analytics support can be found at [developers.google.com](https://developers.google.com/analytics/devguides/collection/amp-analytics/).
 
