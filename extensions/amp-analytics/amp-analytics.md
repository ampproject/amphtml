---
$category@: ads-analytics
formats:
  - websites
  - stories
  - ads
teaser:
  text: Captures analytics data from an AMP document.
---

<!---
Copyright 2019 The AMP HTML Authors. All Rights Reserved.

Licensed under the Apache License, Version 2.0 (the "License");
you may not use this file except in compliance with the License.
You may obtain a copy of the License at

      http://www.apache.org/licenses/LICENSE-2.0

Unless required by applicable law or agreed to in writing, software
distributed under the License is distributed on an "AS-IS" BASIS,
WITHOUT WARRANTIES OR CONDITIONS OF ANY KIND, either express or implied.
See the License for the specific language governing permissions and
limitations under the License.
-->

# amp-analytics

Capture analytics data from an AMP document.

<table>
  <tr>
    <td class="col-fourty"><strong>Required Script</strong></td>
    <td><code>&lt;script async custom-element="amp-analytics" src="https://cdn.ampproject.org/v0/amp-analytics-0.1.js">&lt;/script></code></td>
  </tr>
  <tr>
    <td class="col-fourty"><strong>Examples</strong></td>
    <td>See AMP By Example's <a href="https://amp.dev/documentation/examples/components/amp-analytics/">amp-analytics example</a>.</td>
  </tr>
</table>

[TOC]

## Sending analytics to a vendor or in-house?

Before you start using AMP analytics on your site, you need to decide whether you will use third-party analytics tools to analyze user engagement, or your own in-house solution.

{% call callout('Read on', type='read') %}
Learn all about AMP analytics in the [Configure Analytics](https://amp.dev/documentation/guides-and-tutorials/optimize-measure/configure-analytics/) guide.
{% endcall %}

### Sending data to an analytics vendor <a name="analytics-vendors"></a>

AMP analytics is specifically designed to measure once and report to many. If you are already working with one or more analytics vendors, check the list of [Analytics Vendors](https://amp.dev/documentation/guides-and-tutorials/optimize-and-measure/configure-analytics/analytics-vendors/#vendors) to see if they’ve integrated their solution with AMP.

For integrated AMP analytics vendors:

1.  In the `<amp-analytics>` tag, add the `type`attribute and set its value to the specified [vendor](https://amp.dev/documentation/guides-and-tutorials/optimize-and-measure/configure-analytics/analytics-vendors/#vendors).
2.  Determine what data you want to capture and track, and specify those details in the configuration data. See the vendor's documentation for instructions on how to capture analytics data.

If the analytics vendor hasn’t integrated with AMP, reach out to the vendor to ask for their support. We also encourage you to let us know by [filing an issue](https://github.com/ampproject/amphtml/blob/master/CONTRIBUTING.md#report-a-bug) requesting that the vendor be added. See also [Integrating your analytics tools in AMP HTML](../amp-analytics/integrating-analytics.md). Alternatively, work with your vendor to send the data to their specified URL. Learn more in the [Sending data in-house](#sending-data-in-house) section below.

_Example: Sending data to a third-party analytics provider_

In the following example, analytics data is sent to Nielsen, a third-party analytics provider that has integrated with AMP. Details for configuring analytics data for Nielsen can be found in the [Nielsen](https://engineeringportal.nielsen.com/docs/DCR_Static_Google_AMP_Cloud_API) documentation.

```html
<amp-analytics type="nielsen">
  <script type="application/json">
    {
      "vars": {
        "apid": "XXXXXXXX-XXXX-XXXX-XXXX-XXXXXXXXXXXX",
        "apv": "1.0",
        "apn": "My AMP Website",
        "section": "Entertainment",
        "segA": "Music",
        "segB": "News",
        "segC": "Google AMP"
      }
    }
  </script>
</amp-analytics>
```

### Sending data in-house

If you have your own in-house solution for measuring user engagement, the only thing you will need to integrate AMP analytics with that solution is a URL. This is where you will send the data. You can also send data to various URLs. For example, you can send page view data to one URL, and social engagement data to another URL.

{% call callout('Note', type='note') %}
If your in-house solution involves working with an analytics vendor that hasn't integrated with AMP, work with the vendor to determine what configuration information is required.
{% endcall %}

To send data to a specific URL:

1.  Determine what data you want to capture and track, and [specify those details in the configuration data](#specifying-configuration-data).
2.  In the [`requests`](#requests) configuration object, specify the type of request to track (e.g., pageview, specific triggered events) and the url(s) of where you want to send the tracking data to.

{% call callout('Note', type='note') %}
When processing AMP URLs in the referrer header of analytics requests, strip out or ignore the `usqp` parameter. This parameter is used by Google to trigger experiments for the Google AMP Cache.
{% endcall %}

_Example: Sending data to a URL_

Here's a simple example that tracks page views. Every time a page is visible, the trigger event fires, and sends the pageview data to a defined URL along with a random ID.

```html
<amp-analytics>
  <script type="application/json">
    {
      "requests": {
        "pageview": "https://foo.com/pixel?RANDOM"
      },
      "triggers": {
        "trackPageview": {
          "on": "visible",
          "request": "pageview"
        }
      }
    }
  </script>
</amp-analytics>
```

{% call callout('Tip', type='success') %}
For some common tracking use cases (e.g., page views, page clicks, scrolling, etc.) see [Analytics: Use Cases](https://amp.dev/documentation/guides-and-tutorials/optimize-measure/configure-analytics/use_cases).
{% endcall %}

## Specifying configuration data

In the `<amp-analytics>` element, you specify a JSON configuration object that contains the details for what to measure and where to send the analytics data.

The configuration object for `<amp-analytics>` uses the following format:

```json
{
  "requests": {
    "request-name": request-value,
    ...
  },
  "vars": {
    "var-name": var-value,
    ...
  },
  "extraUrlParams": {
    "extraurlparam-name": extraurlparam-value,
    ...
  },
  "triggers": {
    "trigger-name": trigger-object,
    ...
  },
  "transport": {
    "beacon": *boolean*,
    "xhrpost": *boolean*,
    "image": *boolean*,
  }
}
```

### Inline or remote configuration

The configuration data may be specified inline or fetched remotely by specifying a URL in the `config` attribute. Additionally, built-in configuration for popular analytics vendors can be selected by using the `type` attribute.

If configuration data from more than one of these sources is used, the configuration objects (vars, requests and triggers) will
be merged together such that:

1.  Remote configuration takes precedence over inline configuration and
2.  Inline configuration takes precedence over vendor configuration.

#### Loading remote configuration

To load a remote configuration, in the `<amp-analytics>` element, specify the `config` attribute and the URL for the configuration data. The URL specified should use the HTTPS scheme. The URL may include [AMP URL vars](../../spec/amp-var-substitutions.md). To access cookies, see the [`data-credentials`](#data-credentials) attribute. The response must follow the [AMP CORS security guidelines](../../spec/amp-cors-requests.md).

In this example, we specify the `config` attribute to load the configuration data from the specified URL.

```html
<amp-analytics
  config="https://example.com/analytics.account.config.json"
></amp-analytics>
```

#### Configuration Rewriter

The configuration rewriter feature is designed to allow analytics providers to dynamically rewrite a provided configuration. This is similar to the remote configuration feature but additionally includes any user-provided configuration in the request made to the sever. This currently can only be enabled by an analytics vendor.

An analytics vendor specifies a configRewriter property with a server url.

```js
export const VENDOR_ANALYTICS_CONFIG = {
    ...
    'configRewriter': {
      'url': 'https://www.vendor.com/amp-config-rewriter',
    },
    ...
}
```

The runtime sends a request containing the inlined configuration, merged with the provided remote configuration, to the configRewriter endpoint given by the vendor. The vendor uses this data server side to construction and return a new rewritten configuration.

The runtime then merges all the provided configuration to determine the final configuration in order of highest to lowest precedence:

1. Rewritten Configuration
1. Inlined Configuration
1. Vendor defined configuration

##### Variable Groups

Variable Groups is a feature that allows analytics providers to group a predefined set of variables that can easily be enabled by a user. These variables will then be resolved and sent along to the specified `configRewriter` endpoint.

Analytics providers need to create a new `varGroups` object inside of the `configRewriter` configuration to enable this feature. Publishers can then include any named analytic provider created `varGroups` they wish to enable in their analytics configuration. All of the variables supported by [AMP HTML Substitutions Guide](../../spec/amp-var-substitutions.md) can be used. _Important note_: the \${varName} variants will not work.

For example we may have a vendor whose configuration looks like this:

```js
// This is predefined by vendor.
export const VENDOR_ANALYTICS_CONFIG = {
    ...
    'configRewriter': {
      'url': 'https://www.vendor.com/amp-config-rewriter',
      'varGroups' : {
        'group1': {
          'referrer': 'DOCUMENT_REFERRER',
          'source': 'SOURCE_URL',
        'group2': {
          'title': 'TITLE',
        },
      },
    },
    ...
}
```

You can specify which variable groups are enabled by including `{enabled: true}` for the specified `varGroups` within the provider's `<amp-analytics>` configuration. `enabled` is a reserved keyword, and can not be used as a variable name.

In the example below, both `group1` and `group2` have been enabled. Any groups that have not been specifically enabled will be ignored. The runtime will then resolve all of these enabled variables, and merge them into a single `configRewriter.vars` object that will be sent to the configuration rewriter url.

```html
/* Included on publisher page */
<amp-analytics type="myVendor" id="myVendor" data-credentials="include">
  <script type="application/json">
    {
      "configRewriter": {
        "varGroups": {
          "group1": {
            "enabled": true
          },
          "group2": {
            "enabled": true
          }
        }
      }
    }
  </script>
</amp-analytics>
```

In this example the request body would look something like this:

```json
/* Sent to configuration rewriter server. */
"configRewriter": {
  "vars": {
    "referrer": "https://www.example.com",
    "source": "https://www.amp.dev",
    "title": "Cool Amp Tips"
  }
}
```

### Configuration data objects

#### Requests

The `requests` configuration object specifies the URLs used to transmit data to an analytics platform as well as batching or reporting behavior of the request. The `request-name` specifies what request should be sent in response to a particular event (e.g., `pageview`, `event`, etc.) . The `request-value` contains an https URL, the value may include placeholder tokens that can reference other requests or variables. The `request-value` can also be an object that contains optional request configs.

##### Request configs

The properties for defining a request with an object are:

- `baseUrl`: Defines the url of the request (required).
- `reportWindow`: An optional property to specify the time (in seconds) to stop reporting requests. The trigger with `important: true` overrides the maximum report window constraint.
- [`origin`](#request-origin): An optional property to specify the origin for requests

In this example, all requests are valid.

```json
"requests": {
  "base": "https://example.com/analytics?a=${account}&u=${canonicalUrl}&t=${title}",
  "pageview": {
    "baseUrl": "${base}&type=pageview"
  },
  "event": {
    "baseUrl": "${base}&type=event&eventId=${eventId}",
    "batchInterval": 5,
    "reportWindow" : 30
  }
}
```

Some analytics providers have an already-provided configuration, which you use via the `type` attribute. If you are using an analytics provider, you may not need to include requests information. See your vendor documentation to find out if requests need to be configured, and how.

##### Request Origin

The top-level `requestOrigin` property accepts an absolute URL and defines the origin for requests. If `requestOrigin` is declared, the origin will be extracted from the value and it will be prepended to `baseUrl`. `requestOrigin` accepts and supports variables substitution. Variables will **not** be encoded in `requestOrigin`.

```json
"requestOrigin": "${example}/ignore_query",
"requests": {
  "base": "/analytics?a=${account}",
  "pageview": {
    "baseUrl": "${base}&type=pageview"
  },
  "event": {
    "baseUrl": "${base}&type=event",
  }
},
"vars": {
  "example": "https://example.com"
}
```

In this example, outgoing requests will be `https://example.com/analytics?a=${account}&type=pageview` for `pageview` requests and `https://example.com/analytics?a=${account}&type=event` for `event` requests. Notice that the `requestOrigin` value is not encoded and that only the origin is added to `baseUrl`.

Request objects can also have an `origin` property that will override this top-level `requestOrigin` property.

```json
"requestOrigin": "https://example.com",
"requests": {
  "pageview": {
    "origin": "https://newexample.com",
    "baseUrl": "/analytics?type=pageview"
  }
}
```

In this example, the outgoing request will be `https://newexample.com/analytics?type=pageview` for the `pageview` request.

##### Batching configs

To reduce the number of request pings, you can specify batching behaviors in the request configuration. Any [`extraUrlParams`](#extra-url-params) from `triggers` that use the same request are appended to the `baseUrl` of the request.

The batching properties are:

- `batchInterval`: This property specifies the time interval (in seconds) to flush request pings in the batching queue. `batchInterval` can be a number or an array of numbers (the minimum time interval is 200ms). The request will respect every value in the array, and then repeat the last interval value (or the single value) when it reaches the end of the array.

For example, the following config sends out a single request ping every 2 seconds, with one sample request ping looking like `https://example.com/analytics?rc=1&rc=2`.
<<<<<<< HEAD
```json
=======

```javascript
>>>>>>> 19256bd0
"requests": {
  "timer": {
    "baseUrl": "https://example.com/analytics?",
    "batchInterval": 2
  }
}
"triggers": {
  "timer": {
    "on": "timer",
    "request" : "timer",
    "timerSpec": {
      "interval": 1
    },
    "extraUrlParams": {
      "rc": "${requestCount}"
    }
  }
}
```

The following config sends out the first request ping after 1 second and then sends out a request every 3 seconds. The first request ping looks like `https://example.com/analytics?rc=1`, the second request ping looks like `https://example.com/analytics?rc=2&rc=3&rc=4`.
<<<<<<< HEAD
```json
=======

```javascript
>>>>>>> 19256bd0
"requests": {
  "timer": {
    "baseUrl": "https://example.com/analytics?",
    "batchInterval": [1, 3]
  }
}
"triggers": {
  "timer": {
    "on": "timer",
    "request" : "timer",
    "timerSpec": {
      "interval": 1
    },
    "extraUrlParams": {
      "rc": "${requestCount}"
    }
  }
}
```

#### Vars

The `amp-analytics` component defines many basic variables that can be used in requests. A list of all such variables is available in the [`amp-analytics` Variables Guide](./analytics-vars.md). In addition, all of the variables supported by [AMP HTML Substitutions Guide](../../spec/amp-var-substitutions.md) are also supported.

The `vars` configuration object can be used to define new key-value pairs or override existing variables that can be referenced in `request` values. New variables are commonly used to specify publisher specific information. Arrays can be used to specify a list of values that should be URL encoded separately while preserving the comma delimiter.

```json
"vars": {
  "account": "ABC123",
  "countryCode": "tr",
  "tags": ["Swift,Jonathan", "Gulliver's Travels"]
}
```

#### Extra URL Params

The `extraUrlParams` configuration object specifies additional parameters to be included in the request. By default, extra URL params are appended to the query string of a request URL via the usual "&foo=baz" convention.

Here's an example that would append `&a=1&b=2&c=3` to a request:

```json
"extraUrlParams": {
  "a": "1",
  "b": "2",
  "c": "3"
}
```

`extraUrlParams` may be sent via the request body instead of the URL if `useBody` is enabled and the request is sent via the `beacon` or `xhrpost` transport methods. In this case, the parameters are not URL encoded or flattened. See [Use Body for Extra URL Params](#use-body-for-extra-url-params) for more details.

The `extraUrlParamsReplaceMap` attribute specifies a map of keys and values that act as parameters to `String.replace()` to pre-process keys in the `extraUrlParams` configuration. For example, if an `extraUrlParams` configuration defines `"page.title": "The title of my page"` and the `extraUrlParamsReplaceMap` defines `"page.": "_p_"`, then `&_p_title=The%20title%20of%20my%20page%20` will be appended to the request.

`extraUrlParamsReplaceMap` is not required to use `extraUrlParams`. If `extraUrlParamsReplaceMap` is not defined, then no string substitution will happens and the strings defined in `extraUrlParams` are used as-is.

If `useBody` is enabled and the request is sent via the `beacon` or `xhrpost` transport methods, `extraUrlParamsReplaceMap` string substitution will only be performed on the top-level keys in `extraUrlParams`.

#### Triggers

The `triggers` configuration object describes when an analytics request should be sent. The `triggers` attribute contains a key-value pair of trigger-name and trigger-configuration. A trigger-name can be any string comprised of alphanumeric characters (a-zA-Z0-9). Triggers from a configuration with lower precedence are overridden by triggers with the same names from a configuration with higher precedence.

- `on` (required) The event to listen for. Valid values are `render-start`, `ini-load`, `click`, `scroll`, `timer`, `visible`, `hidden`, `user-error`, [`access-*`](../amp-access/amp-access-analytics.md), and [`video-*`](./amp-video-analytics.md)
- `request` (required) Name of the request to send (as specified in the `requests` section).
- `vars` An object containing key-value pairs used to override `vars` defined in the top level config, or to specify vars unique to this trigger.
- `important` can be specified to work with requests that support the batching behavior or the report window. Setting `important` to `true` can help to flush batched request queue with some certain triggers. In this case, it's possible to reduce the request pings number without losing important trigger events. Setting `important` to `true` can also override the request's `reportWindow` value to send out important request pings regardless.
- `selector` and `selectionMethod` can be specified for some triggers, such as `click` and `visible`. See [Element selector](#element-selector) for details.
- `scrollSpec` (required when `on` is set to `scroll`) This configuration is used in conjunction with the `scroll` trigger. Please see below for details.
- `timerSpec` (required when `on` is set to `timer`) This configuration is used in conjunction with the `timer` trigger. Please see below for details.
- `sampleSpec` This object is used to define how the requests can be sampled before they are sent. This setting allows sampling based on random input or other platform supported vars. The object contains configuration to specify an input that is used to generate a hash and a threshold that the hash must meet.
  - `sampleOn` This string template is expanded by filling in the platform variables and then hashed to generate a number for the purposes of the sampling logic described under threshold below.
  - `threshold` This configuration is used to filter out requests that do not meet particular criteria: For a request to go through to the analytics vendor, the following logic should be true `HASH(sampleOn) < threshold`.
- `videoSpec` (used when `on` is set to `video-*`) This configuration is used in conjunction with the [`video-*`](./amp-video-analytics.md) triggers.

As an example, the following configuration can be used to sample 50% of the requests based on random input or at 1% based on client id.

```json
"triggers": {
  "sampledOnRandom": {
    "on": "visible",
    "request": "request",
    "sampleSpec": {
      "sampleOn": "${random}",
      "threshold": 50
    }
  },
  "sampledOnClientId": {
    "on": "visible",
    "request": "request",
    "sampleSpec": {
      "sampleOn": "${clientId(cookieName)}",
      "threshold": 1
    }
  }
}
```

##### Element selector

Some triggers such as `click` and `visible` allow specifying an single element or a collection of elements using the selector properties. Different triggers can apply different limitations and interpretations on selected elements, such as whether a selector applies to all matched elements or the first one, or which elements can be matched: all or only AMP elements. See the documentation for each relevant trigger for more details.

The selector properties are:

- `selector` This property is used to find an element or a collection of elements using CSS/DOM query. The semantics of how the element is matched can be changed using `selectionMethod`. The value of this property can be one of:
  - a valid CSS selector, e.g. `#ad1` or `amp-ad`.
  - `:root` - a special selector that matches the document root.
- `selectionMethod` When specified, this property can have one of two values: `scope` or `closest`. `scope` allows selection of element within the parent element of `amp-analytics` tag. `closest` searches for the closest ancestor of the `amp-analytics` tag that satisfies the given selector. The default value is `scope`.

##### Embed render start trigger

AMP elements that embed other documents in iframes (e.g., ads) may report a render start event (`"on": "render-start"`). This event
is typically emitted as soon as it's possible to confirm that rendering of the embedded document has started. Consult the documentation of a particular AMP element to see whether it emits this event.

The trigger for the embed element must include a [`selector`](#element-selector) that points to the embedding element:
<<<<<<< HEAD
```json
=======

```javascript
>>>>>>> 19256bd0
"triggers": {
  "renderStart": {
    "on": "render-start",
    "request": "request",
    "selector": "#embed1"
  }
}
```

The render start event is also emitted by the document itself and can be configured as:
<<<<<<< HEAD
```json
=======

```javascript
>>>>>>> 19256bd0
"triggers": {
  "renderStart": {
    "on": "render-start",
    "request": "request"
  }
}
```

##### Initial load trigger

The initial load event (`"on": "ini-load"`) is triggered when the initial contents of an AMP element or an AMP document have been loaded.

The "initial load" is defined in relationship to the container and its initial size.
More specifically:

- For a document: all elements in the first viewport.
- For an embed element: all content elements in the embed document that are positioned within the initial size of the embed element.
- For a simple AMP element (e.g. `amp-img`): the resources itself, such as an image or a video.

The trigger for an embed or an AMP element must include a [`selector`](#element-selector) that points to the element:
<<<<<<< HEAD
```json
=======

```javascript
>>>>>>> 19256bd0
"triggers": {
  "iniLoad": {
    "on": "ini-load",
    "request": "request",
    "selector": "#embed1"
  }
}
```

The initial load event is also emitted by the document itself and can be configured as:
<<<<<<< HEAD
```json
=======

```javascript
>>>>>>> 19256bd0
"triggers": {
  "iniLoad": {
    "on": "ini-load",
    "request": "request"
  }
}
```

##### Page and element visibility trigger

Use the page visibility trigger (`"on": "visible"`) to fire a request when the page becomes visible. The firing of this trigger can be configured using `visibilitySpec`.

```json
"triggers": {
  "defaultPageview": {
    "on": "visible",
    "request": "pageview"
  }
}
```

The element visibility trigger can be configured for any AMP element or a document root using [`selector`](#element-selector). The trigger will fire when the specified element matches the visibility parameters that can be customized using the `visibilitySpec`.

```json
"triggers": {
  "defaultPageview": {
    "on": "visible",
    "request": "elementview",
    "selector": "#ad1",
    "visibilitySpec": {/* optional visibility spec */}
  }
}
```

Notice that selector can be used to only specify a single element, not a collection. The element can be either an [AMP extended element](https://github.com/ampproject/amphtml/blob/master/spec/amp-tag-addendum.md#amp-specific-tags) or a document root.

The element visibility trigger waits for the signal specified by the `waitFor` property in `visibilitySpec` before tracking element visibility. If `waitFor` is not specified, it waits for element's [`ini-load`](#initial-load-trigger) signal. See `waitFor` docs for more details.
If `reportWhen` is specified, the trigger waits for that signal before sending the event. This is useful, for example, in sending analytics events when the page is closed.

##### Error trigger

The user error event (`"on": "user-error"`) is triggered when an error occurs that is attributable to the author of the page or to software that is used in publishing the page. This includes, but not limited to, misconfiguration of an AMP component, misconfigured ads, or failed assertions. User errors are also reported in the developer console.

```json
"triggers": {
  "userError": {
    "on": "user-error",
    "request": "error"
  }
}
```

NOTE: There is a [known issue](https://github.com/ampproject/amphtml/issues/10891) that it still reports errors from A4A iframe embeds, which are irrelevant to the page.

<strong><a id="visibility-spec"></a>Visibility Spec</strong>

The `visibilitySpec` is a set of conditions and properties that can be applied to `visible` or `hidden` triggers to change when they fire. If multiple properties are specified, they must all be true in order for a request to fire. Configuration properties supported in `visibilitySpec` are:

- `waitFor`: This property indicates that the visibility trigger should wait for a certain signal before tracking visibility. The supported values are `none`, `ini-load` and `render-start`. If `waitFor` is undefined, it is defaulted to [`ini-load`](#initial-load-trigger) when selector is specified, or to `none` otherwise.
- `reportWhen`: This property indicates that the visibility trigger should wait for a certain signal before sending the trigger. The only supported value is `documentExit`. `reportWhen` and `repeat` may not both be used in the same visibilitySpec. Note that when `reportWhen` is specified, the report will be sent at the time of the signal even if visibility requirements are not met at that time or have not been met previously. Any relevant variables (`totalVisibleTime`, etc.) will be populated according to the visibility requirements in this `visibilitySpec`.
- `continuousTimeMin` and `continuousTimeMax`: These properties indicate that a request should be fired when (any part of) an element has been within the viewport for a continuous amount of time that is between the minimum and maximum specified times. The times are expressed in milliseconds. The `continuousTimeMin` is defaulted to 0 when not specified.
- `totalTimeMin` and `totalTimeMax`: These properties indicate that a request should be fired when (any part of) an element has been within the viewport for a total amount of time that is between the minimum and maximum specified times. The times are expressed in milliseconds. The `totalTimeMin` is defaulted to 0 when not specified.
- `visiblePercentageMin` and `visiblePercentageMax`: These properties indicate that a request should be fired when the proportion of an element that is visible within the viewport is between the minimum and maximum specified percentages. Percentage values between 0 and 100 are valid. Note that the upper bound (`visiblePercentageMax`) is inclusive. The lower bound (`visiblePercentageMin`) is exclusive, unless both bounds are set to 0 or both are set to 100. If both bounds are set to 0, then the trigger fires when the element is not visible. If both bounds are set to 100, the trigger fires when the element is fully visible. When these properties are defined along with other timing related properties, only the time when these properties are met are counted. The default values for `visiblePercentageMin` and `visiblePercentageMax` are 0 and 100, respectively.
- `repeat`: If this property is set to `true`, the trigger fires each time that the `visibilitySpec` conditions are met. In the following example, if the element is scrolled to 51% in view, then 49%, then 51% again, the trigger fires twice. However, if `repeat` was `false`, the trigger fires once. The default value of `repeat` is `false`. `reportWhen` and `repeat` may not both be used in the same visibilitySpec.

```json
"visibilitySpec": {
  "visiblePercentageMin": 50,
  "repeat": true
}
```

`visiblePercentageThresholds` may be used as a shorthand for creating multiple `visibilitySpec` instances that differ only in `visiblePercentageMin` and `visiblePercentageMax`. For example the following are equivalent:

```json
// Two triggers with visibilitySpecs that only differ in visiblePercentageMin and visiblePercentageMax:
"triggers": {
  "pageView_30_to_40": {
    "on": "visible",
    "request": "pageview",
    "selector": "#ad1",
    "visibilitySpec": {
      "visiblePercentageMin": 30,
      "visiblePercentageMax": 40,
      "continuousTimeMin": 1000
    }
  },
  "pageView_40_to_50": {
    "on": "visible",
    "request": "pageview",
    "selector": "#ad1",
    "visibilitySpec": {
      "visiblePercentageMin": 40,
      "visiblePercentageMax": 50,
      "continuousTimeMin": 1000
    }
  }
}

// A single trigger equivalent to both of the above:
"triggers": {
  "pageView": {
    "on": "visible",
    "request": "pageview",
    "selector": "#ad1",
    "visibilitySpec": {
      "visiblePercentageThresholds": [[30, 40], [40, 50]],
      "continuousTimeMin": 1000
    }
  }
}
```

In addition to the conditions above, `visibilitySpec` also enables certain variables which are documented [here](./analytics-vars.md#visibility-variables).

```json
"triggers": {
  "defaultPageview": {
    "on": "visible",
    "request": "pageview",
    "selector": "#ad1",
    "visibilitySpec": {
      "waitFor": "ini-load",
      "reportWhen": "documentExit",
      "visiblePercentageMin": 20,
      "totalTimeMin": 500,
      "continuousTimeMin": 200
    }
  }
}
```

In addition to the variables provided as part of triggers you can also specify additional / overrides for [variables as data attribute](./analytics-vars.md#variables-as-data-attribute). If used, these data attributes have to be part of element specified as the [`selector`](#element-selector).

##### Click trigger

Use the click trigger (`"on": "click"`) to fire a request when a specified element is clicked. Use [`selector`](#element-selector) to control which elements will cause this request to fire. The trigger will fire for all elements matched by the specified selector.

```json
"vars": {
  "id1": "#socialButtonId",
  "id2": ".shareButtonClass"
},
"triggers": {
  "anchorClicks": {
    "on": "click",
    "selector": "a, ${id1}, ${id2}",
    "request": "event",
    "vars": {
      "eventId": 128
    }
  }
}
```

In addition to the variables provided as part of triggers you can also specify additional / overrides for [variables as data attribute](./analytics-vars.md#variables-as-data-attribute). If used, these data attributes have to be part of element specified as the `selector`

##### Scroll trigger

Use the scroll trigger (`"on": "scroll"`) to fire a request under certain conditions when the page is scrolled. This trigger provides [special vars](./analytics-vars.md#interaction) that indicate the boundaries that triggered a request to be sent. Use `scrollSpec` to control when this will fire:

- `scrollSpec` This object can contain `verticalBoundaries` and `horizontalBoundaries`. At least one of the two properties is required for a scroll event to fire. The values for both of the properties should be arrays of numbers containing the boundaries on which a scroll event is generated. For instance, in the following code snippet, the scroll event will be fired when page is scrolled vertically by 25%, 50% and 90%. Additionally, the event will also fire when the page is horizontally scrolled to 90% of scroll width. To keep the page performant, the scroll boundaries are rounded to the nearest multiple of `5`.

```json
"triggers": {
  "scrollPings": {
    "on": "scroll",
    "scrollSpec": {
      "verticalBoundaries": [25, 50, 90],
      "horizontalBoundaries": [90]
    },
    "request": "event"
  }
}
```

##### Timer trigger

Use the timer trigger (`"on": "timer"`) to fire a request on a regular time interval. Use `timerSpec` to control when this will fire:

- `timerSpec` Specification for triggers of type `timer`. Unless a `startSpec` is specified, the timer will trigger immediately (by default, can be unset) and then at a specified interval thereafter.
  - `interval` Length of the timer interval, in seconds.
  - `maxTimerLength` Maximum duration for which the timer will fire, in seconds. An addtional request will be triggered when the `maxTimerLength` has been reached. The default is 2 hours. When a `stopSpec` is present, but no maxTimerLength is specified, the default will be infinity.
  - `immediate` trigger timer immediately or not. Boolean, defaults to true

```json
"triggers": {
  "pageTimer": {
    "on": "timer",
    "timerSpec": {
      "interval": 10,
      "maxTimerLength": 600
    },
    "request": "pagetime"
  }
}
```

To configure a timer which times user events use:

- `startSpec` Specification for triggering when a timer starts. Use the value of `on` and `selector` to track specific events. A config with a `startSpec` but no `stopSpec` will only stop after `maxTimerLength` has been reached.
- `stopSpec` Specification for triggering when a timer stops. A config with a `stopSpec` but no `startSpec` will start immediately but only stop on the specified event.

```json
"triggers": {
  "videoPlayTimer": {
    "on": "timer",
    "timerSpec": {
      "interval": 5,
      "startSpec": {
        "on": "video-play",
        "selector": "amp-video"
      },
      "stopSpec": {
        "on": "video-pause",
        "selector": "amp-video"
      }
    },
    "request": "videoRequest"
  }
}
```

See the spec on [triggers](#triggers) for details on creating nested timer triggers. Note that using a timer trigger to start or stop a timer is not allowed.

##### Hidden trigger

Use the hidden trigger (`"on": "hidden"`) to fire a request when the page becomes hidden.

```json
"triggers": {
  "defaultPageview": {
    "on": "hidden",
    "request": "pagehide"
  }
}
```

A [`visibilitySpec`](#visibility-spec) can be included so that a request is only fired if the visibility duration conditions are satisfied.

```json
"triggers": {
  "defaultPageview": {
    "on": "hidden",
    "request": "pagehide",
    "visibilitySpec": {
      "selector": "#anim-id",
      "visiblePercentageMin": 20,
      "totalTimeMin": 3000
    }
  }
}
```

The above configuration translates to:

> When page becomes hidden, fire a request if the element #anim-id has been visible (more than 20% area in viewport) for more than 3s in total.

##### Access triggers

AMP Access system issues numerous events for different states in the access flow. For details on access triggers (`"on": "access-*"`), see [AMP Access and Analytics](../amp-access/amp-access-analytics.md).

##### Video analytics triggers

Video analytics provides several triggers (`"on": "video-*"`) that publishers can use to track different events occurring during a video's lifecycle. More details are available in [AMP Video Analytics](./amp-video-analytics.md).

#### Transport

The `transport` configuration object specifies how to send a request. The value is an object with fields that
indicate which transport methods are acceptable.

- `beacon` Indicates [`navigator.sendBeacon`](https://developer.mozilla.org/en-US/docs/Web/API/Navigator/sendBeacon) can be used to transmit the request. This will send a POST request with credentials. The request will be sent with an empty body unless `useBody` is true. See [Use Body for Extra URL Params](#use-body-for-extra-url-params) for more information about `useBody`.
- `xhrpost` Indicates `XMLHttpRequest` can be used to transmit the request. This will send a POST request with credentials. The request will be sent with an empty body unless `useBody` is true. See [Use Body for Extra URL Params](#use-body-for-extra-url-params) for more information about `useBody`.
- `image` Indicates the request can be sent by generating an `Image` tag. This will send a GET request. To suppress console warnings due to empty responses or request failures, set `"image": {"suppressWarnings": true}`.

MRC-accredited vendors may utilize a fourth transport mechanism, "iframe transport", by adding a URL string to iframe-transport-vendors.js. This indicates that an iframe should be created, with its `src` attribute set to this URL, and requests will be sent to that iframe via `window.postMessage()`. In this case, requests need not be full-fledged URLs. `iframe` may only be specified in `iframe-transport-vendors.js`, not inline within the `amp-analytics` tag, nor via remote configuration. Furthermore, the vendor frame may send a response, to be used by amp-ad-exit. See [analytics-iframe-transport-remote-frame.html](https://github.com/ampproject/amphtml/blob/master/examples/analytics-iframe-transport-remote-frame.html) and [fake_amp_ad_with_iframe_transport.html](https://github.com/ampproject/amphtml/blob/master/extensions/amp-ad-network-fake-impl/0.1/data/fake_amp_ad_with_iframe_transport.html): the former file sends a response JSON object of {'collected-data': 'abc'}, and the latter file uses that object to substitute 'abc' for 'bar\_' in finalUrl.

If more than one of the above transport methods are enabled, the precedence is `iframe` > `beacon` > `xhrpost` > `image`. Only one transport method will be used, and it will be the highest precedence one that is permitted and available. If the client's user agent does not support a method, the next highest precedence method enabled will be used. By default, all four methods above are enabled.

In the example below, an `iframe` URL is not specified, and `beacon` and `xhrpost` are set to `false`, so they will not be used even though they have higher precedence than `image`. `image` would be set `true` by default, but it is explicitly declared here. If the client's user agent supports the `image` method, then it will be used; otherwise, no request would be sent.

```json
"transport": {
  "beacon": false,
  "xhrpost": false,
  "image": true
}
```

To learn more, see [this example that implements iframe transport client API](https://github.com/ampproject/amphtml/blob/master/examples/analytics-iframe-transport-remote-frame.html) and [this example page that incorporates that iframe](https://github.com/ampproject/amphtml/blob/master/examples/analytics-iframe-transport.amp.html). The example loads a [fake ad](https://github.com/ampproject/amphtml/blob/master/extensions/amp-ad-network-fake-impl/0.1/data/fake_amp_ad_with_iframe_transport.html), which contains the `amp-analytics` tag. Note that the fake ad content includes some extra configuration instructions that must be followed.

##### Use Body for Extra URL Params

The `useBody` configuration option indicates whether or not to include `extraUrlParams` in the POST request body instead of in the URL as URL-encoded query parameters.

`useBody` is only available for the `beacon` and `xhrpost` transport methods. If `useBody` is true and used in conjunction with either of these transport methods, `extraUrlParams` are sent in the POST request body. Otherwise, the request is sent with an empty body and the `extraUrlParams` are included as URL parameters.

With `useBody`, you can include nested objects in `extraUrlParams`. However, if the request falls back to other transport options that don't support `useBody` (e.g. `image`), then those nested objects will be stringified into the URL as `[object Object]`.

```json
"transport": {
  "beacon": true,
  "xhrpost": true,
  "useBody": true,
  "image": false
}
```

##### Referrer Policy

Referrer policy can be specified as `referrerPolicy` field in the `transport` config. Currently only `no-referrer` is supported.
Referrer policy is only available for `image` transport. If `referrerPolicy: no-referrer` is specified, the `beacon` & `xhrpost` transports are overridden to `false`.

```json
"transport": {
  "beacon": false,
  "xhrpost": false,
  "image": true,
  "referrerPolicy": "no-referrer"
}
```

#### Linkers

The `linkers` feature is used to enable cross domain ID syncing. `amp-analytics` will use a [configuration object](./linker-id-forwarding.md#format) to create a "linker string" which will be appended to the specified outgoing links on the page as URL param. When a user clicks on one of these links, the destination page will read the linker string from the URL param to perform ID syncing. This is typically used to join user sessions across an AMP proxy domain and publisher domain.

Details on setting up your linker configuration are outlined in [Linker ID Forwarding](./linker-id-forwarding.md)

If you need to ingest this parameter, information on how this parameter is created is illustrated in [Linker ID Receiving](./linker-id-receiving.md).

#### Cookies

The `cookies` feature supports writing cookies to the origin domain by extracting [`QUERY_PARAM`](https://github.com/ampproject/amphtml/blob/master/spec/amp-var-substitutions.md#query-parameter) and [`LINKER_PARAM`](./linker-id-receiving.md#linker-param) information from the document url. It can be used along with `linkers` features to perform ID syncing from the AMP proxied domain to AMP pages on a publisher's domain.

Details on setting up the `cookies` configuration can be found at [Receiving Linker Params on AMP Pages](./linker-id-receiving.md#receiving-linker-params-on-amp-pages)

## Validation

See [amp-analytics rules](https://github.com/ampproject/amphtml/blob/master/extensions/amp-analytics/validator-amp-analytics.protoascii) in the AMP validator specification.

### Valid attributes for `<amp-analytics>`

These are the valid attributes for the `amp-analytics` component:

**type**

Specifies the type of vendor. For details, see the list of [Analytics vendors](https://amp.dev/documentation/guides-and-tutorials/optimize-measure/configure-analytics/analytics-vendors).

Example:

```html
<amp-analytics
  type="googleanalytics"
  config="https://example.com/analytics.account.config.json"
></amp-analytics>
```

**config**

This is an optional attribute that can be used to load a configuration from a specified remote URL. The URL specified should use the HTTPS scheme. See also the `data-include-credentials` attribute below. The URL may include [AMP URL vars](../../spec/amp-var-substitutions.md). The response must follow the [AMP CORS security guidelines](../../spec/amp-cors-requests.md).

Example:

```html
<amp-analytics
  config="https://example.com/analytics.config.json"
></amp-analytics>
```

**data-credentials**<a name="data-credentials"></a>

If set to `include`, this turns on the ability to read and write cookies on the request specified via the `config` attribute. This is an optional attribute.

**data-consent-notification-id**

If provided, the page will not process analytics requests until an [amp-user-notification](../../extensions/amp-user-notification/amp-user-notification.md) with the given HTML element id is confirmed (accepted) by the user. This is an optional attribute.

## Analytics for AMP components

AMP component developers can implement collection of data using AMP analytics. For more information, please refer to [Implementing analytics for AMP components](./amp-components-analytics.md)<|MERGE_RESOLUTION|>--- conflicted
+++ resolved
@@ -344,12 +344,8 @@
 - `batchInterval`: This property specifies the time interval (in seconds) to flush request pings in the batching queue. `batchInterval` can be a number or an array of numbers (the minimum time interval is 200ms). The request will respect every value in the array, and then repeat the last interval value (or the single value) when it reaches the end of the array.
 
 For example, the following config sends out a single request ping every 2 seconds, with one sample request ping looking like `https://example.com/analytics?rc=1&rc=2`.
-<<<<<<< HEAD
-```json
-=======
-
-```javascript
->>>>>>> 19256bd0
+
+```json
 "requests": {
   "timer": {
     "baseUrl": "https://example.com/analytics?",
@@ -371,12 +367,8 @@
 ```
 
 The following config sends out the first request ping after 1 second and then sends out a request every 3 seconds. The first request ping looks like `https://example.com/analytics?rc=1`, the second request ping looks like `https://example.com/analytics?rc=2&rc=3&rc=4`.
-<<<<<<< HEAD
-```json
-=======
-
-```javascript
->>>>>>> 19256bd0
+
+```json
 "requests": {
   "timer": {
     "baseUrl": "https://example.com/analytics?",
@@ -489,12 +481,8 @@
 is typically emitted as soon as it's possible to confirm that rendering of the embedded document has started. Consult the documentation of a particular AMP element to see whether it emits this event.
 
 The trigger for the embed element must include a [`selector`](#element-selector) that points to the embedding element:
-<<<<<<< HEAD
-```json
-=======
-
-```javascript
->>>>>>> 19256bd0
+
+```json
 "triggers": {
   "renderStart": {
     "on": "render-start",
@@ -505,12 +493,8 @@
 ```
 
 The render start event is also emitted by the document itself and can be configured as:
-<<<<<<< HEAD
-```json
-=======
-
-```javascript
->>>>>>> 19256bd0
+
+```json
 "triggers": {
   "renderStart": {
     "on": "render-start",
@@ -531,12 +515,8 @@
 - For a simple AMP element (e.g. `amp-img`): the resources itself, such as an image or a video.
 
 The trigger for an embed or an AMP element must include a [`selector`](#element-selector) that points to the element:
-<<<<<<< HEAD
-```json
-=======
-
-```javascript
->>>>>>> 19256bd0
+
+```json
 "triggers": {
   "iniLoad": {
     "on": "ini-load",
@@ -547,12 +527,8 @@
 ```
 
 The initial load event is also emitted by the document itself and can be configured as:
-<<<<<<< HEAD
-```json
-=======
-
-```javascript
->>>>>>> 19256bd0
+
+```json
 "triggers": {
   "iniLoad": {
     "on": "ini-load",
