<!---
Copyright 2015 The AMP HTML Authors. All Rights Reserved.

Licensed under the Apache License, Version 2.0 (the "License");
you may not use this file except in compliance with the License.
You may obtain a copy of the License at

      http://www.apache.org/licenses/LICENSE-2.0

Unless required by applicable law or agreed to in writing, software
distributed under the License is distributed on an "AS-IS" BASIS,
WITHOUT WARRANTIES OR CONDITIONS OF ANY KIND, either express or implied.
See the License for the specific language governing permissions and
limitations under the License.
-->

# <a name="amp-analytics"></a>`amp-analytics`

<table>
  <tr>
    <td class="col-fourty"><strong>Description</strong></td>
    <td>Capture analytics data from an AMP document.</td>
  </tr>
  <tr>
    <td class="col-fourty"><strong>Required Script</strong></td>
    <td><code>&lt;script async custom-element="amp-analytics" src="https://cdn.ampproject.org/v0/amp-analytics-0.1.js">&lt;/script></code></td>
  </tr>
  <tr>
    <td class="col-fourty"><strong>Examples</strong></td>
    <td>See AMP By Example's <a href="https://ampbyexample.com/components/amp-analytics/">amp-analytics example</a>.</td>
  </tr>
</table>

[TOC]

## Sending analytics to a vendor or in-house?

Before you start using AMP analytics on your site, you need to decide whether you will you use third-party analytics tools to analyze user engagement, or your own in-house solution.

{% call callout('Read on', type='read') %}
Learn all about AMP analytics in the [Configure Analytics](https://www.ampproject.org/docs/guides/analytics_amp) guide.
{% endcall %}

### Sending data to an analytics vendor <a name="analytics-vendors"></a>

AMP analytics is specifically designed to measure once and report to many. If you are already working with one or more analytics vendors, check the list of [Analytics Vendors](https://www.ampproject.org/docs/guides/analytics/analytics-vendors.html) to see if they’ve integrated their solution with AMP.

For integrated AMP analytics vendors:

1.  In the `<amp-analytics>` tag, add the `type`attribute and set its value to the specified [vendor](https://www.ampproject.org/docs/guides/analytics/analytics-vendors.html).
2. Determine what data you want to capture and track, and specify those details in the configuration data. See the vendor's documentation for  instructions on how to capture analytics data.

If the analytics vendor hasn’t integrated with AMP, reach out to the vendor to ask for their support. We also encourage you to create an issue in the AMP project requesting that the vendor be added. See also [Integrating your analytics tools in AMP HTML](../amp-analytics/integrating-analytics.md). Alternatively, work with your vendor to send the data to their specified URL. Learn more in the [Sending data in-house](#sending-data-in-house) section below.

*Example: Sending data to a third-party analytics provider*

In the following example, analytics data is sent to Nielsen, a third-party analytics provider that has integrated with AMP. Details for configuring analytics data for Nielsen can be found in the [Nielsen](https://engineeringportal.nielsen.com/docs/DCR_Static_Google_AMP_Cloud_API) documentation.

```html
<amp-analytics type="nielsen">
    <script type="application/json">
    {
      "vars": {
        "apid": "XXXXXXXX-XXXX-XXXX-XXXX-XXXXXXXXXXXX",
        "apv": "1.0",
        "apn": "My AMP Website",
        "section": "Entertainment",
        "segA": "Music",
        "segB": "News",
        "segC": "Google AMP"
      }
    }
    </script>
</amp-analytics>
```

### Sending data in-house

If you have your own in-house solution for measuring user engagement, the only thing you will need to integrate AMP analytics with that solution is a URL. This is where you will send the data. You can also send data to various URLs. For example, you can send page view data to one URL, and social engagement data to another URL.


{% call callout('Note', type='note') %}
If your in-house solution involves working with an analytics vendor that hasn't integrated with AMP, work with the vendor to determine what configuration information is required.
{% endcall %}

To send data to a specific URL:

1.  Determine what data you want to capture and track, and [specify those details in the configuration data](#specifying-configuration-data).
2.  In the [`requests`](#requests) configuration object, specify the type of request to track (e.g., pageview, specific triggered events) and the url(s) of where you want to send the tracking data to.

*Example: Sending data to a URL*

Here's a simple example that tracks page views.  Every time a page is visible, the trigger event fires, and sends the pageview data to a defined URL along with a random ID.

```html
<amp-analytics>
<script type="application/json">
{
  "requests": {
    "pageview": "https://foo.com/pixel?RANDOM",
  },
  "triggers": {
    "trackPageview": {
      "on": "visible",
      "request": "pageview"
    }
  }
}
</script>
</amp-analytics>
```

{% call callout('Tip', type='success') %}
For some common tracking use cases (e.g., page views, page clicks, scrolling, etc.) see [Analytics: Use Cases](https://www.ampproject.org/docs/guides/analytics/use_cases).
{% endcall %}


## Specifying configuration data

In the `<amp-analytics>` element, you specify a JSON configuration object that contains the details for what to measure and where to send the analytics data.

The configuration object for `<amp-analytics>` uses the following format:

```javascript
{
  "requests": {
    request-name: request-value,
    ...
  },
  "vars": {
    var-name: var-value,
    ...
  },
  "extraUrlParams": {
    extraurlparam-name: extraurlparam-value,
    ...
  },
  "triggers": {
    trigger-name: trigger-object,
    ...
  },
  "transport": {
    "beacon": *boolean*,
    "xhrpost": *boolean*,
    "image": *boolean*
  }
}
```


### Inline or remote configuration

The configuration data may be specified inline or fetched remotely by specifying a URL in the `config` attribute. Additionally, built-in configuration for popular analytics vendors can be selected by using the `type` attribute.

If configuration data from more than one of these sources is used, the configuration objects (vars, requests and triggers) will
be merged together such that:

1.  Remote configuration takes precedence over in-line configuration and
2.  Inline configuration takes precedence over vendor configuration.


#### Loading remote configuration

To load a remote configuration, in the `<amp-analytics>` element, specify the `config` attribute and the URL for the configuration data. The URL specified should use the HTTPS scheme. The URL may include [AMP URL vars](../../spec/amp-var-substitutions.md). To access cookies, see the [`data-credentials`](#data-credentials) attribute. The response must follow the [AMP CORS security guidelines](../../spec/amp-cors-requests.md).

In this example, we specify the `config` attribute to load the configuration data from the specified URL.

```html
<amp-analytics config="https://example.com/analytics.account.config.json">
```

###  Configuration data objects

####  Requests
The `requests` configuration object specifies the URLs used to transmit data to an analytics platform. The `request-name` specifies what request should be sent in response to a particular event (e.g., `pageview`, `event`, etc.) . The `request-value` is an https URL. These values may include placeholder tokens that can reference other requests or variables.

```javascript
"requests": {
  "base": "https://example.com/analytics?a=${account}&u=${canonicalUrl}&t=${title}",
  "pageview": "${base}&type=pageview",
  "event": "${base}&type=event&eventId=${eventId}"
}
```
Some analytics providers have an already-provided configuration, which you use via the `type` attribute. If you are using an analytics provider, you may not need to include requests information. See your vendor documentation to find out if requests need to be configured, and how.

#### Vars

The `amp-analytics` component defines many basic variables that can be used in requests. A list of all such variables is available in the  [`amp-analytics` Variables Guide](./analytics-vars.md). In addition, all of the variables supported by [AMP HTML Substitutions Guide](../../spec/amp-var-substitutions.md) are also supported.

The `vars` configuration object can be used to define new key-value pairs or override existing variables that can be referenced in `request` values. New variables are commonly used to specify publisher specific information.  Arrays can be used to specify a list of values that should be URL encoded separately while preserving the comma delimiter.

```javascript
"vars": {
  "account": "ABC123",
  "countryCode": "tr",
  "tags": ["Swift,Jonathan", "Gulliver's Travels"]
}
```

#### Extra URL Params

The `extraUrlParams` configuration object specifies additional parameters to append to the query string of a request URL via the usual "&foo=baz" convention.

Here's an example that would append `&a=1&b=2&c=3` to a request:

```javascript
"extraUrlParams": {
  "a": "1",
  "b": "2",
  "c": "3"
}
```

The `extraUrlParamsReplaceMap` attribute specifies a map of keys and values that act as parameters to `String.replace()` to pre-process keys in the `extraUrlParams` configuration. For example, if an `extraUrlParams` configuration defines `"page.title": "The title of my page"` and the `extraUrlParamsReplaceMap` defines `"page.": "_p_"`, then `&_p_title=The%20title%20of%20my%20page%20` will be appended to the request.

`extraUrlParamsReplaceMap` is not required to use `extraUrlParams`. If `extraUrlParamsReplaceMap` is not defined, then no string substitution will happens and the strings defined in `extraUrlParams` are used as-is.

#### Triggers

The `triggers` configuration object describes when an analytics request should be sent. The `triggers` attribute contains a key-value pair of trigger-name and  trigger-configuration. A trigger-name can be any string comprised of alphanumeric characters (a-zA-Z0-9). Triggers from a  configuration with lower precedence are overridden by triggers with the same names from a configuration with higher precedence.

<<<<<<< HEAD
  - `on` (required) The event to listene for. Valid values are `render-start`, `ini-load`, `visible`, `click`, `scroll`, `timer`, `hidden`, and `user-error`.
=======
  - `on` (required) The event to listener for. Valid values are `render-start`, `ini-load`, `click`, `scroll`, `timer`, `visible`, `hidden`, [`access-*`](../amp-access/amp-access-analytics.md), and [`video-*`](./amp-video-analytics.md)
>>>>>>> dbd6399f
  - `request` (required) Name of the request to send (as specified in the `requests` section).
  - `vars` An object containing key-value pairs used to override `vars` defined in the top level config, or to specify vars unique to this trigger.
  - `selector` and `selectionMethod` can be specified for some triggers, such as `click` and `visible`. See [Element selector](#element-selector) for details.
  - `scrollSpec` (required when `on` is set to `scroll`) This configuration is used in conjunction with the `scroll` trigger. Please see below for details.
  - `timerSpec` (required when `on` is set to `timer`) This configuration is used in conjunction with the `timer` trigger. Please see below for details.
  - `sampleSpec` This object is used to define how the requests can be sampled before they are sent. This setting allows sampling based on random input or other platform supported vars. The object contains configuration to specify an input that is used to generate a hash and a threshold that the hash must meet.
    - `sampleOn` This string template is expanded by filling in the platform variables and then hashed to generate a number for the purposes of the sampling logic described under threshold below.
    - `threshold` This configuration is used to filter out requests that do not meet particular criteria: For a request to go through to the analytics vendor, the following logic should be true `HASH(sampleOn) < threshold`.
  - `videoSpec` (used when `on` is set to `video-*`) This configuration is used in conjunction with the [`video-*`](./amp-video-analytics.md) triggers.

As an example, the following configuration can be used to sample 50% of the requests based on random input or at 1% based on client id.

```javascript
'triggers': {
  'sampledOnRandom': {
    'on': 'visible',
    'request': 'request',
    'sampleSpec': {
      'sampleOn': '${random}',
      'threshold': 50,
    },
  },
  'sampledOnClientId': {
    'on': 'visible',
    'request': 'request',
    'sampleSpec': {
      'sampleOn': '${clientId(cookieName)}',
      'threshold': 1,
    },
  },
},
```


#####  Element selector

Some triggers such as `click` and `visible` allow specifying an single element or a collection of elements using the selector properties. Different triggers can apply different limitations and interpretations on selected elements, such as whether a selector applies to all matched elements or the first one, or which elements can be matched: all or only AMP elements. See the documentation for each relevant trigger for more details.

The selector properties are:
  - `selector` This property is used to find an element or a collection of elements using CSS/DOM query. The semantics of how the element is matched can be changed using `selectionMethod`. The value of this property can be one of:
    - a valid CSS selector, e.g. `#ad1` or `amp-ad`.
    - `:root` - a special selector that matches the document root.
  - `selectionMethod` When specified, this property can have one of two values: `scope` or `closest`. `scope` allows selection of element within the parent element of `amp-analytics` tag. `closest` searches for the closest ancestor of the `amp-analytics` tag that satisfies the given selector. The default value is `scope`.


##### Embed render start trigger

AMP elements that embed other documents in iframes (e.g., ads) may report a render start event (`"on": "render-start"`). This event
is typically emitted as soon as it's possible to confirm that rendering of the embedded document has started. Consult the documentation of a particular AMP element to see whether it emits this event.

The trigger for the embed element must include a [`selector`](#element-selector) that points to the embedding element:
```javascript
"triggers": {
  "renderStart": {
    "on": "render-start",
    "request": "request",
    "selector": "#embed1"
  }
}
```

The render start event is also emitted by the document itself and can be configured as:
```javascript
"triggers": {
  "renderStart": {
    "on": "render-start",
    "request": "request"
  }
}
```

##### Initial load trigger

The initial load event (`"on": "ini-load"`) is triggered when the initial contents of an AMP element or an AMP document have been loaded.

The "initial load" is defined in relationship to the container and its initial size.
More specifically:
 - For a document: all elements in the first viewport.
 - For an embed element: all content elements in the embed document that are positioned within the initial size of the embed element.
 - For a simple AMP element (e.g. `amp-img`): the resources itself, such as an image or a video.

The trigger for an embed or an AMP element must include a [`selector`](#element-selector) that points to the element:
```javascript
"triggers": {
  "iniLoad": {
    "on": "ini-load",
    "request": "request",
    "selector": "#embed1"
  }
}
```

The initial load event is also emitted by the document itself and can be configured as:
```javascript
"triggers": {
  "iniLoad": {
    "on": "ini-load",
    "request": "request"
  }
}
```

##### Page and element visibility trigger

Use the page visibility trigger (`"on": "visible"`) to fire a request when the page becomes visible. The firing of this trigger can be configured using `visibilitySpec`.

```javascript
"triggers": {
  "defaultPageview": {
    "on": "visible",
    "request": "pageview",
  }
}
```

The element visibility trigger can be configured for any AMP element or a document root using [`selector`](#element-selector). The trigger will fire when the specified element matches the visibility parameters that can be customized using the `visibilitySpec`.

```javascript
"triggers": {
  "defaultPageview": {
    "on": "visible",
    "request": "elementview",
    "selector": "#ad1",
    "visibilitySpec": {/* optional visibility spec */}
  }
}
```

Notice that selector can be used to only specify a single element, not a collection. The element can be either an [AMP extended  element](https://github.com/ampproject/amphtml/blob/master/spec/amp-tag-addendum.md#amp-specific-tags) or a document root.

The element visibility trigger waits for the signal specified by the `waitFor` property in `visibilitySpec` before tracking element visibility. If `waitFor` is not specified, it waits for element's [`ini-load`](#initial-load-trigger) signal. See `waitFor` docs for more details.


##### Error trigger

The user error event (`"on": "user-error"`) is triggered when an error occurs that is attributable to the author of the page or to software that is used in publishing the page. This includes, but not limited to, misconfiguration of an AMP component, misconfigured ads, or failed assertions. User errors are also reported in the developer console.

The trigger is intended to exclude errors generated by the A4A iframe embed. NOTE: There is currently a [known issue](https://github.com/ampproject/amphtml/issues/10891) that still allows errors from A4A iframe embeds to be reported.

```javascript
"triggers": {
  "userError": {
    "on": "user-error",
     "request": "error"
  }
}
```

<strong><a id="visibility-spec"></a>Visibility Spec</strong>

The `visibilitySpec` is a set of conditions and properties that can be applied to `visible` or `hidden` triggers to change when they fire. If multiple properties are specified, they must all be true in order for a request to fire. Configuration properties supported in `visibilitySpec` are:
  - `waitFor` This property indicates that the visibility trigger should wait for a certain signal before tracking visibility. The supported values are     `none`, `ini-load` and `render-start`. If `waitFor` is undefined, it is defaulted to [`ini-load`](#initial-load-trigger) when selector is specified, or to `none` otherwise.
  - `continuousTimeMin` and `continuousTimeMax` These properties indicate that a request should be fired when (any part of) an element has been within the viewport for a continuous amount of time that is between the minimum and maximum specified times. The times are expressed in milliseconds. The `continuousTimeMin` is defaulted to 0 when not specified.
  - `totalTimeMin` and `totalTimeMax` These properties indicate that a request should be fired when (any part of) an element has been within the viewport for a total amount of time that is between the minimum and maximum specified times. The times are expressed in milliseconds. The `totalTimeMin` is defaulted to 0 when not specified.
  - `visiblePercentageMin` and `visiblePercentageMax` These properties indicate that a request should be fired when the proportion of an element that is visible within the viewport is between the minimum and maximum specified percentages. Percentage values between 0 and 100 are valid. Note that the lower bound (`visiblePercentageMin`) is inclusive while the upper bound (`visiblePercentageMax`) is not. When these properties are defined along with other timing related properties, only the time when these properties are met are counted. They default to 0 and 100 when not specified.

In addition to the conditions above, `visibilitySpec` also enables certain variables which are documented [here](./analytics-vars.md#visibility-variables).

```javascript
"triggers": {
  "defaultPageview": {
    "on": "visible",
    "request": "pageview",
    "selector": "#ad1",
    "visibilitySpec": {
      "waitFor": "ini-load",
      "visiblePercentageMin": 20,
      "totalTimeMin": 500,
      "continuousTimeMin": 200
    }
  }
}
```

In addition to the variables provided as part of triggers you can also specify additional / overrides for [variables as data attribute](./analytics-vars.md#variables-as-data-attribute). If used, these data attributes have to be part of element specified as the [`selector`](#element-selector).


##### Click trigger

Use the click trigger (`"on": "click"`) to fire a request when a specified element is clicked. Use [`selector`](#element-selector) to control which elements will cause this request to fire. The trigger will fire for all elements matched by the specified selector.

```javascript
"vars": {
  "id1": "#socialButtonId",
  "id2": ".shareButtonClass"
},
"triggers": {
  "anchorClicks": {
    "on": "click",
    "selector": "a, ${id1}, ${id2}",
    "request": "event",
    "vars": {
      "eventId": 128
    }
  }
}
```

In addition to the variables provided as part of triggers you can also specify additional / overrides for [variables as data attribute](./analytics-vars.md#variables-as-data-attribute). If used, these data attributes have to be part of element specified as the `selector`


##### Scroll trigger
Use the scroll trigger (`"on": "scroll"`) to fire a request under certain conditions when the page is scrolled. This trigger provides [special vars](./analytics-vars.md#interaction) that indicate the boundaries that triggered a request to be sent. Use `scrollSpec` to control when this will fire:
  - `scrollSpec` This object can contain `verticalBoundaries` and `horizontalBoundaries`. At least one of the two properties is required for a scroll event to fire. The values for both of the properties should be arrays of numbers containing the boundaries on which a scroll event is generated. For instance, in the following code snippet, the scroll event will be fired when page is scrolled vertically by 25%, 50% and 90%. Additionally, the event will also fire when the page is horizontally scrolled to 90% of scroll width. To keep the page performant, the scroll boundaries are rounded to the nearest multiple of `5`.


```javascript
"triggers": {
  "scrollPings": {
    "on": "scroll",
    "scrollSpec": {
      "verticalBoundaries": [25, 50, 90],
      "horizontalBoundaries": [90]
    },
    "request": "event"
  }
}
```

##### Timer trigger
Use the timer trigger (`"on": "timer"`) to fire a request on a regular time interval. Use `timerSpec` to control when this will fire:
  - `timerSpec` Specification for triggers of type `timer`. The timer will trigger immediately (by default, can be unset) and then at a specified interval thereafter.
    - `interval` Length of the timer interval, in seconds.
    - `maxTimerLength` Maximum duration for which the timer will fire, in seconds.
    - `immediate` trigger timer immediately or not. Boolean, defaults to true

```javascript
"triggers": {
  "pageTimer": {
    "on": "timer",
    "timerSpec": {
      "interval": 10,
      "maxTimerLength": 600
    },
    "request": "pagetime"
  }
}
```

##### Hidden trigger

Use the hidden trigger (`"on": "hidden"`) to fire a request when the page becomes hidden.

```javascript
"triggers": {
  "defaultPageview": {
    "on": "hidden",
    "request": "pagehide",
  }
}
```

A [`visibilitySpec`](#visibility-spec) can be included so that a request is only fired if the visibility duration conditions are satisfied.
```json
"triggers": {
  "defaultPageview": {
    "on": "hidden",
    "request": "pagehide",
    "visibilitySpec": {
      "selector": "#anim-id",
      "visiblePercentageMin": 20,
      "totalTimeMin": 3000,
    }
  }
}
```
The above configuration translates to:
> When page becomes hidden, fire a request if the element #anim-id has been visible (more than 20% area in viewport) for more than 3s in total.


##### Access triggers

AMP Access system issues numerous events for different states in the access flow. For details on access triggers (`"on": "access-*"`), see [AMP Access and Analytics](../amp-access/amp-access-analytics.md).


#### Video analytics triggers

Video analytics provides several triggers (`"on": "video-*"`) that publishers can use to track different events occurring during a video's lifecycle. More details are available in [AMP Video Analytics](./amp-video-analytics.md).


#### Transport

The `transport` configuration object specifies how to send a request. The value is an object with fields that
indicate which transport methods are acceptable.

  - `beacon` Indicates [`navigator.sendBeacon`](https://developer.mozilla.org/en-US/docs/Web/API/Navigator/sendBeacon)  can be used to transmit the request. This will send a POST request, with credentials, and an empty body.
  - `xhrpost` Indicates `XMLHttpRequest` can be used to transmit the request. This will send a POST request, with credentials, and an empty body.
  - `image` Indicates the request can be sent by generating an `Image` tag. This will send a GET request.

If more than one of the above transport methods are enabled, the precedence is `beacon` > `xhrpost` > `image`. Only one transport method will be used, and it will be the highest precedence one that is permitted and available. If the client's user agent does not support a method, the next highest precedence method enabled will be used. By default, all three methods above are enabled.

In the example below, `beacon` and `xhrpost` are set to `false`, so they will not be used even though they have higher precedence than `image`. `image` would be set `true` by default, but it is explicitly declared here. If the client's user agent supports the `image` method, then it will be used; otherwise, no request would be sent.

```javascript
"transport": {
  "beacon": false,
  "xhrpost": false,
  "image": true
}
```

## Validation

See [amp-analytics rules](https://github.com/ampproject/amphtml/blob/master/extensions/amp-analytics/validator-amp-analytics.protoascii) in the AMP validator specification.

### Valid attributes for `<amp-analytics>`

These are the valid attributes for the `amp-analytics` component:


**type**

Specifies the type of vendor.  For details, see the list of [Analytics vendors](https://www.ampproject.org/docs/guides/analytics/analytics-vendors.html).

Example:

```html
<amp-analytics type="googleanalytics" config="https://example.com/analytics.account.config.json"></amp-analytics>
```

**config**

This is an optional attribute that can be used to load a configuration from a specified remote URL. The URL specified should use the HTTPS scheme. See also the `data-include-credentials` attribute below. The URL may include [AMP URL vars](../../spec/amp-var-substitutions.md). The response must follow the [AMP CORS security guidelines](../../spec/amp-cors-requests.md).

Example:

```html
<amp-analytics config="https://example.com/analytics.config.json"></amp-analytics>
```

**data-credentials**<a name="data-credentials"></a>

If set to `include`, this turns on the ability to read and write cookies on the request specified via the `config` attribute. This is an optional attribute.

**data-consent-notification-id**

If provided, the page will not process analytics requests until an [amp-user-notification](../../extensions/amp-user-notification/amp-user-notification.md) with the given HTML element id is confirmed (accepted) by the user. This is an optional attribute.<|MERGE_RESOLUTION|>--- conflicted
+++ resolved
@@ -219,11 +219,7 @@
 
 The `triggers` configuration object describes when an analytics request should be sent. The `triggers` attribute contains a key-value pair of trigger-name and  trigger-configuration. A trigger-name can be any string comprised of alphanumeric characters (a-zA-Z0-9). Triggers from a  configuration with lower precedence are overridden by triggers with the same names from a configuration with higher precedence.
 
-<<<<<<< HEAD
-  - `on` (required) The event to listene for. Valid values are `render-start`, `ini-load`, `visible`, `click`, `scroll`, `timer`, `hidden`, and `user-error`.
-=======
-  - `on` (required) The event to listener for. Valid values are `render-start`, `ini-load`, `click`, `scroll`, `timer`, `visible`, `hidden`, [`access-*`](../amp-access/amp-access-analytics.md), and [`video-*`](./amp-video-analytics.md)
->>>>>>> dbd6399f
+  - `on` (required) The event to listen for. Valid values are `render-start`, `ini-load`, `click`, `scroll`, `timer`, `visible`, `hidden`, `user-error`, [`access-*`](../amp-access/amp-access-analytics.md), and [`video-*`](./amp-video-analytics.md)
   - `request` (required) Name of the request to send (as specified in the `requests` section).
   - `vars` An object containing key-value pairs used to override `vars` defined in the top level config, or to specify vars unique to this trigger.
   - `selector` and `selectionMethod` can be specified for some triggers, such as `click` and `visible`. See [Element selector](#element-selector) for details.
