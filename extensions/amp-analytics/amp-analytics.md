<!---
Copyright 2015 The AMP HTML Authors. All Rights Reserved.

Licensed under the Apache License, Version 2.0 (the "License");
you may not use this file except in compliance with the License.
You may obtain a copy of the License at

      http://www.apache.org/licenses/LICENSE-2.0

Unless required by applicable law or agreed to in writing, software
distributed under the License is distributed on an "AS-IS" BASIS,
WITHOUT WARRANTIES OR CONDITIONS OF ANY KIND, either express or implied.
See the License for the specific language governing permissions and
limitations under the License.
-->

# <a name="amp-analytics"></a>`amp-analytics`

<table>
  <tr>
    <td class="col-fourty"><strong>Description</strong></td>
    <td>Capture analytics data from an AMP document.</td>
  </tr>
  <tr>
    <td class="col-fourty"><strong>Required Script</strong></td>
    <td><code>&lt;script async custom-element="amp-analytics" src="https://cdn.ampproject.org/v0/amp-analytics-0.1.js">&lt;/script></code></td>
  </tr>
  <tr>
    <td class="col-fourty"><strong>Examples</strong></td>
    <td><a href="https://ampbyexample.com/components/amp-analytics/">Annotated code example for amp-analytics</a></td>
  </tr>
</table>

[TOC]

## Overview

You can use the `<amp-analytics>` element to measure activity on an AMP document. In the `<amp-analytics>` element, you specify a JSON configuration object that contains the details for what to measure and where to send the analytics data. You can send the tracking data to an analytics vendor and/or to a URL. There are many analytics vendors that are pre-configured for `<amp-analytics>`, see [Analytics Vendors](https://www.ampproject.org/docs/guides/analytics/analytics-vendors.html) for details.

**Example**

In the following example, we send analytics data to `https://example.com/analytics` when the AMP document is first loaded, and each time an `<a>` tag is clicked:

```html
<amp-analytics>
<script type="application/json">
{
  "requests": {
    "pageview": "https://example.com/analytics?url=${canonicalUrl}&title=${title}&acct=${account}",
    "event": "https://example.com/analytics?eid=${eventId}&elab=${eventLabel}&acct=${account}"
  },
  "vars": {
    "account": "ABC123"
  },
  "triggers": {
    "trackPageview": {
      "on": "visible",
      "request": "pageview"
    },
    "trackAnchorClicks": {
      "on": "click",
      "selector": "a",
      "request": "event",
      "vars": {
        "eventId": "42",
        "eventLabel": "clicked on a link"
      }
    }
  }
}
</script>
</amp-analytics>
```

<<<<<<< HEAD
## Analytics vendors

By specifying the name of an analytics vendor with the `type` attribute you can quickly configure `amp-analytics` to use the respective product. Additional configuration (such as your user id) may still be necessary.

Here's an example of usage of `type` for a provider called XYZ:

```html
<amp-analytics type="XYZ"> ... </amp-analytics>
```
### Acquia Lift

Type attribute value: `acquialift`

Adds support for Acquia Lift. The `decisionApiUrl`, `accountId` and `siteId` must be specified. More information about Acquia Lift can be found at [https://docs.acquia.com/lift](https://docs.acquia.com/lift).

### Adobe Analytics

Type attribute value: `adobeanalytics`

Adds support for Adobe Analytics. More details for adding Adobe Analytics support can be found at [marketing.adobe.com](https://marketing.adobe.com/resources/help/en_US/sc/implement/accelerated-mobile-pages.html).

### AFS Analytics

Type attribute value: `afsanalytics`

Adds support for AFS Analytics. Additionally, the `websiteid` and `server` variables must be specified. More details for adding AFS Analytics support can be found at [afsanalytics.com](https://www.afsanalytics.com/articles/developers/).

### AT Internet

Type attribute value: `atinternet`

Adds support for AT Internet. More details for adding AT Internet support can be found at [developers.atinternet-solutions.com](http://developers.atinternet-solutions.com/javascript-en/advanced-features-javascript-en/accelerated-mobile-pages-amp-javascript-en/).

### Burt

Type attribute value: `burt`

Adds support for Burt. Additionally, the `trackingKey` variable must be specified. It's also possible to specify the optional variables `category` and `subCategory`.

### Chartbeat

Type attribute value: `chartbeat`

Adds support for Chartbeat. More details for adding Chartbeat support can be found at [support.chartbeat.com](http://support.chartbeat.com/docs/integrations.html#amp).

### ColAnalytics

Type attribute value: `colanalytics`

Adds support for ColAnalytics. Additionally, you must specify a value for `id`.

### Clicky Web Analytics

Type attribute value: `clicky`

Adds support for Clicky Web Analytics. More details for adding Clicky support can be found at [clicky.com](https://clicky.com/help/apps-plugins).

### comScore

Type attribute value: `comscore`

Adds support for comScore Unified Digital Measurement™ pageview analytics. Requires defining *var* `c2` with comScore-provided *c2 id*.

### Cxense

Type attribute value: `cxense`

Adds support for Cxense Insight analytics. Requires defining *var* `siteId` with Cxense-provided *siteId*. More details can be found at [wiki.cxense.com](https://wiki.cxense.com/display/cust/Accelerated+Mobile+Pages+%28AMP%29+integration).

### Gemius

Type attribute value: `gemius`

Adds support for Gemius Audience/Prism analytics. Additionally, the gemius-provided `prefix` and `identifier` variables must be specified. It's also possible to specify the optional variable `extraparams` (key1=value1|key2=value2).

### Google Analytics

Type attribute value: `googleanalytics`

Adds support for Google Analytics. More details for adding Google Analytics support can be found at [developers.google.com](https://developers.google.com/analytics/devguides/collection/amp-analytics/).

### INFOnline / IVW

Type attribute value: `infonline`

Adds support for [INFOnline](https://www.infonline.de) / [IVW](http://www.ivw.de). Requires a copy of [amp-analytics-infonline.html](https://3p.ampproject.net/custom/amp-analytics-infonline.html) on a different subdomain than the including AMP file ([why?](https://github.com/ampproject/amphtml/blob/master/spec/amp-iframe-origin-policy.md)). The file must be served via HTTPS. Example: if your AMP files are hosted on `www.example.com`, then `amp-analytics-infonline.html` needs to be on another subdomain such as `iframe.example.com` or `assets.example.com`.

Additionally, the following variables must be defined:

* `st`: Angebotskennung
* `co`: comment
* `cp`: code
* `url`: HTTPS location of `amp-analytics-infonline.html`

More details for adding INFOnline / IVW support can be found at [www.infonline.de](https://www.infonline.de/downloads/web-mew-und-ctv/).

### Krux

Type attribute value: `krux`

Adds support for Krux.  Configuration details can be found at [help.krux.com](https://konsole.zendesk.com/hc/en-us/articles/216596608).

### Linkpulse

Type attribute value: `linkpulse`

Adds support for Linkpulse. Configuration details can be found at [docs.linkpulse.com](http://docs.linkpulse.com)

### Lotame

Type attribute value: `lotame`

Adds support for Lotame.  More information and configuration details can be found at [mylotame.force.com](https://mylotame.force.com/s/article/Google-AMP).

### Médiamétrie

Type attribute value: `mediametrie`

Adds support for Médiamétrie tracking pages. Requires defining *var* `serial`. Vars `level1` to `level4` are optional.

### Mobify

Type attribute value: `mobify`

Adds support for Mobify. The `projectSlug` must be specified. It's also possible to specify the optional variable `templateName`. More details can be found at [docs.mobify.com/engagement-engine/1.0](http://docs.mobify.com/engagement-engine/1.0/).

### mParticle

Type attribute value: `mparticle`

Adds support for mParticle. More details for adding mParticle support can be found at [docs.mparticle.com](http://docs.mparticle.com/?javascript#amp).

### OEWA

Type attribute value: `oewa`

There is a variation called `oewadirect` wich does not use iframe-ping solution - and has a better client detection, by using AMP CLIENT_ID, this is currently EXPERIMENTAL,
and as of today (01.07.2015) prohibited by the OEWA - as it does not use `oewa2.js`

Adds support for [OEWA](https://www.oewa.at). Requires a copy of [amp-analytics-oewa.html](http://www.oewa.at/fileadmin/downloads/amp-analytics-oewa.html) on a different subdomain than the including AMP file ([why?](https://github.com/ampproject/amphtml/blob/master/spec/amp-iframe-origin-policy.md)). The file must be served via HTTPS. Example: if your AMP files are hosted on `www.example.com`, then `amp-analytics-oewa.html` needs to be on another subdomain such as `oewa-amp.example.com`.

Additionally, the following variables must be defined:

in vars-section:
* `s`: offer
* `cp`: categorypath

in requests-section:
* `url`: HTTPS location of `amp-analytics-oewa.html`

More details for adding ÖWA, support can be found [here](http://www.oewa.at/basic/implementierung).

### Parsely

Type attribute value: `parsely`

Adds support for Parsely. Configuration details can be found at [parsely.com/docs](http://parsely.com/docs/integration/tracking/google-amp.html).

### Piano

Type attribute value: `piano`

Adds support for Piano.  Configuration details can be found at [vx.piano.io](http://vx.piano.io/javascript-tracking-amp).

### Quantcast Measurement

Type attribute value: `quantcast`

Adds support for Quantcast Measurement. More details for adding Quantcast Measurement can be found at [quantcast.com](https://www.quantcast.com/help/guides/)

### Segment

Type attribute value: `segment`

Adds support for segment page views and events.
To see the full list of fields that you can send, see [Segment Spec](https://segment.com/docs/spec/).

### SOASTA mPulse

Type attribute value: `mpulse`

Adds support for [SOASTA mPulse](https://www.soasta.com/mPulse). Configuration details can be found at [docs.soasta.com](http://docs.soasta.com/).

### SimpleReach

Type attribute value: `simplereach`

Adds support for SimpleReach.  Configuration details can be found at [simplereach.com/docs](http://docs.simplereach.com/dev-guide/implementation/google-amp-implementation)

### Snowplow Analytics

Type attribute value: `snowplow`

Adds support for Snowplow Analytics. More details for adding Snowplow Analytics support can be found at [github.com/snowplow/snowplow/wiki](https://github.com/snowplow/snowplow/wiki/Google-AMP-Tracker).

### Webtrekk

Type attribute value: `webtrekk`

Adds support for Webtrekk. Configuration details can be found at [supportcenter.webtrekk.com](https://supportcenter.webtrekk.com/en/public/amp-analytics.html).

### Yandex Metrica

Type attribute value: `metrika`

Adds support for Yandex Metrica.

=======
>>>>>>> 96672821
## Attributes

**type**

Specifies the type of vendor.  For details, see the [Analytics vendors](https://www.ampproject.org/docs/guides/analytics/analytics-vendors.html) page.

**config**

This is an optional attribute that can be used to load a configuration from a specified remote URL. The URL specified should use the HTTPS scheme. See also the `data-include-credentials` attribute below. The URL may include [AMP URL vars](../../spec/amp-var-substitutions.md). The response must follow the [AMP CORS security guidelines](../../spec/amp-cors-requests.md).

Example:

```html
<amp-analytics config="https://example.com/analytics.config.json"></amp-analytics>
<amp-analytics type="googleanalytics" id="analytics1">
<script type="application/json">
{
  "vars": {
    "account": "UA-12345-Y"
  },
  "triggers": {
    "trackPageview": {
      "on": "visible",
      "request": "pageview"
    }
  }
}
</script>
</amp-analytics>
```

{% call callout('Read on', type='read') %}
Learn more about AMP Analytics in the [Deep Dive into AMP Analytics](https://www.ampproject.org/docs/guides/analytics/deep_dive_analytics) guide.
{% endcall %}

## Analytics vendors

See [Analytics Vendors](https://www.ampproject.org/docs/guides/analytics/analytics-vendors.html) for a list of vendors that provide built-in support for `amp-analytics`.

## Configuration

Configuration data may be specified inline (as shown in the example above) or fetched remotely by specifying a URL in the
`config` attribute. Additionally, built-in configuration for popular analytics vendors can be selected by using
the `type` attribute.

If configuration data from more than one of these sources is used, the configuration objects (vars, requests and triggers) will
be merged together such that **(i) remote configuration takes precedence over inline configuration and (ii) inline configuration
takes precedence over vendor configuration**.

The `<amp-analytics>` configuration object uses the following format:

```javascript
{
  "requests": {
    request-name: request-value,
    ...
  },
  "vars": {
    var-name: var-value,
    ...
  },
  "extraUrlParams": {
    extraurlparam-name: extraurlparam-value,
    ...
  },
  "triggers": {
    trigger-name: trigger-object,
    ...
  },
  "transport": {
    "beacon": *boolean*,
    "xhrpost": *boolean*,
    "image": *boolean*
  }
}
```

### Requests
The `requests` configuration object specifies the URLs used to transmit data to an analytics platform. The `request-name` is used
in the trigger configuration to specify what request should be sent in response to a particular event. The `request-value`
is an https URL. These values may include placeholder tokens that can reference other requests or variables.

```javascript
"requests": {
  "base": "https://example.com/analytics?a=${account}&u=${canonicalUrl}&t=${title}",
  "pageview": "${base}&type=pageview",
  "event": "${base}&type=event&eventId=${eventId}"
}
```

### Vars

The `amp-analytics` component defines many basic variables that can be used in requests. A list of all such variables is available in the  [`amp-analytics` Variables Guide](./analytics-vars.md). In addition, all of the variables supported by [AMP HTML Substitutions Guide](../../spec/amp-var-substitutions.md) are also supported.

The `vars` configuration object can be used to define new key-value pairs or override existing variables that can be referenced in `request` values. New variables are commonly used to specify publisher specific information.  Arrays can be used to specify a list of values that should be URL encoded separately while preserving the comma delimiter.

```javascript
"vars": {
  "account": "ABC123",
  "countryCode": "tr",
  "tags": ["Swift,Jonathan", "Gulliver's Travels"]
}
```

### Extra URL Params

The `extraUrlParams` configuration object specifies additional parameters to append to the query string of a request URL via the usual "&foo=baz" convention.

Here's an example that would append `&a=1&b=2&c=3` to a request:

```javascript
"extraUrlParams": {
  "a": "1",
  "b": "2",
  "c": "3"
}
```

The `extraUrlParamsReplaceMap` attribute specifies a map of keys and values that act as parameters to `String.replace()` to pre-process keys in the `extraUrlParams` configuration. For example, if an `extraUrlParams` configuration defines `"page.title": "The title of my page"` and the `extraUrlParamsReplaceMap` defines `"page.": "_p_"`, then `&_p_title=The%20title%20of%20my%20page%20` will be appended to the request.

`extraUrlParamsReplaceMap` is not required to use `extraUrlParams`. If `extraUrlParamsReplaceMap` is not defined, then no string substitution will happens and the strings defined in `extraUrlParams` are used as-is.

### Triggers

The `triggers` configuration object describes when an analytics request should be sent. The `triggers` attribute contains a key-value pair of trigger-name and  trigger-configuration. A trigger-name can be any string comprised of alphanumeric characters (a-zA-Z0-9). Triggers from a  configuration with lower precedence are overridden by triggers with the same names from a configuration with higher precedence.

  - `on` (required) The event to listener for. Valid values are `ini-load`, `visible`, `click`, `scroll`, `timer`, and `hidden`.
  - `request` (required) Name of the request to send (as specified in the `requests` section).
  - `vars` An object containing key-value pairs used to override `vars` defined in the top level config, or to specify vars unique to this trigger.
  - `selector` and `selectionMethod` can be specified for some triggers, such as `click` and `visible`. See [Element selector](#element-selector) for details.
  - `scrollSpec` (required when `on` is set to `scroll`) This configuration is used on conjunction with the `scroll` trigger. Please see below for details.
  - `timerSpec` (required when `on` is set to `timer`) This configuration is used on conjunction with the `timer` trigger. Please see below for details.
  - `sampleSpec` This object is used to define how the requests can be sampled before they are sent. This setting allows sampling based on random input or other platform supported vars. The object contains configuration to specify an input that is used to generate a hash and a threshold that the hash must meet.
    - `sampleOn` This string template is expanded by filling in the platform variables and then hashed to generate a number for the purposes of the sampling logic described under threshold below.
    - `threshold` This configuration is used to filter out requests that do not meet particular criteria: For a request to go through to the analytics vendor, the following logic should be true `HASH(sampleOn) < threshold`.

As an example, the following configuration can be used to sample 50% of the requests based on random input or at 1% based on client id.

```javascript
'triggers': {
  'sampledOnRandom': {
    'on': 'visible',
    'request': 'request',
    'sampleSpec': {
      'sampleOn': '${random}',
      'threshold': 50,
    },
  },
  'sampledOnClientId': {
    'on': 'visible',
    'request': 'request',
    'sampleSpec': {
      'sampleOn': '${clientId(cookieName)}',
      'threshold': 1,
    },
  },
},
```


#####  Element selector

Some triggers such as `click` and `visible` allow specifying an single element or a collection of elements using the selector properties. Different triggers can apply different limitations and interpretations on selected elements, such as whether a selector applies to all matched elements or the first one, or which elements can be matched: all or only AMP elements. See the documentation for each relevant trigger for more details.

The selector properties are:
  - `selector` This property is used to find an element or a collection of elements using CSS/DOM query. The semantics of how the element is matched can be changed using `selectionMethod`. The value of this property can be one of:
    - a valid CSS selector, e.g. `#ad1` or `amp-ad`.
    - `:root` - a special selector that matches the document root.
  - `selectionMethod` When specified, this property can have one of two values: `scope` or `closest`. `scope` allows selection of element within the parent element of `amp-analytics` tag. `closest` searches for the closest ancestor of the `amp-analytics` tag that satisfies the given selector. The default value is `scope`.


#### Embed render start trigger

AMP elements that embed other documents in iframes (e.g., ads) may report a render start event (`"on": "render-start"`). This event
is typically emitted as soon as it's possible to confirm that rendering of the embedded document has started. Consult the documentation of a particular AMP element to see whether it emits this event.

The trigger for the embed element must include a [`selector`](#element-selector) that points to the embedding element:
```javascript
"triggers": {
  "renderStart": {
    "on": "render-start",
    "request": "request",
    "selector": "#embed1"
  }
}
```

The render start event is also emitted by the document itself and can be configured as:
```javascript
"triggers": {
  "renderStart": {
    "on": "render-start",
    "request": "request"
  }
}
```

#### Initial load trigger

The initial load event (`"on": "ini-load"`) is triggered when the initial contents of an AMP element or an AMP document have been loaded.

The "initial load" is defined in relationship to the container and its initial size.
More specifically:
 - For a document: all elements in the first viewport.
 - For an embed element: all content elements in the embed document that are positioned within the initial size of the embed element.
 - For a simple AMP element (e.g. `amp-img`): the resources itself, such as an image or a video.

The trigger for an embed or an AMP element must include a [`selector`](#element-selector) that points to the element:
```javascript
"triggers": {
  "iniLoad": {
    "on": "ini-load",
    "request": "request",
    "selector": "#embed1"
  }
}
```

The initial load event is also emitted by the document itself and can be configured as:
```javascript
"triggers": {
  "iniLoad": {
    "on": "ini-load",
    "request": "request"
  }
}
```

#### Page and element visibility trigger

Use the page visibility trigger (`"on": "visible"`) to fire a request when the page becomes visible. The firing of this trigger can be configured using `visibilitySpec`.

```javascript
"triggers": {
  "defaultPageview": {
    "on": "visible",
    "request": "pageview",
  }
}
```

The element visibility trigger can be configured for any AMP element or a document root using [`selector`](#element-selector). The trigger will fire when the specified element matches the visibility parameters that can be customized using the `visibilitySpec`.

```javascript
"triggers": {
  "defaultPageview": {
    "on": "visible",
    "request": "elementview",
    "selector": "#ad1",
    "visibilitySpec": {/* optional visibility spec */}
  }
}
```

Notice that selector can be used to only specify a single element, not a collection. The element can be either an [AMP extended  element](https://github.xom/ampproject/amphtml/blob/master/spec/amp-tag-addendum.md#amp-specific-tags) or a document root.

The element visibility trigger waits for the signal specified by the `waitFor` property in `visibilitySpec` before tracking element visibility. If `waitFor` is not specified, it waits for element's [`ini-load`](#initial-load-trigger) signal. See `waitFor` docs for more details.


<strong><a id="visibility-spec"></a>Visibility Spec</strong>

The `visibilitySpec` is a set of conditions and properties that can be applied to `visible` or `hidden` triggers to change when they fire. If multiple properties are specified, they must all be true in order for a request to fire. Configuration properties supported in `visibilitySpec` are:
  - `waitFor` This property indicates that the visibility trigger should wait for a certain signal before tracking visibility. The supported values are     `none`, `ini-load` and `render-start`. If `waitFor` is undefined, it is defaulted to [`ini-load`](#initial-load-trigger) when selector is specified, or to `none` otherwise.
  - `continuousTimeMin` and `continuousTimeMax` These properties indicate that a request should be fired when (any part of) an element has been within the viewport for a continuous amount of time that is between the minimum and maximum specified times. The times are expressed in milliseconds. The `continuousTimeMin` is defaulted to 0 when not specified.
  - `totalTimeMin` and `totalTimeMax` These properties indicate that a request should be fired when (any part of) an element has been within the viewport for a total amount of time that is between the minimum and maximum specified times. The times are expressed in milliseconds. The `totalTimeMin` is defaulted to 0 when not specified.
  - `visiblePercentageMin` and `visiblePercentageMax` These properties indicate that a request should be fired when the proportion of an element that is visible within the viewport is between the minimum and maximum specified percentages. Percentage values between 0 and 100 are valid. Note that the lower bound (`visiblePercentageMin`) is inclusive while the upper bound (`visiblePercentageMax`) is not. When these properties are defined along with other timing related properties, only the time when these properties are met are counted. They default to 0 and 100 when not specified.

In addition to the conditions above, `visibilitySpec` also enables certain variables which are documented [here](./analytics-vars.md#visibility-variables).

```javascript
"triggers": {
  "defaultPageview": {
    "on": "visible",
    "request": "pageview",
    "selector": "#ad1",
    "visibilitySpec": {
      "waitFor": "ini-load",
      "visiblePercentageMin": 20,
      "totalTimeMin": 500,
      "continuousTimeMin": 200
    }
  }
}
```

In addition to the variables provided as part of triggers you can also specify additional / overrides for [variables as data attribute](./analytics-vars.md#variables-as-data-attribute). If used, these data attributes have to be part of element specified as the [`selector`](#element-selector).


#### Click trigger

Use the click trigger (`"on": "click"`) to fire a request when a specified element is clicked. Use [`selector`](#element-selector) to control which elements will cause this request to fire. The trigger will fire for all elements matched by the specified selector.

```javascript
"vars": {
  "id1": "#socialButtonId",
  "id2": ".shareButtonClass"
},
"triggers": {
  "anchorClicks": {
    "on": "click",
    "selector": "a, ${id1}, ${id2}",
    "request": "event",
    "vars": {
      "eventId": 128
    }
  }
}
```

In addition to the variables provided as part of triggers you can also specify additional / overrides for [variables as data attribute](./analytics-vars.md#variables-as-data-attribute). If used, these data attributes have to be part of element specified as the `selector`


#### Scroll trigger
Use the scroll trigger (`"on": "scroll"`) to fire a request under certain conditions when the page is scrolled. This trigger provides [special vars](./analytics-vars.md#interaction) that indicate the boundaries that triggered a request to be sent. Use `scrollSpec` to control when this will fire:
  - `scrollSpec` This object can contain `verticalBoundaries` and `horizontalBoundaries`. At least one of the two properties is required for a scroll event to fire. The values for both of the properties should be arrays of numbers containing the boundaries on which a scroll event is generated. For instance, in the following code snippet, the scroll event will be fired when page is scrolled vertically by 25%, 50% and 90%. Additionally, the event will also fire when the page is horizontally scrolled to 90% of scroll width. To keep the page performant, the scroll boundaries are rounded to the nearest multiple of `5`.


```javascript
"triggers": {
  "scrollPings": {
    "on": "scroll",
    "scrollSpec": {
      "verticalBoundaries": [25, 50, 90],
      "horizontalBoundaries": [90]
    },
    "request": "event"
  }
}
```

#### Timer trigger
Use the timer trigger (`"on": "timer"`) to fire a request on a regular time interval. Use `timerSpec` to control when this will fire:
  - `timerSpec` Specification for triggers of type `timer`. The timer will trigger immediately (by default, can be unset) and then at a specified interval thereafter.
    - `interval` Length of the timer interval, in seconds.
    - `maxTimerLength` Maximum duration for which the timer will fire, in seconds.
    - `immediate` trigger timer immediately or not. Boolean, defaults to true

```javascript
"triggers": {
  "pageTimer": {
    "on": "timer",
    "timerSpec": {
      "interval": 10,
      "maxTimerLength": 600
    },
    "request": "pagetime"
  }
}
```

#### Hidden trigger

Use the hidden trigger (`"on": "hidden"`) to fire a request when the page becomes hidden.

```javascript
"triggers": {
  "defaultPageview": {
    "on": "hidden",
    "request": "pagehide",
  }
}
```

A [`visibilitySpec`](#visibility-spec) can be included so that a request is only fired if the visibility duration conditions are satisfied.
```json
"triggers": {
  "defaultPageview": {
    "on": "hidden",
    "request": "pagehide",
    "visibilitySpec": {
      "selector": "#anim-id",
      "visiblePercentageMin": 20,
      "totalTimeMin": 3000,
    }
  }
}
```
The above configuration translates to:
> When page becomes hidden, fire a request if the element #anim-id has been visible (more than 20% area in viewport) for more than 3s in total.


#### Access triggers

AMP Access system issues numerous events for different states in the access flow. For details on access triggers (`"on": "amp-access-*"`), see [AMP Access and Analytics](../amp-access/amp-access-analytics.md).


### Transport

The `transport` configuration object specifies how to send a request. The value is an object with fields that
indicate which transport methods are acceptable.

  - `beacon` Indicates [`navigator.sendBeacon`](https://developer.mozilla.org/en-US/docs/Web/API/Navigator/sendBeacon)  can be used to transmit the request. This will send a POST request, with credentials, and an empty body.
  - `xhrpost` Indicates `XMLHttpRequest` can be used to transmit the request. This will send a POST request, with credentials, and an empty body.
  - `image` Indicates the request can be sent by generating an `Image` tag. This will send a GET request.

If more than one of the above transport methods are enabled, the precedence is `beacon` > `xhrpost` > `image`. Only one transport method will be used, and it will be the highest precedence one that is permitted and available. If the client's user agent does not support a method, the next highest precedence method enabled will be used. By default, all three methods above are enabled.

In the example below, `beacon` and `xhrpost` are set to `false`, so they will not be used even though they have higher precedence than `image`. `image` would be set `true` by default, but it is explicitly declared here. If the client's user agent supports the `image` method, then it will be used; otherwise, no request would be sent.

```javascript
"transport": {
  "beacon": false,
  "xhrpost": false,
  "image": true
}
```

## Attributes

These are the valid attributes for the `amp-analytics` component:


**type**

Specifies the type of vendor.  For details, see the list of [Analytics vendors](https://www.ampproject.org/docs/guides/analytics/analytics-vendors.html).

Example:

```html
<amp-analytics type="googleanalytics" config="https://example.com/analytics.account.config.json"></amp-analytics>
```

**config**

This is an optional attribute that can be used to load a configuration from a specified remote URL. The URL specified should use the HTTPS scheme. See also the `data-include-credentials` attribute below. The URL may include [AMP URL vars](../../spec/amp-var-substitutions.md). The response must follow the [AMP CORS security guidelines](../../spec/amp-cors-requests.md).

Example:

```html
<amp-analytics config="https://example.com/analytics.config.json"></amp-analytics>
```

**data-credentials**

If set to `include`, this turns on the ability to read and write cookies on the request specified via the `config` attribute. This is an optional attribute.

**data-consent-notification-id**

If provided, the page will not process analytics requests until an [amp-user-notification](../../extensions/amp-user-notification/amp-user-notification.md) with the given HTML element id is confirmed (accepted) by the user. This is an optional attribute.

## Validation

See [amp-analytics rules](https://github.com/ampproject/amphtml/blob/master/extensions/amp-analytics/0.1/validator-amp-analytics.protoascii) in the AMP validator specification.<|MERGE_RESOLUTION|>--- conflicted
+++ resolved
@@ -72,216 +72,6 @@
 </amp-analytics>
 ```
 
-<<<<<<< HEAD
-## Analytics vendors
-
-By specifying the name of an analytics vendor with the `type` attribute you can quickly configure `amp-analytics` to use the respective product. Additional configuration (such as your user id) may still be necessary.
-
-Here's an example of usage of `type` for a provider called XYZ:
-
-```html
-<amp-analytics type="XYZ"> ... </amp-analytics>
-```
-### Acquia Lift
-
-Type attribute value: `acquialift`
-
-Adds support for Acquia Lift. The `decisionApiUrl`, `accountId` and `siteId` must be specified. More information about Acquia Lift can be found at [https://docs.acquia.com/lift](https://docs.acquia.com/lift).
-
-### Adobe Analytics
-
-Type attribute value: `adobeanalytics`
-
-Adds support for Adobe Analytics. More details for adding Adobe Analytics support can be found at [marketing.adobe.com](https://marketing.adobe.com/resources/help/en_US/sc/implement/accelerated-mobile-pages.html).
-
-### AFS Analytics
-
-Type attribute value: `afsanalytics`
-
-Adds support for AFS Analytics. Additionally, the `websiteid` and `server` variables must be specified. More details for adding AFS Analytics support can be found at [afsanalytics.com](https://www.afsanalytics.com/articles/developers/).
-
-### AT Internet
-
-Type attribute value: `atinternet`
-
-Adds support for AT Internet. More details for adding AT Internet support can be found at [developers.atinternet-solutions.com](http://developers.atinternet-solutions.com/javascript-en/advanced-features-javascript-en/accelerated-mobile-pages-amp-javascript-en/).
-
-### Burt
-
-Type attribute value: `burt`
-
-Adds support for Burt. Additionally, the `trackingKey` variable must be specified. It's also possible to specify the optional variables `category` and `subCategory`.
-
-### Chartbeat
-
-Type attribute value: `chartbeat`
-
-Adds support for Chartbeat. More details for adding Chartbeat support can be found at [support.chartbeat.com](http://support.chartbeat.com/docs/integrations.html#amp).
-
-### ColAnalytics
-
-Type attribute value: `colanalytics`
-
-Adds support for ColAnalytics. Additionally, you must specify a value for `id`.
-
-### Clicky Web Analytics
-
-Type attribute value: `clicky`
-
-Adds support for Clicky Web Analytics. More details for adding Clicky support can be found at [clicky.com](https://clicky.com/help/apps-plugins).
-
-### comScore
-
-Type attribute value: `comscore`
-
-Adds support for comScore Unified Digital Measurement™ pageview analytics. Requires defining *var* `c2` with comScore-provided *c2 id*.
-
-### Cxense
-
-Type attribute value: `cxense`
-
-Adds support for Cxense Insight analytics. Requires defining *var* `siteId` with Cxense-provided *siteId*. More details can be found at [wiki.cxense.com](https://wiki.cxense.com/display/cust/Accelerated+Mobile+Pages+%28AMP%29+integration).
-
-### Gemius
-
-Type attribute value: `gemius`
-
-Adds support for Gemius Audience/Prism analytics. Additionally, the gemius-provided `prefix` and `identifier` variables must be specified. It's also possible to specify the optional variable `extraparams` (key1=value1|key2=value2).
-
-### Google Analytics
-
-Type attribute value: `googleanalytics`
-
-Adds support for Google Analytics. More details for adding Google Analytics support can be found at [developers.google.com](https://developers.google.com/analytics/devguides/collection/amp-analytics/).
-
-### INFOnline / IVW
-
-Type attribute value: `infonline`
-
-Adds support for [INFOnline](https://www.infonline.de) / [IVW](http://www.ivw.de). Requires a copy of [amp-analytics-infonline.html](https://3p.ampproject.net/custom/amp-analytics-infonline.html) on a different subdomain than the including AMP file ([why?](https://github.com/ampproject/amphtml/blob/master/spec/amp-iframe-origin-policy.md)). The file must be served via HTTPS. Example: if your AMP files are hosted on `www.example.com`, then `amp-analytics-infonline.html` needs to be on another subdomain such as `iframe.example.com` or `assets.example.com`.
-
-Additionally, the following variables must be defined:
-
-* `st`: Angebotskennung
-* `co`: comment
-* `cp`: code
-* `url`: HTTPS location of `amp-analytics-infonline.html`
-
-More details for adding INFOnline / IVW support can be found at [www.infonline.de](https://www.infonline.de/downloads/web-mew-und-ctv/).
-
-### Krux
-
-Type attribute value: `krux`
-
-Adds support for Krux.  Configuration details can be found at [help.krux.com](https://konsole.zendesk.com/hc/en-us/articles/216596608).
-
-### Linkpulse
-
-Type attribute value: `linkpulse`
-
-Adds support for Linkpulse. Configuration details can be found at [docs.linkpulse.com](http://docs.linkpulse.com)
-
-### Lotame
-
-Type attribute value: `lotame`
-
-Adds support for Lotame.  More information and configuration details can be found at [mylotame.force.com](https://mylotame.force.com/s/article/Google-AMP).
-
-### Médiamétrie
-
-Type attribute value: `mediametrie`
-
-Adds support for Médiamétrie tracking pages. Requires defining *var* `serial`. Vars `level1` to `level4` are optional.
-
-### Mobify
-
-Type attribute value: `mobify`
-
-Adds support for Mobify. The `projectSlug` must be specified. It's also possible to specify the optional variable `templateName`. More details can be found at [docs.mobify.com/engagement-engine/1.0](http://docs.mobify.com/engagement-engine/1.0/).
-
-### mParticle
-
-Type attribute value: `mparticle`
-
-Adds support for mParticle. More details for adding mParticle support can be found at [docs.mparticle.com](http://docs.mparticle.com/?javascript#amp).
-
-### OEWA
-
-Type attribute value: `oewa`
-
-There is a variation called `oewadirect` wich does not use iframe-ping solution - and has a better client detection, by using AMP CLIENT_ID, this is currently EXPERIMENTAL,
-and as of today (01.07.2015) prohibited by the OEWA - as it does not use `oewa2.js`
-
-Adds support for [OEWA](https://www.oewa.at). Requires a copy of [amp-analytics-oewa.html](http://www.oewa.at/fileadmin/downloads/amp-analytics-oewa.html) on a different subdomain than the including AMP file ([why?](https://github.com/ampproject/amphtml/blob/master/spec/amp-iframe-origin-policy.md)). The file must be served via HTTPS. Example: if your AMP files are hosted on `www.example.com`, then `amp-analytics-oewa.html` needs to be on another subdomain such as `oewa-amp.example.com`.
-
-Additionally, the following variables must be defined:
-
-in vars-section:
-* `s`: offer
-* `cp`: categorypath
-
-in requests-section:
-* `url`: HTTPS location of `amp-analytics-oewa.html`
-
-More details for adding ÖWA, support can be found [here](http://www.oewa.at/basic/implementierung).
-
-### Parsely
-
-Type attribute value: `parsely`
-
-Adds support for Parsely. Configuration details can be found at [parsely.com/docs](http://parsely.com/docs/integration/tracking/google-amp.html).
-
-### Piano
-
-Type attribute value: `piano`
-
-Adds support for Piano.  Configuration details can be found at [vx.piano.io](http://vx.piano.io/javascript-tracking-amp).
-
-### Quantcast Measurement
-
-Type attribute value: `quantcast`
-
-Adds support for Quantcast Measurement. More details for adding Quantcast Measurement can be found at [quantcast.com](https://www.quantcast.com/help/guides/)
-
-### Segment
-
-Type attribute value: `segment`
-
-Adds support for segment page views and events.
-To see the full list of fields that you can send, see [Segment Spec](https://segment.com/docs/spec/).
-
-### SOASTA mPulse
-
-Type attribute value: `mpulse`
-
-Adds support for [SOASTA mPulse](https://www.soasta.com/mPulse). Configuration details can be found at [docs.soasta.com](http://docs.soasta.com/).
-
-### SimpleReach
-
-Type attribute value: `simplereach`
-
-Adds support for SimpleReach.  Configuration details can be found at [simplereach.com/docs](http://docs.simplereach.com/dev-guide/implementation/google-amp-implementation)
-
-### Snowplow Analytics
-
-Type attribute value: `snowplow`
-
-Adds support for Snowplow Analytics. More details for adding Snowplow Analytics support can be found at [github.com/snowplow/snowplow/wiki](https://github.com/snowplow/snowplow/wiki/Google-AMP-Tracker).
-
-### Webtrekk
-
-Type attribute value: `webtrekk`
-
-Adds support for Webtrekk. Configuration details can be found at [supportcenter.webtrekk.com](https://supportcenter.webtrekk.com/en/public/amp-analytics.html).
-
-### Yandex Metrica
-
-Type attribute value: `metrika`
-
-Adds support for Yandex Metrica.
-
-=======
->>>>>>> 96672821
 ## Attributes
 
 **type**
