<!---
Copyright 2015 The AMP HTML Authors. All Rights Reserved.

Licensed under the Apache License, Version 2.0 (the "License");
you may not use this file except in compliance with the License.
You may obtain a copy of the License at

      http://www.apache.org/licenses/LICENSE-2.0

Unless required by applicable law or agreed to in writing, software
distributed under the License is distributed on an "AS-IS" BASIS,
WITHOUT WARRANTIES OR CONDITIONS OF ANY KIND, either express or implied.
See the License for the specific language governing permissions and
limitations under the License.
-->

# <a name="amp-analytics"></a>`amp-analytics`

<table>
  <tr>
    <td class="col-fourty"><strong>Description</strong></td>
    <td>Capture analytics data from an AMP document.</td>
  </tr>
  <tr>
    <td class="col-fourty"><strong>Required Script</strong></td>
    <td><code>&lt;script async custom-element="amp-analytics" src="https://cdn.ampproject.org/v0/amp-analytics-0.1.js">&lt;/script></code></td>
  </tr>
  <tr>
    <td class="col-fourty"><strong>Examples</strong></td>
    <td>See AMP By Example's <a href="https://ampbyexample.com/components/amp-analytics/">amp-analytics example</a>.</td>
  </tr>
</table>

[TOC]

## Sending analytics to a vendor or in-house?

Before you start using AMP analytics on your site, you need to decide whether you will you use third-party analytics tools to analyze user engagement, or your own in-house solution.

{% call callout('Read on', type='read') %}
Learn all about AMP analytics in the [Configure Analytics](https://www.ampproject.org/docs/guides/analytics_amp) guide.
{% endcall %}

### Sending data to an analytics vendor <a name="analytics-vendors"></a>

AMP analytics is specifically designed to measure once and report to many. If you are already working with one or more analytics vendors, check the list of [Analytics Vendors](https://www.ampproject.org/docs/guides/analytics/analytics-vendors.html) to see if they’ve integrated their solution with AMP.

For integrated AMP analytics vendors:

1.  In the `<amp-analytics>` tag, add the `type`attribute and set its value to the specified [vendor](https://www.ampproject.org/docs/guides/analytics/analytics-vendors.html).
2. Determine what data you want to capture and track, and specify those details in the configuration data. See the vendor's documentation for  instructions on how to capture analytics data.

If the analytics vendor hasn’t integrated with AMP, reach out to the vendor to ask for their support. We also encourage you to create an issue in the AMP project requesting that the vendor be added. See also [Integrating your analytics tools in AMP HTML](../amp-analytics/integrating-analytics.md). Alternatively, work with your vendor to send the data to their specified URL. Learn more in the [Sending data in-house](#sending-data-in-house) section below.

*Example: Sending data to a third-party analytics provider*

In the following example, analytics data is sent to Nielsen, a third-party analytics provider that has integrated with AMP. Details for configuring analytics data for Nielsen can be found in the [Nielsen](https://engineeringportal.nielsen.com/docs/DCR_Static_Google_AMP_Cloud_API) documentation.

```html
<amp-analytics type="nielsen">
    <script type="application/json">
    {
      "vars": {
        "apid": "XXXXXXXX-XXXX-XXXX-XXXX-XXXXXXXXXXXX",
        "apv": "1.0",
        "apn": "My AMP Website",
        "section": "Entertainment",
        "segA": "Music",
        "segB": "News",
        "segC": "Google AMP"
      }
    }
    </script>
</amp-analytics>
```

### Sending data in-house

If you have your own in-house solution for measuring user engagement, the only thing you will need to integrate AMP analytics with that solution is a URL. This is where you will send the data. You can also send data to various URLs. For example, you can send page view data to one URL, and social engagement data to another URL.


{% call callout('Note', type='note') %}
If your in-house solution involves working with an analytics vendor that hasn't integrated with AMP, work with the vendor to determine what configuration information is required.
{% endcall %}

To send data to a specific URL:

1.  Determine what data you want to capture and track, and [specify those details in the configuration data](#specifying-configuration-data).
2.  In the [`requests`](#requests) configuration object, specify the type of request to track (e.g., pageview, specific triggered events) and the url(s) of where you want to send the tracking data to.

*Example: Sending data to a URL*

Here's a simple example that tracks page views.  Every time a page is visible, the trigger event fires, and sends the pageview data to a defined URL along with a random ID.

```html
<amp-analytics>
<script type="application/json">
{
  "requests": {
    "pageview": "https://foo.com/pixel?RANDOM",
  },
  "triggers": {
    "trackPageview": {
      "on": "visible",
      "request": "pageview"
    }
  }
}
</script>
</amp-analytics>
```

{% call callout('Tip', type='success') %}
For some common tracking use cases (e.g., page views, page clicks, scrolling, etc.) see [Analytics: Use Cases](https://www.ampproject.org/docs/guides/analytics/use_cases).
{% endcall %}


## Specifying configuration data

In the `<amp-analytics>` element, you specify a JSON configuration object that contains the details for what to measure and where to send the analytics data.

The configuration object for `<amp-analytics>` uses the following format:

```javascript
{
  "requests": {
    request-name: request-value,
    ...
  },
  "vars": {
    var-name: var-value,
    ...
  },
  "extraUrlParams": {
    extraurlparam-name: extraurlparam-value,
    ...
  },
  "triggers": {
    trigger-name: trigger-object,
    ...
  },
  "transport": {
    "beacon": *boolean*,
    "xhrpost": *boolean*,
    "image": *boolean*
  }
}
```


### Inline or remote configuration

The configuration data may be specified inline or fetched remotely by specifying a URL in the `config` attribute. Additionally, built-in configuration for popular analytics vendors can be selected by using the `type` attribute.

If configuration data from more than one of these sources is used, the configuration objects (vars, requests and triggers) will
be merged together such that:

1.  Remote configuration takes precedence over in-line configuration and
2.  Inline configuration takes precedence over vendor configuration.


#### Loading remote configuration

To load a remote configuration, in the `<amp-analytics>` element, specify the `config` attribute and the URL for the configuration data. The URL specified should use the HTTPS scheme. The URL may include [AMP URL vars](../../spec/amp-var-substitutions.md). To access cookies, see the [`data-credentials`](#data-credentials) attribute. The response must follow the [AMP CORS security guidelines](../../spec/amp-cors-requests.md).

In this example, we specify the `config` attribute to load the configuration data from the specified URL.

```html
<amp-analytics config="https://example.com/analytics.account.config.json">
```

###  Configuration data objects

####  Requests
The `requests` configuration object specifies the URLs used to transmit data to an analytics platform. The `request-name` specifies what request should be sent in response to a particular event (e.g., `pageview`, `event`, etc.) . The `request-value` is an https URL. These values may include placeholder tokens that can reference other requests or variables.

```javascript
"requests": {
  "base": "https://example.com/analytics?a=${account}&u=${canonicalUrl}&t=${title}",
  "pageview": "${base}&type=pageview",
  "event": "${base}&type=event&eventId=${eventId}"
}
```
Some analytics providers have an already-provided configuration, which you use via the `type` attribute. If you are using an analytics provider, you may not need to include requests information. See your vendor documentation to find out if requests need to be configured, and how.

#### Vars

The `amp-analytics` component defines many basic variables that can be used in requests. A list of all such variables is available in the  [`amp-analytics` Variables Guide](./analytics-vars.md). In addition, all of the variables supported by [AMP HTML Substitutions Guide](../../spec/amp-var-substitutions.md) are also supported.

The `vars` configuration object can be used to define new key-value pairs or override existing variables that can be referenced in `request` values. New variables are commonly used to specify publisher specific information.  Arrays can be used to specify a list of values that should be URL encoded separately while preserving the comma delimiter.

```javascript
"vars": {
  "account": "ABC123",
  "countryCode": "tr",
  "tags": ["Swift,Jonathan", "Gulliver's Travels"]
}
```

#### Extra URL Params

The `extraUrlParams` configuration object specifies additional parameters to append to the query string of a request URL via the usual "&foo=baz" convention.

Here's an example that would append `&a=1&b=2&c=3` to a request:

```javascript
"extraUrlParams": {
  "a": "1",
  "b": "2",
  "c": "3"
}
```

The `extraUrlParamsReplaceMap` attribute specifies a map of keys and values that act as parameters to `String.replace()` to pre-process keys in the `extraUrlParams` configuration. For example, if an `extraUrlParams` configuration defines `"page.title": "The title of my page"` and the `extraUrlParamsReplaceMap` defines `"page.": "_p_"`, then `&_p_title=The%20title%20of%20my%20page%20` will be appended to the request.

`extraUrlParamsReplaceMap` is not required to use `extraUrlParams`. If `extraUrlParamsReplaceMap` is not defined, then no string substitution will happens and the strings defined in `extraUrlParams` are used as-is.

#### Triggers

The `triggers` configuration object describes when an analytics request should be sent. The `triggers` attribute contains a key-value pair of trigger-name and  trigger-configuration. A trigger-name can be any string comprised of alphanumeric characters (a-zA-Z0-9). Triggers from a  configuration with lower precedence are overridden by triggers with the same names from a configuration with higher precedence.

  - `on` (required) The event to listen for. Valid values are `render-start`, `ini-load`, `click`, `scroll`, `timer`, `visible`, `hidden`, `user-error`, [`access-*`](../amp-access/amp-access-analytics.md), and [`video-*`](./amp-video-analytics.md)
  - `request` (required) Name of the request to send (as specified in the `requests` section).
  - `vars` An object containing key-value pairs used to override `vars` defined in the top level config, or to specify vars unique to this trigger.
  - `selector` and `selectionMethod` can be specified for some triggers, such as `click` and `visible`. See [Element selector](#element-selector) for details.
  - `scrollSpec` (required when `on` is set to `scroll`) This configuration is used in conjunction with the `scroll` trigger. Please see below for details.
  - `timerSpec` (required when `on` is set to `timer`) This configuration is used in conjunction with the `timer` trigger. Please see below for details.
  - `sampleSpec` This object is used to define how the requests can be sampled before they are sent. This setting allows sampling based on random input or other platform supported vars. The object contains configuration to specify an input that is used to generate a hash and a threshold that the hash must meet.
    - `sampleOn` This string template is expanded by filling in the platform variables and then hashed to generate a number for the purposes of the sampling logic described under threshold below.
    - `threshold` This configuration is used to filter out requests that do not meet particular criteria: For a request to go through to the analytics vendor, the following logic should be true `HASH(sampleOn) < threshold`.
  - `videoSpec` (used when `on` is set to `video-*`) This configuration is used in conjunction with the [`video-*`](./amp-video-analytics.md) triggers.

As an example, the following configuration can be used to sample 50% of the requests based on random input or at 1% based on client id.

```javascript
'triggers': {
  'sampledOnRandom': {
    'on': 'visible',
    'request': 'request',
    'sampleSpec': {
      'sampleOn': '${random}',
      'threshold': 50,
    },
  },
  'sampledOnClientId': {
    'on': 'visible',
    'request': 'request',
    'sampleSpec': {
      'sampleOn': '${clientId(cookieName)}',
      'threshold': 1,
    },
  },
},
```


#####  Element selector

Some triggers such as `click` and `visible` allow specifying an single element or a collection of elements using the selector properties. Different triggers can apply different limitations and interpretations on selected elements, such as whether a selector applies to all matched elements or the first one, or which elements can be matched: all or only AMP elements. See the documentation for each relevant trigger for more details.

<<<<<<< HEAD
### ShinyStat

Type attribute value: `shinystat`

The following variables are supported:

* `account`: Name of the account (mandatory)
* `page`: Alternative name of the page (optional)

Configuration details can be found at [www.shinystat.com](http://www.shinystat.com/en/guida-elemento_html-amp-code.html)

### SimpleReach
=======
The selector properties are:
  - `selector` This property is used to find an element or a collection of elements using CSS/DOM query. The semantics of how the element is matched can be changed using `selectionMethod`. The value of this property can be one of:
    - a valid CSS selector, e.g. `#ad1` or `amp-ad`.
    - `:root` - a special selector that matches the document root.
  - `selectionMethod` When specified, this property can have one of two values: `scope` or `closest`. `scope` allows selection of element within the parent element of `amp-analytics` tag. `closest` searches for the closest ancestor of the `amp-analytics` tag that satisfies the given selector. The default value is `scope`.
>>>>>>> 8d5e0a77


##### Embed render start trigger

AMP elements that embed other documents in iframes (e.g., ads) may report a render start event (`"on": "render-start"`). This event
is typically emitted as soon as it's possible to confirm that rendering of the embedded document has started. Consult the documentation of a particular AMP element to see whether it emits this event.

The trigger for the embed element must include a [`selector`](#element-selector) that points to the embedding element:
```javascript
"triggers": {
  "renderStart": {
    "on": "render-start",
    "request": "request",
    "selector": "#embed1"
  }
}
```

The render start event is also emitted by the document itself and can be configured as:
```javascript
"triggers": {
  "renderStart": {
    "on": "render-start",
    "request": "request"
  }
}
```

##### Initial load trigger

The initial load event (`"on": "ini-load"`) is triggered when the initial contents of an AMP element or an AMP document have been loaded.

The "initial load" is defined in relationship to the container and its initial size.
More specifically:
 - For a document: all elements in the first viewport.
 - For an embed element: all content elements in the embed document that are positioned within the initial size of the embed element.
 - For a simple AMP element (e.g. `amp-img`): the resources itself, such as an image or a video.

The trigger for an embed or an AMP element must include a [`selector`](#element-selector) that points to the element:
```javascript
"triggers": {
  "iniLoad": {
    "on": "ini-load",
    "request": "request",
    "selector": "#embed1"
  }
}
```

The initial load event is also emitted by the document itself and can be configured as:
```javascript
"triggers": {
  "iniLoad": {
    "on": "ini-load",
    "request": "request"
  }
}
```

##### Page and element visibility trigger

Use the page visibility trigger (`"on": "visible"`) to fire a request when the page becomes visible. The firing of this trigger can be configured using `visibilitySpec`.

```javascript
"triggers": {
  "defaultPageview": {
    "on": "visible",
    "request": "pageview",
  }
}
```

The element visibility trigger can be configured for any AMP element or a document root using [`selector`](#element-selector). The trigger will fire when the specified element matches the visibility parameters that can be customized using the `visibilitySpec`.

```javascript
"triggers": {
  "defaultPageview": {
    "on": "visible",
    "request": "elementview",
    "selector": "#ad1",
    "visibilitySpec": {/* optional visibility spec */}
  }
}
```

Notice that selector can be used to only specify a single element, not a collection. The element can be either an [AMP extended  element](https://github.com/ampproject/amphtml/blob/master/spec/amp-tag-addendum.md#amp-specific-tags) or a document root.

The element visibility trigger waits for the signal specified by the `waitFor` property in `visibilitySpec` before tracking element visibility. If `waitFor` is not specified, it waits for element's [`ini-load`](#initial-load-trigger) signal. See `waitFor` docs for more details.


##### Error trigger

The user error event (`"on": "user-error"`) is triggered when an error occurs that is attributable to the author of the page or to software that is used in publishing the page. This includes, but not limited to, misconfiguration of an AMP component, misconfigured ads, or failed assertions. User errors are also reported in the developer console.

The trigger is intended to exclude errors generated by the A4A iframe embed. NOTE: There is currently a [known issue](https://github.com/ampproject/amphtml/issues/10891) that still allows errors from A4A iframe embeds to be reported.

```javascript
"triggers": {
  "userError": {
    "on": "user-error",
     "request": "error"
  }
}
```

<strong><a id="visibility-spec"></a>Visibility Spec</strong>

The `visibilitySpec` is a set of conditions and properties that can be applied to `visible` or `hidden` triggers to change when they fire. If multiple properties are specified, they must all be true in order for a request to fire. Configuration properties supported in `visibilitySpec` are:
  - `waitFor` This property indicates that the visibility trigger should wait for a certain signal before tracking visibility. The supported values are     `none`, `ini-load` and `render-start`. If `waitFor` is undefined, it is defaulted to [`ini-load`](#initial-load-trigger) when selector is specified, or to `none` otherwise.
  - `continuousTimeMin` and `continuousTimeMax` These properties indicate that a request should be fired when (any part of) an element has been within the viewport for a continuous amount of time that is between the minimum and maximum specified times. The times are expressed in milliseconds. The `continuousTimeMin` is defaulted to 0 when not specified.
  - `totalTimeMin` and `totalTimeMax` These properties indicate that a request should be fired when (any part of) an element has been within the viewport for a total amount of time that is between the minimum and maximum specified times. The times are expressed in milliseconds. The `totalTimeMin` is defaulted to 0 when not specified.
  - `visiblePercentageMin` and `visiblePercentageMax` These properties indicate that a request should be fired when the proportion of an element that is visible within the viewport is between the minimum and maximum specified percentages. Percentage values between 0 and 100 are valid. Note that the lower bound (`visiblePercentageMin`) is inclusive while the upper bound (`visiblePercentageMax`) is not. When these properties are defined along with other timing related properties, only the time when these properties are met are counted. They default to 0 and 100 when not specified.

In addition to the conditions above, `visibilitySpec` also enables certain variables which are documented [here](./analytics-vars.md#visibility-variables).

```javascript
"triggers": {
  "defaultPageview": {
    "on": "visible",
    "request": "pageview",
    "selector": "#ad1",
    "visibilitySpec": {
      "waitFor": "ini-load",
      "visiblePercentageMin": 20,
      "totalTimeMin": 500,
      "continuousTimeMin": 200
    }
  }
}
```

In addition to the variables provided as part of triggers you can also specify additional / overrides for [variables as data attribute](./analytics-vars.md#variables-as-data-attribute). If used, these data attributes have to be part of element specified as the [`selector`](#element-selector).


##### Click trigger

Use the click trigger (`"on": "click"`) to fire a request when a specified element is clicked. Use [`selector`](#element-selector) to control which elements will cause this request to fire. The trigger will fire for all elements matched by the specified selector.

```javascript
"vars": {
  "id1": "#socialButtonId",
  "id2": ".shareButtonClass"
},
"triggers": {
  "anchorClicks": {
    "on": "click",
    "selector": "a, ${id1}, ${id2}",
    "request": "event",
    "vars": {
      "eventId": 128
    }
  }
}
```

In addition to the variables provided as part of triggers you can also specify additional / overrides for [variables as data attribute](./analytics-vars.md#variables-as-data-attribute). If used, these data attributes have to be part of element specified as the `selector`


##### Scroll trigger
Use the scroll trigger (`"on": "scroll"`) to fire a request under certain conditions when the page is scrolled. This trigger provides [special vars](./analytics-vars.md#interaction) that indicate the boundaries that triggered a request to be sent. Use `scrollSpec` to control when this will fire:
  - `scrollSpec` This object can contain `verticalBoundaries` and `horizontalBoundaries`. At least one of the two properties is required for a scroll event to fire. The values for both of the properties should be arrays of numbers containing the boundaries on which a scroll event is generated. For instance, in the following code snippet, the scroll event will be fired when page is scrolled vertically by 25%, 50% and 90%. Additionally, the event will also fire when the page is horizontally scrolled to 90% of scroll width. To keep the page performant, the scroll boundaries are rounded to the nearest multiple of `5`.


```javascript
"triggers": {
  "scrollPings": {
    "on": "scroll",
    "scrollSpec": {
      "verticalBoundaries": [25, 50, 90],
      "horizontalBoundaries": [90]
    },
    "request": "event"
  }
}
```

##### Timer trigger
Use the timer trigger (`"on": "timer"`) to fire a request on a regular time interval. Use `timerSpec` to control when this will fire:
  - `timerSpec` Specification for triggers of type `timer`. The timer will trigger immediately (by default, can be unset) and then at a specified interval thereafter.
    - `interval` Length of the timer interval, in seconds.
    - `maxTimerLength` Maximum duration for which the timer will fire, in seconds.
    - `immediate` trigger timer immediately or not. Boolean, defaults to true

```javascript
"triggers": {
  "pageTimer": {
    "on": "timer",
    "timerSpec": {
      "interval": 10,
      "maxTimerLength": 600
    },
    "request": "pagetime"
  }
}
```

##### Hidden trigger

Use the hidden trigger (`"on": "hidden"`) to fire a request when the page becomes hidden.

```javascript
"triggers": {
  "defaultPageview": {
    "on": "hidden",
    "request": "pagehide",
  }
}
```

A [`visibilitySpec`](#visibility-spec) can be included so that a request is only fired if the visibility duration conditions are satisfied.
```json
"triggers": {
  "defaultPageview": {
    "on": "hidden",
    "request": "pagehide",
    "visibilitySpec": {
      "selector": "#anim-id",
      "visiblePercentageMin": 20,
      "totalTimeMin": 3000,
    }
  }
}
```
The above configuration translates to:
> When page becomes hidden, fire a request if the element #anim-id has been visible (more than 20% area in viewport) for more than 3s in total.


##### Access triggers

AMP Access system issues numerous events for different states in the access flow. For details on access triggers (`"on": "access-*"`), see [AMP Access and Analytics](../amp-access/amp-access-analytics.md).


#### Video analytics triggers

Video analytics provides several triggers (`"on": "video-*"`) that publishers can use to track different events occurring during a video's lifecycle. More details are available in [AMP Video Analytics](./amp-video-analytics.md).


#### Transport

The `transport` configuration object specifies how to send a request. The value is an object with fields that
indicate which transport methods are acceptable.

  - `beacon` Indicates [`navigator.sendBeacon`](https://developer.mozilla.org/en-US/docs/Web/API/Navigator/sendBeacon)  can be used to transmit the request. This will send a POST request, with credentials, and an empty body.
  - `xhrpost` Indicates `XMLHttpRequest` can be used to transmit the request. This will send a POST request, with credentials, and an empty body.
  - `image` Indicates the request can be sent by generating an `Image` tag. This will send a GET request.

If more than one of the above transport methods are enabled, the precedence is `beacon` > `xhrpost` > `image`. Only one transport method will be used, and it will be the highest precedence one that is permitted and available. If the client's user agent does not support a method, the next highest precedence method enabled will be used. By default, all three methods above are enabled.

In the example below, `beacon` and `xhrpost` are set to `false`, so they will not be used even though they have higher precedence than `image`. `image` would be set `true` by default, but it is explicitly declared here. If the client's user agent supports the `image` method, then it will be used; otherwise, no request would be sent.

```javascript
"transport": {
  "beacon": false,
  "xhrpost": false,
  "image": true
}
```

## Validation

See [amp-analytics rules](https://github.com/ampproject/amphtml/blob/master/extensions/amp-analytics/validator-amp-analytics.protoascii) in the AMP validator specification.

### Valid attributes for `<amp-analytics>`

These are the valid attributes for the `amp-analytics` component:


**type**

Specifies the type of vendor.  For details, see the list of [Analytics vendors](https://www.ampproject.org/docs/guides/analytics/analytics-vendors.html).

Example:

```html
<amp-analytics type="googleanalytics" config="https://example.com/analytics.account.config.json"></amp-analytics>
```

**config**

This is an optional attribute that can be used to load a configuration from a specified remote URL. The URL specified should use the HTTPS scheme. See also the `data-include-credentials` attribute below. The URL may include [AMP URL vars](../../spec/amp-var-substitutions.md). The response must follow the [AMP CORS security guidelines](../../spec/amp-cors-requests.md).

Example:

```html
<amp-analytics config="https://example.com/analytics.config.json"></amp-analytics>
```

**data-credentials**<a name="data-credentials"></a>

If set to `include`, this turns on the ability to read and write cookies on the request specified via the `config` attribute. This is an optional attribute.

**data-consent-notification-id**

If provided, the page will not process analytics requests until an [amp-user-notification](../../extensions/amp-user-notification/amp-user-notification.md) with the given HTML element id is confirmed (accepted) by the user. This is an optional attribute.<|MERGE_RESOLUTION|>--- conflicted
+++ resolved
@@ -258,26 +258,11 @@
 
 Some triggers such as `click` and `visible` allow specifying an single element or a collection of elements using the selector properties. Different triggers can apply different limitations and interpretations on selected elements, such as whether a selector applies to all matched elements or the first one, or which elements can be matched: all or only AMP elements. See the documentation for each relevant trigger for more details.
 
-<<<<<<< HEAD
-### ShinyStat
-
-Type attribute value: `shinystat`
-
-The following variables are supported:
-
-* `account`: Name of the account (mandatory)
-* `page`: Alternative name of the page (optional)
-
-Configuration details can be found at [www.shinystat.com](http://www.shinystat.com/en/guida-elemento_html-amp-code.html)
-
-### SimpleReach
-=======
 The selector properties are:
   - `selector` This property is used to find an element or a collection of elements using CSS/DOM query. The semantics of how the element is matched can be changed using `selectionMethod`. The value of this property can be one of:
     - a valid CSS selector, e.g. `#ad1` or `amp-ad`.
     - `:root` - a special selector that matches the document root.
   - `selectionMethod` When specified, this property can have one of two values: `scope` or `closest`. `scope` allows selection of element within the parent element of `amp-analytics` tag. `closest` searches for the closest ancestor of the `amp-analytics` tag that satisfies the given selector. The default value is `scope`.
->>>>>>> 8d5e0a77
 
 
 ##### Embed render start trigger
