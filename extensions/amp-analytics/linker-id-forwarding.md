### Linker ID Forwarding

#### Overview

Each linker will have an associated configuration object. `amp-analytics` uses this configuration to create a "linker string" which will be appended to the specified outgoing links on the page as URL param. When a user clicks on one of these links, the destination page then can read the linker string from the URL param to perform ID syncing. This is typically used to join user sessions across an AMP proxy domain and publisher domain.

This document outlines the configuration options that will determine in which contexts the linker parameter will append to outgoing links. The structure of the configuration object is illustrated below.

#### Format
<<<<<<< HEAD
```json
=======

```javascript
>>>>>>> 19256bd0
"linkers": {
  "<paramName>": {
    "ids": <Object>,
    "proxyOnly": <boolean>,
    "destinationDomains": <Array<string>>,
    "enabled": <boolean>
  }
}
```

- `paramName` - This user defined name determines the name of the query parameter appended to the links.
- `ids` - An object containing key-value pairs that is partially encoded and passed along in the param.
- `proxyOnly` - (optional) Flag indicating whether the links should only be appended on pages served on a proxy origin. Defaults to `true`.
- `destinationDomains` - (optional) Links will be decorated if their domains are included in this array. Defaults to [`canonical`](https://github.com/ampproject/amphtml/blob/3b0feadab3b9b12ddb80edc9a30f959087134905/spec/amp-html-format.md#canon) and `source` domains. A link matching the exact same hostname will not be decorated unless specified in this array.
- `enabled` - Publishers must explicity set this to `true` to opt-in to using this feature.

This linker uses this configuration to generate a string in this structure: `<paramName>=<version>*<checkSum>*<idName1>*<idValue1>*<idName2>*<idValue2>...` For more details see [Linker Param Format](./linker-id-receiving.md#Format)

#### Turning it on

The most common use case is simply enabling this feature for an analytics provider that is already supporting linkers. To do this you will add the `linkers` configuration object and the `enabled: true` entry to your already existing analytics tag.

```html
<amp-analytics type="foo-analytics">
  <script type="application/json">
    {
      ... // Optional preexisting configuration.
      "linkers" : {
        "enabled": true
      }
    }
  </script>
</amp-analytics>
```

#### Advanced

An example of a config that grants more granular control may look like the example below:

```json
"linkers": {
  "linker1" : {
    "ids" : {
      "cid": "CLIENT_ID(_ga)",
      "uid" "QUERY_PARAM(uid)"
    },
    "proxyOnly" : false,
    "enabled": true
  }
}
```

In this example configuration, the parameter would be appendend to any outgoing links matching the `source` or `canonical` domains that are not an exact hostname match. This is because the `destinationDomains` entry has been omitted and this is the default behavior. The example has `proxyOnly` set to `false`, this overrides the default behavior and indicates that the linker should manage outgoing links in all contexts this amp page might be served in. Finally, we have set `enabled` to be `true`. This is necessary to tell the runtime that we would like to enable this linker configuration.

#### Destination Domain Matching

If there is a linker configured on a page being served at the URL `https://www-amp-example-com.cdn.ampproject.org/v/s/www.amp.example.com/amp/cool/story`, the canonical url is given as `https://www.example.com/cool/story` from the html on the page. (`<link rel="canonical" href="https://www.example.com/cool/story">`)

On this example page there could be several outlinks. We will assume that the `destinationDomains` entry has been omitted, and therefore the linker will fallback to the default behavior. The table below shows some of the cases in which the linker would append the param.

| URL                                     | Matches | Notes                      |
| --------------------------------------- | :-----: | -------------------------- |
| `https://www.example.com/another/story` |   yes   | matches canonical hostname |
| `https://www.amp.example.com/foo`       |   yes   | matches source hostname    |
| `https://www.foo.example.com/bar`       |   no    | not the same hostname      |
| `https://www.google.com`                |   no    | different domain           |

Note that this is the default behavior when the `destinationDomains` array is not specified. You may always add additional domains to match in this array.

##### Wildcard Domain Matching

It is common that a publisher will want to match a few different subdomains or TLDs. To make this set up easier linker supports wildcard domain matching. To enable this functionality you can use the `*` character to match any arbitrary string.

For example: you may have a site `example.com` that links to `a.example.com`, `b.example.com`, and `a.b.example.com`. You could include all of these domains inside your `destinationDomains` config, but the wildcard feature allows you to add:

```json
"destinationDomains": ["*.example.com"]
```

Using this configuration links to `a.example.com`, `b.example.com` and `a.b.example.com` will all be decorated. Similarily, you may want to decorate links to `example.co`, `example.co.uk`, and `example.fr`. This can be accomplished using the config below.

```json
"destinationDomains": ["example.*"]
```

It is important to note that wildcard matching will respect the `.` and not decorate links where the `.` is not present. In the example above a link to `examplefoo.com` would not be decorated, while `example.foo.com` would be decorated.

#### Default configuration

Some items in the configuration objects have default values. However, you may override these values at the `amp-analytics` element level to suit your use case. The values will be merged and the more specific configuration will take precedence over their parents. Keep in mind these defaults are set only for the `linkers` object in which they are defined. If you have multiple `amp-analytics` elements on your page you will need to set the configuration for each top level linkers object you wish to enable.

Example:
<<<<<<< HEAD
```json
=======

```javascript
>>>>>>> 19256bd0
"linkers": {
  "enabled": true, // This enables all child linkers contained in this object.
  "proxyOnly" : false,
  "linker1" : {
    "ids" : {
      "cid": "CLIENT_ID(_ga)"
    }
  },
  "linker2" : {
    "proxyOnly": true,
    "ids" : {
      "gid": "CLIENT_ID(foo)"
    }
  }
}
```

In the above example `linker2` would be appended only on the proxy, while `linker1` would be shown in all contexts as defined in the parent config.<|MERGE_RESOLUTION|>--- conflicted
+++ resolved
@@ -7,12 +7,8 @@
 This document outlines the configuration options that will determine in which contexts the linker parameter will append to outgoing links. The structure of the configuration object is illustrated below.
 
 #### Format
-<<<<<<< HEAD
+
 ```json
-=======
-
-```javascript
->>>>>>> 19256bd0
 "linkers": {
   "<paramName>": {
     "ids": <Object>,
@@ -105,12 +101,8 @@
 Some items in the configuration objects have default values. However, you may override these values at the `amp-analytics` element level to suit your use case. The values will be merged and the more specific configuration will take precedence over their parents. Keep in mind these defaults are set only for the `linkers` object in which they are defined. If you have multiple `amp-analytics` elements on your page you will need to set the configuration for each top level linkers object you wish to enable.
 
 Example:
-<<<<<<< HEAD
+
 ```json
-=======
-
-```javascript
->>>>>>> 19256bd0
 "linkers": {
   "enabled": true, // This enables all child linkers contained in this object.
   "proxyOnly" : false,
