/**
 * Copyright 2017 The AMP HTML Authors. All Rights Reserved.
 *
 * Licensed under the Apache License, Version 2.0 (the "License");
 * you may not use this file except in compliance with the License.
 * You may obtain a copy of the License at
 *
 *      http://www.apache.org/licenses/LICENSE-2.0
 *
 * Unless required by applicable law or agreed to in writing, software
 * distributed under the License is distributed on an "AS-IS" BASIS,
 * WITHOUT WARRANTIES OR CONDITIONS OF ANY KIND, either express or implied.
 * See the License for the specific language governing permissions and
 * limitations under the License.
 */

import {HostServices} from '../../../src/inabox/host-services';
import {ScrollManager} from './scroll-manager';
import {Services} from '../../../src/services';
import {VisibilityManagerForMApp} from './visibility-manager-for-mapp';
import {
  closestAncestorElementBySelector,
  matches,
  scopedQuerySelector,
} from '../../../src/dom';
import {dev, user, userAssert} from '../../../src/log';
import {getMode} from '../../../src/mode';
import {layoutRectLtwh} from '../../../src/layout-rect';
import {map} from '../../../src/utils/object';
import {provideVisibilityManager} from './visibility-manager';
import {tryResolve} from '../../../src/utils/promise';
import {whenContentIniLoad} from '../../../src/ini-load';

const TAG = 'amp-analytics/analytics-root';

/**
 * An analytics root. Analytics can be scoped to either ampdoc, embed or
 * an arbitrary AMP element.
 *
 * TODO(#22733): merge analytics root properties into ampdoc.
 *
 * @implements {../../../src/service.Disposable}
 * @abstract
 */
export class AnalyticsRoot {
  /**
   * @param {!../../../src/service/ampdoc-impl.AmpDoc} ampdoc
   */
  constructor(ampdoc) {
    /** @const */
    this.ampdoc = ampdoc;

    /** @const */
    this.trackers_ = map();

    /** @private {?./visibility-manager.VisibilityManager} */
    this.visibilityManager_ = null;

    /** @private {?./scroll-manager.ScrollManager} */
    this.scrollManager_ = null;

    /** @private {?Promise} */
    this.usingHostAPIPromise_ = null;

    /** @private {?../../../src/inabox/host-services.VisibilityInterface} */
    this.hostVisibilityService_ = null;
  }

  /**
   * @return {!Promise<boolean>}
   */
  isUsingHostAPI() {
    if (this.usingHostAPIPromise_) {
      return this.usingHostAPIPromise_;
    }
    if (!HostServices.isAvailable(this.ampdoc)) {
      this.usingHostAPIPromise_ = Promise.resolve(false);
    } else {
      // TODO: Using the visibility service and apply it for all tracking types
      const promise = HostServices.visibilityForDoc(this.ampdoc);
      this.usingHostAPIPromise_ = promise
        .then((visibilityService) => {
          this.hostVisibilityService_ = visibilityService;
          return true;
        })
        .catch((error) => {
          dev().fine(
            TAG,
            'VisibilityServiceError - fallback=' + error.fallback
          );
          if (error.fallback) {
            // Do not use HostAPI, fallback to original implementation.
            return false;
          }
          // Cannot fallback, service error. Throw user error.
          throw user().createError('Host Visibility Service Error');
        });
    }
    return this.usingHostAPIPromise_;
  }

  /** @override */
  dispose() {
    for (const k in this.trackers_) {
      this.trackers_[k].dispose();
      delete this.trackers_[k];
    }
    if (this.visibilityManager_) {
      this.visibilityManager_.dispose();
    }
    if (this.scrollManager_) {
      this.scrollManager_.dispose();
    }
  }

  /**
   * Returns the type of the tracker.
   * @return {string}
   * @abstract
   */
  getType() {}

  /**
   * The root node the analytics is scoped to.
   *
   * @return {!Document|!ShadowRoot}
   * @abstract
   */
  getRoot() {}

  /**
   * The viewer of analytics root
   * @return {!../../../src/service/viewer-interface.ViewerInterface}
   */
  getViewer() {
    return Services.viewerForDoc(this.ampdoc);
  }

  /**
   * The root element within the analytics root.
   *
   * @return {!Element}
   */
  getRootElement() {
    const root = this.getRoot();
    // In the case of a shadow doc, its host will be used as
    // a refrence point
    return dev().assertElement(
      root.host || root.documentElement || root.body || root
    );
  }

  /**
   * The host element of the analytics root.
   *
   * @return {?Element}
   * @abstract
   */
  getHostElement() {}

  /**
   * The signals for the root.
   *
   * @return {!../../../src/utils/signals.Signals}
   * @abstract
   */
  signals() {}

  /**
   * Whether this analytics root contains the specified node.
   *
   * @param {!Node} node
   * @return {boolean}
   */
  contains(node) {
    return this.getRoot().contains(node);
  }

  /**
   * Returns the element with the specified ID in the scope of this root.
   *
   * @param {string} unusedId
   * @return {?Element}
   * @abstract
   */
  getElementById(unusedId) {}

  /**
   * Returns the tracker for the specified name and list of allowed types.
   *
   * @param {string} name
   * @param {!Object<string, typeof ./events.EventTracker>} whitelist
   * @return {?./events.EventTracker}
   */
  getTrackerForWhitelist(name, whitelist) {
    const trackerProfile = whitelist[name];
    if (trackerProfile) {
      return this.getTracker(name, trackerProfile);
    }
    return null;
  }

  /**
   * Returns the tracker for the specified name and type. If the tracker
   * has not been requested before, it will be created.
   *
   * @param {string} name
   * @param {typeof ./events.CustomEventTracker|typeof ./events.ClickEventTracker|typeof ./events.ScrollEventTracker|typeof ./events.SignalTracker|typeof ./events.IniLoadTracker|typeof ./events.VideoEventTracker|typeof ./events.VideoEventTracker|typeof ./events.VisibilityTracker|typeof ./events.AmpStoryEventTracker} klass
   * @return {!./events.EventTracker}
   */
  getTracker(name, klass) {
    let tracker = this.trackers_[name];
    if (!tracker) {
      tracker = new klass(this);
      this.trackers_[name] = tracker;
    }
    return tracker;
  }

  /**
   * Returns the tracker for the specified name or `null`.
   * @param {string} name
   * @return {?./events.EventTracker}
   */
  getTrackerOptional(name) {
    return this.trackers_[name] || null;
  }

  /**
   * Searches the element that matches the selector within the scope of the
   * analytics root in relationship to the specified context node.
   *
   * @param {!Element} context
   * @param {string} selector DOM query selector.
   * @param {?string=} selectionMethod Allowed values are `null`,
   *   `'closest'` and `'scope'`.
   * @return {!Promise<!Element>} Element corresponding to the selector.
   */
  getElement(context, selector, selectionMethod = null) {
    // Special case selectors. The selection method is irrelavant.
    // And no need to wait for document ready.
    if (selector == ':root') {
      return tryResolve(() => this.getRootElement());
    }
    if (selector == ':host') {
      return new Promise((resolve) => {
        resolve(
          user().assertElement(
            this.getHostElement(),
            `Element "${selector}" not found`
          )
        );
      });
    }

    // Wait for document-ready to avoid false missed searches
    return this.ampdoc.whenReady().then(() => {
      let found;
      let result = null;
      // Query search based on the selection method.
      try {
        if (selectionMethod == 'scope') {
          found = scopedQuerySelector(context, selector);
        } else if (selectionMethod == 'closest') {
          found = closestAncestorElementBySelector(context, selector);
        } else {
          found = this.getRoot().querySelector(selector);
        }
      } catch (e) {
        userAssert(false, `Invalid query selector ${selector}`);
      }

      // DOM search can "look" outside the boundaries of the root, thus make
      // sure the result is contained.
      if (found && this.contains(found)) {
        result = found;
      }
      return user().assertElement(result, `Element "${selector}" not found`);
    });
  }

  /**
   * @param {!Array<string>} selectors Array of DOM query selectors.
   * @return {!Promise<!Array<!Element>>} Element corresponding to the selector.
   */
  getElementsByQuerySelectorAll_(selectors) {
    // Wait for document-ready to avoid false missed searches
    return this.ampdoc.whenReady().then(() => {
      let elements = [];
      for (let i = 0; i < selectors.length; i++) {
        let nodeList;
        const elementArray = [];
        const selector = selectors[i];
        try {
          nodeList = this.getRoot().querySelectorAll(selector);
        } catch {
          userAssert(false, `Invalid query selector ${selector}`);
        }
        for (let j = 0; j < nodeList.length; j++) {
          if (this.contains(nodeList[j])) {
            elementArray.push(nodeList[j]);
          }
        }
        userAssert(elementArray.length, `Element "${selector}" not found`);
        this.verifyAmpElements_(elementArray, selector);
        elements = elements.concat(elementArray);
      }
      return elements;
    });
  }

  /**
   * Searches the AMP element that matches the selector within the scope of the
   * analytics root in relationship to the specified context node.
   *
   * @param {!Element} context
   * @param {string} selector DOM query selector.
   * @param {?string=} selectionMethod Allowed values are `null`,
   *   `'closest'` and `'scope'`.
   * @return {!Promise<!AmpElement>} AMP element corresponding to the selector if found.
   */
<<<<<<< HEAD
  getAmpElement(context, selector, selectionMethod) {
    return this.getElement(context, selector, selectionMethod).then(element => {
      this.verifyAmpElements_([element], selector);
      return element;
    });
  }

  /**
   * Searches for the AMP element(s) that matches the selector
   * within the scope of the analytics root in relationship to
   * the specified context node.
   *
   * @param {!Element} context
   * @param {!Array<string>} selectors Array of DOM query selector.
   * @param {?string=} selectionMethod Allowed values are `null`,
   *   `'closest'` and `'scope'`.
   * @param {boolean=} opt_multiSelectorOn multi-selector expriment
   * @return {!Promise<!Array<!AmpElement>>} Array of AMP elements corresponding to the selector if found.
   */
  getAmpElements(context, selectors, selectionMethod, opt_multiSelectorOn) {
    if (opt_multiSelectorOn) {
      userAssert(
        !selectionMethod,
        'Cannot have selectionMethod defined with an array selector.'
      );
      return this.getElementsByQuerySelectorAll_(selectors).then(elements =>
        elements.filter((element, index) => elements.indexOf(element) === index)
      );
    }
    return this.getAmpElement(
      context,
      selectors[0],
      selectionMethod
    ).then(element => [element]);
  }

  /**
   * @param {!Array<Element>} elements
   * @param {string} selector
   */
  verifyAmpElements_(elements, selector) {
    for (let i = 0; i < elements.length; i++) {
      userAssert(
        elements[i].classList.contains('i-amphtml-element'),
        'Element "%s" is required to be an AMP element',
        selector
      );
    }
=======
  getAmpElement(context, selector, selectionMethod, opt_multiSelectorOn) {
    return this.getElement(context, selector, selectionMethod).then(
      (element) => {
        userAssert(
          element.classList.contains('i-amphtml-element'),
          'Element "%s" is required to be an AMP element',
          selector
        );
        return element;
      }
    );
>>>>>>> 720f6704
  }

  /**
   * Creates listener-filter for DOM events to check against the specified
   * selector. If the node (or its ancestors) match the selector the listener
   * will be called.
   *
   * @param {function(!Element, !Event)} listener The first argument is the
   *   matched target node and the second is the original event.
   * @param {!Element} context
   * @param {string} selector DOM query selector.
   * @param {?string=} selectionMethod Allowed values are `null`,
   *   `'closest'` and `'scope'`.
   * @return {function(!Event)}
   */
  createSelectiveListener(listener, context, selector, selectionMethod = null) {
    return (event) => {
      if (selector == ':host') {
        // `:host` is not reachable via selective listener b/c event path
        // cannot be retargeted across the boundary of the embed.
        return;
      }

      // Navigate up the DOM tree to find the actual target.
      const rootElement = this.getRootElement();
      const isSelectAny = selector == '*';
      const isSelectRoot = selector == ':root';
      let {target} = event;
      while (target) {
        // Target must be contained by this root.
        if (!this.contains(target)) {
          break;
        }
        // `:scope` context must contain the target.
        if (
          selectionMethod == 'scope' &&
          !isSelectRoot &&
          !context.contains(target)
        ) {
          break;
        }
        // `closest()` target must contain the conext.
        if (selectionMethod == 'closest' && !target.contains(context)) {
          // However, the search must continue!
          target = target.parentElement;
          continue;
        }

        // Check if the target matches the selector.
        if (
          isSelectAny ||
          (isSelectRoot && target == rootElement) ||
          tryMatches_(target, selector)
        ) {
          listener(target, event);
          // Don't fire the event multiple times even if the more than one
          // ancestor matches the selector.
          break;
        }

        target = target.parentElement;
      }
    };
  }

  /**
   * Returns the promise that will be resolved as soon as the elements within
   * the root have been loaded inside the first viewport of the root.
   * @return {!Promise}
   * @abstract
   */
  whenIniLoaded() {}

  /**
   * Returns the visibility root corresponding to this analytics root (ampdoc
   * or embed). The visibility root is created lazily as needed and takes
   * care of all visibility tracking functions.
   *
   * The caller needs to make sure to call getVisibilityManager after
   * usingHostAPIPromise has resolved
   * @return {!./visibility-manager.VisibilityManager}
   */
  getVisibilityManager() {
    if (!this.visibilityManager_) {
      if (this.hostVisibilityService_) {
        // If there is hostAPI (hostAPI never exist with the FIE case)
        this.visibilityManager_ = new VisibilityManagerForMApp(
          this.ampdoc,
          this.hostVisibilityService_
        );
      } else {
        this.visibilityManager_ = provideVisibilityManager(this.getRoot());
      }
    }
    return this.visibilityManager_;
  }

  /**
   *  Returns the Scroll Managet corresponding to this analytics root.
   * The Scroll Manager is created lazily as needed, and will handle
   * calling all handlers for a scroll event.
   * @return {!./scroll-manager.ScrollManager}
   */
  getScrollManager() {
    // TODO (zhouyx@): Disallow scroll trigger with host API
    if (!this.scrollManager_) {
      this.scrollManager_ = new ScrollManager(this);
    }

    return this.scrollManager_;
  }
}

/**
 * The implementation of the analytics root for an ampdoc.
 */
export class AmpdocAnalyticsRoot extends AnalyticsRoot {
  /**
   * @param {!../../../src/service/ampdoc-impl.AmpDoc} ampdoc
   */
  constructor(ampdoc) {
    super(ampdoc);
  }

  /** @override */
  getType() {
    return 'ampdoc';
  }

  /** @override */
  getRoot() {
    return this.ampdoc.getRootNode();
  }

  /** @override */
  getHostElement() {
    // ampdoc is always the root of everything - no host.
    return null;
  }

  /** @override */
  signals() {
    return this.ampdoc.signals();
  }

  /** @override */
  getElementById(id) {
    return this.ampdoc.getElementById(id);
  }

  /** @override */
  whenIniLoaded() {
    const viewport = Services.viewportForDoc(this.ampdoc);
    let rect;
    if (getMode(this.ampdoc.win).runtime == 'inabox') {
      // TODO(dvoytenko, #7971): This is currently addresses incorrect position
      // calculations in a in-a-box viewport where all elements are offset
      // to the bottom of the embed. The current approach, even if fixed, still
      // creates a significant probability of risk condition.
      // Once address, we can simply switch to the 0/0 approach in the `else`
      // clause.
      rect = viewport.getLayoutRect(this.getRootElement());
    } else {
      const size = viewport.getSize();
      rect = layoutRectLtwh(0, 0, size.width, size.height);
    }
    return whenContentIniLoad(this.ampdoc, this.ampdoc.win, rect);
  }
}

/**
 * The implementation of the analytics root for FIE.
 * TODO(#22733): merge into AnalyticsRoot once ampdoc-fie is launched.
 */
export class EmbedAnalyticsRoot extends AnalyticsRoot {
  /**
   * @param {!../../../src/service/ampdoc-impl.AmpDoc} ampdoc
   * @param {!../../../src/friendly-iframe-embed.FriendlyIframeEmbed} embed
   */
  constructor(ampdoc, embed) {
    super(ampdoc);
    /** @const */
    this.embed = embed;
  }

  /** @override */
  getType() {
    return 'embed';
  }

  /** @override */
  getRoot() {
    return this.embed.win.document;
  }

  /** @override */
  getHostElement() {
    return this.embed.iframe;
  }

  /** @override */
  signals() {
    return this.embed.signals();
  }

  /** @override */
  getElementById(id) {
    return this.embed.win.document.getElementById(id);
  }

  /** @override */
  whenIniLoaded() {
    return this.embed.whenIniLoaded();
  }
}

/**
 * @param  {!Element} el
 * @param  {string} selector
 * @return {boolean}
 * @noinline
 */
function tryMatches_(el, selector) {
  try {
    return matches(el, selector);
  } catch (e) {
    user().error(TAG, 'Bad query selector.', selector, e);
    return false;
  }
}<|MERGE_RESOLUTION|>--- conflicted
+++ resolved
@@ -293,7 +293,7 @@
         const selector = selectors[i];
         try {
           nodeList = this.getRoot().querySelectorAll(selector);
-        } catch {
+        } catch (e) {
           userAssert(false, `Invalid query selector ${selector}`);
         }
         for (let j = 0; j < nodeList.length; j++) {
@@ -319,12 +319,13 @@
    *   `'closest'` and `'scope'`.
    * @return {!Promise<!AmpElement>} AMP element corresponding to the selector if found.
    */
-<<<<<<< HEAD
   getAmpElement(context, selector, selectionMethod) {
-    return this.getElement(context, selector, selectionMethod).then(element => {
-      this.verifyAmpElements_([element], selector);
-      return element;
-    });
+    return this.getElement(context, selector, selectionMethod).then(
+      (element) => {
+        this.verifyAmpElements_([element], selector);
+        return element;
+      }
+    );
   }
 
   /**
@@ -345,7 +346,7 @@
         !selectionMethod,
         'Cannot have selectionMethod defined with an array selector.'
       );
-      return this.getElementsByQuerySelectorAll_(selectors).then(elements =>
+      return this.getElementsByQuerySelectorAll_(selectors).then((elements) =>
         elements.filter((element, index) => elements.indexOf(element) === index)
       );
     }
@@ -353,7 +354,7 @@
       context,
       selectors[0],
       selectionMethod
-    ).then(element => [element]);
+    ).then((element) => [element]);
   }
 
   /**
@@ -368,19 +369,6 @@
         selector
       );
     }
-=======
-  getAmpElement(context, selector, selectionMethod, opt_multiSelectorOn) {
-    return this.getElement(context, selector, selectionMethod).then(
-      (element) => {
-        userAssert(
-          element.classList.contains('i-amphtml-element'),
-          'Element "%s" is required to be an AMP element',
-          selector
-        );
-        return element;
-      }
-    );
->>>>>>> 720f6704
   }
 
   /**
