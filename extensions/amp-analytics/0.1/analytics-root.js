/**
 * Copyright 2017 The AMP HTML Authors. All Rights Reserved.
 *
 * Licensed under the Apache License, Version 2.0 (the "License");
 * you may not use this file except in compliance with the License.
 * You may obtain a copy of the License at
 *
 *      http://www.apache.org/licenses/LICENSE-2.0
 *
 * Unless required by applicable law or agreed to in writing, software
 * distributed under the License is distributed on an "AS-IS" BASIS,
 * WITHOUT WARRANTIES OR CONDITIONS OF ANY KIND, either express or implied.
 * See the License for the specific language governing permissions and
 * limitations under the License.
 */

import {HostServices} from '../../../src/inabox/host-services';
import {ScrollManager} from './scroll-manager';
import {Services} from '../../../src/services';
import {VisibilityManagerForMApp} from './visibility-manager-for-mapp';
import {
  closestAncestorElementBySelector,
  getDataParamsFromAttributes,
  matches,
  scopedQuerySelector,
} from '../../../src/dom';
import {dev, user, userAssert} from '../../../src/log';
import {getMode} from '../../../src/mode';
import {isArray} from '../../../src/types';
import {isExperimentOn} from '../../../src/experiments';
import {layoutRectLtwh} from '../../../src/layout-rect';
import {map} from '../../../src/utils/object';
import {provideVisibilityManager} from './visibility-manager';
import {tryResolve} from '../../../src/utils/promise';
import {whenContentIniLoad} from '../../../src/ini-load';

const TAG = 'amp-analytics/analytics-root';
const VARIABLE_DATA_ATTRIBUTE_KEY = /^vars(.+)/;

/**
 * An analytics root. Analytics can be scoped to either ampdoc, embed or
 * an arbitrary AMP element.
 *
 * TODO(#22733): merge analytics root properties into ampdoc.
 *
 * @implements {../../../src/service.Disposable}
 * @abstract
 */
export class AnalyticsRoot {
  /**
   * @param {!../../../src/service/ampdoc-impl.AmpDoc} ampdoc
   */
  constructor(ampdoc) {
    /** @const */
    this.ampdoc = ampdoc;

    /** @const */
    this.trackers_ = map();

    /** @private {?./visibility-manager.VisibilityManager} */
    this.visibilityManager_ = null;

    /** @private {?./scroll-manager.ScrollManager} */
    this.scrollManager_ = null;

    /** @private {?Promise} */
    this.usingHostAPIPromise_ = null;

    /** @private {?../../../src/inabox/host-services.VisibilityInterface} */
    this.hostVisibilityService_ = null;
  }

  /**
   * @return {!Promise<boolean>}
   */
  isUsingHostAPI() {
    if (this.usingHostAPIPromise_) {
      return this.usingHostAPIPromise_;
    }
    if (!HostServices.isAvailable(this.ampdoc)) {
      this.usingHostAPIPromise_ = Promise.resolve(false);
    } else {
      // TODO: Using the visibility service and apply it for all tracking types
      const promise = HostServices.visibilityForDoc(this.ampdoc);
      this.usingHostAPIPromise_ = promise
        .then((visibilityService) => {
          this.hostVisibilityService_ = visibilityService;
          return true;
        })
        .catch((error) => {
          dev().fine(
            TAG,
            'VisibilityServiceError - fallback=' + error.fallback
          );
          if (error.fallback) {
            // Do not use HostAPI, fallback to original implementation.
            return false;
          }
          // Cannot fallback, service error. Throw user error.
          throw user().createError('Host Visibility Service Error');
        });
    }
    return this.usingHostAPIPromise_;
  }

  /** @override */
  dispose() {
    for (const k in this.trackers_) {
      this.trackers_[k].dispose();
      delete this.trackers_[k];
    }
    if (this.visibilityManager_) {
      this.visibilityManager_.dispose();
    }
    if (this.scrollManager_) {
      this.scrollManager_.dispose();
    }
  }

  /**
   * Returns the type of the tracker.
   * @return {string}
   * @abstract
   */
  getType() {}

  /**
   * The root node the analytics is scoped to.
   *
   * @return {!Document|!ShadowRoot}
   * @abstract
   */
  getRoot() {}

  /**
   * The viewer of analytics root
   * @return {!../../../src/service/viewer-interface.ViewerInterface}
   */
  getViewer() {
    return Services.viewerForDoc(this.ampdoc);
  }

  /**
   * The root element within the analytics root.
   *
   * @return {!Element}
   */
  getRootElement() {
    const root = this.getRoot();
    // In the case of a shadow doc, its host will be used as
    // a refrence point
    return dev().assertElement(
      root.host || root.documentElement || root.body || root
    );
  }

  /**
   * The host element of the analytics root.
   *
   * @return {?Element}
   * @abstract
   */
  getHostElement() {}

  /**
   * The signals for the root.
   *
   * @return {!../../../src/utils/signals.Signals}
   * @abstract
   */
  signals() {}

  /**
   * Whether this analytics root contains the specified node.
   *
   * @param {!Node} node
   * @return {boolean}
   */
  contains(node) {
    return this.getRoot().contains(node);
  }

  /**
   * Returns the element with the specified ID in the scope of this root.
   *
   * @param {string} unusedId
   * @return {?Element}
   * @abstract
   */
  getElementById(unusedId) {}

  /**
   * Returns the tracker for the specified name and list of allowed types.
   *
   * @param {string} name
   * @param {!Object<string, typeof ./events.EventTracker>} whitelist
   * @return {?./events.EventTracker}
   */
  getTrackerForWhitelist(name, whitelist) {
    const trackerProfile = whitelist[name];
    if (trackerProfile) {
      return this.getTracker(name, trackerProfile);
    }
    return null;
  }

  /**
   * Returns the tracker for the specified name and type. If the tracker
   * has not been requested before, it will be created.
   *
   * @param {string} name
   * @param {typeof ./events.CustomEventTracker|typeof ./events.ClickEventTracker|typeof ./events.ScrollEventTracker|typeof ./events.SignalTracker|typeof ./events.IniLoadTracker|typeof ./events.VideoEventTracker|typeof ./events.VideoEventTracker|typeof ./events.VisibilityTracker|typeof ./events.AmpStoryEventTracker} klass
   * @return {!./events.EventTracker}
   */
  getTracker(name, klass) {
    let tracker = this.trackers_[name];
    if (!tracker) {
      tracker = new klass(this);
      this.trackers_[name] = tracker;
    }
    return tracker;
  }

  /**
   * Returns the tracker for the specified name or `null`.
   * @param {string} name
   * @return {?./events.EventTracker}
   */
  getTrackerOptional(name) {
    return this.trackers_[name] || null;
  }

  /**
   * Searches the element that matches the selector within the scope of the
   * analytics root in relationship to the specified context node.
   *
   * @param {!Element} context
   * @param {string} selector DOM query selector.
   * @param {?string=} selectionMethod Allowed values are `null`,
   *   `'closest'` and `'scope'`.
   * @return {!Promise<!Element>} Element corresponding to the selector.
   */
  getElement(context, selector, selectionMethod = null) {
    // Special case selectors. The selection method is irrelavant.
    // And no need to wait for document ready.
    if (selector == ':root') {
      return tryResolve(() => this.getRootElement());
    }
    if (selector == ':host') {
      return new Promise((resolve) => {
        resolve(
          user().assertElement(
            this.getHostElement(),
            `Element "${selector}" not found`
          )
        );
      });
    }

    // Wait for document-ready to avoid false missed searches
    return this.ampdoc.whenReady().then(() => {
      let found;
      let result = null;
      // Query search based on the selection method.
      try {
        if (selectionMethod == 'scope') {
          found = scopedQuerySelector(context, selector);
        } else if (selectionMethod == 'closest') {
          found = closestAncestorElementBySelector(context, selector);
        } else {
          found = this.getRoot().querySelector(selector);
        }
      } catch (e) {
        userAssert(false, `Invalid query selector ${selector}`);
      }

      // DOM search can "look" outside the boundaries of the root, thus make
      // sure the result is contained.
      if (found && this.contains(found)) {
        result = found;
      }
      return user().assertElement(result, `Element "${selector}" not found`);
    });
  }

  /**
<<<<<<< HEAD
   * @param {string} selector DOM query selector.
   * @return {!Promise<!Array<!Element>>} Element corresponding to the selector.
   */
  getElements_(selector) {
    // Wait for document-ready to avoid false missed searches
    return this.ampdoc.whenReady().then(() => {
      const results = [];
      const foundElements = this.getRoot().querySelectorAll(selector);

      // DOM search can "look" outside the boundaries of the root, thus make
      // sure the result is contained. Length is not supported in all browsers
      if (foundElements && foundElements.length) {
        for (let i = 0; i < foundElements.length; i++) {
          if (this.contains(foundElements[i])) {
            results.push(foundElements[i]);
          }
        }
      }
      userAssert(results.length, `Element "${selector}" not found`);
      return results;
    });
  }

  /**
   * Searches for the AMP elements that matches from the root.
   * Only return elements that have the data-vars-* attribute.
   *
   * @param {string} selector DOM query selector.
   * @return {!Promise<!Array<!AmpElement>>} Array of AMP elements corresponding to the selector if found.
   */
  getAmpElements(selector) {
    return this.getElements_(selector).then(elements => {
      const dataVarsElements = [];
      for (let i = 0; i < elements.length; i++) {
        this.verifyAmpElement_(elements[i], selector);
        if (this.elementContainsDataVarsAttribute_(elements[i])) {
          dataVarsElements.push(elements[i]);
        }
      }
      if (dataVarsElements.length !== elements.length) {
        user().warn(
          TAG,
          '%s AMP elements were ommited from selector "%s"' +
            ' because no data-vars-* attribute was found.',
          elements.length - dataVarsElements.length,
          selector
        );
      }
      return dataVarsElements;
=======
   * @param {!Array<string>} selectors Array of DOM query selectors.
   * @return {!Promise<!Array<!Element>>} Element corresponding to the selector.
   */
  getElementsByQuerySelectorAll_(selectors) {
    // Wait for document-ready to avoid false missed searches
    return this.ampdoc.whenReady().then(() => {
      let elements = [];
      for (let i = 0; i < selectors.length; i++) {
        let nodeList;
        const elementArray = [];
        const selector = selectors[i];
        try {
          nodeList = this.getRoot().querySelectorAll(selector);
        } catch (e) {
          userAssert(false, `Invalid query selector ${selector}`);
        }
        for (let j = 0; j < nodeList.length; j++) {
          if (this.contains(nodeList[j])) {
            elementArray.push(nodeList[j]);
          }
        }
        userAssert(elementArray.length, `Element "${selector}" not found`);
        this.verifyAmpElements_(elementArray, selector);
        elements = elements.concat(elementArray);
      }
      // Return unique
      return elements.filter(
        (element, index) => elements.indexOf(element) === index
      );
>>>>>>> e1233a75
    });
  }

  /**
   * Searches the AMP element that matches the selector within the scope of the
   * analytics root in relationship to the specified context node.
   *
   * @param {!Element} context
   * @param {string} selector DOM query selector.
   * @param {?string=} selectionMethod Allowed values are `null`,
   *   `'closest'` and `'scope'`.
   * @return {!Promise<!AmpElement>} AMP element corresponding to the selector if found.
   */
  getAmpElement(context, selector, selectionMethod) {
<<<<<<< HEAD
    return this.getElement(context, selector, selectionMethod).then(element => {
      this.verifyAmpElement_(element, selector);
      return element;
    });
=======
    return this.getElement(context, selector, selectionMethod).then(
      (element) => {
        this.verifyAmpElements_([element], selector);
        return element;
      }
    );
  }

  /**
   * Searches for the AMP element(s) that matches the selector
   * within the scope of the analytics root in relationship to
   * the specified context node.
   *
   * @param {!Element} context
   * @param {!Array<string>|string} selectors DOM query selector(s).
   * @param {?string=} selectionMethod Allowed values are `null`,
   *   `'closest'` and `'scope'`.
   * @return {!Promise<!Array<!AmpElement>>} Array of AMP elements corresponding to the selector if found.
   */
  getAmpElements(context, selectors, selectionMethod) {
    if (
      isExperimentOn(this.ampdoc.win, 'visibility-trigger-improvements') &&
      isArray(selectors)
    ) {
      userAssert(
        !selectionMethod,
        'Cannot have selectionMethod %s defined with an array selector.',
        selectionMethod
      );
      return this.getElementsByQuerySelectorAll_(
        /** @type {!Array<string>} */ (selectors)
      );
    }
    return this.getAmpElement(
      context,
      /** @type {string} */ (selectors),
      selectionMethod
    ).then((element) => [element]);
  }

  /**
   * @param {!Array<Element>} elements
   * @param {string} selector
   */
  verifyAmpElements_(elements, selector) {
    for (let i = 0; i < elements.length; i++) {
      userAssert(
        elements[i].classList.contains('i-amphtml-element'),
        'Element "%s" is required to be an AMP element',
        selector
      );
    }
>>>>>>> e1233a75
  }

  /**
   * @param {!Element} element
   * @param {string} selector
   */
  verifyAmpElement_(element, selector) {
    userAssert(
      element.classList.contains('i-amphtml-element'),
      'Element "%s" is required to be an AMP element',
      selector
    );
  }

  /**
   * @param {!Element} element
   * @return {boolean}
   */
  elementContainsDataVarsAttribute_(element) {
    return (
      Object.keys(
        getDataParamsFromAttributes(
          element,
          /* computeParamNameFunc */ undefined,
          VARIABLE_DATA_ATTRIBUTE_KEY
        )
      ).length !== 0
    );
  }

  /**
   * Creates listener-filter for DOM events to check against the specified
   * selector. If the node (or its ancestors) match the selector the listener
   * will be called.
   *
   * @param {function(!Element, !Event)} listener The first argument is the
   *   matched target node and the second is the original event.
   * @param {!Element} context
   * @param {string} selector DOM query selector.
   * @param {?string=} selectionMethod Allowed values are `null`,
   *   `'closest'` and `'scope'`.
   * @return {function(!Event)}
   */
  createSelectiveListener(listener, context, selector, selectionMethod = null) {
    return (event) => {
      if (selector == ':host') {
        // `:host` is not reachable via selective listener b/c event path
        // cannot be retargeted across the boundary of the embed.
        return;
      }

      // Navigate up the DOM tree to find the actual target.
      const rootElement = this.getRootElement();
      const isSelectAny = selector == '*';
      const isSelectRoot = selector == ':root';
      let {target} = event;
      while (target) {
        // Target must be contained by this root.
        if (!this.contains(target)) {
          break;
        }
        // `:scope` context must contain the target.
        if (
          selectionMethod == 'scope' &&
          !isSelectRoot &&
          !context.contains(target)
        ) {
          break;
        }
        // `closest()` target must contain the conext.
        if (selectionMethod == 'closest' && !target.contains(context)) {
          // However, the search must continue!
          target = target.parentElement;
          continue;
        }

        // Check if the target matches the selector.
        if (
          isSelectAny ||
          (isSelectRoot && target == rootElement) ||
          tryMatches_(target, selector)
        ) {
          listener(target, event);
          // Don't fire the event multiple times even if the more than one
          // ancestor matches the selector.
          break;
        }

        target = target.parentElement;
      }
    };
  }

  /**
   * Returns the promise that will be resolved as soon as the elements within
   * the root have been loaded inside the first viewport of the root.
   * @return {!Promise}
   * @abstract
   */
  whenIniLoaded() {}

  /**
   * Returns the visibility root corresponding to this analytics root (ampdoc
   * or embed). The visibility root is created lazily as needed and takes
   * care of all visibility tracking functions.
   *
   * The caller needs to make sure to call getVisibilityManager after
   * usingHostAPIPromise has resolved
   * @return {!./visibility-manager.VisibilityManager}
   */
  getVisibilityManager() {
    if (!this.visibilityManager_) {
      if (this.hostVisibilityService_) {
        // If there is hostAPI (hostAPI never exist with the FIE case)
        this.visibilityManager_ = new VisibilityManagerForMApp(
          this.ampdoc,
          this.hostVisibilityService_
        );
      } else {
        this.visibilityManager_ = provideVisibilityManager(this.getRoot());
      }
    }
    return this.visibilityManager_;
  }

  /**
   *  Returns the Scroll Managet corresponding to this analytics root.
   * The Scroll Manager is created lazily as needed, and will handle
   * calling all handlers for a scroll event.
   * @return {!./scroll-manager.ScrollManager}
   */
  getScrollManager() {
    // TODO (zhouyx@): Disallow scroll trigger with host API
    if (!this.scrollManager_) {
      this.scrollManager_ = new ScrollManager(this);
    }

    return this.scrollManager_;
  }
}

/**
 * The implementation of the analytics root for an ampdoc.
 */
export class AmpdocAnalyticsRoot extends AnalyticsRoot {
  /**
   * @param {!../../../src/service/ampdoc-impl.AmpDoc} ampdoc
   */
  constructor(ampdoc) {
    super(ampdoc);
  }

  /** @override */
  getType() {
    return 'ampdoc';
  }

  /** @override */
  getRoot() {
    return this.ampdoc.getRootNode();
  }

  /** @override */
  getHostElement() {
    // ampdoc is always the root of everything - no host.
    return null;
  }

  /** @override */
  signals() {
    return this.ampdoc.signals();
  }

  /** @override */
  getElementById(id) {
    return this.ampdoc.getElementById(id);
  }

  /** @override */
  whenIniLoaded() {
    const viewport = Services.viewportForDoc(this.ampdoc);
    let rect;
    if (getMode(this.ampdoc.win).runtime == 'inabox') {
      // TODO(dvoytenko, #7971): This is currently addresses incorrect position
      // calculations in a in-a-box viewport where all elements are offset
      // to the bottom of the embed. The current approach, even if fixed, still
      // creates a significant probability of risk condition.
      // Once address, we can simply switch to the 0/0 approach in the `else`
      // clause.
      rect = viewport.getLayoutRect(this.getRootElement());
    } else {
      const size = viewport.getSize();
      rect = layoutRectLtwh(0, 0, size.width, size.height);
    }
    return whenContentIniLoad(this.ampdoc, this.ampdoc.win, rect);
  }
}

/**
 * The implementation of the analytics root for FIE.
 * TODO(#22733): merge into AnalyticsRoot once ampdoc-fie is launched.
 */
export class EmbedAnalyticsRoot extends AnalyticsRoot {
  /**
   * @param {!../../../src/service/ampdoc-impl.AmpDoc} ampdoc
   * @param {!../../../src/friendly-iframe-embed.FriendlyIframeEmbed} embed
   */
  constructor(ampdoc, embed) {
    super(ampdoc);
    /** @const */
    this.embed = embed;
  }

  /** @override */
  getType() {
    return 'embed';
  }

  /** @override */
  getRoot() {
    return this.embed.win.document;
  }

  /** @override */
  getHostElement() {
    return this.embed.iframe;
  }

  /** @override */
  signals() {
    return this.embed.signals();
  }

  /** @override */
  getElementById(id) {
    return this.embed.win.document.getElementById(id);
  }

  /** @override */
  whenIniLoaded() {
    return this.embed.whenIniLoaded();
  }
}

/**
 * @param  {!Element} el
 * @param  {string} selector
 * @return {boolean}
 * @noinline
 */
function tryMatches_(el, selector) {
  try {
    return matches(el, selector);
  } catch (e) {
    user().error(TAG, 'Bad query selector.', selector, e);
    return false;
  }
}<|MERGE_RESOLUTION|>--- conflicted
+++ resolved
@@ -284,57 +284,6 @@
   }
 
   /**
-<<<<<<< HEAD
-   * @param {string} selector DOM query selector.
-   * @return {!Promise<!Array<!Element>>} Element corresponding to the selector.
-   */
-  getElements_(selector) {
-    // Wait for document-ready to avoid false missed searches
-    return this.ampdoc.whenReady().then(() => {
-      const results = [];
-      const foundElements = this.getRoot().querySelectorAll(selector);
-
-      // DOM search can "look" outside the boundaries of the root, thus make
-      // sure the result is contained. Length is not supported in all browsers
-      if (foundElements && foundElements.length) {
-        for (let i = 0; i < foundElements.length; i++) {
-          if (this.contains(foundElements[i])) {
-            results.push(foundElements[i]);
-          }
-        }
-      }
-      userAssert(results.length, `Element "${selector}" not found`);
-      return results;
-    });
-  }
-
-  /**
-   * Searches for the AMP elements that matches from the root.
-   * Only return elements that have the data-vars-* attribute.
-   *
-   * @param {string} selector DOM query selector.
-   * @return {!Promise<!Array<!AmpElement>>} Array of AMP elements corresponding to the selector if found.
-   */
-  getAmpElements(selector) {
-    return this.getElements_(selector).then(elements => {
-      const dataVarsElements = [];
-      for (let i = 0; i < elements.length; i++) {
-        this.verifyAmpElement_(elements[i], selector);
-        if (this.elementContainsDataVarsAttribute_(elements[i])) {
-          dataVarsElements.push(elements[i]);
-        }
-      }
-      if (dataVarsElements.length !== elements.length) {
-        user().warn(
-          TAG,
-          '%s AMP elements were ommited from selector "%s"' +
-            ' because no data-vars-* attribute was found.',
-          elements.length - dataVarsElements.length,
-          selector
-        );
-      }
-      return dataVarsElements;
-=======
    * @param {!Array<string>} selectors Array of DOM query selectors.
    * @return {!Promise<!Array<!Element>>} Element corresponding to the selector.
    */
@@ -352,7 +301,10 @@
           userAssert(false, `Invalid query selector ${selector}`);
         }
         for (let j = 0; j < nodeList.length; j++) {
-          if (this.contains(nodeList[j])) {
+          if (
+            this.contains(nodeList[j]) &&
+            this.elementContainsDataVarsAttribute_(nodeList[j])
+          ) {
             elementArray.push(nodeList[j]);
           }
         }
@@ -364,7 +316,6 @@
       return elements.filter(
         (element, index) => elements.indexOf(element) === index
       );
->>>>>>> e1233a75
     });
   }
 
@@ -379,12 +330,6 @@
    * @return {!Promise<!AmpElement>} AMP element corresponding to the selector if found.
    */
   getAmpElement(context, selector, selectionMethod) {
-<<<<<<< HEAD
-    return this.getElement(context, selector, selectionMethod).then(element => {
-      this.verifyAmpElement_(element, selector);
-      return element;
-    });
-=======
     return this.getElement(context, selector, selectionMethod).then(
       (element) => {
         this.verifyAmpElements_([element], selector);
@@ -437,22 +382,11 @@
         selector
       );
     }
->>>>>>> e1233a75
-  }
-
-  /**
-   * @param {!Element} element
-   * @param {string} selector
-   */
-  verifyAmpElement_(element, selector) {
-    userAssert(
-      element.classList.contains('i-amphtml-element'),
-      'Element "%s" is required to be an AMP element',
-      selector
-    );
-  }
-
-  /**
+  }
+
+  /**
+   * Ensure that the element has a data-vars attribute for
+   * unique requests.
    * @param {!Element} element
    * @return {boolean}
    */
