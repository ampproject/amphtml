--- conflicted
+++ resolved
@@ -78,11 +78,8 @@
     'scrollTop': 'SCROLL_TOP',
     'scrollWidth': 'SCROLL_WIDTH',
     'sessionId': 'SESSION_ID',
-<<<<<<< HEAD
-=======
     'sessionCount': 'SESSION_COUNT',
     'sessionTimestamp': 'SESSION_TIMESTAMP',
->>>>>>> 6b0b3c64
     'serverResponseTime': 'SERVER_RESPONSE_TIME',
     'sourceHost': 'SOURCE_HOST',
     'sourceHostname': 'SOURCE_HOSTNAME',
