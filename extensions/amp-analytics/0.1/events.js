--- conflicted
+++ resolved
@@ -1512,22 +1512,6 @@
       // false missed searches.
       const selectionMethod =
         config['selectionMethod'] || visibilitySpec['selectionMethod'];
-<<<<<<< HEAD
-      unlistenPromise = this.root
-        .getElement(context.parentElement || context, selector, selectionMethod)
-        .then(element => {
-          return visibilityManagerPromise.then(
-            visibilityManager => {
-              return visibilityManager.listenElement(
-                element,
-                visibilitySpec,
-                this.getReadyPromise(waitForSpec, selector, element),
-                createReportReadyPromiseFunc,
-                this.onEvent_.bind(this, eventType, listener, element)
-              );
-            },
-            () => {}
-=======
 
       if (multiSelectorVisibilityOn && Array.isArray(selector)) {
         userAssert(
@@ -1537,7 +1521,7 @@
         );
         unlistenPromise = Promise.all(
           selector.map(individualSelector => {
-            return this.root.getAmpElements(individualSelector);
+            return this.root.getElements(individualSelector);
           })
         ).then(selectorArrayOfElements => {
           const uniqueElements = [];
@@ -1552,17 +1536,26 @@
           }
           return Promise.all(
             uniqueElements.map(element => getUnlistenPromiseForElement(element))
->>>>>>> f2e6a660
           );
         });
       } else {
-        unlistenPromise = this.root
-          .getAmpElement(
-            context.parentElement || context,
-            selector,
-            selectionMethod
-          )
-          .then(element => getUnlistenPromiseForElement(element));
+        if (multiSelectorVisibilityOn) {
+          unlistenPromise = this.root
+            .getElement(
+              context.parentElement || context,
+              selector,
+              selectionMethod
+            )
+            .then(element => getUnlistenPromiseForElement(element));
+        } else {
+          unlistenPromise = this.root
+            .getAmpElement(
+              context.parentElement || context,
+              selector,
+              selectionMethod
+            )
+            .then(element => getUnlistenPromiseForElement(element));
+        }
       }
     }
 
