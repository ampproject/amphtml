--- conflicted
+++ resolved
@@ -347,22 +347,13 @@
     /** @private {?Observable<!Event>} */
     this.observables_ = new Observable();
 
-<<<<<<< HEAD
-    /** @private {?Object<BrowserEventType:Boolean>} */
-    this.hasListener_ = new Object(null);
-=======
     /** @private {!Object<BrowserEventType, boolean>} */
     this.listenerMap_ = dict({});
->>>>>>> 9dc6c2c0
 
     /** @private {?function(!Event)} */
     this.boundOnSession_ = this.observables_.fire.bind(this.observables_);
 
-<<<<<<< HEAD
-    /** @private {function(!Event):void} */
-=======
     /** @private {?function(!Event):void} */
->>>>>>> 9dc6c2c0
     this.debouncedBoundOnSession_ = debounce(
       this.root.ampdoc.win,
       this.boundOnSession_,
@@ -373,11 +364,7 @@
   /** @override */
   dispose() {
     const root = this.root.getRoot();
-<<<<<<< HEAD
-    Object.keys(this.hasListener_).forEach((eventName) => {
-=======
     Object.keys(this.listenerMap_).forEach((eventName) => {
->>>>>>> 9dc6c2c0
       root.removeEventListener(eventName, this.debouncedBoundOnSession_);
     });
     this.boundOnSession_ = null;
@@ -407,19 +394,11 @@
       selectionMethod,
       false
     );
-<<<<<<< HEAD
-    if (!this.hasListener_[eventName]) {
-      this.root
-        .getRootElement()
-        .addEventListener(eventName, this.debouncedBoundOnSession_, true);
-      this.hasListener_[eventName] = true;
-=======
     if (!this.listenerMap_[eventName]) {
       this.root
         .getRootElement()
         .addEventListener(eventName, this.debouncedBoundOnSession_, true);
       this.listenerMap_[eventName] = true;
->>>>>>> 9dc6c2c0
     }
     return this.observables_.add((event) => {
       if (event.type !== eventName) {
