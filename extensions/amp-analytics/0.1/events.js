--- conflicted
+++ resolved
@@ -571,9 +571,8 @@
     /** @private @const {?function(): UnlistenDef} */
     this.startBuilder_ = opt_startBuilder || null;
 
-<<<<<<< HEAD
-    /** @private @const {function(): UnlistenDef|undefined} */
-    this.stopBuilder_ = stopBuilder;
+    /** @private @const {?function(): UnlistenDef} */
+    this.stopBuilder_ = opt_stopBuilder || null;
 
     /** @private {number|undefined} */
     this.startTime_ = undefined; // milliseconds
@@ -583,10 +582,6 @@
 
     /** @private {number} */
     this.timerDuration_ = 0; // milliseconds
-=======
-    /** @private @const {?function(): UnlistenDef} */
-    this.stopBuilder_ = opt_stopBuilder || null;
->>>>>>> db75f5a4
   }
 
   /**
