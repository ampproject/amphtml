/**
 * Copyright 2017 The AMP HTML Authors. All Rights Reserved.
 *
 * Licensed under the Apache License, Version 2.0 (the "License");
 * you may not use this file except in compliance with the License.
 * You may obtain a copy of the License at
 *
 *      http://www.apache.org/licenses/LICENSE-2.0
 *
 * Unless required by applicable law or agreed to in writing, software
 * distributed under the License is distributed on an "AS-IS" BASIS,
 * WITHOUT WARRANTIES OR CONDITIONS OF ANY KIND, either express or implied.
 * See the License for the specific language governing permissions and
 * limitations under the License.
 */

import {CommonSignals} from '../../../src/common-signals';
import {Deferred} from '../../../src/utils/promise';
import {Observable} from '../../../src/observable';
import {
  PlayingStates,
  VideoAnalyticsEvents,
  videoAnalyticsCustomEventTypeKey,
} from '../../../src/video-interface';
import {dev, devAssert, user, userAssert} from '../../../src/log';
import {dict, hasOwn} from '../../../src/utils/object';
import {getData} from '../../../src/event-helper';
import {getDataParamsFromAttributes} from '../../../src/dom';
<<<<<<< HEAD
import {isEnumValue, isFiniteNumber} from '../../../src/types';
import {isExperimentOn} from '../../../src/experiments';
=======
import {isArray, isEnumValue, isFiniteNumber} from '../../../src/types';
>>>>>>> e1233a75
import {startsWith} from '../../../src/string';

const SCROLL_PRECISION_PERCENT = 5;
const VAR_H_SCROLL_BOUNDARY = 'horizontalScrollBoundary';
const VAR_V_SCROLL_BOUNDARY = 'verticalScrollBoundary';
const MIN_TIMER_INTERVAL_SECONDS = 0.5;
const DEFAULT_MAX_TIMER_LENGTH_SECONDS = 7200;
const VARIABLE_DATA_ATTRIBUTE_KEY = /^vars(.+)/;
const NO_UNLISTEN = function () {};
const TAG = 'amp-analytics/events';

/**
 * Events that can result in analytics data to be sent.
 * @const
 * @enum {string}
 */
export const AnalyticsEventType = {
  CLICK: 'click',
  CUSTOM: 'custom',
  HIDDEN: 'hidden',
  INI_LOAD: 'ini-load',
  RENDER_START: 'render-start',
  SCROLL: 'scroll',
  STORY: 'story',
  TIMER: 'timer',
  VIDEO: 'video',
  VISIBLE: 'visible',
};

const ALLOWED_FOR_ALL_ROOT_TYPES = ['ampdoc', 'embed'];

/**
 * Events that can result in analytics data to be sent.
 * @const {!Object<string, {
 *     name: string,
 *     allowedFor: !Array<string>,
 *     klass: typeof ./events.EventTracker
 *   }>}
 */
const TRACKER_TYPE = Object.freeze({
  [AnalyticsEventType.CLICK]: {
    name: AnalyticsEventType.CLICK,
    allowedFor: ALLOWED_FOR_ALL_ROOT_TYPES.concat(['timer']),
    // Escape the temporal dead zone by not referencing a class directly.
    klass: function (root) {
      return new ClickEventTracker(root);
    },
  },
  [AnalyticsEventType.CUSTOM]: {
    name: AnalyticsEventType.CUSTOM,
    allowedFor: ALLOWED_FOR_ALL_ROOT_TYPES.concat(['timer']),
    klass: function (root) {
      return new CustomEventTracker(root);
    },
  },
  [AnalyticsEventType.HIDDEN]: {
    name: AnalyticsEventType.VISIBLE, // Reuse tracker with visibility
    allowedFor: ALLOWED_FOR_ALL_ROOT_TYPES.concat(['timer']),
    klass: function (root) {
      return new VisibilityTracker(root);
    },
  },
  [AnalyticsEventType.INI_LOAD]: {
    name: AnalyticsEventType.INI_LOAD,
    allowedFor: ALLOWED_FOR_ALL_ROOT_TYPES.concat(['timer', 'visible']),
    klass: function (root) {
      return new IniLoadTracker(root);
    },
  },
  [AnalyticsEventType.RENDER_START]: {
    name: AnalyticsEventType.RENDER_START,
    allowedFor: ALLOWED_FOR_ALL_ROOT_TYPES.concat(['timer', 'visible']),
    klass: function (root) {
      return new SignalTracker(root);
    },
  },
  [AnalyticsEventType.SCROLL]: {
    name: AnalyticsEventType.SCROLL,
    allowedFor: ALLOWED_FOR_ALL_ROOT_TYPES.concat(['timer']),
    klass: function (root) {
      return new ScrollEventTracker(root);
    },
  },
  [AnalyticsEventType.STORY]: {
    name: AnalyticsEventType.STORY,
    allowedFor: ALLOWED_FOR_ALL_ROOT_TYPES,
    klass: function (root) {
      return new AmpStoryEventTracker(root);
    },
  },
  [AnalyticsEventType.TIMER]: {
    name: AnalyticsEventType.TIMER,
    allowedFor: ALLOWED_FOR_ALL_ROOT_TYPES,
    klass: function (root) {
      return new TimerEventTracker(root);
    },
  },
  [AnalyticsEventType.VIDEO]: {
    name: AnalyticsEventType.VIDEO,
    allowedFor: ALLOWED_FOR_ALL_ROOT_TYPES.concat(['timer']),
    klass: function (root) {
      return new VideoEventTracker(root);
    },
  },
  [AnalyticsEventType.VISIBLE]: {
    name: AnalyticsEventType.VISIBLE,
    allowedFor: ALLOWED_FOR_ALL_ROOT_TYPES.concat(['timer']),
    klass: function (root) {
      return new VisibilityTracker(root);
    },
  },
});

/** @visibleForTesting */
export const trackerTypeForTesting = TRACKER_TYPE;

/**
 * @param {string} triggerType
 * @return {boolean}
 */
function isAmpStoryTriggerType(triggerType) {
  return startsWith(triggerType, 'story');
}

/**
 * @param {string} triggerType
 * @return {boolean}
 */
function isVideoTriggerType(triggerType) {
  return startsWith(triggerType, 'video');
}

/**
 * @param {string} triggerType
 * @return {boolean}
 */
function isReservedTriggerType(triggerType) {
  return isEnumValue(AnalyticsEventType, triggerType);
}

/**
 * @param {string} eventType
 * @return {string}
 */
export function getTrackerKeyName(eventType) {
  if (isVideoTriggerType(eventType)) {
    return AnalyticsEventType.VIDEO;
  }
  if (isAmpStoryTriggerType(eventType)) {
    return AnalyticsEventType.STORY;
  }
  if (!isReservedTriggerType(eventType)) {
    return AnalyticsEventType.CUSTOM;
  }
  return hasOwn(TRACKER_TYPE, eventType)
    ? TRACKER_TYPE[eventType].name
    : eventType;
}

/**
 * @param {string} parentType
 * @return {!Object<string, typeof EventTracker>}
 */
export function getTrackerTypesForParentType(parentType) {
  const filtered = {};
  Object.keys(TRACKER_TYPE).forEach((key) => {
    if (
      hasOwn(TRACKER_TYPE, key) &&
      TRACKER_TYPE[key].allowedFor.indexOf(parentType) != -1
    ) {
      filtered[key] = TRACKER_TYPE[key].klass;
    }
  }, this);
  return filtered;
}

/**
 * @interface
 */
class SignalTrackerDef {
  /**
   * @param {string} unusedEventType
   * @return {!Promise}
   */
  getRootSignal(unusedEventType) {}

  /**
   * @param {string} unusedEventType
   * @param {!Element} unusedElement
   * @return {!Promise}
   */
  getElementSignal(unusedEventType, unusedElement) {}
}

/**
 * The analytics event.
 * @dict
 */
export class AnalyticsEvent {
  /**
   * @param {!Element} target The most relevant target element.
   * @param {string} type The type of event.
   * @param {?JsonObject=} opt_vars A map of vars and their values.
   */
  constructor(target, type, opt_vars) {
    /** @const */
    this['target'] = target;
    /** @const */
    this['type'] = type;
    /** @const */
    this['vars'] = opt_vars || dict();
  }
}

/**
 * The base class for all trackers. A tracker tracks all events of the same
 * type for a single analytics root.
 *
 * @implements {../../../src/service.Disposable}
 * @abstract
 * @visibleForTesting
 */
export class EventTracker {
  /**
   * @param {!./analytics-root.AnalyticsRoot} root
   */
  constructor(root) {
    /** @const */
    this.root = root;
  }

  /** @override @abstract */
  dispose() {}

  /**
   * @param {!Element} unusedContext
   * @param {string} unusedEventType
   * @param {!JsonObject} unusedConfig
   * @param {function(!AnalyticsEvent)} unusedListener
   * @return {!UnlistenDef}
   * @abstract
   */
  add(unusedContext, unusedEventType, unusedConfig, unusedListener) {}
}

/**
 * Tracks custom events.
 */
export class CustomEventTracker extends EventTracker {
  /**
   * @param {!./analytics-root.AnalyticsRoot} root
   */
  constructor(root) {
    super(root);

    /** @const @private {!Object<string, !Observable<!AnalyticsEvent>>} */
    this.observables_ = {};

    /**
     * Early events have to be buffered because there's no way to predict
     * how fast all `amp-analytics` elements will be instrumented.
     * @private {!Object<string, !Array<!AnalyticsEvent>>|undefined}
     */
    this.buffer_ = {};

    /**
     * Sandbox events get their own buffer, because handler to those events will
     * be added after parent element's layout. (Time varies, can be later than
     * 10s) sandbox events buffer will never expire but will cleared when
     * handler is ready.
     * @private {!Object<string, !Array<!AnalyticsEvent>|undefined>|undefined}
     */
    this.sandboxBuffer_ = {};

    // Stop buffering of custom events after 10 seconds. Assumption is that all
    // `amp-analytics` elements will have been instrumented by this time.
    setTimeout(() => {
      this.buffer_ = undefined;
    }, 10000);
  }

  /** @override */
  dispose() {
    this.buffer_ = undefined;
    this.sandboxBuffer_ = undefined;
    for (const k in this.observables_) {
      this.observables_[k].removeAll();
    }
  }

  /** @override */
  add(context, eventType, config, listener) {
    let selector = config['selector'];
    if (!selector) {
      selector = ':root';
    }
    const selectionMethod = config['selectionMethod'] || null;

    const targetReady = this.root.getElement(
      context,
      selector,
      selectionMethod
    );

    const isSandboxEvent = startsWith(eventType, 'sandbox-');

    // Push recent events if any.
    const buffer = isSandboxEvent
      ? this.sandboxBuffer_ && this.sandboxBuffer_[eventType]
      : this.buffer_ && this.buffer_[eventType];

    if (buffer) {
      const bufferLength = buffer.length;
      targetReady.then((target) => {
        setTimeout(() => {
          for (let i = 0; i < bufferLength; i++) {
            const event = buffer[i];
            if (target.contains(event['target'])) {
              listener(event);
            }
          }
          if (isSandboxEvent) {
            // We assume sandbox event will only has single listener.
            // It is safe to clear buffer once handler is ready.
            this.sandboxBuffer_[eventType] = undefined;
          }
        }, 1);
      });
    }

    let observables = this.observables_[eventType];
    if (!observables) {
      observables = new Observable();
      this.observables_[eventType] = observables;
    }

    return this.observables_[eventType].add((event) => {
      // Wait for target selected
      targetReady.then((target) => {
        if (target.contains(event['target'])) {
          listener(event);
        }
      });
    });
  }

  /**
   * Triggers a custom event for the associated root.
   * @param {!AnalyticsEvent} event
   */
  trigger(event) {
    const eventType = event['type'];
    const isSandboxEvent = startsWith(eventType, 'sandbox-');
    const observables = this.observables_[eventType];

    // If listeners already present - trigger right away.
    if (observables) {
      observables.fire(event);
      if (isSandboxEvent) {
        // No need to buffer sandbox event if handler ready
        return;
      }
    }

    // Create buffer and enqueue buffer if needed
    if (isSandboxEvent) {
      this.sandboxBuffer_[eventType] = this.sandboxBuffer_[eventType] || [];
      this.sandboxBuffer_[eventType].push(event);
    } else {
      // Check if buffer has expired
      if (this.buffer_) {
        this.buffer_[eventType] = this.buffer_[eventType] || [];
        this.buffer_[eventType].push(event);
      }
    }
  }
}

// TODO(Enriqe): If needed, add support for sandbox story event.
// (e.g. sandbox-story-xxx).
export class AmpStoryEventTracker extends CustomEventTracker {
  /**
   * @param {!./analytics-root.AnalyticsRoot} root
   */
  constructor(root) {
    super(root);
  }

  /** @override */
  add(context, eventType, config, listener) {
    const rootTarget = this.root.getRootElement();

    // Fire buffered events if any.
    const buffer = this.buffer_ && this.buffer_[eventType];
    if (buffer) {
      const bufferLength = buffer.length;

      for (let i = 0; i < bufferLength; i++) {
        const event = buffer[i];
        this.fireListener_(event, rootTarget, config, listener);
      }
    }

    let observables = this.observables_[eventType];
    if (!observables) {
      observables = new Observable();
      this.observables_[eventType] = observables;
    }

    return this.observables_[eventType].add((event) => {
      this.fireListener_(event, rootTarget, config, listener);
    });
  }

  /**
   * Fires listener given the specified configuration.
   * @param {!AnalyticsEvent} event
   * @param {!Element} rootTarget
   * @param {!JsonObject} config

   * @param {function(!AnalyticsEvent)} listener
   */
  fireListener_(event, rootTarget, config, listener) {
    const type = event['type'];
    const vars = event['vars'];

    const storySpec = config['storySpec'] || {};
    const repeat =
      storySpec['repeat'] === undefined ? true : storySpec['repeat'];
    const eventDetails = vars['eventDetails'];
    const tagName = config['tagName'];

    if (
      tagName &&
      eventDetails['tagName'] &&
      tagName.toLowerCase() !== eventDetails['tagName']
    ) {
      return;
    }

    if (repeat === false && eventDetails['repeated']) {
      return;
    }

    listener(new AnalyticsEvent(rootTarget, type, vars));
  }

  /**
   * Triggers a custom event for the associated root, or buffers them if the
   * observables aren't present yet.
   * @param {!AnalyticsEvent} event
   */
  trigger(event) {
    const eventType = event['type'];
    const observables = this.observables_[eventType];

    // If listeners already present - trigger right away.
    if (observables) {
      observables.fire(event);
    }

    // Create buffer and enqueue event if needed.
    if (this.buffer_) {
      this.buffer_[eventType] = this.buffer_[eventType] || [];
      this.buffer_[eventType].push(event);
    }
  }
}

/**
 * Tracks click events.
 */
export class ClickEventTracker extends EventTracker {
  /**
   * @param {!./analytics-root.AnalyticsRoot} root
   */
  constructor(root) {
    super(root);

    /** @private {!Observable<!Event>} */
    this.clickObservable_ = new Observable();

    /** @private @const {function(!Event)} */
    this.boundOnClick_ = this.clickObservable_.fire.bind(this.clickObservable_);
    this.root.getRoot().addEventListener('click', this.boundOnClick_);
  }

  /** @override */
  dispose() {
    this.root.getRoot().removeEventListener('click', this.boundOnClick_);
    this.clickObservable_.removeAll();
  }

  /** @override */
  add(context, eventType, config, listener) {
    const selector = userAssert(
      config['selector'],
      'Missing required selector on click trigger'
    );
    const selectionMethod = config['selectionMethod'] || null;
    return this.clickObservable_.add(
      this.root.createSelectiveListener(
        this.handleClick_.bind(this, listener),
        context.parentElement || context,
        selector,
        selectionMethod
      )
    );
  }

  /**
   * @param {function(!AnalyticsEvent)} listener
   * @param {!Element} target
   * @param {!Event} unusedEvent
   * @private
   */
  handleClick_(listener, target, unusedEvent) {
    const params = getDataParamsFromAttributes(
      target,
      /* computeParamNameFunc */ undefined,
      VARIABLE_DATA_ATTRIBUTE_KEY
    );
    listener(new AnalyticsEvent(target, 'click', params));
  }
}

/**
 * Tracks scroll events.
 */
export class ScrollEventTracker extends EventTracker {
  /**
   * @param {!./analytics-root.AnalyticsRoot} root
   */
  constructor(root) {
    super(root);

    /** @private {!./analytics-root.AnalyticsRoot} root */
    this.root_ = root;

    /** @private {function(!Object)|null} */
    this.boundScrollHandler_ = null;
  }

  /** @override */
  dispose() {
    if (this.boundScrollHandler_ !== null) {
      this.root_
        .getScrollManager()
        .removeScrollHandler(this.boundScrollHandler_);
      this.boundScrollHandler_ = null;
    }
  }

  /** @override */
  add(context, eventType, config, listener) {
    if (!config['scrollSpec']) {
      user().error(TAG, 'Missing scrollSpec on scroll trigger.');
      return NO_UNLISTEN;
    }

    if (
      !Array.isArray(config['scrollSpec']['verticalBoundaries']) &&
      !Array.isArray(config['scrollSpec']['horizontalBoundaries'])
    ) {
      user().error(
        TAG,
        'Boundaries are required for the scroll trigger to work.'
      );
      return NO_UNLISTEN;
    }

    const boundsV = this.normalizeBoundaries_(
      config['scrollSpec']['verticalBoundaries']
    );
    const boundsH = this.normalizeBoundaries_(
      config['scrollSpec']['horizontalBoundaries']
    );
    const useInitialPageSize = !!config['scrollSpec']['useInitialPageSize'];

    this.boundScrollHandler_ = this.scrollHandler_.bind(
      this,
      boundsH,
      boundsV,
      useInitialPageSize,
      listener
    );

    return this.root_
      .getScrollManager()
      .addScrollHandler(this.boundScrollHandler_);
  }

  /**
   * Function to handle scroll events from the Scroll manager
   * @param {!Object<number,boolean>} boundsH
   * @param {!Object<number,boolean>} boundsV
   * @param {boolean} useInitialPageSize
   * @param {function(!AnalyticsEvent)} listener
   * @param {!Object} e
   * @private
   */
  scrollHandler_(boundsH, boundsV, useInitialPageSize, listener, e) {
    // Calculates percentage scrolled by adding screen height/width to
    // top/left and dividing by the total scroll height/width.
    const {scrollWidth, scrollHeight} = useInitialPageSize ? e.initialSize : e;

    this.triggerScrollEvents_(
      boundsV,
      ((e.top + e.height) * 100) / scrollHeight,
      VAR_V_SCROLL_BOUNDARY,
      listener
    );

    this.triggerScrollEvents_(
      boundsH,
      ((e.left + e.width) * 100) / scrollWidth,
      VAR_H_SCROLL_BOUNDARY,
      listener
    );
  }

  /**
   * Rounds the boundaries for scroll trigger to nearest
   * SCROLL_PRECISION_PERCENT and returns an object with normalized boundaries
   * as keys and false as values.
   *
   * @param {!Array<number>} bounds array of bounds.
   * @return {!JsonObject} Object with normalized bounds as keys
   * and false as value.
   * @private
   */
  normalizeBoundaries_(bounds) {
    const result = dict({});
    if (!bounds || !Array.isArray(bounds)) {
      return result;
    }

    for (let b = 0; b < bounds.length; b++) {
      let bound = bounds[b];
      if (typeof bound !== 'number' || !isFinite(bound)) {
        user().error(TAG, 'Scroll trigger boundaries must be finite.');
        return result;
      }

      bound = Math.min(
        Math.round(bound / SCROLL_PRECISION_PERCENT) * SCROLL_PRECISION_PERCENT,
        100
      );
      result[bound] = false;
    }
    return result;
  }

  /**
   * @param {!Object<number, boolean>} bounds
   * @param {number} scrollPos Number representing the current scroll
   * @param {string} varName variable name to assign to the bound that
   * @param {function(!AnalyticsEvent)} listener
   * triggers the event position.
   */
  triggerScrollEvents_(bounds, scrollPos, varName, listener) {
    if (!scrollPos) {
      return;
    }

    // Goes through each of the boundaries and fires an event if it has not
    // been fired so far and it should be.
    for (const b in bounds) {
      if (!hasOwn(bounds, b)) {
        continue;
      }
      const bound = parseInt(b, 10);
      if (bound > scrollPos || bounds[bound]) {
        continue;
      }
      bounds[bound] = true;
      const vars = dict();
      vars[varName] = b;
      listener(
        new AnalyticsEvent(
          this.root_.getRootElement(),
          AnalyticsEventType.SCROLL,
          vars
        )
      );
    }
  }
}

/**
 * Tracks events based on signals.
 * @implements {SignalTrackerDef}
 */
export class SignalTracker extends EventTracker {
  /**
   * @param {!./analytics-root.AnalyticsRoot} root
   */
  constructor(root) {
    super(root);
  }

  /** @override */
  dispose() {}

  /** @override */
  add(context, eventType, config, listener) {
    let target;
    let signalsPromise;
    const selector = config['selector'] || ':root';
    if (selector == ':root' || selector == ':host') {
      // Root selectors are delegated to analytics roots.
      target = this.root.getRootElement();
      signalsPromise = this.getRootSignal(eventType);
    } else {
      // Look for the AMP-element. Wait for DOM to be fully parsed to avoid
      // false missed searches.
      const selectionMethod = config['selectionMethod'];
      signalsPromise = this.root
        .getAmpElement(
          context.parentElement || context,
          selector,
          selectionMethod
        )
        .then((element) => {
          target = element;
          return this.getElementSignal(eventType, target);
        });
    }

    // Wait for the target and the event signal.
    signalsPromise.then(() => {
      listener(new AnalyticsEvent(target, eventType));
    });
    return NO_UNLISTEN;
  }

  /** @override */
  getRootSignal(eventType) {
    return this.root.signals().whenSignal(eventType);
  }

  /** @override */
  getElementSignal(eventType, element) {
    if (typeof element.signals != 'function') {
      return Promise.resolve();
    }
    return element.signals().whenSignal(eventType);
  }
}

/**
 * Tracks when the elements in the first viewport has been loaded - "ini-load".
 * @implements {SignalTrackerDef}
 */
export class IniLoadTracker extends EventTracker {
  /**
   * @param {!./analytics-root.AnalyticsRoot} root
   */
  constructor(root) {
    super(root);
  }

  /** @override */
  dispose() {}

  /** @override */
  add(context, eventType, config, listener) {
    let target;
    let promise;
    const selector = config['selector'] || ':root';
    if (selector == ':root' || selector == ':host') {
      // Root selectors are delegated to analytics roots.
      target = this.root.getRootElement();
      promise = this.getRootSignal();
    } else {
      // An AMP-element. Wait for DOM to be fully parsed to avoid
      // false missed searches.
      const selectionMethod = config['selectionMethod'];
      promise = this.root
        .getAmpElement(
          context.parentElement || context,
          selector,
          selectionMethod
        )
        .then((element) => {
          target = element;
          return this.getElementSignal('ini-load', target);
        });
    }
    // Wait for the target and the event.
    promise.then(() => {
      listener(new AnalyticsEvent(target, eventType));
    });
    return NO_UNLISTEN;
  }

  /** @override */
  getRootSignal() {
    return this.root.whenIniLoaded();
  }

  /** @override */
  getElementSignal(unusedEventType, element) {
    if (typeof element.signals != 'function') {
      return Promise.resolve();
    }
    const signals = element.signals();
    return Promise.race([
      signals.whenSignal(CommonSignals.INI_LOAD),
      signals.whenSignal(CommonSignals.LOAD_END),
    ]);
  }
}

/**
 * Timer event handler.
 */
class TimerEventHandler {
  /**
   * @param {JsonObject} timerSpec The timer specification.
   * @param {function(): UnlistenDef=} opt_startBuilder Factory for building
   *     start trackers for this timer.
   * @param {function(): UnlistenDef=} opt_stopBuilder Factory for building stop
   *     trackers for this timer.
   */
  constructor(timerSpec, opt_startBuilder, opt_stopBuilder) {
    /** @private {number|undefined} */
    this.intervalId_ = undefined;

    userAssert(
      'interval' in timerSpec,
      'Timer interval specification required'
    );
    /** @private @const {number} */
    this.intervalLength_ = Number(timerSpec['interval']) || 0;
    userAssert(
      this.intervalLength_ >= MIN_TIMER_INTERVAL_SECONDS,
      'Bad timer interval specification'
    );

    /** @private @const {number} */
    this.maxTimerLength_ =
      'maxTimerLength' in timerSpec
        ? Number(timerSpec['maxTimerLength'])
        : DEFAULT_MAX_TIMER_LENGTH_SECONDS;
    userAssert(this.maxTimerLength_ > 0, 'Bad maxTimerLength specification');

    /** @private @const {boolean} */
    this.maxTimerInSpec_ = 'maxTimerLength' in timerSpec;

    /** @private @const {boolean} */
    this.callImmediate_ =
      'immediate' in timerSpec ? Boolean(timerSpec['immediate']) : true;

    /** @private {?function()} */
    this.intervalCallback_ = null;

    /** @private {?UnlistenDef} */
    this.unlistenStart_ = null;

    /** @private {?UnlistenDef} */
    this.unlistenStop_ = null;

    /** @private @const {?function(): UnlistenDef} */
    this.startBuilder_ = opt_startBuilder || null;

    /** @private @const {?function(): UnlistenDef} */
    this.stopBuilder_ = opt_stopBuilder || null;

    /** @private {number|undefined} */
    this.startTime_ = undefined; // milliseconds

    /** @private {number|undefined} */
    this.lastRequestTime_ = undefined; // milliseconds
  }

  /**
   * @param {function()} startTimer
   */
  init(startTimer) {
    if (!this.startBuilder_) {
      // Timer starts on load.
      startTimer();
    } else {
      // Timer starts on event.
      this.listenForStart_();
    }
  }

  /**
   * Unlistens for start and stop.
   */
  dispose() {
    this.unlistenForStop_();
    this.unlistenForStart_();
  }

  /** @private */
  listenForStart_() {
    if (this.startBuilder_) {
      this.unlistenStart_ = this.startBuilder_();
    }
  }

  /** @private */
  unlistenForStart_() {
    if (this.unlistenStart_) {
      this.unlistenStart_();
      this.unlistenStart_ = null;
    }
  }

  /** @private */
  listenForStop_() {
    if (this.stopBuilder_) {
      try {
        this.unlistenStop_ = this.stopBuilder_();
      } catch (e) {
        this.dispose(); // Stop timer and then throw error.
        throw e;
      }
    }
  }

  /** @private */
  unlistenForStop_() {
    if (this.unlistenStop_) {
      this.unlistenStop_();
      this.unlistenStop_ = null;
    }
  }

  /** @return {boolean} */
  isRunning() {
    return !!this.intervalId_;
  }

  /**
   * @param {!Window} win
   * @param {function()} timerCallback
   * @param {function()} timeoutCallback
   */
  startIntervalInWindow(win, timerCallback, timeoutCallback) {
    if (this.isRunning()) {
      return;
    }
    this.startTime_ = Date.now();
    this.lastRequestTime_ = undefined;
    this.intervalCallback_ = timerCallback;
    this.intervalId_ = win.setInterval(() => {
      timerCallback();
    }, this.intervalLength_ * 1000);

    // If there's no way to turn off the timer, cap it.
    if (!this.stopBuilder_ || (this.stopBuilder_ && this.maxTimerInSpec_)) {
      win.setTimeout(() => {
        timeoutCallback();
      }, this.maxTimerLength_ * 1000);
    }

    this.unlistenForStart_();
    if (this.callImmediate_) {
      timerCallback();
    }
    this.listenForStop_();
  }

  /**
   * @param {!Window} win
   * @restricted
   */
  stopTimer_(win) {
    if (!this.isRunning()) {
      return;
    }
    this.intervalCallback_();
    this.intervalCallback_ = null;
    win.clearInterval(this.intervalId_);
    this.intervalId_ = undefined;
    this.lastRequestTime_ = undefined;
    this.unlistenForStop_();
    this.listenForStart_();
  }

  /**
   * @private
   * @return {number}
   */
  calculateDuration_() {
    if (this.startTime_) {
      return Date.now() - (this.lastRequestTime_ || this.startTime_);
    }
    return 0;
  }

  /** @return {!JsonObject} */
  getTimerVars() {
    let timerDuration = 0;
    if (this.isRunning()) {
      timerDuration = this.calculateDuration_();
      this.lastRequestTime_ = Date.now();
    }
    return dict({
      'timerDuration': timerDuration,
      'timerStart': this.startTime_ || 0,
    });
  }
}

/**
 * Tracks timer events.
 */
export class TimerEventTracker extends EventTracker {
  /**
   * @param {!./analytics-root.AnalyticsRoot} root
   */
  constructor(root) {
    super(root);
    /** @const @private {!Object<number, TimerEventHandler>} */
    this.trackers_ = {};

    /** @private {number} */
    this.timerIdSequence_ = 1;
  }

  /**
   * @return {!Array<number>}
   * @visibleForTesting
   */
  getTrackedTimerKeys() {
    return /** @type {!Array<number>} */ (Object.keys(this.trackers_));
  }

  /** @override */
  dispose() {
    this.getTrackedTimerKeys().forEach((timerId) => {
      this.removeTracker_(timerId);
    });
  }

  /** @override */
  add(context, eventType, config, listener) {
    const timerSpec = config['timerSpec'];
    userAssert(
      timerSpec && typeof timerSpec == 'object',
      'Bad timer specification'
    );
    const timerStart = 'startSpec' in timerSpec ? timerSpec['startSpec'] : null;
    userAssert(
      !timerStart || typeof timerStart == 'object',
      'Bad timer start specification'
    );
    const timerStop = 'stopSpec' in timerSpec ? timerSpec['stopSpec'] : null;
    userAssert(
      (!timerStart && !timerStop) || typeof timerStop == 'object',
      'Bad timer stop specification'
    );

    const timerId = this.generateTimerId_();
    let startBuilder;
    let stopBuilder;
    if (timerStart) {
      const startTracker = this.getTracker_(timerStart);
      userAssert(startTracker, 'Cannot track timer start');
      startBuilder = startTracker.add.bind(
        startTracker,
        context,
        timerStart['on'],
        timerStart,
        this.handleTimerToggle_.bind(this, timerId, eventType, listener)
      );
    }
    if (timerStop) {
      const stopTracker = this.getTracker_(timerStop);
      userAssert(stopTracker, 'Cannot track timer stop');
      stopBuilder = stopTracker.add.bind(
        stopTracker,
        context,
        timerStop['on'],
        timerStop,
        this.handleTimerToggle_.bind(this, timerId, eventType, listener)
      );
    }

    const timerHandler = new TimerEventHandler(
      timerSpec,
      startBuilder,
      stopBuilder
    );
    this.trackers_[timerId] = timerHandler;

    timerHandler.init(
      this.startTimer_.bind(this, timerId, eventType, listener)
    );
    return () => {
      this.removeTracker_(timerId);
    };
  }

  /**
   * @return {number}
   * @private
   */
  generateTimerId_() {
    return ++this.timerIdSequence_;
  }

  /**
   * @param {!JsonObject} config
   * @return {?EventTracker}
   * @private
   */
  getTracker_(config) {
    const eventType = user().assertString(config['on']);
    const trackerKey = getTrackerKeyName(eventType);

    return this.root.getTrackerForWhitelist(
      trackerKey,
      getTrackerTypesForParentType('timer')
    );
  }

  /**
   * Toggles which listeners are active depending on timer state, so no race
   * conditions can occur in the case where the timer starts and stops on the
   * same event type from the same target.
   * @param {number} timerId
   * @param {string} eventType
   * @param {function(!AnalyticsEvent)} listener
   * @private
   */
  handleTimerToggle_(timerId, eventType, listener) {
    const timerHandler = this.trackers_[timerId];
    if (!timerHandler) {
      return;
    }
    if (timerHandler.isRunning()) {
      this.stopTimer_(timerId);
    } else {
      this.startTimer_(timerId, eventType, listener);
    }
  }

  /**
   * @param {number} timerId
   * @param {string} eventType
   * @param {function(!AnalyticsEvent)} listener
   * @private
   */
  startTimer_(timerId, eventType, listener) {
    const timerHandler = this.trackers_[timerId];
    const timerCallback = () => {
      listener(this.createEvent_(timerId, eventType));
    };
    timerHandler.startIntervalInWindow(
      this.root.ampdoc.win,
      timerCallback,
      this.removeTracker_.bind(this, timerId)
    );
  }

  /**
   * @param {number} timerId
   * @private
   */
  stopTimer_(timerId) {
    this.trackers_[timerId].stopTimer_(this.root.ampdoc.win);
  }

  /**
   * @param {number} timerId
   * @param {string} eventType
   * @return {!AnalyticsEvent}
   * @private
   */
  createEvent_(timerId, eventType) {
    return new AnalyticsEvent(
      this.root.getRootElement(),
      eventType,
      this.trackers_[timerId].getTimerVars()
    );
  }

  /**
   * @param {number} timerId
   * @private
   */
  removeTracker_(timerId) {
    if (this.trackers_[timerId]) {
      this.stopTimer_(timerId);
      this.trackers_[timerId].dispose();
      delete this.trackers_[timerId];
    }
  }
}

/**
 * Tracks video session events
 */
export class VideoEventTracker extends EventTracker {
  /**
   * @param {!./analytics-root.AnalyticsRoot} root
   */
  constructor(root) {
    super(root);

    /** @private {?Observable<!Event>} */
    this.sessionObservable_ = new Observable();

    /** @private {?function(!Event)} */
    this.boundOnSession_ = this.sessionObservable_.fire.bind(
      this.sessionObservable_
    );

    Object.keys(VideoAnalyticsEvents).forEach((key) => {
      this.root
        .getRoot()
        .addEventListener(VideoAnalyticsEvents[key], this.boundOnSession_);
    });
  }

  /** @override */
  dispose() {
    const root = this.root.getRoot();
    Object.keys(VideoAnalyticsEvents).forEach((key) => {
      root.removeEventListener(VideoAnalyticsEvents[key], this.boundOnSession_);
    });
    this.boundOnSession_ = null;
    this.sessionObservable_ = null;
  }

  /** @override */
  add(context, eventType, config, listener) {
    const videoSpec = config['videoSpec'] || {};
    const selector = config['selector'] || videoSpec['selector'];
    const selectionMethod = config['selectionMethod'] || null;
    const targetReady = this.root.getElement(
      context,
      selector,
      selectionMethod
    );

    const endSessionWhenInvisible = videoSpec['end-session-when-invisible'];
    const excludeAutoplay = videoSpec['exclude-autoplay'];
    const interval = videoSpec['interval'];
    const percentages = videoSpec['percentages'];

    const on = config['on'];

    const percentageInterval = 5;

    let intervalCounter = 0;
    let lastPercentage = 0;

    return this.sessionObservable_.add((event) => {
      const {type} = event;
      const details = /** @type {?JsonObject|undefined} */ (getData(event));
      const normalizedType = normalizeVideoEventType(type, details);

      if (normalizedType !== on) {
        return;
      }

      if (normalizedType === VideoAnalyticsEvents.SECONDS_PLAYED && !interval) {
        user().error(
          TAG,
          'video-seconds-played requires interval spec with non-zero value'
        );
        return;
      }

      if (normalizedType === VideoAnalyticsEvents.SECONDS_PLAYED) {
        intervalCounter++;
        if (intervalCounter % interval !== 0) {
          return;
        }
      }

      if (normalizedType === VideoAnalyticsEvents.PERCENTAGE_PLAYED) {
        if (!percentages) {
          user().error(
            TAG,
            'video-percentage-played requires percentages spec.'
          );
          return;
        }

        for (let i = 0; i < percentages.length; i++) {
          const percentage = percentages[i];

          if (percentage <= 0 || percentage % percentageInterval != 0) {
            user().error(
              TAG,
              'Percentages must be set in increments of %s with non-zero ' +
                'values',
              percentageInterval
            );

            return;
          }
        }

        const normalizedPercentage = details['normalizedPercentage'];
        const normalizedPercentageInt = parseInt(normalizedPercentage, 10);

        devAssert(isFiniteNumber(normalizedPercentageInt));
        devAssert(normalizedPercentageInt % percentageInterval == 0);

        if (lastPercentage == normalizedPercentageInt) {
          return;
        }

        if (percentages.indexOf(normalizedPercentageInt) < 0) {
          return;
        }

        lastPercentage = normalizedPercentageInt;
      }

      if (
        type === VideoAnalyticsEvents.SESSION_VISIBLE &&
        !endSessionWhenInvisible
      ) {
        return;
      }

      if (excludeAutoplay && details['state'] === PlayingStates.PLAYING_AUTO) {
        return;
      }

      const el = dev().assertElement(
        event.target,
        'No target specified by video session event.'
      );
      targetReady.then((target) => {
        if (!target.contains(el)) {
          return;
        }
        const normalizedDetails = removeInternalVars(details);
        listener(new AnalyticsEvent(target, normalizedType, normalizedDetails));
      });
    });
  }
}

/**
 * Normalize video type from internal representation into the observed string
 * from the analytics configuration.
 * @param {string} type
 * @param {?JsonObject|undefined} details
 * @return {string}
 */
function normalizeVideoEventType(type, details) {
  if (type == VideoAnalyticsEvents.SESSION_VISIBLE) {
    return VideoAnalyticsEvents.SESSION;
  }

  // Custom video analytics events are listened to from one signal type,
  // but they're configured by user with their custom name.
  if (type == VideoAnalyticsEvents.CUSTOM) {
    return dev().assertString(details[videoAnalyticsCustomEventTypeKey]);
  }

  return type;
}

/**
 * @param {?JsonObject|undefined} details
 * @return {?JsonObject|undefined}
 */
function removeInternalVars(details) {
  if (!details) {
    return details;
  }
  const clean = {...details};
  delete clean[videoAnalyticsCustomEventTypeKey];
  return /** @type {!JsonObject} */ (clean);
}

/**
 * Tracks visibility events.
 */
export class VisibilityTracker extends EventTracker {
  /**
   * @param {!./analytics-root.AnalyticsRoot} root
   */
  constructor(root) {
    super(root);

    /** @private */
    this.waitForTrackers_ = {};
  }

  /** @override */
  dispose() {}

  /** @override */
  add(context, eventType, config, listener) {
    const visibilitySpec = config['visibilitySpec'] || {};
    const selector = config['selector'] || visibilitySpec['selector'];
    const waitForSpec = visibilitySpec['waitFor'];
    let readyPromiseWaitForSpec;
    let reportWhenSpec = visibilitySpec['reportWhen'];
    let createReportReadyPromiseFunc = null;
<<<<<<< HEAD
    const multiSelectorVisibilityOn = isExperimentOn(
      this.root.ampdoc.win,
      'multi-selector-visibility-trigger'
    );
=======
    const unlistenPromises = [];
>>>>>>> e1233a75
    if (reportWhenSpec) {
      userAssert(
        !visibilitySpec['repeat'],
        'reportWhen and repeat are mutually exclusive.'
      );
    }

    if (eventType === AnalyticsEventType.HIDDEN) {
      if (reportWhenSpec) {
        user().error(
          TAG,
          'ReportWhen should not be defined when eventType is "hidden"'
        );
      }
      // special polyfill for eventType: 'hidden'
      reportWhenSpec = 'documentHidden';
    }

    const visibilityManagerPromise = this.root
      .isUsingHostAPI()
      .then((hasHostAPI) => {
        if (hasHostAPI) {
          this.assertMeasurableWithHostApi_(selector, reportWhenSpec);
        }
        return this.root.getVisibilityManager();
      });

    if (reportWhenSpec == 'documentHidden') {
      createReportReadyPromiseFunc = this.createReportReadyPromiseForDocumentHidden_.bind(
        this
      );
    } else if (reportWhenSpec == 'documentExit') {
      createReportReadyPromiseFunc = this.createReportReadyPromiseForDocumentExit_.bind(
        this
      );
    } else {
      userAssert(
        !reportWhenSpec,
        'reportWhen value "%s" not supported.',
        reportWhenSpec
      );
    }

<<<<<<< HEAD
    const getUnlistenPromiseForElement = element =>
      visibilityManagerPromise.then(
        visibilityManager => {
          return visibilityManager.listenElement(
            element,
            visibilitySpec,
            this.getReadyPromise(waitForSpec, selector, element),
            createReportReadyPromiseFunc,
            this.onEvent_.bind(this, eventType, listener, element)
          );
        },
        () => {}
      );

    let unlistenPromise;
=======
>>>>>>> e1233a75
    // Root selectors are delegated to analytics roots.
    if (!selector || selector == ':root' || selector == ':host') {
      // When `selector` is specified, we always use "ini-load" signal as
      // a "ready" signal.
      readyPromiseWaitForSpec = waitForSpec || (selector ? 'ini-load' : null);
      unlistenPromises.push(
        visibilityManagerPromise.then(
          (visibilityManager) => {
            return visibilityManager.listenRoot(
              visibilitySpec,
              this.getReadyPromise(readyPromiseWaitForSpec),
              createReportReadyPromiseFunc,
              this.onEvent_.bind(
                this,
                eventType,
                listener,
                this.root.getRootElement()
              )
            );
          },
          () => {}
        )
      );
    } else {
      // An AMP-element. Wait for DOM to be fully parsed to avoid
      // false missed searches.
      // Array selectors do not suppor the special cases: ':host' & ':root'
      const selectionMethod =
        config['selectionMethod'] || visibilitySpec['selectionMethod'];
<<<<<<< HEAD

      if (multiSelectorVisibilityOn && Array.isArray(selector)) {
        userAssert(
          !selectionMethod,
          'Cannot have selectionMethod defined with an array selector: ',
          selector
        );
        unlistenPromise = Promise.all(
          selector.map(individualSelector => {
            return this.root.getAmpElements(individualSelector);
          })
        ).then(selectorArrayOfElements => {
          const uniqueElements = [];
          for (let i = 0; i < selectorArrayOfElements.length; i++) {
            for (let j = 0; j < selectorArrayOfElements[i].length; j++) {
              if (
                uniqueElements.indexOf(selectorArrayOfElements[i][j]) === -1
              ) {
                uniqueElements.push(selectorArrayOfElements[i][j]);
              }
            }
          }
          return Promise.all(
            uniqueElements.map(element => getUnlistenPromiseForElement(element))
          );
=======
      readyPromiseWaitForSpec = waitForSpec || 'ini-load';
      this.assertUniqueSelectors_(selector);
      this.root
        .getAmpElements(
          context.parentElement || context,
          selector,
          selectionMethod
        )
        .then((elements) => {
          for (let i = 0; i < elements.length; i++) {
            unlistenPromises.push(
              visibilityManagerPromise.then(
                (visibilityManager) => {
                  return visibilityManager.listenElement(
                    elements[i],
                    visibilitySpec,
                    this.getReadyPromise(readyPromiseWaitForSpec, elements[i]),
                    createReportReadyPromiseFunc,
                    this.onEvent_.bind(this, eventType, listener, elements[i])
                  );
                },
                () => {}
              )
            );
          }
>>>>>>> e1233a75
        });
      } else {
        unlistenPromise = this.root
          .getAmpElement(
            context.parentElement || context,
            selector,
            selectionMethod
          )
          .then(element => getUnlistenPromiseForElement(element));
      }
    }

<<<<<<< HEAD
    return function() {
      unlistenPromise.then(unlisten => {
        if (multiSelectorVisibilityOn && Array.isArray(unlisten)) {
          for (let i = 0; i < unlisten.length; i++) {
            unlisten[i]();
          }
        } else {
          unlisten();
=======
    return function () {
      return Promise.all(unlistenPromises).then((unlistenCallbacks) => {
        for (let i = 0; i < unlistenCallbacks.length; i++) {
          unlistenCallbacks[i]();
>>>>>>> e1233a75
        }
      });
    };
  }

  /**
   * Assert that the selectors are all unique
   * @param {!Array<string>|string} selectors
   */
  assertUniqueSelectors_(selectors) {
    if (isArray(selectors)) {
      const map = {};
      for (let i = 0; i < selectors.length; i++) {
        userAssert(
          !map[selectors[i]],
          'Cannot have duplicate selectors in selectors list: %s',
          selectors
        );
        map[selectors[i]] = selectors[i];
      }
    }
  }

  /**
   * Assert that the setting is measurable with host API
   * @param {string=} selector
   * @param {string=} reportWhenSpec
   */
  assertMeasurableWithHostApi_(selector, reportWhenSpec) {
    userAssert(
      !selector || selector == ':root' || selector == ':host',
      'Element %s that is not root is not supported with host API',
      selector
    );

    userAssert(
      reportWhenSpec !== 'documentExit',
      'reportWhen : documentExit is not supported with host API'
    );
  }

  /**
   * Returns a Promise indicating that we're ready to report the analytics,
   * in the case of reportWhen: documentHidden
   * @return {!Promise}
   * @private
   */
  createReportReadyPromiseForDocumentHidden_() {
    const {ampdoc} = this.root;

    if (!ampdoc.isVisible()) {
      return Promise.resolve();
    }

    return new Promise((resolve) => {
      ampdoc.onVisibilityChanged(() => {
        if (!ampdoc.isVisible()) {
          resolve();
        }
      });
    });
  }

  /**
   * Returns a Promise indicating that we're ready to report the analytics,
   * in the case of reportWhen: documentExit
   * @return {!Promise}
   * @private
   */
  createReportReadyPromiseForDocumentExit_() {
    const deferred = new Deferred();
    const {win} = this.root.ampdoc;
    let unloadListener, pageHideListener;

    // Do not add an unload listener unless pagehide is not available.
    // If an unload listener is present, the back/forward cache will not work.
    // The BFCache saves pages to be instantly loaded when navigating back
    // or forward and pauses their JavaScript. The pagehide event was added
    // to give developers control over the behavior, and the unload listener
    // interferes with it. To allow publishers to use the default BFCache
    // behavior, we should not add an unload listener.
    if (!this.supportsPageHide_()) {
      win.addEventListener(
        /*OK*/ 'unload',
        (unloadListener = () => {
          win.removeEventListener('unload', unloadListener);
          deferred.resolve();
        })
      );
    }

    // Note: pagehide is currently not supported on Opera Mini, nor IE<=10.
    // Documentation conflicts as to whether Safari on iOS will also fire it
    // when switching tabs or switching to another app. Chrome does not fire it
    // in this case.
    // Good, but several years old, analysis at:
    // https://www.igvita.com/2015/11/20/dont-lose-user-and-app-state-use-page-visibility/
    // Especially note the event table on this page.
    win.addEventListener(
      'pagehide',
      (pageHideListener = () => {
        win.removeEventListener('pagehide', pageHideListener);
        deferred.resolve();
      })
    );
    return deferred.promise;
  }

  /**
   * Detect support for the pagehide event.
   * IE<=10 and Opera Mini do not support the pagehide event and
   * possibly others, so we feature-detect support with this method.
   * This is in a stubbable method for testing.
   * @return {boolean}
   * @private visible for testing
   */
  supportsPageHide_() {
    return 'onpagehide' in this.root.ampdoc.win;
  }

  /**
   * @param {string|undefined} waitForSpec
   * @param {Element=} opt_element
   * @return {?Promise}
   * @visibleForTesting
   */
  getReadyPromise(waitForSpec, opt_element) {
    if (!waitForSpec) {
      // Default case, waitFor selector is not defined, wait for nothing
      return null;
    }

    const trackerWhitelist = getTrackerTypesForParentType('visible');
    userAssert(
      waitForSpec == 'none' || trackerWhitelist[waitForSpec] !== undefined,
      'waitFor value %s not supported',
      waitForSpec
    );

    const waitForTracker =
      this.waitForTrackers_[waitForSpec] ||
      this.root.getTrackerForWhitelist(waitForSpec, trackerWhitelist);
    if (waitForTracker) {
      this.waitForTrackers_[waitForSpec] = waitForTracker;
    } else {
      return null;
    }

    // Wait for root signal if there's no element selected.
    return opt_element
      ? waitForTracker.getElementSignal(waitForSpec, opt_element)
      : waitForTracker.getRootSignal(waitForSpec);
  }

  /**
   * @param {string} eventType
   * @param {function(!AnalyticsEvent)} listener
   * @param {!Element} target
   * @param {!JsonObject} state
   * @private
   */
  onEvent_(eventType, listener, target, state) {
    const attr = getDataParamsFromAttributes(
      target,
      /* computeParamNameFunc */ undefined,
      VARIABLE_DATA_ATTRIBUTE_KEY
    );
    for (const key in attr) {
      state[key] = attr[key];
    }
    listener(new AnalyticsEvent(target, eventType, state));
  }
}<|MERGE_RESOLUTION|>--- conflicted
+++ resolved
@@ -26,12 +26,7 @@
 import {dict, hasOwn} from '../../../src/utils/object';
 import {getData} from '../../../src/event-helper';
 import {getDataParamsFromAttributes} from '../../../src/dom';
-<<<<<<< HEAD
-import {isEnumValue, isFiniteNumber} from '../../../src/types';
-import {isExperimentOn} from '../../../src/experiments';
-=======
 import {isArray, isEnumValue, isFiniteNumber} from '../../../src/types';
->>>>>>> e1233a75
 import {startsWith} from '../../../src/string';
 
 const SCROLL_PRECISION_PERCENT = 5;
@@ -1436,14 +1431,7 @@
     let readyPromiseWaitForSpec;
     let reportWhenSpec = visibilitySpec['reportWhen'];
     let createReportReadyPromiseFunc = null;
-<<<<<<< HEAD
-    const multiSelectorVisibilityOn = isExperimentOn(
-      this.root.ampdoc.win,
-      'multi-selector-visibility-trigger'
-    );
-=======
     const unlistenPromises = [];
->>>>>>> e1233a75
     if (reportWhenSpec) {
       userAssert(
         !visibilitySpec['repeat'],
@@ -1487,24 +1475,6 @@
       );
     }
 
-<<<<<<< HEAD
-    const getUnlistenPromiseForElement = element =>
-      visibilityManagerPromise.then(
-        visibilityManager => {
-          return visibilityManager.listenElement(
-            element,
-            visibilitySpec,
-            this.getReadyPromise(waitForSpec, selector, element),
-            createReportReadyPromiseFunc,
-            this.onEvent_.bind(this, eventType, listener, element)
-          );
-        },
-        () => {}
-      );
-
-    let unlistenPromise;
-=======
->>>>>>> e1233a75
     // Root selectors are delegated to analytics roots.
     if (!selector || selector == ':root' || selector == ':host') {
       // When `selector` is specified, we always use "ini-load" signal as
@@ -1534,33 +1504,6 @@
       // Array selectors do not suppor the special cases: ':host' & ':root'
       const selectionMethod =
         config['selectionMethod'] || visibilitySpec['selectionMethod'];
-<<<<<<< HEAD
-
-      if (multiSelectorVisibilityOn && Array.isArray(selector)) {
-        userAssert(
-          !selectionMethod,
-          'Cannot have selectionMethod defined with an array selector: ',
-          selector
-        );
-        unlistenPromise = Promise.all(
-          selector.map(individualSelector => {
-            return this.root.getAmpElements(individualSelector);
-          })
-        ).then(selectorArrayOfElements => {
-          const uniqueElements = [];
-          for (let i = 0; i < selectorArrayOfElements.length; i++) {
-            for (let j = 0; j < selectorArrayOfElements[i].length; j++) {
-              if (
-                uniqueElements.indexOf(selectorArrayOfElements[i][j]) === -1
-              ) {
-                uniqueElements.push(selectorArrayOfElements[i][j]);
-              }
-            }
-          }
-          return Promise.all(
-            uniqueElements.map(element => getUnlistenPromiseForElement(element))
-          );
-=======
       readyPromiseWaitForSpec = waitForSpec || 'ini-load';
       this.assertUniqueSelectors_(selector);
       this.root
@@ -1586,34 +1529,13 @@
               )
             );
           }
->>>>>>> e1233a75
         });
-      } else {
-        unlistenPromise = this.root
-          .getAmpElement(
-            context.parentElement || context,
-            selector,
-            selectionMethod
-          )
-          .then(element => getUnlistenPromiseForElement(element));
-      }
-    }
-
-<<<<<<< HEAD
-    return function() {
-      unlistenPromise.then(unlisten => {
-        if (multiSelectorVisibilityOn && Array.isArray(unlisten)) {
-          for (let i = 0; i < unlisten.length; i++) {
-            unlisten[i]();
-          }
-        } else {
-          unlisten();
-=======
+    }
+
     return function () {
       return Promise.all(unlistenPromises).then((unlistenCallbacks) => {
         for (let i = 0; i < unlistenCallbacks.length; i++) {
           unlistenCallbacks[i]();
->>>>>>> e1233a75
         }
       });
     };
