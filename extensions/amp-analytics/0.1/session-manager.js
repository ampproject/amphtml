--- conflicted
+++ resolved
@@ -14,14 +14,14 @@
  * limitations under the License.
  */
 
-import {Services} from '../../../src/services';
+import {Services} from '#service';
 import {dev, user} from '../../../src/log';
 import {
   getServicePromiseForDoc,
   registerServiceBuilderForDoc,
-} from '../../../src/service';
-import {hasOwn, map} from '../../../src/core/types/object';
-import {isObject} from '../../../src/core/types';
+} from '../../../src/service-helpers';
+import {hasOwn, map} from '#core/types/object';
+import {isObject} from '#core/types';
 
 /** @const {string} */
 const TAG = 'amp-analytics/session-manager';
@@ -40,27 +40,10 @@
  */
 export const SESSION_VALUES = {
   SESSION_ID: 'sessionId',
-<<<<<<< HEAD
-  TIMESTAMP: 'creationTimestamp',
-  COUNT: 'count',
-  LAST_EVENT_TIMESTAMP: 'lastEventTimestamp',
-};
-
-/**
- * Key values for retriving/storing session values
- * @enum {string}
- */
-const SESSION_STORAGE_KEYS = {
-  SESSION_ID: 'ssid',
-  LAST_ACCESS_TIMESTAMP: 'lat',
-  LAST_EVENT_TIMESTAMP: 'let',
-  CREATION_TIMESTAMP: 'ct',
-  COUNT: 'c',
-=======
   CREATION_TIMESTAMP: 'creationTimestamp',
   ACCESS_TIMESTAMP: 'accessTimestamp',
+  EVENT_TIMESTAMP: 'eventTimestamp',
   COUNT: 'count',
->>>>>>> 6b0b3c64
 };
 
 /**
@@ -70,12 +53,8 @@
  * @typedef {{
  *  sessionId: number,
  *  creationTimestamp: number,
-<<<<<<< HEAD
- *  lastAccessTimestamp: number,
- *  lastEventTimestamp: number,
-=======
  *  accessTimestamp: number,
->>>>>>> 6b0b3c64
+ *  eventTimestamp: number,
  *  count: number,
  * }}
  */
@@ -102,7 +81,7 @@
    */
   getSessionValue(type, value, opt_persist) {
     return this.get(type).then((session) => {
-      if (value === SESSION_VALUES.LAST_EVENT_TIMESTAMP) {
+      if (value === SESSION_VALUES.EVENT_TIMESTAMP) {
         return this.getSessionEventTimestamp_(type, session, opt_persist);
       }
       return session?.[value];
@@ -117,10 +96,9 @@
    * @return {number|undefined}
    */
   getSessionEventTimestamp_(type, session, persist) {
-    const lastTimestamp = session.lastEventTimestamp;
+    const lastTimestamp = session[SESSION_VALUES.EVENT_TIMESTAMP];
     if (persist) {
-      session.lastEventTimestamp = Date.now();
-      this.sessions_[type] = this.updateSession_(session);
+      this.sessions_[type] = this.updateSession_(session, true);
       this.setSession_(type, session);
     }
     return lastTimestamp;
@@ -130,7 +108,7 @@
    * Get the session for the vendor, checking if it exists or
    * creating it if necessary.
    * @param {string|undefined} type
-   * @return {!Promise<SessionInfoDef|null>}
+   * @return {!Promise<?SessionInfoDef>}
    */
   get(type) {
     if (!type) {
@@ -140,7 +118,7 @@
 
     if (
       hasOwn(this.sessions_, type) &&
-      !this.isSessionExpired_(this.sessions_[type])
+      !isSessionExpired(this.sessions_[type])
     ) {
       this.sessions_[type] = this.updateSession_(this.sessions_[type]);
       this.setSession_(type, this.sessions_[type]);
@@ -165,19 +143,12 @@
       .then((session) => {
         // Either create session or update it
         return !session
-<<<<<<< HEAD
-          ? constructSessionInfo(generateSessionId(), Date.now(), 1, Date.now())
-=======
           ? constructSessionInfo()
->>>>>>> 6b0b3c64
           : this.updateSession_(constructSessionFromStoredValue(session));
       })
       .then((session) => {
         // Avoid multiple session creation race
-        if (
-          type in this.sessions_ &&
-          !this.isSessionExpired_(this.sessions_[type])
-        ) {
+        if (type in this.sessions_ && !isSessionExpired(this.sessions_[type])) {
           return this.sessions_[type];
         }
         this.setSession_(type, session);
@@ -187,40 +158,25 @@
   }
 
   /**
-<<<<<<< HEAD
    * Check if session has expired and reset/update values (id, count) if so.
-   * Also update `lastAccessTimestamp`.
-=======
-   * Check if session has expired and reset values (id, count) if so.
    * Also update `accessTimestamp`.
->>>>>>> 6b0b3c64
    * @param {!SessionInfoDef} session
+   * @param {boolean} updateEvent
    * @return {!SessionInfoDef}
    */
-  updateSession_(session) {
-<<<<<<< HEAD
-    if (this.isSessionExpired_(session)) {
-      const newSessionCount =
-        session.count === undefined ? 1 : session.count + 1;
-      session = constructSessionInfo(
-        generateSessionId(),
-        Date.now(),
-        newSessionCount
-      );
-    } else if (session.count === undefined) {
-      session.count = 1;
-    }
-    session.lastAccessTimestamp = Date.now();
-=======
+  updateSession_(session, updateEvent = false) {
     const currentCount = session[SESSION_VALUES.COUNT];
+    const now = Date.now();
     if (isSessionExpired(session)) {
       const newSessionCount = currentCount === undefined ? 1 : currentCount + 1;
       session = constructSessionInfo(newSessionCount);
     } else if (currentCount === undefined) {
       session[SESSION_VALUES.COUNT] = 1;
     }
-    session[SESSION_VALUES.ACCESS_TIMESTAMP] = Date.now();
->>>>>>> 6b0b3c64
+    session[SESSION_VALUES.ACCESS_TIMESTAMP] = now;
+    if (updateEvent) {
+      session[SESSION_VALUES.EVENT_TIMESTAMP] = now;
+    }
     return session;
   }
 
@@ -234,21 +190,11 @@
   setSession_(type, session) {
     return this.storagePromise_.then((storage) => {
       const storageKey = getStorageKey(type);
-      const value = composeStorageSessionValue(session);
-      storage.setNonBoolean(storageKey, value);
+      storage.setNonBoolean(storageKey, session);
     });
   }
-
-<<<<<<< HEAD
-  /**
-   * Checks if a session has expired
-   * @param {SessionInfoDef} session
-   * @return {!Promise}
-   */
-  isSessionExpired_(session) {
-    return session.lastAccessTimestamp + SESSION_MAX_AGE_MILLIS < Date.now();
-  }
-=======
+}
+
 /**
  * Checks if a session has expired
  * @param {SessionInfoDef} session
@@ -257,7 +203,6 @@
 function isSessionExpired(session) {
   const accessTimestamp = session[SESSION_VALUES.ACCESS_TIMESTAMP];
   return accessTimestamp + SESSION_MAX_AGE_MILLIS < Date.now();
->>>>>>> 6b0b3c64
 }
 
 /**
@@ -265,7 +210,7 @@
  * @return {number}
  */
 function generateSessionId() {
-  return Math.floor(10000 * Math.random());
+  return Math.round(10000 * Math.random());
 }
 
 /**
@@ -277,66 +222,12 @@
 }
 
 /**
-<<<<<<< HEAD
- * @param {SessionInfoDef|string} storedSession
-=======
  * @param {*} storedSession
->>>>>>> 6b0b3c64
  * @return {SessionInfoDef}
  */
 function constructSessionFromStoredValue(storedSession) {
   if (!isObject(storedSession)) {
     dev().error(TAG, 'Invalid stored session value');
-<<<<<<< HEAD
-    return constructSessionInfo(generateSessionId(), Date.now(), 1);
-  }
-
-  return constructSessionInfo(
-    storedSession[SESSION_STORAGE_KEYS.SESSION_ID],
-    storedSession[SESSION_STORAGE_KEYS.CREATION_TIMESTAMP],
-    storedSession[SESSION_STORAGE_KEYS.COUNT],
-    storedSession[SESSION_STORAGE_KEYS.LAST_ACCESS_TIMESTAMP],
-    storedSession[SESSION_STORAGE_KEYS.LAST_EVENT_TIMESTAMP]
-  );
-}
-
-/**
- * @param {!SessionInfoDef} session
- * @return {!Object}
- */
-export function composeStorageSessionValue(session) {
-  const obj = map();
-  obj[SESSION_STORAGE_KEYS.SESSION_ID] = session.sessionId;
-  obj[SESSION_STORAGE_KEYS.CREATION_TIMESTAMP] = session.creationTimestamp;
-  obj[SESSION_STORAGE_KEYS.LAST_ACCESS_TIMESTAMP] = session.lastAccessTimestamp;
-  obj[SESSION_STORAGE_KEYS.COUNT] = session.count;
-  obj[SESSION_STORAGE_KEYS.LAST_EVENT_TIMESTAMP] = session.lastEventTimestamp;
-  return obj;
-}
-
-/**
- * Construct the session info object from values
- * @param {number} sessionId
- * @param {number} creationTimestamp
- * @param {number} count
- * @param {number|undefined} opt_lastAccessTimestamp
- * @param {number|undefined} opt_lastEventTimestamp
- * @return {!SessionInfoDef}
- */
-function constructSessionInfo(
-  sessionId,
-  creationTimestamp,
-  count,
-  opt_lastAccessTimestamp,
-  opt_lastEventTimestamp
-) {
-  return {
-    'sessionId': sessionId,
-    'creationTimestamp': creationTimestamp,
-    'count': count,
-    'lastAccessTimestamp': opt_lastAccessTimestamp,
-    'lastEventTimestamp': opt_lastEventTimestamp,
-=======
     return constructSessionInfo();
   }
 
@@ -347,6 +238,8 @@
     [SESSION_VALUES.COUNT]: storedSession[SESSION_VALUES.COUNT],
     [SESSION_VALUES.ACCESS_TIMESTAMP]:
       storedSession[SESSION_VALUES.ACCESS_TIMESTAMP],
+    [SESSION_VALUES.EVENT_TIMESTAMP]:
+      storedSession[SESSION_VALUES.EVENT_TIMESTAMP],
   };
 }
 
@@ -361,7 +254,7 @@
     [SESSION_VALUES.CREATION_TIMESTAMP]: Date.now(),
     [SESSION_VALUES.ACCESS_TIMESTAMP]: Date.now(),
     [SESSION_VALUES.COUNT]: count,
->>>>>>> 6b0b3c64
+    [SESSION_VALUES.EVENT_TIMESTAMP]: undefined,
   };
 }
 
