/**
 * Copyright 2018 The AMP HTML Authors. All Rights Reserved.
 *
 * Licensed under the Apache License, Version 2.0 (the "License");
 * you may not use this file except in compliance with the License.
 * You may obtain a copy of the License at
 *
 *      http://www.apache.org/licenses/LICENSE-2.0
 *
 * Unless required by applicable law or agreed to in writing, software
 * distributed under the License is distributed on an "AS-IS" BASIS,
 * WITHOUT WARRANTIES OR CONDITIONS OF ANY KIND, either express or implied.
 * See the License for the specific language governing permissions and
 * limitations under the License.
 */

import {AMPDOC_SINGLETON_NAME} from '../../../src/enums';
import {ExpansionOptions, variableServiceForDoc} from './variables';
import {Priority} from '../../../src/service/navigation';
import {Services} from '../../../src/services';
import {WindowInterface} from '../../../src/window-interface';
import {addMissingParamsToUrl, addParamToUrl} from '../../../src/url';
import {createElementWithAttributes} from '../../../src/dom';
import {createLinker} from './linker';
import {dict} from '../../../src/utils/object';
import {getHighestAvailableDomain} from '../../../src/cookies';
import {isObject} from '../../../src/types';
import {user} from '../../../src/log';

/** @const {string} */
const TAG = 'amp-analytics/linker-manager';

export class LinkerManager {
  /**
   * @param {!../../../src/service/ampdoc-impl.AmpDoc} ampdoc
   * @param {!JsonObject} config
   * @param {?string} type
   * @param {!Element} element
   */
  constructor(ampdoc, config, type, element) {
    /** @const @private {!../../../src/service/ampdoc-impl.AmpDoc} */
    this.ampdoc_ = ampdoc;

    /** @private {?JsonObject|undefined} */
    this.config_ = config['linkers'];

    /** @const @private {!JsonObject} */
    this.vars_ = config['vars'] || {};

    /** @const @private {?string} */
    this.type_ = type;

    /** @const @private {!Element} */
    this.element_ = element;

    /** @const @private {!JsonObject} */
    this.resolvedIds_ = dict();

    /** @const @private {!../../../src/service/url-impl.Url} */
    this.urlService_ = Services.urlForDoc(this.element_);

    /** @const @private {!Promise<../../amp-form/0.1/form-submit-service.FormSubmitService>} */
    this.formSubmitService_ = Services.formSubmitForDoc(ampdoc);

    /** @private {?UnlistenDef} */
    this.formSubmitUnlistener_ = null;

    /** @const @private {!./variables.VariableService} */
    this.variableService_ = variableServiceForDoc(this.ampdoc_);

    /** @private {?string} */
    this.highestAvailableDomain_ = null;
  }

  /**
   * Start resolving any macros that may exist in the linker configuration
   * and register the callback with the navigation service. Since macro
   * resolution is asynchronous the callback may be looking for these values
   * before they are ready.
   * init() is asynchronouse and non blocking.
   * Return a promise for testing only.
   * @return {!Promise}
   */
  init() {
    if (!isObject(this.config_)) {
      return Promise.resolve();
    }

    this.highestAvailableDomain_ = getHighestAvailableDomain(this.ampdoc_.win);

    this.config_ = this.processConfig_(
      /** @type {!JsonObject} */ (this.config_)
    );
    // Each linker config has it's own set of macros to resolve.
    const allLinkerPromises = Object.keys(this.config_).map((name) => {
      const ids = this.config_[name]['ids'];
      // Keys for linker data.
      const keys = Object.keys(ids);
      // Expand the value of each key value pair (if necessary).
      const valuePromises = keys.map((key) => {
        const expansionOptions = new ExpansionOptions(
          this.vars_,
          /* opt_iterations */ undefined,
          /* opt_noencode */ true
        );
        return this.expandTemplateWithUrlParams_(ids[key], expansionOptions);
      });

      return Promise.all(valuePromises).then((values) => {
        // Rejoin each key with its expanded value.
        const expandedIds = {};
        values.forEach((value, i) => {
          // Omit pair if value resolves to empty.
          if (value) {
            expandedIds[keys[i]] = value;
          }
        });
        this.resolvedIds_[name] = expandedIds;
        return expandedIds;
      });
    });

    if (allLinkerPromises.length) {
      const navigation = Services.navigationForDoc(this.ampdoc_);
      navigation.registerAnchorMutator((element, event) => {
        if (!element.href || event.type !== 'click') {
          return;
        }
        element.href = this.applyLinkers_(element.href);
      }, Priority.ANALYTICS_LINKER);
      navigation.registerNavigateToMutator(
        (url) => this.applyLinkers_(url),
        Priority.ANALYTICS_LINKER
      );
    }

    this.enableFormSupport_();

    return Promise.all(allLinkerPromises);
  }

  /**
   * Remove any listeners created to manage form submission.
   */
  dispose() {
    if (this.formSubmitUnlistener_) {
      this.formSubmitUnlistener_();
    }
  }

  /**
   * @param {!JsonObject} config
   * @return {!JsonObject}
   * @private
   */
  processConfig_(config) {
    const processedConfig = dict();
    const defaultConfig = {
      enabled: this.isLegacyOptIn_() && this.isSafari12OrAbove_(),
    };
    const linkerNames = Object.keys(config).filter((key) => {
      const value = config[key];
      const isLinkerConfig = isObject(value);
      if (!isLinkerConfig) {
        defaultConfig[key] = value;
      }
      return isLinkerConfig;
    });

    const location = WindowInterface.getLocation(this.ampdoc_.win);
    const isProxyOrigin = this.urlService_.isProxyOrigin(location);
    linkerNames.forEach((name) => {
      const mergedConfig = {...defaultConfig, ...config[name]};

      if (mergedConfig['enabled'] !== true) {
        user().info(
          TAG,
          'linker config for %s is not enabled and will be ignored.',
          name
        );
        return;
      }

      if (!isProxyOrigin && mergedConfig['proxyOnly'] !== false) {
        return;
      }

      if (!mergedConfig['ids']) {
        user().error(TAG, '"ids" is a required field for use of "linkers".');
        return;
      }

      processedConfig[name] = mergedConfig;
    });
    return processedConfig;
  }

  /**
   * Expands spec using provided expansion options and applies url replacement
   * if necessary.
   * @param {string} template Expression that needs to be expanded.
   * @param {!ExpansionOptions} expansionOptions Expansion options.
   * @return {!Promise<string>} expanded template.
   */
  expandTemplateWithUrlParams_(template, expansionOptions) {
    const bindings = this.variableService_.getMacros(this.element_);
    return this.variableService_
      .expandTemplate(template, expansionOptions, this.element_)
      .then((expanded) => {
        const urlReplacements = Services.urlReplacementsForDoc(this.element_);
        return urlReplacements.expandUrlAsync(expanded, bindings);
      });
  }

  /**
   * If the document has existing cid meta tag they do not need to explicitly
   * opt-in to use linker.
   * @return {boolean}
   * @private
   */
  isLegacyOptIn_() {
    if (this.type_ !== 'googleanalytics') {
      return false;
    }

    if (
      this.ampdoc_.getMetaByName('amp-google-client-id-api') !==
      'googleanalytics'
    ) {
      return false;
    }

    return this.ampdoc_.registerSingleton(AMPDOC_SINGLETON_NAME.LINKER);
  }

  /**
   * If the browser is Safari 12 or above.
   * @return {boolean}
   * @private
   */
  isSafari12OrAbove_() {
    const platform = Services.platformFor(this.ampdoc_.win);
    return platform.isSafari() && platform.getMajorVersion() >= 12;
  }

  /**
   * Apply linkers to the given url. Linker params are appended if there
   * are matching linker configs.
   *
   * @param {string} url
   * @return {string}
   * @private
   */
  applyLinkers_(url) {
    const linkerConfigs = this.config_;
    for (const linkerName in linkerConfigs) {
      // The linker param is created asynchronously. This callback should be
      // synchronous, so we skip if value is not there yet.
      if (this.resolvedIds_[linkerName]) {
        url = this.maybeAppendLinker_(
          url,
          linkerName,
          linkerConfigs[linkerName]
        );
      }
    }
    return url;
  }

  /**
   * Appends the linker param if the given url falls within rules defined in
   * linker configuration.
   * @param {string} url
   * @param {string} name
   * @param {!Object} config
   * @return {string}
   * @private
   */
  maybeAppendLinker_(url, name, config) {
    const /** @type {Array} */ domains = config['destinationDomains'];
    const location = this.urlService_.parse(url);
    if (
      this.isDomainMatch_(location, name, domains) &&
      this.isProtocolMatch_(location)
    ) {
      const linkerValue = createLinker(
        /* version */ '1',
        this.resolvedIds_[name]
      );
      if (linkerValue) {
        const params = dict();
        params[name] = linkerValue;
        return addMissingParamsToUrl(url, params);
      }
    }
    return url;
  }

  /**
   * Check to see if the url is a match for the given set of domains.
   * @param {Location} location
   * @param {string} name Name given in linker config.
   * @param {?Array} domains
   * @return {*} TODO(#23582): Specify return type
   */
<<<<<<< HEAD
  isDomainMatch_(url, name, domains) {
    const {hostname} = this.urlService_.parse(url);
    // Don't append linker for exact domain match, relative urls, or
    // fragments.
    const winHostname = WindowInterface.getHostname(this.ampdoc_.win);
    if (winHostname === hostname) {
      return false;
    }

=======
  isDomainMatch_(location, name, domains) {
    const {hostname} = location;
>>>>>>> 9cf58ebd
    // If given domains, but not in the right format.
    if (domains && !Array.isArray(domains)) {
      user().warn(TAG, '%s destinationDomains must be an array.', name);
      return false;
    }

    // If destinationDomain is specified specifically, respect it.
    if (domains) {
      return this.destinationDomainsMatch_(domains, hostname);
    }

    // Fallback to default behavior
    const {sourceUrl, canonicalUrl} = Services.documentInfoForDoc(this.ampdoc_);
    const canonicalOrigin = this.urlService_.parse(canonicalUrl).hostname;
    const isFriendlyCanonicalOrigin = areFriendlyDomains(
      canonicalOrigin,
      hostname
    );
    // Default to all subdomains matching (if there's one) plus canonicalOrigin

    if (this.highestAvailableDomain_) {
      const destinationDomain = [
        this.highestAvailableDomain_,
        '*' + this.highestAvailableDomain_,
      ];
      return (
        this.destinationDomainsMatch_(destinationDomain, hostname) ||
        isFriendlyCanonicalOrigin
      );
    }

    // In the case where highestAvailableDomain cannot be found.
    // (proxyOrigin, no <meta name='amp-cookie-scope'> found)
    // default to friendly domain matching.
    const sourceOrigin = this.urlService_.parse(sourceUrl).hostname;
    return (
      areFriendlyDomains(sourceOrigin, hostname) || isFriendlyCanonicalOrigin
    );
  }

  /**
   * Only matching protocols should use Linker parameters.
   * @param {Location} location
   * @return {boolean}
   */
  isProtocolMatch_(location) {
    return location.protocol === 'https:' || location.protocol === 'http:';
  }

  /**
   * Helper method to find out if hostname match the destinationDomain array.
   * @param {Array<string>} domains
   * @param {string} hostname
   * @return {boolean}
   */
  destinationDomainsMatch_(domains, hostname) {
    for (let i = 0; i < domains.length; i++) {
      const domain = domains[i];
      // Exact match.
      if (domain === hostname) {
        return true;
      }
      // Allow wildcard subdomain matching.
      if (domain.indexOf('*') !== -1 && isWildCardMatch(hostname, domain)) {
        return true;
      }
    }
    return false;
  }

  /**
   * Register callback that will handle form sumbits.
   */
  enableFormSupport_() {
    if (this.formSubmitUnlistener_) {
      return;
    }

    this.formSubmitService_.then((formService) => {
      this.formSubmitUnlistener_ = formService.beforeSubmit(
        this.handleFormSubmit_.bind(this)
      );
    });
  }

  /**
   * Check to see if any linker configs match this form's url, if so, send
   * along the resolved linker value
   * @param {!../../amp-form/0.1/form-submit-service.FormSubmitEventDef} event
   */
  handleFormSubmit_(event) {
    const {form, actionXhrMutator} = event;

    for (const linkerName in this.config_) {
      const config = this.config_[linkerName];
      const /** @type {Array} */ domains = config['destinationDomains'];

      const url =
        form.getAttribute('action-xhr') || form.getAttribute('action');
      const location = this.urlService_.parse(url);
      if (this.isDomainMatch_(location, linkerName, domains)) {
        this.addDataToForm_(form, actionXhrMutator, linkerName);
      }
    }
  }

  /**
   * Add the linker data to form. If action-xhr is present we can update the
   * action-xhr, if not we fallback to adding hidden inputs.
   * @param {!Element} form
   * @param {function(string)} actionXhrMutator
   * @param {string} linkerName
   * @return {*} TODO(#23582): Specify return type
   */
  addDataToForm_(form, actionXhrMutator, linkerName) {
    const ids = this.resolvedIds_[linkerName];
    if (!ids) {
      // Form was clicked before macros resolved.
      return;
    }

    const linkerValue = createLinker(/* version */ '1', ids);

    // Runtime controls submits with `action-xhr`, so we can append the linker
    // param
    const actionXhrUrl = form.getAttribute('action-xhr');
    if (actionXhrUrl) {
      const decoratedUrl = addParamToUrl(actionXhrUrl, linkerName, linkerValue);
      return actionXhrMutator(decoratedUrl);
    }

    // If we are not using `action-xhr` it must be a GET request using the
    // standard action attribute. Browsers will not let you change this in the
    // middle of a submit, so we add the input hidden attributes.
    this.addHiddenInputs_(form, linkerName, linkerValue);
  }

  /**
   * Add the linker pairs as <input> elements to form.
   * @param {!Element} form
   * @param {string} linkerName
   * @param {string} linkerValue
   */
  addHiddenInputs_(form, linkerName, linkerValue) {
    const attrs = dict({
      'type': 'hidden',
      'name': linkerName,
      'value': linkerValue,
    });

    const inputEl = createElementWithAttributes(
      /** @type {!Document} */ (form.ownerDocument),
      'input',
      attrs
    );
    form.appendChild(inputEl);
  }
}

/**
 * Domains are considered to be friends if they are identical
 * after removing these prefixes: m. www. amp.
 * URL scheme & port are not taken into consideration.
 *
 * Note that this algorithm will break corner cases like
 *   www.com vs amp.com vs m.com
 * Or
 *   amp.wordpress.com vs www.wordpress.com
 *
 * @param {string} domain1
 * @param {string} domain2
 * @return {boolean}
 * @visibleForTesting
 */
export function areFriendlyDomains(domain1, domain2) {
  return getBaseDomain(domain1) === getBaseDomain(domain2);
}

/**
 * Strips out all prefixing m. www. amp. from a domain name.
 * @param {string} domain
 * @return {string}
 */
function getBaseDomain(domain) {
  return domain.replace(/^(?:www\.|m\.|amp\.)+/, '');
}

/**
 * Escape any regex flags other than `*`
 * @param {string} str
 * @return {*} TODO(#23582): Specify return type
 */
function regexEscape(str) {
  return str.replace(/[-\/\\^$+?.()|[\]{}]/g, '\\$&');
}

/**
 * Allows specified wildcard matching of domains.
 * Example:
 *    `*.foo.com` matches `amp.foo.com`
 *    `*.foo.com*` matches `amp.foo.com.uk`
 * @param {string} hostname
 * @param {string} domain
 * @return {boolean}
 * @visibleForTesting
 */
export function isWildCardMatch(hostname, domain) {
  const escaped = regexEscape(domain);
  const regex = escaped.replace(/\*/g, '.*');
  return new RegExp('^' + regex + '$').test(hostname);
}<|MERGE_RESOLUTION|>--- conflicted
+++ resolved
@@ -303,9 +303,8 @@
    * @param {?Array} domains
    * @return {*} TODO(#23582): Specify return type
    */
-<<<<<<< HEAD
-  isDomainMatch_(url, name, domains) {
-    const {hostname} = this.urlService_.parse(url);
+  isDomainMatch_(location, name, domains) {
+    const {hostname} = location;
     // Don't append linker for exact domain match, relative urls, or
     // fragments.
     const winHostname = WindowInterface.getHostname(this.ampdoc_.win);
@@ -313,10 +312,6 @@
       return false;
     }
 
-=======
-  isDomainMatch_(location, name, domains) {
-    const {hostname} = location;
->>>>>>> 9cf58ebd
     // If given domains, but not in the right format.
     if (domains && !Array.isArray(domains)) {
       user().warn(TAG, '%s destinationDomains must be an array.', name);
