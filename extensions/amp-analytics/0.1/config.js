/**
 * Copyright 2018 The AMP HTML Authors. All Rights Reserved.
 *
 * Licensed under the Apache License, Version 2.0 (the "License");
 * you may not use this file except in compliance with the License.
 * You may obtain a copy of the License at
 *
 *      http://www.apache.org/licenses/LICENSE-2.0
 *
 * Unless required by applicable law or agreed to in writing, software
 * distributed under the License is distributed on an "AS-IS" BASIS,
 * WITHOUT WARRANTIES OR CONDITIONS OF ANY KIND, either express or implied.
 * See the License for the specific language governing permissions and
 * limitations under the License.
 */

import {ANALYTICS_CONFIG} from './vendors';
import {Services} from '../../../src/services';
import {assertHttpsUrl} from '../../../src/url';
import {calculateScriptBaseUrl} from '../../../src/service/extension-location';
import {deepMerge, dict, hasOwn} from '../../../src/utils/object';
import {dev, user, userAssert} from '../../../src/log';
import {getChildJsonConfig} from '../../../src/json';
import {getMode} from '../../../src/mode';
import {isArray, isObject, toWin} from '../../../src/types';
import {isCanary} from '../../../src/experiments';
import {variableServiceForDoc} from './variables';

const TAG = 'amp-analytics/config';

export class AnalyticsConfig {
  /**
   * @param {!Element} element
   */
  constructor(element) {
    /** @private {!Element} */
    this.element_ = element;

    /** @private {?Window} */
    this.win_ = null;

    /**
     * @const {!JsonObject} Copied here for tests.
     * @private
     */
    this.predefinedConfig_ = ANALYTICS_CONFIG;

    /**
     * @private {JsonObject}
     */
    this.config_ = dict();

    /**
     * @private {JsonObject}
     */
    this.remoteConfig_ = dict();

    /** @private {boolean} */
    this.isSandbox_ = false;
  }

  /**
   * @return {!Promise<JsonObject>}
   */
  loadConfig() {
    this.win_ = this.element_.ownerDocument.defaultView;
    this.isSandbox_ = this.element_.hasAttribute('sandbox');

    return Promise.all([this.fetchRemoteConfig_(), this.fetchVendorConfig_()])
      .then(this.processConfigs_.bind(this))
      .then(this.addExperimentParams_.bind(this))
      .then(() => this.config_);
  }

  /**
<<<<<<< HEAD
   * Constructs the URL where the given vendor config is located
   * @private
   * @param {string} vendor the vendor name
   * @return {string} the URL to request the vendor config file from
   */
  getVendorUrl_(vendor) {
    const baseUrl = calculateScriptBaseUrl(
      this.win_.location,
      getMode().localDev
    );
    // bg has a special canary config
    const canary = vendor === 'bg' && isCanary(self) ? '.canary' : '';
    return `${baseUrl}/rtv/${
      getMode().rtvVersion
    }/v0/analytics-vendors/${vendor}${canary}.json`;
  }

  /**
   * Returns a promise that resolves when vendor config is ready (or
   * immediately if no vendor config is specified)
   * @private
   * @return {!Promise<undefined>}
   */
  fetchVendorConfig_() {
    // eslint-disable-next-line no-undef
    if (!ANALYTICS_VENDOR_SPLIT) {
      return Promise.resolve();
    }

    const type = this.element_.getAttribute('type');
    if (!type) {
      return Promise.resolve();
    }

    const vendorUrl = this.getVendorUrl_(type);

    const TAG = this.getName_();
    dev().fine(TAG, 'Fetching vendor config', vendorUrl);

    return Services.xhrFor(toWin(this.win_))
      .fetchJson(vendorUrl)
      .then(res => res.json())
      .then(
        jsonValue => {
          this.predefinedConfig_[type] = jsonValue;
          dev().fine(TAG, 'Vendor config loaded for ' + type, jsonValue);
        },
        err => {
          user().error(TAG, 'Error loading vendor config: ', vendorUrl, err);
        }
      );
=======
   * TODO: cleanup #22757 @jonathantyng
   * Append special param to pageview request for RC and experiment builds
   * for the googleanalytics component. This is to track pageview changes
   * in AB experiment
   */
  addExperimentParams_() {
    const type = this.element_.getAttribute('type');
    const rtv = getMode().rtvVersion;
    const isRc = rtv ? rtv.substring(0, 2) === '03' : false;
    // eslint-disable-next-line no-undef
    const isExperiment = ANALYTICS_VENDOR_SPLIT;

    if (
      type === 'googleanalytics' &&
      (isRc || isExperiment) &&
      this.config_['requests']
    ) {
      if (this.config_['requests']['pageview']) {
        this.config_['requests']['pageview'][
          'baseUrl'
        ] += `&aae=${isExperiment}`;
      }
      if (this.config_['requests']['timing']) {
        this.config_['requests']['timing']['baseUrl'] += `&aae=${isExperiment}`;
      }
    }
>>>>>>> c7604ffa
  }

  /**
   * Returns a promise that resolves when remote config is ready (or
   * immediately if no remote config is specified.)
   * @private
   * @return {!Promise<undefined>}
   */
  fetchRemoteConfig_() {
    let remoteConfigUrl = this.element_.getAttribute('config');
    if (!remoteConfigUrl || this.isSandbox_) {
      return Promise.resolve();
    }
    assertHttpsUrl(remoteConfigUrl, this.element_);
    const TAG = this.getName_();
    dev().fine(TAG, 'Fetching remote config', remoteConfigUrl);
    const fetchConfig = {};
    if (this.element_.hasAttribute('data-credentials')) {
      fetchConfig.credentials = this.element_.getAttribute('data-credentials');
    }
    return Services.urlReplacementsForDoc(this.element_)
      .expandUrlAsync(remoteConfigUrl)
      .then(expandedUrl => {
        remoteConfigUrl = expandedUrl;
        return Services.xhrFor(toWin(this.win_)).fetchJson(
          remoteConfigUrl,
          fetchConfig
        );
      })
      .then(res => res.json())
      .then(
        jsonValue => {
          this.remoteConfig_ = jsonValue;
          dev().fine(TAG, 'Remote config loaded', remoteConfigUrl);
        },
        err => {
          user().error(
            TAG,
            'Error loading remote config: ',
            remoteConfigUrl,
            err
          );
        }
      );
  }

  /**
   * Returns a promise that resolves when configuration is re-written if
   * configRewriter is configured by a vendor.
   * @private
   * @return {!Promise<undefined>}
   */
  processConfigs_() {
    const configRewriterUrl = this.getConfigRewriter_()['url'];

    const config = dict({});
    const inlineConfig = this.getInlineConfig_();
    this.validateTransport_(inlineConfig);
    mergeObjects(inlineConfig, config);
    mergeObjects(this.remoteConfig_, config);

    if (!configRewriterUrl || this.isSandbox_) {
      this.config_ = this.mergeConfigs_(config);
      // use default configuration merge.
      return Promise.resolve();
    }

    return this.handleConfigRewriter_(config, configRewriterUrl);
  }

  /**
   * Handles logic if configRewriter is enabled.
   * @param {!JsonObject} config
   * @param {string} configRewriterUrl
   * @return {!Promise<undefined>}
   */
  handleConfigRewriter_(config, configRewriterUrl) {
    assertHttpsUrl(configRewriterUrl, this.element_);
    const TAG = this.getName_();
    dev().fine(TAG, 'Rewriting config', configRewriterUrl);

    return this.handleVarGroups_(config).then(() => {
      const fetchConfig = {
        method: 'POST',
        body: config,
      };
      if (this.element_.hasAttribute('data-credentials')) {
        fetchConfig.credentials = this.element_.getAttribute(
          'data-credentials'
        );
      }
      return Services.urlReplacementsForDoc(this.element_)
        .expandUrlAsync(configRewriterUrl)
        .then(expandedUrl => {
          return Services.xhrFor(toWin(this.win_)).fetchJson(
            expandedUrl,
            fetchConfig
          );
        })
        .then(res => res.json())
        .then(
          jsonValue => {
            this.config_ = this.mergeConfigs_(jsonValue);
            dev().fine(TAG, 'Configuration re-written', configRewriterUrl);
          },
          err => {
            user().error(
              TAG,
              'Error rewriting configuration: ',
              configRewriterUrl,
              err
            );
          }
        );
    });
  }

  /**
   * Check to see which varGroups are enabled, resolve and merge them into
   * vars object.
   * @param {!JsonObject} pubConfig
   * @return {!Promise}
   */
  handleVarGroups_(pubConfig) {
    const pubRewriterConfig = pubConfig['configRewriter'];
    const pubVarGroups = pubRewriterConfig && pubRewriterConfig['varGroups'];
    const vendorVarGroups = this.getConfigRewriter_()['varGroups'];

    if (!pubVarGroups && !vendorVarGroups) {
      return Promise.resolve();
    }

    if (pubVarGroups && !vendorVarGroups) {
      const TAG = this.getName_();
      user().warn(
        TAG,
        'This analytics provider does not currently support varGroups'
      );
      return Promise.resolve();
    }

    // Create object that will later hold all the resolved variables, and any
    // intermediary objects as necessary.
    pubConfig['configRewriter'] = pubConfig['configRewriter'] || dict();
    const rewriterConfig = pubConfig['configRewriter'];
    rewriterConfig['vars'] = dict({});

    const allPromises = [];
    // Merge publisher && vendor varGroups to see what has been enabled.
    const mergedConfig = pubVarGroups || dict();
    deepMerge(mergedConfig, vendorVarGroups);

    Object.keys(mergedConfig).forEach(groupName => {
      const group = mergedConfig[groupName];
      if (!group['enabled']) {
        // Any varGroups must be explicitly enabled.
        return;
      }

      const groupPromise = this.shallowExpandObject(this.element_, group).then(
        expandedGroup => {
          // This is part of the user config and should not be sent.
          delete expandedGroup['enabled'];
          // Merge all groups into single `vars` object.
          Object.assign(rewriterConfig['vars'], expandedGroup);
        }
      );
      allPromises.push(groupPromise);
    });

    return Promise.all(allPromises).then(() => {
      // Don't send an empty vars payload.
      if (!Object.keys(rewriterConfig['vars']).length) {
        return delete pubConfig['configRewriter'];
      }
      // Don't send varGroups in payload to configRewriter endpoint.
      pubVarGroups && delete rewriterConfig['varGroups'];
    });
  }

  /**
   * Merges various sources of configs and stores them in a member variable.
   *
   * Order of precedence for configs from highest to lowest:
   * - Remote config: specified through an attribute of the tag.
   * - Inline config: specified insize the tag.
   * - Predefined config: Defined as part of the platform.
   * - Default config: Built-in config shared by all amp-analytics tags.
   *
   * @private
   * @param {!JsonObject} rewrittenConfig
   * @return {!JsonObject}
   */
  mergeConfigs_(rewrittenConfig) {
    // Initialize config with analytics related vars.
    const config = dict({
      'vars': {
        'requestCount': 0,
      },
    });
    const defaultConfig = this.predefinedConfig_['default'] || {};
    mergeObjects(expandConfigRequest(defaultConfig), config);
    mergeObjects(
      expandConfigRequest(this.getTypeConfig_()),
      config,
      /* predefined */ true
    );
    mergeObjects(
      expandConfigRequest(rewrittenConfig),
      config,
      /* predefined */ true
    );
    return config;
  }

  /**
   * Reads configRewriter from a vendor config.
   * @return {!JsonObject}
   */
  getConfigRewriter_() {
    return this.getTypeConfig_()['configRewriter'] || {};
  }

  /**
   * Reads a vendor configuration.
   * @return {!JsonObject}
   */
  getTypeConfig_() {
    const type = this.element_.getAttribute('type');
    return this.predefinedConfig_[type] || {};
  }

  /**
   * @private
   * @return {!JsonObject}
   * @noinline
   */
  getInlineConfig_() {
    if (this.element_.CONFIG) {
      // If the analytics element is created by runtime, return cached config.
      return this.element_.CONFIG;
    }
    let inlineConfig = {};
    const TAG = this.getName_();
    try {
      const {children} = this.element_;
      if (children.length == 1) {
        inlineConfig = getChildJsonConfig(this.element_);
      } else if (children.length > 1) {
        user().error(TAG, 'The tag should contain only one <script> child.');
      }
    } catch (er) {
      user().error(TAG, er.message);
    }
    return /** @type {!JsonObject} */ (inlineConfig);
  }

  /**
   * Validates transport configuration.
   * @param {!JsonObject} inlineConfig
   */
  validateTransport_(inlineConfig) {
    const type = this.element_.getAttribute('type');
    if (this.predefinedConfig_[type]) {
      // TODO(zhouyx, #7096) Track overwrite percentage. Prevent transport
      // overwriting
      if (inlineConfig['transport'] || this.remoteConfig_['transport']) {
        const TAG = this.getName_();
        user().error(
          TAG,
          'Inline or remote config should not ' +
            'overwrite vendor transport settings'
        );
      }
    }

    // Do NOT allow inline or remote config to use 'transport: iframe'
    if (inlineConfig['transport'] && inlineConfig['transport']['iframe']) {
      user().error(
        TAG,
        'Inline configs are not allowed to specify transport iframe'
      );
      if (!getMode().localDev || getMode().test) {
        inlineConfig['transport']['iframe'] = undefined;
      }
    }

    if (
      this.remoteConfig_['transport'] &&
      this.remoteConfig_['transport']['iframe']
    ) {
      user().error(
        TAG,
        'Remote configs are not allowed to specify transport iframe'
      );
      this.remoteConfig_['transport']['iframe'] = undefined;
    }
  }

  /**
   * @return {string} Returns a string to identify this tag. May not be unique
   * if the element id is not unique.
   * @private
   */
  getName_() {
    return (
      'AmpAnalytics ' + (this.element_.getAttribute('id') || '<unknown id>')
    );
  }

  /**
   * Expands all key value pairs asynchronously and returns a promise that will
   * resolve with the expanded object.
   * @param {!Element} element
   * @param {!Object} obj
   * @return {!Promise<!Object>}
   */
  shallowExpandObject(element, obj) {
    const expandedObj = dict();
    const keys = [];
    const expansionPromises = [];

    const urlReplacements = Services.urlReplacementsForDoc(element);
    const bindings = variableServiceForDoc(element).getMacros(element);

    Object.keys(obj).forEach(key => {
      keys.push(key);
      const expanded = urlReplacements.expandStringAsync(obj[key], bindings);
      expansionPromises.push(expanded);
    });

    return Promise.all(expansionPromises).then(expandedValues => {
      keys.forEach((key, i) => (expandedObj[key] = expandedValues[i]));
      return expandedObj;
    });
  }
}

/**
 * Merges two objects. If the value is array or plain object, the values are
 * merged otherwise the value is overwritten.
 *
 * @param {Object|Array} from Object or array to merge from
 * @param {Object|Array} to Object or Array to merge into
 * @param {boolean=} opt_predefinedConfig
 * @return {*} TODO(#23582): Specify return type
 */
export function mergeObjects(from, to, opt_predefinedConfig) {
  if (to === null || to === undefined) {
    to = {};
  }

  // Assert that optouts are allowed only in predefined configs.
  // The last expression adds an exception of known, safe optout function
  // that is already being used in the wild.
  userAssert(
    opt_predefinedConfig ||
      !from ||
      !from['optout'] ||
      from['optout'] == '_gaUserPrefs.ioo' ||
      from['optoutElementId'] == '__gaOptOutExtension',
    'optout property is only available to vendor config.'
  );

  for (const property in from) {
    userAssert(
      opt_predefinedConfig || property != 'iframePing',
      'iframePing config is only available to vendor config.'
    );
    // Only deal with own properties.
    if (hasOwn(from, property)) {
      if (isArray(from[property])) {
        if (!isArray(to[property])) {
          to[property] = [];
        }
        to[property] = mergeObjects(
          from[property],
          to[property],
          opt_predefinedConfig
        );
      } else if (isObject(from[property])) {
        if (!isObject(to[property])) {
          to[property] = {};
        }
        to[property] = mergeObjects(
          from[property],
          to[property],
          opt_predefinedConfig
        );
      } else {
        to[property] = from[property];
      }
    }
  }
  return to;
}

/**
 * Expand config's request to object
 * @param {!JsonObject} config
 * @return {?JsonObject}
 * @visibleForTesting
 */
export function expandConfigRequest(config) {
  if (!config['requests']) {
    return config;
  }
  for (const k in config['requests']) {
    if (hasOwn(config['requests'], k)) {
      config['requests'][k] = expandRequestStr(config['requests'][k]);
    }
  }

  return handleTopLevelAttributes_(config);
}

/**
 * Expand single request to an object
 * @param {!JsonObject} request
 * @return {*} TODO(#23582): Specify return type
 */
function expandRequestStr(request) {
  if (isObject(request)) {
    return request;
  }
  return {
    'baseUrl': request,
  };
}

/**
 * Handles top level fields in the given config
 * @param {!JsonObject} config
 * @return {JsonObject}
 */
function handleTopLevelAttributes_(config) {
  // handle a top level requestOrigin
  if (hasOwn(config, 'requests') && hasOwn(config, 'requestOrigin')) {
    const requestOrigin = config['requestOrigin'];

    for (const requestName in config['requests']) {
      // only add top level request origin into request if it doesn't have one
      if (!hasOwn(config['requests'][requestName], 'origin')) {
        config['requests'][requestName]['origin'] = requestOrigin;
      }
    }
  }

  return config;
}<|MERGE_RESOLUTION|>--- conflicted
+++ resolved
@@ -73,7 +73,6 @@
   }
 
   /**
-<<<<<<< HEAD
    * Constructs the URL where the given vendor config is located
    * @private
    * @param {string} vendor the vendor name
@@ -125,7 +124,9 @@
           user().error(TAG, 'Error loading vendor config: ', vendorUrl, err);
         }
       );
-=======
+  }
+
+  /**
    * TODO: cleanup #22757 @jonathantyng
    * Append special param to pageview request for RC and experiment builds
    * for the googleanalytics component. This is to track pageview changes
@@ -152,7 +153,6 @@
         this.config_['requests']['timing']['baseUrl'] += `&aae=${isExperiment}`;
       }
     }
->>>>>>> c7604ffa
   }
 
   /**
