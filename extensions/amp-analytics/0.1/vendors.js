--- conflicted
+++ resolved
@@ -746,7 +746,6 @@
     'requests': {
       'host': 'https://www.google-analytics.com',
       'basePrefix': 'v=1&' +
-<<<<<<< HEAD
           '_v=a1&' +
           'ds=${dataSource}&' +
           '${anonymizeIP}&' +
@@ -761,22 +760,6 @@
           'sd=${screenColorDepth}&' +
           'ul=${browserLanguage}&' +
           'de=${documentCharset}',
-=======
-      '_v=a1&' +
-      'ds=${dataSource}&' +
-      '${anonymizeIP}&' +
-      '_s=${requestCount}&' +
-      'dt=${title}&' +
-      'sr=${screenWidth}x${screenHeight}&' +
-      '_utmht=${timestamp}&' +
-      'cid=${clientId}&' +
-      'tid=${account}&' +
-      'dl=${documentLocation}&' +
-      'dr=${externalReferrer}&' +
-      'sd=${screenColorDepth}&' +
-      'ul=${browserLanguage}&' +
-      'de=${documentCharset}',
->>>>>>> f4d6c335
       'baseSuffix': '&a=${pageViewId}&' +
           'z=${random}',
       'pageview': '${host}/r/collect?${basePrefix}&' +
