--- conflicted
+++ resolved
@@ -1437,27 +1437,6 @@
     },
   },
 
-<<<<<<< HEAD
-  'shinystat': {
-    'requests': {
-      'ssurl': 'https://amp.shinystat.com/cgi-bin/getcod.cgi',
-      'ssparam': 'AMP=1' +
-                 '&USER=${account}' +
-                 '&AMPPAG=${page}' +
-                 '&AMPHR=${canonicalUrl}' +
-                 '&AMPREFER=${documentReferrer}' +
-                 '&AMPRES=${screenWidth}X${screenHeight}' +
-                 '&AMPCOLOR=${screenColorDepth}' +
-                 '&AMPCID=${clientId(AMP_CID)}' +
-                 '&AMPPID=${pageViewId}' +
-                 '&AMPTTL=${title}' +
-                 '&AMPRQC=${requestCount}' +
-                 '&AMPVIE=${viewer}' +
-                 '&AMPSSIDC=${queryParam(ssidc)}' +
-                 '&${ampp1}=${ampv1}' +
-                 '&${ampp2}=${ampv2}',
-      'pageview': '${ssurl}?${ssparam}',
-=======
   'linkpulse': {
     'vars': {
       'id': '',
@@ -1500,19 +1479,11 @@
                 '&s=${section}' +
                 '&_t=amp' +
                 '&_r=${random}',
->>>>>>> 8d5e0a77
     },
     'triggers': {
       'pageview': {
         'on': 'visible',
         'request': 'pageview',
-<<<<<<< HEAD
-        'iframePing': true,
-      },
-    },
-  },
-};
-=======
       },
       'pageload': {
         'on': 'visible',
@@ -1623,8 +1594,35 @@
     },
   },
 
+  'shinystat': {
+    'requests': {
+      'ssurl': 'https://amp.shinystat.com/cgi-bin/shinyamp.cgi',
+      'ssparam': 'AMP=1' +
+                 '&USER=${account}' +
+                 '&AMPPAG=${page}' +
+                 '&AMPHR=${canonicalUrl}' +
+                 '&AMPREFER=${documentReferrer}' +
+                 '&AMPRES=${screenWidth}X${screenHeight}' +
+                 '&AMPCOLOR=${screenColorDepth}' +
+                 '&AMPCID=${clientId(AMP_CID)}' +
+                 '&AMPPID=${pageViewId}' +
+                 '&AMPTTL=${title}' +
+                 '&AMPRQC=${requestCount}' +
+                 '&AMPVIE=${viewer}' +
+                 '&AMPSSIDC=${queryParam(ssidc)}' +
+                 '&${ampp1}=${ampv1}' +
+                 '&${ampp2}=${ampv2}',
+      'pageview': '${ssurl}?${ssparam}',
+    },
+    'triggers': {
+      'pageview': {
+        'on': 'visible',
+        'request': 'pageview',
+        'iframePing': true,
+      },
+    },
+  },
 });
->>>>>>> 8d5e0a77
 ANALYTICS_CONFIG['infonline']['triggers']['pageview']['iframe' +
 /* TEMPORARY EXCEPTION */ 'Ping'] = true;
 
