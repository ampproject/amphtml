--- conflicted
+++ resolved
@@ -964,104 +964,6 @@
     'optout': '_gaUserPrefs.ioo',
   },
 
-<<<<<<< HEAD
-  // USE WITH CAUTION (unless told by Google Analytics representatives)
-  // googleanalytics-alpha configuration is not planned to be supported
-  // long-term. Avoid use of this value for amp-analytics config attribute
-  // unless you plan to migrate before deprecation' #5761
-  'googleanalytics-alpha': {
-    'vars': {
-      'eventValue': '0',
-      'documentLocation': 'SOURCE_URL',
-      'clientId': 'CLIENT_ID(AMP_ECID_GOOGLE,,_ga)',
-      'dataSource': 'AMP',
-      'anonymizeIP': 'aip',
-      'errorParam': '${errorName}-${errorMessage}',
-    },
-    'requests': {
-      'host': 'https://www.google-analytics.com',
-      'basePrefix': 'v=1&' +
-          '_v=a1&' +
-          'ds=${dataSource}&' +
-          '${anonymizeIP}&' +
-          '_s=${requestCount}&' +
-          'dt=${title}&' +
-          'sr=${screenWidth}x${screenHeight}&' +
-          '_utmht=${timestamp}&' +
-          'cid=${clientId}&' +
-          'tid=${account}&' +
-          'dl=${documentLocation}&' +
-          'dr=${externalReferrer}&' +
-          'sd=${screenColorDepth}&' +
-          'ul=${browserLanguage}&' +
-          'de=${documentCharset}',
-      'baseSuffix': '&a=${pageViewId}&' +
-          'z=${random}',
-      'pageview': '${host}/r/collect?${basePrefix}&' +
-          't=pageview&' +
-          'jid=${random}&' +
-          '_r=1' +
-          '${baseSuffix}',
-      'event': '${host}/collect?${basePrefix}&' +
-          't=event&' +
-          'jid=&' +
-          'ec=${eventCategory}&' +
-          'ea=${eventAction}&' +
-          'el=${eventLabel}&' +
-          'ev=${eventValue}' +
-          '${baseSuffix}',
-      'social': '${host}/collect?${basePrefix}&' +
-          't=social&' +
-          'jid=&' +
-          'sa=${socialAction}&' +
-          'sn=${socialNetwork}&' +
-          'st=${socialTarget}' +
-          '${baseSuffix}',
-      'timing': '${host}/collect?${basePrefix}&' +
-          't=${timingRequestType}&' +
-          'jid=&' +
-          'plt=${pageLoadTime}&' +
-          'dns=${domainLookupTime}&' +
-          'tcp=${tcpConnectTime}&' +
-          'rrt=${redirectTime}&' +
-          'srt=${serverResponseTime}&' +
-          'pdt=${pageDownloadTime}&' +
-          'clt=${contentLoadTime}&' +
-          'dit=${domInteractiveTime}' +
-          '${baseSuffix}',
-      'error': '${host}/collect?${basePrefix}&' +
-          't=exception&' +
-          'exd=${errorParam}' +
-          '${baseSuffix}',
-    },
-    'triggers': {
-      'performanceTiming': {
-        'on': 'visible',
-        'request': 'timing',
-        'sampleSpec': {
-          'sampleOn': '${clientId}',
-          'threshold': 1,
-        },
-        'vars': {
-          'timingRequestType': 'timing',
-        },
-      },
-      'adwordsTiming': {
-        'on': 'visible',
-        'request': 'timing',
-        'enabled': '${queryParam(gclid)}',
-        'vars': {
-          'timingRequestType': 'adtiming',
-        },
-      },
-    },
-    'extraUrlParamsReplaceMap': {
-      'dimension': 'cd',
-      'metric': 'cm',
-    },
-    'optout': '_gaUserPrefs.ioo',
-  },
-
   'iplabel': {
     'requests': {
       'collectorUrl': 'm.col.ip-label.net',
@@ -1115,45 +1017,6 @@
     },
   },
 
-  'krux': {
-    'requests': {
-      'beaconHost': 'https://beacon.krxd.net',
-      'timing': 't_navigation_type=0&' +
-        't_dns=${domainLookupTime}&' +
-        't_tcp=${tcpConnectTime}&' +
-        't_http_request=${serverResponseTime}&' +
-        't_http_response=${pageDownloadTime}&' +
-        't_content_ready=${contentLoadTime}&' +
-        't_window_load=${pageLoadTime}&' +
-        't_redirect=${redirectTime}',
-      'common': 'source=amp&' +
-        'confid=${confid}&' +
-        '_kpid=${pubid}&' +
-        '_kcp_s=${site}&' +
-        '_kcp_sc=${section}&' +
-        '_kcp_ssc=${subsection}&' +
-        '_kcp_d=${canonicalHost}&' +
-        '_kpref_=${documentReferrer}&' +
-        '_kua_kx_amp_client_id=${clientId(_kuid_)}&' +
-        '_kua_kx_lang=${browserLanguage}&' +
-        '_kua_kx_tech_browser_language=${browserLanguage}&' +
-        '_kua_kx_tz=${timezone}',
-      'pageview': '${beaconHost}/pixel.gif?${common}&${timing}',
-      'event': '${beaconHost}/event.gif?${common}&${timing}&pageview=false',
-    },
-    'transport': {
-      'beacon': false,
-      'xhrpost': false,
-      'image': true,
-    },
-    'extraUrlParamsReplaceMap': {
-      'user.': '_kua_',
-      'page.': '_kpa_',
-    },
-  },
-
-=======
->>>>>>> 17124e8c
   'lotame': {
     'requests': {
       'pageview': 'https://bcp.crwdcntrl.net/amp?c=${account}&pv=y',
