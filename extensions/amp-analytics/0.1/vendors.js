/**
 * Copyright 2015 The AMP HTML Authors. All Rights Reserved.
 *
 * Licensed under the Apache License, Version 2.0 (the "License");
 * you may not use this file except in compliance with the License.
 * You may obtain a copy of the License at
 *
 *      http://www.apache.org/licenses/LICENSE-2.0
 *
 * Unless required by applicable law or agreed to in writing, software
 * distributed under the License is distributed on an "AS-IS" BASIS,
 * WITHOUT WARRANTIES OR CONDITIONS OF ANY KIND, either express or implied.
 * See the License for the specific language governing permissions and
 * limitations under the License.
 */

import {
  includeJsonLiteral,
  jsonConfiguration,
  jsonLiteral,
} from '../../../src/json';

// TODO(zhouyx@: Rename file and object name)
const DEFAULT_CONFIG = jsonLiteral({
  'transport': {'beacon': true, 'xhrpost': true, 'image': true},
  'vars': {
    'accessReaderId': 'ACCESS_READER_ID',
    'ampdocHost': 'AMPDOC_HOST',
    'ampdocHostname': 'AMPDOC_HOSTNAME',
    'ampdocUrl': 'AMPDOC_URL',
    'ampGeo': 'AMP_GEO',
    'ampState': 'AMP_STATE',
    'ampVersion': 'AMP_VERSION',
    'authdata': 'AUTHDATA',
    'availableScreenHeight': 'AVAILABLE_SCREEN_HEIGHT',
    'availableScreenWidth': 'AVAILABLE_SCREEN_WIDTH',
    'backgroundState': 'BACKGROUND_STATE',
    'browserLanguage': 'BROWSER_LANGUAGE',
    'canonicalHost': 'CANONICAL_HOST',
    'canonicalHostname': 'CANONICAL_HOSTNAME',
    'canonicalPath': 'CANONICAL_PATH',
    'canonicalUrl': 'CANONICAL_URL',
    'clientId': 'CLIENT_ID',
    'consentState': 'CONSENT_STATE',
    'contentLoadTime': 'CONTENT_LOAD_TIME',
    'cookie': 'COOKIE',
    'counter': 'COUNTER',
    'documentCharset': 'DOCUMENT_CHARSET',
    'documentReferrer': 'DOCUMENT_REFERRER',
    'domainLookupTime': 'DOMAIN_LOOKUP_TIME',
    'domInteractiveTime': 'DOM_INTERACTIVE_TIME',
    'externalReferrer': 'EXTERNAL_REFERRER',
    'firstContentfulPaint': 'FIRST_CONTENTFUL_PAINT',
    'firstViewportReady': 'FIRST_VIEWPORT_READY',
    'fragmentParam': 'FRAGMENT_PARAM',
    'makeBodyVisible': 'MAKE_BODY_VISIBLE',
    'htmlAttr': 'HTML_ATTR',
    'incrementalEngagedTime': 'INCREMENTAL_ENGAGED_TIME',
    'navRedirectCount': 'NAV_REDIRECT_COUNT',
    'navTiming': 'NAV_TIMING',
    'navType': 'NAV_TYPE',
    'pageDownloadTime': 'PAGE_DOWNLOAD_TIME',
    'pageLoadTime': 'PAGE_LOAD_TIME',
    'pageViewId': 'PAGE_VIEW_ID',
    'queryParam': 'QUERY_PARAM',
    'random': 'RANDOM',
    'redirectTime': 'REDIRECT_TIME',
    'resourceTiming': 'RESOURCE_TIMING',
    'screenColorDepth': 'SCREEN_COLOR_DEPTH',
    'screenHeight': 'SCREEN_HEIGHT',
    'screenWidth': 'SCREEN_WIDTH',
    'scrollHeight': 'SCROLL_HEIGHT',
    'scrollLeft': 'SCROLL_LEFT',
    'scrollTop': 'SCROLL_TOP',
    'scrollWidth': 'SCROLL_WIDTH',
    'serverResponseTime': 'SERVER_RESPONSE_TIME',
    'sourceUrl': 'SOURCE_URL',
    'sourceHost': 'SOURCE_HOST',
    'sourceHostname': 'SOURCE_HOSTNAME',
    'sourcePath': 'SOURCE_PATH',
    'tcpConnectTime': 'TCP_CONNECT_TIME',
    'timestamp': 'TIMESTAMP',
    'timezone': 'TIMEZONE',
    'timezoneCode': 'TIMEZONE_CODE',
    'title': 'TITLE',
    'totalEngagedTime': 'TOTAL_ENGAGED_TIME',
    'userAgent': 'USER_AGENT',
    'viewer': 'VIEWER',
    'viewportHeight': 'VIEWPORT_HEIGHT',
    'viewportWidth': 'VIEWPORT_WIDTH',
  },
});

<<<<<<< HEAD
/**
 * @const {!JsonObject}
 */
export const ANALYTICS_CONFIG = ANALYTICS_VENDOR_SPLIT
  ? jsonConfiguration({'default': includeJsonLiteral(DEFAULT_CONFIG)})
  : jsonConfiguration({
      // Default parent configuration applied to all amp-analytics tags.
      'default': includeJsonLiteral(DEFAULT_CONFIG),
      'acquialift': includeJsonLiteral(ACQUIALIFT_CONFIG),
      'adobeanalytics': includeJsonLiteral(ADOBEANALYTICS_CONFIG),
      'adobeanalytics_nativeConfig': includeJsonLiteral(
        ADOBEANALYTICS_NATIVECONFIG_CONFIG
      ),
      'afsanalytics': includeJsonLiteral(AFSANALYTICS_CONFIG),
      'alexametrics': includeJsonLiteral(ALEXAMETRICS_CONFIG),
      'amplitude': includeJsonLiteral(AMPLITUDE_CONFIG),
      'atinternet': includeJsonLiteral(ATINTERNET_CONFIG),
      'baiduanalytics': includeJsonLiteral(BAIDUANALYTICS_CONFIG),
      'bg': includeJsonLiteral(BG_CONFIG),
      'browsi': includeJsonLiteral(BROWSI_CONFIG),
      'burt': includeJsonLiteral(BURT_CONFIG),
      'byside': includeJsonLiteral(BYSIDE_CONFIG),
      'captainmetrics': includeJsonLiteral(CAPTAINMETRICS_CONFIG),
      'chartbeat': includeJsonLiteral(CHARTBEAT_CONFIG),
      'clicky': includeJsonLiteral(CLICKY_CONFIG),
      'colanalytics': includeJsonLiteral(COLANALYTICS_CONFIG),
      'comscore': includeJsonLiteral(COMSCORE_CONFIG),
      'cxense': includeJsonLiteral(CXENSE_CONFIG),
      'deepbi': includeJsonLiteral(DEEPBI_CONFIG),
      'dynatrace': includeJsonLiteral(DYNATRACE_CONFIG),
      'epica': includeJsonLiteral(EPICA_CONFIG),
      'euleriananalytics': includeJsonLiteral(EULERIANANALYTICS_CONFIG),
      'facebookpixel': includeJsonLiteral(FACEBOOKPIXEL_CONFIG),
      'gemius': includeJsonLiteral(GEMIUS_CONFIG),
      'googleadwords': includeJsonLiteral(GOOGLEADWORDS_CONFIG),
      'googleanalytics': includeJsonLiteral(GOOGLEANALYTICS_CONFIG),
      'gtag': includeJsonLiteral(GTAG_CONFIG),
      'ibeatanalytics': includeJsonLiteral(IBEATANALYTICS_CONFIG),
      'infonline': includeJsonLiteral(INFONLINE_CONFIG),
      'iplabel': includeJsonLiteral(IPLABEL_CONFIG),
      'keen': includeJsonLiteral(KEEN_CONFIG),
      'kenshoo': includeJsonLiteral(KENSHOO_CONFIG),
      'krux': includeJsonLiteral(KRUX_CONFIG),
      'linkpulse': includeJsonLiteral(LINKPULSE_CONFIG),
      'lotame': includeJsonLiteral(LOTAME_CONFIG),
      'marinsoftware': includeJsonLiteral(MARINSOFTWARE_CONFIG),
      'mediametrie': includeJsonLiteral(MEDIAMETRIE_CONFIG),
      'mediarithmics': includeJsonLiteral(MEDIARITHMICS_CONFIG),
      'mediator': includeJsonLiteral(MEDIATOR_CONFIG),
      'memo': includeJsonLiteral(MEMO_CONFIG),
      'metrika': includeJsonLiteral(METRIKA_CONFIG),
      'moat': includeJsonLiteral(MOAT_CONFIG),
      'mobify': includeJsonLiteral(MOBIFY_CONFIG),
      'mparticle': includeJsonLiteral(MPARTICLE_CONFIG),
      'mpulse': includeJsonLiteral(MPULSE_CONFIG),
      'navegg': includeJsonLiteral(NAVEGG_CONFIG),
      'newrelic': includeJsonLiteral(NEWRELIC_CONFIG),
      'nielsen': includeJsonLiteral(NIELSEN_CONFIG),
      'nielsen-marketing-cloud': includeJsonLiteral(
        NIELSEN_MARKETING_CLOUD_CONFIG
      ),
      'oewa': includeJsonLiteral(OEWA_CONFIG),
      'oewadirect': includeJsonLiteral(OEWADIRECT_CONFIG),
      'oracleInfinityAnalytics': includeJsonLiteral(
        ORACLEINFINITYANALYTICS_CONFIG
      ),
      'parsely': includeJsonLiteral(PARSELY_CONFIG),
      'piStats': includeJsonLiteral(PISTATS_CONFIG),
      'permutive': includeJsonLiteral(PERMUTIVE_CONFIG),
      'piano': includeJsonLiteral(PIANO_CONFIG),
      'pinpoll': includeJsonLiteral(PINPOLL_CONFIG),
      'pressboard': includeJsonLiteral(PRESSBOARD_CONFIG),
      'subscriptions-propensity': includeJsonLiteral(
        SUBSCRIPTIONS_PROPENSITY_CONFIG
      ),
      'quantcast': includeJsonLiteral(QUANTCAST_CONFIG),
      'retargetly': includeJsonLiteral(RETARGETLY_CONFIG),
      'rakam': includeJsonLiteral(RAKAM_CONFIG),
      'reppublika': includeJsonLiteral(REPPUBLIKA_CONFIG),
      'segment': includeJsonLiteral(SEGMENT_CONFIG),
      'shinystat': includeJsonLiteral(SHINYSTAT_CONFIG),
      'simplereach': includeJsonLiteral(SIMPLEREACH_CONFIG),
      'snowplow': includeJsonLiteral(SNOWPLOW_CONFIG),
      'snowplow_v2': includeJsonLiteral(SNOWPLOW_V2_CONFIG),
      'teaanalytics': includeJsonLiteral(TEAANALYTICS_CONFIG),
      'tealiumcollect': includeJsonLiteral(TEALIUMCOLLECT_CONFIG),
      'top100': includeJsonLiteral(TOP100_CONFIG),
      'topmailru': includeJsonLiteral(TOPMAILRU_CONFIG),
      'treasuredata': includeJsonLiteral(TREASUREDATA_CONFIG),
      'umenganalytics': includeJsonLiteral(UMENGANALYTICS_CONFIG),
      'upscore': includeJsonLiteral(UPSCORE_CONFIG),
      'vponanalytics': includeJsonLiteral(VPONANALYTICS_CONFIG),
      'webengage': includeJsonLiteral(WEBENGAGE_CONFIG),
      'webtrekk': includeJsonLiteral(WEBTREKK_CONFIG),
      'webtrekk_v2': includeJsonLiteral(WEBTREKK_V2_CONFIG),
    });

if (!ANALYTICS_VENDOR_SPLIT) {
  if (getMode().test || getMode().localDev) {
    ANALYTICS_CONFIG['_fake_'] = _FAKE_;
  }

  ANALYTICS_CONFIG['infonline']['triggers']['pageview']['iframePing'] = true;

  ANALYTICS_CONFIG['adobeanalytics_nativeConfig']['triggers']['pageLoad'][
    'iframePing'
  ] = true;

  ANALYTICS_CONFIG['oewa']['triggers']['pageview']['iframePing'] = true;

  mergeIframeTransportConfig(
    ANALYTICS_CONFIG,
    isCanary(self) ? IFRAME_TRANSPORTS_CANARY : IFRAME_TRANSPORTS
  );
}
=======
const analyticsConfig = jsonConfiguration({
  'default': includeJsonLiteral(DEFAULT_CONFIG),
});
>>>>>>> a6df5d1b

/**
 * @const {!JsonObject}
 */
export const ANALYTICS_CONFIG = analyticsConfig;<|MERGE_RESOLUTION|>--- conflicted
+++ resolved
@@ -91,127 +91,9 @@
   },
 });
 
-<<<<<<< HEAD
-/**
- * @const {!JsonObject}
- */
-export const ANALYTICS_CONFIG = ANALYTICS_VENDOR_SPLIT
-  ? jsonConfiguration({'default': includeJsonLiteral(DEFAULT_CONFIG)})
-  : jsonConfiguration({
-      // Default parent configuration applied to all amp-analytics tags.
-      'default': includeJsonLiteral(DEFAULT_CONFIG),
-      'acquialift': includeJsonLiteral(ACQUIALIFT_CONFIG),
-      'adobeanalytics': includeJsonLiteral(ADOBEANALYTICS_CONFIG),
-      'adobeanalytics_nativeConfig': includeJsonLiteral(
-        ADOBEANALYTICS_NATIVECONFIG_CONFIG
-      ),
-      'afsanalytics': includeJsonLiteral(AFSANALYTICS_CONFIG),
-      'alexametrics': includeJsonLiteral(ALEXAMETRICS_CONFIG),
-      'amplitude': includeJsonLiteral(AMPLITUDE_CONFIG),
-      'atinternet': includeJsonLiteral(ATINTERNET_CONFIG),
-      'baiduanalytics': includeJsonLiteral(BAIDUANALYTICS_CONFIG),
-      'bg': includeJsonLiteral(BG_CONFIG),
-      'browsi': includeJsonLiteral(BROWSI_CONFIG),
-      'burt': includeJsonLiteral(BURT_CONFIG),
-      'byside': includeJsonLiteral(BYSIDE_CONFIG),
-      'captainmetrics': includeJsonLiteral(CAPTAINMETRICS_CONFIG),
-      'chartbeat': includeJsonLiteral(CHARTBEAT_CONFIG),
-      'clicky': includeJsonLiteral(CLICKY_CONFIG),
-      'colanalytics': includeJsonLiteral(COLANALYTICS_CONFIG),
-      'comscore': includeJsonLiteral(COMSCORE_CONFIG),
-      'cxense': includeJsonLiteral(CXENSE_CONFIG),
-      'deepbi': includeJsonLiteral(DEEPBI_CONFIG),
-      'dynatrace': includeJsonLiteral(DYNATRACE_CONFIG),
-      'epica': includeJsonLiteral(EPICA_CONFIG),
-      'euleriananalytics': includeJsonLiteral(EULERIANANALYTICS_CONFIG),
-      'facebookpixel': includeJsonLiteral(FACEBOOKPIXEL_CONFIG),
-      'gemius': includeJsonLiteral(GEMIUS_CONFIG),
-      'googleadwords': includeJsonLiteral(GOOGLEADWORDS_CONFIG),
-      'googleanalytics': includeJsonLiteral(GOOGLEANALYTICS_CONFIG),
-      'gtag': includeJsonLiteral(GTAG_CONFIG),
-      'ibeatanalytics': includeJsonLiteral(IBEATANALYTICS_CONFIG),
-      'infonline': includeJsonLiteral(INFONLINE_CONFIG),
-      'iplabel': includeJsonLiteral(IPLABEL_CONFIG),
-      'keen': includeJsonLiteral(KEEN_CONFIG),
-      'kenshoo': includeJsonLiteral(KENSHOO_CONFIG),
-      'krux': includeJsonLiteral(KRUX_CONFIG),
-      'linkpulse': includeJsonLiteral(LINKPULSE_CONFIG),
-      'lotame': includeJsonLiteral(LOTAME_CONFIG),
-      'marinsoftware': includeJsonLiteral(MARINSOFTWARE_CONFIG),
-      'mediametrie': includeJsonLiteral(MEDIAMETRIE_CONFIG),
-      'mediarithmics': includeJsonLiteral(MEDIARITHMICS_CONFIG),
-      'mediator': includeJsonLiteral(MEDIATOR_CONFIG),
-      'memo': includeJsonLiteral(MEMO_CONFIG),
-      'metrika': includeJsonLiteral(METRIKA_CONFIG),
-      'moat': includeJsonLiteral(MOAT_CONFIG),
-      'mobify': includeJsonLiteral(MOBIFY_CONFIG),
-      'mparticle': includeJsonLiteral(MPARTICLE_CONFIG),
-      'mpulse': includeJsonLiteral(MPULSE_CONFIG),
-      'navegg': includeJsonLiteral(NAVEGG_CONFIG),
-      'newrelic': includeJsonLiteral(NEWRELIC_CONFIG),
-      'nielsen': includeJsonLiteral(NIELSEN_CONFIG),
-      'nielsen-marketing-cloud': includeJsonLiteral(
-        NIELSEN_MARKETING_CLOUD_CONFIG
-      ),
-      'oewa': includeJsonLiteral(OEWA_CONFIG),
-      'oewadirect': includeJsonLiteral(OEWADIRECT_CONFIG),
-      'oracleInfinityAnalytics': includeJsonLiteral(
-        ORACLEINFINITYANALYTICS_CONFIG
-      ),
-      'parsely': includeJsonLiteral(PARSELY_CONFIG),
-      'piStats': includeJsonLiteral(PISTATS_CONFIG),
-      'permutive': includeJsonLiteral(PERMUTIVE_CONFIG),
-      'piano': includeJsonLiteral(PIANO_CONFIG),
-      'pinpoll': includeJsonLiteral(PINPOLL_CONFIG),
-      'pressboard': includeJsonLiteral(PRESSBOARD_CONFIG),
-      'subscriptions-propensity': includeJsonLiteral(
-        SUBSCRIPTIONS_PROPENSITY_CONFIG
-      ),
-      'quantcast': includeJsonLiteral(QUANTCAST_CONFIG),
-      'retargetly': includeJsonLiteral(RETARGETLY_CONFIG),
-      'rakam': includeJsonLiteral(RAKAM_CONFIG),
-      'reppublika': includeJsonLiteral(REPPUBLIKA_CONFIG),
-      'segment': includeJsonLiteral(SEGMENT_CONFIG),
-      'shinystat': includeJsonLiteral(SHINYSTAT_CONFIG),
-      'simplereach': includeJsonLiteral(SIMPLEREACH_CONFIG),
-      'snowplow': includeJsonLiteral(SNOWPLOW_CONFIG),
-      'snowplow_v2': includeJsonLiteral(SNOWPLOW_V2_CONFIG),
-      'teaanalytics': includeJsonLiteral(TEAANALYTICS_CONFIG),
-      'tealiumcollect': includeJsonLiteral(TEALIUMCOLLECT_CONFIG),
-      'top100': includeJsonLiteral(TOP100_CONFIG),
-      'topmailru': includeJsonLiteral(TOPMAILRU_CONFIG),
-      'treasuredata': includeJsonLiteral(TREASUREDATA_CONFIG),
-      'umenganalytics': includeJsonLiteral(UMENGANALYTICS_CONFIG),
-      'upscore': includeJsonLiteral(UPSCORE_CONFIG),
-      'vponanalytics': includeJsonLiteral(VPONANALYTICS_CONFIG),
-      'webengage': includeJsonLiteral(WEBENGAGE_CONFIG),
-      'webtrekk': includeJsonLiteral(WEBTREKK_CONFIG),
-      'webtrekk_v2': includeJsonLiteral(WEBTREKK_V2_CONFIG),
-    });
-
-if (!ANALYTICS_VENDOR_SPLIT) {
-  if (getMode().test || getMode().localDev) {
-    ANALYTICS_CONFIG['_fake_'] = _FAKE_;
-  }
-
-  ANALYTICS_CONFIG['infonline']['triggers']['pageview']['iframePing'] = true;
-
-  ANALYTICS_CONFIG['adobeanalytics_nativeConfig']['triggers']['pageLoad'][
-    'iframePing'
-  ] = true;
-
-  ANALYTICS_CONFIG['oewa']['triggers']['pageview']['iframePing'] = true;
-
-  mergeIframeTransportConfig(
-    ANALYTICS_CONFIG,
-    isCanary(self) ? IFRAME_TRANSPORTS_CANARY : IFRAME_TRANSPORTS
-  );
-}
-=======
 const analyticsConfig = jsonConfiguration({
   'default': includeJsonLiteral(DEFAULT_CONFIG),
 });
->>>>>>> a6df5d1b
 
 /**
  * @const {!JsonObject}
