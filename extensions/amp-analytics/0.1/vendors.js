--- conflicted
+++ resolved
@@ -349,22 +349,12 @@
       'image': true,
     },
   },
-<<<<<<< HEAD
-  
+
   'catchpoint': {
-=======
-	
-'catchpoint': {
->>>>>>> b2e00ad3
-	
     'requests': {	
       'endpoint': 'https://r.3gl.net/hawklogserver/r.p', 
       'pageview': 'https://r.3gl.net/hawklogserver/r.p' +
-<<<<<<< HEAD
 		'?'+	'data={"v":2,"y":"load","ui":${UserID},"si":${SessionID},"pi":092934,"di":${AccountID},"pc":1,"dn":${dns},"fc":7,"wt":${wait},"Id":${load},"de":${domInteractive},"dl":${domLoaded},"dc":${docComplete},"rp":1338,"cl":${contentLoad},"dc":${docComplete},"rp":${response},"cl":${contentLoad},"rd":0,"jsc":0,"dh":1200,"dw":1920,"el":193,"rf":"${canonicalUrl}","cv":${isConversion},"rv":${revenue},"ri":${revenue_items}}'
-=======
-		'?'+'data={"v":2,"y":"load","ui":${UserID},"si":${SessionID},"pi":092934,"di":${AccountID},"pc":1,"dn":${dns},"fc":7,"wt":${wait},"Id":${load},"de":${domInteractive},"dl":${domLoaded},"dc":${docComplete},"rp":1338,"cl":${contentLoad},"dc":${docComplete},"rp":${response},"cl":${contentLoad},"rd":0,"jsc":0,"dh":1200,"dw":1920,"el":193,"rf":"${canonicalUrl}","cv":${isConversion},"rv":${revenue},"ri":${revenue_items}}'
->>>>>>> b2e00ad3
     },
 	
 	'vars': {
@@ -390,15 +380,9 @@
         'on': 'visible',
         'request': 'pageview',
       },
-<<<<<<< HEAD
-	},
-	},
-
-=======
 },
 },
-	
->>>>>>> b2e00ad3
+  
   'chartbeat': {
     'requests': {
       'host': 'https://ping.chartbeat.net',
