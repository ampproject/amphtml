--- conflicted
+++ resolved
@@ -93,8 +93,6 @@
    */
   sendRequestUsingIframe(request) {
     assertHttpsUrl(request, 'amp-analytics request');
-<<<<<<< HEAD
-=======
     user().assert(
         parseUrlDeprecated(request).origin !=
         parseUrlDeprecated(this.win_.location.href).origin,
@@ -102,7 +100,6 @@
         ' See https://github.com/ampproject/' +
         ' amphtml/blob/master/spec/amp-iframe-origin-policy.md for details.');
 
->>>>>>> 00f7050d
     /** @const {!Element} */
     const iframe = this.win_.document.createElement('iframe');
     toggle(iframe, false);
@@ -111,24 +108,11 @@
         removeElement(iframe);
       }, 5000);
     };
-<<<<<<< HEAD
-    user().assert(
-        parseUrlDeprecated(request).origin !=
-        parseUrlDeprecated(this.win_.location.href).origin,
-        'Origin of iframe request must not be equal to the document origin.' +
-        ' See https://github.com/ampproject/' +
-        ' amphtml/blob/master/spec/amp-iframe-origin-policy.md for details.');
-=======
 
->>>>>>> 00f7050d
     iframe.setAttribute('amp-analytics', '');
     iframe.setAttribute('sandbox', 'allow-scripts allow-same-origin');
     iframe.src = request;
     this.win_.document.body.appendChild(iframe);
-<<<<<<< HEAD
-    return iframe;
-=======
->>>>>>> 00f7050d
   }
 
   /**
