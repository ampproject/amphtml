--- conflicted
+++ resolved
@@ -32,19 +32,13 @@
 /**
  * @param {!Window} win
  * @param {string} request
-<<<<<<< HEAD
  * @param {!Object<string, string>} transportOptions
  * @param {string} body
-=======
- * @param {!Object<string, string|boolean>} transportOptions
->>>>>>> 2fd30ca9
  */
 export function sendRequest(win, request, transportOptions, body) {
   assertHttpsUrl(request, 'amp-analytics request');
   checkCorsUrl(request);
 
-<<<<<<< HEAD
-=======
   const referrerPolicy = transportOptions['referrerPolicy'];
 
   if (referrerPolicy === 'no-referrer') {
@@ -52,7 +46,6 @@
     transportOptions['xhrpost'] = false;
   }
 
->>>>>>> 2fd30ca9
   if (transportOptions['beacon'] &&
     Transport.sendRequestUsingBeacon(win, request, body)) {
     return;
