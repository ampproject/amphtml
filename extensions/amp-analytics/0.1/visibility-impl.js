--- conflicted
+++ resolved
@@ -273,13 +273,11 @@
     /** @private {boolean} */
     this.backgrounded_ = this.backgroundedAtStart_;
 
-<<<<<<< HEAD
     /** @private {!Object<number, number>} */
     this.lastVisiblePercent_ = map();
-=======
+
     /** @private {?IntersectionObserver|?IntersectionObserverPolyfill} */
     this.intersectionObserver_ = null;
->>>>>>> b9bf1f9b
   }
 
   /** @private */
@@ -366,19 +364,11 @@
         resource, 'Visibility tracking not supported on element: ', element);
 
     if (!this.intersectionObserver_) {
-<<<<<<< HEAD
-      /** @private {!IntersectionObserver} */
-      this.intersectionObserver_ =
-          // TODO: polyfill IntersectionObserver
-          new this.ampdoc.win.IntersectionObserver(entries => {
-            entries.forEach(change => {
-              this.onIntersectionChange_(
-                  change.target, change.intersectionRatio * 100);
-            });
-          }, {threshold: DEFAULT_THRESHOLD});
-=======
       const onIntersectionChanges = entries => {
-        entries.forEach(this.onIntersectionChange_.bind(this));
+        entries.forEach(change => {
+          this.onIntersectionChange_(
+              change.target, change.intersectionRatio * 100);
+        });
       };
 
       if (nativeIntersectionObserverSupported(this.ampdoc.win)) {
@@ -395,7 +385,6 @@
         viewport.onScroll(ticker);
         viewport.onChanged(ticker);
       }
->>>>>>> b9bf1f9b
     }
 
     resource.loadedOnce().then(() => {
