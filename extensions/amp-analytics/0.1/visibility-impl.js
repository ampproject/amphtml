/**
 * Copyright 2015 The AMP HTML Authors. All Rights Reserved.
 *
 * Licensed under the Apache License, Version 2.0 (the "License");
 * you may not use this file except in compliance with the License.
 * You may obtain a copy of the License at
 *
 *      http://www.apache.org/licenses/LICENSE-2.0
 *
 * Unless required by applicable law or agreed to in writing, software
 * distributed under the License is distributed on an "AS-IS" BASIS,
 * WITHOUT WARRANTIES OR CONDITIONS OF ANY KIND, either express or implied.
 * See the License for the specific language governing permissions and
 * limitations under the License.
 */

import {closestByTag, closestBySelector} from '../../../src/dom';
import {dev, user} from '../../../src/log';
import {resourcesForDoc} from '../../../src/resources';
import {timerFor} from '../../../src/timer';
import {isFiniteNumber} from '../../../src/types';
import {viewportForDoc} from '../../../src/viewport';
import {viewerForDoc} from '../../../src/viewer';
import {VisibilityState} from '../../../src/visibility-state';
import {startsWith} from '../../../src/string';
import {DEFAULT_THRESHOLD} from '../../../src/intersection-observer-polyfill';

/** @const {number} */
const LISTENER_INITIAL_RUN_DELAY_ = 20;

// Variables that are passed to the callback.
const MAX_CONTINUOUS_TIME = 'maxContinuousVisibleTime';
const TOTAL_VISIBLE_TIME = 'totalVisibleTime';
const FIRST_SEEN_TIME = 'firstSeenTime';
const LAST_SEEN_TIME = 'lastSeenTime';
const FIRST_VISIBLE_TIME = 'fistVisibleTime';
const LAST_VISIBLE_TIME = 'lastVisibleTime';
const MIN_VISIBLE = 'minVisiblePercentage';
const MAX_VISIBLE = 'maxVisiblePercentage';
const ELEMENT_X = 'elementX';
const ELEMENT_Y = 'elementY';
const ELEMENT_WIDTH = 'elementWidth';
const ELEMENT_HEIGHT = 'elementHeight';
const TOTAL_TIME = 'totalTime';
const LOAD_TIME_VISIBILITY = 'loadTimeVisibility';
const BACKGROUNDED = 'backgrounded';
const BACKGROUNDED_AT_START = 'backgroundedAtStart';

// Variables that are not exposed outside this class.
const CONTINUOUS_TIME = 'cT';
const LAST_UPDATE = 'lU';
const IN_VIEWPORT = 'iV';
const TIME_LOADED = 'tL';
const SCHEDULED_RUN_ID = 'schId';

// Keys used in VisibilitySpec
const CONTINUOUS_TIME_MAX = 'continuousTimeMax';
const CONTINUOUS_TIME_MIN = 'continuousTimeMin';
const TOTAL_TIME_MAX = 'totalTimeMax';
const TOTAL_TIME_MIN = 'totalTimeMin';
const VISIBLE_PERCENTAGE_MIN = 'visiblePercentageMin';
const VISIBLE_PERCENTAGE_MAX = 'visiblePercentageMax';

const TAG_ = 'Analytics.Visibility';

/**
 * Checks if the value is undefined or positive number like.
 * "", 1, 0, undefined, 100, 101 are positive. -1, NaN are not.
 *
 * Visible for testing.
 *
 * @param {number} num The number to verify.
 * @return {boolean}
 * @private
 */
export function isPositiveNumber_(num) {
  return num === undefined || (typeof num == 'number' && Math.sign(num) >= 0);
}

/**
 * Checks if the value is undefined or a number between 0 and 100.
 * "", 1, 0, undefined, 100 return true. -1, NaN and 101 return false.
 *
 * Visible for testing.
 *
 * @param {number} num The number to verify.
 * @return {boolean}
 */
export function isValidPercentage_(num) {
  return num === undefined ||
      (typeof num == 'number' && Math.sign(num) >= 0 && num <= 100);
}

/**
 * Checks and outputs information about visibilitySpecValidation.
 * @param {!JSONType} config Configuration for instrumentation.
 * @return {boolean} True if the spec is valid.
 * @private
 */
export function isVisibilitySpecValid(config) {
  if (!config['visibilitySpec']) {
    return true;
  }

  const spec = config['visibilitySpec'];
  const selector = spec['selector'];
  if (!selector || (!startsWith(selector, '#') &&
                    !startsWith(selector, 'amp-') &&
                    selector != ':root' &&
                    selector != ':host')) {
    user().error(TAG_, 'Visibility spec requires an id selector, a tag ' +
        'name starting with "amp-" or ":root"');
    return false;
  }

  const ctMax = spec[CONTINUOUS_TIME_MAX];
  const ctMin = spec[CONTINUOUS_TIME_MIN];
  const ttMax = spec[TOTAL_TIME_MAX];
  const ttMin = spec[TOTAL_TIME_MIN];

  if (!isPositiveNumber_(ctMin) || !isPositiveNumber_(ctMax) ||
      !isPositiveNumber_(ttMin) || !isPositiveNumber_(ttMax)) {
    user().error(TAG_,
        'Timing conditions should be positive integers when specified.');
    return false;
  }

  if (ctMax < ctMin || ttMax < ttMin) {
    user().warn('AMP-ANALYTICS', 'Max value in timing conditions should be ' +
        'more than the min value.');
    return false;
  }

  if (!isValidPercentage_(spec[VISIBLE_PERCENTAGE_MAX]) ||
      !isValidPercentage_(spec[VISIBLE_PERCENTAGE_MIN])) {
    user().error(TAG_,
        'visiblePercentage conditions should be between 0 and 100.');
    return false;
  }

  if (spec[VISIBLE_PERCENTAGE_MAX] < spec[VISIBLE_PERCENTAGE_MIN]) {
    user().error(TAG_, 'visiblePercentageMax should be greater than ' +
        'visiblePercentageMin');
    return false;
  }
  return true;
}

/**
 * Returns the element that matches the selector. If the selector is an
 * id, the element with that id is returned. If the selector is a tag name, an
 * ancestor of the analytics element with that tag name is returned.
 *
 * @param {string} selector The selector for the element to track.
 * @param {!Element} el Element whose ancestors to search.
 * @param {!String} selectionMethod The method to use to find the element..
 * @return {?Element} Element corresponding to the selector if found.
 */
export function getElement(ampdoc, selector, el, selectionMethod) {
  if (!el) {
    return null;
  }

  // Special case for root selector.
  if (selector == ':host' || selector == ':root') {
    const elWin = ampdoc.win;
    const parentEl = elWin.frameElement && elWin.frameElement.parentElement;
    if (parentEl) {
      return closestBySelector(parentEl, '.-amp-element');
    }
  }

  if (selectionMethod == 'closest') {
    // Only tag names are supported currently.
    const closestEl = closestByTag(el, selector);
    // Restrict result to be contained by ampdoc.
    if (closestEl && ampdoc.contains(closestEl)) {
      return closestEl;
    }
    return null;
  } else if (selectionMethod == 'scope') {
    return el.parentElement.querySelector(selector);
  } else if (selector[0] == '#') {
    return ampdoc.getElementById(selector.slice(1));
  }
  return null;
}

/**
 * @typedef {{
 *   state: !Object,
 *   config: !Object,
  *  callback: function(!Object),
  *  shouldBeVisible: boolean,
 * }}
 */
let VisibilityListenerDef;

/**
 * Allows tracking of AMP elements in the viewport.
 *
 * This class allows a caller to specify conditions to evaluate when an element
 * is in viewport and for how long. If the conditions are satisfied, a provided
 * callback is called.
 */
export class Visibility {

  /** @param {!../../../src/service/ampdoc-impl.AmpDoc} ampdoc */
  constructor(ampdoc) {
    /** @const {!../../../src/service/ampdoc-impl.AmpDoc} ampdoc */
    this.ampdoc = ampdoc;

    /**
     * key: resource id.
     * value: [VisibilityListenerDef]
     * @type {!Object<!Array<VisibilityListenerDef>>}
     * @private
     */
    this.listeners_ = Object.create(null);

    /** @const {!../../../src/service/timer-impl.Timer} */
    this.timer_ = timerFor(this.ampdoc.win);

    /** @private {Array<!../../../src/service/resource.Resource>} */
    this.resources_ = [];

    /** @private @const {function()} */
    this.boundScrollListener_ = this.scrollListener_.bind(this);

    /** @private @const {function()} */
    this.boundVisibilityListener_ = this.visibilityListener_.bind(this);

    /** @private {boolean} */
    this.scrollListenerRegistered_ = false;

    /** @private {boolean} */
    this.visibilityListenerRegistered_ = false;

    /** @private {!../../../src/service/resources-impl.Resources} */
    this.resourcesService_ = resourcesForDoc(this.ampdoc);

    /** @private {number|string|null} */
    this.scheduledRunId_ = null;

    /** @private {number} Amount of time to wait for next calculation. */
    this.timeToWait_ = Infinity;

    /** @private {boolean} */
    this.scheduledLoadedPromises_ = false;

    /** @private @const {!../../../src/service/viewer-impl.Viewer} */
    this.viewer_ = viewerForDoc(this.ampdoc);

    /** @private {boolean} */
    this.backgroundedAtStart_ = !this.viewer_.isVisible();

    /** @private {boolean} */
    this.backgrounded_ = this.backgroundedAtStart_;
  }

  /** @private */
  registerForVisibilityEvents_() {
    if (!this.visibilityListenerRegistered_) {
      this.viewer_.onVisibilityChanged(this.boundVisibilityListener_);
      this.visibilityListenerRegistered_ = true;
      this.visibilityListener_();
    }
  }

  /** @private */
  registerForViewportEvents_() {
    if (!this.scrollListenerRegistered_) {
      const viewport = viewportForDoc(this.ampdoc);

      // Currently unlistens are not being used. In the event that no resources
      // are actively being monitored, the scrollListener should be very cheap.
      viewport.onScroll(this.boundScrollListener_);
      viewport.onChanged(this.boundScrollListener_);
      this.scrollListenerRegistered_ = true;
    }
  }

  /**
   * @param {!Object} config
   * @param {function(!Object)} callback
   * @param {boolean} shouldBeVisible True if the element should be visible
   *  when callback is called. False otherwise.
   * @param {!Element} analyticsElement The amp-analytics element that the
   *  config is associated with.
   */
  listenOnce(config, callback, shouldBeVisible, analyticsElement) {
    const selector = config['selector'];
    const element = user().assertElement(
        getElement(this.ampdoc, selector,
            dev().assertElement(analyticsElement),
            config['selectionMethod']),
        'Element not found for visibilitySpec: ' + selector);

    const resource =
        this.resourcesService_.getResourceForElementOptional(element);

    user().assert(
        resource, 'Visibility tracking not supported on element: ', element);

    this.registerForViewportEvents_();
    this.registerForVisibilityEvents_();

    const resId = resource.getId();
    this.listeners_[resId] = (this.listeners_[resId] || []);
    const state = {};
    state[TIME_LOADED] = Date.now();
    this.listeners_[resId].push({config, callback, state, shouldBeVisible});
    this.resources_.push(resource);

    if (this.scheduledRunId_ === null) {
      this.scheduledRunId_ = this.timer_.delay(() => {
        this.scrollListener_();
      }, LISTENER_INITIAL_RUN_DELAY_);
    }
  }

  /**
   * @param {!Object} config
   * @param {function(!Object)} callback
   * @param {boolean} shouldBeVisible True if the element should be visible
   *   when callback is called. False otherwise.
   * @param {!Element} analyticsElement The amp-analytics element that the
   *   config is associated with.
   */
  listenOnceV2(config, callback, shouldBeVisible, analyticsElement) {
    const selector = config['selector'];
    const element = user().assertElement(
        getElement(this.ampdoc, selector,
            dev().assertElement(analyticsElement),
            config['selectionMethod']),
        'Element not found for visibilitySpec: ' + selector);

    const resource =
        this.resourcesService_.getResourceForElementOptional(element);

    user().assert(
        resource, 'Visibility tracking not supported on element: ', element);

    if (!this.intersectionObserver_) {
<<<<<<< HEAD
=======
      const onIntersectionChange = this.onIntersectionChange_.bind(this);
>>>>>>> fe4c03f7
      /** @private {!IntersectionObserver} */
      this.intersectionObserver_ =
          // TODO: polyfill IntersectionObserver
          new this.ampdoc.win.IntersectionObserver(entries => {
<<<<<<< HEAD
            entries.forEach(this.onIntersectionChange_.bind(this));
=======
            entries.forEach(onIntersectionChange);
>>>>>>> fe4c03f7
          }, {threshold: DEFAULT_THRESHOLD});
    }

    resource.loadedOnce().then(() => {
      this.intersectionObserver_.observe(element);

      const resId = resource.getId();
      this.listeners_[resId] = (this.listeners_[resId] || []);
      const state = {};
      state[TIME_LOADED] = Date.now();
      this.listeners_[resId].push({config, callback, state, shouldBeVisible});
      this.resources_.push(resource);
    });

    // TODO: support "hidden" spec.
  }

  /** @private */
  onIntersectionChange_(change) {
    const listeners = this.listeners_[change.target.getResourceId()];

    const visible = change.intersectionRatio * 100;
    for (let c = listeners.length - 1; c >= 0; c--) {
<<<<<<< HEAD
      const shouldBeVisible = !!listeners[c].shouldBeVisible;
      const config = listeners[c].config;
      const state = listeners[c].state;
      if (state[SCHEDULED_RUN_ID]) {
        this.timer_.cancel(state[SCHEDULED_RUN_ID]);
        state[SCHEDULED_RUN_ID] = null;
      }
      // Update states and check if all conditions are satisfied
      if (this.updateCounters_(visible, listeners[c], shouldBeVisible)) {
        this.prepareStateForCallback_(state, change.boundingClientRect);
        listeners[c].callback(state);
        listeners.splice(c, 1);
      } else if (state[IN_VIEWPORT]) {
        // There is unmet duration condition, schedule a check
        const timeToWait = this.computeTimeToWait_(state, config);
        if (timeToWait <= 0) {
          continue;
        }
        state[SCHEDULED_RUN_ID] = this.timer_.delay(() => {
          dev().assert(state[IN_VIEWPORT], 'should have been in viewport');
          state[LAST_SEEN_TIME] = Date.now() - state[TIME_LOADED];
          const timeSinceLastUpdate = Date.now() - state[LAST_UPDATE];
          this.setState_(state, visible, timeSinceLastUpdate);

          if (this.isConditionMet_(state, config, true)) {
            this.prepareStateForCallback_(state, change.boundingClientRect);
            listeners[c].callback(state);
            listeners.splice(c, 1);
          }
        }, timeToWait);
=======
      const shouldBeVisible = !!listeners[c]['shouldBeVisible'];
      if (this.updateCounters_(visible, listeners[c], shouldBeVisible)
          && this.viewer_.isVisible() == shouldBeVisible) {
        this.prepareStateForCallback_(
            listeners[c]['state'], change.boundingClientRect);
        listeners[c].callback(listeners[c]['state']);
        listeners.splice(c, 1);
>>>>>>> fe4c03f7
      }
    }

    // Remove target that have no listeners.
    if (listeners.length == 0) {
      this.intersectionObserver_.unobserve(change.target);
    }
<<<<<<< HEAD
=======

    // TODO: support continuousTimeMin and totalTimeMin
>>>>>>> fe4c03f7
  }

  /** @private */
  visibilityListener_() {
    const state = this.viewer_.getVisibilityState();
    if (state == VisibilityState.HIDDEN || state == VisibilityState.PAUSED ||
        state == VisibilityState.INACTIVE) {
      this.backgrounded_ = true;
    }
    this.scrollListener_();
  }

  /** @private */
  scrollListener_() {
    if (this.scheduledRunId_ != null) {
      this.timer_.cancel(this.scheduledRunId_);
      this.scheduledRunId_ = null;
    }

    const loadedPromises = [];

    for (let r = this.resources_.length - 1; r >= 0; r--) {
      const res = this.resources_[r];
      if (!res.hasLoadedOnce()) {
        loadedPromises.push(res.loadedOnce());
        continue;
      }

      const change = res.element.getIntersectionChangeEntry();
      const br = change.boundingClientRect;
      const visible = !isFiniteNumber(change.intersectionRatio) ? 0
          : change.intersectionRatio * 100;

      const listeners = this.listeners_[res.getId()];
      for (let c = listeners.length - 1; c >= 0; c--) {
        const shouldBeVisible = !!listeners[c]['shouldBeVisible'];
        if (this.updateCounters_(visible, listeners[c], shouldBeVisible) &&
            this.viewer_.isVisible() == shouldBeVisible) {
          this.prepareStateForCallback_(listeners[c]['state'], br);
          listeners[c].callback(listeners[c]['state']);
          listeners.splice(c, 1);
        } else {
          this.computeTimeToWait_(
              listeners[c]['state'], listeners[c]['config']);
        }
      }

      // Remove resources that have no listeners.
      if (listeners.length == 0) {
        this.resources_.splice(r, 1);
      }
    }

    // Schedule a calculation for the time when one of the conditions is
    // expected to be satisfied.
    if (this.scheduledRunId_ === null &&
        this.timeToWait_ < Infinity && this.timeToWait_ > 0) {
      this.scheduledRunId_ = this.timer_.delay(() => {
        this.scrollListener_();
      }, this.timeToWait_);
    }

    // Schedule a calculation for when a resource gets loaded.
    if (loadedPromises.length > 0 && !this.scheduledLoadedPromises_) {
      Promise.race(loadedPromises).then(() => {
        this.scheduledLoadedPromises_ = false;
        this.scrollListener_();
      });
      this.scheduledLoadedPromises_ = true;
    }
  }

  /**
   * Updates counters for a given listener.
   * @param {number} visible Percentage of element visible in viewport.
   * @param {Object<string,Object>} listener The listener whose counters need
   *  updating.
   * @param {boolean} triggerType True if element should be visible.
   *  False otherwise.
   * @return {boolean} true if all visibility conditions are satisfied
   * @private
   */
  updateCounters_(visible, listener, triggerType) {
    const config = listener['config'];
    const state = listener['state'] || {};

    if (visible > 0) {
      const timeElapsed = Date.now() - state[TIME_LOADED];
      state[FIRST_SEEN_TIME] = state[FIRST_SEEN_TIME] || timeElapsed;
      state[LAST_SEEN_TIME] = timeElapsed;
      // Consider it as load time visibility if this happens within 300ms of
      // page load.
      if (state[LOAD_TIME_VISIBILITY] == undefined && timeElapsed < 300) {
        state[LOAD_TIME_VISIBILITY] = visible;
      }
    }

    const wasInViewport = state[IN_VIEWPORT];
    const timeSinceLastUpdate = Date.now() - state[LAST_UPDATE];
    state[IN_VIEWPORT] = this.isInViewport_(visible,
        config[VISIBLE_PERCENTAGE_MIN], config[VISIBLE_PERCENTAGE_MAX]);

    if (state[IN_VIEWPORT] && wasInViewport) {
      // Keep counting.
      this.setState_(state, visible, timeSinceLastUpdate);
    } else if (!state[IN_VIEWPORT] && wasInViewport) {
      // The resource went out of view. Do final calculations and reset state.
      dev().assert(state[LAST_UPDATE] > 0, 'lastUpdated time in weird state.');

      state[MAX_CONTINUOUS_TIME] = Math.max(state[MAX_CONTINUOUS_TIME],
          state[CONTINUOUS_TIME] + timeSinceLastUpdate);

      state[LAST_UPDATE] = -1;
      state[TOTAL_VISIBLE_TIME] += timeSinceLastUpdate;
      state[CONTINUOUS_TIME] = 0;  // Clear only after max is calculated above.
      state[LAST_VISIBLE_TIME] = Date.now() - state[TIME_LOADED];
    } else if (state[IN_VIEWPORT] && !wasInViewport) {
      // The resource came into view. start counting.
      dev().assert(state[LAST_UPDATE] == undefined ||
          state[LAST_UPDATE] == -1, 'lastUpdated time in weird state2.');
      state[FIRST_VISIBLE_TIME] = state[FIRST_VISIBLE_TIME] ||
          Date.now() - state[TIME_LOADED];
      this.setState_(state, visible, 0);
    }

    listener['state'] = state;

    return this.isConditionMet_(state, config, triggerType);
  }

  /**
   * @param {!Object} state
   * @param {!Object} config
   * @return {number}
   * @private
   */
  computeTimeToWait_(state, config) {
    const waitForContinuousTime =
        config[CONTINUOUS_TIME_MIN] > state[CONTINUOUS_TIME]
            ? config[CONTINUOUS_TIME_MIN] - state[CONTINUOUS_TIME]
            : null;

    const waitForTotalTime =
        config[TOTAL_TIME_MIN] > state[TOTAL_VISIBLE_TIME]
            ? config[TOTAL_TIME_MIN] - state[TOTAL_VISIBLE_TIME]
            : null;

    // Wait for minimum of (previous timeToWait, positive values of
    // waitForContinuousTime and waitForTotalTime).
    this.timeToWait_ = Math.min(this.timeToWait_,
        waitForContinuousTime || Infinity,
        waitForTotalTime || Infinity);

    // Return a max of wait time (used by V2)
    return Math.max(waitForContinuousTime || 0, waitForTotalTime || 0);
  }

  /**
   * @param {!Object} state
   * @param {!Object} config
   * @param {boolean} triggerType
   * @return {boolean}
   * @private
   */
  isConditionMet_(state, config, triggerType) {
    return ((triggerType && state[IN_VIEWPORT]) || !triggerType) &&
        (config[TOTAL_TIME_MIN] === undefined ||
            state[TOTAL_VISIBLE_TIME] >= config[TOTAL_TIME_MIN]) &&
        (config[TOTAL_TIME_MAX] === undefined ||
            state[TOTAL_VISIBLE_TIME] <= config[TOTAL_TIME_MAX]) &&
        (config[CONTINUOUS_TIME_MIN] === undefined ||
            state[CONTINUOUS_TIME] >= config[CONTINUOUS_TIME_MIN]) &&
        (config[CONTINUOUS_TIME_MAX] === undefined ||
            state[CONTINUOUS_TIME] <= config[CONTINUOUS_TIME_MAX]);
  }

  /**
   * For the purposes of these calculations, a resource is in viewport if the
   * visibility conditions are satisfied or they are not defined.
   * @param {number} visible Percentage of element visible
   * @param {number} min Lower bound of visibility condition. Not inclusive
   * @param {number} max Upper bound of visibility condition. Inclusive.
   * @return {boolean} true if the conditions are satisfied.
   * @private
   */
  isInViewport_(visible, min, max) {
    if (min === undefined && max === undefined) {
      return true;
    }

    return !!(visible > (min || 0) && visible <= (max || 100));
  }

  /**
   * @param {!Object} s State of the listener
   * @param {number} visible Percentage of element visible
   * @param {number} sinceLast Milliseconds since last update
   * @private
   */
  setState_(s, visible, sinceLast) {
    s[LAST_UPDATE] = Date.now();
    s[TOTAL_VISIBLE_TIME] = s[TOTAL_VISIBLE_TIME] !== undefined
        ? s[TOTAL_VISIBLE_TIME] + sinceLast : 0;
    s[CONTINUOUS_TIME] = s[CONTINUOUS_TIME] !== undefined
        ? s[CONTINUOUS_TIME] + sinceLast : 0;
    s[MAX_CONTINUOUS_TIME] = s[MAX_CONTINUOUS_TIME] !== undefined
        ? Math.max(s[MAX_CONTINUOUS_TIME], s[CONTINUOUS_TIME]) : 0;
    s[MIN_VISIBLE] =
        s[MIN_VISIBLE] ? Math.min(s[MIN_VISIBLE], visible) : visible;
    s[MAX_VISIBLE] =
        s[MAX_VISIBLE] ? Math.max(s[MAX_VISIBLE], visible) : visible;
    s[LAST_VISIBLE_TIME] = Date.now() - s[TIME_LOADED];
  }

  /**
   * Sets variable values for callback. Cleans up existing values.
   * @param {Object<string, *>} state The state object to populate
   * @param {!../../../src/layout-rect.LayoutRectDef} br The bounding rectangle
   *     for the element
   * @private
   */
  prepareStateForCallback_(state, br) {
    const perf = this.ampdoc.win.performance;
    const viewport = viewportForDoc(this.ampdoc);

    state[ELEMENT_X] = viewport.getScrollLeft() + br.left;
    state[ELEMENT_Y] = viewport.getScrollTop() + br.top;
    state[ELEMENT_WIDTH] = br.width;
    state[ELEMENT_HEIGHT] = br.height;
    state[TOTAL_TIME] = perf && perf.timing && perf.timing.domInteractive
        ? Date.now() - perf.timing.domInteractive
        : '';

    state[LOAD_TIME_VISIBILITY] = state[LOAD_TIME_VISIBILITY] || 0;
    if (state[MIN_VISIBLE] !== undefined) {
      state[MIN_VISIBLE] =
          Math.round(dev().assertNumber(state[MIN_VISIBLE]) * 100) / 100;
    }
    if (state[MAX_VISIBLE] !== undefined) {
      state[MAX_VISIBLE] =
          Math.round(dev().assertNumber(state[MAX_VISIBLE]) * 100) / 100;
    }
    state[BACKGROUNDED] = this.backgrounded_ ? '1' : '0';
    state[BACKGROUNDED_AT_START] = this.backgroundedAtStart_ ? '1' : '0';

    // Remove the state that need not be public and call callback.
    delete state[CONTINUOUS_TIME];
    delete state[LAST_UPDATE];
    delete state[IN_VIEWPORT];
    delete state[TIME_LOADED];

    for (const k in state) {
      if (state.hasOwnProperty(k)) {
        state[k] = String(state[k]);
      }
    }
  }
}<|MERGE_RESOLUTION|>--- conflicted
+++ resolved
@@ -342,19 +342,12 @@
         resource, 'Visibility tracking not supported on element: ', element);
 
     if (!this.intersectionObserver_) {
-<<<<<<< HEAD
-=======
       const onIntersectionChange = this.onIntersectionChange_.bind(this);
->>>>>>> fe4c03f7
       /** @private {!IntersectionObserver} */
       this.intersectionObserver_ =
           // TODO: polyfill IntersectionObserver
           new this.ampdoc.win.IntersectionObserver(entries => {
-<<<<<<< HEAD
-            entries.forEach(this.onIntersectionChange_.bind(this));
-=======
             entries.forEach(onIntersectionChange);
->>>>>>> fe4c03f7
           }, {threshold: DEFAULT_THRESHOLD});
     }
 
@@ -378,7 +371,6 @@
 
     const visible = change.intersectionRatio * 100;
     for (let c = listeners.length - 1; c >= 0; c--) {
-<<<<<<< HEAD
       const shouldBeVisible = !!listeners[c].shouldBeVisible;
       const config = listeners[c].config;
       const state = listeners[c].state;
@@ -409,15 +401,6 @@
             listeners.splice(c, 1);
           }
         }, timeToWait);
-=======
-      const shouldBeVisible = !!listeners[c]['shouldBeVisible'];
-      if (this.updateCounters_(visible, listeners[c], shouldBeVisible)
-          && this.viewer_.isVisible() == shouldBeVisible) {
-        this.prepareStateForCallback_(
-            listeners[c]['state'], change.boundingClientRect);
-        listeners[c].callback(listeners[c]['state']);
-        listeners.splice(c, 1);
->>>>>>> fe4c03f7
       }
     }
 
@@ -425,11 +408,6 @@
     if (listeners.length == 0) {
       this.intersectionObserver_.unobserve(change.target);
     }
-<<<<<<< HEAD
-=======
-
-    // TODO: support continuousTimeMin and totalTimeMin
->>>>>>> fe4c03f7
   }
 
   /** @private */
