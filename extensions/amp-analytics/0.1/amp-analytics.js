/**
 * Copyright 2015 The AMP HTML Authors. All Rights Reserved.
 *
 * Licensed under the Apache License, Version 2.0 (the "License");
 * you may not use this file except in compliance with the License.
 * You may obtain a copy of the License at
 *
 *      http://www.apache.org/licenses/LICENSE-2.0
 *
 * Unless required by applicable law or agreed to in writing, software
 * distributed under the License is distributed on an "AS-IS" BASIS,
 * WITHOUT WARRANTIES OR CONDITIONS OF ANY KIND, either express or implied.
 * See the License for the specific language governing permissions and
 * limitations under the License.
 */

import {isJsonScriptTag} from '../../../src/dom';
import {assertHttpsUrl, appendEncodedParamStringToUrl} from '../../../src/url';
import {dev, rethrowAsync, user} from '../../../src/log';
import {expandTemplate} from '../../../src/string';
import {isArray, isObject} from '../../../src/types';
import {dict, hasOwn, map} from '../../../src/utils/object';
import {sendRequest, sendRequestUsingIframe} from './transport';
import {getIframeTransportScriptUrl, IframeTransport} from './iframe-transport';
import {getAmpAdResourceId} from '../../../src/ad-helper';
import {getTopWindow} from '../../../src/service';
import {Services} from '../../../src/services';
import {toggle} from '../../../src/style';
import {isEnumValue} from '../../../src/types';
import {parseJson} from '../../../src/json';
import {getMode} from '../../../src/mode';
import {Activity} from './activity-impl';
import {AnalyticsEventType} from './events';
import {
  InstrumentationService,
  instrumentationServicePromiseForDoc,
} from './instrumentation';
import {
  ExpansionOptions,
  installVariableService,
  variableServiceFor,
} from './variables';
import {ANALYTICS_CONFIG} from './vendors';
import {
  expandConfigRequest,
  RequestHandler,
} from './requests';
import {serializeResourceTiming} from './resource-timing';

const TAG = 'amp-analytics';

const MAX_REPLACES = 16; // The maximum number of entries in a extraUrlParamsReplaceMap

const WHITELIST_EVENT_IN_SANDBOX = [
  AnalyticsEventType.VISIBLE,
  AnalyticsEventType.HIDDEN,
];


export class AmpAnalytics extends AMP.BaseElement {

  /** @param {!AmpElement} element */
  constructor(element) {
    super(element);

    /**
     * @const {!JsonObject} Copied here for tests.
     * @private
     */
    this.predefinedConfig_ = ANALYTICS_CONFIG;

    /** @private {!Promise} */
    this.consentPromise_ = Promise.resolve();

    /**
     * The html id of the `amp-user-notification` element.
     * @private {?string}
     */
    this.consentNotificationId_ = null;

    /**
     * @private {?string} Predefined type associated with the tag. If specified,
     * the config from the predefined type is merged with the inline config
     */
    this.type_ = null;

    /** @private {boolean} */
    this.isSandbox_ = false;

    /**
     * @private {Object<string, RequestHandler>} A map of request handler with requests
     */
    this.requests_ = {};

    /**
     * @private {JsonObject}
     */
    this.config_ = dict();

    /**
     * @private {JsonObject}
     */
    this.remoteConfig_ = dict();

    /** @private {?./instrumentation.InstrumentationService} */
    this.instrumentation_ = null;

    /** @private {?./instrumentation.AnalyticsGroup} */
    this.analyticsGroup_ = null;

    /** @private {!./variables.VariableService} */
    this.variableService_ = variableServiceFor(this.win);

    /** @private {!../../../src/service/crypto-impl.Crypto} */
    this.cryptoService_ = Services.cryptoFor(this.win);

    /** @private {?Promise} */
    this.iniPromise_ = null;

    /** @private {?IframeTransport} */
    this.iframeTransport_ = null;

    /** @private {boolean} */
    this.isInabox_ = getMode(this.win).runtime == 'inabox';
  }

  /** @override */
  getPriority() {
    // Load immediately if inabox, otherwise after other content.
    return this.isInabox_ ? 0 : 1;
  }

  /** @override */
  isAlwaysFixed() {
    return true;
  }

  /** @override */
  isLayoutSupported(unusedLayout) {
    return true;
  }

  /** @override */
  buildCallback() {
    this.isSandbox_ = this.element.hasAttribute('sandbox');

    this.element.setAttribute('aria-hidden', 'true');

    this.consentNotificationId_ = this.element
        .getAttribute('data-consent-notification-id');

    if (this.consentNotificationId_ != null) {
      this.consentPromise_ =
          Services.userNotificationManagerForDoc(this.element)
              .then(service => service.get(dev().assertString(
                  this.consentNotificationId_)));
    }

    if (this.element.getAttribute('trigger') == 'immediate') {
      this.ensureInitialized_();
    }
  }

  /** @override */
  layoutCallback() {
    // Now that we are rendered, stop rendering the element to reduce
    // resource consumption.
    return this.ensureInitialized_();
  }

  /** @override */
  detachedCallback() {
    if (this.analyticsGroup_) {
      this.analyticsGroup_.dispose();
      this.analyticsGroup_ = null;
    }
    for (let i = 0; i < this.requests_.length; i++) {
      this.requests_[i].dispose();
      delete this.requests_[i];
    }
  }

  /** @override */
  resumeCallback() {
    if (this.config_['transport'] && this.config_['transport']['iframe']) {
      this.initIframeTransport_();
    }
  }

  /** @override */
  unlayoutCallback() {
    if (Services.viewerForDoc(this.getAmpDoc()).isVisible()) {
      // amp-analytics tag was just set to display:none. Page is still loaded.
      return false;
    }

    // Page was unloaded - free up owned resources.
    if (this.iframeTransport_) {
      this.iframeTransport_.detach();
      this.iframeTransport_ = null;
    }
    return super.unlayoutCallback();
  }

  /**
   * @return {!Promise}
   * @private
   */
  ensureInitialized_() {
    if (this.iniPromise_) {
      return this.iniPromise_;
    }
    toggle(this.element, false);
    this.iniPromise_ =
        Services.viewerForDoc(this.getAmpDoc()).whenFirstVisible()
            // Rudimentary "idle" signal.
            .then(() => Services.timerFor(this.win).promise(1))
            .then(() => this.consentPromise_)
            .then(this.fetchRemoteConfig_.bind(this))
            .then(() => instrumentationServicePromiseForDoc(this.getAmpDoc()))
            .then(instrumentation => {
              this.instrumentation_ = instrumentation;
            })
            .then(this.onFetchRemoteConfigSuccess_.bind(this));
    return this.iniPromise_;
  }

  /**
   * Handle successful fetching of (possibly) remote config.
   * @return {!Promise|undefined}
   * @private
   */
  onFetchRemoteConfigSuccess_() {
    this.config_ = this.mergeConfigs_();

    if (this.hasOptedOut_()) {
      // Nothing to do when the user has opted out.
      const TAG = this.getName_();
      user().fine(TAG, 'User has opted out. No hits will be sent.');
      return Promise.resolve();
    }

    this.generateRequests_();

    if (!this.config_['triggers']) {
      const TAG = this.getName_();
      this.user().error(TAG, 'No triggers were found in the ' +
          'config. No analytics data will be sent.');
      return Promise.resolve();
    }

    this.processExtraUrlParams_(this.config_['extraUrlParams'],
        this.config_['extraUrlParamsReplaceMap']);

    this.analyticsGroup_ =
        this.instrumentation_.createAnalyticsGroup(this.element);

    if (this.config_['transport'] && this.config_['transport']['iframe']) {
      this.initIframeTransport_();
    }

    const promises = [];
    // Trigger callback can be synchronous. Do the registration at the end.
    for (const k in this.config_['triggers']) {
      if (hasOwn(this.config_['triggers'], k)) {
        const trigger = this.config_['triggers'][k];
        const expansionOptions = this.expansionOptions_(
            {}, trigger, undefined, true);
        const TAG = this.getName_();
        if (!trigger) {
          this.user().error(TAG, 'Trigger should be an object: ', k);
          continue;
        }
        if (!trigger['on'] || !trigger['request']) {
          this.user().error(TAG, '"on" and "request" ' +
              'attributes are required for data to be collected.');
          continue;
        }
        // Check for not supported trigger for sandboxed analytics
        if (this.isSandbox_) {
          const eventType = trigger['on'];
          if (isEnumValue(AnalyticsEventType, eventType) &&
              !WHITELIST_EVENT_IN_SANDBOX.includes(eventType)) {
            this.user().error(TAG, eventType +
                'is not supported for amp-analytics in scope');
            continue;
          }
        }

        this.processExtraUrlParams_(trigger['extraUrlParams'],
            this.config_['extraUrlParamsReplaceMap']);
        promises.push(this.isSampledIn_(trigger).then(result => {
          if (!result) {
            return;
          }
          // replace selector and selectionMethod
          if (this.isSandbox_) {
            // Only support selection of parent element for analytics in scope
            if (!this.element.parentElement) {
              // In case parent element has been removed from DOM, do nothing
              return;
            }
            trigger['selector'] = this.element.parentElement.tagName;
            trigger['selectionMethod'] = 'closest';
            this.addTriggerNoInline_(trigger);
          } else if (trigger['selector']) {
            // Expand the selector using variable expansion.
            return this.variableService_.expandTemplate(
                trigger['selector'], expansionOptions)
                .then(selector => {
                  trigger['selector'] = selector;
                  this.addTriggerNoInline_(trigger);
                });
          } else {
            this.addTriggerNoInline_(trigger);
          }
        }));
      }
    }
    return Promise.all(promises);
  }

  /**
   * amp-analytics will create an iframe for vendors in
   * extensions/amp-analytics/0.1/vendors.js who have transport/iframe defined.
   * This is limited to MRC-accreddited vendors. The frame is removed if the
   * user navigates/swipes away from the page, and is recreated if the user
   * navigates back to the page.
   * @private
   */
  initIframeTransport_() {
    if (this.iframeTransport_) {
      return;
    }
    this.preload(getIframeTransportScriptUrl(this.getAmpDoc().win), 'script');
    const ampAdResourceId = this.assertAmpAdResourceId();

    this.iframeTransport_ = new IframeTransport(
        // Create  3p transport frame within creative frame if inabox.
        this.isInabox_ ? this.win : this.getAmpDoc().win,
        this.element.getAttribute('type'),
        this.config_['transport'], ampAdResourceId);
  }

  /**
   * Asks the browser to preload a URL. Always also does a preconnect
   * because browser support for that is better.
   *
   * @param {string} url
   * @param {string=} opt_preloadAs
   * @VisibleForTesting
   */
  preload(url, opt_preloadAs) {
    this.preconnect.preload(url, opt_preloadAs);
  }

  /**
   * Gets the resourceID of the parent amp-ad element.
   * Throws an exception if no such element.
   * @returns {string}
   * @VisibleForTesting
   */
  assertAmpAdResourceId() {
    return user().assertString(
        getAmpAdResourceId(this.element, getTopWindow(this.win)),
        `${this.getName_()}: No friendly amp-ad ancestor element was found ` +
        'for amp-analytics tag with iframe transport.');
  }

  /**
   * Calls `AnalyticsGroup.addTrigger` and reports any errors. "NoInline" is
   * to avoid inlining this method so that `try/catch` does it veto
   * optimizations.
   * @param {!JsonObject} config
   * @private
   */
  addTriggerNoInline_(config) {
    try {
      this.analyticsGroup_.addTrigger(
          config, this.handleEvent_.bind(this, config));
    } catch (e) {
      const TAG = this.getName_();
      const eventType = config['on'];
      rethrowAsync(TAG, 'Failed to process trigger "' + eventType + '"', e);
    }
  }

  /**
   * Replace the names of keys in params object with the values in replace map.
   *
   * @param {!Object<string, string>} params The params that need to be renamed.
   * @param {!Object<string, string>} replaceMap A map of pattern and replacement
   *    value.
   * @private
   */
  processExtraUrlParams_(params, replaceMap) {
    if (params && replaceMap) {
      // If the config includes a extraUrlParamsReplaceMap, apply it as a set
      // of params to String.replace to allow aliasing of the keys in
      // extraUrlParams.
      let count = 0;
      for (const replaceMapKey in replaceMap) {
        if (++count > MAX_REPLACES) {
          const TAG = this.getName_();
          this.user().error(TAG,
              'More than ' + MAX_REPLACES + ' extraUrlParamsReplaceMap rules ' +
              'aren\'t allowed; Skipping the rest');
          break;
        }

        for (const extraUrlParamsKey in params) {
          const newkey = extraUrlParamsKey.replace(
              replaceMapKey,
              replaceMap[replaceMapKey]
          );
          if (extraUrlParamsKey != newkey) {
            const value = params[extraUrlParamsKey];
            delete params[extraUrlParamsKey];
            params[newkey] = value;
          }
        }
      }
    }
  }

  /**
   * Returns a promise that resolves when remote config is ready (or
   * immediately if no remote config is specified.)
   * @private
   * @return {!Promise<undefined>}
   */
  fetchRemoteConfig_() {
    let remoteConfigUrl = this.element.getAttribute('config');
    if (!remoteConfigUrl || this.isSandbox_) {
      return Promise.resolve();
    }
    assertHttpsUrl(remoteConfigUrl, this.element);
    const TAG = this.getName_();
    dev().fine(TAG, 'Fetching remote config', remoteConfigUrl);
<<<<<<< HEAD
    const fetchConfig = {
      requireAmpResponseSourceOrigin: false,
    };
=======
    const fetchConfig = {};
>>>>>>> 3ddf13bf
    if (this.element.hasAttribute('data-credentials')) {
      fetchConfig.credentials = this.element.getAttribute('data-credentials');
    }
    const ampdoc = this.getAmpDoc();
    return Services.urlReplacementsForDoc(this.element)
        .expandAsync(remoteConfigUrl)
        .then(expandedUrl => {
          remoteConfigUrl = expandedUrl;
          return Services.xhrFor(ampdoc.win).fetchJson(
              remoteConfigUrl, fetchConfig);
        })
        .then(res => res.json())
        .then(jsonValue => {
          this.remoteConfig_ = jsonValue;
          dev().fine(TAG, 'Remote config loaded', remoteConfigUrl);
        }, err => {
          this.user().error(TAG,
              'Error loading remote config: ', remoteConfigUrl, err);
        });
  }

  /**
   * Merges various sources of configs and stores them in a member variable.
   *
   * Order of precedence for configs from highest to lowest:
   * - Remote config: specified through an attribute of the tag.
   * - Inline config: specified insize the tag.
   * - Predefined config: Defined as part of the platform.
   * - Default config: Built-in config shared by all amp-analytics tags.
   *
   * @private
   * @return {!JsonObject}
   */
  mergeConfigs_() {
    const inlineConfig = expandConfigRequest(this.getInlineConfigNoInline());
    // Initialize config with analytics related vars.
    const config = dict({
      'vars': {
        'requestCount': 0,
      },
    });
    const defaultConfig =
        expandConfigRequest(this.predefinedConfig_['default'] || {});

    const type = this.element.getAttribute('type');
    if (type == 'googleanalytics-alpha') {
      const TAG = this.getName_();
      user().warn(TAG, '"googleanalytics-alpha" configuration is not ' +
          'planned to be supported long-term. Avoid use of this value for ' +
          'amp-analytics config attribute unless you plan to migrate before ' +
          'deprecation');
    }
    const typeConfig = expandConfigRequest(this.predefinedConfig_[type] || {});
    if (this.predefinedConfig_[type]) {
      // TODO(zhouyx, #7096) Track overwrite percentage. Prevent transport overwriting
      if (inlineConfig['transport'] || this.remoteConfig_['transport']) {
        const TAG = this.getName_();
        this.user().error(TAG, 'Inline or remote config should not ' +
            'overwrite vendor transport settings');
      }
    }

    // Do NOT allow inline or remote config to use 'transport: iframe'
    if (inlineConfig['transport'] && inlineConfig['transport']['iframe']) {
      this.user().error(TAG, 'Inline configs are not allowed to ' +
          'specify transport iframe');
      if (!getMode().localDev || getMode().test) {
        inlineConfig['transport']['iframe'] = undefined;
      }
    }

    if (this.remoteConfig_['transport'] &&
        this.remoteConfig_['transport']['iframe']) {
      this.user().error(TAG, 'Remote configs are not allowed to ' +
          'specify transport iframe');
      this.remoteConfig_['transport']['iframe'] = undefined;
    }

    this.remoteConfig_ = expandConfigRequest(this.remoteConfig_);

    this.mergeObjects_(defaultConfig, config);
    this.mergeObjects_(typeConfig, config, /* predefined */ true);
    this.mergeObjects_(inlineConfig, config);
    this.mergeObjects_(this.remoteConfig_, config);
    return config;
  }

  /**
   * @private
   * @return {!JsonObject}
   */
  getInlineConfigNoInline() {
    if (this.element.CONFIG) {
      // If the analytics element is created by runtime, return cached config.
      return this.element.CONFIG;
    }
    let inlineConfig = {};
    const TAG = this.getName_();
    try {
      const children = this.element.children;
      if (children.length == 1) {
        const child = children[0];
        if (isJsonScriptTag(child)) {
          inlineConfig = parseJson(children[0].textContent);
        } else {
          this.user().error(TAG, 'The analytics config should ' +
              'be put in a <script> tag with type="application/json"');
        }
      } else if (children.length > 1) {
        this.user().error(TAG, 'The tag should contain only one' +
            ' <script> child.');
      }
    }
    catch (er) {
      this.user().error(TAG, 'Analytics config could not be ' +
          'parsed. Is it in a valid JSON format?', er);
    }
    return /** @type {!JsonObject} */ (inlineConfig);
  }

  /**
   * @return {boolean} true if the user has opted out.
   */
  hasOptedOut_() {
    if (!this.config_['optout']) {
      return false;
    }

    const props = this.config_['optout'].split('.');
    let k = this.win;
    for (let i = 0; i < props.length; i++) {
      if (!k) {
        return false;
      }
      k = k[props[i]];
    }
    // The actual property being called is controlled by vendor configs only
    // that are approved in code reviews. User customization of the `optout`
    // property is not allowed.
    return k();
  }

  /**
   * Goes through all the requests in predefined vendor config and tag's config
   * and creates a map of request name to request template. These requests can
   * then be used while sending a request to a server.
   *
   * @private
   */
  generateRequests_() {
    if (!this.config_ || !this.config_['requests']) {
      const TAG = this.getName_();
      this.user().error(TAG, 'No request strings defined. Analytics ' +
          'data will not be sent from this page.');
      return;
    }

    if (this.config_['requests']) {
      for (const k in this.config_['requests']) {
        if (hasOwn(this.config_['requests'], k)) {
          const request = this.config_['requests'][k];
          if (!request['baseUrl']) {
            this.user().error(TAG, 'request must have a baseUrl');
            delete this.config_['requests'][k];
          }
        }
      }

      // Expand any placeholders. For requests, we expand each string up to 5
      // times to support nested requests. Leave any unresolved placeholders.
      // Expand any requests placeholder.
      for (const k in this.config_['requests']) {
        this.config_['requests'][k]['baseUrl'] =
            expandTemplate(this.config_['requests'][k]['baseUrl'], key => {
              const request = this.config_['requests'][key];
              return (request && request['baseUrl']) || '${' + key + '}';
            }, 5);
      }

      const requests = {};
      for (const k in this.config_['requests']) {
        if (hasOwn(this.config_['requests'], k)) {
          const request = this.config_['requests'][k];
          requests[k] = new RequestHandler(
              this.getAmpDoc(), request, this.preconnect,
              this.sendRequest_.bind(this),
              this.isSandbox_);
        }
      }
      this.requests_ = requests;
    }
  }

  /**
   * Callback for events that are registered by the config's triggers. This
   * method generates requests and sends them out.
   *
   * @param {!JsonObject} trigger JSON config block that resulted in this event.
   * @param {!Object} event Object with details about the event.
   * @return {!Promise} The request that was sent out.
   * @private
   */
  handleEvent_(trigger, event) {
    const requests = isArray(trigger['request'])
      ? trigger['request'] : [trigger['request']];

    const resultPromises = [];
    for (let r = 0; r < requests.length; r++) {
      const requestName = requests[r];
      resultPromises.push(
          this.handleRequestForEvent_(requestName, trigger, event));
    }
    return Promise.all(resultPromises);
  }

  /**
   * Processes a request for an event callback and sends it out.
   *
   * @param {string} requestName The requestName to process.
   * @param {!JsonObject} trigger JSON config block that resulted in this event.
   * @param {!Object} event Object with details about the event.
   * @return {!Promise<string|undefined>} The request that was sent out.
   * @private
   */
  handleRequestForEvent_(requestName, trigger, event) {
    if (!this.element.ownerDocument.defaultView) {
      const TAG = this.getName_();
      dev().warn(TAG, 'request against destroyed embed: ', trigger['on']);
      return Promise.resolve();
    }

    const request = this.requests_[requestName];

    if (!request) {
      const TAG = this.getName_();
      this.user().error(TAG, 'Ignoring event. Request string ' +
          'not found: ', trigger['request']);
      return Promise.resolve();
    }

    return this.checkTriggerEnabled_(trigger, event).then(enabled => {
      if (!enabled) {
        return;
      }
      return this.expandAndSendRequest_(request, trigger, event);
    });
  }

  /**
   * @param {!JsonObject} trigger JSON config block that resulted in this event.
   * @param {!ExpansionOptions} expansionOptions Expansion options.
   * @return {!Object<string, (string|!Promise<string>|function(): string)>}
   * @private
   */
  getDynamicVariableBindings_(trigger, expansionOptions) {
    const dynamicBindings = {};
    const resourceTimingSpec = trigger['resourceTimingSpec'];
    if (resourceTimingSpec) {
      const on = trigger['on'];
      if (on == 'ini-load') {
        const binding = 'RESOURCE_TIMING';
        const analyticsVar = 'resourceTiming';
        // TODO(warrengm): Consider limiting resource timings to avoid
        // duplicates by excluding timings that were previously reported.
        dynamicBindings[binding] =
            serializeResourceTiming(resourceTimingSpec, this.win);
        expansionOptions.vars[analyticsVar] = binding;
      } else {
        // TODO(warrengm): Instead of limiting resource timing to ini-load,
        // analytics should have throttling or de-dupe timings that have already
        // been reported.
        user().warn(
            TAG, 'resource timing is only allowed on ini-load triggers');
      }
    }
    return dynamicBindings;
  }

  /**
   * @param {RequestHandler} request The request to process.
   * @param {!JsonObject} trigger JSON config block that resulted in this event.
   * @param {!Object} event Object with details about the event.
   * @return {!Promise<string>} The request that was sent out.
   * @private
   */
  expandAndSendRequest_(request, trigger, event) {
    this.config_['vars']['requestCount']++;
    const expansionOptions = this.expansionOptions_(event, trigger);
    const dynamicBindings =
        this.getDynamicVariableBindings_(trigger, expansionOptions);
    //TODO: get rid of handleEvent promise eventually.
    return request.send(
        this.config_['extraUrlParams'], trigger, expansionOptions,
        dynamicBindings);
  }

  /**
   * @param {!JsonObject} trigger The config to use to determine sampling.
   * @return {!Promise<boolean>} Whether the request should be sampled in or
   * not based on sampleSpec.
   * @private
   */
  isSampledIn_(trigger) {
    /** @const {!JsonObject} */
    const spec = trigger['sampleSpec'];
    const resolve = Promise.resolve(true);
    const TAG = this.getName_();
    if (!spec) {
      return resolve;
    }
    const sampleOn = spec['sampleOn'];
    if (!sampleOn) {
      this.user().error(TAG, 'Invalid sampleOn value.');
      return resolve;
    }
    const threshold = parseFloat(spec['threshold']); // Threshold can be NaN.
    if (threshold >= 0 && threshold <= 100) {
      const expansionOptions = this.expansionOptions_({}, trigger);
      return this.expandTemplateWithUrlParams_(sampleOn, expansionOptions)
          .then(key => this.cryptoService_.uniform(key))
          .then(digest => digest * 100 < threshold);
    }
    user()./*OK*/error(TAG, 'Invalid threshold for sampling.');
    return resolve;
  }

  /**
   * Checks if request for a trigger is enabled.
   * @param {!JsonObject} trigger The config to use to determine if trigger is
   * enabled.
   * @param {!Object} event Object with details about the event.
   * @return {!Promise<boolean>} Whether trigger must be called.
   * @private
   */
  checkTriggerEnabled_(trigger, event) {
    const expansionOptions = this.expansionOptions_(event, trigger);
    const enabledOnTagLevel =
        this.checkSpecEnabled_(this.config_['enabled'], expansionOptions);
    const enabledOnTriggerLevel =
        this.checkSpecEnabled_(trigger['enabled'], expansionOptions);

    return Promise.all([enabledOnTagLevel, enabledOnTriggerLevel])
        .then(enabled => {
          dev().assert(enabled.length === 2);
          return enabled[0] && enabled[1];
        });
  }

  /**
   * Checks result of 'enabled' spec evaluation. Returns false if spec is provided and value
   * resolves to a falsey value (empty string, 0, false, null, NaN or undefined).
   * @param {string} spec Expression that will be evaluated.
   * @param {!ExpansionOptions} expansionOptions Expansion options.
   * @return {!Promise<boolean>} False only if spec is provided and value is falsey.
   * @private
   */
  checkSpecEnabled_(spec, expansionOptions) {
    // Spec absence always resolves to true.
    if (spec === undefined) {
      return Promise.resolve(true);
    }

    return this.expandTemplateWithUrlParams_(spec, expansionOptions)
        .then(val => {
          return val !== '' && val !== '0' && val !== 'false' &&
              val !== 'null' && val !== 'NaN' && val !== 'undefined';
        });
  }

  /**
   * Expands spec using provided expansion options and applies url replacement if necessary.
   * @param {string} spec Expression that needs to be expanded.
   * @param {!ExpansionOptions} expansionOptions Expansion options.
   * @return {!Promise<string>} expanded spec.
   * @private
   */
  expandTemplateWithUrlParams_(spec, expansionOptions) {
    return this.variableService_.expandTemplate(spec, expansionOptions)
        .then(key => Services.urlReplacementsForDoc(
            this.element).expandUrlAsync(key));
  }

  /**
   * Adds parameters to URL. Similar to the function defined in url.js but with
   * a different encoding method.
   * @param {string} request
   * @param {!Object<string, string>} params
   * @return {string}
   * @private
   */
  addParamsToUrl_(request, params) {
    const s = [];
    for (const k in params) {
      const v = params[k];
      if (v == null) {
        continue;
      } else {
        const sv = this.variableService_.encodeVars(k, v);
        s.push(`${encodeURIComponent(k)}=${sv}`);
      }
    }

    const paramString = s.join('&');
    if (request.indexOf('${extraUrlParams}') >= 0) {
      return request.replace('${extraUrlParams}', paramString);
    } else {
      return appendEncodedParamStringToUrl(request, paramString);
    }
  }

  /**
   * @param {string} request The full request string to send.
   * @param {!JsonObject} trigger
   * @private
   */
  sendRequest_(request, trigger) {
    if (!request) {
      const TAG = this.getName_();
      this.user().error(TAG, 'Request not sent. Contents empty.');
      return;
    }
    if (trigger['iframePing']) {
      user().assert(trigger['on'] == 'visible',
          'iframePing is only available on page view requests.');
      sendRequestUsingIframe(this.win, request);
    } else if (this.config_['transport'] &&
        this.config_['transport']['iframe']) {
      user().assert(this.iframeTransport_,
          'iframe transport was inadvertently deleted');
      this.iframeTransport_.sendRequest(request);
    } else {
      sendRequest(this.win, request, this.config_['transport'] || {});
    }
  }

  /**
   * @return {string} Returns a string to identify this tag. May not be unique
   * if the element id is not unique.
   * @private
   */
  getName_() {
    return 'AmpAnalytics ' +
        (this.element.getAttribute('id') || '<unknown id>');
  }

  /**
   * Merges two objects. If the value is array or plain object, the values are
   * merged otherwise the value is overwritten.
   *
   * @param {Object|Array} from Object or array to merge from
   * @param {Object|Array} to Object or Array to merge into
   * @param {boolean=} opt_predefinedConfig
   * @private
   */
  mergeObjects_(from, to, opt_predefinedConfig) {
    if (to === null || to === undefined) {
      to = {};
    }

    // Assert that optouts are allowed only in predefined configs.
    // The last expression adds an exception of known, safe optout function
    // that is already being used in the wild.
    user().assert(opt_predefinedConfig || !from || !from['optout'] ||
        from['optout'] == '_gaUserPrefs.ioo',
    'optout property is only available to vendor config.');

    for (const property in from) {
      user().assert(opt_predefinedConfig || property != 'iframePing',
          'iframePing config is only available to vendor config.');
      // Only deal with own properties.
      if (hasOwn(from, property)) {
        if (isArray(from[property])) {
          if (!isArray(to[property])) {
            to[property] = [];
          }
          to[property] = this.mergeObjects_(from[property], to[property],
              opt_predefinedConfig);
        } else if (isObject(from[property])) {
          if (!isObject(to[property])) {
            to[property] = {};
          }
          to[property] = this.mergeObjects_(from[property], to[property],
              opt_predefinedConfig);
        } else {
          to[property] = from[property];
        }
      }
    }
    return to;
  }

  /**
   * @param {!Object<string, Object<string, string|Array<string>>>} source1
   * @param {!Object<string, Object<string, string|Array<string>>>} source2
   * @param {number=} opt_iterations
   * @param {boolean=} opt_noEncode
   * @return {!ExpansionOptions}
   */
  expansionOptions_(source1, source2, opt_iterations, opt_noEncode) {
    const vars = map();
    this.mergeObjects_(this.config_['vars'], vars);
    this.mergeObjects_(source2['vars'], vars);
    this.mergeObjects_(source1['vars'], vars);
    return new ExpansionOptions(vars, opt_iterations, opt_noEncode);
  }
}

AMP.extension(TAG, '0.1', AMP => {
  // Register doc-service factory.
  AMP.registerServiceForDoc(
      'amp-analytics-instrumentation', InstrumentationService);
  AMP.registerServiceForDoc('activity', Activity);
  installVariableService(AMP.win);
  // Register the element.
  AMP.registerElement(TAG, AmpAnalytics);
});<|MERGE_RESOLUTION|>--- conflicted
+++ resolved
@@ -437,13 +437,9 @@
     assertHttpsUrl(remoteConfigUrl, this.element);
     const TAG = this.getName_();
     dev().fine(TAG, 'Fetching remote config', remoteConfigUrl);
-<<<<<<< HEAD
     const fetchConfig = {
       requireAmpResponseSourceOrigin: false,
     };
-=======
-    const fetchConfig = {};
->>>>>>> 3ddf13bf
     if (this.element.hasAttribute('data-credentials')) {
       fetchConfig.credentials = this.element.getAttribute('data-credentials');
     }
