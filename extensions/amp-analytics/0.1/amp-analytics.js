--- conflicted
+++ resolved
@@ -181,11 +181,7 @@
   unlayoutCallback() {
     if (Services.viewerForDoc(this.getAmpDoc()).isVisible()) {
       // amp-analytics tag was just set to display:none. Page is still loaded.
-<<<<<<< HEAD
-      return super.unlayoutCallback();
-=======
       return false;
->>>>>>> 68f975fc
     }
 
     // Page was unloaded - free up owned resources.
