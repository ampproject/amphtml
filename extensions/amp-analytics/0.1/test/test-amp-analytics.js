/**
 * Copyright 2015 The AMP HTML Authors. All Rights Reserved.
 *
 * Licensed under the Apache License, Version 2.0 (the "License");
 * you may not use this file except in compliance with the License.
 * You may obtain a copy of the License at
 *
 *      http://www.apache.org/licenses/LICENSE-2.0
 *
 * Unless required by applicable law or agreed to in writing, software
 * distributed under the License is distributed on an "AS-IS" BASIS,
 * WITHOUT WARRANTIES OR CONDITIONS OF ANY KIND, either express or implied.
 * See the License for the specific language governing permissions and
 * limitations under the License.
 */

import {ANALYTICS_CONFIG} from '../vendors';
import {AmpAnalytics} from '../amp-analytics';
import {AnalyticsConfig} from '../config';
import {
  ClickEventTracker,
  VisibilityTracker,
} from '../events';
import {LayoutPriority} from '../../../../src/layout';
import {Services} from '../../../../src/services';
import {cidServiceForDocForTesting} from
  '../../../../src/service/cid-impl';
import {
  getService,
  registerServiceBuilder,
  resetServiceForTesting,
} from '../../../../src/service';
import {installCryptoService} from '../../../../src/service/crypto-impl';
import {
  installUserNotificationManagerForTesting,
} from '../../../amp-user-notification/0.1/amp-user-notification';
import {instrumentationServiceForDocForTesting} from '../instrumentation';
import {macroTask} from '../../../../testing/yield';
import {
  newPerformanceResourceTiming,
  newResourceTimingSpec,
} from './test-resource-timing';
import {variableServiceFor} from '../variables';

/* global require: false */
const VENDOR_REQUESTS = require('./vendor-requests.json');


describes.realWin('amp-analytics', {
  amp: {
    extensions: ['amp-analytics'],
  },
}, function(env) {
  let win, doc;
  let sendRequestSpy;
  let configWithCredentials;
  let uidService;
  let crypto;
  let ampdoc;
  let ins;
  let viewer;
  let jsonRequestConfigs = {};

  const jsonMockResponses = {
    '//invalidConfig': '{"transport": {"iframe": "fake.com"}}',
    '//config1': '{"vars": {"title": "remote"}}',
    'https://foo/Test%20Title': '{"vars": {"title": "magic"}}',
    '//config-rv2': '{"requests": {"foo": "https://example.com/remote"}}',
    'https://rewriter.com': '{"vars": {"title": "rewritten"}}',
  };
  const trivialConfig = {
    'requests': {'foo': 'https://example.com/bar'},
    'triggers': [{'on': 'visible', 'request': 'foo'}],
  };

  const noTriggersError = '[AmpAnalytics <unknown id>] No triggers were ' +
      'found in the config. No analytics data will be sent.';
  const noRequestStringsError = '[AmpAnalytics <unknown id>] No request ' +
      'strings defined. Analytics data will not be sent from this page.';
  const oneScriptChildError = '[AmpAnalytics <unknown id>] The tag should ' +
      'contain only one <script> child.';
  const configParseError = '[AmpAnalytics <unknown id>] Analytics config ' +
      'could not be parsed. Is it in a valid JSON format? TypeError: Cannot ' +
      'read property \'toUpperCase\' of null';
  const onAndRequestAttributesError = '[AmpAnalytics <unknown id>] "on" and ' +
      '"request" attributes are required for data to be collected.';
  const invalidThresholdForSamplingError =
      '[AmpAnalytics <unknown id>] Invalid threshold for sampling.';
  const clickTrackerNotSupportedError = '[AmpAnalytics <unknown id>] click ' +
      'is not supported for amp-analytics in scope';

  beforeEach(() => {
    win = env.win;
    doc = win.document;
    ampdoc = env.ampdoc;
    configWithCredentials = false;
    doc.title = 'Test Title';
    resetServiceForTesting(win, 'xhr');
    jsonRequestConfigs = {};
    registerServiceBuilder(win, 'xhr', function() {
      return {fetchJson: (url, init) => {
        jsonRequestConfigs[url] = init;
        expect(init.requireAmpResponseSourceOrigin).to.be.false;
        if (configWithCredentials) {
          expect(init.credentials).to.equal('include');
        } else {
          expect(init.credentials).to.undefined;
        }
        return Promise.resolve({
          json() {
            return Promise.resolve(JSON.parse(jsonMockResponses[url]));
          },
        });
      }};
    });
    resetServiceForTesting(win, 'crypto');
    installCryptoService(win, 'crypto');
    crypto = getService(win, 'crypto');
    const link = doc.createElement('link');
    link.setAttribute('rel', 'canonical');
    link.setAttribute('href', './test-canonical.html');
    doc.head.appendChild(link);
    cidServiceForDocForTesting(ampdoc);
    viewer = win.services.viewer.obj;
    ins = instrumentationServiceForDocForTesting(ampdoc);
    installUserNotificationManagerForTesting(ampdoc);
    return Services.userNotificationManagerForDoc(ampdoc).then(manager => {
      uidService = manager;
    });
  });


  function getAnalyticsTag(config, attrs) {
    config = JSON.stringify(config);
    const el = doc.createElement('amp-analytics');
    const script = doc.createElement('script');
    script.textContent = config;
    script.setAttribute('type', 'application/json');
    el.appendChild(script);
    for (const k in attrs) {
      el.setAttribute(k, attrs[k]);
    }

    doc.body.appendChild(el);

    el.connectedCallback();
    const analytics = new AmpAnalytics(el);
    analytics.createdCallback();
    analytics.buildCallback();
    sendRequestSpy = sandbox.stub(analytics, 'sendRequest_');
    return analytics;
  }

  function waitForSendRequest(analytics, opt_max, opt_cnt) {
    expect(analytics.element.style.display).to.equal('');
    const callCount = opt_cnt || 0;
    return analytics.layoutCallback().then(() => {
      expect(analytics.element.style.display).to.equal('none');
      if (sendRequestSpy.callCount > callCount) {
        return;
      }
      return new Promise(resolve => {
        const start = Date.now();
        const interval = setInterval(() => {
          const time = Date.now();
<<<<<<< HEAD
          if ((sendRequestSpy.callCount > callCount) ||
                  (opt_max && (time - start) > opt_max)) {
=======
          if (sendRequestSpy.callCount > callCount ||
              (opt_max && (time - start) > opt_max)) {
>>>>>>> 2fd30ca9
            clearInterval(interval);
            resolve();
          }
        }, 4);
      });
    });
  }

  function waitForNoSendRequest(analytics) {
    return waitForSendRequest(analytics, 100);
  }

  /**
   * Clears the properties in the config that should only be used in vendor
   * configs. This is needed because we pass in all the vendor requests as
   * inline config and iframePings/optout are not allowed to be used without
   * AMP team's approval.
   *
   * @param {!JsonObject} config The inline config to update.
   * @return {!JsonObject}
   */
  function clearVendorOnlyConfig(config) {
    for (const t in config.triggers) {
      if (config.triggers[t].iframePing) {
        config.triggers[t].iframePing = undefined;
      }
    }
    if (config.optout) {
      config.optout = undefined;
    }
    return config;
  }

  describe('vendor request tests', () => {
    const actualResults = {};
    for (const vendor in ANALYTICS_CONFIG) {
      const config = ANALYTICS_CONFIG[vendor];
      if (!config.requests) {
        continue;
      }
      actualResults[vendor] = {};
      describe('analytics vendor: ' + vendor, function() {
        beforeEach(() => {
          if (!config.triggers) {
            expectAsyncConsoleError(noTriggersError);
          }
        });

        for (const name in config.requests) {
          it('should produce request: ' + name +
              '. If this test fails update vendor-requests.json', function* () {
            const urlReplacements = Services.urlReplacementsForDoc(ampdoc);
            const analytics = getAnalyticsTag(clearVendorOnlyConfig(config));
            sandbox.stub(urlReplacements.getVariableSource(),
                'get').callsFake(
                function(name) {
                  expect(this.replacements_).to.have.property(name);

                  const defaultValue = `_${name.toLowerCase()}_`;
                  const extraMapping = VENDOR_REQUESTS[vendor][name];
                  return {
                    sync: paramName => {
                      if (!extraMapping ||
                        extraMapping[paramName] === undefined) {
                        return defaultValue;
                      }
                      return extraMapping[paramName];
                    },
                  };
                });

            const variables = variableServiceFor(ampdoc.win);
            const {encodeVars} = variables;
            sandbox.stub(variables, 'encodeVars').callsFake(
                function(name, val) {
                  val = encodeVars.call(this, name, val);
                  if (val == '') {
                    return '$' + name;
                  }
                  return val;
                });
            analytics.createdCallback();
            analytics.buildCallback();
            yield analytics.layoutCallback();

            // Wait for event queue to clear and reset sendRequestSpy
            // to avoid pageView pings.
            yield macroTask();
            sendRequestSpy.reset();


            analytics.handleEvent_({
              request: name,
            }, {
              vars: Object.create(null),
            });
            yield macroTask();
            expect(sendRequestSpy).to.be.calledOnce;
            const url = sendRequestSpy.args[0][0];

            expect(sendRequestSpy).to.be.calledOnce;
            const vendorData = VENDOR_REQUESTS[vendor];
            if (!vendorData) {
              throw new Error('Add vendor ' + vendor +
                  ' to vendor-requests.json');
            }
            const val = vendorData[name];
            if (val == '<ignore for test>') {
              return;
            }
            if (val == null) {
              throw new Error('Define ' + vendor + '.' + name +
                  ' in vendor-requests.json. Expected value: ' + url);
            }
            actualResults[vendor][name] = url;
            // Write this out for easy copy pasting.
            // top.document.documentElement.setAttribute('json',
            //     JSON.stringify(actualResults, null, '  '));
            expect(url).to.equal(val);
          });
        }
      });
    }
  });

  describe('iframe transport', () => {

    const sampleconfig = {
      'triggers': {
        'sample_visibility_trigger': {
          'on': 'visible',
          'request': 'sample_visibility_request',
        },
      },
      'requests': {
        'sample_visibility_request': {
          baseUrl: '//fake-request',
        },
      },
    };

    it('does not unnecessarily preload iframe transport script', function() {
      const el = doc.createElement('amp-analytics');
      el.setAttribute('type', 'foo');
      doc.body.appendChild(el);
      const analytics = new AmpAnalytics(el);
      sandbox.stub(analytics, 'assertAmpAdResourceId')
          .callsFake(() => 'fakeId');
      const preloadSpy = sandbox.spy(analytics, 'preload');

      sandbox.stub(AnalyticsConfig.prototype, 'loadConfig')
          .returns(Promise.resolve(sampleconfig));

      analytics.buildCallback();
      analytics.preconnectCallback();
      return analytics.layoutCallback().then(() => {
        expect(preloadSpy).to.have.not.been.called;
      });
    });

    it('preloads iframe transport script if relevant', function() {
      const el = doc.createElement('amp-analytics');
      el.setAttribute('type', 'foo');
      doc.body.appendChild(el);
      const analytics = new AmpAnalytics(el);
      sandbox.stub(analytics, 'assertAmpAdResourceId')
          .callsFake(() => 'fakeId');
      const preloadSpy = sandbox.spy(analytics, 'preload');
      sandbox.stub(AnalyticsConfig.prototype, 'loadConfig')
          .returns(Promise.resolve(Object.assign({}, sampleconfig, {
            'transport': {
              'iframe': 'http://example.com',
            },
          })));
      analytics.buildCallback();
      analytics.preconnectCallback();
      return analytics.layoutCallback().then(() => {
        expect(preloadSpy.withArgs(
            'http://localhost:9876/dist/iframe-transport-client-lib.js',
            'script')).to.be.calledOnce;
      });
    });
  });

  it('sends a basic hit', function() {
    const analytics = getAnalyticsTag(trivialConfig);

    return waitForSendRequest(analytics).then(() => {
      expect(sendRequestSpy.withArgs('https://example.com/bar').calledOnce)
          .to.be.true;
    });
  });

  it('does not send a hit when config is not in a script tag', function() {
    expectAsyncConsoleError(noTriggersError);
    expectAsyncConsoleError(noRequestStringsError);
    const config = JSON.stringify(trivialConfig);
    const el = doc.createElement('amp-analytics');
    el.textContent = config;
    const analytics = new AmpAnalytics(el);
    doc.body.appendChild(el);
    el.connectedCallback();
    analytics.createdCallback();
    analytics.buildCallback();
    // Initialization has not started.
    expect(analytics.iniPromise_).to.be.null;
    sendRequestSpy = sandbox.spy(analytics, 'sendRequest_');

    return waitForNoSendRequest(analytics).then(() => {
      expect(sendRequestSpy).to.have.not.been.called;
    });
  });

  it('does start initialization when requested', () => {
    const config = JSON.stringify(trivialConfig);
    const el = doc.createElement('amp-analytics');
    el.setAttribute('trigger', 'immediate');
    el.textContent = config;
    const whenFirstVisibleStub = sandbox.stub(
        viewer,
        'whenFirstVisible').callsFake(() => new Promise(function() {}));
    const analytics = new AmpAnalytics(el);
    el.getAmpDoc = () => ampdoc;
    analytics.buildCallback();
    const iniPromise = analytics.iniPromise_;
    expect(iniPromise).to.be.ok;
    expect(el.style.display).to.equal('none');
    // Viewer.whenFirstVisible is the first blocking call to initialize.
    expect(whenFirstVisibleStub).to.be.calledOnce;

    // Repeated call, returns pre-created promise.
    expect(analytics.ensureInitialized_()).to.equal(iniPromise);
    expect(whenFirstVisibleStub).to.be.calledOnce;
  });

  it('does not send a hit when multiple child tags exist', function() {
    expectAsyncConsoleError(oneScriptChildError);
    expectAsyncConsoleError(noRequestStringsError);
    expectAsyncConsoleError(noTriggersError);
    const analytics = getAnalyticsTag(trivialConfig);
    const script2 = document.createElement('script');
    script2.setAttribute('type', 'application/json');
    analytics.element.appendChild(script2);
    return waitForNoSendRequest(analytics).then(() => {
      expect(sendRequestSpy).to.have.not.been.called;
    });
  });

  it('does not send a hit when script tag does not have a type attribute',
      function() {
        expectAsyncConsoleError(configParseError);
        expectAsyncConsoleError(noRequestStringsError);
        expectAsyncConsoleError(noTriggersError);
        const el = doc.createElement('amp-analytics');
        const script = doc.createElement('script');
        script.textContent = JSON.stringify(trivialConfig);
        el.appendChild(script);
        doc.body.appendChild(el);
        const analytics = new AmpAnalytics(el);
        el.connectedCallback();
        analytics.createdCallback();
        analytics.buildCallback();
        sendRequestSpy = sandbox.spy(analytics, 'sendRequest_');

        return waitForNoSendRequest(analytics).then(() => {
          expect(sendRequestSpy).to.have.not.been.called;
        });
      });

  it('does not send a hit when request is not provided', function() {
    expectAsyncConsoleError(onAndRequestAttributesError);
    const analytics = getAnalyticsTag({
      'requests': {'foo': 'https://example.com/bar'},
      'triggers': [{'on': 'visible'}],
    });

    return waitForNoSendRequest(analytics).then(() => {
      expect(sendRequestSpy).to.have.not.been.called;
    });
  });

  it('does not send a hit when request type is not defined', function() {
    expectAsyncConsoleError(noRequestStringsError);
    const analytics = getAnalyticsTag({
      'triggers': [{'on': 'visible', 'request': 'foo'}],
    });
    const spy = sandbox.spy(analytics, 'expandAndSendRequest_');

    return waitForNoSendRequest(analytics).then(() => {
      expect(spy).to.have.not.been.called;
      expect(sendRequestSpy).to.have.not.been.called;
    });
  });

  it('expands nested requests', function() {
    const analytics = getAnalyticsTag({
      'requests': {'foo':
        'https://example.com/bar&${foobar}&baz', 'foobar': 'f1'},
      'triggers': [{'on': 'visible', 'request': 'foo'}],
    });
    return waitForSendRequest(analytics).then(() => {
      expect(sendRequestSpy.calledOnce).to.be.true;
      expect(sendRequestSpy.args[0][0])
          .to.equal('https://example.com/bar&f1&baz');
    });
  });

  it('expands nested requests (3 levels)', function() {
    const analytics = getAnalyticsTag({
      'requests': {'foo':
        'https://example.com/bar&${foobar}', 'foobar': '${baz}', 'baz': 'b1'},
      'triggers': [{'on': 'visible', 'request': 'foo'}],
    });

    return waitForSendRequest(analytics).then(() => {
      expect(sendRequestSpy.calledOnce).to.be.true;
      expect(sendRequestSpy.args[0][0]).to.equal('https://example.com/bar&b1');
    });
  });

  it('should tolerate invalid triggers', function() {
    const analytics = getAnalyticsTag();
    allowConsoleError(() => { expect(() => {
      // An incomplete click request.
      analytics.addTriggerNoInline_({'on': 'click'});
    }).to.throw(/Failed to process trigger/); });
  });

  it('expands recursive requests', function() {
    const analytics = getAnalyticsTag({
      'requests': {'foo': '/bar&${foobar}&baz', 'foobar': '${foo}'},
      'triggers': [{'on': 'visible', 'request': 'foo'}],
    });

    return waitForSendRequest(analytics).then(() => {
      expect(sendRequestSpy.calledOnce).to.be.true;
      expect(sendRequestSpy.args[0][0])
          .to.equal('/bar&/bar&/bar&&baz&baz&baz');
    });
  });

  it('sends multiple requests per trigger', function() {
    const analytics = getAnalyticsTag({
      'requests': {'foo':
        'https://example.com/bar&${foobar}', 'foobar': '${baz}', 'baz': 'b1'},
      'triggers': [{'on': 'visible', 'request': ['foo', 'foobar', 'foo2']}],
    });

    return waitForSendRequest(analytics).then(() => {
      expect(sendRequestSpy.calledTwice).to.be.true;
      expect(sendRequestSpy.args[0][0]).to.equal('https://example.com/bar&b1');
      expect(sendRequestSpy.args[1][0]).to.equal('b1');
    });
  });

  it('should not replace HTML_ATTR outside of amp-ad', () => {
    const analytics = getAnalyticsTag({
      'requests': {
        'htmlAttrRequest': 'https://example.com/bar&ids=${htmlAttr(div,id)}',
      },
      'triggers': [{'on': 'visible', 'request': 'htmlAttrRequest'}],
    });

    return waitForSendRequest(analytics).then(() => {
      expect(sendRequestSpy.calledOnce).to.be.true;
      expect(decodeURIComponent(sendRequestSpy.args[0][0])).to.equal('https://example.com/bar&ids=HTML_ATTR(div,id)');
    });
  });

  it('fills cid', function() {
    const analytics = getAnalyticsTag({
      'requests': {'foo': 'https://example.com/cid=${clientId(analytics-abc)}'},
      'triggers': [{'on': 'visible', 'request': 'foo'}],
    });

    return waitForSendRequest(analytics).then(() => {
      expect(sendRequestSpy.calledOnce).to.be.true;
      expect(sendRequestSpy.args[0][0]).to.match(/cid=[a-zA-Z\-]+/);
      expect(sendRequestSpy.args[0][0]).to.not.equal(
          'https://example.com/cid=CLIENT_ID(analytics-abc)');
    });
  });

  // TODO(lannka, #12476): Make this test work with sinon 4.0.
  it.skip('fills internally provided trigger vars', function() {
    const analytics = getAnalyticsTag({
      'requests': {
        'timer': 'https://e.com/start=${timerStart}&duration=${timerDuration}',
        'visible': 'https://e.com/totalVisibleTime=${totalVisibleTime}',
      },
      'triggers': {
        'timerTrigger': {
          'on': 'timer',
          'request': 'timer',
          'timerSpec': {'interval': 1},
        },
        'visibility': {'on': 'visible', 'request': 'visible'},
      },
    });

    return waitForSendRequest(analytics).then(() => {
      expect(sendRequestSpy).to.be.calledTwice;
      const timerRequest = sendRequestSpy.args[0][0];
      const visibleRequest = sendRequestSpy.args[1][0];
      expect(visibleRequest).to.equal('https://e.com/totalVisibleTime=0');
      expect(timerRequest).to.match(/duration=0/);
      expect(timerRequest).to.not.match(/start=0/);
      expect(timerRequest).to.match(/start=[0-9]+&duration/);
    });
  });

  describe('expand variables', () => {
    it('expands trigger vars', () => {
      const analytics = getAnalyticsTag({
        'requests': {'pageview':
          'https://example.com/test1=${var1}&test2=${var2}'},
        'triggers': [{
          'on': 'visible',
          'request': 'pageview',
          'vars': {
            'var1': 'x',
            'var2': 'test2',
          },
        }]});
      return waitForSendRequest(analytics).then(() => {
        expect(sendRequestSpy.calledOnce).to.be.true;
        expect(sendRequestSpy.args[0][0]).to.equal(
            'https://example.com/test1=x&test2=test2');
      });
    });

    it('expands config vars', () => {
      const analytics = getAnalyticsTag({
        'vars': {
          'var1': 'x',
          'var2': 'test2',
        },
        'requests': {'pageview':
          'https://example.com/test1=${var1}&test2=${var2}'},
        'triggers': [{'on': 'visible', 'request': 'pageview'}]});
      return waitForSendRequest(analytics).then(() => {
        expect(sendRequestSpy.calledOnce).to.be.true;
        expect(sendRequestSpy.args[0][0]).to.equal(
            'https://example.com/test1=x&test2=test2');
      });
    });

    it('expands platform vars', () => {
      const analytics = getAnalyticsTag({
        'requests': {'pageview':
          'https://example.com/title=${title}&ref=${documentReferrer}'},
        'triggers': [{'on': 'visible', 'request': 'pageview'}]});
      return waitForSendRequest(analytics).then(() => {
        expect(sendRequestSpy.calledOnce).to.be.true;
        expect(sendRequestSpy.args[0][0]).to.equal(
            'https://example.com/title=Test%20Title&' +
            'ref=http%3A%2F%2Flocalhost%3A9876%2Fcontext.html');
      });
    });

    it('expands url-replacements vars', function() {
      const analytics = getAnalyticsTag({
        'requests': {'foo': 'https://example.com/AMPDOC_URL&TITLE'},
        'triggers': [{'on': 'visible', 'request': 'foo'}],
      });
      return waitForSendRequest(analytics).then(() => {
        expect(sendRequestSpy.calledOnce).to.be.true;
        expect(sendRequestSpy.args[0][0]).to.not.match(/AMPDOC_URL/);
      });
    });

    it('expands trigger vars with higher precedence' +
        'than config vars', () => {
      const analytics = getAnalyticsTag({
        'vars': {
          'var1': 'config1',
          'var2': 'config2',
        },
        'requests': {'pageview':
          'https://example.com/test1=${var1}&test2=${var2}'},
        'triggers': [{
          'on': 'visible',
          'request': 'pageview',
          'vars': {
            'var1': 'trigger1',
          }}]});
      return waitForSendRequest(analytics).then(() => {
        expect(sendRequestSpy.calledOnce).to.be.true;
        expect(sendRequestSpy.args[0][0]).to.equal(
            'https://example.com/test1=trigger1&test2=config2');
      });
    });

    it('expands element level vars with higher precedence' +
        'than trigger vars', () => {
      const analytics = getAnalyticsTag();
      const analyticsGroup = ins.createAnalyticsGroup(analytics.element);

      const el1 = doc.createElement('div');
      el1.className = 'x';
      el1.dataset.varsTest = 'foo';
      analyticsGroup.root_.getRootElement().appendChild(el1);

      const handlerSpy = sandbox.spy();
      analyticsGroup.addTrigger(
          {'on': 'click', 'selector': '.x', 'vars': {'test': 'bar'}},
          handlerSpy);
      analyticsGroup.root_.getTrackerOptional('click')
          .clickObservable_.fire({target: el1});

      expect(handlerSpy).to.be.calledOnce;
      const event = handlerSpy.args[0][0];
      expect(event.vars.test).to.equal('foo');
    });

    it('expands config vars with higher precedence' +
        'than platform vars', () => {
      const analytics = getAnalyticsTag({
        'vars': {'random': 428},
        'requests': {'pageview':
          'https://example.com/test1=${title}&test2=${random}'},
        'triggers': [{'on': 'visible', 'request': 'pageview'}],
      });
      return waitForSendRequest(analytics).then(() => {
        expect(sendRequestSpy.calledOnce).to.be.true;
        expect(sendRequestSpy.args[0][0]).to.equal(
            'https://example.com/test1=Test%20Title&test2=428');
      });
    });

    it('expands and encodes requests, config vars,' +
        'and trigger vars', () => {
      const analytics = getAnalyticsTag({
        'vars': {
          'c1': 'config 1',
          'c2': 'config&2',
        },
        'requests': {
          'base': 'https://example.com/test?c1=${c1}&t1=${t1}',
          'pageview': '${base}&c2=${c2}&t2=${t2}',
        },
        'triggers': [{
          'on': 'visible',
          'request': 'pageview',
          'vars': {
            't1': 'trigger=1',
            't2': 'trigger?2',
          }}]});
      return waitForSendRequest(analytics).then(() => {
        expect(sendRequestSpy.calledOnce).to.be.true;
        expect(sendRequestSpy.args[0][0]).to.equal(
            'https://example.com/test?c1=config%201&t1=trigger%3D1&' +
            'c2=config%262&t2=trigger%3F2');
      });
    });

    it('encodes array vars', () => {
      const analytics = getAnalyticsTag({
        'vars': {
          'c1': ['Config, The Barbarian', 'config 1'],
          'c2': 'config&2',
        },
        'requests': {
          'base': 'https://example.com/test?',
          'pageview': '${base}c1=${c1}&c2=${c2}',
        },
        'triggers': [{
          'on': 'visible',
          'request': 'pageview',
        }]});
      return waitForSendRequest(analytics).then(() => {
        expect(sendRequestSpy.calledOnce).to.be.true;
        expect(sendRequestSpy.args[0][0]).to.equal(
            'https://example.com/test?' +
            'c1=Config%2C%20The%20Barbarian,config%201&c2=config%262');
      });
    });

    it('expands url-replacements vars', () => {
      const analytics = getAnalyticsTag({
        'requests': {
          'pageview': {
            'baseUrl': 'https://example.com/test1=${var1}&test2=${var2}&title=TITLE',
          },
        },
        'triggers': [{
          'on': 'visible',
          'request': 'pageview',
          'vars': {
            'var1': 'x',
            'var2': 'DOCUMENT_REFERRER',
          },
        }],
      });
      return waitForSendRequest(analytics).then(() => {
        expect(sendRequestSpy.calledOnce).to.be.true;
        expect(sendRequestSpy.args[0][0]).to.equal(
            'https://example.com/test1=x&' +
            'test2=http%3A%2F%2Flocalhost%3A9876%2Fcontext.html' +
            '&title=Test%20Title');
      });
    });

    it('expands complex vars', () => {
      const analytics = getAnalyticsTag({
        'requests': {
          'pageview': 'https://example.com/test1=${qp_foo}'},
        'triggers': [{
          'on': 'visible',
          'request': 'pageview',
          'vars': {
            'qp_foo': '${queryParam(foo)}',
          },
        }]});
      const urlReplacements = Services.urlReplacementsForDoc(analytics.element);
      sandbox.stub(urlReplacements.getVariableSource(), 'get').callsFake(
          function(name) {
            return {sync: param => {
              return '_' + name.toLowerCase() + '_' + param + '_';
            }};
          });

      return waitForSendRequest(analytics).then(() => {
        expect(sendRequestSpy.calledOnce).to.be.true;
        expect(sendRequestSpy.args[0][0]).to.equal(
            'https://example.com/test1=_query_param_foo_');
      });
    });
  });

  it('should create and destroy analytics group', () => {
    const analytics = getAnalyticsTag({
      requests: {foo: 'https://example.com/bar'},
      triggers: [{on: 'click', selector: '${foo}', request: 'foo'}],
      vars: {foo: 'bar'},
    });
    return waitForNoSendRequest(analytics).then(() => {
      expect(analytics.analyticsGroup_).to.be.ok;
      const disposeStub = sandbox.stub(analytics.analyticsGroup_, 'dispose');
      analytics.detachedCallback();
      expect(analytics.analyticsGroup_).to.be.null;
      expect(disposeStub).to.be.calledOnce;
    });
  });

  it('expands selector with config variable', () => {
    const tracker = ins.ampdocRoot_.getTracker('click', ClickEventTracker);
    const addStub = sandbox.stub(tracker, 'add');
    const analytics = getAnalyticsTag({
      requests: {foo: 'https://example.com/bar'},
      triggers: [{on: 'click', selector: '${foo}', request: 'foo'}],
      vars: {foo: 'bar'},
    });
    return waitForNoSendRequest(analytics).then(() => {
      expect(addStub).to.be.calledOnce;
      const config = addStub.args[0][2];
      expect(config['selector']).to.equal('bar');
    });
  });


  function selectorExpansionTest(selector) {
    it('expand selector value: ' + selector, () => {
      const tracker = ins.ampdocRoot_.getTracker('click', ClickEventTracker);
      const addStub = sandbox.stub(tracker, 'add');
      const analytics = getAnalyticsTag({
        requests: {foo: 'https://example.com/bar'},
        triggers: [{on: 'click', selector: '${foo}, ${bar}', request: 'foo'}],
        vars: {foo: selector, bar: '123'},
      });
      return waitForNoSendRequest(analytics).then(() => {
        expect(addStub).to.be.calledOnce;
        const config = addStub.args[0][2];
        expect(config['selector']).to.equal(selector + ', 123');
      });
    });
  }

  ['.clazz', 'a, div', 'a .foo', 'a #foo', 'a > div', 'div + p', 'div ~ ul',
    '[target=_blank]', '[title~=flower]', '[lang|=en]', 'a[href^="https"]',
    'a[href$=".pdf"]', 'a[href="w3schools"]', 'a:active', 'p::after',
    'p:first-child', 'p:lang(it)', ':not(p)', 'p:nth-child(2)']
      .map(selectorExpansionTest);

  it('does not expands selector with platform variable', () => {
    const tracker = ins.ampdocRoot_.getTracker('click', ClickEventTracker);
    const addStub = sandbox.stub(tracker, 'add');
    const analytics = getAnalyticsTag({
      requests: {foo: 'https://example.com/bar'},
      triggers: [{on: 'click', selector: '${title}', request: 'foo'}],
    });
    return waitForNoSendRequest(analytics).then(() => {
      expect(addStub).to.be.calledOnce;
      const config = addStub.args[0][2];
      expect(config['selector']).to.equal('TITLE');
    });
  });

  describe('optout', () => {

    beforeEach(() => {
      sandbox.stub(AnalyticsConfig.prototype, 'loadConfig')
          .returns(Promise.resolve({
            'requests': {'foo': {
              baseUrl: 'https://example.com/bar',
            }},
            'triggers': [{'on': 'visible', 'request': 'foo'}],
            'vars': {},
            'optout': 'foo.bar',
          }));
    });

    it('works for vendor config when optout returns false', function() {
      win['foo'] = {'bar': function() { return false; }};
      const analytics = getAnalyticsTag(trivialConfig, {'type': 'testVendor'});
      return waitForSendRequest(analytics).then(() => {
        expect(sendRequestSpy.withArgs('https://example.com/bar').calledOnce)
            .to.be.true;
      });
    });

    it('works for vendor config when optout returns false', function() {
      win['foo'] = {'bar': function() { return true; }};
      const analytics = getAnalyticsTag(trivialConfig, {'type': 'testVendor'});
      return waitForNoSendRequest(analytics);
    });

    it('works for vendor config when optout is not defined', function() {
      const analytics = getAnalyticsTag(trivialConfig, {'type': 'testVendor'});
      return waitForSendRequest(analytics).then(() => {
        expect(sendRequestSpy.withArgs('https://example.com/bar').calledOnce)
            .to.be.true;
      });
    });
  });

  describe('extraUrlParams', () => {
    function verifyRequest() {
      expect(sendRequestSpy.args[0][0]).to.have.string('v0=0');
      expect(sendRequestSpy.args[0][0]).to.have.string('v1=helloworld');
      expect(sendRequestSpy.args[0][0]).to.not.have.string('s.evar1');
      expect(sendRequestSpy.args[0][0]).to.not.have.string('s.evar0');
      expect(sendRequestSpy.args[0][0]).to.have.string('foofoo=baz');
    }
    let config;
    beforeEach(() => {
      config = {
        vars: {host: 'example.com', path: 'helloworld'},
        extraUrlParams:
            {'s.evar0': '0', 's.evar1': '${path}', 'foofoo': 'baz'},
        triggers: {trig: {'on': 'visible', 'request': 'foo'}},
      };
      config['requests'] = {'foo': 'https://${host}/${path}?a=b'};
    });

    it('are sent', () => {
      const analytics = getAnalyticsTag(config);
      return waitForSendRequest(analytics).then(() => {
        expect(sendRequestSpy.args[0][0]).to.equal(
            'https://example.com/helloworld?a=b&s.evar0=0&s.evar1=' +
            'helloworld&foofoo=baz');
      });
    });

    it('are renamed by extraUrlParamsReplaceMap', () => {
      config.extraUrlParamsReplaceMap = {'s.evar': 'v'};
      const analytics = getAnalyticsTag(config);
      return waitForSendRequest(analytics).then(() => {
        verifyRequest();
      });
    });

    it('are supported at trigger level', () => {
      config.triggers.trig.extraUrlParams = {c: 'd', 's.evar': 'e'};
      config.extraUrlParamsReplaceMap = {'s.evar': 'v'};
      const analytics = getAnalyticsTag(config);
      return waitForSendRequest(analytics).then(() => {
        verifyRequest();
        expect(sendRequestSpy.args[0][0]).to.have.string('c=d');
        expect(sendRequestSpy.args[0][0]).to.have.string('v=e');
      });
    });

    it('are supported as a var in URL', () => {
      config['requests'].foo =
          'https://${host}/${path}?${extraUrlParams}&a=b';
      const analytics = getAnalyticsTag(config);
      return waitForSendRequest(analytics).then(() => {
        expect(sendRequestSpy.args[0][0]).to.equal(
            'https://example.com/helloworld?s.evar0=0&s.evar1=helloworld' +
            '&foofoo=baz&a=b');
      });
    });

    it('work when the value is an array', () => {
      config.extraUrlParams = {'foo': ['0']};
      const analytics = getAnalyticsTag(config);
      return waitForSendRequest(analytics).then(() => {
        expect(sendRequestSpy.args[0][0]).to.equal(
            'https://example.com/helloworld?a=b&foo=0');
      });
    });
  });

  it('expands urls in config request', () => {
    const analytics = getAnalyticsTag({
      'requests': {'foo': 'https://example.com/${title}'},
      'triggers': [{'on': 'visible', 'request': 'foo'}],
    }, {
      'config': 'https://foo/TITLE',
    });
    return waitForSendRequest(analytics).then(() => {
      expect(sendRequestSpy.args[0][0]).to.equal('https://example.com/magic');
    });
  });

  it('updates requestCount on each request', () => {
    const analytics = getAnalyticsTag({
      'host': 'example.com',
      'requests': {
        'pageview1': '/test1=${requestCount}',
        'pageview2': '/test2=${requestCount}',
      },
      'triggers': [
        {'on': 'visible', 'request': 'pageview1'},
        {'on': 'visible', 'request': 'pageview2'},
      ]});
    return waitForSendRequest(analytics).then(() => {
      expect(sendRequestSpy.calledTwice).to.be.true;
      expect(sendRequestSpy.args[0][0]).to.equal('/test1=1');
      expect(sendRequestSpy.args[1][0]).to.equal('/test2=2');
    });
  });

  describe('sampling', () => {
    function getConfig(sampleRate) {
      return {
        'requests': {
          'pageview1': '/test1=${requestCount}',
        },
        'triggers': {
          'sampled': {
            'on': 'visible',
            'request': 'pageview1',
            'sampleSpec': {
              'sampleOn': '${requestCount}',
              'threshold': sampleRate,
            },
          },
        },
      };
    }

    it('allows a request through', () => {
      const analytics = getAnalyticsTag(getConfig(1));

      sandbox.stub(crypto, 'uniform').returns(Promise.resolve(0.005));
      return waitForSendRequest(analytics).then(() => {
        expect(sendRequestSpy).to.be.calledOnce;
      });
    });

    it('allows a request through based on url-replacements', () => {
      const config = getConfig(1);
      config.triggers.sampled.sampleSpec.sampleOn = '${pageViewId}';
      const analytics = getAnalyticsTag(config);

      const urlReplacements = Services.urlReplacementsForDoc(analytics.element);
      sandbox.stub(urlReplacements.getVariableSource(), 'get').returns(0);
      sandbox.stub(crypto, 'uniform')
          .withArgs('0').returns(Promise.resolve(0.005));
      return waitForSendRequest(analytics).then(() => {
        expect(sendRequestSpy).to.be.calledOnce;
      });
    });

    it('does not allow a request through', () => {
      const analytics = getAnalyticsTag(getConfig(1));

      sandbox.stub(crypto, 'uniform').returns(Promise.resolve(0.1));
      return waitForNoSendRequest(analytics).then(() => {
        expect(sendRequestSpy).to.have.not.been.called;
      });
    });

    it('works when sampleSpec is 100%', () => {
      const analytics = getAnalyticsTag(getConfig(100));

      return waitForSendRequest(analytics).then(() => {
        expect(sendRequestSpy).to.be.calledOnce;
      });
    });

    it('works when sampleSpec is 0%', () => {
      const analytics = getAnalyticsTag(getConfig(0));

      return waitForNoSendRequest(analytics).then(() => {
        expect(sendRequestSpy).to.have.not.been.called;
      });
    });

    it('works when sampleSpec is incomplete', () => {
      expectAsyncConsoleError(invalidThresholdForSamplingError);
      const incompleteConfig = {
        'requests': {
          'pageview1': '/test1=${requestCount}',
        },
        'triggers': [{
          'on': 'visible',
          'request': 'pageview1',
          'sampleSpec': {
            'sampleOn': '${requestCount}',
          },
        }],
      };
      const analytics = getAnalyticsTag(incompleteConfig);

      return waitForSendRequest(analytics).then(() => {
        expect(sendRequestSpy).to.be.calledOnce;
      });
    });

    it('works for invalid threadhold (Infinity)', () => {
      expectAsyncConsoleError(invalidThresholdForSamplingError);
      const analytics = getAnalyticsTag(getConfig(Infinity));

      return waitForSendRequest(analytics).then(() => {
        expect(sendRequestSpy).to.be.calledOnce;
      });
    });

    it('works for invalid threadhold (NaN)', () => {
      expectAsyncConsoleError(invalidThresholdForSamplingError);
      const analytics = getAnalyticsTag(getConfig(NaN));

      return waitForSendRequest(analytics).then(() => {
        expect(sendRequestSpy).to.be.calledOnce;
      });
    });

    it('works for invalid threadhold (-1)', () => {
      expectAsyncConsoleError(invalidThresholdForSamplingError);
      const analytics = getAnalyticsTag(getConfig(-1));

      return waitForSendRequest(analytics).then(() => {
        expect(sendRequestSpy).to.be.calledOnce;
      });
    });
  });

  describe('enabled', () => {
    function getConfig() {
      return {
        'requests': {
          'pageview1': '/test1=${requestCount}',
        },
        'triggers': {
          'conditional': {
            'on': 'visible',
            'request': 'pageview1',
            'vars': {},
          },
        },
        'vars': {},
      };
    }

    it('allows a request through for undefined "enabled" property', () => {
      const analytics = getAnalyticsTag(getConfig());

      return waitForSendRequest(analytics).then(() => {
        expect(sendRequestSpy).to.be.calledOnce;
      });
    });

    it('allows a request based on a variable', () => {
      const config = getConfig();
      config.triggers.conditional.enabled = '${foo}';
      config.triggers.conditional.vars.foo = 'bar';
      const analytics = getAnalyticsTag(config);

      return waitForSendRequest(analytics).then(() => {
        expect(sendRequestSpy).to.be.calledOnce;
      });
    });

    it('allows a request based on url-replacements', () => {
      const config = getConfig();
      config.triggers.conditional.enabled = '${pageViewId}';
      const analytics = getAnalyticsTag(config);

      const urlReplacements = Services.urlReplacementsForDoc(analytics.element);
      sandbox.stub(urlReplacements.getVariableSource(), 'get')
          .returns({sync: 1});
      return waitForSendRequest(analytics).then(() => {
        expect(sendRequestSpy).to.be.calledOnce;
      });
    });

    it('does not allow a request through', () => {
      const config = getConfig();
      config.triggers.conditional.enabled = '';
      const analytics = getAnalyticsTag(config);

      return waitForNoSendRequest(analytics).then(() => {
        expect(sendRequestSpy).to.have.not.been.called;
      });
    });

    it('does not allow a request through if a variable is missing', () => {
      const config = getConfig();
      config.triggers.conditional.enabled = '${undefinedParam}';
      const analytics = getAnalyticsTag(config);

      return waitForNoSendRequest(analytics).then(() => {
        expect(sendRequestSpy).to.have.not.been.called;
      });
    });

    it('does not allow a request through if a request param is missing', () => {
      const config = getConfig();
      config.triggers.conditional.enabled = '${queryParam(undefinedParam)}';
      const analytics = getAnalyticsTag(config);

      const urlReplacements = Services.urlReplacementsForDoc(analytics.element);
      sandbox.stub(urlReplacements.getVariableSource(), 'get')
          .returns(null);

      return waitForNoSendRequest(analytics).then(() => {
        expect(sendRequestSpy).to.have.not.been.called;
      });
    });

    it('does not allow a request through ' +
     'if a request param is falsey (0)', () => {
      const config = getConfig();
      config.triggers.conditional.enabled = '${queryParam(undefinedParam)}';
      const analytics = getAnalyticsTag(config);

      const urlReplacements = Services.urlReplacementsForDoc(analytics.element);
      sandbox.stub(urlReplacements.getVariableSource(), 'get')
          .returns({sync: 0});

      return waitForNoSendRequest(analytics).then(() => {
        expect(sendRequestSpy).to.have.not.been.called;
      });
    });

    it('does not allow a request through ' +
    'if a request param is falsey (false)', () => {
      const config = getConfig();
      config.triggers.conditional.enabled = '${queryParam(undefinedParam)}';
      const analytics = getAnalyticsTag(config);

      const urlReplacements = Services.urlReplacementsForDoc(analytics.element);
      sandbox.stub(urlReplacements.getVariableSource(), 'get')
          .returns({sync: false});

      return waitForNoSendRequest(analytics).then(() => {
        expect(sendRequestSpy).to.have.not.been.called;
      });
    });

    it('does not allow a request through ' +
     'if a request param is falsey (null)', () => {
      const config = getConfig();
      config.triggers.conditional.enabled = '${queryParam(undefinedParam)}';
      const analytics = getAnalyticsTag(config);

      const urlReplacements = Services.urlReplacementsForDoc(analytics.element);
      sandbox.stub(urlReplacements.getVariableSource(), 'get')
          .returns({sync: null});

      return waitForNoSendRequest(analytics).then(() => {
        expect(sendRequestSpy).to.have.not.been.called;
      });
    });

    it('does not allow a request through ' +
     'if a request param is falsey (NaN)', () => {
      const config = getConfig();
      config.triggers.conditional.enabled = '${queryParam(undefinedParam)}';
      const analytics = getAnalyticsTag(config);

      const urlReplacements = Services.urlReplacementsForDoc(analytics.element);
      sandbox.stub(urlReplacements.getVariableSource(), 'get')
          .returns({sync: NaN});

      return waitForNoSendRequest(analytics).then(() => {
        expect(sendRequestSpy).to.have.not.been.called;
      });
    });

    it('does not allow a request through ' +
     'if a request param is falsey (undefined)', () => {
      const config = getConfig();
      config.triggers.conditional.enabled = '${queryParam(undefinedParam)}';
      const analytics = getAnalyticsTag(config);

      const urlReplacements = Services.urlReplacementsForDoc(analytics.element);
      sandbox.stub(urlReplacements.getVariableSource(), 'get')
          .returns({sync: undefined});

      return waitForNoSendRequest(analytics).then(() => {
        expect(sendRequestSpy).to.have.not.been.called;
      });
    });

    it('allows a request based on a variable when enabled on tag level', () => {
      const config = getConfig();
      config.enabled = '${foo}';
      config.vars.foo = 'bar';
      const analytics = getAnalyticsTag(config);

      return waitForSendRequest(analytics).then(() => {
        expect(sendRequestSpy).to.be.calledOnce;
      });
    });

    it('allows a request based on url-replacements ' +
    'when enabled on tag level', () => {
      const config = getConfig();
      config.enabled = '${pageViewId}';
      const analytics = getAnalyticsTag(config);

      const urlReplacements = Services.urlReplacementsForDoc(analytics.element);
      sandbox.stub(urlReplacements.getVariableSource(), 'get')
          .returns({sync: 1});
      return waitForSendRequest(analytics).then(() => {
        expect(sendRequestSpy).to.be.calledOnce;
      });
    });

    it('does not allow a request through when enabled on tag level', () => {
      const config = getConfig();
      config.enabled = '';
      const analytics = getAnalyticsTag(config);

      return waitForNoSendRequest(analytics).then(() => {
        expect(sendRequestSpy).to.have.not.been.called;
      });
    });

    it('does not allow a request through if a variable is missing ' +
    'when enabled on tag level', () => {
      const config = getConfig();
      config.enabled = '${undefinedParam}';
      const analytics = getAnalyticsTag(config);

      return waitForNoSendRequest(analytics).then(() => {
        expect(sendRequestSpy).to.have.not.been.called;
      });
    });

    it('does not allow a request through if a request param is missing ' +
    'when enabled on tag level', () => {
      const config = getConfig();
      config.enabled = '${queryParam(undefinedParam)}';
      const analytics = getAnalyticsTag(config);

      const urlReplacements = Services.urlReplacementsForDoc(analytics.element);
      sandbox.stub(urlReplacements.getVariableSource(), 'get').returns(null);

      return waitForNoSendRequest(analytics).then(() => {
        expect(sendRequestSpy).to.have.not.been.called;
      });
    });

    it('does not allow a request through if a request param is missing ' +
    'when enabled on tag level but enabled on trigger level', () => {
      const config = getConfig();
      config.enabled = '${queryParam(undefinedParam)}';
      config.triggers.conditional.enabled = '${foo}';
      config.triggers.conditional.vars.foo = 'bar';

      const analytics = getAnalyticsTag(config);

      const urlReplacements = Services.urlReplacementsForDoc(analytics.element);
      sandbox.stub(urlReplacements.getVariableSource(), 'get').returns(null);

      return waitForNoSendRequest(analytics).then(() => {
        expect(sendRequestSpy).to.have.not.been.called;
      });
    });

    it('does not allow a request through if enabled on tag level ' +
    'but variable is missing on trigger level', () => {
      const config = getConfig();
      config.enabled = '${pageViewId}';
      config.triggers.conditional.enabled = '${foo}';
      const analytics = getAnalyticsTag(config);

      const urlReplacements = Services.urlReplacementsForDoc(analytics.element);
      sandbox.stub(urlReplacements.getVariableSource(), 'get').returns('page');

      return waitForNoSendRequest(analytics).then(() => {
        expect(sendRequestSpy).to.have.not.been.called;
      });
    });
  });

  describe('data-consent-notification-id', () => {

    it('should resume fetch when consent is given', () => {
      const analytics = getAnalyticsTag({
        'requests': {'foo': 'https://example.com/local'},
        'triggers': [{'on': 'visible', 'request': 'foo'}],
      }, {
        'data-consent-notification-id': 'amp-user-notification1',
      });

      sandbox.stub(uidService, 'get').callsFake(id => {
        expect(id).to.equal('amp-user-notification1');
        return Promise.resolve();
      });

      return waitForSendRequest(analytics).then(() => {
        expect(sendRequestSpy).to.be.calledOnce;
        expect(sendRequestSpy.args[0][0]).to.equal('https://example.com/local');
      });
    });

    it('should not fetch when consent is not given', () => {
      const analytics = getAnalyticsTag({
        'requests': {'foo': 'https://example.com/local'},
        'triggers': [{'on': 'visible', 'request': 'foo'}],
      }, {
        'data-consent-notification-id': 'amp-user-notification1',
      });

      sandbox.stub(uidService, 'get').callsFake(id => {
        expect(id).to.equal('amp-user-notification1');
        return Promise.reject();
      });
      return analytics.layoutCallback().then(() => {
        throw new Error('Must never be here');
      }, () => {
        expect(sendRequestSpy).to.have.not.been.called;
      });
    });
  });

  describe('Sandbox AMP Analytics Element', () => {

    beforeEach(() => {
      // Unfortunately need to fake sandbox analytics element's parent
      // to an AMP element
      doc.body.classList.add('i-amphtml-element');
    });

    afterEach(() => {
      doc.body.classList.remove('i-amphtml-element');
    });

    it('should not add listener when eventType is not whitelist', function() {
      expectAsyncConsoleError(clickTrackerNotSupportedError);
      // Right now we only whitelist VISIBLE & HIDDEN
      const tracker = ins.ampdocRoot_.getTracker('click', ClickEventTracker);
      const addStub = sandbox.stub(tracker, 'add');
      const analytics = getAnalyticsTag({
        requests: {foo: 'https://example.com/bar'},
        triggers: [{on: 'click', request: 'foo'}],
      }, {
        'sandbox': 'true',
      });

      return waitForNoSendRequest(analytics).then(() => {
        expect(addStub).to.not.be.called;
      });
    });

    it('replace selector and selectionMethod when in scope', () => {
      const tracker = ins.ampdocRoot_.getTracker('visible', VisibilityTracker);
      const addStub = sandbox.stub(tracker, 'add');
      const analytics = getAnalyticsTag({
        requests: {foo: 'https://example.com/bar'},
        triggers: [{on: 'visible', selector: 'amp-iframe', request: 'foo'}],
      }, {
        'sandbox': 'true',
      }, true);
      return waitForNoSendRequest(analytics).then(() => {
        expect(addStub).to.be.calledOnce;
        const config = addStub.args[0][2];
        expect(config['selector']).to.equal(
            analytics.element.parentElement.tagName);
        expect(config['selectionMethod']).to.equal('closest');
      });
    });

    it('expand nested requests with vendor provided value', () => {
      const analytics = getAnalyticsTag({
        'requests': {'foo':
          'https://example.com/bar&${clientId}&baz', 'clientId': 'c1'},
        'triggers': [{'on': 'visible', 'request': 'foo'}],
      }, {
        'sandbox': 'true',
      }, true);
      return waitForSendRequest(analytics).then(() => {
        expect(sendRequestSpy.calledOnce).to.be.true;
        expect(sendRequestSpy.args[0][0])
            .to.equal('https://example.com/bar&c1&baz');
      });
    });

    it('expand vendor vars but not replace non whitelist variables', () => {
      const analytics = getAnalyticsTag({
        'requests': {'pageview':
          'https://example.com/test1=${var1}&CLIENT_ID(analytics-abc)=${var2}'},
        'triggers': [{
          'on': 'visible',
          'request': 'pageview',
          'vars': {
            'var1': 'CLIENT_ID(analytics-abc)',
            'var2': 'test2',
          },
        }]}, {
        'sandbox': 'true',
      }, true);
      return waitForSendRequest(analytics).then(() => {
        expect(sendRequestSpy.calledOnce).to.be.true;
        expect(sendRequestSpy.args[0][0]).to.equal(
            'https://example.com/test1=CLIENT_ID(analytics-abc)&' +
            'CLIENT_ID(analytics-abc)=test2');
      });
    });

    it('should not replace non whitelist variable', () => {
      const analytics = getAnalyticsTag({
        'requests':
            {'foo': 'https://example.com/cid=${clientId(analytics-abc)}'},
        'triggers': [{'on': 'visible', 'request': 'foo'}],
      }, {
        'sandbox': 'true',
      }, true);

      return waitForSendRequest(analytics).then(() => {
        expect(sendRequestSpy.calledOnce).to.be.true;
        expect(sendRequestSpy.args[0][0]).to.equal(
            'https://example.com/cid=CLIENT_ID(analytics-abc)');
      });
    });

    it('should replace whitelist variable', () => {
      const analytics = getAnalyticsTag({
        'requests': {'foo': 'https://example.com/random=${random}'},
        'triggers': [{'on': 'visible', 'request': 'foo'}],
      }, {
        'sandbox': 'true',
      }, true);

      return waitForSendRequest(analytics).then(() => {
        expect(sendRequestSpy.calledOnce).to.be.true;
        expect(sendRequestSpy.args[0][0]).to.match(/random=0.[0-9]/);
        expect(sendRequestSpy.args[0][0]).to.not.equal(
            'https://example.com/random=${random}');
      });
    });

    it('should replace for multi whitelisted(or not) variables', () => {
      const analytics = getAnalyticsTag({
        'requests': {'foo':
            'https://example.com/cid=${clientId(analytics-abc)}random=RANDOM'},
        'triggers': [{'on': 'visible', 'request': 'foo'}],
      }, {
        'sandbox': 'true',
      }, true);

      return waitForSendRequest(analytics).then(() => {
        expect(sendRequestSpy.calledOnce).to.be.true;
        expect(sendRequestSpy.args[0][0]).to.match(/random=0.[0-9]/);
        expect(sendRequestSpy.args[0][0]).to.not.equal(
            'https://example.com/cid=${clientId}random=RANDOM');
        expect(sendRequestSpy.args[0][0]).to.includes(
            'https://example.com/cid=CLIENT_ID(analytics-abc)random=');
      });
    });

    it('expands url-replacements vars', () => {
      const analytics = getAnalyticsTag({
        'requests': {
          'pageview': 'https://example.com/VIEWER&AMP_VERSION&' +
          'test1=${var1}&test2=${var2}&test3=${var3}&url=AMPDOC_URL'},
        'triggers': [{
          'on': 'visible',
          'request': 'pageview',
          'vars': {
            'var1': 'x',
            'var2': 'AMPDOC_URL',
            'var3': 'CLIENT_ID',
          },
        }]}, {
        'sandbox': 'true',
      }, true);
      return waitForSendRequest(analytics).then(() => {
        expect(sendRequestSpy.calledOnce).to.be.true;
        expect(sendRequestSpy.args[0][0]).to.equal(
            'https://example.com/VIEWER&%24internalRuntimeVersion%24' +
          '&test1=x&test2=about%3Asrcdoc&test3=CLIENT_ID' +
          '&url=about%3Asrcdoc');
      });
    });

    it('allow a request sample through on non whitelist url variables', () => {
      const config = {
        'requests': {
          'pageview1': '/test1=${requestCount}',
        },
        'triggers': {
          'sampled': {
            'on': 'visible',
            'request': 'pageview1',
            'sampleSpec': {
              'sampleOn': '${requestCount}',
              'threshold': 1,
            },
          },
        },
      };
      config.triggers.sampled.sampleSpec.sampleOn = '${clientId}';
      const analytics = getAnalyticsTag(config, {
        'sandbox': 'true',
      }, true);

      const urlReplacements = Services.urlReplacementsForDoc(analytics.element);
      sandbox.stub(urlReplacements.getVariableSource(), 'get').returns(0);
      sandbox.stub(crypto, 'uniform')
          .withArgs('0').returns(Promise.resolve(0.005))
          .withArgs('CLIENT_ID').returns(Promise.resolve(0.5));
      return waitForSendRequest(analytics).then(() => {
        expect(sendRequestSpy).to.be.calledOnce;
      });
    });
  });

  describe('getLayoutPriority', () => {
    function getConfig() {
      return {
        'requests': {
          'pageview1': '/test1=${requestCount}',
        },
        'triggers': {
          'conditional': {
            'on': 'visible',
            'request': 'pageview1',
            'vars': {},
          },
        },
        'vars': {},
      };
    }

    it('is 1 for non-inabox', () => {
      expect(getAnalyticsTag(getConfig()).getLayoutPriority()).to.equal(
          LayoutPriority.METADATA);
    });

    it('is 0 for inabox', () => {
      env.win.AMP_MODE.runtime = 'inabox';
      expect(getAnalyticsTag(getConfig()).getLayoutPriority()).to.equal(
          LayoutPriority.CONTENT);
    });
  });

  describe('inabox nested transport iframe', () => {
    let origAmpMode;
    beforeEach(() => {
      origAmpMode = env.win.AMP_MODE;
      env.win.AMP_MODE = 'inabox';
      // Unfortunately need to fake sandbox analytics element's parent
      // to an AMP element
      doc.body.classList.add('i-amphtml-element');
    });

    afterEach(() => {
      doc.body.classList.remove('i-amphtml-element');
      env.win.AMP_MODE = origAmpMode;
    });

    it('sends a basic hit', function() {
      const analytics = getAnalyticsTag(trivialConfig);
      return waitForSendRequest(analytics).then(() => {
        expect(sendRequestSpy.withArgs('https://example.com/bar'))
            .to.be.calledOnce;
      });
    });
  });

  describe('resourceTiming', () => {
    // NOTE: The following tests verify plumbing for resource timing variables.
    // More tests for resource timing can be found in test-resource-timing.js.
    const newConfig = function() {
      return {
        'requests': {
          'pageview': 'https://ping.example.com/endpoint',
        },
        'triggers': [{
          'on': 'visible',
          'request': 'pageview',
          'extraUrlParams': {
            'rt': '${resourceTiming}',
          },
          'resourceTimingSpec': newResourceTimingSpec(),
        }],
      };
    };

    this.timeout(400);

    const runResourceTimingTest = function(entries, config, expectedPing) {
      sandbox.stub(win.performance, 'getEntriesByType').returns(entries);
      const analytics = getAnalyticsTag(config);
      return waitForSendRequest(analytics).then(() => {
        expect(sendRequestSpy.args[0][0]).to.equal(expectedPing);
      });
    };

    it('should evaluate ${resourceTiming} to be empty by default', () => {
      return runResourceTimingTest(
          [], newConfig(), 'https://ping.example.com/endpoint?rt=');
    });

    it('should capture multiple matching resources', () => {
      const entry1 = newPerformanceResourceTiming(
          'http://foo.example.com/lib.js?v=123', 'script', 100, 500, 10 * 1000,
          false);
      const entry2 = newPerformanceResourceTiming(
          'http://bar.example.com/lib.js', 'script', 700, 100, 80 * 1000, true);
      const config = newConfig();
      const trigger = config['triggers'][0];
      // Check precondition of responseAfter.
      expect(trigger['resourceTimingSpec']['responseAfter']).to.be.undefined;

      return runResourceTimingTest(
          [entry1, entry2], config,
          'https://ping.example.com/endpoint?rt=' +
              'foo_bar-script-100-500-7200~' +
              'foo_bar-script-700-100-0');

      // 'responseAfter' should be set to a positive number.
      expect(trigger['resourceTimingSpec']['responseAfter']).to.be.above(0);
    });

    it('should url encode variables', () => {
      const entry1 = newPerformanceResourceTiming(
          'http://foo.example.com/lib.js?v=123', 'script', 100, 500, 10 * 1000,
          false);
      const entry2 = newPerformanceResourceTiming(
          'http://bar.example.com/lib.js', 'script', 700, 100, 80 * 1000, true);
      const config = newConfig();
      const spec = config['triggers'][0]['resourceTimingSpec'];
      spec['encoding']['entry'] = '${key}?${startTime},${duration}';
      spec['encoding']['delim'] = ':';
      return runResourceTimingTest(
          [entry1, entry2], config,
          'https://ping.example.com/endpoint?rt=' +
              'foo_bar%3F100%2C500%3Afoo_bar%3F700%2C100');
    });

    it('should ignore resourceTimingSpec outside of triggers', () => {
      const entry = newPerformanceResourceTiming(
          'http://foo.example.com/lib.js?v=123', 'script', 100, 500, 10 * 1000,
          false);
      const config = newConfig();
      config['resourceTimingSpec'] =
          config['triggers'][0]['resourceTimingSpec'];
      delete config['triggers'][0]['resourceTimingSpec'];
      return runResourceTimingTest(
          [entry], config, 'https://ping.example.com/endpoint?rt=');
    });
  });
});<|MERGE_RESOLUTION|>--- conflicted
+++ resolved
@@ -163,13 +163,8 @@
         const start = Date.now();
         const interval = setInterval(() => {
           const time = Date.now();
-<<<<<<< HEAD
-          if ((sendRequestSpy.callCount > callCount) ||
-                  (opt_max && (time - start) > opt_max)) {
-=======
           if (sendRequestSpy.callCount > callCount ||
               (opt_max && (time - start) > opt_max)) {
->>>>>>> 2fd30ca9
             clearInterval(interval);
             resolve();
           }
@@ -223,8 +218,7 @@
               '. If this test fails update vendor-requests.json', function* () {
             const urlReplacements = Services.urlReplacementsForDoc(ampdoc);
             const analytics = getAnalyticsTag(clearVendorOnlyConfig(config));
-            sandbox.stub(urlReplacements.getVariableSource(),
-                'get').callsFake(
+            sandbox.stub(urlReplacements.getVariableSource(), 'get').callsFake(
                 function(name) {
                   expect(this.replacements_).to.have.property(name);
 
