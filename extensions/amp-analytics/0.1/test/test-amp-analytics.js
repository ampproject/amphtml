/**
 * Copyright 2015 The AMP HTML Authors. All Rights Reserved.
 *
 * Licensed under the Apache License, Version 2.0 (the "License");
 * you may not use this file except in compliance with the License.
 * You may obtain a copy of the License at
 *
 *      http://www.apache.org/licenses/LICENSE-2.0
 *
 * Unless required by applicable law or agreed to in writing, software
 * distributed under the License is distributed on an "AS-IS" BASIS,
 * WITHOUT WARRANTIES OR CONDITIONS OF ANY KIND, either express or implied.
 * See the License for the specific language governing permissions and
 * limitations under the License.
 */

import {ANALYTICS_CONFIG} from '../vendors';
import {AmpAnalytics} from '../amp-analytics';
import {ClickEventTracker} from '../events';
import {Crypto} from '../../../../src/service/crypto-impl';
import {instrumentationServiceForDocForTesting} from '../instrumentation';
import {variableServiceFor} from '../variables';
import {
  getUserNotificationManager,
} from '../../../amp-user-notification/0.1/amp-user-notification';
import {adopt} from '../../../../src/runtime';
import {createIframePromise} from '../../../../testing/iframe';
import {
  getService,
  resetServiceForTesting,
} from '../../../../src/service';
import {markElementScheduledForTesting} from '../../../../src/custom-element';
import {map} from '../../../../src/utils/object';
import {cidServiceForDocForTesting,} from
    '../../../../extensions/amp-analytics/0.1/cid-impl';
import {urlReplacementsForDoc} from '../../../../src/url-replacements';
import * as sinon from 'sinon';

import {AmpDocSingle} from '../../../../src/service/ampdoc-impl';


/* global require: false */
const VENDOR_REQUESTS = require('./vendor-requests.json');

adopt(window);

describe('amp-analytics', function() {

  let sandbox;
  let windowApi;
  let sendRequestSpy;
  let configWithCredentials;
  let uidService;
  let crypto;
  let ampdoc;
  let ins;

  const jsonMockResponses = {
    'config1': '{"vars": {"title": "remote"}}',
    'https://foo/Test%20Title': '{"vars": {"title": "magic"}}',
  };

  const trivialConfig = {
    'requests': {'foo': 'https://example.com/bar'},
    'triggers': [{'on': 'visible', 'request': 'foo'}],
  };

  beforeEach(() => {
    sandbox = sinon.sandbox.create();
    configWithCredentials = false;
    return createIframePromise().then(iframe => {
      iframe.doc.title = 'Test Title';
      markElementScheduledForTesting(iframe.win, 'amp-analytics');
      markElementScheduledForTesting(iframe.win, 'amp-user-notification');
      resetServiceForTesting(iframe.win, 'xhr');
      getService(iframe.win, 'xhr', () => {
        return {fetchJson: (url, init) => {
          expect(init.requireAmpResponseSourceOrigin).to.be.undefined;
          if (configWithCredentials) {
            expect(init.credentials).to.equal('include');
          } else {
            expect(init.credentials).to.undefined;
          }
          return Promise.resolve(JSON.parse(jsonMockResponses[url]));
        }};
      });



      resetServiceForTesting(iframe.win, 'crypto');
      crypto = new Crypto(iframe.win);
      getService(iframe.win, 'crypto', () => crypto);
      const link = document.createElement('link');
      link.setAttribute('rel', 'canonical');
      link.setAttribute('href', './test-canonical.html');
      iframe.win.document.head.appendChild(link);
      windowApi = iframe.win;
      ampdoc = new AmpDocSingle(windowApi);
<<<<<<< HEAD
      installCidServiceForDocForTesting(ampdoc);
      uidService = getUserNotificationManager(iframe.win);
=======
      cidServiceForDocForTesting(ampdoc);
      uidService = installUserNotificationManager(iframe.win);
>>>>>>> 41792afa

      ins = instrumentationServiceForDocForTesting(ampdoc);
    });
  });

  afterEach(() => {
    sandbox.restore();
  });

  function getAnalyticsTag(config, attrs) {
    config = JSON.stringify(config);
    const el = windowApi.document.createElement('amp-analytics');
    const script = windowApi.document.createElement('script');
    script.textContent = config;
    script.setAttribute('type', 'application/json');
    el.appendChild(script);
    for (const k in attrs) {
      el.setAttribute(k, attrs[k]);
    }
    windowApi.document.body.appendChild(el);
    el.connectedCallback();
    const analytics = new AmpAnalytics(el);
    analytics.createdCallback();
    analytics.buildCallback();
    sendRequestSpy = sandbox.stub(analytics, 'sendRequest_');
    return analytics;
  }

  function waitForSendRequest(analytics, opt_max) {
    expect(analytics.element.style.display).to.equal('');
    return analytics.layoutCallback().then(() => {
      expect(analytics.element.style.display).to.equal('none');
      if (sendRequestSpy.callCount > 0) {
        return;
      }
      return new Promise(resolve => {
        const start = Date.now();
        const interval = setInterval(() => {
          const time = Date.now();
          if (sendRequestSpy.callCount > 0 ||
                  opt_max && (time - start) > opt_max) {
            clearInterval(interval);
            resolve();
          }
        }, 4);
      });
    });
  }

  function waitForNoSendRequest(analytics) {
    return waitForSendRequest(analytics, 100);
  }

  /**
   * Clears the properties in the config that should only be used in vendor
   * configs. This is needed because we pass in all the vendor requests as
   * inline config and iframePings/optout are not allowed to be used without
   * AMP team's approval.
   *
   * @param {!JSONObject} config The inline config to update.
   * @return {!JSONObject}
   */
  function clearVendorOnlyConfig(config) {
    for (const t in config.triggers) {
      if (config.triggers[t].iframePing) {
        config.triggers[t].iframePing = undefined;
      }
    }
    if (config.optout) {
      config.optout = undefined;
    }
    return config;
  }

  it('sends a basic hit', function() {
    const analytics = getAnalyticsTag(trivialConfig);

    return waitForSendRequest(analytics).then(() => {
      expect(sendRequestSpy.withArgs('https://example.com/bar').calledOnce)
          .to.be.true;
    });
  });

  describe('vendor request tests', () => {
    const actualResults = {};
    for (const vendor in ANALYTICS_CONFIG) {
      const config = ANALYTICS_CONFIG[vendor];
      if (!config.requests) {
        continue;
      }
      actualResults[vendor] = {};
      describe('analytics vendor: ' + vendor, function() {
        for (const name in config.requests) {
          it('should produce request: ' + name +
              '. If this test fails update vendor-requests.json', () => {
            const analytics = getAnalyticsTag(clearVendorOnlyConfig(config));
            analytics.createdCallback();
            analytics.buildCallback();
            const urlReplacements = urlReplacementsForDoc(analytics.element);
            sandbox.stub(urlReplacements.getVariableSource(), 'get',
              function(name) {
                expect(this.replacements_).to.have.property(name);
                return {sync: '_' + name.toLowerCase() + '_'};
              });
            const variables = variableServiceFor(analytics.win);
            const encodeVars = variables.encodeVars;
            sandbox.stub(variables, 'encodeVars', function(val, name) {
              val = encodeVars.call(this, val, name);
              if (val == '') {
                return '$' + name;
              }
              return val;
            });
            return analytics.layoutCallback().then(() => {
              return analytics.handleEvent_({
                request: name,
              }, {
                vars: Object.create(null),
              }).then(urls => {
                const url = urls[0];
                const vendorData = VENDOR_REQUESTS[vendor];
                if (!vendorData) {
                  throw new Error('Add vendor ' + vendor +
                      ' to vendor-requests.json');
                }
                const val = vendorData[name];
                if (val == '<ignore for test>') {
                  return;
                }
                if (val == null) {
                  throw new Error('Define ' + vendor + '.' + name +
                      ' in vendor-requests.json. Expected value: ' + url);
                }
                actualResults[vendor][name] = url;
                // Write this out for easy copy pasting.
                // top.document.documentElement.setAttribute('json',
                //     JSON.stringify(actualResults, null, '  '));
                expect(url).to.equal(val);
              });
            });
          });
        }
      });
    }
  });

  it('does not send a hit when config is not in a script tag', function() {
    const config = JSON.stringify(trivialConfig);
    const el = windowApi.document.createElement('amp-analytics');
    el.textContent = config;
    const analytics = new AmpAnalytics(el);
    windowApi.document.body.appendChild(el);
    el.connectedCallback();
    analytics.createdCallback();
    analytics.buildCallback();
    sendRequestSpy = sandbox.spy(analytics, 'sendRequest_');

    return waitForNoSendRequest(analytics).then(() => {
      expect(sendRequestSpy).to.have.not.been.called;
    });
  });

  it('does not send a hit when multiple child tags exist', function() {
    const analytics = getAnalyticsTag(trivialConfig);
    const script2 = document.createElement('script');
    script2.setAttribute('type', 'application/json');
    analytics.element.appendChild(script2);
    return waitForNoSendRequest(analytics).then(() => {
      expect(sendRequestSpy).to.have.not.been.called;
    });
  });

  it('does not send a hit when script tag does not have a type attribute',
      function() {
        const el = windowApi.document.createElement('amp-analytics');
        const script = windowApi.document.createElement('script');
        script.textContent = JSON.stringify(trivialConfig);
        el.appendChild(script);
        windowApi.document.body.appendChild(el);
        const analytics = new AmpAnalytics(el);
        el.connectedCallback();
        analytics.createdCallback();
        analytics.buildCallback();
        sendRequestSpy = sandbox.spy(analytics, 'sendRequest_');

        return waitForNoSendRequest(analytics).then(() => {
          expect(sendRequestSpy).to.have.not.been.called;
        });
      });

  it('does not send a hit when request is not provided', function() {
    const analytics = getAnalyticsTag({
      'requests': {'foo': 'https://example.com/bar'},
      'triggers': [{'on': 'visible'}],
    });

    return waitForNoSendRequest(analytics).then(() => {
      expect(sendRequestSpy).to.have.not.been.called;
    });
  });

  it('does not send a hit when request type is not defined', function() {
    const analytics = getAnalyticsTag({
      'triggers': [{'on': 'visible', 'request': 'foo'}],
    });

    return waitForNoSendRequest(analytics).then(() => {
      expect(sendRequestSpy).to.have.not.been.called;
    });
  });

  it('expands nested requests', function() {
    const analytics = getAnalyticsTag({
      'requests': {'foo':
        'https://example.com/bar&${foobar}&baz', 'foobar': 'f1'},
      'triggers': [{'on': 'visible', 'request': 'foo'}],
    });
    return waitForSendRequest(analytics).then(() => {
      expect(sendRequestSpy.calledOnce).to.be.true;
      expect(sendRequestSpy.args[0][0])
        .to.equal('https://example.com/bar&f1&baz');
    });
  });

  it('expands nested requests (3 levels)', function() {
    const analytics = getAnalyticsTag({
      'requests': {'foo':
        'https://example.com/bar&${foobar}', 'foobar': '${baz}', 'baz': 'b1'},
      'triggers': [{'on': 'visible', 'request': 'foo'}],
    });

    return waitForSendRequest(analytics).then(() => {
      expect(sendRequestSpy.calledOnce).to.be.true;
      expect(sendRequestSpy.args[0][0]).to.equal('https://example.com/bar&b1');
    });
  });

  it('should tolerate invalid triggers', function() {
    const clock = sandbox.useFakeTimers();
    const analytics = getAnalyticsTag();
    // An incomplete click request.
    analytics.addTriggerNoInline_({'on': 'click'});
    expect(() => {
      clock.tick(1);
    }).to.throw(/Failed to process trigger/);
  });

  it('expands recursive requests', function() {
    const analytics = getAnalyticsTag({
      'requests': {'foo': '/bar&${foobar}&baz', 'foobar': '${foo}'},
      'triggers': [{'on': 'visible', 'request': 'foo'}],
    });

    return waitForSendRequest(analytics).then(() => {
      expect(sendRequestSpy.calledOnce).to.be.true;
      expect(sendRequestSpy.args[0][0])
          .to.equal('/bar&/bar&/bar&&baz&baz&baz');
    });
  });

  it('sends multiple requests per trigger', function() {
    const analytics = getAnalyticsTag({
      'requests': {'foo':
        'https://example.com/bar&${foobar}', 'foobar': '${baz}', 'baz': 'b1'},
      'triggers': [{'on': 'visible', 'request': ['foo', 'foobar']}],
    });

    return waitForSendRequest(analytics).then(() => {
      expect(sendRequestSpy.calledTwice).to.be.true;
      expect(sendRequestSpy.args[0][0]).to.equal('https://example.com/bar&b1');
      expect(sendRequestSpy.args[1][0]).to.equal('b1');
    });
  });

  it('fills cid', function() {
    const analytics = getAnalyticsTag({
      'requests': {'foo': 'https://example.com/cid=${clientId(analytics-abc)}'},
      'triggers': [{'on': 'visible', 'request': 'foo'}],
    });

    return waitForSendRequest(analytics).then(() => {
      expect(sendRequestSpy.calledOnce).to.be.true;
      expect(sendRequestSpy.args[0][0]).to.match(/cid=[a-zA-Z\-]+/);
    });
  });

  it('merges requests correctly', function() {
    const analytics = getAnalyticsTag({
      'requests': {'foo': 'https://example.com/${bar}'},
      'triggers': [{'on': 'visible', 'request': 'foo'}],
    }, {'type': 'xyz'});

    analytics.predefinedConfig_ = {
      'xyz': {
        'requests': {'foo': '/bar', 'bar': 'foobar'},
      },
    };
    return waitForSendRequest(analytics).then(() => {
      expect(sendRequestSpy.calledOnce).to.be.true;
      expect(sendRequestSpy.args[0][0]).to.equal('https://example.com/foobar');
    });
  });

  it('merges objects correctly', function() {
    const analytics = getAnalyticsTag(trivialConfig);

    return analytics.layoutCallback().then(() => {
      expect(analytics.mergeObjects_({}, {})).to.deep.equal({});
      expect(analytics.mergeObjects_(map({'a': 0}), map({'b': 1})))
          .to.deep.equal(map({'a': 0, 'b': 1}));
      expect(analytics.mergeObjects_({'foo': 1}, {'1': 1}))
          .to.deep.equal({'foo': 1, '1': 1});
      expect(analytics.mergeObjects_({'1': 1}, {'bar': 'bar'}))
          .to.deep.equal({'1': 1, 'bar': 'bar'});
      expect(analytics.mergeObjects_(
          {'foo': [1, 2, 3, 4]},
          {'bar': [4, 5, 6, 7]}))
          .to.deep.equal(
              {'foo': [1,2, 3, 4], 'bar': [4, 5, 6, 7]});
      expect(analytics.mergeObjects_(
          null,
          {'foo': 'bar', 'baz': {'foobar': ['abc', 'def']}}))
          .to.deep.equal({'foo': 'bar', 'baz': {'foobar': ['abc', 'def']}});
      expect(analytics.mergeObjects_(
          undefined,
          {'foo': 'bar', 'baz': {'foobar': ['abc', 'def']}}))
          .to.deep.equal({'foo': 'bar', 'baz': {'foobar': ['abc', 'def']}});
      expect(analytics.mergeObjects_(
          {'baz': 'bar', 'foobar': {'foobar': ['abc', 'def']}},
          {'foo': 'bar', 'baz': {'foobar': ['abc', 'def']}}))
          .to.deep.equal({
            'foo': 'bar',
            'baz': 'bar',
            'foobar': {'foobar': ['abc', 'def']},
          });
    });
  });

  it('expands trigger vars', () => {
    const analytics = getAnalyticsTag({
      'requests': {'pageview':
        'https://example.com/test1=${var1}&test2=${var2}'},
      'triggers': [{
        'on': 'visible',
        'request': 'pageview',
        'vars': {
          'var1': 'x',
          'var2': 'test2',
        },
      }]});
    return waitForSendRequest(analytics).then(() => {
      expect(sendRequestSpy.calledOnce).to.be.true;
      expect(sendRequestSpy.args[0][0]).to.equal(
          'https://example.com/test1=x&test2=test2');
    });
  });

  it('expands config vars', () => {
    const analytics = getAnalyticsTag({
      'vars': {
        'var1': 'x',
        'var2': 'test2',
      },
      'requests': {'pageview':
        'https://example.com/test1=${var1}&test2=${var2}'},
      'triggers': [{'on': 'visible', 'request': 'pageview'}]});
    return waitForSendRequest(analytics).then(() => {
      expect(sendRequestSpy.calledOnce).to.be.true;
      expect(sendRequestSpy.args[0][0]).to.equal(
          'https://example.com/test1=x&test2=test2');
    });
  });

  it('expands platform vars', () => {
    const analytics = getAnalyticsTag({
      'requests': {'pageview':
        'https://example.com/title=${title}&ref=${documentReferrer}'},
      'triggers': [{'on': 'visible', 'request': 'pageview'}]});
    return waitForSendRequest(analytics).then(() => {
      expect(sendRequestSpy.calledOnce).to.be.true;
      expect(sendRequestSpy.args[0][0]).to.equal(
          'https://example.com/title=Test%20Title&' +
          'ref=http%3A%2F%2Flocalhost%3A9876%2Fcontext.html');
    });
  });

  it('expands url-replacements vars', function() {
    const analytics = getAnalyticsTag({
      'requests': {'foo': 'https://example.com/AMPDOC_URL&TITLE'},
      'triggers': [{'on': 'visible', 'request': 'foo'}],
    });
    return waitForSendRequest(analytics).then(() => {
      expect(sendRequestSpy.calledOnce).to.be.true;
      expect(sendRequestSpy.args[0][0]).to.not.match(/AMPDOC_URL/);
    });
  });

  it('expands trigger vars with higher precedence than config vars', () => {
    const analytics = getAnalyticsTag({
      'vars': {
        'var1': 'config1',
        'var2': 'config2',
      },
      'requests': {'pageview':
        'https://example.com/test1=${var1}&test2=${var2}'},
      'triggers': [{
        'on': 'visible',
        'request': 'pageview',
        'vars': {
          'var1': 'trigger1',
        }}]});
    return waitForSendRequest(analytics).then(() => {
      expect(sendRequestSpy.calledOnce).to.be.true;
      expect(sendRequestSpy.args[0][0]).to.equal(
          'https://example.com/test1=trigger1&test2=config2');
    });
  });

  it('expands element level vars with higher precedence than trigger vars',
    () => {
      const analytics = getAnalyticsTag();
      const analyticsGroup = ins.createAnalyticsGroup(analytics.element);

      const el1 = windowApi.document.createElement('div');
      el1.className = 'x';
      el1.dataset.varsTest = 'foo';
      analyticsGroup.root_.getRootElement().appendChild(el1);

      const handlerSpy = sandbox.spy();
      analyticsGroup.addTrigger(
          {'on': 'click', 'selector': '.x', 'vars': {'test': 'bar'}},
          handlerSpy);
      analyticsGroup.root_.getTrackerOptional('click')
          .clickObservable_.fire({target: el1});

      expect(handlerSpy).to.be.calledOnce;
      const event = handlerSpy.args[0][0];
      expect(event.vars.test).to.equal('foo');
    });

  it('expands config vars with higher precedence than platform vars', () => {
    const analytics = getAnalyticsTag({
      'vars': {'random': 428},
      'requests': {'pageview':
        'https://example.com/test1=${title}&test2=${random}'},
      'triggers': [{'on': 'visible', 'request': 'pageview'}],
    });
    return waitForSendRequest(analytics).then(() => {
      expect(sendRequestSpy.calledOnce).to.be.true;
      expect(sendRequestSpy.args[0][0]).to.equal(
          'https://example.com/test1=Test%20Title&test2=428');
    });
  });

  it('expands and encodes requests, config vars, and trigger vars', () => {
    const analytics = getAnalyticsTag({
      'vars': {
        'c1': 'config 1',
        'c2': 'config&2',
      },
      'requests': {
        'base': 'https://example.com/test?c1=${c1}&t1=${t1}',
        'pageview': '${base}&c2=${c2}&t2=${t2}',
      },
      'triggers': [{
        'on': 'visible',
        'request': 'pageview',
        'vars': {
          't1': 'trigger=1',
          't2': 'trigger?2',
        }}]});
    return waitForSendRequest(analytics).then(() => {
      expect(sendRequestSpy.calledOnce).to.be.true;
      expect(sendRequestSpy.args[0][0]).to.equal(
          'https://example.com/test?c1=config%201&t1=trigger%3D1&' +
          'c2=config%262&t2=trigger%3F2');
    });
  });

  it('encodes array vars', () => {
    const analytics = getAnalyticsTag({
      'vars': {
        'c1': ['Config, The Barbarian', 'config 1'],
        'c2': 'config&2',
      },
      'requests': {
        'base': 'https://example.com/test?',
        'pageview': '${base}c1=${c1}&c2=${c2}',
      },
      'triggers': [{
        'on': 'visible',
        'request': 'pageview',
      }]});
    return waitForSendRequest(analytics).then(() => {
      expect(sendRequestSpy.calledOnce).to.be.true;
      expect(sendRequestSpy.args[0][0]).to.equal(
          'https://example.com/test?c1=Config%2C%20The%20Barbarian,config%201&c2=config%262');
    });
  });

  it('expands url-replacements vars', () => {
    const analytics = getAnalyticsTag({
      'requests': {
        'pageview': 'https://example.com/test1=${var1}&test2=${var2}&title=TITLE'},
      'triggers': [{
        'on': 'visible',
        'request': 'pageview',
        'vars': {
          'var1': 'x',
          'var2': 'DOCUMENT_REFERRER',
        },
      }]});
    return waitForSendRequest(analytics).then(() => {
      expect(sendRequestSpy.calledOnce).to.be.true;
      expect(sendRequestSpy.args[0][0]).to.equal(
          'https://example.com/test1=x&' +
          'test2=http%3A%2F%2Flocalhost%3A9876%2Fcontext.html' +
          '&title=Test%20Title');
    });
  });

  it('expands complex vars', () => {
    const analytics = getAnalyticsTag({
      'requests': {
        'pageview': 'https://example.com/test1=${qp_foo}'},
      'triggers': [{
        'on': 'visible',
        'request': 'pageview',
        'vars': {
          'qp_foo': '${queryParam(foo)}',
        },
      }]});
    const urlReplacements = urlReplacementsForDoc(analytics.element);
    sandbox.stub(urlReplacements.getVariableSource(), 'get',
      function(name) {
        return {sync: param => {
          return '_' + name.toLowerCase() + '_' + param + '_';
        }};
      });

    return waitForSendRequest(analytics).then(() => {
      expect(sendRequestSpy.calledOnce).to.be.true;
      expect(sendRequestSpy.args[0][0]).to.equal(
          'https://example.com/test1=_query_param_foo_');
    });
  });

  it('should create and destroy analytics group', () => {
    const analytics = getAnalyticsTag({
      requests: {foo: 'https://example.com/bar'},
      triggers: [{on: 'click', selector: '${foo}', request: 'foo'}],
      vars: {foo: 'bar'},
    });
    return waitForNoSendRequest(analytics).then(() => {
      expect(analytics.analyticsGroup_).to.be.ok;
      const disposeStub = sandbox.stub(analytics.analyticsGroup_, 'dispose');
      analytics.detachedCallback();
      expect(analytics.analyticsGroup_).to.be.null;
      expect(disposeStub).to.be.calledOnce;
    });
  });

  it('expands selector with config variable', () => {
    const tracker = ins.ampdocRoot_.getTracker('click', ClickEventTracker);
    const addStub = sandbox.stub(tracker, 'add');
    const analytics = getAnalyticsTag({
      requests: {foo: 'https://example.com/bar'},
      triggers: [{on: 'click', selector: '${foo}', request: 'foo'}],
      vars: {foo: 'bar'},
    });
    return waitForNoSendRequest(analytics).then(() => {
      expect(addStub).to.be.calledOnce;
      const config = addStub.args[0][2];
      expect(config['selector']).to.equal('bar');
    });
  });

  function selectorExpansionTest(selector) {
    it('expand selector value: ' + selector, () => {
      const tracker = ins.ampdocRoot_.getTracker('click', ClickEventTracker);
      const addStub = sandbox.stub(tracker, 'add');
      const analytics = getAnalyticsTag({
        requests: {foo: 'https://example.com/bar'},
        triggers: [{on: 'click', selector: '${foo}, ${bar}', request: 'foo'}],
        vars: {foo: selector, bar: '123'},
      });
      return waitForNoSendRequest(analytics).then(() => {
        expect(addStub).to.be.calledOnce;
        const config = addStub.args[0][2];
        expect(config['selector']).to.equal(selector + ', 123');
      });
    });
  }

  ['.clazz', 'a, div', 'a .foo', 'a #foo', 'a > div', 'div + p', 'div ~ ul',
    '[target=_blank]', '[title~=flower]', '[lang|=en]', 'a[href^="https"]',
    'a[href$=".pdf"]', 'a[href="w3schools"]', 'a:active', 'p::after',
    'p:first-child', 'p:lang(it)', ':not(p)', 'p:nth-child(2)']
        .map(selectorExpansionTest);

  it('does not expands selector with platform variable', () => {
    const tracker = ins.ampdocRoot_.getTracker('click', ClickEventTracker);
    const addStub = sandbox.stub(tracker, 'add');
    const analytics = getAnalyticsTag({
      requests: {foo: 'https://example.com/bar'},
      triggers: [{on: 'click', selector: '${title}', request: 'foo'}],
    });
    return waitForNoSendRequest(analytics).then(() => {
      expect(addStub).to.be.calledOnce;
      const config = addStub.args[0][2];
      expect(config['selector']).to.equal('TITLE');
    });
  });

  describe('optout', () => {
    it('works for vendor config when optout returns false', function() {
      windowApi['foo'] = {'bar': function() { return false; }};
      const analytics = getAnalyticsTag(trivialConfig, {'type': 'testVendor'});
      analytics.predefinedConfig_.testVendor = {'optout': 'foo.bar'};
      return waitForSendRequest(analytics).then(() => {
        expect(sendRequestSpy.withArgs('https://example.com/bar').calledOnce)
            .to.be.true;
      });
    });

    it('works for vendor config when optout returns false', function() {
      windowApi['foo'] = {'bar': function() { return true; }};
      const analytics = getAnalyticsTag(trivialConfig, {'type': 'testVendor'});
      analytics.predefinedConfig_.testVendor = {'optout': 'foo.bar'};
      return waitForNoSendRequest(analytics);
    });

    it('works for vendor config when optout is not defined', function() {
      const analytics = getAnalyticsTag(trivialConfig, {'type': 'testVendor'});
      analytics.predefinedConfig_.testVendor = {'optout': 'foo.bar'};
      return waitForSendRequest(analytics).then(() => {
        expect(sendRequestSpy.withArgs('https://example.com/bar').calledOnce)
                .to.be.true;
      });
    });

    it('fails for inline config', function() {
      const config = {
        'requests': {'foo': 'https://example.com/bar'},
        'triggers': [{'on': 'visible', 'request': 'foo'}],
        'optout': 'foo.bar',
      };
      const analytics = getAnalyticsTag(config);
      return expect(waitForNoSendRequest(analytics)).to.be
          .rejectedWith(/optout property is only available to vendor config/);
    });
  });

  describe('extraUrlParams', () => {
    let config;
    beforeEach(() => {
      config = {
        vars: {host: 'example.com', path: 'helloworld'},
        extraUrlParams: {'s.evar0': '0', 's.evar1': '${path}', 'foofoo': 'baz'},
        requests: {foo: 'https://${host}/${path}?a=b'},
        triggers: {trig: {'on': 'visible', 'request': 'foo'}},
      };
    });

    function verifyRequest() {
      expect(sendRequestSpy.args[0][0]).to.have.string('v0=0');
      expect(sendRequestSpy.args[0][0]).to.have.string('v1=helloworld');
      expect(sendRequestSpy.args[0][0]).to.not.have.string('s.evar1');
      expect(sendRequestSpy.args[0][0]).to.not.have.string('s.evar0');
      expect(sendRequestSpy.args[0][0]).to.have.string('foofoo=baz');
    }

    it('are sent', () => {
      const analytics = getAnalyticsTag(config);
      return waitForSendRequest(analytics).then(() => {
        expect(sendRequestSpy.args[0][0]).to.equal(
            'https://example.com/helloworld?a=b&s.evar0=0&s.evar1=helloworld' +
            '&foofoo=baz');
      });
    });

    it('are renamed by extraUrlParamsReplaceMap', () => {
      config.extraUrlParamsReplaceMap = {'s.evar': 'v'};
      const analytics = getAnalyticsTag(config);
      return waitForSendRequest(analytics).then(() => {
        verifyRequest();
      });
    });

    it('are supported at trigger level', () => {
      config.triggers.trig.extraUrlParams = {c: 'd', 's.evar': 'e'};
      config.extraUrlParamsReplaceMap = {'s.evar': 'v'};
      const analytics = getAnalyticsTag(config);
      return waitForSendRequest(analytics).then(() => {
        verifyRequest();
        expect(sendRequestSpy.args[0][0]).to.have.string('c=d');
        expect(sendRequestSpy.args[0][0]).to.have.string('v=e');
      });
    });

    it('are supported as a var in URL', () => {
      config.requests.foo = 'https://${host}/${path}?${extraUrlParams}&a=b';
      const analytics = getAnalyticsTag(config);
      return waitForSendRequest(analytics).then(() => {
        expect(sendRequestSpy.args[0][0]).to.equal(
            'https://example.com/helloworld?s.evar0=0&s.evar1=helloworld' +
            '&foofoo=baz&a=b');
      });
    });

    it('work when the value is an array', () => {
      config.extraUrlParams = {'foo': ['0']};
      const analytics = getAnalyticsTag(config);
      return waitForSendRequest(analytics).then(() => {
        expect(sendRequestSpy.args[0][0]).to.equal(
            'https://example.com/helloworld?a=b&foo=0');
      });
    });
  });

  it('fetches and merges remote config', () => {
    const analytics = getAnalyticsTag({
      'vars': {'title': 'local'},
      'requests': {'foo': 'https://example.com/${title}'},
      'triggers': [{'on': 'visible', 'request': 'foo'}],
    }, {
      'config': 'config1',
    });
    return waitForSendRequest(analytics).then(() => {
      expect(sendRequestSpy.args[0][0]).to.equal('https://example.com/remote');
    });
  });

  it('fetches and merges remote config with credentials', () => {
    configWithCredentials = true;
    const analytics = getAnalyticsTag({
      'vars': {'title': 'local'},
      'requests': {'foo': 'https://example.com/${title}'},
      'triggers': [{'on': 'visible', 'request': 'foo'}],
    }, {
      'config': 'config1',
      'data-credentials': 'include',
    });
    return waitForSendRequest(analytics).then(() => {
      expect(sendRequestSpy.args[0][0]).to.equal('https://example.com/remote');
    });
  });

  it('expands urls in config request', () => {
    const analytics = getAnalyticsTag({
      'requests': {'foo': 'https://example.com/${title}'},
      'triggers': [{'on': 'visible', 'request': 'foo'}],
    }, {
      'config': 'https://foo/TITLE',
    });
    return waitForSendRequest(analytics).then(() => {
      expect(sendRequestSpy.args[0][0]).to.equal('https://example.com/magic');
    });
  });

  it('updates requestCount on each request', () => {
    const analytics = getAnalyticsTag({
      'host': 'example.com',
      'requests': {
        'pageview1': '/test1=${requestCount}',
        'pageview2': '/test2=${requestCount}',
      },
      'triggers': [
        {'on': 'visible', 'request': 'pageview1'},
        {'on': 'visible', 'request': 'pageview2'},
      ]});
    return waitForSendRequest(analytics).then(() => {
      expect(sendRequestSpy.calledTwice).to.be.true;
      expect(sendRequestSpy.args[0][0]).to.equal('/test1=1');
      expect(sendRequestSpy.args[1][0]).to.equal('/test2=2');
    });
  });

  describe('sampling', () => {
    function getConfig(sampleRate) {
      return {
        'requests': {
          'pageview1': '/test1=${requestCount}',
        },
        'triggers': {
          'sampled': {
            'on': 'visible',
            'request': 'pageview1',
            'sampleSpec': {
              'sampleOn': '${requestCount}',
              'threshold': sampleRate,
            },
          },
        },
      };
    }

    it('allows a request through', () => {
      const analytics = getAnalyticsTag(getConfig(1));

      sandbox.stub(crypto, 'uniform').returns(Promise.resolve(0.005));
      return waitForSendRequest(analytics).then(() => {
        expect(sendRequestSpy).to.be.calledOnce;
      });
    });

    it('allows a request through based on url-replacements', () => {
      const config = getConfig(1);
      config.triggers.sampled.sampleSpec.sampleOn = '${pageViewId}';
      const analytics = getAnalyticsTag(config);

      const urlReplacements = urlReplacementsForDoc(analytics.element);
      sandbox.stub(urlReplacements.getVariableSource(), 'get').returns(0);
      sandbox.stub(crypto, 'uniform')
          .withArgs('0').returns(Promise.resolve(0.005));
      return waitForSendRequest(analytics).then(() => {
        expect(sendRequestSpy).to.be.calledOnce;
      });
    });

    it('does not allow a request through', () => {
      const analytics = getAnalyticsTag(getConfig(1));

      sandbox.stub(crypto, 'uniform').returns(Promise.resolve(0.1));
      return waitForNoSendRequest(analytics).then(() => {
        expect(sendRequestSpy).to.have.not.been.called;
      });
    });

    it('works when sampleSpec is 100%', () => {
      const analytics = getAnalyticsTag(getConfig(100));

      return waitForSendRequest(analytics).then(() => {
        expect(sendRequestSpy).to.be.calledOnce;
      });
    });

    it('works when sampleSpec is 0%', () => {
      const analytics = getAnalyticsTag(getConfig(0));

      return waitForNoSendRequest(analytics).then(() => {
        expect(sendRequestSpy).to.have.not.been.called;
      });
    });

    it('works when sampleSpec is incomplete', () => {
      const incompleteConfig = {
        'requests': {
          'pageview1': '/test1=${requestCount}',
        },
        'triggers': [{
          'on': 'visible',
          'request': 'pageview1',
          'sampleSpec': {
            'sampleOn': '${requestCount}',
          },
        }],
      };
      const analytics = getAnalyticsTag(incompleteConfig);

      return waitForSendRequest(analytics).then(() => {
        expect(sendRequestSpy).to.be.calledOnce;
      });
    });

    it('works for invalid threadhold (Infinity)', () => {
      const analytics = getAnalyticsTag(getConfig(Infinity));

      return waitForSendRequest(analytics).then(() => {
        expect(sendRequestSpy).to.be.calledOnce;
      });
    });

    it('works for invalid threadhold (NaN)', () => {
      const analytics = getAnalyticsTag(getConfig(NaN));

      return waitForSendRequest(analytics).then(() => {
        expect(sendRequestSpy).to.be.calledOnce;
      });
    });

    it('works for invalid threadhold (-1)', () => {
      const analytics = getAnalyticsTag(getConfig(-1));

      return waitForSendRequest(analytics).then(() => {
        expect(sendRequestSpy).to.be.calledOnce;
      });
    });
  });

  describe('iframePing', () => {
    it('fails for iframePing config outside of vendor config', function() {
      const analytics = getAnalyticsTag({
        'requests': {'foo': 'https://example.com/bar'},
        'triggers': [{'on': 'visible', 'iframePing': true}],
      });
      return expect(waitForNoSendRequest(analytics)).to.be
          .rejectedWith(
              /iframePing config is only available to vendor config/);
    });

    it('succeeds for iframePing config in vendor config', function() {
      const analytics = getAnalyticsTag({}, {'type': 'testVendor'});
      const url = 'http://iframe.localhost:9876/test/' +
              'fixtures/served/iframe.html?title=${title}';
      analytics.predefinedConfig_.testVendor = {
        'requests': {
          'pageview': url,
        },
        'triggers': {
          'pageview': {
            'on': 'visible',
            'request': 'pageview',
            'iframePing': true,
          },
        },
      };
      return waitForSendRequest(analytics).then(() => {
        expect(sendRequestSpy).to.be.calledOnce;
        expect(sendRequestSpy.args[0][1]['iframePing']).to.be.true;
      });
    });
  });

  describe('data-consent-notification-id', () => {

    it('should resume fetch when consent is given', () => {
      const analytics = getAnalyticsTag({
        'requests': {'foo': 'https://example.com/local'},
        'triggers': [{'on': 'visible', 'request': 'foo'}],
      }, {
        'data-consent-notification-id': 'amp-user-notification1',
      });

      sandbox.stub(uidService, 'get', id => {
        expect(id).to.equal('amp-user-notification1');
        return Promise.resolve();
      });

      return waitForSendRequest(analytics).then(() => {
        expect(sendRequestSpy).to.be.calledOnce;
        expect(sendRequestSpy.args[0][0]).to.equal('https://example.com/local');
      });
    });

    it('should not fetch when consent is not given', () => {
      const analytics = getAnalyticsTag({
        'requests': {'foo': 'https://example.com/local'},
        'triggers': [{'on': 'visible', 'request': 'foo'}],
      }, {
        'data-consent-notification-id': 'amp-user-notification1',
      });

      sandbox.stub(uidService, 'get', id => {
        expect(id).to.equal('amp-user-notification1');
        return Promise.reject();
      });
      return analytics.layoutCallback().then(() => {
        throw new Error('Must never be here');
      }, () => {
        expect(sendRequestSpy).to.have.not.been.called;
      });
    });
  });
});<|MERGE_RESOLUTION|>--- conflicted
+++ resolved
@@ -96,14 +96,8 @@
       iframe.win.document.head.appendChild(link);
       windowApi = iframe.win;
       ampdoc = new AmpDocSingle(windowApi);
-<<<<<<< HEAD
-      installCidServiceForDocForTesting(ampdoc);
+      cidServiceForDocForTesting(ampdoc);
       uidService = getUserNotificationManager(iframe.win);
-=======
-      cidServiceForDocForTesting(ampdoc);
-      uidService = installUserNotificationManager(iframe.win);
->>>>>>> 41792afa
-
       ins = instrumentationServiceForDocForTesting(ampdoc);
     });
   });
