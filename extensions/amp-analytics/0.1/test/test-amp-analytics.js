/**
 * Copyright 2015 The AMP HTML Authors. All Rights Reserved.
 *
 * Licensed under the Apache License, Version 2.0 (the "License");
 * you may not use this file except in compliance with the License.
 * You may obtain a copy of the License at
 *
 *      http://www.apache.org/licenses/LICENSE-2.0
 *
 * Unless required by applicable law or agreed to in writing, software
 * distributed under the License is distributed on an "AS-IS" BASIS,
 * WITHOUT WARRANTIES OR CONDITIONS OF ANY KIND, either express or implied.
 * See the License for the specific language governing permissions and
 * limitations under the License.
 */

import {ANALYTICS_CONFIG} from '../vendors';
import {AmpAnalytics} from '../amp-analytics';
import {ClickEventTracker} from '../events';
import {Crypto} from '../../../../src/service/crypto-impl';
import {instrumentationServiceForDocForTesting} from '../instrumentation';
import {
  installVariableService,
  variableServiceFor,
} from '../variables';
import {
  installUserNotificationManager,
} from '../../../amp-user-notification/0.1/amp-user-notification';
import {
  userNotificationManagerFor,
} from '../../../../src/user-notification';
import {adopt} from '../../../../src/runtime';
import {createIframePromise} from '../../../../testing/iframe';
import {
  getService,
  resetServiceForTesting,
} from '../../../../src/service';
import {markElementScheduledForTesting} from '../../../../src/custom-element';
import {map} from '../../../../src/utils/object';
import {cidServiceForDocForTesting,} from
    '../../../../extensions/amp-analytics/0.1/cid-impl';
import {urlReplacementsForDoc} from '../../../../src/url-replacements';
import * as sinon from 'sinon';

import {AmpDocSingle} from '../../../../src/service/ampdoc-impl';


/* global require: false */
const VENDOR_REQUESTS = require('./vendor-requests.json');

adopt(window);

describe('amp-analytics', function() {

  let sandbox;
  let windowApi;
  let sendRequestSpy;
  let configWithCredentials;
  let uidService;
  let crypto;
  let ampdoc;
  let ins;

  const jsonMockResponses = {
    'config1': '{"vars": {"title": "remote"}}',
    'https://foo/Test%20Title': '{"vars": {"title": "magic"}}',
  };

  const trivialConfig = {
    'requests': {'foo': 'https://example.com/bar'},
    'triggers': [{'on': 'visible', 'request': 'foo'}],
  };

  beforeEach(() => {
    sandbox = sinon.sandbox.create();
    configWithCredentials = false;
    return createIframePromise().then(iframe => {
      iframe.doc.title = 'Test Title';
      markElementScheduledForTesting(iframe.win, 'amp-analytics');
      markElementScheduledForTesting(iframe.win, 'amp-user-notification');
      resetServiceForTesting(iframe.win, 'xhr');
      getService(iframe.win, 'xhr', () => {
        return {fetchJson: (url, init) => {
          expect(init.requireAmpResponseSourceOrigin).to.be.undefined;
          if (configWithCredentials) {
            expect(init.credentials).to.equal('include');
          } else {
            expect(init.credentials).to.undefined;
          }
          return Promise.resolve(JSON.parse(jsonMockResponses[url]));
        }};
      });

      resetServiceForTesting(iframe.win, 'crypto');
      crypto = new Crypto(iframe.win);
      getService(iframe.win, 'crypto', () => crypto);
      const link = document.createElement('link');
      link.setAttribute('rel', 'canonical');
      link.setAttribute('href', './test-canonical.html');
      iframe.win.document.head.appendChild(link);
      windowApi = iframe.win;
      ampdoc = new AmpDocSingle(windowApi);
      cidServiceForDocForTesting(ampdoc);
<<<<<<< HEAD
      ins = instrumentationServiceForDocForTesting(ampdoc);
      installUserNotificationManager(iframe.win);
      return userNotificationManagerFor(iframe.win).then(manager => {
        uidService = manager;
      });
=======
      uidService = installUserNotificationManager(iframe.win);
      ins = instrumentationServiceForDocForTesting(ampdoc);
      installVariableService(iframe.win);
>>>>>>> 71e76d81
    });
  });

  afterEach(() => {
    sandbox.restore();
  });

  function getAnalyticsTag(config, attrs) {
    config = JSON.stringify(config);
    const el = windowApi.document.createElement('amp-analytics');
    const script = windowApi.document.createElement('script');
    script.textContent = config;
    script.setAttribute('type', 'application/json');
    el.appendChild(script);
    for (const k in attrs) {
      el.setAttribute(k, attrs[k]);
    }
    windowApi.document.body.appendChild(el);
    el.connectedCallback();
    const analytics = new AmpAnalytics(el);
    analytics.createdCallback();
    analytics.buildCallback();
    sendRequestSpy = sandbox.stub(analytics, 'sendRequest_');
    return analytics;
  }

  function waitForSendRequest(analytics, opt_max) {
    expect(analytics.element.style.display).to.equal('');
    return analytics.layoutCallback().then(() => {
      expect(analytics.element.style.display).to.equal('none');
      if (sendRequestSpy.callCount > 0) {
        return;
      }
      return new Promise(resolve => {
        const start = Date.now();
        const interval = setInterval(() => {
          const time = Date.now();
          if (sendRequestSpy.callCount > 0 ||
                  opt_max && (time - start) > opt_max) {
            clearInterval(interval);
            resolve();
          }
        }, 4);
      });
    });
  }

  function waitForNoSendRequest(analytics) {
    return waitForSendRequest(analytics, 100);
  }

  /**
   * Clears the properties in the config that should only be used in vendor
   * configs. This is needed because we pass in all the vendor requests as
   * inline config and iframePings/optout are not allowed to be used without
   * AMP team's approval.
   *
   * @param {!JSONObject} config The inline config to update.
   * @return {!JSONObject}
   */
  function clearVendorOnlyConfig(config) {
    for (const t in config.triggers) {
      if (config.triggers[t].iframePing) {
        config.triggers[t].iframePing = undefined;
      }
    }
    if (config.optout) {
      config.optout = undefined;
    }
    return config;
  }

  it('sends a basic hit', function() {
    const analytics = getAnalyticsTag(trivialConfig);

    return waitForSendRequest(analytics).then(() => {
      expect(sendRequestSpy.withArgs('https://example.com/bar').calledOnce)
          .to.be.true;
    });
  });

  describe('vendor request tests', () => {
    const actualResults = {};
    for (const vendor in ANALYTICS_CONFIG) {
      const config = ANALYTICS_CONFIG[vendor];
      if (!config.requests) {
        continue;
      }
      actualResults[vendor] = {};
      describe('analytics vendor: ' + vendor, function() {
        for (const name in config.requests) {
          it('should produce request: ' + name +
              '. If this test fails update vendor-requests.json', () => {
            const analytics = getAnalyticsTag(clearVendorOnlyConfig(config));
            analytics.createdCallback();
            analytics.buildCallback();
            const urlReplacements = urlReplacementsForDoc(analytics.element);
            sandbox.stub(urlReplacements.getVariableSource(), 'get',
              function(name) {
                expect(this.replacements_).to.have.property(name);
                return {sync: '_' + name.toLowerCase() + '_'};
              });
            const variables = variableServiceFor(analytics.win);
            const encodeVars = variables.encodeVars;
            sandbox.stub(variables, 'encodeVars', function(val, name) {
              val = encodeVars.call(this, val, name);
              if (val == '') {
                return '$' + name;
              }
              return val;
            });
            return analytics.layoutCallback().then(() => {
              return analytics.handleEvent_({
                request: name,
              }, {
                vars: Object.create(null),
              }).then(urls => {
                const url = urls[0];
                const vendorData = VENDOR_REQUESTS[vendor];
                if (!vendorData) {
                  throw new Error('Add vendor ' + vendor +
                      ' to vendor-requests.json');
                }
                const val = vendorData[name];
                if (val == '<ignore for test>') {
                  return;
                }
                if (val == null) {
                  throw new Error('Define ' + vendor + '.' + name +
                      ' in vendor-requests.json. Expected value: ' + url);
                }
                actualResults[vendor][name] = url;
                // Write this out for easy copy pasting.
                // top.document.documentElement.setAttribute('json',
                //     JSON.stringify(actualResults, null, '  '));
                expect(url).to.equal(val);
              });
            });
          });
        }
      });
    }
  });

  it('does not send a hit when config is not in a script tag', function() {
    const config = JSON.stringify(trivialConfig);
    const el = windowApi.document.createElement('amp-analytics');
    el.textContent = config;
    const analytics = new AmpAnalytics(el);
    windowApi.document.body.appendChild(el);
    el.connectedCallback();
    analytics.createdCallback();
    analytics.buildCallback();
    sendRequestSpy = sandbox.spy(analytics, 'sendRequest_');

    return waitForNoSendRequest(analytics).then(() => {
      expect(sendRequestSpy).to.have.not.been.called;
    });
  });

  it('does not send a hit when multiple child tags exist', function() {
    const analytics = getAnalyticsTag(trivialConfig);
    const script2 = document.createElement('script');
    script2.setAttribute('type', 'application/json');
    analytics.element.appendChild(script2);
    return waitForNoSendRequest(analytics).then(() => {
      expect(sendRequestSpy).to.have.not.been.called;
    });
  });

  it('does not send a hit when script tag does not have a type attribute',
      function() {
        const el = windowApi.document.createElement('amp-analytics');
        const script = windowApi.document.createElement('script');
        script.textContent = JSON.stringify(trivialConfig);
        el.appendChild(script);
        windowApi.document.body.appendChild(el);
        const analytics = new AmpAnalytics(el);
        el.connectedCallback();
        analytics.createdCallback();
        analytics.buildCallback();
        sendRequestSpy = sandbox.spy(analytics, 'sendRequest_');

        return waitForNoSendRequest(analytics).then(() => {
          expect(sendRequestSpy).to.have.not.been.called;
        });
      });

  it('does not send a hit when request is not provided', function() {
    const analytics = getAnalyticsTag({
      'requests': {'foo': 'https://example.com/bar'},
      'triggers': [{'on': 'visible'}],
    });

    return waitForNoSendRequest(analytics).then(() => {
      expect(sendRequestSpy).to.have.not.been.called;
    });
  });

  it('does not send a hit when request type is not defined', function() {
    const analytics = getAnalyticsTag({
      'triggers': [{'on': 'visible', 'request': 'foo'}],
    });

    return waitForNoSendRequest(analytics).then(() => {
      expect(sendRequestSpy).to.have.not.been.called;
    });
  });

  it('expands nested requests', function() {
    const analytics = getAnalyticsTag({
      'requests': {'foo':
        'https://example.com/bar&${foobar}&baz', 'foobar': 'f1'},
      'triggers': [{'on': 'visible', 'request': 'foo'}],
    });
    return waitForSendRequest(analytics).then(() => {
      expect(sendRequestSpy.calledOnce).to.be.true;
      expect(sendRequestSpy.args[0][0])
        .to.equal('https://example.com/bar&f1&baz');
    });
  });

  it('expands nested requests (3 levels)', function() {
    const analytics = getAnalyticsTag({
      'requests': {'foo':
        'https://example.com/bar&${foobar}', 'foobar': '${baz}', 'baz': 'b1'},
      'triggers': [{'on': 'visible', 'request': 'foo'}],
    });

    return waitForSendRequest(analytics).then(() => {
      expect(sendRequestSpy.calledOnce).to.be.true;
      expect(sendRequestSpy.args[0][0]).to.equal('https://example.com/bar&b1');
    });
  });

  it('should tolerate invalid triggers', function() {
    const clock = sandbox.useFakeTimers();
    const analytics = getAnalyticsTag();
    // An incomplete click request.
    analytics.addTriggerNoInline_({'on': 'click'});
    expect(() => {
      clock.tick(1);
    }).to.throw(/Failed to process trigger/);
  });

  it('expands recursive requests', function() {
    const analytics = getAnalyticsTag({
      'requests': {'foo': '/bar&${foobar}&baz', 'foobar': '${foo}'},
      'triggers': [{'on': 'visible', 'request': 'foo'}],
    });

    return waitForSendRequest(analytics).then(() => {
      expect(sendRequestSpy.calledOnce).to.be.true;
      expect(sendRequestSpy.args[0][0])
          .to.equal('/bar&/bar&/bar&&baz&baz&baz');
    });
  });

  it('sends multiple requests per trigger', function() {
    const analytics = getAnalyticsTag({
      'requests': {'foo':
        'https://example.com/bar&${foobar}', 'foobar': '${baz}', 'baz': 'b1'},
      'triggers': [{'on': 'visible', 'request': ['foo', 'foobar']}],
    });

    return waitForSendRequest(analytics).then(() => {
      expect(sendRequestSpy.calledTwice).to.be.true;
      expect(sendRequestSpy.args[0][0]).to.equal('https://example.com/bar&b1');
      expect(sendRequestSpy.args[1][0]).to.equal('b1');
    });
  });

  it('fills cid', function() {
    const analytics = getAnalyticsTag({
      'requests': {'foo': 'https://example.com/cid=${clientId(analytics-abc)}'},
      'triggers': [{'on': 'visible', 'request': 'foo'}],
    });

    return waitForSendRequest(analytics).then(() => {
      expect(sendRequestSpy.calledOnce).to.be.true;
      expect(sendRequestSpy.args[0][0]).to.match(/cid=[a-zA-Z\-]+/);
    });
  });

  it('merges requests correctly', function() {
    const analytics = getAnalyticsTag({
      'requests': {'foo': 'https://example.com/${bar}'},
      'triggers': [{'on': 'visible', 'request': 'foo'}],
    }, {'type': 'xyz'});

    analytics.predefinedConfig_ = {
      'xyz': {
        'requests': {'foo': '/bar', 'bar': 'foobar'},
      },
    };
    return waitForSendRequest(analytics).then(() => {
      expect(sendRequestSpy.calledOnce).to.be.true;
      expect(sendRequestSpy.args[0][0]).to.equal('https://example.com/foobar');
    });
  });

  it('merges objects correctly', function() {
    const analytics = getAnalyticsTag(trivialConfig);

    return analytics.layoutCallback().then(() => {
      expect(analytics.mergeObjects_({}, {})).to.deep.equal({});
      expect(analytics.mergeObjects_(map({'a': 0}), map({'b': 1})))
          .to.deep.equal(map({'a': 0, 'b': 1}));
      expect(analytics.mergeObjects_({'foo': 1}, {'1': 1}))
          .to.deep.equal({'foo': 1, '1': 1});
      expect(analytics.mergeObjects_({'1': 1}, {'bar': 'bar'}))
          .to.deep.equal({'1': 1, 'bar': 'bar'});
      expect(analytics.mergeObjects_(
          {'foo': [1, 2, 3, 4]},
          {'bar': [4, 5, 6, 7]}))
          .to.deep.equal(
              {'foo': [1,2, 3, 4], 'bar': [4, 5, 6, 7]});
      expect(analytics.mergeObjects_(
          null,
          {'foo': 'bar', 'baz': {'foobar': ['abc', 'def']}}))
          .to.deep.equal({'foo': 'bar', 'baz': {'foobar': ['abc', 'def']}});
      expect(analytics.mergeObjects_(
          undefined,
          {'foo': 'bar', 'baz': {'foobar': ['abc', 'def']}}))
          .to.deep.equal({'foo': 'bar', 'baz': {'foobar': ['abc', 'def']}});
      expect(analytics.mergeObjects_(
          {'baz': 'bar', 'foobar': {'foobar': ['abc', 'def']}},
          {'foo': 'bar', 'baz': {'foobar': ['abc', 'def']}}))
          .to.deep.equal({
            'foo': 'bar',
            'baz': 'bar',
            'foobar': {'foobar': ['abc', 'def']},
          });
    });
  });

  it('expands trigger vars', () => {
    const analytics = getAnalyticsTag({
      'requests': {'pageview':
        'https://example.com/test1=${var1}&test2=${var2}'},
      'triggers': [{
        'on': 'visible',
        'request': 'pageview',
        'vars': {
          'var1': 'x',
          'var2': 'test2',
        },
      }]});
    return waitForSendRequest(analytics).then(() => {
      expect(sendRequestSpy.calledOnce).to.be.true;
      expect(sendRequestSpy.args[0][0]).to.equal(
          'https://example.com/test1=x&test2=test2');
    });
  });

  it('expands config vars', () => {
    const analytics = getAnalyticsTag({
      'vars': {
        'var1': 'x',
        'var2': 'test2',
      },
      'requests': {'pageview':
        'https://example.com/test1=${var1}&test2=${var2}'},
      'triggers': [{'on': 'visible', 'request': 'pageview'}]});
    return waitForSendRequest(analytics).then(() => {
      expect(sendRequestSpy.calledOnce).to.be.true;
      expect(sendRequestSpy.args[0][0]).to.equal(
          'https://example.com/test1=x&test2=test2');
    });
  });

  it('expands platform vars', () => {
    const analytics = getAnalyticsTag({
      'requests': {'pageview':
        'https://example.com/title=${title}&ref=${documentReferrer}'},
      'triggers': [{'on': 'visible', 'request': 'pageview'}]});
    return waitForSendRequest(analytics).then(() => {
      expect(sendRequestSpy.calledOnce).to.be.true;
      expect(sendRequestSpy.args[0][0]).to.equal(
          'https://example.com/title=Test%20Title&' +
          'ref=http%3A%2F%2Flocalhost%3A9876%2Fcontext.html');
    });
  });

  it('expands url-replacements vars', function() {
    const analytics = getAnalyticsTag({
      'requests': {'foo': 'https://example.com/AMPDOC_URL&TITLE'},
      'triggers': [{'on': 'visible', 'request': 'foo'}],
    });
    return waitForSendRequest(analytics).then(() => {
      expect(sendRequestSpy.calledOnce).to.be.true;
      expect(sendRequestSpy.args[0][0]).to.not.match(/AMPDOC_URL/);
    });
  });

  it('expands trigger vars with higher precedence than config vars', () => {
    const analytics = getAnalyticsTag({
      'vars': {
        'var1': 'config1',
        'var2': 'config2',
      },
      'requests': {'pageview':
        'https://example.com/test1=${var1}&test2=${var2}'},
      'triggers': [{
        'on': 'visible',
        'request': 'pageview',
        'vars': {
          'var1': 'trigger1',
        }}]});
    return waitForSendRequest(analytics).then(() => {
      expect(sendRequestSpy.calledOnce).to.be.true;
      expect(sendRequestSpy.args[0][0]).to.equal(
          'https://example.com/test1=trigger1&test2=config2');
    });
  });

  it('expands element level vars with higher precedence than trigger vars',
    () => {
      const analytics = getAnalyticsTag();
      const analyticsGroup = ins.createAnalyticsGroup(analytics.element);

      const el1 = windowApi.document.createElement('div');
      el1.className = 'x';
      el1.dataset.varsTest = 'foo';
      analyticsGroup.root_.getRootElement().appendChild(el1);

      const handlerSpy = sandbox.spy();
      analyticsGroup.addTrigger(
          {'on': 'click', 'selector': '.x', 'vars': {'test': 'bar'}},
          handlerSpy);
      analyticsGroup.root_.getTrackerOptional('click')
          .clickObservable_.fire({target: el1});

      expect(handlerSpy).to.be.calledOnce;
      const event = handlerSpy.args[0][0];
      expect(event.vars.test).to.equal('foo');
    });

  it('expands config vars with higher precedence than platform vars', () => {
    const analytics = getAnalyticsTag({
      'vars': {'random': 428},
      'requests': {'pageview':
        'https://example.com/test1=${title}&test2=${random}'},
      'triggers': [{'on': 'visible', 'request': 'pageview'}],
    });
    return waitForSendRequest(analytics).then(() => {
      expect(sendRequestSpy.calledOnce).to.be.true;
      expect(sendRequestSpy.args[0][0]).to.equal(
          'https://example.com/test1=Test%20Title&test2=428');
    });
  });

  it('expands and encodes requests, config vars, and trigger vars', () => {
    const analytics = getAnalyticsTag({
      'vars': {
        'c1': 'config 1',
        'c2': 'config&2',
      },
      'requests': {
        'base': 'https://example.com/test?c1=${c1}&t1=${t1}',
        'pageview': '${base}&c2=${c2}&t2=${t2}',
      },
      'triggers': [{
        'on': 'visible',
        'request': 'pageview',
        'vars': {
          't1': 'trigger=1',
          't2': 'trigger?2',
        }}]});
    return waitForSendRequest(analytics).then(() => {
      expect(sendRequestSpy.calledOnce).to.be.true;
      expect(sendRequestSpy.args[0][0]).to.equal(
          'https://example.com/test?c1=config%201&t1=trigger%3D1&' +
          'c2=config%262&t2=trigger%3F2');
    });
  });

  it('encodes array vars', () => {
    const analytics = getAnalyticsTag({
      'vars': {
        'c1': ['Config, The Barbarian', 'config 1'],
        'c2': 'config&2',
      },
      'requests': {
        'base': 'https://example.com/test?',
        'pageview': '${base}c1=${c1}&c2=${c2}',
      },
      'triggers': [{
        'on': 'visible',
        'request': 'pageview',
      }]});
    return waitForSendRequest(analytics).then(() => {
      expect(sendRequestSpy.calledOnce).to.be.true;
      expect(sendRequestSpy.args[0][0]).to.equal(
          'https://example.com/test?c1=Config%2C%20The%20Barbarian,config%201&c2=config%262');
    });
  });

  it('expands url-replacements vars', () => {
    const analytics = getAnalyticsTag({
      'requests': {
        'pageview': 'https://example.com/test1=${var1}&test2=${var2}&title=TITLE'},
      'triggers': [{
        'on': 'visible',
        'request': 'pageview',
        'vars': {
          'var1': 'x',
          'var2': 'DOCUMENT_REFERRER',
        },
      }]});
    return waitForSendRequest(analytics).then(() => {
      expect(sendRequestSpy.calledOnce).to.be.true;
      expect(sendRequestSpy.args[0][0]).to.equal(
          'https://example.com/test1=x&' +
          'test2=http%3A%2F%2Flocalhost%3A9876%2Fcontext.html' +
          '&title=Test%20Title');
    });
  });

  it('expands complex vars', () => {
    const analytics = getAnalyticsTag({
      'requests': {
        'pageview': 'https://example.com/test1=${qp_foo}'},
      'triggers': [{
        'on': 'visible',
        'request': 'pageview',
        'vars': {
          'qp_foo': '${queryParam(foo)}',
        },
      }]});
    const urlReplacements = urlReplacementsForDoc(analytics.element);
    sandbox.stub(urlReplacements.getVariableSource(), 'get',
      function(name) {
        return {sync: param => {
          return '_' + name.toLowerCase() + '_' + param + '_';
        }};
      });

    return waitForSendRequest(analytics).then(() => {
      expect(sendRequestSpy.calledOnce).to.be.true;
      expect(sendRequestSpy.args[0][0]).to.equal(
          'https://example.com/test1=_query_param_foo_');
    });
  });

  it('should create and destroy analytics group', () => {
    const analytics = getAnalyticsTag({
      requests: {foo: 'https://example.com/bar'},
      triggers: [{on: 'click', selector: '${foo}', request: 'foo'}],
      vars: {foo: 'bar'},
    });
    return waitForNoSendRequest(analytics).then(() => {
      expect(analytics.analyticsGroup_).to.be.ok;
      const disposeStub = sandbox.stub(analytics.analyticsGroup_, 'dispose');
      analytics.detachedCallback();
      expect(analytics.analyticsGroup_).to.be.null;
      expect(disposeStub).to.be.calledOnce;
    });
  });

  it('expands selector with config variable', () => {
    const tracker = ins.ampdocRoot_.getTracker('click', ClickEventTracker);
    const addStub = sandbox.stub(tracker, 'add');
    const analytics = getAnalyticsTag({
      requests: {foo: 'https://example.com/bar'},
      triggers: [{on: 'click', selector: '${foo}', request: 'foo'}],
      vars: {foo: 'bar'},
    });
    return waitForNoSendRequest(analytics).then(() => {
      expect(addStub).to.be.calledOnce;
      const config = addStub.args[0][2];
      expect(config['selector']).to.equal('bar');
    });
  });

  function selectorExpansionTest(selector) {
    it('expand selector value: ' + selector, () => {
      const tracker = ins.ampdocRoot_.getTracker('click', ClickEventTracker);
      const addStub = sandbox.stub(tracker, 'add');
      const analytics = getAnalyticsTag({
        requests: {foo: 'https://example.com/bar'},
        triggers: [{on: 'click', selector: '${foo}, ${bar}', request: 'foo'}],
        vars: {foo: selector, bar: '123'},
      });
      return waitForNoSendRequest(analytics).then(() => {
        expect(addStub).to.be.calledOnce;
        const config = addStub.args[0][2];
        expect(config['selector']).to.equal(selector + ', 123');
      });
    });
  }

  ['.clazz', 'a, div', 'a .foo', 'a #foo', 'a > div', 'div + p', 'div ~ ul',
    '[target=_blank]', '[title~=flower]', '[lang|=en]', 'a[href^="https"]',
    'a[href$=".pdf"]', 'a[href="w3schools"]', 'a:active', 'p::after',
    'p:first-child', 'p:lang(it)', ':not(p)', 'p:nth-child(2)']
        .map(selectorExpansionTest);

  it('does not expands selector with platform variable', () => {
    const tracker = ins.ampdocRoot_.getTracker('click', ClickEventTracker);
    const addStub = sandbox.stub(tracker, 'add');
    const analytics = getAnalyticsTag({
      requests: {foo: 'https://example.com/bar'},
      triggers: [{on: 'click', selector: '${title}', request: 'foo'}],
    });
    return waitForNoSendRequest(analytics).then(() => {
      expect(addStub).to.be.calledOnce;
      const config = addStub.args[0][2];
      expect(config['selector']).to.equal('TITLE');
    });
  });

  describe('optout', () => {
    it('works for vendor config when optout returns false', function() {
      windowApi['foo'] = {'bar': function() { return false; }};
      const analytics = getAnalyticsTag(trivialConfig, {'type': 'testVendor'});
      analytics.predefinedConfig_.testVendor = {'optout': 'foo.bar'};
      return waitForSendRequest(analytics).then(() => {
        expect(sendRequestSpy.withArgs('https://example.com/bar').calledOnce)
            .to.be.true;
      });
    });

    it('works for vendor config when optout returns false', function() {
      windowApi['foo'] = {'bar': function() { return true; }};
      const analytics = getAnalyticsTag(trivialConfig, {'type': 'testVendor'});
      analytics.predefinedConfig_.testVendor = {'optout': 'foo.bar'};
      return waitForNoSendRequest(analytics);
    });

    it('works for vendor config when optout is not defined', function() {
      const analytics = getAnalyticsTag(trivialConfig, {'type': 'testVendor'});
      analytics.predefinedConfig_.testVendor = {'optout': 'foo.bar'};
      return waitForSendRequest(analytics).then(() => {
        expect(sendRequestSpy.withArgs('https://example.com/bar').calledOnce)
                .to.be.true;
      });
    });

    it('fails for inline config', function() {
      const config = {
        'requests': {'foo': 'https://example.com/bar'},
        'triggers': [{'on': 'visible', 'request': 'foo'}],
        'optout': 'foo.bar',
      };
      const analytics = getAnalyticsTag(config);
      return expect(waitForNoSendRequest(analytics)).to.be
          .rejectedWith(/optout property is only available to vendor config/);
    });
  });

  describe('extraUrlParams', () => {
    let config;
    beforeEach(() => {
      config = {
        vars: {host: 'example.com', path: 'helloworld'},
        extraUrlParams: {'s.evar0': '0', 's.evar1': '${path}', 'foofoo': 'baz'},
        requests: {foo: 'https://${host}/${path}?a=b'},
        triggers: {trig: {'on': 'visible', 'request': 'foo'}},
      };
    });

    function verifyRequest() {
      expect(sendRequestSpy.args[0][0]).to.have.string('v0=0');
      expect(sendRequestSpy.args[0][0]).to.have.string('v1=helloworld');
      expect(sendRequestSpy.args[0][0]).to.not.have.string('s.evar1');
      expect(sendRequestSpy.args[0][0]).to.not.have.string('s.evar0');
      expect(sendRequestSpy.args[0][0]).to.have.string('foofoo=baz');
    }

    it('are sent', () => {
      const analytics = getAnalyticsTag(config);
      return waitForSendRequest(analytics).then(() => {
        expect(sendRequestSpy.args[0][0]).to.equal(
            'https://example.com/helloworld?a=b&s.evar0=0&s.evar1=helloworld' +
            '&foofoo=baz');
      });
    });

    it('are renamed by extraUrlParamsReplaceMap', () => {
      config.extraUrlParamsReplaceMap = {'s.evar': 'v'};
      const analytics = getAnalyticsTag(config);
      return waitForSendRequest(analytics).then(() => {
        verifyRequest();
      });
    });

    it('are supported at trigger level', () => {
      config.triggers.trig.extraUrlParams = {c: 'd', 's.evar': 'e'};
      config.extraUrlParamsReplaceMap = {'s.evar': 'v'};
      const analytics = getAnalyticsTag(config);
      return waitForSendRequest(analytics).then(() => {
        verifyRequest();
        expect(sendRequestSpy.args[0][0]).to.have.string('c=d');
        expect(sendRequestSpy.args[0][0]).to.have.string('v=e');
      });
    });

    it('are supported as a var in URL', () => {
      config.requests.foo = 'https://${host}/${path}?${extraUrlParams}&a=b';
      const analytics = getAnalyticsTag(config);
      return waitForSendRequest(analytics).then(() => {
        expect(sendRequestSpy.args[0][0]).to.equal(
            'https://example.com/helloworld?s.evar0=0&s.evar1=helloworld' +
            '&foofoo=baz&a=b');
      });
    });

    it('work when the value is an array', () => {
      config.extraUrlParams = {'foo': ['0']};
      const analytics = getAnalyticsTag(config);
      return waitForSendRequest(analytics).then(() => {
        expect(sendRequestSpy.args[0][0]).to.equal(
            'https://example.com/helloworld?a=b&foo=0');
      });
    });
  });

  it('fetches and merges remote config', () => {
    const analytics = getAnalyticsTag({
      'vars': {'title': 'local'},
      'requests': {'foo': 'https://example.com/${title}'},
      'triggers': [{'on': 'visible', 'request': 'foo'}],
    }, {
      'config': 'config1',
    });
    return waitForSendRequest(analytics).then(() => {
      expect(sendRequestSpy.args[0][0]).to.equal('https://example.com/remote');
    });
  });

  it('fetches and merges remote config with credentials', () => {
    configWithCredentials = true;
    const analytics = getAnalyticsTag({
      'vars': {'title': 'local'},
      'requests': {'foo': 'https://example.com/${title}'},
      'triggers': [{'on': 'visible', 'request': 'foo'}],
    }, {
      'config': 'config1',
      'data-credentials': 'include',
    });
    return waitForSendRequest(analytics).then(() => {
      expect(sendRequestSpy.args[0][0]).to.equal('https://example.com/remote');
    });
  });

  it('expands urls in config request', () => {
    const analytics = getAnalyticsTag({
      'requests': {'foo': 'https://example.com/${title}'},
      'triggers': [{'on': 'visible', 'request': 'foo'}],
    }, {
      'config': 'https://foo/TITLE',
    });
    return waitForSendRequest(analytics).then(() => {
      expect(sendRequestSpy.args[0][0]).to.equal('https://example.com/magic');
    });
  });

  it('updates requestCount on each request', () => {
    const analytics = getAnalyticsTag({
      'host': 'example.com',
      'requests': {
        'pageview1': '/test1=${requestCount}',
        'pageview2': '/test2=${requestCount}',
      },
      'triggers': [
        {'on': 'visible', 'request': 'pageview1'},
        {'on': 'visible', 'request': 'pageview2'},
      ]});
    return waitForSendRequest(analytics).then(() => {
      expect(sendRequestSpy.calledTwice).to.be.true;
      expect(sendRequestSpy.args[0][0]).to.equal('/test1=1');
      expect(sendRequestSpy.args[1][0]).to.equal('/test2=2');
    });
  });

  describe('sampling', () => {
    function getConfig(sampleRate) {
      return {
        'requests': {
          'pageview1': '/test1=${requestCount}',
        },
        'triggers': {
          'sampled': {
            'on': 'visible',
            'request': 'pageview1',
            'sampleSpec': {
              'sampleOn': '${requestCount}',
              'threshold': sampleRate,
            },
          },
        },
      };
    }

    it('allows a request through', () => {
      const analytics = getAnalyticsTag(getConfig(1));

      sandbox.stub(crypto, 'uniform').returns(Promise.resolve(0.005));
      return waitForSendRequest(analytics).then(() => {
        expect(sendRequestSpy).to.be.calledOnce;
      });
    });

    it('allows a request through based on url-replacements', () => {
      const config = getConfig(1);
      config.triggers.sampled.sampleSpec.sampleOn = '${pageViewId}';
      const analytics = getAnalyticsTag(config);

      const urlReplacements = urlReplacementsForDoc(analytics.element);
      sandbox.stub(urlReplacements.getVariableSource(), 'get').returns(0);
      sandbox.stub(crypto, 'uniform')
          .withArgs('0').returns(Promise.resolve(0.005));
      return waitForSendRequest(analytics).then(() => {
        expect(sendRequestSpy).to.be.calledOnce;
      });
    });

    it('does not allow a request through', () => {
      const analytics = getAnalyticsTag(getConfig(1));

      sandbox.stub(crypto, 'uniform').returns(Promise.resolve(0.1));
      return waitForNoSendRequest(analytics).then(() => {
        expect(sendRequestSpy).to.have.not.been.called;
      });
    });

    it('works when sampleSpec is 100%', () => {
      const analytics = getAnalyticsTag(getConfig(100));

      return waitForSendRequest(analytics).then(() => {
        expect(sendRequestSpy).to.be.calledOnce;
      });
    });

    it('works when sampleSpec is 0%', () => {
      const analytics = getAnalyticsTag(getConfig(0));

      return waitForNoSendRequest(analytics).then(() => {
        expect(sendRequestSpy).to.have.not.been.called;
      });
    });

    it('works when sampleSpec is incomplete', () => {
      const incompleteConfig = {
        'requests': {
          'pageview1': '/test1=${requestCount}',
        },
        'triggers': [{
          'on': 'visible',
          'request': 'pageview1',
          'sampleSpec': {
            'sampleOn': '${requestCount}',
          },
        }],
      };
      const analytics = getAnalyticsTag(incompleteConfig);

      return waitForSendRequest(analytics).then(() => {
        expect(sendRequestSpy).to.be.calledOnce;
      });
    });

    it('works for invalid threadhold (Infinity)', () => {
      const analytics = getAnalyticsTag(getConfig(Infinity));

      return waitForSendRequest(analytics).then(() => {
        expect(sendRequestSpy).to.be.calledOnce;
      });
    });

    it('works for invalid threadhold (NaN)', () => {
      const analytics = getAnalyticsTag(getConfig(NaN));

      return waitForSendRequest(analytics).then(() => {
        expect(sendRequestSpy).to.be.calledOnce;
      });
    });

    it('works for invalid threadhold (-1)', () => {
      const analytics = getAnalyticsTag(getConfig(-1));

      return waitForSendRequest(analytics).then(() => {
        expect(sendRequestSpy).to.be.calledOnce;
      });
    });
  });

  describe('iframePing', () => {
    it('fails for iframePing config outside of vendor config', function() {
      const analytics = getAnalyticsTag({
        'requests': {'foo': 'https://example.com/bar'},
        'triggers': [{'on': 'visible', 'iframePing': true}],
      });
      return expect(waitForNoSendRequest(analytics)).to.be
          .rejectedWith(
              /iframePing config is only available to vendor config/);
    });

    it('succeeds for iframePing config in vendor config', function() {
      const analytics = getAnalyticsTag({}, {'type': 'testVendor'});
      const url = 'http://iframe.localhost:9876/test/' +
              'fixtures/served/iframe.html?title=${title}';
      analytics.predefinedConfig_.testVendor = {
        'requests': {
          'pageview': url,
        },
        'triggers': {
          'pageview': {
            'on': 'visible',
            'request': 'pageview',
            'iframePing': true,
          },
        },
      };
      return waitForSendRequest(analytics).then(() => {
        expect(sendRequestSpy).to.be.calledOnce;
        expect(sendRequestSpy.args[0][1]['iframePing']).to.be.true;
      });
    });
  });

  describe('data-consent-notification-id', () => {

    it('should resume fetch when consent is given', () => {
      const analytics = getAnalyticsTag({
        'requests': {'foo': 'https://example.com/local'},
        'triggers': [{'on': 'visible', 'request': 'foo'}],
      }, {
        'data-consent-notification-id': 'amp-user-notification1',
      });

      sandbox.stub(uidService, 'get', id => {
        expect(id).to.equal('amp-user-notification1');
        return Promise.resolve();
      });

      return waitForSendRequest(analytics).then(() => {
        expect(sendRequestSpy).to.be.calledOnce;
        expect(sendRequestSpy.args[0][0]).to.equal('https://example.com/local');
      });
    });

    it('should not fetch when consent is not given', () => {
      const analytics = getAnalyticsTag({
        'requests': {'foo': 'https://example.com/local'},
        'triggers': [{'on': 'visible', 'request': 'foo'}],
      }, {
        'data-consent-notification-id': 'amp-user-notification1',
      });

      sandbox.stub(uidService, 'get', id => {
        expect(id).to.equal('amp-user-notification1');
        return Promise.reject();
      });
      return analytics.layoutCallback().then(() => {
        throw new Error('Must never be here');
      }, () => {
        expect(sendRequestSpy).to.have.not.been.called;
      });
    });
  });
});<|MERGE_RESOLUTION|>--- conflicted
+++ resolved
@@ -101,17 +101,12 @@
       windowApi = iframe.win;
       ampdoc = new AmpDocSingle(windowApi);
       cidServiceForDocForTesting(ampdoc);
-<<<<<<< HEAD
       ins = instrumentationServiceForDocForTesting(ampdoc);
+      installVariableService(iframe.win);
       installUserNotificationManager(iframe.win);
       return userNotificationManagerFor(iframe.win).then(manager => {
         uidService = manager;
       });
-=======
-      uidService = installUserNotificationManager(iframe.win);
-      ins = instrumentationServiceForDocForTesting(ampdoc);
-      installVariableService(iframe.win);
->>>>>>> 71e76d81
     });
   });
 
