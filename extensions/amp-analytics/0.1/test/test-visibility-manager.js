/**
 * Copyright 2017 The AMP HTML Authors. All Rights Reserved.
 *
 * Licensed under the Apache License, Version 2.0 (the "License");
 * you may not use this file except in compliance with the License.
 * You may obtain a copy of the License at
 *
 *      http://www.apache.org/licenses/LICENSE-2.0
 *
 * Unless required by applicable law or agreed to in writing, software
 * distributed under the License is distributed on an "AS-IS" BASIS,
 * WITHOUT WARRANTIES OR CONDITIONS OF ANY KIND, either express or implied.
 * See the License for the specific language governing permissions and
 * limitations under the License.
 */

import {FIE_EMBED_PROP} from '../../../../src/iframe-helper';
import {Services} from '../../../../src/services';
import {
  VisibilityManagerForDoc,
  VisibilityManagerForEmbed,
  provideVisibilityManager,
} from '../visibility-manager';
import {VisibilityState} from '../../../../src/visibility-state';
import {layoutRectLtwh, rectIntersection} from '../../../../src/layout-rect';
import {setParentWindow} from '../../../../src/service';

class IntersectionObserverStub {
  constructor(callback, options) {
    this.callback = callback;
    this.options = options;
    this.elements = [];
    this.disconnected = false;
  }

  observe(element) {
    if (this.disconnected) {
      throw new Error('disconnected');
    }
    if (!this.elements.includes(element)) {
      this.elements.push(element);
    }
  }

  unobserve(element) {
    if (this.disconnected) {
      throw new Error('disconnected');
    }
    const index = this.elements.indexOf(element);
    if (index == -1) {
      throw new Error('element not found');
    }
    this.elements.splice(index, 1);
  }

  disconnect() {
    if (this.disconnected) {
      throw new Error('disconnected');
    }
    this.disconnected = true;
  }
}

describes.fakeWin('VisibilityManagerForDoc', {amp: true}, (env) => {
  let win;
  let ampdoc;
  let clock;
  let viewer, viewport;
  let root;
  let startVisibilityHandlerCount;
  let eventResolver, eventPromise;

  beforeEach(() => {
    win = env.win;
    ampdoc = env.ampdoc;
    clock = env.sandbox.useFakeTimers();
    clock.tick(1);

    viewer = win.__AMP_SERVICES.viewer.obj;
    env.sandbox.stub(ampdoc, 'getFirstVisibleTime').returns(1);
    viewport = win.__AMP_SERVICES.viewport.obj;
    startVisibilityHandlerCount = getVisibilityHandlerCount();

    root = new VisibilityManagerForDoc(ampdoc);

    win.IntersectionObserver = IntersectionObserverStub;
    win.IntersectionObserverEntry = function () {};
    win.IntersectionObserverEntry.prototype.intersectionRatio = 1;

    eventPromise = new Promise((resolve) => {
      eventResolver = resolve;
    });
  });

  function getVisibilityHandlerCount() {
    return ampdoc.visibilityStateHandlers_.getHandlerCount();
  }

  it('should initialize correctly backgrounded', () => {
    viewer.setVisibilityState_(VisibilityState.HIDDEN);
    root = new VisibilityManagerForDoc(ampdoc);

    expect(root.parent).to.be.null;
    expect(root.ampdoc).to.equal(ampdoc);
    expect(root.getStartTime()).to.equal(ampdoc.getFirstVisibleTime());
    expect(root.isBackgrounded()).to.be.true;
    expect(root.isBackgroundedAtStart()).to.be.true;
    expect(root.children_).to.be.null; // Don't take extra memory.

    // Will be initialized lazily
    expect(root.intersectionObserver_).to.be.null;

    // Root model starts invisible.
    expect(root.getRootVisibility()).to.equal(0);
    expect(root.getRootMinOpacity()).to.equal(1);
  });

  it('should initialize correctly foregrounded', () => {
    expect(root.parent).to.be.null;
    expect(root.ampdoc).to.equal(ampdoc);
    expect(root.getStartTime()).to.equal(ampdoc.getFirstVisibleTime());
    expect(root.isBackgrounded()).to.be.false;
    expect(root.isBackgroundedAtStart()).to.be.false;

    // Will be initialized lazily
    expect(root.intersectionObserver_).to.be.null;

    // Root model starts invisible.
    expect(root.parent).to.be.null;
    expect(root.getRootVisibility()).to.equal(1);
    expect(root.getRootMinOpacity()).to.equal(1);
  });

  it('should resolve root layout box', () => {
    const rootElement = win.document.documentElement;
    env.sandbox.stub(viewport, 'getLayoutRect').callsFake((element) => {
      if (element == rootElement) {
        return layoutRectLtwh(0, 0, 101, 201);
      }
      return null;
    });
    expect(root.getRootLayoutBox()).to.contain({
      left: 0,
      top: 0,
      width: 101,
      height: 201,
    });
  });

  it('should resolve root layout box for in-a-box', () => {
    win.__AMP_MODE = {runtime: 'inabox'};
    root = new VisibilityManagerForDoc(ampdoc);
    const rootElement = win.document.documentElement;
    env.sandbox.stub(viewport, 'getLayoutRect').callsFake((element) => {
      if (element == rootElement) {
        return layoutRectLtwh(11, 21, 101, 201);
      }
      return null;
    });
    expect(root.getRootLayoutBox()).to.contain({
      left: 11,
      top: 21,
      width: 101,
      height: 201,
    });
  });

  it('should switch visibility based on viewer for main doc', () => {
    expect(getVisibilityHandlerCount()).equal(startVisibilityHandlerCount + 1);
    expect(root.getRootVisibility()).to.equal(1);

    // Go prerender.
    viewer.setVisibilityState_(VisibilityState.PRERENDER);
    expect(root.getRootVisibility()).to.equal(0);

    // Go hidden.
    viewer.setVisibilityState_(VisibilityState.HIDDEN);
    expect(root.getRootVisibility()).to.equal(0);

    // Go visible.
    viewer.setVisibilityState_(VisibilityState.VISIBLE);
    expect(root.getRootVisibility()).to.equal(1);
    expect(root.getStartTime()).to.equal(ampdoc.getFirstVisibleTime());
  });

  it('should switch visibility for in-a-box', () => {
    win.__AMP_MODE = {runtime: 'inabox'};
    root = new VisibilityManagerForDoc(ampdoc);

    // Check observer is correctly set.
    const inOb = root.intersectionObserver_;
    expect(inOb).to.be.instanceOf(IntersectionObserverStub);
    expect(inOb.elements).to.contain(win.document.documentElement);

    // Start as invisible.
    expect(root.getRootVisibility()).to.equal(0);

    // Unrelated event.
    const otherTarget = win.document.createElement('div');
    inOb.callback([
      {
        target: otherTarget,
        intersectionRatio: 0.3,
        intersectionRect: layoutRectLtwh(0, 0, 1, 1),
      },
    ]);
    expect(root.getRootVisibility()).to.equal(0);

    // Move to the viewport.
    inOb.callback([
      {
        target: otherTarget,
        intersectionRatio: 0.5,
        intersectionRect: layoutRectLtwh(0, 0, 1, 1),
      },
      {
        target: win.document.documentElement,
        intersectionRatio: 0.3,
        intersectionRect: layoutRectLtwh(0, 0, 1, 1),
      },
    ]);
    expect(root.getRootVisibility()).to.equal(0.3);

    // Back out of viewport.
    inOb.callback([
      {
        target: win.document.documentElement,
        intersectionRatio: 0,
        intersectionRect: layoutRectLtwh(0, 0, 0, 0),
      },
    ]);
    expect(root.getRootVisibility()).to.equal(0);
  });

  it('should switch root model to no-visibility on dispose', () => {
    expect(root.getRootVisibility()).to.equal(1);
    root.dispose();
    expect(root.getRootVisibility()).to.equal(0);
  });

  it('create correct number of models', () => {
    let spec = {};
    root.listenRoot(spec, null, null, null);
    expect(root.models_).to.have.length(1);
    root.dispose();
    spec = {
      visiblePercentageThresholds: [
        [0, 10],
        [10, 100],
      ],
    };
    root.listenRoot(spec, null, null, null);
    expect(root.models_).to.have.length(2);
    root.dispose();
    spec = {
      visiblePercentageThresholds: [
        [-1, 10],
        [10, 101],
      ],
    };
    root.listenRoot(spec, null, null, null);
    expect(root.models_).to.have.length(0);
    root.dispose();
    spec = {
      visiblePercentageThresholds: [
        [1, 2, 3],
        ['invalid', 3],
      ],
    };
    root.listenRoot(spec, null, null, null);
    expect(root.models_).to.have.length(0);
    root.dispose();
    spec = {
      visiblePercentageMin: 0,
      visiblePercentageThresholds: [
        [0, 10],
        [10, 100],
      ],
    };
    root.listenRoot(spec, null, null, null);
    expect(root.models_).to.have.length(1);
  });

  it('creates model for 0 percent and 100 percent', () => {
    let spec = {visiblePercentageThresholds: [[0, 0]]};
    root.listenRoot(spec, null, null, null);
    expect(root.models_).to.have.length(1);
    root.dispose();
    spec = {visiblePercentageThresholds: [[100, 100]]};
    root.listenRoot(spec, null, null, null);
    expect(root.models_).to.have.length(1);
    root.dispose();
    spec = {
      visiblePercentageThresholds: [
        [0, 0],
        [100, 100],
      ],
    };
    root.listenRoot(spec, null, null, null);
    expect(root.models_).to.have.length(2);
    root.dispose();
    spec = {
      visiblePercentageThresholds: [
        [0, 0],
        [0, 50],
        [50, 100],
        [100, 100],
      ],
    };
    root.listenRoot(spec, null, null, null);
    expect(root.models_).to.have.length(4);
    root.dispose();
  });

  it('does not allow min==max, when they are neither 0 nor 100', () => {
    let spec = {visiblePercentageThresholds: [[50, 50]]};
    allowConsoleError(() => {
      // Expect user().error(TAG,
      //   'visiblePercentageThresholds entry invalid min/max value')
      root.listenRoot(spec, null, null, null);
    });
    expect(root.models_).to.have.length(0);
    root.dispose();
    spec = {
      visiblePercentageThresholds: [
        [0, 10],
        [10, 10],
        [30, 30],
      ],
    };
    allowConsoleError(() => {
      // On the [10, 10] and [30, 30] only, again expect user().error(TAG,
      //   'visiblePercentageThresholds entry invalid min/max value')
      root.listenRoot(spec, null, null, null);
    });
    expect(root.models_).to.have.length(1);
    root.dispose();
  });

  it('should dispose everything', () => {
    const modelsDisposed = env.sandbox.spy();
    const modelsCalled = env.sandbox.spy();
    const otherTarget = win.document.createElement('div');
    const spec = {totalTimeMin: 10};
    root.listenRoot(spec, null, null, modelsCalled);
    root.listenElement(otherTarget, spec, null, null, modelsCalled);
    root.listenElement(
      otherTarget,
      {totalTimeMin: 20},
      null,
      null,
      modelsCalled
    );
    expect(root.models_).to.have.length(3);
    root.models_.forEach((model) => {
      model.unsubscribe(modelsDisposed);
    });
    const otherUnsubscribes = env.sandbox.spy();
    root.unsubscribe(otherUnsubscribes);
    root.unsubscribe(otherUnsubscribes);
    const inOb = root.intersectionObserver_;
    expect(inOb.elements).to.contain(otherTarget);

    root.dispose();

    // All other models have been disposed.
    expect(root.models_).to.have.length(0);
    expect(modelsCalled).to.not.be.called;
    expect(modelsDisposed.callCount).to.equal(3);

    // All other unsubscribes have been called.
    expect(otherUnsubscribes.callCount).to.equal(2);

    // Viewer and viewport have been unsubscribed.
    expect(getVisibilityHandlerCount()).equal(startVisibilityHandlerCount);

    // Intersection observer disconnected.
    expect(inOb.disconnected).to.be.true;
    expect(root.intersectionObserver_).to.be.null;
    expect(inOb.elements).to.not.contain(otherTarget);
  });

<<<<<<< HEAD
  it('should polyfill and dispose intersection observer', () => {
    delete win.IntersectionObserver;

    const startScrollCount = viewport.scrollObservable_.getHandlerCount();
    const startChangeCount = viewport.changeObservable_.getHandlerCount();

    // Check observer is correctly set.
    const inOb = root.getIntersectionObserver_();
    expect(inOb).to.be.instanceOf(IntersectionObserverPolyfill);
    expect(viewport.scrollObservable_.getHandlerCount()).to.equal(
      startScrollCount + 1
    );
    expect(viewport.changeObservable_.getHandlerCount()).to.equal(
      startChangeCount + 1
    );

    root.dispose();
    expect(viewport.scrollObservable_.getHandlerCount()).to.equal(
      startScrollCount
    );
    expect(viewport.changeObservable_.getHandlerCount()).to.equal(
      startChangeCount
    );
  });

  it('should support polyfill on non-amp root element', async () => {
    delete win.IntersectionObserver;
    const inOb = root.getIntersectionObserver_();
    const spy = env.sandbox.spy(root, 'onIntersectionChange_');

    const rootElement = win.document.documentElement;
    root.listenElement(rootElement, {}, null, null, eventResolver);
    expect(root.models_).to.have.length(1);
    const model = root.models_[0];
    expect(inOb.observeEntries_).to.have.length(1);

    // Starts as invisible.
    expect(model.getVisibility_()).to.equal(0);

    // Trigger tick.
    env.sandbox.stub(viewport, 'getRect').callsFake(() => {
      return layoutRectLtwh(0, 0, 100, 100);
    });
    env.sandbox.stub(rootElement, 'getBoundingClientRect').returns({
      left: 0,
      top: 50,
      width: 100,
      height: 100,
    });
    viewport.scrollObservable_.fire({type: AnalyticsEventType.SCROLL});

    return eventPromise.then(() => {
      expect(spy.args[0][0]).to.equal(rootElement);
      // Visability
      expect(spy.args[0][1]).to.equal(0.5);
      // Intersection rect
      expect(spy.args[0][2]).to.deep.equal(layoutRectLtwh(0, 50, 100, 50));
      expect(inOb.observeEntries_).to.have.length(0);
    });
  });

=======
>>>>>>> 2d80bdbf
  it('should listen on root', () => {
    clock.tick(1);
    const disposed = env.sandbox.spy();
    const spec = {totalTimeMin: 10};
    root.listenRoot(spec, null, null, eventResolver);
    env.sandbox
      .stub(root, 'getRootLayoutBox')
      .callsFake(() => layoutRectLtwh(11, 21, 101, 201));

    expect(root.models_).to.have.length(1);
    const model = root.models_[0];
    model.unsubscribe(disposed);
    expect(model.spec_.totalTimeMin).to.equal(10);
    expect(model.getVisibility_()).to.equal(1);

    // Go invisible.
    root.setRootVisibility(0);
    expect(model.getVisibility_()).to.equal(0);

    // Back to visible.
    root.setRootVisibility(1);
    expect(model.getVisibility_()).to.equal(1);

    env.sandbox.stub(model, 'reset_');
    // Fire event.
    clock.tick(11);
    return eventPromise.then((state) => {
      expect(disposed).to.be.calledOnce;
      expect(root.models_).to.have.length(0);

      expect(state.totalVisibleTime).to.equal(10);
      expect(state.firstSeenTime).to.equal(1);
      expect(state.backgrounded).to.equal(0);
      expect(state.backgroundedAtStart).to.equal(0);
      expect(state.totalTime).to.equal(12);
      expect(state.opacity).to.equal(1);

      expect(state.elementX).to.equal(11);
      expect(state.elementY).to.equal(21);
      expect(state.elementWidth).to.equal(101);
      expect(state.elementHeight).to.equal(201);
      expect(state.intersectionRatio).to.equal(1);
    });
  });

  it('should listen on root with ready signal', () => {
    clock.tick(1);
    const disposed = env.sandbox.spy();
    const spec = {totalTimeMin: 0};
    const readyPromise = Promise.resolve().then(() => {
      clock.tick(21);
    });
    root.listenRoot(spec, readyPromise, null, eventResolver);

    expect(root.models_).to.have.length(1);
    const model = root.models_[0];
    model.unsubscribe(disposed);

    // Blocked by ready promise: visibility == 0.
    expect(model.getVisibility_()).to.equal(0);

    // Fire event.
    return eventPromise.then((state) => {
      expect(model.getVisibility_()).to.equal(1);
      expect(disposed).to.be.calledOnce;
      expect(root.models_).to.have.length(0);

      expect(state.opacity).to.equal(1);
      expect(state.totalVisibleTime).to.equal(0);
      expect(state.firstSeenTime).to.equal(22);
      expect(state.backgrounded).to.equal(0);
      expect(state.backgroundedAtStart).to.equal(0);
      expect(state.totalTime).to.equal(22);
      expect(state.intersectionRatio).to.equal(1);
    });
  });

  it('should pass func to create readyReportPromise to model', () => {
    let testPromiseResolver;
    const disposed = env.sandbox.spy();
    const testPromise = new Promise((resolve) => {
      testPromiseResolver = resolve;
    });
    root.listenRoot(
      {},
      null,
      () => {
        return testPromise;
      },
      eventResolver
    );
    expect(root.models_).to.have.length(1);
    const model = root.models_[0];
    model.unsubscribe(disposed);
    clock.tick(11);
    testPromiseResolver();
    return eventPromise.then((state) => {
      expect(disposed).to.be.calledOnce;
      expect(state.totalVisibleTime).to.equal(11);
      expect(state.totalTime).to.equal(11);
      expect(state.maxContinuousVisibleTime).to.equal(11);
    });
  });

  it('should unlisten root', () => {
    clock.tick(1);
    const disposed = env.sandbox.spy();
    const spec = {totalTimeMin: 10};
    const unlisten = root.listenRoot(spec, null, null, eventResolver);

    expect(root.models_).to.have.length(1);
    expect(Object.keys(root.trackedElements_)).to.have.length(0);
    expect(root.getIntersectionObserver_().elements).to.have.length(0);
    const model = root.models_[0];
    model.unsubscribe(disposed);

    unlisten();
    expect(root.models_).to.have.length(0);
    expect(disposed).to.be.calledOnce;
  });

  it('should listen on a element', () => {
    clock.tick(1);
    const disposed = env.sandbox.spy();
    const target = win.document.createElement('div');
    const spec = {totalTimeMin: 10};
    root.listenElement(target, spec, null, null, eventResolver);

    expect(root.models_).to.have.length(1);
    const model = root.models_[0];
    model.unsubscribe(disposed);
    expect(model.spec_.totalTimeMin).to.equal(10);
    expect(target.__AMP_VIS_ID).to.be.ok;
    expect(root.trackedElements_[target.__AMP_VIS_ID].element).to.equal(target);

    const inOb = root.getIntersectionObserver_();
    expect(inOb.elements).to.contain(target);
    expect(model.getVisibility_()).to.equal(0);

    // In viewport.
    inOb.callback([
      {
        target,
        intersectionRatio: 0.3,
        intersectionRect: layoutRectLtwh(0, 0, 1, 1),
      },
    ]);
    expect(model.getVisibility_()).to.equal(0.3);

    // Go invisible on root.
    root.setRootVisibility(0);
    expect(model.getVisibility_()).to.equal(0);

    // Back to visible on root.
    root.setRootVisibility(1);
    expect(model.getVisibility_()).to.equal(0.3);

    env.sandbox.stub(model, 'reset_');
    // Fire event.
    clock.tick(11);
    return eventPromise.then((state) => {
      expect(disposed).to.be.calledOnce;
      expect(root.models_).to.have.length(0);
      expect(root.trackedElements_[target.__AMP_VIS_ID]).to.not.exist;
      expect(inOb.elements).to.not.contain(target);

      expect(state.totalVisibleTime).to.equal(10);
      expect(state.firstSeenTime).to.equal(1);
      expect(state.backgrounded).to.equal(0);
      expect(state.backgroundedAtStart).to.equal(0);
      expect(state.totalTime).to.equal(12);
    });
  });

  it('should protect from invalid intersection values', () => {
    const target = win.document.createElement('div');
    root.listenElement(target, {}, null, null, eventResolver);
    expect(root.models_).to.have.length(1);
    const model = root.models_[0];

    const inOb = root.getIntersectionObserver_();
    expect(model.getVisibility_()).to.equal(0);

    // Valid value.
    inOb.callback([
      {
        target,
        intersectionRatio: 0.3,
        intersectionRect: layoutRectLtwh(0, 0, 1, 1),
      },
    ]);
    expect(model.getVisibility_()).to.equal(0.3);

    // Invalid negative value.
    inOb.callback([
      {
        target,
        intersectionRatio: -0.01,
        intersectionRect: layoutRectLtwh(0, 0, 1, 1),
      },
    ]);
    expect(model.getVisibility_()).to.equal(0);

    inOb.callback([
      {
        target,
        intersectionRatio: -1000,
        intersectionRect: layoutRectLtwh(0, 0, 1, 1),
      },
    ]);
    expect(model.getVisibility_()).to.equal(0);

    // Invalid overflow value.
    inOb.callback([
      {
        target,
        intersectionRatio: 1.01,
        intersectionRect: layoutRectLtwh(0, 0, 1, 1),
      },
    ]);
    expect(model.getVisibility_()).to.equal(1);

    inOb.callback([
      {
        target,
        intersectionRatio: 1000,
        intersectionRect: layoutRectLtwh(0, 0, 1, 1),
      },
    ]);
    expect(model.getVisibility_()).to.equal(1);
  });

  it('should listen on a element with different specs', () => {
    clock.tick(1);
    const inOb = root.getIntersectionObserver_();
    const target = win.document.createElement('div');

    // Listen to the first spec.
    const disposed1 = env.sandbox.spy();
    const spec1 = {totalTimeMin: 10};
    root.listenElement(target, spec1, null, null, eventResolver);
    expect(root.models_).to.have.length(1);
    const model1 = root.models_[0];
    expect(model1.spec_.totalTimeMin).to.equal(10);
    model1.unsubscribe(disposed1);
    expect(target.__AMP_VIS_ID).to.be.ok;
    const trackedElement = root.trackedElements_[target.__AMP_VIS_ID];
    expect(trackedElement.element).to.equal(target);
    expect(trackedElement.listeners).to.have.length(1);
    expect(inOb.elements).to.contain(target);

    // In viewport.
    inOb.callback([
      {
        target,
        intersectionRatio: 0.3,
        intersectionRect: layoutRectLtwh(0, 0, 1, 1),
      },
    ]);
    expect(model1.getVisibility_()).to.equal(0.3);
    expect(trackedElement.intersectionRatio).to.equal(0.3);

    // Second spec on the same element.
    const disposed2 = env.sandbox.spy();
    const spec2 = {totalTimeMin: 20};
    let eventResolver2;
    const eventPromise2 = new Promise((resolve) => {
      eventResolver2 = resolve;
    });
    root.listenElement(target, spec2, null, null, eventResolver2);
    expect(root.models_).to.have.length(2);
    const model2 = root.models_[1];
    expect(model2.spec_.totalTimeMin).to.equal(20);
    env.sandbox.stub(model2, 'reset_');
    model2.unsubscribe(disposed2);
    expect(trackedElement.listeners).to.have.length(2);
    // Immediately visible.
    expect(model2.getVisibility_()).to.equal(0.3);

    env.sandbox.stub(model1, 'reset_');
    // Fire the first event.
    clock.tick(11);
    return eventPromise
      .then((state) => {
        // First event fired. The first model should be cleaned up, but not
        // the other.
        expect(state.totalVisibleTime).to.equal(10);
        expect(disposed1).to.be.calledOnce;
        expect(root.models_).to.have.length(1);
        expect(root.trackedElements_[target.__AMP_VIS_ID]).to.equal(
          trackedElement
        );
        expect(trackedElement.listeners).to.have.length(1);
        expect(inOb.elements).to.contain(target);

        // Fire the second event.
        clock.tick(10);
        return eventPromise2;
      })
      .then((state) => {
        // Second event fired. Everything should be released now.
        expect(state.totalVisibleTime).to.equal(20);
        expect(disposed2).to.be.calledOnce;
        expect(root.models_).to.have.length(0);
        expect(root.trackedElements_[target.__AMP_VIS_ID]).to.not.exist;
        expect(trackedElement.listeners).to.have.length(0);
        expect(inOb.elements).to.not.contain(target);
      });
  });

  it('should listen on a resource', () => {
    clock.tick(1);
    const target = win.document.createElement('div');
    target.id = 'targetElementId';
    const resource = {
      getLayoutBox() {
        return {top: 10, left: 11, width: 110, height: 111};
      },
    };
    const resources = win.__AMP_SERVICES.resources.obj;
    env.sandbox
      .stub(resources, 'getResourceForElementOptional')
      .callsFake(() => resource);
    const spec = {totalTimeMin: 10};
    root.listenElement(target, spec, null, null, eventResolver);

    const inOb = root.getIntersectionObserver_();
    inOb.callback([
      {
        target,
        intersectionRatio: 0.3,
        intersectionRect: layoutRectLtwh(0, 0, 1, 1),
      },
    ]);

    expect(root.models_).to.have.length(1);
    const model = root.models_[0];
    env.sandbox.stub(model, 'reset_');

    // Fire event.
    clock.tick(11);
    return eventPromise.then((state) => {
      expect(state.totalVisibleTime).to.equal(10);
      expect(state.elementId).to.equal('targetElementId');
      expect(state.elementY).to.equal(10);
      expect(state.elementX).to.equal(11);
      expect(state.elementWidth).to.equal(110);
      expect(state.elementHeight).to.equal(111);
    });
  });
});

describes.realWin(
  'EmbedAnalyticsRoot',
  {
    amp: {ampdoc: 'fie'},
  },
  (env) => {
    let parentWin;
    let win;
    let ampdoc;
    let embed;
    let clock;
    let viewer;
    let viewport;
    let parentRoot;
    let root;
    let inob;

    beforeEach(() => {
      parentWin = env.parentWin;
      win = env.win;
      ampdoc = env.ampdoc;
      embed = env.embed;
      embed.host = ampdoc.win.document.createElement('amp-host');
      clock = env.sandbox.useFakeTimers();
      clock.tick(1);

      viewport = parentWin.__AMP_SERVICES.viewport.obj;
      viewer = parentWin.__AMP_SERVICES.viewer.obj;
      env.sandbox.stub(ampdoc, 'getFirstVisibleTime').returns(1);

      parentRoot = new VisibilityManagerForDoc(ampdoc);
      parentWin.IntersectionObserver = IntersectionObserverStub;
      parentWin.IntersectionObserverEntry = function () {};
      parentWin.IntersectionObserverEntry.prototype.intersectionRatio = 1;

      root = new VisibilityManagerForEmbed(parentRoot, embed);
      inob = parentRoot.getIntersectionObserver_();
    });

    it('should dispose with parent', () => {
      const unsubscribeSpy = env.sandbox.spy();
      root.unsubscribe(unsubscribeSpy);

      expect(parentRoot.children_).to.have.length(1);
      expect(parentRoot.children_[0]).to.equal(root);

      parentRoot.dispose();
      expect(parentRoot.children_).to.have.length(0);
      expect(unsubscribeSpy).to.be.calledOnce;
    });

    it('should remove from parent when disposed', () => {
      const unsubscribeSpy = env.sandbox.spy();
      root.unsubscribe(unsubscribeSpy);

      expect(parentRoot.children_).to.have.length(1);
      expect(parentRoot.children_[0]).to.equal(root);

      root.dispose();
      expect(parentRoot.children_).to.have.length(0);
      expect(unsubscribeSpy).to.be.calledOnce;
    });

    it('should initialize correctly backgrounded', () => {
      viewer.setVisibilityState_(VisibilityState.HIDDEN);
      root = new VisibilityManagerForEmbed(parentRoot, embed);

      expect(root.parent).to.equal(parentRoot);
      expect(root.ampdoc).to.equal(ampdoc);
      expect(root.getStartTime()).to.equal(embed.getStartTime());
      expect(root.isBackgrounded()).to.be.true;
      expect(root.isBackgroundedAtStart()).to.be.true;

      // Root model starts invisible.
      expect(root.getRootVisibility()).to.equal(0);
    });

    it('should initialize correctly in foreground', () => {
      expect(root.parent).to.equal(parentRoot);
      expect(root.ampdoc).to.equal(ampdoc);
      expect(root.getStartTime()).to.equal(embed.getStartTime());
      expect(root.isBackgrounded()).to.be.false;
      expect(root.isBackgroundedAtStart()).to.be.false;

      // Root model starts invisible.
      root.setRootVisibility(1);
      expect(root.getRootVisibility()).to.equal(1);
    });

    it('should resolve root layout box', () => {
      env.sandbox.stub(viewport, 'getLayoutRect').callsFake((element) => {
        if (element == embed.iframe) {
          return layoutRectLtwh(11, 21, 101, 201);
        }
        return null;
      });
      expect(root.getRootLayoutBox()).to.contain({
        left: 11,
        top: 21,
        width: 101,
        height: 201,
      });
    });

    it('should ask parent to observe host element', () => {
      const id = embed.host.__AMP_VIS_ID;
      expect(parentRoot.trackedElements_[id]).to.be.ok;

      root.dispose();
      expect(parentRoot.trackedElements_[id]).to.be.undefined;
    });

    it('should delegate observation to parent', () => {
      const inOb = {
        observe: env.sandbox.spy(),
        unobserve: env.sandbox.spy(),
      };
      parentRoot.intersectionObserver_ = inOb;

      const listener = env.sandbox.spy();
      const target = win.document.createElement('div');

      // Observe.
      const unlisten = root.observe(target, listener);
      expect(inOb.observe).to.be.calledOnce;
      expect(inOb.observe).to.be.calledWith(target);
      const id = target.__AMP_VIS_ID;
      expect(parentRoot.trackedElements_[id]).to.be.ok;

      // Unobserve.
      unlisten();
      expect(inOb.unobserve).to.be.calledOnce;
      expect(inOb.unobserve).to.be.calledWith(target);
      expect(parentRoot.trackedElements_[id]).to.be.undefined;
    });

    it('should depend on parent for visibility', () => {
      const callbackSpy = env.sandbox.spy();
      const otherTarget = win.document.createElement('div');
      root.listenRoot({}, null, null, callbackSpy);
      expect(root.models_).to.have.length(1);
      const rootModel = root.models_[0];

      root.listenElement(otherTarget, {}, null, null, callbackSpy);
      expect(root.models_).to.have.length(2);
      const elementModel = root.models_[1];

      // Set up.
      expect(inob.elements).to.contain(embed.host);
      expect(inob.elements).to.contain(otherTarget);

      // Start state.
      expect(parentRoot.getRootVisibility()).to.equal(1);
      expect(root.getRootVisibility()).to.equal(0);
      expect(rootModel.getVisibility_()).to.equal(0);
      expect(elementModel.getVisibility_()).to.equal(0);

      // Make root visible.
      inob.callback([
        {
          target: embed.host,
          intersectionRatio: 0.5,
          intersectionRect: layoutRectLtwh(0, 0, 1, 1),
        },
      ]);
      expect(root.getRootVisibility()).to.equal(0.5);
      expect(rootModel.getVisibility_()).to.equal(0.5);
      expect(elementModel.getVisibility_()).to.equal(0);

      // Make element visible.
      inob.callback([
        {
          target: otherTarget,
          intersectionRatio: 0.45,
          intersectionRect: layoutRectLtwh(0, 0, 1, 1),
        },
      ]);
      expect(root.getRootVisibility()).to.equal(0.5);
      expect(rootModel.getVisibility_()).to.equal(0.5);
      expect(elementModel.getVisibility_()).to.equal(0.45);

      // Hide parent.
      viewer.setVisibilityState_(VisibilityState.HIDDEN);
      expect(parentRoot.getRootVisibility()).to.equal(0);
      expect(root.getRootVisibility()).to.equal(0);
      expect(rootModel.getVisibility_()).to.equal(0);
      expect(elementModel.getVisibility_()).to.equal(0);

      // Show parent.
      viewer.setVisibilityState_(VisibilityState.VISIBLE);
      expect(parentRoot.getRootVisibility()).to.equal(1);
      expect(root.getRootVisibility()).to.equal(0.5);
      expect(rootModel.getVisibility_()).to.equal(0.5);
      expect(elementModel.getVisibility_()).to.equal(0.45);

      // Hide root.
      inob.callback([
        {
          target: embed.host,
          intersectionRatio: 0,
          intersectionRect: layoutRectLtwh(0, 0, 1, 1),
        },
      ]);
      expect(root.getRootVisibility()).to.equal(0);
      expect(rootModel.getVisibility_()).to.equal(0);
      expect(elementModel.getVisibility_()).to.equal(0);

      // Update element.
      inob.callback([
        {
          target: otherTarget,
          intersectionRatio: 0.55,
          intersectionRect: layoutRectLtwh(0, 0, 1, 1),
        },
      ]);
      expect(root.getRootVisibility()).to.equal(0);
      expect(rootModel.getVisibility_()).to.equal(0);
      expect(elementModel.getVisibility_()).to.equal(0);

      // Show root.
      inob.callback([
        {
          target: embed.host,
          intersectionRatio: 0.7,
          intersectionRect: layoutRectLtwh(0, 0, 1, 1),
        },
      ]);
      expect(root.getRootVisibility()).to.equal(0.7);
      expect(rootModel.getVisibility_()).to.equal(0.7);
      expect(elementModel.getVisibility_()).to.equal(0.55);
    });
  }
);

describes.realWin('VisibilityManager integrated', {amp: true}, (env) => {
  let win, doc;
  let ampdoc;
  let viewer;
  let resources;
  let clock, startTime;
  let scrollTop;
  let inObCallback;
  let observeSpy;
  let unobserveSpy;
  let visibility;
  let ampElement;
  let eventPromise, eventResolver;
  let eventPromise2, eventResolver2;
  let readyPromise, readyResolver;
  let readyReportPromise, readyReportResolver;

  beforeEach(() => {
    win = env.win;
    doc = win.document;
    ampdoc = env.ampdoc;
    viewer = win.__AMP_SERVICES.viewer.obj;
    resources = win.__AMP_SERVICES.resources.obj;

    observeSpy = env.sandbox.stub();
    unobserveSpy = env.sandbox.stub();
    const inob = (callback) => {
      inObCallback = callback;
      return {
        observe: observeSpy,
        unobserve: unobserveSpy,
      };
    };
    env.sandbox.stub(win, 'IntersectionObserver').callsFake(inob);

    readyPromise = new Promise((resolve) => {
      readyResolver = resolve;
    });
    readyReportPromise = new Promise((resolve) => {
      readyReportResolver = resolve;
    });
    eventPromise = new Promise((resolve) => {
      eventResolver = resolve;
    });
    eventPromise2 = new Promise((resolve) => {
      eventResolver2 = resolve;
    });

    env.sandbox.stub(ampdoc, 'getFirstVisibleTime').callsFake(() => startTime);

    ampElement = doc.createElement('amp-img');
    ampElement.id = 'abc';
    ampElement.setAttribute('width', '100');
    ampElement.setAttribute('height', '100');
    ampElement.style.opacity = 0.5;
    doc.body.appendChild(ampElement);
    return new Promise((resolve) => {
      if (resources.getResourceForElementOptional(ampElement)) {
        resolve();
      } else {
        const interval = setInterval(() => {
          if (resources.getResourceForElementOptional(ampElement)) {
            clearInterval(interval);
            resolve();
          }
        }, 4);
      }
    }).then(() => {
      clock = env.sandbox.useFakeTimers();
      startTime = 10000;
      clock.tick(startTime);

      const resource = resources.getResourceForElement(ampElement);
      scrollTop = 10;
      env.sandbox
        .stub(resource, 'getLayoutBox')
        .callsFake(() => layoutRectLtwh(0, scrollTop, 100, 100));
    });
  });

  function fireIntersect(intersectPercent) {
    scrollTop = 100 - intersectPercent;
    const entry = makeIntersectionEntry(
      [0, scrollTop, 100, 100],
      [0, 0, 100, 100]
    );
    inObCallback([entry]);
  }

  function makeIntersectionEntry(boundingClientRect, rootBounds) {
    boundingClientRect = layoutRectLtwh.apply(null, boundingClientRect);
    rootBounds = layoutRectLtwh.apply(null, rootBounds);
    const intersect = rectIntersection(boundingClientRect, rootBounds);
    const ratio =
      (intersect.width * intersect.height) /
      (boundingClientRect.width * boundingClientRect.height);
    return {
      intersectionRect: intersect,
      boundingClientRect,
      rootBounds,
      intersectionRatio: ratio,
      target: ampElement,
    };
  }

  function isModelResolved(model) {
    return !model.eventResolver_;
  }

  it('should execute "visible" trigger with simple spec', () => {
    viewer.setVisibilityState_(VisibilityState.VISIBLE);
    visibility = new VisibilityManagerForDoc(ampdoc);

    visibility.listenElement(
      ampElement,
      {},
      readyPromise,
      () => {
        return readyReportPromise;
      },
      eventResolver
    );

    return Promise.resolve()
      .then(() => {
        clock.tick(100);
        fireIntersect(25); // visible
        readyResolver();
      })
      .then(() => {
        clock.tick(5);
        readyReportResolver();
        return eventPromise;
      })
      .then((state) => {
        expect(state).to.contains({
          backgrounded: 0,
          backgroundedAtStart: 0,
          elementHeight: 100,
          elementWidth: 100,
          elementX: 0,
          elementY: 75,
          firstSeenTime: 100,
          lastSeenTime: 105,
          lastVisibleTime: 105,
          loadTimeVisibility: 25,
          maxVisiblePercentage: 25,
          minVisiblePercentage: 25,
          opacity: 0.5,
          totalVisibleTime: 5,
          maxContinuousVisibleTime: 5,
          intersectionRatio: 0.25,
          intersectionRect:
            '{"left":0,"top":75,"width":100,"height":25,' +
            '"bottom":100,"right":100,"x":0,"y":75}',
        });
      });
  });

  it('should wait for readyPromise with readyReportPromise', async () => {
    viewer.setVisibilityState_(VisibilityState.VISIBLE);
    visibility = new VisibilityManagerForDoc(ampdoc);

    visibility.listenElement(
      ampElement,
      {},
      readyPromise,
      () => readyReportPromise,
      eventResolver
    );
    const model = visibility.models_[0];

    await Promise.resolve();
    expect(isModelResolved(model)).to.be.false;

    clock.tick(20);
    fireIntersect(25); // visible
    clock.tick(30);

    readyReportResolver();
    await Promise.resolve();
    expect(isModelResolved(model)).to.be.false;

    clock.tick(35);

    readyResolver();
    await Promise.resolve();
    await Promise.resolve(); // Wait again for handles to execute.
    expect(isModelResolved(model)).to.be.true;

    clock.tick(40); // Not counted since model is resolved.

    const state = await eventPromise;
    expect(state).to.contains({
      backgrounded: 0,
      backgroundedAtStart: 0,
      elementHeight: 100,
      elementWidth: 100,
      elementX: 0,
      elementY: 75,
      firstSeenTime: 85,
      lastSeenTime: 85,
      lastVisibleTime: 85,
      loadTimeVisibility: 25,
      maxVisiblePercentage: 25,
      minVisiblePercentage: 25,
      totalVisibleTime: 0,
      maxContinuousVisibleTime: 0,
    });
  });

  it('should wait for readyReportPromise with reportWhen', async () => {
    viewer.setVisibilityState_(VisibilityState.VISIBLE);
    visibility = new VisibilityManagerForDoc(ampdoc);

    visibility.listenElement(
      ampElement,
      {reportWhen: 'documentExit'},
      readyPromise,
      () => readyReportPromise,
      eventResolver
    );
    const model = visibility.models_[0];

    await Promise.resolve();
    expect(isModelResolved(model)).to.be.false;

    clock.tick(20);
    fireIntersect(25); // visible
    clock.tick(30);

    readyResolver();
    await Promise.resolve();
    expect(isModelResolved(model)).to.be.false;

    clock.tick(40);

    readyReportResolver();
    await Promise.resolve();
    expect(isModelResolved(model)).to.be.true;

    const state = await eventPromise;
    expect(state).to.contains({
      backgrounded: 0,
      backgroundedAtStart: 0,
      elementHeight: 100,
      elementWidth: 100,
      elementX: 0,
      elementY: 75,
      firstSeenTime: 50,
      lastSeenTime: 90,
      lastVisibleTime: 90,
      loadTimeVisibility: 25,
      maxVisiblePercentage: 25,
      minVisiblePercentage: 25,
      totalVisibleTime: 40,
      maxContinuousVisibleTime: 40,
    });
  });

  it(
    'should wait for readyReportPromise with reportWhen and never meets  ' +
      'visiblePercentageMin',
    async () => {
      viewer.setVisibilityState_(VisibilityState.VISIBLE);
      visibility = new VisibilityManagerForDoc(ampdoc);

      visibility.listenElement(
        ampElement,
        {
          reportWhen: 'documentExit',
          visiblePercentageMin: 50,
        },
        readyPromise,
        () => readyReportPromise,
        eventResolver
      );
      const model = visibility.models_[0];

      await Promise.resolve();
      expect(isModelResolved(model)).to.be.false;

      clock.tick(20);
      fireIntersect(25); // Doesn't meet visiblePercentageMin.
      clock.tick(30);

      readyResolver();
      await Promise.resolve();
      expect(isModelResolved(model)).to.be.false;

      clock.tick(40);

      readyReportResolver();
      await Promise.resolve();
      expect(isModelResolved(model)).to.be.true;

      const state = await eventPromise;
      expect(state).to.contains({
        backgrounded: 0,
        backgroundedAtStart: 0,
        elementHeight: 100,
        elementWidth: 100,
        elementX: 0,
        elementY: 75,
        firstSeenTime: 50,
        lastSeenTime: 90,
        lastVisibleTime: 0, // Didn't meet visibility.
        loadTimeVisibility: 25,
        // FIXME: max/minVisiblePercentage should equal loadTimeVisibility.
        // See https://github.com/ampproject/amphtml/issues/19567
        maxVisiblePercentage: 0,
        minVisiblePercentage: 0,
        totalVisibleTime: 0,
        maxContinuousVisibleTime: 0,
      });
    }
  );

  it(
    'should accumulate timings and wait for readyReportPromise with ' +
      'reportWhen and high minTotalVisibleTime',
    async () => {
      viewer.setVisibilityState_(VisibilityState.VISIBLE);
      visibility = new VisibilityManagerForDoc(ampdoc);

      visibility.listenElement(
        ampElement,
        {
          reportWhen: 'documentExit',
          minTotalVisibleTime: 100000, // Never met
        },
        readyPromise,
        () => readyReportPromise,
        eventResolver
      );
      const model = visibility.models_[0];

      await Promise.resolve();
      expect(isModelResolved(model)).to.be.false;

      readyResolver();
      await Promise.resolve();
      expect(isModelResolved(model)).to.be.false;

      clock.tick(20);
      fireIntersect(25); // visible
      clock.tick(20);
      fireIntersect(0); // hidden
      clock.tick(20);
      fireIntersect(35); // visible again
      clock.tick(30);
      fireIntersect(0); // hidden
      clock.tick(20);

      readyReportResolver();
      await Promise.resolve();
      expect(isModelResolved(model)).to.be.true;

      const state = await eventPromise;
      expect(state).to.contains({
        backgrounded: 0,
        backgroundedAtStart: 0,
        elementHeight: 100,
        elementWidth: 100,
        elementX: 0,
        elementY: 100,
        firstSeenTime: 20,
        lastSeenTime: 60,
        lastVisibleTime: 90,
        loadTimeVisibility: 25,
        maxVisiblePercentage: 35,
        minVisiblePercentage: 25,
        totalVisibleTime: 50,
        maxContinuousVisibleTime: 30,
      });
    }
  );

  it('should wait for readyReportPromise when missing readyPromise', async () => {
    viewer.setVisibilityState_(VisibilityState.VISIBLE);
    visibility = new VisibilityManagerForDoc(ampdoc);

    visibility.listenElement(
      ampElement,
      {},
      null,
      () => readyReportPromise,
      eventResolver
    );
    const model = visibility.models_[0];

    clock.tick(20);
    fireIntersect(25); // visible
    clock.tick(30);

    await Promise.resolve();
    expect(isModelResolved(model)).to.be.false;

    readyReportResolver();
    await Promise.resolve();
    expect(isModelResolved(model)).to.be.true;

    const state = await eventPromise;
    expect(state).to.contains({
      backgrounded: 0,
      backgroundedAtStart: 0,
      elementHeight: 100,
      elementWidth: 100,
      elementX: 0,
      elementY: 75,
      firstSeenTime: 20,
      lastSeenTime: 50,
      lastVisibleTime: 50,
      loadTimeVisibility: 25,
      maxVisiblePercentage: 25,
      minVisiblePercentage: 25,
      totalVisibleTime: 30,
      maxContinuousVisibleTime: 30,
    });
  });

  it('should execute "visible" trigger with percent range', () => {
    viewer.setVisibilityState_(VisibilityState.VISIBLE);
    visibility = new VisibilityManagerForDoc(ampdoc);

    const spy = env.sandbox.spy();
    visibility.listenElement(
      ampElement,
      {
        'visiblePercentageThresholds': [
          [0, 30],
          [50, 100],
        ],
      },
      Promise.resolve(),
      null,
      spy
    );

    return Promise.resolve()
      .then(() => {
        fireIntersect(25); // visible
      })
      .then(() => {
        expect(spy).to.be.calledOnce;
        fireIntersect(55);
        return Promise.resolve().then(() => {
          expect(spy).to.be.calledTwice;
        });
      });
  });

  it('should trigger "visible" with no duration condition', () => {
    viewer.setVisibilityState_(VisibilityState.VISIBLE);
    visibility = new VisibilityManagerForDoc(ampdoc);

    visibility.listenElement(
      ampElement,
      {visiblePercentageMin: 20},
      readyPromise,
      null,
      eventResolver
    );

    // add multiple triggers on the same element
    visibility.listenElement(
      ampElement,
      {visiblePercentageMin: 30},
      readyPromise,
      null,
      eventResolver2
    );

    // "observe" should not have been called since resource not loaded yet.
    expect(observeSpy).to.be.called;
    readyResolver();
    return Promise.resolve()
      .then(() => {
        expect(observeSpy).to.be.calledWith(ampElement);

        clock.tick(135);
        fireIntersect(5); // below visiblePercentageMin, no trigger

        clock.tick(100);
        fireIntersect(25); // above spec 1 min visible, trigger callback 1
        return eventPromise
          .then((state) => {
            expect(state).to.contains({
              backgrounded: 0,
              backgroundedAtStart: 0,
              elementHeight: 100,
              elementWidth: 100,
              elementX: 0,
              elementY: 75,
              firstSeenTime: 135,
              lastSeenTime: 235,
              lastVisibleTime: 235,
              loadTimeVisibility: 5,
              maxVisiblePercentage: 25,
              minVisiblePercentage: 25,
              totalVisibleTime: 0, // duration metrics are always 0
              maxContinuousVisibleTime: 0, // as it triggers immediately
            });
            expect(unobserveSpy).to.not.be.called;

            clock.tick(100);
            fireIntersect(35); // above spec 2 min visible, trigger callback 2
            return eventPromise2;
          })
          .then((state) => {
            expect(state).to.contains({
              backgrounded: 0,
              backgroundedAtStart: 0,
              elementHeight: 100,
              elementWidth: 100,
              elementX: 0,
              elementY: 65,
              firstSeenTime: 135,
              lastSeenTime: 335,
              lastVisibleTime: 335,
              loadTimeVisibility: 5,
              maxVisiblePercentage: 35,
              minVisiblePercentage: 35,
              totalVisibleTime: 0, // duration metrics is always 0
              maxContinuousVisibleTime: 0, // as it triggers immediately
            });
          });
      })
      .then(() => {
        expect(unobserveSpy).to.be.called; // unobserve when all callback fired
      });
  });

  it('should trigger "visible" with duration condition', () => {
    viewer.setVisibilityState_(VisibilityState.VISIBLE);
    visibility = new VisibilityManagerForDoc(ampdoc);

    visibility.listenElement(
      ampElement,
      {continuousTimeMin: 1000},
      readyPromise,
      null,
      eventResolver
    );
    const model = visibility.models_[0];

    readyResolver();
    return Promise.resolve().then(() => {
      expect(observeSpy).to.be.calledWith(ampElement);

      clock.tick(100);
      fireIntersect(25); // visible
      expect(isModelResolved(model)).to.be.false;

      clock.tick(999);
      fireIntersect(0); // this will reset the timer for continuous time
      expect(isModelResolved(model)).to.be.false;

      clock.tick(100);
      fireIntersect(5); // visible again.
      expect(isModelResolved(model)).to.be.false;

      clock.tick(100);
      // Enters background. this will reset the timer for continuous time
      viewer.setVisibilityState_(VisibilityState.HIDDEN);
      expect(isModelResolved(model)).to.be.false;

      clock.tick(2000); // this 2s should not be counted in visible time
      expect(isModelResolved(model)).to.be.false;
      viewer.setVisibilityState_(VisibilityState.VISIBLE); // now we're back

      clock.tick(100);
      fireIntersect(35); // keep being visible
      expect(isModelResolved(model)).to.be.false;
      clock.tick(899); // not yet!
      expect(isModelResolved(model)).to.be.false;
      env.sandbox.stub(model, 'reset_');
      clock.tick(1); // now fire
      expect(isModelResolved(model)).to.be.true;
      return eventPromise.then((state) => {
        expect(state).to.contains({
          backgrounded: 1,
          backgroundedAtStart: 0,
          elementHeight: 100,
          elementWidth: 100,
          elementX: 0,
          elementY: 65,
          firstSeenTime: 100,
          lastSeenTime: 4299,
          lastVisibleTime: 4299,
          loadTimeVisibility: 25,
          maxVisiblePercentage: 35,
          minVisiblePercentage: 5,
          totalVisibleTime: 2099,
          maxContinuousVisibleTime: 1000,
        });
      });
    });
  });

  it('should populate "backgrounded" and "backgroundedAtStart"', () => {
    viewer.setVisibilityState_(VisibilityState.HIDDEN);
    visibility = new VisibilityManagerForDoc(ampdoc);

    visibility.listenElement(ampElement, {}, readyPromise, null, eventResolver);

    viewer.setVisibilityState_(VisibilityState.VISIBLE);
    readyResolver();
    return Promise.resolve().then(() => {
      expect(observeSpy).to.be.calledWith(ampElement);

      clock.tick(100);
      fireIntersect(25); // visible
      return eventPromise.then((state) => {
        expect(state).to.contains({
          backgroundedAtStart: 1,
          backgrounded: 1,
        });
      });
    });
  });
});

describes.fakeWin('scroll depth', {amp: true}, (env) => {
  let ampdoc;
  let root;

  beforeEach(() => {
    ampdoc = env.ampdoc;
    root = new VisibilityManagerForDoc(ampdoc);
  });

  it('should correctly update maxScrollDepth', () => {
    root.maybeUpdateMaxScrollDepth(200);
    root.maybeUpdateMaxScrollDepth(400);
    root.maybeUpdateMaxScrollDepth(100);
    expect(root.getMaxScrollDepth()).to.equal(400);
  });
});

describes.realWin(
  'VisibilityManager in shadow runtime',
  {amp: 'multi'},
  (env) => {
    let top;
    let ampdocService;
    let host, shadowRoot, shadowDoc;

    beforeEach(() => {
      top = env.win;
      ampdocService = Services.ampdocServiceFor(top);
      host = top.document.createElement('div');
      top.document.body.appendChild(host);
      shadowRoot = host.attachShadow({mode: 'open'});
      shadowDoc = ampdocService.installShadowDoc(
        'https://example.test',
        shadowRoot
      );
      env.sandbox.stub(Services, 'resourcesForDoc').returns({});
      env.sandbox.stub(Services, 'viewportForDoc').returns({
        onChanged() {},
      });
    });

    it('should create a visibility manager for a shadow doc', () => {
      const vm = provideVisibilityManager(shadowRoot);
      expect(vm).to.be.instanceOf(VisibilityManagerForDoc);
      expect(vm.ampdoc).to.equal(shadowDoc);
    });

    it('should create a visibility manager for a FIE', async () => {
      const iframe = top.document.createElement('iframe');
      await new Promise((resolve) => {
        iframe.onload = resolve;
        iframe.srcdoc = '<div id="div1"></div>';
        iframe[FIE_EMBED_PROP] = {host: iframe};
        shadowRoot.appendChild(iframe);
      });
      setParentWindow(iframe.contentWindow, top);
      const vm = provideVisibilityManager(iframe.contentDocument);
      expect(vm).to.be.instanceOf(VisibilityManagerForEmbed);
      expect(vm.ampdoc).to.equal(shadowDoc);
    });
  }
);<|MERGE_RESOLUTION|>--- conflicted
+++ resolved
@@ -380,70 +380,6 @@
     expect(inOb.elements).to.not.contain(otherTarget);
   });
 
-<<<<<<< HEAD
-  it('should polyfill and dispose intersection observer', () => {
-    delete win.IntersectionObserver;
-
-    const startScrollCount = viewport.scrollObservable_.getHandlerCount();
-    const startChangeCount = viewport.changeObservable_.getHandlerCount();
-
-    // Check observer is correctly set.
-    const inOb = root.getIntersectionObserver_();
-    expect(inOb).to.be.instanceOf(IntersectionObserverPolyfill);
-    expect(viewport.scrollObservable_.getHandlerCount()).to.equal(
-      startScrollCount + 1
-    );
-    expect(viewport.changeObservable_.getHandlerCount()).to.equal(
-      startChangeCount + 1
-    );
-
-    root.dispose();
-    expect(viewport.scrollObservable_.getHandlerCount()).to.equal(
-      startScrollCount
-    );
-    expect(viewport.changeObservable_.getHandlerCount()).to.equal(
-      startChangeCount
-    );
-  });
-
-  it('should support polyfill on non-amp root element', async () => {
-    delete win.IntersectionObserver;
-    const inOb = root.getIntersectionObserver_();
-    const spy = env.sandbox.spy(root, 'onIntersectionChange_');
-
-    const rootElement = win.document.documentElement;
-    root.listenElement(rootElement, {}, null, null, eventResolver);
-    expect(root.models_).to.have.length(1);
-    const model = root.models_[0];
-    expect(inOb.observeEntries_).to.have.length(1);
-
-    // Starts as invisible.
-    expect(model.getVisibility_()).to.equal(0);
-
-    // Trigger tick.
-    env.sandbox.stub(viewport, 'getRect').callsFake(() => {
-      return layoutRectLtwh(0, 0, 100, 100);
-    });
-    env.sandbox.stub(rootElement, 'getBoundingClientRect').returns({
-      left: 0,
-      top: 50,
-      width: 100,
-      height: 100,
-    });
-    viewport.scrollObservable_.fire({type: AnalyticsEventType.SCROLL});
-
-    return eventPromise.then(() => {
-      expect(spy.args[0][0]).to.equal(rootElement);
-      // Visability
-      expect(spy.args[0][1]).to.equal(0.5);
-      // Intersection rect
-      expect(spy.args[0][2]).to.deep.equal(layoutRectLtwh(0, 50, 100, 50));
-      expect(inOb.observeEntries_).to.have.length(0);
-    });
-  });
-
-=======
->>>>>>> 2d80bdbf
   it('should listen on root', () => {
     clock.tick(1);
     const disposed = env.sandbox.spy();
