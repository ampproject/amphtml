--- conflicted
+++ resolved
@@ -186,15 +186,9 @@
         'Safari/537.36'
     );
     windowInterface.getUserLanguage.returns('en-US');
-<<<<<<< HEAD
-    sandbox.useFakeTimers(1533329483292);
-    sandbox.stub(Date.prototype, 'getTimezoneOffset').returns(420);
-    doc.title = 'TEST PAGE';
-=======
     env.sandbox.useFakeTimers(1533329483292);
     env.sandbox.stub(Date.prototype, 'getTimezoneOffset').returns(420);
-    doc.title = 'TEST TITLE';
->>>>>>> 504ed4a7
+    doc.title = 'Test Title';
     const config = {
       linkers: {
         enabled: true,
@@ -223,7 +217,7 @@
       const finalUrl =
         'https://www.source.com/dest' +
         '?a=1' +
-        '&testLinker1=1*15chdxd*_key*VEVTVCBQQUdF*gclid*MjM0' +
+        '&testLinker1=1*drctf3*_key*VGVzdCBUaXRsZQ..*gclid*MjM0' +
         '&testLinker2=1*1u4ugj3*foo*YmFy';
       expect(clickAnchor(origUrl)).to.equal(finalUrl);
       expect(navigateTo(origUrl)).to.equal(finalUrl);
