--- conflicted
+++ resolved
@@ -1946,7 +1946,6 @@
       expect(event.vars.totalVisibleTime).to.equal(10);
     });
 
-<<<<<<< HEAD
     describe('multi selector visibility trigger', () => {
       let unlisten;
       let unlisten2;
@@ -2060,10 +2059,7 @@
       });
     });
 
-    it('should expand data params', function*() {
-=======
     it('should expand data params', async () => {
->>>>>>> 0f740a4e
       target.setAttribute('data-vars-foo', 'bar');
 
       const config = {selector: '.target'};
