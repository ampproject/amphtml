/**
 * Copyright 2017 The AMP HTML Authors. All Rights Reserved.
 *
 * Licensed under the Apache License, Version 2.0 (the "License");
 * you may not use this file except in compliance with the License.
 * You may obtain a copy of the License at
 *
 *      http://www.apache.org/licenses/LICENSE-2.0
 *
 * Unless required by applicable law or agreed to in writing, software
 * distributed under the License is distributed on an "AS-IS" BASIS,
 * WITHOUT WARRANTIES OR CONDITIONS OF ANY KIND, either express or implied.
 * See the License for the specific language governing permissions and
 * limitations under the License.
 */

import * as lolex from 'lolex';
import {
  AmpStoryEventTracker,
  AnalyticsEvent,
  AnalyticsEventType,
  ClickEventTracker,
  CustomEventTracker,
  IniLoadTracker,
  ScrollEventTracker,
  SignalTracker,
  TimerEventTracker,
  VisibilityTracker,
  trackerTypeForTesting,
} from '../events';
import {AmpdocAnalyticsRoot} from '../analytics-root';
import {Deferred} from '../../../../src/utils/promise';
import {Signals} from '../../../../src/utils/signals';
import {macroTask} from '../../../../testing/yield';
import {toggleExperiment} from '../../../../src/experiments';

describes.realWin('Events', {amp: 1}, (env) => {
  let win;
  let ampdoc;
  let root;
  let handler;
  let analyticsElement;
  let target;
  let target2;
  let child;
  let child2;

  beforeEach(() => {
    win = env.win;
    ampdoc = env.ampdoc;
    root = new AmpdocAnalyticsRoot(ampdoc);
    handler = env.sandbox.spy();

    analyticsElement = win.document.createElement('amp-analytics');
    win.document.body.appendChild(analyticsElement);

    target = win.document.createElement('div');
    target.classList.add('target');
    win.document.body.appendChild(target);

    target2 = win.document.createElement('div');
    target2.classList.add('target2');
    win.document.body.appendChild(target2);

    child = win.document.createElement('div');
    child.classList.add('child');
    target.appendChild(child);

    child2 = win.document.createElement('div');
    child2.classList.add('child2');
    target2.appendChild(child2);
  });

  describe('AnalyticsEventType', () => {
    it('should match TRACKER_TYPES', () => {
      const analyticsEventTypes = Object.values(AnalyticsEventType);
      const trackerTypes = Object.keys(trackerTypeForTesting);
      expect(analyticsEventTypes).to.deep.equal(trackerTypes);
    });
  });

  describe('ClickEventTracker', () => {
    let iniEventCount;
    let tracker;

    beforeEach(() => {
      // ActionService and some other services may also add click listeners.
      iniEventCount = win.document.eventListeners.count('click');
      tracker = root.getTracker('click', ClickEventTracker);
    });

    it('should initalize, add listeners and dispose', () => {
      expect(tracker.root).to.equal(root);
      expect(tracker.clickObservable_.getHandlerCount()).to.equal(0);
      expect(win.document.eventListeners.count('click')).to.equal(
        iniEventCount + 1
      );

      tracker.dispose();
      expect(win.document.eventListeners.count('click')).to.equal(
        iniEventCount
      );
    });

    it('should require selector', () => {
      allowConsoleError(() => {
        expect(() => {
          tracker.add(analyticsElement, 'click', {selector: ''});
        }).to.throw(/Missing required selector/);
      });
    });

    it('should add listener', () => {
      const selUnlisten = function () {};
      const selListenerStub = env.sandbox
        .stub(root, 'createSelectiveListener')
        .callsFake(() => selUnlisten);
      tracker.add(
        analyticsElement,
        'click',
        {selector: '*', selectionMethod: 'scope'},
        handler
      );
      expect(tracker.clickObservable_.getHandlerCount()).to.equal(1);
      expect(tracker.clickObservable_.handlers_[0]).to.equal(selUnlisten);
      expect(selListenerStub).to.be.calledOnce;
      const args = selListenerStub.args[0];
      expect(args[0]).to.be.a('function');
      expect(args[1]).to.equal(win.document.body); // Parent element of amp-analytics.
      expect(args[2]).to.equal('*');
      expect(args[3]).to.equal('scope'); // Default selection method.
    });

    it('should add listener with default selection method', () => {
      const selListenerStub = env.sandbox.stub(root, 'createSelectiveListener');
      tracker.add(analyticsElement, 'click', {selector: '*'}, handler);
      expect(selListenerStub.args[0][3]).to.be.null; // Default selection method.
    });

    it('should handle click on target', () => {
      tracker.add(analyticsElement, 'click', {selector: '.target'}, handler);
      target.click();
      expect(handler).to.be.calledOnce;
      const event = handler.args[0][0];
      expect(event.target).to.equal(target);
      expect(event.type).to.equal('click');
      expect(event.vars).to.deep.equal({});
    });

    it('should handle click on child', () => {
      tracker.add(analyticsElement, 'click', {selector: '.target'}, handler);
      child.click();
      expect(handler).to.be.calledOnce;
      const event = handler.args[0][0];
      expect(event.target).to.equal(target);
      expect(event.type).to.equal('click');
      expect(event.vars).to.deep.equal({});
    });

    it('should call multiple handlers', () => {
      tracker.add(analyticsElement, 'click', {selector: '.target'}, handler);
      target.click();
      expect(handler).to.be.calledOnce;

      const handler2 = env.sandbox.spy();
      tracker.add(analyticsElement, 'click', {selector: '.target'}, handler2);
      child.click();
      expect(handler).to.be.calledTwice;
      expect(handler2).to.be.calledOnce;
    });

    it('should only stop on the first found target', () => {
      tracker.add(analyticsElement, 'click', {selector: '.target'}, handler);
      const handler2 = env.sandbox.spy();
      tracker.add(analyticsElement, 'click', {selector: '.child'}, handler2);
      target.click();
      child.click();
      expect(handler2).to.be.calledOnce;
      expect(handler).to.be.calledTwice;
    });

    it('should expand data params', () => {
      tracker.add(analyticsElement, 'click', {selector: '.target'}, handler);
      target.setAttribute('data-vars-foo', 'bar');
      target.click();
      const event = handler.args[0][0];
      expect(event.vars).to.deep.equal({'foo': 'bar'});
    });
  });

  describe('ScrollEventTracker', () => {
    let tracker;
    let fakeViewport;
    let getFakeViewportChangedEvent;
    const defaultScrollConfig = {
      'on': AnalyticsEventType.SCROLL,
      'scrollSpec': {
        'verticalBoundaries': [0, 100],
        'horizontalBoundaries': [0, 100],
      },
    };
    let scrollManager;

    beforeEach(() => {
      tracker = root.getTracker(AnalyticsEventType.SCROLL, ScrollEventTracker);
      fakeViewport = {
        'getSize': env.sandbox
          .stub()
          .returns({top: 0, left: 0, height: 200, width: 200}),
        'getScrollTop': env.sandbox.stub().returns(0),
        'getScrollLeft': env.sandbox.stub().returns(0),
        'getLayoutRect': env.sandbox
          .stub()
          .returns({width: 500, height: 500, top: 0, left: 0}),
        'onChanged': env.sandbox.stub(),
      };
      scrollManager = tracker.root_.getScrollManager();
      scrollManager.viewport_ = fakeViewport;

      getFakeViewportChangedEvent = () => {
        const size = fakeViewport.getSize();
        return {
          top: fakeViewport.getScrollTop(),
          left: fakeViewport.getScrollLeft(),
          width: size.width,
          height: size.height,
          relayoutAll: false,
          velocity: 0, // Hack for typing.
        };
      };
    });

    it('should initalize, add listeners and dispose', () => {
      expect(tracker.root).to.equal(root);
      expect(scrollManager.scrollObservable_.getHandlerCount()).to.equal(0);

      tracker.add(
        undefined,
        AnalyticsEventType.SCROLL,
        defaultScrollConfig,
        env.sandbox.stub()
      );
      expect(scrollManager.scrollObservable_.getHandlerCount()).to.equal(1);

      tracker.dispose();
      expect(scrollManager.scrollObservable_.getHandlerCount()).to.equal(0);
    });

    it('fires on scroll', async () => {
      const fn1 = env.sandbox.stub();
      const fn2 = env.sandbox.stub();
      tracker.add(
        undefined,
        AnalyticsEventType.SCROLL,
        defaultScrollConfig,
        fn1
      );
      tracker.add(
        undefined,
        AnalyticsEventType.SCROLL,
        {
          'on': AnalyticsEventType.SCROLL,
          'scrollSpec': {
            'verticalBoundaries': [92],
            'horizontalBoundaries': [92],
          },
        },
        fn2
      );

      await scrollManager.measureRootElement_(true);

      function matcher(expected) {
        return (actual) => {
          return (
            actual.vars.horizontalScrollBoundary === String(expected) ||
            actual.vars.verticalScrollBoundary === String(expected)
          );
        };
      }

      function expectNthCallToMatch(fn, callIndex, expected) {
        expect(
          fn
            .getCall(callIndex)
            .calledWithMatch(env.sandbox.match(matcher(expected)))
        ).to.be.true;
      }

      expect(fn1).to.have.callCount(2);
      expectNthCallToMatch(fn1, 0, 0);
      expectNthCallToMatch(fn1, 1, 0);
      expect(fn2).to.have.not.been.called;

      // Scroll Down
      fakeViewport.getScrollTop.returns(500);
      fakeViewport.getScrollLeft.returns(500);
      await tracker.root_
        .getScrollManager()
        .onScroll_(getFakeViewportChangedEvent());

      expect(fn1).to.have.callCount(4);
      expectNthCallToMatch(fn1, 2, 100);
      expectNthCallToMatch(fn1, 3, 100);
      expect(fn2).to.have.callCount(2);
      expectNthCallToMatch(fn2, 0, 90);
      expectNthCallToMatch(fn2, 1, 90);
    });

    it('ignores resize changes if needed', async () => {
      const fn1 = env.sandbox.stub();
      const fn2 = env.sandbox.stub();
      tracker.add(
        undefined,
        AnalyticsEventType.SCROLL,
        {
          'on': AnalyticsEventType.SCROLL,
          'scrollSpec': {
            'verticalBoundaries': [0, 50, 100],
          },
        },
        fn1
      );
      tracker.add(
        undefined,
        AnalyticsEventType.SCROLL,
        {
          'on': AnalyticsEventType.SCROLL,
          'scrollSpec': {
            'verticalBoundaries': [0, 50, 100],
            'useInitialPageSize': true,
          },
        },
        fn2
      );

      await scrollManager.measureRootElement_(true);

      function matcher(expected) {
        return (actual) => {
          return actual.vars.verticalScrollBoundary === String(expected);
        };
      }

      function expectNthCallToMatch(fn, callIndex, expected) {
        expect(
          fn
            .getCall(callIndex)
            .calledWithMatch(env.sandbox.match(matcher(expected)))
        ).to.be.true;
      }

      expect(fn1).to.have.callCount(1);
      expectNthCallToMatch(fn1, 0, 0);
      expect(fn2).to.have.callCount(1);
      expectNthCallToMatch(fn2, 0, 0);

      // Scroll Down
      fakeViewport.getScrollTop.returns(500);
      fakeViewport.getLayoutRect.returns({
        width: 500,
        height: 1000,
        top: 0,
        left: 0,
      });
      await tracker.root_
        .getScrollManager()
        .onScroll_(getFakeViewportChangedEvent());

      expect(fn1).to.have.callCount(2);
      expectNthCallToMatch(fn1, 1, 50);
      expect(fn2).to.have.callCount(3);
      expectNthCallToMatch(fn2, 1, 50);
      expectNthCallToMatch(fn2, 2, 100);
    });

    it('does not fire duplicates on scroll', async () => {
      const fn1 = env.sandbox.stub();
      tracker.add(
        undefined,
        AnalyticsEventType.SCROLL,
        defaultScrollConfig,
        fn1
      );

      // Scroll Down
      fakeViewport.getScrollTop.returns(10);
      fakeViewport.getScrollLeft.returns(10);
      await tracker.root_
        .getScrollManager()
        .onScroll_(getFakeViewportChangedEvent());

      expect(fn1).to.have.callCount(2);
    });

    it('fails gracefully on bad scroll config', () => {
      const fn1 = env.sandbox.stub();

      allowConsoleError(() => {
        tracker.add(
          undefined,
          AnalyticsEventType.SCROLL,
          {'on': AnalyticsEventType.SCROLL},
          fn1
        );
        expect(fn1).to.have.not.been.called;

        tracker.add(
          undefined,
          AnalyticsEventType.SCROLL,
          {
            'on': AnalyticsEventType.SCROLL,
            'scrollSpec': {},
          },
          fn1
        );
        expect(fn1).to.have.not.been.called;

        tracker.add(
          undefined,
          AnalyticsEventType.SCROLL,
          {
            'on': AnalyticsEventType.SCROLL,
            'scrollSpec': {
              'verticalBoundaries': undefined,
              'horizontalBoundaries': undefined,
            },
          },
          fn1
        );
        expect(fn1).to.have.not.been.called;

        tracker.add(
          undefined,
          AnalyticsEventType.SCROLL,
          {
            'on': AnalyticsEventType.SCROLL,
            'scrollSpec': {
              'verticalBoundaries': [],
              'horizontalBoundaries': [],
            },
          },
          fn1
        );
        expect(fn1).to.have.not.been.called;

        tracker.add(
          undefined,
          AnalyticsEventType.SCROLL,
          {
            'on': AnalyticsEventType.SCROLL,
            'scrollSpec': {
              'verticalBoundaries': ['foo'],
              'horizontalBoundaries': ['foo'],
            },
          },
          fn1
        );
        expect(fn1).to.have.not.been.called;
      });
    });

    it('normalizes boundaries correctly.', () => {
      allowConsoleError(() => {
        expect(tracker.normalizeBoundaries_([])).to.be.empty;
        expect(tracker.normalizeBoundaries_(undefined)).to.be.empty;
        expect(tracker.normalizeBoundaries_(['foo'])).to.be.empty;
        expect(tracker.normalizeBoundaries_(['0', '1'])).to.be.empty;
      });
      expect(tracker.normalizeBoundaries_([1])).to.deep.equal({0: false});
      expect(tracker.normalizeBoundaries_([1, 4, 99, 1001])).to.deep.equal({
        0: false,
        5: false,
        100: false,
      });
    });

    it('fires events on normalized boundaries.', async () => {
      const fn1 = env.sandbox.stub();
      const fn2 = env.sandbox.stub();
      tracker.add(
        undefined,
        AnalyticsEventType.SCROLL,
        {
          'on': AnalyticsEventType.SCROLL,
          'scrollSpec': {
            'verticalBoundaries': [1],
          },
        },
        fn1
      );
      tracker.add(
        undefined,
        AnalyticsEventType.SCROLL,
        {
          'on': AnalyticsEventType.SCROLL,
          'scrollSpec': {
            'verticalBoundaries': [4],
          },
        },
        fn2
      );
      await scrollManager.measureRootElement_(true);
      expect(fn2).to.be.calledOnce;
    });
  });

  describe('CustomEventTracker', () => {
    let tracker;
    let clock;
    const targetReadyPromise = Promise.resolve();
    let getElementSpy;

    beforeEach(() => {
      clock = env.sandbox.useFakeTimers();
      tracker = root.getTracker(AnalyticsEventType.CUSTOM, CustomEventTracker);
      getElementSpy = env.sandbox.spy(root, 'getElement');
    });

    it('should initalize, add listeners and dispose', () => {
      expect(tracker.root).to.equal(root);
      expect(tracker.buffer_).to.exist;
      expect(tracker.sandboxBuffer_).to.exist;

      tracker.dispose();
      expect(tracker.buffer_).to.not.exist;
      expect(tracker.sandboxBuffer_).to.not.exist;
    });

    it('should listen on custom events', () => {
      const handler2 = env.sandbox.spy();
      tracker.add(analyticsElement, 'custom-event-1', {}, handler);
      tracker.add(analyticsElement, 'custom-event-2', {}, handler2);
      tracker.trigger(new AnalyticsEvent(target, 'custom-event-1'));
      expect(getElementSpy).to.be.calledTwice;
      return getElementSpy.returnValues[1].then(() => {
        expect(handler).to.be.calledOnce;
        expect(handler2).to.have.not.been.called;
        tracker.trigger(new AnalyticsEvent(target, 'custom-event-2'));
        return targetReadyPromise.then(() => {
          expect(handler).to.be.calledOnce;
          expect(handler2).to.be.calledOnce;
          tracker.trigger(new AnalyticsEvent(target, 'custom-event-1'));
          return targetReadyPromise.then(() => {
            expect(handler).to.have.callCount(2);
            expect(handler2).to.be.calledOnce;
          });
        });
      });
    });

    it('should support selector', () => {
      let eventResolver1, eventResolver2;
      const eventPromise1 = new Promise((resolve) => {
        eventResolver1 = resolve;
      });
      const eventPromise2 = new Promise((resolve) => {
        eventResolver2 = resolve;
      });
      tracker.add(
        analyticsElement,
        'custom-event',
        {'selector': '.child'},
        handler
      );
      tracker.add(
        analyticsElement,
        'custom-event',
        {'selector': '.target'},
        eventResolver1
      );
      tracker.add(analyticsElement, 'custom-event', {}, eventResolver2);
      tracker.trigger(new AnalyticsEvent(target, 'custom-event'));
      return eventPromise1.then(() => {
        return eventPromise2.then(() => {
          expect(handler).to.not.be.called;
        });
      });
    });

    it('should differ custom event with same name different selector', () => {
      const child2 = win.document.createElement('div');
      child2.classList.add('child2');
      target.appendChild(child2);
      const handler2 = env.sandbox.spy();
      tracker.add(
        analyticsElement,
        'custom-event',
        {'selector': '.child'},
        handler
      );
      tracker.add(
        analyticsElement,
        'custom-event',
        {'selector': '.child2'},
        handler2
      );
      tracker.trigger(new AnalyticsEvent(child, 'custom-event'));
      expect(getElementSpy).to.be.calledTwice;
      return getElementSpy.returnValues[1]
        .then(() => {
          expect(handler).to.be.calledOnce;
          expect(handler2).to.not.be.called;
          handler.resetHistory();
          tracker.trigger(new AnalyticsEvent(child2, 'custom-event'));
        })
        .then(() => {
          expect(handler).to.not.be.called;
          expect(handler2).to.be.calledOnce;
        });
    });

    it('should buffer custom events early on', function* () {
      // Events before listeners added.
      tracker.trigger(new AnalyticsEvent(target, 'custom-event-1'));
      tracker.trigger(new AnalyticsEvent(target, 'custom-event-2'));
      tracker.trigger(new AnalyticsEvent(target, 'custom-event-2'));
      expect(tracker.buffer_['custom-event-1']).to.have.length(1);
      expect(tracker.buffer_['custom-event-2']).to.have.length(2);

      // Listeners added: immediate events fired.
      const handler2 = env.sandbox.spy();
      const handler3 = env.sandbox.spy();
      tracker.add(analyticsElement, 'custom-event-1', {}, handler);
      tracker.add(analyticsElement, 'custom-event-2', {}, handler2);
      tracker.add(analyticsElement, 'custom-event-3', {}, handler3);
      yield getElementSpy.returnValues[2];
      clock.tick(1);
      expect(handler).to.be.calledOnce;
      expect(handler2).to.have.callCount(2);
      expect(handler3).to.have.not.been.called;
      expect(tracker.buffer_['custom-event-1']).to.have.length(1);
      expect(tracker.buffer_['custom-event-2']).to.have.length(2);
      expect(tracker.buffer_['custom-event-3']).to.be.undefined;

      // Second round of events.
      tracker.trigger(new AnalyticsEvent(target, 'custom-event-1'));
      tracker.trigger(new AnalyticsEvent(target, 'custom-event-2'));
      tracker.trigger(new AnalyticsEvent(target, 'custom-event-3'));
      expect(getElementSpy).to.have.callCount(3);

      yield getElementSpy.returnValues[2];

      expect(handler).to.have.callCount(2);
      expect(handler2).to.have.callCount(3);
      expect(handler3).to.be.calledOnce;
      expect(tracker.buffer_['custom-event-1']).to.have.length(2);
      expect(tracker.buffer_['custom-event-2']).to.have.length(3);
      expect(tracker.buffer_['custom-event-3']).to.have.length(1);

      // Buffering time expires.
      clock.tick(10001);
      expect(tracker.buffer_).to.be.undefined;

      // Post-buffering round of events.
      tracker.trigger(new AnalyticsEvent(target, 'custom-event-1'));
      tracker.trigger(new AnalyticsEvent(target, 'custom-event-2'));
      tracker.trigger(new AnalyticsEvent(target, 'custom-event-3'));
      return targetReadyPromise.then(() => {
        expect(handler).to.have.callCount(3);
        expect(handler2).to.have.callCount(4);
        expect(handler3).to.have.callCount(2);
        expect(tracker.buffer_).to.be.undefined;
      });
    });

    it('should not not fire twice from observerable and buffer', function* () {
      tracker.trigger(
        new AnalyticsEvent(target, 'custom-event-1', {'order': '1'})
      );
      tracker.add(analyticsElement, 'custom-event-1', {}, handler);
      yield targetReadyPromise;
      tracker.trigger(
        new AnalyticsEvent(target, 'custom-event-1', {'order': '2'})
      );
      yield targetReadyPromise;
      clock.tick(1);
      expect(handler).to.have.callCount(2);
      expect(handler.firstCall).to.be.calledWith(
        new AnalyticsEvent(target, 'custom-event-1', {'order': '2'})
      );
      expect(handler.secondCall).to.be.calledWith(
        new AnalyticsEvent(target, 'custom-event-1', {'order': '1'})
      );
    });

    it('should buffer sandbox events in different list', function* () {
      // Events before listeners added.
      tracker.trigger(new AnalyticsEvent(target, 'sandbox-1-event-1'));
      tracker.trigger(new AnalyticsEvent(target, 'event-1'));

      expect(tracker.buffer_['event-1']).to.have.length(1);
      expect(tracker.sandboxBuffer_['sandbox-1-event-1']).to.have.length(1);
      clock.tick(10001);
      expect(tracker.buffer_).to.be.undefined;
      expect(tracker.sandboxBuffer_['sandbox-1-event-1']).to.have.length(1);
      tracker.add(analyticsElement, 'sandbox-1-event-1', {}, handler);
      yield targetReadyPromise;
      clock.tick(1);
      expect(handler).to.be.calledOnce;
      expect(tracker.sandboxBuffer_['sandbox-1-event-1']).to.be.undefined;
    });

    it('should keep sandbox buffer before handler is added', function* () {
      tracker.trigger(new AnalyticsEvent(target, 'sandbox-1-event-1'));
      clock.tick(10001);
      tracker.trigger(new AnalyticsEvent(target, 'sandbox-1-event-1'));
      clock.tick(1000);
      tracker.add(analyticsElement, 'sandbox-1-event-1', {}, handler);
      yield targetReadyPromise;
      clock.tick(1);
      expect(handler).to.be.calledTwice;
    });

    it('should handle all events without duplicate trigger', function* () {
      tracker.trigger(
        new AnalyticsEvent(target, 'sandbox-1-event-1', {'order': '1'})
      );
      tracker.trigger(
        new AnalyticsEvent(target, 'sandbox-1-event-1', {'order': '2'})
      );
      tracker.add(analyticsElement, 'sandbox-1-event-1', {}, handler);
      yield targetReadyPromise;
      tracker.trigger(
        new AnalyticsEvent(target, 'sandbox-1-event-1', {'order': '3'})
      );
      yield targetReadyPromise;
      clock.tick(1);
      expect(tracker.sandboxBuffer_['sandbox-1-event-1']).to.be.undefined;
      tracker.trigger(
        new AnalyticsEvent(target, 'sandbox-1-event-1', {'order': '4'})
      );
      yield targetReadyPromise;
      expect(handler).to.have.callCount(4);
      expect(handler.firstCall).to.be.calledWith(
        new AnalyticsEvent(target, 'sandbox-1-event-1', {'order': '3'})
      );
      expect(handler.secondCall).to.be.calledWith(
        new AnalyticsEvent(target, 'sandbox-1-event-1', {'order': '1'})
      );
      expect(handler.thirdCall).to.be.calledWith(
        new AnalyticsEvent(target, 'sandbox-1-event-1', {'order': '2'})
      );
      expect(handler.lastCall).to.be.calledWith(
        new AnalyticsEvent(target, 'sandbox-1-event-1', {'order': '4'})
      );
    });
  });

  describe('AmpStoryEventTracker', () => {
    let tracker;
    let clock;
    let getRootElementSpy;
    let rootTarget;

    beforeEach(() => {
      clock = env.sandbox.useFakeTimers();
      tracker = root.getTracker(AnalyticsEventType.STORY, AmpStoryEventTracker);
      rootTarget = root.getRootElement();
      getRootElementSpy = env.sandbox.spy(root, 'getRootElement');
    });

    it('should initalize, add listeners, and dispose', () => {
      expect(tracker.root).to.equal(root);
      expect(tracker.buffer_).to.exist;

      tracker.dispose();
      expect(tracker.buffer_).to.not.exist;
    });

    it('should listen on story events', () => {
      const handler2 = env.sandbox.spy();
      tracker.add(analyticsElement, 'story-event-1', {}, handler);
      tracker.add(analyticsElement, 'story-event-2', {}, handler2);
      tracker.trigger(new AnalyticsEvent(target, 'story-event-1'));
      expect(getRootElementSpy).to.be.calledTwice;

      expect(handler).to.be.calledOnce;
      expect(handler2).to.have.not.been.called;
      tracker.trigger(new AnalyticsEvent(target, 'story-event-2'));

      expect(handler).to.be.calledOnce;
      expect(handler2).to.be.calledOnce;
      tracker.trigger(new AnalyticsEvent(target, 'story-event-1'));

      expect(handler).to.have.callCount(2);
      expect(handler2).to.be.calledOnce;
    });

    it('should buffer story events early on', () => {
      // Events before listeners added.
      tracker.trigger(new AnalyticsEvent(target, 'story-event-1'));
      tracker.trigger(new AnalyticsEvent(target, 'story-event-2'));
      tracker.trigger(new AnalyticsEvent(target, 'story-event-2'));
      expect(tracker.buffer_['story-event-1']).to.have.length(1);
      expect(tracker.buffer_['story-event-2']).to.have.length(2);

      // Listeners added: immediate events fired.
      const handler2 = env.sandbox.spy();
      const handler3 = env.sandbox.spy();
      tracker.add(analyticsElement, 'story-event-1', {}, handler);
      tracker.add(analyticsElement, 'story-event-2', {}, handler2);
      tracker.add(
        analyticsElement,
        'story-event-3',
        {on: 'story-event-3'},
        handler3
      );

      expect(handler).to.be.calledOnce;
      expect(handler2).to.have.callCount(2);
      expect(handler3).to.have.not.been.called;
      expect(tracker.buffer_['story-event-1']).to.have.length(1);
      expect(tracker.buffer_['story-event-2']).to.have.length(2);
      expect(tracker.buffer_['story-event-3']).to.be.undefined;

      // Second round of events.
      tracker.trigger(new AnalyticsEvent(target, 'story-event-1'));
      tracker.trigger(new AnalyticsEvent(target, 'story-event-2'));
      tracker.trigger(new AnalyticsEvent(target, 'story-event-3'));
      expect(getRootElementSpy).to.have.callCount(3);

      expect(handler).to.have.callCount(2);
      expect(handler2).to.have.callCount(3);
      expect(handler3).to.be.calledOnce;
      expect(tracker.buffer_['story-event-1']).to.have.length(2);
      expect(tracker.buffer_['story-event-2']).to.have.length(3);
      expect(tracker.buffer_['story-event-3']).to.have.length(1);

      // Buffering time expires.
      clock.tick(10001);
      expect(tracker.buffer_).to.be.undefined;

      // Post-buffering round of events.
      tracker.trigger(new AnalyticsEvent(target, 'story-event-1'));
      tracker.trigger(new AnalyticsEvent(target, 'story-event-2'));
      tracker.trigger(new AnalyticsEvent(target, 'story-event-3'));

      expect(handler).to.have.callCount(3);
      expect(handler2).to.have.callCount(4);
      expect(handler3).to.have.callCount(2);
      expect(tracker.buffer_).to.be.undefined;
    });

    it('should not fire twice from observable and buffer', () => {
      tracker.trigger(
        new AnalyticsEvent(target, 'story-event-1', {'order': '1'})
      );
      tracker.add(target, 'story-event-1', {}, handler);

      tracker.trigger(
        new AnalyticsEvent(target, 'story-event-1', {'order': '2'})
      );

      expect(handler).to.have.callCount(2);
      expect(handler.firstCall).to.be.calledWith(
        new AnalyticsEvent(rootTarget, 'story-event-1', {'order': '1'})
      );
      expect(handler.secondCall).to.be.calledWith(
        new AnalyticsEvent(rootTarget, 'story-event-1', {'order': '2'})
      );
    });

    it('should handle all events without duplicate trigger', () => {
      tracker.trigger(
        new AnalyticsEvent(target, 'story-event-1', {'order': '1'})
      );
      tracker.trigger(
        new AnalyticsEvent(target, 'story-event-1', {'order': '2'})
      );
      tracker.add(analyticsElement, 'story-event-1', {}, handler);

      tracker.trigger(
        new AnalyticsEvent(target, 'story-event-1', {'order': '3'})
      );
      tracker.trigger(
        new AnalyticsEvent(target, 'story-event-1', {'order': '4'})
      );

      expect(handler).to.have.callCount(4);
      expect(handler.firstCall).to.be.calledWith(
        new AnalyticsEvent(rootTarget, 'story-event-1', {'order': '1'})
      );
      expect(handler.secondCall).to.be.calledWith(
        new AnalyticsEvent(rootTarget, 'story-event-1', {'order': '2'})
      );
      expect(handler.thirdCall).to.be.calledWith(
        new AnalyticsEvent(rootTarget, 'story-event-1', {'order': '3'})
      );
      expect(handler.lastCall).to.be.calledWith(
        new AnalyticsEvent(rootTarget, 'story-event-1', {'order': '4'})
      );
    });

    it(
      'should fire event once when repeat option is false and event has ' +
        'not been fired before',
      () => {
        const storyAnalyticsConfig = {
          'on': 'story-page-visible',
          'storySpec': {
            'repeat': false,
          },
        };
        const vars = {
          'storyPageIndex': '0',
          'storyPageId': 'p4',
          'storyPageCount': '4',
          'eventDetails': {'repeated': false},
        };

        tracker.add(
          target,
          'story-page-visible',
          storyAnalyticsConfig,
          handler
        );
        tracker.trigger(new AnalyticsEvent(target, 'story-page-visible', vars));
        expect(handler).to.have.been.calledOnce;
      }
    );

    it('should not fire event when repeat option is false', () => {
      const storyAnalyticsConfig = {
        'on': 'story-page-visible',
        'storySpec': {
          'repeat': false,
        },
      };
      const vars = {
        'storyPageIndex': '0',
        'storyPageId': 'p4',
        'storyPageCount': '4',
        'eventDetails': {'repeated': true},
      };

      tracker.add(target, 'story-page-visible', storyAnalyticsConfig, handler);
      tracker.trigger(new AnalyticsEvent(target, 'story-page-visible', vars));
      expect(handler).to.not.have.been.called;
    });

    it('should fire event more than once when repeat option is absent', () => {
      const storyAnalyticsConfig = {
        'on': 'story-page-visible',
        'storySpec': {},
      };
      const vars = {
        'storyPageIndex': '0',
        'storyPageId': 'p4',
        'storyPageCount': '4',
        'eventDetails': {'repeated': true},
      };

      tracker.add(target, 'story-page-visible', storyAnalyticsConfig, handler);
      tracker.trigger(new AnalyticsEvent(target, 'story-page-visible', vars));
      tracker.trigger(new AnalyticsEvent(target, 'story-page-visible', vars));
      expect(handler).to.have.been.calledTwice;
    });
  });

  describe('SignalTracker', () => {
    let tracker;
    let targetSignals;

    beforeEach(() => {
      tracker = root.getTracker('render-start', SignalTracker);
      target.classList.add('i-amphtml-element');
      targetSignals = new Signals();
      target.signals = () => targetSignals;
    });

    it('should initalize, add listeners and dispose', () => {
      expect(tracker.root).to.equal(root);
    });

    it('should add doc listener', () => {
      let resolver;
      const promise = new Promise((resolve) => {
        resolver = resolve;
      });
      tracker.add(analyticsElement, 'sig1', {}, resolver);
      root.signals().signal('sig1');
      return promise.then((event) => {
        expect(event.target).to.equal(root.getRootElement());
        expect(event.type).to.equal('sig1');
      });
    });

    it('should add root listener', () => {
      let resolver;
      const promise = new Promise((resolve) => {
        resolver = resolve;
      });
      tracker.add(analyticsElement, 'sig1', {selector: ':root'}, resolver);
      root.signals().signal('sig1');
      return promise.then((event) => {
        expect(event.target).to.equal(root.getRootElement());
        expect(event.type).to.equal('sig1');
      });
    });

    it('should add host listener equal to root', () => {
      let resolver;
      const promise = new Promise((resolve) => {
        resolver = resolve;
      });
      tracker.add(analyticsElement, 'sig1', {selector: ':host'}, resolver);
      root.signals().signal('sig1');
      return promise.then((event) => {
        expect(event.target).to.equal(root.getRootElement());
        expect(event.type).to.equal('sig1');
      });
    });

    it('should add target listener', () => {
      let resolver;
      const promise = new Promise((resolve) => {
        resolver = resolve;
      });
      tracker.add(analyticsElement, 'sig1', {selector: '.target'}, resolver);
      targetSignals.signal('sig1');
      return promise.then((event) => {
        expect(event.target).to.equal(target);
        expect(event.type).to.equal('sig1');
      });
    });
  });

  describe('IniLoadTracker', () => {
    let tracker;
    let targetSignals;

    beforeEach(() => {
      tracker = root.getTracker('ini-load', IniLoadTracker);
      target.classList.add('i-amphtml-element');
      targetSignals = new Signals();
      target.signals = () => targetSignals;
    });

    it('should initalize, add listeners and dispose', () => {
      expect(tracker.root).to.equal(root);
    });

    it('should add doc listener', () => {
      let resolver;
      const promise = new Promise((resolve) => {
        resolver = resolve;
      });
      const iniLoadStub = env.sandbox
        .stub(root, 'whenIniLoaded')
        .callsFake(() => Promise.resolve());
      tracker.add(analyticsElement, 'ini-load', {}, resolver);
      return promise.then((event) => {
        expect(event.target).to.equal(root.getRootElement());
        expect(event.type).to.equal('ini-load');
        expect(iniLoadStub).to.be.calledOnce;
      });
    });

    it('should add root listener', () => {
      let resolver;
      const promise = new Promise((resolve) => {
        resolver = resolve;
      });
      const iniLoadStub = env.sandbox
        .stub(root, 'whenIniLoaded')
        .callsFake(() => Promise.resolve());
      tracker.add(analyticsElement, 'ini-load', {selector: ':root'}, resolver);
      return promise.then((event) => {
        expect(event.target).to.equal(root.getRootElement());
        expect(event.type).to.equal('ini-load');
        expect(iniLoadStub).to.be.calledOnce;
      });
    });

    it('should add host listener equal to root', () => {
      let resolver;
      const promise = new Promise((resolve) => {
        resolver = resolve;
      });
      const iniLoadStub = env.sandbox
        .stub(root, 'whenIniLoaded')
        .callsFake(() => Promise.resolve());
      tracker.add(analyticsElement, 'sig1', {selector: ':host'}, resolver);
      return promise.then((event) => {
        expect(event.target).to.equal(root.getRootElement());
        expect(event.type).to.equal('sig1');
        expect(iniLoadStub).to.be.calledOnce;
      });
    });

    it('should add target listener', () => {
      let resolver;
      const promise = new Promise((resolve) => {
        resolver = resolve;
      });
      const spy = env.sandbox.spy(targetSignals, 'whenSignal');
      tracker.add(
        analyticsElement,
        'ini-load',
        {selector: '.target'},
        resolver
      );
      targetSignals.signal('ini-load');
      return promise.then((event) => {
        expect(event.target).to.equal(target);
        expect(event.type).to.equal('ini-load');
        expect(spy).to.be.calledWith('ini-load');
      });
    });

    it('should trigger via load-end as well', () => {
      let resolver;
      const promise = new Promise((resolve) => {
        resolver = resolve;
      });
      const spy = env.sandbox.spy(targetSignals, 'whenSignal');
      tracker.add(
        analyticsElement,
        'ini-load',
        {selector: '.target'},
        resolver
      );
      targetSignals.signal('load-end');
      return promise.then((event) => {
        expect(event.target).to.equal(target);
        expect(event.type).to.equal('ini-load');
        expect(spy).to.be.calledWith('load-end');
      });
    });
  });

  describe('TimerEventTracker', () => {
    let clock;
    let tracker;

    beforeEach(() => {
      clock = lolex.install({target: root.ampdoc.win});
      tracker = root.getTracker(AnalyticsEventType.TIMER, TimerEventTracker);
    });

    afterEach(() => {
      clock.uninstall();
    });

    function countIntervals() {
      let count = 0;
      for (const t in clock.timers) {
        if (clock.timers[t].interval !== undefined) {
          count++;
        }
      }
      return count;
    }

    it('should initalize, add listeners and dispose', () => {
      expect(tracker.root).to.equal(root);
      expect(tracker.getTrackedTimerKeys()).to.have.length(0);

      tracker.dispose();
      expect(tracker.getTrackedTimerKeys()).to.have.length(0);
    });

    it('should validate timerSpec', () => {
      const handler = env.sandbox.stub();
      allowConsoleError(() => {
        expect(() => {
          tracker.add(analyticsElement, AnalyticsEventType.TIMER, {}, handler);
        }).to.throw(/Bad timer specification/);
        expect(() => {
          tracker.add(
            analyticsElement,
            AnalyticsEventType.TIMER,
            {timerSpec: 1},
            handler
          );
        }).to.throw(/Bad timer specification/);
        expect(() => {
          tracker.add(
            analyticsElement,
            AnalyticsEventType.TIMER,
            {timerSpec: {}},
            handler
          );
        }).to.throw(/Timer interval specification required/);
        expect(() => {
          tracker.add(
            analyticsElement,
            AnalyticsEventType.TIMER,
            {
              timerSpec: {
                interval: null,
              },
            },
            handler
          );
        }).to.throw(/Bad timer interval specification/);
        expect(() => {
          tracker.add(
            analyticsElement,
            AnalyticsEventType.TIMER,
            {
              timerSpec: {
                interval: 'two',
              },
            },
            handler
          );
        }).to.throw(/Bad timer interval specification/);
        expect(() => {
          tracker.add(
            analyticsElement,
            AnalyticsEventType.TIMER,
            {
              timerSpec: {
                interval: 0.1,
              },
            },
            handler
          );
        }).to.throw(/Bad timer interval specification/);
        expect(() => {
          tracker.add(
            analyticsElement,
            AnalyticsEventType.TIMER,
            {
              timerSpec: {
                interval: 0.49,
              },
            },
            handler
          );
        }).to.throw(/Bad timer interval specification/);
        expect(() => {
          tracker.add(
            analyticsElement,
            AnalyticsEventType.TIMER,
            {
              timerSpec: {
                interval: 1,
                maxTimerLength: '',
              },
            },
            handler
          );
        }).to.throw(/Bad maxTimerLength specification/);
        expect(() => {
          tracker.add(
            analyticsElement,
            AnalyticsEventType.TIMER,
            {
              timerSpec: {
                interval: 1,
                maxTimerLength: 0,
              },
            },
            handler
          );
        }).to.throw(/Bad maxTimerLength specification/);
        expect(() => {
          tracker.add(
            analyticsElement,
            AnalyticsEventType.TIMER,
            {
              timerSpec: {
                interval: 1,
                startSpec: {on: 'timer', selector: '.target'},
              },
            },
            handler
          );
        }).to.throw(/Cannot track timer start/);
      });

      expect(handler).to.not.be.called;
      expect(() => {
        tracker.add(
          analyticsElement,
          AnalyticsEventType.TIMER,
          {timerSpec: {interval: 1}},
          handler
        );
      }).to.not.throw();

      const clickTracker = root.getTracker('click', ClickEventTracker);
      expect(() => {
        tracker.add(
          analyticsElement,
          AnalyticsEventType.TIMER,
          {
            timerSpec: {
              startSpec: {on: 'click', selector: '.target'},
              stopSpec: {on: 'click', selector: '.target'},
              interval: 1,
            },
          },
          handler,
          function (unused) {
            return clickTracker;
          }
        );
      }).to.not.throw();
    });

    it('timers start and stop by tracking different events', () => {
      const fn1 = env.sandbox.stub();
      const clickTracker = root.getTracker('click', ClickEventTracker);
      tracker.add(
        analyticsElement,
        AnalyticsEventType.TIMER,
        {
          timerSpec: {
            interval: 1,
            startSpec: {on: 'click', selector: '.target'},
            stopSpec: {on: 'click', selector: '.target'},
          },
        },
        fn1,
        function (unused) {
          return clickTracker;
        }
      );
      expect(fn1).to.have.not.been.called;

      clock.tick(5 * 1000); // 5 seconds
      expect(fn1).to.have.not.been.called;

      target.click(); // Start timer.
      expect(fn1).to.be.calledOnce;
      expect(fn1.args[0][0]).to.be.instanceOf(AnalyticsEvent);
      expect(fn1.args[0][0].target).to.equal(root.getRootElement());
      expect(fn1.args[0][0].type).to.equal(AnalyticsEventType.TIMER);
      target.click(); // Stop timer.

      const fn2 = env.sandbox.stub();
      const customTracker = root.getTracker(
        AnalyticsEventType.CUSTOM,
        CustomEventTracker
      );
      const getElementSpy = env.sandbox.spy(root, 'getElement');
      tracker.add(
        analyticsElement,
        AnalyticsEventType.TIMER,
        {
          timerSpec: {
            interval: 1,
            startSpec: {on: 'custom-event-start', selector: '.target'},
            stopSpec: {on: 'custom-event-stop', selector: '.target'},
          },
        },
        fn2,
        function (unused) {
          return customTracker;
        }
      );
      expect(fn2).to.have.not.been.called;
      customTracker.trigger(new AnalyticsEvent(target, 'custom-event-start'));

      expect(getElementSpy.returnValues.length).to.equal(1);
      return getElementSpy.returnValues[0].then(() => {
        expect(fn2).to.be.calledOnce;
        expect(fn2.args[0][0]).to.be.instanceOf(AnalyticsEvent);
        expect(fn2.args[0][0].target).to.equal(root.getRootElement());
        expect(fn2.args[0][0].type).to.equal(AnalyticsEventType.TIMER);
        customTracker.trigger(new AnalyticsEvent(target, 'custom-event-stop'));

        expect(getElementSpy.returnValues.length).to.equal(2);
        getElementSpy.returnValues[1].then(() => {
          // Timers have genuinely stopped.
          clock.tick(5 * 1000); // 5 seconds
          expect(fn1).to.have.callCount(1);
          expect(fn2).to.have.callCount(1);
        });
      });
    });

    it(
      'timers started and stopped by the same event on the same target' +
        ' do not have race condition problems',
      () => {
        const fn1 = env.sandbox.stub();
        tracker.add(
          analyticsElement,
          AnalyticsEventType.TIMER,
          {
            timerSpec: {
              interval: 1,
              immediate: false,
              startSpec: {on: 'click', selector: '.target'},
              stopSpec: {on: 'click', selector: '.target'},
            },
          },
          fn1
        );
        expect(fn1).to.have.not.been.called;

        target.click(); // Start timer.
        expect(fn1).to.have.not.been.called;
        target.click(); // Stop timer.
        expect(fn1).to.be.calledOnce;
        target.click(); // Start timer.
        expect(fn1).to.be.calledOnce;
        target.click(); // Stop timer.
        expect(fn1).to.be.calledTwice;
        clock.tick(5);
        target.click(); // Start timer.
        expect(fn1).to.be.calledTwice;
        target.click(); // Stop timer.
        expect(fn1).to.be.calledThrice;
        target.click(); // Start timer.
        expect(fn1).to.be.calledThrice;
        target.click(); // Stop timer.
        expect(fn1).to.have.callCount(4);
        target.click(); // Start timer.
        expect(fn1).to.have.callCount(4);

        clock.tick(3 * 1000); // 3 seconds
        expect(fn1).to.have.callCount(7); // 4 timer stops + 3.005 seconds
      }
    );

    it('only fires when the timer interval exceeds the minimum', () => {
      const fn1 = env.sandbox.stub();
      allowConsoleError(() => {
        expect(() => {
          tracker.add(
            analyticsElement,
            AnalyticsEventType.TIMER,
            {
              timerSpec: {
                interval: 0,
              },
            },
            fn1
          );
        }).to.throw();
      });
      expect(fn1).to.have.not.been.called;

      const fn2 = env.sandbox.stub();
      tracker.add(
        analyticsElement,
        AnalyticsEventType.TIMER,
        {
          timerSpec: {
            interval: 1,
          },
        },
        fn2
      );
      expect(fn2).to.be.calledOnce;
      expect(fn2.args[0][0]).to.be.instanceOf(AnalyticsEvent);
      expect(fn2.args[0][0].target).to.equal(root.getRootElement());
      expect(fn2.args[0][0].type).to.equal(AnalyticsEventType.TIMER);
    });

    it('fires on the appropriate interval', () => {
      const fn1 = env.sandbox.stub();
      tracker.add(
        analyticsElement,
        AnalyticsEventType.TIMER,
        {
          timerSpec: {
            interval: 10,
          },
        },
        fn1
      );
      expect(fn1).to.be.calledOnce;

      const fn2 = env.sandbox.stub();
      tracker.add(
        analyticsElement,
        AnalyticsEventType.TIMER,
        {
          timerSpec: {
            interval: 15,
          },
        },
        fn2
      );
      expect(fn2).to.be.calledOnce;

      const fn3 = env.sandbox.stub();
      tracker.add(
        analyticsElement,
        AnalyticsEventType.TIMER,
        {
          timerSpec: {
            interval: 10,
            immediate: false,
          },
        },
        fn3
      );
      expect(fn3).to.have.not.been.called;

      const fn4 = env.sandbox.stub();
      tracker.add(
        analyticsElement,
        AnalyticsEventType.TIMER,
        {
          timerSpec: {
            interval: 15,
            immediate: false,
          },
        },
        fn4
      );
      expect(fn4).to.have.not.been.called;

      clock.tick(10 * 1000); // 10 seconds
      expect(fn1).to.have.callCount(2);
      expect(fn2).to.be.calledOnce;
      expect(fn3).to.be.calledOnce;
      expect(fn4).to.have.not.been.called;

      clock.tick(10 * 1000); // 20 seconds
      expect(fn1).to.have.callCount(3);
      expect(fn2).to.have.callCount(2);
      expect(fn3).to.have.callCount(2);
      expect(fn4).to.be.calledOnce;

      clock.tick(10 * 1000); // 30 seconds
      expect(fn1).to.have.callCount(4);
      expect(fn2).to.have.callCount(3);
      expect(fn3).to.have.callCount(3);
      expect(fn4).to.have.callCount(2);

      expect(fn1.args[0][0]).to.be.instanceOf(AnalyticsEvent);
      expect(fn1.args[0][0].target).to.equal(root.getRootElement());
      expect(fn1.args[0][0].type).to.equal(AnalyticsEventType.TIMER);
    });

    it('stops firing after the maxTimerLength is exceeded', () => {
      const fn1 = env.sandbox.stub();
      tracker.add(
        analyticsElement,
        AnalyticsEventType.TIMER,
        {
          timerSpec: {
            interval: 10,
            maxTimerLength: 15,
          },
        },
        fn1
      );
      expect(fn1).to.be.calledOnce;

      const fn2 = env.sandbox.stub();
      tracker.add(
        analyticsElement,
        AnalyticsEventType.TIMER,
        {
          timerSpec: {
            interval: 10,
            maxTimerLength: 20,
          },
        },
        fn2
      );
      expect(fn2).to.be.calledOnce;

      const fn3 = env.sandbox.stub();
      tracker.add(
        analyticsElement,
        AnalyticsEventType.TIMER,
        {
          timerSpec: {
            interval: 3600,
          },
        },
        fn3
      );
      expect(fn3).to.be.calledOnce;

      const fn4 = env.sandbox.stub();
      tracker.add(
        analyticsElement,
        AnalyticsEventType.TIMER,
        {
          timerSpec: {
            interval: 10,
            stopSpec: {on: 'click', selector: '.target'},
            maxTimerLength: 20,
          },
        },
        fn4
      );

      const fn5 = env.sandbox.stub();
      tracker.add(
        analyticsElement,
        AnalyticsEventType.TIMER,
        {
          timerSpec: {
            interval: 10,
            stopSpec: {on: 'click', selector: '.target'},
          },
        },
        fn5
      );

      expect(tracker.getTrackedTimerKeys()).to.have.length(5);

      clock.tick(10 * 1000); // 10 seconds
      expect(fn1).to.have.callCount(2);
      expect(fn2).to.have.callCount(2);
      expect(fn3).to.have.callCount(1);
      expect(fn4).to.have.callCount(2);
      expect(fn5).to.have.callCount(2);
      expect(tracker.getTrackedTimerKeys()).to.have.length(5);

      clock.tick(10 * 1000); // 20 seconds
      expect(fn1).to.have.callCount(3);
      expect(fn2).to.have.callCount(4);
      expect(fn3).to.have.callCount(1);
      expect(fn4).to.have.callCount(4);
      expect(fn5).to.have.callCount(3);
      expect(tracker.getTrackedTimerKeys()).to.have.length(2);

      clock.tick(10 * 1000); // 30 seconds
      expect(fn1).to.have.callCount(3);
      expect(fn2).to.have.callCount(4);
      expect(fn3).to.have.callCount(1);
      expect(fn4).to.have.callCount(4);
      expect(fn5).to.have.callCount(4);
      expect(tracker.getTrackedTimerKeys()).to.have.length(2);

      // Default maxTimerLength is 2 hours
      clock.tick(3 * 3600 * 1000); // 3 hours
      expect(fn3).to.have.callCount(4); // Hit maxTimerLength and stopped.
      expect(fn5).to.have.callCount(1084);

      // All timers removed except the one that never ends.
      expect(tracker.getTrackedTimerKeys()).to.have.length(1);
    });

    it('should unlisten tracker', () => {
      const fn1 = env.sandbox.stub();
      const u1 = tracker.add(
        analyticsElement,
        AnalyticsEventType.TIMER,
        {
          timerSpec: {
            interval: 10,
            maxTimerLength: 15,
          },
        },
        fn1
      );
      expect(fn1).to.be.calledOnce;

      const fn2 = env.sandbox.stub();
      const u2 = tracker.add(
        analyticsElement,
        AnalyticsEventType.TIMER,
        {
          timerSpec: {
            interval: 10,
            maxTimerLength: 20,
          },
        },
        fn2
      );
      expect(fn2).to.be.calledOnce;

      expect(tracker.getTrackedTimerKeys()).to.have.length(2);
      expect(countIntervals()).to.equal(2);

      u1();
      expect(tracker.getTrackedTimerKeys()).to.have.length(1);
      expect(countIntervals()).to.equal(1);

      u2();
      expect(tracker.getTrackedTimerKeys()).to.have.length(0);
      expect(countIntervals()).to.equal(0);
    });

    it('should dispose all trackers', () => {
      const fn1 = env.sandbox.stub();
      tracker.add(
        analyticsElement,
        AnalyticsEventType.TIMER,
        {
          timerSpec: {
            interval: 10,
            maxTimerLength: 15,
          },
        },
        fn1
      );
      expect(fn1).to.be.calledOnce;

      const fn2 = env.sandbox.stub();
      tracker.add(
        analyticsElement,
        AnalyticsEventType.TIMER,
        {
          timerSpec: {
            interval: 10,
            maxTimerLength: 20,
          },
        },
        fn2
      );
      expect(fn2).to.be.calledOnce;

      expect(countIntervals()).to.equal(2);

      tracker.dispose();
      expect(countIntervals()).to.equal(0);
    });

    it('should create events with timer vars', () => {
      const handler = env.sandbox.stub();
      tracker.add(
        analyticsElement,
        AnalyticsEventType.TIMER,
        {
          timerSpec: {
            interval: 3,
            immediate: false,
            startSpec: {on: 'click', selector: '.target'},
            stopSpec: {on: 'click', selector: '.target'},
          },
        },
        handler
      );
      expect(handler).to.have.not.been.called;

      // Fake out the time since clock.tick will not actually advance the time.
      let fakeTime = 1000; // 1 second past epoch
      env.sandbox.stub(Date, 'now').callsFake(() => {
        return fakeTime;
      });
      target.click();
      fakeTime = 1600; // Must set fake time before advancing the interval.
      clock.tick(600); // Not a full second.
      target.click();
      expect(handler).to.be.calledOnce;
      const stopEvent1 = handler.args[0][0];
      expect(stopEvent1).to.be.instanceOf(AnalyticsEvent);
      expect(stopEvent1.vars.timerStart).to.equal(1000);
      expect(stopEvent1.vars.timerDuration).to.equal(600);

      target.click();
      expect(handler).to.be.calledOnce;
      fakeTime = 4600;
      clock.tick(3000); // 3 seconds.
      expect(handler).to.have.callCount(2);
      const intervalEvent = handler.args[1][0];
      expect(intervalEvent).to.be.instanceOf(AnalyticsEvent);
      expect(intervalEvent.vars.timerStart).to.equal(1600);
      expect(intervalEvent.vars.timerDuration).to.equal(3000);

      fakeTime = 6200;
      clock.tick(1600); // 4.6 seconds.
      target.click();

      expect(handler).to.have.callCount(3);
      const stopEvent2 = handler.args[2][0];
      expect(stopEvent2).to.be.instanceOf(AnalyticsEvent);
      // Report partial interval time on timer stop between intervals.
      expect(stopEvent2.vars.timerDuration).to.equal(1600);
      expect(stopEvent2.vars.timerStart).to.equal(1600);
    });
  });

  describe('VisibilityTracker', () => {
    let tracker;
    let visibilityManagerMock;
    let iniLoadTrackerMock;
    let targetSignals;
    let eventResolver, eventPromise;
    let saveCallback;
    let matchEmptySpec;
    let matchFunc;
    let getAmpElementSpy;

    beforeEach(() => {
      tracker = root.getTracker('visible', VisibilityTracker);
      visibilityManagerMock = env.sandbox.mock(root.getVisibilityManager());
      getAmpElementSpy = env.sandbox.spy(root, 'getAmpElement');
      tracker.waitForTrackers_['ini-load'] = root.getTracker(
        'ini-load',
        IniLoadTracker
      );
      iniLoadTrackerMock = env.sandbox.mock(
        tracker.waitForTrackers_['ini-load']
      );

      target.classList.add('i-amphtml-element');
      targetSignals = new Signals();
      target.signals = () => targetSignals;

      eventPromise = new Promise((resolve) => {
        eventResolver = resolve;
      });

      matchEmptySpec = env.sandbox.match((arg) => {
        return Object.keys(arg).length == 0;
      });
      matchFunc = env.sandbox.match((arg) => {
        if (typeof arg == 'function') {
          const promise = arg();
          if (typeof promise.then == 'function') {
            return true;
          }
        }
        return false;
      });
      saveCallback = env.sandbox.match((arg) => {
        if (typeof arg == 'function') {
          saveCallback.callback = arg;
          return true;
        }
        return false;
      });
    });

    afterEach(() => {
      visibilityManagerMock.verify();
    });

    it('should initialize, add listeners and dispose', () => {
      expect(tracker.root).to.equal(root);
    });

    it('should add doc listener', async () => {
      iniLoadTrackerMock.expects('getRootSignal').never();
      iniLoadTrackerMock.expects('getElementSignal').never();
      visibilityManagerMock
        .expects('listenRoot')
        .withExactArgs(
          matchEmptySpec,
          /* readyPromise */ null,
          /* createReportReadyPromiseFunc */ null,
          saveCallback
        )
        .once();
      const res = tracker.add(analyticsElement, 'visible', {}, eventResolver);
      expect(res).to.be.a('function');
      await macroTask();
      saveCallback.callback({totalVisibleTime: 10});
      const event = await eventPromise;
      expect(event.target).to.equal(root.getRootElement());
      expect(event.type).to.equal('visible');
      expect(event.vars.totalVisibleTime).to.equal(10);
    });

    it('should add root listener', async () => {
      const config = {selector: ':root'};
      iniLoadTrackerMock.expects('getElementSignal').never();
      const readyPromise = Promise.resolve();
      iniLoadTrackerMock.expects('getRootSignal').returns(readyPromise).once();
      visibilityManagerMock
        .expects('listenRoot')
        .withExactArgs(matchEmptySpec, readyPromise, null, saveCallback)
        .once();
      const res = tracker.add(
        analyticsElement,
        'visible',
        config,
        eventResolver
      );
      expect(res).to.be.a('function');
      await macroTask();
      saveCallback.callback({totalVisibleTime: 10});
      const event = await eventPromise;
      expect(event.target).to.equal(root.getRootElement());
      expect(event.type).to.equal('visible');
      expect(event.vars.totalVisibleTime).to.equal(10);
    });

    it('should add host listener and spec', async () => {
      const config = {visibilitySpec: {selector: ':host'}};
      iniLoadTrackerMock.expects('getElementSignal').never();
      const readyPromise = Promise.resolve();
      iniLoadTrackerMock.expects('getRootSignal').returns(readyPromise).once();
      visibilityManagerMock
        .expects('listenRoot')
        .withExactArgs(
          config.visibilitySpec,
          readyPromise,
          /* createReportReadyPromiseFunc */ null,
          saveCallback
        )
        .once();
      const res = tracker.add(
        analyticsElement,
        'visible',
        config,
        eventResolver
      );
      expect(res).to.be.a('function');
      await macroTask();
      saveCallback.callback({totalVisibleTime: 10});
      const event = await eventPromise;
      expect(event.target).to.equal(root.getRootElement());
      expect(event.type).to.equal('visible');
      expect(event.vars.totalVisibleTime).to.equal(10);
    });

    describe('visibility tracker for target selector', () => {
      it('should add target listener', async () => {
        const config = {visibilitySpec: {selector: '.target'}};
        iniLoadTrackerMock.expects('getRootSignal').once();
        const readyPromise = Promise.resolve();
        iniLoadTrackerMock
          .expects('getElementSignal')
          .withExactArgs('ini-load', target)
          .returns(readyPromise)
          .once();
        visibilityManagerMock
          .expects('listenElement')
          .withExactArgs(
            target,
            config.visibilitySpec,
            readyPromise,
            /* createReportReadyPromiseFunc */ null,
            saveCallback
          )
          .once();
        const res = tracker.add(
          analyticsElement,
          'visible',
          config,
          eventResolver
        );
        expect(res).to.be.a('function');
        const unlistenReady = getAmpElementSpy.returnValues[0];
        // #getAmpElement Promise
        await unlistenReady;
        // #assertMeasurable_ Promise
        await macroTask();
        saveCallback.callback({totalVisibleTime: 10});
        const event = await eventPromise;
        expect(event.target).to.equal(target);
        expect(event.type).to.equal('visible');
        expect(event.vars.totalVisibleTime).to.equal(10);
      });

      describe('multi selector visibility trigger', () => {
        let unlisten;
        let unlisten2;
        let config;
        let readyPromise;
        let targetSignals2;
        let saveCallback2;
        let eventsSpy;
        let res;
        let error;

        beforeEach(() => {
          toggleExperiment(win, 'visibility-trigger-improvements', true);
          readyPromise = Promise.resolve();
          unlisten = env.sandbox.spy();
          unlisten2 = env.sandbox.spy();
          config = {};

          eventsSpy = env.sandbox.spy(tracker, 'onEvent_');

          target2.classList.add('i-amphtml-element');
          targetSignals2 = new Signals();
          target2.signals = () => targetSignals2;

          saveCallback2 = env.sandbox.match((arg) => {
            if (typeof arg == 'function') {
              saveCallback2.callback = arg;
              return true;
            }
            return false;
          });
        });

        afterEach(async () => {
          if (!error) {
            [unlisten, unlisten2].forEach((value) => {
              if (value) {
                expect(value).to.not.be.called;
              }
            });
            expect(res).to.be.a('function');
            await res();
            [unlisten, unlisten2].forEach((value) => {
              if (value) {
                expect(value).to.be.calledOnce;
              }
            });
          }

          toggleExperiment(win, 'visibility-trigger-improvements', false);
        });

        it('should fire event per selector', async () => {
          config['visibilitySpec'] = {
            selector: ['.target', '.target2'],
          };
          iniLoadTrackerMock.expects('getRootSignal').twice();
          iniLoadTrackerMock
            .expects('getElementSignal')
            .withExactArgs('ini-load', target)
            .returns(readyPromise)
            .once();
          iniLoadTrackerMock
            .expects('getElementSignal')
            .withExactArgs('ini-load', target2)
            .returns(readyPromise)
            .once();
          visibilityManagerMock
            .expects('listenElement')
            .withExactArgs(
              target,
              config.visibilitySpec,
              readyPromise,
              /* createReportReadyPromiseFunc */ null,
              saveCallback
            )
            .returns(unlisten)
            .once();
          visibilityManagerMock
            .expects('listenElement')
            .withExactArgs(
              target2,
              config.visibilitySpec,
              readyPromise,
              /* createReportReadyPromiseFunc */ null,
              saveCallback2
            )
            .returns(unlisten2)
            .once();
          // Dispose function
          res = tracker.add(analyticsElement, 'visible', config, eventResolver);
          const unlistenReady = getAmpElementSpy.returnValues[0];
          const unlistenReady2 = getAmpElementSpy.returnValues[1];
          // #getAmpElement Promise
          await unlistenReady;
          await unlistenReady2;
          // #assertMeasurable_ Promise
          await macroTask();
          await macroTask();
          saveCallback.callback({totalVisibleTime: 10});
          saveCallback2.callback({totalVisibleTime: 15});

          // Testing that visibilty manager mock sends state to onEvent_
          expect(eventsSpy.getCall(0).args[0]).to.equal('visible');
          expect(eventsSpy.getCall(0).args[1]).to.equal(eventResolver);
          expect(eventsSpy.getCall(0).args[2]).to.equal(target);
          expect(eventsSpy.getCall(0).args[3]).to.deep.equal({
            totalVisibleTime: 10,
          });
          expect(eventsSpy.getCall(1).args[0]).to.equal('visible');
          expect(eventsSpy.getCall(1).args[1]).to.equal(eventResolver);
          expect(eventsSpy.getCall(1).args[2]).to.equal(target2);
          expect(eventsSpy.getCall(1).args[3]).to.deep.equal({
            totalVisibleTime: 15,
          });
        });

        it('should error on duplicate selectors', async () => {
          error = true;
          config['visibilitySpec'] = {
            selector: ['.target', '.target'],
          };
          expect(() => {
            tracker.add(analyticsElement, 'visible', config, eventResolver);
          }).to.throw(
            /Cannot have duplicate selectors in selectors list: .target/
          );
        });
      });
    });

<<<<<<< HEAD
    describe('multi selector visibility trigger', () => {
      let unlisten;
      let unlisten2;
      let config;
      let readyPromise;
      let targetSignals2;
      let saveCallback2;
      let eventsSpy;
      let res;

      beforeEach(() => {
        toggleExperiment(win, 'multi-selector-visibility-trigger', true);
        readyPromise = Promise.resolve();
        unlisten = env.sandbox.spy();
        unlisten2 = env.sandbox.spy();
        config = {};

        eventsSpy = env.sandbox.spy(tracker, 'onEvent_');

        target2.classList.add('i-amphtml-element');
        targetSignals2 = new Signals();
        target2.signals = () => targetSignals2;

        target.setAttribute('data-vars-id', '123');
        target2.setAttribute('data-vars-id', '456');

        saveCallback2 = env.sandbox.match(arg => {
          if (typeof arg == 'function') {
            saveCallback2.callback = arg;
            return true;
          }
          return false;
        });
      });

      afterEach(async () => {
        [unlisten, unlisten2].forEach(value => {
          if (value) {
            expect(value).to.not.be.called;
          }
        });
        expect(res).to.be.a('function');
        await res();
        [unlisten, unlisten2].forEach(value => {
          if (value) {
            expect(value).to.be.calledOnce;
          }
        });

        toggleExperiment(win, 'multi-selector-visibility-trigger', false);
      });

      it('should fire event per selector', async () => {
        config['visibilitySpec'] = {selector: ['.target', '.target2']};
        iniLoadTrackerMock
          .expects('getElementSignal')
          .withExactArgs('ini-load', target)
          .returns(readyPromise)
          .once();
        iniLoadTrackerMock
          .expects('getElementSignal')
          .withExactArgs('ini-load', target2)
          .returns(readyPromise)
          .once();
        visibilityManagerMock
          .expects('listenElement')
          .withExactArgs(
            target,
            config.visibilitySpec,
            readyPromise,
            /* createReportReadyPromiseFunc */ null,
            saveCallback
          )
          .returns(unlisten)
          .once();
        visibilityManagerMock
          .expects('listenElement')
          .withExactArgs(
            target2,
            config.visibilitySpec,
            readyPromise,
            /* createReportReadyPromiseFunc */ null,
            saveCallback2
          )
          .returns(unlisten2)
          .once();
        // Dispose function
        res = tracker.add(analyticsElement, 'visible', config, eventResolver);
        const unlistenReady = getAmpElementSpy.returnValues[0];
        const unlistenReady2 = getAmpElementSpy.returnValues[1];
        // #getAmpElement Promise
        await unlistenReady;
        await unlistenReady2;
        // #assertMeasurable_ Promise
        await macroTask();
        await macroTask();
        saveCallback.callback({totalVisibleTime: 10});
        saveCallback2.callback({totalVisibleTime: 15});

        // Testing that visibilty manager mock sends state to onEvent_
        expect(eventsSpy.getCall(0).args[0]).to.equal('visible');
        expect(eventsSpy.getCall(0).args[1]).to.equal(eventResolver);
        expect(eventsSpy.getCall(0).args[2]).to.equal(target);
        expect(eventsSpy.getCall(0).args[3]).to.deep.equal({
          totalVisibleTime: 10,
          id: '123',
        });
        expect(eventsSpy.getCall(1).args[0]).to.equal('visible');
        expect(eventsSpy.getCall(1).args[1]).to.equal(eventResolver);
        expect(eventsSpy.getCall(1).args[2]).to.equal(target2);
        expect(eventsSpy.getCall(1).args[3]).to.deep.equal({
          totalVisibleTime: 15,
          id: '456',
        });
      });

      it('should fire event for all elements of the selector', async () => {
        target.classList.add('sameClass');
        target2.classList.add('sameClass');
        config['visibilitySpec'] = {selector: ['.sameClass']};
        iniLoadTrackerMock
          .expects('getElementSignal')
          .withExactArgs('ini-load', target)
          .returns(readyPromise)
          .once();
        iniLoadTrackerMock
          .expects('getElementSignal')
          .withExactArgs('ini-load', target2)
          .returns(readyPromise)
          .once();
        visibilityManagerMock
          .expects('listenElement')
          .withExactArgs(
            target,
            config.visibilitySpec,
            readyPromise,
            /* createReportReadyPromiseFunc */ null,
            saveCallback
          )
          .returns(unlisten)
          .once();
        visibilityManagerMock
          .expects('listenElement')
          .withExactArgs(
            target2,
            config.visibilitySpec,
            readyPromise,
            /* createReportReadyPromiseFunc */ null,
            saveCallback2
          )
          .returns(unlisten2)
          .once();
        // Dispose function
        res = tracker.add(analyticsElement, 'visible', config, eventResolver);
        const unlistenReady = getAmpElementSpy.returnValues[0];
        const unlistenReady2 = getAmpElementSpy.returnValues[1];
        // #getAmpElement Promise
        await unlistenReady;
        await unlistenReady2;
        // #assertMeasurable_ Promise
        await macroTask();
        await macroTask();
        saveCallback.callback({totalVisibleTime: 10});
        saveCallback2.callback({totalVisibleTime: 15});

        // Testing that visibilty manager mock sends state to onEvent_
        expect(eventsSpy.getCall(0).args[0]).to.equal('visible');
        expect(eventsSpy.getCall(0).args[1]).to.equal(eventResolver);
        expect(eventsSpy.getCall(0).args[2]).to.equal(target);
        expect(eventsSpy.getCall(0).args[3]).to.deep.equal({
          totalVisibleTime: 10,
          id: '123',
        });
        expect(eventsSpy.getCall(1).args[0]).to.equal('visible');
        expect(eventsSpy.getCall(1).args[1]).to.equal(eventResolver);
        expect(eventsSpy.getCall(1).args[2]).to.equal(target2);
        expect(eventsSpy.getCall(1).args[3]).to.deep.equal({
          totalVisibleTime: 15,
          id: '456',
        });
      });

      it('should only fire one event for each element', async () => {
        target.classList.add('sameClass');
        target.classList.add('anotherClass');
        config['visibilitySpec'] = {selector: ['.sameClass', '.anotherClass']};
        iniLoadTrackerMock
          .expects('getElementSignal')
          .withExactArgs('ini-load', target)
          .returns(readyPromise)
          .once();
        visibilityManagerMock
          .expects('listenElement')
          .withExactArgs(
            target,
            config.visibilitySpec,
            readyPromise,
            /* createReportReadyPromiseFunc */ null,
            saveCallback
          )
          .returns(unlisten)
          .once();
        res = tracker.add(analyticsElement, 'visible', config, eventResolver);
        const unlistenReady = getAmpElementSpy.returnValues[0];
        // #getAmpElement Promise
        await unlistenReady;
        // #assertMeasurable_ Promise
        await macroTask();
        saveCallback.callback({totalVisibleTime: 10});

        // Testing that visibilty manager mock sends state to onEvent_
        expect(eventsSpy.getCall(0).args[0]).to.equal('visible');
        expect(eventsSpy.getCall(0).args[1]).to.equal(eventResolver);
        expect(eventsSpy.getCall(0).args[2]).to.equal(target);
        expect(eventsSpy.getCall(0).args[3]).to.deep.equal({
          totalVisibleTime: 10,
          id: '123',
        });
        expect(eventsSpy).to.be.calledOnce;
        unlisten2 = null;
      });
    });

    it('should expand data params', function*() {
=======
    it('should expand data params', async () => {
>>>>>>> e1233a75
      target.setAttribute('data-vars-foo', 'bar');

      const config = {selector: '.target'};
      iniLoadTrackerMock.expects('getRootSignal').never();
      const readyPromise = Promise.resolve();

      iniLoadTrackerMock
        .expects('getElementSignal')
        .withExactArgs('ini-load', target)
        .returns(readyPromise)
        .once();
      visibilityManagerMock
        .expects('listenElement')
        .withExactArgs(
          target,
          matchEmptySpec,
          readyPromise,
          /* createReportReadyPromiseFunc */ null,
          saveCallback
        )
        .once();
      const res = tracker.add(
        analyticsElement,
        'visible',
        config,
        eventResolver
      );
      expect(res).to.be.a('function');
      const unlistenReady = getAmpElementSpy.returnValues[0];
      // #getAmpElement Promise
      await unlistenReady;
      // #assertMeasurable_ Promise
      await macroTask();
      saveCallback.callback({totalVisibleTime: 10});
      const event = await eventPromise;
      expect(event.vars.totalVisibleTime).to.equal(10);
      expect(event.vars.foo).to.equal('bar');
    });

    it('should pass func to get reportReady with "hidden" trigger', function* () {
      const config = {visibilitySpec: {selector: '.target', waitFor: 'none'}};
      visibilityManagerMock
        .expects('listenElement')
        .withExactArgs(
          target,
          config.visibilitySpec,
          /* readyPromise */ null,
          /* createReportReadyPromiseFunc */ matchFunc,
          saveCallback
        )
        .returns(null)
        .once();
      tracker.add(analyticsElement, 'hidden', config, eventResolver);
      const unlistenReady = getAmpElementSpy.returnValues[0];
      // #getAmpElement Promise
      yield unlistenReady;
      // #assertMeasurable_ Promise
      yield macroTask();

      // NOTE: createReportReadyPromiseFunc is
      // fully tested in test-visibility-manager

      saveCallback.callback({totalVisibleTime: 10});
      return eventPromise.then((event) => {
        expect(event.vars.totalVisibleTime).to.equal(10);
        expect(event.type).to.equal('hidden');
      });
    });

    describe('should wait on correct readyPromise', () => {
      it('with waitFor NONE', () => {
        expect(tracker.getReadyPromise('none')).to.be.null;
      });

      it('with waitFor INI_LOAD', () => {
        iniLoadTrackerMock
          .expects('getRootSignal')
          .returns(Promise.resolve())
          .twice();
        const promise = tracker.getReadyPromise('ini-load');
        return promise.then(() => {
          iniLoadTrackerMock
            .expects('getElementSignal')
            .withExactArgs('ini-load', target)
            .returns(Promise.resolve())
            .once();
          const promise2 = tracker.getReadyPromise('ini-load', target);
          return promise2;
        });
      });

      it('with waitFor RENDER_START', () => {
        tracker.waitForTrackers_['render-start'] = root.getTracker(
          'render-start',
          SignalTracker
        );
        const signalTrackerMock = env.sandbox.mock(
          tracker.waitForTrackers_['render-start']
        );
        signalTrackerMock
          .expects('getRootSignal')
          .withExactArgs('render-start')
          .returns(Promise.resolve())
          .twice();
        const promise = tracker.getReadyPromise('render-start');
        return promise.then(() => {
          signalTrackerMock
            .expects('getElementSignal')
            .withExactArgs('render-start', target)
            .returns(Promise.resolve())
            .once();
          const promise2 = tracker.getReadyPromise('render-start', target);
          return promise2;
        });
      });
    });

    describe('should create correct reportReadyPromise', () => {
      it('with viewer hidden', () => {
        const stub = env.sandbox.stub(ampdoc, 'isVisible').returns(false);
        const promise = tracker.createReportReadyPromiseForDocumentHidden_();
        return promise.then(() => {
          expect(stub).to.be.calledOnce;
        });
      });

      it('with documentExit trigger on unload if pagehide is unsupported', function* () {
        const config = {visibilitySpec: {reportWhen: 'documentExit'}};
        const tracker = root.getTracker('visible', VisibilityTracker);
        const deferred = new Deferred();
        const handlerSpy = env.sandbox.spy();
        const handler = (event) => {
          deferred.resolve(event);
          handlerSpy();
        };
        env.sandbox.stub(tracker, 'supportsPageHide_').returns(false);

        tracker.add(tracker.root, 'visible', config, handler);

        // Ensure unload event is dispatched after visibiltyModel is ready
        yield macroTask();
        expect(handlerSpy).to.not.be.called;
        win.dispatchEvent(new Event('unload'));

        return deferred.promise.then((event) => {
          expect(event.type).to.equal('visible');
        });
      });

      it('with documentExit trigger on pagehide', function* () {
        const config = {visibilitySpec: {reportWhen: 'documentExit'}};
        const tracker = root.getTracker('visible', VisibilityTracker);

        const deferred = new Deferred();
        const handlerSpy = env.sandbox.spy();
        const handler = (event) => {
          deferred.resolve(event);
          handlerSpy();
        };
        tracker.add(tracker.root, 'visible', config, handler);

        // Ensure pagehide event is dispatched after visibiltyModel is ready
        yield macroTask();
        expect(handlerSpy).to.not.be.called;
        win.dispatchEvent(new Event('pagehide'));

        return deferred.promise.then((event) => {
          expect(event.type).to.equal('visible');
        });
      });

      it('with no trigger on unload if pagehide is supported', function* () {
        const config = {visibilitySpec: {reportWhen: 'documentExit'}};
        const tracker = root.getTracker('visible', VisibilityTracker);
        const deferred = new Deferred();
        const handlerSpy = env.sandbox.spy();
        const handler = (event) => {
          deferred.resolve(event);
          handlerSpy();
        };
        env.sandbox.stub(tracker, 'supportsPageHide_').returns(true);

        tracker.add(tracker.root, 'visible', config, handler);

        yield macroTask();
        expect(handlerSpy).to.not.be.called;
        win.dispatchEvent(new Event('unload'));
        // Should not be triggered

        // Ensure pagehide event is dispatched after visibiltyModel is ready
        yield macroTask();
        expect(handlerSpy).to.not.be.called;
        win.dispatchEvent(new Event('pagehide'));

        return deferred.promise.then((event) => {
          expect(handlerSpy).to.be.calledOnce;
          expect(event.type).to.equal('visible');
        });
      });
    });

    describe('Unmeasurable with HostAPI', () => {
      beforeEach(() => {
        env.sandbox.stub(tracker.root, 'isUsingHostAPI').callsFake(() => {
          return Promise.resolve(true);
        });
      });

      it('element level selector is unmeasurable', () => {
        expectAsyncConsoleError(
          /Element  .target that is not root is not supported with host API/
        );
        const config = {visibilitySpec: {selector: '.target'}};
        tracker.add(analyticsElement, 'visible', config, eventResolver);
      });

      it('reportWhen documentExit is unmeasurable', () => {
        expectAsyncConsoleError(
          /reportWhen : documentExit is not supported with host API/
        );
        const config = {
          visibilitySpec: {selector: ':root', reportWhen: 'documentExit'},
        };
        tracker.add(analyticsElement, 'visible', config, eventResolver);
      });
    });
  });
});<|MERGE_RESOLUTION|>--- conflicted
+++ resolved
@@ -1944,10 +1944,14 @@
       describe('multi selector visibility trigger', () => {
         let unlisten;
         let unlisten2;
+        let unlisten3;
+        let target3;
         let config;
         let readyPromise;
         let targetSignals2;
+        let targetSignals3;
         let saveCallback2;
+        let saveCallback3;
         let eventsSpy;
         let res;
         let error;
@@ -1957,13 +1961,26 @@
           readyPromise = Promise.resolve();
           unlisten = env.sandbox.spy();
           unlisten2 = env.sandbox.spy();
+          unlisten3 = env.sandbox.spy();
           config = {};
 
           eventsSpy = env.sandbox.spy(tracker, 'onEvent_');
+
+          target3 = win.document.createElement('div');
+          target3.classList.add('target2');
+          win.document.body.appendChild(target3);
 
           target2.classList.add('i-amphtml-element');
           targetSignals2 = new Signals();
           target2.signals = () => targetSignals2;
+
+          target3.classList.add('i-amphtml-element');
+          targetSignals3 = new Signals();
+          target3.signals = () => targetSignals3;
+
+          target.setAttribute('data-vars-id', '123');
+          target2.setAttribute('data-vars-id', '456');
+          target3.setAttribute('data-vars-id', '789');
 
           saveCallback2 = env.sandbox.match((arg) => {
             if (typeof arg == 'function') {
@@ -1972,18 +1989,25 @@
             }
             return false;
           });
+          saveCallback3 = env.sandbox.match((arg) => {
+            if (typeof arg == 'function') {
+              saveCallback3.callback = arg;
+              return true;
+            }
+            return false;
+          });
         });
 
         afterEach(async () => {
           if (!error) {
-            [unlisten, unlisten2].forEach((value) => {
+            [unlisten, unlisten2, unlisten3].forEach((value) => {
               if (value) {
                 expect(value).to.not.be.called;
               }
             });
             expect(res).to.be.a('function');
             await res();
-            [unlisten, unlisten2].forEach((value) => {
+            [unlisten, unlisten2, unlisten3].forEach((value) => {
               if (value) {
                 expect(value).to.be.calledOnce;
               }
@@ -2006,6 +2030,11 @@
           iniLoadTrackerMock
             .expects('getElementSignal')
             .withExactArgs('ini-load', target2)
+            .returns(readyPromise)
+            .once();
+          iniLoadTrackerMock
+            .expects('getElementSignal')
+            .withExactArgs('ini-load', target3)
             .returns(readyPromise)
             .once();
           visibilityManagerMock
@@ -2030,18 +2059,32 @@
             )
             .returns(unlisten2)
             .once();
+          visibilityManagerMock
+            .expects('listenElement')
+            .withExactArgs(
+              target3,
+              config.visibilitySpec,
+              readyPromise,
+              /* createReportReadyPromiseFunc */ null,
+              saveCallback3
+            )
+            .returns(unlisten3)
+            .once();
           // Dispose function
           res = tracker.add(analyticsElement, 'visible', config, eventResolver);
           const unlistenReady = getAmpElementSpy.returnValues[0];
           const unlistenReady2 = getAmpElementSpy.returnValues[1];
+          const unlistenReady3 = getAmpElementSpy.returnValues[2];
           // #getAmpElement Promise
           await unlistenReady;
           await unlistenReady2;
+          await unlistenReady3;
           // #assertMeasurable_ Promise
           await macroTask();
           await macroTask();
           saveCallback.callback({totalVisibleTime: 10});
           saveCallback2.callback({totalVisibleTime: 15});
+          saveCallback3.callback({totalVisibleTime: 20});
 
           // Testing that visibilty manager mock sends state to onEvent_
           expect(eventsSpy.getCall(0).args[0]).to.equal('visible');
@@ -2049,12 +2092,21 @@
           expect(eventsSpy.getCall(0).args[2]).to.equal(target);
           expect(eventsSpy.getCall(0).args[3]).to.deep.equal({
             totalVisibleTime: 10,
+            id: '123',
           });
           expect(eventsSpy.getCall(1).args[0]).to.equal('visible');
           expect(eventsSpy.getCall(1).args[1]).to.equal(eventResolver);
           expect(eventsSpy.getCall(1).args[2]).to.equal(target2);
           expect(eventsSpy.getCall(1).args[3]).to.deep.equal({
             totalVisibleTime: 15,
+            id: '456',
+          });
+          expect(eventsSpy.getCall(2).args[0]).to.equal('visible');
+          expect(eventsSpy.getCall(2).args[1]).to.equal(eventResolver);
+          expect(eventsSpy.getCall(2).args[2]).to.equal(target3);
+          expect(eventsSpy.getCall(2).args[3]).to.deep.equal({
+            totalVisibleTime: 20,
+            id: '789',
           });
         });
 
@@ -2072,234 +2124,7 @@
       });
     });
 
-<<<<<<< HEAD
-    describe('multi selector visibility trigger', () => {
-      let unlisten;
-      let unlisten2;
-      let config;
-      let readyPromise;
-      let targetSignals2;
-      let saveCallback2;
-      let eventsSpy;
-      let res;
-
-      beforeEach(() => {
-        toggleExperiment(win, 'multi-selector-visibility-trigger', true);
-        readyPromise = Promise.resolve();
-        unlisten = env.sandbox.spy();
-        unlisten2 = env.sandbox.spy();
-        config = {};
-
-        eventsSpy = env.sandbox.spy(tracker, 'onEvent_');
-
-        target2.classList.add('i-amphtml-element');
-        targetSignals2 = new Signals();
-        target2.signals = () => targetSignals2;
-
-        target.setAttribute('data-vars-id', '123');
-        target2.setAttribute('data-vars-id', '456');
-
-        saveCallback2 = env.sandbox.match(arg => {
-          if (typeof arg == 'function') {
-            saveCallback2.callback = arg;
-            return true;
-          }
-          return false;
-        });
-      });
-
-      afterEach(async () => {
-        [unlisten, unlisten2].forEach(value => {
-          if (value) {
-            expect(value).to.not.be.called;
-          }
-        });
-        expect(res).to.be.a('function');
-        await res();
-        [unlisten, unlisten2].forEach(value => {
-          if (value) {
-            expect(value).to.be.calledOnce;
-          }
-        });
-
-        toggleExperiment(win, 'multi-selector-visibility-trigger', false);
-      });
-
-      it('should fire event per selector', async () => {
-        config['visibilitySpec'] = {selector: ['.target', '.target2']};
-        iniLoadTrackerMock
-          .expects('getElementSignal')
-          .withExactArgs('ini-load', target)
-          .returns(readyPromise)
-          .once();
-        iniLoadTrackerMock
-          .expects('getElementSignal')
-          .withExactArgs('ini-load', target2)
-          .returns(readyPromise)
-          .once();
-        visibilityManagerMock
-          .expects('listenElement')
-          .withExactArgs(
-            target,
-            config.visibilitySpec,
-            readyPromise,
-            /* createReportReadyPromiseFunc */ null,
-            saveCallback
-          )
-          .returns(unlisten)
-          .once();
-        visibilityManagerMock
-          .expects('listenElement')
-          .withExactArgs(
-            target2,
-            config.visibilitySpec,
-            readyPromise,
-            /* createReportReadyPromiseFunc */ null,
-            saveCallback2
-          )
-          .returns(unlisten2)
-          .once();
-        // Dispose function
-        res = tracker.add(analyticsElement, 'visible', config, eventResolver);
-        const unlistenReady = getAmpElementSpy.returnValues[0];
-        const unlistenReady2 = getAmpElementSpy.returnValues[1];
-        // #getAmpElement Promise
-        await unlistenReady;
-        await unlistenReady2;
-        // #assertMeasurable_ Promise
-        await macroTask();
-        await macroTask();
-        saveCallback.callback({totalVisibleTime: 10});
-        saveCallback2.callback({totalVisibleTime: 15});
-
-        // Testing that visibilty manager mock sends state to onEvent_
-        expect(eventsSpy.getCall(0).args[0]).to.equal('visible');
-        expect(eventsSpy.getCall(0).args[1]).to.equal(eventResolver);
-        expect(eventsSpy.getCall(0).args[2]).to.equal(target);
-        expect(eventsSpy.getCall(0).args[3]).to.deep.equal({
-          totalVisibleTime: 10,
-          id: '123',
-        });
-        expect(eventsSpy.getCall(1).args[0]).to.equal('visible');
-        expect(eventsSpy.getCall(1).args[1]).to.equal(eventResolver);
-        expect(eventsSpy.getCall(1).args[2]).to.equal(target2);
-        expect(eventsSpy.getCall(1).args[3]).to.deep.equal({
-          totalVisibleTime: 15,
-          id: '456',
-        });
-      });
-
-      it('should fire event for all elements of the selector', async () => {
-        target.classList.add('sameClass');
-        target2.classList.add('sameClass');
-        config['visibilitySpec'] = {selector: ['.sameClass']};
-        iniLoadTrackerMock
-          .expects('getElementSignal')
-          .withExactArgs('ini-load', target)
-          .returns(readyPromise)
-          .once();
-        iniLoadTrackerMock
-          .expects('getElementSignal')
-          .withExactArgs('ini-load', target2)
-          .returns(readyPromise)
-          .once();
-        visibilityManagerMock
-          .expects('listenElement')
-          .withExactArgs(
-            target,
-            config.visibilitySpec,
-            readyPromise,
-            /* createReportReadyPromiseFunc */ null,
-            saveCallback
-          )
-          .returns(unlisten)
-          .once();
-        visibilityManagerMock
-          .expects('listenElement')
-          .withExactArgs(
-            target2,
-            config.visibilitySpec,
-            readyPromise,
-            /* createReportReadyPromiseFunc */ null,
-            saveCallback2
-          )
-          .returns(unlisten2)
-          .once();
-        // Dispose function
-        res = tracker.add(analyticsElement, 'visible', config, eventResolver);
-        const unlistenReady = getAmpElementSpy.returnValues[0];
-        const unlistenReady2 = getAmpElementSpy.returnValues[1];
-        // #getAmpElement Promise
-        await unlistenReady;
-        await unlistenReady2;
-        // #assertMeasurable_ Promise
-        await macroTask();
-        await macroTask();
-        saveCallback.callback({totalVisibleTime: 10});
-        saveCallback2.callback({totalVisibleTime: 15});
-
-        // Testing that visibilty manager mock sends state to onEvent_
-        expect(eventsSpy.getCall(0).args[0]).to.equal('visible');
-        expect(eventsSpy.getCall(0).args[1]).to.equal(eventResolver);
-        expect(eventsSpy.getCall(0).args[2]).to.equal(target);
-        expect(eventsSpy.getCall(0).args[3]).to.deep.equal({
-          totalVisibleTime: 10,
-          id: '123',
-        });
-        expect(eventsSpy.getCall(1).args[0]).to.equal('visible');
-        expect(eventsSpy.getCall(1).args[1]).to.equal(eventResolver);
-        expect(eventsSpy.getCall(1).args[2]).to.equal(target2);
-        expect(eventsSpy.getCall(1).args[3]).to.deep.equal({
-          totalVisibleTime: 15,
-          id: '456',
-        });
-      });
-
-      it('should only fire one event for each element', async () => {
-        target.classList.add('sameClass');
-        target.classList.add('anotherClass');
-        config['visibilitySpec'] = {selector: ['.sameClass', '.anotherClass']};
-        iniLoadTrackerMock
-          .expects('getElementSignal')
-          .withExactArgs('ini-load', target)
-          .returns(readyPromise)
-          .once();
-        visibilityManagerMock
-          .expects('listenElement')
-          .withExactArgs(
-            target,
-            config.visibilitySpec,
-            readyPromise,
-            /* createReportReadyPromiseFunc */ null,
-            saveCallback
-          )
-          .returns(unlisten)
-          .once();
-        res = tracker.add(analyticsElement, 'visible', config, eventResolver);
-        const unlistenReady = getAmpElementSpy.returnValues[0];
-        // #getAmpElement Promise
-        await unlistenReady;
-        // #assertMeasurable_ Promise
-        await macroTask();
-        saveCallback.callback({totalVisibleTime: 10});
-
-        // Testing that visibilty manager mock sends state to onEvent_
-        expect(eventsSpy.getCall(0).args[0]).to.equal('visible');
-        expect(eventsSpy.getCall(0).args[1]).to.equal(eventResolver);
-        expect(eventsSpy.getCall(0).args[2]).to.equal(target);
-        expect(eventsSpy.getCall(0).args[3]).to.deep.equal({
-          totalVisibleTime: 10,
-          id: '123',
-        });
-        expect(eventsSpy).to.be.calledOnce;
-        unlisten2 = null;
-      });
-    });
-
-    it('should expand data params', function*() {
-=======
     it('should expand data params', async () => {
->>>>>>> e1233a75
       target.setAttribute('data-vars-foo', 'bar');
 
       const config = {selector: '.target'};
