--- conflicted
+++ resolved
@@ -340,102 +340,21 @@
       expect(element).to.equal(child);
     });
 
-<<<<<<< HEAD
-    it('should allow not-found element for AMP search', async () => {
-      await root.getAmpElement(body, '#unknown').catch(error => {
-=======
     it('should handle missing selector for AMP search', async () => {
       await root.getAmpElement(body, '#unknown').catch((error) => {
->>>>>>> e1233a75
         expect(error).to.match(/Element "#unknown" not found/);
       });
     });
 
     it('should fail if the found element is not AMP for AMP search', async () => {
       child.classList.remove('i-amphtml-element');
-<<<<<<< HEAD
-      await root.getAmpElement(body, '#child').catch(error => {
-=======
       await root.getAmpElement(body, '#child').catch((error) => {
->>>>>>> e1233a75
         expect(error).to.match(/required to be an AMP element/);
       });
     });
 
     describe('get amp elements', () => {
       let child2;
-<<<<<<< HEAD
-      let elements;
-      let error;
-
-      beforeEach(() => {
-        error = false;
-        child2 = win.document.createElement('child');
-        body.appendChild(child2);
-        child.setAttribute('data-vars-id', '123');
-        child2.setAttribute('data-vars-id', '456');
-        child.classList.add('i-amphtml-element');
-        child2.classList.add('i-amphtml-element');
-      });
-
-      afterEach(() => {
-        if (!error) {
-          expect(elements).to.contain(child);
-          expect(elements).to.contain(child2);
-          expect(elements.length).to.equal(2);
-        }
-      });
-
-      it('should find elements by ID', async () => {
-        child.id = 'myId';
-        child2.id = 'myId';
-        elements = await root.getAmpElements('#myId');
-      });
-
-      it('should find element by class', async () => {
-        child.classList.add('myClass');
-        child2.classList.add('myClass');
-        elements = await root.getAmpElements('.myClass');
-      });
-
-      it('should find element by tag name', async () => {
-        elements = await root.getAmpElements('child');
-      });
-
-      it('should find element by selector', async () => {
-        child.id = 'myId';
-        child2.id = 'myId';
-        child.classList.add('myClass');
-        child2.classList.add('myClass');
-        elements = await root.getAmpElements('#myId.myClass');
-      });
-
-      it('should only find elements with data-vars-*', async () => {
-        child.classList.add('myClass');
-        child2.classList.add('myClass');
-
-        const child3 = win.document.createElement('child');
-        body.appendChild(child3);
-        child3.classList.add('myClass');
-        child3.classList.add('i-amphtml-element');
-
-        elements = await root.getAmpElements('.myClass');
-        expect(elements).to.not.contain(child3);
-      });
-
-      it('should allow not-found element for AMP search', async () => {
-        error = true;
-        await root.getAmpElement(body, '#unknown').catch(error => {
-          expect(error).to.match(/Element "#unknown" not found/);
-        });
-      });
-
-      it('should fail if the found element is not AMP for AMP search', async () => {
-        error = true;
-        await root.getAmpElements('#child').catch(error => {
-          expect(error).to.match(/required to be an AMP element/);
-        });
-=======
       let child3;
 
       beforeEach(() => {
@@ -446,6 +365,10 @@
         child.classList.add('i-amphtml-element');
         child2.classList.add('i-amphtml-element');
         child3.classList.add('i-amphtml-element');
+
+        child.setAttribute('data-vars-id', 'child1');
+        child2.setAttribute('data-vars-id', 'child2');
+        child3.setAttribute('data-vars-id', 'child3');
         toggleExperiment(win, 'visibility-trigger-improvements', true);
       });
 
@@ -467,6 +390,19 @@
         ).to.deep.equal([child3]);
       });
 
+      it('should only find elements with data-vars-*', async () => {
+        child.classList.add('myClass');
+        child2.classList.add('myClass');
+        child3.classList.add('myClass');
+
+        child3.removeAttribute('data-vars-id');
+
+        expect(await root.getAmpElements(body, ['.myClass'])).to.deep.equal([
+          child,
+          child2,
+        ]);
+      });
+
       it('should remove duplicate elements found', async () => {
         child.id = 'myId';
         child.classList.add('myClass');
@@ -513,7 +449,6 @@
             /Cannot have selectionMethod scope defined with an array selector/
           );
         }
->>>>>>> e1233a75
       });
     });
   });
@@ -823,18 +758,26 @@
       it('should find all elements by selector', async () => {
         const child2 = win.document.createElement('child');
         const child3 = win.document.createElement('child');
+        const child4 = win.document.createElement('child');
         // Parent child attached to parent doc should not be captured
         const parentChild = env.parentWin.document.createElement('child');
         body.appendChild(child2);
         body.appendChild(child3);
+        body.appendChild(child4);
         env.parentWin.document.body.appendChild(parentChild);
         child.classList.add('myClass');
         child2.classList.add('myClass');
+        child4.classList.add('myClass');
         child3.classList.add('notMyClass');
         parentChild.classList.add('myClass');
         child2.classList.add('i-amphtml-element');
         child3.classList.add('i-amphtml-element');
+        child4.classList.add('i-amphtml-element');
         parentChild.classList.add('i-amphtml-element');
+        child.setAttribute('data-vars-id', '123');
+        child2.setAttribute('data-vars-id', '456');
+        child3.setAttribute('data-vars-id', '789');
+        parentChild.setAttribute('data-vars-id', 'abc');
         expect(
           await root.getAmpElements(body, ['.myClass'], null)
         ).to.deep.equals([child, child2]);
@@ -855,6 +798,7 @@
       it('should fail if the found element is not AMP for AMP search', async () => {
         expectAsyncConsoleError(/required to be an AMP element/, 1);
         child.classList.remove('i-amphtml-element');
+        child.setAttribute('data-vars-id', '123');
         await expect(
           root.getAmpElements(body, ['#child'], null)
         ).to.be.rejectedWith(/required to be an AMP element/);
