--- conflicted
+++ resolved
@@ -18,7 +18,6 @@
   SESSION_MAX_AGE_MILLIS,
   SESSION_VALUES,
   SessionManager,
-  composeStorageSessionValue,
   installSessionServiceForTesting,
 } from '../session-manager';
 import {expect} from 'chai';
@@ -26,7 +25,7 @@
 import {
   registerServiceBuilder,
   resetServiceForTesting,
-} from '../../../../src/service';
+} from '../../../../src/service-helpers';
 import {user} from '../../../../src/log';
 
 describes.realWin('Session Manager', {amp: true}, (env) => {
@@ -87,18 +86,11 @@
     it('should create new sessions', async () => {
       const vendorType = 'myVendorType';
       const session = {
-<<<<<<< HEAD
-        'sessionId': 5000,
-        'creationTimestamp': 1555555555555,
-        'lastAccessTimestamp': 1555555555555,
-        'count': 1,
-        'lastEventTimestamp': undefined,
-=======
         [SESSION_VALUES.SESSION_ID]: 5000,
         [SESSION_VALUES.CREATION_TIMESTAMP]: defaultTime,
         [SESSION_VALUES.ACCESS_TIMESTAMP]: defaultTime,
         [SESSION_VALUES.COUNT]: 1,
->>>>>>> 6b0b3c64
+        [SESSION_VALUES.EVENT_TIMESTAMP]: undefined,
       };
       expect(await sessionManager.get(vendorType)).to.deep.equals(session);
       expect(sessionManager.sessions_[vendorType]).to.deep.equals(session);
@@ -107,18 +99,11 @@
       randomVal = 0.6;
       const vendorType2 = 'myVendorType2';
       const session2 = {
-<<<<<<< HEAD
-        'sessionId': 6000,
-        'creationTimestamp': 1555555555556,
-        'lastAccessTimestamp': 1555555555556,
-        'count': 1,
-        'lastEventTimestamp': undefined,
-=======
         [SESSION_VALUES.SESSION_ID]: 6000,
         [SESSION_VALUES.CREATION_TIMESTAMP]: 1555555555556,
         [SESSION_VALUES.ACCESS_TIMESTAMP]: 1555555555556,
         [SESSION_VALUES.COUNT]: 1,
->>>>>>> 6b0b3c64
+        [SESSION_VALUES.EVENT_TIMESTAMP]: undefined,
       };
       expect(await sessionManager.get(vendorType2)).to.deep.equals(session2);
       expect(sessionManager.sessions_[vendorType2]).to.deep.equals(session2);
@@ -128,18 +113,11 @@
     it('should update existing session lastAccessTimestamp in memory and storage', async () => {
       const vendorType = 'myVendorType';
       const session = {
-<<<<<<< HEAD
-        'sessionId': 5000,
-        'creationTimestamp': 1555555555555,
-        'lastAccessTimestamp': 1555555555555,
-        'count': 1,
-        'lastEventTimestamp': undefined,
-=======
         [SESSION_VALUES.SESSION_ID]: 5000,
         [SESSION_VALUES.CREATION_TIMESTAMP]: defaultTime,
         [SESSION_VALUES.ACCESS_TIMESTAMP]: defaultTime,
         [SESSION_VALUES.COUNT]: 1,
->>>>>>> 6b0b3c64
+        [SESSION_VALUES.EVENT_TIMESTAMP]: undefined,
       };
       expect(await sessionManager.get(vendorType)).to.deep.equals(session);
       expect(sessionManager.sessions_[vendorType]).to.deep.equals(session);
@@ -154,24 +132,17 @@
       expect(storageSetSpy).to.be.calledOnce;
       expect(storageSetSpy).to.be.calledWith(
         'amp-session:' + vendorType,
-        composeStorageSessionValue(session)
+        session
       );
     });
 
     it('should not change creationTimestamp on update', async () => {
       const vendorType = 'myVendorType';
       const session = {
-<<<<<<< HEAD
-        'sessionId': 5000,
-        'creationTimestamp': 1555555555555,
-        'lastAccessTimestamp': 1555555555555,
-        'count': 1,
-=======
         [SESSION_VALUES.SESSION_ID]: 5000,
         [SESSION_VALUES.CREATION_TIMESTAMP]: defaultTime,
         [SESSION_VALUES.ACCESS_TIMESTAMP]: defaultTime,
         [SESSION_VALUES.COUNT]: 1,
->>>>>>> 6b0b3c64
       };
       await sessionManager.get(vendorType);
 
@@ -190,25 +161,18 @@
       expect(storageSetSpy).to.be.calledOnce;
       expect(storageSetSpy).to.be.calledWith(
         'amp-session:' + vendorType,
-        composeStorageSessionValue(session)
+        session
       );
     });
 
     it('should create a new session for an expired session', async () => {
       const vendorType = 'myVendorType';
       let session = {
-<<<<<<< HEAD
-        'sessionId': 5000,
-        'creationTimestamp': 1555555555555,
-        'lastAccessTimestamp': 1555555555555,
-        'count': 1,
-        'lastEventTimestamp': undefined,
-=======
         [SESSION_VALUES.SESSION_ID]: 5000,
         [SESSION_VALUES.CREATION_TIMESTAMP]: defaultTime,
         [SESSION_VALUES.ACCESS_TIMESTAMP]: defaultTime,
         [SESSION_VALUES.COUNT]: 1,
->>>>>>> 6b0b3c64
+        [SESSION_VALUES.EVENT_TIMESTAMP]: undefined,
       };
       expect(await sessionManager.get(vendorType)).to.deep.equals(session);
       expect(sessionManager.sessions_[vendorType]).to.deep.equals(session);
@@ -220,18 +184,11 @@
 
       storageSetSpy.resetHistory();
       session = {
-<<<<<<< HEAD
-        'sessionId': 6000,
-        'creationTimestamp': 1555557355556,
-        'lastAccessTimestamp': 1555557355556,
-        'count': 2,
-        'lastEventTimestamp': undefined,
-=======
         [SESSION_VALUES.SESSION_ID]: 6000,
         [SESSION_VALUES.CREATION_TIMESTAMP]: 1555557355556,
         [SESSION_VALUES.ACCESS_TIMESTAMP]: 1555557355556,
         [SESSION_VALUES.COUNT]: 2,
->>>>>>> 6b0b3c64
+        [SESSION_VALUES.EVENT_TIMESTAMP]: undefined,
       };
       expect(await sessionManager.get(vendorType)).to.deep.equals(session);
       expect(sessionManager.sessions_[vendorType]).to.deep.equals(session);
@@ -240,66 +197,43 @@
       expect(storageSetSpy).to.be.calledOnce;
       expect(storageSetSpy).to.be.calledWith(
         'amp-session:' + vendorType,
-        composeStorageSessionValue(session)
+        session
       );
     });
 
     it('should update count for a newly created a new session for an expired session', async () => {
       const vendorType = 'myVendorType';
       let storedSession = await sessionManager.get(vendorType);
-<<<<<<< HEAD
-      expect(storedSession['count']).to.equal(1);
-=======
       expect(storedSession[SESSION_VALUES.COUNT]).to.equal(1);
->>>>>>> 6b0b3c64
 
       // Go past expiration
       clock.tick(SESSION_MAX_AGE_MILLIS + 1);
 
       storedSession = await sessionManager.get(vendorType);
-<<<<<<< HEAD
-      expect(storedSession['count']).to.equal(2);
-      expect(sessionManager.sessions_[vendorType]['count']).to.equal(2);
-=======
       expect(storedSession[SESSION_VALUES.COUNT]).to.equal(2);
       expect(
         sessionManager.sessions_[vendorType][SESSION_VALUES.COUNT]
       ).to.equal(2);
->>>>>>> 6b0b3c64
     });
 
     it('should retrieve a non-expired session from storage', async () => {
       const vendorType = 'myVendorType';
       storageValue = {
         ['amp-session:' + vendorType]: {
-<<<<<<< HEAD
-          'ssid': 5000,
-          'ct': 1555555555555,
-          'lat': 1555555555555,
-          'c': 1,
-=======
           [SESSION_VALUES.SESSION_ID]: 5000,
           [SESSION_VALUES.CREATION_TIMESTAMP]: defaultTime,
           [SESSION_VALUES.ACCESS_TIMESTAMP]: defaultTime,
           [SESSION_VALUES.COUNT]: 1,
->>>>>>> 6b0b3c64
         },
       };
 
       clock.tick(1);
       const parsedSession = {
-<<<<<<< HEAD
-        'sessionId': 5000,
-        'creationTimestamp': 1555555555555,
-        'lastAccessTimestamp': 1555555555556,
-        'count': 1,
-        'lastEventTimestamp': undefined,
-=======
         [SESSION_VALUES.SESSION_ID]: 5000,
         [SESSION_VALUES.CREATION_TIMESTAMP]: defaultTime,
         [SESSION_VALUES.ACCESS_TIMESTAMP]: 1555555555556,
         [SESSION_VALUES.COUNT]: 1,
->>>>>>> 6b0b3c64
+        [SESSION_VALUES.EVENT_TIMESTAMP]: undefined,
       };
       expect(await sessionManager.get(vendorType)).to.deep.equals(
         parsedSession
@@ -314,35 +248,21 @@
       const vendorType = 'myVendorType';
       storageValue = {
         ['amp-session:' + vendorType]: {
-<<<<<<< HEAD
-          'ssid': 5000,
-          'ct': 1555555555555,
-          'lat': 1555555555555,
-          'c': 1,
-=======
           [SESSION_VALUES.SESSION_ID]: 5000,
           [SESSION_VALUES.CREATION_TIMESTAMP]: defaultTime,
           [SESSION_VALUES.ACCESS_TIMESTAMP]: defaultTime,
           [SESSION_VALUES.COUNT]: 1,
->>>>>>> 6b0b3c64
         },
       };
 
       randomVal = 0.7;
       clock.tick(SESSION_MAX_AGE_MILLIS + 1);
       const parsedSession = {
-<<<<<<< HEAD
-        'sessionId': 7000,
-        'creationTimestamp': 1555557355556,
-        'lastAccessTimestamp': 1555557355556,
-        'count': 2,
-        'lastEventTimestamp': undefined,
-=======
         [SESSION_VALUES.SESSION_ID]: 7000,
         [SESSION_VALUES.CREATION_TIMESTAMP]: 1555557355556,
         [SESSION_VALUES.ACCESS_TIMESTAMP]: 1555557355556,
         [SESSION_VALUES.COUNT]: 2,
->>>>>>> 6b0b3c64
+        [SESSION_VALUES.EVENT_TIMESTAMP]: undefined,
       };
       expect(await sessionManager.get(vendorType)).to.deep.equals(
         parsedSession
@@ -353,41 +273,24 @@
       expect(Object.keys(sessionManager.sessions_).length).to.equal(1);
     });
 
-<<<<<<< HEAD
-    // Not expected to be called
-=======
     // Not expected to be called (i.e for testing)
->>>>>>> 6b0b3c64
     it('should set count for a session without a count', async () => {
       const vendorType = 'myVendorType';
       storageValue = {
         ['amp-session:' + vendorType]: {
-<<<<<<< HEAD
-          'ssid': 5000,
-          'ct': 1555555555555,
-          'lat': 1555555555555,
-=======
           [SESSION_VALUES.SESSION_ID]: 5000,
           [SESSION_VALUES.CREATION_TIMESTAMP]: defaultTime,
           [SESSION_VALUES.ACCESS_TIMESTAMP]: defaultTime,
->>>>>>> 6b0b3c64
         },
       };
 
       randomVal = 0.7;
       const parsedSession = {
-<<<<<<< HEAD
-        'sessionId': 5000,
-        'creationTimestamp': 1555555555555,
-        'lastAccessTimestamp': 1555555555555,
-        'count': 1,
-        'lastEventTimestamp': undefined,
-=======
         [SESSION_VALUES.SESSION_ID]: 5000,
         [SESSION_VALUES.CREATION_TIMESTAMP]: defaultTime,
         [SESSION_VALUES.ACCESS_TIMESTAMP]: defaultTime,
         [SESSION_VALUES.COUNT]: 1,
->>>>>>> 6b0b3c64
+        [SESSION_VALUES.EVENT_TIMESTAMP]: undefined,
       };
       expect(await sessionManager.get(vendorType)).to.deep.equals(
         parsedSession
@@ -396,52 +299,51 @@
         parsedSession
       );
     });
-<<<<<<< HEAD
   });
 
-  describe('lastEventTimestamp', () => {
+  describe('eventTimestamp', () => {
     let vendorType, session;
 
     beforeEach(() => {
       vendorType = 'myVendorType';
     });
 
-    it('should return no lastEventTimestamp when first time calling', async () => {
-      const lastEventTimestamp = await sessionManager.getSessionValue(
-        vendorType,
-        SESSION_VALUES.LAST_EVENT_TIMESTAMP,
+    it('should return no eventTimestamp when first time calling', async () => {
+      const eventTimestamp = await sessionManager.getSessionValue(
+        vendorType,
+        SESSION_VALUES.EVENT_TIMESTAMP,
         true
       );
-      expect(lastEventTimestamp).to.be.undefined;
-    });
-
-    it('should persist the lastEventTimestamp', async () => {
-      session = {
-        'sessionId': 5000,
-        'creationTimestamp': 1555555555555,
-        'lastAccessTimestamp': 1555555555555,
-        'count': 1,
-        'lastEventTimestamp': 1555555555555,
-      };
-      const lastEventTimestamp = await sessionManager.getSessionValue(
-        vendorType,
-        SESSION_VALUES.LAST_EVENT_TIMESTAMP,
+      expect(eventTimestamp).to.be.undefined;
+    });
+
+    it('should persist the eventTimestamp', async () => {
+      session = {
+        [SESSION_VALUES.SESSION_ID]: 5000,
+        [SESSION_VALUES.CREATION_TIMESTAMP]: defaultTime,
+        [SESSION_VALUES.ACCESS_TIMESTAMP]: defaultTime,
+        [SESSION_VALUES.COUNT]: 1,
+        [SESSION_VALUES.EVENT_TIMESTAMP]: defaultTime,
+      };
+      const eventTimestamp = await sessionManager.getSessionValue(
+        vendorType,
+        SESSION_VALUES.EVENT_TIMESTAMP,
         true
       );
-      expect(lastEventTimestamp).to.be.undefined;
+      expect(eventTimestamp).to.be.undefined;
 
       expect(storageSetSpy).to.be.calledTwice;
       expect(storageSetSpy).to.be.calledWith(
         'amp-session:' + vendorType,
-        composeStorageSessionValue(session)
-      );
-    });
-
-    it('should return no lastEventTimestamp when session has expired', async () => {
-      // Returned undefined, stores LET in LS
+        session
+      );
+    });
+
+    it('should return no eventTimestamp when session has expired', async () => {
+      // Returned undefined, stores eventTimestamp in LocalStorage
       await sessionManager.getSessionValue(
         vendorType,
-        SESSION_VALUES.LAST_EVENT_TIMESTAMP,
+        SESSION_VALUES.EVENT_TIMESTAMP,
         true
       );
 
@@ -450,27 +352,29 @@
       randomVal = 0.6;
 
       storageSetSpy.resetHistory();
-      // Expired session resets LET, returns undefined and persists
+      // Expired session resets eventTimestamp, returns undefined and persists
       expect(
         await sessionManager.getSessionValue(
           vendorType,
-          SESSION_VALUES.LAST_EVENT_TIMESTAMP,
+          SESSION_VALUES.EVENT_TIMESTAMP,
           true
         )
       ).to.be.undefined;
-      session = {
-        'sessionId': 6000,
-        'creationTimestamp': 1555557355556,
-        'lastAccessTimestamp': 1555557355556,
-        'count': 2,
-        'lastEventTimestamp': 1555557355556,
+
+      let pastExpiration = 1555557355556;
+      session = {
+        [SESSION_VALUES.SESSION_ID]: 6000,
+        [SESSION_VALUES.CREATION_TIMESTAMP]: pastExpiration,
+        [SESSION_VALUES.ACCESS_TIMESTAMP]: pastExpiration,
+        [SESSION_VALUES.COUNT]: 2,
+        [SESSION_VALUES.EVENT_TIMESTAMP]: pastExpiration,
       };
       expect(sessionManager.sessions_[vendorType]).to.deep.equals(session);
 
       expect(storageSetSpy).to.be.calledTwice;
       expect(storageSetSpy).to.be.calledWith(
         'amp-session:' + vendorType,
-        composeStorageSessionValue(session)
+        session
       );
 
       // Go past expiration
@@ -478,158 +382,166 @@
       randomVal = 0.7;
 
       storageSetSpy.resetHistory();
-      // Expired session resets LET, returns undefined and does not persist
+      // Expired session resets eventTimestamp, returns undefined and does not persist
       expect(
         await sessionManager.getSessionValue(
           vendorType,
-          SESSION_VALUES.LAST_EVENT_TIMESTAMP,
+          SESSION_VALUES.EVENT_TIMESTAMP,
           false
         )
       ).to.be.undefined;
-      session = {
-        'sessionId': 7000,
-        'creationTimestamp': 1555559155557,
-        'lastAccessTimestamp': 1555559155557,
-        'count': 3,
-        'lastEventTimestamp': undefined,
+
+      pastExpiration = 1555559155557;
+      session = {
+        [SESSION_VALUES.SESSION_ID]: 7000,
+        [SESSION_VALUES.CREATION_TIMESTAMP]: pastExpiration,
+        [SESSION_VALUES.ACCESS_TIMESTAMP]: pastExpiration,
+        [SESSION_VALUES.COUNT]: 3,
+        [SESSION_VALUES.EVENT_TIMESTAMP]: undefined,
       };
       expect(sessionManager.sessions_[vendorType]).to.deep.equals(session);
 
       expect(storageSetSpy).to.be.calledOnce;
       expect(storageSetSpy).to.be.calledWith(
         'amp-session:' + vendorType,
-        composeStorageSessionValue(session)
-      );
-    });
-
-    it('should return persisted lastEventTimestamp from memory', async () => {
-      session = {
-        'sessionId': 5000,
-        'creationTimestamp': 1555555555555,
-        'lastAccessTimestamp': 1555555555555,
-        'count': 1,
-        'lastEventTimestamp': 1555555555555,
+        session
+      );
+    });
+
+    it('should return persisted eventTimestamp from memory', async () => {
+      session = {
+        [SESSION_VALUES.SESSION_ID]: 5000,
+        [SESSION_VALUES.CREATION_TIMESTAMP]: defaultTime,
+        [SESSION_VALUES.ACCESS_TIMESTAMP]: defaultTime,
+        [SESSION_VALUES.COUNT]: 1,
+        [SESSION_VALUES.EVENT_TIMESTAMP]: defaultTime,
       };
       // Returns undefined and persists
       await sessionManager.getSessionValue(
         vendorType,
-        SESSION_VALUES.LAST_EVENT_TIMESTAMP,
+        SESSION_VALUES.EVENT_TIMESTAMP,
         true
       );
       clock.tick(1);
-      const lastEventTimestamp = await sessionManager.getSessionValue(
-        vendorType,
-        SESSION_VALUES.LAST_EVENT_TIMESTAMP,
+      const eventTimestamp = await sessionManager.getSessionValue(
+        vendorType,
+        SESSION_VALUES.EVENT_TIMESTAMP,
         true
       );
       // Returns persisted value
-      expect(lastEventTimestamp).to.equal(session.lastEventTimestamp);
-
-      // Persists new values
-      session.lastEventTimestamp = session.lastEventTimestamp + 1;
-      session.lastAccessTimestamp = session.lastAccessTimestamp + 1;
-      expect(storageSetSpy).to.be.calledWith(
-        'amp-session:' + vendorType,
-        composeStorageSessionValue(session)
-      );
-      expect(sessionManager.sessions_[vendorType]).to.deep.equals(session);
-    });
-
-    it('should return persisted lastEventTimestamp from storage', async () => {
+      expect(eventTimestamp).to.equal(session.eventTimestamp);
+
+      // Check that new values have been persisted
+      session[SESSION_VALUES.EVENT_TIMESTAMP] += 1;
+      session[SESSION_VALUES.ACCESS_TIMESTAMP] += 1;
+
+      expect(storageSetSpy).to.be.calledWith(
+        'amp-session:' + vendorType,
+        session
+      );
+      expect(sessionManager.sessions_[vendorType]).to.deep.equals(session);
+    });
+
+    it('should return persisted eventTimestamp from storage', async () => {
       storageValue = {
         ['amp-session:' + vendorType]: {
-          'ssid': 5000,
-          'ct': 1555555555555,
-          'lat': 1555555555555,
-          'c': 1,
-          'let': 1555555555555,
-        },
-      };
-      session = {
-        'sessionId': 5000,
-        'creationTimestamp': 1555555555555,
-        'lastAccessTimestamp': 1555555555556,
-        'count': 1,
-        'lastEventTimestamp': 1555555555556,
-      };
-
-      clock.tick(1);
-
-      const lastEventTimestamp = await sessionManager.getSessionValue(
-        vendorType,
-        SESSION_VALUES.LAST_EVENT_TIMESTAMP,
+          [SESSION_VALUES.SESSION_ID]: 5000,
+          [SESSION_VALUES.CREATION_TIMESTAMP]: defaultTime,
+          [SESSION_VALUES.ACCESS_TIMESTAMP]: defaultTime,
+          [SESSION_VALUES.COUNT]: 1,
+          [SESSION_VALUES.EVENT_TIMESTAMP]: defaultTime,
+        },
+      };
+
+      clock.tick(1);
+
+      session = {
+        [SESSION_VALUES.SESSION_ID]: 5000,
+        [SESSION_VALUES.CREATION_TIMESTAMP]: defaultTime,
+        [SESSION_VALUES.ACCESS_TIMESTAMP]: defaultTime + 1,
+        [SESSION_VALUES.COUNT]: 1,
+        [SESSION_VALUES.EVENT_TIMESTAMP]: defaultTime + 1,
+      };
+
+      const eventTimestamp = await sessionManager.getSessionValue(
+        vendorType,
+        SESSION_VALUES.EVENT_TIMESTAMP,
         true
       );
-      expect(lastEventTimestamp).to.equal(1555555555555);
-
-      expect(sessionManager.sessions_[vendorType]).to.deep.equals(session);
-      // Once to store session in memeory and once more to update LET
+      expect(eventTimestamp).to.equal(defaultTime);
+
+      expect(sessionManager.sessions_[vendorType]).to.deep.equals(session);
+      // Once to store session in memeory and once more to update eventTimestamp
       expect(storageSetSpy).to.be.calledTwice;
       expect(storageSetSpy).to.be.calledWith(
         'amp-session:' + vendorType,
-        composeStorageSessionValue(session)
-      );
-    });
-
-    it('should reset lastEventTimestamp from expired session in storage', async () => {
+        session
+      );
+    });
+
+    it('should reset eventTimestamp from expired session in storage', async () => {
       storageValue = {
         ['amp-session:' + vendorType]: {
-          'ssid': 5000,
-          'ct': 1555555555555,
-          'lat': 1555555555555,
-          'c': 1,
-          'let': 1555555555555,
-        },
-      };
-      session = {
-        'sessionId': 5000,
-        'creationTimestamp': 1555557355556,
-        'lastAccessTimestamp': 1555557355556,
-        'count': 2,
-        'lastEventTimestamp': undefined,
-      };
-
-      clock.tick(SESSION_MAX_AGE_MILLIS + 1);
-
-      let lastEventTimestamp = await sessionManager.getSessionValue(
-        vendorType,
-        SESSION_VALUES.LAST_EVENT_TIMESTAMP,
+          [SESSION_VALUES.SESSION_ID]: 5000,
+          [SESSION_VALUES.CREATION_TIMESTAMP]: defaultTime,
+          [SESSION_VALUES.ACCESS_TIMESTAMP]: defaultTime,
+          [SESSION_VALUES.COUNT]: 1,
+          [SESSION_VALUES.EVENT_TIMESTAMP]: defaultTime,
+        },
+      };
+
+      let pastExpiration = 1555557355556;
+      clock.tick(SESSION_MAX_AGE_MILLIS + 1);
+      randomVal = 0.6;
+
+      session = {
+        [SESSION_VALUES.SESSION_ID]: 6000,
+        [SESSION_VALUES.CREATION_TIMESTAMP]: pastExpiration,
+        [SESSION_VALUES.ACCESS_TIMESTAMP]: pastExpiration,
+        [SESSION_VALUES.COUNT]: 2,
+        [SESSION_VALUES.EVENT_TIMESTAMP]: undefined,
+      };
+
+      let eventTimestamp = await sessionManager.getSessionValue(
+        vendorType,
+        SESSION_VALUES.EVENT_TIMESTAMP,
         false
       );
-      expect(lastEventTimestamp).to.equal(undefined);
+      expect(eventTimestamp).to.equal(undefined);
 
       expect(sessionManager.sessions_[vendorType]).to.deep.equals(session);
       expect(storageSetSpy).to.be.calledOnce;
       expect(storageSetSpy).to.be.calledWith(
         'amp-session:' + vendorType,
-        composeStorageSessionValue(session)
-      );
-
+        session
+      );
+
+      randomVal = 0.7;
+      pastExpiration = 1555559155557;
       clock.tick(SESSION_MAX_AGE_MILLIS + 1);
       storageSetSpy.resetHistory();
 
-      lastEventTimestamp = await sessionManager.getSessionValue(
-        vendorType,
-        SESSION_VALUES.LAST_EVENT_TIMESTAMP,
+      session = {
+        [SESSION_VALUES.SESSION_ID]: 7000,
+        [SESSION_VALUES.CREATION_TIMESTAMP]: pastExpiration,
+        [SESSION_VALUES.ACCESS_TIMESTAMP]: pastExpiration,
+        [SESSION_VALUES.COUNT]: 3,
+        [SESSION_VALUES.EVENT_TIMESTAMP]: pastExpiration,
+      };
+
+      eventTimestamp = await sessionManager.getSessionValue(
+        vendorType,
+        SESSION_VALUES.EVENT_TIMESTAMP,
         true
       );
-      expect(lastEventTimestamp).to.equal(undefined);
-      session = {
-        'sessionId': 5000,
-        'creationTimestamp': 1555559155557,
-        'lastAccessTimestamp': 1555559155557,
-        'count': 3,
-        'lastEventTimestamp': 1555559155557,
-      };
+      expect(eventTimestamp).to.equal(undefined);
       expect(sessionManager.sessions_[vendorType]).to.deep.equals(session);
       expect(storageSetSpy).to.be.calledTwice;
       expect(storageSetSpy).to.be.calledWith(
         'amp-session:' + vendorType,
-        composeStorageSessionValue(session)
-      );
-    });
-=======
->>>>>>> 6b0b3c64
+        session
+      );
+    });
   });
 
   describe('getSessionValue', () => {
@@ -643,7 +555,6 @@
 
     it('should return SESSION_VALUE.SESSION_ID', async () => {
       let id = await sessionManager.getSessionValue(
-<<<<<<< HEAD
         'myVendorType',
         SESSION_VALUES.SESSION_ID
       );
@@ -652,37 +563,20 @@
       randomVal = 0.7;
       clock.tick(1);
       id = await sessionManager.getSessionValue(
-=======
->>>>>>> 6b0b3c64
         'myVendorType',
         SESSION_VALUES.SESSION_ID
       );
       expect(id).to.equal(5000);
 
-<<<<<<< HEAD
-=======
-      randomVal = 0.7;
-      clock.tick(1);
+      randomVal = 0.9;
+      clock.tick(SESSION_MAX_AGE_MILLIS + 1);
       id = await sessionManager.getSessionValue(
         'myVendorType',
         SESSION_VALUES.SESSION_ID
       );
-      expect(id).to.equal(5000);
-
->>>>>>> 6b0b3c64
-      randomVal = 0.9;
-      clock.tick(SESSION_MAX_AGE_MILLIS + 1);
-      id = await sessionManager.getSessionValue(
-        'myVendorType',
-        SESSION_VALUES.SESSION_ID
-      );
       expect(id).to.equal(9000);
     });
 
-<<<<<<< HEAD
-    it('should return SESSION_VALUE.TIMESTAMP', async () => {
-      let timestamp = await sessionManager.getSessionValue(
-=======
     it('should return SESSION_VALUE.CREATION_TIMESTAMP', async () => {
       let timestamp = await sessionManager.getSessionValue(
         'myVendorType',
@@ -722,49 +616,9 @@
 
       clock.tick(SESSION_MAX_AGE_MILLIS + 1);
       count = await sessionManager.getSessionValue(
->>>>>>> 6b0b3c64
         'myVendorType',
         SESSION_VALUES.COUNT
       );
-<<<<<<< HEAD
-      expect(timestamp).to.equal(1555555555555);
-
-      clock.tick(1);
-      timestamp = await sessionManager.getSessionValue(
-        'myVendorType',
-        SESSION_VALUES.TIMESTAMP
-      );
-      expect(timestamp).to.equal(1555555555555);
-
-      clock.tick(SESSION_MAX_AGE_MILLIS + 1);
-      timestamp = await sessionManager.getSessionValue(
-        'myVendorType',
-        SESSION_VALUES.TIMESTAMP
-      );
-      expect(timestamp).to.equal(1555557355557);
-    });
-
-    it('should return SESSION_VALUE.COUNT', async () => {
-      let count = await sessionManager.getSessionValue(
-        'myVendorType',
-        SESSION_VALUES.COUNT
-      );
-      expect(count).to.equal(1);
-
-      clock.tick(1);
-      count = await sessionManager.getSessionValue(
-        'myVendorType',
-        SESSION_VALUES.COUNT
-      );
-      expect(count).to.equal(1);
-
-      clock.tick(SESSION_MAX_AGE_MILLIS + 1);
-      count = await sessionManager.getSessionValue(
-        'myVendorType',
-        SESSION_VALUES.COUNT
-      );
-=======
->>>>>>> 6b0b3c64
       expect(count).to.equal(2);
     });
   });
