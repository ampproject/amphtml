/**
 * Copyright 2015 The AMP HTML Authors. All Rights Reserved.
 *
 * Licensed under the Apache License, Version 2.0 (the "License");
 * you may not use this file except in compliance with the License.
 * You may obtain a copy of the License at
 *
 *      http://www.apache.org/licenses/LICENSE-2.0
 *
 * Unless required by applicable law or agreed to in writing, software
 * distributed under the License is distributed on an "AS-IS" BASIS,
 * WITHOUT WARRANTIES OR CONDITIONS OF ANY KIND, either express or implied.
 * See the License for the specific language governing permissions and
 * limitations under the License.
 */

import {adopt} from '../../../../src/runtime';
import {
  getElement,
  isPositiveNumber_,
  isValidPercentage_,
  isVisibilitySpecValid,
  Visibility,
} from '../visibility-impl';
import {layoutRectLtwh, rectIntersection} from '../../../../src/layout-rect';
import {isFiniteNumber} from '../../../../src/types';
import {VisibilityState} from '../../../../src/visibility-state';
import {viewerForDoc} from '../../../../src/viewer';
import {viewportForDoc} from '../../../../src/viewport';
import {loadPromise} from '../../../../src/event-helper';

import * as sinon from 'sinon';
import {AmpDocSingle} from '../../../../src/service/ampdoc-impl';
import {installTimerService} from '../../../../src/service/timer-impl';
import {installPlatformService} from '../../../../src/service/platform-impl';
import {
  installResourcesServiceForDoc,
} from '../../../../src/service/resources-impl';
import {documentStateFor} from '../../../../src/service/document-state';

adopt(window);

describe('amp-analytics.visibility', () => {

  let sandbox;
  let visibility;
  let getIntersectionStub;
  let viewportScrollTopStub;
  let viewportScrollLeftStub;
  let callbackStub;
  let clock;
  let ampElement;
  let ampdoc;
  let resourceLoadedResolver;

  const INTERSECTION_0P = makeIntersectionEntry([100, 100, 100, 100],
      [0, 0, 100, 100]);
  const INTERSECTION_1P = makeIntersectionEntry([90, 90, 100, 100],
      [0, 0, 100, 100]);
  const INTERSECTION_50P = makeIntersectionEntry([50, 0, 100, 100],
      [0, 0, 100, 100]);

  beforeEach(() => {
    sandbox = sinon.sandbox.create();
    clock = sandbox.useFakeTimers();
    const docState = documentStateFor(window);
    sandbox.stub(docState, 'isHidden', () => false);
    ampdoc = new AmpDocSingle(window);
    installResourcesServiceForDoc(ampdoc);
    installPlatformService(window);
    installTimerService(window);

    ampElement = document.createElement('amp-analytics');
    ampElement.id = 'abc';
    document.body.appendChild(ampElement);

    const getIdStub = sandbox.stub();
    getIdStub.returns('0');
    getIntersectionStub = sandbox.stub();
    callbackStub = sandbox.stub();
    ampElement.getResourceId = getIdStub;

    const viewport = viewportForDoc(ampdoc);
    viewportScrollTopStub = sandbox.stub(viewport, 'getScrollTop');
    viewportScrollTopStub.returns(0);
    viewportScrollLeftStub = sandbox.stub(viewport, 'getScrollLeft');
    viewportScrollLeftStub.returns(0);
    viewerForDoc(ampdoc).setVisibilityState_(VisibilityState.VISIBLE);
    visibility = new Visibility(ampdoc);

    const resourceLoadedPromise =
        new Promise(resolve => resourceLoadedResolver = resolve);
    const resource = {
      getLayoutBox: () => {},
      element: {getIntersectionChangeEntry: getIntersectionStub},
      getId: getIdStub,
      hasLoadedOnce: () => true,
      loadedOnce: () => resourceLoadedPromise,
    };
    sandbox.stub(visibility.resourcesService_, 'getResourceForElementOptional')
        .returns(resource);
  });

  afterEach(() => {
    document.body.removeChild(ampElement);
    sandbox.restore();
  });

  function makeIntersectionEntry(boundingClientRect, rootBounds) {
    boundingClientRect = layoutRectLtwh.apply(null, boundingClientRect);
    rootBounds = layoutRectLtwh.apply(null, rootBounds);
    const intersect = rectIntersection(boundingClientRect, rootBounds);
    const ratio = (intersect.width * intersect.height)
        / (boundingClientRect.width * boundingClientRect.height);
    return {
      intersectionRect: intersect,
      boundingClientRect,
      rootBounds,
      intersectionRatio: ratio,
      target: ampElement,
    };
  }

  function listen(intersectionChange, config, expectedCalls, opt_expectedVars,
      opt_visible) {
    opt_visible = opt_visible === undefined ? true : opt_visible;
    getIntersectionStub.returns(intersectionChange);
    config['selector'] = '#abc';
    visibility.listenOnce(config, callbackStub, opt_visible, ampElement);
    clock.tick(20);
    verifyExpectedVars(expectedCalls, opt_expectedVars);
  }

  function verifyChange(intersectionChange, expectedCalls, opt_expectedVars) {
    getIntersectionStub.returns(intersectionChange);
    visibility.scrollListener_();
    verifyExpectedVars(expectedCalls, opt_expectedVars);
  }

  function verifyExpectedVars(expectedCalls, opt_expectedVars) {
    expect(callbackStub.callCount).to.equal(expectedCalls);
    if (opt_expectedVars && expectedCalls > 0) {
      for (let c = 0; c < opt_expectedVars.length; c++) {
        sinon.assert.calledWith(callbackStub.getCall(c), opt_expectedVars[c]);
      }
    }
  }

  it('fires for trivial on=visible config', () => {
    listen(INTERSECTION_50P, {
      visiblePercentageMin: 0, visiblePercentageMax: 100}, 1);
  });

  it('fires for trivial on=hidden config', () => {
    listen(INTERSECTION_50P, {
      visiblePercentageMin: 0, visiblePercentageMax: 100}, 0, undefined, false);

    visibility.viewer_.setVisibilityState_(VisibilityState.HIDDEN);
    expect(callbackStub.callCount).to.equal(1);
  });

  it('fires for non-trivial on=visible config', () => {
    viewportScrollTopStub.returns(13);
    viewportScrollLeftStub.returns(5);
    listen(makeIntersectionEntry([51, 0, 100, 100], [0, 0, 100, 100]),
          {visiblePercentageMin: 49, visiblePercentageMax: 80}, 0);

    const intersection =
        makeIntersectionEntry([30, 10, 100, 100], [0, 0, 100, 100]);
    verifyChange(intersection, 1, [sinon.match({
      backgrounded: '0',
      backgroundedAtStart: '0',
      elementX: '35', // 5 + 30
      elementY: '23', // 13 + 10
      elementWidth: '100',
      elementHeight: '100',
      loadTimeVisibility: '49', // (100 - 51) * (100 - 0) / 100,
      minVisiblePercentage: '63',
      maxVisiblePercentage: '63',
      totalTime: sinon.match(value => {
        return isFiniteNumber(Number(value));
      }),
    })]);
  });

  it('fires for non-trivial on=hidden config', () => {
    listen(makeIntersectionEntry([51, 0, 100, 100], [0, 0, 100, 100]),
          {visiblePercentageMin: 49, visiblePercentageMax: 80}, 0, undefined,
          false);

    verifyChange(INTERSECTION_50P, 0, undefined);
    visibility.viewer_.setVisibilityState_(VisibilityState.HIDDEN);
    verifyExpectedVars(1, [sinon.match({
      backgrounded: '1',
      backgroundedAtStart: '0',
      elementX: '50',
      elementY: '0',
      elementWidth: '100',
      elementHeight: '100',
      loadTimeVisibility: '49', // (100 - 51) * (100 - 0) / 100
      totalTime: sinon.match(value => {
        return isFiniteNumber(Number(value));
      }),
    })]);
  });

  it('fires only once', () => {
    listen(INTERSECTION_50P, {
      visiblePercentageMin: 49, visiblePercentageMax: 80,
    }, 1);

    verifyChange(INTERSECTION_0P, 1);
    verifyChange(INTERSECTION_50P, 1);
  });

  it('fires with just totalTimeMin condition', () => {
    listen(INTERSECTION_0P, {totalTimeMin: 1000}, 0);

    clock.tick(999);
    verifyChange(INTERSECTION_0P, 0);

    clock.tick(1);
    expect(callbackStub.callCount).to.equal(1);
    sinon.assert.calledWith(callbackStub.getCall(0), sinon.match({
      totalVisibleTime: '1000',
    }));
  });

  it('fires with just continuousTimeMin condition', () => {
    listen(INTERSECTION_0P, {continuousTimeMin: 1000}, 0);

    clock.tick(999);
    verifyChange(INTERSECTION_0P, 0);

    clock.tick(1);
    expect(callbackStub.callCount).to.equal(1);
  });

  it('fires with totalTimeMin=1k and visiblePercentageMin=0', () => {
    listen(INTERSECTION_0P, {totalTimeMin: 1000, visiblePercentageMin: 1}, 0);

    verifyChange(INTERSECTION_1P, 0);
    clock.tick(1000);
    verifyChange(INTERSECTION_50P, 0);

    clock.tick(1000);
    expect(callbackStub.callCount).to.equal(1);
    // There is a 20ms offset in some timedurations because of initial
    // timeout in the listenOnce logic.
    sinon.assert.calledWith(callbackStub.getCall(0), sinon.match({
      maxContinuousVisibleTime: '1000',
      totalVisibleTime: '1000',
      firstSeenTime: '20',
      fistVisibleTime: '1020',
      lastSeenTime: '2020',
      lastVisibleTime: '2020',
    }));
  });

  it('fires for continuousTimeMin=1k and totalTimeMin=2k', () => {
    // This test counts time from when the ad is loaded.
    listen(INTERSECTION_0P, {totalTimeMin: 2000, continuousTimeMin: 1000}, 0);

    clock.tick(1000);
    verifyChange(INTERSECTION_0P, 0);

    clock.tick(1000);
    expect(callbackStub.callCount).to.equal(1);
  });

  it('fires for continuousTimeMin=1k and visiblePercentageMin=50', () => {
    // This test counts time from when the ad is loaded.
    listen(INTERSECTION_50P,
        {continuousTimeMin: 1000, visiblePercentageMin: 49}, 0);

    clock.tick(999);
    verifyChange(INTERSECTION_0P, 0);

    clock.tick(1000);
    verifyChange(INTERSECTION_50P, 0);

    clock.tick(100);
    expect(callbackStub.callCount).to.equal(0);
    clock.tick(900);
    expect(callbackStub.callCount).to.equal(1);
    sinon.assert.calledWith(callbackStub.getCall(0), sinon.match({
      maxContinuousVisibleTime: '1000',
      minVisiblePercentage: '50',
      maxVisiblePercentage: '50',
      totalVisibleTime: '1999',
    }));
  });

  it('populates backgroundedAtStart=1', () => {
    visibility.backgroundedAtStart_ = true;
    listen(INTERSECTION_50P, {
      visiblePercentageMin: 0, visiblePercentageMax: 100}, 1, [sinon.match({
        'backgroundedAtStart': '1',
      })]);
  });

  it('populates backgroundedAtStart=0', () => {
    const viewerStub = sandbox.stub(visibility.viewer_, 'getVisibilityState');
    viewerStub.returns(VisibilityState.VISIBLE);
    visibility.backgroundedAtStart_ = false;
    listen(INTERSECTION_50P, {
      visiblePercentageMin: 0, visiblePercentageMax: 100}, 1, [sinon.match({
        'backgroundedAtStart': '0',
        'backgrounded': '0',
      })]);

    viewerStub.returns(VisibilityState.HIDDEN);
    visibility.visibilityListener_();
    viewerStub.returns(VisibilityState.VISIBLE);
    listen(INTERSECTION_50P, {
      visiblePercentageMin: 0, visiblePercentageMax: 100}, 2, [
        sinon.match({}),
        sinon.match({
          'backgroundedAtStart': '0',
          'backgrounded': '1',
        })]);
  });

  describe('populates backgrounded variable', () => {
    let viewerStub;
    beforeEach(() => {
      viewerStub = sandbox.stub(visibility.viewer_, 'getVisibilityState');
    });

    function verifyState(state, expectedValue) {
      it('for visibility state=' + state, () => {
        viewerStub.returns(state);
        visibility.visibilityListener_();
        viewerStub.returns(VisibilityState.VISIBLE);

        listen(INTERSECTION_50P, {
          visiblePercentageMin: 0, visiblePercentageMax: 100}, 1, [sinon.match({
            'backgrounded': expectedValue,
          })]);
      });
    }

    verifyState(VisibilityState.VISIBLE, '0');
    verifyState(VisibilityState.HIDDEN, '1');
    verifyState(VisibilityState.PAUSED, '1');
    verifyState(VisibilityState.INACTIVE, '1');
  });

  describe('isVisibilitySpecValid', () => {
    function isSpecValid(spec, result) {
      it('check for visibility spec: ' + JSON.stringify(spec), () => {
        expect(isVisibilitySpecValid({visibilitySpec: spec}),
            JSON.stringify(spec)).to.equal(result);
      });
    }

    isSpecValid(undefined, true);
    isSpecValid({selector: '#abc'}, true);
    isSpecValid({
      selector: '#a', continuousTimeMin: 10, totalTimeMin: 1000,
      visiblePercentageMax: 99, visiblePercentageMin: 10,
    }, true);
    isSpecValid({selector: '#a', continuousTimeMax: 1000}, true);

    isSpecValid({}, false);
    isSpecValid({selector: 'abc'}, false);
    isSpecValid({selector: '#a', continuousTimeMax: 10, continuousTimeMin: 100},
      false);
    isSpecValid({selector: '#a', continuousTimeMax: 100, continuousTimeMin: 10},
      true);
    isSpecValid({selector: '#a', visiblePercentageMax: 101}, false);
  });

  describe('utils', () => {
    function checkPositive(value, expectedResult) {
      it('isPositiveNumber_(' + value + ')', () => {
        expect(isPositiveNumber_(value)).to.equal(expectedResult);
      });
    }

    [1, 0, undefined, 100, 101].forEach(num => {
      checkPositive(num, true);
    });

    ['', -1, NaN].forEach(num => {
      checkPositive(num, false);
    });

    function checkValidPercentage(value, expectedResult) {
      it('isValidPercentage_(' + value + ')', () => {
        expect(isValidPercentage_(value)).to.equal(expectedResult);
      });
    };

    [1, 0, undefined, 100].forEach(num => {
      checkValidPercentage(num, true);
    });

    ['', -1, NaN, 101].forEach(num => {
      checkValidPercentage(num, false);
    });
  });

  describe('getElement', () => {
    let div, img1, img2, analytics, iframe, ampEl, iframeAmpDoc,
      iframeAnalytics;
    beforeEach(() => {
      ampEl = document.createElement('span');
      ampEl.className = '-amp-element';
      ampEl.id = 'ampEl';
      iframe = document.createElement('iframe');
      div = document.createElement('div');
      div.id = 'div';
      img1 = document.createElement('amp-img');
      img1.id = 'img1';
      img2 = document.createElement('amp-img');
      img2.id = 'img2';
      analytics = document.createElement('amp-analytics');
      analytics.id = 'analytics';
      img1.appendChild(analytics);
      img1.appendChild(img2);
      div.appendChild(img1);
      iframe.srcdoc = div.outerHTML;
      document.body.appendChild(ampEl);
      document.body.appendChild(div);

      const loaded = loadPromise(iframe);
      ampEl.appendChild(iframe);
      iframeAmpDoc = new AmpDocSingle(iframe.contentWindow);
      return loaded.then(() => {
        iframeAnalytics = iframe.contentDocument.querySelector(
            'amp-analytics');
      });
    });

    afterEach(() => {
      document.body.removeChild(ampEl);
    });

    it('finds element by id', () => {
      expect(getElement(ampdoc, '#ampEl', analytics, undefined)).to.equal(
          ampEl);
    });

    // In the following tests, getElement returns non-amp elements. Those are
    // discarded by visibility-impl later in the code.
    it('finds element by tagname, selectionMethod=closest', () => {
      expect(getElement(ampdoc, 'div', analytics, 'closest'))
          .to.equal(div);
      expect(getElement(ampdoc, 'amp-img', analytics, 'closest'))
          .to.equal(img1);
      // Should restrict elements to contained ampdoc.
      expect(getElement(ampdoc, 'amp-img', iframeAnalytics, 'closest'))
          .to.equal(null);
      expect(getElement(iframeAmpDoc, 'amp-img', analytics, 'closest'))
          .to.equal(null);
    });

    it('finds element by id, selectionMethod=scope', () => {
      expect(getElement(ampdoc, '#div', analytics, 'scope'))
          .to.equal(null);
      expect(getElement(ampdoc, '#img2', analytics, 'scope'))
          .to.equal(img2);
    });

    it('finds element by tagname, selectionMethod=scope', () => {
      expect(getElement(ampdoc, 'div', analytics, 'scope'))
          .to.equal(null);
      expect(getElement(ampdoc, 'amp-img', analytics, 'scope'))
          .to.equal(img2);
    });

    it('finds element for selectionMethod=host', () => {
      expect(getElement(iframeAmpDoc, ':host', iframeAnalytics))
          .to.equal(ampEl);
      expect(getElement(iframeAmpDoc, ':root', iframeAnalytics, 'something'))
          .to.equal(ampEl);
    });
  });

  describe('listenOnceV2', () => {

    let inObCallback;
    let observeSpy;
    let unobserveSpy;
    let callbackSpy1;
    let callbackSpy2;

    beforeEach(() => {
      observeSpy = sandbox.stub();
      unobserveSpy = sandbox.stub();
      callbackSpy1 = sandbox.stub();
      callbackSpy2 = sandbox.stub();
      sandbox.stub(ampdoc.win, 'IntersectionObserver', callback => {
        inObCallback = callback;
        return {
          observe: observeSpy,
          unobserve: unobserveSpy,
        };
      });
    });

    afterEach(() => {
      inObCallback = null;
    });

    it('should work for visible=true spec', () => {

      visibility.listenOnceV2({
        selector: '#abc',
        visiblePercentageMin: 20,
      }, callbackSpy1, true, ampElement);

      // add multiple triggers on the same element
      visibility.listenOnceV2({
        selector: '#abc',
        visiblePercentageMin: 30,
      }, callbackSpy2, true, ampElement);

      // "observe" should not have been called since resource not loaded yet.
      expect(observeSpy).to.be.not.called;
      resourceLoadedResolver();
      return Promise.resolve().then(() => {
        expect(observeSpy).to.be.calledWith(ampElement);

        clock.tick(135);
        fireIntersect(5); // below visiblePercentageMin, no trigger
        expect(callbackSpy1).to.not.be.called;
        expect(callbackSpy2).to.not.be.called;
        expect(unobserveSpy).to.not.be.called;

        clock.tick(100);
        fireIntersect(25); // above spec 1 min visible, trigger callback 1
        expect(callbackSpy1).to.be.calledWith(sinon.match({
          backgrounded: '0',
          backgroundedAtStart: '0',
          elementHeight: '100',
          elementWidth: '100',
          elementX: '0',
          elementY: '75',
          firstSeenTime: '135',
          fistVisibleTime: '235', // 135 + 100
          lastSeenTime: '235',
          lastVisibleTime: '235',
          loadTimeVisibility: '5',
          maxVisiblePercentage: '25',
          minVisiblePercentage: '25',
          totalVisibleTime: '0',         // duration metrics are always 0
          maxContinuousVisibleTime: '0', // as it triggers immediately
          // totalTime is not testable because no way to stub performance API
        }));
        expect(callbackSpy2).to.not.be.called;
        expect(unobserveSpy).to.not.be.called;
        callbackSpy1.reset();

        clock.tick(100);
        fireIntersect(35); // above spec 2 min visible, trigger callback 2
        expect(callbackSpy2).to.be.calledWith(sinon.match({
          backgrounded: '0',
          backgroundedAtStart: '0',
          elementHeight: '100',
          elementWidth: '100',
          elementX: '0',
          elementY: '65',
          firstSeenTime: '135',
          fistVisibleTime: '335', // 235 + 100
          lastSeenTime: '335',
          lastVisibleTime: '335',
          loadTimeVisibility: '5',
          maxVisiblePercentage: '35',
          minVisiblePercentage: '35',
          totalVisibleTime: '0',         // duration metrics is always 0
          maxContinuousVisibleTime: '0', // as it triggers immediately
          // totalTime is not testable because no way to stub performance API
        }));
        expect(callbackSpy1).to.not.be.called; // callback 1 not called again
        expect(unobserveSpy).to.be.called; // unobserve when all callback fired
      });
    });

<<<<<<< HEAD
    it('should work for visible=true with duration condition', () => {
      visibility.listenOnceV2({
        selector: '#abc',
        continuousTimeMin: 1000,
        visiblePercentageMin: 0,
      }, callbackSpy1, true, ampElement);

      resourceLoadedResolver();
      return Promise.resolve().then(() => {
        expect(observeSpy).to.be.calledWith(ampElement);

        clock.tick(100);
        fireIntersect(25); // visible
        expect(callbackSpy1).to.not.be.called;

        clock.tick(999);
        fireIntersect(0); // this will reset the timer for continuous time
        expect(callbackSpy1).to.not.be.called;

        clock.tick(100);
        fireIntersect(5); // visible again.
        clock.tick(100);
        fireIntersect(35); // keep being visible
        expect(callbackSpy1).to.not.be.called;
        clock.tick(899); // not yet!
        expect(callbackSpy1).to.not.be.called;
        clock.tick(1);  // now fire
        expect(callbackSpy1).to.be.calledWith(sinon.match({
          backgrounded: '0',
          backgroundedAtStart: '0',
          elementHeight: '100',
          elementWidth: '100',
          elementX: '0',
          elementY: '65',
          firstSeenTime: '100',
          fistVisibleTime: '100',
          lastSeenTime: '2199',
          lastVisibleTime: '2199',
          loadTimeVisibility: '25',
          maxVisiblePercentage: '35',
          minVisiblePercentage: '5',
          totalVisibleTime: '1999',
          maxContinuousVisibleTime: '1000',
          // totalTime is not testable because no way to stub performance API
        }));
      });
    });

=======
>>>>>>> fe4c03f7
    function fireIntersect(intersectPercent) {
      const entry = makeIntersectionEntry(
          [0, 100 - intersectPercent, 100, 100], [0, 0, 100, 100]);
      inObCallback([entry]);
    }
  });
});<|MERGE_RESOLUTION|>--- conflicted
+++ resolved
@@ -578,7 +578,6 @@
       });
     });
 
-<<<<<<< HEAD
     it('should work for visible=true with duration condition', () => {
       visibility.listenOnceV2({
         selector: '#abc',
@@ -627,8 +626,6 @@
       });
     });
 
-=======
->>>>>>> fe4c03f7
     function fireIntersect(intersectPercent) {
       const entry = makeIntersectionEntry(
           [0, 100 - intersectPercent, 100, 100], [0, 0, 100, 100]);
