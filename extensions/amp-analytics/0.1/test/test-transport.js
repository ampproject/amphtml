/**
 * Copyright 2015 The AMP HTML Authors. All Rights Reserved.
 *
 * Licensed under the Apache License, Version 2.0 (the "License");
 * you may not use this file except in compliance with the License.
 * You may obtain a copy of the License at
 *
 *      http://www.apache.org/licenses/LICENSE-2.0
 *
 * Unless required by applicable law or agreed to in writing, software
 * distributed under the License is distributed on an "AS-IS" BASIS,
 * WITHOUT WARRANTIES OR CONDITIONS OF ANY KIND, either express or implied.
 * See the License for the specific language governing permissions and
 * limitations under the License.
 */

<<<<<<< HEAD
import {Transport} from '../transport';
import {adopt} from '../../../../src/runtime';
=======
import * as lolex from 'lolex';
import {Transport} from '../transport';
import {installTimerService} from '../../../../src/service/timer-impl';
>>>>>>> 00f7050d
import {loadPromise} from '../../../../src/event-helper';

describes.realWin('amp-analytics.transport', {
  amp: false,
  allowExternalResources: true,
}, env => {

  let sandbox;
  let win;
  let doc;

  beforeEach(() => {
    sandbox = env.sandbox;
    win = env.win;
    doc = win.document;
  });

  function setupStubs(beaconRetval, xhrRetval) {
    sandbox.stub(Transport, 'sendRequestUsingImage');
    sandbox.stub(Transport, 'sendRequestUsingBeacon').returns(beaconRetval);
    sandbox.stub(Transport, 'sendRequestUsingXhr').returns(xhrRetval);
  }

  function sendRequest(win, request, options) {
    new Transport(win, options).sendRequest(request);
  }

  function assertCallCounts(
    expectedBeaconCalls, expectedXhrCalls, expectedImageCalls) {
    expect(Transport.sendRequestUsingBeacon.callCount,
        'sendRequestUsingBeacon call count').to.equal(expectedBeaconCalls);
    expect(Transport.sendRequestUsingXhr.callCount,
        'sendRequestUsingXhr call count').to.equal(expectedXhrCalls);
    expect(Transport.sendRequestUsingImage.callCount,
        'sendRequestUsingImage call count').to.equal(expectedImageCalls);
  }

  it('prefers beacon over xhrpost and image', () => {
    setupStubs(true, true);
    sendRequest(win, 'https://example.com/test', {
      beacon: true, xhrpost: true, image: true,
    });
    assertCallCounts(1, 0, 0);
  });

  it('prefers xhrpost over image', () => {
    setupStubs(true, true);
    sendRequest(win, 'https://example.com/test', {
      beacon: false, xhrpost: true, image: true,
    });
    assertCallCounts(0, 1, 0);
  });

  it('reluctantly uses image if nothing else is enabled', () => {
    setupStubs(true, true);
    sendRequest(win, 'https://example.com/test', {
      image: true,
    });
    assertCallCounts(0, 0, 1);
  });

  it('falls back to image setting suppressWarnings to true', () => {
    setupStubs(true, true);
    sendRequest(win, 'https://example.com/test', {
      beacon: false, xhrpost: false, image: {suppressWarnings: true},
    });
    assertCallCounts(0, 0, 1);
  });

  it('falls back to xhrpost when enabled and beacon is not available', () => {
    setupStubs(false, true);
    sendRequest(win, 'https://example.com/test', {
      beacon: true, xhrpost: true, image: true,
    });
    assertCallCounts(1, 1, 0);
  });

  it('falls back to image when beacon not found and xhr disabled', () => {
    setupStubs(false, true);
    sendRequest(win, 'https://example.com/test', {
      beacon: true, xhrpost: false, image: true,
    });
    assertCallCounts(1, 0, 1);
  });

  it('falls back to image when beacon and xhr are not available', () => {
    setupStubs(false, false);
    sendRequest(win, 'https://example.com/test', {
      beacon: true, xhrpost: true, image: true,
    });
    assertCallCounts(1, 1, 1);
  });

  it('does not send a request when no transport methods are enabled', () => {
    setupStubs(true, true);
    sendRequest(win, 'https://example.com/test', {});
    assertCallCounts(0, 0, 0);
  });

  it('asserts that urls are https', () => {
    allowConsoleError(() => { expect(() => {
      sendRequest(win, 'http://example.com/test');
    }).to.throw(/https/); });
  });

  it('should NOT allow __amp_source_origin', () => {
    allowConsoleError(() => { expect(() => {
      sendRequest(win, 'https://twitter.com?__amp_source_origin=1');
    }).to.throw(/Source origin is not allowed in/); });
  });

  describe('sendRequestUsingIframe', () => {
    const url = 'http://iframe.localhost:9876/test/fixtures/served/iframe.html';

    function sendRequestUsingIframe(win, url) {
<<<<<<< HEAD
      return new Transport(win).sendRequestUsingIframe(url);
=======
      new Transport(win).sendRequestUsingIframe(url);
>>>>>>> 00f7050d
    }

    it('should create and delete an iframe', () => {
      const clock = lolex.install({target: win});
      installTimerService(win);
      sendRequestUsingIframe(win, url);
      const iframe = doc.querySelector('iframe[src="' + url + '"]');
      expect(iframe).to.be.ok;
      expect(iframe.getAttribute('sandbox')).to.equal(
          'allow-scripts allow-same-origin');
      return loadPromise(iframe).then(() => {
        clock.tick(4999);
        expect(doc.querySelector('iframe[src="' + url + '"]')).to.be.ok;
        clock.tick(1);
        expect(doc.querySelector('iframe[src="' + url + '"]')).to.not.be.ok;
      });
    });

    it('iframe asserts that urls are https', () => {
      allowConsoleError(() => { expect(() => {
        sendRequestUsingIframe(win, 'http://example.com/test');
      }).to.throw(/https/); });
    });

    it('forbids same origin', () => {
      const fakeWin = {
        location: {
          href: 'https://example.com/abc',
        },
      };
      allowConsoleError(() => {
        expect(() => {
          sendRequestUsingIframe(fakeWin, 'https://example.com/123');
        }).to.throw(/Origin of iframe request/);
      });
    });
  });
});<|MERGE_RESOLUTION|>--- conflicted
+++ resolved
@@ -14,14 +14,9 @@
  * limitations under the License.
  */
 
-<<<<<<< HEAD
-import {Transport} from '../transport';
-import {adopt} from '../../../../src/runtime';
-=======
 import * as lolex from 'lolex';
 import {Transport} from '../transport';
 import {installTimerService} from '../../../../src/service/timer-impl';
->>>>>>> 00f7050d
 import {loadPromise} from '../../../../src/event-helper';
 
 describes.realWin('amp-analytics.transport', {
@@ -137,11 +132,7 @@
     const url = 'http://iframe.localhost:9876/test/fixtures/served/iframe.html';
 
     function sendRequestUsingIframe(win, url) {
-<<<<<<< HEAD
-      return new Transport(win).sendRequestUsingIframe(url);
-=======
       new Transport(win).sendRequestUsingIframe(url);
->>>>>>> 00f7050d
     }
 
     it('should create and delete an iframe', () => {
