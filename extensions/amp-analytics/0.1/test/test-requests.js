--- conflicted
+++ resolved
@@ -396,16 +396,8 @@
         const handler = new RequestHandler(
             analyticsMock, r, preconnect, spy, false);
         // Overwrite batchPlugin function
-<<<<<<< HEAD
-        handler.batchingPlugin_ = () => {
-          allowConsoleError(() => {
-            throw new Error('test');
-          });
-        };
-=======
         handler.batchingPlugin_ = () => {throw new Error('test');};
         expectAsyncConsoleError(/test/);
->>>>>>> 2fd30ca9
         const expansionOptions = new ExpansionOptions({});
         handler.send({}, {'extraUrlParams': {'e1': 'e1'}}, expansionOptions);
         clock.tick(1000);
@@ -460,41 +452,6 @@
     });
   });
 
-<<<<<<< HEAD
-  //TODO: Move the expansion related tests here.
-
-  it('expandConfigRequest function', () => {
-    let config = {
-      'requests': {
-        'foo': 'test',
-        'bar': {
-          'baseUrl': 'test1',
-        },
-        'baz': {
-          'baseUrl': 'test2',
-        },
-        'foobar': {},
-      },
-    };
-    config = expandConfigRequest(config);
-    expect(config).to.jsonEqual({
-      'requests': {
-        'foo': {
-          'baseUrl': 'test',
-        },
-        'bar': {
-          'baseUrl': 'test1',
-        },
-        'baz': {
-          'baseUrl': 'test2',
-        },
-        'foobar': {},
-      },
-    });
-  });
-
-=======
->>>>>>> 2fd30ca9
   it('should replace dynamic bindings', function* () {
     const spy = sandbox.spy();
     const r = {
