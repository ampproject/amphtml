/**
 * Copyright 2016 The AMP HTML Authors. All Rights Reserved.
 *
 * Licensed under the Apache License, Version 2.0 (the "License");
 * you may not use this file except in compliance with the License.
 * You may obtain a copy of the License at
 *
 *      http://www.apache.org/licenses/LICENSE-2.0
 *
 * Unless required by applicable law or agreed to in writing, software
 * distributed under the License is distributed on an "AS-IS" BASIS,
 * WITHOUT WARRANTIES OR CONDITIONS OF ANY KIND, either express or implied.
 * See the License for the specific language governing permissions and
 * limitations under the License.
 */

import {SESSION_VALUES, sessionServicePromiseForDoc} from './session-manager';
import {Services} from '../../../src/services';
import {TickLabel} from '../../../src/core/constants/enums';
import {asyncStringReplace} from '../../../src/core/types/string';
import {base64UrlEncodeFromString} from '../../../src/core/types/string/base64';
import {cookieReader} from './cookie-reader';
import {dev, devAssert, user, userAssert} from '../../../src/log';
import {dict} from '../../../src/core/types/object';
import {
  getActiveExperimentBranches,
  getExperimentBranch,
} from '../../../src/experiments';
import {
  getConsentMetadata,
  getConsentPolicyInfo,
  getConsentPolicyState,
} from '../../../src/consent';
import {
  getServiceForDoc,
  getServicePromiseForDoc,
  registerServiceBuilderForDoc,
} from '../../../src/service';
import {isArray, isFiniteNumber} from '../../../src/core/types';

import {isInFie} from '../../../src/iframe-helper';
import {linkerReaderServiceFor} from './linker-reader';

/** @const {string} */
const TAG = 'amp-analytics/variables';

/** @const {RegExp} */
const VARIABLE_ARGS_REGEXP = /^(?:([^\s]*)(\([^)]*\))|[^]+)$/;

const EXTERNAL_CONSENT_POLICY_STATE_STRING = {
  1: 'sufficient',
  2: 'insufficient',
  3: 'not_required',
  4: 'unknown',
};

/** @typedef {{name: string, argList: string}} */
let FunctionNameArgsDef;

/**
 * The structure that contains all details needed to expand a template
 * @struct
 * @const
 * @package For type.
 */
export class ExpansionOptions {
  /**
   * @param {!Object<string, *>} vars
   * @param {number=} opt_iterations
   * @param {boolean=} opt_noEncode
   */
  constructor(vars, opt_iterations, opt_noEncode) {
    /** @const {!Object<string, string|Array<string>>} */
    this.vars = vars;
    /** @const {number} */
    this.iterations = opt_iterations === undefined ? 2 : opt_iterations;
    /** @const {boolean} */
    this.noEncode = !!opt_noEncode;
    this.freezeVars = {};
  }

  /**
   * Freeze special variable name so that they don't get expanded.
   * For example ${extraUrlParams}
   * @param {string} str
   */
  freezeVar(str) {
    this.freezeVars[str] = true;
  }

  /**
   * @param {string} name
   * @return {*}
   */
  getVar(name) {
    let value = this.vars[name];
    if (value == null) {
      value = '';
    }
    return value;
  }
}

/**
 * @param {string} value
 * @param {string} s
 * @param {string=} opt_l
 * @return {string}
 */
function substrMacro(value, s, opt_l) {
  const start = Number(s);
  let {length} = value;
  userAssert(
    isFiniteNumber(start),
    'Start index ' + start + 'in substr macro should be a number'
  );
  if (opt_l) {
    length = Number(opt_l);
    userAssert(
      isFiniteNumber(length),
      'Length ' + length + ' in substr macro should be a number'
    );
  }

  return value.substr(start, length);
}

/**
 * @param {string} value
 * @param {string} defaultValue
 * @return {string}
 */
function defaultMacro(value, defaultValue) {
  if (!value || !value.length) {
    return defaultValue;
  }
  return value;
}

/**
 * @param {string} string input to be replaced
 * @param {string} matchPattern string representation of regex pattern
 * @param {string=} opt_newSubStr pattern to be substituted in
 * @return {string}
 */
function replaceMacro(string, matchPattern, opt_newSubStr) {
  if (!matchPattern) {
    user().warn(TAG, 'REPLACE macro must have two or more arguments');
  }
  if (!opt_newSubStr) {
    opt_newSubStr = '';
  }
  const regex = new RegExp(matchPattern, 'g');
  return string.replace(regex, opt_newSubStr);
}

/**
 * Applies the match function to the given string with the given regex
 * @param {string} string input to be replaced
 * @param {string} matchPattern string representation of regex pattern
 * @param {string=} opt_matchingGroupIndexStr the matching group to return.
 *                  Index of 0 indicates the full match. Defaults to 0
 * @return {string} returns the matching group given by opt_matchingGroupIndexStr
 */
function matchMacro(string, matchPattern, opt_matchingGroupIndexStr) {
  if (!matchPattern) {
    user().warn(TAG, 'MATCH macro must have two or more arguments');
  }

  let index = 0;
  if (opt_matchingGroupIndexStr) {
    index = parseInt(opt_matchingGroupIndexStr, 10);

    // if given a non-number or negative number
    if ((index != 0 && !index) || index < 0) {
      user().error(TAG, 'Third argument in MATCH macro must be a number >= 0');
      index = 0;
    }
  }

  const regex = new RegExp(matchPattern);
  const matches = string.match(regex);
  return matches && matches[index] ? matches[index] : '';
}

/**
 * This macro function allows arithmetic operations over other analytics variables.
 *
 * @param {string} leftOperand
 * @param {string} rightOperand
 * @param {string} operation
 * @param {string} round If this flag is truthy the result will be rounded
 * @return {number}
 */
function calcMacro(leftOperand, rightOperand, operation, round) {
  const left = Number(leftOperand);
  const right = Number(rightOperand);
  userAssert(!isNaN(left), 'CALC macro - left operand must be a number');
  userAssert(!isNaN(right), 'CALC macro - right operand must be a number');
  let result = 0;
  switch (operation) {
    case 'add':
      result = left + right;
      break;
    case 'subtract':
      result = left - right;
      break;
    case 'multiply':
      result = left * right;
      break;
    case 'divide':
      userAssert(right, 'CALC macro - cannot divide by 0');
      result = left / right;
      break;
    default:
      user().error(TAG, 'CALC macro - Invalid operation');
  }
  return stringToBool(round) ? Math.round(result) : result;
}

/**
 * If given an experiment name returns the branch id if a branch is selected.
 * If no branch name given, it returns a comma separated list of active branch
 * experiment ids and their names or an empty string if none exist.
 * @param {!Window} win
 * @param {string=} opt_expName
 * @return {string}
 */
function experimentBranchesMacro(win, opt_expName) {
  if (opt_expName) {
    return getExperimentBranch(win, opt_expName) || '';
  }
  const branches = getActiveExperimentBranches(win);
  return Object.keys(branches)
    .map((expName) => `${expName}:${branches[expName]}`)
    .join(',');
}

/**
 * Provides support for processing of advanced variable syntax like nested
 * expansions macros etc.
 */
export class VariableService {
  /**
   * @param {!../../../src/service/ampdoc-impl.AmpDoc} ampdoc
   */
  constructor(ampdoc) {
    /** @private {!../../../src/service/ampdoc-impl.AmpDoc} */
    this.ampdoc_ = ampdoc;

    /** @private {!JsonObject} */
    this.macros_ = dict({});

    /** @const @private {!./linker-reader.LinkerReader} */
    this.linkerReader_ = linkerReaderServiceFor(this.ampdoc_.win);

    /** @const @private {!Promise<SessionManager>} */
    this.sessionManagerPromise_ = sessionServicePromiseForDoc(this.ampdoc_);

    this.register_('$DEFAULT', defaultMacro);
    this.register_('$SUBSTR', substrMacro);
    this.register_('$TRIM', (value) => value.trim());
    this.register_('$TOLOWERCASE', (value) => value.toLowerCase());
    this.register_('$TOUPPERCASE', (value) => value.toUpperCase());
    this.register_('$NOT', (value) => String(!value));
    this.register_('$BASE64', (value) => base64UrlEncodeFromString(value));
    this.register_('$HASH', this.hashMacro_.bind(this));
    this.register_('$IF', (value, thenValue, elseValue) =>
      stringToBool(value) ? thenValue : elseValue
    );
    this.register_('$REPLACE', replaceMacro);
    this.register_('$MATCH', matchMacro);
    this.register_('$CALC', calcMacro);
    this.register_(
      '$EQUALS',
      (firstValue, secValue) => firstValue === secValue
    );
    this.register_('LINKER_PARAM', (name, id) =>
      this.linkerReader_.get(name, id)
    );

    // Returns the IANA timezone code
    this.register_('TIMEZONE_CODE', () => {
      let tzCode = '';
      if (
        'Intl' in this.ampdoc_.win &&
        'DateTimeFormat' in this.ampdoc_.win.Intl
      ) {
        // It could be undefined (i.e. IE11)
        tzCode = new this.ampdoc_.win.Intl.DateTimeFormat().resolvedOptions()
          .timeZone;
      }

      return tzCode;
    });

    // Returns a promise resolving to viewport.getScrollTop.
    this.register_('SCROLL_TOP', () =>
      Math.round(Services.viewportForDoc(this.ampdoc_).getScrollTop())
    );

    // Returns a promise resolving to viewport.getScrollLeft.
    this.register_('SCROLL_LEFT', () =>
      Math.round(Services.viewportForDoc(this.ampdoc_).getScrollLeft())
    );

    this.register_('EXPERIMENT_BRANCHES', (opt_expName) =>
      experimentBranchesMacro(this.ampdoc_.win, opt_expName)
    );

    // Returns the content of a meta tag in the ampdoc
    this.register_('AMPDOC_META', (meta, defaultValue = '') => {
      return this.ampdoc_.getMetaByName(meta) ?? defaultValue;
    });
  }

  /**
   * @param {!Element} element
   * @return {!JsonObject} contains all registered macros
   */
  getMacros(element) {
    const type = element.getAttribute('type');
    const elementMacros = {
      'COOKIE': (name) =>
        cookieReader(this.ampdoc_.win, dev().assertElement(element), name),
      'CONSENT_STATE': getConsentStateStr(element),
      'CONSENT_STRING': getConsentPolicyInfo(element),
      'CONSENT_METADATA': (key) =>
        getConsentMetadataValue(
          element,
          userAssert(key, 'CONSENT_METADATA macro must contain a key')
        ),
<<<<<<< HEAD
      'SESSION_ID': () => {
        return this.sessionManagerPromise_.then((sessionManager) => {
          return sessionManager.getSessionValue(
            type,
            SESSION_VALUES.SESSION_ID
          );
        });
      },
      'SESSION_TIMESTAMP': () => {
        return this.sessionManagerPromise_.then((sessionManager) => {
          return sessionManager.getSessionValue(type, SESSION_VALUES.TIMESTAMP);
        });
      },
      'SESSION_COUNT': () => {
        return this.sessionManagerPromise_.then((sessionManager) => {
          return sessionManager.getSessionValue(type, SESSION_VALUES.COUNT);
        });
      },
      'EVENT_TIMESTAMP': (persist) => {
        // If persist then store this value in local storage
        // otherwise don't
        // If opt_lastTimestamp send the last value stored in LS
        // Otherwise send the current time

        // Use EVENT_TIMESTAMP(true) to send current timestamp and persist
        // Use EVENT_TIMESTAMP(false, true) to send last value stored and not persist
        // Use EVENT_TIMESTAMP(true, true) to send last value stored and persist

        // Parameters are parsed as strings. Default it to true.
        persist = persist === 'false' ? false : true;
        // Check for stored event, return it, update timestamp w/ this time
        return this.sessionManagerPromise_.then((sessionManager) => {
          return sessionManager.getSessionValue(
            type,
            SESSION_VALUES.LAST_EVENT_TIMESTAMP,
            persist
          );
        });
      },
=======
      'SESSION_ID': () =>
        this.getSessionValue_(type, SESSION_VALUES.SESSION_ID),
      'SESSION_TIMESTAMP': () =>
        this.getSessionValue_(type, SESSION_VALUES.CREATION_TIMESTAMP),
      'SESSION_COUNT': () => this.getSessionValue_(type, SESSION_VALUES.COUNT),
>>>>>>> 6b0b3c64
    };
    const perfMacros = isInFie(element)
      ? {}
      : {
          'FIRST_CONTENTFUL_PAINT': () =>
            Services.performanceFor(this.ampdoc_.win).getMetric(
              TickLabel.FIRST_CONTENTFUL_PAINT_VISIBLE
            ),
          'FIRST_VIEWPORT_READY': () =>
            Services.performanceFor(this.ampdoc_.win).getMetric(
              TickLabel.FIRST_VIEWPORT_READY
            ),
          'MAKE_BODY_VISIBLE': () =>
            Services.performanceFor(this.ampdoc_.win).getMetric(
              TickLabel.MAKE_BODY_VISIBLE
            ),
          'LARGEST_CONTENTFUL_PAINT': () =>
            Services.performanceFor(this.ampdoc_.win).getMetric(
              TickLabel.LARGEST_CONTENTFUL_PAINT_VISIBLE
            ),
          'FIRST_INPUT_DELAY': () =>
            Services.performanceFor(this.ampdoc_.win).getMetric(
              TickLabel.FIRST_INPUT_DELAY
            ),
          'CUMULATIVE_LAYOUT_SHIFT': () =>
            Services.performanceFor(this.ampdoc_.win).getMetric(
              TickLabel.CUMULATIVE_LAYOUT_SHIFT
            ),
        };
    const merged = {
      ...this.macros_,
      ...elementMacros,
      ...perfMacros,
    };
    return /** @type {!JsonObject} */ (merged);
  }

  /**
   * TODO (micajuineho): If we add new synchronous macros, we
   * will need to split this method and getMacros into sync and
   * async version (currently all macros are async).
   * @param {string} name
   * @param {*} macro
   */
  register_(name, macro) {
    devAssert(!this.macros_[name], 'Macro "' + name + '" already registered.');
    this.macros_[name] = macro;
  }

  /**
   * Converts templates from ${} format to MACRO() and resolves any platform
   * level macros when encountered.
   * @param {string} template The template to expand.
   * @param {!ExpansionOptions} options configuration to use for expansion.
   * @param {!Element} element amp-analytics element.
   * @param {!JsonObject=} opt_bindings
   * @param {!Object=} opt_allowlist
   * @return {!Promise<string>} The expanded string.
   */
  expandTemplate(template, options, element, opt_bindings, opt_allowlist) {
    return asyncStringReplace(template, /\${([^}]*)}/g, (match, key) => {
      if (options.iterations < 0) {
        user().error(
          TAG,
          'Maximum depth reached while expanding variables. ' +
            'Please ensure that the variables are not recursive.'
        );
        return match;
      }

      if (!key) {
        return '';
      }

      // Split the key to name and args
      // e.g.: name='SOME_MACRO', args='(arg1, arg2)'
      const {argList, name} = getNameArgs(key);
      if (options.freezeVars[name]) {
        // Do nothing with frozen params
        return match;
      }

      let value = options.getVar(name);
      const urlReplacements = Services.urlReplacementsForDoc(element);

      if (typeof value == 'string') {
        value = this.expandValueAndReplaceAsync_(
          value,
          options,
          element,
          urlReplacements,
          opt_bindings,
          opt_allowlist,
          argList
        );
      } else if (isArray(value)) {
        // Treat each value as a template and expand
        for (let i = 0; i < value.length; i++) {
          value[i] =
            typeof value[i] == 'string'
              ? this.expandValueAndReplaceAsync_(
                  value[i],
                  options,
                  element,
                  urlReplacements,
                  opt_bindings,
                  opt_allowlist
                )
              : value[i];
        }
        value = Promise.all(/** @type {!Array<string>} */ (value));
      }

      return Promise.resolve(value).then((value) =>
        !options.noEncode
          ? encodeVars(/** @type {string|?Array<string>} */ (value))
          : value
      );
    });
  }

  /**
   * @param {string} value
   * @param {!ExpansionOptions} options
   * @param {!Element} element amp-analytics element.
   * @param {!../../../src/service/url-replacements-impl.UrlReplacements} urlReplacements
   * @param {!JsonObject=} opt_bindings
   * @param {!Object=} opt_allowlist
   * @param {string=} opt_argList
   * @return {Promise<string>}
   */
  expandValueAndReplaceAsync_(
    value,
    options,
    element,
    urlReplacements,
    opt_bindings,
    opt_allowlist,
    opt_argList
  ) {
    return this.expandTemplate(
      value,
      new ExpansionOptions(
        options.vars,
        options.iterations - 1,
        true /* noEncode */
      ),
      element,
      opt_bindings,
      opt_allowlist
    ).then((val) =>
      urlReplacements.expandStringAsync(
        opt_argList ? val + opt_argList : val,
        opt_bindings || this.getMacros(element),
        opt_allowlist
      )
    );
  }

  /**
   * @param {string} value
   * @return {!Promise<string>}
   */
  hashMacro_(value) {
    return Services.cryptoFor(this.ampdoc_.win).sha384Base64(value);
  }
}

/**
 * @param {string|?Array<string>} raw The values to URI encode.
 * @return {string} The encoded value.
 */
export function encodeVars(raw) {
  if (raw == null) {
    return '';
  }

  if (isArray(raw)) {
    return raw.map(encodeVars).join(',');
  }
  // Separate out names and arguments from the value and encode the value.
  const {argList, name} = getNameArgs(String(raw));
  return encodeURIComponent(name) + argList;
}

/**
 * Returns an array containing two values: name and args parsed from the key.
 *
 * case 1) 'SOME_MACRO(abc,def)' => name='SOME_MACRO', argList='(abc,def)'
 * case 2) 'randomString' => name='randomString', argList=''
 * @param {string} key The key to be parsed.
 * @return {!FunctionNameArgsDef}
 */
export function getNameArgs(key) {
  if (!key) {
    return {name: '', argList: ''};
  }
  const match = key.match(VARIABLE_ARGS_REGEXP);
  userAssert(match, 'Variable with invalid format found: ' + key);

  return {name: match[1] || match[0], argList: match[2] || ''};
}

/**
 * @param {!../../../src/service/ampdoc-impl.AmpDoc} ampdoc
 */
export function installVariableServiceForTesting(ampdoc) {
  registerServiceBuilderForDoc(
    ampdoc,
    'amp-analytics-variables',
    VariableService
  );
}

/**
 * @param {!Element|!ShadowRoot|!../../../src/service/ampdoc-impl.AmpDoc} elementOrAmpDoc
 * @return {!VariableService}
 */
export function variableServiceForDoc(elementOrAmpDoc) {
  return getServiceForDoc(elementOrAmpDoc, 'amp-analytics-variables');
}

/**
 * @param {!Element|!ShadowRoot|!../../../src/service/ampdoc-impl.AmpDoc} elementOrAmpDoc
 * @return {!Promise<!VariableService>}
 */
export function variableServicePromiseForDoc(elementOrAmpDoc) {
  return /** @type {!Promise<!VariableService>} */ (
    getServicePromiseForDoc(elementOrAmpDoc, 'amp-analytics-variables')
  );
}

/**
 * @param {string} key
 * @return {{name, argList}|!FunctionNameArgsDef}
 * @visibleForTesting
 */
export function getNameArgsForTesting(key) {
  return getNameArgs(key);
}

/**
 * Get the resolved consent state value to send with analytics request
 * @param {!Element} element
 * @return {!Promise<?string>}
 */
function getConsentStateStr(element) {
  return getConsentPolicyState(element).then((consent) => {
    if (!consent) {
      return null;
    }
    return EXTERNAL_CONSENT_POLICY_STATE_STRING[consent];
  });
}

/**
 * Get the associated value from the resolved consent metadata object
 * @param {!Element} element
 * @param {string} key
 * @return {!Promise<?Object>}
 */
function getConsentMetadataValue(element, key) {
  // Get the metadata using the default policy id
  return getConsentMetadata(element).then((consentMetadata) => {
    if (!consentMetadata) {
      return null;
    }
    return consentMetadata[key];
  });
}

/**
 * Converts string to boolean
 * @param {string} str
 * @return {boolean}
 */
export function stringToBool(str) {
  return (
    str !== 'false' &&
    str !== '' &&
    str !== '0' &&
    str !== 'null' &&
    str !== 'NaN' &&
    str !== 'undefined'
  );
}<|MERGE_RESOLUTION|>--- conflicted
+++ resolved
@@ -15,10 +15,10 @@
  */
 
 import {SESSION_VALUES, sessionServicePromiseForDoc} from './session-manager';
-import {Services} from '../../../src/services';
-import {TickLabel} from '../../../src/core/constants/enums';
-import {asyncStringReplace} from '../../../src/core/types/string';
-import {base64UrlEncodeFromString} from '../../../src/core/types/string/base64';
+import {Services} from '#service';
+import {TickLabel} from '#core/constants/enums';
+import {asyncStringReplace} from '#core/types/string';
+import {base64UrlEncodeFromString} from '#core/types/string/base64';
 import {cookieReader} from './cookie-reader';
 import {dev, devAssert, user, userAssert} from '../../../src/log';
 import {dict} from '../../../src/core/types/object';
@@ -330,53 +330,19 @@
           element,
           userAssert(key, 'CONSENT_METADATA macro must contain a key')
         ),
-<<<<<<< HEAD
-      'SESSION_ID': () => {
-        return this.sessionManagerPromise_.then((sessionManager) => {
-          return sessionManager.getSessionValue(
-            type,
-            SESSION_VALUES.SESSION_ID
-          );
-        });
-      },
-      'SESSION_TIMESTAMP': () => {
-        return this.sessionManagerPromise_.then((sessionManager) => {
-          return sessionManager.getSessionValue(type, SESSION_VALUES.TIMESTAMP);
-        });
-      },
-      'SESSION_COUNT': () => {
-        return this.sessionManagerPromise_.then((sessionManager) => {
-          return sessionManager.getSessionValue(type, SESSION_VALUES.COUNT);
-        });
-      },
-      'EVENT_TIMESTAMP': (persist) => {
-        // If persist then store this value in local storage
-        // otherwise don't
-        // If opt_lastTimestamp send the last value stored in LS
-        // Otherwise send the current time
-
-        // Use EVENT_TIMESTAMP(true) to send current timestamp and persist
-        // Use EVENT_TIMESTAMP(false, true) to send last value stored and not persist
-        // Use EVENT_TIMESTAMP(true, true) to send last value stored and persist
-
-        // Parameters are parsed as strings. Default it to true.
-        persist = persist === 'false' ? false : true;
-        // Check for stored event, return it, update timestamp w/ this time
-        return this.sessionManagerPromise_.then((sessionManager) => {
-          return sessionManager.getSessionValue(
-            type,
-            SESSION_VALUES.LAST_EVENT_TIMESTAMP,
-            persist
-          );
-        });
-      },
-=======
       'SESSION_ID': () =>
         this.getSessionValue_(type, SESSION_VALUES.SESSION_ID),
       'SESSION_TIMESTAMP': () =>
         this.getSessionValue_(type, SESSION_VALUES.CREATION_TIMESTAMP),
       'SESSION_COUNT': () => this.getSessionValue_(type, SESSION_VALUES.COUNT),
->>>>>>> 6b0b3c64
+      'EVENT_TIMESTAMP': (persist) => {
+        persist = persist === 'false' ? false : true;
+        return this.getSessionValue_(
+          type,
+          SESSION_VALUES.EVENT_TIMESTAMP,
+          persist
+        );
+      },
     };
     const perfMacros = isInFie(element)
       ? {}
