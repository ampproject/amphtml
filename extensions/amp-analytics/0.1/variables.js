--- conflicted
+++ resolved
@@ -15,17 +15,10 @@
  */
 
 import {SESSION_VALUES, sessionServicePromiseForDoc} from './session-manager';
-<<<<<<< HEAD
-import {Services} from '../../../src/services';
-import {TickLabel} from '../../../src/core/constants/enums';
-import {asyncStringReplace} from '../../../src/core/types/string';
-import {base64UrlEncodeFromString} from '../../../src/core/types/string/base64';
-=======
 import {Services} from '#service';
 import {TickLabel} from '#core/constants/enums';
 import {asyncStringReplace} from '#core/types/string';
 import {base64UrlEncodeFromString} from '#core/types/string/base64';
->>>>>>> 5afde321
 import {cookieReader} from './cookie-reader';
 import {dev, devAssert, user, userAssert} from '../../../src/log';
 import {dict} from '#core/types/object';
@@ -334,31 +327,11 @@
           element,
           userAssert(key, 'CONSENT_METADATA macro must contain a key')
         ),
-<<<<<<< HEAD
-      'SESSION_ID': () => {
-        return this.sessionManagerPromise_.then((sessionManager) => {
-          return sessionManager.getSessionValue(
-            type,
-            SESSION_VALUES.SESSION_ID
-          );
-        });
-      },
-      'SESSION_TIMESTAMP': () => {
-        return this.sessionManagerPromise_.then((sessionManager) => {
-          return sessionManager.getSessionValue(type, SESSION_VALUES.TIMESTAMP);
-        });
-      },
-      'SESSION_COUNT': () => {
-        return this.sessionManagerPromise_.then((sessionManager) => {
-          return sessionManager.getSessionValue(type, SESSION_VALUES.COUNT);
-        });
-      },
-=======
       'SESSION_ID': () =>
         this.getSessionValue_(type, SESSION_VALUES.SESSION_ID),
       'SESSION_TIMESTAMP': () =>
-        this.getSessionValue_(type, SESSION_VALUES.TIMESTAMP),
->>>>>>> 5afde321
+        this.getSessionValue_(type, SESSION_VALUES.CREATION_TIMESTAMP),
+      'SESSION_COUNT': () => this.getSessionValue_(type, SESSION_VALUES.COUNT),
     };
     const perfMacros = isInFie(element)
       ? {}
