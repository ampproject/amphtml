--- conflicted
+++ resolved
@@ -210,7 +210,6 @@
       this.linkerReader_.get(name, id)
     );
 
-<<<<<<< HEAD
     // Returns the IANA timezone code
     this.register_('TIMEZONE_CODE', () => {
       let tzCode = '';
@@ -225,7 +224,6 @@
       return tzCode;
     });
 
-=======
     // Returns a promise resolving to viewport.getScrollTop.
     this.register_('SCROLL_TOP', () =>
       Services.viewportForDoc(this.ampdoc_).getScrollTop()
@@ -235,7 +233,6 @@
     this.register_('SCROLL_LEFT', () =>
       Services.viewportForDoc(this.ampdoc_).getScrollLeft()
     );
->>>>>>> 50717b03
     // Was set async before
     this.register_('FIRST_CONTENTFUL_PAINT', () => {
       return Services.performanceFor(
