--- conflicted
+++ resolved
@@ -210,7 +210,6 @@
       this.linkerReader_.get(name, id)
     );
 
-<<<<<<< HEAD
     // Returns a promise resolving to viewport.getScrollTop.
     this.register_('SCROLL_TOP', () =>
       Services.viewportForDoc(this.ampdoc_).getScrollTop()
@@ -220,7 +219,6 @@
     this.register_('SCROLL_LEFT', () =>
       Services.viewportForDoc(this.ampdoc_).getScrollLeft()
     );
-=======
     // Was set async before
     this.register_('FIRST_CONTENTFUL_PAINT', () => {
       return Services.performanceFor(
@@ -235,7 +233,6 @@
     this.register_('MAKE_BODY_VISIBLE', () => {
       return Services.performanceFor(this.ampdoc_.win).getMakeBodyVisible();
     });
->>>>>>> d3a72ea9
   }
 
   /**
