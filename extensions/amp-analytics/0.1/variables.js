--- conflicted
+++ resolved
@@ -338,45 +338,12 @@
         }
         value = Promise.all(/** @type {!Array<string>} */ (value));
       }
-<<<<<<< HEAD
+
       return Promise.resolve(value).then((value) =>
         !options.noEncode
           ? encodeVars(/** @type {string|?Array<string>} */ (value))
           : value
       );
-=======
-
-      const bindings = opt_bindings || this.getMacros(element);
-      const urlReplacements = Services.urlReplacementsForDoc(element);
-
-      return Promise.resolve(value)
-        .then((value) => {
-          if (isArray(value)) {
-            return Promise.all(
-              value.map((item) =>
-                typeof item == 'string'
-                  ? urlReplacements.expandStringAsync(
-                      item,
-                      bindings,
-                      opt_whitelist
-                    )
-                  : item
-              )
-            );
-          }
-          return urlReplacements.expandStringAsync(
-            value + argList,
-            bindings,
-            opt_whitelist
-          );
-        })
-        .then((value) => {
-          if (!options.noEncode) {
-            value = encodeVars(/** @type {string|?Array<string>} */ (value));
-          }
-          return value;
-        });
->>>>>>> 4465ef3f
     });
   }
 
