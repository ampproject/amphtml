/**
 * Copyright 2016 The AMP HTML Authors. All Rights Reserved.
 *
 * Licensed under the Apache License, Version 2.0 (the "License");
 * you may not use this file except in compliance with the License.
 * You may obtain a copy of the License at
 *
 *      http://www.apache.org/licenses/LICENSE-2.0
 *
 * Unless required by applicable law or agreed to in writing, software
 * distributed under the License is distributed on an "AS-IS" BASIS,
 * WITHOUT WARRANTIES OR CONDITIONS OF ANY KIND, either express or implied.
 * See the License for the specific language governing permissions and
 * limitations under the License.
 */

import {Services} from '../../../src/services';
import {asyncStringReplace} from '../../../src/string';
import {base64UrlEncodeFromString} from '../../../src/utils/base64';
import {cookieReader} from './cookie-reader';
import {dev, devAssert, user, userAssert} from '../../../src/log';
import {dict} from '../../../src/utils/object';
import {getConsentPolicyState} from '../../../src/consent';
import {
  getServiceForDoc,
  getServicePromiseForDoc,
  registerServiceBuilderForDoc,
} from '../../../src/service';
import {isArray, isFiniteNumber} from '../../../src/types';
import {linkerReaderServiceFor} from './linker-reader';

/** @const {string} */
const TAG = 'amp-analytics/variables';

/** @const {RegExp} */
const VARIABLE_ARGS_REGEXP = /^(?:([^\s]*)(\([^)]*\))|[^]+)$/;

const EXTERNAL_CONSENT_POLICY_STATE_STRING = {
  1: 'sufficient',
  2: 'insufficient',
  3: 'not_required',
  4: 'unknown',
};

/** @typedef {{name: string, argList: string}} */
let FunctionNameArgsDef;

/**
 * The structure that contains all details needed to expand a template
 * @struct
 * @const
 * @package For type.
 */
export class ExpansionOptions {
  /**
   * @param {!Object<string, *>} vars
   * @param {number=} opt_iterations
   * @param {boolean=} opt_noEncode
   */
  constructor(vars, opt_iterations, opt_noEncode) {
    /** @const {!Object<string, string|Array<string>>} */
    this.vars = vars;
    /** @const {number} */
    this.iterations = opt_iterations === undefined ? 2 : opt_iterations;
    /** @const {boolean} */
    this.noEncode = !!opt_noEncode;
    this.freezeVars = {};
  }

  /**
   * Freeze special variable name so that they don't get expanded.
   * For example ${extraUrlParams}
   * @param {string} str
   */
  freezeVar(str) {
    this.freezeVars[str] = true;
  }

  /**
   * @param {string} name
   * @return {*}
   */
  getVar(name) {
    let value = this.vars[name];
    if (value == null) {
      value = '';
    }
    return value;
  }
}

/**
 * @param {string} value
 * @param {string} s
 * @param {string=} opt_l
 * @return {string}
 */
function substrMacro(value, s, opt_l) {
  const start = Number(s);
  let {length} = value;
  userAssert(
    isFiniteNumber(start),
    'Start index ' + start + 'in substr macro should be a number'
  );
  if (opt_l) {
    length = Number(opt_l);
    userAssert(
      isFiniteNumber(length),
      'Length ' + length + ' in substr macro should be a number'
    );
  }

  return value.substr(start, length);
}

/**
 * @param {string} value
 * @param {string} defaultValue
 * @return {string}
 */
function defaultMacro(value, defaultValue) {
  if (!value || !value.length) {
    return defaultValue;
  }
  return value;
}

/**
 * @param {string} string input to be replaced
 * @param {string} matchPattern string representation of regex pattern
 * @param {string=} opt_newSubStr pattern to be substituted in
 * @return {string}
 */
function replaceMacro(string, matchPattern, opt_newSubStr) {
  if (!matchPattern) {
    user().warn(TAG, 'REPLACE macro must have two or more arguments');
  }
  if (!opt_newSubStr) {
    opt_newSubStr = '';
  }
  const regex = new RegExp(matchPattern, 'g');
  return string.replace(regex, opt_newSubStr);
}

/**
 * Applies the match function to the given string with the given regex
 * @param {string} string input to be replaced
 * @param {string} matchPattern string representation of regex pattern
 * @param {string=} opt_matchingGroupIndexStr the matching group to return.
 *                  Index of 0 indicates the full match. Defaults to 0
 * @return {string} returns the matching group given by opt_matchingGroupIndexStr
 */
function matchMacro(string, matchPattern, opt_matchingGroupIndexStr) {
  if (!matchPattern) {
    user().warn(TAG, 'MATCH macro must have two or more arguments');
  }

  let index = 0;
  if (opt_matchingGroupIndexStr) {
    index = parseInt(opt_matchingGroupIndexStr, 10);

    // if given a non-number or negative number
    if ((index != 0 && !index) || index < 0) {
      user().error(TAG, 'Third argument in MATCH macro must be a number >= 0');
      index = 0;
    }
  }

  const regex = new RegExp(matchPattern);
  const matches = string.match(regex);
  return matches && matches[index] ? matches[index] : '';
}

/**
 * Provides support for processing of advanced variable syntax like nested
 * expansions macros etc.
 */
export class VariableService {
  /**
   * @param {!../../../src/service/ampdoc-impl.AmpDoc} ampdoc
   */
  constructor(ampdoc) {
    /** @private {!../../../src/service/ampdoc-impl.AmpDoc} */
    this.ampdoc_ = ampdoc;

    /** @private {!JsonObject} */
    this.macros_ = dict({});

    /** @const @private {!./linker-reader.LinkerReader} */
    this.linkerReader_ = linkerReaderServiceFor(this.ampdoc_.win);

    this.register_('$DEFAULT', defaultMacro);
    this.register_('$SUBSTR', substrMacro);
    this.register_('$TRIM', value => value.trim());
    this.register_('$TOLOWERCASE', value => value.toLowerCase());
    this.register_('$TOUPPERCASE', value => value.toUpperCase());
    this.register_('$NOT', value => String(!value));
    this.register_('$BASE64', value => base64UrlEncodeFromString(value));
    this.register_('$HASH', this.hashMacro_.bind(this));
    this.register_('$IF', (value, thenValue, elseValue) =>
      stringToBool(value) ? thenValue : elseValue
    );
    this.register_('$REPLACE', replaceMacro);
    this.register_('$MATCH', matchMacro);
    this.register_(
      '$EQUALS',
      (firstValue, secValue) => firstValue === secValue
    );
    this.register_('LINKER_PARAM', (name, id) =>
      this.linkerReader_.get(name, id)
    );
  }

  /**
   * @param {!Element} element
   * @return {!JsonObject} contains all registered macros
   */
  getMacros(element) {
    const elementMacros = {
      'COOKIE': name =>
        cookieReader(this.ampdoc_.win, dev().assertElement(element), name),
      'CONSENT_STATE': getConsentStateStr(element),
    };
    const merged = {...this.macros_, ...elementMacros};
    return /** @type {!JsonObject} */ (merged);
  }

  /**
   * @param {string} name
   * @param {*} macro
   */
  register_(name, macro) {
    devAssert(!this.macros_[name], 'Macro "' + name + '" already registered.');
    this.macros_[name] = macro;
  }

  /**
   * Converts templates from ${} format to MACRO() and resolves any platform
   * level macros when encountered.
   * @param {string} template The template to expand.
   * @param {!ExpansionOptions} options configuration to use for expansion.
   * @param {!Element} element amp-analytics element.
   * @param {!JsonObject=} opt_bindings
   * @param {!Object=} opt_whitelist
   * @return {!Promise<string>} The expanded string.
   */
  expandTemplate(template, options, element, opt_bindings, opt_whitelist) {
    return asyncStringReplace(template, /\${([^}]*)}/g, (match, key) => {
      if (options.iterations < 0) {
        user().error(
          TAG,
          'Maximum depth reached while expanding variables. ' +
            'Please ensure that the variables are not recursive.'
        );
        return match;
      }

      if (!key) {
        return '';
      }

      // Split the key to name and args
      // e.g.: name='SOME_MACRO', args='(arg1, arg2)'
      const {name, argList} = getNameArgs(key);
      if (options.freezeVars[name]) {
        // Do nothing with frozen params
        return match;
      }

      let value = options.getVar(name);

      if (typeof value == 'string') {
<<<<<<< HEAD
        value = this.expandTemplate(
          value,
          new ExpansionOptions(
            options.vars,
            options.iterations - 1,
            true /* noEncode */
          ),
          element,
          opt_bindings,
          opt_whitelist
        );
=======
        value = this.expandValue_(value, options);
      } else if (isArray(value)) {
        // Treat each value as a template and expand
        for (let i = 0; i < value.length; i++) {
          value[i] =
            typeof value[i] == 'string'
              ? this.expandValue_(value[i], options)
              : value[i];
        }
>>>>>>> a9369d5a
      }

      const bindings = opt_bindings || this.getMacros(element);
      const urlReplacements = Services.urlReplacementsForDoc(element);

      return Promise.resolve(value)
        .then(value => {
          if (isArray(value)) {
            return Promise.all(
              value.map(item =>
                urlReplacements.expandStringAsync(item, bindings, opt_whitelist)
              )
            );
          }
          return urlReplacements.expandStringAsync(
            value + argList,
            bindings,
            opt_whitelist
          );
        })
        .then(value => {
          if (!options.noEncode) {
            value = encodeVars(/** @type {string|?Array<string>} */ (value));
          }
          return value;
        });
    });
  }

  /**
   * @param {string} value
   * @param {!ExpansionOptions} options
   * @return {string}
   */
  expandValue_(value, options) {
    return this.expandTemplateSync(
      value,
      new ExpansionOptions(
        options.vars,
        options.iterations - 1,
        true /* noEncode */
      )
    );
  }

  /**
   * @param {string} value
   * @return {!Promise<string>}
   */
  hashMacro_(value) {
    return Services.cryptoFor(this.ampdoc_.win).sha384Base64(value);
  }
}

/**
 * @param {string|?Array<string>} raw The values to URI encode.
 * @return {string} The encoded value.
 */
export function encodeVars(raw) {
  if (raw == null) {
    return '';
  }

  if (isArray(raw)) {
    return raw.map(encodeVars).join(',');
  }
  // Separate out names and arguments from the value and encode the value.
  const {name, argList} = getNameArgs(String(raw));
  return encodeURIComponent(name) + argList;
}

/**
 * Returns an array containing two values: name and args parsed from the key.
 *
 * case 1) 'SOME_MACRO(abc,def)' => name='SOME_MACRO', argList='(abc,def)'
 * case 2) 'randomString' => name='randomString', argList=''
 * @param {string} key The key to be parsed.
 * @return {!FunctionNameArgsDef}
 */
export function getNameArgs(key) {
  if (!key) {
    return {name: '', argList: ''};
  }
  const match = key.match(VARIABLE_ARGS_REGEXP);
  userAssert(match, 'Variable with invalid format found: ' + key);

  return {name: match[1] || match[0], argList: match[2] || ''};
}

/**
 * @param {!../../../src/service/ampdoc-impl.AmpDoc} ampdoc
 */
export function installVariableServiceForTesting(ampdoc) {
  registerServiceBuilderForDoc(
    ampdoc,
    'amp-analytics-variables',
    VariableService
  );
}

/**
 * @param {!Element|!ShadowRoot|!../../../src/service/ampdoc-impl.AmpDoc} elementOrAmpDoc
 * @return {!VariableService}
 */
export function variableServiceForDoc(elementOrAmpDoc) {
  return getServiceForDoc(elementOrAmpDoc, 'amp-analytics-variables');
}

/**
 * @param {!Element|!ShadowRoot|!../../../src/service/ampdoc-impl.AmpDoc} elementOrAmpDoc
 * @return {!Promise<!VariableService>}
 */
export function variableServicePromiseForDoc(elementOrAmpDoc) {
  return /** @type {!Promise<!VariableService>} */ (getServicePromiseForDoc(
    elementOrAmpDoc,
    'amp-analytics-variables'
  ));
}

/**
 * @param {string} key
 * @return {{name, argList}|!FunctionNameArgsDef}
 * @visibleForTesting
 */
export function getNameArgsForTesting(key) {
  return getNameArgs(key);
}

/**
 * Get the resolved consent state value to send with analytics request
 * @param {!Element} element
 * @return {!Promise<?string>}
 */
function getConsentStateStr(element) {
  return getConsentPolicyState(element).then(consent => {
    if (!consent) {
      return null;
    }
    return EXTERNAL_CONSENT_POLICY_STATE_STRING[consent];
  });
}

/**
 * Converts string to boolean
 * @param {string} str
 * @return {boolean}
 */
export function stringToBool(str) {
  return (
    str !== 'false' &&
    str !== '' &&
    str !== '0' &&
    str !== 'null' &&
    str !== 'NaN' &&
    str !== 'undefined'
  );
}<|MERGE_RESOLUTION|>--- conflicted
+++ resolved
@@ -270,29 +270,27 @@
       let value = options.getVar(name);
 
       if (typeof value == 'string') {
-<<<<<<< HEAD
-        value = this.expandTemplate(
+        value = this.expandValue_(
           value,
-          new ExpansionOptions(
-            options.vars,
-            options.iterations - 1,
-            true /* noEncode */
-          ),
+          options,
           element,
           opt_bindings,
           opt_whitelist
         );
-=======
-        value = this.expandValue_(value, options);
       } else if (isArray(value)) {
         // Treat each value as a template and expand
         for (let i = 0; i < value.length; i++) {
           value[i] =
             typeof value[i] == 'string'
-              ? this.expandValue_(value[i], options)
+              ? this.expandValue_(
+                  value[i],
+                  options,
+                  element,
+                  opt_bindings,
+                  opt_whitelist
+                )
               : value[i];
         }
->>>>>>> a9369d5a
       }
 
       const bindings = opt_bindings || this.getMacros(element);
@@ -325,16 +323,22 @@
   /**
    * @param {string} value
    * @param {!ExpansionOptions} options
-   * @return {string}
-   */
-  expandValue_(value, options) {
-    return this.expandTemplateSync(
+   * @param {!Element} element amp-analytics element.
+   * @param {!JsonObject=} opt_bindings
+   * @param {!Object=} opt_whitelist
+   * @return {Promise<string>}
+   */
+  expandValue_(value, options, element, opt_bindings, opt_whitelist) {
+    return this.expandTemplate(
       value,
       new ExpansionOptions(
         options.vars,
         options.iterations - 1,
         true /* noEncode */
-      )
+      ),
+      element,
+      opt_bindings,
+      opt_whitelist
     );
   }
 
