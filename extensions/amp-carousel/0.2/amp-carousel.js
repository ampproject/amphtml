--- conflicted
+++ resolved
@@ -138,12 +138,8 @@
 
     // Setup actions and listeners
     this.setupActions_();
-<<<<<<< HEAD
-    this.element.addEventListener('indexchange', event => {
-=======
     this.stopTouchMovePropagation_();
     this.element.addEventListener(CarouselEvents.INDEX_CHANGE, event => {
->>>>>>> f0119a50
       this.onIndexChanged_(event);
     });
     this.element.addEventListener(CarouselEvents.SCROLL_START, () => {
