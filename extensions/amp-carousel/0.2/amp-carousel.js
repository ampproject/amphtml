/**
 * Copyright 2019 The AMP HTML Authors. All Rights Reserved.
 *
 * Licensed under the Apache License, Version 2.0 (the "License");
 * you may not use this file except in compliance with the License.
 * You may obtain a copy of the License at
 *
 *      http://www.apache.org/licenses/LICENSE-2.0
 *
 * Unless required by applicable law or agreed to in writing, software
 * distributed under the License is distributed on an "AS-IS" BASIS,
 * WITHOUT WARRANTIES OR CONDITIONS OF ANY KIND, either express or implied.
 * See the License for the specific language governing permissions and
 * limitations under the License.
 */

import {ActionSource} from '../../amp-base-carousel/0.1/action-source';
import {ActionTrust} from '../../../src/action-constants';
import {CSS} from '../../../build/amp-carousel-0.2.css';
import {Carousel} from '../../amp-base-carousel/0.1/carousel.js';
import {CarouselEvents} from '../../amp-base-carousel/0.1/carousel-events';
import {ChildLayoutManager} from '../../amp-base-carousel/0.1/child-layout-manager';
import {Services} from '../../../src/services';
import {closestAncestorElementBySelector} from '../../../src/dom';
import {computedStyle} from '../../../src/style';
import {createCustomEvent, getDetail} from '../../../src/event-helper';
import {dev, devAssert} from '../../../src/log';
import {dict} from '../../../src/utils/object';
import {htmlFor} from '../../../src/static-template';
import {isLayoutSizeDefined} from '../../../src/layout';
import {triggerAnalyticsEvent} from '../../../src/analytics';

/**
 * @enum {string}
 */
const CarouselType = {
  CAROUSEL: 'carousel',
  SLIDES: 'slides',
};

class AmpCarousel extends AMP.BaseElement {
  /**
   * @private
   */
  setupActions_() {
    this.registerAction(
      'goToSlide',
      ({args, trust}) => {
        this.carousel_.goToSlide(args['index'] || 0, {
          actionSource: this.getActionSource_(trust),
        });
      },
      ActionTrust.LOW
    );
    this.registerAction(
      'toggleAutoplay',
      ({args}) => {
        // args will be `null` if not present, so we cannot use a default value above
        const toggle = args ? args['toggleOn'] : undefined;
        this.toggleAutoplay_(toggle);
      },
      ActionTrust.LOW
    );
  }

  /** @param {!AmpElement} element */
  constructor(element) {
    super(element);

    /** @private @const {boolean} */
    this.isIos_ = Services.platformFor(this.win).isIos();

    /** @private {?Carousel} */
    this.carousel_ = null;

    /** @private {?Element} */
    this.scrollContainer_ = null;

    /** @private {!Array<!Element>} */
    this.slides_ = [];

    /** @private {?number} */
    this.currentIndex_ = null;

    /** @private {string} */
    this.type_ = 'carousel';

    /** @private {boolean} */
    this.autoplay_ = false;

    /** @private {?Element} */
    this.nextButton_ = null;

    /** @private {?Element} */
    this.prevButton_ = null;

    /**
     * Whether or not the user has interacted with the carousel using touch in
     * the past at any point.
     * @private {boolean}
     */
    this.hadTouch_ = false;

    /** @private {?../../../src/service/action-impl.ActionService} */
    this.action_ = null;

    /** @private {?ChildLayoutManager} */
    this.childLayoutManager_ = null;
  }

  /** @override */
  isLayoutSupported(layout) {
    return isLayoutSizeDefined(layout);
  }

  /** @override */
  buildCallback() {
    this.action_ = Services.actionServiceForDoc(this.element);

    const {element, win} = this;
    const slides = this.getRealChildren();

    element.appendChild(this.renderContainerDom_());
    this.scrollContainer_ = this.element.querySelector(
      '.i-amphtml-carousel-scroll'
    );
    this.prevButton_ = this.element.querySelector('.amp-carousel-button-prev');
    this.nextButton_ = this.element.querySelector('.amp-carousel-button-next');

    this.carousel_ = new Carousel({
      win,
      element,
      scrollContainer: dev().assertElement(this.scrollContainer_),
      initialIndex: Number(this.element.getAttribute('slide')),
      runMutate: cb => this.mutateElement(cb),
    });
    this.configureCarousel_(slides);

    // Setup actions and listeners
    this.setupActions_();
<<<<<<< HEAD
    this.stopTouchMovePropagation_();
    this.element.addEventListener('amp-carousel:indexchange', event => {
      this.onIndexChanged_(event);
    });
    this.element.addEventListener('amp-carousel:scrollstart', () => {
      this.onScrollStarted_();
    });
    this.element.addEventListener('amp-carousel:scrollpositionchange', () => {
      this.onScrollPositionChanged_();
=======
    this.element.addEventListener(CarouselEvents.INDEX_CHANGE, event => {
      this.onIndexChanged_(event);
    });
    this.element.addEventListener(CarouselEvents.SCROLL_START, () => {
      this.onScrollStarted_();
>>>>>>> b07639ed
    });
    this.element.addEventListener(
      CarouselEvents.SCROLL_POSITION_CHANGED,
      () => {
        this.onScrollPositionChanged_();
      }
    );
    this.prevButton_.addEventListener('click', () => this.interactionPrev());
    this.nextButton_.addEventListener('click', () => this.interactionNext());

    const owners = Services.ownersForDoc(element);
    this.childLayoutManager_ = new ChildLayoutManager({
      ampElement: this,
      intersectionElement: this.scrollContainer_,
      // For iOS, we queue changes until scrolling stops, which we detect
      // ~200ms after it actually stops. Load items earlier so they have time
      // to load.
      nearbyMarginInPercent: this.isIos_ ? 200 : 100,
      viewportIntersectionCallback: (child, isIntersecting) => {
        if (isIntersecting) {
          owners.scheduleResume(this.element, child);
        } else {
          owners.schedulePause(this.element, child);
        }
      },
    });
    // For iOS, we cannot trigger layout during scrolling or the UI will
    // flicker, so tell the layout to simply queue the changes, which we
    // flush after scrolling stops.
    this.childLayoutManager_.setQueueChanges(this.isIos_);

    this.childLayoutManager_.updateChildren(this.slides_);
    this.carousel_.updateSlides(this.slides_);
    // Need to wait for slides to exist first.
    this.carousel_.goToSlide(Number(this.element.getAttribute('slide') || '0'));
    // Signal for runtime to check children for layout.
    return this.mutateElement(() => {});
  }

  /** @override */
  isRelayoutNeeded() {
    return true;
  }

  /** @override */
  layoutCallback() {
    // TODO(sparhami) #19259 Tracks a more generic way to do this. Remove once
    // we have something better.
    const isScaled = closestAncestorElementBySelector(
      this.element,
      '[i-amphtml-scale-animation]'
    );
    if (isScaled) {
      return Promise.resolve();
    }

    this.childLayoutManager_.wasLaidOut();
    this.carousel_.updateUi();
    return Promise.resolve();
  }

  /** @override */
  unlayoutCallback() {
    this.childLayoutManager_.wasUnlaidOut();
    return true;
  }

  /** @override */
  pauseCallback() {
    this.carousel_.pauseAutoAdvance();
  }

  /** @override */
  resumeCallback() {
    this.carousel_.resumeAutoAdvance();
  }

  /** @override */
  mutatedAttributesCallback(mutations) {
    if (mutations['slide']) {
      this.carousel_.goToSlide(Number(mutations['slide']));
    }
  }

  /**
   * Moves the Carousel to a given index.
   * @param {number} index
   */
  goToSlide(index) {
    this.carousel_.goToSlide(index, {smoothScroll: false});
  }

  /**
   * Performs the next action (e.g. for a click from the next button). For a
   * carousel, this moves one carousel viewport forwards. For slides, this
   * moves to the next slide. The direction moved depends on the directionality
   * of the component.
   */
  interactionNext() {
    if (this.type_ == CarouselType.CAROUSEL) {
      this.moveScrollOneViewport_(true);
      return;
    }

    this.carousel_.next(ActionSource.GENERIC_HIGH_TRUST);
  }

  /**
   * Performs the prev action (e.g. for a click from the prev button). For a
   * carousel, this moves one carousel viewport backwards. For slides, this
   * moves to the previous slide. The direction moved depends on the
   * directionality of the component.
   */
  interactionPrev() {
    if (this.type_ == CarouselType.CAROUSEL) {
      this.moveScrollOneViewport_(false);
      return;
    }

    this.carousel_.prev(ActionSource.GENERIC_HIGH_TRUST);
  }

  /**
   * Moves the scroll position by one viewport, either forwards or backwards.
   * This reverses the actual scroll position moved based on directionality.
   * @param {boolean} forwards
   * @private
   */
  moveScrollOneViewport_(forwards) {
    const el = devAssert(this.scrollContainer_);
    const {direction} = computedStyle(this.win, el);
    const forwardsMultiplier = forwards ? 1 : -1;
    const directionMulitplier = direction == 'rtl' ? -1 : 1;

    el./*OK*/ scrollLeft +=
      el./*OK*/ offsetWidth * forwardsMultiplier * directionMulitplier;
  }

  /**
   * @return {!Element}
   * @private
   */
  renderContainerDom_() {
    const html = htmlFor(this.element);
    return html`
      <div class="i-amphtml-carousel-content">
        <div class="i-amphtml-carousel-scroll"></div>
        <div class="i-amphtml-carousel-arrows">
          <div
            tabindex="0"
            class="amp-carousel-button amp-carousel-button-prev"
          ></div>
          <div
            tabindex="0"
            class="amp-carousel-button amp-carousel-button-next"
          ></div>
        </div>
      </div>
    `;
  }

  /**
   * Gets the ActionSource to use for a given ActionTrust.
   * @param {!ActionTrust} trust
   * @return {!ActionSource}
   */
  getActionSource_(trust) {
    return trust == ActionTrust.HIGH
      ? ActionSource.GENERIC_HIGH_TRUST
      : ActionSource.GENERIC_LOW_TRUST;
  }

  /**
   * @param {!Array<!Element>} slides
   * @private
   */
  configureCarousel_(slides) {
    const dir =
      this.element.getAttribute('dir') ||
      computedStyle(this.win, this.element).direction;
    const loop = this.element.hasAttribute('loop');
    const autoplay = this.element.getAttribute('autoplay');
    const delay = this.element.getAttribute('delay');
    const type = this.element.getAttribute('type');
    const autoAdvance = autoplay != null;
    const autoAdvanceLoops = autoplay
      ? Number(autoplay)
      : Number.POSITIVE_INFINITY;
    const autoAdvanceInterval = Math.max(Number(delay) || 5000, 1000);

    this.carousel_.updateForwards(dir != 'rtl');
    this.carousel_.updateLoop(loop || autoAdvance);
    this.carousel_.updateAutoAdvanceLoops(autoAdvanceLoops);
    this.carousel_.updateAutoAdvanceInterval(autoAdvanceInterval);
    this.mutateElement(() => {
      this.prevButton_.setAttribute('dir', dir);
      this.nextButton_.setAttribute('dir', dir);
    });
    this.toggleAutoplay_(autoAdvance);
    this.updateType_(type, slides);

    this.updateUi_();
  }

  /**
   * @param {?number} currentIndex
   * @return {?number} The previous index that would be navigated to, or null
   *    if at the start and not looping.
   * @private
   */
  getPrevIndex_(currentIndex) {
    return currentIndex - 1 >= 0
      ? currentIndex - 1
      : this.element.hasAttribute('loop')
      ? this.slides_.length - 1
      : null;
  }

  /**
   * @param {?number} currentIndex
   * @return {?number} The next index that would be navigated to, or null if at
   *    the end and not looping.
   * @private
   */
  getNextIndex_(currentIndex) {
    return currentIndex + 1 < this.slides_.length
      ? currentIndex + 1
      : this.element.hasAttribute('loop')
      ? 0
      : null;
  }

  /**
   * @return {string} The title to use for the next button.
   * @private
   */
  getNextButtonTitlePrefix_() {
    return (
      this.element.getAttribute('data-next-button-aria-label') ||
      'Next item in carousel'
    );
  }

  /**
   * @return {string} The title to use for the pevious button.
   * @private
   */
  getPrevButtonTitlePrefix_() {
    return (
      this.element.getAttribute('data-prev-button-aria-label') ||
      'Previous item in carousel'
    );
  }

  /**
   * A format string for the button label. Should be a string, containing two
   * placeholders of "%s", where the index and total count will go.
   * @return {string}
   * @private
   */
  getButtonSuffixFormat_() {
    return (
      this.element.getAttribute('data-button-count-format') || '(%s of %s)'
    );
  }

  /**
   * @param {number} buttonIndex The index that the button will take the user
   *    to.
   * @return {string} The formatted suffix for the button title.
   */
  getButtonTitleSuffix_(buttonIndex) {
    const index = String(buttonIndex + 1);
    const count = String(this.slides_.length);
    return (
      ' ' +
      this.getButtonSuffixFormat_()
        .replace('%s', index)
        .replace('%s', count)
    );
  }

  /**
   * @param {number} index
   * @return {string} The title of the button.
   * @private
   */
  getPrevButtonTitle_(index) {
    const prevIndex = this.getPrevIndex_(index);
    const labelIndex = prevIndex == null ? 0 : prevIndex;
    return (
      this.getPrevButtonTitlePrefix_() + this.getButtonTitleSuffix_(labelIndex)
    );
  }

  /**
   * @param {number} index
   * @return {string} The title of the button.
   * @private
   */
  getNextButtonTitle_(index) {
    const nextIndex = this.getNextIndex_(index);
    const labelIndex = nextIndex == null ? this.slides_.length - 1 : nextIndex;
    return (
      this.getNextButtonTitlePrefix_() + this.getButtonTitleSuffix_(labelIndex)
    );
  }

  /**
   * Updates the UI of the <amp-carousel> itself, but not the internal
   * implementation.
   * @private
   */
  updateUi_() {
    const index = this.carousel_.getCurrentIndex();
    const bothDisabled =
      this.hadTouch_ && !this.element.hasAttribute('controls');
    const prevDisabled = bothDisabled || this.carousel_.isAtStart();
    const nextDisabled = bothDisabled || this.carousel_.isAtEnd();

    this.prevButton_.classList.toggle('amp-disabled', prevDisabled);
    this.prevButton_.setAttribute('aria-disabled', prevDisabled);
    this.prevButton_.title = this.getPrevButtonTitle_(index);
    this.nextButton_.classList.toggle('amp-disabled', nextDisabled);
    this.nextButton_.setAttribute('aria-disabled', nextDisabled);
    this.nextButton_.title = this.getNextButtonTitle_(index);
  }

  /**
   * @param {string} type
   * @param {!Array<!Element>} slides
   */
  updateType_(type, slides) {
    const isSlides = type == CarouselType.SLIDES;

    this.type_ = isSlides ? CarouselType.SLIDES : CarouselType.CAROUSEL;
    this.carousel_.updateHideScrollbar(isSlides);
    this.carousel_.updateMixedLength(!isSlides);
    this.carousel_.updateSnap(isSlides);
    const buttonRole = isSlides ? 'button' : 'presentation';
    this.prevButton_.setAttribute('role', buttonRole);
    this.nextButton_.setAttribute('role', buttonRole);

    this.slides_ = slides.map(slide => {
      slide.classList.add('amp-carousel-slide');

      if (isSlides) {
        const wrapper = document.createElement('div');
        wrapper.className = 'i-amphtml-carousel-slotted';
        wrapper.appendChild(slide);
        return wrapper;
      }

      return slide;
    });
    this.slides_.forEach(slide => {
      this.scrollContainer_.appendChild(slide);

      if (isSlides) {
        slide.classList.add('i-amphtml-carousel-slide-item');
      } else {
        slide.classList.add('amp-scrollable-carousel-slide');
      }
    });
  }

  /**
   * Updates the current index, triggering actions and analytics events.
   * @param {number} index
   * @param {!ActionSource} actionSource
   */
  updateCurrentIndex_(index, actionSource) {
    const prevIndex = this.currentIndex_;
    this.currentIndex_ = index;

    // Ignore the first indexChange, we do not want to trigger any events.
    if (prevIndex == null) {
      return;
    }

    const data = dict({'index': index});
    const name = 'slideChange';
    const isHighTrust = this.isHighTrustActionSource_(actionSource);
    const trust = isHighTrust ? ActionTrust.HIGH : ActionTrust.LOW;

    const action = createCustomEvent(this.win, `slidescroll.${name}`, data);
    this.action_.trigger(this.element, name, action, trust);
    this.element.dispatchCustomEvent(name, data);
    this.triggerAnalyticsEvent_(prevIndex, index);
  }

  /**
   *
   * @param {?number} index
   * @return {string} An identifier to use for the slide for analytics.
   */
  getSlideId_(index) {
    if (index == null) {
      return 'null';
    }

    return this.slides_[index].getAttribute('data-slide-id') || String(index);
  }

  /**
   * @param {number?} prevIndex
   * @param {number} newIndex
   * @private
   */
  triggerAnalyticsEvent_(prevIndex, newIndex) {
    const delta = newIndex - prevIndex;
    const total = this.slides_.length;
    // Note this is approximate, we do not get index change events if the user
    // is quickly moving through the carousel, so we approximate by checking if
    // they moved less than half the distance when looping. We could change the
    // logic to check on every scroll for the index to change, if this is a
    // problem in practuce.
    const isNext = this.carousel_.isLooping()
      ? (delta > 0 && delta / total < 0.5) ||
        (delta < 0 && delta / total < -0.5)
      : delta > 0;
    const directionEventName = isNext
      ? 'amp-carousel-next'
      : 'amp-carousel-prev';

    const vars = dict({
      'fromSlide': this.getSlideId_(prevIndex),
      'toSlide': this.getSlideId_(newIndex),
    });
    triggerAnalyticsEvent(this.element, 'amp-carousel-change', vars);
    triggerAnalyticsEvent(this.element, directionEventName, vars);
  }

  /**
   * @param {!ActionSource|undefined} actionSource
   * @return {boolean} Whether or not the action is a high trust action.
   * @private
   */
  isHighTrustActionSource_(actionSource) {
    return (
      actionSource == ActionSource.WHEEL ||
      actionSource == ActionSource.TOUCH ||
      actionSource == ActionSource.GENERIC_HIGH_TRUST
    );
  }

  /**
   * Toggles the current autoplay state, or forces it if the enable
   *  argument is given.
   * @param {boolean=} enable
   */
  toggleAutoplay_(enable) {
    this.autoplay_ = enable !== undefined ? enable : !this.autoplay_;
    this.carousel_.updateAutoAdvance(this.autoplay_);
  }

  /**
   * Starts queuing all intersection based changes when scrolling starts, to
   * prevent paint flickering on iOS.
   */
  onScrollStarted_() {
    this.childLayoutManager_.setQueueChanges(this.isIos_);
  }

  /**
   * Update the UI (buttons) for the new scroll position. This occurs when
   * scrolling has settled.
   */
  onScrollPositionChanged_() {
    // Now that scrolling has settled, flush any layout changes for iOS since
    // it will not cause flickering.
    this.childLayoutManager_.flushChanges();
    this.childLayoutManager_.setQueueChanges(false);

    this.updateUi_();
  }

  /**
   * @private
   * @param {!Event} event
   */
  onIndexChanged_(event) {
    if (this.type_ == CarouselType.CAROUSEL) {
      return;
    }

    const detail = getDetail(event);
    const index = detail['index'];
    const actionSource = detail['actionSource'];

    this.hadTouch_ = this.hadTouch_ || actionSource == ActionSource.TOUCH;
    this.updateCurrentIndex_(index, actionSource);
    this.updateUi_();
  }
}

AMP.extension('amp-carousel', '0.2', AMP => {
  AMP.registerElement('amp-carousel', AmpCarousel, CSS);
});<|MERGE_RESOLUTION|>--- conflicted
+++ resolved
@@ -138,23 +138,11 @@
 
     // Setup actions and listeners
     this.setupActions_();
-<<<<<<< HEAD
-    this.stopTouchMovePropagation_();
-    this.element.addEventListener('amp-carousel:indexchange', event => {
-      this.onIndexChanged_(event);
-    });
-    this.element.addEventListener('amp-carousel:scrollstart', () => {
-      this.onScrollStarted_();
-    });
-    this.element.addEventListener('amp-carousel:scrollpositionchange', () => {
-      this.onScrollPositionChanged_();
-=======
     this.element.addEventListener(CarouselEvents.INDEX_CHANGE, event => {
       this.onIndexChanged_(event);
     });
     this.element.addEventListener(CarouselEvents.SCROLL_START, () => {
       this.onScrollStarted_();
->>>>>>> b07639ed
     });
     this.element.addEventListener(
       CarouselEvents.SCROLL_POSITION_CHANGED,
