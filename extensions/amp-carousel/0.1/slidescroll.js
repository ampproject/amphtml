import {ActionTrust} from '#core/constants/action-constants';
import {Animation} from '../../../src/animation';
import {dev, user, userAssert} from '../../../src/log';
import {Keys} from '#core/constants/key-codes';
import {Services} from '#service';
import {bezierCurve} from '#core/data-structures/curve';
import {
  closestAncestorElementBySelector,
  realChildElements,
} from '#core/dom/query';
import {createCustomEvent, listen} from '../../../src/event-helper';
import {dict} from '#core/types/object';
import {dispatchCustomEvent} from '#core/dom';
import {getStyle, setStyle} from '#core/dom/style';
import {isExperimentOn} from '#experiments';
import {isFiniteNumber} from '#core/types';
import {isLayoutSizeDefined} from '#core/dom/layout';
import {numeric} from '#core/dom/transition';
import {
  observeContentSize,
  unobserveContentSize,
} from '#core/dom/layout/size-observer';
import {observeIntersections} from '#core/dom/layout/viewport-observer';
import {triggerAnalyticsEvent} from '../../../src/analytics';
import {BaseCarousel} from './base-carousel';

/** @const {string} */
const SHOWN_CSS_CLASS = 'i-amphtml-slide-item-show';

/** @const {number} */
const NATIVE_SNAP_TIMEOUT = 200;

/** @const {number} */
const IOS_CUSTOM_SNAP_TIMEOUT = 45;

/** @const {number} */
const NATIVE_TOUCH_TIMEOUT = 100;

/** @const {number} */
const IOS_TOUCH_TIMEOUT = 45;

/** @const {number} */
const CUSTOM_SNAP_TIMEOUT = 100;

const TAG = 'AMP-CAROUSEL';

export class AmpSlideScroll extends BaseCarousel {
  /** @param {!AmpElement} element */
  constructor(element) {
    super(element);

    /** @private {?../../../src/service/vsync-impl.Vsync} */
    this.vsync_ = null;

    /** @private {boolean} */
    this.hasNativeSnapPoints_ = false;

    /** @private {!Array<!Element>} */
    this.slides_ = [];

    /** @private {number} */
    this.noOfSlides_ = 0;

    /** @private {?Element} */
    this.slidesContainer_ = null;

    /** @private {!Array<!Element>} */
    this.slideWrappers_ = [];

    /** @private {boolean} */
    this.snappingInProgress_ = false;

    /** @private {?number} */
    this.scrollTimeout_ = null;

    /** @private {boolean} */
    this.isTouching_ = false;

    /** @private {?number} */
    this.autoplayTimeoutId_ = null;

    /** @private {boolean} */
    this.hasLoop_ = false;

    /** @private {boolean} */
    this.loopAdded_ = false;

    /** @private {boolean} */
    this.hasAutoplay_ = false;

    /** @private {number} */
    this.autoplayDelay_ = 5000;

    /** @protected {?number} */
    this.autoplayLoops_ = null;

    /** @protected {number} */
    this.loopsMade_ = 0;

    /** @protected {boolean} */
    this.shouldLoop = false;

    /** @private {boolean} */
    this.shouldAutoplay_ = false;

    /**
     * 0 - not in an elastic state.
     * -1 - elastic scrolling (back) to the left of scrollLeft 0.
     * 1 - elastic scrolling (fwd) to the right of the max scrollLeft possible.
     * @private {number}
     */
    this.elasticScrollState_ = 0;

    /**
     * If not laid out yet, null. Otherwise, index of current displayed slide.
     * @private {?number}
     */
    this.slideIndex_ = null;

    /**
     * The slide index that should be shown on first layout.
     * @private {number}
     */
    this.initialSlideIndex_ = 0;

    /** @private {number} */
    this.slideWidth_ = 0;

    /** @private {number} */
    this.previousScrollLeft_ = 0;

    /** @private {!Array<?string>} */
    this.dataSlideIdArr_ = [];

    const platform = Services.platformFor(this.win);

    /** @private @const {boolean} */
    this.isIos_ = platform.isIos();

    /** @private @const {boolean} */
    this.isSafari_ = platform.isSafari();

    /** @private {?../../../src/service/action-impl.ActionService} */
    this.action_ = null;

    // Keep CSS Scroll Snap points turned on for the following:
    // - All iOS devices except for 10.3
    // - All places where the experiment flag is deliberately set.
    // Conversely turn CSS Scroll Snap points off for the following:
    // - iOS devices on version 10.3
    // - Non iOS devices with the flag turned off.
    /** @private {boolean} */
    this.shouldDisableCssSnap_ = Services.platformFor(this.win)
      .getIosVersionString()
      .startsWith('10.3')
      ? true
      : this.isIos_
      ? false
      : !isExperimentOn(this.win, 'amp-carousel-chrome-scroll-snap');

    /** @private {boolean} */
    this.hasFirstResizedOccured_ = false;

    this.onResized_ = this.onResized_.bind(this);

    /** @private {?UnlistenDef} */
    this.unobserveIntersections_ = null;
  }

  /** @override */
  isLayoutSupported(layout) {
    return isLayoutSizeDefined(layout);
  }

  /** @override */
  buildCarousel() {
    this.hasLoop_ = this.element.hasAttribute('loop');

    this.hasAutoplay_ = this.element.hasAttribute('autoplay');
    const autoplayVal = this.element.getAttribute('autoplay');
    if (autoplayVal) {
      this.autoplayLoops_ = parseInt(autoplayVal, 10);
      userAssert(isFiniteNumber(this.autoplayLoops_));
    }
    this.buildSlides();

    this.shouldLoop = this.hasLoop_ && this.isLoopingEligible();

    this.shouldAutoplay_ = this.hasAutoplay_ && this.isLoopingEligible();

    if (this.shouldAutoplay_ && this.autoplayLoops_ != 0) {
      this.setupAutoplay_();
    }

    this.registerAction(
      'toggleAutoplay',
      (invocation) => {
        const {args} = invocation;
        if (args && args['toggleOn'] !== undefined) {
          this.toggleAutoplay_(args['toggleOn']);
        } else {
          this.toggleAutoplay_(!this.hasAutoplay_);
        }
      },
      ActionTrust.LOW
    );
  }

  /**
   * Builds slides
   */
  buildSlides() {
    this.vsync_ = this.getVsync();
    this.action_ = Services.actionServiceForDoc(this.element);
    /** If the element is in an email document, allow its `goToSlide` action. */
    this.action_.addToAllowlist(TAG, 'goToSlide', ['email']);

    this.hasNativeSnapPoints_ =
      getStyle(this.element, 'scrollSnapType') != undefined;

    if (this.shouldDisableCssSnap_) {
      this.hasNativeSnapPoints_ = false;
    }

    this.element.classList.add('i-amphtml-slidescroll');

    this.slides_ = realChildElements(this.element);

    this.noOfSlides_ = this.slides_.length;

    this.slidesContainer_ = this.win.document.createElement('div');
    // Focusable container makes it possible to fully consume Arrow key events.
    this.slidesContainer_.setAttribute('tabindex', '-1');
    this.slidesContainer_.classList.add('i-amphtml-slides-container');
    // Let screen reader know that this is a live area and changes
    // to it (such after pressing next) should be announced to the
    // user.
    this.slidesContainer_.setAttribute('aria-live', 'polite');
    // Snap point is buggy in IOS 10.3 (beta), so it is disabled in beta.
    // https://bugs.webkit.org/show_bug.cgi?id=169800
    if (this.shouldDisableCssSnap_) {
      this.slidesContainer_.classList.add('i-amphtml-slidescroll-no-snap');
    }
    // Workaround - https://bugs.webkit.org/show_bug.cgi?id=158821
    if (this.hasNativeSnapPoints_) {
      const start = this.win.document.createElement('div');
      start.classList.add('i-amphtml-carousel-start-marker');
      this.slidesContainer_.appendChild(start);

      const end = this.win.document.createElement('div');
      end.classList.add('i-amphtml-carousel-end-marker');
      this.slidesContainer_.appendChild(end);
    }
    this.element.appendChild(this.slidesContainer_);

    this.slides_.forEach((slide, index) => {
      this.dataSlideIdArr_.push(
        slide.getAttribute('data-slide-id') || index.toString()
      );
      Services.ownersForDoc(this.element).setOwner(slide, this.element);
      slide.classList.add('amp-carousel-slide');

      const slideWrapper = this.win.document.createElement('div');
      slideWrapper.classList.add('i-amphtml-slide-item');
      this.slidesContainer_.appendChild(slideWrapper);

      slideWrapper.appendChild(slide);

      this.slideWrappers_.push(slideWrapper);
    });

    this.cancelTouchEvents_();

    this.slidesContainer_.addEventListener(
      'scroll',
      this.scrollHandler_.bind(this)
    );
    this.slidesContainer_.addEventListener(
      'keydown',
      this.keydownHandler_.bind(this)
    );

    listen(
      this.slidesContainer_,
      'touchmove',
      this.touchMoveHandler_.bind(this),
      {passive: true}
    );

    listen(
      this.slidesContainer_,
      'touchend',
      this.touchEndHandler_.bind(this),
      {passive: true}
    );

    this.registerAction(
      'goToSlide',
      (invocation) => {
        const {args} = invocation;
        if (args) {
          this.goToSlide(args['index'], ActionTrust.HIGH);
        }
      },
      ActionTrust.LOW
    );
  }

  /** @override */
  attachedCallback() {
    observeContentSize(this.element, this.onResized_);
  }

  /** @override */
  detachedCallback() {
    unobserveContentSize(this.element, this.onResized_);
  }

  /**
   * Checks if a carousel is eligible to loop, regardless of the loop attribute.
   * @return {boolean}
   */
  isLoopingEligible() {
    return this.noOfSlides_ > 1;
  }

  /** @override */
  mutatedAttributesCallback(mutations) {
    const slide = mutations['slide'];
    if (slide !== undefined) {
      this.goToSlide(slide, ActionTrust.HIGH);
    }
  }

  /**
   * Handles touchmove event.
   * @private
   */
  touchMoveHandler_() {
    this.clearAutoplayTimer_();
    this.isTouching_ = true;
  }

  /** @override */
  viewportCallback(inViewport) {
    super.viewportCallback(inViewport);
    if (inViewport) {
      this.autoplay_();
    } else {
      this.clearAutoplayTimer_();
    }
  }

  /** @override */
  goCallback(dir, animate, opt_autoplay) {
    const trust = opt_autoplay ? ActionTrust.LOW : ActionTrust.HIGH;
    this.moveSlide(dir, animate, trust);
    if (opt_autoplay) {
      this.autoplay_();
    } else {
      this.clearAutoplayTimer_();
    }
  }

  /**
   *
   * @param {number} timeout The timeout to wait for before considering scroll
   *    settled, unless this method is called again.
   */
  waitForScrollSettled_(timeout) {
    if (this.scrollTimeout_) {
      Services.timerFor(this.win).cancel(this.scrollTimeout_);
    }

    this.scrollTimeout_ = /** @type {number} */ (
      Services.timerFor(this.win).delay(() => {
        this.scrollTimeout_ = null;

        if (this.snappingInProgress_ || this.isTouching_) {
          return;
        }

        const currentScrollLeft = this.slidesContainer_./*OK*/ scrollLeft;

        if (this.hasNativeSnapPoints_) {
          this.updateOnScroll_(currentScrollLeft, ActionTrust.LOW);
        } else {
          this.customSnap_(currentScrollLeft, undefined, ActionTrust.LOW);
        }
      }, timeout)
    );
  }

  /**
   * Handles touchend event.
   * @private
   */
  touchEndHandler_() {
    const timeout = this.shouldDisableCssSnap_
      ? IOS_TOUCH_TIMEOUT
      : NATIVE_TOUCH_TIMEOUT;
    this.isTouching_ = false;
    this.waitForScrollSettled_(timeout);
  }

  /**
   * @param {!../layout-rect.LayoutSizeDef} size
   * @private
   */
  onResized_(size) {
    this.slideWidth_ = size.width;
    this.hasFirstResizedOccured_ = true;
  }

  /** @override */
  layoutCallback() {
    this.unobserveIntersections_ = observeIntersections(
      this.element,
<<<<<<< HEAD
      ({isIntersecting}) => this.viewportCallbackTemp(isIntersecting)
=======
      ({isIntersecting}) => this.viewportCallback(isIntersecting)
>>>>>>> 07267c21
    );

    // TODO(sparhami) #19259 Tracks a more generic way to do this. Remove once
    // we have something better.
    const isScaled = closestAncestorElementBySelector(
      this.element,
      '[i-amphtml-scale-animation]'
    );
    if (isScaled) {
      return Promise.resolve();
    }

    // Account for race when onResized_ has not fired before layoutCallback,
    // since we need slideWidth_ to proceed.
    if (!this.hasFirstResizedOccured_) {
      this.slideWidth_ = this.slidesContainer_./*OK*/ clientWidth;
    }

    if (this.slideIndex_ === null) {
      this.showSlide_(this.initialSlideIndex_);
    } else {
      const index = user().assertNumber(
        this.slideIndex_,
        'E#19457 this.slideIndex_'
      );
      const scrollLeft = this.getScrollLeftForIndex_(index);
      // When display is toggled on a partcular media or element resizes,
      // it will need to be re-laid-out. This is only needed when the slide
      // does not change (example when browser window size changes,
      // or orientation changes)
      Services.ownersForDoc(this.element).scheduleLayout(
        this.element,
        this.slides_[index]
      );
      // Reset scrollLeft on orientationChange or anything that changes the
      // size of the carousel.
      this.slidesContainer_./*OK*/ scrollLeft = scrollLeft;
      this.previousScrollLeft_ = scrollLeft;
    }
    return Promise.resolve();
  }

  /** @override */
  unlayoutCallback() {
    this.unobserveIntersections_?.();
    this.unobserveIntersections = null;
    this.slideIndex_ = null;
    return super.unlayoutCallback();
  }

  /** @override */
  hasPrev() {
    return this.shouldLoop || this.slideIndex_ > 0;
  }

  /** @override */
  hasNext() {
    return this.shouldLoop || this.slideIndex_ < this.slides_.length - 1;
  }

  /**
   * Proceeds to the next slide in the desired direction.
   * @param {number} dir -1 or 1
   * @param {boolean} animate
   * @param {!ActionTrust} trust
   */
  moveSlide(dir, animate, trust) {
    if (this.slideIndex_ !== null) {
      const hasNext = this.hasNext();
      const hasPrev = this.hasPrev();
      if ((dir == 1 && hasNext) || (dir == -1 && hasPrev)) {
        let newIndex = dev().assertNumber(this.slideIndex_) + dir;
        if (newIndex == -1) {
          newIndex = this.noOfSlides_ - 1;
        } else if (newIndex >= this.noOfSlides_) {
          newIndex = 0;
        }
        if (animate) {
          const currentScrollLeft = dir == 1 && !hasPrev ? 0 : this.slideWidth_;
          this.customSnap_(currentScrollLeft, dir, trust);
        } else {
          this.showSlideAndTriggerAction_(newIndex, trust);
        }
      }
    }
  }

  /**
   * Handles scroll on the slides container.
   * @param {!Event} unusedEvent Event object.
   * @private
   */
  scrollHandler_(unusedEvent) {
    const currentScrollLeft = this.slidesContainer_./*OK*/ scrollLeft;

    if (!this.isIos_ && !this.isSafari_) {
      this.handleCustomElasticScroll_(currentScrollLeft);
    }

    const timeout = this.hasNativeSnapPoints_
      ? NATIVE_SNAP_TIMEOUT
      : this.isIos_
      ? IOS_CUSTOM_SNAP_TIMEOUT
      : CUSTOM_SNAP_TIMEOUT;
    // Timer that detects scroll end and/or end of snap scroll.
    this.waitForScrollSettled_(timeout);

    this.previousScrollLeft_ = currentScrollLeft;
  }

  /**
   * Escapes Left and Right arrow key events on the carousel container.
   * This is to prevent them from doubly interacting with surrounding viewer
   * contexts such as email clients when interacting with the amp-carousel.
   * @param {!Event} event
   * @private
   */
  keydownHandler_(event) {
    const {key} = event;
    if (key == Keys.LEFT_ARROW || key == Keys.RIGHT_ARROW) {
      event.stopPropagation();
    }
  }

  /**
   * Handles custom elastic scroll (snap points polyfill).
   * @param {number} currentScrollLeft scrollLeft value of the slides container.
   */
  handleCustomElasticScroll_(currentScrollLeft) {
    const scrollWidth = this.slidesContainer_./*OK*/ scrollWidth;
    if (
      this.elasticScrollState_ == -1 &&
      currentScrollLeft >= this.previousScrollLeft_
    ) {
      // Elastic Scroll is reversing direction take control.
      this.customSnap_(currentScrollLeft).then(() => {
        this.elasticScrollState_ = 0;
      });
    } else if (
      this.elasticScrollState_ == 1 &&
      currentScrollLeft <= this.previousScrollLeft_
    ) {
      // Elastic Scroll is reversing direction take control.
      this.customSnap_(currentScrollLeft).then(() => {
        this.elasticScrollState_ = 0;
      });
    } else if (currentScrollLeft < 0) {
      // Direction = -1.
      this.elasticScrollState_ = -1;
    } else if (currentScrollLeft + this.slideWidth_ > scrollWidth) {
      // Direction = +1.
      this.elasticScrollState_ = 1;
    } else {
      this.elasticScrollState_ = 0;
    }
  }

  /**
   * Animate and snap to the correct slide for a given scrollLeft.
   * @param {number} currentScrollLeft scrollLeft value of the slides container.
   * @param {number=} opt_forceDir if a valid direction is given force it to
   * move 1 slide in that direction.
   * @param {ActionTrust=} opt_trust
   * @return {!Promise}
   */
  customSnap_(currentScrollLeft, opt_forceDir, opt_trust) {
    this.snappingInProgress_ = true;
    const newIndex = this.getNextSlideIndex_(currentScrollLeft);
    // Default behavior should be stays on current slide
    let diff = newIndex - this.slideIndex_;
    const hasPrev = this.hasPrev();
    let toScrollLeft = hasPrev ? this.slideWidth_ : 0;

    if (diff == 0 && (opt_forceDir == 1 || opt_forceDir == -1)) {
      diff = opt_forceDir;
    }

    if (diff == 1 || (diff != -1 && diff == -1 * (this.noOfSlides_ - 1))) {
      // Move fwd.
      toScrollLeft = hasPrev ? this.slideWidth_ * 2 : this.slideWidth_;
    } else if (diff == -1 || diff == this.noOfSlides_ - 1) {
      // Move backward.
      toScrollLeft = 0;
    }
    return this.animateScrollLeft_(currentScrollLeft, toScrollLeft).then(() => {
      this.updateOnScroll_(toScrollLeft, opt_trust);
    });
  }

  /**
   * Gets the slideIndex of the potential next slide based on the
   *    current scrollLeft.
   * @param {number} currentScrollLeft scrollLeft value of the slides container.
   * @return {number} a number representing the next slide index.
   */
  getNextSlideIndex_(currentScrollLeft) {
    // Addresses race where slideWidth is 0, due to being hidden
    // while snapping is occuring.
    if (!currentScrollLeft && !this.slideWidth_) {
      return 0;
    }
    // This can be only 0, 1 or 2, since only a max of 3 slides are shown at
    // a time.
    const scrolledSlideIndex = Math.round(currentScrollLeft / this.slideWidth_);
    // Update value can be -1, 0 or 1 depending upon the index of the current
    // shown slide.
    let updateValue = 0;

    const hasPrev = this.hasPrev();
    const hasNext = this.hasNext();

    if (hasPrev && hasNext) {
      updateValue = scrolledSlideIndex - 1;
    } else if (hasNext) {
      // Has next and does not have a prev. (slideIndex 0)
      updateValue = scrolledSlideIndex;
    } else if (hasPrev) {
      // Has prev and no next slide (last slide)
      updateValue = scrolledSlideIndex - 1;
    }

    let newIndex = this.slideIndex_ + updateValue;

    if (this.shouldLoop) {
      newIndex =
        newIndex < 0
          ? this.noOfSlides_ - 1
          : newIndex >= this.noOfSlides_
          ? 0
          : newIndex;
    } else {
      newIndex =
        newIndex < 0
          ? 0
          : newIndex >= this.noOfSlides_
          ? this.noOfSlides_ - 1
          : newIndex;
    }
    return newIndex;
  }

  /**
   * A format string for the button label. Should be a string, containing two
   * placeholders of "%s", where the index and total count will go.
   * @return {string}
   * @private
   */
  getButtonSuffixFormat_() {
    return (
      this.element.getAttribute('data-button-count-format') || '(%s of %s)'
    );
  }

  /**
   * @param {number} buttonIndex The index that the button will take the user
   *    to.
   * @return {string} The formatted suffix for the button title.
   */
  getButtonTitleSuffix_(buttonIndex) {
    const index = String(buttonIndex + 1);
    const count = String(this.noOfSlides_);
    return (
      ' ' +
      this.getButtonSuffixFormat_().replace('%s', index).replace('%s', count)
    );
  }

  /**
   * @override
   */
  getPrevButtonTitle() {
    const prevIndex = this.getPrevIndex_(this.slideIndex_);
    const index = prevIndex == null ? 0 : prevIndex;
    return super.getPrevButtonTitle() + this.getButtonTitleSuffix_(index);
  }

  /**
   * @override
   */
  getNextButtonTitle() {
    const nextIndex = this.getNextIndex_(this.slideIndex_);
    const index = nextIndex == null ? this.noOfSlides_ - 1 : nextIndex;
    return super.getNextButtonTitle() + this.getButtonTitleSuffix_(index);
  }

  /**
   * Updates to the right state of the new index on scroll.
   * @param {number} currentScrollLeft scrollLeft value of the slides container.
   * @param {ActionTrust=} opt_trust
   */
  updateOnScroll_(currentScrollLeft, opt_trust) {
    if (!isFiniteNumber(currentScrollLeft) || this.slideIndex_ === null) {
      return;
    }
    this.snappingInProgress_ = true;
    const newIndex = this.getNextSlideIndex_(currentScrollLeft);
    this.vsync_.mutate(() => {
      // Scroll to new slide and update scrollLeft to the correct slide.
      this.showSlideAndTriggerAction_(newIndex, opt_trust);
      this.vsync_.mutate(() => {
        this.snappingInProgress_ = false;
      });
    });
  }

  /**
   * Parses given value as integer and shows the slide with that index value
   * when element has been laid out.
   * @param {*} value
   * @param {!ActionTrust} trust
   */
  goToSlide(value, trust) {
    const index = parseInt(value, 10);

    if (!isFinite(index) || index < 0 || index >= this.noOfSlides_) {
      this.user().error(TAG, 'Invalid [slide] value: ', value);
      return;
    }

    // If we haven't been laid out, set `initialSlideIndex_` for layout time.
    if (this.slideIndex_ === null) {
      this.initialSlideIndex_ = index;
      return;
    }

    this.showSlideAndTriggerAction_(index, trust);
  }

  /**
   * @param {?number} currentIndex
   * @return {?number} The previous index that would be navigated to, or null
   *    if at the start and not looping.
   * @private
   */
  getPrevIndex_(currentIndex) {
    return currentIndex - 1 >= 0
      ? currentIndex - 1
      : this.shouldLoop
      ? this.noOfSlides_ - 1
      : null;
  }

  /**
   * @param {?number} currentIndex
   * @return {?number} The next index that would be navigated to, or null if at
   *    the end and not looping.
   * @private
   */
  getNextIndex_(currentIndex) {
    return currentIndex + 1 < this.noOfSlides_
      ? currentIndex + 1
      : this.shouldLoop
      ? 0
      : null;
  }

  /**
   * Makes the slide corresponding to the given index and the slides surrounding
   *     it available for display.
   * Note: Element must be laid out.
   * @param {number} newIndex Index of the slide to be displayed.
   * @return {boolean} true if the slide changed, otherwise false.
   * @private
   */
  showSlide_(newIndex) {
    const {noOfSlides_} = this;
    newIndex = dev().assertNumber(newIndex);
    if (
      newIndex < 0 ||
      newIndex >= noOfSlides_ ||
      this.slideIndex_ == newIndex
    ) {
      return false;
    }
    const prevIndex = this.getPrevIndex_(newIndex);
    const nextIndex = this.getNextIndex_(newIndex);

    const showIndexArr = [];
    if (prevIndex != null) {
      showIndexArr.push(prevIndex);
    }
    showIndexArr.push(newIndex);
    if (nextIndex != null && nextIndex !== prevIndex) {
      showIndexArr.push(nextIndex);
    }
    const newSlideInView = this.slides_[newIndex];

    if (newSlideInView === undefined) {
      dev().error(
        TAG,
        'Attempting to access a non-existant slide %s / %s',
        newIndex,
        noOfSlides_
      );
      return false;
    }
    showIndexArr.forEach((showIndex, loopIndex) => {
      if (this.shouldLoop) {
        setStyle(this.slideWrappers_[showIndex], 'order', loopIndex + 1);
      }
      this.slideWrappers_[showIndex].classList.add(SHOWN_CSS_CLASS);
      const owners = Services.ownersForDoc(this.element);
      if (showIndex == newIndex) {
        owners.scheduleLayout(this.element, this.slides_[showIndex]);
        owners.scheduleResume(this.element, this.slides_[showIndex]);
        this.slides_[showIndex].setAttribute('aria-hidden', 'false');
      } else {
        owners.schedulePreload(this.element, this.slides_[showIndex]);
        this.slides_[showIndex].setAttribute('aria-hidden', 'true');
      }
    });
    this.slidesContainer_./*OK*/ scrollLeft =
      this.getScrollLeftForIndex_(newIndex);
    this.triggerAnalyticsEvent_(newIndex);
    this.slideIndex_ = newIndex;
    // If we have a specified number of autoplay loops and
    // we have reached the last slide in the set
    // carry out removing autoplay logic.
    // This only works because the initial Slide is always the first slide.
    if (this.autoplayLoops_ && this.slideIndex_ === this.noOfSlides_ - 1) {
      this.loopsMade_++;
      if (this.loopsMade_ == this.autoplayLoops_) {
        this.removeAutoplay_();
      }
    }
    this.hideRestOfTheSlides_(showIndexArr);
    this.setControlsState();
    this.updateButtonTitles();
    return true;
  }

  /**
   * Shows the slide at the given index and triggers a `slideChange` event.
   * @param {number} newIndex
   * @param {ActionTrust=} opt_trust LOW by default.
   * @private
   */
  showSlideAndTriggerAction_(newIndex, opt_trust = ActionTrust.LOW) {
    const slideChanged = this.showSlide_(newIndex);

    if (slideChanged) {
      const name = 'slideChange';
      const event = createCustomEvent(
        this.win,
        `slidescroll.${name}`,
        dict({'index': newIndex})
      );
      this.action_.trigger(this.element, name, event, opt_trust);

      dispatchCustomEvent(this.element, name, {
        index: newIndex,
        actionTrust: opt_trust,
      });
    }
  }

  /**
   * Returns the scrollLeft position for a given slide index.
   * @param {number} index Index of the slide to be displayed.
   * @return {number}
   * @private
   */
  getScrollLeftForIndex_(index) {
    // A max of 3 slides are displayed at a time - we show the first slide
    // (which is at scrollLeft 0) when slide 0 is requested - for all other
    // instances we show the second slide (middle slide at
    // scrollLeft = slide's width).
    let newScrollLeft = this.slideWidth_;
    if ((!this.shouldLoop && index == 0) || this.slides_.length <= 1) {
      newScrollLeft = 0;
    }
    return newScrollLeft;
  }

  /**
   * Given an index, hides rest of the slides that are not needed.
   * @param {!Array<number>} indexArr Array of indices that
   *    should not be hidden.
   * @private
   */
  hideRestOfTheSlides_(indexArr) {
    const {noOfSlides_} = this;
    for (let i = 0; i < noOfSlides_; i++) {
      if (!this.slideWrappers_[i].classList.contains(SHOWN_CSS_CLASS)) {
        continue;
      }
      // Hide if not shown anymore
      if (!indexArr.includes(i)) {
        if (this.shouldLoop) {
          setStyle(this.slideWrappers_[i], 'order', '');
        }
        dev()
          .assertElement(this.slideWrappers_[i])
          .classList.remove(SHOWN_CSS_CLASS);
        this.slides_[i].removeAttribute('aria-hidden');
      }
      // Pause if not the current slide
      if (this.slideIndex_ != i) {
        Services.ownersForDoc(this.element).schedulePause(
          this.element,
          this.slides_[i]
        );
      }
    }
  }

  /**
   * Animate scrollLeft of the container.
   * @param {number} fromScrollLeft
   * @param {number} toScrollLeft
   * @return {!Promise}
   * @private
   */
  animateScrollLeft_(fromScrollLeft, toScrollLeft) {
    if (fromScrollLeft == toScrollLeft) {
      return Promise.resolve();
    }
    /** @const {!TransitionDef<number>} */
    const interpolate = numeric(fromScrollLeft, toScrollLeft);
    const curve = bezierCurve(0.8, 0, 0.6, 1); // ease-in
    const duration = 80;
    const slidesContainer = dev().assertElement(this.slidesContainer_);
    return Animation.animate(
      slidesContainer,
      (pos) => {
        this.slidesContainer_./*OK*/ scrollLeft = interpolate(pos);
      },
      duration,
      curve
    ).thenAlways();
  }

  /**
   * Cancels the touchmove events for the element so that viewer does not
   * consider the swipes in the carousel as swipes for changing AMP documents.
   * @private
   */
  cancelTouchEvents_() {
    // TODO(aghassemi, #4754): Ideally we only stop propagation of horizontal
    // touchmove events.
    listen(this.element, 'touchmove', (event) => event.stopPropagation(), {
      passive: true,
    });
  }

  /**
   * @param {number} newSlideIndex
   * @private
   */
  triggerAnalyticsEvent_(newSlideIndex) {
    let direction = newSlideIndex - this.slideIndex_;
    if (direction == 0) {
      return;
    } else if (Math.abs(direction) !== 1) {
      // When the direction is not +1 or -1 (happens with loops or when
      // this.slideIndex_ is null (first slide))
      // Set the correct direction.
      direction = direction < 0 ? 1 : -1;
      if (this.slideIndex_ === null) {
        direction = 1;
      }
    }
    const fromSlide =
      this.slideIndex_ === null
        ? 'null'
        : this.dataSlideIdArr_[dev().assertNumber(this.slideIndex_)];

    const vars = dict({
      'fromSlide': fromSlide,
      'toSlide': this.dataSlideIdArr_[newSlideIndex],
    });
    this.analyticsEvent_('amp-carousel-change', vars);
    // At this point direction can be only +1 or -1.
    if (direction == 1) {
      this.analyticsEvent_('amp-carousel-next', vars);
    } else {
      this.analyticsEvent_('amp-carousel-prev', vars);
    }
  }

  /**
   * @param {string} eventType
   * @param {!JsonObject} vars A map of vars and their values.
   * @private
   */
  analyticsEvent_(eventType, vars) {
    triggerAnalyticsEvent(this.element, eventType, vars);
  }

  /**
   * Sets up the `autoplay` configuration.
   * @private
   */
  setupAutoplay_() {
    const delayValue = Number(this.element.getAttribute('delay'));
    // If it isn't a number and is not greater than 0 then don't assign
    // and use the default.
    if (delayValue > 0) {
      // Guard against autoplayValue that is lower than 1s to prevent
      // people from crashing the runtime with providing very low delays.
      this.autoplayDelay_ = Math.max(1000, delayValue);
    }

    // By default `autoplay` should also mean that the current carousel slide
    // is looping. (to be able to advance past the last item)
    if (!this.hasLoop_) {
      this.element.setAttribute('loop', '');
      this.loopAdded_ = true;
      this.hasLoop_ = true;
      this.shouldLoop = true;
    }
  }

  /**
   * Starts the autoplay delay if allowed.
   * @private
   */
  autoplay_() {
    if (!this.shouldAutoplay_ || this.autoplayLoops_ == 0) {
      return;
    }
    this.clearAutoplayTimer_();
    this.autoplayTimeoutId_ = /** @type {number} */ (
      Services.timerFor(this.win).delay(
        this.go.bind(
          this,
          /* dir */ 1,
          /* animate */ true,
          /* autoplay */ true
        ),
        this.autoplayDelay_
      )
    );
  }

  /**
   * Called by toggleAutoplay action to toggle the autoplay feature.
   * @param {boolean} toggleOn
   * @private
   */
  toggleAutoplay_(toggleOn) {
    if (toggleOn == this.shouldAutoplay_) {
      return;
    }

    const prevAutoplayStatus = this.shouldAutoplay_;

    this.hasAutoplay_ = toggleOn;
    this.shouldAutoplay_ = this.hasAutoplay_ && this.isLoopingEligible();

    if (!prevAutoplayStatus && this.shouldAutoplay_) {
      this.setupAutoplay_();
    }

    if (this.shouldAutoplay_) {
      this.autoplay_();
    } else {
      this.clearAutoplayTimer_();
    }
  }

  /**
   * Clear the autoplay timer.
   * @private
   */
  clearAutoplayTimer_() {
    if (this.autoplayTimeoutId_ !== null) {
      Services.timerFor(this.win).cancel(this.autoplayTimeoutId_);
      this.autoplayTimeoutId_ = null;
    }
  }

  /**
   * Remove autoplay.
   * @private
   */
  removeAutoplay_() {
    this.clearAutoplayTimer_();
    if (this.loopAdded_) {
      // Only remove if specified due to the `autoplay` attribute
      this.element.removeAttribute('loop');
      this.loopAdded_ = false;
      this.hasLoop_ = false;
      this.shouldLoop = false;
    }
    this.hasAutoplay_ = false;
    this.shouldAutoplay_ = this.hasAutoplay_ && this.isLoopingEligible();
  }
}<|MERGE_RESOLUTION|>--- conflicted
+++ resolved
@@ -416,11 +416,7 @@
   layoutCallback() {
     this.unobserveIntersections_ = observeIntersections(
       this.element,
-<<<<<<< HEAD
-      ({isIntersecting}) => this.viewportCallbackTemp(isIntersecting)
-=======
       ({isIntersecting}) => this.viewportCallback(isIntersecting)
->>>>>>> 07267c21
     );
 
     // TODO(sparhami) #19259 Tracks a more generic way to do this. Remove once
