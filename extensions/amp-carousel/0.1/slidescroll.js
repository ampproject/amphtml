--- conflicted
+++ resolved
@@ -273,36 +273,16 @@
   /** @override */
   onLayoutMeasure() {
     this.slideWidth_ = this.getLayoutWidth();
-<<<<<<< HEAD
-  }
-
-  /** @override */
-  onMeasureChanged() {
+  }
+
+  /** @override */
+  layoutCallback() {
     // TODO(sparhami) #19259 Tracks a more generic way to do this. Remove once
     // we have something better.
     if (closestBySelector(this.element, '[amp-scale-animation]')) {
-      return;
-    }
-
-    if (this.hasNativeSnapPoints_) {
-      // The state being calculated after this short circuit is only needed if
-      // CSS Scroll Snap is not enabled.
-      return;
-    }
-
-    if (this.slideIndex_ !== null) {
-      // Reset scrollLeft on orientationChange.
-      this.slidesContainer_./*OK*/scrollLeft =
-          this.getScrollLeftForIndex_(user().assertNumber(this.slideIndex_,
-              'E#19457 this.slideIndex_'));
-      this.previousScrollLeft_ = this.slidesContainer_./*OK*/scrollLeft;
-    }
-=======
->>>>>>> 9f78741b
-  }
-
-  /** @override */
-  layoutCallback() {
+      return Promise.resolve();
+    }
+
     if (this.slideIndex_ === null) {
       this.showSlide_(this.initialSlideIndex_);
     } else {
