--- conflicted
+++ resolved
@@ -387,11 +387,7 @@
    * @param {number} newIndex Index of the slide to be displayed.
    */
   slideChanged(newIndex) {
-<<<<<<< HEAD
-    if (typeof newIndex !== 'number' || newIndex == this.slideIndex_) {
-=======
     if (typeof newIndex !== 'number') {
->>>>>>> 5a4517fa
       return;
     }
     this.showSlide_(Number(newIndex));
@@ -454,12 +450,8 @@
     this.setControlsState();
     //TODO: merge this with dispatchCustomEvent in custom-element
     // dispatch custom event of slidechange
-<<<<<<< HEAD
-    const slideChangeEvent = new CustomEvent('slidechange', {'detail': this.slideIndex_});
-=======
     const slideChangeEvent = new CustomEvent
         ('slidechange', {'detail': this.slideIndex_});
->>>>>>> 5a4517fa
     this.element.dispatchEvent(slideChangeEvent);
   }
 
