/**
 * Copyright 2016 The AMP HTML Authors. All Rights Reserved.
 *
 * Licensed under the Apache License, Version 2.0 (the "License");
 * you may not use this file except in compliance with the License.
 * You may obtain a copy of the License at
 *
 *      http://www.apache.org/licenses/LICENSE-2.0
 *
 * Unless required by applicable law or agreed to in writing, software
 * distributed under the License is distributed on an "AS-IS" BASIS,
 * WITHOUT WARRANTIES OR CONDITIONS OF ANY KIND, either express or implied.
 * See the License for the specific language governing permissions and
 * limitations under the License.
 */

import {ActionTrust} from '../../../src/action-constants';
import {Animation} from '../../../src/animation';
import {BaseSlides} from './base-slides';
import {Services} from '../../../src/services';
import {bezierCurve} from '../../../src/curve';
import {closestAncestorElementBySelector} from '../../../src/dom';
import {createCustomEvent, listen} from '../../../src/event-helper';
import {dev, user} from '../../../src/log';
import {dict} from '../../../src/utils/object';
import {getStyle, setStyle} from '../../../src/style';
import {isExperimentOn} from '../../../src/experiments';
import {isFiniteNumber} from '../../../src/types';
import {isLayoutSizeDefined} from '../../../src/layout';
import {numeric} from '../../../src/transition';
import {startsWith} from '../../../src/string';
import {triggerAnalyticsEvent} from '../../../src/analytics';

/** @const {string} */
const SHOWN_CSS_CLASS = 'i-amphtml-slide-item-show';

/** @const {number} */
const NATIVE_SNAP_TIMEOUT = 135;

/** @const {number} */
const IOS_CUSTOM_SNAP_TIMEOUT = 45;

/** @const {number} */
const NATIVE_TOUCH_TIMEOUT = 100;

/** @const {number} */
const IOS_TOUCH_TIMEOUT = 45;

/** @const {number} */
const CUSTOM_SNAP_TIMEOUT = 100;

const TAG = 'AMP-CAROUSEL';

export class AmpSlideScroll extends BaseSlides {
  /** @param {!AmpElement} element */
  constructor(element) {
    super(element);

    /** @private {?../../../src/service/vsync-impl.Vsync} */
    this.vsync_ = null;

    /** @private {boolean} */
    this.hasNativeSnapPoints_ = false;

    /** @private {!Array<!Element>} */
    this.slides_ = [];

    /** @private {number} */
    this.noOfSlides_ = 0;

    /** @private {?Element} */
    this.slidesContainer_ = null;

    /** @private {!Array<!Element>} */
    this.slideWrappers_ = [];

    /** @private {boolean} */
    this.snappingInProgress_ = false;

    /** @private {?number} */
    this.scrollTimeout_ = null;

    /** @private {?number} */
    this.touchEndTimeout_ = null;

    /** @private {boolean} */
    this.hasTouchMoved_ = false;

    /**
     * 0 - not in an elastic state.
     * -1 - elastic scrolling (back) to the left of scrollLeft 0.
     * 1 - elastic scrolling (fwd) to the right of the max scrollLeft possible.
     * @private {number}
     */
    this.elasticScrollState_ = 0;

    /**
     * If not laid out yet, null. Otherwise, index of current displayed slide.
     * @private {?number}
     */
    this.slideIndex_ = null;

    /**
     * The slide index that should be shown on first layout.
     * @private {number}
     */
    this.initialSlideIndex_ = 0;

    /** @private {number} */
    this.slideWidth_ = 0;

    /** @private {number} */
    this.previousScrollLeft_ = 0;

    /** @private {!Array<?string>} */
    this.dataSlideIdArr_ = [];

    const platform = Services.platformFor(this.win);

    /** @private @const {boolean} */
    this.isIos_ = platform.isIos();

    /** @private {?../../../src/service/action-impl.ActionService} */
    this.action_ = null;

    // Keep CSS Scroll Snap points turned on for the following:
    // - All iOS devices except for 10.3
    // - All places where the experiment flag is deliberately set.
    // Conversely turn CSS Scroll Snap points off for the following:
    // - iOS devices on version 10.3
    // - Non iOS devices with the flag turned off.
    /** @private {boolean} */
    this.shouldDisableCssSnap_ = startsWith(
      Services.platformFor(this.win).getIosVersionString(),
      '10.3'
    )
      ? true
      : this.isIos_
      ? false
      : !isExperimentOn(this.win, 'amp-carousel-chrome-scroll-snap');
  }

  /** @override */
  isLayoutSupported(layout) {
    return isLayoutSizeDefined(layout);
  }

  /** @override */
  buildSlides() {
    this.vsync_ = this.getVsync();
    this.action_ = Services.actionServiceForDoc(this.element);

    this.hasNativeSnapPoints_ =
      getStyle(this.element, 'scrollSnapType') != undefined;

    if (this.shouldDisableCssSnap_) {
      this.hasNativeSnapPoints_ = false;
    }

    this.element.classList.add('i-amphtml-slidescroll');

    this.slides_ = this.getRealChildren();

    this.noOfSlides_ = this.slides_.length;

    this.slidesContainer_ = this.win.document.createElement('div');
    this.slidesContainer_.classList.add('i-amphtml-slides-container');
    // Let screen reader know that this is a live area and changes
    // to it (such after pressing next) should be announced to the
    // user.
    this.slidesContainer_.setAttribute('aria-live', 'polite');
    // Snap point is buggy in IOS 10.3 (beta), so it is disabled in beta.
    // https://bugs.webkit.org/show_bug.cgi?id=169800
    if (this.shouldDisableCssSnap_) {
      this.slidesContainer_.classList.add('i-amphtml-slidescroll-no-snap');
    }
    // Workaround - https://bugs.webkit.org/show_bug.cgi?id=158821
    if (this.hasNativeSnapPoints_) {
      const start = this.win.document.createElement('div');
      start.classList.add('i-amphtml-carousel-start-marker');
      this.slidesContainer_.appendChild(start);

      const end = this.win.document.createElement('div');
      end.classList.add('i-amphtml-carousel-end-marker');
      this.slidesContainer_.appendChild(end);
    }
    this.element.appendChild(this.slidesContainer_);

    this.slides_.forEach((slide, index) => {
      this.dataSlideIdArr_.push(
        slide.getAttribute('data-slide-id') || index.toString()
      );
      this.setAsOwner(slide);
      slide.classList.add('amp-carousel-slide');

      const slideWrapper = this.win.document.createElement('div');
      slideWrapper.classList.add('i-amphtml-slide-item');
      this.slidesContainer_.appendChild(slideWrapper);

      slideWrapper.appendChild(slide);

      this.slideWrappers_.push(slideWrapper);
    });

    this.cancelTouchEvents_();

    this.slidesContainer_.addEventListener(
      'scroll',
      this.scrollHandler_.bind(this)
    );

<<<<<<< HEAD
    listen(
        this.slidesContainer_,
        'touchmove',
        this.touchMoveHandler_.bind(this),
        {passive: true});

    listen(
        this.slidesContainer_,
        'touchend',
        this.touchEndHandler_.bind(this),
        {passive: true});

    this.registerAction('goToSlide', invocation => {
      const {args} = invocation;
      if (args) {
        this.goToSlide(args['index']);
      }
    }, ActionTrust.LOW);
=======
    this.slidesContainer_.addEventListener(
      'touchmove',
      this.touchMoveHandler_.bind(this)
    );

    this.slidesContainer_.addEventListener(
      'touchend',
      this.touchEndHandler_.bind(this)
    );

    this.registerAction(
      'goToSlide',
      invocation => {
        const {args} = invocation;
        if (args) {
          this.goToSlide(args['index']);
        }
      },
      ActionTrust.LOW
    );
>>>>>>> 573b7e51
  }

  /** @override */
  isLoopingEligible() {
    return this.noOfSlides_ > 1;
  }

  /** @override */
  mutatedAttributesCallback(mutations) {
    const slide = mutations['slide'];
    if (slide !== undefined) {
      this.goToSlide(slide);
    }
  }

  /**
   * Handles touchmove event.
   * @private
   */
  touchMoveHandler_() {
    this.clearAutoplay();
    if (!this.hasNativeSnapPoints_) {
      return;
    }
    this.hasTouchMoved_ = true;
    if (this.touchEndTimeout_) {
      Services.timerFor(this.win).cancel(this.touchEndTimeout_);
    }
  }

  /**
   * Handles touchend event.
   * @private
   */
  touchEndHandler_() {
    if (this.hasTouchMoved_) {
      if (this.scrollTimeout_) {
        Services.timerFor(this.win).cancel(this.scrollTimeout_);
      }
      const timeout = this.shouldDisableCssSnap_
        ? IOS_TOUCH_TIMEOUT
        : NATIVE_TOUCH_TIMEOUT;
      // Timer that detects scroll end and/or end of snap scroll.
      this.touchEndTimeout_ = /** @type {number} */ (Services.timerFor(
        this.win
      ).delay(() => {
        const currentScrollLeft = this.slidesContainer_./*OK*/ scrollLeft;

        if (this.snappingInProgress_) {
          return;
        }
        this.updateOnScroll_(currentScrollLeft);
        this.touchEndTimeout_ = null;
      }, timeout));
    }
    this.hasTouchMoved_ = false;
  }

  /** @override */
  onLayoutMeasure() {
    this.slideWidth_ = this.getLayoutWidth();
  }

  /** @override */
  layoutCallback() {
    // TODO(sparhami) #19259 Tracks a more generic way to do this. Remove once
    // we have something better.
    const isScaled = closestAncestorElementBySelector(
      this.element,
      '[i-amphtml-scale-animation]'
    );
    if (isScaled) {
      return Promise.resolve();
    }

    if (this.slideIndex_ === null) {
      this.showSlide_(this.initialSlideIndex_);
    } else {
      const index = user().assertNumber(
        this.slideIndex_,
        'E#19457 this.slideIndex_'
      );
      const scrollLeft = this.getScrollLeftForIndex_(index);
      // When display is toggled on a partcular media or element resizes,
      // it will need to be re-laid-out. This is only needed when the slide
      // does not change (example when browser window size changes,
      // or orientation changes)
      this.scheduleLayout(this.slides_[index]);
      // Reset scrollLeft on orientationChange or anything that changes the
      // size of the carousel.
      this.slidesContainer_./*OK*/ scrollLeft = scrollLeft;
      this.previousScrollLeft_ = scrollLeft;
    }
    return Promise.resolve();
  }

  /** @override */
  unlayoutCallback() {
    this.slideIndex_ = null;
    return super.unlayoutCallback();
  }

  /** @override */
  updateViewportState(inViewport) {
    if (this.slideIndex_ !== null) {
      this.updateInViewport(
        this.slides_[
          user().assertNumber(this.slideIndex_, 'E#19457 this.slideIndex_')
        ],
        inViewport
      );
    }
  }

  /** @override */
  hasPrev() {
    return this.shouldLoop || this.slideIndex_ > 0;
  }

  /** @override */
  hasNext() {
    return this.shouldLoop || this.slideIndex_ < this.slides_.length - 1;
  }

  /** @override */
  moveSlide(dir, animate) {
    if (this.slideIndex_ !== null) {
      const hasNext = this.hasNext();
      const hasPrev = this.hasPrev();
      if ((dir == 1 && hasNext) || (dir == -1 && hasPrev)) {
        let newIndex = dev().assertNumber(this.slideIndex_) + dir;
        if (newIndex == -1) {
          newIndex = this.noOfSlides_ - 1;
        } else if (newIndex >= this.noOfSlides_) {
          newIndex = 0;
        }
        if (animate) {
          const currentScrollLeft = dir == 1 && !hasPrev ? 0 : this.slideWidth_;
          this.customSnap_(currentScrollLeft, dir);
        } else {
          this.showSlideAndTriggerAction_(newIndex);
        }
      }
    }
  }

  /**
   * Handles scroll on the slides container.
   * @param {!Event} unusedEvent Event object.
   * @private
   */
  scrollHandler_(unusedEvent) {
    if (this.scrollTimeout_) {
      Services.timerFor(this.win).cancel(this.scrollTimeout_);
    }

    const currentScrollLeft = this.slidesContainer_./*OK*/ scrollLeft;

    if (!this.isIos_) {
      this.handleCustomElasticScroll_(currentScrollLeft);
    }

    if (!this.touchEndTimeout_) {
      const timeout = this.hasNativeSnapPoints_
        ? NATIVE_SNAP_TIMEOUT
        : this.isIos_
        ? IOS_CUSTOM_SNAP_TIMEOUT
        : CUSTOM_SNAP_TIMEOUT;
      // Timer that detects scroll end and/or end of snap scroll.
      this.scrollTimeout_ = /** @type {number} */ (Services.timerFor(
        this.win
      ).delay(() => {
        if (this.snappingInProgress_) {
          return;
        }
        if (this.hasNativeSnapPoints_) {
          this.updateOnScroll_(currentScrollLeft);
        } else {
          this.customSnap_(currentScrollLeft);
        }
      }, timeout));
    }
    this.previousScrollLeft_ = currentScrollLeft;
  }

  /**
   * Handles custom elastic scroll (snap points polyfill).
   * @param {number} currentScrollLeft scrollLeft value of the slides container.
   */
  handleCustomElasticScroll_(currentScrollLeft) {
    const scrollWidth = this.slidesContainer_./*OK*/ scrollWidth;
    if (
      this.elasticScrollState_ == -1 &&
      currentScrollLeft >= this.previousScrollLeft_
    ) {
      // Elastic Scroll is reversing direction take control.
      this.customSnap_(currentScrollLeft).then(() => {
        this.elasticScrollState_ = 0;
      });
    } else if (
      this.elasticScrollState_ == 1 &&
      currentScrollLeft <= this.previousScrollLeft_
    ) {
      // Elastic Scroll is reversing direction take control.
      this.customSnap_(currentScrollLeft).then(() => {
        this.elasticScrollState_ = 0;
      });
    } else if (currentScrollLeft < 0) {
      // Direction = -1.
      this.elasticScrollState_ = -1;
    } else if (currentScrollLeft + this.slideWidth_ > scrollWidth) {
      // Direction = +1.
      this.elasticScrollState_ = 1;
    } else {
      this.elasticScrollState_ = 0;
    }
  }

  /**
   * Animate and snap to the correct slide for a given scrollLeft.
   * @param {number} currentScrollLeft scrollLeft value of the slides container.
   * @param {number=} opt_forceDir if a valid direction is given force it to
   *    move 1 slide in that direction.
   * @return {!Promise}
   */
  customSnap_(currentScrollLeft, opt_forceDir) {
    this.snappingInProgress_ = true;
    const newIndex = this.getNextSlideIndex_(currentScrollLeft);
    // Default behavior should be stays on current slide
    let diff = newIndex - this.slideIndex_;
    const hasPrev = this.hasPrev();
    let toScrollLeft = hasPrev ? this.slideWidth_ : 0;

    if (diff == 0 && (opt_forceDir == 1 || opt_forceDir == -1)) {
      diff = opt_forceDir;
    }

    if (diff == 1 || (diff != -1 && diff == -1 * (this.noOfSlides_ - 1))) {
      // Move fwd.
      toScrollLeft = hasPrev ? this.slideWidth_ * 2 : this.slideWidth_;
    } else if (diff == -1 || diff == this.noOfSlides_ - 1) {
      // Move backward.
      toScrollLeft = 0;
    }
    return this.animateScrollLeft_(currentScrollLeft, toScrollLeft).then(() => {
      this.updateOnScroll_(toScrollLeft);
    });
  }

  /**
   * Gets the slideIndex of the potential next slide based on the
   *    current scrollLeft.
   * @param {number} currentScrollLeft scrollLeft value of the slides container.
   * @return {number} a number representing the next slide index.
   */
  getNextSlideIndex_(currentScrollLeft) {
    // This can be only 0, 1 or 2, since only a max of 3 slides are shown at
    // a time.
    const scrolledSlideIndex = Math.round(currentScrollLeft / this.slideWidth_);
    // Update value can be -1, 0 or 1 depending upon the index of the current
    // shown slide.
    let updateValue = 0;

    const hasPrev = this.hasPrev();
    const hasNext = this.hasNext();

    if (hasPrev && hasNext) {
      updateValue = scrolledSlideIndex - 1;
    } else if (hasNext) {
      // Has next and does not have a prev. (slideIndex 0)
      updateValue = scrolledSlideIndex;
    } else if (hasPrev) {
      // Has prev and no next slide (last slide)
      updateValue = scrolledSlideIndex - 1;
    }

    let newIndex = this.slideIndex_ + updateValue;

    if (this.shouldLoop) {
      newIndex =
        newIndex < 0
          ? this.noOfSlides_ - 1
          : newIndex >= this.noOfSlides_
          ? 0
          : newIndex;
    } else {
      newIndex =
        newIndex < 0
          ? 0
          : newIndex >= this.noOfSlides_
          ? this.noOfSlides_ - 1
          : newIndex;
    }
    return newIndex;
  }

  /**
   * A format string for the button label. Should be a string, containing two
   * placeholders of "%s", where the index and total count will go.
   * @return {string}
   * @private
   */
  getButtonSuffixFormat_() {
    return (
      this.element.getAttribute('data-button-count-format') || '(%s of %s)'
    );
  }

  /**
   * @param {number} buttonIndex The index that the button will take the user
   *    to.
   * @return {string} The formatted suffix for the button title.
   */
  getButtonTitleSuffix_(buttonIndex) {
    const index = String(buttonIndex + 1);
    const count = String(this.noOfSlides_);
    return (
      ' ' +
      this.getButtonSuffixFormat_()
        .replace('%s', index)
        .replace('%s', count)
    );
  }

  /**
   * @override
   */
  getPrevButtonTitle() {
    const prevIndex = this.getPrevIndex_(this.slideIndex_);
    const index = prevIndex == null ? 0 : prevIndex;
    return super.getPrevButtonTitle() + this.getButtonTitleSuffix_(index);
  }

  /**
   * @override
   */
  getNextButtonTitle() {
    const nextIndex = this.getNextIndex_(this.slideIndex_);
    const index = nextIndex == null ? this.noOfSlides_ - 1 : nextIndex;
    return super.getNextButtonTitle() + this.getButtonTitleSuffix_(index);
  }

  /**
   * Updates to the right state of the new index on scroll.
   * @param {number} currentScrollLeft scrollLeft value of the slides container.
   */
  updateOnScroll_(currentScrollLeft) {
    if (!isFiniteNumber(currentScrollLeft) || this.slideIndex_ === null) {
      return;
    }
    this.snappingInProgress_ = true;
    const newIndex = this.getNextSlideIndex_(currentScrollLeft);
    this.vsync_.mutate(() => {
      // TODO(amphtml): Identify more platforms that require
      // i-amphtml-no-scroll.
      if (this.isIos_) {
        // Make the container non scrollable to stop scroll events.
        this.slidesContainer_.classList.add('i-amphtml-no-scroll');
      }
      // Scroll to new slide and update scrollLeft to the correct slide.
      this.showSlideAndTriggerAction_(newIndex);
      this.vsync_.mutate(() => {
        if (this.isIos_) {
          // Make the container scrollable again to enable user swiping.
          this.slidesContainer_.classList.remove('i-amphtml-no-scroll');
        }
        this.snappingInProgress_ = false;
      });
    });
  }

  /**
   * Parses given value as integer and shows the slide with that index value
   * when element has been laid out.
   * @param {*} value
   */
  goToSlide(value) {
    const index = parseInt(value, 10);

    if (!isFinite(index) || index < 0 || index >= this.noOfSlides_) {
      this.user().error(TAG, 'Invalid [slide] value: ', value);
      return;
    }

    // If we haven't been laid out, set `initialSlideIndex_` for layout time.
    if (this.slideIndex_ === null) {
      this.initialSlideIndex_ = index;
      return;
    }

    this.showSlideAndTriggerAction_(index);
  }

  /**
   * @param {?number} currentIndex
   * @return {?number} The previous index that would be navigated to, or null
   *    if at the start and not looping.
   * @private
   */
  getPrevIndex_(currentIndex) {
    return currentIndex - 1 >= 0
      ? currentIndex - 1
      : this.shouldLoop
      ? this.noOfSlides_ - 1
      : null;
  }

  /**
   * @param {?number} currentIndex
   * @return {?number} The next index that would be navigated to, or null if at
   *    the end and not looping.
   * @private
   */
  getNextIndex_(currentIndex) {
    return currentIndex + 1 < this.noOfSlides_
      ? currentIndex + 1
      : this.shouldLoop
      ? 0
      : null;
  }

  /**
   * Makes the slide corresponding to the given index and the slides surrounding
   *     it available for display.
   * Note: Element must be laid out.
   * @param {number} newIndex Index of the slide to be displayed.
   * @return {boolean} true if the slide changed, otherwise false.
   * @private
   */
  showSlide_(newIndex) {
    const {noOfSlides_} = this;
    newIndex = dev().assertNumber(newIndex);
    if (
      newIndex < 0 ||
      newIndex >= noOfSlides_ ||
      this.slideIndex_ == newIndex
    ) {
      return false;
    }
    const prevIndex = this.getPrevIndex_(newIndex);
    const nextIndex = this.getNextIndex_(newIndex);

    const showIndexArr = [];
    if (prevIndex != null) {
      showIndexArr.push(prevIndex);
    }
    showIndexArr.push(newIndex);
    if (nextIndex != null && nextIndex !== prevIndex) {
      showIndexArr.push(nextIndex);
    }
    if (this.slideIndex_ !== null) {
      this.updateInViewport(
        this.slides_[
          user().assertNumber(this.slideIndex_, 'E#19457 this.slideIndex_')
        ],
        false
      );
    }
    const newSlideInView = this.slides_[newIndex];

    if (newSlideInView === undefined) {
      dev().error(
        TAG,
        'Attempting to access a non-existant slide %s / %s',
        newIndex,
        noOfSlides_
      );
      return false;
    }
    this.updateInViewport(newSlideInView, true);
    showIndexArr.forEach((showIndex, loopIndex) => {
      if (this.shouldLoop) {
        setStyle(this.slideWrappers_[showIndex], 'order', loopIndex + 1);
      }
      this.slideWrappers_[showIndex].classList.add(SHOWN_CSS_CLASS);
      if (showIndex == newIndex) {
        this.scheduleLayout(this.slides_[showIndex]);
        this.scheduleResume(this.slides_[showIndex]);
        this.slides_[showIndex].setAttribute('aria-hidden', 'false');
      } else {
        this.schedulePreload(this.slides_[showIndex]);
        this.slides_[showIndex].setAttribute('aria-hidden', 'true');
      }
    });
    this.slidesContainer_./*OK*/ scrollLeft = this.getScrollLeftForIndex_(
      newIndex
    );
    this.triggerAnalyticsEvent_(newIndex);
    this.slideIndex_ = newIndex;
    // If we have a specified number of autoplay loops and
    // we have reached the last slide in the set
    // carry out removing autoplay logic.
    // This only works because the initial Slide is always the first slide.
    if (this.autoplayLoops_ && this.slideIndex_ === this.noOfSlides_ - 1) {
      this.loopsMade_++;
      if (this.loopsMade_ == this.autoplayLoops_) {
        this.removeAutoplay();
      }
    }
    this.hideRestOfTheSlides_(showIndexArr);
    this.setControlsState();
    this.updateButtonTitles();
    return true;
  }

  /**
   * Shows the slide at the given index and triggers a `slideChange` event.
   * @param {number} newIndex
   * @private
   */
  showSlideAndTriggerAction_(newIndex) {
    const slideChanged = this.showSlide_(newIndex);

    if (slideChanged) {
      const name = 'slideChange';
      const event = createCustomEvent(
        this.win,
        `slidescroll.${name}`,
        dict({'index': newIndex})
      );
      this.action_.trigger(this.element, name, event, ActionTrust.HIGH);

      this.element.dispatchCustomEvent(name, {index: newIndex});
    }
  }

  /**
   * Returns the scrollLeft position for a given slide index.
   * @param {number} index Index of the slide to be displayed.
   * @return {number}
   * @private
   */
  getScrollLeftForIndex_(index) {
    // A max of 3 slides are displayed at a time - we show the first slide
    // (which is at scrollLeft 0) when slide 0 is requested - for all other
    // instances we show the second slide (middle slide at
    // scrollLeft = slide's width).
    let newScrollLeft = this.slideWidth_;
    if ((!this.shouldLoop && index == 0) || this.slides_.length <= 1) {
      newScrollLeft = 0;
    }
    return newScrollLeft;
  }

  /**
   * Given an index, hides rest of the slides that are not needed.
   * @param {!Array<number>} indexArr Array of indices that
   *    should not be hidden.
   * @private
   */
  hideRestOfTheSlides_(indexArr) {
    const {noOfSlides_} = this;
    for (let i = 0; i < noOfSlides_; i++) {
      if (!this.slideWrappers_[i].classList.contains(SHOWN_CSS_CLASS)) {
        continue;
      }
      // Hide if not shown anymore
      if (!indexArr.includes(i)) {
        if (this.shouldLoop) {
          setStyle(this.slideWrappers_[i], 'order', '');
        }
        dev()
          .assertElement(this.slideWrappers_[i])
          .classList.remove(SHOWN_CSS_CLASS);
        this.slides_[i].removeAttribute('aria-hidden');
      }
      // Pause if not the current slide
      if (this.slideIndex_ != i) {
        this.schedulePause(this.slides_[i]);
      }
    }
  }

  /**
   * Animate scrollLeft of the container.
   * @param {number} fromScrollLeft
   * @param {number} toScrollLeft
   * @return {!Promise}
   * @private
   */
  animateScrollLeft_(fromScrollLeft, toScrollLeft) {
    if (fromScrollLeft == toScrollLeft) {
      return Promise.resolve();
    }
    /** @const {!TransitionDef<number>} */
    const interpolate = numeric(fromScrollLeft, toScrollLeft);
    const curve = bezierCurve(0.8, 0, 0.6, 1); // ease-in
    const duration = 80;
    const slidesContainer = dev().assertElement(this.slidesContainer_);
    return Animation.animate(
      slidesContainer,
      pos => {
        this.slidesContainer_./*OK*/ scrollLeft = interpolate(pos);
      },
      duration,
      curve
    ).thenAlways();
  }

  /**
   * Cancels the touchmove events for the element so that viewer does not
   * consider the swipes in the carousel as swipes for changing AMP documents.
   * @private
   */
  cancelTouchEvents_() {
    // TODO(aghassemi, #4754): Ideally we only stop propagation of horizontal
    // touchmove events.
    listen(this.element, 'touchmove', event => {
      event.stopPropagation();
    }, {
      passive: true,
    });
  }

  /**
   * @param {number} newSlideIndex
   * @private
   */
  triggerAnalyticsEvent_(newSlideIndex) {
    let direction = newSlideIndex - this.slideIndex_;
    if (direction == 0) {
      return;
    } else if (Math.abs(direction) !== 1) {
      // When the direction is not +1 or -1 (happens with loops or when
      // this.slideIndex_ is null (first slide))
      // Set the correct direction.
      direction = direction < 0 ? 1 : -1;
      if (this.slideIndex_ === null) {
        direction = 1;
      }
    }
    const fromSlide =
      this.slideIndex_ === null
        ? 'null'
        : this.dataSlideIdArr_[dev().assertNumber(this.slideIndex_)];

    const vars = dict({
      'fromSlide': fromSlide,
      'toSlide': this.dataSlideIdArr_[newSlideIndex],
    });
    this.analyticsEvent_('amp-carousel-change', vars);
    // At this point direction can be only +1 or -1.
    if (direction == 1) {
      this.analyticsEvent_('amp-carousel-next', vars);
    } else {
      this.analyticsEvent_('amp-carousel-prev', vars);
    }
  }

  /**
   * @param {string} eventType
   * @param {!JsonObject} vars A map of vars and their values.
   * @private
   */
  analyticsEvent_(eventType, vars) {
    triggerAnalyticsEvent(this.element, eventType, vars);
  }
}<|MERGE_RESOLUTION|>--- conflicted
+++ resolved
@@ -209,34 +209,18 @@
       this.scrollHandler_.bind(this)
     );
 
-<<<<<<< HEAD
     listen(
-        this.slidesContainer_,
-        'touchmove',
-        this.touchMoveHandler_.bind(this),
-        {passive: true});
+      this.slidesContainer_,
+      'touchmove',
+      this.touchMoveHandler_.bind(this),
+      {passive: true}
+    );
 
     listen(
-        this.slidesContainer_,
-        'touchend',
-        this.touchEndHandler_.bind(this),
-        {passive: true});
-
-    this.registerAction('goToSlide', invocation => {
-      const {args} = invocation;
-      if (args) {
-        this.goToSlide(args['index']);
-      }
-    }, ActionTrust.LOW);
-=======
-    this.slidesContainer_.addEventListener(
-      'touchmove',
-      this.touchMoveHandler_.bind(this)
-    );
-
-    this.slidesContainer_.addEventListener(
+      this.slidesContainer_,
       'touchend',
-      this.touchEndHandler_.bind(this)
+      this.touchEndHandler_.bind(this),
+      {passive: true}
     );
 
     this.registerAction(
@@ -249,7 +233,6 @@
       },
       ActionTrust.LOW
     );
->>>>>>> 573b7e51
   }
 
   /** @override */
@@ -857,9 +840,7 @@
   cancelTouchEvents_() {
     // TODO(aghassemi, #4754): Ideally we only stop propagation of horizontal
     // touchmove events.
-    listen(this.element, 'touchmove', event => {
-      event.stopPropagation();
-    }, {
+    listen(this.element, 'touchmove', event => event.stopPropagation(), {
       passive: true,
     });
   }
