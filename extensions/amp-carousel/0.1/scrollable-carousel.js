import {ActionTrust} from '#core/constants/action-constants';
import {Animation} from '../../../src/animation';
import {BaseCarousel} from './base-carousel';
import {Keys} from '#core/constants/key-codes';
import {Services} from '#service';
import {dev} from '../../../src/log';
import {isLayoutSizeFixed} from '#core/dom/layout';
import {listen} from '../../../src/event-helper';
import {numeric} from '#core/dom/transition';
import {observeIntersections} from '#core/dom/layout/viewport-observer';
import {realChildElements} from '#core/dom/query';

/** @const {string} */
const TAG = 'amp-scrollable-carousel';

export class AmpScrollableCarousel extends BaseCarousel {
  /** @param {!AmpElement} element */
  constructor(element) {
    super(element);

    /** @private {number} */
    this.pos_ = 0;

    /** @private {number} */
    this.oldPos_ = 0;

    /** @private {?Array<!Element>} */
    this.cells_ = null;

    /** @private {?Element} */
    this.container_ = null;

    /** @private {?number} */
    this.scrollTimerId_ = null;

    /** @private {?UnlistenDef} */
    this.unobserveIntersections_ = null;
  }

  /** @override */
  isLayoutSupported(layout) {
    return isLayoutSizeFixed(layout);
  }

  /** @override */
  buildCarousel() {
    this.cells_ = realChildElements(this.element);

    this.container_ = this.element.ownerDocument.createElement('div');
    this.container_.classList.add('i-amphtml-scrollable-carousel-container');
    // Focusable container makes it possible to fully consume Arrow key events.
    this.container_.setAttribute('tabindex', '-1');
    this.element.appendChild(this.container_);

    this.cells_.forEach((cell) => {
      Services.ownersForDoc(this.element).setOwner(cell, this.element);
      cell.classList.add('amp-carousel-slide');
      cell.classList.add('amp-scrollable-carousel-slide');
      this.container_.appendChild(cell);
    });

    this.cancelTouchEvents_();

    this.container_.addEventListener('scroll', this.scrollHandler_.bind(this));
    this.container_.addEventListener(
      'keydown',
      this.keydownHandler_.bind(this)
    );

    this.registerAction(
      'goToSlide',
      (invocation) => {
        const {args} = invocation;
        if (args) {
          const index = parseInt(args['index'], 10);
          this.goToSlide_(index);
        }
      },
      ActionTrust.LOW
    );
    /** If the element is in an email document, allow its `goToSlide` action. */
    Services.actionServiceForDoc(this.element).addToAllowlist(
      'amp-carousel',
      'goToSlide',
      ['email']
    );
  }

  /** @override */
  buttonsAriaRole() {
    /**
     * In scrollable carousel, the next/previous buttons add no functionality
     * for screen readers as scrollable carousel is just a horizontally
     * scrollable div which ATs navigate just like any other content.
     * To avoid confusion, we therefore set the role to presentation for the
     * controls in this case.
     */
    return 'presentation';
  }

  /** @override */
  layoutCallback() {
    this.unobserveIntersections_ = observeIntersections(
      this.element,
<<<<<<< HEAD
      ({isIntersecting}) => this.viewportCallbackTemp(isIntersecting)
=======
      ({isIntersecting}) => this.viewportCallback(isIntersecting)
>>>>>>> 07267c21
    );

    this.doLayout_(this.pos_);
    this.preloadNext_(this.pos_, 1);
    this.setControlsState();
    return Promise.resolve();
  }

  /** @override */
  unlayoutCallback() {
    this.unobserveIntersections_?.();
    this.unobserveIntersections = null;
    return super.unlayoutCallback();
  }

  /** @override */
  viewportCallback(inViewport) {
    super.viewportCallback(inViewport);
    this.updateInViewport_(this.pos_, this.pos_);
  }

  /** @override */
  goCallback(dir, animate) {
    const newPos = this.nextPos_(this.pos_, dir);
    const oldPos = this.pos_;

    if (newPos == oldPos) {
      return;
    }

    if (!animate) {
      this.commitSwitch_(newPos);
      this.container_./*OK*/ scrollLeft = newPos;
    } else {
      /** @const {!TransitionDef<number>} */
      const interpolate = numeric(oldPos, newPos);
      const duration = 200;
      const curve = 'ease-in-out';
      Animation.animate(
        this.element,
        (pos) => {
          this.container_./*OK*/ scrollLeft = interpolate(pos);
        },
        duration,
        curve
      ).thenAlways(() => {
        this.commitSwitch_(newPos);
      });
    }
  }

  /**
   * Scrolls to the slide at the given slide index.
   * @param {number} index
   * @private
   * @return {*} TODO(#23582): Specify return type
   */
  goToSlide_(index) {
    const noOfSlides = this.cells_.length;

    if (!isFinite(index) || index < 0 || index >= noOfSlides) {
      this.user().error(TAG, 'Invalid [slide] value: %s', index);
      return Promise.resolve();
    }

    const oldPos = this.pos_;
    let newPos = oldPos;

    const measureNewPosition = () => {
      newPos = this.getPosForSlideIndex_(index);
    };

    const mutateNewPosition = () => {
      if (newPos == oldPos) {
        return;
      }
      /** @const {!TransitionDef<number>} */
      const interpolate = numeric(oldPos, newPos);
      const duration = 200;
      const curve = 'ease-in-out';
      Animation.animate(
        this.element,
        (pos) => {
          this.container_./*OK*/ scrollLeft = interpolate(pos);
        },
        duration,
        curve
      ).thenAlways(() => {
        this.commitSwitch_(newPos);
      });
    };

    this.measureMutateElement(measureNewPosition, mutateNewPosition);
  }

  /**
   * Calculates the target scroll position for the given slide index.
   * @param {number} index
   * @return {number}
   */
  getPosForSlideIndex_(index) {
    const containerWidth = this.element./*OK*/ offsetWidth;
    const targetPosition = this.cells_[index]./*OK*/ offsetLeft;
    const targetWidth = this.cells_[index]./*OK*/ offsetWidth;
    return targetPosition - (containerWidth - targetWidth) / 2;
  }

  /**
   * Handles scroll on the carousel container.
   * @private
   */
  scrollHandler_() {
    const currentScrollLeft = this.container_./*OK*/ scrollLeft;
    this.pos_ = currentScrollLeft;

    if (this.scrollTimerId_ === null) {
      this.waitForScroll_(currentScrollLeft);
    }
  }

  /**
   * Escapes Left and Right arrow key events on the carousel container.
   * This is to prevent them from doubly interacting with surrounding viewer
   * contexts such as email clients when interacting with the amp-carousel.
   * @param {!Event} event
   * @private
   */
  keydownHandler_(event) {
    const {key} = event;
    if (key == Keys.LEFT_ARROW || key == Keys.RIGHT_ARROW) {
      event.stopPropagation();
    }
  }

  /**
   * @param {number} startingScrollLeft
   * @private
   */
  waitForScroll_(startingScrollLeft) {
    this.scrollTimerId_ = /** @type {number} */ (
      Services.timerFor(this.win).delay(() => {
        // TODO(yuxichen): test out the threshold for identifying fast scrolling
        if (Math.abs(startingScrollLeft - this.pos_) < 30) {
          dev().fine(
            TAG,
            'slow scrolling: %s - %s',
            startingScrollLeft,
            this.pos_
          );
          this.scrollTimerId_ = null;
          this.commitSwitch_(this.pos_);
        } else {
          dev().fine(
            TAG,
            'fast scrolling: %s - %s',
            startingScrollLeft,
            this.pos_
          );
          this.waitForScroll_(this.pos_);
        }
      }, 100)
    );
  }

  /**
   * Update the slides need to be loaded given current position.
   * Preload next slides and update control button state.
   * @param {number} pos
   * @private
   */
  commitSwitch_(pos) {
    this.updateInViewport_(pos, this.oldPos_);
    this.doLayout_(pos);
    this.preloadNext_(pos, Math.sign(pos - this.oldPos_));
    this.oldPos_ = pos;
    this.pos_ = pos;
    this.setControlsState();
  }

  /**
   * @param {number} pos
   * @param {number} dir
   * @return {number}
   * @private
   */
  nextPos_(pos, dir) {
    // TODO(jridgewell): this could be using cached values from Layers.
    const containerWidth = this.element./*OK*/ offsetWidth;
    const fullWidth = this.container_./*OK*/ scrollWidth;
    const newPos = pos + dir * containerWidth;
    if (newPos < 0) {
      return 0;
    }
    if (fullWidth >= containerWidth && newPos > fullWidth - containerWidth) {
      return fullWidth - containerWidth;
    }
    return newPos;
  }

  /**
   * @param {number} pos
   * @param {function(!Element)} callback
   * @private
   */
  withinWindow_(pos, callback) {
    const containerWidth = this.element./*OK*/ offsetWidth;
    for (let i = 0; i < this.cells_.length; i++) {
      const cell = this.cells_[i];
      if (
        cell./*OK*/ offsetLeft + cell./*OK*/ offsetWidth >= pos &&
        cell./*OK*/ offsetLeft <= pos + containerWidth
      ) {
        callback(cell);
      }
    }
  }

  /**
   * @param {number} pos
   * @private
   */
  doLayout_(pos) {
    this.withinWindow_(pos, (cell) => {
      Services.ownersForDoc(this.element).scheduleLayout(this.element, cell);
    });
  }

  /**
   * @param {number} pos
   * @param {number} dir
   * @private
   */
  preloadNext_(pos, dir) {
    const nextPos = this.nextPos_(pos, dir);
    if (nextPos != pos) {
      this.withinWindow_(nextPos, (cell) => {
        Services.ownersForDoc(this.element).schedulePreload(this.element, cell);
      });
    }
  }

  /**
   * @param {number} newPos
   * @param {number} oldPos
   * @private
   */
  updateInViewport_(newPos, oldPos) {
    const seen = [];
    this.withinWindow_(newPos, (cell) => {
      seen.push(cell);
    });
    if (oldPos != newPos) {
      this.withinWindow_(oldPos, (cell) => {
        if (!seen.includes(cell)) {
          const owners = Services.ownersForDoc(this.element);
          owners.schedulePause(this.element, cell);
        }
      });
    }
  }

  /** @override */
  hasPrev() {
    return this.pos_ != 0;
  }

  /** @override */
  hasNext() {
    const containerWidth = this.element./*OK*/ offsetWidth;
    const scrollWidth = this.container_./*OK*/ scrollWidth;
    const maxPos = Math.max(scrollWidth - containerWidth, 0);
    return this.pos_ != maxPos;
  }

  /**
   * Cancels the touchmove events for the element so that viewer does not
   * consider the swipes in the carousel as swipes for changing AMP documents.
   * @private
   */
  cancelTouchEvents_() {
    // TODO(aghassemi, #4754): Ideally we only stop propagation of horizontal
    // touchmove events.
    listen(this.element, 'touchmove', (event) => event.stopPropagation(), {
      passive: true,
    });
  }
}<|MERGE_RESOLUTION|>--- conflicted
+++ resolved
@@ -102,11 +102,7 @@
   layoutCallback() {
     this.unobserveIntersections_ = observeIntersections(
       this.element,
-<<<<<<< HEAD
-      ({isIntersecting}) => this.viewportCallbackTemp(isIntersecting)
-=======
       ({isIntersecting}) => this.viewportCallback(isIntersecting)
->>>>>>> 07267c21
     );
 
     this.doLayout_(this.pos_);
