--- conflicted
+++ resolved
@@ -36,23 +36,6 @@
 The carousel advances between items if the user swipes or clicks an optional navigation arrow.
 
 [example preview="inline" playground="true" imports="amp-carousel"]
-<<<<<<< HEAD
-```html
-<amp-carousel width="450"
-  height="300">
-  <amp-img src="{{server_for_email}}/static/inline-examples/images/image1.jpg"
-    width="450"
-    height="300"></amp-img>
-  <amp-img src="{{server_for_email}}/static/inline-examples/images/image2.jpg"
-    width="450"
-    height="300"></amp-img>
-  <amp-img src="{{server_for_email}}/static/inline-examples/images/image3.jpg"
-    width="450"
-    height="300"></amp-img>
-</amp-carousel>
-```
-[/example]
-=======
 
 ```html
 <amp-carousel width="450" height="300" layout="responsive" type="slides">
@@ -73,7 +56,6 @@
   ></amp-img>
 </amp-carousel>
 ```
->>>>>>> 6929a833
 
 [/example]
 
@@ -84,51 +66,6 @@
 In the following example, we have a carousel of three images with preview buttons below the carousel. When a user clicks one of the buttons, the corresponding carousel item displays.
 
 [example preview="inline" playground="true" imports="amp-carousel"]
-<<<<<<< HEAD
-```html
-<amp-carousel id="carousel-with-preview"
-    width="450"
-    height="300"
-    layout="responsive"
-    type="slides">
-    <amp-img src="{{server_for_email}}/static/inline-examples/images/image1.jpg"
-      width="450"
-      height="300"
-      layout="responsive"
-      alt="apples"></amp-img>
-    <amp-img src="{{server_for_email}}/static/inline-examples/images/image2.jpg"
-      width="450"
-      height="300"
-      layout="responsive"
-      alt="lemons"></amp-img>
-    <amp-img src="{{server_for_email}}/static/inline-examples/images/image3.jpg"
-      width="450"
-      height="300"
-      layout="responsive"
-      alt="blueberries"></amp-img>
-  </amp-carousel>
-  <div class="carousel-preview">
-    <button on="tap:carousel-with-preview.goToSlide(index=0)">
-      <amp-img src="{{server_for_email}}/static/inline-examples/images/image1.jpg"
-        width="60"
-        height="40"
-        alt="apples"></amp-img>
-    </button>
-    <button on="tap:carousel-with-preview.goToSlide(index=1)">
-      <amp-img src="{{server_for_email}}/static/inline-examples/images/image2.jpg"
-        width="60"
-        height="40"
-        alt="lemons"></amp-img>
-    </button>
-    <button on="tap:carousel-with-preview.goToSlide(index=2)">
-      <amp-img src="{{server_for_email}}/static/inline-examples/images/image3.jpg"
-        width="60"
-        height="40"
-        alt="blueberries"></amp-img>
-    </button>
-  </div>
-```
-=======
 
 ```html
 <amp-carousel
@@ -188,7 +125,6 @@
 </div>
 ```
 
->>>>>>> 6929a833
 [/example]
 
 ## Attributes
@@ -234,22 +170,6 @@
 If present with a value:
 
 <ul>
-<<<<<<< HEAD
-  <li>Attaches the `loop` attribute to `amp-carousel` if `loop` is not already present.</li>
-  <li>Removes the `loop` attribute after the requisite number of loops are made.</li>
-</ul></td>
-  </tr>
-  <tr>
-    <td width="40%"><strong>delay (optional)</strong></td>
-    <td>Specifies the duration (in milliseconds) to delay advancing to the next slide when <code>autoplay</code> is enabled. The <code>delay</code> attribute is only applicable to carousels with <code>type=slides</code>.</td>
-  </tr>
-  <tr>
-    <td width="40%"><strong>loop (optional)</strong></td>
-    <td><p>Allows the user to advance past the first item or the final item. There must be at least 3 slides for looping to occur. The <code>loop</code> attribute is only applicable to carousels with <code>type=slides</code>.</p>
-<p><em>Example: Displays a slides carousel with controls, looping, and delayed autoplay</em></p>
-
-[example preview="inline" playground="true" imports="amp-carousel"]
-=======
   <li>Stops autoplaying after the requisite number of loops are made.</li>
 </ul>
 
@@ -265,7 +185,6 @@
 
 [example preview="inline" playground="true" imports="amp-carousel"]
 
->>>>>>> 6929a833
 ```html
 <amp-carousel type="slides"
   width="450"
@@ -287,14 +206,6 @@
     height="300"></amp-img>
 </amp-carousel>
 ```
-<<<<<<< HEAD
-[/example]</td>
-  </tr>
-  <tr>
-    <td width="40%"><strong>common attributes</strong></td>
-    <td>This element includes <a href="https://www.ampproject.org/docs/reference/common_attributes">common attributes</a> extended to AMP components.</td>
-  </tr>
-=======
 
 [/example]
 
@@ -306,7 +217,6 @@
 
 This element includes [common attributes](https://amp.dev/documentation/guides-and-tutorials/learn/common_attributes) extended to AMP components.
 
->>>>>>> 6929a833
 </table>
 
 ## Styling
