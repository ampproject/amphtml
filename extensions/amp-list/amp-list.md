--- conflicted
+++ resolved
@@ -298,28 +298,27 @@
 Causes `<amp-list>` to treat the returned result as if it were a single element array. An object response will be wrapped in an array so
 `{items: {...}}` will behave as if it were `{items: [{...}]}`.
 
-<<<<<<< HEAD
+[filter formats="websites, stories"]
+### xssi-prefix (optional)
+
+Causes `<amp-list>` to strip a prefix from the fetched JSON before parsing. This can be useful for APIs that include [security prefixes](http://patorjk.com/blog/2013/02/05/crafty-tricks-for-avoiding-xssi/) like `)]}` to help prevent cross site scripting attacks.
+
+For example, lets say we had an API that returned this response:
+
+```
+)]}{ "items": ["value"] }
+```
+
+We could instruct `amp-list` to remove the security prefix like so:
+
+```html
+<amp-list xssi-prefix=")]}" src="https://foo.com/list.json"></amp-list>
+```
+[/filter]
+
 [filter formats="websites, stories"]
 ### reset-on-refresh (optional)
-=======
-##### xssi-prefix (optional)
-
-Causes `<amp-list>` to strip a prefix from the fetched JSON before parsing. This can be useful for APIs that include [security prefixes](http://patorjk.com/blog/2013/02/05/crafty-tricks-for-avoiding-xssi/) like `)]}` to help prevent cross site scripting attacks.
-
-For example, lets say we had an API that returned this response:
-
-```
-)]}{ "items": ["value"] }
-```
-
-We could instruct `amp-list` to remove the security prefix like so:
-
-```html
-<amp-list xssi-prefix=")]}" src="https://foo.com/list.json"></amp-list>
-```
-
-##### reset-on-refresh (optional)
->>>>>>> 1fdcf3a3
+
 
 Displays a loading indicator and placeholder again when the list's source is refreshed via `amp-bind` or the `refresh()` action.
 
@@ -338,14 +337,10 @@
 
 If `binding` attribute is not provided, default is `always`.
 
-<<<<<<< HEAD
-### [is-layout-container] (optional)
-=======
 <!-- prettier-ignore-start -->
 <!-- See: https://github.com/remarkjs/remark/issues/456 -->
-##### [is-layout-container] (optional)
+### [is-layout-container] (optional)
 <!-- prettier-ignore-end-->
->>>>>>> 1fdcf3a3
 
 This is a bindable attribute that should always be `false` by default. When set to `true` via `amp-bind`, it changes the layout of the `<amp-list>` to `container`. This attribute is useful for handling dynamic resizing for amp-list.
 
