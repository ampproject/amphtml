--- conflicted
+++ resolved
@@ -32,15 +32,9 @@
 
 The `<amp-list>` component fetches dynamic content from a CORS JSON endpoint. The response from the endpoint contains data, which is rendered in the specified template.
 
-<<<<<<< HEAD
-[tip type="important"]
-Your endpoint must implement the requirements specified in the [CORS Requests in AMP](https://www.ampproject.org/docs/fundamentals/amp-cors-requests) spec.
-[/tip]
-=======
 {% call callout('Important', type='caution') %}
 Your endpoint must implement the requirements specified in the [CORS Requests in AMP](https://amp.dev/documentation/guides-and-tutorials/learn/amp-caches-and-cors/amp-cors-requests) spec.
 {% endcall %}
->>>>>>> 28b02864
 
 You can specify a template in one of two ways:
 
@@ -269,11 +263,6 @@
 [tip type="important"]
 Your endpoint must implement the requirements specified in the [CORS Requests in AMP](https://www.ampproject.org/docs/fundamentals/amp-cors-requests) spec.
 [/tip]
-<<<<<<< HEAD
-
-The `src` attribute may be omitted if the `[src]` attribute exists.
-=======
->>>>>>> 28b02864
 
 If fetching the data at the `src` URL fails, the `<amp-list>` triggers a low-trust `fetch-error` event.
 
