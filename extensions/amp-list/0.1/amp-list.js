/**
 * Copyright 2015 The AMP HTML Authors. All Rights Reserved.
 *
 * Licensed under the Apache License, Version 2.0 (the "License");
 * you may not use this file except in compliance with the License.
 * You may obtain a copy of the License at
 *
 *      http://www.apache.org/licenses/LICENSE-2.0
 *
 * Unless required by applicable law or agreed to in writing, software
 * distributed under the License is distributed on an "AS-IS" BASIS,
 * WITHOUT WARRANTIES OR CONDITIONS OF ANY KIND, either express or implied.
 * See the License for the specific language governing permissions and
 * limitations under the License.
 */

import {ActionTrust} from '../../../src/action-constants';
import {AmpEvents} from '../../../src/amp-events';
import {Deferred} from '../../../src/utils/promise';
import {Pass} from '../../../src/pass';
import {Services} from '../../../src/services';
import {SsrTemplateHelper} from '../../../src/ssr-template-helper';
import {
  UrlReplacementPolicy,
  batchFetchJsonFor,
  constructBatchFetchData,
} from '../../../src/batched-json';
import {createCustomEvent} from '../../../src/event-helper';
import {dev, user} from '../../../src/log';
import {fromStructuredCloneable, setAmpCors, validateFetchResponse} from '../../../src/service/xhr-impl';
import {getSourceOrigin} from '../../../src/url';
import {isArray} from '../../../src/types';
import {isLayoutSizeDefined} from '../../../src/layout';
import {removeChildren} from '../../../src/dom';

/** @const {string} */
const TAG = 'amp-list';

/**
 * The implementation of `amp-list` component. See {@link ../amp-list.md} for
 * the spec.
 */
export class AmpList extends AMP.BaseElement {

  /** @param {!AmpElement} element */
  constructor(element) {
    super(element);

    /** @private {?Element} */
    this.container_ = null;

    /** @private {boolean} */
    this.fallbackDisplayed_ = false;

    /**
     * Maintains invariant that only one fetch result may be processed for
     * render at a time.
     * @const @private {!../../../src/pass.Pass}
     */
    this.renderPass_ = new Pass(this.win, () => this.doRenderPass_());

    /**
     * Latest fetched items to render and the promise resolver and rejecter
     * to be invoked on render success or fail, respectively.
     * @private {?{data:(?JsonObject|string|undefined|!Array), resolver:!Function, rejecter:!Function}}
     */
    this.renderItems_ = null;

    /** @const {!../../../src/service/template-impl.Templates} */
    this.templates_ = Services.templatesFor(this.win);

    /**
     * Has layoutCallback() been called yet?
     * @private {boolean}
     */
    this.layoutCompleted_ = false;

    /**
     * The `src` attribute's initial value.
     * @private {?string}
     */
    this.initialSrc_ = null;

    /** @private {?../../../extensions/amp-bind/0.1/bind-impl.Bind} */
    this.bind_ = null;

    this.registerAction('refresh', () => {
      if (this.layoutCompleted_) {
        this.resetIfNecessary_();
        return this.fetchList_();
      }
    }, ActionTrust.HIGH);

    /** @private {?../../../src/ssr-template-helper.SsrTemplateHelper} */
    this.ssrTemplateHelper_ = null;
  }

  /** @override */
  isLayoutSupported(layout) {
    return isLayoutSizeDefined(layout);
  }

  /** @override */
  buildCallback() {
    const viewer = Services.viewerForDoc(this.getAmpDoc());

    this.ssrTemplateHelper_ = new SsrTemplateHelper(
        TAG, viewer, this.templates_);

    // Store this in buildCallback() because `this.element` sometimes
    // is missing attributes in the constructor.
    this.initialSrc_ = this.element.getAttribute('src');

    this.container_ = this.win.document.createElement('div');
    this.applyFillContent(this.container_, true);
    this.element.appendChild(this.container_);

    if (!this.container_.hasAttribute('role')) {
      this.container_.setAttribute('role', 'list');
    }

    if (!this.element.hasAttribute('aria-live')) {
      this.element.setAttribute('aria-live', 'polite');
    }

    Services.bindForDocOrNull(this.element).then(bind => {
      this.bind_ = bind;
    });
  }

  /** @override */
  reconstructWhenReparented() {
    return false;
  }

  /** @override */
  layoutCallback() {
    this.layoutCompleted_ = true;
    return this.fetchList_();
  }

  /** @override */
  mutatedAttributesCallback(mutations) {
    dev().info(TAG, 'mutate:', mutations);
    const src = mutations['src'];
    const state = mutations['state'];
    if (src !== undefined) {
      if (typeof src === 'string') {
        // Defer to fetch in layoutCallback() before first layout.
        if (this.layoutCompleted_) {
          this.resetIfNecessary_();
          this.fetchList_();
        }
      } else if (typeof src === 'object') {
        // Remove the 'src' now that local data is used to render the list.
        this.element.setAttribute('src', '');
        this.resetIfNecessary_();
        this.scheduleRender_(isArray(src) ? src : [src]);
      } else {
        this.user().error(TAG, 'Unexpected "src" type: ' + src);
      }
    } else if (state !== undefined) {
      user().error(TAG, '[state] is deprecated, please use [src] instead.');
      this.resetIfNecessary_();
      this.scheduleRender_(isArray(state) ? state : [state]);
    }
  }

  /**
   * amp-list reuses the loading indicator when the list is fetched again via
   * bind mutation or refresh action
   * @override
   */
  isLoadingReused() {
    return this.element.hasAttribute('reset-on-refresh');
  }

  /**
   * Wraps `toggleFallback()`. Must be called in a mutate context.
   * @param {boolean} show
   * @private
   */
  toggleFallback_(show) {
    // Early-out if toggling would be a no-op.
    if (!show && !this.fallbackDisplayed_) {
      return;
    }
    this.toggleFallback(show);
    this.fallbackDisplayed_ = show;
  }

  /**
   * If `reset-on-refresh` attribute exists, then removes any previously
   * rendered children and displays placeholder, loading indicator, etc.
   */
  resetIfNecessary_() {
    if (this.element.hasAttribute('reset-on-refresh')) {
      // Placeholder and loading don't need a mutate context.
      this.togglePlaceholder(true);
      this.toggleLoading(true, /* opt_force */ true);
      this.mutateElement(() => {
        this.toggleFallback_(false);
        removeChildren(dev().assertElement(this.container_));
      });
    }
  }

  /**
   * Request list data from `src` and return a promise that resolves when
   * the list has been populated with rendered list items. If the viewer is
   * capable of rendering the templates, then the fetching of the list and
   * transformation of the template is handled by the viewer.
   * @return {!Promise}
   * @private
   */
  fetchList_() {
    if (!this.element.getAttribute('src')) {
      return Promise.resolve();
    }
    const itemsExpr = this.element.getAttribute('items') || 'items';
    if (this.ssrTemplateHelper_.isSupported()) {
      return this.ssrTemplate_();
    } else {
      return this.fetch_(itemsExpr).then(items => {
        if (this.element.hasAttribute('single-item')) {
          user().assert(typeof items !== 'undefined',
              'Response must contain an array or object at "%s". %s',
              itemsExpr, this.element);
          if (!isArray(items)) {
            items = [items];
          }
        }
        user().assert(isArray(items),
            'Response must contain an array at "%s". %s',
            itemsExpr, this.element);
        const maxLen = parseInt(this.element.getAttribute('max-items'), 10);
        if (maxLen < items.length) {
          items = items.slice(0, maxLen);
        }
        return this.scheduleRender_(items);
      }, error => {
        throw user().createError('Error fetching amp-list', error);
      }).catch(error => this.showFallback_(error));
    }
  }

  /**
   * Proxies the template rendering to the viewer.
   * @return {!Promise}
   */
  ssrTemplate_() {
<<<<<<< HEAD
    let fetchData;
    return constructBatchFetchData(
        this.getAmpDoc(),
        this.element,
        this.element.getAttribute('src'),
        this.getPolicy_()).then(batchFetchData => {
      // TODO(alabiaga): add this to constructBatchFetchData.
      fetchData =
          setAmpCors(this.win, batchFetchData.xhrUrl, batchFetchData.fetchOpt);
      return this.ssrTemplateHelper_.fetchAndRenderTemplate(
          this.element, fetchData);
    }).then(response => {
      const fetchResponse =
          fromStructuredCloneable(this.win, response, fetchData.responseType);
      validateFetchResponse(this.win, fetchResponse, fetchData.fetchOpt);
      return fetchResponse.json();
    }, error => {
      throw user().createError('Error proxying amp-list templates', error);
    }).then(json => this.scheduleRender_(json))
        .then(() => this.onFetchSuccess_(),
            error => this.onFetchError_(error));
=======
    return this.ssrTemplateHelper_.fetchAndRenderTemplate(
        this.element).then(resp => {
      const data = getData(resp);
      user().assert(
          resp && (typeof data !== 'undefined'),
          'Response missing the "data" field.');
      return this.scheduleRender_(data);
    }, error => {
      throw user().createError('Error proxying amp-list templates', error);
    }).catch(error => this.showFallback_(error));
>>>>>>> f5f31d38
  }

  /**
   * Schedules a fetch result to be rendered in the near future.
   * @param {!Array|?JsonObject|string|undefined} data
   * @return {!Promise}
   * @private
   */
  scheduleRender_(data) {
    dev().info(TAG, 'schedule:', data);
    const deferred = new Deferred();
    const {promise, resolve: resolver, reject: rejecter} = deferred;
    // If there's nothing currently being rendered, schedule a render pass.
    if (!this.renderItems_) {
      this.renderPass_.schedule();
    }
    this.renderItems_ = {data, resolver, rejecter};
    return promise;
  }

  /**
   * Renders the items stored in `this.renderItems_`. If its value changes
   * by the time render completes, schedules another render pass.
   * @private
   */
  doRenderPass_() {
    const current = this.renderItems_;
    dev().assert(current, 'Nothing to render.');
    dev().info(TAG, 'pass:', current);
    const scheduleNextPass = () => {
      // If there's a new `renderItems_`, schedule it for render.
      if (this.renderItems_ !== current) {
        this.renderPass_.schedule(1); // Allow paint frame before next render.
      } else {
        this.renderItems_ = null;
      }
    };
    const onFulfilledCallback = () => {
      scheduleNextPass();
      current.resolver();
    };
    const onRejectedCallback = () => {
      scheduleNextPass();
      current.rejecter();
    };
    if (this.ssrTemplateHelper_.isSupported()) {
      this.templates_.findAndRenderTemplate(
          this.element, /** @type {!JsonObject} */ (current.data))
          .then(element => {
            this.container_.appendChild(element);
          })
          .then(onFulfilledCallback.bind(this), onRejectedCallback.bind(this));
    } else {
      this.templates_.findAndRenderTemplateArray(
          this.element, /** @type {!Array} */ (current.data))
          .then(elements => this.updateBindingsForElements_(elements))
          .then(elements => this.render_(elements))
          .then(onFulfilledCallback.bind(this), onRejectedCallback.bind(this));
    }
  }

  /**
   * Scans for, evaluates and applies any bindings in the given elements.
   * Ensures that rendered content is up-to-date with the latest bindable state.
   * Can be skipped by setting binding="no" or binding="refresh" attribute.
   * @param {!Array<!Element>} elements
   * @return {!Promise<!Array<!Element>>}
   * @private
   */
  updateBindingsForElements_(elements) {
    const binding = this.element.getAttribute('binding');
    // "no": Always skip binding update.
    if (binding === 'no') {
      return Promise.resolve(elements);
    }
    // "refresh": Do _not_ block on retrieval of the Bind service before the
    // first mutation (AMP.setState).
    if (binding === 'refresh') {
      if (this.bind_ && this.bind_.signals().get('FIRST_MUTATE')) {
        return this.updateBindingsWith_(this.bind_, elements);
      } else {
        return Promise.resolve(elements);
      }
    }
    // "always" (default): Wait for Bind to scan for and evalute any bindings
    // in the newly rendered `elements`.
    return Services.bindForDocOrNull(this.element).then(bind => {
      if (bind) {
        return this.updateBindingsWith_(bind, elements);
      } else {
        return Promise.resolve(elements);
      }
    });
  }

  /**
   * @param {!../../../extensions/amp-bind/0.1/bind-impl.Bind} bind
   * @param {!Array<!Element>} elements
   * @return {!Promise<!Array<!Element>>}
   */
  updateBindingsWith_(bind, elements) {
    // Forward elements to chained promise on success or failure.
    const forwardElements = () => elements;
    return bind.scanAndApply(elements, [this.container_])
        .then(forwardElements, forwardElements);
  }

  /**
   * @param {!Array<!Element>} elements
   * @private
   */
  render_(elements) {
    dev().info(TAG, 'render:', elements);
    this.mutateElement(() => {
      this.hideFallbackAndPlaceholder_();

      removeChildren(dev().assertElement(this.container_));
      elements.forEach(element => {
        if (!element.hasAttribute('role')) {
          element.setAttribute('role', 'listitem');
        }
        this.container_.appendChild(element);
      });

      const event = createCustomEvent(this.win,
          AmpEvents.DOM_UPDATE, /* detail */ null, {bubbles: true});
      this.container_.dispatchEvent(event);

      // Change height if needed.
      this.measureElement(() => {
        const scrollHeight = this.container_./*OK*/scrollHeight;
        const height = this.element./*OK*/offsetHeight;
        if (scrollHeight > height) {
          this.attemptChangeHeight(scrollHeight).catch(() => {});
        }
      });
    }, this.container_);
  }

  /**
   * @param {string} itemsExpr
   * @private
   */
  fetch_(itemsExpr) {
    return batchFetchJsonFor(
        this.getAmpDoc(), this.element, itemsExpr, this.getPolicy_());
  }

  /**
   * return {UrlReplacementPolicy}
   */
  getPolicy_() {
    const src = this.element.getAttribute('src');
    // Require opt-in for URL variable replacements on CORS fetches triggered
    // by [src] mutation. @see spec/amp-var-substitutions.md
    let policy = UrlReplacementPolicy.OPT_IN;
    if (src == this.initialSrc_ ||
      (getSourceOrigin(src)
          == getSourceOrigin(this.getAmpDoc().win.location))) {
      policy = UrlReplacementPolicy.ALL;
    }
    return policy;
  }

  /**
   * Must be called in mutate context.
   * @private
   */
  hideFallbackAndPlaceholder_() {
    this.toggleLoading(false);
    if (this.getFallback()) {
      this.toggleFallback_(false);
    }
    this.togglePlaceholder(false);
  }

  /**
   * @param {*=} error
   * @throws {!Error} If fallback element is not present.
   * @private
   */
  showFallback_(error) {
    this.toggleLoading(false);
    if (this.getFallback()) {
      this.toggleFallback_(true);
      this.togglePlaceholder(false);
    } else {
      throw error;
    }
  }
}

AMP.extension(TAG, '0.1', AMP => {
  AMP.registerElement(TAG, AmpList);
});<|MERGE_RESOLUTION|>--- conflicted
+++ resolved
@@ -249,7 +249,6 @@
    * @return {!Promise}
    */
   ssrTemplate_() {
-<<<<<<< HEAD
     let fetchData;
     return constructBatchFetchData(
         this.getAmpDoc(),
@@ -271,18 +270,6 @@
     }).then(json => this.scheduleRender_(json))
         .then(() => this.onFetchSuccess_(),
             error => this.onFetchError_(error));
-=======
-    return this.ssrTemplateHelper_.fetchAndRenderTemplate(
-        this.element).then(resp => {
-      const data = getData(resp);
-      user().assert(
-          resp && (typeof data !== 'undefined'),
-          'Response missing the "data" field.');
-      return this.scheduleRender_(data);
-    }, error => {
-      throw user().createError('Error proxying amp-list templates', error);
-    }).catch(error => this.showFallback_(error));
->>>>>>> f5f31d38
   }
 
   /**
