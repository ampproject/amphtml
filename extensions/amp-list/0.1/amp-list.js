--- conflicted
+++ resolved
@@ -377,16 +377,7 @@
         if (this.element.hasAttribute('single-item') && !isArray(items)) {
           items = [items];
         }
-<<<<<<< HEAD
         items = user().assertArray(items);
-=======
-        // TODO (cathyxz): add assertArray function
-        userAssert(isArray(items),
-            'Response must contain an array at "%s". %s',
-            itemsExpr, this.element);
-        items = /** @type {!Array} */ (items);
-
->>>>>>> fbf177b8
         if (this.element.hasAttribute('max-items')) {
           items = this.truncateToMaxLen_(items);
         }
