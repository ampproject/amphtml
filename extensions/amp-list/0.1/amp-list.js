/**
 * Copyright 2015 The AMP HTML Authors. All Rights Reserved.
 *
 * Licensed under the Apache License, Version 2.0 (the "License");
 * you may not use this file except in compliance with the License.
 * You may obtain a copy of the License at
 *
 *      http://www.apache.org/licenses/LICENSE-2.0
 *
 * Unless required by applicable law or agreed to in writing, software
 * distributed under the License is distributed on an "AS-IS" BASIS,
 * WITHOUT WARRANTIES OR CONDITIONS OF ANY KIND, either express or implied.
 * See the License for the specific language governing permissions and
 * limitations under the License.
 */

import * as setDOM from '../../../node_modules/set-dom/dist/set-dom';
import {ActionTrust} from '../../../src/action-constants';
import {AmpEvents} from '../../../src/amp-events';
import {Deferred} from '../../../src/utils/promise';
import {Pass} from '../../../src/pass';
import {Services} from '../../../src/services';
import {SsrTemplateHelper} from '../../../src/ssr-template-helper';
import {
  UrlReplacementPolicy,
  batchFetchJsonFor,
} from '../../../src/batched-json';
import {createCustomEvent} from '../../../src/event-helper';
import {dev, user} from '../../../src/log';
import {getData} from '../../../src/event-helper';
import {getSourceOrigin} from '../../../src/url';
import {isArray} from '../../../src/types';
import {isExperimentOn} from '../../../src/experiments';
import {isLayoutSizeDefined} from '../../../src/layout';
import {removeChildren} from '../../../src/dom';

/** @const {string} */
const TAG = 'amp-list';

/**
 * The implementation of `amp-list` component. See {@link ../amp-list.md} for
 * the spec.
 */
export class AmpList extends AMP.BaseElement {

  /** @param {!AmpElement} element */
  constructor(element) {
    super(element);

    /** @private {?Element} */
    this.container_ = null;

    /** @private {boolean} */
    this.fallbackDisplayed_ = false;

    /**
     * Maintains invariant that only one fetch result may be processed for
     * render at a time.
     * @const @private {!../../../src/pass.Pass}
     */
    this.renderPass_ = new Pass(this.win, () => this.doRenderPass_());

    /**
     * Latest fetched items to render and the promise resolver and rejecter
     * to be invoked on render success or fail, respectively.
     * @private {?{data:(?JsonObject|string|undefined|!Array), resolver:!Function, rejecter:!Function}}
     */
    this.renderItems_ = null;

    /** @const {!../../../src/service/template-impl.Templates} */
    this.templates_ = Services.templatesFor(this.win);

    /**
     * Has layoutCallback() been called yet?
     * @private {boolean}
     */
    this.layoutCompleted_ = false;

    /**
     * The `src` attribute's initial value.
     * @private {?string}
     */
    this.initialSrc_ = null;

    /** @private {?../../../extensions/amp-bind/0.1/bind-impl.Bind} */
    this.bind_ = null;

    this.registerAction('refresh', () => {
      if (this.layoutCompleted_) {
        this.resetIfNecessary_();
        return this.fetchList_();
      }
    }, ActionTrust.HIGH);

    /** @private {?../../../src/ssr-template-helper.SsrTemplateHelper} */
    this.ssrTemplateHelper_ = null;
  }

  /** @override */
  isLayoutSupported(layout) {
    return isLayoutSizeDefined(layout);
  }

  /** @override */
  buildCallback() {
    const viewer = Services.viewerForDoc(this.getAmpDoc());

    this.ssrTemplateHelper_ = new SsrTemplateHelper(
        TAG, viewer, this.templates_);

    // Store this in buildCallback() because `this.element` sometimes
    // is missing attributes in the constructor.
    this.initialSrc_ = this.element.getAttribute('src');

    this.container_ = this.createContainer_();
    this.element.appendChild(this.container_);

    if (!this.container_.hasAttribute('role')) {
      this.container_.setAttribute('role', 'list');
    }

    if (!this.element.hasAttribute('aria-live')) {
      this.element.setAttribute('aria-live', 'polite');
    }

    Services.bindForDocOrNull(this.element).then(bind => {
      this.bind_ = bind;
    });
  }

  /** @override */
  reconstructWhenReparented() {
    return false;
  }

  /** @override */
  layoutCallback() {
    this.layoutCompleted_ = true;
    return this.fetchList_();
  }

  /** @override */
  mutatedAttributesCallback(mutations) {
    dev().info(TAG, 'mutate:', mutations);
    const src = mutations['src'];
    const state = mutations['state'];
    if (src !== undefined) {
      if (typeof src === 'string') {
        // Defer to fetch in layoutCallback() before first layout.
        if (this.layoutCompleted_) {
          this.resetIfNecessary_();
          this.fetchList_();
        }
      } else if (typeof src === 'object') {
        // Remove the 'src' now that local data is used to render the list.
        this.element.setAttribute('src', '');
        this.resetIfNecessary_(/* isFetch */ false);
        this.scheduleRender_(isArray(src) ? src : [src]);
      } else {
        this.user().error(TAG, 'Unexpected "src" type: ' + src);
      }
    } else if (state !== undefined) {
      user().error(TAG, '[state] is deprecated, please use [src] instead.');
      this.resetIfNecessary_(/* isFetch */ false);
      this.scheduleRender_(isArray(state) ? state : [state]);
    }
  }

  /**
   * amp-list reuses the loading indicator when the list is fetched again via
   * bind mutation or refresh action
   * @override
   */
  isLoadingReused() {
    return this.element.hasAttribute('reset-on-refresh');
  }

  /**
<<<<<<< HEAD
   * Creates and returns <div> that contains the template-rendered children.
   * @return {!Element}
   */
  createContainer_() {
    const container = this.win.document.createElement('div');
    this.applyFillContent(container, true);
    return container;
  }

  /**
   * Adds template-rendered `elements` as children to `container`.
   * @param {!Array<!Node>} elements
   * @param {!Element} container
   */
  addElementsToContainer_(elements, container) {
    elements.forEach(element => {
      if (!element.hasAttribute('role')) {
        element.setAttribute('role', 'listitem');
      }
      container.appendChild(element);
    });
  }

  /**
   * Wraps `toggleFallback()`. Runs in a mutate context by default but can be
   * disabled by passing false to `mutate`.
=======
   * Wraps `toggleFallback()`. Must be called in a mutate context.
>>>>>>> 38d65f89
   * @param {boolean} show
   * @private
   */
  toggleFallback_(show) {
    // Early-out if toggling would be a no-op.
    if (!show && !this.fallbackDisplayed_) {
      return;
    }
    this.toggleFallback(show);
    this.fallbackDisplayed_ = show;
  }

  /**
   * Removes any previously rendered children and displays placeholder, loading
   * indicator, etc. depending on the value of `reset-on-refresh` attribute.
   *
   *     <amp-list reset-on-refresh="fetch|always">
   *
   * - "fetch": Reset only on network requests.
   * - "always": Reset on network request OR rendering with local data.
   *
   * Default is "fetch" if no value is specified (boolean attribute).
   *
   * @param {boolean=} isFetch
   */
  resetIfNecessary_(isFetch = true) {
    if ((isFetch && this.element.hasAttribute('reset-on-refresh'))
      || this.element.getAttribute('reset-on-refresh') === 'always') {
      // Placeholder and loading don't need a mutate context.
      this.togglePlaceholder(true);
      this.toggleLoading(true, /* opt_force */ true);
      this.mutateElement(() => {
        this.toggleFallback_(false);
        removeChildren(dev().assertElement(this.container_));
      });
    }
  }

  /**
   * Request list data from `src` and return a promise that resolves when
   * the list has been populated with rendered list items. If the viewer is
   * capable of rendering the templates, then the fetching of the list and
   * transformation of the template is handled by the viewer.
   * @return {!Promise}
   * @private
   */
  fetchList_() {
    if (!this.element.getAttribute('src')) {
      return Promise.resolve();
    }
    if (this.ssrTemplateHelper_.isSupported()) {
      return this.ssrTemplate_();
    } else {
      const itemsExpr = this.element.getAttribute('items') || 'items';
      return this.fetch_(itemsExpr).then(items => {
        if (this.element.hasAttribute('single-item')) {
          user().assert(typeof items !== 'undefined',
              'Response must contain an array or object at "%s". %s',
              itemsExpr, this.element);
          if (!isArray(items)) {
            items = [items];
          }
        }
        user().assert(isArray(items),
            'Response must contain an array at "%s". %s',
            itemsExpr, this.element);
        const maxLen = parseInt(this.element.getAttribute('max-items'), 10);
        if (maxLen < items.length) {
          items = items.slice(0, maxLen);
        }
        return this.scheduleRender_(items);
      }, error => {
        throw user().createError('Error fetching amp-list', error);
      }).catch(error => this.showFallback_(error));
    }
  }

  /**
   * Proxies the template rendering to the viewer.
   * @return {!Promise}
   */
  ssrTemplate_() {
    return this.ssrTemplateHelper_.fetchAndRenderTemplate(
        this.element).then(resp => {
      const data = getData(resp);
      user().assert(
          resp && (typeof data !== 'undefined'),
          'Response missing the "data" field.');
      return this.scheduleRender_(data);
    }, error => {
      throw user().createError('Error proxying amp-list templates', error);
    }).catch(error => this.showFallback_(error));
  }

  /**
   * Schedules a fetch result to be rendered in the near future.
   * @param {!Array|?JsonObject|string|undefined} data
   * @return {!Promise}
   * @private
   */
  scheduleRender_(data) {
    dev().info(TAG, 'schedule:', data);
    const deferred = new Deferred();
    const {promise, resolve: resolver, reject: rejecter} = deferred;
    // If there's nothing currently being rendered, schedule a render pass.
    if (!this.renderItems_) {
      this.renderPass_.schedule();
    }
    this.renderItems_ = {data, resolver, rejecter};
    return promise;
  }

  /**
   * Renders the items stored in `this.renderItems_`. If its value changes
   * by the time render completes, schedules another render pass.
   * @private
   */
  doRenderPass_() {
    const current = this.renderItems_;
    dev().assert(current, 'Nothing to render.');
    dev().info(TAG, 'pass:', current);
    const scheduleNextPass = () => {
      // If there's a new `renderItems_`, schedule it for render.
      if (this.renderItems_ !== current) {
        this.renderPass_.schedule(1); // Allow paint frame before next render.
      } else {
        this.renderItems_ = null;
      }
    };
    const onFulfilledCallback = () => {
      scheduleNextPass();
      current.resolver();
    };
    const onRejectedCallback = () => {
      scheduleNextPass();
      current.rejecter();
    };
    if (this.ssrTemplateHelper_.isSupported()) {
      const json = /** @type {!JsonObject} */ (current.data);
      this.templates_.findAndRenderTemplate(this.element, json)
          .then(element => this.container_.appendChild(element))
          .then(onFulfilledCallback, onRejectedCallback);
    } else {
      const array = /** @type {!Array} */ (current.data);
      this.templates_.findAndRenderTemplateArray(this.element, array)
          .then(results => this.updateBindings_(results))
          .then(elements => this.render_(elements))
          .then(onFulfilledCallback, onRejectedCallback);
    }
  }

  /**
   * Scans for, evaluates and applies any bindings in the given elements.
   * Ensures that rendered content is up-to-date with the latest bindable state.
   * Can be skipped by setting binding="no" or binding="refresh" attribute.
   * @param {!Array<!Element>} elements
   * @return {!Promise<!Array<!Element>>}
   * @private
   */
  updateBindings_(elements) {
    const binding = this.element.getAttribute('binding');
    // "no": Always skip binding update.
    if (binding === 'no') {
      return Promise.resolve(elements);
    }
    const updateWith = bind => {
      // Forward elements to chained promise on success or failure.
      return bind.scanAndApply(elements, [this.container_])
          .then(() => elements, () => elements);
    };
    // "refresh": Do _not_ block on retrieval of the Bind service before the
    // first mutation (AMP.setState).
    if (binding === 'refresh') {
      if (this.bind_ && this.bind_.signals().get('FIRST_MUTATE')) {
        return updateWith(this.bind_);
      } else {
        return Promise.resolve(elements);
      }
    }
    // "always" (default): Wait for Bind to scan for and evalute any bindings
    // in the newly rendered `elements`.
    return Services.bindForDocOrNull(this.element).then(bind => {
      if (bind) {
        return updateWith(bind);
      } else {
        return Promise.resolve(elements);
      }
    });
  }

  /**
   * @param {!Array<!Element>} elements
   * @private
   */
  render_(elements) {
    dev().info(TAG, 'render:', elements);
    this.mutateElement(() => {
<<<<<<< HEAD
      const diffing = isExperimentOn(this.win, 'amp-list-diffing');
      if (this.container_.hasChildNodes && diffing) {
        const newContainer = this.createContainer_();
        this.addElementsToContainer_(elements, newContainer);
        setDOM.default(this.container_, newContainer);
      } else {
        removeChildren(dev().assertElement(this.container_));
        this.addElementsToContainer_(elements, this.container_);
      }
=======
      this.hideFallbackAndPlaceholder_();

      removeChildren(dev().assertElement(this.container_));
      elements.forEach(element => {
        if (!element.hasAttribute('role')) {
          element.setAttribute('role', 'listitem');
        }
        this.container_.appendChild(element);
      });
>>>>>>> 38d65f89

      const event = createCustomEvent(this.win,
          AmpEvents.DOM_UPDATE, /* detail */ null, {bubbles: true});
      this.container_.dispatchEvent(event);

      // Change height if needed.
      this.measureElement(() => {
        const scrollHeight = this.container_./*OK*/scrollHeight;
        const height = this.element./*OK*/offsetHeight;
        if (scrollHeight > height) {
          this.attemptChangeHeight(scrollHeight).catch(() => {});
        }
      });
    }, this.container_);
  }

  /**
   * @param {string} itemsExpr
   * @private
   */
  fetch_(itemsExpr) {
    const ampdoc = this.getAmpDoc();
    const src = this.element.getAttribute('src');
    // Require opt-in for URL variable replacements on CORS fetches triggered
    // by [src] mutation. @see spec/amp-var-substitutions.md
    let policy = UrlReplacementPolicy.OPT_IN;
    if (src == this.initialSrc_ ||
      (getSourceOrigin(src) == getSourceOrigin(ampdoc.win.location))) {
      policy = UrlReplacementPolicy.ALL;
    }
    return batchFetchJsonFor(ampdoc, this.element, itemsExpr, policy);
  }

  /**
   * Must be called in mutate context.
   * @private
   */
  hideFallbackAndPlaceholder_() {
    this.toggleLoading(false);
    if (this.getFallback()) {
      this.toggleFallback_(false);
    }
    this.togglePlaceholder(false);
  }

  /**
   * @param {*=} error
   * @throws {!Error} If fallback element is not present.
   * @private
   */
  showFallback_(error) {
    this.toggleLoading(false);
    if (this.getFallback()) {
      this.toggleFallback_(true);
      this.togglePlaceholder(false);
    } else {
      throw error;
    }
  }
}

AMP.extension(TAG, '0.1', AMP => {
  AMP.registerElement(TAG, AmpList);
});<|MERGE_RESOLUTION|>--- conflicted
+++ resolved
@@ -104,7 +104,6 @@
   /** @override */
   buildCallback() {
     const viewer = Services.viewerForDoc(this.getAmpDoc());
-
     this.ssrTemplateHelper_ = new SsrTemplateHelper(
         TAG, viewer, this.templates_);
 
@@ -176,7 +175,6 @@
   }
 
   /**
-<<<<<<< HEAD
    * Creates and returns <div> that contains the template-rendered children.
    * @return {!Element}
    */
@@ -201,11 +199,7 @@
   }
 
   /**
-   * Wraps `toggleFallback()`. Runs in a mutate context by default but can be
-   * disabled by passing false to `mutate`.
-=======
    * Wraps `toggleFallback()`. Must be called in a mutate context.
->>>>>>> 38d65f89
    * @param {boolean} show
    * @private
    */
@@ -403,7 +397,8 @@
   render_(elements) {
     dev().info(TAG, 'render:', elements);
     this.mutateElement(() => {
-<<<<<<< HEAD
+      this.hideFallbackAndPlaceholder_();
+                       
       const diffing = isExperimentOn(this.win, 'amp-list-diffing');
       if (this.container_.hasChildNodes && diffing) {
         const newContainer = this.createContainer_();
@@ -413,17 +408,6 @@
         removeChildren(dev().assertElement(this.container_));
         this.addElementsToContainer_(elements, this.container_);
       }
-=======
-      this.hideFallbackAndPlaceholder_();
-
-      removeChildren(dev().assertElement(this.container_));
-      elements.forEach(element => {
-        if (!element.hasAttribute('role')) {
-          element.setAttribute('role', 'listitem');
-        }
-        this.container_.appendChild(element);
-      });
->>>>>>> 38d65f89
 
       const event = createCustomEvent(this.win,
           AmpEvents.DOM_UPDATE, /* detail */ null, {bubbles: true});
