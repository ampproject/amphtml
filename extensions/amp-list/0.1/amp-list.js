--- conflicted
+++ resolved
@@ -156,14 +156,6 @@
     /**@private {?UnlistenDef} */
     this.unlistenAutoLoadMore_ = null;
 
-<<<<<<< HEAD
-    this.registerAction('refresh', () => {
-      if (this.layoutCompleted_) {
-        this.resetIfNecessary_();
-        return this.fetchList_(/* opt_append */ false, /* opt_refresh */ true);
-      }
-    });
-=======
     this.registerAction(
       'refresh',
       () => {
@@ -171,10 +163,8 @@
           this.resetIfNecessary_();
           return this.fetchList_(/* opt_refresh */ true);
         }
-      },
-      ActionTrust.HIGH
+      }
     );
->>>>>>> f0e70590
 
     this.registerAction('changeToLayoutContainer', () =>
       this.changeToLayoutContainer_()
