--- conflicted
+++ resolved
@@ -537,16 +537,10 @@
       (isFetch && this.element.hasAttribute('reset-on-refresh')) ||
       this.element.getAttribute('reset-on-refresh') === 'always'
     ) {
-<<<<<<< HEAD
-      const reset = () => {
-        this.togglePlaceholder(true);
-        this.toggleLoading(true);
-=======
       // Placeholder and loading don't need a mutate context.
       this.togglePlaceholder(true);
-      this.toggleLoading(true, /* opt_force */ true);
+      this.toggleLoading(true);
       this.mutateElement(() => {
->>>>>>> 507eb309
         this.toggleFallback_(false);
         // Clean up bindings in children before removing them from DOM.
         if (this.bind_) {
