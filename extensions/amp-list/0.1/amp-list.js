--- conflicted
+++ resolved
@@ -487,11 +487,7 @@
           items = this.truncateToMaxLen_(items);
         }
         if (this.loadMoreEnabled_) {
-<<<<<<< HEAD
           this.updateLoadMoreSrc_(/** @type {!JsonObject} */ (data));
-=======
-          this.updateLoadMoreSrc_(/**@type {!JsonObject} */ (data));
->>>>>>> 0d88b00f
         }
         return this.scheduleRender_(items, opt_append, /* opt_payload */ data);
       });
@@ -588,26 +584,11 @@
           );
           return response;
         },
-<<<<<<< HEAD
-      });
-      return this.ssrTemplateHelper_.fetchAndRenderTemplate(
-          this.element, request, /* opt_templates */ null, attributes);
-    }).then(response => {
-      userAssert(response && response['html'], 'Expected response with ' +
-          'format {html: <string>}. Received: ', response);
-      request.fetchOpt.responseType = 'application/json';
-      this.ssrTemplateHelper_.verifySsrResponse(this.win, response, request);
-      return response;
-    }, error => {
-      throw user().createError('Error proxying amp-list templates', error);
-    }).then(data => this.scheduleRender_(data, /* append */ false));
-=======
         error => {
           throw user().createError('Error proxying amp-list templates', error);
         }
       )
-      .then(data => this.scheduleRender_(data, /*append*/ false));
->>>>>>> 0d88b00f
+      .then(data => this.scheduleRender_(data, /* append */ false));
   }
 
   /**
@@ -630,10 +611,6 @@
       this.renderPass_.schedule();
     }
 
-<<<<<<< HEAD
-    this.renderItems_ = /** @type {?RenderItems} */ (
-      {data, resolver, rejecter, append: opt_append, payload: opt_payload});
-=======
     this.renderItems_ = /** @type {?RenderItems} */ ({
       data,
       append,
@@ -641,7 +618,6 @@
       rejecter,
       payload: opt_payload,
     });
->>>>>>> 0d88b00f
 
     if (this.renderedItems_ && opt_append) {
       this.renderItems_.payload =
