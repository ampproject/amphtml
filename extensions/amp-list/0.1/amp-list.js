--- conflicted
+++ resolved
@@ -232,14 +232,6 @@
     if (!this.element.getAttribute('src')) {
       return Promise.resolve();
     }
-<<<<<<< HEAD
-    if (this.element.hasAttribute('reset-on-refresh')) {
-      this.togglePlaceholder(true);
-      this.toggleLoading(true, this.isLoadingReused());
-      this.toggleFallbackInMutate_(false);
-      // Remove any previous items before the reload
-      removeChildren(dev().assertElement(this.container_));
-    }
     if (this.ssrTemplateHelper_.isSupported()) {
       return this.ssrTemplate_();
     } else {
@@ -255,19 +247,11 @@
         }
         user().assert(isArray(items),
             'Response must contain an array at "%s". %s',
-=======
-    const itemsExpr = this.element.getAttribute('items') || 'items';
-    return this.fetch_(itemsExpr).then(items => {
-      if (this.element.hasAttribute('single-item')) {
-        user().assert(typeof items !== 'undefined' ,
-            'Response must contain an array or object at "%s". %s',
->>>>>>> 81968d93
             itemsExpr, this.element);
         const maxLen = parseInt(this.element.getAttribute('max-items'), 10);
         if (maxLen < items.length) {
           items = items.slice(0, maxLen);
         }
-<<<<<<< HEAD
         return this.scheduleRender_(items);
       }, error => {
         throw user().createError('Error fetching amp-list', error);
@@ -292,35 +276,6 @@
     }, error => {
       throw user().createError('Error proxying amp-list templates', error);
     }).then(() => this.onFetchSuccess_(), error => this.onFetchError_(error));
-=======
-      }
-      user().assert(isArray(items),
-          'Response must contain an array at "%s". %s',
-          itemsExpr, this.element);
-      const maxLen = parseInt(this.element.getAttribute('max-items'), 10);
-      if (maxLen < items.length) {
-        items = items.slice(0, maxLen);
-      }
-      return this.scheduleRender_(items);
-    }, error => {
-      throw user().createError('Error fetching amp-list', error);
-    }).then(() => {
-      if (this.getFallback()) {
-        // Hide in case fallback was displayed for a previous fetch.
-        this.toggleFallback_(false);
-      }
-      this.togglePlaceholder(false);
-      this.toggleLoading(false);
-    }, error => {
-      this.toggleLoading(false);
-      if (this.getFallback()) {
-        this.toggleFallback_(true);
-        this.togglePlaceholder(false);
-      } else {
-        throw error;
-      }
-    });
->>>>>>> 81968d93
   }
 
   /**
@@ -474,7 +429,7 @@
   onFetchSuccess_() {
     if (this.getFallback()) {
       // Hide in case fallback was displayed for a previous fetch.
-      this.toggleFallbackInMutate_(false);
+      this.toggleFallback_(false);
     }
     this.togglePlaceholder(false);
     this.toggleLoading(false);
@@ -488,7 +443,7 @@
   onFetchError_(error) {
     this.toggleLoading(false);
     if (this.getFallback()) {
-      this.toggleFallbackInMutate_(true);
+      this.toggleFallback(true);
       this.togglePlaceholder(false);
     } else {
       throw error;
