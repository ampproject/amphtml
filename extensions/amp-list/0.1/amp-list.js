/**
 * Copyright 2015 The AMP HTML Authors. All Rights Reserved.
 *
 * Licensed under the Apache License, Version 2.0 (the "License");
 * you may not use this file except in compliance with the License.
 * You may obtain a copy of the License at
 *
 *      http://www.apache.org/licenses/LICENSE-2.0
 *
 * Unless required by applicable law or agreed to in writing, software
 * distributed under the License is distributed on an "AS-IS" BASIS,
 * WITHOUT WARRANTIES OR CONDITIONS OF ANY KIND, either express or implied.
 * See the License for the specific language governing permissions and
 * limitations under the License.
 */

import {ActionTrust} from '../../../src/action-constants';
import {AmpEvents} from '../../../src/amp-events';
import {Deferred} from '../../../src/utils/promise';
import {Pass} from '../../../src/pass';
import {Services} from '../../../src/services';
import {
  UrlReplacementPolicy,
  batchFetchJsonFor,
} from '../../../src/batched-json';
import {createCustomEvent} from '../../../src/event-helper';
import {dev, user} from '../../../src/log';
import {getSourceOrigin} from '../../../src/url';
import {isArray} from '../../../src/types';
import {isLayoutSizeDefined} from '../../../src/layout';
import {removeChildren} from '../../../src/dom';

/** @const {string} */
const TAG = 'amp-list';

/**
 * The implementation of `amp-list` component. See {@link ../amp-list.md} for
 * the spec.
 */
export class AmpList extends AMP.BaseElement {

  /** @param {!AmpElement} element */
  constructor(element) {
    super(element);

    /** @private {?Element} */
    this.container_ = null;

    /** @private {boolean} */
    this.fallbackDisplayed_ = false;

    /**
     * Maintains invariant that only one fetch result may be processed for
     * render at a time.
     * @const @private {!../../../src/pass.Pass}
     */
    this.renderPass_ = new Pass(this.win, () => this.doRenderPass_());

    /**
     * Latest fetched items to render and the promise resolver and rejecter
     * to be invoked on render success or fail, respectively.
     * @private {?{items:!Array, resolver:!Function, rejecter:!Function}}
     */
    this.renderItems_ = null;

    /** @const {!../../../src/service/template-impl.Templates} */
    this.templates_ = Services.templatesFor(this.win);

    /**
     * Has layoutCallback() been called yet?
     * @private {boolean}
     */
    this.layoutCompleted_ = false;

    /**
     * The `src` attribute's initial value.
     * @private {?string}
     */
    this.initialSrc_ = null;

    /** @private {?../../../extensions/amp-bind/0.1/bind-impl.Bind} */
    this.bind_ = null;

    this.registerAction('refresh', () => {
      if (this.layoutCompleted_) {
        this.resetIfNecessary_();
        return this.fetchList_();
      }
    }, ActionTrust.HIGH);
  }

  /** @override */
  isLayoutSupported(layout) {
    return isLayoutSizeDefined(layout);
  }

  /** @override */
  buildCallback() {
    // Store this in buildCallback() because `this.element` sometimes
    // is missing attributes in the constructor.
    this.initialSrc_ = this.element.getAttribute('src');

    this.container_ = this.win.document.createElement('div');
    this.applyFillContent(this.container_, true);
    this.element.appendChild(this.container_);

    if (!this.container_.hasAttribute('role')) {
      this.container_.setAttribute('role', 'list');
    }

    if (!this.element.hasAttribute('aria-live')) {
      this.element.setAttribute('aria-live', 'polite');
    }

    Services.bindForDocOrNull(this.element).then(bind => {
      this.bind_ = bind;
    });
  }

  /** @override */
  reconstructWhenReparented() {
    return false;
  }

  /** @override */
  layoutCallback() {
    this.layoutCompleted_ = true;
    return this.fetchList_();
  }

  /** @override */
  mutatedAttributesCallback(mutations) {
    dev().info(TAG, 'mutate:', mutations);
    const src = mutations['src'];
    const state = mutations['state'];
    if (src !== undefined) {
      if (typeof src === 'string') {
        // Defer to fetch in layoutCallback() before first layout.
        if (this.layoutCompleted_) {
<<<<<<< HEAD
          this.fetchList_();
=======
          this.resetIfNecessary_();
          return this.fetchList_();
>>>>>>> 8f065956
        }
      } else if (typeof src === 'object') {
        // Remove the 'src' now that local data is used to render the list.
        this.element.setAttribute('src', '');
        this.resetIfNecessary_();
        const items = isArray(src) ? src : [src];
        this.scheduleRender_(items);
      } else {
        this.user().error(TAG, 'Unexpected "src" type: ' + src);
      }
    } else if (state !== undefined) {
      user().error(TAG, '[state] is deprecated, please use [src] instead.');
      this.resetIfNecessary_();
      const items = isArray(state) ? state : [state];
      this.scheduleRender_(items);
    }
  }

  /**
   * amp-list reuses the loading indicator when the list is fetched again via
   * bind mutation or refresh action
   * @override
   */
  isLoadingReused() {
    return this.element.hasAttribute('reset-on-refresh');
  }

  /**
   * Wraps `toggleFallback()`. Runs in a mutate context by default but can be
   * disabled by passing false to `mutate`.
   * @param {boolean} show
   * @param {boolean=} mutate
   * @private
   */
  toggleFallback_(show, mutate = true) {
    // Early-out if toggling would be a no-op.
    if (!show && !this.fallbackDisplayed_) {
      return;
    }
    const toggle = value => {
      this.toggleFallback(value);
      this.fallbackDisplayed_ = value;
    };
    if (mutate) {
      this.mutateElement(() => toggle(show));
    } else {
      toggle(show);
    }
  }

  /**
   * If `reset-on-refresh` attribute exists, then removes any previously
   * rendered children and displays placeholder, loading indicator, etc.
   */
  resetIfNecessary_() {
    if (this.element.hasAttribute('reset-on-refresh')) {
      // Placeholder and loading don't need a mutate context.
      this.togglePlaceholder(true);
      this.toggleLoading(true, /* opt_force */ true);
      this.mutateElement(() => {
        this.toggleFallback_(false, /* mutate */ false);
        removeChildren(dev().assertElement(this.container_));
      });
    }
  }

  /**
   * Request list data from `src` and return a promise that resolves when
   * the list has been populated with rendered list items.
   * @return {!Promise}
   * @private
   */
  fetchList_() {
    if (!this.element.getAttribute('src')) {
      return Promise.resolve();
    }
    const itemsExpr = this.element.getAttribute('items') || 'items';
    return this.fetch_(itemsExpr).then(items => {
      if (this.element.hasAttribute('single-item')) {
        user().assert(typeof items !== 'undefined' ,
            'Response must contain an array or object at "%s". %s',
            itemsExpr, this.element);
        if (!isArray(items)) {
          items = [items];
        }
      }
      user().assert(isArray(items),
          'Response must contain an array at "%s". %s',
          itemsExpr, this.element);
      const maxLen = parseInt(this.element.getAttribute('max-items'), 10);
      if (maxLen < items.length) {
        items = items.slice(0, maxLen);
      }
      return this.scheduleRender_(items);
    }, error => {
      throw user().createError('Error fetching amp-list', error);
    }).then(() => {
      if (this.getFallback()) {
        // Hide in case fallback was displayed for a previous fetch.
        this.toggleFallback_(false);
      }
      this.togglePlaceholder(false);
      this.toggleLoading(false);
    }, error => {
      this.toggleLoading(false);
      if (this.getFallback()) {
        this.toggleFallback_(true);
        this.togglePlaceholder(false);
      } else {
        throw error;
      }
    });
  }

  /**
   * Schedules a fetch result to be rendered in the near future.
   * @param {!Array} items
   * @return {!Promise}
   * @private
   */
  scheduleRender_(items) {
    dev().info(TAG, 'schedule:', items);
    const deferred = new Deferred();
    const {promise, resolve: resolver, reject: rejecter} = deferred;
    // If there's nothing currently being rendered, schedule a render pass.
    if (!this.renderItems_) {
      this.renderPass_.schedule();
    }
    this.renderItems_ = {items, resolver, rejecter};
    return promise;
  }

  /**
   * Renders the items stored in `this.renderItems_`. If its value changes
   * by the time render completes, schedules another render pass.
   * @private
   */
  doRenderPass_() {
    const current = this.renderItems_;
    dev().assert(current, 'Nothing to render.');
    dev().info(TAG, 'pass:', current);
    const scheduleNextPass = () => {
      // If there's a new `renderItems_`, schedule it for render.
      if (this.renderItems_ !== current) {
        this.renderPass_.schedule(1); // Allow paint frame before next render.
      } else {
        this.renderItems_ = null;
      }
    };
    const {items, resolver, rejecter} = current;
    this.templates_.findAndRenderTemplateArray(this.element, items)
        .then(elements => this.updateBindingsForElements_(elements))
        .then(elements => this.render_(elements))
        .then(/* onFulfilled */ () => {
          scheduleNextPass();
          resolver();
        }, /* onRejected */ () => {
          scheduleNextPass();
          rejecter();
        });
  }

  /**
   * Scans for, evaluates and applies any bindings in the given elements.
   * Ensures that rendered content is up-to-date with the latest bindable state.
   * Can be skipped by setting binding="no" or binding="refresh" attribute.
   * @param {!Array<!Element>} elements
   * @return {!Promise<!Array<!Element>>}
   * @private
   */
  updateBindingsForElements_(elements) {
    const binding = this.element.getAttribute('binding');
    // "no": Always skip binding update.
    if (binding === 'no') {
      return Promise.resolve(elements);
    }
    // "refresh": Do _not_ block on retrieval of the Bind service before the
    // first mutation (AMP.setState).
    if (binding === 'refresh') {
      if (this.bind_ && this.bind_.signals().get('FIRST_MUTATE')) {
        return this.updateBindingsWith_(this.bind_, elements);
      } else {
        return Promise.resolve(elements);
      }
    }
    // "always" (default): Wait for Bind to scan for and evalute any bindings
    // in the newly rendered `elements`.
    return Services.bindForDocOrNull(this.element).then(bind => {
      if (bind) {
        return this.updateBindingsWith_(bind, elements);
      } else {
        return Promise.resolve(elements);
      }
    });
  }

  /**
   * @param {!../../../extensions/amp-bind/0.1/bind-impl.Bind} bind
   * @param {!Array<!Element>} elements
   * @return {!Promise<!Array<!Element>>}
   */
  updateBindingsWith_(bind, elements) {
    // Forward elements to chained promise on success or failure.
    const forwardElements = () => elements;
    return bind.scanAndApply(elements, [this.container_])
        .then(forwardElements, forwardElements);
  }

  /**
   * @param {!Array<!Element>} elements
   * @private
   */
  render_(elements) {
    dev().info(TAG, 'render:', elements);

    this.mutateElement(() => {
      removeChildren(dev().assertElement(this.container_));
      elements.forEach(element => {
        if (!element.hasAttribute('role')) {
          element.setAttribute('role', 'listitem');
        }
        this.container_.appendChild(element);
      });

      const event = createCustomEvent(this.win,
          AmpEvents.DOM_UPDATE, /* detail */ null, {bubbles: true});
      this.container_.dispatchEvent(event);

      // Change height if needed.
      this.measureElement(() => {
        const scrollHeight = this.container_./*OK*/scrollHeight;
        const height = this.element./*OK*/offsetHeight;
        if (scrollHeight > height) {
          this.attemptChangeHeight(scrollHeight).catch(() => {});
        }
      });
    }, this.container_);
  }

  /**
   * @param {string} itemsExpr
   * @private
   */
  fetch_(itemsExpr) {
    const ampdoc = this.getAmpDoc();
    const src = this.element.getAttribute('src');

    // Require opt-in for URL variable replacements on CORS fetches triggered
    // by [src] mutation. @see spec/amp-var-substitutions.md
    let policy = UrlReplacementPolicy.OPT_IN;
    if (src == this.initialSrc_ ||
      (getSourceOrigin(src) == getSourceOrigin(ampdoc.win.location))) {
      policy = UrlReplacementPolicy.ALL;
    }
    return batchFetchJsonFor(ampdoc, this.element, itemsExpr, policy);
  }
}


AMP.extension(TAG, '0.1', AMP => {
  AMP.registerElement(TAG, AmpList);
});<|MERGE_RESOLUTION|>--- conflicted
+++ resolved
@@ -137,12 +137,8 @@
       if (typeof src === 'string') {
         // Defer to fetch in layoutCallback() before first layout.
         if (this.layoutCompleted_) {
-<<<<<<< HEAD
-          this.fetchList_();
-=======
           this.resetIfNecessary_();
           return this.fetchList_();
->>>>>>> 8f065956
         }
       } else if (typeof src === 'object') {
         // Remove the 'src' now that local data is used to render the list.
