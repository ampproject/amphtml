/**
 * Copyright 2015 The AMP HTML Authors. All Rights Reserved.
 *
 * Licensed under the Apache License, Version 2.0 (the "License");
 * you may not use this file except in compliance with the License.
 * You may obtain a copy of the License at
 *
 *      http://www.apache.org/licenses/LICENSE-2.0
 *
 * Unless required by applicable law or agreed to in writing, software
 * distributed under the License is distributed on an "AS-IS" BASIS,
 * WITHOUT WARRANTIES OR CONDITIONS OF ANY KIND, either express or implied.
 * See the License for the specific language governing permissions and
 * limitations under the License.
 */

import * as setDOM from 'set-dom/src/index';
import {ActionTrust} from '../../../src/action-constants';
import {AmpEvents} from '../../../src/amp-events';
import {Deferred} from '../../../src/utils/promise';
import {Layout, isLayoutSizeDefined} from '../../../src/layout';
import {Pass} from '../../../src/pass';
import {Services} from '../../../src/services';
import {SsrTemplateHelper} from '../../../src/ssr-template-helper';
import {
  UrlReplacementPolicy,
  batchFetchJsonFor,
  requestForBatchFetch,
} from '../../../src/batched-json';
import {createCustomEvent} from '../../../src/event-helper';
import {dev, user} from '../../../src/log';
import {dict} from '../../../src/utils/object';
import {getSourceOrigin} from '../../../src/url';
import {isArray} from '../../../src/types';
<<<<<<< HEAD
import {isExperimentOn} from '../../../src/experiments';
import {isLayoutSizeDefined} from '../../../src/layout';
=======
>>>>>>> 2e0347c9
import {removeChildren} from '../../../src/dom';
import {setStyles, toggle} from '../../../src/style';
import {
  setupAMPCors,
  setupJsonFetchInit,
} from '../../../src/utils/xhr-utils';

/** @const {string} */
const TAG = 'amp-list';

/**
 * The implementation of `amp-list` component. See {@link ../amp-list.md} for
 * the spec.
 */
export class AmpList extends AMP.BaseElement {

  /** @param {!AmpElement} element */
  constructor(element) {
    super(element);

    /** @private {?Element} */
    this.container_ = null;

    /** @private {boolean} */
    this.fallbackDisplayed_ = false;

    /**
     * Maintains invariant that only one fetch result may be processed for
     * render at a time.
     * @const @private {!../../../src/pass.Pass}
     */
    this.renderPass_ = new Pass(this.win, () => this.doRenderPass_());

    /**
     * Latest fetched items to render and the promise resolver and rejecter
     * to be invoked on render success or fail, respectively.
     * @private {?{data:(?JsonObject|string|undefined|!Array), resolver:!Function, rejecter:!Function}}
     */
    this.renderItems_ = null;

    /** @const {!../../../src/service/template-impl.Templates} */
    this.templates_ = Services.templatesFor(this.win);

    /**
     * Has layoutCallback() been called yet?
     * @private {boolean}
     */
    this.layoutCompleted_ = false;

    /**
     * The `src` attribute's initial value.
     * @private {?string}
     */
    this.initialSrc_ = null;

    /** @private {?../../../extensions/amp-bind/0.1/bind-impl.Bind} */
    this.bind_ = null;

    this.registerAction('refresh', () => {
      if (this.layoutCompleted_) {
        this.resetIfNecessary_();
        return this.fetchList_();
      }
    }, ActionTrust.HIGH);

    /** @private {?../../../src/ssr-template-helper.SsrTemplateHelper} */
    this.ssrTemplateHelper_ = null;

  }

  /** @override */
  isLayoutSupported(layout) {
    return isLayoutSizeDefined(layout);
  }

  /** @override */
  buildCallback() {
    const viewer = Services.viewerForDoc(this.getAmpDoc());
    this.ssrTemplateHelper_ = new SsrTemplateHelper(
        TAG, viewer, this.templates_);

    // Store this in buildCallback() because `this.element` sometimes
    // is missing attributes in the constructor.
    this.initialSrc_ = this.element.getAttribute('src');

    this.container_ = this.createContainer_();
    this.element.appendChild(this.container_);

    if (!this.element.hasAttribute('aria-live')) {
      this.element.setAttribute('aria-live', 'polite');
    }

    Services.bindForDocOrNull(this.element).then(bind => {
      this.bind_ = bind;
    });
  }

  /** @override */
  reconstructWhenReparented() {
    return false;
  }

  /** @override */
  layoutCallback() {
    this.layoutCompleted_ = true;
    return this.fetchList_();
  }

  /** @override */
  mutatedAttributesCallback(mutations) {
    dev().info(TAG, 'mutate:', mutations);
    const src = mutations['src'];
    const state = /** @type {!JsonObject}*/(mutations)['state'];
    if (src !== undefined) {
      if (typeof src === 'string') {
        // Defer to fetch in layoutCallback() before first layout.
        if (this.layoutCompleted_) {
          this.resetIfNecessary_();
          this.fetchList_();
        }
      } else if (typeof src === 'object') {
        // Remove the 'src' now that local data is used to render the list.
        this.element.setAttribute('src', '');
        this.resetIfNecessary_(/* isFetch */ false);
        this.scheduleRender_(isArray(src) ? src : [src]);
      } else {
        this.user().error(TAG, 'Unexpected "src" type: ' + src);
      }
    } else if (state !== undefined) {
      user().error(TAG, '[state] is deprecated, please use [src] instead.');
      this.resetIfNecessary_(/* isFetch */ false);
      this.scheduleRender_(isArray(state) ? state : [state]);
    }
  }

  /**
   * amp-list reuses the loading indicator when the list is fetched again via
   * bind mutation or refresh action
   * @override
   */
  isLoadingReused() {
    return this.element.hasAttribute('reset-on-refresh');
  }

  /**
   * Creates and returns <div> that contains the template-rendered children.
   * @return {!Element}
   * @private
   */
  createContainer_() {
    const container = this.win.document.createElement('div');
    container.setAttribute('role', 'list');
    this.applyFillContent(container, true);
    return container;
  }

  /**
   * Adds template-rendered `elements` as children to `container`.
   * @param {!Array<!Node>} elements
   * @param {!Element} container
   * @private
   */
  addElementsToContainer_(elements, container) {
    elements.forEach(element => {
      if (!element.hasAttribute('role')) {
        element.setAttribute('role', 'listitem');
      }
      container.appendChild(element);
    });
  }

  /**
   * Wraps `toggleFallback()`. Must be called in a mutate context.
   * @param {boolean} show
   * @private
   */
  toggleFallback_(show) {
    // Early-out if toggling would be a no-op.
    if (!show && !this.fallbackDisplayed_) {
      return;
    }
    this.toggleFallback(show);
    this.fallbackDisplayed_ = show;
  }

  /**
   * Removes any previously rendered children and displays placeholder, loading
   * indicator, etc. depending on the value of `reset-on-refresh` attribute.
   *
   *     <amp-list reset-on-refresh="fetch|always">
   *
   * - "fetch": Reset only on network requests.
   * - "always": Reset on network request OR rendering with local data.
   *
   * Default is "fetch" if no value is specified (boolean attribute).
   *
   * @param {boolean=} isFetch
   */
  resetIfNecessary_(isFetch = true) {
    if ((isFetch && this.element.hasAttribute('reset-on-refresh'))
      || this.element.getAttribute('reset-on-refresh') === 'always') {
      // Placeholder and loading don't need a mutate context.
      this.togglePlaceholder(true);
      this.toggleLoading(true, /* opt_force */ true);
      this.mutateElement(() => {
        this.toggleFallback_(false);
        removeChildren(dev().assertElement(this.container_));
      });
    }
  }

  /**
   * Request list data from `src` and return a promise that resolves when
   * the list has been populated with rendered list items. If the viewer is
   * capable of rendering the templates, then the fetching of the list and
   * transformation of the template is handled by the viewer.
   * @return {!Promise}
   * @private
   */
  fetchList_() {
    if (!this.element.getAttribute('src')) {
      return Promise.resolve();
    }
    let fetch;
    if (this.ssrTemplateHelper_.isSupported()) {
      fetch = this.ssrTemplate_();
    } else {
      const itemsExpr = this.element.getAttribute('items') || 'items';
      fetch = this.fetch_(itemsExpr).then(items => {
        if (this.element.hasAttribute('single-item')) {
          user().assert(typeof items !== 'undefined',
              'Response must contain an array or object at "%s". %s',
              itemsExpr, this.element);
          if (!isArray(items)) {
            items = [items];
          }
        }
        user().assert(isArray(items),
            'Response must contain an array at "%s". %s',
            itemsExpr, this.element);
        const maxLen = parseInt(this.element.getAttribute('max-items'), 10);
        if (maxLen < items.length) {
          items = items.slice(0, maxLen);
        }
        return this.scheduleRender_(items);
      }, error => {
        throw user().createError('Error fetching amp-list', error);
      });
    }
    return fetch.catch(error => this.showFallback_(error));
  }

  /**
   * Proxies the template rendering to the viewer.
   * @return {!Promise}
   */
  ssrTemplate_() {
    let request;
    // Construct the fetch init data that would be called by the viewer
    // passed in as the 'originalRequest'.
    return requestForBatchFetch(
        this.getAmpDoc(),
        this.element,
        this.getPolicy_()).then(r => {
      request = r;

      request.fetchOpt = setupAMPCors(
          this.win, request.xhrUrl, request.fetchOpt);
      setupJsonFetchInit(r.fetchOpt);

      const attributes = dict({
        'ampListAttributes': {
          'items': this.element.getAttribute('items') || 'items',
          'singleItem': this.element.getAttribute('single-item'),
          'maxItems': this.element.getAttribute('max-items'),
        },
      });
      return this.ssrTemplateHelper_.fetchAndRenderTemplate(
          this.element, request, /* opt_templates */ null, attributes);
    }).then(response => {
      request.fetchOpt.responseType = 'application/json';
      this.ssrTemplateHelper_.verifySsrResponse(this.win, response, request);
      return response['html'];
    }, error => {
      throw user().createError('Error proxying amp-list templates', error);
    }).then(html => this.scheduleRender_(html));
  }

  /**
   * Schedules a fetch result to be rendered in the near future.
   * @param {!Array|?JsonObject|string|undefined} data
   * @return {!Promise}
   * @private
   */
  scheduleRender_(data) {
    dev().info(TAG, 'schedule:', data);
    const deferred = new Deferred();
    const {promise, resolve: resolver, reject: rejecter} = deferred;
    // If there's nothing currently being rendered, schedule a render pass.
    if (!this.renderItems_) {
      this.renderPass_.schedule();
    }
    this.renderItems_ = {data, resolver, rejecter};
    return promise;
  }

  /**
   * Renders the items stored in `this.renderItems_`. If its value changes
   * by the time render completes, schedules another render pass.
   * @private
   */
  doRenderPass_() {
    const current = this.renderItems_;
    dev().assert(current, 'Nothing to render.');
    dev().info(TAG, 'pass:', current);
    const scheduleNextPass = () => {
      // If there's a new `renderItems_`, schedule it for render.
      if (this.renderItems_ !== current) {
        this.renderPass_.schedule(1); // Allow paint frame before next render.
      } else {
        this.renderItems_ = null;
      }
    };
    const onFulfilledCallback = () => {
      scheduleNextPass();
      current.resolver();
    };
    const onRejectedCallback = () => {
      scheduleNextPass();
      current.rejecter();
    };
    if (this.ssrTemplateHelper_.isSupported()) {
      // TODO(alabiaga): This is a misleading type cast. Instead, we should use
      // a new API on template-impl.js and amp-mustache.js as discussed.
      const html = /** @type {!JsonObject} */ (current.data);
      this.templates_.findAndRenderTemplate(this.element, html)
          .then(element => this.render_([element]))
          .then(onFulfilledCallback, onRejectedCallback);
    } else {
      const array = /** @type {!Array} */ (current.data);
      this.templates_.findAndRenderTemplateArray(this.element, array)
          .then(results => this.updateBindings_(results))
          .then(elements => this.render_(elements))
          .then(onFulfilledCallback, onRejectedCallback);
    }
  }

  /**
   * Scans for, evaluates and applies any bindings in the given elements.
   * Ensures that rendered content is up-to-date with the latest bindable state.
   * Can be skipped by setting binding="no" or binding="refresh" attribute.
   * @param {!Array<!Element>} elements
   * @return {!Promise<!Array<!Element>>}
   * @private
   */
  updateBindings_(elements) {
    const binding = this.element.getAttribute('binding');
    // "no": Always skip binding update.
    if (binding === 'no') {
      return Promise.resolve(elements);
    }
    const updateWith = bind => {
      // Forward elements to chained promise on success or failure.
      return bind.scanAndApply(elements, [this.container_])
          .then(() => elements, () => elements);
    };
    // "refresh": Do _not_ block on retrieval of the Bind service before the
    // first mutation (AMP.setState).
    if (binding === 'refresh') {
      if (this.bind_ && this.bind_.signals().get('FIRST_MUTATE')) {
        return updateWith(this.bind_);
      } else {
        return Promise.resolve(elements);
      }
    }
    // "always" (default): Wait for Bind to scan for and evalute any bindings
    // in the newly rendered `elements`.
    return Services.bindForDocOrNull(this.element).then(bind => {
      if (bind) {
        return updateWith(bind);
      } else {
        return Promise.resolve(elements);
      }
    });
  }

  /**
   * @param {!Array<!Element>} elements
   * @private
   */
  render_(elements) {
    dev().info(TAG, 'render:', elements);
    const autoResize = this.element.hasAttribute('auto-resize');

    this.mutateElement(() => {
      this.hideFallbackAndPlaceholder_();
<<<<<<< HEAD

      const diffing = isExperimentOn(this.win, 'amp-list-diffing');
      if (this.container_.hasChildNodes() && diffing) {
        const newContainer = this.createContainer_();
        this.addElementsToContainer_(elements, newContainer);

        // Necessary to support both browserify and CC import semantics.
        const diff = (setDOM.default || setDOM);
        // Use `i-amphtml-key` as a node key for identifying when to skip
        // DOM diffing and replace. Needed for AMP elements, for example.
        diff.KEY = 'i-amphtml-key';
        diff(this.container_, newContainer);
      } else {
        removeChildren(dev().assertElement(this.container_));
        this.addElementsToContainer_(elements, this.container_);
      }
=======
      removeChildren(dev().assertElement(this.container_));
      elements.forEach(element => {
        if (!element.hasAttribute('role')) {
          element.setAttribute('role', 'listitem');
        }
        this.container_.appendChild(element);
      });
>>>>>>> 2e0347c9

      const event = createCustomEvent(this.win,
          AmpEvents.DOM_UPDATE, /* detail */ null, {bubbles: true});
      this.container_.dispatchEvent(event);
      // Change height if needed.
      this.measureElement(() => {
        const scrollHeight = this.container_./*OK*/scrollHeight;
        const height = this.element./*OK*/offsetHeight;
        if (scrollHeight > height) {
          if (autoResize) {
            const layout = this.element.getAttribute('layout');
            if (layout == Layout.FLEX_ITEM) {
              // TODO (#17824): flex item + reset-on-refresh will add
              // an invisible loader that fills the amp-list and shoves all
              // list items out of the amp-list.
              this.attemptChangeHeight(scrollHeight).catch(() => {});
            } else if (layout !== Layout.CONTAINER) {
              this.changeToLayoutContainer_(layout);
            }
          } else {
            this.attemptChangeHeight(scrollHeight).catch(() => {});
          }
        }
      });
    });
  }

  /**
   * Undoes previous size-defined layout, must be called in mutation context.
   * @param {string} previousLayout
   */
  undoPreviousLayout_(previousLayout) {
    switch (previousLayout) {
      case Layout.RESPONSIVE:
        this.element.classList.remove('i-amphtml-layout-responsive');
        break;
      case Layout.FIXED:
        this.element.classList.remove('i-amphtml-layout-fixed');
        setStyles(this.element, {
          height: '',
        });
        break;
      case Layout.FIXED_HEIGHT:
        this.element.classList.remove('i-amphtml-layout-fixed-height');
        setStyles(this.element, {
          height: '',
          width: '',
        });
        break;
      case Layout.INTRINSIC:
        this.element.classList.remove('i-amphtml-layout-intrinsic');
        break;
    }
    // The changeSize call removes the sizer element
    this.element./*OK*/changeSize();
    this.element.classList.remove('i-amphtml-layout-size-defined');
  }

  /**
   * Converts the amp-list to de facto layout container. Must be called in
   * mutation context.
   * @param {string} previousLayout
   * @private
   */
  changeToLayoutContainer_(previousLayout) {
    this.undoPreviousLayout_(previousLayout);
    this.container_.classList.remove(
        'i-amphtml-fill-content',
        'i-amphtml-replaced-content'
    );
    // The overflow element is generally hidden with visibility hidden,
    // but after changing to layout container, this causes an undesirable
    // empty white space so we hide it with display none instead.
    const overflowElement = this.getOverflowElement();
    if (overflowElement) {
      toggle(overflowElement, false);
    }

    this.element.setAttribute('layout', 'container');
  }

  /**
   * @param {string} itemsExpr
   * @private
   */
  fetch_(itemsExpr) {
    return batchFetchJsonFor(
        this.getAmpDoc(), this.element, itemsExpr, this.getPolicy_());
  }

  /**
   * return {!UrlReplacementPolicy}
   */
  getPolicy_() {
    const src = this.element.getAttribute('src');
    // Require opt-in for URL variable replacements on CORS fetches triggered
    // by [src] mutation. @see spec/amp-var-substitutions.md
    let policy = UrlReplacementPolicy.OPT_IN;
    if (src == this.initialSrc_ ||
       (getSourceOrigin(src)
           == getSourceOrigin(this.getAmpDoc().win.location))) {
      policy = UrlReplacementPolicy.ALL;
    }
    return policy;
  }

  /**
   * Must be called in mutate context.
   * @private
   */
  hideFallbackAndPlaceholder_() {
    this.toggleLoading(false);
    if (this.getFallback()) {
      this.toggleFallback_(false);
    }
    this.togglePlaceholder(false);
  }

  /**
   * @param {*=} error
   * @throws {!Error} If fallback element is not present.
   * @private
   */
  showFallback_(error) {
    this.toggleLoading(false);
    if (this.getFallback()) {
      this.toggleFallback_(true);
      this.togglePlaceholder(false);
    } else {
      throw error;
    }
  }
}

AMP.extension(TAG, '0.1', AMP => {
  AMP.registerElement(TAG, AmpList);
});<|MERGE_RESOLUTION|>--- conflicted
+++ resolved
@@ -32,11 +32,7 @@
 import {dict} from '../../../src/utils/object';
 import {getSourceOrigin} from '../../../src/url';
 import {isArray} from '../../../src/types';
-<<<<<<< HEAD
 import {isExperimentOn} from '../../../src/experiments';
-import {isLayoutSizeDefined} from '../../../src/layout';
-=======
->>>>>>> 2e0347c9
 import {removeChildren} from '../../../src/dom';
 import {setStyles, toggle} from '../../../src/style';
 import {
@@ -433,7 +429,6 @@
 
     this.mutateElement(() => {
       this.hideFallbackAndPlaceholder_();
-<<<<<<< HEAD
 
       const diffing = isExperimentOn(this.win, 'amp-list-diffing');
       if (this.container_.hasChildNodes() && diffing) {
@@ -450,15 +445,6 @@
         removeChildren(dev().assertElement(this.container_));
         this.addElementsToContainer_(elements, this.container_);
       }
-=======
-      removeChildren(dev().assertElement(this.container_));
-      elements.forEach(element => {
-        if (!element.hasAttribute('role')) {
-          element.setAttribute('role', 'listitem');
-        }
-        this.container_.appendChild(element);
-      });
->>>>>>> 2e0347c9
 
       const event = createCustomEvent(this.win,
           AmpEvents.DOM_UPDATE, /* detail */ null, {bubbles: true});
