--- conflicted
+++ resolved
@@ -14,13 +14,8 @@
  * limitations under the License.
  */
 
-<<<<<<< HEAD
-import * as dom from '../../../src/dom';
-import {ActionTrust} from '../../../src/action-trust';
-=======
 import * as setDOM from 'set-dom/src/index';
 import {ActionTrust} from '../../../src/action-constants';
->>>>>>> d035b5da
 import {AmpEvents} from '../../../src/amp-events';
 import {CommonSignals} from '../../../src/common-signals';
 import {Deferred} from '../../../src/utils/promise';
@@ -36,15 +31,13 @@
   batchFetchJsonFor,
   requestForBatchFetch,
 } from '../../../src/batched-json';
-import {createCustomEvent} from '../../../src/event-helper';
+import {childElementByAttr, removeChildren} from '../../../src/dom';
+import {createCustomEvent, listen} from '../../../src/event-helper';
 import {createLoaderElement} from '../../../src/loader';
 import {dev, user} from '../../../src/log';
-<<<<<<< HEAD
-import {getServiceForDoc} from '../../../src/service';
-=======
 import {dict} from '../../../src/utils/object';
 import {getMode} from '../../../src/mode';
->>>>>>> d035b5da
+import {getServiceForDoc} from '../../../src/service';
 import {getSourceOrigin} from '../../../src/url';
 import {getValueForExpr} from '../../../src/json';
 import {
@@ -52,23 +45,14 @@
 } from '../../../src/service/position-observer/position-observer-impl';
 import {isArray} from '../../../src/types';
 import {isExperimentOn} from '../../../src/experiments';
-<<<<<<< HEAD
-import {isLayoutSizeDefined} from '../../../src/layout';
-import {listen} from '../../../src/event-helper.js';
-=======
-import {removeChildren} from '../../../src/dom';
 import {setStyles, toggle} from '../../../src/style';
 import {
   setupAMPCors,
   setupJsonFetchInit,
 } from '../../../src/utils/xhr-utils';
->>>>>>> d035b5da
 
 /** @const {string} */
 const TAG = 'amp-list';
-
-/** @const {string} */
-const LOAD_MORE_EXP_TAG = 'amp-list-load-more';
 
 /**
  * The implementation of `amp-list` component. See {@link ../amp-list.md} for
@@ -100,6 +84,9 @@
      */
     this.renderItems_ = null;
 
+    /** @private {?Array} */
+    this.renderedItems_ = null;
+
     /** @const {!../../../src/service/template-impl.Templates} */
     this.templates_ = Services.templatesFor(this.win);
 
@@ -115,42 +102,32 @@
      */
     this.initialSrc_ = null;
 
-<<<<<<< HEAD
+    /** @private {?../../../extensions/amp-bind/0.1/bind-impl.Bind} */
+    this.bind_ = null;
+
     /** @private @const {boolean} */
-    this.loadMoreEnabled_ =
-        isExperimentOn(this.getAmpDoc().win, LOAD_MORE_EXP_TAG) &&
+    this.loadMoreEnabled_ = isExperimentOn(this.win, 'amp-list-load-more') &&
         element.hasAttribute('load-more');
 
     /** @private {?string} */
     this.loadMoreSrc_ = null;
-
     /** @private {?Element} */
     this.loadMoreOverflow_ = null;
-
     /** @private {?Element} */
     this.loadMoreLoadingOverlay_ = null;
-
     /** @private {?Element} */
     this.loadMoreLoadingElement_ = null;
-
     /** @private {?Element} */
     this.loadMoreFailedElement_ = null;
-
+    /** @private {?Element} */
+    this.loadMoreOverflowElement_ = null;
     /** @private {?../../../src/service/position-observer/position-observer-impl.PositionObserver} */
     this.positionObserver_ = null;
-
-    this.registerAction('refresh', () => {
-      if (this.layoutCompleted_) {
-        return this.fetchList_();
-=======
-    /** @private {?../../../extensions/amp-bind/0.1/bind-impl.Bind} */
-    this.bind_ = null;
 
     this.registerAction('refresh', () => {
       if (this.layoutCompleted_) {
         this.resetIfNecessary_();
-        return this.fetchList_(/* opt_refresh */ true);
->>>>>>> d035b5da
+        return this.fetchList_(/*opt_append*/false, /* opt_refresh */ true);
       }
     }, ActionTrust.HIGH);
 
@@ -181,20 +158,30 @@
       this.element.setAttribute('aria-live', 'polite');
     }
 
-<<<<<<< HEAD
+    Services.bindForDocOrNull(this.element).then(bind => {
+      this.bind_ = bind;
+    });
+
     if (this.loadMoreEnabled_) {
-      this.loadMoreOverflow_ = this.getOverflowElement();
+      this.getLoadMoreOverflowElement_();
       this.getLoadMoreLoadingElement_();
       if (!this.loadMoreLoadingElement_) {
         this.getLoadMoreLoadingOverlay_();
       }
       this.getLoadMoreFailedElement_();
     }
-=======
-    Services.bindForDocOrNull(this.element).then(bind => {
-      this.bind_ = bind;
-    });
->>>>>>> d035b5da
+  }
+
+  /**
+   * @private
+   * @return {!Element|null}
+   */
+  getLoadMoreOverflowElement_() {
+    if (!this.loadMoreOverflow_) {
+      this.loadMoreOverflow_ = childElementByAttr(
+          this.element, 'load-more-button');
+    }
+    return this.loadMoreOverflowElement_;
   }
 
   /** @override */
@@ -296,32 +283,6 @@
   }
 
   /**
-<<<<<<< HEAD
-   * Request list data from `src` and return a promise that resolves when
-   * the list has been populated with rendered list items.
-   * @param {boolean=} opt_append
-   * @return {!Promise}
-   * @private
-   */
-  fetchList_(opt_append) {
-    if (!this.element.getAttribute('src')) {
-      return Promise.resolve();
-    }
-    if (this.element.hasAttribute('reset-on-refresh')) {
-      this.togglePlaceholder(true);
-      this.toggleLoading(true);
-      this.toggleFallbackInMutate_(false);
-      // Remove any previous items before the reload
-      dom.removeChildren(dev().assertElement(this.container_));
-    }
-
-    return this.fetch_().then(result => {
-      const itemsExpr = this.element.getAttribute('items') || 'items';
-      let items = getValueForExpr(result, itemsExpr);
-      if (this.element.hasAttribute('single-item')) {
-        user().assert(typeof items !== 'undefined' ,
-            'Response must contain an array or object at "%s". %s',
-=======
    * Removes any previously rendered children and displays placeholder, loading
    * indicator, etc. depending on the value of `reset-on-refresh` attribute.
    *
@@ -348,17 +309,16 @@
   }
 
   /**
-   * Fetches JSON from the endpoint at the `src` attribute and renders it.
-   * Returns a promise that resolves when rendering is complete.
-   *
-   * If the viewer has the 'ssrTemplate' capability, then both the JSON fetch
-   * and rendering of the template are delegated to the viewer.
-   *
-   * @param {boolean=} opt_refresh Forces refresh of browser cache.
+   * Request list data from `src` and return a promise that resolves when
+   * the list has been populated with rendered list items. If the viewer is
+   * capable of rendering the templates, then the fetching of the list and
+   * transformation of the template is handled by the viewer.
+   * @param {boolean=} opt_append
+   * @param {boolean=} opt_refresh
    * @return {!Promise}
    * @private
    */
-  fetchList_(opt_refresh = false) {
+  fetchList_(opt_append = false, opt_refresh = false) {
     if (!this.element.getAttribute('src')) {
       return Promise.resolve();
     }
@@ -367,7 +327,8 @@
       fetch = this.ssrTemplate_(opt_refresh);
     } else {
       const itemsExpr = this.element.getAttribute('items') || 'items';
-      fetch = this.fetch_(itemsExpr, opt_refresh).then(items => {
+      fetch = this.fetch_(opt_refresh).then(data => {
+        let items = getValueForExpr(data, itemsExpr);
         if (this.element.hasAttribute('single-item')) {
           user().assert(typeof items !== 'undefined',
               'Response must contain an array or object at "%s". %s',
@@ -375,41 +336,20 @@
           if (!isArray(items)) {
             items = [items];
           }
+        } else if (this.loadMoreEnabled_) {
+          const nextExpr = this.element.getAttribute('load-more-bookmark')
+            || 'load-more-src';
+          this.loadMoreSrc_ = /** @type {string} */
+            (getValueForExpr(data, nextExpr));
         }
         user().assert(isArray(items),
             'Response must contain an array at "%s". %s',
->>>>>>> d035b5da
             itemsExpr, this.element);
         const maxLen = parseInt(this.element.getAttribute('max-items'), 10);
         if (maxLen < items.length) {
           items = items.slice(0, maxLen);
         }
-<<<<<<< HEAD
-      } else if (this.loadMoreEnabled_) {
-        const nextExpr = this.element.getAttribute(
-            'load-more-bookmark') || 'load-more-src';
-        this.loadMoreSrc_ = /** @type {string} */
-            (getValueForExpr(result, nextExpr));
-      }
-      user().assert(isArray(items),
-          'Response must contain an array at "%s". %s',
-          itemsExpr, this.element);
-      const maxLen = parseInt(this.element.getAttribute('max-items'), 10);
-      if (maxLen < items.length) {
-        items = items.slice(0, maxLen);
-      }
-      return this.scheduleRender_(/** @type {!Array} */ (items), opt_append);
-    }, error => {
-      throw user().createError('Error fetching amp-list', error);
-    }).then(() => {
-      if (this.getFallback()) {
-        // Hide in case fallback was displayed for a previous fetch.
-        this.toggleFallbackInMutate_(false);
-      }
-      this.togglePlaceholder(false);
-      this.toggleLoading(false);
-=======
-        return this.scheduleRender_(items);
+        return this.scheduleRender_(/** @type {!Array} */(items), opt_append);
       }, error => {
         throw user().createError('Error fetching amp-list', error);
       });
@@ -450,7 +390,6 @@
       request.fetchOpt.responseType = 'application/json';
       this.ssrTemplateHelper_.verifySsrResponse(this.win, response, request);
       return response['html'];
->>>>>>> d035b5da
     }, error => {
       throw user().createError('Error proxying amp-list templates', error);
     }).then(html => this.scheduleRender_(html));
@@ -458,46 +397,27 @@
 
   /**
    * Schedules a fetch result to be rendered in the near future.
-<<<<<<< HEAD
-   * @param {!Array} items
+   * @param {!Array|?JsonObject|string|undefined} data
    * @param {boolean=} opt_append
    * @return {!Promise}
    * @private
    */
-  scheduleRender_(items, opt_append) {
-    let resolver;
-    let rejecter;
-    const promise = new Promise((resolve, reject) => {
-      resolver = resolve;
-      rejecter = reject;
-    });
-=======
-   * @param {!Array|?JsonObject|string|undefined} data
-   * @return {!Promise}
-   * @private
-   */
-  scheduleRender_(data) {
+  scheduleRender_(data, opt_append = false) {
     dev().info(TAG, 'schedule:', data);
     const deferred = new Deferred();
     const {promise, resolve: resolver, reject: rejecter} = deferred;
->>>>>>> d035b5da
+
     // If there's nothing currently being rendered, schedule a render pass.
     if (!this.renderItems_) {
       this.renderPass_.schedule();
     }
-<<<<<<< HEAD
-
-    if (this.renderItems_ && opt_append) {
-      this.renderItems_.items.push(items);
-      this.renderItems_.resolve = resolver;
-      this.renderItems_.rejecter = rejecter;
-    } else {
-      this.renderItems_ = {items, opt_append, resolver, rejecter};
-    }
-
-=======
-    this.renderItems_ = {data, resolver, rejecter};
->>>>>>> d035b5da
+
+    this.renderItems_ = {data, opt_append, resolver, rejecter};
+
+    if (this.renderedItems_ && opt_append) {
+      this.renderItems_.data = this.renderedItems_.concat(data);
+    }
+
     return promise;
   }
 
@@ -515,22 +435,10 @@
       if (this.renderItems_ !== current) {
         this.renderPass_.schedule(1); // Allow paint frame before next render.
       } else {
+        this.renderedItems_ = this.renderItems_.data;
         this.renderItems_ = null;
       }
     };
-<<<<<<< HEAD
-    this.templates_.findAndRenderTemplateArray(this.element, current.items)
-        .then(elements => this.updateBindings_(elements))
-        .then(elements => this.rendered_(elements, current.opt_append))
-        .then(() => this.loadMoreEnabled_ && this.setLoadMore_())
-        .then(/* onFulfilled */ () => {
-          scheduleNextPass();
-          current.resolver();
-        }, /* onRejected */ () => {
-          scheduleNextPass();
-          current.rejecter();
-        });
-=======
     const onFulfilledCallback = () => {
       scheduleNextPass();
       current.resolver();
@@ -542,16 +450,16 @@
     if (this.ssrTemplateHelper_.isSupported()) {
       const html = /** @type {string} */ (current.data);
       this.templates_.findAndSetHtmlForTemplate(this.element, html)
-          .then(element => this.render_([element]))
+          .then(element => this.render_([element], current.opt_append))
           .then(onFulfilledCallback, onRejectedCallback);
     } else {
       const array = /** @type {!Array} */ (current.data);
       this.templates_.findAndRenderTemplateArray(this.element, array)
           .then(results => this.updateBindings_(results))
-          .then(elements => this.render_(elements))
+          .then(elements => this.render_(elements, current.opt_append))
+          .then(() => this.loadMoreEnabled_ && this.setLoadMore_())
           .then(onFulfilledCallback, onRejectedCallback);
     }
->>>>>>> d035b5da
   }
 
   /**
@@ -595,22 +503,15 @@
 
   /**
    * @param {!Array<!Element>} elements
-   * @private
-   */
-<<<<<<< HEAD
-  rendered_(elements, append) {
-    if (!append) {
-      dom.removeChildren(dev().assertElement(this.container_));
-    }
-    elements.forEach(element => {
-      if (!element.hasAttribute('role')) {
-        element.setAttribute('role', 'listitem');
-=======
-  render_(elements) {
+   * @param {boolean=} opt_append
+   * @return {!Promise}
+   * @private
+   */
+  render_(elements, opt_append = false) {
     dev().info(TAG, 'render:', elements);
     const container = dev().assertElement(this.container_);
 
-    this.mutateElement(() => {
+    return this.mutateElement(() => {
       this.hideFallbackAndPlaceholder_();
 
       const diffing = isExperimentOn(this.win, 'amp-list-diffing');
@@ -625,9 +526,10 @@
         diff.KEY = 'i-amphtml-key';
         diff(container, newContainer);
       } else {
-        removeChildren(container);
+        if (!opt_append) {
+          removeChildren(container);
+        }
         this.addElementsToContainer_(elements, container);
->>>>>>> d035b5da
       }
 
       const event = createCustomEvent(this.win,
@@ -646,11 +548,6 @@
     });
   }
 
-<<<<<<< HEAD
-    // Change height if needed.
-    return this.getVsync().measurePromise(() => {
-      const scrollHeight = this.container_./*OK*/scrollHeight;
-=======
   /**
    * Attempts to change the height of the amp-list to fit a target child.
    *
@@ -663,146 +560,14 @@
   attemptToFit_(target) {
     this.measureElement(() => {
       const scrollHeight = target./*OK*/scrollHeight;
->>>>>>> d035b5da
       const height = this.element./*OK*/offsetHeight;
       if (scrollHeight > height) {
-        return this.attemptChangeHeight(scrollHeight).catch(() => {});
-      } else {
-        Promise.resolve();
+        this.attemptChangeHeight(scrollHeight).catch(() => {});
       }
     });
   }
 
   /**
-<<<<<<< HEAD
-   * @private
-   */
-  setLoadMore_() {
-    if (!this.loadMoreSrc_ && !this.loadMoreOverflow_) {
-      return;
-    }
-
-    const triggerOnScroll = this.element.getAttribute('load-more') === 'auto';
-    if (triggerOnScroll) {
-      this.maybeSetupLoadMoreAuto_();
-    }
-
-    if (this.loadMoreOverflow_) {
-      this.getVsync().mutate(() => {
-        this.loadMoreOverflow_.classList.toggle(
-            'amp-visible', !!this.loadMoreSrc_);
-        listen(this.loadMoreOverflow_, 'click', () => this.loadMoreCallback_());
-      });
-    }
-
-    if (!this.loadMoreOverflow_ && !triggerOnScroll) {
-      user().error(TAG,
-          'load-more is specified but no means of paging (overflow or ' +
-          'load-more=auto) is available', this);
-    }
-  }
-
-  /**
-   * @private
-   */
-  loadMoreCallback_() {
-    if (!this.loadMoreSrc_) {
-      return;
-    }
-
-    if (this.loadMoreOverflow_) {
-      this.loadMoreOverflow_.onclick = null;
-    }
-
-    this.element.setAttribute('src', this.loadMoreSrc_);
-    this.loadMoreSrc_ = null;
-    this.toggleLoadMoreLoading_(true);
-
-    return this.fetchList_(/* opt_append */ true)
-        .catch(() => this.setLoadMoreFailed_())
-        .then(() => this.toggleLoadMoreLoading_(false));
-  }
-
-  /**
-   * @private
-   */
-  getLoadMoreLoadingElement_() {
-    if (!this.loadMoreLoadingElement_) {
-      this.loadMoreLoadingElement_ = dom.childElementByAttr(
-          this.element, 'load-more-loading');
-    }
-    return this.loadMoreLoadingElement_;
-  }
-
-  /**
-   * @private
-   */
-  getLoadMoreLoadingOverlay_() {
-    if (!this.loadMoreLoadingOverlay_) {
-      this.loadMoreLoadingOverlay_ = createLoaderElement(
-          this.win.document, 'load-more-loading');
-      this.loadMoreLoadingOverlay_.setAttribute('load-more-loading', '');
-      this.loadMoreOverflow_.appendChild(this.loadMoreLoadingOverlay_);
-    }
-    return this.loadMoreLoadingOverlay_;
-  }
-
-  /**
-   * @param {boolean} state
-   * @private
-   */
-  toggleLoadMoreLoading_(state) {
-    if (this.loadMoreLoadingElement_) {
-      this.getVsync().mutate(() => {
-        if (state) {
-          this.loadMoreOverflow_.classList.toggle('amp-visible', false);
-        }
-        this.loadMoreLoadingElement_.classList.toggle('amp-visible', state);
-      });
-    } else if (this.loadMoreOverflow_) {
-      this.getVsync().mutate(() => {
-        this.loadMoreOverflow_.classList.toggle('amp-load-more-loading', state);
-        this.loadMoreLoadingOverlay_.classList.toggle('amp-active', !state);
-      });
-    }
-  }
-
-  /**
-   * @private
-   */
-  setLoadMoreFailed_() {
-    if (!this.loadMoreFailedElement_ && !this.loadMoreOverflow_) {
-      return;
-    }
-    this.getVsync().mutate(() => {
-      if (this.loadMoreFailedElement_) {
-        this.loadMoreFailedElement_.classList.toggle('amp-visible', true);
-      }
-      if (this.loadMoreOverflow_) {
-        this.loadMoreOverflow_.classList.toggle('amp-visible', false);
-      }
-    });
-  }
-
-  /**
-   * @private
-   */
-  getLoadMoreFailedElement_() {
-    if (!this.loadMoreFailedElement_) {
-      this.loadMoreFailedElement_ = dom.childElementByAttr(
-          this.element, 'load-more-failed');
-    }
-    return this.loadMoreFailedElement_;
-  }
-
-  /**
-   * @visibleForTesting
-   * @private
-   */
-  fetch_() {
-    const ampdoc = this.getAmpDoc();
-    const src = this.element.getAttribute('src');
-=======
    * Undoes previous size-defined layout, must be called in mutation context.
    * @param {string} previousLayout
    */
@@ -870,35 +635,134 @@
   }
 
   /**
-   * @param {string} itemsExpr
-   * @param {boolean} refresh
-   * @private
-   */
-  fetch_(itemsExpr, refresh) {
+   * @private
+   */
+  setLoadMore_() {
+    if (!this.loadMoreSrc_ && !this.loadMoreOverflow_) {
+      return;
+    }
+    const triggerOnScroll = this.element.getAttribute('load-more') === 'auto';
+    if (triggerOnScroll) {
+      this.maybeSetupLoadMoreAuto_();
+    }
+    if (this.loadMoreOverflow_) {
+      this.mutateElement(() => {
+        this.loadMoreOverflow_.classList.toggle('amp-visible', true);
+        listen(this.loadMoreOverflow_, 'click', () => this.loadMoreCallback_());
+      });
+    }
+    if (!this.loadMoreOverflow_ && !triggerOnScroll) {
+      user().error(TAG,
+          'load-more is specified but no means of paging (overflow or ' +
+          'load-more=auto) is available', this);
+    }
+  }
+
+  /**
+   * @private
+   */
+  loadMoreCallback_() {
+    if (!this.loadMoreSrc_) {
+      return;
+    }
+    if (this.loadMoreOverflow_) {
+      this.loadMoreOverflow_.onclick = null;
+    }
+    this.element.setAttribute('src', this.loadMoreSrc_);
+    this.loadMoreSrc_ = null;
+    this.toggleLoadMoreLoading_(true);
+    return this.fetchList_(/* opt_append */ true)
+        .catch(() => this.setLoadMoreFailed_())
+        .then(() => this.toggleLoadMoreLoading_(false));
+  }
+
+  /**
+   * @private
+   */
+  getLoadMoreLoadingElement_() {
+    if (!this.loadMoreLoadingElement_) {
+      this.loadMoreLoadingElement_ = childElementByAttr(
+          this.element, 'load-more-loading');
+    }
+    return this.loadMoreLoadingElement_;
+  }
+
+  /**
+   * @private
+   */
+  getLoadMoreLoadingOverlay_() {
+    if (!this.loadMoreLoadingOverlay_) {
+      this.loadMoreLoadingOverlay_ = createLoaderElement(
+          this.win.document, 'load-more-loading');
+      this.loadMoreLoadingOverlay_.setAttribute('load-more-loading', '');
+      this.loadMoreOverflow_.appendChild(this.loadMoreLoadingOverlay_);
+    }
+    return this.loadMoreLoadingOverlay_;
+  }
+
+  /**
+   * @param {boolean} state
+   * @private
+   */
+  toggleLoadMoreLoading_(state) {
+    if (this.loadMoreLoadingElement_) {
+      this.mutateElement(() => {
+        if (state) {
+          this.loadMoreOverflow_.classList.toggle('amp-visible', false);
+        }
+        this.loadMoreLoadingElement_.classList.toggle('amp-visible', state);
+      });
+    } else if (this.loadMoreOverflow_) {
+      this.mutateElement(() => {
+        this.loadMoreOverflow_.classList.toggle('amp-load-more-loading', state);
+        this.loadMoreLoadingOverlay_.classList.toggle('amp-active', !state);
+      });
+    }
+  }
+
+  /**
+   * @private
+   */
+  setLoadMoreFailed_() {
+    if (!this.loadMoreFailedElement_ && !this.loadMoreOverflow_) {
+      return;
+    }
+    this.mutateElement(() => {
+      if (this.loadMoreFailedElement_) {
+        this.loadMoreFailedElement_.classList.toggle('amp-visible', true);
+      }
+      if (this.loadMoreOverflow_) {
+        this.loadMoreOverflow_.classList.toggle('amp-visible', false);
+      }
+    });
+  }
+
+  /**
+   * @private
+   */
+  getLoadMoreFailedElement_() {
+    if (!this.loadMoreFailedElement_) {
+      this.loadMoreFailedElement_ = childElementByAttr(
+          this.element, 'load-more-failed');
+    }
+    return this.loadMoreFailedElement_;
+  }
+
+
+  /**
+   * @param {boolean} opt_refresh
+   * @param {string=} opt_itemsExpr
+   * @private
+   */
+  fetch_(opt_refresh = false, opt_itemsExpr) {
+    const expr = opt_itemsExpr || '.';
     return batchFetchJsonFor(
-        this.getAmpDoc(), this.element, itemsExpr, this.getPolicy_(), refresh);
-  }
->>>>>>> d035b5da
-
-  /**
-   * @return {!UrlReplacementPolicy}
-   */
-  getPolicy_() {
-    const src = this.element.getAttribute('src');
-    // Require opt-in for URL variable replacements on CORS fetches triggered
-    // by [src] mutation. @see spec/amp-var-substitutions.md
-    let policy = UrlReplacementPolicy.OPT_IN;
-    if (src == this.initialSrc_ ||
-       (getSourceOrigin(src)
-           == getSourceOrigin(this.getAmpDoc().win.location))) {
-      policy = UrlReplacementPolicy.ALL;
-    }
-<<<<<<< HEAD
-    return batchFetchJsonFor(ampdoc, this.element, '.', policy).then(f => {
-      return new Promise(r => setTimeout(r, 2000)).then(() => f);
-    });
-  }
-
+        this.getAmpDoc(), this.element, expr, this.getPolicy_(), opt_refresh);
+  }
+
+  /**
+   * @private
+   */
   maybeSetupLoadMoreAuto_() {
     if (!this.positionObserver_) {
       installPositionObserverServiceForDoc(this.getAmpDoc());
@@ -916,7 +780,21 @@
             }
           });
     }
-=======
+  }
+
+  /**
+   * @return {!UrlReplacementPolicy}
+   */
+  getPolicy_() {
+    const src = this.element.getAttribute('src');
+    // Require opt-in for URL variable replacements on CORS fetches triggered
+    // by [src] mutation. @see spec/amp-var-substitutions.md
+    let policy = UrlReplacementPolicy.OPT_IN;
+    if (src == this.initialSrc_ ||
+       (getSourceOrigin(src)
+           == getSourceOrigin(this.getAmpDoc().win.location))) {
+      policy = UrlReplacementPolicy.ALL;
+    }
     return policy;
   }
 
@@ -930,7 +808,6 @@
       this.toggleFallback_(false);
     }
     this.togglePlaceholder(false);
->>>>>>> d035b5da
   }
 
   /**
