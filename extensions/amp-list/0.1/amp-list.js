/**
 * Copyright 2015 The AMP HTML Authors. All Rights Reserved.
 *
 * Licensed under the Apache License, Version 2.0 (the "License");
 * you may not use this file except in compliance with the License.
 * You may obtain a copy of the License at
 *
 *      http://www.apache.org/licenses/LICENSE-2.0
 *
 * Unless required by applicable law or agreed to in writing, software
 * distributed under the License is distributed on an "AS-IS" BASIS,
 * WITHOUT WARRANTIES OR CONDITIONS OF ANY KIND, either express or implied.
 * See the License for the specific language governing permissions and
 * limitations under the License.
 */

import {ActionTrust} from '../../../src/action-constants';
import {AmpEvents} from '../../../src/amp-events';
import {Deferred} from '../../../src/utils/promise';
import {Pass} from '../../../src/pass';
import {Services} from '../../../src/services';
import {
  UrlReplacementPolicy,
  batchFetchJsonFor,
} from '../../../src/batched-json';
import {createCustomEvent} from '../../../src/event-helper';
import {dev, user} from '../../../src/log';
import {getSourceOrigin} from '../../../src/url';
import {isArray} from '../../../src/types';
import {isExperimentOn} from '../../../src/experiments';
import {isLayoutSizeDefined} from '../../../src/layout';
import {removeChildren} from '../../../src/dom';

/** @const {string} */
const TAG = 'amp-list';

/**
 * The implementation of `amp-list` component. See {@link ../amp-list.md} for
 * the spec.
 */
export class AmpList extends AMP.BaseElement {

  /** @param {!AmpElement} element */
  constructor(element) {
    super(element);

    /** @private {?Element} */
    this.container_ = null;

    /** @private {boolean} */
    this.fallbackDisplayed_ = false;

    /**
     * Maintains invariant that only one fetch result may be processed for
     * render at a time.
     * @const @private {!../../../src/pass.Pass}
     */
    this.renderPass_ = new Pass(this.win, () => this.doRenderPass_());

    /**
     * Latest fetched items to render and the promise resolver and rejecter
     * to be invoked on render success or fail, respectively.
     * @private {?{items:!Array, resolver:!Function, rejecter:!Function}}
     */
    this.renderItems_ = null;

    /** @const {!../../../src/service/template-impl.Templates} */
    this.templates_ = Services.templatesFor(this.win);

    /**
     * Has layoutCallback() been called yet?
     * @private {boolean}
     */
    this.layoutCompleted_ = false;

    /**
     * The `src` attribute's initial value.
     * @private {?string}
     */
    this.initialSrc_ = null;

    /** @private {?../../../extensions/amp-bind/0.1/bind-impl.Bind} */
    this.bind_ = null;

    this.registerAction('refresh', () => {
      if (this.layoutCompleted_) {
        this.fetchList_();
      }
    }, ActionTrust.HIGH);
  }

  /** @override */
  isLayoutSupported(layout) {
    return isLayoutSizeDefined(layout);
  }

  /** @override */
  buildCallback() {
    // Store this in buildCallback() because `this.element` sometimes
    // is missing attributes in the constructor.
    this.initialSrc_ = this.element.getAttribute('src');

    this.container_ = this.win.document.createElement('div');
    this.applyFillContent(this.container_, true);
    this.element.appendChild(this.container_);

    if (!this.container_.hasAttribute('role')) {
      this.container_.setAttribute('role', 'list');
    }

    if (!this.element.hasAttribute('aria-live')) {
      this.element.setAttribute('aria-live', 'polite');
    }

    Services.bindForDocOrNull(this.element).then(bind => {
      this.bind_ = bind;
    });
  }

  /** @override */
  reconstructWhenReparented() {
    return false;
  }

  /** @override */
  layoutCallback() {
    this.layoutCompleted_ = true;
    return this.fetchList_();
  }

  /** @override */
  mutatedAttributesCallback(mutations) {
    dev().fine(TAG, 'mutate:', mutations);
    const src = mutations['src'];
    const state = mutations['state'];
    if (src !== undefined) {
      const typeOfSrc = typeof src;
      if (typeOfSrc === 'string') {
        // Defer to fetch in layoutCallback() before first layout.
        if (this.layoutCompleted_) {
          return this.fetchList_();
        }
      } else if (typeOfSrc === 'object') {
        // Remove the 'src' now that local data is used to render the list.
        this.element.setAttribute('src', '');
        const items = isArray(src) ? src : [src];
        return this.scheduleRender_(items);
      } else {
        this.user().error(TAG, 'Unexpected "src" type: ' + src);
      }
    } else if (state !== undefined) {
      user().error(TAG, '[state] is deprecated, please use [src] instead.');
      const items = isArray(state) ? state : [state];
      return this.scheduleRender_(items);
    }
    return Promise.resolve();
  }

  /**
   * amp-list reuses the loading indicator when the list is fetched again via
   * bind mutation or refresh action
   * @override
   */
  isLoadingReused() {
    return this.element.hasAttribute('reset-on-refresh');
  }

  /**
   * Wraps `toggleFallback()` in a mutate context.
   * @param {boolean} state
   * @private
   */
  toggleFallbackInMutate_(state) {
    if (state) {
      this.getVsync().mutate(() => {
        this.toggleFallback(true);
        this.fallbackDisplayed_ = true;
      });
    } else {
      // Don't queue mutate if fallback isn't already visible.
      if (this.fallbackDisplayed_) {
        this.getVsync().mutate(() => {
          this.toggleFallback(false);
          this.fallbackDisplayed_ = false;
        });
      }
    }
  }

  /**
   * Request list data from `src` and return a promise that resolves when
   * the list has been populated with rendered list items.
   * @return {!Promise}
   * @private
   */
  fetchList_() {
    if (!this.element.getAttribute('src')) {
      return Promise.resolve();
    }
    if (this.element.hasAttribute('reset-on-refresh')) {
      this.togglePlaceholder(true);
      this.toggleLoading(true, this.isLoadingReused());
      this.toggleFallbackInMutate_(false);
      // Remove any previous items before the reload
      removeChildren(dev().assertElement(this.container_));
    }

    const itemsExpr = this.element.getAttribute('items') || 'items';
    return this.fetch_(itemsExpr).then(items => {
      if (this.element.hasAttribute('single-item')) {
        user().assert(typeof items !== 'undefined' ,
            'Response must contain an array or object at "%s". %s',
            itemsExpr, this.element);
        if (!isArray(items)) {
          items = [items];
        }
      }
      user().assert(isArray(items),
          'Response must contain an array at "%s". %s',
          itemsExpr, this.element);
      const maxLen = parseInt(this.element.getAttribute('max-items'), 10);
      if (maxLen < items.length) {
        items = items.slice(0, maxLen);
      }
      return this.scheduleRender_(items);
    }, error => {
      throw user().createError('Error fetching amp-list', error);
    }).then(() => {
      if (this.getFallback()) {
        // Hide in case fallback was displayed for a previous fetch.
        this.toggleFallbackInMutate_(false);
      }
      this.togglePlaceholder(false);
      this.toggleLoading(false);
    }, error => {
      this.toggleLoading(false);
      if (this.getFallback()) {
        this.toggleFallbackInMutate_(true);
        this.togglePlaceholder(false);
      } else {
        throw error;
      }
    });
  }

  /**
   * Schedules a fetch result to be rendered in the near future.
   * @param {!Array} items
   * @return {!Promise}
   * @private
   */
  scheduleRender_(items) {
    dev().fine(TAG, 'schedule:', items);
    const deferred = new Deferred();
    const {promise, resolve: resolver, reject: rejecter} = deferred;
    // If there's nothing currently being rendered, schedule a render pass.
    if (!this.renderItems_) {
      this.renderPass_.schedule();
    }
    this.renderItems_ = {items, resolver, rejecter};
    return promise;
  }

  /**
   * Renders the items stored in `this.renderItems_`. If its value changes
   * by the time render completes, schedules another render pass.
   * @private
   */
  doRenderPass_() {
    const current = this.renderItems_;
    dev().assert(current, 'Nothing to render.');
    dev().fine(TAG, 'pass:', current);
    const scheduleNextPass = () => {
      // If there's a new `renderItems_`, schedule it for render.
      if (this.renderItems_ !== current) {
        this.renderPass_.schedule(1); // Allow paint frame before next render.
      } else {
        this.renderItems_ = null;
      }
    };
    const {items, resolver, rejecter} = current;
    this.templates_.findAndRenderTemplateArray(this.element, items)
        .then(elements => this.updateBindingsForElements_(elements))
        .then(elements => this.render_(elements))
        .then(/* onFulfilled */ () => {
          scheduleNextPass();
          resolver();
        }, /* onRejected */ () => {
          scheduleNextPass();
          rejecter();
        });
  }

  /**
   * Evaluates and applies any bindings in the given elements.
   * Ensures that rendered content is up-to-date with the latest bindable state.
   * @param {!Array<!Element>} elements
   * @return {!Promise<!Array<!Element>>}
   * @private
   */
  updateBindingsForElements_(elements) {
    // Experiment to _not_ block on retrieval of the Bind service before the
    // first mutation (AMP.setState). This is a breaking change and will require
    // either an attribute opt-in or a version bump.
    if (isExperimentOn(this.win, 'fast-amp-list')) {
      if (this.bind_ && this.bind_.signals().get('FIRST_MUTATE')) {
        return this.updateBindingsWith_(this.bind_, elements);
      } else {
        return Promise.resolve(elements);
      }
    } else {
      return Services.bindForDocOrNull(this.element).then(bind => {
        if (bind) {
          return this.updateBindingsWith_(bind, elements);
        } else {
          return Promise.resolve(elements);
        }
      });
    }
  }

  /**
   * @param {!../../../extensions/amp-bind/0.1/bind-impl.Bind} bind
   * @param {!Array<!Element>} elements
   * @return {!Promise<!Array<!Element>>}
   */
  updateBindingsWith_(bind, elements) {
    // Forward elements to chained promise on success or failure.
    const forwardElements = () => elements;
    return bind.scanAndApply(elements, [this.container_])
        .then(forwardElements, forwardElements);
  }

  /**
   * @param {!Array<!Element>} elements
   * @private
   */
<<<<<<< HEAD
  rendered_(elements) {
    dev().fine(TAG, 'render:', elements);

    removeChildren(dev().assertElement(this.container_));
    elements.forEach(element => {
      if (!element.hasAttribute('role')) {
        element.setAttribute('role', 'listitem');
      }
      this.container_.appendChild(element);
    });

    const event = createCustomEvent(this.win,
        AmpEvents.DOM_UPDATE, /* detail */ null, {bubbles: true});
    this.container_.dispatchEvent(event);

    // Change height if needed.
    this.getVsync().measure(() => {
      const scrollHeight = this.container_./*OK*/scrollHeight;
      const height = this.element./*OK*/offsetHeight;
      if (scrollHeight > height) {
        this.attemptChangeHeight(scrollHeight).catch(() => {});
      }
    });
=======
  render_(elements) {
    this.mutateElement(() => {
      removeChildren(dev().assertElement(this.container_));
      elements.forEach(element => {
        if (!element.hasAttribute('role')) {
          element.setAttribute('role', 'listitem');
        }
        this.container_.appendChild(element);
      });
      const event = createCustomEvent(this.win,
          AmpEvents.DOM_UPDATE, /* detail */ null, {bubbles: true});
      this.container_.dispatchEvent(event);
      // Change height if needed.
      this.getVsync().measure(() => {
        const scrollHeight = this.container_./*OK*/scrollHeight;
        const height = this.element./*OK*/offsetHeight;
        if (scrollHeight > height) {
          this.attemptChangeHeight(scrollHeight).catch(() => {});
        }
      });
    }, this.container_);
>>>>>>> bf20b859
  }

  /**
   * @param {string} itemsExpr
   * @private
   */
  fetch_(itemsExpr) {
    const ampdoc = this.getAmpDoc();
    const src = this.element.getAttribute('src');

    // Require opt-in for URL variable replacements on CORS fetches triggered
    // by [src] mutation. @see spec/amp-var-substitutions.md
    let policy = UrlReplacementPolicy.OPT_IN;
    if (src == this.initialSrc_ ||
      (getSourceOrigin(src) == getSourceOrigin(ampdoc.win.location))) {
      policy = UrlReplacementPolicy.ALL;
    }
    return batchFetchJsonFor(ampdoc, this.element, itemsExpr, policy);
  }
}


AMP.extension(TAG, '0.1', AMP => {
  AMP.registerElement(TAG, AmpList);
});<|MERGE_RESOLUTION|>--- conflicted
+++ resolved
@@ -335,32 +335,9 @@
    * @param {!Array<!Element>} elements
    * @private
    */
-<<<<<<< HEAD
-  rendered_(elements) {
+  render_(elements) {
     dev().fine(TAG, 'render:', elements);
 
-    removeChildren(dev().assertElement(this.container_));
-    elements.forEach(element => {
-      if (!element.hasAttribute('role')) {
-        element.setAttribute('role', 'listitem');
-      }
-      this.container_.appendChild(element);
-    });
-
-    const event = createCustomEvent(this.win,
-        AmpEvents.DOM_UPDATE, /* detail */ null, {bubbles: true});
-    this.container_.dispatchEvent(event);
-
-    // Change height if needed.
-    this.getVsync().measure(() => {
-      const scrollHeight = this.container_./*OK*/scrollHeight;
-      const height = this.element./*OK*/offsetHeight;
-      if (scrollHeight > height) {
-        this.attemptChangeHeight(scrollHeight).catch(() => {});
-      }
-    });
-=======
-  render_(elements) {
     this.mutateElement(() => {
       removeChildren(dev().assertElement(this.container_));
       elements.forEach(element => {
@@ -381,7 +358,6 @@
         }
       });
     }, this.container_);
->>>>>>> bf20b859
   }
 
   /**
