/**
 * Copyright 2015 The AMP HTML Authors. All Rights Reserved.
 *
 * Licensed under the Apache License, Version 2.0 (the "License");
 * you may not use this file except in compliance with the License.
 * You may obtain a copy of the License at
 *
 *      http://www.apache.org/licenses/LICENSE-2.0
 *
 * Unless required by applicable law or agreed to in writing, software
 * distributed under the License is distributed on an "AS-IS" BASIS,
 * WITHOUT WARRANTIES OR CONDITIONS OF ANY KIND, either express or implied.
 * See the License for the specific language governing permissions and
 * limitations under the License.
 */

import {AmpEvents} from '../../../../src/amp-events';
import {AmpList} from '../amp-list';
import {Deferred} from '../../../../src/utils/promise';
import {Services} from '../../../../src/services';
import {toggleExperiment} from '../../../../src/experiments';
<<<<<<< HEAD

=======
>>>>>>> d035b5da

describes.realWin('amp-list component', {
  amp: {
    ampdoc: 'single',
    extensions: ['amp-list'],
  },
}, env => {
  let win, doc, ampdoc, sandbox;
  let element, list, listMock;
  let setBindService;
  let ssrTemplateHelper;
  let templates;

  beforeEach(() => {
    win = env.win;
    doc = win.document;
    ampdoc = env.ampdoc;
    sandbox = env.sandbox;

    templates = {
      findAndSetHtmlForTemplate: sandbox.stub(),
      findAndRenderTemplate: sandbox.stub(),
      findAndRenderTemplateArray: sandbox.stub(),
    };
    sandbox.stub(Services, 'templatesFor').returns(templates);

    element = doc.createElement('div');
    element.setAttribute('src', 'https://data.com/list.json');
    element.getAmpDoc = () => ampdoc;
    element.getFallback = () => null;
<<<<<<< HEAD
    element.getOverflowElement = () => null;
=======
    element.getPlaceholder = () => null;

    const template = doc.createElement('template');
    template.content.appendChild(doc.createTextNode('{{template}}'));
    element.appendChild(template);

    const {promise, resolve} = new Deferred();
    sandbox.stub(Services, 'bindForDocOrNull').returns(promise);
    setBindService = resolve;
>>>>>>> d035b5da

    ssrTemplateHelper = {
      isSupported: () => false,
      fetchAndRenderTemplate: () => Promise.resolve(),
      verifySsrResponse: () => Promise.resolve(),
    };

    list = new AmpList(element);
    list.buildCallback();
    list.ssrTemplateHelper_ = ssrTemplateHelper;
    listMock = sandbox.mock(list);

    element.style.height = '10px';
    doc.body.appendChild(element);
  });

  afterEach(() => {
    // There should only be one mock to verify.
    listMock.verify();
  });

  const DEFAULT_LIST_OPTS = {
    expr: 'items',
    maxItems: 0,
    singleItem: false,
    refresh: false,
    resetOnRefresh: false,
  };

  /**
   * @param {!Array|!Object} fetched
   * @param {!Array<!Element>} rendered
   * @param {Object=} opts
   * @return {!Promise}
   */
  function expectFetchAndRender(fetched, rendered, opts = DEFAULT_LIST_OPTS) {
    // Mock the actual network request.
    listMock.expects('fetch_')
        .withExactArgs(opts.expr || DEFAULT_LIST_OPTS.expr, !!opts.refresh)
        .returns(Promise.resolve(fetched))
        .atLeast(1);

    // If "reset-on-refresh" is set, show loading/placeholder before fetch.
    if (opts.resetOnRefresh) {
      listMock.expects('togglePlaceholder').withExactArgs(true).once();
      listMock.expects('toggleLoading').withExactArgs(true, true).once();
    }
<<<<<<< HEAD
    listMock.expects('fetch_').withExactArgs().returns(fetch).atLeast(1);
    listMock.expects('toggleLoading').withExactArgs(false).once();
    listMock.expects('togglePlaceholder').withExactArgs(false).once();

    let itemsToRender = fetched[opts.expr];
=======

    // Stub the rendering of the template.
    let itemsToRender = fetched;
>>>>>>> d035b5da
    if (opts.singleItem) {
      expect(fetched).to.be.a('object');
      itemsToRender = [fetched[opts.expr]];
    } else if (opts.maxItems > 0) {
      itemsToRender = fetched[opts.expr].slice(0, opts.maxItems);
    }
    templates.findAndRenderTemplateArray
        .withArgs(element, itemsToRender)
        .returns(Promise.resolve(rendered));

    expectRender();
  }

  function expectRender() {
    // Call mutate/measure during render.
    listMock.expects('mutateElement').callsFake(m => m()).atLeast(1);
    listMock.expects('measureElement').callsFake(m => m()).atLeast(1);

    // Hide loading/placeholder during render.
    listMock.expects('toggleLoading').withExactArgs(false).atLeast(1);
    listMock.expects('togglePlaceholder').withExactArgs(false).atLeast(1);
  }

<<<<<<< HEAD
  it('should fetch and render', () => {
    const items = [
      {title: 'Title1'},
    ];
    const itemElement = doc.createElement('div');
    const rendered = expectFetchAndRender({items}, [itemElement]);
    return list.layoutCallback().then(() => rendered).then(() => {
      expect(list.container_.contains(itemElement)).to.be.true;
=======
  describe('without amp-bind', () => {
    beforeEach(() => {
      setBindService(null);
    });

    it('should fetch and render', () => {
      const items = [{title: 'Title1'}];
      const itemElement = doc.createElement('div');
      const rendered = expectFetchAndRender(items, [itemElement]);
      return list.layoutCallback().then(() => rendered).then(() => {
        expect(list.container_.contains(itemElement)).to.be.true;
      });
>>>>>>> d035b5da
    });

    it('should attemptChangeHeight the placeholder, if present', () => {
      const items = [{title: 'Title1'}];
      const itemElement = doc.createElement('div');

<<<<<<< HEAD
    const rendered = expectFetchAndRender({items}, [itemElement]);

    let measureFunc;
    listMock.expects('getVsync').returns({
      measurePromise: func => {
        measureFunc = func;
        return Promise.resolve();
      },
    }).once();
=======
      const placeholder = doc.createElement('div');
      placeholder.style.height = '1337px';
      element.appendChild(placeholder);
      element.getPlaceholder = () => placeholder;

      expectFetchAndRender(items, [itemElement]);
>>>>>>> d035b5da

      listMock.expects('attemptChangeHeight')
          .withExactArgs(1337)
          .returns(Promise.resolve());

      return list.layoutCallback();
    });

    it('should attemptChangeHeight rendered contents', () => {
      const items = [{title: 'Title1'}];
      const itemElement = doc.createElement('div');
      itemElement.style.height = '1337px';

      expectFetchAndRender(items, [itemElement]);

<<<<<<< HEAD
    const rendered = expectFetchAndRender(
        {items}, [itemElement], {expr: 'items', singleItem: true});
=======
      listMock.expects('attemptChangeHeight')
          .withExactArgs(1337)
          .returns(Promise.resolve());
>>>>>>> d035b5da

      return list.layoutCallback().then(() => {
        expect(list.container_.contains(itemElement)).to.be.true;
      });
    });

    it('should fetch and render non-array if single-item is set', () => {
      const items = {title: 'Title1'};
      const itemElement = doc.createElement('div');
      element.setAttribute('single-item', 'true');

<<<<<<< HEAD
    const rendered = expectFetchAndRender(
        {items}, [itemElement], {expr: 'items', maxItems: 2});
=======
      expectFetchAndRender(items, [itemElement], {singleItem: true});
>>>>>>> d035b5da

      return list.layoutCallback().then(() => {
        expect(list.container_.contains(itemElement)).to.be.true;
      });
    });


<<<<<<< HEAD
    const items = [{title: 'Title1'}];
    const itemElement = doc.createElement('div');
    const rendered = expectFetchAndRender({items}, [itemElement]);
=======
    it('should fetch and render non-array if single-item is set', () => {
      const items = {title: 'Title1'};
      const itemElement = doc.createElement('div');
      element.setAttribute('single-item', 'true');

      const rendered = expectFetchAndRender(
          items, [itemElement], {expr: 'items', singleItem: true});
>>>>>>> d035b5da

      return list.layoutCallback().then(() => rendered).then(() => {
        expect(list.container_.contains(itemElement)).to.be.true;
      });
    });

    it('should trim the results to max-items', () => {
      const items = [
        {title: 'Title1'},
        {title: 'Title2'},
        {title: 'Title3'},
      ];
      const itemElement = doc.createElement('div');
      element.setAttribute('max-items', '2');

<<<<<<< HEAD
    const items = [{title: 'Title1'}];
    const output = [doc.createElement('div')];
    const rendered = expectFetchAndRender({items}, output);
=======
      expectFetchAndRender(
          items, [itemElement], {expr: 'items', maxItems: 2});
>>>>>>> d035b5da

      return list.layoutCallback().then(() => {
        expect(list.container_.contains(itemElement)).to.be.true;
      });
    });

    it('should trim the results to max-items', () => {
      const items = [
        {title: 'Title1'},
        {title: 'Title2'},
        {title: 'Title3'},
      ];
      const itemElement = doc.createElement('div');
      element.setAttribute('max-items', '2');

      expectFetchAndRender(items, [itemElement], {maxItems: 2});

<<<<<<< HEAD
  it('should render and remove `src` if [src] points to local data', () => {
    const items = [{title: 'foo'}];
    const foo = doc.createElement('div');
    const rendered = expectFetchAndRender({items}, [foo]);
=======
      return list.layoutCallback().then(() => {
        expect(list.container_.contains(itemElement)).to.be.true;
      });
    });
>>>>>>> d035b5da

    it('should dispatch DOM_UPDATE event after render', () => {
      const spy = sandbox.spy(list.container_, 'dispatchEvent');

      const items = [{title: 'Title1'}];
      const itemElement = doc.createElement('div');
      expectFetchAndRender(items, [itemElement]);

      return list.layoutCallback().then(() => {
        expect(spy).to.have.been.calledOnce;
        expect(spy).calledWithMatch({
          type: AmpEvents.DOM_UPDATE,
          bubbles: true,
        });
      });
    });

<<<<<<< HEAD
  it('should refetch if [src] attribute changes (after layout)', () => {
    const items = [{title: 'foo'}];
    const foo = doc.createElement('div');
    const rendered = expectFetchAndRender({items}, [foo]);
=======
    // TODO(choumx, #14772): Flaky.
    it.skip('should only process one result at a time for rendering', () => {
      const doRenderPassSpy = sandbox.spy(list, 'doRenderPass_');
      const scheduleRenderSpy = sandbox.spy(list.renderPass_, 'schedule');

      const items = [{title: 'foo'}];
      const foo = doc.createElement('div');
      expectFetchAndRender(items, [foo]);
      const layout = list.layoutCallback();

      // Execute another fetch-triggering action immediately (actually on
      // the next tick to avoid losing the layoutCallback() promise resolver).
      Promise.resolve().then(() => {
        element.setAttribute('src', 'https://new.com/list.json');
        list.mutatedAttributesCallback({'src': 'https://new.com/list.json'});
      });
      // TODO(#14772): this expectation is sometimes not met.
      listMock.expects('toggleLoading').withExactArgs(false).once();
      listMock.expects('togglePlaceholder').withExactArgs(false).once();
>>>>>>> d035b5da


      return layout.then(() => {
        expect(list.container_.contains(foo)).to.be.true;

        // Only one render pass should be invoked at a time.
        expect(doRenderPassSpy).to.be.calledOnce;
        // But the next render pass should be scheduled.
        expect(scheduleRenderSpy).to.be.calledTwice;
        expect(scheduleRenderSpy).to.be.calledWith(1);
      });
    });

    it('should refetch if refresh action is called', () => {
      const items = [{title: 'foo'}];
      const foo = doc.createElement('div');
      expectFetchAndRender(items, [foo]);

<<<<<<< HEAD
    const items = [{title: 'foo'}];
    const foo = doc.createElement('div');
    const rendered = expectFetchAndRender({items}, [foo]);
    const layout = list.layoutCallback();
=======
      return list.layoutCallback().then(() => {
        expect(list.container_.contains(foo)).to.be.true;
>>>>>>> d035b5da

        expectFetchAndRender(items, [foo], {refresh: true});

        return list.executeAction({
          method: 'refresh',
          satisfiesTrust: () => true,
        });
      });
    });
<<<<<<< HEAD
=======

    it('should reset on refresh if `reset-on-refresh` is set', () => {
      element.setAttribute('reset-on-refresh', '');
      const items = [{title: 'foo'}];
      const foo = doc.createElement('div');
      expectFetchAndRender(items, [foo]);

      return list.layoutCallback().then(() => {
        expect(list.container_.contains(foo)).to.be.true;
>>>>>>> d035b5da

        const opts = {refresh: true, resetOnRefresh: true};
        expectFetchAndRender(items, [foo], opts);

        return list.executeAction({
          method: 'refresh',
          satisfiesTrust: () => true,
        });
      });
    });

<<<<<<< HEAD
  it('should refetch if refresh action is called', () => {
    const items = [{title: 'foo'}];
    const foo = doc.createElement('div');
    const rendered = expectFetchAndRender({items}, [foo]);
=======
    it('fetch should resolve if `src` is empty', () => {
      const spy = sandbox.spy(list, 'fetchList_');
      element.setAttribute('src', '');
>>>>>>> d035b5da

      return list.layoutCallback().then(() => {
        expect(spy).to.have.been.calledOnce;
      });
    });

    it('should fail to load b/c data array is absent', () => {
      listMock.expects('fetch_').returns(Promise.resolve({})).once();
      listMock.expects('toggleLoading').withExactArgs(false).once();
      return expect(list.layoutCallback()).to.eventually.be
          .rejectedWith(/Response must contain an array/);
    });

<<<<<<< HEAD
      const renderedAgain = expectFetchAndRender({items}, [foo]);

      return list.executeAction({
        method: 'refresh',
        satisfiesTrust: () => true,
      }).then(() => renderedAgain);
=======
    it('should fail to load b/c data single-item object is absent', () => {
      element.setAttribute('single-item', 'true');
      listMock.expects('fetch_').returns(Promise.resolve()).once();
      listMock.expects('toggleLoading').withExactArgs(false).once();
      return expect(list.layoutCallback()).to.eventually.be
          .rejectedWith(/Response must contain an array or object/);
    });

    it('should load and render with a different root', () => {
      const items = [{title: 'Title1'}];
      const itemElement = doc.createElement('div');
      element.setAttribute('items', 'different');
      expectFetchAndRender(items, [itemElement], {expr: 'different'});

      return list.layoutCallback().then(() => {
        expect(list.container_.contains(itemElement)).to.be.true;
      });
>>>>>>> d035b5da
    });

<<<<<<< HEAD
  it('should show placeholder and loading while refreshing when ' +
    'reset-on-refresh is set', () => {
    element.setAttribute('reset-on-refresh', 'true');
    const items = [{title: 'foo'}];
    const foo = doc.createElement('div');
    const opts = {expr: 'items', resetOnRefresh: true};
    const rendered = expectFetchAndRender({items}, [foo], opts);
=======
    it('should set accessibility roles', () => {
      const items = [{title: 'Title1'}];
      const itemElement = doc.createElement('div');
      expectFetchAndRender(items, [itemElement]);
>>>>>>> d035b5da

      return list.layoutCallback().then(() => {
        expect(list.container_.getAttribute('role')).to.equal('list');
        expect(itemElement.getAttribute('role')).to.equal('listitem');
      });
    });

<<<<<<< HEAD
      const renderedAgain = expectFetchAndRender({items}, [foo], opts);

      return list.executeAction({
        method: 'refresh',
        satisfiesTrust: () => true,
      }).then(() => renderedAgain);
=======
    it('should preserve accessibility roles', () => {
      const items = [{title: 'Title1'}];
      element.setAttribute('role', 'list1');
      const itemElement = doc.createElement('div');
      itemElement.setAttribute('role', 'listitem1');
      expectFetchAndRender(items, [itemElement]);

      return list.layoutCallback().then(() => {
        expect(list.element.getAttribute('role')).to.equal('list1');
        expect(itemElement.getAttribute('role')).to.equal('listitem1');
      });
>>>>>>> d035b5da
    });

    it('should show placeholder on fetch failure (w/o fallback)', () => {
      // Stub fetch_() to fail.
      listMock.expects('fetch_').returns(Promise.reject()).once();
      listMock.expects('toggleLoading').withExactArgs(false).once();
      listMock.expects('togglePlaceholder').never();
      return list.layoutCallback().catch(() => {});
    });

    describe('DOM diffing', () => {
      beforeEach(() => {
        toggleExperiment(win, 'amp-list-diffing', true, true);
      });

      it('should keep unchanged elements', function*() {
        const items = [{title: 'Title1'}];
        const itemElement = doc.createElement('div');
        const rendered = expectFetchAndRender(items, [itemElement]);
        yield list.layoutCallback().then(() => rendered);

        const newItems = [{title: 'Title2'}];
        const newItemElement = doc.createElement('div');
        templates.findAndRenderTemplateArray
            .withArgs(element, newItems)
            .returns(Promise.resolve([newItemElement]));
        yield list.mutatedAttributesCallback({src: newItems});

        expect(list.container_.contains(itemElement)).to.be.true;
        expect(list.container_.contains(newItemElement)).to.be.false;
      });

      it('should use i-amphtml-key as a replacement key', function*() {
        const items = [{title: 'Title1'}];
        const itemElement = doc.createElement('div');
        itemElement.setAttribute('i-amphtml-key', '1');
        const rendered = expectFetchAndRender(items, [itemElement]);
        yield list.layoutCallback().then(() => rendered);

        const newItems = [{title: 'Title2'}];
        const newItemElement = doc.createElement('div');
        newItemElement.setAttribute('i-amphtml-key', '2');
        templates.findAndRenderTemplateArray
            .withArgs(element, newItems)
            .returns(Promise.resolve([newItemElement]));
        yield list.mutatedAttributesCallback({src: newItems});

        expect(list.container_.contains(itemElement)).to.be.false;
        expect(list.container_.contains(newItemElement)).to.be.true;
      });
    });

<<<<<<< HEAD
  describe('load more', () => {
    beforeEach(() => {
      toggleExperiment(win, 'amp-list-load-more', true);
      list.loadMoreEnabled_ = true;
    });

    afterEach(() => {
      toggleExperiment(win, 'amp-list-load-more', false);
    });

    it('should append elements when load more triggers', () => {
      const items = [{title: 'foo'}];
      const foo = doc.createElement('div');
      const overflow = doc.createElement('div');
      overflow.setAttribute('overflow', '');
      element.appendChild(overflow);
      element.setAttribute('load-more', '');

      const result = {
        items,
        'load-more-src': 'https://data.com/list.json?page=2',
      };
      const rendered = expectFetchAndRender(result, [foo]);

      return list.layoutCallback().then(() => rendered).then(() => {
        expect(list.container_.contains(foo)).to.be.true;

        const moreItems = [{title: 'bar'}];
        const bar = doc.createElement('div');

        const renderedAgain = expectFetchAndRender({items: moreItems}, [bar]);

        return list.loadMoreCallback_().then(() => renderedAgain).then(() => {
          expect(list.container_.contains(foo)).to.be.true;
          expect(list.container_.contains(bar)).to.be.true;
        });
      });
    });

    it('should register scroll observer when load-more="auto" is set', () => {
      const items = [{title: 'foo'}];
      const itemElement = doc.createElement('div');
      element.setAttribute('load-more', 'auto');

      const result = {
        items,
        'load-more-src': 'https://data.com/list.json?page=2',
      };
      const rendered = expectFetchAndRender(result, [itemElement]);

      return list.layoutCallback().then(() => rendered).then(() => {
        expect(list.positionObserver_).to.exist;
      });
    });

    it('should show load-more loading indicator', () => {
      const items = [{title: 'foo'}];
      const foo = doc.createElement('div');
      const overflow = doc.createElement('div');
      overflow.setAttribute('overflow', '');
      element.appendChild(overflow);
      element.setAttribute('load-more', '');

      listMock.expects('toggleLoadMoreLoading_').withExactArgs(true).once();
      listMock.expects('toggleLoadMoreLoading_').withExactArgs(false).once();

      const result = {
        items,
        'load-more-src': 'https://data.com/list.json?page=2',
      };
      const rendered = expectFetchAndRender(result, [foo]);

      return list.layoutCallback().then(() => rendered).then(() => {
        const moreItems = [{title: 'bar'}];
        const bar = doc.createElement('div');
        const renderedAgain = expectFetchAndRender({items: moreItems}, [bar]);
        return list.loadMoreCallback_().then(() => renderedAgain);
      });
    });

    it('should overlay loading indicator (w/o load-more-loading)', () => {
      const items = [{title: 'foo'}];
      const foo = doc.createElement('div');
      const overflow = doc.createElement('div');
      overflow.setAttribute('overflow', '');
      element.appendChild(overflow);
      element.setAttribute('load-more', '');

      listMock.expects('toggleLoadMoreLoading_').withExactArgs(true).once();
      listMock.expects('toggleLoadMoreLoading_').withExactArgs(false).once();

      const result = {
        items,
        'load-more-src': 'https://data.com/list.json?page=2',
      };
      const rendered = expectFetchAndRender(result, [foo]);

      return list.layoutCallback().then(() => rendered).then(() => {
        const moreItems = [{title: 'bar'}];
        const bar = doc.createElement('div');
        const renderedAgain = expectFetchAndRender({items: moreItems}, [bar]);
        return list.loadMoreCallback_().then(() => renderedAgain);
      });
    });
  });

  it('should fail to load b/c data array is absent', () => {
    listMock.expects('fetch_').returns(Promise.resolve({})).once();
    listMock.expects('toggleLoading').withExactArgs(false).once();
    templatesMock.expects('findAndRenderTemplateArray').never();
    return expect(list.layoutCallback()).to.eventually.be
        .rejectedWith(/Response must contain an array/);
  });
=======
    describe('SSR templates', () => {
      beforeEach(() => {
        sandbox.stub(ssrTemplateHelper, 'isSupported').returns(true);
      });
>>>>>>> d035b5da

      it('should error if proxied fetch fails', () => {
        sandbox.stub(ssrTemplateHelper, 'fetchAndRenderTemplate')
            .returns(Promise.reject());

<<<<<<< HEAD
  it('should load and render with a different root', () => {
    const different = [{title: 'Title1'}];
    const itemElement = doc.createElement('div');
    element.setAttribute('items', 'different');
    expectFetchAndRender({different}, [itemElement], {expr: 'different'});
=======
        listMock.expects('toggleLoading').withExactArgs(false).once();
>>>>>>> d035b5da

        return expect(list.layoutCallback()).to.eventually.be
            .rejectedWith(/Error proxying amp-list templates/);
      });

      it('should error if proxied fetch returns invalid data', () => {
        sandbox.stub(ssrTemplateHelper, 'fetchAndRenderTemplate')
            .returns(Promise.resolve(undefined));

<<<<<<< HEAD
  it('should set accessibility roles', () => {
    const items = [{title: 'Title1'}];
    const itemElement = doc.createElement('div');
    const rendered = expectFetchAndRender({items}, [itemElement]);
=======
        listMock.expects('toggleLoading').withExactArgs(false).once();
>>>>>>> d035b5da

        return expect(list.layoutCallback()).to.eventually.be.rejected;
      });

      it('should delegate template rendering to viewer', function*() {
        sandbox.stub(ssrTemplateHelper, 'fetchAndRenderTemplate')
            .returns(Promise.resolve({html: '<p>foo</p>'}));

        // Expects mutate/measure and hiding of loading/placeholder indicators.
        expectRender();

        const rendered = doc.createElement('p');
        templates.findAndSetHtmlForTemplate
            .withArgs(element, '<p>foo</p>')
            .returns(Promise.resolve(rendered));

        yield list.layoutCallback();

        const request = sinon.match({
          xhrUrl: 'https://data.com/list.json',
          fetchOpt: sinon.match({
            method: 'GET',
          }),
        });
        const attrs = sinon.match({
          ampListAttributes: sinon.match({items: 'items'}),
        });
        expect(ssrTemplateHelper.fetchAndRenderTemplate).to.be.calledOnce;
        expect(ssrTemplateHelper.fetchAndRenderTemplate)
            .to.be.calledWithExactly(element, request, null, attrs);

        expect(list.container_.contains(rendered)).to.be.true;
      });
    });

<<<<<<< HEAD
  it('should preserve accessibility roles', () => {
    const items = [{title: 'Title1'}];
    element.setAttribute('role', 'list1');
    const itemElement = doc.createElement('div');
    itemElement.setAttribute('role', 'listitem1');
    const rendered = expectFetchAndRender({items}, [itemElement]);
=======
    // TODO(aghassemi, #12476): Make this test work with sinon 4.0.
    describe.skip('with fallback', () => {
      beforeEach(() => {
        // Stub getFallback() with fake truthy value.
        listMock.expects('getFallback').returns(true);
        // Stub getVsync().mutate() to execute immediately.
        listMock.expects('getVsync').returns({
          measure: () => {},
          mutate: block => block(),
        }).atLeast(1);
      });

      it('should hide fallback element on fetch success', () => {
        // Stub fetch and render to succeed.
        listMock.expects('fetch_').returns(Promise.resolve([])).once();
        templates.findAndRenderTemplateArray.returns(Promise.resolve([]));
        // Act as if a fallback is already displayed.
        sandbox.stub(list, 'fallbackDisplayed_').callsFake(true);

        listMock.expects('togglePlaceholder').never();
        listMock.expects('toggleFallback').withExactArgs(false).once();
        return list.layoutCallback().catch(() => {});
      });

      it('should hide placeholder and show fallback on fetch failure', () => {
        // Stub fetch_() to fail.
        listMock.expects('fetch_').returns(Promise.reject()).once();
>>>>>>> d035b5da

        listMock.expects('togglePlaceholder').withExactArgs(false).once();
        listMock.expects('toggleFallback').withExactArgs(true).once();
        return list.layoutCallback().catch(() => {});
      });
    });
  }); // without amp-bind

  describe('with amp-bind', () => {
    let bind;

    beforeEach(() => {
      bind = {
        scanAndApply: sandbox.stub().returns(Promise.resolve()),
        signals: () => {
          return {get: unusedName => false};
        },
      };
      setBindService(bind);
    });

    it('should _not_ refetch if [src] attr changes (before layout)', () => {
      // Not allowed before layout.
      listMock.expects('fetchList_').never();

      element.setAttribute('src', 'https://new.com/list.json');
      list.mutatedAttributesCallback({'src': 'https://new.com/list.json'});
      expect(element.getAttribute('src')).to.equal('https://new.com/list.json');
    });

    it('should render and remove `src` if [src] points to local data', () => {
      const items = [{title: 'foo'}];
      const foo = doc.createElement('div');
      expectFetchAndRender(items, [foo]);

      return list.layoutCallback().then(() => {
        expect(list.container_.contains(foo)).to.be.true;

        listMock.expects('fetchList_').never();
        // Expect hiding of placeholder/loading after render.
        listMock.expects('togglePlaceholder').withExactArgs(false).once();
        listMock.expects('toggleLoading').withExactArgs(false).once();

        element.setAttribute('src', 'https://new.com/list.json');
        list.mutatedAttributesCallback({'src': items});
        expect(element.getAttribute('src')).to.equal('');
      });
    });

    it('should reset if `reset-on-refresh` is set (new URL)', () => {
      element.setAttribute('reset-on-refresh', '');
      const items = [{title: 'foo'}];
      const foo = doc.createElement('div');
      expectFetchAndRender(items, [foo]);

      return list.layoutCallback().then(() => {
        expect(list.container_.contains(foo)).to.be.true;

        expectFetchAndRender(items, [foo], {resetOnRefresh: true});
        element.setAttribute('src', 'https://new.com/list.json');
        list.mutatedAttributesCallback({'src': 'https://new.com/list.json'});
      });
    });

    it('should not reset if `reset-on-refresh=""` (new data)', () => {
      element.setAttribute('reset-on-refresh', '');
      const items = [{title: 'foo'}];
      const foo = doc.createElement('div');
      expectFetchAndRender(items, [foo]);

      return list.layoutCallback().then(() => {
        expect(list.container_.contains(foo)).to.be.true;

        listMock.expects('fetchList_').never();
        // Expect hiding of placeholder/loading after render.
        listMock.expects('togglePlaceholder').withExactArgs(false).once();
        listMock.expects('toggleLoading').withExactArgs(false).once();

        element.setAttribute('src', 'https://new.com/list.json');
        list.mutatedAttributesCallback({'src': items});
      });
    });

    it('should reset if `reset-on-refresh="always"` (new data)', () => {
      element.setAttribute('reset-on-refresh', 'always');
      const items = [{title: 'foo'}];
      const foo = doc.createElement('div');
      expectFetchAndRender(items, [foo]);

      return list.layoutCallback().then(() => {
        expect(list.container_.contains(foo)).to.be.true;

        listMock.expects('fetchList_').never();
        // Expect display of placeholder/loading before render.
        listMock.expects('togglePlaceholder').withExactArgs(true).once();
        listMock.expects('toggleLoading').withExactArgs(true, true).once();
        // Expect hiding of placeholder/loading after render.
        listMock.expects('togglePlaceholder').withExactArgs(false).once();
        listMock.expects('toggleLoading').withExactArgs(false).once();

        element.setAttribute('src', 'https://new.com/list.json');
        list.mutatedAttributesCallback({'src': items});
      });
    });

    it('should refetch if [src] attribute changes (after layout)', () => {
      const items = [{title: 'foo'}];
      const foo = doc.createElement('div');
      expectFetchAndRender(items, [foo]);

      return list.layoutCallback().then(() => {
        expect(list.container_.contains(foo)).to.be.true;

        // Allowed post-layout.
        listMock.expects('fetchList_').once();

        element.setAttribute('src', 'https://new.com/list.json');
        list.mutatedAttributesCallback({'src': 'https://new.com/list.json'});
      });
    });

    describe('no `binding` attribute', () => {
      it('should call scanAndApply()', function*() {
        const items = [{title: 'Title1'}];
        const output = [doc.createElement('div')];
        expectFetchAndRender(items, output);
        yield list.layoutCallback();
        expect(bind.scanAndApply).to.have.been.calledOnce;
      });
    });

    describe('binding="always"', () => {
      beforeEach(() => {
        element.setAttribute('binding', 'always');
      });

      it('should call scanAndApply()', function*() {
        const items = [{title: 'Title1'}];
        const output = [doc.createElement('div')];
        expectFetchAndRender(items, output);
        yield list.layoutCallback();
        expect(bind.scanAndApply).to.have.been.calledOnce;
      });
    });

    describe('binding="refresh"', () => {
      beforeEach(() => {
        element.setAttribute('binding', 'refresh');
      });

      it('should not call scanAndApply() before FIRST_MUTATE', function*() {
        const items = [{title: 'Title1'}];
        const output = [doc.createElement('div')];
        expectFetchAndRender(items, output);
        yield list.layoutCallback();
        expect(bind.scanAndApply).to.not.have.been.called;
      });

      it('should call scanAndApply() after FIRST_MUTATE', function*() {
        bind.signals = () => {
          return {get: name => (name === 'FIRST_MUTATE')};
        };
        const items = [{title: 'Title1'}];
        const output = [doc.createElement('div')];
        expectFetchAndRender(items, output);
        yield list.layoutCallback();
        expect(bind.scanAndApply).to.have.been.calledOnce;
        expect(bind.scanAndApply).calledWithExactly(output, [list.container_]);
      });
    });

    describe('binding="no"', () => {
      beforeEach(() => {
        element.setAttribute('binding', 'no');
      });

      it('should not call scanAndApply()', function*() {
        const items = [{title: 'Title1'}];
        const output = [doc.createElement('div')];
        expectFetchAndRender(items, output);
        yield list.layoutCallback();
        expect(bind.scanAndApply).to.not.have.been.called;
      });
    });
  }); // with amp-bind
});<|MERGE_RESOLUTION|>--- conflicted
+++ resolved
@@ -19,10 +19,6 @@
 import {Deferred} from '../../../../src/utils/promise';
 import {Services} from '../../../../src/services';
 import {toggleExperiment} from '../../../../src/experiments';
-<<<<<<< HEAD
-
-=======
->>>>>>> d035b5da
 
 describes.realWin('amp-list component', {
   amp: {
@@ -53,9 +49,6 @@
     element.setAttribute('src', 'https://data.com/list.json');
     element.getAmpDoc = () => ampdoc;
     element.getFallback = () => null;
-<<<<<<< HEAD
-    element.getOverflowElement = () => null;
-=======
     element.getPlaceholder = () => null;
 
     const template = doc.createElement('template');
@@ -65,7 +58,6 @@
     const {promise, resolve} = new Deferred();
     sandbox.stub(Services, 'bindForDocOrNull').returns(promise);
     setBindService = resolve;
->>>>>>> d035b5da
 
     ssrTemplateHelper = {
       isSupported: () => false,
@@ -104,7 +96,7 @@
   function expectFetchAndRender(fetched, rendered, opts = DEFAULT_LIST_OPTS) {
     // Mock the actual network request.
     listMock.expects('fetch_')
-        .withExactArgs(opts.expr || DEFAULT_LIST_OPTS.expr, !!opts.refresh)
+        .withExactArgs(!!opts.refresh)
         .returns(Promise.resolve(fetched))
         .atLeast(1);
 
@@ -113,19 +105,11 @@
       listMock.expects('togglePlaceholder').withExactArgs(true).once();
       listMock.expects('toggleLoading').withExactArgs(true, true).once();
     }
-<<<<<<< HEAD
-    listMock.expects('fetch_').withExactArgs().returns(fetch).atLeast(1);
-    listMock.expects('toggleLoading').withExactArgs(false).once();
-    listMock.expects('togglePlaceholder').withExactArgs(false).once();
-
+
+    // Stub the rendering of the template.
     let itemsToRender = fetched[opts.expr];
-=======
-
-    // Stub the rendering of the template.
-    let itemsToRender = fetched;
->>>>>>> d035b5da
     if (opts.singleItem) {
-      expect(fetched).to.be.a('object');
+      expect(itemsToRender).to.be.a('object');
       itemsToRender = [fetched[opts.expr]];
     } else if (opts.maxItems > 0) {
       itemsToRender = fetched[opts.expr].slice(0, opts.maxItems);
@@ -147,53 +131,30 @@
     listMock.expects('togglePlaceholder').withExactArgs(false).atLeast(1);
   }
 
-<<<<<<< HEAD
-  it('should fetch and render', () => {
-    const items = [
-      {title: 'Title1'},
-    ];
-    const itemElement = doc.createElement('div');
-    const rendered = expectFetchAndRender({items}, [itemElement]);
-    return list.layoutCallback().then(() => rendered).then(() => {
-      expect(list.container_.contains(itemElement)).to.be.true;
-=======
   describe('without amp-bind', () => {
     beforeEach(() => {
       setBindService(null);
     });
 
     it('should fetch and render', () => {
-      const items = [{title: 'Title1'}];
-      const itemElement = doc.createElement('div');
-      const rendered = expectFetchAndRender(items, [itemElement]);
+      const fetched = {'items': [{title: 'Title1'}]};
+      const itemElement = doc.createElement('div');
+      const rendered = expectFetchAndRender(fetched, [itemElement]);
       return list.layoutCallback().then(() => rendered).then(() => {
         expect(list.container_.contains(itemElement)).to.be.true;
       });
->>>>>>> d035b5da
     });
 
     it('should attemptChangeHeight the placeholder, if present', () => {
-      const items = [{title: 'Title1'}];
-      const itemElement = doc.createElement('div');
-
-<<<<<<< HEAD
-    const rendered = expectFetchAndRender({items}, [itemElement]);
-
-    let measureFunc;
-    listMock.expects('getVsync').returns({
-      measurePromise: func => {
-        measureFunc = func;
-        return Promise.resolve();
-      },
-    }).once();
-=======
+      const fetched = {'items': [{title: 'Title1'}]};
+      const itemElement = doc.createElement('div');
+
       const placeholder = doc.createElement('div');
       placeholder.style.height = '1337px';
       element.appendChild(placeholder);
       element.getPlaceholder = () => placeholder;
 
-      expectFetchAndRender(items, [itemElement]);
->>>>>>> d035b5da
+      expectFetchAndRender(fetched, [itemElement]);
 
       listMock.expects('attemptChangeHeight')
           .withExactArgs(1337)
@@ -203,20 +164,15 @@
     });
 
     it('should attemptChangeHeight rendered contents', () => {
-      const items = [{title: 'Title1'}];
+      const fetched = {'items': [{title: 'Title1'}]};
       const itemElement = doc.createElement('div');
       itemElement.style.height = '1337px';
 
-      expectFetchAndRender(items, [itemElement]);
-
-<<<<<<< HEAD
-    const rendered = expectFetchAndRender(
-        {items}, [itemElement], {expr: 'items', singleItem: true});
-=======
+      expectFetchAndRender(fetched, [itemElement]);
+
       listMock.expects('attemptChangeHeight')
           .withExactArgs(1337)
           .returns(Promise.resolve());
->>>>>>> d035b5da
 
       return list.layoutCallback().then(() => {
         expect(list.container_.contains(itemElement)).to.be.true;
@@ -224,36 +180,12 @@
     });
 
     it('should fetch and render non-array if single-item is set', () => {
-      const items = {title: 'Title1'};
+      const fetched = {'items': {title: 'Title1'}};
       const itemElement = doc.createElement('div');
       element.setAttribute('single-item', 'true');
 
-<<<<<<< HEAD
-    const rendered = expectFetchAndRender(
-        {items}, [itemElement], {expr: 'items', maxItems: 2});
-=======
-      expectFetchAndRender(items, [itemElement], {singleItem: true});
->>>>>>> d035b5da
-
-      return list.layoutCallback().then(() => {
-        expect(list.container_.contains(itemElement)).to.be.true;
-      });
-    });
-
-
-<<<<<<< HEAD
-    const items = [{title: 'Title1'}];
-    const itemElement = doc.createElement('div');
-    const rendered = expectFetchAndRender({items}, [itemElement]);
-=======
-    it('should fetch and render non-array if single-item is set', () => {
-      const items = {title: 'Title1'};
-      const itemElement = doc.createElement('div');
-      element.setAttribute('single-item', 'true');
-
       const rendered = expectFetchAndRender(
-          items, [itemElement], {expr: 'items', singleItem: true});
->>>>>>> d035b5da
+          fetched, [itemElement], {expr: 'items', singleItem: true});
 
       return list.layoutCallback().then(() => rendered).then(() => {
         expect(list.container_.contains(itemElement)).to.be.true;
@@ -261,57 +193,28 @@
     });
 
     it('should trim the results to max-items', () => {
-      const items = [
+      const fetched = {items: [
         {title: 'Title1'},
         {title: 'Title2'},
         {title: 'Title3'},
-      ];
+      ]};
       const itemElement = doc.createElement('div');
       element.setAttribute('max-items', '2');
 
-<<<<<<< HEAD
-    const items = [{title: 'Title1'}];
-    const output = [doc.createElement('div')];
-    const rendered = expectFetchAndRender({items}, output);
-=======
       expectFetchAndRender(
-          items, [itemElement], {expr: 'items', maxItems: 2});
->>>>>>> d035b5da
+          fetched, [itemElement], {expr: 'items', maxItems: 2});
 
       return list.layoutCallback().then(() => {
         expect(list.container_.contains(itemElement)).to.be.true;
       });
     });
-
-    it('should trim the results to max-items', () => {
-      const items = [
-        {title: 'Title1'},
-        {title: 'Title2'},
-        {title: 'Title3'},
-      ];
-      const itemElement = doc.createElement('div');
-      element.setAttribute('max-items', '2');
-
-      expectFetchAndRender(items, [itemElement], {maxItems: 2});
-
-<<<<<<< HEAD
-  it('should render and remove `src` if [src] points to local data', () => {
-    const items = [{title: 'foo'}];
-    const foo = doc.createElement('div');
-    const rendered = expectFetchAndRender({items}, [foo]);
-=======
-      return list.layoutCallback().then(() => {
-        expect(list.container_.contains(itemElement)).to.be.true;
-      });
-    });
->>>>>>> d035b5da
 
     it('should dispatch DOM_UPDATE event after render', () => {
       const spy = sandbox.spy(list.container_, 'dispatchEvent');
 
-      const items = [{title: 'Title1'}];
-      const itemElement = doc.createElement('div');
-      expectFetchAndRender(items, [itemElement]);
+      const fetched = {items: [{title: 'Title1'}]};
+      const itemElement = doc.createElement('div');
+      expectFetchAndRender(fetched, [itemElement]);
 
       return list.layoutCallback().then(() => {
         expect(spy).to.have.been.calledOnce;
@@ -322,12 +225,6 @@
       });
     });
 
-<<<<<<< HEAD
-  it('should refetch if [src] attribute changes (after layout)', () => {
-    const items = [{title: 'foo'}];
-    const foo = doc.createElement('div');
-    const rendered = expectFetchAndRender({items}, [foo]);
-=======
     // TODO(choumx, #14772): Flaky.
     it.skip('should only process one result at a time for rendering', () => {
       const doRenderPassSpy = sandbox.spy(list, 'doRenderPass_');
@@ -347,7 +244,6 @@
       // TODO(#14772): this expectation is sometimes not met.
       listMock.expects('toggleLoading').withExactArgs(false).once();
       listMock.expects('togglePlaceholder').withExactArgs(false).once();
->>>>>>> d035b5da
 
 
       return layout.then(() => {
@@ -362,21 +258,14 @@
     });
 
     it('should refetch if refresh action is called', () => {
-      const items = [{title: 'foo'}];
-      const foo = doc.createElement('div');
-      expectFetchAndRender(items, [foo]);
-
-<<<<<<< HEAD
-    const items = [{title: 'foo'}];
-    const foo = doc.createElement('div');
-    const rendered = expectFetchAndRender({items}, [foo]);
-    const layout = list.layoutCallback();
-=======
-      return list.layoutCallback().then(() => {
-        expect(list.container_.contains(foo)).to.be.true;
->>>>>>> d035b5da
-
-        expectFetchAndRender(items, [foo], {refresh: true});
+      const data = {items: [{title: 'foo'}]};
+      const foo = doc.createElement('div');
+      expectFetchAndRender(data, [foo]);
+
+      return list.layoutCallback().then(() => {
+        expect(list.container_.contains(foo)).to.be.true;
+
+        expectFetchAndRender(data, [foo], {refresh: true, expr: 'items'});
 
         return list.executeAction({
           method: 'refresh',
@@ -384,21 +273,18 @@
         });
       });
     });
-<<<<<<< HEAD
-=======
 
     it('should reset on refresh if `reset-on-refresh` is set', () => {
       element.setAttribute('reset-on-refresh', '');
-      const items = [{title: 'foo'}];
-      const foo = doc.createElement('div');
-      expectFetchAndRender(items, [foo]);
-
-      return list.layoutCallback().then(() => {
-        expect(list.container_.contains(foo)).to.be.true;
->>>>>>> d035b5da
-
-        const opts = {refresh: true, resetOnRefresh: true};
-        expectFetchAndRender(items, [foo], opts);
+      const fetched = {items: [{title: 'foo'}]};
+      const foo = doc.createElement('div');
+      expectFetchAndRender(fetched, [foo]);
+
+      return list.layoutCallback().then(() => {
+        expect(list.container_.contains(foo)).to.be.true;
+
+        const opts = {refresh: true, resetOnRefresh: true, expr: 'items'};
+        expectFetchAndRender(fetched, [foo], opts);
 
         return list.executeAction({
           method: 'refresh',
@@ -407,16 +293,9 @@
       });
     });
 
-<<<<<<< HEAD
-  it('should refetch if refresh action is called', () => {
-    const items = [{title: 'foo'}];
-    const foo = doc.createElement('div');
-    const rendered = expectFetchAndRender({items}, [foo]);
-=======
     it('fetch should resolve if `src` is empty', () => {
       const spy = sandbox.spy(list, 'fetchList_');
       element.setAttribute('src', '');
->>>>>>> d035b5da
 
       return list.layoutCallback().then(() => {
         expect(spy).to.have.been.calledOnce;
@@ -430,14 +309,6 @@
           .rejectedWith(/Response must contain an array/);
     });
 
-<<<<<<< HEAD
-      const renderedAgain = expectFetchAndRender({items}, [foo]);
-
-      return list.executeAction({
-        method: 'refresh',
-        satisfiesTrust: () => true,
-      }).then(() => renderedAgain);
-=======
     it('should fail to load b/c data single-item object is absent', () => {
       element.setAttribute('single-item', 'true');
       listMock.expects('fetch_').returns(Promise.resolve()).once();
@@ -447,7 +318,7 @@
     });
 
     it('should load and render with a different root', () => {
-      const items = [{title: 'Title1'}];
+      const items = {different: [{title: 'Title1'}]};
       const itemElement = doc.createElement('div');
       element.setAttribute('items', 'different');
       expectFetchAndRender(items, [itemElement], {expr: 'different'});
@@ -455,23 +326,12 @@
       return list.layoutCallback().then(() => {
         expect(list.container_.contains(itemElement)).to.be.true;
       });
->>>>>>> d035b5da
-    });
-
-<<<<<<< HEAD
-  it('should show placeholder and loading while refreshing when ' +
-    'reset-on-refresh is set', () => {
-    element.setAttribute('reset-on-refresh', 'true');
-    const items = [{title: 'foo'}];
-    const foo = doc.createElement('div');
-    const opts = {expr: 'items', resetOnRefresh: true};
-    const rendered = expectFetchAndRender({items}, [foo], opts);
-=======
+    });
+
     it('should set accessibility roles', () => {
-      const items = [{title: 'Title1'}];
-      const itemElement = doc.createElement('div');
-      expectFetchAndRender(items, [itemElement]);
->>>>>>> d035b5da
+      const fetched = {items: [{title: 'Title1'}]};
+      const itemElement = doc.createElement('div');
+      expectFetchAndRender(fetched, [itemElement]);
 
       return list.layoutCallback().then(() => {
         expect(list.container_.getAttribute('role')).to.equal('list');
@@ -479,26 +339,17 @@
       });
     });
 
-<<<<<<< HEAD
-      const renderedAgain = expectFetchAndRender({items}, [foo], opts);
-
-      return list.executeAction({
-        method: 'refresh',
-        satisfiesTrust: () => true,
-      }).then(() => renderedAgain);
-=======
     it('should preserve accessibility roles', () => {
-      const items = [{title: 'Title1'}];
+      const fetched = {items: [{title: 'Title1'}]};
       element.setAttribute('role', 'list1');
       const itemElement = doc.createElement('div');
       itemElement.setAttribute('role', 'listitem1');
-      expectFetchAndRender(items, [itemElement]);
+      expectFetchAndRender(fetched, [itemElement]);
 
       return list.layoutCallback().then(() => {
         expect(list.element.getAttribute('role')).to.equal('list1');
         expect(itemElement.getAttribute('role')).to.equal('listitem1');
       });
->>>>>>> d035b5da
     });
 
     it('should show placeholder on fetch failure (w/o fallback)', () => {
@@ -515,176 +366,52 @@
       });
 
       it('should keep unchanged elements', function*() {
-        const items = [{title: 'Title1'}];
+        const fetched = {items: [{title: 'Title1'}]};
         const itemElement = doc.createElement('div');
-        const rendered = expectFetchAndRender(items, [itemElement]);
+        const rendered = expectFetchAndRender(fetched, [itemElement]);
         yield list.layoutCallback().then(() => rendered);
 
-        const newItems = [{title: 'Title2'}];
+        const newFetched = [{title: 'Title2'}];
         const newItemElement = doc.createElement('div');
         templates.findAndRenderTemplateArray
-            .withArgs(element, newItems)
+            .withArgs(element, newFetched)
             .returns(Promise.resolve([newItemElement]));
-        yield list.mutatedAttributesCallback({src: newItems});
+        yield list.mutatedAttributesCallback({src: newFetched});
 
         expect(list.container_.contains(itemElement)).to.be.true;
         expect(list.container_.contains(newItemElement)).to.be.false;
       });
 
       it('should use i-amphtml-key as a replacement key', function*() {
-        const items = [{title: 'Title1'}];
+        const fetched = {items: [{title: 'Title1'}]};
         const itemElement = doc.createElement('div');
         itemElement.setAttribute('i-amphtml-key', '1');
-        const rendered = expectFetchAndRender(items, [itemElement]);
+        const rendered = expectFetchAndRender(fetched, [itemElement]);
         yield list.layoutCallback().then(() => rendered);
 
-        const newItems = [{title: 'Title2'}];
+        const newFetched = [{title: 'Title2'}];
         const newItemElement = doc.createElement('div');
         newItemElement.setAttribute('i-amphtml-key', '2');
         templates.findAndRenderTemplateArray
-            .withArgs(element, newItems)
+            .withArgs(element, newFetched)
             .returns(Promise.resolve([newItemElement]));
-        yield list.mutatedAttributesCallback({src: newItems});
+        yield list.mutatedAttributesCallback({src: newFetched});
 
         expect(list.container_.contains(itemElement)).to.be.false;
         expect(list.container_.contains(newItemElement)).to.be.true;
       });
     });
 
-<<<<<<< HEAD
-  describe('load more', () => {
-    beforeEach(() => {
-      toggleExperiment(win, 'amp-list-load-more', true);
-      list.loadMoreEnabled_ = true;
-    });
-
-    afterEach(() => {
-      toggleExperiment(win, 'amp-list-load-more', false);
-    });
-
-    it('should append elements when load more triggers', () => {
-      const items = [{title: 'foo'}];
-      const foo = doc.createElement('div');
-      const overflow = doc.createElement('div');
-      overflow.setAttribute('overflow', '');
-      element.appendChild(overflow);
-      element.setAttribute('load-more', '');
-
-      const result = {
-        items,
-        'load-more-src': 'https://data.com/list.json?page=2',
-      };
-      const rendered = expectFetchAndRender(result, [foo]);
-
-      return list.layoutCallback().then(() => rendered).then(() => {
-        expect(list.container_.contains(foo)).to.be.true;
-
-        const moreItems = [{title: 'bar'}];
-        const bar = doc.createElement('div');
-
-        const renderedAgain = expectFetchAndRender({items: moreItems}, [bar]);
-
-        return list.loadMoreCallback_().then(() => renderedAgain).then(() => {
-          expect(list.container_.contains(foo)).to.be.true;
-          expect(list.container_.contains(bar)).to.be.true;
-        });
-      });
-    });
-
-    it('should register scroll observer when load-more="auto" is set', () => {
-      const items = [{title: 'foo'}];
-      const itemElement = doc.createElement('div');
-      element.setAttribute('load-more', 'auto');
-
-      const result = {
-        items,
-        'load-more-src': 'https://data.com/list.json?page=2',
-      };
-      const rendered = expectFetchAndRender(result, [itemElement]);
-
-      return list.layoutCallback().then(() => rendered).then(() => {
-        expect(list.positionObserver_).to.exist;
-      });
-    });
-
-    it('should show load-more loading indicator', () => {
-      const items = [{title: 'foo'}];
-      const foo = doc.createElement('div');
-      const overflow = doc.createElement('div');
-      overflow.setAttribute('overflow', '');
-      element.appendChild(overflow);
-      element.setAttribute('load-more', '');
-
-      listMock.expects('toggleLoadMoreLoading_').withExactArgs(true).once();
-      listMock.expects('toggleLoadMoreLoading_').withExactArgs(false).once();
-
-      const result = {
-        items,
-        'load-more-src': 'https://data.com/list.json?page=2',
-      };
-      const rendered = expectFetchAndRender(result, [foo]);
-
-      return list.layoutCallback().then(() => rendered).then(() => {
-        const moreItems = [{title: 'bar'}];
-        const bar = doc.createElement('div');
-        const renderedAgain = expectFetchAndRender({items: moreItems}, [bar]);
-        return list.loadMoreCallback_().then(() => renderedAgain);
-      });
-    });
-
-    it('should overlay loading indicator (w/o load-more-loading)', () => {
-      const items = [{title: 'foo'}];
-      const foo = doc.createElement('div');
-      const overflow = doc.createElement('div');
-      overflow.setAttribute('overflow', '');
-      element.appendChild(overflow);
-      element.setAttribute('load-more', '');
-
-      listMock.expects('toggleLoadMoreLoading_').withExactArgs(true).once();
-      listMock.expects('toggleLoadMoreLoading_').withExactArgs(false).once();
-
-      const result = {
-        items,
-        'load-more-src': 'https://data.com/list.json?page=2',
-      };
-      const rendered = expectFetchAndRender(result, [foo]);
-
-      return list.layoutCallback().then(() => rendered).then(() => {
-        const moreItems = [{title: 'bar'}];
-        const bar = doc.createElement('div');
-        const renderedAgain = expectFetchAndRender({items: moreItems}, [bar]);
-        return list.loadMoreCallback_().then(() => renderedAgain);
-      });
-    });
-  });
-
-  it('should fail to load b/c data array is absent', () => {
-    listMock.expects('fetch_').returns(Promise.resolve({})).once();
-    listMock.expects('toggleLoading').withExactArgs(false).once();
-    templatesMock.expects('findAndRenderTemplateArray').never();
-    return expect(list.layoutCallback()).to.eventually.be
-        .rejectedWith(/Response must contain an array/);
-  });
-=======
     describe('SSR templates', () => {
       beforeEach(() => {
         sandbox.stub(ssrTemplateHelper, 'isSupported').returns(true);
       });
->>>>>>> d035b5da
 
       it('should error if proxied fetch fails', () => {
         sandbox.stub(ssrTemplateHelper, 'fetchAndRenderTemplate')
             .returns(Promise.reject());
 
-<<<<<<< HEAD
-  it('should load and render with a different root', () => {
-    const different = [{title: 'Title1'}];
-    const itemElement = doc.createElement('div');
-    element.setAttribute('items', 'different');
-    expectFetchAndRender({different}, [itemElement], {expr: 'different'});
-=======
         listMock.expects('toggleLoading').withExactArgs(false).once();
->>>>>>> d035b5da
 
         return expect(list.layoutCallback()).to.eventually.be
             .rejectedWith(/Error proxying amp-list templates/);
@@ -694,14 +421,7 @@
         sandbox.stub(ssrTemplateHelper, 'fetchAndRenderTemplate')
             .returns(Promise.resolve(undefined));
 
-<<<<<<< HEAD
-  it('should set accessibility roles', () => {
-    const items = [{title: 'Title1'}];
-    const itemElement = doc.createElement('div');
-    const rendered = expectFetchAndRender({items}, [itemElement]);
-=======
         listMock.expects('toggleLoading').withExactArgs(false).once();
->>>>>>> d035b5da
 
         return expect(list.layoutCallback()).to.eventually.be.rejected;
       });
@@ -737,14 +457,6 @@
       });
     });
 
-<<<<<<< HEAD
-  it('should preserve accessibility roles', () => {
-    const items = [{title: 'Title1'}];
-    element.setAttribute('role', 'list1');
-    const itemElement = doc.createElement('div');
-    itemElement.setAttribute('role', 'listitem1');
-    const rendered = expectFetchAndRender({items}, [itemElement]);
-=======
     // TODO(aghassemi, #12476): Make this test work with sinon 4.0.
     describe.skip('with fallback', () => {
       beforeEach(() => {
@@ -772,7 +484,6 @@
       it('should hide placeholder and show fallback on fetch failure', () => {
         // Stub fetch_() to fail.
         listMock.expects('fetch_').returns(Promise.reject()).once();
->>>>>>> d035b5da
 
         listMock.expects('togglePlaceholder').withExactArgs(false).once();
         listMock.expects('toggleFallback').withExactArgs(true).once();
@@ -804,9 +515,9 @@
     });
 
     it('should render and remove `src` if [src] points to local data', () => {
-      const items = [{title: 'foo'}];
-      const foo = doc.createElement('div');
-      expectFetchAndRender(items, [foo]);
+      const fetched = {items: [{title: 'foo'}]};
+      const foo = doc.createElement('div');
+      expectFetchAndRender(fetched, [foo]);
 
       return list.layoutCallback().then(() => {
         expect(list.container_.contains(foo)).to.be.true;
@@ -817,21 +528,21 @@
         listMock.expects('toggleLoading').withExactArgs(false).once();
 
         element.setAttribute('src', 'https://new.com/list.json');
-        list.mutatedAttributesCallback({'src': items});
+        list.mutatedAttributesCallback({'src': [{title: 'foo'}]});
         expect(element.getAttribute('src')).to.equal('');
       });
     });
 
     it('should reset if `reset-on-refresh` is set (new URL)', () => {
       element.setAttribute('reset-on-refresh', '');
-      const items = [{title: 'foo'}];
-      const foo = doc.createElement('div');
-      expectFetchAndRender(items, [foo]);
-
-      return list.layoutCallback().then(() => {
-        expect(list.container_.contains(foo)).to.be.true;
-
-        expectFetchAndRender(items, [foo], {resetOnRefresh: true});
+      const fetched = {items: [{title: 'foo'}]};
+      const foo = doc.createElement('div');
+      expectFetchAndRender(fetched, [foo]);
+
+      return list.layoutCallback().then(() => {
+        expect(list.container_.contains(foo)).to.be.true;
+
+        expectFetchAndRender(fetched, [foo], {resetOnRefresh: true});
         element.setAttribute('src', 'https://new.com/list.json');
         list.mutatedAttributesCallback({'src': 'https://new.com/list.json'});
       });
@@ -839,9 +550,9 @@
 
     it('should not reset if `reset-on-refresh=""` (new data)', () => {
       element.setAttribute('reset-on-refresh', '');
-      const items = [{title: 'foo'}];
-      const foo = doc.createElement('div');
-      expectFetchAndRender(items, [foo]);
+      const fetched = {items: [{title: 'foo'}]};
+      const foo = doc.createElement('div');
+      expectFetchAndRender(fetched, [foo]);
 
       return list.layoutCallback().then(() => {
         expect(list.container_.contains(foo)).to.be.true;
@@ -852,7 +563,7 @@
         listMock.expects('toggleLoading').withExactArgs(false).once();
 
         element.setAttribute('src', 'https://new.com/list.json');
-        list.mutatedAttributesCallback({'src': items});
+        list.mutatedAttributesCallback({'src': [{title: 'foo'}]});
       });
     });
 
@@ -860,7 +571,7 @@
       element.setAttribute('reset-on-refresh', 'always');
       const items = [{title: 'foo'}];
       const foo = doc.createElement('div');
-      expectFetchAndRender(items, [foo]);
+      expectFetchAndRender({items}, [foo]);
 
       return list.layoutCallback().then(() => {
         expect(list.container_.contains(foo)).to.be.true;
@@ -879,7 +590,7 @@
     });
 
     it('should refetch if [src] attribute changes (after layout)', () => {
-      const items = [{title: 'foo'}];
+      const items = {items: [{title: 'foo'}]};
       const foo = doc.createElement('div');
       expectFetchAndRender(items, [foo]);
 
@@ -896,7 +607,7 @@
 
     describe('no `binding` attribute', () => {
       it('should call scanAndApply()', function*() {
-        const items = [{title: 'Title1'}];
+        const items = {items: [{title: 'Title1'}]};
         const output = [doc.createElement('div')];
         expectFetchAndRender(items, output);
         yield list.layoutCallback();
@@ -910,7 +621,7 @@
       });
 
       it('should call scanAndApply()', function*() {
-        const items = [{title: 'Title1'}];
+        const items = {items: [{title: 'Title1'}]};
         const output = [doc.createElement('div')];
         expectFetchAndRender(items, output);
         yield list.layoutCallback();
@@ -924,7 +635,7 @@
       });
 
       it('should not call scanAndApply() before FIRST_MUTATE', function*() {
-        const items = [{title: 'Title1'}];
+        const items = {items: [{title: 'Title1'}]};
         const output = [doc.createElement('div')];
         expectFetchAndRender(items, output);
         yield list.layoutCallback();
@@ -935,7 +646,7 @@
         bind.signals = () => {
           return {get: name => (name === 'FIRST_MUTATE')};
         };
-        const items = [{title: 'Title1'}];
+        const items = {items: [{title: 'Title1'}]};
         const output = [doc.createElement('div')];
         expectFetchAndRender(items, output);
         yield list.layoutCallback();
@@ -950,7 +661,7 @@
       });
 
       it('should not call scanAndApply()', function*() {
-        const items = [{title: 'Title1'}];
+        const items = {items: [{title: 'Title1'}]};
         const output = [doc.createElement('div')];
         expectFetchAndRender(items, output);
         yield list.layoutCallback();
