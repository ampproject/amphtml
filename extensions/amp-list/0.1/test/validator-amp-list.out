--- conflicted
+++ resolved
@@ -57,33 +57,21 @@
 |    <!-- Invalid: width is mistyped. -->
 |    <amp-list src="https://data.com/articles.json?ref=CANONICAL_URL"
 >>   ^~~~~~~~~
-<<<<<<< HEAD
 amp-list/0.1/test/validator-amp-list.html:50:2 The attribute 'wdith' may not appear in tag 'amp-list'. (see https://www.ampproject.org/docs/reference/components/amp-list) [AMP_TAG_PROBLEM]
-=======
-amp-list/0.1/test/validator-amp-list.html:49:2 The attribute 'wdith' may not appear in tag 'amp-list'. (see https://www.ampproject.org/docs/reference/components/amp-list) [AMP_TAG_PROBLEM]
->>>>>>> 35728891
 |              wdith=10 height=10>
 |      <div></div>
 |    </amp-list>
 |    <!-- Invalid: src is missing. -->
 |    <amp-list width=10 height=10>
 >>   ^~~~~~~~~
-<<<<<<< HEAD
 amp-list/0.1/test/validator-amp-list.html:55:2 The mandatory attribute 'src' is missing in tag 'amp-list'. (see https://www.ampproject.org/docs/reference/components/amp-list) [AMP_TAG_PROBLEM]
-=======
-amp-list/0.1/test/validator-amp-list.html:54:2 The mandatory attribute 'src' is missing in tag 'amp-list'. (see https://www.ampproject.org/docs/reference/components/amp-list) [AMP_TAG_PROBLEM]
->>>>>>> 35728891
 |      <div></div>
 |    </amp-list>
 |    <!-- Invalid: width/height missing, so it's container layout
 |         which isn't supported. -->
 |    <amp-list src="https://data.com/articles.json?ref=CANONICAL_URL">
 >>   ^~~~~~~~~
-<<<<<<< HEAD
 amp-list/0.1/test/validator-amp-list.html:60:2 The implied layout 'CONTAINER' is not supported by tag 'amp-list'. (see https://www.ampproject.org/docs/reference/components/amp-list) [AMP_LAYOUT_PROBLEM]
-=======
-amp-list/0.1/test/validator-amp-list.html:59:2 The implied layout 'CONTAINER' is not supported by tag 'amp-list'. (see https://www.ampproject.org/docs/reference/components/amp-list) [AMP_LAYOUT_PROBLEM]
->>>>>>> 35728891
 |      <div></div>
 |    </amp-list>
 |  </body>
