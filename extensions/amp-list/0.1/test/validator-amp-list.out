--- conflicted
+++ resolved
@@ -54,7 +54,12 @@
 |              reset-on-refresh>
 |      <div></div>
 |    </amp-list>
-<<<<<<< HEAD
+|    <!-- Valid: amp-list with [src] and reset-on-refresh attributes -->
+|    <amp-list width=10 height=10
+|              [src]="foo.bar"
+|              reset-on-refresh>
+|      <div></div>
+|    </amp-list>
 |    <!-- Valid amp-list with binding="refresh" attribute -->
 |    <amp-list width=10 height=10
 |              src="https://data.com/articles.json?ref=CANONICAL_URL"
@@ -73,44 +78,26 @@
 amp-list/0.1/test/validator-amp-list.html:67:2 The attribute 'binding' in tag 'amp-list' is set to the invalid value 'this-is-an-error'. (see https://www.ampproject.org/docs/reference/components/amp-list) [DISALLOWED_HTML]
 |              src="https://data.com/articles.json?ref=CANONICAL_URL"
 |              binding="this-is-an-error">
-=======
-|    <!-- Valid: amp-list with [src] and reset-on-refresh attributes -->
-|    <amp-list width=10 height=10
-|              [src]="foo.bar"
-|              reset-on-refresh>
->>>>>>> 134611d1
 |      <div></div>
 |    </amp-list>
 |    <!-- Invalid: width is mistyped. -->
 |    <amp-list src="https://data.com/articles.json?ref=CANONICAL_URL"
 >>   ^~~~~~~~~
-<<<<<<< HEAD
-amp-list/0.1/test/validator-amp-list.html:73:2 The attribute 'wdith' may not appear in tag 'amp-list'. (see https://www.ampproject.org/docs/reference/components/amp-list) [DISALLOWED_HTML]
-=======
 amp-list/0.1/test/validator-amp-list.html:61:2 The attribute 'wdith' may not appear in tag 'amp-list'. (see https://www.ampproject.org/docs/reference/components/amp-list) [DISALLOWED_HTML]
->>>>>>> 134611d1
 |              wdith=10 height=10>
 |      <div></div>
 |    </amp-list>
 |    <!-- Invalid: src is missing. -->
 |    <amp-list width=10 height=10>
 >>   ^~~~~~~~~
-<<<<<<< HEAD
-amp-list/0.1/test/validator-amp-list.html:78:2 The mandatory attribute 'src' is missing in tag 'amp-list'. (see https://www.ampproject.org/docs/reference/components/amp-list) [AMP_TAG_PROBLEM]
-=======
 amp-list/0.1/test/validator-amp-list.html:66:2 The mandatory attribute 'src' is missing in tag 'amp-list'. (see https://www.ampproject.org/docs/reference/components/amp-list) [AMP_TAG_PROBLEM]
->>>>>>> 134611d1
 |      <div></div>
 |    </amp-list>
 |    <!-- Invalid: width/height missing, so it's container layout
 |         which isn't supported. -->
 |    <amp-list src="https://data.com/articles.json?ref=CANONICAL_URL">
 >>   ^~~~~~~~~
-<<<<<<< HEAD
-amp-list/0.1/test/validator-amp-list.html:83:2 The implied layout 'CONTAINER' is not supported by tag 'amp-list'. (see https://www.ampproject.org/docs/reference/components/amp-list) [AMP_LAYOUT_PROBLEM]
-=======
 amp-list/0.1/test/validator-amp-list.html:71:2 The implied layout 'CONTAINER' is not supported by tag 'amp-list'. (see https://www.ampproject.org/docs/reference/components/amp-list) [AMP_LAYOUT_PROBLEM]
->>>>>>> 134611d1
 |      <div></div>
 |    </amp-list>
 |  </body>
