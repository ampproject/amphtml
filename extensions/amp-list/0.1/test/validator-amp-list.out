--- conflicted
+++ resolved
@@ -154,11 +154,7 @@
 |    <!-- Invalid: missing at least src or [src]. -->
 |    <amp-list width=10 height=10>
 >>   ^~~~~~~~~
-<<<<<<< HEAD
-amp-list/0.1/test/validator-amp-list.html:146:2 The tag 'amp-list' is missing a mandatory attribute - pick at least one of ['src','[src]','data-amp-bind-src']. (see https://amp.dev/documentation/components/amp-list) [AMP_TAG_PROBLEM]
-=======
-amp-list/0.1/test/validator-amp-list.html:146:2 The tag 'amp-list' is missing a mandatory attribute - pick at least one of ['src','[src]']. (see https://amp.dev/documentation/components/amp-list)
->>>>>>> 87c869ba
+amp-list/0.1/test/validator-amp-list.html:146:2 The tag 'amp-list' is missing a mandatory attribute - pick at least one of ['src','[src]','data-amp-bind-src']. (see https://amp.dev/documentation/components/amp-list)
 |      <div></div>
 |    </amp-list>
 |    <!-- Invalid: width/height missing, so it's container layout
