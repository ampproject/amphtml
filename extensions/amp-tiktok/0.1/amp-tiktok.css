--- conflicted
+++ resolved
@@ -4,7 +4,15 @@
     width: 325px;
     transform: translateX(-50%);
     position: absolute;
-<<<<<<< HEAD
+    
+}
+
+.i-amphtml-tiktok-unresolved {
+    position: fixed;
+    opacity: 0;
+    pointer-events: none;
+    width: 325px;
+    height: 500px;
 }
 
 .i-amphtml-tiktok-placeholder-image-container{
@@ -22,15 +30,4 @@
     top: 1px;
     width: 325px;
     border-radius: 8px 8px 0px 0px;
-=======
-    
-}
-
-.i-amphtml-tiktok-unresolved {
-    position: fixed;
-    opacity: 0;
-    pointer-events: none;
-    width: 325px;
-    height: 500px;
->>>>>>> 0ab35a42
 }