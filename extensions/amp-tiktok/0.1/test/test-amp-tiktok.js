/**
 * Copyright 2021 The AMP HTML Authors. All Rights Reserved.
 *
 * Licensed under the Apache License, Version 2.0 (the "License");
 * you may not use this file except in compliance with the License.
 * You may obtain a copy of the License at
 *
 *      http://www.apache.org/licenses/LICENSE-2.0
 *
 * Unless required by applicable law or agreed to in writing, software
 * distributed under the License is distributed on an "AS-IS" BASIS,
 * WITHOUT WARRANTIES OR CONDITIONS OF ANY KIND, either express or implied.
 * See the License for the specific language governing permissions and
 * limitations under the License.
 */

import '../amp-tiktok';
import * as dom from '#core/dom';
import {Services} from '#service';
import {computedStyle} from '#core/dom/style';

const VIDEOID = '6948210747285441798';

describes.realWin(
  'amp-tiktok',
  {
    amp: {
      extensions: ['amp-tiktok'],
    },
  },
  (env) => {
    let win;
    let doc;
    let clock;
    let createElementWithAttributes;
    let clock;

    beforeEach(() => {
      win = env.win;
      doc = win.document;
      clock = env.sandbox.useFakeTimers();
      createElementWithAttributes = dom.createElementWithAttributes;
      clock = env.sandbox.useFakeTimers();

      env.sandbox
        .stub(dom, 'createElementWithAttributes')
        .callsFake((document, tagName, attributes) => {
          if (tagName === 'iframe' && attributes.src) {
            // Serve a blank page, since these tests don't require an actual page.
            // hash # at the end so path is not affected by param concat
            attributes.src = `http://localhost:${location.port}/test/fixtures/served/blank.html#${attributes.src}`;
          }
          return createElementWithAttributes(document, tagName, attributes);
        });

      const oEmbedJsonResponse = {
        'thumbnail_url': '/examples/img/ampicon.png',
        'title': 'Test TikTok Title',
      };
      env.sandbox
        .stub(Services.xhrFor(win), 'fetchJson')
        .resolves({json: () => Promise.resolve(oEmbedJsonResponse)});
    });

    function getTiktokBuildOnly(attrs = {}) {
      const tiktok = dom.createElementWithAttributes(
        win.document,
        'amp-tiktok',
        {
          layout: 'responsive',
          width: '325px',
          height: '730px',
          ...attrs,
        }
      );
      doc.body.appendChild(tiktok);
      return tiktok.buildInternal().then(() => tiktok);
    }

    async function getTiktok(attrs = {}) {
      const tiktok = await getTiktokBuildOnly(attrs);
      const impl = await tiktok.getImpl();
      return impl.layoutCallback().then(() => tiktok);
    }

    it('renders with videoId', async () => {
      const player = await getTiktok({'data-src': VIDEOID});
      const iframe = player.querySelector('iframe');
      expect(iframe).to.not.be.null;
      expect(iframe.getAttribute('src')).to.contain(VIDEOID);
      expect(iframe.getAttribute('src')).to.contain('en-US');
    });

    it('renders with video src url', async () => {
      const videoSrc =
        'https://www.tiktok.com/@scout2015/video/6948210747285441798';
      const player = await getTiktok({'data-src': videoSrc});
      const iframe = player.querySelector('iframe');
      expect(iframe).to.not.be.null;
      expect(iframe.getAttribute('src')).to.contain(VIDEOID);
      expect(iframe.getAttribute('src')).to.contain('en-US');
    });

    it('renders with videoId and locale', async () => {
      const player = await getTiktok({
        'data-src': VIDEOID,
        'data-locale': 'fr-FR',
      });
      const iframe = player.querySelector('iframe');
      expect(iframe).to.not.be.null;
      expect(iframe.getAttribute('src')).to.contain(VIDEOID);
      expect(iframe.getAttribute('src')).to.contain('fr-FR');
    });

    it.skip('resizes using the fallback mechanism when no messages are received', async () => {
<<<<<<< HEAD
      const player = await getTiktok({'data-src': VIDEOID});
      const playerIframe = player.querySelector('iframe');
=======
      // TODO(rnthomas) Debug race condition in this test.
      const player = await getTiktokBuildOnly({'data-src': VIDEOID});
>>>>>>> f398c4dd
      const impl = await player.getImpl(false);

      await impl.layoutCallback();
      // Wait 1100ms for resize fallback to be invoked.
      clock.tick(1100);
<<<<<<< HEAD
=======

      const playerIframe = player.querySelector('iframe');
      env.sandbox.stub(impl, 'handleTiktokMessages_');
>>>>>>> f398c4dd

      expect(computedStyle(win, playerIframe).height).to.equal('775.25px');
    });

    it('renders placeholder', async () => {
      const videoSrc =
        'https://www.tiktok.com/@scout2015/video/6948210747285441798';
      const player = await getTiktok({'data-src': videoSrc});
      const placeholder = player.querySelector('img');
      expect(placeholder).to.not.be.null;
      expect(placeholder.getAttribute('src')).to.equal(
        '/examples/img/ampicon.png'
      );
    });

    it.skip('renders aria title without oEmbed Request', async () => {
      // TODO(rnthomas) Debug race condition in this test.
      const player = await getTiktokBuildOnly({'data-src': VIDEOID});
      const impl = await player.getImpl();

      // Wait 1100ms for resize fallback to be invoked because aria-title is set in that call.
      clock.tick(1100);
      await impl.layoutCallback();

      const playerIframe = player.querySelector('iframe');
      const ariaTitle = playerIframe.getAttribute('aria-title');
      expect(ariaTitle).to.equal('TikTok');
    });

    it.skip('renders aria title with oEmbed request', async () => {
      const videoSrc =
        'https://www.tiktok.com/@scout2015/video/6948210747285441798';
      const player = await getTiktok({'data-src': videoSrc});

      // Wait 1100ms for resize fallback to be invoked because aria-title is set in that call.
      clock.tick(1100);
      const playerIframe = player.querySelector('iframe');
      const ariaTitle = playerIframe.getAttribute('aria-title');
      expect(ariaTitle).to.equal('TikTok: Test TikTok Title');
    });

    it('removes iframe after unlayoutCallback', async () => {
      const player = await getTiktok({'data-src': VIDEOID});
      const playerIframe = player.querySelector('iframe');
      expect(playerIframe).to.not.be.null;

      const impl = await player.getImpl(false);
      impl.unlayoutCallback();
      expect(player.querySelector('iframe')).to.be.null;
      expect(impl.iframe_).to.be.null;
    });
  }
);<|MERGE_RESOLUTION|>--- conflicted
+++ resolved
@@ -113,24 +113,13 @@
     });
 
     it.skip('resizes using the fallback mechanism when no messages are received', async () => {
-<<<<<<< HEAD
       const player = await getTiktok({'data-src': VIDEOID});
       const playerIframe = player.querySelector('iframe');
-=======
-      // TODO(rnthomas) Debug race condition in this test.
-      const player = await getTiktokBuildOnly({'data-src': VIDEOID});
->>>>>>> f398c4dd
       const impl = await player.getImpl(false);
 
       await impl.layoutCallback();
       // Wait 1100ms for resize fallback to be invoked.
       clock.tick(1100);
-<<<<<<< HEAD
-=======
-
-      const playerIframe = player.querySelector('iframe');
-      env.sandbox.stub(impl, 'handleTiktokMessages_');
->>>>>>> f398c4dd
 
       expect(computedStyle(win, playerIframe).height).to.equal('775.25px');
     });
