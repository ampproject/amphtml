--- conflicted
+++ resolved
@@ -14,9 +14,8 @@
  * limitations under the License.
  */
 
-import {ATTR_PREFIX, Variants, allocateVariant} from './variant';
 import {Layout} from '../../../src/layout';
-import {Services} from '../../../src/services';
+import {Variants, allocateVariant} from './variant';
 import {devAssert, user, userAssert} from '../../../src/log';
 import {getServicePromiseForDoc} from '../../../src/service';
 import {
@@ -52,25 +51,21 @@
       let config = {};
 
       try {
+
         config = this.getConfig_();
 
         if (!enabled) {
           user().error(TAG, 'Experiment amp-experiment-1.0 is not enabled.');
 
-<<<<<<< HEAD
           // Ensure downstream consumers don't wait for the promise forever.
-          variantsService.init(
-            Promise.resolve(this.getEmptyExperimentToVariant_(config))
-          );
-
-          return Promise.reject(
-            'Experiment amp-experiment-1.0 is not enabled.'
-          );
+          variantsService.init(Promise.resolve(this.getEmptyExperimentToVariant_(config)));
+
+          return Promise.reject('Experiment amp-experiment-1.0 is not enabled.');
         }
 
         const ampdoc = this.getAmpDoc();
 
-        // All experiments can be disabled by a hash param
+         // All experiments can be disabled by a hash param
         const viewer = Services.viewerForDoc(ampdoc);
         const override = viewer.getParam(
           ATTR_PREFIX + '_disable_all_experiments_'
@@ -82,10 +77,6 @@
           return;
         }
 
-=======
-      try {
-        const config = this.getConfig_();
->>>>>>> 3aa0ab37
         const experimentToVariant = Object.create(null);
         const variants = Object.keys(config).map(experimentName => {
           return allocateVariant(
@@ -99,11 +90,6 @@
         });
 
         /** @private @const {!Promise<!Object<string, ?string>>} */
-<<<<<<< HEAD
-        const experimentVariants = Promise.all(variants).then(
-          this.applyExperimentVariants_.bind(this, config, experimentToVariant)
-        );
-=======
         const experimentVariants = Promise.all(variants)
           .then(() => {
             this.validateExperimentToVariant_(config, experimentToVariant);
@@ -116,10 +102,11 @@
           })
           .catch(e => {
             // Ensure downstream consumers don't wait for the promise forever.
-            variantsService.init(Promise.resolve({}));
+            variantsService.init(
+              Promise.resolve(this.getEmptyExperimentToVariant_(config))
+            );
             throw e;
           });
->>>>>>> 3aa0ab37
 
         /**
          * Returning the experimentVariants promise here
@@ -131,9 +118,7 @@
         return experimentVariants;
       } catch (e) {
         // Ensure downstream consumers don't wait for the promise forever.
-        variantsService.init(
-          Promise.resolve(this.getEmptyExperimentToVariant_(config))
-        );
+        variantsService.init(Promise.resolve({}));
         throw e;
       }
     });
@@ -171,8 +156,7 @@
     ));
   }
 
-  /**
-<<<<<<< HEAD
+    /**
    * Function to return an empty experiment to variant
    * Object. This is useful for type checking in analytics
    * and disabling all experiments manually.
@@ -186,7 +170,9 @@
     });
 
     return experimentToVariant;
-=======
+  }
+
+  /**
    * Function to run validations and limitations on the current
    * chosen Experiment / variant combination.
    *
@@ -220,7 +206,6 @@
       user().error(TAG, numMutationsError);
       throw new Error(numMutationsError);
     }
->>>>>>> 3aa0ab37
   }
 
   /**
