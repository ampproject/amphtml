--- conflicted
+++ resolved
@@ -24,7 +24,6 @@
 
 # amp-video-iframe
 
-<<<<<<< HEAD
 [TOC]
 
 Embeds a video player within an [iframe](https://developer.mozilla.org/en-US/docs/Web/HTML/Element/iframe).
@@ -37,105 +36,6 @@
   <tr>
     <td class="col-fourty"><strong><a href="https://amp.dev/documentation/guides-and-tutorials/develop/style_and_layout/control_layout">Supported Layouts</a></strong></td>
     <td>fill, fixed, fixed-height, flex-item, intrinsic, nodisplay, responsive</td>
-=======
-## When should I use this?
-
-This component is useful if you've built your own Javascript-based
-video player and would like to embed it in an AMP document, or if your player is provided by a third party not
-supported by the AMP component library.
-
-1. If you'd like to **include a video directly on the AMP document**, you should use [`amp-video`](https://amp.dev/documentation/components/amp-video).
-
-2. If you're using a **common 3rd party** like Youtube, Vimeo or [others supported in AMP](../../spec/amp-video-interface.md), you should use their supported component (e.g. [`amp-youtube`](https://amp.dev/documentation/components/amp-youtube), [`amp-vimeo`](https://amp.dev/documentation/components/amp-vimeo)).
-
-3. If you've built a **custom player** or are using one provided by an **unsupported 3rd party**, **you should use `amp-video-iframe`**. This is different from using [`amp-iframe`](https://amp.dev/documentation/components/amp-iframe) in that it enables
-   [Video Features on AMP](../../spec/amp-video-interface.md). See [behavior](#behavior) below for more details.
-
-4. If you're a **3rd party video vendor**, **you can use `amp-video-iframe`** to [provide a simple way for authors to embed video.](#vendors)
-
-## Behavior
-
-`amp-video-iframe` has several important differences from vanilla iframes and `amp-iframe`.
-
-- By default, an `amp-video-iframe` is sandboxed (see [details](#sandbox)).
-
-- `amp-video-iframe` implements all [Video Features](../../spec/amp-video-interface.md), like autoplay, minimize-to-corner and rotate-to-fullscreen.
-
-- `amp-video-iframe` must only request resources via HTTPS.
-
-- `amp-video-iframe` is not scrollable.
-
-In short, `amp-video-iframe` plugs AMP video features into an embedded document that hosts a video player.
-
-## Usage of amp-video-iframe for advertising
-
-`amp-video-iframe` **must not** be used for the primary purpose of displaying advertising. It is OK to use `amp-video-iframe` for the purpose of displaying videos, where part of the videos are advertising. This AMP policy may be enforced by not rendering the respective iframes.
-
-Advertising use cases should use [`amp-ad`](https://amp.dev/documentation/components/amp-ad) instead.
-
-The reasons for this policy are that:
-
-- `amp-video-iframe` enforces sandboxing and the sandbox is also applied to child iframes. This means landing pages may be broken, even if the ad itself appears to work.
-
-- `amp-video-iframe` has no controlled resize mechanism.
-
-## Attributes
-
-<table>
-  <tr>
-    <td width="40%"><strong>src (required)</strong></td>
-    <td>The <code>src</code> attribute behaves mainly like on a standard iframe with one exception: the <code>#amp=1</code> fragment is added to the URL to allow
-source documents to know that they are embedded in the AMP context. This fragment is only added if the URL specified by <code>src</code> does
-not already have a fragment.</td>
-  </tr>
-  <tr>
-    <td width="40%"><strong>poster (required)</strong></td>
-    <td>Points to an image URL that will be displayed while the video loads.
-</td>
-  </tr>
-  <tr>
-    <td width="40%"><strong>autoplay</strong></td>
-    <td>If this attribute is present, and the browser supports autoplay, the video will be automatically
-played as soon as it becomes visible. There are some conditions that the component needs to meet
-to be played, <a href="https://github.com/ampproject/amphtml/blob/master/spec/amp-video-interface.md#autoplay">which are outlined in the Video in AMP spec</a>.</td>
-  </tr>
-  <tr>
-    <td width="40%"><strong>common attributes</strong></td>
-    <td>This element includes <a href="https://amp.dev/documentation/guides-and-tutorials/learn/common_attributes">common attributes</a> extended to AMP components.</td>
-  </tr>
-  <tr>
-    <td width="40%"><strong>dock</strong></td>
-    <td><strong>Requires <code>amp-video-docking</code> extension.</strong> If this attribute is present and the video is playing manually, the video will be "minimized" and fixed to a corner or an element when the user scrolls out of the video component's visual area.
-    For more details, see <a href="https://amp.dev/documentation/components/amp-video-docking">documentation on the docking extension itself.</a></td>
-  </tr>
-  <tr>
-    <td width="40%"><strong>implements-media-session</strong></td>
-    <td>Set this attribute if the document inside the iframe implements the <a href="https://developer.mozilla.org/en-US/docs/Web/API/Media_Session_API">MediaSession API</a> independently.</td>
-  </tr>
-  <tr>
-    <td width="40%"><strong>implements-rotate-to-fullscreen</strong></td>
-    <td>Set this attribute if the document inside the iframe implements rotate-to-fullscreen independently.</td>
-  </tr>
-  <tr>
-    <td width="40%"><strong>referrerpolicy</strong></td>
-    <td>The <a href="https://developer.mozilla.org/en-US/docs/Web/API/HTMLIFrameElement/referrerPolicy"><code>referrerpolicy</code></a> to be set on the iframe element.</td>
-  </tr>
-  <tr>
-    <td width="40%"><a id="data-param"></a><strong>data-param-*</strong></td>
-    <td>
-      All <code>data-param-*</code> attributes are added as query parameters
-      to the iframe's <code>src</code>. They may be used to pass custom values
-      through to the player document.<br />
-      Keys and values will be URI encoded. Keys will be camel cased.
-      <ul>
-        <li><code>data-param-foo="bar"</code> becomes <code>&foo=bar</code></li>
-        <li>
-          <code>data-param-channel-id="SOME_VALUE"</code> becomes
-          <code>&channelId=SOME_VALUE</code>
-        </li>
-      </ul>
-    </td>
->>>>>>> 3eefc8eb
   </tr>
 </table>
 
@@ -241,15 +141,11 @@
 
 The following video player libraries have contributed copy and paste-able playback support integrations.
 
-<<<<<<< HEAD
 ##### [JwPlayer](https://developer.jwplayer.com/jwplayer/docs)
-=======
-If you're using a common video framework like [JW Player](https://www.jwplayer.com/) or [Video.js](http://videojs.com/), you can call **`listenTo()`** for a basic, readymade integration. These integrations support all playback and UI controls when the framework provides them, see each for supported methods.
->>>>>>> 3eefc8eb
+
 
 The `amp` object sets up a [JwPlayer instance](https://developer.jwplayer.com/jw-player/docs/javascript-api-reference/) by using `listenTo('jwplayer')`. If you're embedding your player using a video-specific script, you only need to register for Jwplayer usage:
 
-<<<<<<< HEAD
 ```html
 <script src="https://cdn.jwplayer.com/players/UVQWMA4o-kGWxh33Q.js"></script>
 <script>
@@ -264,40 +160,6 @@
 ```js
 (window.AmpVideoIframe = window.AmpVideoIframe || []).push(amp => {
   amp.listenTo('jwplayer', jwplayer('my-video'));
-=======
-{% call callout('Expanded support', type='note') %}
-You can additionally use [custom integration methods](#custom-integrations) if you require a feature not available in readymade implementations.
-{% endcall %}
-
-##### For JW Player
-
-**Default supported events:** `ad_end`/`ad_start`, `canplay`, `error`, `muted`/`unmuted`, `pause`/`playing`
-
-**Default supported methods:** `pause`/`play`, `mute`/`unmute`, `hidecontrols`/`showcontrols`, `fullscreenenter`/`fullscreenexit`
-
-The `amp` object knows how to setup a JwPlayer instance by using `listenTo('jwplayer')`.
-If you're embedding your player [using a video-specific script](https://support.jwplayer.com/articles/how-to-embed-a-jwplayer), you only need to register Jwplayer usage:
-
-```html
-<script src="https://cdn.jwplayer.com/players/UVQWMA4o-kGWxh33Q.js"></script>
-<script>
-  (window.AmpVideoIframe = window.AmpVideoIframe || []).push(function (
-    ampIntegration
-  ) {
-    ampIntegration.listenTo('jwplayer');
-  });
-</script>
-```
-
-Otherwise, pass in your [JwPlayer instance](https://developer.jwplayer.com/jwplayer/docs/jw8-javascript-api-reference)
-through the signature `amp.listenTo('jwplayer', instance)`:
-
-```js
-(window.AmpVideoIframe = window.AmpVideoIframe || []).push(function (
-  ampIntegration
-) {
-  ampIntegration.listenTo('jwplayer', jwplayer('my-video'));
->>>>>>> 3eefc8eb
 });
 ```
 
@@ -381,7 +243,6 @@
 A custom integration may look something like the following:
 
 ```js
-<<<<<<< HEAD
 const player = new MyCustomPlayer();
 
 (window.AmpVideoIframe = window.AmpVideoIframe || []).push(amp => {
@@ -396,10 +257,6 @@
   player.on('playing', () => amp.postEvent('playing'));
   player.on('pause', () => amp.postEvent('pause'));
   player.on(/* etc... */);
-=======
-ampIntegration.method('play', function () {
-  myVideo.play();
->>>>>>> 3eefc8eb
 });
 ```
 
@@ -441,13 +298,8 @@
 Posts a playback event to the frame. For example:
 
 ```js
-<<<<<<< HEAD
 myVideoElement.addEventListener('pause', () => {
   amp.postEvent('pause');
-=======
-myVideoElement.addEventListener('pause', function () {
-  ampIntegration.postEvent('pause');
->>>>>>> 3eefc8eb
 });
 ```
 
@@ -541,13 +393,8 @@
 
 ```js
 // Will log intersection every 2 seconds
-<<<<<<< HEAD
 setInterval(() => {
   amp.getIntersection(intersection => {
-=======
-setInterval(function () {
-  integration.getIntersection(function (intersection) {
->>>>>>> 3eefc8eb
     console.log('Intersection ratio:', intersection.intersectionRatio);
   });
 }, 2000);
