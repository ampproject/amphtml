/**
 * Copyright 2019 The AMP HTML Authors. All Rights Reserved.
 *
 * Licensed under the Apache License, Version 2.0 (the "License");
 * you may not use this file except in compliance with the License.
 * You may obtain a copy of the License at
 *
 *      http://www.apache.org/licenses/LICENSE-2.0
 *
 * Unless required by applicable law or agreed to in writing, software
 * distributed under the License is distributed on an "AS-IS" BASIS,
 * WITHOUT WARRANTIES OR CONDITIONS OF ANY KIND, either express or implied.
 * See the License for the specific language governing permissions and
 * limitations under the License.
 */

import {AutoLightboxEvents} from '../../../../src/auto-lightbox';
import {CommonSignals} from '../../../../src/common-signals';
import {
  Criteria,
  DocMetaAnnotations,
  ENABLED_LD_JSON_TYPES,
  ENABLED_OG_TYPE_ARTICLE,
  LIGHTBOXABLE_ATTR,
  Mutation,
  RENDER_AREA_RATIO,
  REQUIRED_EXTENSION,
  Scanner,
  VIEWPORT_AREA_RATIO,
  apply,
  isEnabledForDoc,
  meetsSizingCriteria,
  runCandidates,
  scan,
} from '../amp-auto-lightbox';
import {Services} from '../../../../src/services';
import {Signals} from '../../../../src/utils/signals';
import {createElementWithAttributes} from '../../../../src/dom';
import {htmlFor} from '../../../../src/static-template';
import {isArray} from '../../../../src/types';
import {tryResolve} from '../../../../src/utils/promise';


const TAG = 'amp-auto-lightbox';


describes.realWin(TAG, {
  amp: {
    amp: true,
    ampdoc: 'single',
  },
}, env => {

  let html;

  const {any} = sinon.match;

  const ldJsonSchemaTypes = Object.keys(ENABLED_LD_JSON_TYPES);
  const ogTypes = [ENABLED_OG_TYPE_ARTICLE];

  const firstElementLeaf = el =>
    el.firstElementChild ? firstElementLeaf(el.firstElementChild) : el;

  function wrap(el, wrapper) {
    firstElementLeaf(wrapper).appendChild(el);
    return wrapper;
  }

  const stubAllCriteriaMet = () => env.sandbox.stub(Criteria, 'meetsAll');
  const mockAllCriteriaMet = isMet => stubAllCriteriaMet().returns(isMet);

  function mockCandidates(candidates) {
    env.sandbox.stub(Scanner, 'getCandidates').returns(candidates);
    return candidates;
  }

  const mockLdJsonSchemaTypes = type =>
    env.sandbox.stub(DocMetaAnnotations, 'getAllLdJsonTypes')
        .returns(isArray(type) ? type : [type]);

  const mockOgType = type =>
    env.sandbox.stub(DocMetaAnnotations, 'getOgType').returns(type);

  const iterProduct = (a, b, callback) => a.forEach(itemA =>
    b.forEach(itemB => callback(itemA, itemB)));

  const squaredCompare = (set, callback) => iterProduct(set, set, (a, b) => {
    if (a != b) {
      callback(a, b);
    }
  });

  function mockIsProxyOrigin(isProxyOrigin) {
    env.sandbox.stub(Services, 'urlForDoc').returns({
      isProxyOrigin() {
        return isProxyOrigin;
      },
    });
  }

  function spyInstallExtensionsForDoc() {
    const installExtensionForDoc = env.sandbox.spy();

    env.sandbox.stub(Services, 'extensionsFor').returns({
      installExtensionForDoc,
    });

    return installExtensionForDoc;
  }

  // necessary since element matching `withArgs` deep equals and overflows
  const matchEquals = comparison =>
    sinon.match(subject => subject == comparison);

  function mockLoadedSignal(element, isLoadedSuccessfully) {
    const signals = new Signals();
    element.signals = () => signals;
    if (isLoadedSuccessfully) {
      signals.signal(CommonSignals.LOAD_END);
    } else {
      signals.rejectSignal(CommonSignals.LOAD_END, 'Mocked rejection');
    }
    return element;
  }

  beforeEach(() => {
    html = htmlFor(env.win.document);

    env.sandbox.stub(Mutation, 'mutate').callsFake((_, mutator) =>
      tryResolve(mutator));
  });

  describe('meetsTreeShapeCriteria', () => {

    const meetsTreeShapeCriteriaMsg = ({outerHtml}) =>
      `Criteria.meetsTreeShapeCriteria(html\`${outerHtml}\`)`;

    function itAcceptsOrRejects(scenarios) {
      scenarios.forEach(({rejects, accepts, mutate, wrapWith}) => {
        const maybeWrap = root => wrapWith ? wrap(root, wrapWith()) : root;
        const maybeMutate = root => mutate && mutate(root);

        it(`${accepts ? 'accepts' : 'rejects'} ${accepts || rejects}`, () => {
          [
            html`<amp-img src="asada.png"></amp-img>`,
            html`<div><amp-img src="adobada.png"></amp-img></div>`,
            html`<div><div><amp-img src="carnitas.png"></amp-img></div></div>`,
          ].forEach(unwrapped => {
            maybeMutate(unwrapped);

            const scenario = maybeWrap(unwrapped);
            const candidate = firstElementLeaf(scenario);

            env.win.document.body.appendChild(scenario);

            expect(candidate).to.be.ok;
            expect(candidate.tagName).to.equal('AMP-IMG');

            expect(Criteria.meetsTreeShapeCriteria(candidate),
                meetsTreeShapeCriteriaMsg(scenario)).to.equal(!!accepts);
          });
        });
      });
    }

    describe('self-test', () => {
      const criteriaIsMetThereforeAcceptsOrRejects = (isMet, scenarios) => {
        describe(`Criteria ${isMet ? 'met' : 'unmet'}`, () => {
          beforeEach(() => {
            env.sandbox.stub(Criteria, 'meetsTreeShapeCriteria').returns(isMet);
          });
          itAcceptsOrRejects(scenarios);
        });
      };
      criteriaIsMetThereforeAcceptsOrRejects(true, [{accepts: 'any'}]);
      criteriaIsMetThereforeAcceptsOrRejects(false, [{rejects: 'any'}]);
    });

    itAcceptsOrRejects([
      {
        accepts: 'elements by default',
      },
      {
        accepts: 'elements with a non-tap action',
        mutate: el => el.setAttribute('on', 'nottap:doSomething'),
      },
      {
        accepts: 'elements inside non-clickable anchor',
        wrapWith: () => html`<a id=my-anchor></a>`,
      },
      {
        rejects: 'explicitly opted-out subnodes',
        mutate: el => el.setAttribute('data-amp-auto-lightbox-disable', ''),
      },
      {
        rejects: 'placeholder subnodes',
        mutate: el => el.setAttribute('placeholder', ''),
      },
      {
        rejects: 'items actionable by tap with a single action',
        mutate: el => el.setAttribute('on', 'tap:doSomething'),
      },
      {
        rejects: 'items actionable by tap with multiple actions',
        mutate: el =>
          el.setAttribute('on', 'whatever:doSomething;tap:doSomethingElse'),
      },
      {
        rejects: 'items inside an amp-selector',
        mutate: el => el.setAttribute('option', ''),
        wrapWith: () => html`<amp-selector></amp-selector>`,
      },
      {
        rejects: 'items inside a button',
        wrapWith: () => html`<button></button>`,
      },
      {
        rejects: 'items inside amp-script',
        wrapWith: () => html`<amp-script></amp-script>`,
      },
      {
        rejects: 'items inside amp-story',
        wrapWith: () => html`<amp-story></amp-story>`,
      },
      {
<<<<<<< HEAD
        rejects: 'items inside a clickable link',
=======
        kind: 'items inside amp-lightbox',
        wrapWith: () => html`<amp-lightbox></amp-lightbox>`,
      },
      {
        kind: 'items inside a clickable link',
>>>>>>> f930499d
        wrapWith: () => html`<a href="http://hamberders.com"></a>`,
      },
    ]);

  });

  describe('meetsSizingCriteria', () => {
    const areaDeltaPerc = RENDER_AREA_RATIO * 100;
    const {vw, vh} = {vw: 1000, vh: 600};

    const expectMeetsSizingCriteria = (
      renderWidth, renderHeight, naturalWidth, naturalHeight) =>
      expect(meetsSizingCriteria(
          renderWidth, renderHeight, naturalWidth, naturalHeight, vw, vh));

    it(`accepts elements ${areaDeltaPerc}%+ of size than render area`, () => {
      const renderWidth = 1000;
      const renderHeight = 200;

      const renderArea = renderWidth * renderHeight;

      const minArea = (renderArea) * RENDER_AREA_RATIO;
      const minDim = Math.sqrt(minArea);

      const axisRange = [minDim + 1, minDim + 10, minDim + 100];
      iterProduct(axisRange, axisRange, (naturalWidth, naturalHeight) => {
        expectMeetsSizingCriteria(
            renderWidth,
            renderHeight,
            naturalWidth,
            naturalHeight).to.be.true;
      });
    });

    it(`rejects elements < ${areaDeltaPerc}%+ of size of render area`, () => {
      const renderWidth = 100;
      const renderHeight = 100;

      const renderArea = renderWidth * renderHeight;

      const minArea = (renderArea) * (RENDER_AREA_RATIO - 0.1);
      const minDim = Math.sqrt(minArea);

      const axisRange = [minDim, minDim - 10, minDim - 100];
      iterProduct(axisRange, axisRange, (naturalWidth, naturalHeight) => {
        expectMeetsSizingCriteria(
            renderWidth,
            renderHeight,
            naturalWidth,
            naturalHeight).to.be.false;
      });
    });

    const minAreaPerc = VIEWPORT_AREA_RATIO * 100;

    it(`accepts elements that cover ${minAreaPerc}%+ of the viewport`, () => {
      const minArea = (vw * vh) * VIEWPORT_AREA_RATIO;
      const minDim = Math.sqrt(minArea);

      const naturalWidth = 100;
      const naturalHeight = 100;

      const axisRange = [minDim, minDim + 10, minDim + 100];
      iterProduct(axisRange, axisRange, (renderWidth, renderHeight) => {
        expectMeetsSizingCriteria(
            renderWidth,
            renderHeight,
            naturalWidth,
            naturalHeight).to.be.true;
      });

    });

    it(`rejects elements that cover < ${minAreaPerc}% of the viewport`, () => {
      const minArea = (vw * vh) * VIEWPORT_AREA_RATIO;
      const minDim = Math.sqrt(minArea);

      const axisRange = [minDim - 1, minDim - 10, minDim - 100];
      iterProduct(axisRange, axisRange, (renderWidth, renderHeight) => {
        expectMeetsSizingCriteria(
            renderWidth,
            renderHeight,
            /* naturalWidth */ renderWidth,
            /* naturalHeight */ renderHeight).to.be.false;
      });
    });

    it('accepts elements with height > than viewport\'s', () => {
      const renderWidth = vw;
      const renderHeight = vh;

      [
        vh + 1,
        vh + 10,
        vh + 100,
      ].forEach(naturalHeight => {
        expectMeetsSizingCriteria(
            renderWidth,
            renderHeight,
            /* naturalWidth */ renderWidth,
            naturalHeight).to.be.true;
      });
    });

    it('accepts elements with width > than viewport\'s', () => {
      const renderWidth = vw;
      const renderHeight = vh;

      [
        vw + 1,
        vw + 10,
        vw + 100,
      ].forEach(naturalWidth => {
        expectMeetsSizingCriteria(
            renderWidth,
            renderHeight,
            naturalWidth,
            /* naturalHeight */ renderHeight).to.be.true;
      });
    });

    it('rejects elements with dimensions <= than viewport\'s', () => {
      const renderWidth = 100;
      const renderHeight = 100;

      const axisRange = [renderWidth, renderWidth - 10, renderWidth - 100];
      iterProduct(axisRange, axisRange, (naturalWidth, naturalHeight) => {
        expectMeetsSizingCriteria(
            renderWidth,
            renderHeight,
            naturalWidth,
            naturalHeight).to.be.false;
      });
    });

  });

  describe('scan', () => {

    const waitForAllScannedToBeResolved = () => {
      const scanned = scan(env.ampdoc);
      if (scanned) {
        return Promise.all(scanned);
      }
    };

    beforeEach(() => {
      // mock valid type
      mockLdJsonSchemaTypes(ldJsonSchemaTypes[0]);
    });

    it('does not load extension if no candidates found', async() => {
      const installExtensionForDoc = spyInstallExtensionsForDoc();

      mockIsProxyOrigin(true);
      mockCandidates([]);

      await waitForAllScannedToBeResolved();

      expect(installExtensionForDoc.withArgs(any, REQUIRED_EXTENSION))
          .to.not.have.been.called;
    });

    it('loads extension if >= 1 candidates meet criteria', async() => {
      const installExtensionForDoc = spyInstallExtensionsForDoc();

      mockIsProxyOrigin(true);
      mockCandidates([mockLoadedSignal(html`<amp-img></amp-img>`, true)]);

      mockAllCriteriaMet(true);

      await waitForAllScannedToBeResolved();

      expect(installExtensionForDoc.withArgs(any, REQUIRED_EXTENSION))
          .to.have.been.calledOnce;
    });

    it('does not load extension if no candidates meet criteria', async() => {
      const installExtensionForDoc = spyInstallExtensionsForDoc();

      mockCandidates([mockLoadedSignal(html`<amp-img></amp-img>`, true)]);

      mockAllCriteriaMet(false);
      mockIsProxyOrigin(true);

      await waitForAllScannedToBeResolved();

      expect(installExtensionForDoc.withArgs(any, REQUIRED_EXTENSION))
          .to.not.have.been.called;
    });

    it('sets attribute only for candidates that meet criteria', async() => {
      const a = mockLoadedSignal(html`<amp-img src="a.png"></amp-img>`, true);
      const b = mockLoadedSignal(html`<amp-img src="b.png"></amp-img>`, true);
      const c = mockLoadedSignal(html`<amp-img src="c.png"></amp-img>`, true);

      const allCriteriaMet = stubAllCriteriaMet();

      allCriteriaMet.withArgs(matchEquals(a)).returns(true);
      allCriteriaMet.withArgs(matchEquals(b)).returns(false);
      allCriteriaMet.withArgs(matchEquals(c)).returns(true);

      mockCandidates([a, b, c]);
      mockIsProxyOrigin(true);

      await waitForAllScannedToBeResolved();

      expect(a).to.have.attribute(LIGHTBOXABLE_ATTR);
      expect(b).to.not.have.attribute(LIGHTBOXABLE_ATTR);
      expect(c).to.have.attribute(LIGHTBOXABLE_ATTR);
    });

    it('sets unique group for candidates that meet criteria', async() => {
      const candidates = mockCandidates([1, 2, 3].map(() =>
        mockLoadedSignal(html`<amp-img src="a.png"></amp-img>`, true)));

      mockAllCriteriaMet(true);
      mockIsProxyOrigin(true);

      await waitForAllScannedToBeResolved();

      squaredCompare(candidates, (a, b) => {
        expect(a.getAttribute(LIGHTBOXABLE_ATTR))
            .not.to.equal(b.getAttribute(LIGHTBOXABLE_ATTR));
      });
    });

  });

  describe('runCandidates', () => {

    it('filters out candidates that fail to load', async() => {
      const shouldNotLoad = mockLoadedSignal(
          html`<amp-img src="bla.png"></amp-img>`,
          false);

      const shouldLoad = mockLoadedSignal(
          html`<amp-img src="bla.png"></amp-img>`,
          true);

      const candidates = [shouldNotLoad, shouldLoad];

      mockAllCriteriaMet(true);

      const elected = await Promise.all(runCandidates(env.ampdoc, candidates));

      expect(elected).to.have.length(2);
      expect(elected[0]).to.be.undefined;
      expect(elected[1]).to.equal(shouldLoad);
    });

  });

  describe('isEnabledForDoc', () => {

    const expectIsEnabled = shouldBeEnabled => {
      env.sandbox.stub(env.ampdoc, 'getBody').returns({
        // only needs to be truthy since its ref req is mocked
        firstElementChild: true,
      });
      expect(isEnabledForDoc(env.ampdoc)).to.equal(shouldBeEnabled);
    };

    it('rejects documents without any type annotation', () => {
      mockIsProxyOrigin(true);
      expectIsEnabled(false);
    });

    describe('DOM selection', () => {

      const mockRootNodeContent = els => {
        const fakeRoot = html`<div></div>`;
        els.forEach(el => {
          fakeRoot.appendChild(el);
        });
        env.sandbox.stub(env.ampdoc, 'getRootNode').returns(fakeRoot);
      };

      describe('getOgType', () => {

        it('returns empty', () => {
          expect(DocMetaAnnotations.getOgType(env.ampdoc)).to.be.undefined;
        });

        it('returns tag', () => {
          mockRootNodeContent([
            // Expected:
            html`<meta property="og:type" content="foo">`,

            // Filler:
            html`<meta property="og:something" content="bar">`,
            html`<meta property="vims and emacs are both awful" content="baz">`,
            html`<meta name="description" content="My Website">`,
          ]);

          expect(DocMetaAnnotations.getOgType(env.ampdoc)).to.equal('foo');
        });

      });

      describe('getAllLdJsonTypes', () => {

        const createLdJsonTag = content => {
          const tag = html`<script type="application/ld+json"></script>`;
          tag.textContent = JSON.stringify(content);
          return tag;
        };

        it('returns empty', () => {
          expect(DocMetaAnnotations.getAllLdJsonTypes(env.ampdoc)).to.be.empty;
        });

        it('returns all found @types', () => {
          const expectedA = 'foo';
          const expectedB = 'bar';
          const expectedC = 'baz';

          mockRootNodeContent([
            html`<script></script>`,
            createLdJsonTag({'@type': expectedA}),
            createLdJsonTag({'tacos': 'sí por favor'}),
            createLdJsonTag({'@type': expectedB}),
            createLdJsonTag({'@type': expectedC}),
            createLdJsonTag(''),
          ]);

          expect(DocMetaAnnotations.getAllLdJsonTypes(env.ampdoc))
              .to.deep.equal([
                expectedA,
                expectedB,
                expectedC,
              ]);
        });

      });

    });

    describe('by LD+JSON @type', () => {

      it('rejects doc with invalid LD+JSON @type', () => {
        mockIsProxyOrigin(true);
        mockLdJsonSchemaTypes('hamberder');
        expectIsEnabled(false);
      });

      ldJsonSchemaTypes.forEach(type => {
        const typeSubObj = `{..."@type": "${type}"}`;

        it(`accepts docs with ${typeSubObj} schema and proxy origin`, () => {
          mockLdJsonSchemaTypes(type);
          mockIsProxyOrigin(true);
          expectIsEnabled(true);
        });

        it(`rejects docs with ${typeSubObj} schema, lightbox explicit`, () => {
          const doc = env.win.document;

          const extensionScript = createElementWithAttributes(doc, 'script', {
            'custom-element': REQUIRED_EXTENSION,
          });

          const lightboxable = createElementWithAttributes(doc, 'amp-img', {
            [LIGHTBOXABLE_ATTR]: '',
          });

          doc.head.appendChild(extensionScript);
          doc.body.appendChild(lightboxable);

          mockLdJsonSchemaTypes(type);
          mockIsProxyOrigin(true);
          expectIsEnabled(false);
        });

        it(`rejects docs with ${typeSubObj} schema, non-proxy origin`, () => {
          mockLdJsonSchemaTypes(type);
          mockIsProxyOrigin(false);
          expectIsEnabled(false);
        });

      });
    });

    describe('by og:type', () => {

      it('rejects doc with invalid <meta property="og:type">', () => {
        mockIsProxyOrigin(true);
        mockOgType('cinnamonroll');
        expectIsEnabled(false);
      });

      ogTypes.forEach(type => {
        const ogTypeMeta = `<meta property="og:type" content="${type}">`;

        it(`accepts docs with ${ogTypeMeta} and proxy origin`, () => {
          mockOgType(type);
          mockIsProxyOrigin(true);
          expectIsEnabled(true);
        });

        it(`rejects docs with ${ogTypeMeta}, but lightbox explicit`, () => {
          const doc = env.win.document;

          const extensionScript = createElementWithAttributes(doc, 'script', {
            'custom-element': REQUIRED_EXTENSION,
          });

          const lightboxable = createElementWithAttributes(doc, 'amp-img', {
            [LIGHTBOXABLE_ATTR]: '',
          });

          doc.head.appendChild(extensionScript);
          doc.body.appendChild(lightboxable);

          mockOgType(type);
          mockIsProxyOrigin(true);
          expectIsEnabled(false);
        });

        it(`rejects docs with ${ogTypeMeta} for non-proxy origin`, () => {
          mockOgType(type);
          mockIsProxyOrigin(false);
          expectIsEnabled(false);
        });

      });
    });

  });

  describe('apply', () => {

    it('sets attribute', async() => {
      const element = html`<amp-img src="chabuddy.g"></amp-img>`;

      await apply(env.ampdoc, element);

      expect(element).to.have.attribute(LIGHTBOXABLE_ATTR);
    });

    it('sets unique group for each element', async() => {
      const candidates = [1, 2, 3].map(() => html`<amp-img></amp-img>`);

      await Promise.all(candidates.map(c => apply(env.ampdoc, c)));

      squaredCompare(candidates, (a, b) => {
        expect(a.getAttribute(LIGHTBOXABLE_ATTR))
            .not.to.equal(b.getAttribute(LIGHTBOXABLE_ATTR));
      });
    });

    it('dispatches event', async() => {
      const element = html`<amp-img src="chabuddy.g"></amp-img>`;

      element.dispatchCustomEvent = env.sandbox.spy();

      await apply(env.ampdoc, element);

      expect(element.dispatchCustomEvent.withArgs(AutoLightboxEvents.NEWLY_SET))
          .to.have.been.calledOnce;
    });

  });

});<|MERGE_RESOLUTION|>--- conflicted
+++ resolved
@@ -223,15 +223,11 @@
         wrapWith: () => html`<amp-story></amp-story>`,
       },
       {
-<<<<<<< HEAD
+        rejects: 'items inside amp-lightbox',
+        wrapWith: () => html`<amp-lightbox></amp-lightbox>`,
+      },
+      {
         rejects: 'items inside a clickable link',
-=======
-        kind: 'items inside amp-lightbox',
-        wrapWith: () => html`<amp-lightbox></amp-lightbox>`,
-      },
-      {
-        kind: 'items inside a clickable link',
->>>>>>> f930499d
         wrapWith: () => html`<a href="http://hamberders.com"></a>`,
       },
     ]);
