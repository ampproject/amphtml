/* eslint-disable no-unused-vars */
/**
 * Copyright 2018 The AMP HTML Authors. All Rights Reserved.
 *
 * Licensed under the Apache License, Version 2.0 (the "License");
 * you may not use this file except in compliance with the License.
 * You may obtain a copy of the License at
 *
 *      http://www.apache.org/licenses/LICENSE-2.0
 *
 * Unless required by applicable law or agreed to in writing, software
 * distributed under the License is distributed on an "AS-IS" BASIS,
 * WITHOUT WARRANTIES OR CONDITIONS OF ANY KIND, either express or implied.
 * See the License for the specific language governing permissions and
 * limitations under the License.
 */

import {Deferred} from '../../../src/core/data-structures/promise';
import {Layout, isLayoutSizeDefined} from '../../../src/layout';
import {Services} from '../../../src/services';
import {VideoAttributes, VideoEvents} from '../../../src/video-interface';
import {redispatch} from '../../../src/iframe-video';

import {dev, userAssert} from '../../../src/log';
import {
  fullscreenEnter,
  fullscreenExit,
  isFullscreenElement,
  removeElement,
} from '../../../src/dom';
import {getData, listen} from '../../../src/event-helper';
import {getIframe} from '../../../src/3p-frame';
import {installVideoManagerForDoc} from '../../../src/service/video-manager-impl';
import {propagateAttributes} from '../../../src/core/dom/propagate-attributes';

const TAG = 'amp-viqeo-player';

const EVENTS = {
  'ready': VideoEvents.LOAD,
  'play': VideoEvents.PLAYING,
  'pause': VideoEvents.PAUSE,
  'mute': VideoEvents.MUTED,
  'unmute': VideoEvents.UNMUTED,
  'end': VideoEvents.ENDED,
  'startAdvert': VideoEvents.AD_START,
  'endAdvert': VideoEvents.AD_END,
};

/**
 * @implements {../../../src/video-interface.VideoInterface}
 */
class AmpViqeoPlayer extends AMP.BaseElement {
  /** @param {!AmpElement} element */
  constructor(element) {
    super(element);

    /** @private {?HTMLIFrameElement} */
    this.iframe_ = null;

    /** @private {?Promise} */
    this.playerReadyPromise_ = null;

    /** @private {?Function} */
    this.playerReadyResolver_ = null;

    /** @private {?Function} */
    this.unlistenMessage_ = null;

    /** @private {boolean} */
    this.hasAutoplay_ = false;

    /** @private {string} */
    this.videoId_ = '';

    /** @private {Object<string, (number|Array)>} */
    this.meta_ = {};
  }

  /**
   * @param {boolean=} opt_onLayout
   * @override
   */
  preconnectCallback(opt_onLayout) {
    Services.preconnectFor(this.win).url(
      this.getAmpDoc(),
      'https://api.viqeo.tv',
      opt_onLayout
    );
    Services.preconnectFor(this.win).url(
      this.getAmpDoc(),
      'https://cdn.viqeo.tv',
      opt_onLayout
    );
  }

  /**
   * @param {!Layout} layout
   * @return {boolean}
   * @override
   */
  isLayoutSupported(layout) {
    return isLayoutSizeDefined(layout);
  }

  /** @override */
  buildCallback() {
    this.videoId_ = userAssert(
      this.element.getAttribute('data-videoid'),
      'The data-videoid attribute is required for <amp-viqeo-player> %s',
      this.element
    );

    userAssert(
      this.element.getAttribute('data-profileid'),
      'The data-profileid attribute is required for <amp-viqeo-player> %s',
      this.element
    );

    this.hasAutoplay_ = this.element.hasAttribute(VideoAttributes.AUTOPLAY);

    const deferred = new Deferred();
    this.playerReadyPromise_ = deferred.promise;
    this.playerReadyResolver_ = deferred.resolve;

    installVideoManagerForDoc(this.element);
    Services.videoManagerForDoc(this.element).register(this);
    this.playerReadyResolver_(this.iframe_);
  }

  /** @override */
  layoutCallback() {
    const iframe = getIframe(
      this.win,
      this.element,
      'viqeoplayer',
      {
        'autoplay': this.hasAutoplay_,
      },
      {
        allowFullscreen: true,
      }
    );
    iframe.title = this.element.title || 'Viqeo video';

    // required to display the user gesture in the iframe
    iframe.setAttribute('allow', 'autoplay');

    this.unlistenMessage_ = listen(
      this.win,
      'message',
      this.handleViqeoMessages_.bind(this)
    );

    return this.mutateElement(() => {
      this.element.appendChild(iframe);
      this.iframe_ = iframe;
      this.applyFillContent(iframe);
    }).then(() => {
      return this.playerReadyPromise_;
    });
  }

  /**
   * @param {!Event|{data: !JsonObject}} event
   * @return {?JsonObject|string|undefined}
   * @private
   * */
  handleViqeoMessages_(event) {
    const eventData = getData(event);
    if (
      !eventData ||
      event.source !== (this.iframe_ && this.iframe_.contentWindow) ||
      eventData['source'] !== 'ViqeoPlayer'
    ) {
      return;
    }
    const action = eventData['action'];
    if (redispatch(this.element, action, EVENTS)) {
      return;
    }
    if (action.startsWith('update')) {
      const key = action.replace(
        /^update([A-Z])(.*)$/,
        (_, c, rest) => c.toLowerCase() + rest
      );
      this.meta_[key] = eventData['value'];
    }
  }

  /** @override */
  unlayoutCallback() {
    if (this.iframe_) {
      removeElement(this.iframe_);
      this.iframe_ = null;
    }
    if (this.unlistenMessage_) {
      this.unlistenMessage_();
    }

    const deferred = new Deferred();
    this.playerReadyPromise_ = deferred.promise;
    this.playerReadyResolver_ = deferred.resolve;
    return true; // Call layoutCallback again.
  }

  /** @override */
  createPlaceholderCallback() {
<<<<<<< HEAD
    const placeholder = this.element.ownerDocument.createElement('amp-img');
    propagateAttributes(['aria-label'], this.element, placeholder);
=======
    const placeholder = this.element.ownerDocument.createElement('img');
    this.propagateAttributes(['aria-label'], placeholder);
    this.applyFillContent(placeholder);
    placeholder.setAttribute('loading', 'lazy');
    placeholder.setAttribute('placeholder', '');
    placeholder.setAttribute('referrerpolicy', 'origin');
>>>>>>> 9969ae60
    if (placeholder.hasAttribute('aria-label')) {
      placeholder.setAttribute(
        'alt',
        'Loading video - ' + placeholder.getAttribute('aria-label')
      );
    } else {
      placeholder.setAttribute('alt', 'Loading video');
    }
    placeholder.setAttribute(
      'src',
      `https://cdn.viqeo.tv/preview/${encodeURIComponent(this.videoId_)}.jpg`
    );

    return placeholder;
  }

  /** @override */
  supportsPlatform() {
    return true;
  }

  /** @override */
  isInteractive() {
    return true;
  }

  /** @override */
  play() {
    this.sendCommand_('play');
  }

  /** @override */
  pause() {
    this.sendCommand_('pause');
  }

  /** @override */
  mute() {
    this.sendCommand_('mute');
  }

  /** @override */
  unmute() {
    this.sendCommand_('unmute');
  }

  /** @override */
  showControls() {
    // Not supported.
  }

  /** @override */
  hideControls() {
    // Not supported.
  }

  /**
   * @override
   */
  fullscreenEnter() {
    if (!this.iframe_) {
      return;
    }
    fullscreenEnter(dev().assertElement(this.iframe_));
  }

  /**
   * @override
   */
  fullscreenExit() {
    if (!this.iframe_) {
      return;
    }
    fullscreenExit(dev().assertElement(this.iframe_));
  }

  /** @override */
  isFullscreen() {
    if (!this.iframe_) {
      return false;
    }
    return isFullscreenElement(dev().assertElement(this.iframe_));
  }

  /** @override */
  getMetadata() {
    // Not implemented
  }

  /** @override */
  preimplementsMediaSessionAPI() {
    return false;
  }

  /** @override */
  preimplementsAutoFullscreen() {
    return false;
  }

  /** @override */
  getCurrentTime() {
    return /** @type {number} */ (this.meta_['currentTime'] || 0);
  }

  /** @override */
  getDuration() {
    return /** @type {number} */ (this.meta_['duration'] || 1);
  }

  /** @override */
  getPlayedRanges() {
    return /** @type {!Array<!Array<number>>} */ (
      this.meta_['playedRanges'] || []
    );
  }

  /**
   * Sends a command to the player
   * @param {string|JsonObject} command
   * @private
   */
  sendCommand_(command) {
    if (!this.iframe_) {
      return;
    }
    const {contentWindow} = this.iframe_;
    if (!contentWindow) {
      return;
    }

    if (typeof command === 'string') {
      command = /** @type {JsonObject} */ ({
        action: command,
      });
    }
    contentWindow./*OK*/ postMessage(command, '*');
  }

  /** @override */
  seekTo(unusedTimeSeconds) {
    this.user().error(TAG, '`seekTo` not supported.');
  }
}

AMP.extension(TAG, '0.1', (AMP) => {
  AMP.registerElement(TAG, AmpViqeoPlayer);
});

export default AmpViqeoPlayer;<|MERGE_RESOLUTION|>--- conflicted
+++ resolved
@@ -205,17 +205,12 @@
 
   /** @override */
   createPlaceholderCallback() {
-<<<<<<< HEAD
-    const placeholder = this.element.ownerDocument.createElement('amp-img');
+    const placeholder = this.element.ownerDocument.createElement('img');
     propagateAttributes(['aria-label'], this.element, placeholder);
-=======
-    const placeholder = this.element.ownerDocument.createElement('img');
-    this.propagateAttributes(['aria-label'], placeholder);
     this.applyFillContent(placeholder);
     placeholder.setAttribute('loading', 'lazy');
     placeholder.setAttribute('placeholder', '');
     placeholder.setAttribute('referrerpolicy', 'origin');
->>>>>>> 9969ae60
     if (placeholder.hasAttribute('aria-label')) {
       placeholder.setAttribute(
         'alt',
