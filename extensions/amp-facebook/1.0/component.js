/**
 * Copyright 2021 The AMP HTML Authors. All Rights Reserved.
 *
 * Licensed under the Apache License, Version 2.0 (the "License");
 * you may not use this file except in compliance with the License.
 * You may obtain a copy of the License at
 *
 *      http://www.apache.org/licenses/LICENSE-2.0
 *
 * Unless required by applicable law or agreed to in writing, software
 * distributed under the License is distributed on an "AS-IS" BASIS,
 * WITHOUT WARRANTIES OR CONDITIONS OF ANY KIND, either express or implied.
 * See the License for the specific language governing permissions and
 * limitations under the License.
 */

import * as Preact from '../../../src/preact';
import {
  MessageType,
  ProxyIframeEmbed,
} from '../../../src/preact/component/3p-frame';
import {dashToUnderline} from '../../../src/core/types/string';
import {deserializeMessage} from '../../../src/3p-frame-messaging';
import {forwardRef} from '../../../src/preact/compat';
import {tryParseJson} from '../../../src/core/types/object/json';
import {useCallback, useLayoutEffect, useState} from '../../../src/preact';

/** @const {string} */
const TYPE = 'facebook';
const FULL_HEIGHT = '100%';
const MATCHES_MESSAGING_ORIGIN = () => true;
const DEFAULT_TITLE = 'Facebook comments';

/**
 * @param {!FacebookDef.Props} props
 * @param {{current: ?FacebookDef.Api}} ref
 * @return {PreactDef.Renderable}
 */
function FacebookWithRef(
  {
    action,
    colorScheme,
    embedAs,
    hideCover,
    hideCta,
    href,
    includeCommentParent,
    kdSite,
    layout,
    locale: localeProp,
    numPosts,
    onReady,
    orderBy,
    refLabel,
    requestResize,
<<<<<<< HEAD
    share,
    showText,
    size,
=======
    showFacepile,
    showText,
    smallHeader,
>>>>>>> b672de26
    style,
    tabs,
    title = DEFAULT_TITLE,
    ...rest
  },
  ref
) {
  const [height, setHeight] = useState(null);
  const messageHandler = useCallback(
    (event) => {
      const data = tryParseJson(event.data) ?? deserializeMessage(event.data);
      if (data['action'] == 'ready') {
        onReady?.();
      }
      if (data['type'] == MessageType.EMBED_SIZE) {
        const height = data['height'];
        if (requestResize) {
          requestResize(height);
          setHeight(FULL_HEIGHT);
        } else {
          setHeight(height);
        }
      }
    },
    [requestResize, onReady]
  );

  const [locale, setLocale] = useState(localeProp);
  useLayoutEffect(() => {
    if (localeProp) {
      setLocale(localeProp);
      return;
    }
    const win = ref?.current?.ownerDocument?.defaultView;
    if (!win) {
      return;
    }
    setLocale(dashToUnderline(win.navigator.language));
  }, [localeProp, ref]);

  return (
    <ProxyIframeEmbed
      options={{
        action,
        colorScheme,
        embedAs,
        hideCover,
        hideCta,
        href,
        includeCommentParent,
        'kd_site': kdSite,
        layout,
        locale,
        numPosts,
        orderBy,
<<<<<<< HEAD
        ref: refLabel,
        share,
        showText,
        size,
=======
        showFacepile,
        showText,
        smallHeader,
        tabs,
>>>>>>> b672de26
      }}
      ref={ref}
      title={title}
      {...rest}
      /* non-overridable props */
      // We sandbox all 3P iframes however facebook embeds completely break in
      // sandbox mode since they need access to document.domain, so we
      // exclude facebook.
      excludeSandbox
      matchesMessagingOrigin={MATCHES_MESSAGING_ORIGIN}
      messageHandler={messageHandler}
      type={TYPE}
      style={height ? {...style, height} : style}
    />
  );
}

const Facebook = forwardRef(FacebookWithRef);
Facebook.displayName = 'Facebook'; // Make findable for tests.
export {Facebook};<|MERGE_RESOLUTION|>--- conflicted
+++ resolved
@@ -53,15 +53,11 @@
     orderBy,
     refLabel,
     requestResize,
-<<<<<<< HEAD
     share,
+    showFacepile,
     showText,
     size,
-=======
-    showFacepile,
-    showText,
     smallHeader,
->>>>>>> b672de26
     style,
     tabs,
     title = DEFAULT_TITLE,
@@ -117,17 +113,13 @@
         locale,
         numPosts,
         orderBy,
-<<<<<<< HEAD
         ref: refLabel,
         share,
+        showFacepile,
         showText,
         size,
-=======
-        showFacepile,
-        showText,
         smallHeader,
         tabs,
->>>>>>> b672de26
       }}
       ref={ref}
       title={title}
