/**
 * Copyright 2021 The AMP HTML Authors. All Rights Reserved.
 *
 * Licensed under the Apache License, Version 2.0 (the "License");
 * you may not use this file except in compliance with the License.
 * You may obtain a copy of the License at
 *
 *      http://www.apache.org/licenses/LICENSE-2.0
 *
 * Unless required by applicable law or agreed to in writing, software
 * distributed under the License is distributed on an "AS-IS" BASIS,
 * WITHOUT WARRANTIES OR CONDITIONS OF ANY KIND, either express or implied.
 * See the License for the specific language governing permissions and
 * limitations under the License.
 */

/** @externs */

/** @const */
var FacebookDef = {};

/**
 * @typedef {{
 *   action: (string|undefined),
 *   colorScheme: (string|undefined),
 *   hideCta: (string|undefined),
 *   hideCover: (string|undefined),
 *   href: (string|undefined),
 *   loading: (string|undefined),
 *   kdSite: (boolean|undefined),
 *   locale: (string|undefined),
 *   layout: (string|undefined),
 *   numPosts: (number|undefined),
 *   orderBy: (string|undefined),
 *   onReadyState: (function(string, *=)|undefined),
 *   refLabel: (string|undefined),
 *   requestResize: (function(number):*|undefined),
<<<<<<< HEAD
 *   share: (boolean|undefined),
 *   size: (string|undefined),
=======
 *   showFacepile: (string|undefined),
 *   smallHeader: (string|undefined),
 *   tabs: (string|undefined),
>>>>>>> b672de26
 *   title: (string|undefined),
 * }}
 */
FacebookDef.Props;

/** @constructor */
FacebookDef.Api = function () {};

/** @type {string} */
FacebookDef.Api.prototype.readyState;<|MERGE_RESOLUTION|>--- conflicted
+++ resolved
@@ -35,14 +35,11 @@
  *   onReadyState: (function(string, *=)|undefined),
  *   refLabel: (string|undefined),
  *   requestResize: (function(number):*|undefined),
-<<<<<<< HEAD
  *   share: (boolean|undefined),
+ *   showFacepile: (string|undefined),
  *   size: (string|undefined),
-=======
- *   showFacepile: (string|undefined),
  *   smallHeader: (string|undefined),
  *   tabs: (string|undefined),
->>>>>>> b672de26
  *   title: (string|undefined),
  * }}
  */
