/**
 * @fileoverview Helper for amp-story rendering of page-attachment UI.
 */
import * as Preact from '#core/dom/jsx';
import {scopedQuerySelector} from '#core/dom/query';
import {computedStyle, setImportantStyles} from '#core/dom/style';
import {getWin} from '#core/window';

import {Services} from '#service';
import {LocalizedStringId_Enum} from '#service/localization/strings';

import {dev} from '#utils/log';

import {
  getRGBFromCssColorValue,
  getTextColorForRGB,
  maybeMakeProxyUrl,
} from '../../amp-story/1.0/utils';

/**
 * @enum {string}
 */
const CtaAccentElement = {
  TEXT: 'text',
  BACKGROUND: 'background',
};

/**
 * @enum {string}
 */
export const AttachmentTheme = {
  LIGHT: 'light', // default
  DARK: 'dark',
  CUSTOM: 'custom',
};

const renderOutlinkAttachmentArrow = () => (
  <svg
    class="i-amphtml-story-outlink-page-attachment-arrow"
    xmlns="http://www.w3.org/2000/svg"
    viewBox="0 0 20 8"
    width="20px"
    height="8px"
  >
    <path d="m18 7.7-.7-.2-7.3-4-7.3 4c-.7.4-1.6.2-2-.6-.4-.7-.1-1.6.6-2l8-4.4a2 2 0 0 1 1.5 0l8 4.4c.7.4 1 1.3.6 2-.4.5-.9.8-1.4.8z" />
  </svg>
);

/**
 * Link icon used in amp-story-page-outlink UI and drawer.
 * @return {!Element}
 */
export const renderOutlinkLinkIconElement = () => (
  <svg
    class="i-amphtml-story-page-open-attachment-link-icon"
    xmlns="http://www.w3.org/2000/svg"
    viewBox="0 0 24 24"
  >
    <path
      fill-opacity=".1"
      d="M12 0c6.6 0 12 5.4 12 12s-5.4 12-12 12S0 18.6 0 12 5.4 0 12 0z"
    />
    <path d="m13.8 14.6.2.5-.2.5-1.5 1.4c-.7.7-1.7 1.1-2.7 1.1A4 4 0 0 1 6.9 17a3.9 3.9 0 0 1-1.1-2.7 4 4 0 0 1 1.1-2.7l1.5-1.5.5-.1.5.2.2.5-.2.5-1.5 1.5c-.5.5-.7 1.1-.7 1.7 0 .6.3 1.3.7 1.7.5.5 1.1.7 1.7.7s1.3-.3 1.7-.7l1.5-1.5c.3-.3.7-.3 1 0zM17 7a3.9 3.9 0 0 0-2.7-1.1A4 4 0 0 0 11.6 7l-1.5 1.5-.1.4.2.5.5.2.5-.2 1.5-1.5c.5-.5 1.1-.7 1.7-.7.6 0 1.3.3 1.7.7.5.5.7 1.1.7 1.7 0 .6-.3 1.3-.7 1.7l-1.5 1.5-.2.5.2.5.5.2.5-.2 1.5-1.5c.7-.7 1.1-1.7 1.1-2.7-.1-1-.5-1.9-1.2-2.6zm-7.9 7.2.2.5.5.2.5-.2 4.5-4.5.2-.5-.2-.5c-.3-.2-.8-.2-1 .1l-4.5 4.5-.2.4z" />
  </svg>
);

/**
 * Determines which open attachment UI to render.
 * @param {!Element} pageEl
 * @param {!Element} attachmentEl
 * @return {!Element}
 */
export const renderPageAttachmentUI = (pageEl, attachmentEl) => {
  // Outlinks can be an amp-story-page-outlink or the legacy version,
  // an amp-story-page-attachment with an href.
  const isOutlink =
    attachmentEl.tagName === 'AMP-STORY-PAGE-OUTLINK' ||
    attachmentEl.getAttribute('href');
  if (isOutlink) {
    return renderOutlinkUI(pageEl, attachmentEl);
  } else {
    return renderInlineUi(pageEl, attachmentEl);
  }
};

/**
 * @param {!Element} element
 * @return {?string}
 */
const ctaLabelFromAttr = (element) =>
  // For legacy support of amp-story-page-attachment with a src and cta-text attribute.
  element.getAttribute('cta-text') || element.getAttribute('data-cta-text');

/**
 * @param {!Element} element
 * @param {!Element} attachmentEl
 * @param {?string} label
 * @return {!Promise<string>}
 */
const openLabelOrFallback = (element, attachmentEl, label) => {
<<<<<<< HEAD
  const isShopping = attachmentEl.tagName === 'AMP-STORY-SHOPPING-ATTACHMENT';
  if (isShopping) {
    return Services.localizationServiceForOrNull(element).then((service) =>
      service.getLocalizedStringAsync(
        LocalizedStringId_Enum.AMP_STORY_SHOPPING_CTA_LABEL
      )
    );
  }
  if (label) {
    return Promise.resolve(label.trim());
  }
  return Services.localizationServiceForOrNull(element).then((service) =>
    service.getLocalizedStringAsync(
=======
  const localizationService = Services.localizationForDoc(element);
  return (
    label?.trim() ||
    localizationService.getLocalizedString(
>>>>>>> 89d78277
      LocalizedStringId_Enum.AMP_STORY_PAGE_ATTACHMENT_OPEN_LABEL
    )
  );
};

/**
 * Renders inline page attachment UI.
 * @param {!Element} pageEl
 * @param {!Element} attachmentEl
 * @return {!Element}
 */
const renderOutlinkUI = (pageEl, attachmentEl) => {
  // amp-story-page-outlink requires an anchor element child for SEO and analytics optimisations.
  // amp-story-page-attachment uses this same codepath and allows an href attribute.
  // This is hidden with css. Clicks are simulated from it when a remote attachment is clicked.
  const anchorChild = scopedQuerySelector(pageEl, 'amp-story-page-outlink a');

  // Copy title to the element if it exists.
  const attachmentTitle =
    anchorChild?.getAttribute('title') ||
    attachmentEl.getAttribute('data-title');

  const theme = attachmentEl.getAttribute('theme')?.toLowerCase();

  const openLabelPromise = openLabelOrFallback(
    pageEl,
    attachmentEl,
    anchorChild?.textContent || ctaLabelFromAttr(attachmentEl)
  );

  // Set image.
  const openImgAttr = attachmentEl.getAttribute('cta-image');

  const openAttachmentEl = (
    <a
      class="i-amphtml-story-page-open-attachment"
      role="button"
      target="_top"
      title={attachmentTitle}
      theme={theme}
    >
      {renderOutlinkAttachmentArrow()}
      <div class="i-amphtml-story-outlink-page-attachment-outlink-chip">
        {openImgAttr && openImgAttr !== 'none' ? (
          <div
            class="i-amphtml-story-outlink-page-attachment-img"
            style={{backgroundImage: `url(${openImgAttr}) !important`}}
          ></div>
        ) : (
          renderOutlinkLinkIconElement()
        )}
        <span class="i-amphtml-story-page-attachment-label"></span>
      </div>
    </a>
  );

  openLabelPromise.then((label) => {
    openAttachmentEl.setAttribute('aria-label', label);
    openAttachmentEl.querySelector(
      '.i-amphtml-story-page-attachment-label'
    ).textContent = label;
  });

  if (theme === AttachmentTheme.CUSTOM) {
    setCustomThemeStyles(attachmentEl, openAttachmentEl);
  }

  // Copy href to the element so it can be previewed on hover and long press.
  const attachmentHref =
    anchorChild?.getAttribute('href') || attachmentEl.getAttribute('href');
  if (attachmentHref) {
    openAttachmentEl.setAttribute('href', attachmentHref);
  }

  return openAttachmentEl;
};

/**
 * Renders inline page attachment UI.
 * @param {!Element} pageEl
 * @param {!Element} attachmentEl
 * @return {!Element}
 */
const renderInlineUi = (pageEl, attachmentEl) => {
  const makeImgElWithBG = (attr) => {
    const url = attachmentEl.getAttribute(attr);
    if (!url) {
      return;
    }
    const proxied = maybeMakeProxyUrl(url, pageEl.getAmpDoc());
    return (
      <div
        class="i-amphtml-story-inline-page-attachment-img"
        style={{backgroundImage: `url(${proxied}) !important`}}
      ></div>
    );
  };

  const theme = attachmentEl.getAttribute('theme')?.toLowerCase();
  const openLabelPromise = openLabelOrFallback(
    pageEl,
    attachmentEl,
    ctaLabelFromAttr(attachmentEl)
  );

  const inlineEl = (
    <a
      class="i-amphtml-story-page-open-attachment i-amphtml-story-system-reset"
      role="button"
      theme={AttachmentTheme.DARK === theme && theme}
    >
      <div class="i-amphtml-story-inline-page-attachment-chip">
        {makeImgElWithBG('cta-image')}
        {makeImgElWithBG('cta-image-2')}
        <div class="i-amphtml-story-inline-page-attachment-arrow"></div>
      </div>
    </a>
  );
  openLabelPromise.then((label) => {
    inlineEl.setAttribute('aria-label', label);
    if (label !== 'none') {
      inlineEl.appendChild(
        <span class="i-amphtml-story-page-attachment-label">{label}</span>
      );
    }
  });
  return inlineEl;
};

/**
 * Sets custom theme attributes.
 * @param {!Element} attachmentEl
 * @param {!Element} openAttachmentEl
 */
export const setCustomThemeStyles = (attachmentEl, openAttachmentEl) => {
  if (!attachmentEl.hasAttribute('cta-accent-color')) {
    dev().warn(
      'AMP-STORY-PAGE-OUTLINK',
      'No cta-accent-color attribute found.'
    );
  }

  const accentColor =
    attachmentEl.getAttribute('cta-accent-color') || '#000000';

  // Calculating contrast color (black or white) needed for outlink CTA UI.
  let contrastColor = null;
  setImportantStyles(attachmentEl, {
    'background-color': accentColor,
  });

  const win = getWin(attachmentEl);
  const styles = computedStyle(win, attachmentEl);
  const rgb = getRGBFromCssColorValue(styles['background-color']);
  contrastColor = getTextColorForRGB(rgb);
  setImportantStyles(attachmentEl, {
    'background-color': '',
  });
  if (
    attachmentEl.getAttribute('cta-accent-element') ===
    CtaAccentElement.BACKGROUND
  ) {
    setImportantStyles(openAttachmentEl, {
      '--i-amphtml-outlink-cta-background-color': accentColor,
      '--i-amphtml-outlink-cta-text-color': contrastColor,
    });
    setImportantStyles(attachmentEl, {
      '--i-amphtml-outlink-cta-background-color': accentColor,
      '--i-amphtml-outlink-cta-text-color': contrastColor,
    });
  } else {
    setImportantStyles(openAttachmentEl, {
      '--i-amphtml-outlink-cta-background-color': contrastColor,
      '--i-amphtml-outlink-cta-text-color': accentColor,
    });
    setImportantStyles(attachmentEl, {
      '--i-amphtml-outlink-cta-background-color': contrastColor,
      '--i-amphtml-outlink-cta-text-color': accentColor,
    });
  }
};<|MERGE_RESOLUTION|>--- conflicted
+++ resolved
@@ -98,7 +98,6 @@
  * @return {!Promise<string>}
  */
 const openLabelOrFallback = (element, attachmentEl, label) => {
-<<<<<<< HEAD
   const isShopping = attachmentEl.tagName === 'AMP-STORY-SHOPPING-ATTACHMENT';
   if (isShopping) {
     return Services.localizationServiceForOrNull(element).then((service) =>
@@ -110,16 +109,9 @@
   if (label) {
     return Promise.resolve(label.trim());
   }
-  return Services.localizationServiceForOrNull(element).then((service) =>
-    service.getLocalizedStringAsync(
-=======
   const localizationService = Services.localizationForDoc(element);
-  return (
-    label?.trim() ||
-    localizationService.getLocalizedString(
->>>>>>> 89d78277
-      LocalizedStringId_Enum.AMP_STORY_PAGE_ATTACHMENT_OPEN_LABEL
-    )
+  return localizationService.getLocalizedStringAsync(
+    LocalizedStringId_Enum.AMP_STORY_PAGE_ATTACHMENT_OPEN_LABEL
   );
 };
 
@@ -237,8 +229,8 @@
     </a>
   );
   openLabelPromise.then((label) => {
-    inlineEl.setAttribute('aria-label', label);
     if (label !== 'none') {
+      inlineEl.setAttribute('aria-label', label);
       inlineEl.appendChild(
         <span class="i-amphtml-story-page-attachment-label">{label}</span>
       );
