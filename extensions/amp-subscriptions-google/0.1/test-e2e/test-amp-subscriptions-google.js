/**
 * Copyright 2018 The AMP HTML Authors. All Rights Reserved.
 *
 * Licensed under the Apache License, Version 2.0 (the "License");
 * you may not use this file except in compliance with the License.
 * You may obtain a copy of the License at
 *
 *      http://www.apache.org/licenses/LICENSE-2.0
 *
 * Unless required by applicable law or agreed to in writing, software
 * distributed under the License is distributed on an "AS-IS" BASIS,
 * WITHOUT WARRANTIES OR CONDITIONS OF ANY KIND, either express or implied.
 * See the License for the specific language governing permissions and
 * limitations under the License.
 */

describes.endtoend(
  'amp-subscriptions-google',
  {
    testUrl:
      'http://localhost:8000/test/fixtures/e2e/amp-subscriptions-google/swg.amp.html',
    environments: ['single'],
  },
  env => {
    let controller;

    beforeEach(() => {
      controller = env.controller;
    });

    it('Subscription offers should render correctly', async () => {
      const btn = await controller.findElement('#swg_button');
<<<<<<< HEAD
      await expect(btn).to.exist;
=======
      // Wait for button to be rendered and ready to click
      await expect(controller.getElementRect(btn)).to.include({
        width: 240,
        height: 40,
      });
>>>>>>> da3755dd
      await controller.click(btn);

      // Switch to SwG's outer iFrame
      const outerFrame = await controller.findElement('iframe.swg-dialog');
      await controller.switchToFrame(outerFrame);

      // Switch to SwG's inner iFrame
      const innerFrame = await controller.findElement('iframe');
      await controller.switchToFrame(innerFrame);

      const text = await controller.findElement('.K2Fgzb');
      await expect(text).to.exist;
      await expect(controller.getElementText(text)).to.equal(
        'Subscribe with your Google Account'
      );

      const basicAccessText = await controller.findElement('.amekj');
      await expect(controller.getElementText(basicAccessText)).to.equal(
        'Basic Access'
      );

      const basicAccessDesc = await controller.findElement('.a02uaf');
      await expect(controller.getElementText(basicAccessDesc)).to.equal(
        'Basic access charged weekly'
      );

      const basicAccessPrice = await controller.findElement('.mojnzf');
      await expect(controller.getElementText(basicAccessPrice)).to.equal(
        '$1.99/week*'
      );
    });
  }
);<|MERGE_RESOLUTION|>--- conflicted
+++ resolved
@@ -30,15 +30,7 @@
 
     it('Subscription offers should render correctly', async () => {
       const btn = await controller.findElement('#swg_button');
-<<<<<<< HEAD
       await expect(btn).to.exist;
-=======
-      // Wait for button to be rendered and ready to click
-      await expect(controller.getElementRect(btn)).to.include({
-        width: 240,
-        height: 40,
-      });
->>>>>>> da3755dd
       await controller.click(btn);
 
       // Switch to SwG's outer iFrame
