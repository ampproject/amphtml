/**
 * Copyright 2018 The AMP HTML Authors. All Rights Reserved.
 *
 * Licensed under the Apache License, Version 2.0 (the "License");
 * you may not use this file except in compliance with the License.
 * You may obtain a copy of the License at
 *
 *      http://www.apache.org/licenses/LICENSE-2.0
 *
 * Unless required by applicable law or agreed to in writing, software
 * distributed under the License is distributed on an "AS-IS" BASIS,
 * WITHOUT WARRANTIES OR CONDITIONS OF ANY KIND, either express or implied.
 * See the License for the specific language governing permissions and
 * limitations under the License.
 */

import {
  Action,
  ActionStatus,
  SubscriptionAnalyticsEvents,
} from '../../amp-subscriptions/0.1/analytics';
import {
  AnalyticsEvent,
  ConfiguredRuntime,
  EventOriginator,
  Fetcher,
  FilterResult,
  SubscribeResponse,
} from '../../../third_party/subscriptions-project/swg';
import {CSS} from '../../../build/amp-subscriptions-google-0.1.css';
import {DocImpl} from '../../amp-subscriptions/0.1/doc-impl';
import {
  Entitlement,
  GrantReason,
} from '../../amp-subscriptions/0.1/entitlement';
import {PageConfig} from '../../../third_party/subscriptions-project/config';
import {Services} from '../../../src/services';
<<<<<<< HEAD
import {SubscriptionsScoreFactor} from '../../amp-subscriptions/0.1/score-factors.js';
import {UrlBuilder} from '../../amp-subscriptions/0.1/url-builder';
import {assertHttpsUrl, parseUrlDeprecated} from '../../../src/url';
=======
import {SubscriptionsScoreFactor} from '../../amp-subscriptions/0.1/constants.js';
import {WindowInterface} from '../../../src/window-interface';
>>>>>>> 12f7bcff
import {experimentToggles, isExperimentOn} from '../../../src/experiments';
import {getData} from '../../../src/event-helper';
import {getMode} from '../../../src/mode';
import {getValueForExpr} from '../../../src/json';
import {installStylesForDoc} from '../../../src/style-installer';

import {devAssert, user, userAssert} from '../../../src/log';
import {startsWith} from '../../../src/string';

const TAG = 'amp-subscriptions-google';
const PLATFORM_ID = 'subscribe.google.com';
const GOOGLE_DOMAIN_RE = /(^|\.)google\.(com?|[a-z]{2}|com?\.[a-z]{2}|cat)$/;

/** @const */
const SERVICE_TIMEOUT = 3000;

const SWG_EVENTS_TO_SUPPRESS = {
  [AnalyticsEvent.IMPRESSION_PAYWALL]: true,
  [AnalyticsEvent.IMPRESSION_PAGE_LOAD]: true,
};

const AMP_EVENT_TO_SWG_EVENT = {
  [SubscriptionAnalyticsEvents.PAYWALL_ACTIVATED]:
    AnalyticsEvent.IMPRESSION_PAYWALL,
};

const AMP_ACTION_TO_SWG_EVENT = {
  [Action.SHOW_OFFERS]: {
    [ActionStatus.STARTED]: null, //ex: AnalyticsEvent.IMPRESSION_OFFERS
  },
};

/**
 */
export class GoogleSubscriptionsPlatformService {
  /**
   * @param {!../../../src/service/ampdoc-impl.AmpDoc} ampdoc
   */
  constructor(ampdoc) {
    /** @private {!../../../src/service/ampdoc-impl.AmpDoc} */
    this.ampdoc_ = ampdoc;
  }

  /**
   * @param {!JsonObject} platformConfig
   * @param {!../../amp-subscriptions/0.1/service-adapter.ServiceAdapter} serviceAdapter
   * @return {!GoogleSubscriptionsPlatform}
   */
  createPlatform(platformConfig, serviceAdapter) {
    return new GoogleSubscriptionsPlatform(
      this.ampdoc_,
      platformConfig,
      serviceAdapter
    );
  }
}

/**
 * @implements {../../amp-subscriptions/0.1/subscription-platform.SubscriptionPlatform}
 */
export class GoogleSubscriptionsPlatform {
  /**
   * @param {!../../../src/service/ampdoc-impl.AmpDoc} ampdoc
   * @param {!JsonObject} platformConfig
   * @param {!../../amp-subscriptions/0.1/service-adapter.ServiceAdapter} serviceAdapter
   */
  constructor(ampdoc, platformConfig, serviceAdapter) {
    /**
     * @private @const
     * {!../../amp-subscriptions/0.1/service-adapter.ServiceAdapter}
     */
    this.serviceAdapter_ = serviceAdapter;

    /** @private {!../../../src/service/ampdoc-impl.AmpDoc} */
    this.ampdoc_ = ampdoc;

    /** @private @const {!../../../src/service/vsync-impl.Vsync} */
    this.vsync_ = Services.vsyncFor(ampdoc.win);

    /**
     * @private @const
     * {!../../amp-subscriptions/0.1/analytics.SubscriptionAnalytics}
     */
    this.subscriptionAnalytics_ = serviceAdapter.getAnalytics();
    this.subscriptionAnalytics_.registerEventListener(
      this.handleAnalyticsEvent_.bind(this)
    );

    /** @private @const {!UrlBuilder} */
    this.urlBuilder_ = new UrlBuilder(
      this.ampdoc_,
      this.serviceAdapter_.getReaderId('local')
    );

    /** @const @private {!../../../src/service/timer-impl.Timer} */
    this.timer_ = Services.timerFor(this.ampdoc_.win);

    //* @const @private */
    this.fetcher_ = new AmpFetcher(ampdoc.win);

    // Map AMP experiments prefixed with 'swg-' to SwG experiments.
    const ampExperimentsForSwg = Object.keys(experimentToggles(ampdoc.win))
      .filter(
        (exp) =>
          startsWith(exp, 'swg-') && isExperimentOn(ampdoc.win, /*OK*/ exp)
      )
      .map((exp) => exp.substring(4));

    const swgConfig = {'experiments': ampExperimentsForSwg};
    let resolver = null;
    /** @private @const {!ConfiguredRuntime} */
    this.runtime_ = new ConfiguredRuntime(
      new DocImpl(ampdoc),
      serviceAdapter.getPageConfig(),
      {
<<<<<<< HEAD
        fetcher: this.fetcher_,
        configPromise: new Promise(resolve => (resolver = resolve)),
=======
        fetcher: new AmpFetcher(ampdoc.win),
        configPromise: new Promise((resolve) => (resolver = resolve)),
>>>>>>> 12f7bcff
      },
      swgConfig
    );

    /** @private @const {!../../../third_party/subscriptions-project/swg.ClientEventManagerApi} */
    this.eventManager_ = this.runtime_.eventManager();
    this.eventManager_.registerEventFilterer(
      GoogleSubscriptionsPlatform.filterSwgEvent_
    );
    this.eventManager_.logEvent({
      eventType: AnalyticsEvent.IMPRESSION_PAGE_LOAD,
      eventOriginator: EventOriginator.AMP_CLIENT,
      isFromUserAction: false,
      additionalParameters: null,
    });
    this.runtime_.analytics().setUrl(ampdoc.getUrl());
    resolver();

    this.runtime_.setOnLoginRequest((request) => {
      this.onLoginRequest_(request && request.linkRequested);
    });
    this.runtime_.setOnLinkComplete(() => {
      this.onLinkComplete_();
      this.subscriptionAnalytics_.actionEvent(
        this.getServiceId(),
        Action.LINK,
        ActionStatus.SUCCESS
      );
      // TODO(dvoytenko): deprecate separate "link" events.
      this.subscriptionAnalytics_.serviceEvent(
        SubscriptionAnalyticsEvents.LINK_COMPLETE,
        this.getServiceId()
      );
    });
    this.runtime_.setOnFlowStarted((e) => {
      // This information is used by Propensity.
      const params = /** @type {!JsonObject} */ ({});
      const data = /** @type {!JsonObject} */ (getData(e) || {});
      switch (e.flow) {
        case Action.SUBSCRIBE:
          params['product'] =
            data['skuId'] || data['product'] || 'unknown productId';
          params['active'] = true;
          break;
        case Action.SHOW_OFFERS:
          params['skus'] = data['skus'] || '*';
          params['source'] = data['source'] || 'unknown triggering source';
          params['active'] = data['active'] || null;
          break;
      }
      if (
        e.flow == Action.SUBSCRIBE ||
        e.flow == Action.CONTRIBUTE ||
        e.flow == Action.SHOW_CONTRIBUTION_OPTIONS ||
        e.flow == Action.SHOW_OFFERS
      ) {
        this.subscriptionAnalytics_.actionEvent(
          this.getServiceId(),
          e.flow,
          ActionStatus.STARTED,
          params
        );
      }
    });
    this.runtime_.setOnFlowCanceled((e) => {
      if (e.flow == 'linkAccount') {
        this.onLinkComplete_();
        this.subscriptionAnalytics_.actionEvent(
          this.getServiceId(),
          Action.LINK,
          ActionStatus.REJECTED
        );
        // TODO(dvoytenko): deprecate separate "link" events.
        this.subscriptionAnalytics_.serviceEvent(
          SubscriptionAnalyticsEvents.LINK_CANCELED,
          this.getServiceId()
        );
      } else if (
        e.flow == Action.SUBSCRIBE ||
        e.flow == Action.CONTRIBUTE ||
        e.flow == Action.SHOW_CONTRIBUTION_OPTIONS ||
        e.flow == Action.SHOW_OFFERS
      ) {
        this.subscriptionAnalytics_.actionEvent(
          this.getServiceId(),
          e.flow,
          ActionStatus.REJECTED
        );
      }
    });
    this.runtime_.setOnNativeSubscribeRequest(() => {
      this.onNativeSubscribeRequest_();
    });
    this.runtime_.setOnPaymentResponse((promise) => {
      promise.then((response) => {
        this.onSubscribeResponse_(
          response,
          response.productType === 'CONTRIBUTION'
            ? Action.CONTRIBUTE
            : Action.SUBSCRIBE
        );
      });
    });

    /** @const @private {!JsonObject} */
    this.serviceConfig_ = platformConfig;

    /** @private {boolean} */
    this.isGoogleViewer_ = false;
    this.resolveGoogleViewer_(Services.viewerForDoc(ampdoc));

    /** @private {boolean} */
    this.isReadyToPay_ = false;

    // Install styles.
    installStylesForDoc(ampdoc, CSS, () => {}, false, TAG);

    /** @private @const {string} */
    this.skuMapUrl_ = this.serviceConfig_['skuMapUrl'] || null;

    /** @private {JsonObject} */
    this.skuMap_ = /** @type {!JsonObject} */ ({});

    /** @private {!Promise} */
    this.rtcPromise_ = this.maybeFetchRealTimeConfig();
  }

  /**
   * Determines whether an event manager event should be canceled.
   * @param {!../../../third_party/subscriptions-project/swg.ClientEvent} event
   */
  static filterSwgEvent_(event) {
    if (event.eventOriginator !== EventOriginator.SWG_CLIENT) {
      return FilterResult.PROCESS_EVENT;
    }
    return SWG_EVENTS_TO_SUPPRESS[event.eventType]
      ? FilterResult.CANCEL_EVENT
      : FilterResult.PROCESS_EVENT;
  }

  /**
   * Listens for events from analytics and transmits them to the SwG event
   * manager if appropriate.
   * @param {!SubscriptionAnalyticsEvents|string} event
   * @param {!JsonObject} optVarsUnused
   * @param {!JsonObject} internalVars
   */
  handleAnalyticsEvent_(event, optVarsUnused, internalVars) {
    let eventType = null;
    const action = internalVars['action'];
    const status = internalVars['status'];

    if (AMP_EVENT_TO_SWG_EVENT[event]) {
      eventType = AMP_EVENT_TO_SWG_EVENT[event];
    } else if (action && AMP_ACTION_TO_SWG_EVENT[action]) {
      eventType = AMP_ACTION_TO_SWG_EVENT[action][status];
    }

    if (!eventType) {
      return;
    }

    this.eventManager_.logEvent({
      eventType,
      eventOriginator: EventOriginator.AMP_CLIENT,
      isFromUserAction: null,
      additionalParameters: null,
    });
  }

  /**
   * @param {boolean} linkRequested
   * @private
   */
  onLoginRequest_(linkRequested) {
    if (linkRequested && this.isGoogleViewer_) {
      this.loginWithAmpReaderId_();
      this.subscriptionAnalytics_.actionEvent(
        this.getServiceId(),
        Action.LINK,
        ActionStatus.STARTED
      );
      // TODO(dvoytenko): deprecate separate "link" events.
      this.subscriptionAnalytics_.serviceEvent(
        SubscriptionAnalyticsEvents.LINK_REQUESTED,
        this.getServiceId()
      );
    } else {
      this.maybeComplete_(
        this.serviceAdapter_.delegateActionToLocal('login', null)
      );
    }
  }

  /**
   * Kicks off login flow for account linking, and passes AMP Reader ID to authorization URL.
   * @private
   */
  loginWithAmpReaderId_() {
    // Get local AMP reader ID, to match the ID sent to local entitlement endpoints.
    this.serviceAdapter_.getReaderId('local').then((ampReaderId) => {
      this.runtime_.linkAccount({ampReaderId});
    });
  }

  /** @private */
  onLinkComplete_() {
    this.serviceAdapter_.resetPlatforms();
  }

  /* TODO(jpettitt): should local suppoort 'contribute' action? */
  /** @private */
  onNativeSubscribeRequest_() {
    this.maybeComplete_(
      this.serviceAdapter_.delegateActionToLocal(Action.SUBSCRIBE, null)
    );
  }

  /**
   * @param {!Promise<boolean>} promise
   * @private
   */
  maybeComplete_(promise) {
    promise.then((result) => {
      if (result) {
        this.runtime_.reset();
      }
    });
  }

  /**
   * Fetch a real time config if appropriate.
   *
   * Note that we don't return the skuMap, instead we save it.
   * The creates an intentional reace condition.  If the server
   * doesn't return a skuMap before the user clicks the subscribe button
   * it will default the server side configured offer carousel.
   * We do this so that a failure to return a skuMap doesn't block
   * a user purchase.
   * @return {!Promise}
   */
  maybeFetchRealTimeConfig() {
    let timeout = SERVICE_TIMEOUT;
    if (getMode().development || getMode().localDev) {
      timeout = SERVICE_TIMEOUT * 2;
    }

    if (!this.skuMapUrl_) {
      return Promise.resolve();
    }

    assertHttpsUrl(this.skuMapUrl_, 'skuMapUrl must be valid https Url');
    // RTC is never pre-render safe
    return this.ampdoc_
      .whenFirstVisible()
      .then(() =>
        this.urlBuilder_.buildUrl(
          /**  @type {string } */ (this.skuMapUrl_),
          /* useAuthData */ false
        )
      )
      .then(url =>
        this.timer_.timeoutPromise(
          timeout,
          this.fetcher_.fetchCredentialedJson(url)
        )
      )
      .then(resJson => {
        userAssert(
          resJson['subscribe.google.com'],
          'skuMap does not contain subscribe.google.com section'
        );
        this.skuMap_ = resJson['subscribe.google.com'];
      })
      .catch(reason => {
        throw user().createError(
          `fetch skuMap failed for ${PLATFORM_ID}`,
          reason
        );
      });
  }

  /**
   * @param {!SubscribeResponse} response
   * @param {string} eventType
   * @private
   */
  onSubscribeResponse_(response, eventType) {
    response.complete().then(() => {
      this.serviceAdapter_.resetPlatforms();
    });
    let product;
    try {
      const entitlement =
        response.entitlements && response.entitlements.getEntitlementForThis();
      if (entitlement) {
        product = entitlement.getSku();
      }
    } catch (ex) {}
    const params = /** @type {!JsonObject} */ ({
      'active': true,
      'product': product || 'unknown subscriptionToken',
    });

    this.subscriptionAnalytics_.actionEvent(
      this.getServiceId(),
      eventType,
      ActionStatus.SUCCESS,
      params
    );
  }

  /** @override */
  isPrerenderSafe() {
    /**
     * If it's a google viewer then calling google for an
     * entitlement at prerender time does not leak any private
     * information.  If it's not a google viewer then we wait
     * for the page to be visible to avoid leaking that the
     * page was prerendered
     */
    return this.isGoogleViewer_;
  }

  /** @override */
  getEntitlements() {
    const encryptedDocumentKey = this.serviceAdapter_.getEncryptedDocumentKey(
      'google.com'
    );
    return this.runtime_
      .getEntitlements(encryptedDocumentKey)
      .then((swgEntitlements) => {
        // Get and store the isReadyToPay signal which is independent of
        // any entitlments existing.
        if (swgEntitlements.isReadyToPay) {
          this.isReadyToPay_ = true;
        }

        // Get the specifc entitlement we're looking for
        let swgEntitlement = swgEntitlements.getEntitlementForThis();
        let granted = false;
        if (swgEntitlement && swgEntitlement.source) {
          granted = true;
        } else if (
          swgEntitlements.entitlements.length &&
          swgEntitlements.entitlements[0].products.length
        ) {
          // We didn't find a grant so see if there is a non granting
          // and return that. Note if we start returning multiple non
          // granting we'll need to refactor to handle returning an
          // array of Entitlement objects.
          // #TODO(jpettitt) - refactor to handle multi entitlement case
          swgEntitlement = swgEntitlements.entitlements[0];
        } else {
          return null;
        }
        swgEntitlements.ack();
        return new Entitlement({
          source: swgEntitlement.source,
          raw: swgEntitlements.raw,
          service: PLATFORM_ID,
          granted,
          // if it's granted it must be a subscriber
          grantReason: granted ? GrantReason.SUBSCRIBER : null,
          dataObject: swgEntitlement.json(),
          decryptedDocumentKey: swgEntitlements.decryptedDocumentKey,
        });
      });
  }

  /** @override */
  getServiceId() {
    return PLATFORM_ID;
  }

  /** @override */
  activate(entitlement, grantEntitlement) {
    const best = grantEntitlement || entitlement;
    // Offers or abbreviated offers may need to be shown depending on
    // whether the access has been granted and whether user is a subscriber.
    if (!best.granted) {
      this.runtime_.showOffers({list: 'amp'});
    } else if (!best.isSubscriber()) {
      this.runtime_.showAbbrvOffer({list: 'amp'});
    }
  }

  /** @override */
  reset() {
    this.runtime_.reset();
  }

  /**
   * Returns if pingback is enabled for this platform
   * @return {boolean}
   */
  isPingbackEnabled() {
    return false;
  }

  /** @override */
  pingbackReturnsAllEntitlements() {
    return false;
  }

  /**
   * Performs the pingback to the subscription platform
   */
  pingback() {}

  /** @override */
  getSupportedScoreFactor(factorName) {
    switch (factorName) {
      case SubscriptionsScoreFactor.SUPPORTS_VIEWER:
        return this.isGoogleViewer_ ? 1 : 0;
      case SubscriptionsScoreFactor.IS_READY_TO_PAY:
        return this.isReadyToPay_ ? 1 : 0;
      default:
        return 0;
    }
  }

  /**
   * @param {!../../../src/service/viewer-interface.ViewerInterface} viewer
   * @private
   */
  resolveGoogleViewer_(viewer) {
    // This is a very light veiwer resolution since there's no real security
    // implication - this only affects on-platform preferences.
    const viewerUrl = viewer.getParam('viewerUrl');
    if (viewerUrl) {
      this.isGoogleViewer_ = GOOGLE_DOMAIN_RE.test(
        parseUrlDeprecated(viewerUrl).hostname
      );
    } else {
      // This can only be resolved asynchronously in this case. However, the
      // action execution must be done synchronously. Thus we have to allow
      // a minimal race condition here.
      viewer.getViewerOrigin().then((origin) => {
        if (origin) {
          this.isGoogleViewer_ = GOOGLE_DOMAIN_RE.test(
            parseUrlDeprecated(origin).hostname
          );
        }
      });
    }
  }

  /** @override */
  getBaseScore() {
    return this.serviceConfig_['baseScore'] || 0;
  }

  /** @override */
  executeAction(action, sourceId) {
    /**
     * Note: we do handle events form the contribute and
     * subscribe flows elsewhere since they are invoked after
     * offer selection.
     */
    let mappedSku, carouselOptions;
    /*
     * If the id of the source element (sourceId) is in a map supplied via
     * the skuMap Url we use that to lookup which sku to associate this button
     * with.
     */
    const rtcPending = sourceId
      ? this.ampdoc_
          .getElementById(sourceId)
          .hasAttribute('subscriptions-google-rtc')
      : false;
    // if subscriptions-google-rtc is set then this element is configured by the
    // rtc url but has not yet been configured so we ignore it.
    // Once the rtc resolves the attribute is changed to subscriptions-google-rtc-set.
    if (rtcPending) {
      return;
    }
    if (sourceId && this.skuMap_) {
      mappedSku = getValueForExpr(this.skuMap_, `${sourceId}.sku`);
      carouselOptions = getValueForExpr(
        this.skuMap_,
        `${sourceId}.carouselOptions`
      );
    }
    if (action == Action.SUBSCRIBE) {
      if (mappedSku) {
        // publisher provided single sku
        this.runtime_.subscribe(mappedSku);
      } else if (carouselOptions) {
        // publisher provided carousel options, must always be closable
        carouselOptions.isClosable = true;
        this.runtime_.showOffers(carouselOptions);
      } else {
        // no mapping just use the amp carousel
        this.runtime_.showOffers({
          list: 'amp',
          isClosable: true,
        });
      }
      return Promise.resolve(true);
    }
    // Same idea as above but it's contribute instead of subscribe
    if (action == Action.CONTRIBUTE) {
      if (mappedSku) {
        // publisher provided single sku
        this.runtime_.contribute(mappedSku);
      } else if (carouselOptions) {
        // publisher provided carousel options, must always be closable
        carouselOptions.isClosable = true;
        this.runtime_.showContributionOptions(carouselOptions);
      } else {
        // no mapping just use the amp carousel
        this.runtime_.showContributionOptions({
          list: 'amp',
          isClosable: true,
        });
      }
      return Promise.resolve(true);
    }
    if (action == Action.LOGIN) {
      this.loginWithAmpReaderId_();
      return Promise.resolve(true);
    }
    return Promise.resolve(false);
  }

  /** @override */
  decorateUI(element, action, options) {
    const opts = options ? options : {};

    switch (action) {
      case Action.SUBSCRIBE:
        element.textContent = '';
        this.runtime_.attachButton(element, options, () => {});
        break;
      case 'subscribe-smartbutton':
      case 'subscribe-smartbutton-light':
      case 'subscribe-smartbutton-dark':
        element.textContent = '';
        opts.theme = action === 'subscribe-smartbutton-dark' ? 'dark' : 'light';
        opts.lang = userAssert(
          element.getAttribute('subscriptions-lang'),
          'subscribe-smartbutton must have a language attribute'
        );
        const messageTextColor = element.getAttribute(
          'subscriptions-message-text-color'
        );
        if (messageTextColor) {
          opts.messageTextColor = messageTextColor;
        }
        this.runtime_.attachSmartButton(element, opts, () => {});
        break;
      default:
      // do nothing
    }
    // enable any real time buttons once it's resolved.
    this.rtcPromise_.then(() => {
      this.vsync_.mutate(() =>
        Object.keys(/** @type {!Object} */ (this.skuMap_)).forEach(
          elementId => {
            const element = this.ampdoc_.getElementById(elementId);
            if (element) {
              devAssert(
                element.hasAttribute('subscriptions-google-rtc'),
                `Trying to set real time config on element '${elementId}' with missing 'subscriptions-google-rtc' attrbute`
              );
              element.setAttribute('subscriptions-google-rtc-set', '');
              element.removeAttribute('subscriptions-google-rtc');
            } else {
              user().warn(
                TAG,
                `Element "{elemendId}" in real time config not found`
              );
            }
          }
        )
      );
    });
  }
}

/**
 * Adopts fetcher protocol required for SwG to AMP fetching rules.
 * @implements {Fetcher}
 */
class AmpFetcher {
  /**
   * @param {!Window} win
   */
  constructor(win) {
    /** @const @private {!../../../src/service/xhr-impl.Xhr} */
    this.xhr_ = Services.xhrFor(win);

    /** @private @const {!Window} */
    this.win_ = win;
  }

  /** @override */
  fetchCredentialedJson(url) {
    return this.xhr_
      .fetchJson(url, {
        credentials: 'include',
        prerenderSafe: true,
      })
      .then((response) => response.json());
  }

  /** @override */
  fetch(input, opt_init) {
    return this.xhr_.fetch(input, opt_init); //needed to kepp closure happy
  }

  /**
   * POST data to a URL endpoint, do not wait for a response.
   * @param {string} url
   * @param {string|!Object} data
   */
  sendBeacon(url, data) {
    const contentType = 'application/x-www-form-urlencoded;charset=UTF-8';
    const body =
      'f.req=' +
      JSON.stringify(/** @type {JsonObject} */ (data.toArray(false)));
    const sendBeacon = WindowInterface.getSendBeacon(this.win_);

    if (sendBeacon) {
      const blob = new Blob([body], {type: contentType});
      sendBeacon(url, blob);
      return;
    }

    // Only newer browsers support beacon.  Fallback to standard XHR POST.
    const init = {
      method: 'POST',
      headers: {'Content-Type': contentType},
      credentials: 'include',
      body,
    };
    this.fetch(url, init);
  }
}

// Register the extension services.
AMP.extension(TAG, '0.1', function (AMP) {
  AMP.registerServiceForDoc(
    'subscriptions-google',
    /**
     * @param {!../../../src/service/ampdoc-impl.AmpDoc} ampdoc
     * @return {*} TODO(#23582): Specify return type
     */
    function (ampdoc) {
      const platformService = new GoogleSubscriptionsPlatformService(ampdoc);
      const element = ampdoc.getHeadNode();
      Services.subscriptionsServiceForDoc(element).then((service) => {
        service.registerPlatform(
          PLATFORM_ID,
          (platformConfig, serviceAdapter) => {
            return platformService.createPlatform(
              platformConfig,
              serviceAdapter
            );
          }
        );
      });
      return platformService;
    }
  );
});

/**
 * TODO(dvoytenko): remove once compiler type checking is fixed for third_party.
 * @package
 * @visibleForTesting
 * @return {*} TODO(#23582): Specify return type
 */
export function getFetcherClassForTesting() {
  return Fetcher;
}

/**
 * TODO(mborof): remove once not required by test-amp-subscriptions-google.js
 * @package
 * @visibleForTesting
 * @return {*}
 */
export function getAmpFetcherClassForTesting() {
  return AmpFetcher;
}

/**
 * TODO(dvoytenko): remove once compiler type checking is fixed for third_party.
 * @package
 * @visibleForTesting
 * @return {*} TODO(#23582): Specify return type
 */
export function getPageConfigClassForTesting() {
  return PageConfig;
}

/**
 * TODO(dvoytenko): remove once compiler type checking is fixed for third_party.
 * @package
 * @visibleForTesting
 * @return {*} TODO(#23582): Specify return type
 */
export function getSubscribeResponseClassForTesting() {
  return SubscribeResponse;
}<|MERGE_RESOLUTION|>--- conflicted
+++ resolved
@@ -35,14 +35,8 @@
 } from '../../amp-subscriptions/0.1/entitlement';
 import {PageConfig} from '../../../third_party/subscriptions-project/config';
 import {Services} from '../../../src/services';
-<<<<<<< HEAD
-import {SubscriptionsScoreFactor} from '../../amp-subscriptions/0.1/score-factors.js';
-import {UrlBuilder} from '../../amp-subscriptions/0.1/url-builder';
-import {assertHttpsUrl, parseUrlDeprecated} from '../../../src/url';
-=======
 import {SubscriptionsScoreFactor} from '../../amp-subscriptions/0.1/constants.js';
 import {WindowInterface} from '../../../src/window-interface';
->>>>>>> 12f7bcff
 import {experimentToggles, isExperimentOn} from '../../../src/experiments';
 import {getData} from '../../../src/event-helper';
 import {getMode} from '../../../src/mode';
@@ -158,13 +152,8 @@
       new DocImpl(ampdoc),
       serviceAdapter.getPageConfig(),
       {
-<<<<<<< HEAD
-        fetcher: this.fetcher_,
-        configPromise: new Promise(resolve => (resolver = resolve)),
-=======
         fetcher: new AmpFetcher(ampdoc.win),
         configPromise: new Promise((resolve) => (resolver = resolve)),
->>>>>>> 12f7bcff
       },
       swgConfig
     );
@@ -426,20 +415,20 @@
           /* useAuthData */ false
         )
       )
-      .then(url =>
+      .then((url) =>
         this.timer_.timeoutPromise(
           timeout,
           this.fetcher_.fetchCredentialedJson(url)
         )
       )
-      .then(resJson => {
+      .then((resJson) => {
         userAssert(
           resJson['subscribe.google.com'],
           'skuMap does not contain subscribe.google.com section'
         );
         this.skuMap_ = resJson['subscribe.google.com'];
       })
-      .catch(reason => {
+      .catch((reason) => {
         throw user().createError(
           `fetch skuMap failed for ${PLATFORM_ID}`,
           reason
@@ -724,7 +713,7 @@
     this.rtcPromise_.then(() => {
       this.vsync_.mutate(() =>
         Object.keys(/** @type {!Object} */ (this.skuMap_)).forEach(
-          elementId => {
+          (elementId) => {
             const element = this.ampdoc_.getElementById(elementId);
             if (element) {
               devAssert(
