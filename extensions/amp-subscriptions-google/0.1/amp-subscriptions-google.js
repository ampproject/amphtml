/**
 * Copyright 2018 The AMP HTML Authors. All Rights Reserved.
 *
 * Licensed under the Apache License, Version 2.0 (the "License");
 * you may not use this file except in compliance with the License.
 * You may obtain a copy of the License at
 *
 *      http://www.apache.org/licenses/LICENSE-2.0
 *
 * Unless required by applicable law or agreed to in writing, software
 * distributed under the License is distributed on an "AS-IS" BASIS,
 * WITHOUT WARRANTIES OR CONDITIONS OF ANY KIND, either express or implied.
 * See the License for the specific language governing permissions and
 * limitations under the License.
 */

import {
  ConfiguredRuntime,
  Fetcher,
  SubscribeResponse,
} from '../../../third_party/subscriptions-project/swg';
import {Entitlement} from '../../amp-subscriptions/0.1/entitlement';
import {PageConfig} from '../../../third_party/subscriptions-project/config';
import {Services} from '../../../src/services';
import {parseUrl} from '../../../src/url';

const TAG = 'amp-subscriptions-google';
const PLATFORM_ID = 'subscribe.google.com';
const GOOGLE_DOMAIN_RE = /(^|\.)google\.(com?|[a-z]{2}|com?\.[a-z]{2}|cat)$/;


/**
 */
export class GoogleSubscriptionsPlatformService {
  /**
   * @param {!../../../src/service/ampdoc-impl.AmpDoc} ampdoc
   */
  constructor(ampdoc) {
    /** @private {!../../../src/service/ampdoc-impl.AmpDoc} */
    this.ampdoc_ = ampdoc;
  }

  /**
   * @param {!JsonObject} platformConfig
   * @param {!../../amp-subscriptions/0.1/service-adapter.ServiceAdapter} serviceAdapter
   * @return {!GoogleSubscriptionsPlatform}
   */
  createPlatform(platformConfig, serviceAdapter) {
    return new GoogleSubscriptionsPlatform(this.ampdoc_,
        platformConfig, serviceAdapter);
  }
}


/**
 * @implements {../../amp-subscriptions/0.1/subscription-platform.SubscriptionPlatform}
 */
export class GoogleSubscriptionsPlatform {

  /**
   * @param {!../../../src/service/ampdoc-impl.AmpDoc} ampdoc
   * @param {!JsonObject} platformConfig
   * @param {!../../amp-subscriptions/0.1/service-adapter.ServiceAdapter} serviceAdapter
   */
  constructor(ampdoc, platformConfig, serviceAdapter) {
    /**
     * @private @const
     * {!../../amp-subscriptions/0.1/service-adapter.ServiceAdapter}
     */
    this.serviceAdapter_ = serviceAdapter;
    /** @private @const {!ConfiguredRuntime} */
    this.runtime_ = new ConfiguredRuntime(
        ampdoc.win,
        serviceAdapter.getPageConfig(),
        {
          fetcher: new AmpFetcher(ampdoc.win),
        }
    );
    this.runtime_.setOnLoginRequest(request => {
      this.onLoginRequest_(request && request.linkRequested);
    });
    this.runtime_.setOnLinkComplete(() => {
      this.onLinkComplete_();
    });
    this.runtime_.setOnNativeSubscribeRequest(() => {
      this.onNativeSubscribeRequest_();
    });
    this.runtime_.setOnSubscribeResponse(promise => {
      promise.then(response => {
        this.onSubscribeResponse_(response);
      });
    });

    /** @private {boolean} */
    this.isGoogleViewer_ = false;
    this.resolveGoogleViewer_(Services.viewerForDoc(ampdoc));
  }

  /**
   * @param {boolean} linkRequested
   * @private
   */
  onLoginRequest_(linkRequested) {
    if (linkRequested && this.isGoogleViewer_) {
      this.runtime_.linkAccount();
    } else {
      this.maybeComplete_(this.serviceAdapter_.delegateActionToLocal(
          'login'));
    }
  }

  /** @private */
  onLinkComplete_() {
    this.runtime_.reset();
    this.serviceAdapter_.reAuthorizePlatform(this);
  }

  /** @private */
  onNativeSubscribeRequest_() {
    this.maybeComplete_(this.serviceAdapter_.delegateActionToLocal(
        'subscribe'));
  }

  /**
   * @param {!Promise<boolean>} promise
   * @private
   */
  maybeComplete_(promise) {
    promise.then(result => {
      if (result) {
        this.runtime_.reset();
      }
    });
  }

  /**
   * @param {!SubscribeResponse} response
   * @private
   */
  onSubscribeResponse_(response) {
    response.complete().then(() => {
      this.runtime_.reset();
      this.serviceAdapter_.reAuthorizePlatform(this);
    });
  }

  /** @override */
  getEntitlements() {
    return this.runtime_.getEntitlements().then(swgEntitlements => {
      const swgEntitlement = swgEntitlements.getEntitlementForThis();
      if (!swgEntitlement) {
        return null;
      }
      return new Entitlement(
          swgEntitlement.source,
          swgEntitlements.raw,
          PLATFORM_ID,
          swgEntitlement.products,
          swgEntitlement.subscriptionToken);
    });
  }

  /** @override */
  getServiceId() {
    return PLATFORM_ID;
  }

  /** @override */
  activate(renderState) {
    // Offers or abbreviated offers may need to be shown depending on
    // whether the access has been granted and whether user is a subscriber.
    if (!renderState.granted) {
      this.runtime_.showOffers();
    } else if (!renderState.subscribed) {
      this.runtime_.showAbbrvOffer();
    }
  }

  /**
   * Returns if pingback is enabled for this platform
   * @returns {boolean}
   */
  isPingbackEnabled() {
    return false;
  }

  /**
   * Performs the pingback to the subscription platform
   */
  pingback() {}

<<<<<<< HEAD
  /** @override */
  supportsCurrentViewer() {
    return false;
=======
  /**
   * @param {!../../../src/service/viewer-impl.Viewer} viewer
   * @private
   */
  resolveGoogleViewer_(viewer) {
    // This is a very light veiwer resolution since there's no real security
    // implication - this only affects on-platform preferences.
    const viewerUrl = viewer.getParam('viewerUrl');
    if (viewerUrl) {
      this.isGoogleViewer_ = GOOGLE_DOMAIN_RE.test(
          parseUrl(viewerUrl).hostname);
    } else {
      // This can only be resolved asynchronously in this case. However, the
      // action execution must be done synchronously. Thus we have to allow
      // a minimal race condition here.
      viewer.getViewerOrigin().then(origin => {
        if (origin) {
          this.isGoogleViewer_ = GOOGLE_DOMAIN_RE.test(
              parseUrl(origin).hostname);
        }
      });
    }
>>>>>>> 52af9d27
  }
}


/**
 * Adopts fetcher protocol required for SwG to AMP fetching rules.
 * @implements {Fetcher}
 */
class AmpFetcher {

  /**
   * @param {!Window} win
   */
  constructor(win) {
    /** @const @private {!../../../src/service/xhr-impl.Xhr} */
    this.xhr_ = Services.xhrFor(win);
  }

  /** @override */
  fetchCredentialedJson(url) {
    return this.xhr_.fetchJson(url, {
      credentials: 'include',
    }).then(response => response.json());
  }
}


// Register the extension services.
AMP.extension(TAG, '0.1', function(AMP) {
  AMP.registerServiceForDoc('subscriptions-google', ampdoc => {
    const platformService = new GoogleSubscriptionsPlatformService(ampdoc);
    Services.subscriptionsServiceForDoc(ampdoc).then(service => {
      service.registerPlatform(PLATFORM_ID,
          (platformConfig, serviceAdapter) => {
            return platformService.createPlatform(platformConfig,
                serviceAdapter);
          }
      );
    });
    return platformService;
  });
});


/**
 * TODO(dvoytenko): remove once compiler type checking is fixed for third_party.
 * @package @visibleForTesting
 */
export function getFetcherClassForTesting() {
  return Fetcher;
}

/**
 * TODO(dvoytenko): remove once compiler type checking is fixed for third_party.
 * @package @visibleForTesting
 */
export function getPageConfigClassForTesting() {
  return PageConfig;
}

/**
 * TODO(dvoytenko): remove once compiler type checking is fixed for third_party.
 * @package @visibleForTesting
 */
export function getSubscribeResponseClassForTesting() {
  return SubscribeResponse;
}<|MERGE_RESOLUTION|>--- conflicted
+++ resolved
@@ -189,11 +189,11 @@
    */
   pingback() {}
 
-<<<<<<< HEAD
   /** @override */
   supportsCurrentViewer() {
-    return false;
-=======
+    return this.isGoogleViewer_;
+  }
+
   /**
    * @param {!../../../src/service/viewer-impl.Viewer} viewer
    * @private
@@ -216,7 +216,6 @@
         }
       });
     }
->>>>>>> 52af9d27
   }
 }
 
