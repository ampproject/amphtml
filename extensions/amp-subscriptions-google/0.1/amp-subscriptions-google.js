/**
 * Copyright 2018 The AMP HTML Authors. All Rights Reserved.
 *
 * Licensed under the Apache License, Version 2.0 (the "License");
 * you may not use this file except in compliance with the License.
 * You may obtain a copy of the License at
 *
 *      http://www.apache.org/licenses/LICENSE-2.0
 *
 * Unless required by applicable law or agreed to in writing, software
 * distributed under the License is distributed on an "AS-IS" BASIS,
 * WITHOUT WARRANTIES OR CONDITIONS OF ANY KIND, either express or implied.
 * See the License for the specific language governing permissions and
 * limitations under the License.
 */

import {
  Action,
  ActionStatus,
  SubscriptionAnalyticsEvents,
} from '../../amp-subscriptions/0.1/analytics';
import {
  AnalyticsEvent,
  ConfiguredRuntime,
  EventOriginator,
  Fetcher as FetcherInterface,
  FilterResult,
  SubscribeResponse as SubscribeResponseInterface,
} from '../../../third_party/subscriptions-project/swg';
import {CSS} from '../../../build/amp-subscriptions-google-0.1.css';
import {DocImpl} from '../../amp-subscriptions/0.1/doc-impl';
import {
  Entitlement,
  GrantReason,
} from '../../amp-subscriptions/0.1/entitlement';
import {Services} from '../../../src/services';
import {SubscriptionsScoreFactor} from '../../amp-subscriptions/0.1/constants.js';
import {WindowInterface} from '../../../src/window-interface';
import {experimentToggles, isExperimentOn} from '../../../src/experiments';
import {getData} from '../../../src/event-helper';
import {getMode} from '../../../src/mode';
import {getValueForExpr} from '../../../src/json';
import {installStylesForDoc} from '../../../src/style-installer';

import {devAssert, user, userAssert} from '../../../src/log';
import {startsWith} from '../../../src/string';

const TAG = 'amp-subscriptions-google';
const PLATFORM_ID = 'subscribe.google.com';
const GOOGLE_DOMAIN_RE = /(^|\.)google\.(com?|[a-z]{2}|com?\.[a-z]{2}|cat)$/;

/** @const */
const SERVICE_TIMEOUT = 3000;

const SWG_EVENTS_TO_SUPPRESS = {
  [AnalyticsEvent.IMPRESSION_PAYWALL]: true,
  [AnalyticsEvent.IMPRESSION_PAGE_LOAD]: true,
};

const AMP_EVENT_TO_SWG_EVENT = {
  [SubscriptionAnalyticsEvents.PAYWALL_ACTIVATED]:
    AnalyticsEvent.IMPRESSION_PAYWALL,
};

const AMP_ACTION_TO_SWG_EVENT = {
  [Action.SHOW_OFFERS]: {
    [ActionStatus.STARTED]: null, //ex: AnalyticsEvent.IMPRESSION_OFFERS
  },
};

/**
 */
export class GoogleSubscriptionsPlatformService {
  /**
   * @param {!../../../src/service/ampdoc-impl.AmpDoc} ampdoc
   */
  constructor(ampdoc) {
    /** @private {!../../../src/service/ampdoc-impl.AmpDoc} */
    this.ampdoc_ = ampdoc;
  }

  /**
   * @param {!JsonObject} platformConfig
   * @param {!../../amp-subscriptions/0.1/service-adapter.ServiceAdapter} serviceAdapter
   * @return {!GoogleSubscriptionsPlatform}
   */
  createPlatform(platformConfig, serviceAdapter) {
    return new GoogleSubscriptionsPlatform(
      this.ampdoc_,
      platformConfig,
      serviceAdapter
    );
  }
}

/**
 * @implements {../../amp-subscriptions/0.1/subscription-platform.SubscriptionPlatform}
 */
export class GoogleSubscriptionsPlatform {
  /**
   * @param {!../../../src/service/ampdoc-impl.AmpDoc} ampdoc
   * @param {!JsonObject} platformConfig
   * @param {!../../amp-subscriptions/0.1/service-adapter.ServiceAdapter} serviceAdapter
   */
  constructor(ampdoc, platformConfig, serviceAdapter) {
    /**
     * @private @const
     * {!../../amp-subscriptions/0.1/service-adapter.ServiceAdapter}
     */
    this.serviceAdapter_ = serviceAdapter;

    /** @private {!../../../src/service/ampdoc-impl.AmpDoc} */
    this.ampdoc_ = ampdoc;

    /** @private @const {!../../../src/service/vsync-impl.Vsync} */
    this.vsync_ = Services.vsyncFor(ampdoc.win);

    /**
     * @private @const
     * {!../../amp-subscriptions/0.1/analytics.SubscriptionAnalytics}
     */
    this.subscriptionAnalytics_ = serviceAdapter.getAnalytics();
    this.subscriptionAnalytics_.registerEventListener(
      this.handleAnalyticsEvent_.bind(this)
    );

    /** @private @const {!UrlBuilder} */
    this.urlBuilder_ = new UrlBuilder(
      this.ampdoc_,
      this.serviceAdapter_.getReaderId('local')
    );

    /** @const @private {!../../../src/service/timer-impl.Timer} */
    this.timer_ = Services.timerFor(this.ampdoc_.win);

    //* @const @private */
    this.fetcher_ = new AmpFetcher(ampdoc.win);

    // Map AMP experiments prefixed with 'swg-' to SwG experiments.
    const ampExperimentsForSwg = Object.keys(experimentToggles(ampdoc.win))
      .filter(
        (exp) =>
          startsWith(exp, 'swg-') && isExperimentOn(ampdoc.win, /*OK*/ exp)
      )
      .map((exp) => exp.substring(4));

    const swgConfig = {'experiments': ampExperimentsForSwg};
    let resolver = null;
    /** @private @const {!ConfiguredRuntime} */
    this.runtime_ = new ConfiguredRuntime(
      new DocImpl(ampdoc),
      serviceAdapter.getPageConfig(),
      {
        fetcher: new AmpFetcher(ampdoc.win),
        configPromise: new Promise((resolve) => (resolver = resolve)),
      },
      swgConfig
    );

    /** @private @const {!../../../third_party/subscriptions-project/swg.ClientEventManagerApi} */
    this.eventManager_ = this.runtime_.eventManager();
    this.eventManager_.registerEventFilterer(
      GoogleSubscriptionsPlatform.filterSwgEvent_
    );
    this.eventManager_.logEvent({
      eventType: AnalyticsEvent.IMPRESSION_PAGE_LOAD,
      eventOriginator: EventOriginator.AMP_CLIENT,
      isFromUserAction: false,
      additionalParameters: null,
    });
    this.runtime_.analytics().setUrl(ampdoc.getUrl());
    resolver();

    this.runtime_.setOnLoginRequest((request) => {
      this.onLoginRequest_(request && request.linkRequested);
    });
    this.runtime_.setOnLinkComplete(() => {
      this.onLinkComplete_();
      this.subscriptionAnalytics_.actionEvent(
        this.getServiceId(),
        Action.LINK,
        ActionStatus.SUCCESS
      );
      // TODO(dvoytenko): deprecate separate "link" events.
      this.subscriptionAnalytics_.serviceEvent(
        SubscriptionAnalyticsEvents.LINK_COMPLETE,
        this.getServiceId()
      );
    });
    this.runtime_.setOnFlowStarted((e) => {
      // This information is used by Propensity.
      const params = /** @type {!JsonObject} */ ({});
      const data = /** @type {!JsonObject} */ (getData(e) || {});
      switch (e.flow) {
        case Action.SUBSCRIBE:
          params['product'] =
            data['skuId'] || data['product'] || 'unknown productId';
          params['active'] = true;
          break;
        case Action.SHOW_OFFERS:
          params['skus'] = data['skus'] || '*';
          params['source'] = data['source'] || 'unknown triggering source';
          params['active'] = data['active'] || null;
          break;
      }
      if (
        e.flow == Action.SUBSCRIBE ||
        e.flow == Action.CONTRIBUTE ||
        e.flow == Action.SHOW_CONTRIBUTION_OPTIONS ||
        e.flow == Action.SHOW_OFFERS
      ) {
        this.subscriptionAnalytics_.actionEvent(
          this.getServiceId(),
          e.flow,
          ActionStatus.STARTED,
          params
        );
      }
    });
    this.runtime_.setOnFlowCanceled((e) => {
      if (e.flow == 'linkAccount') {
        this.onLinkComplete_();
        this.subscriptionAnalytics_.actionEvent(
          this.getServiceId(),
          Action.LINK,
          ActionStatus.REJECTED
        );
        // TODO(dvoytenko): deprecate separate "link" events.
        this.subscriptionAnalytics_.serviceEvent(
          SubscriptionAnalyticsEvents.LINK_CANCELED,
          this.getServiceId()
        );
      } else if (
        e.flow == Action.SUBSCRIBE ||
        e.flow == Action.CONTRIBUTE ||
        e.flow == Action.SHOW_CONTRIBUTION_OPTIONS ||
        e.flow == Action.SHOW_OFFERS
      ) {
        this.subscriptionAnalytics_.actionEvent(
          this.getServiceId(),
          e.flow,
          ActionStatus.REJECTED
        );
      }
    });
    this.runtime_.setOnNativeSubscribeRequest(() => {
      this.onNativeSubscribeRequest_();
    });
    this.runtime_.setOnPaymentResponse((promise) => {
      promise.then((response) => {
        this.onSubscribeResponse_(
          response,
          response.productType === 'CONTRIBUTION'
            ? Action.CONTRIBUTE
            : Action.SUBSCRIBE
        );
      });
    });

    /** @const @private {!JsonObject} */
    this.serviceConfig_ = platformConfig;

    /** @private {boolean} */
    this.isGoogleViewer_ = false;
    this.resolveGoogleViewer_(Services.viewerForDoc(ampdoc));

    /** @private {boolean} */
    this.isReadyToPay_ = false;

    // Install styles.
    installStylesForDoc(ampdoc, CSS, () => {}, false, TAG);

    /** @private @const {string} */
    this.skuMapUrl_ = this.serviceConfig_['skuMapUrl'] || null;

    /** @private {JsonObject} */
    this.skuMap_ = /** @type {!JsonObject} */ ({});

    /** @private {!Promise} */
    this.rtcPromise_ = this.maybeFetchRealTimeConfig();
  }

  /**
   * Determines whether an event manager event should be canceled.
   * @param {!../../../third_party/subscriptions-project/swg.ClientEvent} event
   */
  static filterSwgEvent_(event) {
    if (event.eventOriginator !== EventOriginator.SWG_CLIENT) {
      return FilterResult.PROCESS_EVENT;
    }
    return SWG_EVENTS_TO_SUPPRESS[event.eventType]
      ? FilterResult.CANCEL_EVENT
      : FilterResult.PROCESS_EVENT;
  }

  /**
   * Listens for events from analytics and transmits them to the SwG event
   * manager if appropriate.
   * @param {!SubscriptionAnalyticsEvents|string} event
   * @param {!JsonObject} optVarsUnused
   * @param {!JsonObject} internalVars
   */
  handleAnalyticsEvent_(event, optVarsUnused, internalVars) {
    let eventType = null;
    const action = internalVars['action'];
    const status = internalVars['status'];

    if (AMP_EVENT_TO_SWG_EVENT[event]) {
      eventType = AMP_EVENT_TO_SWG_EVENT[event];
    } else if (action && AMP_ACTION_TO_SWG_EVENT[action]) {
      eventType = AMP_ACTION_TO_SWG_EVENT[action][status];
    }

    if (!eventType) {
      return;
    }

    this.eventManager_.logEvent({
      eventType,
      eventOriginator: EventOriginator.AMP_CLIENT,
      isFromUserAction: null,
      additionalParameters: null,
    });
  }

  /**
   * @param {boolean} linkRequested
   * @private
   */
  onLoginRequest_(linkRequested) {
    if (linkRequested && this.isGoogleViewer_) {
      this.loginWithAmpReaderId_();
      this.subscriptionAnalytics_.actionEvent(
        this.getServiceId(),
        Action.LINK,
        ActionStatus.STARTED
      );
      // TODO(dvoytenko): deprecate separate "link" events.
      this.subscriptionAnalytics_.serviceEvent(
        SubscriptionAnalyticsEvents.LINK_REQUESTED,
        this.getServiceId()
      );
    } else {
      this.maybeComplete_(
        this.serviceAdapter_.delegateActionToLocal('login', null)
      );
    }
  }

  /**
   * Kicks off login flow for account linking, and passes AMP Reader ID to authorization URL.
   * @private
   */
  loginWithAmpReaderId_() {
    // Get local AMP reader ID, to match the ID sent to local entitlement endpoints.
    this.serviceAdapter_.getReaderId('local').then((ampReaderId) => {
      this.runtime_.linkAccount({ampReaderId});
    });
  }

  /** @private */
  onLinkComplete_() {
    this.serviceAdapter_.resetPlatforms();
  }

  /* TODO(jpettitt): should local suppoort 'contribute' action? */
  /** @private */
  onNativeSubscribeRequest_() {
    this.maybeComplete_(
      this.serviceAdapter_.delegateActionToLocal(Action.SUBSCRIBE, null)
    );
  }

  /**
   * @param {!Promise<boolean>} promise
   * @private
   */
  maybeComplete_(promise) {
    promise.then((result) => {
      if (result) {
        this.runtime_.reset();
      }
    });
  }

  /**
<<<<<<< HEAD
   * Fetch a real time config if appropriate.
   *
   * Note that we don't return the skuMap, instead we save it.
   * The creates an intentional reace condition.  If the server
   * doesn't return a skuMap before the user clicks the subscribe button
   * it will default the server side configured offer carousel.
   * We do this so that a failure to return a skuMap doesn't block
   * a user purchase.
   * @return {!Promise}
   */
  maybeFetchRealTimeConfig() {
    let timeout = SERVICE_TIMEOUT;
    if (getMode().development || getMode().localDev) {
      timeout = SERVICE_TIMEOUT * 2;
    }

    if (!this.skuMapUrl_) {
      return Promise.resolve();
    }

    assertHttpsUrl(this.skuMapUrl_, 'skuMapUrl must be valid https Url');
    // RTC is never pre-render safe
    return this.ampdoc_
      .whenFirstVisible()
      .then(() =>
        this.urlBuilder_.buildUrl(
          /**  @type {string } */ (this.skuMapUrl_),
          /* useAuthData */ false
        )
      )
      .then((url) =>
        this.timer_.timeoutPromise(
          timeout,
          this.fetcher_.fetchCredentialedJson(url)
        )
      )
      .then((resJson) => {
        userAssert(
          resJson['subscribe.google.com'],
          'skuMap does not contain subscribe.google.com section'
        );
        this.skuMap_ = resJson['subscribe.google.com'];
      })
      .catch((reason) => {
        throw user().createError(
          `fetch skuMap failed for ${PLATFORM_ID}`,
          reason
        );
      });
  }

  /**
   * @param {!SubscribeResponse} response
=======
   * @param {!SubscribeResponseInterface} response
>>>>>>> dee22f40
   * @param {string} eventType
   * @private
   */
  onSubscribeResponse_(response, eventType) {
    response.complete().then(() => {
      this.serviceAdapter_.resetPlatforms();
    });
    let product;
    try {
      const entitlement =
        response.entitlements && response.entitlements.getEntitlementForThis();
      if (entitlement) {
        product = entitlement.getSku();
      }
    } catch (ex) {}
    const params = /** @type {!JsonObject} */ ({
      'active': true,
      'product': product || 'unknown subscriptionToken',
    });

    this.subscriptionAnalytics_.actionEvent(
      this.getServiceId(),
      eventType,
      ActionStatus.SUCCESS,
      params
    );
  }

  /** @override */
  isPrerenderSafe() {
    /**
     * If it's a google viewer then calling google for an
     * entitlement at prerender time does not leak any private
     * information.  If it's not a google viewer then we wait
     * for the page to be visible to avoid leaking that the
     * page was prerendered
     */
    return this.isGoogleViewer_;
  }

  /** @override */
  getEntitlements() {
    const encryptedDocumentKey = this.serviceAdapter_.getEncryptedDocumentKey(
      'google.com'
    );
    return this.runtime_
      .getEntitlements(encryptedDocumentKey)
      .then((swgEntitlements) => {
        // Get and store the isReadyToPay signal which is independent of
        // any entitlments existing.
        if (swgEntitlements.isReadyToPay) {
          this.isReadyToPay_ = true;
        }

        // Get the specifc entitlement we're looking for
        let swgEntitlement = swgEntitlements.getEntitlementForThis();
        let granted = false;
        if (swgEntitlement && swgEntitlement.source) {
          granted = true;
        } else if (
          swgEntitlements.entitlements.length &&
          swgEntitlements.entitlements[0].products.length
        ) {
          // We didn't find a grant so see if there is a non granting
          // and return that. Note if we start returning multiple non
          // granting we'll need to refactor to handle returning an
          // array of Entitlement objects.
          // #TODO(jpettitt) - refactor to handle multi entitlement case
          swgEntitlement = swgEntitlements.entitlements[0];
        } else {
          return null;
        }
        swgEntitlements.ack();
        return new Entitlement({
          source: swgEntitlement.source,
          raw: swgEntitlements.raw,
          service: PLATFORM_ID,
          granted,
          // if it's granted it must be a subscriber
          grantReason: granted ? GrantReason.SUBSCRIBER : null,
          dataObject: swgEntitlement.json(),
          decryptedDocumentKey: swgEntitlements.decryptedDocumentKey,
        });
      });
  }

  /** @override */
  getServiceId() {
    return PLATFORM_ID;
  }

  /** @override */
  activate(entitlement, grantEntitlement) {
    const best = grantEntitlement || entitlement;
    // Offers or abbreviated offers may need to be shown depending on
    // whether the access has been granted and whether user is a subscriber.
    if (!best.granted) {
      this.runtime_.showOffers({list: 'amp'});
    } else if (!best.isSubscriber()) {
      this.runtime_.showAbbrvOffer({list: 'amp'});
    }
  }

  /** @override */
  reset() {
    this.runtime_.reset();
  }

  /**
   * Returns if pingback is enabled for this platform
   * @return {boolean}
   */
  isPingbackEnabled() {
    return false;
  }

  /** @override */
  pingbackReturnsAllEntitlements() {
    return false;
  }

  /**
   * Performs the pingback to the subscription platform
   */
  pingback() {}

  /** @override */
  getSupportedScoreFactor(factorName) {
    switch (factorName) {
      case SubscriptionsScoreFactor.SUPPORTS_VIEWER:
        return this.isGoogleViewer_ ? 1 : 0;
      case SubscriptionsScoreFactor.IS_READY_TO_PAY:
        return this.isReadyToPay_ ? 1 : 0;
      default:
        return 0;
    }
  }

  /**
   * @param {!../../../src/service/viewer-interface.ViewerInterface} viewer
   * @private
   */
  resolveGoogleViewer_(viewer) {
    // This is a very light veiwer resolution since there's no real security
    // implication - this only affects on-platform preferences.
    const viewerUrl = viewer.getParam('viewerUrl');
    if (viewerUrl) {
      this.isGoogleViewer_ = GOOGLE_DOMAIN_RE.test(
        parseUrlDeprecated(viewerUrl).hostname
      );
    } else {
      // This can only be resolved asynchronously in this case. However, the
      // action execution must be done synchronously. Thus we have to allow
      // a minimal race condition here.
      viewer.getViewerOrigin().then((origin) => {
        if (origin) {
          this.isGoogleViewer_ = GOOGLE_DOMAIN_RE.test(
            parseUrlDeprecated(origin).hostname
          );
        }
      });
    }
  }

  /** @override */
  getBaseScore() {
    return this.serviceConfig_['baseScore'] || 0;
  }

  /** @override */
  executeAction(action, sourceId) {
    /**
     * Note: we do handle events form the contribute and
     * subscribe flows elsewhere since they are invoked after
     * offer selection.
     */
    let mappedSku, carouselOptions;
    /*
     * If the id of the source element (sourceId) is in a map supplied via
     * the skuMap Url we use that to lookup which sku to associate this button
     * with.
     */
    const rtcPending = sourceId
      ? this.ampdoc_
          .getElementById(sourceId)
          .hasAttribute('subscriptions-google-rtc')
      : false;
    // if subscriptions-google-rtc is set then this element is configured by the
    // rtc url but has not yet been configured so we ignore it.
    // Once the rtc resolves the attribute is changed to subscriptions-google-rtc-set.
    if (rtcPending) {
      return;
    }
    if (sourceId && this.skuMap_) {
      mappedSku = getValueForExpr(this.skuMap_, `${sourceId}.sku`);
      carouselOptions = getValueForExpr(
        this.skuMap_,
        `${sourceId}.carouselOptions`
      );
    }
    if (action == Action.SUBSCRIBE) {
      if (mappedSku) {
        // publisher provided single sku
        this.runtime_.subscribe(mappedSku);
      } else if (carouselOptions) {
        // publisher provided carousel options, must always be closable
        carouselOptions.isClosable = true;
        this.runtime_.showOffers(carouselOptions);
      } else {
        // no mapping just use the amp carousel
        this.runtime_.showOffers({
          list: 'amp',
          isClosable: true,
        });
      }
      return Promise.resolve(true);
    }
    // Same idea as above but it's contribute instead of subscribe
    if (action == Action.CONTRIBUTE) {
      if (mappedSku) {
        // publisher provided single sku
        this.runtime_.contribute(mappedSku);
      } else if (carouselOptions) {
        // publisher provided carousel options, must always be closable
        carouselOptions.isClosable = true;
        this.runtime_.showContributionOptions(carouselOptions);
      } else {
        // no mapping just use the amp carousel
        this.runtime_.showContributionOptions({
          list: 'amp',
          isClosable: true,
        });
      }
      return Promise.resolve(true);
    }
    if (action == Action.LOGIN) {
      this.loginWithAmpReaderId_();
      return Promise.resolve(true);
    }
    return Promise.resolve(false);
  }

  /** @override */
  decorateUI(element, action, options) {
    const opts = options ? options : {};

    switch (action) {
      case Action.SUBSCRIBE:
        element.textContent = '';
        this.runtime_.attachButton(element, options, () => {});
        break;
      case 'subscribe-smartbutton':
      case 'subscribe-smartbutton-light':
      case 'subscribe-smartbutton-dark':
        element.textContent = '';
        opts.theme = action === 'subscribe-smartbutton-dark' ? 'dark' : 'light';
        opts.lang = userAssert(
          element.getAttribute('subscriptions-lang'),
          'subscribe-smartbutton must have a language attribute'
        );
        const messageTextColor = element.getAttribute(
          'subscriptions-message-text-color'
        );
        if (messageTextColor) {
          opts.messageTextColor = messageTextColor;
        }
        const messageNumber = element.getAttribute(
          'subscriptions-message-number'
        );
        if (messageNumber) {
          opts.messageNumber = messageNumber;
        }
        this.runtime_.attachSmartButton(element, opts, () => {});
        break;
      default:
      // do nothing
    }
    // enable any real time buttons once it's resolved.
    this.rtcPromise_.then(() => {
      this.vsync_.mutate(() =>
        Object.keys(/** @type {!Object} */ (this.skuMap_)).forEach(
          (elementId) => {
            const element = this.ampdoc_.getElementById(elementId);
            if (element) {
              devAssert(
                element.hasAttribute('subscriptions-google-rtc'),
                `Trying to set real time config on element '${elementId}' with missing 'subscriptions-google-rtc' attrbute`
              );
              element.setAttribute('subscriptions-google-rtc-set', '');
              element.removeAttribute('subscriptions-google-rtc');
            } else {
              user().warn(
                TAG,
                `Element "{elemendId}" in real time config not found`
              );
            }
          }
        )
      );
    });
  }
}

/**
 * Adopts fetcher protocol required for SwG to AMP fetching rules.
 * @implements {FetcherInterface}
 * @visibleForTesting
 */
export class AmpFetcher {
  /**
   * @param {!Window} win
   */
  constructor(win) {
    /** @const @private {!../../../src/service/xhr-impl.Xhr} */
    this.xhr_ = Services.xhrFor(win);

    /** @private @const {!Window} */
    this.win_ = win;
  }

  /** @override */
  fetchCredentialedJson(url) {
    return this.xhr_
      .fetchJson(url, {
        credentials: 'include',
        prerenderSafe: true,
      })
      .then((response) => response.json());
  }

  /** @override */
  fetch(input, opt_init) {
    return this.xhr_.fetch(input, opt_init); //needed to kepp closure happy
  }

  /**
   * POST data to a URL endpoint, do not wait for a response.
   * @param {string} url
   * @param {string|!Object} data
   */
  sendBeacon(url, data) {
    const contentType = 'application/x-www-form-urlencoded;charset=UTF-8';
    const body =
      'f.req=' +
      JSON.stringify(/** @type {JsonObject} */ (data.toArray(false)));
    const sendBeacon = WindowInterface.getSendBeacon(this.win_);

    if (sendBeacon) {
      const blob = new Blob([body], {type: contentType});
      sendBeacon(url, blob);
      return;
    }

    // Only newer browsers support beacon.  Fallback to standard XHR POST.
    const init = {
      method: 'POST',
      headers: {'Content-Type': contentType},
      credentials: 'include',
      body,
    };
    this.fetch(url, init);
  }
}

// Register the extension services.
AMP.extension(TAG, '0.1', function (AMP) {
  AMP.registerServiceForDoc(
    'subscriptions-google',
    /**
     * @param {!../../../src/service/ampdoc-impl.AmpDoc} ampdoc
     * @return {!GoogleSubscriptionsPlatformService}
     */
    function (ampdoc) {
      const platformService = new GoogleSubscriptionsPlatformService(ampdoc);
      const element = ampdoc.getHeadNode();
      Services.subscriptionsServiceForDoc(element).then((service) => {
        service.registerPlatform(
          PLATFORM_ID,
          (platformConfig, serviceAdapter) => {
            return platformService.createPlatform(
              platformConfig,
              serviceAdapter
            );
          }
        );
      });
      return platformService;
    }
  );
});<|MERGE_RESOLUTION|>--- conflicted
+++ resolved
@@ -384,7 +384,6 @@
   }
 
   /**
-<<<<<<< HEAD
    * Fetch a real time config if appropriate.
    *
    * Note that we don't return the skuMap, instead we save it.
@@ -437,10 +436,7 @@
   }
 
   /**
-   * @param {!SubscribeResponse} response
-=======
    * @param {!SubscribeResponseInterface} response
->>>>>>> dee22f40
    * @param {string} eventType
    * @private
    */
