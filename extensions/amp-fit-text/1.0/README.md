# Bento Fit Text

The Bento Fit Text component allows you to manage the size and fit of text within a specified area. For content contained in a Bento Fit Text component, it determines the best font size to fit all of the content within the available space. The expected content for Bento Fit Text is text or other inline content, but it can also contain non-inline content.

## Usage

### Web Component

You must include each Bento component's required CSS library to guarantee proper loading and before adding custom styles. Or use the light-weight pre-upgrade styles available inline. See [Layout and style](#layout-and-style).

The examples below demonstrate use of the `<bento-fit-text>` web component.

#### Example: Import via npm

Install via npm:

```sh
npm install @ampproject/bento-fit-text
```

```javascript
import '@ampproject/bento-fit-text';
```

#### Example: Include via `<script>`

```html
<head>
  <script async src="https://cdn.ampproject.org/bento.js"></script>
  <!-- These styles prevent Cumulative Layout Shift on the unupgraded custom element -->
  <script
    async
    src="https://cdn.ampproject.org/v0/bento-fit-text-1.0.js"
  ></script>
  <style>
    bento-fit-text {
      display: block;
      overflow: hidden;
      position: relative;
    }
  </style>
</head>
<<<<<<< HEAD
<bento-fit-text id="my-fit-text" style="height:100px;width:100%">
  Lorem ipsum dolor sit amet, has nisl nihil convenire et, vim at aeque
  inermis reprehendunt.
=======
<bento-fit-text id="my-fit-text">
  Lorem ipsum dolor sit amet, has nisl nihil convenire et, vim at aeque inermis
  reprehendunt.
>>>>>>> f1c7cf2d
</bento-fit-text>
<div class="buttons" style="margin-top: 8px">
  <button id="font-button">Change max-font-size</button>
  <button id="content-button">Change content</button>
</div>

<script>
  (async () => {
    const fitText = document.querySelector('#my-fit-text');
    await customElements.whenDefined('bento-fit-text');

    // set up button actions
    document.querySelector('#font-button').onclick = () =>
      fitText.setAttribute('max-font-size', '40');
    document.querySelector('#content-button').onclick = () =>
      (fitText.textContent = 'new content');
  })();
</script>
```

#### Overflowing content

If the content of the `bento-fit-text` overflows the available space, even with a
`min-font-size` specified, the overflowing content is cut off and hidden. WebKit and Blink-based browsers show ellipsis for overflowing content.

In the following example, we specified a `min-font-size` of `40`, and added more content inside the `bento-fit-text` element. This causes the content to exceed the size of its fixed block parent, so the text is truncated to fit the container.

```html
<div style="width: 300px; height: 300px; background: #005af0; color: #fff">
  <bento-fit-text min-font-size="40">
    Lorem ipsum dolor sit amet, has nisl nihil convenire et, vim at aeque
    inermis reprehendunt. Lorem ipsum dolor sit amet, has nisl nihil convenire
    et, vim at aeque inermis reprehendunt
  </bento-fit-text>
</div>
```

#### Layout and style

Each Bento component has a small CSS library you must include to guarantee proper loading without [content shifts](https://web.dev/cls/). Because of order-based specificity, you must manually ensure that stylesheets are included before any custom styles.

```html
<link
  rel="stylesheet"
  type="text/css"
  href="https://cdn.ampproject.org/v0/bento-fit-text-1.0.css"
/>
```

Alternatively, you may also make the light-weight pre-upgrade styles available inline:

```html
<style>
  bento-fit-text {
    display: block;
    overflow: hidden;
    position: relative;
  }
</style>
```

**Container type**

The `bento-fit-text` component has a defined layout size type. To ensure the component renders correctly, be sure to apply a size to the component and its immediate children (slides) via a desired CSS layout (such as one defined with `height`, `width`, `aspect-ratio`, or other such properties):

```css
bento-fit-text {
  height: 100px;
  width: 100%;
}
```

#### Accessibility considerations of overflowing content

While overflowing content is _visually_ truncated to fit the container, note that it's still present in the document. Do not rely on the overflow behaviour to simply "stuff" large amounts of content in your pages - while visually it may look appropriate, it may lead to the page becoming overly verbose to users of assistive technologies (such as screen readers), as for these users all the truncated content will still be read/announced in full.

#### Attributes

##### Media Queries

The attributes for `<bento-fit-text>` can be configured to use different
options based on a [media query](./../../../docs/spec/amp-html-responsive-attributes.md).

##### `min-font-size`

Specifies the minimum font size in pixels as an integer that the `bento-fit-text` can use.

##### `max-font-size`

Specifies the maximum font size in pixels as an integer that the `bento-fit-text` can use.

### Preact/React Component

The examples below demonstrate use of the `<BentoFitText>` as a functional component usable with the Preact or React libraries.

#### Example: Import via npm

Install via npm:

```sh
npm install @ampproject/bento-fit-text
```

```javascript
import React from 'react';
import {BentoFitText} from '@ampproject/bento-fit-text/react';
import '@ampproject/bento-fit-text/styles.css';

function App() {
  return (
    <BentoFitText>
      Lorem ipsum dolor sit amet, has nisl nihil convenire et, vim at aeque
      inermis reprehendunt.
    </BentoFitText>
  );
}
```

#### Layout and style

**Container type**

The `BentoFitText` component has a defined layout size type. To ensure the component renders correctly, be sure to apply a size to the component and its immediate children (slides) via a desired CSS layout (such as one defined with `height`, `width`, `aspect-ratio`, or other such properties). These can be applied inline:

```jsx
<BentoFitText style={{width: 300, height: 100}}>
  Lorem ipsum dolor sit amet, has nisl nihil convenire et, vim at aeque inermis
  reprehendunt.
</BentoFitText>
```

Or via `className`:

```jsx
<BentoFitText className="custom-styles">
  Lorem ipsum dolor sit amet, has nisl nihil convenire et, vim at aeque inermis
  reprehendunt.
</BentoFitText>
```

```css
.custom-styles {
  height: 100px;
  width: 100%;
}
```

#### Props

##### `minFontSize`

Specifies the minimum font size in pixels as an integer that the `bento-fit-text` can use.

##### `maxFontSize`

Specifies the maximum font size in pixels as an integer that the `bento-fit-text` can use.<|MERGE_RESOLUTION|>--- conflicted
+++ resolved
@@ -40,15 +40,9 @@
     }
   </style>
 </head>
-<<<<<<< HEAD
-<bento-fit-text id="my-fit-text" style="height:100px;width:100%">
-  Lorem ipsum dolor sit amet, has nisl nihil convenire et, vim at aeque
-  inermis reprehendunt.
-=======
 <bento-fit-text id="my-fit-text">
   Lorem ipsum dolor sit amet, has nisl nihil convenire et, vim at aeque inermis
   reprehendunt.
->>>>>>> f1c7cf2d
 </bento-fit-text>
 <div class="buttons" style="margin-top: 8px">
   <button id="font-button">Change max-font-size</button>
