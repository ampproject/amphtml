--- conflicted
+++ resolved
@@ -134,27 +134,26 @@
    * @override
    */
   buildCallback() {
-<<<<<<< HEAD
     const pubId = this.element.getAttribute('data-pub-id') || '';
     const widgetId = this.element.getAttribute('data-widget-id') || '';
     const productCode = this.element.getAttribute('data-product-code') || '';
     if (getMode({pubId, widgetId, productCode}) === -1) {
       if (isPubId(pubId)) {
         if (!isProductCode(productCode) && !isWidgetId(widgetId)) {
-          user().assert(
+          userAssert(
               widgetId,
               'Widget id or product code is required for <amp-addthis> %s',
               this.element
           );
         } else if (isProductCode(productCode) && isWidgetId(widgetId)) {
-          user().assert(
+          userAssert(
               productCode,
               'Only widget id or product code is required <amp-addthis> %s',
               this.element
           );
         }
       } else {
-        user().assert(
+        userAssert(
             pubId,
             'The data-pub-id attribute is required for <amp-addthis> %s',
             this.element
@@ -174,22 +173,6 @@
     if (this.productCode_ === 'shfs') {
       this.element.setAttribute('data-widget-type', 'floating');
     }
-=======
-    const pubId = this.element.getAttribute('data-pub-id');
-    const widgetId = this.element.getAttribute('data-widget-id');
-
-    // Required attributes
-    this.pubId_ = userAssert(
-        pubId,
-        'The data-pub-id attribute is required for <amp-addthis> %s',
-        this.element
-    );
-    this.widgetId_ = userAssert(
-        widgetId,
-        'The data-widget-id attribute is required for <amp-addthis> %s',
-        this.element
-    );
->>>>>>> fc4eb840
 
     // Optional attributes
     const ampDoc = this.getAmpDoc();
