--- conflicted
+++ resolved
@@ -111,7 +111,6 @@
   }
 
   /**
-<<<<<<< HEAD
    * @param {!Object} input
    * @param {*} [input.iframe]
    * @param {string} [input.widgetId]
@@ -120,14 +119,6 @@
    * @param {!Object} [input.atConfig]
    * @param {string} [input.productCode]
    * @param {string} [input.containerClassName]
-=======
-   * @param {!Object} param1
-   *    - iframe
-   *    - widgetId
-   *    - pubId
-   *    - shareConfig
-   *    - atConfig
->>>>>>> fc4eb840
    * @private
    */
   sendConfiguration_({
@@ -155,8 +146,6 @@
       'configRequestStatus': configRequestStatus,
       'dashboardConfig': dashboardConfig,
     });
-
-
 
     if (dashboardConfig &&
       dashboardConfig.widgets &&
@@ -266,7 +255,7 @@
    */
   unregister({pubId, iframe}) {
     this.configProviderIframes_ = this.configProviderIframes_.filter(
-        providerFrame => providerFrame !== iframe,
+        providerFrame => providerFrame !== iframe
     );
 
     const pubData = this.dataForPubId_[pubId] || {};
