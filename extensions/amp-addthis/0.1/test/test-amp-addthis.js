--- conflicted
+++ resolved
@@ -387,8 +387,6 @@
         }
     );
   });
-<<<<<<< HEAD
-
   it('gives css style for iframe if floating tool loaded', () => {
     return getAT({pubId: floatingPubId, widgetId: floatingWidgetId}).then(
         ({at}) => {
@@ -400,6 +398,4 @@
         }
     );
   });
-=======
->>>>>>> 83c63221
 });