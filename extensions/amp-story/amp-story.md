---
$category@: presentation
formats:
  - websites
  - stories
teaser:
  text: A rich, visual storytelling format.
---

<!--
Copyright 2017 The AMP HTML Authors. All Rights Reserved.

Licensed under the Apache License, Version 2.0 (the "License");
you may not use this file except in compliance with the License.
You may obtain a copy of the License at

      http://www.apache.org/licenses/LICENSE-2.0

Unless required by applicable law or agreed to in writing, software
distributed under the License is distributed on an "AS-IS" BASIS,
WITHOUT WARRANTIES OR CONDITIONS OF ANY KIND, either express or implied.
See the License for the specific language governing permissions and
limitations under the License.
-->

# <a name="`amp-story`"></a> `amp-story`

The `amp-story` extension provides a format for displaying visual content that you can assemble into a story-telling experience. With an AMP story, you can provide users with bite-sized, visually rich information and content.

<table>
  <tr>
    <td width="40%"><strong>Description</strong></td>
    <td>A rich, visual storytelling format.</td>
  </tr>
  <tr>
    <td width="40%"><strong>Required Script</strong></td>
    <td><code>&lt;script async custom-element="amp-story" src="https://cdn.ampproject.org/v0/amp-story-1.0.js">&lt;/script></code></td>
  </tr>
  <tr>
    <td class="col-fourty"><strong><a href="https://amp.dev/documentation/guides-and-tutorials/develop/style_and_layout/control_layout">Supported Layouts</a></strong></td>
    <td>none</td>
  </tr>
  <tr>
    <td width="40%"><strong>Examples</strong></td>
    <td><ul>
      <li>See AMP By Example's <a href="https://amp.dev/documentation/examples/introduction/stories_in_amp/">Hello World</a> sample.</li>
      <li>Learn from the <a href="https://amp.dev/documentation/guides-and-tutorials/start/visual_story/">Create a visual AMP story</a> tutorial.</li>
    </ul></td>
  </tr>
</table>

[TOC]

<figure class="centered-fig">
  <amp-anim width="300" height="533" layout="fixed" src="https://github.com/ampproject/amphtml/raw/master/extensions/amp-story/img/amp-story.gif">
    <noscript>
    <img alt="AMP Story Example" src="https://github.com/ampproject/amphtml/raw/master/extensions/amp-story/img/amp-story.gif" />
  </noscript>
  </amp-anim>
</figure>

## Version notes

| Version | Description                                                                             |
| ------- | --------------------------------------------------------------------------------------- |
| 1.0     | Current version, since 2018-07-16.                                                      |
| 0.1     | Initial implementation. This is no longer valid AMP, and will be deleted on 2019-10-01. |

### Migrating from 0.1 to 1.0

As of 2018-07-16, version 0.1 is considered deprecated, and will be deleted on 2019-10-01. This may cause minor breaking changes, as your stories will automatically be upgraded to use version 1.0. We recommend manually migrating your pages to version 1.0 before this date to ensure functionality and proper design.

## AMP story format

An [AMP story](#story:-amp-story) is a complete AMP HTML document that is comprised of [pages](#pages:-amp-story-page), within the pages are [layers](#layers:-amp-story-grid-layer), within the layers are AMP & HTML elements, like media, analytics, text, and so on.

<amp-img alt="AMP story tag hierarchy" layout="fixed" src="https://github.com/ampproject/docs/raw/master/assets/img/docs/amp-story-tag-hierarchy.png" width="591" height="358">
  <noscript>
    <img alt="AMP story tag hierarchy" src="https://github.com/ampproject/docs/raw/master/assets/img/docs/amp-story-tag-hierarchy.png" />
  </noscript>
</amp-img>

### Boilerplate

The following markup is a decent starting point or boilerplate. Copy this and save it to a file with a `.html` extension.

```html
<!DOCTYPE html>
<html amp lang="en">
  <head>
    <meta charset="utf-8" />
    <script async src="https://cdn.ampproject.org/v0.js"></script>
    <script
      async
      custom-element="amp-story"
      src="https://cdn.ampproject.org/v0/amp-story-1.0.js"
    ></script>
    <title>Hello, amp-story</title>
    <link rel="canonical" href="http://example.ampproject.org/my-story.html" />
    <meta
      name="viewport"
      content="width=device-width,minimum-scale=1,initial-scale=1"
    />
    <style amp-boilerplate>
      body {
        -webkit-animation: -amp-start 8s steps(1, end) 0s 1 normal both;
        -moz-animation: -amp-start 8s steps(1, end) 0s 1 normal both;
        -ms-animation: -amp-start 8s steps(1, end) 0s 1 normal both;
        animation: -amp-start 8s steps(1, end) 0s 1 normal both;
      }
      @-webkit-keyframes -amp-start {
        from {
          visibility: hidden;
        }
        to {
          visibility: visible;
        }
      }
      @-moz-keyframes -amp-start {
        from {
          visibility: hidden;
        }
        to {
          visibility: visible;
        }
      }
      @-ms-keyframes -amp-start {
        from {
          visibility: hidden;
        }
        to {
          visibility: visible;
        }
      }
      @-o-keyframes -amp-start {
        from {
          visibility: hidden;
        }
        to {
          visibility: visible;
        }
      }
      @keyframes -amp-start {
        from {
          visibility: hidden;
        }
        to {
          visibility: visible;
        }
      }
    </style>
    <noscript
      ><style amp-boilerplate>
        body {
          -webkit-animation: none;
          -moz-animation: none;
          -ms-animation: none;
          animation: none;
        }
      </style></noscript
    >
  </head>
  <body>
    <amp-story
      standalone
      title="Hello Story"
      publisher="The AMP Team"
      publisher-logo-src="https://example.com/logo/1x1.png"
      poster-portrait-src="https://example.com/my-story/poster/3x4.jpg"
    >
      <amp-story-page id="my-first-page">
        <amp-story-grid-layer template="fill">
          <amp-img
            src="https://example.ampproject.org/helloworld/bg1.jpg"
            width="900"
            height="1600"
          >
          </amp-img>
        </amp-story-grid-layer>
        <amp-story-grid-layer template="vertical">
          <h1>Hello, amp-story!</h1>
        </amp-story-grid-layer>
      </amp-story-page>
      <amp-story-page id="my-second-page">
        <amp-story-grid-layer template="fill">
          <amp-img
            src="https://example.ampproject.org/helloworld/bg2.gif"
            width="900"
            height="1600"
          >
          </amp-img>
        </amp-story-grid-layer>
        <amp-story-grid-layer template="vertical">
          <h1>The End</h1>
        </amp-story-grid-layer>
      </amp-story-page>
      <amp-story-bookend src="bookendv1.json" layout="nodisplay">
      </amp-story-bookend>
    </amp-story>
  </body>
</html>
```

The content in the body creates a story with two pages. Each page has a full bleed background image, with a simple string of text on top of it.

### Required markup for amp-story

The AMP story HTML format follows the [same markup requirements as a valid AMP HTML document](https://amp.dev/documentation/guides-and-tutorials/learn/spec/amphtml#required-markup), along with the following additional requirements:

| RULE                                                                                                                                                            | DESCRIPTION                                                                           |
| --------------------------------------------------------------------------------------------------------------------------------------------------------------- | ------------------------------------------------------------------------------------- |
| The `<amp-story standalone>` element is the only child element of `<body>`.                                                                                     | Identifies that the document is an AMP story.                                         |
| Contain a `<script async src="https://cdn.ampproject.org/v0/amp-story-1.0.js" custom-element="amp-story"></script>` tag as the third child of the `<head>` tag. | Includes and loads the amp-story JS library.                                          |
| Contain a `<link rel="canonical" href="$STORY_URL">` tag inside the `<head>`.                                                                                   | The link points to the story itself, identifying the story as the canonical document. |

## Story: `amp-story`

The `amp-story` component represents an entire story. The component itself implements the UI shell, including handling gestures and navigation, and inserting the application shell UI (controls, progress bar, etc).

<figure class="centered-fig">
  <amp-anim alt="amp-story example" width="300" height="533" layout="fixed" src="https://github.com/ampproject/amphtml/raw/master/extensions/amp-story/img/amp-story.gif">
    <noscript>
    <img alt="amp-story example" src="https://github.com/ampproject/amphtml/raw/master/extensions/amp-story/img/amp-story.gif" />
  </noscript>
  </amp-anim>
</figure>

### Example

```html
<amp-story
  standalone
  title="My Story"
  publisher="The AMP Team"
  publisher-logo-src="https://example.com/logo/1x1.png"
  poster-portrait-src="https://example.com/my-story/poster/3x4.jpg"
  poster-square-src="https://example.com/my-story/poster/1x1.jpg"
  poster-landscape-src="https://example.com/my-story/poster/4x3.jpg"
  background-audio="my.mp3"
>
  <amp-story-page>[...]</amp-story-page>
  <amp-story-page>[...]</amp-story-page>
  <amp-story-page>[...]</amp-story-page>
  <amp-story-bookend src="./related.json"></amp-story-bookend>
</amp-story>
```

### Attributes

<table>
  <tr id="standalone">
    <td width="40%"><strong>standalone [required]</strong></td>
    <td>Identifies that the AMP document is a story.</td>
  </tr>
  <tr id="title">
    <td width="40%"><strong>title [required]</strong></td>
    <td>The title of the story.</td>
  </tr>
  <tr id="publisher">
    <td width="40%"><strong>publisher [required]</strong></td>
    <td>The name of the story's publisher.</td>
  </tr>
  <tr id="publisher-logo-src">
    <td width="40%"><strong>publisher-logo-src [required]</strong></td>
    <td>A URL to the story publisher's logo in square format (1x1 aspect ratio). For example <code>publisher-logo-src="https://example.com/logo/1x1.png"</code>, where 1x1.png is a 96x96 px logo.</td>
  </tr>
  <tr id="poster-portrait-src">
    <td width="40%"><strong>poster-portrait-src [required]</strong></td>
    <td>A URL to the <a href="#posters">story poster</a> in portrait format (3x4 aspect ratio).</td>
  </tr>
  <tr id="poster-square-src">
    <td width="40%"><strong>poster-square-src [required]</strong></td>
    <td>A URL to the <a href="#posters">story poster</a> in square format (1x1 aspect ratio).</td>
  </tr>
  <tr id="poster-landscape-src">
    <td width="40%"><strong>poster-landscape-src [required]</strong></td>
    <td>A URL to the <a href="#posters">story poster</a> in landscape format (4x3 aspect ratio).</td>
  </tr>
  <tr id="supports-landscape">
    <td width="40%"><strong>supports-landscape [optional]</strong></td>
    <td>Enables landscape orientation support on mobile devices and a full bleed landscape experience on desktop devices.</td>
  </tr>
  <tr id="background-audio">
    <td width="40%"><strong>background-audio [optional]</strong></td>
    <td>A URL to an audio file that plays throughout the story.</td>
  </tr>
  <tr id="live-story">
    <td width="40%"><strong>live-story [optional]</strong></td>
    <td>Enables the <a href="#Live-story">Live story</a> functionality.</td>
  </tr>
  <tr id="live-story-disabled">
    <td width="40%"><strong>live-story-disabled [optional]</strong></td>
    <td>Disables the <a href="#Live-story">Live story</a> functionality.</td>
  </tr>
  <tr id="data-poll-interval">
    <td width="40%"><strong>data-poll-interval [optional]</strong></td>
    <td>Used with the <code>live-story</code> attribute. Time interval (in milliseconds) between checks for new content. If no <code>data-poll-interval</code> is provided it with default to the 15000 millisecond minimum. A value under 15000 milliseconds is invalid.</td>
  </tr>
</table>

##### parallax-fx [optional]

Enables a [3D Parallax Effect](#parallax-fx) which uses the device's accelerometer (on mobile) or the mouse's relative position to the story page (on desktop) to give the illusion of a 3D space to a story's layers. The effect is tilt-controlled on mobile devices and mouse-controlled on desktop.

##### parallax-fx-layer-spacing [optional]

Used with the `parallax-fx` attribute. Configures the apparent spacing between the page's layers within the 3D space. Values are numbers without a unit.

##### parallax-fx-nearest-scale / parallax-fx-farthest-scale [optional]

Used with the `parallax-fx` attribute. Configures the scaling effect on the farther and nearer layers of the page to compensate for the changes in size of the layer caused by the 3D effect. The default values are `1` for the farthest layer and `1.2` for the nearest layer with the layers in between getting values between `1` and `1.2` based on their order.

### Metadata guidelines

Metadata attributes display a preview of the story across the AMP stories ecosystem, such as rendering an engaging preview link in the bookend of a related stories. These attributes future-proof your story for rick, embedded experience AMP stories surfaces to come.

These metadata attributes supplement and do not replace any Structured Data (e.g. JSON-LD) on the page. We still recommend adding [Structured Data](https://developers.google.com/search/docs/data-types/article#amp-sd) to all your AMP pages, including AMP stories.

#### `publisher-logo-src` guidelines

These guidelines apply to the publisher logo image:

- Provide a raster file, such as `.jpg`, `.png`, or `.gif`. Avoid vector files, such as `.svg` or `.eps`.
- Avoid animated images, such as animated gifs.
- Image logo should be legible on the background color.

<table>
  <tr>
    <td>
      <amp-img alt="Logo with blue text on white background"
          layout="fixed"
          width="107" height="112"
          src="https://github.com/ampproject/amphtml/raw/master/extensions/amp-story/img/publisher-logo-1.png" >
        <noscript>
          <img alt="Logo with blue text on white background" src="img/publisher-logo-1.png" />
        </noscript>
      </amp-img>
      Preferred
    </td>
    <td>
      <amp-img alt="Logo with white text on blue background"
          layout="fixed"
          width="107" height="101"
          src="https://github.com/ampproject/amphtml/raw/master/extensions/amp-story/img/publisher-logo-2.png" >
        <noscript>
          <img alt="Logo with white text on blue background" src="img/publisher-logo-2.png" />
        </noscript>
      </amp-img>
      Preferred
    </td>
    <td>
      <amp-img alt="Logo with blue text on blue background"
          layout="fixed"
          width="103" height="102"
          src="https://github.com/ampproject/amphtml/raw/master/extensions/amp-story/img/publisher-logo-3.png" >
        <noscript>
          <img alt="Logo with blue text on blue background" src="img/publisher-logo-3.png" />
        </noscript>
      </amp-img>
      Avoid this
    </td>
  </tr>
</table>

- Logos should be at least 96x96 pixels and a perfect square.
- The background should not be transparent.
- Use one logo per brand that is consistent across AMP stories.

#### Poster guidelines (for `poster-portrait-src`, `poster-landscape-src`, and `poster-square-src`)

These guidelines apply to the story poster image(s):

- The poster image should be representative of the entire AMP story.
- The poster image should be visible to the user when the AMP story begins. To accommodate sizing, cropping or minor styling changes or preview purposes, the image file URL used in the metadata does not need to be an exact match to the URL on the first page of the story.
- Provide a raster file, such as `.jpg`, `.png`, or `.gif`. Avoid vector files, such as `.svg` or `.eps`.
- The poster image should be in 3x4 aspect ratio for portrait, 4x3 for landscape, and 1x1 for square.
- If the poster image is derived from a frame in a video, the thumbnail should be representative of the video. For example, the first frame in a video is often not representative.
- Each poster image should meet the recommended minimium size:
  - Portrait: 696px x 928px
  - Landscape: 928px x 696px
  - Square: 928px x 928px

### Landscape orientation and full bleed desktop experience opt in

If the `supports-landscape` attribute is specified on the `<amp-story>` element, it will:

- Allow the story to be seen when a mobile device is held in a landscape orientation.
- Change the desktop experience to an immersive full bleed mode, replacing the default three portrait panels experience.

Usage: `<amp-story ... supports-landscape>...</amp-story>`

<figure class="centered-fig">
  <span class="special-char">Before:</span>
  <amp-anim alt="Desktop three panels experience" layout="flex-item" src="https://raw.githubusercontent.com/ampproject/amphtml/master/extensions/amp-story/img/amp-story-desktop-three-panels.gif" width="400" height="299">
  <noscript><img width="400" src="https://raw.githubusercontent.com/ampproject/amphtml/master/extensions/amp-story/img/amp-story-desktop-three-panels.gif" /></noscript>
  </amp-anim>
  <span class="special-char">After:</span>
  <amp-anim alt="Desktop full bleed experience" layout="flex-item" src="https://raw.githubusercontent.com/ampproject/amphtml/master/extensions/amp-story/img/amp-story-desktop-full-bleed.gif" width="400" height="299">
  <noscript><img width="400" src="https://raw.githubusercontent.com/ampproject/amphtml/master/extensions/amp-story/img/amp-story-desktop-full-bleed.gif" /></noscript>
  </amp-anim>
</figure>

### Live story

<figure class="centered-fig">
  <amp-anim alt="Live story example" width="300" height="533" layout="fixed" src="https://github.com/ampproject/amphtml/raw/master/extensions/amp-story/img/live-stories-gif.gif">
  <noscript>
    <img alt="Live story example" width="200" src="https://github.com/ampproject/amphtml/raw/master/extensions/amp-story/img/live-stories-gif.gif" />
  </noscript>
  </amp-anim>
</figure>

Use the `live-story` attribute to append new pages to a story for users to see in real-time.

This attribute shows a notification of new pages to users on the last page, and updates the progress bar.

Core use cases for live-story include coverage for breaking news or live events, enabling real-time updates to users without exiting the story. Award shows, sporting events, and elections are some examples.

#### How it works

In the background, while an AMP Story using `live-story` is displayed on the client, the AMP runtime polls the origin document on the host for updates. When the client receives a response, it then filters and dynamically inserts those updates back into the story on the client. Publishers can customize the polling rate in order to control the number of incoming requests, and AMP caches like the Google AMP Cache can perform optimizations to reduce the server response payload, saving client bandwidth and CPU cycles.

#### Polling

In most implementations for live blogs, content is either pushed by the server to the client instance of a page, or the client polls a JSON endpoint to receive updates. The implementation here is different, in that the client instance of the story polls the server copy of the story document for updates inside the `<amp-story>` element. For instance: if the user is viewing a story served from an AMP cache, the client will poll that document hosted on that AMP cache for updates; if the user is viewing a document served from a web publisher's origin domain (e.g. "example.com"), then the client will poll the document hosted on that origin domain for updates.

This means that publishers of stories do not need to set up a JSON endpoint or push mechanism for this functionality to work.

Content is updated by publishing to the same URL with valid `<amp-story>` markup. The content is pulled into the user's client instance during the next poll. Poll intervals are configurable using the [`data-poll-interval`](#data-poll-interval) attribute.

#### Stop polling

As long as the `live-story` attribute is present on the `<amp-story>` element, the client will make continuous polls to the server copy of the document. Make sure to set the `live-story-disabled` attribute to the `<amp-story>` element when you publish your last update to the story. This will make the polling stop.

#### Usage

- Specify an `id` on the `<amp-story>` element.
- Add the `live-story` attribute to the `<amp-story>` element.
- [Optional] Add the [`data-poll-interval`](#data-poll-interval) attribute to the `<amp-story>` element to specify a time interval for checking for new updates.
- [Optional] When finishing the live broadcast, add the [`live-story-disabled`](#live-story-disabled) attribute to the `<amp-story>` element to disable the polling.
- On each `<amp-story-page>`:
  - Specify a `data-sort-time` attribute with a valid value. This is a timestamp used for sorting the pages. Higher timestamps will be inserted after older page entries. We recommend using [Unix time](https://www.unixtimestamp.com/).

```html
<amp-story id="story1" live-story ...>
  <amp-story-page id="cover" data-sort-time="1552330790"> ... </amp-story-page>
  <amp-story-page id="page1" data-sort-time="1552330791"> ... </amp-story-page>
  <amp-story-page id="page2" data-sort-time="1552330792"> ... </amp-story-page>
</amp-story>
```

### Children (of amp-story)

The `<amp-story>` component contains one or more [`<amp-story-page>`](#pages:-amp-story-page) components, containing each of the individual screens of the story. The first page specified in the document order is the first page shown in the story.

#### Optional customization

##### Crop `amp-img` and `amp-video` assets using `object-position`

The `object-position` attribute can be used on `<amp-img>` and `<amp-video>` elements to specify the alignment of the asset within its container (crop).
By default these assets are centered and, depending on the viewport ratio, have their edges are cropped out of the container. Because the zone of interest of an asset is not always its center, the `object-position` allows specifying what part of the image has to remain visible.
This attribute accepts any value accepted by the `object-position` CSS property.

Example:

<amp-img alt="Custom crop on amp-img and amp-video assets" layout="fixed" src="https://github.com/ampproject/amphtml/blob/master/extensions/amp-story/img/amp-story-object-position.gif" width="600" height="689">
  <noscript>
    <img alt="Custom crop on amp-img and amp-video assets" src="https://github.com/ampproject/amphtml/blob/master/extensions/amp-story/img/amp-story-object-position.gif" />
  </noscript>
</amp-img>

This same image can be used for both mobile portrait and landscape desktop using the `object-position` this way:

```html
<amp-img src="cat.jpg" object-position="75% 40%"></amp-img>
```

##### `data-text-background-color`

The `data-text-background-color` attribute highlights the text of the element with a specified color. To highlight the entire block, add this attribute directly to the text element. To only highlight the text, add the attribute and text to an inner <span>. Note that works anywhere inside an `<amp-story-page>`, not just in `<amp-story-grid-layer>`.

Example:
<amp-img alt="text background color only example" layout="fixed" src="https://github.com/ampproject/amphtml/blob/master/extensions/amp-story/img/text-background-color-ex-1.png" width="145" height="255">
<noscript>
<img alt="text background color only example" src="https://github.com/ampproject/amphtml/blob/master/extensions/amp-story/img/text-background-color-ex-1.png" />
</noscript>
</amp-img>

```html
<amp-story-grid-layer template="vertical">
  <h2>
    <span data-text-background-color="crimson">
      Cat ipsum dolor sit amet, sleeps on my head, but lounge in doorway so if
      human is on laptop sit on the keyboard
    </span>
  </h2>
</amp-story-grid-layer>
```

Example:
<amp-img alt="text background color full example" layout="fixed" src="https://github.com/ampproject/amphtml/blob/master/extensions/amp-story/img/text-background-color-ex-2.png" width="145" height="255">
<noscript>
<img alt="text background color full example" src="https://github.com/ampproject/amphtml/blob/master/extensions/amp-story/img/text-background-color-ex-2.png" />
</noscript>
</amp-img>

```html
<amp-story-grid-layer template="vertical">
  <h2 data-text-background-color="crimson">
    Cat ipsum dolor sit amet, sleeps on my head, but lounge in doorway so if
    human is on laptop sit on the keyboard
  </h2>
</amp-story-grid-layer>
```

#### Links in amp-story-grid-layer

We support inline links `<a>` as a descendant of `amp-story-grid-layer`. Whenever a link is tapped a tooltip will be shown - deferring the corresponding action until the user taps again in the tooltip.

#### Interactive components

We support embedding components such as `<amp-twitter>` inside `amp-story-grid-layer`. By default they are not interactive in the story (i.e. tapping on them will not have any effect), but by using the `interactive` attribute, you can make them be fully interactive.

When clicked, the component will be shown in a lightbox-like mode. Here, a user can choose to further interact with the embed, or close the lightbox and go back to the story.

Example:

<figure class="centered-fig">
  <span class="special-char">Example:</span>
  <amp-anim alt="Embedded component example" layout="flex-item" src="https://raw.githubusercontent.com/ampproject/amphtml/master/extensions/amp-story/img/amp-story-tooltip.gif" width="300" height="553">
  <noscript><img width="300" src="https://raw.githubusercontent.com/ampproject/amphtml/master/extensions/amp-story/img/amp-story-tooltip.gif" /></noscript>
  </amp-anim>
</figure>

```html
<amp-twitter
  width="100"
  height="100"
  layout="responsive"
  data-tweetid="1102562523524579328"
  interactive
>
</amp-twitter>
```

#### Customizing tooltip for links or interactive components

You can customize the contents of the tooltip displayed on top of a user interactive element by specifying the following attributes. If they are not specified, a fallback value will be provided automatically.

##### `data-tooltip-icon`

Takes in a `src` where the icon image is located.

##### `data-tooltip-text`

A string that will be shown when the tooltip appears.

Example:

```html
<a
  href="https://www.google.com"
  role="link"
  data-tooltip-icon="./assets/ic_amp_googblue_1x_web_24dp.png"
  data-tooltip-text="Go to page"
>
  Click me!
</a>
```

## Animations

Every element inside an `<amp-story-page>` can have an entrance animation.

You can configure animations by specifying a set of [animation attributes](#animation-attributes) on the element; no additional AMP extensions or configuration is needed.

### Animation effects

The following animation effects are available as presets for AMP stories:

| Preset name       | Default duration (ms) | Default delay (ms) |
| ----------------- | --------------------- | ------------------ |
| `drop`            | 1600                  | 0                  |
| `fade-in`         | 500                   | 0                  |
| `fly-in-bottom`   | 500                   | 0                  |
| `fly-in-left`     | 500                   | 0                  |
| `fly-in-right`    | 500                   | 0                  |
| `fly-in-top`      | 500                   | 0                  |
| `pulse`           | 500                   | 0                  |
| `rotate-in-left`  | 700                   | 0                  |
| `rotate-in-right` | 700                   | 0                  |
| `twirl-in`        | 1000                  | 0                  |
| `whoosh-in-left`  | 500                   | 0                  |
| `whoosh-in-right` | 500                   | 0                  |
| `pan-left`        | 1000                  | 0                  |
| `pan-right`       | 1000                  | 0                  |
| `pan-down`        | 1000                  | 0                  |
| `pan-up`          | 1000                  | 0                  |
| `zoom-in`         | 1000                  | 0                  |
| `zoom-out`        | 1000                  | 0                  |

{% call callout('Tip', type='success') %}
See a [live demo of all the AMP story animations](https://amp.dev/documentation/examples/visual-effects/amp_story_animations/) on AMP By Example.
{% endcall %}

### Animation attributes

##### animate-in [required]

Use this attribute to specify the name of the entrance [animation preset](#animation-effects).

_Example_: A heading flies in from left of the page.

```html
<h2 animate-in="fly-in-left">
  Fly from left!
</h2>
```

##### animate-in-duration [optional]

Use this attribute to specify the duration of the entrance animation, in seconds or milliseconds (e.g., 0.2s or 200ms). The default duration depends on the animation preset you specified.

_Example_: A heading flies in from left of the page and the animation finishes within half a second.

```html
<h2 animate-in="fly-in-left" animate-in-duration="0.5s">
  Fly from left!
</h2>
```

##### animate-in-timing-function [optional]

Use this attribute to specify the timing function (animation curve) of the entrance animation. The default timing function depends on the animation preset you specified.

_Example_: A heading flies in from left of the page and the animation decelerates (ease-out).

```html
<h2
  animate-in="fly-in-left"
  animate-in-timing-function="cubic-bezier(0.0, 0.0, 0.2, 1)"
>
  Fly from left!
</h2>
```

##### animate-in-delay [optional]

Use this attribute to specify the delay before starting the animation. The value must be greater than or equal to 0, in seconds or milliseconds (for example, 0.2s or 200ms). The default delay depends on the animation preset you specified.

_Example_: After 0.4 seconds, a heading flies in from the left of the page and completes its entrance within 0.5 seconds.

```html
<h2 animate-in="fly-in-left" animate-in-duration="0.5s" animate-in-delay="0.4s">
  Fly from left!
</h2>
```

{% call callout('Note', type='note') %}
The animation delay is not guaranteed to be exact. Additional delays can be caused by loading the `amp-animation` extension in the background when the first animated element has been scanned. The attribute contract is defined as _delay this animation for at least N milliseconds_. This applies to all elements including those with a delay of 0 seconds.
{% endcall %}

##### animate-in-after [optional]

Use this attribute to chain or sequence animations (for example, animation2 starts after animation1 is complete). Specify the ID of the animated element that this element's animation will follow. The element must be present on the same `<amp-story-page>`. The delay is applied after the previous element's animation has finished. For further details, see the [Sequencing animations](#sequencing-animations) section below.

For example, in the following code, `object2` animates in after `object1` completes their entrance:

```html
<amp-story-page id="page1">
  <amp-story-grid-layer template="vertical">
    <div id="object1" animate-in="rotate-in-left">
      1
    </div>
    <div id="object2" animate-in="fly-in-right" animate-in-after="object1">
      2
      <!-- will start after object1 has finished -->
    </div>
  </amp-story-grid-layer>
</amp-story-page>
```

##### scale-start, scale-end [optional, only works with `zoom-in` & `zoom-out` animations]

Use these two attributes to further specify the parameters of your zoom-in and zoom-out animations. The value must be greater than or equal to 0, and decimals are allowed. The default will be scale-start: 1 and scale-start: 3 for zoom-in, and the inverse for zoom-out.

_Example_: An image zooming-in from 2x to 5x its size over 4 seconds.

```html
<amp-img
  animate-in="zoom-in"
  scale-start="2"
  scale-end="5"
  animate-in-duration="4s"
  layout="fixed"
  src="https://picsum.photos/720/320?image=1026"
  width="720"
  height="320"
>
</amp-img>
```

##### translate-x [optional, only works with `pan-left` & `pan-right` animations]

Use this attribute to specify the horizontal panning of your image in a pan-left/pan-right animation. The value must be greater than or equal to 0 in pixels. The default value will pan the whole width of the specified image.

_Example_: An image panning 200px to the left over 10 seconds.

```html
<amp-img
  animate-in="pan-left"
  translate-x="200px"
  animate-in-duration="10s"
  layout="fixed"
  src="https://picsum.photos/720/320?image=1026"
  width="720"
  height="320"
>
</amp-img>
```

##### translate-y [optional, only works with `pan-up` & `pan-down` animations]

Use this attribute to specify the vertical panning of your image in a pan-up/pan-down animation. The value must be greater than or equal to 0 in pixels. The default value will pan the whole height of the specified image.

_Example_: An image panning 50px down over 15 seconds.

```html
<amp-img
  animate-in="pan-down"
  translate-y="50px"
  animate-in-duration="15s"
  layout="fixed"
  src="https://picsum.photos/720/320?image=1026"
  width="720"
  height="320"
>
</amp-img>
```

### Sequencing animations

To chain animations in sequence, use the `animate-in-after` attribute. All elements in a given chain must be present in the same `<amp-story-page>`. Elements without the `animate-in-after` attribute do not belong to a sequence chain, and will start independently on page entrance.

```html
<amp-story-page id="my-sequencing-page">
  <amp-story-grid-layer template="vertical">
    <div class="circle" animate-in="drop-in" animate-in-duration="1.8s">
      1
      <!-- will start independently -->
    </div>
    <div
      id="rotate-in-left-obj"
      class="square"
      animate-in="rotate-in-left"
      animate-in-after="fade-in-obj"
      animate-in-delay="0.2s"
    >
      2
      <!-- will start after fade-in-obj has finished -->
    </div>
    <div
      class="square"
      animate-in-after="rotate-in-left-obj"
      animate-in="whoosh-in-right"
      animate-in-delay="0.2s"
    >
      3
      <!-- will start after rotate-in-left-obj has finished -->
    </div>
    <div
      id="fade-in-obj"
      class="circle"
      animate-in="fade-in"
      animate-in-duration="2.2s"
    >
      1
      <!-- will start independently -->
    </div>
  </amp-story-grid-layer>
</amp-story-page>
```

### Combining multiple animations

You can apply multiple entrance animations on one element (for example, an element flies into the page and fades in at the same time). It's not possible to assign more than one animation preset to a single element; however, elements with different entrance animations can be nested to combine them into one.

```html
<div animate-in="fly-in-left">
  <div animate-in="fade-in">
    I will fly-in and fade-in!
  </div>
</div>
```

{% call callout('Note', type='note') %}
If a composed animation is supposed to start after the end of a separate element's animation, make sure that all nested elements that compose the animation have the attribute `animate-in-after` set to the same `id`.
{% endcall %}

<<<<<<< HEAD
## 3D Parallax Effect

![3D Parallax Effect Demo](https://user-images.githubusercontent.com/591655/28706154-d5038ea6-7327-11e7-9eaf-c6b10b081d03.gif)

A 3D Parallax effect controlled by the device's tilt sensor (accelerometer) can be achieved by simply adding the [`parallax-fx`](#parallax-fx) attribute. The attribute enabled the effect on all pages of the story by giving each `amp-story-grid-layer` component a different coordinate in the z-axis based on its DOM order (ex. the first `amp-story-grid-layer` will appear farthest from the user).

Specific pages can opt-out of the effect by setting the `no-parallax-fx` attribute on the `amp-story-page` component.

The effect can be further customized by setting the desired spacing between the layers (`parallax-fx-layer-spacing`), parallax mode (whether to `pop-out`, have a `depth` or be in the `center` through setting `parallax-fx-mode`) or the scaling of the layers using `parallax-fx-farthest-scale` and `parallax-fx-nearest-scale`.
=======
## Branching

Branching enables the identification of individual story pages. Users can jump around within a story, start a story from somewhere other than the beginning, and share specific story pages. An example is a table of contents or multiple choice buttons.

Fragment parameters in the URL supports this feature.

### URL Fragment Parameter

With branching, AMP Stories now supports URLs in the form of:

```
https://www.mydomain.com/good-story/#page=<page-id>
```

where `page-id` refers to the unique id of an `amp-story-page`. You can also use the fragment parameter and the `page-id` value like an anchor link in some use cases. See [Integration with Sidebar for Stories](#integration-with-sidebar-for-stories) for an example.

## Integration with Sidebar for Stories

`amp-story` supports the use of `amp-sidebar` with a few limitations and caveats. See the [Sidebar for Stories documentation](https://amp.dev/documentation/components/amp-sidebar?format=websites#sidebar-for-stories) for more details.

By using branching and `amp-sidebar`, you can create stories that have a table of contents. To do this, make use of URL fragment parameter.

The following example demonstrates a table of contents inside of an `amp-sidebar`. The table of contents has a link to a specific story page, and and out-link to a different website.

```html
<amp-story id="story" standalone>
  <amp-sidebar id="sidebar1" layout="nodisplay">
    <ul>
      <li><a href="#page=bacon-page"> Bacon page </a></li>
      <li><a href="https://www.amp.dev"> External Link </a></li>
    </ul>
  </amp-sidebar>

  <amp-story-page id="bacon-page">
    <amp-story-grid-layer>
      <p>Bacon, of course!</p>
    </amp-story-grid-layer>
  </amp-story-page>
  ...
</amp-story>
```

### Manipulating Navigation

Branching allows navigation manipulation within a story. The story tracks navigation. If a user navigates from `page-1` to `page-5` and then `page-6`, navigating backwards will follow the exact path. The skipped pages are not exposed to the user when navigating backwards, it will follow `page-6`, to `page-5`, and ends back at `page-1`.
>>>>>>> 62286f80

## Other components usable in AMP stories

The following are other components usable in AMP stories that require some story-specific caveats.

- [amp-consent](https://amp.dev/documentation/components/amp-consent#prompt-ui-for-stories)
- [amp-sidebar](https://amp.dev/documentation/components/amp-sidebar#sidebar-for-stories)
- [amp-twitter](https://amp.dev/documentation/components/amp-twitter)

For more generally usable components see the [list of allowed children](https://amp.dev/documentation/components/amp-story#children).

## Validation

See [amp-story rules](https://github.com/ampproject/amphtml/blob/master/extensions/amp-story/validator-amp-story.protoascii) in the AMP validator specification.

## Localization

To localize your story, include the language code in the `lang` attribute on the `<html>` tag of your story, such as `<html ⚡ lang="en">` for English. The supported language codes are:

- ar (Arabic)
- de (German)
- en-GB (English, UK)
- en (English, US)
- es-419 (Spanish, Central/Latin America)
- es (Spanish, Spain)
- fr-CA (French, Canada)
- fr (French, France)
- hi (Hindi)
- id (Indonesian)
- it (Italian)
- ja (Japanese)
- ko (Korean)
- nl (Dutch)
- no (Norwegian)
- pt-BR (Portuguese, Brazil)
- pt (Portuguese, Portugal)
- ru (Russian)
- tr (Turkish)
- vi (Vietnamese)
- zh-TW (Traditional Chinese)
- zh (Simplified Chinese)

Additionally, for right-to-left languages, you may include the `dir="rtl"` attribute on the `<html>` tag of your story. This may be used in conjunction with the language code as well, e.g. `<html ⚡ lang="ar" dir="rtl">`.

## Related resources

- [Tutorial: Create a visual AMP story](https://www.ampproject.org/docs/tutorials/visual_story)
- [Samples on AMP By Example](https://amp.dev/documentation/examples/?format=stories)
- [Best practices for creating an AMP story](https://amp.dev/documentation/guides-and-tutorials/develop/amp_story_best_practices)<|MERGE_RESOLUTION|>--- conflicted
+++ resolved
@@ -797,7 +797,6 @@
 If a composed animation is supposed to start after the end of a separate element's animation, make sure that all nested elements that compose the animation have the attribute `animate-in-after` set to the same `id`.
 {% endcall %}
 
-<<<<<<< HEAD
 ## 3D Parallax Effect
 
 ![3D Parallax Effect Demo](https://user-images.githubusercontent.com/591655/28706154-d5038ea6-7327-11e7-9eaf-c6b10b081d03.gif)
@@ -807,7 +806,7 @@
 Specific pages can opt-out of the effect by setting the `no-parallax-fx` attribute on the `amp-story-page` component.
 
 The effect can be further customized by setting the desired spacing between the layers (`parallax-fx-layer-spacing`), parallax mode (whether to `pop-out`, have a `depth` or be in the `center` through setting `parallax-fx-mode`) or the scaling of the layers using `parallax-fx-farthest-scale` and `parallax-fx-nearest-scale`.
-=======
+
 ## Branching
 
 Branching enables the identification of individual story pages. Users can jump around within a story, start a story from somewhere other than the beginning, and share specific story pages. An example is a table of contents or multiple choice buttons.
@@ -853,7 +852,6 @@
 ### Manipulating Navigation
 
 Branching allows navigation manipulation within a story. The story tracks navigation. If a user navigates from `page-1` to `page-5` and then `page-6`, navigating backwards will follow the exact path. The skipped pages are not exposed to the user when navigating backwards, it will follow `page-6`, to `page-5`, and ends back at `page-1`.
->>>>>>> 62286f80
 
 ## Other components usable in AMP stories
 
