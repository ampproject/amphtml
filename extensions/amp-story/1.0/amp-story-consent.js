import * as Preact from '#core/dom/jsx';
import {
  ACTION_ENUM,
  STATE_PROPERTY_ENUM,
  getStoreService,
} from './amp-story-store-service';
import {ACTION_TRUST_ENUM} from '#core/constants/action-constants';
import {CSS} from '../../../build/amp-story-consent-1.0.css';
import {LAYOUT_ENUM} from '#core/dom/layout';
import {LOCALIZED_STRING_ID_ENUM} from '#service/localization/strings';
import {Services} from '#service';
import {assertAbsoluteHttpOrHttpsUrl, assertHttpsUrl} from '../../../src/url';
import {
  childElementByTag,
  closest,
  closestAncestorElementBySelector,
  matches,
} from '#core/dom/query';
import {computedStyle, setImportantStyles} from '#core/dom/style';
import {
  createShadowRootWithStyle,
  getRGBFromCssColorValue,
  getTextColorForRGB,
  triggerClickFromLightDom,
} from './utils';
import {dev, user, userAssert} from '#utils/log';
import {isArray} from '#core/types';
import {isJsonScriptTag} from '#core/dom';

import {parseJson} from '#core/types/object/json';
import {localize} from './amp-story-localization-service';
import objstr from 'obj-str';

/** @const {string} */
const TAG = 'amp-story-consent';

/**
 * Default optional config parameters.
 * @const {!Object}
 */
const DEFAULT_OPTIONAL_PARAMETERS = {
  externalLink: {},
  onlyAccept: false,
};

/**
 * Story consent template.
 * @param {!Element} element
 * @param {!Object} config
 * @param {string} consentId
 * @param {?string} logoSrc
 * @return {!Element}
 * @private @const
 */
<<<<<<< HEAD
const getTemplate = (element, config, consentId, logoSrc) => ({
  tag: 'div',
  attrs: dict({
    'class': 'i-amphtml-story-consent i-amphtml-story-system-reset',
  }),
  children: [
    {
      tag: 'div',
      attrs: dict({'class': 'i-amphtml-story-consent-overflow'}),
      children: [
        {
          tag: 'div',
          attrs: dict({'class': 'i-amphtml-story-consent-container'}),
          children: [
            {
              tag: 'div',
              attrs: dict({'class': 'i-amphtml-story-consent-header'}),
              children: [
                {
                  tag: 'div',
                  attrs: dict({
                    'class': 'i-amphtml-story-consent-logo',
                    'style': logoSrc
                      ? `background-image: url('${logoSrc}') !important;`
                      : '',
                  }),
                },
              ],
            },
            {
              tag: 'div',
              attrs: dict({'class': 'i-amphtml-story-consent-content'}),
              children: [
                {
                  tag: 'h3',
                  children: [config.title],
                },
                {
                  tag: 'p',
                  children: [config.message],
                },
                {
                  tag: 'ul',
                  attrs: dict({'class': 'i-amphtml-story-consent-vendors'}),
                  children:
                    config.vendors &&
                    config.vendors.map((vendor) => ({
                      tag: 'li',
                      attrs: dict({'class': 'i-amphtml-story-consent-vendor'}),
                      children: [vendor],
                    })),
                },
                {
                  tag: 'a',
                  attrs: dict({
                    'class':
                      'i-amphtml-story-consent-external-link ' +
                      (!(config.externalLink.title && config.externalLink.href)
                        ? 'i-amphtml-hidden'
                        : ''),
                    'href': config.externalLink.href,
                    'target': '_top',
                    'title': config.externalLink.title,
                  }),
                  children: [config.externalLink.title],
                },
              ],
            },
          ],
        },
        {
          tag: 'div',
          attrs: dict({'class': 'i-amphtml-story-consent-actions'}),
          children: [
            {
              tag: 'button',
              attrs: dict({
                'class':
                  'i-amphtml-story-consent-action ' +
                  'i-amphtml-story-consent-action-reject' +
                  (config.onlyAccept === true ? ' i-amphtml-hidden' : ''),
                'on': `tap:${consentId}.reject`,
              }),
              children: [
                localize(
                  element,
                  LOCALIZED_STRING_ID_ENUM.AMP_STORY_CONSENT_DECLINE_BUTTON_LABEL
                ),
              ],
            },
            {
              tag: 'button',
              attrs: dict({
                'class':
                  'i-amphtml-story-consent-action ' +
                  'i-amphtml-story-consent-action-accept',
                'on': `tap:${consentId}.accept`,
              }),
              children: [
                localize(
                  element,
                  LOCALIZED_STRING_ID_ENUM.AMP_STORY_CONSENT_ACCEPT_BUTTON_LABEL
                ),
              ],
            },
          ],
        },
      ],
    },
  ],
});
=======
const renderElement = (element, config, consentId, logoSrc) => (
  <div class="i-amphtml-story-consent i-amphtml-story-system-reset">
    <div class="i-amphtml-story-consent-overflow">
      <div class="i-amphtml-story-consent-container">
        <div class="i-amphtml-story-consent-header">
          <div
            class="i-amphtml-story-consent-logo"
            style={
              logoSrc ? `background-image: url('${logoSrc}') !important;` : ''
            }
          />
        </div>
        <div class="i-amphtml-story-consent-content">
          <h3>{config.title}</h3>
          <p>{config.message}</p>
          <ul class="i-amphtml-story-consent-vendors">
            {config.vendors?.map((vendor) => (
              <li class="i-amphtml-story-consent-vendor">{vendor}</li>
            ))}
          </ul>
          <a
            class={objstr({
              'i-amphtml-story-consent-external-link': true,
              'i-amphtml-hidden': !(
                config.externalLink.title && config.externalLink.href
              ),
            })}
            href={config.externalLink.href}
            target="_top"
            title={config.externalLink.title}
          >
            {config.externalLink.title}
          </a>
        </div>
      </div>
      <div class="i-amphtml-story-consent-actions">
        <button
          class={objstr({
            'i-amphtml-story-consent-action': true,
            'i-amphtml-story-consent-action-reject': true,
            'i-amphtml-hidden': config.onlyAccept === true,
          })}
          on={`tap:${consentId}.reject`}
        >
          {localize(
            element,
            LocalizedStringId.AMP_STORY_CONSENT_DECLINE_BUTTON_LABEL
          )}
        </button>
        <button
          class={objstr({
            'i-amphtml-story-consent-action': true,
            'i-amphtml-story-consent-action-accept': true,
          })}
          on={`tap:${consentId}.accept`}
        >
          {localize(
            element,
            LocalizedStringId.AMP_STORY_CONSENT_ACCEPT_BUTTON_LABEL
          )}
        </button>
      </div>
    </div>
  </div>
);
>>>>>>> f4d54803

/**
 * The <amp-story-consent> custom element.
 */
export class AmpStoryConsent extends AMP.BaseElement {
  /** @param {!AmpElement} element */
  constructor(element) {
    super(element);

    /** @private {?../../../src/service/action-impl.ActionService} */
    this.actions_ = null;

    /** @private {?Object} */
    this.consentConfig_ = null;

    /** @private @const {!./amp-story-store-service.AmpStoryStoreService} */
    this.storeService_ = getStoreService(this.win);

    /** @private {?Object} */
    this.storyConsentConfig_ = null;

    /** @private {?Element} */
    this.storyConsentEl_ = null;
  }

  /** @override */
  buildCallback() {
    this.actions_ = Services.actionServiceForDoc(this.element);

    this.assertAndParseConfig_();

    const storyEl = dev().assertElement(
      closestAncestorElementBySelector(this.element, 'AMP-STORY')
    );
    const consentEl = closestAncestorElementBySelector(
      this.element,
      'AMP-CONSENT'
    );
    const consentId = consentEl.id;

    this.storeConsentId_(consentId);

    const logoSrc = storyEl && storyEl.getAttribute('publisher-logo-src');

    if (logoSrc) {
      assertHttpsUrl(logoSrc, storyEl, 'publisher-logo-src');
    } else {
      user().warn(
        TAG,
        'Expected "publisher-logo-src" attribute on <amp-story>'
      );
    }

    // Story consent config is set by the `assertAndParseConfig_` method.
    if (this.storyConsentConfig_) {
      this.storyConsentEl_ = renderElement(
        this.element,
        this.storyConsentConfig_,
        consentId,
        logoSrc
      );
      createShadowRootWithStyle(this.element, this.storyConsentEl_, CSS);

      // Allow <amp-consent> actions in STAMP (defaults to no actions allowed).
      const actions = [
        {tagOrTarget: 'AMP-CONSENT', method: 'accept'},
        {tagOrTarget: 'AMP-CONSENT', method: 'prompt'},
        {tagOrTarget: 'AMP-CONSENT', method: 'reject'},
      ];
      this.storeService_.dispatch(
        ACTION_ENUM.ADD_TO_ACTIONS_ALLOWLIST,
        actions
      );

      this.setAcceptButtonFontColor_();

      this.initializeListeners_();
    }
  }

  /** @override */
  isLayoutSupported(layout) {
    return layout == LAYOUT_ENUM.NODISPLAY;
  }

  /**
   * @private
   */
  initializeListeners_() {
    this.storyConsentEl_.addEventListener(
      'click',
      (event) => this.onClick_(event),
      true /** useCapture */
    );

    this.storeService_.subscribe(
      STATE_PROPERTY_ENUM.RTL_STATE,
      (rtlState) => {
        this.onRtlStateUpdate_(rtlState);
      },
      true /** callToInitialize */
    );
  }

  /**
   * Listens to click events to trigger the actions programatically.
   * Since events bubble up from the Shadow DOM but their target is updated to
   * the Shadow root, the top level actions event listeners would not detect
   * and trigger the actions upon click events.
   * @param {!Event} event
   * @private
   */
  onClick_(event) {
    if (!event.target) {
      return;
    }
    if (event.target.hasAttribute('on')) {
      const targetEl = dev().assertElement(event.target);
      this.actions_.trigger(targetEl, 'tap', event, ACTION_TRUST_ENUM.HIGH);
    }
    const anchorClicked = closest(event.target, (e) => matches(e, 'a[href]'));
    if (anchorClicked) {
      triggerClickFromLightDom(anchorClicked, this.element);
      event.preventDefault();
    }
  }

  /**
   * Reacts to RTL state updates and triggers the UI for RTL.
   * @param {boolean} rtlState
   * @private
   */
  onRtlStateUpdate_(rtlState) {
    const mutator = () => {
      rtlState
        ? this.storyConsentEl_.setAttribute('dir', 'rtl')
        : this.storyConsentEl_.removeAttribute('dir');
    };

    this.mutateElement(mutator, this.storyConsentEl_);
  }

  /**
   * Validates the story-consent config. `story-consent` is a new parameter
   * specific to stories, added on the `amp-consent` JSON config.
   * @private
   */
  assertAndParseConfig_() {
    // Validation of the amp-consent config is handled by the amp-consent
    // javascript.
    const parentEl = dev().assertElement(this.element.parentElement);
    const consentScript = childElementByTag(parentEl, 'script');
    this.consentConfig_ = consentScript && parseJson(consentScript.textContent);
    this.mergeLegacyConsents_();

    // amp-consent already triggered console errors, step out to avoid polluting
    // the console.
    if (!this.consentConfig_) {
      return;
    }

    const storyConsentScript = childElementByTag(this.element, 'script');

    userAssert(
      storyConsentScript && isJsonScriptTag(storyConsentScript),
      `${TAG} config should be put in a <script> tag with ` +
        'type="application/json"'
    );

    this.storyConsentConfig_ = {
      ...DEFAULT_OPTIONAL_PARAMETERS,
      ...parseJson(storyConsentScript.textContent),
    };

    user().assertString(
      this.storyConsentConfig_.title,
      `${TAG}: config requires a title`
    );
    user().assertString(
      this.storyConsentConfig_.message,
      `${TAG}: config requires a message`
    );
    userAssert(
      this.storyConsentConfig_.vendors &&
        isArray(this.storyConsentConfig_.vendors),
      `${TAG}: config requires an array of vendors`
    );
    user().assertBoolean(
      this.storyConsentConfig_.onlyAccept,
      `${TAG}: config requires "onlyAccept" to be a boolean`
    );

    // Runs the validation if any of the title or link are provided, since
    // both have to be provided for the external link to be displayed.
    if (
      this.storyConsentConfig_.externalLink.href ||
      this.storyConsentConfig_.externalLink.title
    ) {
      user().assertString(
        this.storyConsentConfig_.externalLink.title,
        `${TAG}: config requires "externalLink.title" to be a string`
      );
      user().assertString(
        this.storyConsentConfig_.externalLink.href,
        `${TAG}: config requires "externalLink.href" to be an absolute URL`
      );
      assertAbsoluteHttpOrHttpsUrl(this.storyConsentConfig_.externalLink.href);
    }
  }

  /**
   * Merge legacy `consents` policy object from
   * amp-consent config into top level.
   * @private
   */
  mergeLegacyConsents_() {
    const legacyConsents = this.consentConfig_['consents'];
    if (legacyConsents) {
      const policyId = Object.keys(legacyConsents)[0];
      const policy = legacyConsents[policyId];
      this.consentConfig_.consentInstanceId = policyId;
      this.consentConfig_.checkConsentHref = policy.checkConsentHref;
      this.consentConfig_.promptIfUnknownForGeoGroup =
        policy.promptIfUnknownForGeoGroup;
      delete this.consentConfig_['consents'];
    }
  }

  /**
   * @param {string} consentId
   * @private
   */
  storeConsentId_(consentId) {
    // checkConsentHref response overrides the amp-geo config, if provided.
    if (this.consentConfig_.checkConsentHref) {
      this.storeService_.dispatch(ACTION_ENUM.SET_CONSENT_ID, consentId);
      return;
    }

    // If using amp-access with amp-geo, only set the consent id if the user is
    // in the expected geo group.
    const geoGroup = this.consentConfig_.promptIfUnknownForGeoGroup;
    if (geoGroup) {
      Services.geoForDocOrNull(this.element).then((geo) => {
        const matchedGeoGroups = /** @type {!Array<string>} */ (
          geo.matchedISOCountryGroups
        );
        if (geo && !matchedGeoGroups.includes(geoGroup)) {
          return;
        }
        this.storeService_.dispatch(ACTION_ENUM.SET_CONSENT_ID, consentId);
      });
    }
  }

  /**
   * Sets the accept button font color to either white or black, depending on
   * the publisher custom background color.
   * Must be called from the `buildCallback` or in another vsync mutate state.
   * @private
   */
  setAcceptButtonFontColor_() {
    const buttonEl = dev().assertElement(
      this.storyConsentEl_.querySelector(
        '.i-amphtml-story-consent-action-accept'
      )
    );
    const styles = computedStyle(this.win, buttonEl);

    const rgb = getRGBFromCssColorValue(styles['background-color']);
    const color = getTextColorForRGB(rgb);

    setImportantStyles(buttonEl, {color});
  }
}<|MERGE_RESOLUTION|>--- conflicted
+++ resolved
@@ -52,119 +52,6 @@
  * @return {!Element}
  * @private @const
  */
-<<<<<<< HEAD
-const getTemplate = (element, config, consentId, logoSrc) => ({
-  tag: 'div',
-  attrs: dict({
-    'class': 'i-amphtml-story-consent i-amphtml-story-system-reset',
-  }),
-  children: [
-    {
-      tag: 'div',
-      attrs: dict({'class': 'i-amphtml-story-consent-overflow'}),
-      children: [
-        {
-          tag: 'div',
-          attrs: dict({'class': 'i-amphtml-story-consent-container'}),
-          children: [
-            {
-              tag: 'div',
-              attrs: dict({'class': 'i-amphtml-story-consent-header'}),
-              children: [
-                {
-                  tag: 'div',
-                  attrs: dict({
-                    'class': 'i-amphtml-story-consent-logo',
-                    'style': logoSrc
-                      ? `background-image: url('${logoSrc}') !important;`
-                      : '',
-                  }),
-                },
-              ],
-            },
-            {
-              tag: 'div',
-              attrs: dict({'class': 'i-amphtml-story-consent-content'}),
-              children: [
-                {
-                  tag: 'h3',
-                  children: [config.title],
-                },
-                {
-                  tag: 'p',
-                  children: [config.message],
-                },
-                {
-                  tag: 'ul',
-                  attrs: dict({'class': 'i-amphtml-story-consent-vendors'}),
-                  children:
-                    config.vendors &&
-                    config.vendors.map((vendor) => ({
-                      tag: 'li',
-                      attrs: dict({'class': 'i-amphtml-story-consent-vendor'}),
-                      children: [vendor],
-                    })),
-                },
-                {
-                  tag: 'a',
-                  attrs: dict({
-                    'class':
-                      'i-amphtml-story-consent-external-link ' +
-                      (!(config.externalLink.title && config.externalLink.href)
-                        ? 'i-amphtml-hidden'
-                        : ''),
-                    'href': config.externalLink.href,
-                    'target': '_top',
-                    'title': config.externalLink.title,
-                  }),
-                  children: [config.externalLink.title],
-                },
-              ],
-            },
-          ],
-        },
-        {
-          tag: 'div',
-          attrs: dict({'class': 'i-amphtml-story-consent-actions'}),
-          children: [
-            {
-              tag: 'button',
-              attrs: dict({
-                'class':
-                  'i-amphtml-story-consent-action ' +
-                  'i-amphtml-story-consent-action-reject' +
-                  (config.onlyAccept === true ? ' i-amphtml-hidden' : ''),
-                'on': `tap:${consentId}.reject`,
-              }),
-              children: [
-                localize(
-                  element,
-                  LOCALIZED_STRING_ID_ENUM.AMP_STORY_CONSENT_DECLINE_BUTTON_LABEL
-                ),
-              ],
-            },
-            {
-              tag: 'button',
-              attrs: dict({
-                'class':
-                  'i-amphtml-story-consent-action ' +
-                  'i-amphtml-story-consent-action-accept',
-                'on': `tap:${consentId}.accept`,
-              }),
-              children: [
-                localize(
-                  element,
-                  LOCALIZED_STRING_ID_ENUM.AMP_STORY_CONSENT_ACCEPT_BUTTON_LABEL
-                ),
-              ],
-            },
-          ],
-        },
-      ],
-    },
-  ],
-});
-=======
 const renderElement = (element, config, consentId, logoSrc) => (
   <div class="i-amphtml-story-consent i-amphtml-story-system-reset">
     <div class="i-amphtml-story-consent-overflow">
@@ -211,7 +98,7 @@
         >
           {localize(
             element,
-            LocalizedStringId.AMP_STORY_CONSENT_DECLINE_BUTTON_LABEL
+            LOCALIZED_STRING_ID_ENUM.AMP_STORY_CONSENT_DECLINE_BUTTON_LABEL
           )}
         </button>
         <button
@@ -223,14 +110,13 @@
         >
           {localize(
             element,
-            LocalizedStringId.AMP_STORY_CONSENT_ACCEPT_BUTTON_LABEL
+            LOCALIZED_STRING_ID_ENUM.AMP_STORY_CONSENT_ACCEPT_BUTTON_LABEL
           )}
         </button>
       </div>
     </div>
   </div>
 );
->>>>>>> f4d54803
 
 /**
  * The <amp-story-consent> custom element.
