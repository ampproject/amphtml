/**
 * Copyright 2020 The AMP HTML Authors. All Rights Reserved.
 *
 * Licensed under the Apache License, Version 2.0 (the "License");
 * you may not use this file except in compliance with the License.
 * You may obtain a copy of the License at
 *
 *      http://www.apache.org/licenses/LICENSE-2.0
 *
 * Unless required by applicable law or agreed to in writing, software
 * distributed under the License is distributed on an "AS-IS" BASIS,
 * WITHOUT WARRANTIES OR CONDITIONS OF ANY KIND, either express or implied.
 * See the License for the specific language governing permissions and
 * limitations under the License.
 */

.i-amphtml-story-interactive-binary-poll-container {
  box-shadow: 0px 2px 4px rgba(0, 0, 0, 0.12) !important;
  color: var(--i-amphtml-interactive-option-accent-color) !important;
  --post-select-scale: 0.5 !important;
  --post-select-scale-variable: 1 !important;
<<<<<<< HEAD
=======
  --ease-out-curve: cubic-bezier(.3, 0, 0, 1) !important;
	--animation-time: .3s !important;
>>>>>>> f2b4ef33
	border-radius: 32px !important;
	max-width: 296px !important;
}

.i-amphtml-story-interactive-binary-poll-option-container {
	background: var(--i-amphtml-interactive-option-background-color) !important;
	display: flex !important;
  justify-content: center !important;
  height: 90px !important;
	border-radius: 16px !important;
	overflow: hidden !important;
  /* overflow bug fix for percent bar animation on ios safari  */
  transform: translateZ(0) !important;
}

.i-amphtml-story-interactive-option {
  display: flex !important;
  align-items: center !important;
  justify-content: center !important;
  text-align: center !important;
  flex-direction: column !important;
  flex-grow: 50 !important;
  flex: 100 !important;
  min-width: 0 !important;
  position: relative !important;
  transition: flex-grow var(--i-amphtml-interactive-animation-time) calc(var(--i-amphtml-interactive-animation-time) * .12) var(--i-amphtml-interactive-ease-out-curve) !important;
}

.i-amphtml-story-interactive-prompt {
	text-align: center !important;
}

.i-amphtml-story-interactive-option-text-container {
  width: 100% !important;
  display: flex !important;
  align-items: center !important;
  flex-direction: column !important;
  transform: translateY(17px) !important;
}

.i-amphtml-story-interactive-post-selection
  .i-amphtml-story-interactive-option-text-container {
<<<<<<< HEAD
  transition: transform var(--i-amphtml-interactive-animation-time) var(--i-amphtml-interactive-ease-out-curve) !important;
=======
  transition: transform var(--animation-time) var(--ease-out-curve), 
    opacity var(--animation-time) var(--ease-out-curve) !important;
>>>>>>> f2b4ef33
  transform: translateY(0) !important;
}

.i-amphtml-story-interactive-binary-poll-container:not(.i-amphtml-story-interactive-post-selection)
  .i-amphtml-story-interactive-option-divider {
  height: 100% !important;
  width: 1px !important;
  opacity: 0.3 !important;
  background-color: var(--i-amphtml-interactive-theme-border) !important;
}

.i-amphtml-story-interactive-option
  .i-amphtml-story-interactive-option-percent-bar {
  height: 100% !important;
  width: 100% !important;
  position: absolute !important;
  opacity: 0 !important;
  transform-origin: left !important;
  transition: transform var(--animation-time) var(--ease-out-curve) !important;
}

[dir=rtl] .i-amphtml-story-interactive-option
  .i-amphtml-story-interactive-option-percent-bar {
  transform-origin: right !important;
}

.i-amphtml-story-interactive-option:last-child 
  .i-amphtml-story-interactive-option-percent-bar {
  transform-origin: right !important;
}

[dir=rtl] .i-amphtml-story-interactive-option:last-child 
  .i-amphtml-story-interactive-option-percent-bar {
  transform-origin: left !important;
}

.i-amphtml-story-interactive-post-selection
  .i-amphtml-story-interactive-option.i-amphtml-story-interactive-option-selected 
    .i-amphtml-story-interactive-option-percent-bar {
  background-color: var(--i-amphtml-interactive-option-accent-color) !important;
<<<<<<< HEAD
  opacity: 0.2 !important;
  position: absolute !important;
  left: 0px !important;
  right: 0px !important;
  height: 100% !important;
  animation: i-amphtml-interactive-animation-flash-background forwards var(--i-amphtml-interactive-animation-time) var(--i-amphtml-interactive-ease-out-curve);
=======
  opacity: .2 !important;
  animation: flashBG forwards var(--animation-time) var(--ease-out-curve) !important;
}

@keyframes flashBG {
  0% {
    opacity: .4;
  }
  100% {
    opacity: .2;
  }
>>>>>>> f2b4ef33
}

.i-amphtml-story-interactive-option-title {
  font-weight: 800 !important;
  font-size: 28px !important;
  margin: 0 !important;
  line-height: 36px !important;
  width: 124px !important;
  height: 33px !important;
  display: flex !important;
  align-items: center !important;
  justify-content: center !important;
  transition: transform var(--i-amphtml-interactive-animation-time) var(--i-amphtml-interactive-ease-out-curve) !important;
}

.i-amphtml-story-interactive-post-selection
  .i-amphtml-story-interactive-option-title {
  transform: scale(var(--post-select-scale)) !important;
}

.i-amphtml-story-interactive-option-title-text {
  overflow: hidden !important;
  text-overflow: ellipsis !important;
  display: -webkit-box !important;
  -webkit-line-clamp: 2 !important;
  -webkit-box-orient: vertical !important;
  transition: transform var(--i-amphtml-interactive-animation-time) var(--i-amphtml-interactive-ease-out-curve) !important;
}

.i-amphtml-story-interactive-post-selection
  .i-amphtml-story-interactive-option-title-text {
  transform: scale(var(--post-select-scale-variable)) !important;
}

.i-amphtml-story-interactive-option-percentage-text {
  font-weight: 700 !important;
  font-size: 22px !important;
  transform: scale(0) !important;
  display: inline-block !important;
  transition: transform var(--i-amphtml-interactive-animation-time) var(--i-amphtml-interactive-ease-out-curve) !important;
}

.i-amphtml-story-interactive-post-selection
  .i-amphtml-story-interactive-option-percentage-text {
  transform: scale(1) !important;
}<|MERGE_RESOLUTION|>--- conflicted
+++ resolved
@@ -19,11 +19,6 @@
   color: var(--i-amphtml-interactive-option-accent-color) !important;
   --post-select-scale: 0.5 !important;
   --post-select-scale-variable: 1 !important;
-<<<<<<< HEAD
-=======
-  --ease-out-curve: cubic-bezier(.3, 0, 0, 1) !important;
-	--animation-time: .3s !important;
->>>>>>> f2b4ef33
 	border-radius: 32px !important;
 	max-width: 296px !important;
 }
@@ -66,12 +61,8 @@
 
 .i-amphtml-story-interactive-post-selection
   .i-amphtml-story-interactive-option-text-container {
-<<<<<<< HEAD
-  transition: transform var(--i-amphtml-interactive-animation-time) var(--i-amphtml-interactive-ease-out-curve) !important;
-=======
-  transition: transform var(--animation-time) var(--ease-out-curve), 
-    opacity var(--animation-time) var(--ease-out-curve) !important;
->>>>>>> f2b4ef33
+  transition: transform var(--i-amphtml-interactive-animation-time) var(--i-amphtml-interactive-ease-out-curve)
+    opacity var(--i-amphtml-interactive-animation-time) var(--i-amphtml-interactive-ease-out-curve) !important;
   transform: translateY(0) !important;
 }
 
@@ -112,26 +103,8 @@
   .i-amphtml-story-interactive-option.i-amphtml-story-interactive-option-selected 
     .i-amphtml-story-interactive-option-percent-bar {
   background-color: var(--i-amphtml-interactive-option-accent-color) !important;
-<<<<<<< HEAD
-  opacity: 0.2 !important;
-  position: absolute !important;
-  left: 0px !important;
-  right: 0px !important;
-  height: 100% !important;
-  animation: i-amphtml-interactive-animation-flash-background forwards var(--i-amphtml-interactive-animation-time) var(--i-amphtml-interactive-ease-out-curve);
-=======
   opacity: .2 !important;
-  animation: flashBG forwards var(--animation-time) var(--ease-out-curve) !important;
-}
-
-@keyframes flashBG {
-  0% {
-    opacity: .4;
-  }
-  100% {
-    opacity: .2;
-  }
->>>>>>> f2b4ef33
+  i-amphtml-interactive-animation-flash-background forwards var(--i-amphtml-interactive-animation-time) var(--i-amphtml-interactive-ease-out-curve);
 }
 
 .i-amphtml-story-interactive-option-title {
