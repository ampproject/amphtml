--- conflicted
+++ resolved
@@ -899,12 +899,8 @@
         const isMuted = volume <= 0 || ampVideoEl.hasAttribute('noaudio');
         if (isMuted) {
           return Promise.resolve();
-<<<<<<< HEAD
-        } else if (volume < 1) {
-=======
         }
         if (volume < 1) {
->>>>>>> 1ec63453
           this.setVolume_(domMediaEl, volume);
         }
       }
