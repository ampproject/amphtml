/**
 * Copyright 2017 The AMP HTML Authors. All Rights Reserved.
 *
 * Licensed under the Apache License, Version 2.0 (the "License");
 * you may not use this file except in compliance with the License.
 * You may obtain a copy of the License at
 *
 *      http://www.apache.org/licenses/LICENSE-2.0
 *
 * Unless required by applicable law or agreed to in writing, software
 * distributed under the License is distributed on an "AS-IS" BASIS,
 * WITHOUT WARRANTIES OR CONDITIONS OF ANY KIND, either express or implied.
 * See the License for the specific language governing permissions and
 * limitations under the License.
 */

import {
  BlessTask,
  ELEMENT_BLESSED_PROPERTY_NAME,
  LoadTask,
  ManageBitrateTask,
  MuteTask,
  PauseTask,
  PlayTask,
  SetCurrentTimeTask,
  SwapIntoDomTask,
  SwapOutOfDomTask,
  UnmanageBitrateTask,
  UnmuteTask,
  UpdateSourcesTask,
} from './media-tasks';
import {MEDIA_LOAD_FAILURE_SRC_PROPERTY} from '../../../src/event-helper';
import {Services} from '../../../src/services';
import {Sources} from './sources';
import {ampMediaElementFor} from './utils';
import {dev, devAssert} from '../../../src/log';
import {findIndex} from '../../../src/utils/array';
import {getBitrateManager} from '../../amp-video/0.1/flexible-bitrate';
import {isConnectedNode, matches} from '../../../src/dom';
import {toWin} from '../../../src/types';
import {userInteractedWith} from '../../../src/video-interface';

/** @const @enum {string} */
export const MediaType = {
  UNSUPPORTED: 'unsupported',
  AUDIO: 'audio',
  VIDEO: 'video',
};

/** @const @enum {string} */
const MediaElementOrigin = {
  PLACEHOLDER: 'placeholder',
  POOL: 'pool',
};

/**
 * A marker type to indicate an element that originated in the document that is
 * being swapped for an element from the pool.
 * @typedef {!Element}
 */
export let PlaceholderElementDef;

/**
 * A marker type to indicate an element that originated from the pool itself.
 * @typedef {!HTMLMediaElement}
 */
let PoolBoundElementDef;

/**
 * An element pulled from the DOM.  It is yet to be resolved into a
 * PlaceholderElement or a PoolBoundElement.
 * @typedef {!PlaceholderElementDef|!PoolBoundElementDef}
 */
export let DomElementDef;

/**
 * Represents the distance of an element from the current place in the document.
 * @typedef {function(!DomElementDef): number}
 */
export let ElementDistanceFnDef;

/**
 * Represents a task to be executed on a media element.
 * @typedef {function(!PoolBoundElementDef, *): !Promise}
 */
let ElementTask_1_0_Def; // eslint-disable-line google-camelcase/google-camelcase

/**
 * @const {string}
 */
const PLACEHOLDER_ELEMENT_ID_PREFIX = 'i-amphtml-placeholder-media-';

/**
 * @const {string}
 */
const POOL_ELEMENT_ID_PREFIX = 'i-amphtml-pool-media-';

/**
 * @const {string}
 */
const POOL_MEDIA_ELEMENT_PROPERTY_NAME = '__AMP_MEDIA_POOL_ID__';

/**
 * @const {string}
 */
const ELEMENT_TASK_QUEUE_PROPERTY_NAME = '__AMP_MEDIA_ELEMENT_TASKS__';

/**
 * @const {string}
 */
const MEDIA_ELEMENT_ORIGIN_PROPERTY_NAME = '__AMP_MEDIA_ELEMENT_ORIGIN__';

/**
 * The name for a string attribute that represents the ID of a media element
 * that the element containing this attribute replaced.
 * @const {string}
 */
export const REPLACED_MEDIA_PROPERTY_NAME = 'replaced-media';

/**
 * @type {!Object<string, !MediaPool>}
 */
const instances = {};

/**
 * @type {number}
 */
let nextInstanceId = 0;

/**
 * 🍹 MediaPool
 * Keeps a pool of N media elements to be shared across components.
 */
export class MediaPool {
  /**
   * @param {!Window} win The window object.
   * @param {!Object<!MediaType, number>} maxCounts The maximum amount of each
   *     media element that can be allocated by the pool.
   * @param {!ElementDistanceFnDef} distanceFn A function that, given an
   *     element, returns the distance of that element from the current position
   *     in the document.  The definition of "distance" can be implementation-
   *     dependant, as long as it is consistent between invocations.
   */
  constructor(win, maxCounts, distanceFn) {
    /** @private @const {!Window} */
    this.win_ = win;

    /** @private @const {!../../../src/service/timer-impl.Timer} */
    this.timer_ = Services.timerFor(win);

    /**
     * The function used to retrieve the distance between an element and the
     * current position in the document.
     * @private @const {!ElementDistanceFnDef}
     */
    this.distanceFn_ = distanceFn;

    /**
     * Holds all of the pool-bound media elements that have been allocated.
     * @const {!Object<!MediaType, !Array<!PoolBoundElementDef>>}
     * @visibleForTesting
     */
    this.allocated = {};

    /**
     * Holds all of the pool-bound media elements that have not been allocated.
     * @const {!Object<!MediaType, !Array<!PoolBoundElementDef>>}
     * @visibleForTesting
     */
    this.unallocated = {};

    /**
     * Maps a media element's ID to the object containing its sources.
     * @private @const {!Object<string, !Sources>}
     */
    this.sources_ = {};

    /**
     * Maps a media element's ID to the element.  This is necessary, as elements
     * are kept in memory when they are swapped out of the DOM.
     * @private @const {!Object<string, !PlaceholderElementDef>}
     */
    this.placeholderEls_ = {};

    /**
     * Counter used to produce unique IDs for placeholder media elements.
     * @private {number}
     */
    this.placeholderIdCounter_ = 0;

    /**
     * Whether the media elements in this MediaPool instance have been "blessed"
     * for unmuted playback without user gesture.
     * @private {boolean}
     */
    this.blessed_ = false;

    /** @private {?Array<!AmpElement>} */
    this.ampElementsToBless_ = null;

    /** @const {!Object<string, (function(): !PoolBoundElementDef)>} */
    this.mediaFactory_ = {
      [MediaType.AUDIO]: () => {
        const audioEl = this.win_.document.createElement('audio');
        audioEl.setAttribute('muted', '');
        audioEl.muted = true;
        audioEl.classList.add('i-amphtml-pool-media');
        audioEl.classList.add('i-amphtml-pool-audio');
        return audioEl;
      },
      [MediaType.VIDEO]: () => {
        const videoEl = this.win_.document.createElement('video');
        videoEl.setAttribute('muted', '');
        videoEl.muted = true;
        videoEl.setAttribute('playsinline', '');
        videoEl.classList.add('i-amphtml-pool-media');
        videoEl.classList.add('i-amphtml-pool-video');
        return videoEl;
      },
    };

    this.initializeMediaPool_(maxCounts);
  }

  /**
   * Fills the media pool by creating the maximum number of media elements for
   * each of the types of media elements.  We need to create these eagerly so
   * that all media elements exist by the time that blessAll() is invoked,
   * thereby "blessing" all media elements for playback without user gesture.
   * @param {!Object<!MediaType, number>} maxCounts The maximum amount of each
   *     media element that can be allocated by the pool.
   * @private
   */
  initializeMediaPool_(maxCounts) {
    let poolIdCounter = 0;

    this.forEachMediaType_((key) => {
      const type = MediaType[key];
      const count = maxCounts[type] || 0;

      if (count <= 0) {
        return;
      }

      const ctor = devAssert(
        this.mediaFactory_[type],
        `Factory for media type \`${type}\` unset.`
      );

      // Cloning nodes is faster than building them.
      // Construct a seed media element as a small optimization.
      const mediaElSeed = ctor.call(this);

      this.allocated[type] = [];
      this.unallocated[type] = [];

      // Reverse-looping is generally faster and Closure would usually make
      // this optimization automatically. However, it skips it due to a
      // comparison with the itervar below, so we have to roll it by hand.
      for (let i = count; i > 0; i--) {
        // Use seed element at end of set to prevent wasting it.
        const mediaEl = /** @type {!PoolBoundElementDef} */ (i == 1
          ? mediaElSeed
          : mediaElSeed.cloneNode(/* deep */ true));
        mediaEl.addEventListener('error', this.onMediaError_, {capture: true});
        mediaEl.id = POOL_ELEMENT_ID_PREFIX + poolIdCounter++;
        // In Firefox, cloneNode() does not properly copy the muted property
        // that was set in the seed. We need to set it again here.
        mediaEl.muted = true;
        mediaEl[MEDIA_ELEMENT_ORIGIN_PROPERTY_NAME] = MediaElementOrigin.POOL;
        this.unallocated[type].push(mediaEl);
      }
    });
  }

  /**
   * Handles HTMLMediaElement and children HTMLSourceElement error events. Marks
   * the media as errored, as there is no other way to check if the load failed
   * when the media is using HTMLSourceElements.
   * @param {!Event} event
   * @private
   */
  onMediaError_(event) {
    const target = dev().assertElement(event.target);
    if (!matches(target, 'source:last-of-type, video[src]')) {
      return;
    }
    const media = target.tagName === 'SOURCE' ? target.parentElement : target;
    media[MEDIA_LOAD_FAILURE_SRC_PROPERTY] = media.currentSrc || true;
  }

  /**
   * @return {!Sources} The default source, empty.
   * @private
   */
  getDefaultSource_() {
    return new Sources();
  }

  /**
   * Comparison function that compares the distance of each element from the
   * current position in the document.
   * @param {!PoolBoundElementDef} mediaA The first element to compare.
   * @param {!PoolBoundElementDef} mediaB The second element to compare.
   * @return {number}
   * @private
   */
  compareMediaDistances_(mediaA, mediaB) {
    const distanceA = this.distanceFn_(mediaA);
    const distanceB = this.distanceFn_(mediaB);
    return distanceA < distanceB ? -1 : 1;
  }

  /**
   * @return {string} A unique ID.
   * @private
   */
  createPlaceholderElementId_() {
    return PLACEHOLDER_ELEMENT_ID_PREFIX + this.placeholderIdCounter_++;
  }

  /**
   * @param {!DomElementDef} mediaElement
   * @return {boolean}
   * @private
   */
  isPoolMediaElement_(mediaElement) {
    return (
      mediaElement[MEDIA_ELEMENT_ORIGIN_PROPERTY_NAME] ===
      MediaElementOrigin.POOL
    );
  }

  /**
   * Gets the media type from a given element.
   * @param {!PoolBoundElementDef|!PlaceholderElementDef} mediaElement The
   *     element whose media type should be retrieved.
   * @return {!MediaType}
   * @private
   */
  getMediaType_(mediaElement) {
    const tagName = mediaElement.tagName.toLowerCase();
    switch (tagName) {
      case 'audio':
        return MediaType.AUDIO;
      case 'video':
        return MediaType.VIDEO;
      default:
        return MediaType.UNSUPPORTED;
    }
  }

  /**
   * Reserves an element of the specified type by removing it from the set of
   * unallocated elements and returning it.
   * @param {!MediaType} mediaType The type of media element to reserve.
   * @return {?PoolBoundElementDef} The reserved element, if one exists.
   * @private
   */
  reserveUnallocatedMediaElement_(mediaType) {
    return this.unallocated[mediaType].pop();
  }

  /**
   * Retrieves the media element from the pool that matches the specified
   * element, if one exists.
   * @param {!MediaType} mediaType The type of media element to get.
   * @param {!DomElementDef} domMediaEl The element whose matching media
   *     element should be retrieved.
   * @return {?PoolBoundElementDef} The media element in the pool that
   *     represents the specified media element
   */
  getMatchingMediaElementFromPool_(mediaType, domMediaEl) {
    if (this.isAllocatedMediaElement_(mediaType, domMediaEl)) {
      // The media element in the DOM was already from the pool.
      return /** @type {!PoolBoundElementDef} */ (domMediaEl);
    }

    const allocatedEls = this.allocated[mediaType];
    const index = findIndex(allocatedEls, (poolMediaEl) => {
      return poolMediaEl[REPLACED_MEDIA_PROPERTY_NAME] === domMediaEl.id;
    });

    return allocatedEls[index];
  }

  /**
   * Allocates the specified media element of the specified type.
   * @param {!MediaType} mediaType The type of media element to allocate.
   * @param {!PoolBoundElementDef} poolMediaEl The element to be allocated.
   * @private
   */
  allocateMediaElement_(mediaType, poolMediaEl) {
    this.allocated[mediaType].push(poolMediaEl);

    const unallocatedEls = this.unallocated[mediaType];
    const indexToRemove = unallocatedEls.indexOf(poolMediaEl);

    if (indexToRemove >= 0) {
      unallocatedEls.splice(indexToRemove, 1);
    }
  }

  /**
   * Deallocates and returns the media element of the specified type furthest
   * from the current position in the document.
   * @param {!MediaType} mediaType The type of media element to deallocate.
   * @param {!PlaceholderElementDef=} opt_elToAllocate If specified, the element
   *     that is trying to be allocated, such that another element must be
   *     evicted.
   * @return {?PoolBoundElementDef} The deallocated element, if one exists.
   * @private
   */
  deallocateMediaElement_(mediaType, opt_elToAllocate) {
    const allocatedEls = this.allocated[mediaType];

    // Sort the allocated media elements by distance to ensure that we are
    // evicting the media element that is furthest from the current place in the
    // document.
    allocatedEls.sort((a, b) => this.compareMediaDistances_(a, b));

    // Do not deallocate any media elements if the element being loaded or
    // played is further than the farthest allocated element.
    if (opt_elToAllocate) {
      const furthestEl = allocatedEls[allocatedEls.length - 1];
      if (
        !furthestEl ||
        this.distanceFn_(furthestEl) < this.distanceFn_(opt_elToAllocate)
      ) {
        return null;
      }
    }

    // De-allocate a media element.
    const poolMediaEl = allocatedEls.pop();
    this.unallocated[mediaType].push(poolMediaEl);
    return poolMediaEl;
  }

  /**
   * Forcibly deallocates a specific media element, regardless of its distance
   * from the current position in the document.
   * @param {!PoolBoundElementDef} poolMediaEl The element to be deallocated.
   * @return {!Promise} A promise that is resolved when the specified media
   *     element has been successfully deallocated.
   */
  forceDeallocateMediaElement_(poolMediaEl) {
    const mediaType = this.getMediaType_(poolMediaEl);
    const allocatedEls = this.allocated[mediaType];
    const removeFromDom = isConnectedNode(poolMediaEl)
      ? this.swapPoolMediaElementOutOfDom_(poolMediaEl)
      : Promise.resolve();

    return removeFromDom.then(() => {
      const index = allocatedEls.indexOf(poolMediaEl);
      devAssert(index >= 0, 'Cannot deallocate unallocated media element.');
      allocatedEls.splice(index, 1);
      this.unallocated[mediaType].push(poolMediaEl);
    });
  }

  /**
   * Evicts an element of the specified type, replaces it in the DOM with the
   * original media element, and returns it.
   * @param {!MediaType} mediaType The type of media element to evict.
   * @param {!PlaceholderElementDef=} opt_elToAllocate If specified, the element
   *     that is trying to be allocated, such that another element must be
   *     evicted.
   * @return {?PoolBoundElementDef} A media element of the specified type.
   * @private
   */
  evictMediaElement_(mediaType, opt_elToAllocate) {
    const poolMediaEl = this.deallocateMediaElement_(
      mediaType,
      opt_elToAllocate
    );
    if (!poolMediaEl) {
      return null;
    }

    this.swapPoolMediaElementOutOfDom_(poolMediaEl);
    return poolMediaEl;
  }

  /**
   * @param {!MediaType} mediaType The media type to check.
   * @param {!DomElementDef} domMediaEl The element to check.
   * @return {boolean} true, if the specified element has already been allocated
   *     as the specified type of media element.
   * @private
   */
  isAllocatedMediaElement_(mediaType, domMediaEl) {
    // Since we don't know whether or not the specified domMediaEl is a
    // placeholder or originated from the pool, we coerce it to a pool-bound
    // element, to check against the allocated list of pool-bound elements.
    const poolMediaEl = /** @type {!PoolBoundElementDef} */ (domMediaEl);
    return this.allocated[mediaType].indexOf(poolMediaEl) >= 0;
  }

  /**
   * Replaces a media element that was originally in the DOM with a media
   * element from the pool.
   * @param {!PlaceholderElementDef} placeholderEl The placeholder element
   *     originating from the DOM.
   * @param {!PoolBoundElementDef} poolMediaEl The media element originating
   *     from the pool.
   * @param {!Sources} sources The sources for the media element.
   * @return {!Promise} A promise that is resolved when the media element has
   *     been successfully swapped into the DOM.
   * @private
   */
  swapPoolMediaElementIntoDom_(placeholderEl, poolMediaEl, sources) {
    const ampMediaForPoolEl = ampMediaElementFor(poolMediaEl);
    const ampMediaForDomEl = ampMediaElementFor(placeholderEl);
    poolMediaEl[REPLACED_MEDIA_PROPERTY_NAME] = placeholderEl.id;

    return this.enqueueMediaElementTask_(
      poolMediaEl,
      new SwapIntoDomTask(placeholderEl)
<<<<<<< HEAD
    ).then(
      () => {
        this.enqueueMediaElementTask_(
          poolMediaEl,
          new UpdateSourcesTask(this.win_, sources)
        );
        if (placeholderEl.isBitrateManaged) {
          const bitrateManager = getBitrateManager(this.win_);
          this.enqueueMediaElementTask_(
            placeholderEl,
            new UnmanageBitrateTask(bitrateManager)
          );
          this.enqueueMediaElementTask_(
            poolMediaEl,
            new ManageBitrateTask(bitrateManager)
          );
        }
        this.enqueueMediaElementTask_(poolMediaEl, new LoadTask()).then(() => {
          this.maybeResetAmpMedia_(ampMediaForPoolEl);
          this.maybeResetAmpMedia_(ampMediaForDomEl);
        });
      },
      () => {
        this.forceDeallocateMediaElement_(poolMediaEl);
      }
    );
=======
    )
      .then(() =>
        Promise.all([
          this.maybeResetAmpMedia_(ampMediaForPoolEl),
          this.maybeResetAmpMedia_(ampMediaForDomEl),
        ])
      )
      .then(
        () => {
          const sourcesPromise = this.enqueueMediaElementTask_(
            poolMediaEl,
            new UpdateSourcesTask(this.win_, sources)
          );
          this.enqueueMediaElementTask_(poolMediaEl, new LoadTask());
          return sourcesPromise;
        },
        () => {
          this.forceDeallocateMediaElement_(poolMediaEl);
        }
      );
>>>>>>> 909a5738
  }

  /**
   * @param {?Element} componentEl
   * @return {?Promise}
   * @private
   */
  maybeResetAmpMedia_(componentEl) {
    if (!componentEl) {
      return;
    }

    if (componentEl.tagName.toLowerCase() == 'amp-audio') {
      // TODO(alanorozco): Implement reset for amp-audio
      return;
    }

    return componentEl.getImpl().then((impl) => {
      if (impl.resetOnDomChange) {
        impl.resetOnDomChange();
      }
    });
  }

  /**
   * @param {!PoolBoundElementDef} poolMediaEl The element whose source should
   *     be reset.
   * @return {!Promise} A promise that is resolved when the pool media element
   *     has been reset.
   */
  resetPoolMediaElementSource_(poolMediaEl) {
    const defaultSources = this.getDefaultSource_();

    return this.enqueueMediaElementTask_(
      poolMediaEl,
      new UpdateSourcesTask(this.win_, defaultSources)
    ).then(() => this.enqueueMediaElementTask_(poolMediaEl, new LoadTask()));
  }

  /**
   * Removes a pool media element from the DOM and replaces it with the video
   * that it originally replaced.
   * @param {!PoolBoundElementDef} poolMediaEl The pool media element to remove
   *     from the DOM.
   * @return {!Promise} A promise that is resolved when the media element has
   *     been successfully swapped out of the DOM.
   * @private
   */
  swapPoolMediaElementOutOfDom_(poolMediaEl) {
    const placeholderElId = poolMediaEl[REPLACED_MEDIA_PROPERTY_NAME];
    const placeholderEl = /** @type {!PlaceholderElementDef} */ (dev().assertElement(
      this.placeholderEls_[placeholderElId],
      `No media element ${placeholderElId} to put back into DOM after` +
        'eviction.'
    ));
    poolMediaEl[REPLACED_MEDIA_PROPERTY_NAME] = null;

    const swapOutOfDom = this.enqueueMediaElementTask_(
      poolMediaEl,
      new SwapOutOfDomTask(placeholderEl)
    );
    if (poolMediaEl.isBitrateManaged) {
      const bitrateManager = getBitrateManager(this.win_);
      this.enqueueMediaElementTask_(
        poolMediaEl,
        new UnmanageBitrateTask(bitrateManager)
      );
      this.enqueueMediaElementTask_(
        placeholderEl,
        new ManageBitrateTask(bitrateManager)
      );
    }

    this.resetPoolMediaElementSource_(poolMediaEl);
    return swapOutOfDom;
  }

  /**
   * @param {function(string)} callbackFn
   * @private
   */
  forEachMediaType_(callbackFn) {
    Object.keys(MediaType).forEach(callbackFn.bind(this));
  }

  /**
   * Invokes a function for all media managed by the media pool.
   * @param {function(!PoolBoundElementDef)} callbackFn The function to be
   *     invoked.
   * @private
   */
  forEachMediaElement_(callbackFn) {
    [this.allocated, this.unallocated].forEach((mediaSet) => {
      this.forEachMediaType_((key) => {
        const type = MediaType[key];
        const els = /** @type {!Array} */ (mediaSet[type]);
        if (!els) {
          return;
        }
        els.forEach(callbackFn.bind(this));
      });
    });
  }

  /**
   * Preloads the content of the specified media element in the DOM and returns
   * a media element that can be used in its stead for playback.
   * @param {!DomElementDef} domMediaEl The media element, found in the
   *     DOM, whose content should be loaded.
   * @return {Promise<!PoolBoundElementDef|undefined>} A media element from the pool that
   *     can be used to replace the specified element.
   */
  loadInternal_(domMediaEl) {
    if (!isConnectedNode(domMediaEl)) {
      // Don't handle nodes that aren't even in the document.
      return Promise.resolve();
    }

    const mediaType = this.getMediaType_(domMediaEl);
    const existingPoolMediaEl = this.getMatchingMediaElementFromPool_(
      mediaType,
      domMediaEl
    );
    if (existingPoolMediaEl) {
      // The element being loaded already has an allocated media element.
      return Promise.resolve(
        /** @type {!PoolBoundElementDef} */ (existingPoolMediaEl)
      );
    }

    // Since this is not an existing pool media element, we can be certain that
    // it is a placeholder element.
    const placeholderEl = /** @type {!PlaceholderElementDef} */ (domMediaEl);

    const sources = this.sources_[placeholderEl.id];
    devAssert(sources instanceof Sources, 'Cannot play unregistered element.');

    const poolMediaEl =
      this.reserveUnallocatedMediaElement_(mediaType) ||
      this.evictMediaElement_(mediaType, placeholderEl);

    if (!poolMediaEl) {
      // If there is no space in the pool to allocate a new element, and no
      // element can be evicted, do not return any element.
      return Promise.resolve();
    }

    this.allocateMediaElement_(mediaType, poolMediaEl);

    return this.swapPoolMediaElementIntoDom_(
      placeholderEl,
      poolMediaEl,
      sources
    ).then(() => poolMediaEl);
  }

  /**
   * "Blesses" the specified media element for future playback without a user
   * gesture.  In order for this to bless the media element, this function must
   * be invoked in response to a user gesture.
   * @param {!PoolBoundElementDef} poolMediaEl The media element to bless.
   * @return {!Promise} A promise that is resolved when blessing the media
   *     element is complete.
   */
  bless_(poolMediaEl) {
    if (poolMediaEl[ELEMENT_BLESSED_PROPERTY_NAME]) {
      return Promise.resolve();
    }

    return this.enqueueMediaElementTask_(poolMediaEl, new BlessTask());
  }

  /**
   * Registers the specified element to be usable by the media pool.  Elements
   * should be registered as early as possible, in order to prevent them from
   * being played while not managed by the media pool.  If the media element is
   * already registered, this is a no-op.  Registering elements from within the
   * pool is not allowed, and will also be a no-op.
   * @param {!DomElementDef} domMediaEl The media element to be
   *     registered.
   * @return {!Promise} A promise that is resolved when the element has been
   *     successfully registered, or rejected otherwise.
   */
  register(domMediaEl) {
    const parent = domMediaEl.parentNode;
    if (parent && parent.signals) {
      this.trackAmpElementToBless_(/** @type {!AmpElement} */ (parent));
    }

    if (this.isPoolMediaElement_(domMediaEl)) {
      // This media element originated from the media pool.
      return Promise.resolve();
    }

    // Since this is not an existing pool media element, we can be certain that
    // it is a placeholder element.
    const placeholderEl = /** @type {!PlaceholderElementDef} */ (domMediaEl);
    placeholderEl[MEDIA_ELEMENT_ORIGIN_PROPERTY_NAME] =
      MediaElementOrigin.PLACEHOLDER;

    const id = placeholderEl.id || this.createPlaceholderElementId_();
    if (this.sources_[id] && this.placeholderEls_[id]) {
      // This media element is already registered.
      return Promise.resolve();
    }

    // This media element has not yet been registered.
    placeholderEl.id = id;
    const sources = Sources.removeFrom(this.win_, placeholderEl);
    this.sources_[id] = sources;
    this.placeholderEls_[id] = placeholderEl;

    if (placeholderEl instanceof HTMLMediaElement) {
      placeholderEl.muted = true;
      placeholderEl.setAttribute('muted', '');
      placeholderEl.pause();
    }

    return Promise.resolve();
  }

  /**
   * @param {!AmpElement} element
   * @private
   */
  trackAmpElementToBless_(element) {
    this.ampElementsToBless_ = this.ampElementsToBless_ || [];
    this.ampElementsToBless_.push(element);
  }

  /**
   * Preloads the content of the specified media element in the DOM.
   * @param {!DomElementDef} domMediaEl The media element, found in the
   *     DOM, whose content should be loaded.
   * @return {!Promise} A promise that is resolved when the specified media
   *     element has successfully started preloading.
   */
  preload(domMediaEl) {
    // Empty then() invocation hides the value yielded by the loadInternal_
    // promise, so that we do not leak the pool media element outside of the
    // scope of the media pool.
    return this.loadInternal_(domMediaEl).then();
  }

  /**
   * Plays the specified media element in the DOM by replacing it with a media
   * element from the pool and playing that.
   * @param {!DomElementDef} domMediaEl The media element to be played.
   * @return {!Promise} A promise that is resolved when the specified media
   *     element has been successfully played.
   */
  play(domMediaEl) {
    return this.loadInternal_(domMediaEl).then((poolMediaEl) => {
      if (!poolMediaEl) {
        return Promise.resolve();
      }

      return this.enqueueMediaElementTask_(poolMediaEl, new PlayTask());
    });
  }

  /**
   * Pauses the specified media element in the DOM.
   * @param {!DomElementDef} domMediaEl The media element to be paused.
   * @param {boolean=} rewindToBeginning Whether to rewind the currentTime
   *     of media items to the beginning.
   * @return {!Promise} A promise that is resolved when the specified media
   *     element has been successfully paused.
   */
  pause(domMediaEl, rewindToBeginning = false) {
    const mediaType = this.getMediaType_(domMediaEl);
    const poolMediaEl = this.getMatchingMediaElementFromPool_(
      mediaType,
      domMediaEl
    );

    if (!poolMediaEl) {
      return Promise.resolve();
    }

    return this.enqueueMediaElementTask_(poolMediaEl, new PauseTask()).then(
      () => {
        if (rewindToBeginning) {
          this.enqueueMediaElementTask_(
            /** @type {!PoolBoundElementDef} */ (poolMediaEl),
            new SetCurrentTimeTask({currentTime: 0})
          );
        }
      }
    );
  }

  /**
   * Rewinds a specified media element in the DOM to 0.
   * @param {!DomElementDef} domMediaEl The media element to be rewound.
   * @return {!Promise} A promise that is resolved when the
   *     specified media element has been successfully rewound.
   */
  rewindToBeginning(domMediaEl) {
    return this.setCurrentTime(domMediaEl, 0 /** currentTime */);
  }

  /**
   * Sets currentTime for a specified media element in the DOM.
   * @param {!DomElementDef} domMediaEl The media element.
   * @param {number} currentTime The time to seek to, in seconds.
   * @return {!Promise} A promise that is resolved when the
   *     specified media element has been successfully set to the given time.
   */
  setCurrentTime(domMediaEl, currentTime) {
    const mediaType = this.getMediaType_(domMediaEl);
    const poolMediaEl = this.getMatchingMediaElementFromPool_(
      mediaType,
      domMediaEl
    );

    if (!poolMediaEl) {
      return Promise.resolve();
    }

    return this.enqueueMediaElementTask_(
      poolMediaEl,
      new SetCurrentTimeTask({currentTime})
    );
  }

  /**
   * Mutes the specified media element in the DOM.
   * @param {!DomElementDef} domMediaEl The media element to be muted.
   * @return {!Promise} A promise that is resolved when the specified media
   *     element has been successfully muted.
   */
  mute(domMediaEl) {
    const mediaType = this.getMediaType_(domMediaEl);
    const poolMediaEl = this.getMatchingMediaElementFromPool_(
      mediaType,
      domMediaEl
    );

    if (!poolMediaEl) {
      return Promise.resolve();
    }

    return this.enqueueMediaElementTask_(poolMediaEl, new MuteTask());
  }

  /**
   * Unmutes the specified media element in the DOM.
   * @param {!DomElementDef} domMediaEl The media element to be unmuted.
   * @return {!Promise} A promise that is resolved when the specified media
   *     element has been successfully paused.
   */
  unmute(domMediaEl) {
    const mediaType = this.getMediaType_(domMediaEl);
    const poolMediaEl = this.getMatchingMediaElementFromPool_(
      mediaType,
      domMediaEl
    );

    if (!poolMediaEl) {
      return Promise.resolve();
    }

    return this.enqueueMediaElementTask_(poolMediaEl, new UnmuteTask());
  }

  /**
   * "Blesses" all media elements in the media pool for future playback without
   * a user gesture.  In order for this to bless the media elements, this
   * function must be invoked in response to a user gesture.
   * @return {!Promise} A promise that is resolved when all media elements in
   *     the pool are blessed.
   */
  blessAll() {
    if (this.blessed_) {
      return Promise.resolve();
    }

    const blessPromises = [];

    (this.ampElementsToBless_ || []).forEach(userInteractedWith);

    this.ampElementsToBless_ = null; // GC

    this.forEachMediaElement_((mediaEl) => {
      blessPromises.push(this.bless_(mediaEl));
    });

    return Promise.all(blessPromises).then(
      () => {
        this.blessed_ = true;
      },
      (reason) => {
        dev().expectedError('AMP-STORY', 'Blessing all media failed: ', reason);
      }
    );
  }

  /**
   * @param {!PoolBoundElementDef} mediaEl The element whose task queue should
   *     be executed.
   * @private
   */
  executeNextMediaElementTask_(mediaEl) {
    const queue = mediaEl[ELEMENT_TASK_QUEUE_PROPERTY_NAME];
    if (queue.length === 0) {
      return;
    }

    const task = queue[0];

    const executionFn = () => {
      task
        .execute(mediaEl)
        .catch((reason) => dev().error('AMP-STORY', reason))
        .then(() => {
          // Run regardless of success or failure of task execution.
          queue.shift();
          this.executeNextMediaElementTask_(mediaEl);
        });
    };

    if (task.requiresSynchronousExecution()) {
      executionFn.call(this);
    } else {
      this.timer_.delay(executionFn.bind(this), 0);
    }
  }

  /**
   * @param {!PoolBoundElementDef} mediaEl The element for which the specified
   *     task should be executed.
   * @param {!./media-tasks.MediaTask} task The task to be executed.
   * @return {!Promise} A promise that is resolved when the specified task is
   *     completed.
   * @private
   */
  enqueueMediaElementTask_(mediaEl, task) {
    if (!mediaEl[ELEMENT_TASK_QUEUE_PROPERTY_NAME]) {
      mediaEl[ELEMENT_TASK_QUEUE_PROPERTY_NAME] = [];
    }

    const queue = mediaEl[ELEMENT_TASK_QUEUE_PROPERTY_NAME];
    const isQueueRunning = queue.length !== 0;

    queue.push(task);

    if (!isQueueRunning) {
      this.executeNextMediaElementTask_(mediaEl);
    }

    return task.whenComplete();
  }

  /**
   * @param {!MediaPoolRoot} root
   * @return {!MediaPool}
   */
  static for(root) {
    const element = root.getElement();
    const existingId = element[POOL_MEDIA_ELEMENT_PROPERTY_NAME];
    const hasInstanceAllocated = existingId && instances[existingId];

    if (hasInstanceAllocated) {
      return instances[existingId];
    }

    const newId = String(nextInstanceId++);
    element[POOL_MEDIA_ELEMENT_PROPERTY_NAME] = newId;
    instances[newId] = new MediaPool(
      toWin(root.getElement().ownerDocument.defaultView),
      root.getMaxMediaElementCounts(),
      (element) => root.getElementDistance(element)
    );

    return instances[newId];
  }
}

/**
 * Defines a common interface for elements that contain a MediaPool.
 *
 * @interface
 */
export class MediaPoolRoot {
  /**
   * @return {!Element} The root element of this media pool.
   */
  getElement() {}

  /**
   * @param {!Element} unusedElement The element whose distance should be
   *    retrieved.
   * @return {number} A numerical distance representing how far the specified
   *     element is from the user's current position in the document.  The
   *     absolute magnitude of this number is irrelevant; the relative magnitude
   *     is used to determine which media elements should be evicted (elements
   *     furthest from the user's current position in the document are evicted
   *     from the MediaPool first).
   */
  getElementDistance(unusedElement) {}

  /**
   * @return {!Object<!MediaType, number>} The maximum amount of each media
   *     type to allow within this element.
   */
  getMaxMediaElementCounts() {}
}<|MERGE_RESOLUTION|>--- conflicted
+++ resolved
@@ -517,34 +517,6 @@
     return this.enqueueMediaElementTask_(
       poolMediaEl,
       new SwapIntoDomTask(placeholderEl)
-<<<<<<< HEAD
-    ).then(
-      () => {
-        this.enqueueMediaElementTask_(
-          poolMediaEl,
-          new UpdateSourcesTask(this.win_, sources)
-        );
-        if (placeholderEl.isBitrateManaged) {
-          const bitrateManager = getBitrateManager(this.win_);
-          this.enqueueMediaElementTask_(
-            placeholderEl,
-            new UnmanageBitrateTask(bitrateManager)
-          );
-          this.enqueueMediaElementTask_(
-            poolMediaEl,
-            new ManageBitrateTask(bitrateManager)
-          );
-        }
-        this.enqueueMediaElementTask_(poolMediaEl, new LoadTask()).then(() => {
-          this.maybeResetAmpMedia_(ampMediaForPoolEl);
-          this.maybeResetAmpMedia_(ampMediaForDomEl);
-        });
-      },
-      () => {
-        this.forceDeallocateMediaElement_(poolMediaEl);
-      }
-    );
-=======
     )
       .then(() =>
         Promise.all([
@@ -565,7 +537,6 @@
           this.forceDeallocateMediaElement_(poolMediaEl);
         }
       );
->>>>>>> 909a5738
   }
 
   /**
