--- conflicted
+++ resolved
@@ -19,95 +19,6 @@
   <aside
     class={
       'i-amphtml-story-hint-container ' +
-<<<<<<< HEAD
-      'i-amphtml-story-system-reset i-amphtml-hidden',
-  }),
-  children: [
-    {
-      tag: 'div',
-      attrs: dict({'class': 'i-amphtml-story-navigation-help-overlay'}),
-      children: [
-        {
-          tag: 'div',
-          attrs: dict({
-            'class': 'i-amphtml-story-navigation-help-section prev-page',
-          }),
-          children: [
-            {
-              tag: 'div',
-              attrs: dict({'class': 'i-amphtml-story-hint-placeholder'}),
-              children: [
-                {
-                  tag: 'div',
-                  attrs: dict({'class': 'i-amphtml-story-hint-tap-button'}),
-                  children: [
-                    {
-                      tag: 'div',
-                      attrs: dict({
-                        'class': 'i-amphtml-story-hint-tap-button-icon',
-                      }),
-                    },
-                  ],
-                },
-                {
-                  tag: 'div',
-                  attrs: dict({
-                    'class': 'i-amphtml-story-hint-tap-button-text',
-                  }),
-                  children: [
-                    localize(
-                      element,
-                      LOCALIZED_STRING_ID_ENUM.AMP_STORY_HINT_UI_PREVIOUS_LABEL
-                    ),
-                  ],
-                },
-              ],
-            },
-          ],
-        },
-        {
-          tag: 'div',
-          attrs: dict({
-            'class': 'i-amphtml-story-navigation-help-section next-page',
-          }),
-          children: [
-            {
-              tag: 'div',
-              attrs: dict({'class': 'i-amphtml-story-hint-placeholder'}),
-              children: [
-                {
-                  tag: 'div',
-                  attrs: dict({'class': 'i-amphtml-story-hint-tap-button'}),
-                  children: [
-                    {
-                      tag: 'div',
-                      attrs: dict({
-                        'class': 'i-amphtml-story-hint-tap-button-icon',
-                      }),
-                    },
-                  ],
-                },
-                {
-                  tag: 'div',
-                  attrs: dict({
-                    'class': 'i-amphtml-story-hint-tap-button-text',
-                  }),
-                  children: [
-                    localize(
-                      element,
-                      LOCALIZED_STRING_ID_ENUM.AMP_STORY_HINT_UI_NEXT_LABEL
-                    ),
-                  ],
-                },
-              ],
-            },
-          ],
-        },
-      ],
-    },
-  ],
-});
-=======
       'i-amphtml-story-system-reset i-amphtml-hidden'
     }
   >
@@ -120,7 +31,7 @@
           <div class="i-amphtml-story-hint-tap-button-text">
             {localize(
               element,
-              LocalizedStringId.AMP_STORY_HINT_UI_PREVIOUS_LABEL
+              LOCALIZED_STRING_ID_ENUM.AMP_STORY_HINT_UI_PREVIOUS_LABEL
             )}
           </div>
         </div>
@@ -131,14 +42,13 @@
             <div class="i-amphtml-story-hint-tap-button-icon" />
           </div>
           <div class="i-amphtml-story-hint-tap-button-text">
-            {localize(element, LocalizedStringId.AMP_STORY_HINT_UI_NEXT_LABEL)}
+            {localize(element, LOCALIZED_STRING_ID_ENUM.AMP_STORY_HINT_UI_NEXT_LABEL)}
           </div>
         </div>
       </div>
     </div>
   </aside>
 );
->>>>>>> f4d54803
 
 /** @type {string} */
 const NAVIGATION_OVERLAY_CLASS = 'show-navigation-overlay';
