/**
 * Copyright 2019 The AMP HTML Authors. All Rights Reserved.
 *
 * Licensed under the Apache License, Version 2.0 (the "License");
 * you may not use this file except in compliance with the License.
 * You may obtain a copy of the License at
 *
 *      http://www.apache.org/licenses/LICENSE-2.0
 *
 * Unless required by applicable law or agreed to in writing, software
 * distributed under the License is distributed on an "AS-IS" BASIS,
 * WITHOUT WARRANTIES OR CONDITIONS OF ANY KIND, either express or implied.
 * See the License for the specific language governing permissions and
 * limitations under the License.
 */

import {
  ANALYTICS_TAG_NAME,
  StoryAnalyticsEvent,
  getAnalyticsService,
} from './story-analytics';
import {
  Action,
  StateProperty,
  getStoreService,
} from './amp-story-store-service';
import {AnalyticsVariable, getVariableService} from './variable-service';
import {CSS} from '../../../build/amp-story-interactive-1.0.css';
import {Services} from '../../../src/services';
import {
  addParamsToUrl,
  appendPathToUrl,
  assertAbsoluteHttpOrHttpsUrl,
} from '../../../src/url';
import {closest} from '../../../src/dom';
import {createShadowRootWithStyle} from './utils';
import {dev, devAssert} from '../../../src/log';
import {dict} from '../../../src/utils/object';
import {getRequestService} from './amp-story-request-service';
import {toArray} from '../../../src/types';

/** @const {string} */
const TAG = 'amp-story-interactive';

/**
 * @const @enum {number}
 */
export const InteractiveType = {
  QUIZ: 0,
  POLL: 1,
  RESULTS: 2,
};

/** @const {string} */
const ENDPOINT_INVALID_ERROR =
  'The publisher has specified an invalid datastore endpoint';

/** @const {string} */
const INTERACTIVE_ACTIVE_CLASS = 'i-amphtml-story-interactive-active';

/**
 * @typedef {{
 *    optionIndex: number,
 *    totalCount: number,
 *    selectedByUser: boolean,
 * }}
 */
export let InteractiveOptionType;

/**
 * @typedef {{
 *    options: !Array<InteractiveOptionType>,
 * }}
 */
export let InteractiveResponseType;

/**
 * @typedef {{
 *    optionIndex: number,
 *    text: string,
 *    correct: ?string,
 *    resultscategory: ?string,
 *    image: ?string,
 * }}
 */
export let OptionConfigType;

/** @const {Array<Object>} fontFaces with urls from https://fonts.googleapis.com/css2?family=Poppins:wght@400;700&amp;display=swap */
const fontsToLoad = [
  {
    family: 'Poppins',
    weight: '400',
    src:
      "url(https://fonts.gstatic.com/s/poppins/v9/pxiEyp8kv8JHgFVrJJfecnFHGPc.woff2) format('woff2')",
  },
  {
    family: 'Poppins',
    weight: '700',
    src:
      "url(https://fonts.gstatic.com/s/poppins/v9/pxiByp8kv8JHgFVrLCz7Z1xlFd2JQEk.woff2) format('woff2')",
  },
];

/**
 * Interactive abstract class with shared functionality for interactive components.
 *
 * Lifecycle:
 * 1) When created, the abstract class will call the buildComponent() method implemented by each concrete class.
 *   NOTE: When created, the component will receive a .i-amphtml-story-interactive-component, inheriting useful CSS variables.
 *
 * 2) If an endpoint is specified, it will retrieve aggregate results from the backend and process them. If the clientId
 *   has responded in a previous session, the component will change to a post-selection state. Otherwise it will wait
 *   for user selection.
 *   NOTE: Click listeners will be attached to all options, which require .i-amphtml-story-interactive-option.
 *
 * 3) On user selection, it will process the backend results (if endpoint specified) and display the selected option.
 *   Analytic events will be sent, percentages updated (implemented by the concrete class), and backend posted with the
 *   user response. Classes will be added to the component and options accordingly.
 *   NOTE: On option selected, the selection will receive a .i-amphtml-story-interactive-option-selected, and the root element
 *   will receive a .i-amphtml-story-interactive-post-selection. Optionally, if the endpoint returned aggregate results,
 *   the root element will also receive a .i-amphtml-story-interactive-has-data.
 *
 * @abstract
 */
export class AmpStoryInteractive extends AMP.BaseElement {
  /**
   * @param {!AmpElement} element
   * @param {!InteractiveType} type
   * @param {!Array<number>} bounds the bounds on number of options, inclusive
   */
  constructor(element, type, bounds = [2, 4]) {
    super(element);

    /** @protected @const {InteractiveType} */
    this.interactiveType_ = type;

    /** @protected @const {!./story-analytics.StoryAnalyticsService} */
    this.analyticsService_ = getAnalyticsService(this.win, element);

    /** @protected {?Promise<?InteractiveResponseType|?JsonObject|undefined>} */
    this.backendDataPromise_ = null;

    /** @protected {?Promise<!../../../src/service/cid-impl.CidDef>} */
    this.clientIdService_ = Services.cidForDoc(this.element);

    /** @protected {?Promise<JsonObject>} */
    this.clientIdPromise_ = null;

    /** @protected {boolean} */
    this.hasUserSelection_ = false;

    /** @private {!Array<number>} min and max number of options, inclusive */
    this.optionBounds_ = bounds;

    /** @private {?Array<!Element>} DOM elements that have the i-amphtml-story-interactive-option class */
    this.optionElements_ = null;

    /** @protected {?Array<!OptionConfigType>} option config values from attributes (text, correct...) */
    this.options_ = null;

    /** @protected {?Array<!InteractiveOptionType>} retrieved results from the backend */
    this.optionsData_ = null;

    /** @private {?string} the page id of the component */
    this.pageId_ = null;

    /** @protected {?Element} */
    this.rootEl_ = null;

    /** @protected {!./amp-story-request-service.AmpStoryRequestService} */
    this.requestService_ = getRequestService(this.win, this.element);

    /** @const @protected {!./amp-story-store-service.AmpStoryStoreService} */
    this.storeService_ = getStoreService(this.win);

    /** @protected {../../../src/service/url-impl.Url} */
    this.urlService_ = Services.urlForDoc(this.element);

    /** @const @protected {!./variable-service.AmpStoryVariableService} */
    this.variableService_ = getVariableService(this.win);

    this.updateStoryStoreState_(null);
  }

  /**
   * Gets the root element.
   * @visibleForTesting
   * @return {?Element}
   */
  getRootElement() {
    return this.rootEl_;
  }

  /**
   * Gets the options.
   * @protected
   * @return {!Array<!Element>}
   */
  getOptionElements() {
    if (!this.optionElements_) {
      this.optionElements_ = toArray(
        this.rootEl_.querySelectorAll('.i-amphtml-story-interactive-option')
      );
    }
    return this.optionElements_;
  }

  /**
<<<<<<< HEAD
   * Gets the interactive ID
   * @private
   * @return {string}
   */
  getInteractiveId_() {
    if (!this.interactiveId_) {
      const pageId = closest(dev().assertElement(this.element), (el) => {
        return el.tagName.toLowerCase() === 'amp-story-page';
      }).getAttribute('id');
      this.interactiveId_ = `CANONICAL_URL+${pageId}`;
    }
    return this.interactiveId_;
=======
   * @private
   * @return {string} the page id
   */
  getPageId_() {
    if (this.pageId_ == null) {
      this.pageId_ = closest(dev().assertElement(this.element), (el) => {
        return el.tagName.toLowerCase() === 'amp-story-page';
      }).getAttribute('id');
    }
    return this.pageId_;
>>>>>>> acca8194
  }

  /** @override */
  buildCallback(concreteCSS = '') {
    this.loadFonts_();
    this.options_ = this.parseOptions_();
    this.rootEl_ = this.buildComponent();
    this.rootEl_.classList.add('i-amphtml-story-interactive-container');
    this.element.classList.add('i-amphtml-story-interactive-component');
    this.adjustGridLayer_();
    this.initializeListeners_();
    devAssert(this.element.children.length == 0, 'Too many children');
    createShadowRootWithStyle(
      this.element,
      dev().assertElement(this.rootEl_),
      CSS + concreteCSS
    );
  }

  /**
   * @private
   */
  loadFonts_() {
    if (
      !AmpStoryInteractive.loadedFonts &&
      this.win.document.fonts &&
      FontFace
    ) {
      fontsToLoad.forEach((fontProperties) => {
        const font = new FontFace(fontProperties.family, fontProperties.src, {
          weight: fontProperties.weight,
          style: 'normal',
        });
        font.load().then(() => {
          this.win.document.fonts.add(font);
        });
      });
    }
    AmpStoryInteractive.loadedFonts = true;
  }

  /**
   * Reads the element attributes prefixed with option- and returns them as a list.
   * eg: [
   *      {optionIndex: 0, text: 'Koala'},
   *      {optionIndex: 1, text: 'Developers', correct: ''}
   *    ]
   * @protected
   * @return {?Array<!OptionConfigType>}
   */
  parseOptions_() {
    const options = [];
    toArray(this.element.attributes).forEach((attr) => {
      // Match 'option-#-type' (eg: option-1-text, option-2-image, option-3-correct...)
      if (attr.name.match(/^option-\d+(-\w+)+$/)) {
        const splitParts = attr.name.split('-');
        const optionNumber = parseInt(splitParts[1], 10);
        // Add all options in order on the array with correct index.
        while (options.length < optionNumber) {
          options.push({'optionIndex': options.length});
        }
        options[optionNumber - 1][splitParts.slice(2).join('')] = attr.value;
      }
    });
    if (
      options.length >= this.optionBounds_[0] &&
      options.length <= this.optionBounds_[1]
    ) {
      return options;
    }
    devAssert(
      options.length >= this.optionBounds_[0] &&
        options.length <= this.optionBounds_[1],
      `Improper number of options. Expected ${this.optionBounds_[0]} <= options <= ${this.optionBounds_[1]} but got ${options.length}.`
    );
    dev().error(
      TAG,
      `Improper number of options. Expected ${this.optionBounds_[0]} <= options <= ${this.optionBounds_[1]} but got ${options.length}.`
    );
  }

  /**
   * Finds the prompt and adds it to the prompt-container
   *
   * @protected
   * @param {Element} root
   */
  attachPrompt_(root) {
    const promptContainer = root.querySelector(
      '.i-amphtml-story-interactive-prompt-container'
    );

    if (!this.element.hasAttribute('prompt-text')) {
      this.rootEl_.removeChild(promptContainer);
    } else {
      const prompt = document.createElement('p');
      prompt.textContent = this.element.getAttribute('prompt-text');
      prompt.classList.add('i-amphtml-story-interactive-prompt');
      promptContainer.appendChild(prompt);
    }
  }

  /**
   * Generates the template from the config_ Map.
   *
   * @return {!Element} rootEl_
   * @protected @abstract
   */
  buildComponent() {
    // Subclass must override.
  }

  /** @override */
  layoutCallback() {
    return (this.backendDataPromise_ = this.element.hasAttribute('endpoint')
      ? this.retrieveInteractiveData_()
      : Promise.resolve());
  }

  /**
   * Gets a Promise to return the unique AMP clientId
   * @private
   * @return {Promise<string>}
   */
  getClientId_() {
    if (!this.clientIdPromise_) {
      this.clientIdPromise_ = this.clientIdService_.then((data) => {
        return data.get(
          {scope: 'amp-story', createCookieIfNotPresent: true},
          /* consent */ Promise.resolve()
        );
      });
    }
    return this.clientIdPromise_;
  }

  /**
   * Reacts to RTL state updates and triggers the UI for RTL.
   * @param {boolean} rtlState
   * @private
   */
  onRtlStateUpdate_(rtlState) {
    this.mutateElement(() => {
      rtlState
        ? this.rootEl_.setAttribute('dir', 'rtl')
        : this.rootEl_.removeAttribute('dir');
    });
  }

  /** @override */
  isLayoutSupported(layout) {
    return layout === 'container';
  }

  /**
   * Add classes to adjust the bottom padding on the grid-layer
   * to prevent overlap with the component.
   *
   * @private
   */
  adjustGridLayer_() {
    const gridLayer = closest(dev().assertElement(this.element), (el) => {
      return el.tagName.toLowerCase() === 'amp-story-grid-layer';
    });

    gridLayer.classList.add('i-amphtml-story-has-interactive');

    if (gridLayer.parentElement.querySelector('amp-story-cta-layer')) {
      gridLayer.classList.add('i-amphtml-story-has-CTA-layer');
    }

    if (gridLayer.parentElement.querySelector('amp-story-page-attachment')) {
      gridLayer.classList.add('i-amphtml-story-has-page-attachment');
    }
  }

  /**
   * Attaches functions to each option to handle state transition.
   * @private
   */
  initializeListeners_() {
    // Add a listener for changes in the RTL state
    this.storeService_.subscribe(
      StateProperty.RTL_STATE,
      (rtlState) => {
        this.onRtlStateUpdate_(rtlState);
      },
      true /** callToInitialize */
    );

    // Check if the component page is active, and add class.
    this.storeService_.subscribe(
      StateProperty.CURRENT_PAGE_ID,
      (currPageId) => {
        this.mutateElement(() => {
          this.rootEl_.classList.toggle(
            INTERACTIVE_ACTIVE_CLASS,
            currPageId === this.getPageId_()
          );
        });
      },
      true /** callToInitialize */
    );

    // Add a click listener to the element to trigger the class change
    this.rootEl_.addEventListener('click', (e) => this.handleTap_(e));
  }

  /**
   * Handles a tap event on the quiz element.
   * @param {Event} e
   * @private
   */
  handleTap_(e) {
    if (this.hasUserSelection_) {
      return;
    }

    const optionEl = closest(
      dev().assertElement(e.target),
      (element) => {
        return element.classList.contains('i-amphtml-story-interactive-option');
      },
      this.rootEl_
    );

    if (optionEl) {
      this.updateStoryStoreState_(optionEl.optionIndex_);
      this.handleOptionSelection_(optionEl);
    }
  }

  /**
   * Triggers the analytics event for quiz response.
   *
   * @param {!Element} optionEl
   * @private
   */
  triggerAnalytics_(optionEl) {
    this.variableService_.onVariableUpdate(
      AnalyticsVariable.STORY_INTERACTIVE_ID,
      this.element.getAttribute('id')
    );
    this.variableService_.onVariableUpdate(
      AnalyticsVariable.STORY_INTERACTIVE_RESPONSE,
      optionEl.optionIndex_
    );
    this.variableService_.onVariableUpdate(
      AnalyticsVariable.STORY_INTERACTIVE_TYPE,
      this.interactiveType_
    );

    this.element[ANALYTICS_TAG_NAME] = this.element.tagName;
    this.analyticsService_.triggerEvent(
      StoryAnalyticsEvent.INTERACTIVE,
      this.element
    );
  }

  /**
   * Update component to reflect values in the data obtained.
   * Called when user has responded (in this session or before).
   *
   * @protected @abstract
   * @param {!Array<!InteractiveOptionType>} unusedOptionsData
   */
  updateOptionPercentages_(unusedOptionsData) {
    // Subclass must implement
  }

  /**
   * Preprocess the percentages for display.
   *
   * @param {!Array<!InteractiveOptionType>} optionsData
   * @return {Array<number>}
   * @protected
   */
  preprocessPercentages_(optionsData) {
    const totalResponseCount = optionsData.reduce(
      (acc, response) => acc + response['totalCount'],
      0
    );

    let percentages = optionsData.map((e) =>
      ((100 * e['totalCount']) / totalResponseCount).toFixed(2)
    );
    let total = percentages.reduce((acc, x) => acc + Math.round(x), 0);

    // Special case: divide remainders by three if they break 100,
    // 3 is the maximum above 100 the remainders can add.
    if (total > 100) {
      percentages = percentages.map((percentage) =>
        (percentage - (2 * (percentage - Math.floor(percentage))) / 3).toFixed(
          2
        )
      );
      total = percentages.reduce((acc, x) => (acc += Math.round(x)), 0);
    }

    if (total === 100) {
      return percentages.map((percentage) => Math.round(percentage));
    }

    // Truncate all and round up those with the highest remainders,
    // preserving order and ties and adding to 100 (if possible given ties and ordering).
    let remainder = 100 - total;

    let preserveOriginal = percentages.map((percentage, index) => {
      return {
        originalIndex: index,
        value: percentage,
        remainder: (percentage - Math.floor(percentage)).toFixed(2),
      };
    });
    preserveOriginal.sort(
      (left, right) =>
        // Break remainder ties using the higher value.
        right.remainder - left.remainder || right.value - left.value
    );

    const finalPercentages = [];
    while (remainder > 0 && preserveOriginal.length !== 0) {
      const highestRemainderObj = preserveOriginal[0];

      const ties = preserveOriginal.filter(
        (percentageObj) => percentageObj.value === highestRemainderObj.value
      );
      preserveOriginal = preserveOriginal.filter(
        (percentageObj) => percentageObj.value !== highestRemainderObj.value
      );

      const toRoundUp =
        ties.length <= remainder && highestRemainderObj.remainder !== '0.00';

      ties.forEach((percentageObj) => {
        finalPercentages[percentageObj.originalIndex] =
          Math.floor(percentageObj.value) + (toRoundUp ? 1 : 0);
      });

      // Update the remainder given additions to the percentages.
      remainder -= toRoundUp ? ties.length : 0;
    }

    preserveOriginal.forEach((percentageObj) => {
      finalPercentages[percentageObj.originalIndex] = Math.floor(
        percentageObj.value
      );
    });

    return finalPercentages;
  }

  /**
   * Triggers changes to component state on response interactive.
   *
   * @param {!Element} optionEl
   * @private
   */
  handleOptionSelection_(optionEl) {
    this.backendDataPromise_
      .then(() => {
        if (this.hasUserSelection_) {
          return;
        }

        this.triggerAnalytics_(optionEl);
        this.hasUserSelection_ = true;

        if (this.optionsData_) {
          this.optionsData_[optionEl.optionIndex_]['totalCount']++;
          this.optionsData_[optionEl.optionIndex_]['selectedByUser'] = true;
        }

        this.mutateElement(() => {
          this.updateToPostSelectionState_(optionEl);
        });

        if (this.element.hasAttribute('endpoint')) {
          this.executeInteractiveRequest_('POST', optionEl.optionIndex_);
        }
      })
      .catch(() => {
        // If backend is not properly connected, still update state.
        this.triggerAnalytics_(optionEl);
        this.hasUserSelection_ = true;
        this.mutateElement(() => {
          this.updateToPostSelectionState_(optionEl);
        });
      });
  }

  /**
   * Get the Interactive data from the datastore
   *
   * @return {?Promise<?InteractiveResponseType|?JsonObject|undefined>}
   * @private
   */
  retrieveInteractiveData_() {
    return this.executeInteractiveRequest_('GET').then((response) => {
      this.handleSuccessfulDataRetrieval_(
        /** @type {InteractiveResponseType} */ (response)
      );
    });
  }

  /**
   * Executes a Interactive API call.
   *
   * @param {string} method GET or POST.
   * @param {number=} optionSelected
   * @return {!Promise<!InteractiveResponseType|string>}
   * @private
   */
  executeInteractiveRequest_(method, optionSelected = undefined) {
    let url = this.element.getAttribute('endpoint');
    if (!assertAbsoluteHttpOrHttpsUrl(url)) {
      return Promise.reject(ENDPOINT_INVALID_ERROR);
    }

<<<<<<< HEAD
=======
    const interactiveId = `CANONICAL_URL+${this.getPageId_()}`;

>>>>>>> acca8194
    return this.getClientId_().then((clientId) => {
      const requestOptions = {'method': method};
      const requestParams = dict({
        'interactiveType': this.interactiveType_,
        'clientId': clientId,
      });
<<<<<<< HEAD
      url = appendPathToUrl(
        this.urlService_.parse(url),
        this.getInteractiveId_()
      );
=======
      url = appendPathToUrl(this.urlService_.parse(url), interactiveId);
>>>>>>> acca8194
      if (requestOptions['method'] === 'POST') {
        requestOptions['body'] = {'optionSelected': optionSelected};
        requestOptions['headers'] = {'Content-Type': 'application/json'};
        url = appendPathToUrl(this.urlService_.parse(url), '/react');
      }
      url = addParamsToUrl(url, requestParams);
      return this.requestService_
        .executeRequest(url, requestOptions)
        .catch((err) => dev().error(TAG, err));
    });
  }

  /**
   * Handles incoming interactive data response
   *
   * RESPONSE FORMAT
   * {
   *  options: [
   *    {
   *      optionIndex:
   *      totalCount:
   *      selectedByUser:
   *    },
   *    ...
   *  ]
   * }
   * @param {InteractiveResponseType|undefined} response
   * @private
   */
  handleSuccessfulDataRetrieval_(response) {
    if (!(response && response['options'])) {
      devAssert(
        response && 'options' in response,
        `Invalid interactive response, expected { data: InteractiveResponseType, ...} but received ${response}`
      );
      dev().error(
        TAG,
        `Invalid interactive response, expected { data: InteractiveResponseType, ...} but received ${response}`
      );
      return;
    }
    const numOptions = this.rootEl_.querySelectorAll(
      '.i-amphtml-story-interactive-option'
    ).length;
    // Only keep the visible options to ensure visible percentages add up to 100.
    this.updateComponentOnDataRetrieval_(
      response['options'].slice(0, numOptions)
    );
  }

  /**
   * Updates the quiz to reflect the state of the remote data.
   * @param {!Array<InteractiveOptionType>} data
   * @private
   */
  updateComponentOnDataRetrieval_(data) {
    const options = this.rootEl_.querySelectorAll(
      '.i-amphtml-story-interactive-option'
    );

    this.optionsData_ = data;
    data.forEach((response, index) => {
      if (response.selectedByUser) {
        this.hasUserSelection_ = true;
        this.updateStoryStoreState_(index);
        this.mutateElement(() => {
          this.updateToPostSelectionState_(options[index]);
        });
      }
    });
  }

  /**
   * Updates the selected classes on option selected.
   * @param {!Element} selectedOption
   * @private
   */
  updateToPostSelectionState_(selectedOption) {
    this.rootEl_.classList.add('i-amphtml-story-interactive-post-selection');
    selectedOption.classList.add('i-amphtml-story-interactive-option-selected');

    if (this.optionsData_) {
      this.rootEl_.classList.add('i-amphtml-story-interactive-has-data');
      this.updateOptionPercentages_(this.optionsData_);
    }
  }

  /**
   * @public
   * @param {?number} option
   */
  updateStoryStoreState_(option = null) {
    const update = {
      'option': option != null ? this.options_[option] : null,
      'interactiveId': this.getInteractiveId_(),
    };
    this.storeService_.dispatch(Action.ADD_INTERACTIVE_REACT, update);
  }
}<|MERGE_RESOLUTION|>--- conflicted
+++ resolved
@@ -206,20 +206,16 @@
   }
 
   /**
-<<<<<<< HEAD
-   * Gets the interactive ID
    * @private
    * @return {string}
    */
   getInteractiveId_() {
     if (!this.interactiveId_) {
-      const pageId = closest(dev().assertElement(this.element), (el) => {
-        return el.tagName.toLowerCase() === 'amp-story-page';
-      }).getAttribute('id');
-      this.interactiveId_ = `CANONICAL_URL+${pageId}`;
+      this.interactiveId_ = `CANONICAL_URL+${this.getPageId_()}`;
     }
     return this.interactiveId_;
-=======
+  }
+  /**
    * @private
    * @return {string} the page id
    */
@@ -230,7 +226,7 @@
       }).getAttribute('id');
     }
     return this.pageId_;
->>>>>>> acca8194
+
   }
 
   /** @override */
@@ -650,25 +646,16 @@
       return Promise.reject(ENDPOINT_INVALID_ERROR);
     }
 
-<<<<<<< HEAD
-=======
-    const interactiveId = `CANONICAL_URL+${this.getPageId_()}`;
-
->>>>>>> acca8194
     return this.getClientId_().then((clientId) => {
       const requestOptions = {'method': method};
       const requestParams = dict({
         'interactiveType': this.interactiveType_,
         'clientId': clientId,
       });
-<<<<<<< HEAD
       url = appendPathToUrl(
         this.urlService_.parse(url),
         this.getInteractiveId_()
       );
-=======
-      url = appendPathToUrl(this.urlService_.parse(url), interactiveId);
->>>>>>> acca8194
       if (requestOptions['method'] === 'POST') {
         requestOptions['body'] = {'optionSelected': optionSelected};
         requestOptions['headers'] = {'Content-Type': 'application/json'};
