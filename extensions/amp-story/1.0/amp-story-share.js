--- conflicted
+++ resolved
@@ -1,9 +1,4 @@
-import {
-<<<<<<< HEAD
-  ANALYTICS_TAG_NAME,
-  StoryAnalyticsEvent,
-  getAnalyticsService,
-} from './story-analytics';
+import {StoryAnalyticsEvent, getAnalyticsService} from './story-analytics';
 import {
   Action,
   StateProperty,
@@ -13,117 +8,6 @@
 import {devAssert, user} from '#utils/log';
 import {whenUpgradedToCustomElement} from '#core/dom/amp-element-helpers';
 import {getAmpdoc} from '../../../src/service-helpers';
-import {toggle} from 'cli-spinners';
-=======
-  copyTextToClipboard,
-  isCopyingToClipboardSupported,
-} from '#core/window/clipboard';
-import {devAssert, user} from '#utils/log';
-import {map} from '#core/types/object';
-import {localize} from './amp-story-localization-service';
-import {getRequestService} from './amp-story-request-service';
-import {isObject} from '#core/types';
-
-/**
- * Maps share provider type to visible name.
- * If the name only needs to be capitalized (e.g. `facebook` to `Facebook`) it
- * does not need to be included here.
- * @const {!Object<string, !LocalizedStringId_Enum>}
- */
-const SHARE_PROVIDER_LOCALIZED_STRING_ID = map({
-  'system': LocalizedStringId_Enum.AMP_STORY_SHARING_PROVIDER_NAME_SYSTEM,
-  'email': LocalizedStringId_Enum.AMP_STORY_SHARING_PROVIDER_NAME_EMAIL,
-  'facebook': LocalizedStringId_Enum.AMP_STORY_SHARING_PROVIDER_NAME_FACEBOOK,
-  'line': LocalizedStringId_Enum.AMP_STORY_SHARING_PROVIDER_NAME_LINE,
-  'linkedin': LocalizedStringId_Enum.AMP_STORY_SHARING_PROVIDER_NAME_LINKEDIN,
-  'pinterest': LocalizedStringId_Enum.AMP_STORY_SHARING_PROVIDER_NAME_PINTEREST,
-  'tumblr': LocalizedStringId_Enum.AMP_STORY_SHARING_PROVIDER_NAME_TUMBLR,
-  'twitter': LocalizedStringId_Enum.AMP_STORY_SHARING_PROVIDER_NAME_TWITTER,
-  'whatsapp': LocalizedStringId_Enum.AMP_STORY_SHARING_PROVIDER_NAME_WHATSAPP,
-  'sms': LocalizedStringId_Enum.AMP_STORY_SHARING_PROVIDER_NAME_SMS,
-});
-
-/**
- * Key for share providers in config.
- * @const {string}
- */
-export const SHARE_PROVIDERS_KEY = 'shareProviders';
-
-/**
- * Deprecated key for share providers in config.
- * @const {string}
- */
-export const DEPRECATED_SHARE_PROVIDERS_KEY = 'share-providers';
-
-/**
- * @param {!Node} child
- * @return {!Element} */
-const renderShareItemElement = (child) => (
-  <li class="i-amphtml-story-share-item">{child}</li>
-);
-
-/**
- * @private
- * @param {!Element} el
- * @param {function(e)} onClick
- * @return {!Element}
- */
-function renderLinkShareItemElement(el, onClick) {
-  return renderShareItemElement(
-    <div
-      class="i-amphtml-story-share-icon i-amphtml-story-share-icon-link"
-      tabIndex={0}
-      role="button"
-      aria-label={localize(
-        el,
-        LocalizedStringId_Enum.AMP_STORY_SHARING_PROVIDER_NAME_LINK
-      )}
-      onClick={onClick}
-      onKeyUp={(e) => {
-        // Check if pressed Space or Enter to trigger button.
-        // TODO(wg-stories): Try switching this element to a <button> and
-        // removing this keyup handler, since it gives you this behavior for free.
-        const code = e.charCode || e.keyCode;
-        if (code === 32 || code === 13) {
-          onClick();
-        }
-      }}
-    >
-      <span class="i-amphtml-story-share-label">
-        {localize(
-          el,
-          LocalizedStringId_Enum.AMP_STORY_SHARING_PROVIDER_NAME_LINK
-        )}
-      </span>
-    </div>
-  );
-}
-
-/**
- * @param {!Document} doc
- * @param {string} shareType
- * @return {!Element}
- */
-function buildProvider(doc, shareType) {
-  const shareProviderLocalizedStringId = devAssert(
-    SHARE_PROVIDER_LOCALIZED_STRING_ID[shareType],
-    `No localized string to display name for share type ${shareType}.`
-  );
-
-  return (
-    <amp-social-share
-      width={48}
-      height={48}
-      class="i-amphtml-story-share-icon"
-      type={shareType}
-    >
-      <span class="i-amphtml-story-share-label">
-        {localize(doc, shareProviderLocalizedStringId)}
-      </span>
-    </amp-social-share>
-  );
-}
->>>>>>> 64895ec0
 
 const TAG = 'amp-story-share';
 
@@ -133,21 +17,12 @@
    * @param {!Element} storyEl
    */
   constructor(win, storyEl) {
-<<<<<<< HEAD
     /**  @private {!Window} */
     this.win_ = win;
-=======
-    /** @protected @const {!Window} */
-    this.win = win;
-
-    /** @protected @const {!Element} */
-    this.storyEl_ = storyEl;
->>>>>>> 64895ec0
 
     /** @private {?Element} */
     this.shareMenu_ = null;
 
-<<<<<<< HEAD
     /** @private @const {!./amp-story-store-service.AmpStoryStoreService} */
     this.storeService_ = getStoreService(win);
 
@@ -158,24 +33,6 @@
     this.parentEl_ = storyEl;
 
     this.ampDoc_ = getAmpdoc(storyEl);
-=======
-  /**
-   * @return {!Element}
-   */
-  build() {
-    devAssert(!this.root, 'Already built.');
-
-    this.root = (
-      <div class="i-amphtml-story-share-widget">
-        <ul class="i-amphtml-story-share-list">
-          {this.maybeRenderLinkShareButton_()}
-          <li>{this.maybeRenderSystemShareButton_()}</li>
-        </ul>
-      </div>
-    );
-
-    this.loadProviders();
->>>>>>> 64895ec0
 
     this.initializeListeners_();
   }
@@ -184,7 +41,6 @@
    * Creates a share menu
    * @private
    */
-<<<<<<< HEAD
   buildFallbackShareMenu_() {
     Services.extensionsFor(this.win_).installExtensionForDoc(
       this.ampDoc_,
@@ -194,30 +50,11 @@
       'amp-story-share-menu'
     );
     this.parentEl_.appendChild(this.shareMenu_);
-=======
-  getAmpDoc_() {
-    return devAssert(this.storyEl_.getAmpDoc());
-  }
-
-  /**
-   * @return {?Element}
-   * @private
-   */
-  maybeRenderLinkShareButton_() {
-    if (!isCopyingToClipboardSupported(this.win.document)) {
-      return;
-    }
-    return renderLinkShareItemElement(this.storyEl_, (e) => {
-      e.preventDefault();
-      this.copyUrlToClipboard_();
-    });
->>>>>>> 64895ec0
   }
 
   /**
    * @private
    */
-<<<<<<< HEAD
   initializeListeners_() {
     this.storeService_.subscribe(StateProperty.UI_STATE, (uiState) => {
       this.onUIStateUpdate_(uiState);
@@ -235,46 +72,6 @@
     const viewer = Services.viewerForDoc(this.ampDoc_);
 
     const platform = Services.platformFor(this.win_);
-=======
-  copyUrlToClipboard_() {
-    const url = Services.documentInfoForDoc(this.getAmpDoc_()).canonicalUrl;
-
-    if (!copyTextToClipboard(this.win, url)) {
-      const failureString = localize(
-        this.storyEl_,
-        LocalizedStringId_Enum.AMP_STORY_SHARING_CLIPBOARD_FAILURE_TEXT
-      );
-      Toast.show(this.storyEl_, devAssert(failureString));
-      return;
-    }
-
-    Toast.show(this.storyEl_, buildCopySuccessfulToast(this.win.document, url));
-  }
-
-  /**
-   * @return {?Element}
-   * @private
-   */
-  maybeRenderSystemShareButton_() {
-    if (!this.isSystemShareSupported()) {
-      // `amp-social-share` will hide `system` buttons when not supported, but
-      // we also need to avoid adding it for rendering reasons.
-      return null;
-    }
-
-    this.loadRequiredExtensions();
-    return buildProvider(this.win.document, 'system');
-  }
-
-  /**
-   * NOTE(alanorozco): This is a duplicate of the logic in the
-   * `amp-social-share` component.
-   * @return {boolean} Whether the browser supports native system sharing.
-   */
-  isSystemShareSupported() {
-    const viewer = Services.viewerForDoc(this.storyEl_);
-    const platform = Services.platformFor(this.win);
->>>>>>> 64895ec0
 
     // Chrome exports navigator.share in WebView but does not implement it.
     // See https://bugs.chromium.org/p/chromium/issues/detail?id=765923
@@ -288,7 +85,6 @@
    * @param {!UIType} uiState
    * @private
    */
-<<<<<<< HEAD
   onUIStateUpdate_(uiState) {
     if (!this.shareMenu_) {
       return;
@@ -302,33 +98,8 @@
    * Reacts to menu state updates and decides whether to show either the native
    * system sharing, or the fallback UI.
    * @param {boolean} isOpen
-=======
-  loadProviders() {
-    this.loadRequiredExtensions();
-
-    const shareEl = this.storyEl_.querySelector(
-      'amp-story-social-share, amp-story-bookend'
-    );
-
-    this.requestService_.loadShareConfig(shareEl).then((config) => {
-      const providers =
-        config &&
-        (config[SHARE_PROVIDERS_KEY] || config[DEPRECATED_SHARE_PROVIDERS_KEY]);
-      if (!providers) {
-        return;
-      }
-      for (const provider of providers) {
-        this.setProviders_(provider);
-      }
-    });
-  }
-
-  /**
-   * @param {Object<string, *>|string} provider
->>>>>>> 64895ec0
    * @private
    */
-<<<<<<< HEAD
   onShareMenuStateUpdate_(isOpen) {
     const systemShareSupported = this.isSystemShareSupported();
     if (systemShareSupported) {
@@ -364,40 +135,6 @@
   openSystemShare_() {
     const {navigator} = this.win_;
     devAssert(navigator.share);
-=======
-  setProviders_(provider) {
-    let params;
-
-    if (isObject(provider)) {
-      params = provider;
-      provider = provider['provider'];
-      delete params['provider'];
-    }
-
-    if (provider == 'system') {
-      user().warn(
-        'AMP-STORY',
-        '`system` is not a valid share provider type. Native sharing is ' +
-          'enabled by default and cannot be turned off.',
-        provider
-      );
-      return;
-    }
-
-    const element = buildProvider(
-      this.win.document,
-      /** @type {string} */ (provider)
-    );
-
-    if (params) {
-      for (const field in params) {
-        element.setAttribute(`data-param-${field}`, params[field]);
-      }
-    }
-
-    const list = devAssert(this.root).lastElementChild;
-    const item = renderShareItemElement(element);
->>>>>>> 64895ec0
 
     const shareData = {
       url: Services.documentInfoForDoc(this.parentEl_).canonicalUrl,
