--- conflicted
+++ resolved
@@ -11,11 +11,6 @@
 import {localize} from './amp-story-localization-service';
 import {getElementConfig} from './request-utils';
 import {isObject} from '#core/types';
-<<<<<<< HEAD
-import {listen} from '#utils/event-helper';
-import {renderAsElementForStory, renderSimpleTemplate} from './simple-template';
-=======
->>>>>>> b65dbd2c
 
 /**
  * Maps share provider type to localization asset.
@@ -124,26 +119,6 @@
  * @return {!Element}
  */
 function buildCopySuccessfulToast(doc, url) {
-<<<<<<< HEAD
-  return renderAsElementForStory(
-    doc,
-    /** @type {!./simple-template.ElementDef} */ ({
-      tag: 'div',
-      attrs: dict({'class': 'i-amphtml-story-copy-successful'}),
-      children: [
-        {
-          tag: 'div',
-          localizedStringId:
-            LocalizedStringId.AMP_STORY_SHARING_CLIPBOARD_SUCCESS_TEXT,
-        },
-        {
-          tag: 'div',
-          attrs: dict({'class': 'i-amphtml-story-copy-url'}),
-          unlocalizedString: url,
-        },
-      ],
-    })
-=======
   return (
     <div class="i-amphtml-story-copy-successful">
       <div>
@@ -154,7 +129,6 @@
       </div>
       <div class="i-amphtml-story-copy-url">{url}</div>
     </div>
->>>>>>> b65dbd2c
   );
 }
 
@@ -192,11 +166,6 @@
   build() {
     devAssert(!this.root, 'Already built.');
 
-<<<<<<< HEAD
-    this.ampdoc_ = ampdoc;
-
-    this.root = renderAsElementForStory(this.win.document, TEMPLATE, this.storyEl);
-=======
     this.root = (
       <div class="i-amphtml-story-share-widget">
         <ul class="i-amphtml-story-share-list">
@@ -205,7 +174,6 @@
         </ul>
       </div>
     );
->>>>>>> b65dbd2c
 
     this.loadProviders();
 
@@ -228,20 +196,7 @@
     if (!isCopyingToClipboardSupported(this.win.document)) {
       return;
     }
-<<<<<<< HEAD
-
-    const linkShareButton = renderAsElementForStory(
-      this.win.document,
-      buildLinkShareItemTemplate(this.storyEl),
-      this.storyEl
-    );
-
-    this.add_(linkShareButton);
-
-    listen(linkShareButton, 'click', (e) => {
-=======
     return renderLinkShareItemElement(this.storyEl_, (e) => {
->>>>>>> b65dbd2c
       e.preventDefault();
       this.copyUrlToClipboard_();
     });
@@ -262,11 +217,7 @@
       return;
     }
 
-<<<<<<< HEAD
-    Toast.show(this.storyEl, buildCopySuccessfulToast(this.win.document, url, this.storyEl));
-=======
     Toast.show(this.storyEl_, buildCopySuccessfulToast(this.win.document, url));
->>>>>>> b65dbd2c
   }
 
   /**
@@ -353,21 +304,11 @@
       /** @type {string} */ (provider)
     );
 
-<<<<<<< HEAD
-  /**
-   * @param {!Node} node
-   * @private
-   */
-  add_(node) {
-    const list = devAssert(this.root).lastElementChild;
-    const item = renderAsElementForStory(this.win.document, SHARE_ITEM_TEMPLATE, this.storyEl);
-=======
     if (params) {
       for (const field in params) {
         element.setAttribute(`data-param-${field}`, params[field]);
       }
     }
->>>>>>> b65dbd2c
 
     const list = devAssert(this.root).lastElementChild;
     const item = renderShareItemElement(element);
