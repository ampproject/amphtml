--- conflicted
+++ resolved
@@ -716,7 +716,6 @@
     expect(startMeasuringStub).to.not.have.been.called;
   });
 
-<<<<<<< HEAD
   it('should only allow the prerender visibility state if it is the first page', async () => {
     const pageElement2 = win.document.createElement('amp-story-page');
     const pageElement3 = win.document.createElement('amp-story-page');
@@ -737,7 +736,8 @@
     expect(AmpStoryPage.previewAllowed(element)).to.be.true;
     expect(AmpStoryPage.previewAllowed(pageElement2)).to.be.true;
     expect(AmpStoryPage.previewAllowed(pageElement3)).to.be.true;
-=======
+  });
+
   describe('maybeConvertCtaLayerToPageOutlink_', () => {
     it('should do nothing if amp-story-cta-layer has two anchor tags', () => {
       page.element.appendChild(
@@ -797,6 +797,5 @@
         expect(outlinkElAfterBuild.isEqualNode(expectedOutlinkEl)).is.true;
       });
     });
->>>>>>> 60e73dd6
   });
 });