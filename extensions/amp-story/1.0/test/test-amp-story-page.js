--- conflicted
+++ resolved
@@ -630,11 +630,7 @@
     const attachmentEl = win.document.createElement(
       'amp-story-page-attachment'
     );
-<<<<<<< HEAD
-    attachmentEl.setAttribute('layout', 'fixed');
-=======
     attachmentEl.setAttribute('layout', 'nodisplay');
->>>>>>> 6fac1aa2
     element.appendChild(attachmentEl);
 
     page.buildCallback();
@@ -651,11 +647,7 @@
     const attachmentEl = win.document.createElement(
       'amp-story-page-attachment'
     );
-<<<<<<< HEAD
-    attachmentEl.setAttribute('layout', 'fixed');
-=======
     attachmentEl.setAttribute('layout', 'nodisplay');
->>>>>>> 6fac1aa2
     attachmentEl.setAttribute('data-cta-text', 'Custom label');
     element.appendChild(attachmentEl);
 
