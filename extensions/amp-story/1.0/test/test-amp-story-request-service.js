/**
 * Copyright 2018 The AMP HTML Authors. All Rights Reserved.
 *
 * Licensed under the Apache License, Version 2.0 (the "License");
 * you may not use this file except in compliance with the License.
 * You may obtain a copy of the License at
 *
 *      http://www.apache.org/licenses/LICENSE-2.0
 *
 * Unless required by applicable law or agreed to in writing, software
 * distributed under the License is distributed on an "AS-IS" BASIS,
 * WITHOUT WARRANTIES OR CONDITIONS OF ANY KIND, either express or implied.
 * See the License for the specific language governing permissions and
 * limitations under the License.
 */

import {
  AmpStoryRequestService,
  CONFIG_SRC_ATTRIBUTE_NAME,
} from '../amp-story-request-service';

describes.fakeWin('amp-story-request-service', {amp: true}, (env) => {
  let requestService;
  let storyElement;
  let shareElement;
  let xhrMock;

  beforeEach(() => {
    storyElement = env.win.document.createElement('div');
    shareElement = env.win.document.createElement('amp-story-social-share');
    storyElement.appendChild(shareElement);
    env.win.document.body.appendChild(storyElement);
    requestService = new AmpStoryRequestService(env.win, storyElement);
    xhrMock = env.sandbox.mock(requestService.xhr_);
  });

  it('should not load the share config if no attribute is set', async () => {
    xhrMock.expects('fetchJson').never();

    const config = await requestService.loadShareConfig();
    expect(config).to.be.null;
    xhrMock.verify();
  });

  it('should use the URL provided in the attribute to load the config', async () => {
    const shareUrl = 'https://publisher.com/share';

    shareElement.setAttribute(CONFIG_SRC_ATTRIBUTE_NAME, shareUrl);
    xhrMock
      .expects('fetchJson')
      .withExactArgs(shareUrl, {})
      .resolves({
        ok: true,
        json() {
          return Promise.resolve();
        },
      })
      .once();

    await requestService.loadShareConfig();
    xhrMock.verify();
  });

  it('should return the expected share config', async () => {
    const shareUrl = 'https://publisher.com/share';
    const fetchedConfig = 'amazingConfig';

    shareElement.setAttribute(CONFIG_SRC_ATTRIBUTE_NAME, shareUrl);
    xhrMock
      .expects('fetchJson')
      .resolves({
        ok: true,
        json() {
          return Promise.resolve(fetchedConfig);
        },
      })
      .once();

    const config = await requestService.loadshareConfig();
    expect(config).to.equal(fetchedConfig);
    xhrMock.verify();
  });

  it('should fetch the share config once if called multiple times', async () => {
    const shareUrl = 'https://publisher.com/share';

    shareElement.setAttribute(CONFIG_SRC_ATTRIBUTE_NAME, shareUrl);
    xhrMock
      .expects('fetchJson')
      .resolves({
        ok: true,
        json() {
          return Promise.resolve();
        },
      })
      .once();

    await requestService.loadshareConfig();
    await requestService.loadshareConfig();
    xhrMock.verify();
  });

  it('should return the social share config from the share element', async () => {
    const shareUrl = 'https://publisher.com/share';
    const fetchedConfig = 'amazingConfig';

<<<<<<< HEAD
=======
    const shareElement = env.win.document.createElement(
      'amp-story-social-share'
    );
    storyElement.appendChild(shareElement);
    bookendElement.remove();

>>>>>>> fdefa69b
    shareElement.setAttribute(CONFIG_SRC_ATTRIBUTE_NAME, shareUrl);
    xhrMock
      .expects('fetchJson')
      .resolves({
        ok: true,
        json() {
          return Promise.resolve(fetchedConfig);
        },
      })
      .once();

    const config = await requestService.loadShareConfig();
    expect(config).to.equal(fetchedConfig);
    xhrMock.verify();
  });
});<|MERGE_RESOLUTION|>--- conflicted
+++ resolved
@@ -104,15 +104,11 @@
     const shareUrl = 'https://publisher.com/share';
     const fetchedConfig = 'amazingConfig';
 
-<<<<<<< HEAD
-=======
     const shareElement = env.win.document.createElement(
       'amp-story-social-share'
     );
     storyElement.appendChild(shareElement);
-    bookendElement.remove();
 
->>>>>>> fdefa69b
     shareElement.setAttribute(CONFIG_SRC_ATTRIBUTE_NAME, shareUrl);
     xhrMock
       .expects('fetchJson')
