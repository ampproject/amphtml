--- conflicted
+++ resolved
@@ -293,55 +293,9 @@
       expect(percentages4).to.deep.equal([33, 33, 33]);
     });
 
-<<<<<<< HEAD
     it('should update the store property correctly', async () => {
       addConfigToInteractive(ampStoryInteractive, 4, null, ['text']);
       ampStoryInteractive.buildCallback();
-      expect(
-        storeService.get(StateProperty.INTERACTIVE_REACT_STATE)['id']
-      ).to.be.deep.equals({});
-
-=======
-    it('should update store service when selecting option with click', async () => {
-      const actionsListenerSpy = env.sandbox.spy();
-      addConfigToInteractive(ampStoryInteractive);
-      ampStoryInteractive.buildCallback();
-      await ampStoryInteractive.layoutCallback();
-      storeService.subscribe(
-        StateProperty.INTERACTIVE_REACT_STATE,
-        actionsListenerSpy
-      );
-
-      await ampStoryInteractive.getOptionElements()[2].click();
-
-      expect(actionsListenerSpy).to.have.been.calledOnce;
-    });
-
-    it('should update store service when getting option selected from backend', async () => {
-      const actionsListenerSpy = env.sandbox.spy();
-      env.sandbox
-        .stub(requestService, 'executeRequest')
-        .resolves(getMockInteractiveData());
-      addConfigToInteractive(ampStoryInteractive);
-      ampStoryInteractive.element.setAttribute(
-        'endpoint',
-        'http://localhost:8000'
-      );
-      storeService.subscribe(
-        StateProperty.INTERACTIVE_REACT_STATE,
-        actionsListenerSpy
-      );
-
-      ampStoryInteractive.buildCallback();
-      await ampStoryInteractive.layoutCallback();
-
-      expect(actionsListenerSpy).to.have.been.calledOnce;
-    });
-
-    it('should update the store property correctly', async () => {
-      addConfigToInteractive(ampStoryInteractive, 4, null, ['text']);
-      ampStoryInteractive.buildCallback();
->>>>>>> f56eb25e
       await ampStoryInteractive.layoutCallback();
       await ampStoryInteractive.getOptionElements()[2].click();
 
