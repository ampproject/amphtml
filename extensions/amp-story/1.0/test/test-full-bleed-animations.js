/**
 * Copyright 2018 The AMP HTML Authors. All Rights Reserved.
 *
 * Licensed under the Apache License, Version 2.0 (the "License");
 * you may not use this file except in compliance with the License.
 * You may obtain a copy of the License at
 *
 *      http://www.apache.org/licenses/LICENSE-2.0
 *
 * Unless required by applicable law or agreed to in writing, software
 * distributed under the License is distributed on an "AS-IS" BASIS,
 * WITHOUT WARRANTIES OR CONDITIONS OF ANY KIND, either express or implied.
 * See the License for the specific language governing permissions and
 * limitations under the License.
 */

/**
 * @fileoverview Tests full-bleed animations like panning and zooming.
 */

import {AmpStory} from '../amp-story';
import {AmpStoryPage} from '../amp-story-page';
import {LocalizationService} from '../localization';
import {PRESETS} from '../animation-presets';
import {calculateTargetScalingFactor, targetFitsWithinPage} from '../animation-presets-utils';
import {registerServiceBuilder} from '../../../../src/service';

describes.realWin('amp-story-full-bleed-animations', {
  amp: {
    runtimeOn: true,
    extensions: ['amp-story:1.0'],
  },
}, env => {
  let win;
  let storyElem;
  let ampStory;

  beforeEach(() => {
    win = env.win;
    storyElem = win.document.createElement('amp-story');
    win.document.body.appendChild(storyElem);
<<<<<<< HEAD
    
    const localizationService = new LocalizationService(win);
    registerServiceBuilder(win, 'localization', () => localizationService);
    
=======

    const localizationService = new LocalizationService(win);
    registerServiceBuilder(win, 'localization', () => localizationService);

>>>>>>> d549feea
    AmpStory.isBrowserSupported = () => true;
    ampStory = new AmpStory(storyElem);
  });

  afterEach(() => {
    storyElem.remove();
  });

  function createPages(container, count, opt_ids) {
    return Array(count).fill(undefined).map((unused, i) => {
      const page = win.document.createElement('amp-story-page');
      page.id = opt_ids && opt_ids[i] ? opt_ids[i] : `-page-${i}`;
      page.getImpl = () => Promise.resolve(new AmpStoryPage(page));
      container.appendChild(page);
      return page;
    });
  }

  function addAnimationToImage(container, animationName,
    opt_gridLayerTempalate) {
    const img = win.document.createElement('amp-img');
    img.setAttribute('animate-in', animationName);

    const gridLayer = win.document.createElement('amp-story-grid-layer');
    opt_gridLayerTempalate = opt_gridLayerTempalate.length ?
      opt_gridLayerTempalate : 'fill';
    gridLayer.setAttribute('template', opt_gridLayerTempalate);

    gridLayer.appendChild(img);
    container.appendChild(gridLayer);
  }

  it('Should add corresponding CSS class when a full bleed animation target is'
  + ' attached as a child of a grid layer with fill template.', () => {
    createPages(ampStory.element, 2, ['cover', 'page-1']);
    return ampStory.layoutCallback()
        .then(() => {
          // Get pages.
          const pageElements =
            ampStory.element.getElementsByTagName('amp-story-page');
          const pages = Array.from(pageElements).map(el => el.getImpl());
          return Promise.all(pages);
        })
        .then(pages => {
          // Append an image animated with a full-bleed animation inside a grid-
          // layer with a `fill` template of the first page.
          addAnimationToImage(pages[1].element, 'pan-down', 'fill');

          pages[1].layoutCallback().then(() => {
            const imgEls = pages[1].element.getElementsByTagName('amp-img');
            expect(imgEls[0]).to.have.class(
                'i-amphtml-story-grid-template-with-full-bleed-animation');
          });
        });
  });

  it('Should not add additional CSS class to the target when a full-bleed ' +
     'animation is used BUT the target is a child of a grid layer with a ' +
     'template other than `fill`.',
  () => {
    createPages(ampStory.element, 2, ['cover', 'page-1']);
    return ampStory.layoutCallback()
        .then(() => {
          // Get pages.
          const pageElements =
                ampStory.element.getElementsByTagName('amp-story-page');
          const pages = Array.from(pageElements).map(el => el.getImpl());
          return Promise.all(pages);
        })
        .then(pages => {
          // Append an image animated with a full-bleed animation inside a grid-
          // layer with a template other than fill.
          addAnimationToImage(pages[1].element, 'fade-in', 'vertical');

          pages[1].layoutCallback().then(() => {
            const imgEls = pages[1].element.getElementsByTagName('amp-img');
            expect(imgEls[0]).to.not.have.class(
                'i-amphtml-story-grid-template-with-full-bleed-animation');
          });
        });
  });

  it('Should not add additional CSS class to the target when a non-full-bleed' +
     'animation is used.', () => {
    createPages(ampStory.element, 2, ['cover', 'page-1']);
    return ampStory.layoutCallback()
        .then(() => {
          // Get pages.
          const pageElements =
            ampStory.element.getElementsByTagName('amp-story-page');
          const pages = Array.from(pageElements).map(el => el.getImpl());
          return Promise.all(pages);
        })
        .then(pages => {
          // Append an image animated with a non-full-bleed animation.
          addAnimationToImage(pages[1].element, 'fade-in', 'fill');

          pages[1].layoutCallback().then(() => {
            const imgEls = pages[1].element.getElementsByTagName('amp-img');
            expect(imgEls[0]).to.not.have.class(
                'i-amphtml-story-grid-template-with-full-bleed-animation');
          });
        });
  });
});

describes.realWin('amp-story-animations-utils', {
  amp: {
    runtimeOn: true,
    extensions: ['amp-story'],
  },
}, () => {
  function setDimensions(pageW, pageH, targetW, targetH) {
    return /** @type {!StoryAnimationDimsDef} */ ({
      pageWidth: pageW,
      pageHeight: pageH,
      targetWidth: targetW,
      targetHeight: targetH,
      targetX: 0,
      targetY: 0,
    });
  }

  it('Should fit target same size as the screen.', () => {
    const dimensions = setDimensions(380 , 580, 360, 580);
    expect(targetFitsWithinPage(dimensions)).to.be.true;
  });

  it('Should fit target with bigger width but same height as screen.', () => {
    const dimensions = setDimensions(380, 580, 400, 580);
    expect(targetFitsWithinPage(dimensions)).to.be.true;
  });

  it('Should not fit target with larger width and height than screen.', () => {
    const dimensions = setDimensions(380, 580, 400, 600);
    expect(targetFitsWithinPage(dimensions)).to.be.false;
  });

  it('Should scale the target accordingly.', () => {
    const dimensions = setDimensions(380, 580, 360, 580);
    expect(targetFitsWithinPage(dimensions)).to.be.true;

    const factorThatWillMakeTargetFitPage = 380 / 360;
    const factor = factorThatWillMakeTargetFitPage * 1.25;
    expect(calculateTargetScalingFactor(dimensions)).to.equal(factor);

    const calculatedKeyframes = PRESETS['pan-up'];
    calculatedKeyframes.keyframes = calculatedKeyframes.keyframes(dimensions);

    const offsetX = -dimensions.targetWidth / 2;
    const offsetY = dimensions.pageHeight - dimensions.targetHeight;

    const expectedKeyframes = [
      {
        'transform': `translate(${offsetX}px, ${offsetY}px) scale(${factor})`,
        'transform-origin': 'left top',
      },
      {
        'transform': `translate(${offsetX}px, 0px) scale(${factor})`,
        'transform-origin': 'left top',
      },
    ];

    expect(calculatedKeyframes.keyframes).to.deep.equal(expectedKeyframes);
  });

});<|MERGE_RESOLUTION|>--- conflicted
+++ resolved
@@ -39,17 +39,10 @@
     win = env.win;
     storyElem = win.document.createElement('amp-story');
     win.document.body.appendChild(storyElem);
-<<<<<<< HEAD
-    
+
     const localizationService = new LocalizationService(win);
     registerServiceBuilder(win, 'localization', () => localizationService);
-    
-=======
-
-    const localizationService = new LocalizationService(win);
-    registerServiceBuilder(win, 'localization', () => localizationService);
-
->>>>>>> d549feea
+
     AmpStory.isBrowserSupported = () => true;
     ampStory = new AmpStory(storyElem);
   });
