/**
 * Copyright 2019 The AMP HTML Authors. All Rights Reserved.
 *
 * Licensed under the Apache License, Version 2.0 (the "License");
 * you may not use this file except in compliance with the License.
 * You may obtain a copy of the License at
 *
 *      http://www.apache.org/licenses/LICENSE-2.0
 *
 * Unless required by applicable law or agreed to in writing, software
 * distributed under the License is distributed on an "AS-IS" BASIS,
 * WITHOUT WARRANTIES OR CONDITIONS OF ANY KIND, either express or implied.
 * See the License for the specific language governing permissions and
 * limitations under the License.
 */

import {AmpStoryReactionQuiz} from '../amp-story-reaction-quiz';
import {AmpStoryStoreService} from '../amp-story-store-service';
import {LocalizationService} from '../../../../src/service/localization';
import {Services} from '../../../../src/services';
import {getMockReactionData} from './test-amp-story-reaction';
import {getRequestService} from '../amp-story-request-service';
import {registerServiceBuilder} from '../../../../src/service';

/**
 * Populates the quiz with some number of prompts and some number of options.
 *
 * @param {Window} win
 * @param {AmpStoryReactionQuiz} quiz
 * @param {number} numPrompts
 * @param {number} numOptions
 */
const populateQuiz = (win, quizElement, numPrompts = 1, numOptions = 4) => {
  for (let i = 0; i < numPrompts; i++) {
    const prompt = win.document.createElement('h1');
    prompt.textContent = 'prompt';
    quizElement.appendChild(prompt);
  }

  const option = win.document.createElement('option');
  option.textContent = 'option';
  for (let i = 0; i < numOptions; i++) {
    quizElement.appendChild(option.cloneNode());
  }

  quizElement.setAttribute('id', 'TEST_quizId');
};

<<<<<<< HEAD
/**
 * Populates the quiz with a prompt and three options.
 *
 * @param {Window} win
 * @param {AmpStoryQuiz} quiz
 */
const populateStandardQuizContent = (win, quizElement) => {
  populateQuiz(win, quizElement);
};

=======
>>>>>>> 3504c094
describes.realWin(
  'amp-story-reaction-quiz',
  {
    amp: true,
  },
  (env) => {
    let win;
    let ampStoryQuiz;
    let storyEl;
    let requestService;

    beforeEach(() => {
      win = env.win;

      env.sandbox
        .stub(Services, 'cidForDoc')
        .resolves({get: () => Promise.resolve('cid')});

      const ampStoryQuizEl = win.document.createElement(
        'amp-story-reaction-quiz'
      );
      ampStoryQuizEl.getResources = () => win.__AMP_SERVICES.resources.obj;
      requestService = getRequestService(win, ampStoryQuizEl);

      const storeService = new AmpStoryStoreService(win);
      registerServiceBuilder(win, 'story-store', function () {
        return storeService;
      });

      const localizationService = new LocalizationService(ampStoryQuizEl);
      registerServiceBuilder(win, 'localization', function () {
        return localizationService;
      });

      storyEl = win.document.createElement('amp-story');
      const storyPage = win.document.createElement('amp-story-page');
      const gridLayer = win.document.createElement('amp-story-grid-layer');
      gridLayer.appendChild(ampStoryQuizEl);
      storyPage.appendChild(gridLayer);
      storyEl.appendChild(storyPage);

      win.document.body.appendChild(storyEl);
      ampStoryQuiz = new AmpStoryReactionQuiz(ampStoryQuizEl);

      env.sandbox.stub(ampStoryQuiz, 'mutateElement').callsFake((fn) => fn());
    });

    it('should take the html and reformat it', () => {
      populateQuiz(win, ampStoryQuiz.element);
      ampStoryQuiz.buildCallback();
      expect(ampStoryQuiz.getRootElement().children.length).to.equal(2);
    });

    it('should structure the content in the quiz element', () => {
      populateQuiz(win, ampStoryQuiz.element);
      ampStoryQuiz.buildCallback();

      const quizContent = ampStoryQuiz.getRootElement().children;
      expect(quizContent[0]).to.have.class(
        'i-amphtml-story-reaction-quiz-prompt-container'
      );
      expect(quizContent[1]).to.have.class(
        'i-amphtml-story-reaction-quiz-option-container'
      );

      // Check prompt container structure.
      expect(quizContent[0].children.length).to.equal(1);
      expect(
        quizContent[0].querySelectorAll('.i-amphtml-story-reaction-quiz-prompt')
      ).to.have.length(1);

      // Check option container structure.
      expect(quizContent[1].childNodes.length).to.equal(4);
      expect(
        quizContent[1].querySelectorAll('.i-amphtml-story-reaction-quiz-option')
      ).to.have.length(4);
    });

    it('should throw an error with fewer than one prompt', () => {
      populateQuiz(win, ampStoryQuiz.element, 0);
      allowConsoleError(() => {
        expect(() => {
          ampStoryQuiz.buildCallback();
        }).to.throw(
          /The first child must be a heading element <h1>, <h2>, or <h3>/
        );
      });
    });

    it('should throw an error with more than one prompt', () => {
      populateQuiz(win, ampStoryQuiz.element, 2);
      allowConsoleError(() => {
        expect(() => {
          ampStoryQuiz.buildCallback();
        }).to.throw(/Too many children/);
      });
    });

    it('should throw an error with fewer than two options', () => {
      populateQuiz(win, ampStoryQuiz.element, 1, 1);
      allowConsoleError(() => {
        expect(() => {
          ampStoryQuiz.buildCallback();
        }).to.throw(/Improper number of options/);
      });
    });

    it('should not throw an error with three options and one prompt', () => {
      populateQuiz(win, ampStoryQuiz.element, 1, 3);
      expect(() => ampStoryQuiz.buildCallback()).to.not.throw();
    });

    it('should throw an error with more than four options', () => {
      populateQuiz(win, ampStoryQuiz.element, 1, 5);
      allowConsoleError(() => {
        expect(() => {
          ampStoryQuiz.buildCallback();
        }).to.throw(/Improper number of options/);
      });
    });

    it('should enter the post-interaction state on option click', async () => {
      populateQuiz(win, ampStoryQuiz.element);
      ampStoryQuiz.buildCallback();
      await ampStoryQuiz.layoutCallback();

      const quizElement = ampStoryQuiz.getRootElement();
      const quizOption = quizElement.querySelector(
        '.i-amphtml-story-reaction-quiz-option'
      );

      await quizOption.click();

      expect(quizElement).to.have.class(
        'i-amphtml-story-reaction-post-selection'
      );
      expect(quizOption).to.have.class(
        'i-amphtml-story-reaction-option-selected'
      );
    });

    it('should handle the percentage pipeline', async () => {
      env.sandbox
        .stub(requestService, 'executeRequest')
        .resolves(getMockReactionData());

      ampStoryQuiz.element.setAttribute('endpoint', 'http://localhost:8000');

      populateQuiz(win, ampStoryQuiz.element);
      ampStoryQuiz.buildCallback();
      await ampStoryQuiz.layoutCallback();

      expect(ampStoryQuiz.getOptionElements()[0].innerText).to.equal('30%');
      expect(ampStoryQuiz.getOptionElements()[3].innerText).to.equal('10%');
    });
  }
);<|MERGE_RESOLUTION|>--- conflicted
+++ resolved
@@ -46,19 +46,6 @@
   quizElement.setAttribute('id', 'TEST_quizId');
 };
 
-<<<<<<< HEAD
-/**
- * Populates the quiz with a prompt and three options.
- *
- * @param {Window} win
- * @param {AmpStoryQuiz} quiz
- */
-const populateStandardQuizContent = (win, quizElement) => {
-  populateQuiz(win, quizElement);
-};
-
-=======
->>>>>>> 3504c094
 describes.realWin(
   'amp-story-reaction-quiz',
   {
