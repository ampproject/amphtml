--- conflicted
+++ resolved
@@ -75,13 +75,6 @@
         return storeService;
       });
 
-<<<<<<< HEAD
-      registerServiceBuilder(win, 'localization', function () {
-        return localizationService;
-      });
-
-=======
->>>>>>> ac562246
       storyEl = win.document.createElement('amp-story');
       const storyPage = win.document.createElement('amp-story-page');
       const gridLayer = win.document.createElement('amp-story-grid-layer');
