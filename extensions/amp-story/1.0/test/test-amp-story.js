--- conflicted
+++ resolved
@@ -1279,11 +1279,8 @@
               });
         });
     it('should begin at the specified page fragment parameter value', () => {
-<<<<<<< HEAD
       win.location.hash = 'page=page-1';
-=======
-      win.location.hash = 'page=page-3';
->>>>>>> 591a8fb8
+
       createPages(story.element, 4,
           ['cover', 'page-1', 'page-2', 'page-3']);
       toggleExperiment(win, 'amp-story-branching', true);
@@ -1294,7 +1291,6 @@
             toggleExperiment(win, 'amp-story-branching', false);
           });
     });
-<<<<<<< HEAD
     it('should begin at initial page when fragment parameter value is wrong',
         () => {
           win.location.hash = 'page=BADVALUE';
@@ -1308,8 +1304,5 @@
                 toggleExperiment(win, 'amp-story-branching', false);
               });
         });
-=======
->>>>>>> 591a8fb8
-
   });
 });
