--- conflicted
+++ resolved
@@ -925,14 +925,6 @@
         this.handleConsentExtension_();
 
         this.pages_.forEach((page, index) => {
-          if (this.isPaywallStory_()) {
-            if (index == 2) {
-              page.setSubscriptionsSection('limited-content');
-            }
-            if (index >= 3) {
-              page.setSubscriptionsSection('content');
-            }
-          }
           page.setState(PageState.NOT_ACTIVE);
           this.upgradeCtaAnchorTagsForTracking_(page, index);
         });
@@ -1292,20 +1284,6 @@
       return Promise.resolve();
     }
 
-<<<<<<< HEAD
-    // TODO(#37285): add SubscriptionService to actually trigger the subscription dialog.
-    const subscriptionsSection = targetPage.element.getAttribute(
-      'subscriptions-section'
-    );
-    if (
-      subscriptionsSection == 'content' ||
-      subscriptionsSection == 'limited-content'
-    ) {
-      this.storeService_.dispatch(
-        Action.TOGGLE_SUBSCRIPTION_DIALOG_IS_VISIBLE,
-        true
-      );
-=======
     if (
       isExperimentOn(this.win, 'amp-story-paywall-exp') &&
       targetPage.isPaywallProtected()
@@ -1317,7 +1295,6 @@
       this.storeService_.dispatch(Action.TOGGLE_SUBSCRIPTIONS_DIALOG, true);
 
       // TODO(#37285): add SubscriptionService to actually trigger the subscription dialog.
->>>>>>> 1112400f
     }
 
     const oldPage = this.activePage_;
@@ -2477,14 +2454,6 @@
       this.element
     );
   }
-
-  /**
-   * @private
-   * @return {boolean}
-   */
-  isPaywallStory_() {
-    return this.element.querySelector('amp-story-subscriptions') != null;
-  }
 }
 
 AMP.extension('amp-story', '1.0', (AMP) => {
