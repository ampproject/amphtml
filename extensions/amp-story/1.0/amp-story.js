--- conflicted
+++ resolved
@@ -97,15 +97,12 @@
   setAttributeInMutate,
   shouldShowStoryUrlInfo,
 } from './utils';
-<<<<<<< HEAD
 import {
   upgradeBackgroundAudio,
   waitForElementsWithUnresolvedAudio,
 } from './audio';
-=======
 import {isEsm} from '#core/mode';
 import {upgradeBackgroundAudio} from './audio';
->>>>>>> 0201b687
 import {whenUpgradedToCustomElement} from '#core/dom/amp-element-helpers';
 import LocalizedStringsAr from './_locales/ar.json' assert {type: 'json'}; // lgtm[js/syntax-error]
 import LocalizedStringsDe from './_locales/de.json' assert {type: 'json'}; // lgtm[js/syntax-error]
@@ -2239,35 +2236,6 @@
   }
 
   /**
-<<<<<<< HEAD
-   * Shows the audio icon if the story has any media elements containing audio,
-   * or background audio at the story or page level.
-   * @private
-   */
-  updateAudioIcon_() {
-    const storyHasBackgroundAudio =
-      this.element.hasAttribute('background-audio');
-
-    const containsMediaElementWithAudio = storyHasBackgroundAudio
-      ? Promise.resolve(true)
-      : waitForElementsWithUnresolvedAudio(this.element).then(() => {
-          return !!this.element.querySelector(
-            'amp-audio, amp-video:not([noaudio]), [background-audio]'
-          );
-        });
-
-    containsMediaElementWithAudio.then((containsAudio) =>
-      this.storeService_.dispatch(Action.TOGGLE_STORY_HAS_AUDIO, containsAudio)
-    );
-    this.storeService_.dispatch(
-      Action.TOGGLE_STORY_HAS_BACKGROUND_AUDIO,
-      storyHasBackgroundAudio
-    );
-  }
-
-  /**
-=======
->>>>>>> 0201b687
    * Shows the play/pause icon if there is an element with playback on the story.
    * @private
    */
