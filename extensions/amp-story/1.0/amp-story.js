--- conflicted
+++ resolved
@@ -16,8 +16,6 @@
 import {AmpEvents_Enum} from '#core/constants/amp-events';
 
 // import {AmpStorySubscription} from '../../amp-story-subscription/0.1/amp-story-subscription';
-import {BackgroundBlur} from './background-blur';
-import {CSS} from '../../../build/amp-story-1.0.css';
 import {CommonSignals_Enum} from '#core/constants/common-signals';
 import {Keys_Enum} from '#core/constants/key-codes';
 import {VisibilityState_Enum} from '#core/constants/visibility-state';
@@ -82,26 +80,29 @@
 import LocalizedStringsZhCn from './_locales/zh-CN.json' assert {type: 'json'}; // lgtm[js/syntax-error]
 import LocalizedStringsZhTw from './_locales/zh-TW.json' assert {type: 'json'}; // lgtm[js/syntax-error]
 import {AmpStoryAccess} from './amp-story-access';
-import {AmpStoryConsent} from './amp-story-consent';
-import {AmpStoryConsent} from './amp-story-consent';
-import {AmpStoryCtaLayer} from './amp-story-cta-layer';
-import {AmpStoryCtaLayer} from './amp-story-cta-layer';
-import {AmpStoryEmbeddedComponent} from './amp-story-embedded-component';
-import {AmpStoryEmbeddedComponent} from './amp-story-embedded-component';
-import {AmpStoryGridLayer} from './amp-story-grid-layer';
-import {AmpStoryGridLayer} from './amp-story-grid-layer';
-import {AmpStoryHint} from './amp-story-hint';
-import {AmpStoryHint} from './amp-story-hint';
+import {AmpStoryConsent, AmpStoryConsent} from './amp-story-consent';
+import {AmpStoryCtaLayer, AmpStoryCtaLayer} from './amp-story-cta-layer';
+import {
+  AmpStoryEmbeddedComponent,
+  AmpStoryEmbeddedComponent,
+} from './amp-story-embedded-component';
+import {AmpStoryGridLayer, AmpStoryGridLayer} from './amp-story-grid-layer';
+import {AmpStoryHint, AmpStoryHint} from './amp-story-hint';
 import {InfoDialog} from './amp-story-info-dialog';
 import {getLocalizationService} from './amp-story-localization-service';
-import {AmpStoryPage, NavigationDirection, PageState} from './amp-story-page';
-<<<<<<< HEAD
-import {AmpStoryPage, NavigationDirection, PageState} from './amp-story-page';
+import {
+  AmpStoryPage,
+  AmpStoryPage,
+  NavigationDirection,
+  NavigationDirection,
+  PageState,
+  PageState,
+} from './amp-story-page';
 import {AmpStoryPageAttachment} from './amp-story-page-attachment';
-import {AmpStoryRenderService} from './amp-story-render-service';
-import {AmpStoryRenderService} from './amp-story-render-service';
-=======
->>>>>>> 713e7c4f
+import {
+  AmpStoryRenderService,
+  AmpStoryRenderService,
+} from './amp-story-render-service';
 import {AmpStoryShare} from './amp-story-share';
 import {
   Action,
@@ -113,10 +114,12 @@
 } from './amp-story-store-service';
 import {SystemLayer} from './amp-story-system-layer';
 import {renderUnsupportedBrowserLayer} from './amp-story-unsupported-browser-layer';
-import {AmpStoryViewerMessagingHandler} from './amp-story-viewer-messaging-handler';
-import {AmpStoryViewerMessagingHandler} from './amp-story-viewer-messaging-handler';
+import {
+  AmpStoryViewerMessagingHandler,
+  AmpStoryViewerMessagingHandler,
+} from './amp-story-viewer-messaging-handler';
 import {upgradeBackgroundAudio} from './audio';
-import {BackgroundBlur} from './background-blur';
+import {BackgroundBlur, BackgroundBlur} from './background-blur';
 import {isPreviewMode} from './embed-mode';
 import {EventType, dispatch} from './events';
 import {HistoryState, getHistoryState, setHistoryState} from './history';
@@ -135,10 +138,14 @@
   setAttributeInMutate,
   shouldShowStoryUrlInfo,
 } from './utils';
-import {AnalyticsVariable, getVariableService} from './variable-service';
-import {AnalyticsVariable, getVariableService} from './variable-service';
-
-import {CSS} from '../../../build/amp-story-1.0.css';
+import {
+  AnalyticsVariable,
+  AnalyticsVariable,
+  getVariableService,
+  getVariableService,
+} from './variable-service';
+
+import {CSS, CSS} from '../../../build/amp-story-1.0.css';
 import {getConsentPolicyState} from '../../../src/consent';
 import {Gestures} from '../../../src/gesture';
 import {SwipeXYRecognizer} from '../../../src/gesture-recognizers';
@@ -387,19 +394,11 @@
         createPseudoLocale(LocalizedStringsEn, (s) => `[${s} one two]`)
       );
 
-<<<<<<< HEAD
     if (this.element.hasAttribute('paywall')) {
       Services.subscriptionsServiceForDoc(this.element).then(
         (subscriptionService) => {
           this.subscriptionService_ = subscriptionService;
           this.subscriptionService_.getGrantStatus().then((granted) => {
-=======
-    if (this.isPaywallStory_()) {
-      Services.subscriptionsServiceForDoc(this.element).then(
-        (subscriptionsService) => {
-          this.subscriptionsService_ = subscriptionsService;
-          this.subscriptionsService_.getGrantStatus().then((granted) => {
->>>>>>> 713e7c4f
             this.granted_ = granted;
           });
         }
@@ -2643,11 +2642,8 @@
   AMP.registerElement('amp-story-cta-layer', AmpStoryCtaLayer);
   AMP.registerElement('amp-story-grid-layer', AmpStoryGridLayer);
   AMP.registerElement('amp-story-page', AmpStoryPage);
-<<<<<<< HEAD
   AMP.registerElement('amp-story-page-attachment', AmpStoryPageAttachment);
   AMP.registerElement('amp-story-page-outlink', AmpStoryPageAttachment); // Shares codepath with amp-story-page-attachment.
   // AMP.registerElement('amp-story-subscription', AmpStorySubscription);
   AMP.registerServiceForDoc('amp-story-render', AmpStoryRenderService);
-=======
->>>>>>> 713e7c4f
 });