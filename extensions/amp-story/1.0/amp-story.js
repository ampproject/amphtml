--- conflicted
+++ resolved
@@ -2567,13 +2567,6 @@
   }
 
   /**
-<<<<<<< HEAD
-   * @private
-   * @return {boolean}
-   */
-  isPaywallStory_() {
-    return this.element.querySelector('amp-story-subscriptions') != null;
-=======
    * If there are inline localization strings, register as current document language.
    */
   registerInlineLocalizationStrings_() {
@@ -2595,7 +2588,14 @@
       localizationService.getLanguageCodesForElement(this.element)[0],
       stringsOrNull
     );
->>>>>>> 25dc52b6
+  }
+
+  /**
+   * @private
+   * @return {boolean}
+   */
+  isPaywallStory_() {
+    return this.element.querySelector('amp-story-subscriptions') != null;
   }
 }
 
