/**
 * @fileoverview Embeds a story
 *
 * Example:
 * <code>
 * <amp-story standalone>
 *   [...]
 * </amp-story>
 * </code>
 */

import './amp-story-cta-layer';
import './amp-story-grid-layer';
import './amp-story-page';

import {ActionTrust_Enum} from '#core/constants/action-constants';
import {AmpEvents_Enum} from '#core/constants/amp-events';
import {CommonSignals_Enum} from '#core/constants/common-signals';
import {Keys_Enum} from '#core/constants/key-codes';
import {VisibilityState_Enum} from '#core/constants/visibility-state';
import {isRTL, removeElement} from '#core/dom';
import {whenUpgradedToCustomElement} from '#core/dom/amp-element-helpers';
import {escapeCssSelectorIdent} from '#core/dom/css-selectors';
import * as Preact from '#core/dom/jsx';
import {Layout_Enum} from '#core/dom/layout';
import {prefersReducedMotion} from '#core/dom/media-query-props';
import {
  childElement,
  childElementByTag,
  childElements,
  childNodes,
  closest,
  matches,
  scopedQuerySelector,
  scopedQuerySelectorAll,
} from '#core/dom/query';
import {
  computedStyle,
  getStyle,
  px,
  setImportantStyles,
  toggle,
} from '#core/dom/style';
import {isEsm} from '#core/mode';
import {findIndex, lastItem, toArray} from '#core/types/array';
import {debounce} from '#core/types/function';
import {map} from '#core/types/object';
import {tryParseJson} from '#core/types/object/json';
import {endsWith} from '#core/types/string';
import {parseQueryString} from '#core/types/string/url';
import {getHistoryState as getWindowHistoryState} from '#core/window/history';

import {isExperimentOn} from '#experiments';

import {Services} from '#service';
import {createPseudoLocale} from '#service/localization/strings';

import {getDetail} from '#utils/event-helper';
import {dev, devAssert, user} from '#utils/log';

import LocalizedStringsAr from './_locales/ar.json' assert {type: 'json'}; // lgtm[js/syntax-error]
import LocalizedStringsDe from './_locales/de.json' assert {type: 'json'}; // lgtm[js/syntax-error]
import LocalizedStringsEnGb from './_locales/en-GB.json' assert {type: 'json'}; // lgtm[js/syntax-error]
import LocalizedStringsEn from './_locales/en.json' assert {type: 'json'}; // lgtm[js/syntax-error]
import LocalizedStringsEs419 from './_locales/es-419.json' assert {type: 'json'}; // lgtm[js/syntax-error]
import LocalizedStringsEs from './_locales/es.json' assert {type: 'json'}; // lgtm[js/syntax-error]
import LocalizedStringsFr from './_locales/fr.json' assert {type: 'json'}; // lgtm[js/syntax-error]
import LocalizedStringsHi from './_locales/hi.json' assert {type: 'json'}; // lgtm[js/syntax-error]
import LocalizedStringsId from './_locales/id.json' assert {type: 'json'}; // lgtm[js/syntax-error]
import LocalizedStringsIt from './_locales/it.json' assert {type: 'json'}; // lgtm[js/syntax-error]
import LocalizedStringsJa from './_locales/ja.json' assert {type: 'json'}; // lgtm[js/syntax-error]
import LocalizedStringsKo from './_locales/ko.json' assert {type: 'json'}; // lgtm[js/syntax-error]
import LocalizedStringsNl from './_locales/nl.json' assert {type: 'json'}; // lgtm[js/syntax-error]
import LocalizedStringsNo from './_locales/no.json' assert {type: 'json'}; // lgtm[js/syntax-error]
import LocalizedStringsPtBr from './_locales/pt-BR.json' assert {type: 'json'}; // lgtm[js/syntax-error]
import LocalizedStringsPtPt from './_locales/pt-PT.json' assert {type: 'json'}; // lgtm[js/syntax-error]
import LocalizedStringsRu from './_locales/ru.json' assert {type: 'json'}; // lgtm[js/syntax-error]
import LocalizedStringsTr from './_locales/tr.json' assert {type: 'json'}; // lgtm[js/syntax-error]
import LocalizedStringsVi from './_locales/vi.json' assert {type: 'json'}; // lgtm[js/syntax-error]
import LocalizedStringsZhCn from './_locales/zh-CN.json' assert {type: 'json'}; // lgtm[js/syntax-error]
import LocalizedStringsZhTw from './_locales/zh-TW.json' assert {type: 'json'}; // lgtm[js/syntax-error]
import {AmpStoryConsent} from './amp-story-consent';
import {AmpStoryCtaLayer} from './amp-story-cta-layer';
import {AmpStoryEmbeddedComponent} from './amp-story-embedded-component';
import {AmpStoryGridLayer} from './amp-story-grid-layer';
import {AmpStoryHint} from './amp-story-hint';
import {InfoDialog} from './amp-story-info-dialog';
import {getLocalizationService} from './amp-story-localization-service';
import {AmpStoryPage, NavigationDirection, PageState} from './amp-story-page';
import {AmpStoryShare} from './amp-story-share';
import {
  Action,
  EmbeddedComponentState,
  InteractiveComponentDef,
  StateProperty,
  UIType,
  getStoreService,
} from './amp-story-store-service';
import {SystemLayer} from './amp-story-system-layer';
import {renderUnsupportedBrowserLayer} from './amp-story-unsupported-browser-layer';
import {AmpStoryViewerMessagingHandler} from './amp-story-viewer-messaging-handler';
import {upgradeBackgroundAudio} from './audio';
import {BackgroundBlur} from './background-blur';
import {isPreviewMode} from './embed-mode';
import {EventType, dispatch} from './events';
import {HistoryState, getHistoryState, setHistoryState} from './history';
import {LiveStoryManager} from './live-story-manager';
import {MediaPool, MediaType} from './media-pool';
import {AdvancementConfig, TapNavigationDirection} from './page-advancement';
import {PaginationButtons} from './pagination-buttons';
import {
  AdvancementMode,
  StoryAnalyticsEvent,
  getAnalyticsService,
} from './story-analytics';
import {
  isTransformed,
  removeAttributeInMutate,
  setAttributeInMutate,
  shouldShowStoryUrlInfo,
} from './utils';
import {AnalyticsVariable, getVariableService} from './variable-service';

import {CSS} from '../../../build/amp-story-1.0.css';
import {getConsentPolicyState} from '../../../src/consent';
import {Gestures} from '../../../src/gesture';
import {SwipeXYRecognizer} from '../../../src/gesture-recognizers';
import {getMode, isModeDevelopment} from '../../../src/mode';

/** @private @const {number} */
const DESKTOP_WIDTH_THRESHOLD = 1024;

/** @private @const {number} */
const DESKTOP_HEIGHT_THRESHOLD = 550;

/**
 * NOTE: If udpated here, update in amp-story-player-impl.js
 * @private @const {string}
 */
const DESKTOP_ONE_PANEL_ASPECT_RATIO_THRESHOLD = '3 / 4';

/** @private @const {number} */
const MIN_SWIPE_FOR_HINT_OVERLAY_PX = 50;

/** @enum {string} */
const Attributes = {
  AD_SHOWING: 'ad-showing',
  ADVANCE_TO: 'i-amphtml-advance-to',
  AUTO_ADVANCE_AFTER: 'auto-advance-after',
  AUTO_ADVANCE_TO: 'auto-advance-to',
  MUTED: 'muted',
  ORIENTATION: 'orientation',
  PUBLIC_ADVANCE_TO: 'advance-to',
  RETURN_TO: 'i-amphtml-return-to',
  STANDALONE: 'standalone',
  SUPPORTS_LANDSCAPE: 'supports-landscape',
  // Attributes that desktop css looks for to decide where pages will be placed
  VISITED: 'i-amphtml-visited', // stacked offscreen to left
};

/**
 * The duration of time (in milliseconds) to wait for the Story initial content
 * to be loaded before marking the story as loaded.
 * @const {number}
 */
const INITIAL_CONTENT_LOAD_TIMEOUT_MS = 8000;

/**
 * Single page ads may be injected later. If the original story contains 0 media
 * elements the mediaPool will not be able to handle the injected audio/video
 * Therefore we preallocate a minimum here.
 * @const {number}
 */
const MINIMUM_AD_MEDIA_ELEMENTS = 2;

/**
 * CSS class for an amp-story that indicates the initial load for the story has
 * completed.
 * @const {string}
 */
const STORY_LOADED_CLASS_NAME = 'i-amphtml-story-loaded';

/** @const {!Object<string, number>} */
const MAX_MEDIA_ELEMENT_COUNTS = {
  [MediaType.AUDIO]: 4,
  [MediaType.VIDEO]: 8,
};

/** @type {string} */
const TAG = 'amp-story';

/**
 * The default dark gray for chrome supported theme color.
 * @const {string}
 */
const DEFAULT_THEME_COLOR = '#202125';

/**
 * @implements {./media-pool.MediaPoolRoot}
 */
export class AmpStory extends AMP.BaseElement {
  /** @override  */
  static prerenderAllowed() {
    return true;
  }

  /** @param {!AmpElement} element */
  constructor(element) {
    super(element);

    /** @private @const {!./amp-story-store-service.AmpStoryStoreService} */
    this.storeService_ = getStoreService(this.win);

    // Check if story is RTL.
    if (isRTL(this.win.document)) {
      this.storeService_.dispatch(Action.TOGGLE_RTL, true);
    }

    /** @private {!./story-analytics.StoryAnalyticsService} */
    this.analyticsService_ = getAnalyticsService(this.win, this.element);

    /** @private @const {!AdvancementConfig} */
    this.advancement_ = AdvancementConfig.forElement(this.win, this.element);
    this.advancement_.start();

    /** @const @private {!../../../src/service/vsync-impl.Vsync} */
    this.vsync_ = this.getVsync();

    /** @private @const {!SystemLayer} */
    this.systemLayer_ = new SystemLayer(this.win, this.element);

    /** Instantiate in case there are embedded components. */
    new AmpStoryEmbeddedComponent(this.win, this.element);

    /** @private {!Array<!./amp-story-page.AmpStoryPage>} */
    this.pages_ = [];

    /** @private @const {!Array<!./amp-story-page.AmpStoryPage>} */
    this.adPages_ = [];

    /** @const @private {!./variable-service.AmpStoryVariableService} */
    this.variableService_ = getVariableService(this.win);

    /** @private {?./amp-story-page.AmpStoryPage} */
    this.activePage_ = null;

    /** @private @const */
    this.desktopOnePanelMedia_ = this.win.matchMedia(
      `(min-aspect-ratio: ${DESKTOP_ONE_PANEL_ASPECT_RATIO_THRESHOLD})`
    );

    /** @private @const */
    this.canRotateToDesktopMedia_ = this.win.matchMedia(
      `(min-width: ${DESKTOP_HEIGHT_THRESHOLD}px) and ` +
        `(min-height: ${DESKTOP_WIDTH_THRESHOLD}px)`
    );

    /** @private @const */
    this.landscapeOrientationMedia_ = this.win.matchMedia(
      '(orientation: landscape)'
    );

    /** @private {?HTMLMediaElement} */
    this.backgroundAudioEl_ = null;

    /** @private {!AmpStoryHint} */
    this.ampStoryHint_ = new AmpStoryHint(this.win, this.element);

    /** @private {!MediaPool} */
    this.mediaPool_ = MediaPool.for(this);

    /** @private @const {!../../../src/service/timer-impl.Timer} */
    this.timer_ = Services.timerFor(this.win);

    /** @private @const {!../../../src/service/platform-impl.Platform} */
    this.platform_ = Services.platformFor(this.win);

    /** @private {?../../../src/service/viewer-interface.ViewerInterface} */
    this.viewer_ = null;

    /** @private {?AmpStoryViewerMessagingHandler} */
    this.viewerMessagingHandler_ = null;

    /**
     * Store the current paused state, to make sure the story does not play on
     * resume if it was previously paused. null when nothing to restore.
     * @private {?boolean}
     */
    this.pausedStateToRestore_ = null;

    /** @private {?LiveStoryManager} */
    this.liveStoryManager_ = null;

    /** @private {?BackgroundBlur} */
    this.backgroundBlur_ = null;

    /** @private {?UIType} */
    this.uiState_ = null;

    /** @private {boolean} whether the styles were rewritten */
    this.didRewriteStyles_ = false;
  }

  /** @override */
  buildCallback() {
    this.viewer_ = Services.viewerForDoc(this.element);

    const needsDvhPolyfill =
      !this.win.CSS?.supports?.('height: 1dvh') &&
      !getStyle(this.win.document.documentElement, '--story-dvh');

    if (needsDvhPolyfill) {
      this.polyfillDvh_(this.getViewport().getSize());
      this.getViewport().onResize((size) => this.polyfillDvh_(size));
    }

    this.viewerMessagingHandler_ = this.viewer_.isEmbedded()
      ? new AmpStoryViewerMessagingHandler(this.win, this.viewer_)
      : null;

    getLocalizationService(this.element)
      .registerLocalizedStringBundle('default', LocalizedStringsEn)
      .registerLocalizedStringBundle('ar', LocalizedStringsAr)
      .registerLocalizedStringBundle('de', LocalizedStringsDe)
      .registerLocalizedStringBundle('en', LocalizedStringsEn)
      .registerLocalizedStringBundle('en-GB', LocalizedStringsEnGb)
      .registerLocalizedStringBundle('es', LocalizedStringsEs)
      .registerLocalizedStringBundle('es-419', LocalizedStringsEs419)
      .registerLocalizedStringBundle('fr', LocalizedStringsFr)
      .registerLocalizedStringBundle('hi', LocalizedStringsHi)
      .registerLocalizedStringBundle('id', LocalizedStringsId)
      .registerLocalizedStringBundle('it', LocalizedStringsIt)
      .registerLocalizedStringBundle('ja', LocalizedStringsJa)
      .registerLocalizedStringBundle('ko', LocalizedStringsKo)
      .registerLocalizedStringBundle('nl', LocalizedStringsNl)
      .registerLocalizedStringBundle('no', LocalizedStringsNo)
      .registerLocalizedStringBundle('pt-PT', LocalizedStringsPtPt)
      .registerLocalizedStringBundle('pt-BR', LocalizedStringsPtBr)
      .registerLocalizedStringBundle('ru', LocalizedStringsRu)
      .registerLocalizedStringBundle('tr', LocalizedStringsTr)
      .registerLocalizedStringBundle('vi', LocalizedStringsVi)
      .registerLocalizedStringBundle('zh-CN', LocalizedStringsZhCn)
      .registerLocalizedStringBundle('zh-TW', LocalizedStringsZhTw)
      .registerLocalizedStringBundle(
        'en-xa',
        createPseudoLocale(LocalizedStringsEn, (s) => `[${s} one two]`)
      );
<<<<<<< HEAD
    this.registerInlineLocalizationStrings_();
=======

    // If there are inline localization strings, register as current document language.
    const inlineStrings = this.win.document.querySelector(
      'script[amp-strings="amp-story"]'
    );
    if (
      inlineStrings &&
      inlineStrings.getAttribute('i-amphtml-version') ==
        getMode(this.win).rtvVersion
    ) {
      getLocalizationService(this.element).registerLocalizedStringBundle(
        this.win.document.querySelector('[lang]')?.getAttribute('lang') || 'en',
        JSON.parse(inlineStrings.textContent)
      );
    }
>>>>>>> 07e3ca5c

    if (this.isStandalone_()) {
      this.initializeStandaloneStory_();
    }

    // buildCallback already runs in a mutate context. Calling another
    // mutateElement explicitly will force the runtime to remeasure the
    // amp-story element, fixing rendering bugs where the story is inactive
    // (layoutCallback not called) when accessed from any viewer using
    // prerendering, because of a height incorrectly set to 0.
    this.mutateElement(() => {});

    const pageId = this.getInitialPageId_();
    if (pageId) {
      const page = this.element.querySelector(
        `amp-story-page#${escapeCssSelectorIdent(pageId)}`
      );
      page.setAttribute('active', '');
    }

    this.initializeListeners_();
    this.initializePageIds_();
    this.initializeStoryPlayer_();

    this.uiState_ = this.getUIType_();
    this.storeService_.dispatch(Action.TOGGLE_UI, this.uiState_);
    if (this.isLandscapeSupported_()) {
      this.win.document.documentElement.setAttribute(
        'data-story-supports-landscape',
        ''
      );
    }

    // Removes title in order to prevent incorrect titles appearing on link
    // hover. (See 17654)
    if (!this.platform_.isBot()) {
      this.element.removeAttribute('title');
    }

    // Remove text nodes which would be shown outside of the amp-story
    const textNodes = childNodes(
      this.element,
      (node) => node.nodeType === Node.TEXT_NODE
    );
    textNodes.forEach((node) => {
      this.element.removeChild(node);
    });

    if (isExperimentOn(this.win, 'amp-story-branching')) {
      this.registerAction('goToPage', (invocation) => {
        const {args} = invocation;
        if (!args) {
          return;
        }
        this.storeService_.dispatch(
          Action.SET_ADVANCEMENT_MODE,
          AdvancementMode.GO_TO_PAGE
        );
        this.switchTo_(args['id'], NavigationDirection.NEXT);
      });
    }
    const performanceService = Services.performanceFor(this.win);
    if (
      isExperimentOn(this.win, 'story-disable-animations-first-page') ||
      isPreviewMode(this.win) ||
      prefersReducedMotion(this.win) ||
      isTransformed(this.getAmpDoc())
    ) {
      performanceService.addEnabledExperiment(
        'story-disable-animations-first-page'
      );
    }
    const docElem = this.getAmpDoc().getRootNode().documentElement;
    // [i-amphtml-version] marks that the style was inlined in the doc
    // server-side.
    const inlinedAmpStoryCssExists = docElem.querySelector(
      'style[amp-extension="amp-story"][i-amphtml-version]'
    );
    // [amp-extension=amp-story] on a stylesheet link marks that the style
    // was linked on the doc server-side.
    const linkAmpStoryCssExists = docElem.querySelector(
      'link[amp-extension="amp-story"][rel=stylesheet]'
    );

    if (inlinedAmpStoryCssExists) {
      performanceService.addEnabledExperiment('story-inline-css');
    } else if (linkAmpStoryCssExists) {
      performanceService.addEnabledExperiment('story-link-css');
    }

    if (isExperimentOn(this.win, 'story-load-inactive-outside-viewport')) {
      performanceService.addEnabledExperiment(
        'story-load-inactive-outside-viewport'
      );
      this.element.classList.add(
        'i-amphtml-experiment-story-load-inactive-outside-viewport'
      );
    }

    if (this.maybeLoadStoryDevTools_()) {
      return;
    }
  }

  /**
   * Pauses the whole story on viewer visibilityState updates, or tab visibility
   * updates.
   * @private
   */
  pause_() {
    this.setPausedStateToRestore_();
    if (!this.storeService_.get(StateProperty.MUTED_STATE)) {
      this.pauseBackgroundAudio_();
    }
    // If viewer has navigated to the next document, reset the active page.
    if (
      this.getAmpDoc().getVisibilityState() === VisibilityState_Enum.INACTIVE
    ) {
      this.activePage_.setState(PageState.NOT_ACTIVE);
      this.activePage_.element.setAttribute('active', '');
    }
  }

  /**
   * Resumes the whole story on viewer visibilityState updates, or tab
   * visibility updates.
   * @private
   */
  resume_() {
    this.restorePausedState_();
    if (!this.storeService_.get(StateProperty.MUTED_STATE)) {
      this.playBackgroundAudio_();
    }
  }

  /** @private */
  setPausedStateToRestore_() {
    // Preserve if previously set. This method can be called several times when
    // setting the visibilitystate to paused and then inactive.
    if (this.pausedStateToRestore_ === null) {
      this.pausedStateToRestore_ = !!this.storeService_.get(
        StateProperty.PAUSED_STATE
      );
    }
    this.storeService_.dispatch(Action.TOGGLE_PAUSED, true);
  }

  /** @private */
  restorePausedState_() {
    this.storeService_.dispatch(
      Action.TOGGLE_PAUSED,
      this.pausedStateToRestore_
    );
    this.pausedStateToRestore_ = null;
  }

  /**
   * Note: runs in the buildCallback vsync mutate context.
   * @private
   */
  initializeStandaloneStory_() {
    // Lock body to prevent overflow.
    this.lockBody_();
    // Standalone CSS affects sizing of the entire page.
    this.onResizeDebounced();
  }

  /**
   * Initializes page ids by deduplicating them.
   * @private
   */
  initializePageIds_() {
    const pageEls = this.element.querySelectorAll('amp-story-page');
    const pageIds = toArray(pageEls).map((el) => el.id || 'default-page');
    const idsMap = map();
    for (let i = 0; i < pageIds.length; i++) {
      if (idsMap[pageIds[i]] === undefined) {
        idsMap[pageIds[i]] = 0;
        continue;
      }
      user().error(TAG, `Duplicate amp-story-page ID ${pageIds[i]}`);
      const newId = `${pageIds[i]}__${++idsMap[pageIds[i]]}`;
      pageEls[i].id = newId;
      pageIds[i] = newId;
    }
    this.storeService_.dispatch(Action.SET_PAGE_IDS, pageIds);
  }

  /**
   * @private
   */
  rewriteStyles_() {
    // TODO(#15955): Update this to use CssContext from
    // ../../../extensions/amp-animation/0.1/web-animations.js
    if (this.didRewriteStyles_) {
      return;
    }
    this.didRewriteStyles_ = true;
    const styleEl = this.win.document.querySelector('style[amp-custom]');
    if (styleEl) {
      styleEl.textContent = styleEl.textContent.replace(
        /(-?[\d.]+)v(w|h|min|max)/gim,
        'calc($1 * var(--story-page-v$2))'
      );
    }
  }

  /**
   * @private
   */
  setThemeColor_() {
    // Don't override the publisher's tag.
    if (this.win.document.querySelector('meta[name=theme-color]')) {
      return;
    }
    // The theme color should be copied from the story's primary accent color
    // if possible, with the fall back being default dark gray.
    const meta = this.win.document.createElement('meta');
    const ampStoryPageEl = this.element.querySelector('amp-story-page');
    meta.name = 'theme-color';
    meta.content =
      computedStyle(this.win, this.element).getPropertyValue(
        '--primary-color'
      ) ||
      computedStyle(
        this.win,
        dev().assertElement(ampStoryPageEl)
      ).getPropertyValue('background-color') ||
      DEFAULT_THEME_COLOR;
    this.win.document.head.appendChild(meta);
  }

  /**
   * Builds the system layer DOM.
   * @param {string} initialPageId
   * @private
   */
  buildSystemLayer_(initialPageId) {
    this.updateAudioIcon_();
    this.updatePausedIcon_();
    this.element.appendChild(this.systemLayer_.build(initialPageId));
  }

  /** @private */
  initializeListeners_() {
    this.element.addEventListener(EventType.NEXT_PAGE, () => {
      this.next_();
    });

    this.element.addEventListener(EventType.PREVIOUS_PAGE, () => {
      this.previous_();
    });

    this.storeService_.subscribe(
      StateProperty.MUTED_STATE,
      (isMuted) => {
        this.onMutedStateUpdate_(isMuted);
        this.variableService_.onVariableUpdate(
          AnalyticsVariable.STORY_IS_MUTED,
          isMuted
        );
      },
      true /** callToInitialize */
    );

    this.storeService_.subscribe(
      StateProperty.MUTED_STATE,
      (isMuted) => {
        // We do not want to trigger an analytics event for the initialization of
        // the muted state.
        this.analyticsService_.triggerEvent(
          isMuted
            ? StoryAnalyticsEvent.STORY_MUTED
            : StoryAnalyticsEvent.STORY_UNMUTED
        );
      },
      false /** callToInitialize */
    );

    this.storeService_.subscribe(StateProperty.ADVANCEMENT_MODE, (mode) => {
      this.variableService_.onVariableUpdate(
        AnalyticsVariable.STORY_ADVANCEMENT_MODE,
        mode
      );
    });

    this.storeService_.subscribe(
      StateProperty.CAN_SHOW_AUDIO_UI,
      (show) => {
        this.element.classList.toggle('i-amphtml-story-no-audio-ui', !show);
      },
      true /** callToInitialize */
    );

    this.element.addEventListener(EventType.SWITCH_PAGE, (e) => {
      this.switchTo_(getDetail(e)['targetPageId'], getDetail(e)['direction']);
      this.ampStoryHint_.hideAllNavigationHint();
    });

    this.element.addEventListener(EventType.PAGE_PROGRESS, (e) => {
      const detail = getDetail(e);
      const pageId = detail['pageId'];
      const progress = detail['progress'];

      if (pageId !== this.activePage_.element.id) {
        // Ignore progress update events from inactive pages.
        return;
      }

      if (!this.activePage_.isAd()) {
        this.systemLayer_.updateProgress(pageId, progress);
      }
    });

    this.element.addEventListener(EventType.REPLAY, () => {
      this.replay_();
    });

    this.element.addEventListener(EventType.NO_NEXT_PAGE, () => {
      this.onNoNextPage_();
    });

    this.element.addEventListener(EventType.NO_PREVIOUS_PAGE, () => {
      this.onNoPreviousPage_();
    });

    this.advancement_.addOnTapNavigationListener((direction) => {
      this.performTapNavigation_(direction);
    });

    this.element.addEventListener(EventType.DISPATCH_ACTION, (e) => {
      if (!getMode().test) {
        return;
      }

      const action = getDetail(e)['action'];
      const data = getDetail(e)['data'];
      this.storeService_.dispatch(action, data);
    });

    // Actions allowlist could be initialized empty, or with some actions some
    // other components registered.
    this.storeService_.subscribe(
      StateProperty.ACTIONS_ALLOWLIST,
      (actionsAllowlist) => {
        const actions = Services.actionServiceForDoc(this.element);
        actions.setAllowlist(actionsAllowlist);
      },
      true /** callToInitialize */
    );

    this.storeService_.subscribe(StateProperty.AD_STATE, (isAd) => {
      this.onAdStateUpdate_(isAd);
    });

    this.storeService_.subscribe(StateProperty.PAUSED_STATE, (isPaused) => {
      this.onPausedStateUpdate_(isPaused);
    });

    this.storeService_.subscribe(
      StateProperty.UI_STATE,
      (uiState) => {
        this.onUIStateUpdate_(uiState);
      },
      true /** callToInitialize */
    );

    this.win.document.addEventListener(
      'keydown',
      (e) => {
        this.onKeyDown_(e);
      },
      true
    );

    this.win.document.addEventListener('contextmenu', (e) => {
      const uiState = this.storeService_.get(StateProperty.UI_STATE);
      if (uiState === UIType.MOBILE) {
        if (!this.allowContextMenuOnMobile_(e.target)) {
          e.preventDefault();
        }
        e.stopPropagation();
      }
    });

    this.getAmpDoc().onVisibilityChanged(() => this.onVisibilityChanged_());

    this.win.addEventListener('hashchange', () => {
      const maybePageId = parseQueryString(this.win.location.hash)['page'];
      if (!maybePageId || !this.isActualPage_(maybePageId)) {
        return;
      }
      this.switchTo_(maybePageId, NavigationDirection.NEXT);
      // Removes the page 'hash' parameter from the URL.
      let href = this.win.location.href.replace(
        new RegExp(`page=${maybePageId}&?`),
        ''
      );
      if (endsWith(href, '#')) {
        href = href.slice(0, -1);
      }
      this.win.history.replaceState(
        (this.win.history && getWindowHistoryState(this.win.history)) ||
          {} /** data */,
        this.win.document.title /** title */,
        href /** URL */
      );
    });

    // Listen for class mutations on the <body> element.
    const bodyElObserver = new this.win.MutationObserver((mutations) =>
      this.onBodyElMutation_(mutations)
    );
    bodyElObserver.observe(this.win.document.body, {
      attributes: true,
      attributeFilter: ['class'],
    });

    this.getViewport().onResize(
      debounce(this.win, () => this.onResizeDebounced(), 300)
    );
    this.installGestureRecognizers_();

    // TODO(gmajoulet): migrate this to amp-story-viewer-messaging-handler once
    // there is a way to navigate to pages that does not involve using private
    // amp-story methods.
    this.viewer_.onMessage('selectPage', (data) => this.onSelectPage_(data));
    this.viewer_.onMessage('rewind', () => this.onRewind_());

    if (this.viewerMessagingHandler_) {
      this.viewerMessagingHandler_.startListening();
    }

    new AmpStoryShare(this.win, this.element);
  }

  /** @private */
  onBodyElMutation_(mutations) {
    mutations.forEach((mutation) => {
      const bodyEl = dev().assertElement(mutation.target);

      // Updates presence of the `amp-mode-keyboard-active` class on the store.
      this.storeService_.dispatch(
        Action.TOGGLE_KEYBOARD_ACTIVE_STATE,
        bodyEl.classList.contains('amp-mode-keyboard-active')
      );
    });
  }

  /** @private */
  installGestureRecognizers_() {
    // If the story is within a viewer that enabled the swipe capability, this
    // disables the navigation education overlay to enable:
    //   - horizontal swipe events to the next story
    //   - vertical swipe events to close the viewer, or open a page attachment
    if (this.viewer_.hasCapability('swipe')) {
      return;
    }

    const {element} = this;
    const gestures = Gestures.get(element, /* shouldNotPreventDefault */ true);

    // Shows "tap to navigate" hint when swiping.
    gestures.onGesture(SwipeXYRecognizer, (gesture) => {
      const {deltaX, deltaY} = gesture.data;
      const embedComponent = /** @type {InteractiveComponentDef} */ (
        this.storeService_.get(StateProperty.INTERACTIVE_COMPONENT_STATE)
      );
      // TODO(enriqe): Move to a separate file if this keeps growing.
      if (
        embedComponent.state !== EmbeddedComponentState.HIDDEN ||
        !this.storeService_.get(StateProperty.SYSTEM_UI_IS_VISIBLE_STATE) ||
        !this.storeService_.get(StateProperty.CAN_SHOW_NAVIGATION_OVERLAY_HINT)
      ) {
        // Cancels the event for this gesture entirely, ensuring the hint won't
        // show even if the user keeps swiping without releasing the touch.
        if (gesture.event && gesture.event.cancelable !== false) {
          gesture.event.preventDefault();
        }
        return;
      }
      if (
        (gesture.event && gesture.event.defaultPrevented) ||
        !this.isSwipeLargeEnoughForHint_(deltaX, deltaY)
      ) {
        return;
      }

      this.ampStoryHint_.showNavigationOverlay();
    });
  }

  /**
   * @param {number} deltaX
   * @param {number} deltaY
   * @return {boolean}
   * @private
   */
  isSwipeLargeEnoughForHint_(deltaX, deltaY) {
    const sideSwipe = Math.abs(deltaX) >= MIN_SWIPE_FOR_HINT_OVERLAY_PX;
    const upSwipe = -1 * deltaY >= MIN_SWIPE_FOR_HINT_OVERLAY_PX;
    return sideSwipe || upSwipe;
  }

  /** @private */
  lockBody_() {
    const {document} = this.win;
    setImportantStyles(document.documentElement, {
      'overflow': 'hidden',
    });
    setImportantStyles(document.body, {
      'overflow': 'hidden',
    });

    this.getViewport().resetTouchZoom();
    this.getViewport().disableTouchZoom();
    this.maybeLockScreenOrientation_();
  }

  /** @private */
  maybeLockScreenOrientation_() {
    const {screen} = this.win;
    if (!screen || !this.canRotateToDesktopMedia_.matches) {
      return;
    }

    const orientationWarning = (e) =>
      dev().warn(TAG, 'Failed to lock screen orientation:', e.message);

    // Returns a promise.
    const lockOrientationPromise = screen.orientation?.lock;
    if (lockOrientationPromise) {
      lockOrientationPromise('portrait').catch(orientationWarning);
      return;
    }

    // Returns boolean or undefined.
    const lockOrientation =
      screen.lockOrientation ||
      screen.mozLockOrientation ||
      screen.msLockOrientation ||
      ((unusedOrientation) => {});

    try {
      lockOrientation('portrait');
    } catch (e) {
      orientationWarning(e);
    }
  }

  /** @override */
  layoutCallback() {
    if (!AmpStory.isBrowserSupported(this.win) && !this.platform_.isBot()) {
      return this.displayUnsupportedBrowser_();
    }
    return this.layoutStory_();
  }

  /**
   * Renders the layout for the story.
   * @return {!Promise} A promise that is resolved when the story layout is
   *       loaded
   * @private
   */
  layoutStory_() {
    const initialPageId = this.getInitialPageId_();

    this.buildSystemLayer_(initialPageId);
    this.setThemeColor_();

    const storyLayoutPromise = Promise.all([
      this.getAmpDoc().whenFirstVisible(), // Pauses execution during prerender.
      this.initializePages_(),
    ])
      .then(() => {
        this.handleConsentExtension_();

        this.pages_.forEach((page, index) => {
          page.setState(PageState.NOT_ACTIVE);
          this.upgradeCtaAnchorTagsForTracking_(page, index);
        });
        this.initializeStoryNavigationPath_();

        // Build pagination buttons if they can be displayed.
        if (this.storeService_.get(StateProperty.CAN_SHOW_PAGINATION_BUTTONS)) {
          new PaginationButtons(this);
        }
      })
      .then(() =>
        // We need to call this.getInitialPageId_() again because the initial
        // page could've changed between the start of layoutStory_ and here.
        this.switchTo_(this.getInitialPageId_(), NavigationDirection.NEXT)
      )
      .then(() => {
        const shouldReOpenAttachmentForPageId = getHistoryState(
          this.win,
          HistoryState.ATTACHMENT_PAGE_ID
        );

        if (shouldReOpenAttachmentForPageId === this.activePage_.element.id) {
          const attachmentEl = this.activePage_.element.querySelector(
            'amp-story-page-attachment, amp-story-page-outlink'
          );

          if (attachmentEl) {
            whenUpgradedToCustomElement(attachmentEl)
              .then(() => attachmentEl.getImpl())
              .then((attachmentImpl) =>
                attachmentImpl.open(false /** shouldAnimate */)
              );
          }
        }

        if (
          shouldShowStoryUrlInfo(devAssert(this.viewer_), this.storeService_)
        ) {
          const infoDialog = new InfoDialog(this.win, this.element);
          infoDialog.build();
        }
      });

    // Do not block the layout callback on the completion of these promises, as
    // that prevents descendents from being laid out (and therefore loaded).
    this.whenInitialContentLoaded_(INITIAL_CONTENT_LOAD_TIMEOUT_MS).then(() => {
      this.markStoryAsLoaded_();
      this.initializeLiveStory_();
      this.installLateExtensions_();
    });

    this.maybeLoadStoryEducation_();

    // Story is being prerendered: resolve the layoutCallback when the active
    // page is built. Other pages will only build if the document becomes
    // visible.
    const initialPageEl = this.element.querySelector(
      `amp-story-page#${escapeCssSelectorIdent(initialPageId)}`
    );
    if (!this.getAmpDoc().hasBeenVisible()) {
      return whenUpgradedToCustomElement(initialPageEl).then(() => {
        return initialPageEl.build();
      });
    }

    // Will resolve when all pages are built.
    return storyLayoutPromise;
  }

  /**
   * Initialize LiveStoryManager if this is a live story.
   * @private
   */
  initializeLiveStory_() {
    if (this.element.hasAttribute('live-story')) {
      this.liveStoryManager_ = new LiveStoryManager(this);
      this.liveStoryManager_.build();

      this.storeService_.dispatch(Action.ADD_TO_ACTIONS_ALLOWLIST, [
        {tagOrTarget: 'AMP-LIVE-LIST', method: 'update'},
      ]);

      this.element.addEventListener(AmpEvents_Enum.DOM_UPDATE, () => {
        this.liveStoryManager_.update();
        this.initializePages_().then(() => this.preloadPagesByDistance_());
      });
    }
  }

  /**
   * Retrieves the initial pageId to begin the story with. In order, the
   * initial page for a story should be either a valid page ID in the URL
   * fragment, the page ID in the history, or the first page of the story.
   * @return {?string}
   * @private
   */
  getInitialPageId_() {
    const maybePageId = parseQueryString(this.win.location.hash)['page'];
    if (maybePageId && this.isActualPage_(maybePageId)) {
      return maybePageId;
    }

    const pages = /**  @type {!Array} */ (
      getHistoryState(this.win, HistoryState.NAVIGATION_PATH) || []
    );
    const historyPage = lastItem(pages);
    if (historyPage && this.isActualPage_(historyPage)) {
      return historyPage;
    }

    const firstPageEl = this.element.querySelector('amp-story-page');
    return firstPageEl ? firstPageEl.id : null;
  }

  /**
   * Checks if the amp-story-page for a given ID exists.
   * Note: the `this.pages_` array might not be defined yet.
   * @param {string} pageId
   * @return {boolean}
   * @private
   */
  isActualPage_(pageId) {
    if (this.pages_.length > 0) {
      return this.pages_.some((page) => page.element.id === pageId);
    }
    return !!this.element.querySelector(`#${escapeCssSelectorIdent(pageId)}`);
  }

  /**
   * @param {number} timeoutMs The maximum amount of time to wait, in
   *     milliseconds.
   * @return {!Promise} A promise that is resolved when the initial content is
   *     loaded or the timeout has been exceeded, whichever happens first.
   * @private
   */
  whenInitialContentLoaded_(timeoutMs = 0) {
    const initialPageEl = this.element.querySelector(
      `amp-story-page#${escapeCssSelectorIdent(this.getInitialPageId_())}`
    );
    const storyLoadPromise = whenUpgradedToCustomElement(initialPageEl).then(
      () => {
        return initialPageEl.signals().whenSignal(CommonSignals_Enum.LOAD_END);
      }
    );

    return this.timer_
      .timeoutPromise(timeoutMs, storyLoadPromise)
      .catch(() => {});
  }

  /** @private */
  markStoryAsLoaded_() {
    dispatch(
      this.win,
      this.element,
      EventType.STORY_LOADED,
      /* payload */ undefined,
      {bubbles: true}
    );
    this.viewerMessagingHandler_ &&
      this.viewerMessagingHandler_.send('storyContentLoaded', {});
    this.analyticsService_.triggerEvent(
      StoryAnalyticsEvent.STORY_CONTENT_LOADED
    );
    this.signals().signal(CommonSignals_Enum.INI_LOAD);
    this.mutateElement(() => {
      this.element.classList.add(STORY_LOADED_CLASS_NAME);
    });
  }

  /**
   * Handles the story consent extension.
   * @private
   */
  handleConsentExtension_() {
    const consentEl = this.element.querySelector('amp-consent');
    if (!consentEl) {
      return;
    }

    this.pauseStoryUntilConsentIsResolved_();
    this.validateConsent_(consentEl);
  }

  /**
   * Pauses the story until the consent is resolved (accepted or rejected).
   * @private
   */
  pauseStoryUntilConsentIsResolved_() {
    const policyId = this.getConsentPolicy() || 'default';
    const consentPromise = getConsentPolicyState(this.element, policyId);

    if (!consentPromise) {
      return;
    }

    this.storeService_.dispatch(Action.TOGGLE_PAUSED, true);

    consentPromise.then(() => {
      this.storeService_.dispatch(Action.TOGGLE_PAUSED, false);
    });
  }

  /**
   * Ensures publishers using amp-consent use amp-story-consent.
   * @param {!Element} consentEl
   * @private
   */
  validateConsent_(consentEl) {
    if (!childElementByTag(consentEl, 'amp-story-consent')) {
      user().error(TAG, 'amp-consent must have an amp-story-consent child');
    }

    const allowedTags = ['SCRIPT', 'AMP-STORY-CONSENT'];
    const toRemoveChildren = childElements(
      consentEl,
      (el) => allowedTags.indexOf(el.tagName) === -1
    );

    if (toRemoveChildren.length === 0) {
      return;
    }
    user().error(TAG, 'amp-consent only allows tags: %s', allowedTags);
    toRemoveChildren.forEach((el) => consentEl.removeChild(el));
  }

  /** @override */
  isLayoutSupported(layout) {
    return layout == Layout_Enum.CONTAINER;
  }

  /** @private */
  initializePages_() {
    const pageImplPromises = Array.prototype.map.call(
      this.element.querySelectorAll('amp-story-page'),
      (pageEl) => pageEl.getImpl()
    );

    return Promise.all(pageImplPromises).then((pages) => {
      this.pages_ = pages;
      if (isExperimentOn(this.win, 'amp-story-branching')) {
        this.storeService_.dispatch(Action.ADD_TO_ACTIONS_ALLOWLIST, [
          {tagOrTarget: 'AMP-STORY', method: 'goToPage'},
        ]);
      }
    });
  }

  /**
   * Advance to the next screen in the story, if there is one.
   * @param {boolean=} opt_isAutomaticAdvance Whether this navigation was caused
   *     by an automatic advancement after a timeout.
   * @private
   */
  next_(opt_isAutomaticAdvance) {
    const activePage = devAssert(
      this.activePage_,
      'No active page set when navigating to next page.'
    );
    activePage.next(opt_isAutomaticAdvance);
  }

  /**
   * Installs amp-viewer-integration script in case story is inside an
   * amp-story-player.
   * @private
   */
  initializeStoryPlayer_() {
    if (this.viewer_.getParam('storyPlayer') !== 'v0') {
      return;
    }
    Services.extensionsFor(this.win).installExtensionForDoc(
      this.getAmpDoc(),
      'amp-viewer-integration'
    );
  }

  /**
   * Handles EventType.NO_NEXT_PAGE events.
   * @private
   */
  onNoNextPage_() {
    if (this.viewer_.hasCapability('swipe') && this.viewerMessagingHandler_) {
      const advancementMode = this.storeService_.get(
        StateProperty.ADVANCEMENT_MODE
      );
      this.viewerMessagingHandler_.send('selectDocument', {
        'next': true,
        'advancementMode': advancementMode,
      });
      return;
    }
  }

  /**
   * Go back to the previous screen in the story, if there is one.
   * @private
   */
  previous_() {
    const activePage = devAssert(
      this.activePage_,
      'No active page set when navigating to previous page.'
    );
    activePage.previous();
  }

  /**
   * Handles EventType.NO_PREVIOUS_PAGE events.
   * @private
   */
  onNoPreviousPage_() {
    if (this.viewer_.hasCapability('swipe') && this.viewerMessagingHandler_) {
      const advancementMode = this.storeService_.get(
        StateProperty.ADVANCEMENT_MODE
      );
      this.viewerMessagingHandler_.send('selectDocument', {
        'previous': true,
        'advancementMode': advancementMode,
      });
      return;
    }

    if (this.storeService_.get(StateProperty.CAN_SHOW_PREVIOUS_PAGE_HELP)) {
      this.ampStoryHint_.showFirstPageHintOverlay();
    }
  }

  /**
   * @param {number} direction The direction to navigate.
   * @private
   */
  performTapNavigation_(direction) {
    this.storeService_.dispatch(
      Action.SET_ADVANCEMENT_MODE,
      AdvancementMode.MANUAL_ADVANCE
    );

    if (direction === TapNavigationDirection.NEXT) {
      this.next_();
    } else if (direction === TapNavigationDirection.PREVIOUS) {
      this.previous_();
    }
  }

  /**
   * Switches to a particular page.
   * @param {string} targetPageId
   * @param {!NavigationDirection} direction
   * @return {!Promise}
   * @private
   */
  switchTo_(targetPageId, direction) {
    const targetPage = this.getPageById(targetPageId);
    const pageIndex = this.getPageIndex(targetPage);

    // Step out if trying to navigate to the currently active page.
    if (this.activePage_ && this.activePage_.element.id === targetPageId) {
      return Promise.resolve();
    }

    if (
      isExperimentOn(this.win, 'amp-story-paywall-exp') &&
      targetPage.isPaywallProtected()
    ) {
      if (this.storeService_.get(StateProperty.SUBSCRIPTIONS_DIALOG_STATE)) {
        // Subscription dialog is already triggered.
        return Promise.resolve();
      }
      this.storeService_.dispatch(Action.TOGGLE_SUBSCRIPTIONS_DIALOG, true);

      // TODO(#37285): add SubscriptionService to actually trigger the subscription dialog.
    }

    const oldPage = this.activePage_;
    this.activePage_ = targetPage;
    if (!targetPage.isAd()) {
      this.updateNavigationPath_(targetPageId, direction);
    }

    this.backgroundBlur_?.update(targetPage.element);

    // Each step will run in a requestAnimationFrame, and wait for the next
    // frame before executing the following step.
    const steps = [
      // First step contains the minimum amount of code to display and play the
      // target page as fast as possible.
      () => {
        oldPage && oldPage.element.removeAttribute('active');

        // Starts playing the page, if the story is not paused.
        // Note: navigation is prevented when the story is paused, this test
        // covers the case where the story is rendered paused (eg: consent).
        if (!this.storeService_.get(StateProperty.PAUSED_STATE)) {
          targetPage.setState(PageState.PLAYING);
        } else {
          // Even if the page won't be playing, setting the active attribute
          // ensures it gets visible.
          targetPage.element.setAttribute('active', '');
        }

        this.forceRepaintForSafari_();
      },
      // Second step does all the operations that impact the UI/UX: media sound,
      // progress bar, ...
      () => {
        if (oldPage) {
          oldPage.setState(PageState.NOT_ACTIVE);

          // Indication to know where to display the page on the desktop
          // ribbon-like animation.
          this.getPageIndex(oldPage) < pageIndex
            ? setAttributeInMutate(oldPage, Attributes.VISITED)
            : removeAttributeInMutate(oldPage, Attributes.VISITED);

          if (oldPage.isAd()) {
            this.storeService_.dispatch(
              Action.SET_ADVANCEMENT_MODE,
              AdvancementMode.ADVANCE_TO_ADS
            );
          }
        }

        let storePageIndex = pageIndex;
        if (targetPage.isAd()) {
          this.storeService_.dispatch(Action.TOGGLE_AD, true);
          setAttributeInMutate(this, Attributes.AD_SHOWING);

          // Keep current page index when an ad is shown. Otherwise it messes
          // up with the progress variable in the VariableService.
          storePageIndex = this.storeService_.get(
            StateProperty.CURRENT_PAGE_INDEX
          );
        } else {
          this.storeService_.dispatch(Action.TOGGLE_AD, false);
          removeAttributeInMutate(this, Attributes.AD_SHOWING);

          // Start progress bar update for pages that are not ads or auto-
          // advance.
          if (!targetPage.isAutoAdvance()) {
            this.systemLayer_.updateProgress(
              targetPageId,
              this.advancement_.getProgress()
            );
          }
        }

        this.storeService_.dispatch(Action.CHANGE_PAGE, {
          id: targetPageId,
          index: storePageIndex,
        });

        // If first navigation.
        if (!oldPage) {
          this.registerAndPreloadBackgroundAudio_();
        }
      },
      // Third and last step contains all the actions that can be delayed after
      // the navigation happened, like preloading the following pages, or
      // sending analytics events.
      () => {
        this.preloadPagesByDistance_(/* prioritizeActivePage */ !oldPage);
        this.triggerActiveEventForPage_();
      },
    ];

    return new Promise((resolve) => {
      // Recursively executes one step per frame.
      const unqueueStepInRAF = () => {
        steps.shift().call(this);
        if (!steps.length) {
          return resolve();
        }
        this.win.requestAnimationFrame(() => unqueueStepInRAF());
      };

      unqueueStepInRAF();
    });
  }

  /**
   * Updates the story navigation stack and checks for navigation adherence to
   * the path a user takes.
   * @param {string} targetPageId
   * @param {!NavigationDirection} direction
   * @private
   */
  updateNavigationPath_(targetPageId, direction) {
    const navigationPath = /** @type {!Array<string>} */ (
      this.storeService_.get(StateProperty.NAVIGATION_PATH)
    );

    if (direction === NavigationDirection.PREVIOUS) {
      navigationPath.pop();
    }

    // Ensures the pageId is not at the top of the stack already, which can
    // happen on initial page load (e.g. reloading a page).
    if (
      direction === NavigationDirection.NEXT &&
      navigationPath[navigationPath.length - 1] !== targetPageId
    ) {
      navigationPath.push(targetPageId);
    }

    this.storeService_.dispatch(Action.SET_NAVIGATION_PATH, navigationPath);
    setHistoryState(this.win, HistoryState.NAVIGATION_PATH, navigationPath);
  }

  /** @private */
  triggerActiveEventForPage_() {
    // TODO(alanorozco): pass event priority once amphtml-story repo is merged
    // with upstream.
    Services.actionServiceForDoc(this.element).trigger(
      this.activePage_.element,
      'active',
      /* event */ null,
      ActionTrust_Enum.HIGH
    );
  }

  /**
   * For some reason, Safari has an issue where sometimes when pages become
   * visible, some descendants are not painted.  This is a hack, where we detect
   * that the browser is Safari and force it to repaint, to avoid this case.
   * See newmuis/amphtml-story#106 for details.
   * @private
   */
  forceRepaintForSafari_() {
    if (!this.platform_.isSafari() && !this.platform_.isIos()) {
      return;
    }

    this.mutateElement(() => {
      toggle(this.element, false);

      // Reading the height is what forces the repaint.  The conditional exists
      // only to workaround the fact that the closure compiler would otherwise
      // think that only reading the height has no effect.  Since the height is
      // always >= 0, this conditional will always be executed.
      const height = this.element./*OK*/ offsetHeight;
      if (height >= 0) {
        toggle(this.element, true);
      }
    });
  }

  /**
   * Handles all key presses within the story.
   * @param {!Event} e The keydown event.
   * @private
   */
  onKeyDown_(e) {
    this.storeService_.dispatch(
      Action.SET_ADVANCEMENT_MODE,
      AdvancementMode.MANUAL_ADVANCE
    );

    const rtlState = this.storeService_.get(StateProperty.RTL_STATE);

    switch (e.key) {
      case Keys_Enum.LEFT_ARROW:
        rtlState ? this.next_() : this.previous_();
        break;
      case Keys_Enum.RIGHT_ARROW:
        rtlState ? this.previous_() : this.next_();
        break;
    }
  }

  /**
   * Handle resize events and set the story's desktop state.
   * @visibleForTesting
   */
  onResizeDebounced() {
    this.uiState_ = this.getUIType_();
    this.storeService_.dispatch(Action.TOGGLE_UI, this.uiState_);

    const isLandscape = this.isLandscape_();
    const isLandscapeSupported = this.isLandscapeSupported_();
    this.setOrientationAttribute_(isLandscape, isLandscapeSupported);
  }

  /**
   * Handles resize events and sets CSS variables.
   * @param {!Object} size including new width and height
   * @private
   */
  polyfillDvh_(size) {
    const {height} = size;
    if (height === 0) {
      return;
    }
    setImportantStyles(this.win.document.documentElement, {
      '--story-dvh': px(height / 100),
    });
  }

  /**
   * Adds an orientation=landscape|portrait attribute.
   * If the story doesn't explicitly support landscape via the opt-in attribute,
   * it is always in a portrait orientation.
   * @param {boolean} isLandscape Whether the viewport is landscape or portrait
   * @param {boolean} isLandscapeSupported Whether the story supports landscape
   * @private
   */
  setOrientationAttribute_(isLandscape, isLandscapeSupported) {
    // TODO(#20832) base this check on the size of the amp-story-page, once it
    // is stored as a store state.
    this.mutateElement(() => {
      this.element.setAttribute(
        Attributes.ORIENTATION,
        isLandscapeSupported && isLandscape ? 'landscape' : 'portrait'
      );
    });
  }

  /**
   * Reacts to the browser tab becoming active/inactive.
   * @private
   */
  onVisibilityChanged_() {
    this.getAmpDoc().isVisible() ? this.resume_() : this.pause_();
  }

  /**
   * Reacts to the ad state updates, and pauses the background-audio when an ad
   * is displayed.
   * @param {boolean} isAd
   * @private
   */
  onAdStateUpdate_(isAd) {
    if (this.storeService_.get(StateProperty.MUTED_STATE)) {
      return;
    }

    isAd ? this.pauseBackgroundAudio_() : this.playBackgroundAudio_();
  }

  /**
   * Reacts to UI state updates.
   * @param {!UIType} uiState
   * @private
   */
  onUIStateUpdate_(uiState) {
    this.backgroundBlur_?.detach();
    this.backgroundBlur_ = null;
    switch (uiState) {
      case UIType.MOBILE:
        this.vsync_.mutate(() => {
          this.win.document.documentElement.setAttribute(
            'i-amphtml-story-mobile',
            ''
          );
          this.element.removeAttribute('desktop');
          this.element.classList.remove('i-amphtml-story-desktop-fullbleed');
          this.element.classList.remove('i-amphtml-story-desktop-one-panel');
        });
        break;
      case UIType.DESKTOP_ONE_PANEL:
        if (!this.backgroundBlur_) {
          this.backgroundBlur_ = new BackgroundBlur(this.win, this.element);
          this.backgroundBlur_.attach();
          if (this.activePage_) {
            this.backgroundBlur_.update(this.activePage_.element);
          }
        }
        this.vsync_.mutate(() => {
          this.rewriteStyles_();
          this.win.document.documentElement.removeAttribute(
            'i-amphtml-story-mobile'
          );
          this.element.removeAttribute('desktop');
          this.element.classList.add('i-amphtml-story-desktop-one-panel');
          this.element.classList.remove('i-amphtml-story-desktop-fullbleed');
        });
        break;
      case UIType.DESKTOP_FULLBLEED:
        this.vsync_.mutate(() => {
          this.win.document.documentElement.removeAttribute(
            'i-amphtml-story-mobile'
          );
          this.element.setAttribute('desktop', '');
          this.element.classList.add('i-amphtml-story-desktop-fullbleed');
          this.element.classList.remove('i-amphtml-story-desktop-one-panel');
        });
        break;
      // Because of the DOM mutations, switching from this mode to another is
      // not allowed, and prevented within the store service.
      case UIType.VERTICAL:
        const pageAttachments = scopedQuerySelectorAll(
          this.element,
          'amp-story-page amp-story-page-attachment'
        );

        this.vsync_.mutate(() => {
          this.rewriteStyles_();
          this.element.setAttribute('i-amphtml-vertical', '');
          this.win.document.documentElement.classList.add(
            'i-amphtml-story-vertical'
          );
          setImportantStyles(this.win.document.body, {height: 'auto'});
          this.win.document.documentElement.removeAttribute(
            'i-amphtml-story-mobile'
          );
          this.element.removeAttribute('desktop');
          this.element.classList.remove('i-amphtml-story-desktop-fullbleed');
          for (let i = 0; i < pageAttachments.length; i++) {
            this.element.insertBefore(
              pageAttachments[i],
              // Attachments that are just links are rendered in-line with their
              // story page.
              pageAttachments[i].getAttribute('href')
                ? pageAttachments[i].parentElement.nextElementSibling
                : // Other attachments are rendered at the end.
                  null
            );
          }
        });

        this.signals()
          .whenSignal(CommonSignals_Enum.LOAD_END)
          .then(() => {
            this.vsync_.mutate(() => {
              this.pages_.forEach((page) =>
                page.element.setAttribute('active', '')
              );
            });
          });
        break;
    }
  }

  /**
   * Retrieves the UI type that should be used to view the story.
   * @return {!UIType}
   * @private
   */
  getUIType_() {
    if (
      this.uiState_ === UIType.MOBILE &&
      this.androidSoftKeyboardIsProbablyOpen_()
    ) {
      // The opening of the Android soft keyboard triggers a viewport resize
      // that can cause the story's dimensions to appear to be those of a
      // desktop. Here, we assume that the soft keyboard is open if the latest
      // UI state is mobile while an input element has focus, and we then
      // ensure that the UI type does not unintentionally alter.
      return UIType.MOBILE;
    }

    if (this.platform_.isBot()) {
      return UIType.VERTICAL;
    }

    if (!this.isDesktop_()) {
      return UIType.MOBILE;
    }

    if (this.isLandscapeSupported_()) {
      return UIType.DESKTOP_FULLBLEED;
    }

    // Desktop one panel UI (default).
    return UIType.DESKTOP_ONE_PANEL;
  }

  /**
   * Returns whether the Android soft keyboard is most likely open, as
   * calculated using multiple factors. Note that this calculation will
   * incorrectly return true in cases where the user has manually dismissed the
   * keyboard while retaining focus on a text field.
   * @return {boolean}
   * @private
   */
  androidSoftKeyboardIsProbablyOpen_() {
    const platformIsAndroid = this.platform_.isAndroid();
    const tagNamesThatTriggerKeyboard = ['INPUT', 'TEXTAREA'];
    const textFieldHasFocus = tagNamesThatTriggerKeyboard.includes(
      this.win.document.activeElement?.tagName
    );
    return platformIsAndroid && textFieldHasFocus;
  }

  /**
   * @return {boolean} True if the screen size matches the desktop media query.
   * @private
   */
  isDesktop_() {
    return this.desktopOnePanelMedia_.matches && !this.platform_.isBot();
  }

  /**
   * @return {boolean} True if the screen orientation is landscape.
   * @private
   */
  isLandscape_() {
    return this.landscapeOrientationMedia_.matches;
  }

  /**
   * @return {boolean} true if this is a standalone story (i.e. this story is
   *     the only content of the document).
   * @private
   */
  isStandalone_() {
    return this.element.hasAttribute(Attributes.STANDALONE);
  }

  /**
   * Whether the story should support landscape orientation: landscape mobile,
   * or full bleed desktop UI.
   * @return {boolean}
   * @private
   */
  isLandscapeSupported_() {
    return this.element.hasAttribute(Attributes.SUPPORTS_LANDSCAPE);
  }

  /**
   * Reacts to paused state updates.
   * @param {boolean} isPaused
   * @private
   */
  onPausedStateUpdate_(isPaused) {
    if (!this.activePage_) {
      return;
    }

    const pageState = isPaused ? PageState.PAUSED : PageState.PLAYING;

    this.activePage_.setState(pageState);
  }

  /**
   * Displays the publisher [fallback] element if provided, or renders our own
   * unsupported browser layer.
   * @return {!Promise|undefined}
   * @private
   */
  displayUnsupportedBrowser_() {
    this.setPausedStateToRestore_();
    if (this.getFallback()) {
      this.toggleFallback(true);
      return;
    }
    // Provide "continue anyway" button only when rendering our own layer.
    // Publisher provided fallbacks do not allow users to continue.
    const continueAnyway = () => {
      this.layoutStory_().then(() => {
        this.restorePausedState_();
        this.mutateElement(() => {
          removeElement(layer);
        });
      });
    };
    const layer = renderUnsupportedBrowserLayer(this.element, continueAnyway);
    return this.mutateElement(() => {
      this.element.appendChild(layer);
    });
  }

  /**
   * @return {!Array<!Array<string>>} A 2D array representing lists of pages by
   *     distance.  The outer array index represents the distance from the
   *     active page; the inner array is a list of page IDs at the specified
   *     distance.
   */
  getPagesByDistance_() {
    const distanceMap = this.getPageDistanceMapHelper_(
      /* distance */ 0,
      /* map */ {},
      this.activePage_.element.id
    );

    // Transpose the map into a 2D array.
    const pagesByDistance = [];
    Object.keys(distanceMap).forEach((pageId) => {
      let distance = distanceMap[pageId];
      // If on last page, mark first page with distance 1.
      if (
        pageId === this.pages_[0].element.id &&
        this.activePage_ === this.pages_[this.pages_.length - 1] &&
        this.pages_.length > 1 &&
        !this.viewer_.hasCapability('swipe')
      ) {
        distance = 1;
      }
      if (!pagesByDistance[distance]) {
        pagesByDistance[distance] = [];
      }
      // There may be other 1 skip away pages due to branching.
      if (isExperimentOn(this.win, 'amp-story-branching')) {
        const navigationPath = this.storeService_.get(
          StateProperty.NAVIGATION_PATH
        );
        const indexInStack = navigationPath.indexOf(
          this.activePage_.element.id
        );
        const maybePrev = navigationPath[indexInStack - 1];
        if (indexInStack > 0 && pageId === this.activePage_.element.id) {
          if (!pagesByDistance[1]) {
            pagesByDistance[1] = [];
          }
          pagesByDistance[1].push(maybePrev);
        }
        // Do not overwrite, branching distance always takes precedence.
        if (pageId !== maybePrev) {
          pagesByDistance[distance].push(pageId);
        }
      } else {
        pagesByDistance[distance].push(pageId);
      }
    });

    return pagesByDistance;
  }

  /**
   * Creates a map of a page and all of the pages reachable from that page, by
   * distance.
   *
   * @param {number} distance The distance that the page with the specified
   *     pageId is from the active page.
   * @param {!Object<string, number>} map A mapping from pageId to its distance
   *     from the active page.
   * @param {string} pageId The page to be added to the map.
   * @return {!Object<string, number>} A mapping from page ID to the priority of
   *     that page.
   * @private
   */
  getPageDistanceMapHelper_(distance, map, pageId) {
    if (map[pageId] !== undefined && map[pageId] <= distance) {
      return map;
    }

    map[pageId] = distance;
    const page = this.getPageById(pageId);
    page.getAdjacentPageIds().forEach((adjacentPageId) => {
      if (
        map[adjacentPageId] !== undefined &&
        map[adjacentPageId] <= distance
      ) {
        return;
      }

      // TODO(newmuis): Remove the assignment and return, as they're
      // unnecessary.
      map = this.getPageDistanceMapHelper_(distance + 1, map, adjacentPageId);
    });

    return map;
  }

  /**
   * @param {boolean=} prioritizeActivePage
   * @private
   */
  preloadPagesByDistance_(prioritizeActivePage = false) {
    if (this.platform_.isBot()) {
      this.pages_.forEach((page) => {
        page.setDistance(0);
      });
      return;
    }

    const pagesByDistance = this.getPagesByDistance_();

    const preloadAllPages = () => {
      pagesByDistance.forEach((pageIds, distance) => {
        pageIds.forEach((pageId) => {
          const page = this.getPageById(pageId);
          page.setDistance(distance);
        });
      });
    };

    this.mutateElement(() => {
      if (!prioritizeActivePage) {
        return preloadAllPages();
      }

      const activePageId = devAssert(pagesByDistance[0][0]);
      new Promise((res, rej) => {
        const page = this.getPageById(activePageId);
        page.setDistance(0);
        page.signals().whenSignal(CommonSignals_Enum.LOAD_END).then(res);
        // Don't call preload if user navigates before page loads, since the navigation will call preload properly.
        this.storeService_.subscribe(StateProperty.CURRENT_PAGE_ID, rej);
      }).then(
        () => preloadAllPages(),
        () => {}
      );
    });
  }

  /**
   * Handles a background-audio attribute set on an <amp-story> tag.
   * @private
   */
  registerAndPreloadBackgroundAudio_() {
    let backgroundAudioEl = upgradeBackgroundAudio(this.element);

    if (!backgroundAudioEl) {
      return;
    }

    // Once the media pool is ready, registers and preloads the background
    // audio, and then gets the swapped element from the DOM to mute/unmute/play
    // it programmatically later.
    this.activePage_.element
      .signals()
      .whenSignal(CommonSignals_Enum.LOAD_END)
      .then(() => {
        backgroundAudioEl = /** @type {!HTMLMediaElement} */ (
          backgroundAudioEl
        );
        this.mediaPool_.register(backgroundAudioEl);
        return this.mediaPool_.preload(backgroundAudioEl);
      })
      .then(() => {
        this.backgroundAudioEl_ = /** @type {!HTMLMediaElement} */ (
          childElement(this.element, (el) => {
            return el.tagName.toLowerCase() === 'audio';
          })
        );
      });
  }

  /**
   * Loads amp-story-education if the viewer capability is provided.
   * @private
   */
  maybeLoadStoryEducation_() {
    if (!this.viewer_.hasCapability('education')) {
      return;
    }

    this.mutateElement(() => {
      this.element.appendChild(<amp-story-education />);
    });

    Services.extensionsFor(this.win).installExtensionForDoc(
      this.getAmpDoc(),
      'amp-story-education'
    );
  }

  /**
   * @param {string} id The ID of the page whose index should be retrieved.
   * @return {number} The index of the page.
   */
  getPageIndexById(id) {
    const pageIndex = findIndex(this.pages_, (page) => page.element.id === id);
    if (pageIndex < 0) {
      user().error(
        TAG,
        'Story refers to page "%s", but no such page exists.',
        id
      );
    }

    return pageIndex;
  }

  /**
   * @param {string} id The ID of the page to be retrieved.
   * @return {!./amp-story-page.AmpStoryPage} Retrieves the page with the
   *     specified ID.
   */
  getPageById(id) {
    const pageIndex = this.getPageIndexById(id);
    return devAssert(
      this.pages_[pageIndex],
      'Page at index %s exists, but is missing from the array.',
      pageIndex
    );
  }

  /**
   * @return {number}
   */
  getPageCount() {
    return this.pages_.length - this.adPages_.length;
  }

  /**
   * @param {!./amp-story-page.AmpStoryPage} desiredPage
   * @return {number} The index of the page.
   */
  getPageIndex(desiredPage) {
    return findIndex(this.pages_, (page) => page === desiredPage);
  }

  /**
   * Retrieves the page containing the element, or null. A background audio
   * set on the <amp-story> tag would not be contained in a page.
   * @param {!Element} element The element whose containing AmpStoryPage should
   *     be retrieved
   * @return {?./amp-story-page.AmpStoryPage} The AmpStoryPage containing the
   *     specified element, if any.
   */
  getPageContainingElement_(element) {
    let startingElement = element;
    // If the element is inside an iframe (most likely an ad), start from the
    // containing iframe element.
    if (element.ownerDocument !== this.win.document) {
      startingElement = element.ownerDocument.defaultView.frameElement;
    }

    const pageIndex = findIndex(this.pages_, (page) => {
      const pageEl = closest(startingElement, (el) => {
        return el === page.element;
      });

      return !!pageEl;
    });

    return this.pages_[pageIndex] || null;
  }

  /** @override */
  getElementDistance(element) {
    const page = this.getPageContainingElement_(element);

    // An element not contained in a page is likely to be global to the story,
    // like a background audio. Setting the distance to -1 ensures it will not
    // get evicted from the media pool.
    if (!page) {
      return -1;
    }

    return page.getDistance();
  }

  /** @override */
  getMaxMediaElementCounts() {
    let audioMediaElementsCount = this.element.querySelectorAll(
      'amp-audio, [background-audio]'
    ).length;
    const videoMediaElementsCount =
      this.element.querySelectorAll('amp-video').length;

    // The root element (amp-story) might have a background-audio as well.
    if (this.element.hasAttribute('background-audio')) {
      audioMediaElementsCount++;
    }

    return {
      [MediaType.AUDIO]: Math.min(
        audioMediaElementsCount + MINIMUM_AD_MEDIA_ELEMENTS,
        MAX_MEDIA_ELEMENT_COUNTS[MediaType.AUDIO]
      ),
      [MediaType.VIDEO]: Math.min(
        videoMediaElementsCount + MINIMUM_AD_MEDIA_ELEMENTS,
        MAX_MEDIA_ELEMENT_COUNTS[MediaType.VIDEO]
      ),
    };
  }

  /** @override */
  getElement() {
    return this.element;
  }

  /**
   * Reacts to muted state updates.
   * @param  {boolean} isMuted Whether the story just got muted.
   * @private
   */
  onMutedStateUpdate_(isMuted) {
    isMuted ? this.mute_() : this.unmute_();
    isMuted
      ? this.element.setAttribute(Attributes.MUTED, '')
      : this.element.removeAttribute(Attributes.MUTED);
  }

  /**
   * Mutes the audio for the story.
   * @private
   */
  mute_() {
    this.pauseBackgroundAudio_();
    if (this.activePage_) {
      this.activePage_.muteAllMedia();
    }
  }

  /**
   * Pauses the background audio.
   * @private
   */
  pauseBackgroundAudio_() {
    if (!this.backgroundAudioEl_) {
      return;
    }
    this.mediaPool_.pause(this.backgroundAudioEl_);
  }

  /**
   * Unmutes the audio for the story.
   * @private
   */
  unmute_() {
    const unmuteAllMedia = () => {
      this.playBackgroundAudio_();
      if (this.activePage_) {
        this.activePage_.unmuteAllMedia();
      }
    };

    this.mediaPool_.blessAll().then(unmuteAllMedia, unmuteAllMedia);
  }

  /**
   * Unmutes and plays the background audio.
   * @private
   */
  playBackgroundAudio_() {
    if (!this.backgroundAudioEl_) {
      return;
    }
    this.mediaPool_.unmute(this.backgroundAudioEl_);
    this.mediaPool_.play(this.backgroundAudioEl_);
  }

  /**
   * Update the store if the story has background audio.
   * @private
   */
  updateAudioIcon_() {
    const storyHasBackgroundAudio =
      this.element.hasAttribute('background-audio');
    this.storeService_.dispatch(
      Action.TOGGLE_STORY_HAS_BACKGROUND_AUDIO,
      storyHasBackgroundAudio
    );
  }

  /**
   * Shows the play/pause icon if there is an element with playback on the story.
   * @private
   */
  updatePausedIcon_() {
    const containsElementsWithPlayback = !!scopedQuerySelector(
      this.element,
      'amp-story-grid-layer amp-audio, amp-story-grid-layer amp-video, amp-story-page[background-audio], amp-story-page[auto-advance-after]'
    );

    const storyHasBackgroundAudio =
      this.element.hasAttribute('background-audio');

    this.storeService_.dispatch(
      Action.TOGGLE_STORY_HAS_PLAYBACK_UI,
      containsElementsWithPlayback || storyHasBackgroundAudio
    );
  }

  /**
   * Handles the rewind viewer event.
   * @private
   */
  onRewind_() {
    this.signals()
      .whenSignal(CommonSignals_Enum.LOAD_END)
      .then(() => this.replay_());
  }

  /**
   * Handles the selectPage viewer event.
   * @param {!JsonObject} data
   * @private
   */
  onSelectPage_(data) {
    if (!data) {
      return;
    }

    this.storeService_.dispatch(
      Action.SET_ADVANCEMENT_MODE,
      AdvancementMode.VIEWER_SELECT_PAGE
    );

    if (data['next']) {
      this.next_();
    } else if (data['previous']) {
      this.previous_();
    } else if (data['delta']) {
      this.switchDelta_(data['delta']);
    } else if (data['id']) {
      this.switchTo_(
        data['id'],
        this.getPageIndexById(data['id']) > this.getPageIndex(this.activePage_)
          ? NavigationDirection.NEXT
          : NavigationDirection.PREVIOUS
      );
    }
  }

  /**
   * Switches to a page in the story given a delta. If new index is out of
   * bounds, it will go to the last or first page (depending on direction).
   * @param {number} delta
   * @private
   */
  switchDelta_(delta) {
    const currentPageIdx = this.storeService_.get(
      StateProperty.CURRENT_PAGE_INDEX
    );

    const newPageIdx =
      delta > 0
        ? Math.min(this.pages_.length - 1, currentPageIdx + delta)
        : Math.max(0, currentPageIdx + delta);
    const targetPage = this.pages_[newPageIdx];

    if (
      !this.isActualPage_(targetPage && targetPage.element.id) ||
      newPageIdx === currentPageIdx
    ) {
      return;
    }

    const direction =
      newPageIdx > currentPageIdx
        ? NavigationDirection.NEXT
        : NavigationDirection.PREVIOUS;

    this.switchTo_(targetPage.element.id, direction);
  }

  /**
   * Checks for the the storyNavigationPath stack in the history.
   * @private
   */
  initializeStoryNavigationPath_() {
    let navigationPath = getHistoryState(
      this.win,
      HistoryState.NAVIGATION_PATH
    );
    if (
      !navigationPath ||
      !navigationPath.every((pageId) => this.isActualPage_(pageId))
    ) {
      navigationPath = [];
    }
    this.storeService_.dispatch(Action.SET_NAVIGATION_PATH, navigationPath);
  }

  /** @private */
  replay_() {
    this.storeService_.dispatch(Action.SET_NAVIGATION_PATH, []);
    const switchPromise = this.switchTo_(
      dev().assertElement(this.pages_[0].element).id,
      NavigationDirection.NEXT
    );
    // Restart page media, advancements, etc (#27742).
    if (this.pages_.length === 1) {
      this.pages_[0].setState(PageState.NOT_ACTIVE);
      this.pages_[0].setState(PageState.PLAYING);
    }

    // Reset all pages so that they are offscreen to right instead of left in
    // desktop view.
    switchPromise.then(() => {
      this.pages_.forEach((page) =>
        removeAttributeInMutate(page, Attributes.VISITED)
      );
    });
  }

  /**
   * @param {!AmpStoryPage} page The page whose CTA anchor tags should be
   *     upgraded.
   * @param {number} pageIndex The index of the page.
   * @private
   */
  upgradeCtaAnchorTagsForTracking_(page, pageIndex) {
    this.mutateElement(() => {
      const pageId = page.element.id;
      const ctaAnchorEls = scopedQuerySelectorAll(
        page.element,
        'amp-story-cta-layer a'
      );

      Array.prototype.forEach.call(ctaAnchorEls, (ctaAnchorEl) => {
        ctaAnchorEl.setAttribute('data-vars-story-page-id', pageId);
        ctaAnchorEl.setAttribute('data-vars-story-page-index', pageIndex);
      });
    });
  }

  /**
   * Add page to back of pages_ array
   * @param {!./amp-story-page.AmpStoryPage} page
   */
  addPage(page) {
    this.pages_.push(page);

    if (page.isAd()) {
      this.adPages_.push(page);
    }
  }

  /**
   * Insert a new page in navigation flow by changing the attr pointers
   * on amp-story-page elements
   * @param {string} pageBeforeId
   * @param {string} pageToBeInsertedId
   * @return {boolean} was page inserted
   */
  insertPage(pageBeforeId, pageToBeInsertedId) {
    // TODO(ccordry): make sure this method moves to PageManager when
    // implemented
    const pageToBeInserted = this.getPageById(pageToBeInsertedId);
    const pageToBeInsertedEl = pageToBeInserted.element;

    if (
      pageToBeInserted.isAd() &&
      !this.storeService_.get(StateProperty.CAN_INSERT_AUTOMATIC_AD)
    ) {
      dev().expectedError(TAG, 'Inserting ads automatically is disallowed.');
      return false;
    }

    const pageBefore = this.getPageById(pageBeforeId);
    const pageBeforeEl = pageBefore.element;

    const nextPage = this.getNextPage(pageBefore);

    if (!nextPage) {
      return false;
    }

    const advanceAttr = isExperimentOn(this.win, 'amp-story-branching')
      ? Attributes.PUBLIC_ADVANCE_TO
      : Attributes.ADVANCE_TO;

    pageBeforeEl.setAttribute(advanceAttr, pageToBeInsertedId);
    pageBeforeEl.setAttribute(Attributes.AUTO_ADVANCE_TO, pageToBeInsertedId);
    pageToBeInsertedEl.setAttribute(Attributes.RETURN_TO, pageBeforeId);

    const nextPageEl = nextPage.element;
    const nextPageId = nextPageEl.id;
    // For a live story, nextPage is the same as pageToBeInserted. But not for
    // ads since it's inserted between two pages.
    if (nextPageId !== pageToBeInsertedId) {
      pageToBeInsertedEl.setAttribute(advanceAttr, nextPageId);
      pageToBeInsertedEl.setAttribute(Attributes.AUTO_ADVANCE_TO, nextPageId);
      nextPageEl.setAttribute(Attributes.RETURN_TO, pageToBeInsertedId);
    }

    return true;
  }

  /**
   * Get next page object
   * @param {!./amp-story-page.AmpStoryPage} page
   * @return {?./amp-story-page.AmpStoryPage}
   */
  getNextPage(page) {
    const nextPageId = page.getNextPageId(true /*opt_isAutomaticAdvance */);
    if (!nextPageId) {
      return null;
    }
    return this.getPageById(nextPageId);
  }

  /**
   * @param {!Window} win
   * @return {boolean} true if the user's browser supports the features needed
   *     for amp-story.
   */
  static isBrowserSupported(win) {
    if (isEsm()) {
      // Browsers that run the ESM build are should support the features
      // detected below.
      // If the logic changes so that ESM browsers do not pass support detection,
      // this optimization should be removed.
      return true;
    }
    return Boolean(
      win.CSS &&
        win.CSS.supports &&
        win.CSS.supports('display', 'grid') &&
        win.CSS.supports('color', 'var(--test)')
    );
  }

  /**
   * Loads amp-story-dev-tools if it is enabled.
   * @private
   */
  maybeLoadStoryDevTools_() {
    if (
      !isModeDevelopment(this.win) ||
      this.element.getAttribute('mode') === 'inspect'
    ) {
      return false;
    }

    this.element.setAttribute('mode', 'inspect');

    const devToolsEl = <amp-story-dev-tools />;
    this.win.document.body.appendChild(devToolsEl);
    this.element.setAttribute('hide', '');

    Services.extensionsFor(this.win).installExtensionForDoc(
      this.getAmpDoc(),
      'amp-story-dev-tools'
    );
    return true;
  }

  /**
   * Should enable the context menu (long press) on the element passed.
   * @private
   * @param {!Element} element
   * @return {boolean}
   */
  allowContextMenuOnMobile_(element) {
    // Match page attachments with links.
    return !!closest(
      element,
      (e) => matches(e, 'a.i-amphtml-story-page-open-attachment[href]'),
      this.element
    );
  }

  /**
   * Installs extensions that can be lazy-loaded.
   * @private
   */
  installLateExtensions_() {
    const extensionsFor = Services.extensionsFor(this.win);
    const ampdoc = this.getAmpDoc();

    if (this.element.querySelector('amp-story-auto-ads')) {
      extensionsFor.installExtensionForDoc(ampdoc, 'amp-story-auto-ads');
    }
    if (this.element.querySelector('amp-story-auto-analytics')) {
      extensionsFor.installExtensionForDoc(ampdoc, 'amp-story-auto-analytics');
      extensionsFor.installExtensionForDoc(ampdoc, 'amp-analytics');
    } else if (this.element.querySelector('amp-analytics')) {
      extensionsFor.installExtensionForDoc(ampdoc, 'amp-analytics');
    }
  }

  /**
   * If there are inline strings, register as current document language.
   */
  registerInlineLocalizationStrings_() {
    const inlineStringsEl = this.win.document.querySelector(
      'script[amp-strings="amp-story"]'
    );
    if (
      !inlineStringsEl ||
      inlineStringsEl.getAttribute('i-amphtml-version') !=
        getMode(this.win).rtvVersion
    ) {
      return;
    }

    const stringsOrNull = tryParseJson(inlineStringsEl.textContent);

    if (!stringsOrNull) {
      return;
    }

    getLocalizationService(this.element).registerLocalizedStringBundle(
      this.win.document.querySelector('[lang]')?.getAttribute('lang') || 'en',
      stringsOrNull
    );
  }
}

AMP.extension('amp-story', '1.0', (AMP) => {
  AMP.registerElement('amp-story', AmpStory, CSS);
  AMP.registerElement('amp-story-consent', AmpStoryConsent);
  AMP.registerElement('amp-story-cta-layer', AmpStoryCtaLayer);
  AMP.registerElement('amp-story-grid-layer', AmpStoryGridLayer);
  AMP.registerElement('amp-story-page', AmpStoryPage);
});<|MERGE_RESOLUTION|>--- conflicted
+++ resolved
@@ -345,25 +345,7 @@
         'en-xa',
         createPseudoLocale(LocalizedStringsEn, (s) => `[${s} one two]`)
       );
-<<<<<<< HEAD
     this.registerInlineLocalizationStrings_();
-=======
-
-    // If there are inline localization strings, register as current document language.
-    const inlineStrings = this.win.document.querySelector(
-      'script[amp-strings="amp-story"]'
-    );
-    if (
-      inlineStrings &&
-      inlineStrings.getAttribute('i-amphtml-version') ==
-        getMode(this.win).rtvVersion
-    ) {
-      getLocalizationService(this.element).registerLocalizedStringBundle(
-        this.win.document.querySelector('[lang]')?.getAttribute('lang') || 'en',
-        JSON.parse(inlineStrings.textContent)
-      );
-    }
->>>>>>> 07e3ca5c
 
     if (this.isStandalone_()) {
       this.initializeStandaloneStory_();
@@ -2490,7 +2472,7 @@
   }
 
   /**
-   * If there are inline strings, register as current document language.
+   * If there are inline localization strings, register as current document language.
    */
   registerInlineLocalizationStrings_() {
     const inlineStringsEl = this.win.document.querySelector(
