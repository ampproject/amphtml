--- conflicted
+++ resolved
@@ -348,8 +348,11 @@
       .registerLocalizedStringBundle('tr', LocalizedStringsTr)
       .registerLocalizedStringBundle('vi', LocalizedStringsVi)
       .registerLocalizedStringBundle('zh-CN', LocalizedStringsZhCn)
-<<<<<<< HEAD
-      .registerLocalizedStringBundle('zh-TW', LocalizedStringsZhTw);
+      .registerLocalizedStringBundle('zh-TW', LocalizedStringsZhTw)
+      .registerLocalizedStringBundle(
+        'en-xa',
+        createPseudoLocale(LocalizedStringsEn, (s) => `[${s} one two]`)
+      );
 
     Services.subscriptionsServiceForDoc(this.element).then(
       (subscriptionService) => {
@@ -359,22 +362,6 @@
         });
       }
     );
-
-    const enXaPseudoLocaleBundle = createPseudoLocale(
-      LocalizedStringsEn,
-      (s) => `[${s} one two]`
-    );
-    this.localizationService_.registerLocalizedStringBundle(
-      'en-xa',
-      enXaPseudoLocaleBundle
-    );
-=======
-      .registerLocalizedStringBundle('zh-TW', LocalizedStringsZhTw)
-      .registerLocalizedStringBundle(
-        'en-xa',
-        createPseudoLocale(LocalizedStringsEn, (s) => `[${s} one two]`)
-      );
->>>>>>> b7b1a9f9
 
     if (this.isStandalone_()) {
       this.initializeStandaloneStory_();
