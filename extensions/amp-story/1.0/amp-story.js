--- conflicted
+++ resolved
@@ -567,36 +567,6 @@
   }
 
   /**
-<<<<<<< HEAD
-   * Initializes interactives by deduplicating their IDs and calling initializeState().
-   * @private
-   */
-  initializeInteractiveComponents_() {
-    const interactiveEls = this.element.querySelectorAll(
-      'amp-story-interactive-binary-poll, amp-story-interactive-poll, amp-story-interactive-quiz'
-    );
-    const interactiveIds = toArray(interactiveEls).map(
-      (el) => el.id || 'interactive-id'
-    );
-    const idsMap = map();
-    for (let i = 0; i < interactiveIds.length; i++) {
-      if (idsMap[interactiveIds[i]] === undefined) {
-        idsMap[interactiveIds[i]] = 0;
-      } else {
-        user().error(TAG, `Duplicate interactive ID ${interactiveIds[i]}`);
-        const newId = `${interactiveIds[i]}__${++idsMap[interactiveIds[i]]}`;
-        interactiveEls[i].id = newId;
-        interactiveIds[i] = newId;
-      }
-      whenUpgradedToCustomElement(interactiveEls[i]).then((el) => {
-        el.getImpl().then((e) => e.initializeState());
-      });
-    }
-  }
-
-  /**
-=======
->>>>>>> 2b887a5e
    * @param {!Element} styleEl
    * @private
    */
