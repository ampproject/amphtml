/**
 * Copyright 2017 The AMP HTML Authors. All Rights Reserved.
 *
 * Licensed under the Apache License, Version 2.0 (the "License");
 * you may not use this file except in compliance with the License.
 * You may obtain a copy of the License at
 *
 *      http://www.apache.org/licenses/LICENSE-2.0
 *
 * Unless required by applicable law or agreed to in writing, software
 * distributed under the License is distributed on an "AS-IS" BASIS,
 * WITHOUT WARRANTIES OR CONDITIONS OF ANY KIND, either express or implied.
 * See the License for the specific language governing permissions and
 * limitations under the License.
 */

/**
 * @fileoverview Embeds a story
 *
 * Example:
 * <code>
 * <amp-story standalone>
 *   [...]
 * </amp-story>
 * </code>
 */
import './amp-story-cta-layer';
import './amp-story-grid-layer';
import './amp-story-page';
import {
  Action,
  EmbeddedComponentState,
  InteractiveComponentDef,
  StateProperty,
  UIType,
  getStoreService,
} from './amp-story-store-service';
import {ActionTrust} from '../../../src/action-constants';
import {AdvancementConfig, TapNavigationDirection} from './page-advancement';
import {
  AdvancementMode,
  StoryAnalyticsEvent,
  getAnalyticsService,
} from './story-analytics';
import {AmpEvents} from '../../../src/amp-events';
import {AmpStoryAccess} from './amp-story-access';
import {AmpStoryBookend} from './bookend/amp-story-bookend';
import {AmpStoryConsent} from './amp-story-consent';
import {AmpStoryCtaLayer} from './amp-story-cta-layer';
import {AmpStoryEmbeddedComponent} from './amp-story-embedded-component';
import {AmpStoryGridLayer} from './amp-story-grid-layer';
import {AmpStoryHint} from './amp-story-hint';
import {AmpStoryInteractiveBinaryPoll} from './amp-story-interactive-binary-poll';
import {AmpStoryInteractiveQuiz} from './amp-story-interactive-quiz';
import {AmpStoryInteractiveResults} from './amp-story-interactive-results';
import {AmpStoryPage, NavigationDirection, PageState} from './amp-story-page';
import {AmpStoryPageAttachment} from './amp-story-page-attachment';
import {AmpStoryRenderService} from './amp-story-render-service';
import {AmpStoryViewerMessagingHandler} from './amp-story-viewer-messaging-handler';
import {AnalyticsVariable, getVariableService} from './variable-service';
import {CSS} from '../../../build/amp-story-1.0.css';
import {CommonSignals} from '../../../src/common-signals';
import {EventType, dispatch} from './events';
import {Gestures} from '../../../src/gesture';
import {HistoryState, getHistoryState, setHistoryState} from './history';
import {InfoDialog} from './amp-story-info-dialog';
import {Keys} from '../../../src/utils/key-codes';
import {Layout} from '../../../src/layout';
import {LiveStoryManager} from './live-story-manager';
import {MediaPool, MediaType} from './media-pool';
import {PaginationButtons} from './pagination-buttons';
import {Services} from '../../../src/services';
import {ShareMenu} from './amp-story-share-menu';
import {SwipeXYRecognizer} from '../../../src/gesture-recognizers';
import {SystemLayer} from './amp-story-system-layer';
import {UnsupportedBrowserLayer} from './amp-story-unsupported-browser-layer';
import {ViewportWarningLayer} from './amp-story-viewport-warning-layer';
import {
  childElement,
  childElementByTag,
  childElements,
  childNodes,
  closest,
  createElementWithAttributes,
  isRTL,
  scopedQuerySelector,
  scopedQuerySelectorAll,
  whenUpgradedToCustomElement,
} from '../../../src/dom';
import {
  computedStyle,
  resetStyles,
  setImportantStyles,
  toggle,
} from '../../../src/style';
import {createPseudoLocale} from '../../../src/localized-strings';
import {debounce} from '../../../src/utils/rate-limit';
import {dev, devAssert, user} from '../../../src/log';
import {dict, map} from '../../../src/utils/object';
import {endsWith} from '../../../src/string';
import {escapeCssSelectorIdent} from '../../../src/css';
import {findIndex, lastItem} from '../../../src/utils/array';
import {getConsentPolicyState} from '../../../src/consent';
import {getDetail} from '../../../src/event-helper';
import {getLocalizationService} from './amp-story-localization-service';
import {getMediaQueryService} from './amp-story-media-query-service';
import {getMode} from '../../../src/mode';
import {getState} from '../../../src/history';
import {isExperimentOn} from '../../../src/experiments';
import {parseQueryString} from '../../../src/url';
import {
  removeAttributeInMutate,
  setAttributeInMutate,
  shouldShowStoryUrlInfo,
} from './utils';
import {toArray} from '../../../src/types';
import {upgradeBackgroundAudio} from './audio';
import LocalizedStringsAr from './_locales/ar';
import LocalizedStringsDe from './_locales/de';
import LocalizedStringsDefault from './_locales/default';
import LocalizedStringsEn from './_locales/en';
import LocalizedStringsEnGb from './_locales/en-GB';
import LocalizedStringsEs from './_locales/es';
import LocalizedStringsEs419 from './_locales/es-419';
import LocalizedStringsFr from './_locales/fr';
import LocalizedStringsHi from './_locales/hi';
import LocalizedStringsId from './_locales/id';
import LocalizedStringsIt from './_locales/it';
import LocalizedStringsJa from './_locales/ja';
import LocalizedStringsKo from './_locales/ko';
import LocalizedStringsNl from './_locales/nl';
import LocalizedStringsNo from './_locales/no';
import LocalizedStringsPtBr from './_locales/pt-BR';
import LocalizedStringsPtPt from './_locales/pt-PT';
import LocalizedStringsRu from './_locales/ru';
import LocalizedStringsTr from './_locales/tr';
import LocalizedStringsVi from './_locales/vi';
import LocalizedStringsZhCn from './_locales/zh-CN';
import LocalizedStringsZhTw from './_locales/zh-TW';

/** @private @const {number} */
const DESKTOP_WIDTH_THRESHOLD = 1024;

/** @private @const {number} */
const DESKTOP_HEIGHT_THRESHOLD = 550;

/** @private @const {number} */
const MIN_SWIPE_FOR_HINT_OVERLAY_PX = 50;

/** @enum {string} */
const Attributes = {
  AD_SHOWING: 'ad-showing',
  ADVANCE_TO: 'i-amphtml-advance-to',
  AUTO_ADVANCE_AFTER: 'auto-advance-after',
  AUTO_ADVANCE_TO: 'auto-advance-to',
  DESKTOP_POSITION: 'i-amphtml-desktop-position',
  MUTED: 'muted',
  ORIENTATION: 'orientation',
  PUBLIC_ADVANCE_TO: 'advance-to',
  RETURN_TO: 'i-amphtml-return-to',
  STANDALONE: 'standalone',
  SUPPORTS_LANDSCAPE: 'supports-landscape',
  // Attributes that desktop css looks for to decide where pages will be placed
  VISITED: 'i-amphtml-visited', // stacked offscreen to left
};

/**
 * The duration of time (in milliseconds) to wait for a page to be loaded,
 * before the story becomes visible.
 * @const {number}
 */
const PAGE_LOAD_TIMEOUT_MS = 5000;

/**
 * Single page ads may be injected later. If the original story contains 0 media
 * elements the mediaPool will not be able to handle the injected audio/video
 * Therefore we preallocate a minimum here.
 * @const {number}
 */
const MINIMUM_AD_MEDIA_ELEMENTS = 2;

/**
 * CSS class for an amp-story that indicates the initial load for the story has
 * completed.
 * @const {string}
 */
const STORY_LOADED_CLASS_NAME = 'i-amphtml-story-loaded';

/**
 * CSS class for the opacity layer that separates the amp-sidebar and the rest
 * of the story when the amp-sidebar is entering the screen.
 * @const {string}
 */
const OPACITY_MASK_CLASS_NAME = 'i-amphtml-story-opacity-mask';

/**
 * CSS class for sidebars in stories.
 * @const {string}
 */
const SIDEBAR_CLASS_NAME = 'i-amphtml-story-sidebar';

/** @const {!Object<string, number>} */
const MAX_MEDIA_ELEMENT_COUNTS = {
  [MediaType.AUDIO]: 4,
  [MediaType.VIDEO]: 8,
};

/** @type {string} */
const TAG = 'amp-story';

/**
 * Selector for elements that should be hidden when the bookend is open on
 * desktop view.
 * @private @const {string}
 */
const HIDE_ON_BOOKEND_SELECTOR =
  'amp-story-page, .i-amphtml-story-system-layer';

/**
 * The default dark gray for chrome supported theme color.
 * @const {string}
 */
const DEFAULT_THEME_COLOR = '#202125';

/**
 * MutationObserverInit options to listen for changes to the `open` attribute.
 */
const SIDEBAR_OBSERVER_OPTIONS = {
  attributes: true,
  attributeFilter: ['open'],
};

/**
 * @implements {./media-pool.MediaPoolRoot}
 */
export class AmpStory extends AMP.BaseElement {
  /** @param {!AmpElement} element */
  constructor(element) {
    super(element);

    /** @private @const {!./amp-story-store-service.AmpStoryStoreService} */
    this.storeService_ = getStoreService(this.win);

    // Check if story is RTL.
    if (isRTL(this.win.document)) {
      this.storeService_.dispatch(Action.TOGGLE_RTL, true);
    }

    /** @private {!./story-analytics.StoryAnalyticsService} */
    this.analyticsService_ = getAnalyticsService(this.win, this.element);

    /** @private @const {!AdvancementConfig} */
    this.advancement_ = AdvancementConfig.forElement(this.win, this.element);
    this.advancement_.start();

    /** @const @private {!../../../src/service/vsync-impl.Vsync} */
    this.vsync_ = this.getVsync();

    /** @private {?AmpStoryBookend} */
    this.bookend_ = null;

    /** @private @const {!ShareMenu} Preloads and prerenders the share menu. */
    this.shareMenu_ = new ShareMenu(this.win, this.element);

    /** @private @const {!SystemLayer} */
    this.systemLayer_ = new SystemLayer(this.win, this.element);

    /** Instantiate in case there are embedded components. */
    new AmpStoryEmbeddedComponent(this.win, this.element);

    /** @private @const {!UnsupportedBrowserLayer} */
    this.unsupportedBrowserLayer_ = new UnsupportedBrowserLayer(this.win);

    /** Instantiates the viewport warning layer. */
    new ViewportWarningLayer(
      this.win,
      this.element,
      DESKTOP_WIDTH_THRESHOLD,
      DESKTOP_HEIGHT_THRESHOLD
    );

    /** @private {!Array<!./amp-story-page.AmpStoryPage>} */
    this.pages_ = [];

    /** @private @const {!Array<!./amp-story-page.AmpStoryPage>} */
    this.adPages_ = [];

    /** @const @private {!./variable-service.AmpStoryVariableService} */
    this.variableService_ = getVariableService(this.win);

    /** @private {?./amp-story-page.AmpStoryPage} */
    this.activePage_ = null;

    /** @private @const */
    this.desktopMedia_ = this.win.matchMedia(
      `(min-width: ${DESKTOP_WIDTH_THRESHOLD}px) and ` +
        `(min-height: ${DESKTOP_HEIGHT_THRESHOLD}px)`
    );

    /** @private @const */
    this.canRotateToDesktopMedia_ = this.win.matchMedia(
      `(min-width: ${DESKTOP_HEIGHT_THRESHOLD}px) and ` +
        `(min-height: ${DESKTOP_WIDTH_THRESHOLD}px)`
    );

    /** @private @const */
    this.landscapeOrientationMedia_ = this.win.matchMedia(
      '(orientation: landscape)'
    );

    /** @private {?HTMLMediaElement} */
    this.backgroundAudioEl_ = null;

    /** @private {?./pagination-buttons.PaginationButtons} */
    this.paginationButtons_ = null;

    /** @private {!AmpStoryHint} */
    this.ampStoryHint_ = new AmpStoryHint(this.win, this.element);

    /** @private {!MediaPool} */
    this.mediaPool_ = MediaPool.for(this);

    /** @private {boolean} */
    this.areAccessAuthorizationsCompleted_ = false;

    /** @private */
    this.navigateToPageAfterAccess_ = null;

    /** @private @const {!../../../src/service/timer-impl.Timer} */
    this.timer_ = Services.timerFor(this.win);

    /** @private @const {!../../../src/service/platform-impl.Platform} */
    this.platform_ = Services.platformFor(this.win);

    /** @private @const {!../../../src/service/viewer-interface.ViewerInterface} */
    this.viewer_ = Services.viewerForDoc(this.element);

    /** @private @const {?AmpStoryViewerMessagingHandler} */
    this.viewerMessagingHandler_ = this.viewer_.isEmbedded()
      ? new AmpStoryViewerMessagingHandler(this.win, this.viewer_)
      : null;

    /**
     * Store the current paused state, to make sure the story does not play on
     * resume if it was previously paused.
     * @private {boolean}
     */
    this.pausedStateToRestore_ = false;

    /** @private {?Element} */
    this.sidebar_ = null;

    /** @private {?MutationObserver} */
    this.sidebarObserver_ = null;

    /** @private {?Element} */
    this.maskElement_ = null;

    /** @private {?LiveStoryManager} */
    this.liveStoryManager_ = null;

    /** @private @const {!../../../src/service/localization.LocalizationService} */
    this.localizationService_ = getLocalizationService(this.element);

    this.localizationService_
      .registerLocalizedStringBundle('default', LocalizedStringsDefault)
      .registerLocalizedStringBundle('ar', LocalizedStringsAr)
      .registerLocalizedStringBundle('de', LocalizedStringsDe)
      .registerLocalizedStringBundle('en', LocalizedStringsEn)
      .registerLocalizedStringBundle('en-GB', LocalizedStringsEnGb)
      .registerLocalizedStringBundle('es', LocalizedStringsEs)
      .registerLocalizedStringBundle('es-419', LocalizedStringsEs419)
      .registerLocalizedStringBundle('fr', LocalizedStringsFr)
      .registerLocalizedStringBundle('hi', LocalizedStringsHi)
      .registerLocalizedStringBundle('id', LocalizedStringsId)
      .registerLocalizedStringBundle('it', LocalizedStringsIt)
      .registerLocalizedStringBundle('ja', LocalizedStringsJa)
      .registerLocalizedStringBundle('ko', LocalizedStringsKo)
      .registerLocalizedStringBundle('nl', LocalizedStringsNl)
      .registerLocalizedStringBundle('no', LocalizedStringsNo)
      .registerLocalizedStringBundle('pt-PT', LocalizedStringsPtPt)
      .registerLocalizedStringBundle('pt-BR', LocalizedStringsPtBr)
      .registerLocalizedStringBundle('ru', LocalizedStringsRu)
      .registerLocalizedStringBundle('tr', LocalizedStringsTr)
      .registerLocalizedStringBundle('vi', LocalizedStringsVi)
      .registerLocalizedStringBundle('zh-CN', LocalizedStringsZhCn)
      .registerLocalizedStringBundle('zh-TW', LocalizedStringsZhTw);

    const enXaPseudoLocaleBundle = createPseudoLocale(
      LocalizedStringsEn,
      (s) => `[${s} one two]`
    );
    this.localizationService_.registerLocalizedStringBundle(
      'en-xa',
      enXaPseudoLocaleBundle
    );
  }

  /** @override */
  buildCallback() {
    if (this.isStandalone_()) {
      this.initializeStandaloneStory_();
    }

    // buildCallback already runs in a mutate context. Calling another
    // mutateElement explicitly will force the runtime to remeasure the
    // amp-story element, fixing rendering bugs where the story is inactive
    // (layoutCallback not called) when accessed from any viewer using
    // prerendering, because of a height incorrectly set to 0.
    this.mutateElement(() => {});

    const pageEl = this.element.querySelector('amp-story-page');
    pageEl && pageEl.setAttribute('active', '');

    this.initializeStyles_();
    this.initializeListeners_();
    this.initializeListenersForDev_();
    this.initializePageIds_();
    this.initializeStoryPlayer_();
    this.initializeInteractiveComponents_();

    this.storeService_.dispatch(Action.TOGGLE_UI, this.getUIType_());

    // Disables the bookend entirely if the story is within a group of stories.
    if (this.viewer_.hasCapability('swipe')) {
      this.storeService_.dispatch(Action.TOGGLE_CAN_SHOW_BOOKEND, false);
    }

    // Removes title in order to prevent incorrect titles appearing on link
    // hover. (See 17654)
    if (!this.platform_.isBot()) {
      this.element.removeAttribute('title');
    }

    // Remove text nodes which would be shown outside of the amp-story
    const textNodes = childNodes(
      this.element,
      (node) => node.nodeType === Node.TEXT_NODE
    );
    textNodes.forEach((node) => {
      this.element.removeChild(node);
    });

    if (isExperimentOn(this.win, 'amp-story-branching')) {
      this.registerAction('goToPage', (invocation) => {
        const {args} = invocation;
        if (!args) {
          return;
        }
        this.storeService_.dispatch(
          Action.SET_ADVANCEMENT_MODE,
          AdvancementMode.GO_TO_PAGE
        );
        // If open, closes the sidebar before navigating.
        const promise = this.storeService_.get(StateProperty.SIDEBAR_STATE)
          ? Services.historyForDoc(this.getAmpDoc()).goBack()
          : Promise.resolve();
        promise.then(() =>
          this.switchTo_(args['id'], NavigationDirection.NEXT)
        );
      });
    }
  }

  /**
   * Pauses the whole story on viewer visibilityState updates, or tab visibility
   * updates.
   * @private
   */
  pause_() {
    this.pausedStateToRestore_ = !!this.storeService_.get(
      StateProperty.PAUSED_STATE
    );
    this.storeService_.dispatch(Action.TOGGLE_PAUSED, true);
  }

  /**
   * Resumes the whole story on viewer visibilityState updates, or tab
   * visibility updates.
   * @private
   */
  resume_() {
    this.storeService_.dispatch(
      Action.TOGGLE_PAUSED,
      this.pausedStateToRestore_
    );
  }

  /**
   * Note: runs in the buildCallback vsync mutate context.
   * @private
   */
  initializeStandaloneStory_() {
    const html = this.win.document.documentElement;
    html.classList.add('i-amphtml-story-standalone');
    // Lock body to prevent overflow.
    this.lockBody_();
    // Standalone CSS affects sizing of the entire page.
    this.onResize();
  }

  /** @private */
  initializeStyles_() {
    const mediaQueryEls = this.element.querySelectorAll('media-query');

    if (mediaQueryEls.length) {
      this.initializeMediaQueries_(mediaQueryEls);
    }

    const styleEl = this.win.document.querySelector('style[amp-custom]');

    if (styleEl) {
      this.rewriteStyles_(styleEl);
    }
  }

  /**
   * Registers the media queries
   * @param {!NodeList<!Element>} mediaQueryEls
   * @private
   */
  initializeMediaQueries_(mediaQueryEls) {
    const service = getMediaQueryService(this.win);

    const onMediaQueryMatch = (matches, className) => {
      this.mutateElement(() => {
        this.element.classList.toggle(className, matches);
      });
    };

    toArray(mediaQueryEls).forEach((el) => {
      const className = el.getAttribute('class-name');
      const media = el.getAttribute('media');

      if (className && media) {
        service.onMediaQueryMatch(media, (matches) =>
          onMediaQueryMatch(matches, className)
        );
      }
    });
  }

  /**
   * Initializes page ids by deduplicating them.
   * @private
   */
  initializePageIds_() {
    const pageEls = this.element.querySelectorAll('amp-story-page');
    const pageIds = Array.prototype.map.call(
      pageEls,
      (el) => el.id || 'default-page'
    );
    const idsMap = map();
    for (let i = 0; i < pageIds.length; i++) {
      if (idsMap[pageIds[i]] === undefined) {
        idsMap[pageIds[i]] = 0;
        continue;
      }
      user().error(TAG, `Duplicate amp-story-page ID ${pageIds[i]}`);
      const newId = `${pageIds[i]}__${++idsMap[pageIds[i]]}`;
      pageEls[i].id = newId;
      pageIds[i] = newId;
    }
    this.storeService_.dispatch(Action.SET_PAGE_IDS, pageIds);
  }

  /**
   * @param {!Element} styleEl
   * @private
   */
  rewriteStyles_(styleEl) {
    if (!isExperimentOn(this.win, 'amp-story-responsive-units')) {
      return;
    }

    // TODO(#15955): Update this to use CssContext from
    // ../../../extensions/amp-animation/0.1/web-animations.js
    this.mutateElement(() => {
      styleEl.textContent = styleEl.textContent
        .replace(/(-?[\d.]+)vh/gim, 'calc($1 * var(--story-page-vh))')
        .replace(/(-?[\d.]+)vw/gim, 'calc($1 * var(--story-page-vw))')
        .replace(/(-?[\d.]+)vmin/gim, 'calc($1 * var(--story-page-vmin))')
        .replace(/(-?[\d.]+)vmax/gim, 'calc($1 * var(--story-page-vmax))');
    });
  }

  /**
   * @private
   */
  setThemeColor_() {
    // Don't override the publisher's tag.
    if (this.win.document.querySelector('meta[name=theme-color]')) {
      return;
    }
    // The theme color should be copied from the story's primary accent color
    // if possible, with the fall back being default dark gray.
    const meta = this.win.document.createElement('meta');
    const ampStoryPageEl = this.element.querySelector('amp-story-page');
    meta.name = 'theme-color';
    meta.content =
      computedStyle(this.win, this.element).getPropertyValue(
        '--primary-color'
      ) ||
      computedStyle(
        this.win,
        dev().assertElement(ampStoryPageEl)
      ).getPropertyValue('background-color') ||
      DEFAULT_THEME_COLOR;
    this.win.document.head.appendChild(meta);
  }

  /**
   * Builds the system layer DOM.
   * @param {string} initialPageId
   * @private
   */
  buildSystemLayer_(initialPageId) {
    this.updateAudioIcon_();
    this.updatePausedIcon_();
    this.element.appendChild(this.systemLayer_.build(initialPageId));
  }

  /** @private */
  initializeListeners_() {
    this.element.addEventListener(EventType.NEXT_PAGE, () => {
      this.next_();
    });

    this.element.addEventListener(EventType.PREVIOUS_PAGE, () => {
      this.previous_();
    });

    this.storeService_.subscribe(
      StateProperty.MUTED_STATE,
      (isMuted) => {
        this.onMutedStateUpdate_(isMuted);
        this.variableService_.onVariableUpdate(
          AnalyticsVariable.STORY_IS_MUTED,
          isMuted
        );
      },
      true /** callToInitialize */
    );

    this.storeService_.subscribe(
      StateProperty.MUTED_STATE,
      (isMuted) => {
        // We do not want to trigger an analytics event for the initialization of
        // the muted state.
        this.analyticsService_.triggerEvent(
          isMuted
            ? StoryAnalyticsEvent.STORY_MUTED
            : StoryAnalyticsEvent.STORY_UNMUTED
        );
      },
      false /** callToInitialize */
    );

    this.storeService_.subscribe(
      StateProperty.SUPPORTED_BROWSER_STATE,
      (isBrowserSupported) => {
        this.onSupportedBrowserStateUpdate_(isBrowserSupported);
      }
    );

    this.storeService_.subscribe(StateProperty.ADVANCEMENT_MODE, (mode) => {
      this.variableService_.onVariableUpdate(
        AnalyticsVariable.STORY_ADVANCEMENT_MODE,
        mode
      );
    });

    this.element.addEventListener(EventType.SWITCH_PAGE, (e) => {
      if (this.storeService_.get(StateProperty.BOOKEND_STATE)) {
        // Disallow switching pages while the bookend is active.
        return;
      }

      this.switchTo_(getDetail(e)['targetPageId'], getDetail(e)['direction']);
      this.ampStoryHint_.hideAllNavigationHint();
    });

    this.element.addEventListener(EventType.PAGE_PROGRESS, (e) => {
      const detail = getDetail(e);
      const pageId = detail['pageId'];
      const progress = detail['progress'];

      if (pageId !== this.activePage_.element.id) {
        // Ignore progress update events from inactive pages.
        return;
      }

      if (!this.activePage_.isAd()) {
        this.systemLayer_.updateProgress(pageId, progress);
      }
    });

    this.element.addEventListener(EventType.REPLAY, () => {
      this.replay_();
    });

    this.element.addEventListener(EventType.NO_NEXT_PAGE, () => {
      this.onNoNextPage_();
    });

    this.element.addEventListener(EventType.NO_PREVIOUS_PAGE, () => {
      this.onNoPreviousPage_();
    });

    this.advancement_.addOnTapNavigationListener((direction) => {
      this.performTapNavigation_(direction);
    });

    this.element.addEventListener(EventType.DISPATCH_ACTION, (e) => {
      if (!getMode().test) {
        return;
      }

      const action = getDetail(e)['action'];
      const data = getDetail(e)['data'];
      this.storeService_.dispatch(action, data);
    });

    // Actions allowlist could be initialized empty, or with some actions some
    // other components registered.
    this.storeService_.subscribe(
      StateProperty.ACTIONS_ALLOWLIST,
      (actionsAllowlist) => {
        const actions = Services.actionServiceForDoc(this.element);
        actions.setAllowlist(actionsAllowlist);
      },
      true /** callToInitialize */
    );

    this.storeService_.subscribe(StateProperty.AD_STATE, (isAd) => {
      this.onAdStateUpdate_(isAd);
    });

    this.storeService_.subscribe(StateProperty.BOOKEND_STATE, (isActive) => {
      this.onBookendStateUpdate_(isActive);
    });

    this.storeService_.subscribe(StateProperty.PAUSED_STATE, (isPaused) => {
      this.onPausedStateUpdate_(isPaused);
    });

    this.storeService_.subscribe(
      StateProperty.SIDEBAR_STATE,
      (sidebarState) => {
        this.onSidebarStateUpdate_(sidebarState);
      }
    );

    this.storeService_.subscribe(
      StateProperty.UI_STATE,
      (uiState) => {
        this.onUIStateUpdate_(uiState);
      },
      true /** callToInitialize */
    );

    this.win.document.addEventListener(
      'keydown',
      (e) => {
        this.onKeyDown_(e);
      },
      true
    );

    this.win.document.addEventListener('contextmenu', (e) => {
      const uiState = this.storeService_.get(StateProperty.UI_STATE);
      if (uiState === UIType.MOBILE) {
        e.preventDefault();
        e.stopPropagation();
      }
    });

    this.getAmpDoc().onVisibilityChanged(() => this.onVisibilityChanged_());

    this.win.addEventListener('hashchange', () => {
      const maybePageId = parseQueryString(this.win.location.hash)['page'];
      if (!maybePageId || !this.isActualPage_(maybePageId)) {
        return;
      }
      this.switchTo_(maybePageId, NavigationDirection.NEXT);
      // Removes the page 'hash' parameter from the URL.
      let href = this.win.location.href.replace(
        new RegExp(`page=${maybePageId}&?`),
        ''
      );
      if (endsWith(href, '#')) {
        href = href.slice(0, -1);
      }
      this.win.history.replaceState(
        (this.win.history && getState(this.win.history)) || {} /** data */,
        this.win.document.title /** title */,
        href /** URL */
      );
    });

    this.getViewport().onResize(debounce(this.win, () => this.onResize(), 300));
    this.installGestureRecognizers_();

    // TODO(gmajoulet): migrate this to amp-story-viewer-messaging-handler once
    // there is a way to navigate to pages that does not involve using private
    // amp-story methods.
    this.viewer_.onMessage('selectPage', (data) => this.onSelectPage_(data));

    if (this.viewerMessagingHandler_) {
      this.viewerMessagingHandler_.startListening();
    }
  }

  /** @private */
  installGestureRecognizers_() {
    // If the story is within a viewer that enabled the swipe capability, this
    // disables the navigation education overlay to enable:
    //   - horizontal swipe events to the next story
    //   - vertical swipe events to close the viewer, or open a page attachment
    if (this.viewer_.hasCapability('swipe')) {
      return;
    }

    const {element} = this;
    const gestures = Gestures.get(element, /* shouldNotPreventDefault */ true);

    // Shows "tap to navigate" hint when swiping.
    gestures.onGesture(SwipeXYRecognizer, (gesture) => {
      const {deltaX, deltaY} = gesture.data;
      const embedComponent = /** @type {InteractiveComponentDef} */ (this.storeService_.get(
        StateProperty.INTERACTIVE_COMPONENT_STATE
      ));
      // TODO(enriqe): Move to a separate file if this keeps growing.
      if (
        this.storeService_.get(StateProperty.BOOKEND_STATE) ||
        embedComponent.state !== EmbeddedComponentState.HIDDEN ||
        this.storeService_.get(StateProperty.ACCESS_STATE) ||
        this.storeService_.get(StateProperty.SIDEBAR_STATE) ||
        !this.storeService_.get(StateProperty.SYSTEM_UI_IS_VISIBLE_STATE) ||
        !this.storeService_.get(StateProperty.CAN_SHOW_NAVIGATION_OVERLAY_HINT)
      ) {
        // Cancels the event for this gesture entirely, ensuring the hint won't
        // show even if the user keeps swiping without releasing the touch.
        if (gesture.event && gesture.event.cancelable !== false) {
          gesture.event.preventDefault();
        }
        return;
      }
      if (
        (gesture.event && gesture.event.defaultPrevented) ||
        !this.isSwipeLargeEnoughForHint_(deltaX, deltaY)
      ) {
        return;
      }

      this.ampStoryHint_.showNavigationOverlay();
    });
  }

  /**
   * @param {number} deltaX
   * @param {number} deltaY
   * @return {boolean}
   * @private
   */
  isSwipeLargeEnoughForHint_(deltaX, deltaY) {
    const sideSwipe = Math.abs(deltaX) >= MIN_SWIPE_FOR_HINT_OVERLAY_PX;
    const upSwipe = -1 * deltaY >= MIN_SWIPE_FOR_HINT_OVERLAY_PX;
    return sideSwipe || upSwipe;
  }

  /** @private */
  initializeListenersForDev_() {
    if (!getMode().development) {
      return;
    }

    this.element.addEventListener(EventType.DEV_LOG_ENTRIES_AVAILABLE, (e) => {
      this.systemLayer_.logAll(/** @type {?} */ (getDetail(e)));
    });
  }

  /** @private */
  lockBody_() {
    const {document} = this.win;
    setImportantStyles(document.documentElement, {
      'overflow': 'hidden',
    });
    setImportantStyles(document.body, {
      'overflow': 'hidden',
    });

    this.getViewport().resetTouchZoom();
    this.getViewport().disableTouchZoom();
    this.maybeLockScreenOrientation_();
  }

  /** @private */
  maybeLockScreenOrientation_() {
    const {screen} = this.win;
    if (!screen || !this.canRotateToDesktopMedia_.matches) {
      return;
    }

    const lockOrientation =
      screen.lockOrientation ||
      screen.mozLockOrientation ||
      screen.msLockOrientation ||
      ((unusedOrientation) => {});

    try {
      lockOrientation('portrait');
    } catch (e) {
      dev().warn(TAG, 'Failed to lock screen orientation:', e.message);
    }
  }

  /** @private */
  buildPaginationButtons_() {
    if (
      this.paginationButtons_ ||
      !this.storeService_.get(StateProperty.CAN_SHOW_PAGINATION_BUTTONS)
    ) {
      return;
    }

    // TODO(#19768): Avoid passing a private function here.
    this.paginationButtons_ = PaginationButtons.create(this, () =>
      this.hasBookend_()
    );

    this.paginationButtons_.attach(this.element);
  }

  /** @visibleForTesting */
  buildPaginationButtonsForTesting() {
    this.buildPaginationButtons_();
  }

  /** @override */
  layoutCallback() {
    if (!AmpStory.isBrowserSupported(this.win) && !this.platform_.isBot()) {
      this.storeService_.dispatch(Action.TOGGLE_SUPPORTED_BROWSER, false);
      return Promise.resolve();
    }
    return this.layoutStory_();
  }

  /**
   * Renders the layout for the story.
   * @return {!Promise} A promise that is resolved when the story layout is
   *       loaded
   * @private
   */
  layoutStory_() {
    const firstPageEl = user().assertElement(
      this.element.querySelector('amp-story-page'),
      'Story must have at least one page.'
    );
    const initialPageId = this.getInitialPageId_(firstPageEl);

    this.buildSystemLayer_(initialPageId);
    this.initializeSidebar_();
    this.setThemeColor_();

    const storyLayoutPromise = Promise.all([
      this.getAmpDoc().whenFirstVisible(), // Pauses execution during prerender.
      this.initializePages_(),
    ])
      .then(() => {
        this.handleConsentExtension_();
        this.initializeStoryAccess_();

        this.pages_.forEach((page, index) => {
          page.setState(PageState.NOT_ACTIVE);
          this.upgradeCtaAnchorTagsForTracking_(page, index);
        });
        this.initializeStoryNavigationPath_();
      })
      .then(() => this.initializeBookend_())
      .then(() => {
        const bookendInHistory = !!getHistoryState(
          this.win,
          HistoryState.BOOKEND_ACTIVE
        );
        if (bookendInHistory) {
          return this.hasBookend_().then((hasBookend) => {
            if (hasBookend) {
              return this.showBookend_();
            }
          });
        }
      })
      .then(() => this.switchTo_(initialPageId, NavigationDirection.NEXT))
      .then(() => {
        const shouldReOpenAttachmentForPageId = getHistoryState(
          this.win,
          HistoryState.ATTACHMENT_PAGE_ID
        );

        if (shouldReOpenAttachmentForPageId === this.activePage_.element.id) {
          this.activePage_.openAttachment(false /** shouldAnimate */);
        }

        // Preloads and prerenders the share menu.
        this.shareMenu_.build();

        const infoDialog = shouldShowStoryUrlInfo(this.viewer_)
          ? new InfoDialog(this.win, this.element)
          : null;
        if (infoDialog) {
          infoDialog.build();
        }
      });

    // Do not block the layout callback on the completion of these promises, as
    // that prevents descendents from being laid out (and therefore loaded).
    storyLayoutPromise
      .then(() => this.whenPagesLoaded_(PAGE_LOAD_TIMEOUT_MS))
      .then(() => {
        this.markStoryAsLoaded_();
        this.initializeLiveStory_();
      });

    this.maybeLoadStoryEducation_();

    // Story is being prerendered: resolve the layoutCallback when the first
    // page is built. Other pages will only build if the document becomes
    // visible.
    if (!this.getAmpDoc().hasBeenVisible()) {
      return whenUpgradedToCustomElement(firstPageEl).then(() => {
        return firstPageEl.whenBuilt();
      });
    }

    // Will resolve when all pages are built.
    return storyLayoutPromise;
  }

  /**
   * Initialize LiveStoryManager if this is a live story.
   * @private
   */
  initializeLiveStory_() {
    if (this.element.hasAttribute('live-story')) {
      this.liveStoryManager_ = new LiveStoryManager(this);
      this.liveStoryManager_.build();

      this.storeService_.dispatch(Action.ADD_TO_ACTIONS_ALLOWLIST, [
        {tagOrTarget: 'AMP-LIVE-LIST', method: 'update'},
      ]);

      this.element.addEventListener(AmpEvents.DOM_UPDATE, () => {
        this.liveStoryManager_.update();
        this.initializePages_().then(() => {
          this.preloadPagesByDistance_();
          if (
            this.storeService_.get(StateProperty.UI_STATE) ===
            UIType.DESKTOP_PANELS
          ) {
            this.setDesktopPositionAttributes_(this.activePage_);
          }
        });
      });
    }
  }

  /**
   * Parse doc for polls and quizzes, and update the story-state.
   */
  initializeInteractiveComponents_() {
    toArray(
      this.element.querySelectorAll(
        'amp-story-interactive-quiz, amp-story-interactive-poll'
      )
    ).forEach((element) => {
      whenUpgradedToCustomElement(element).then((el) =>
        el.getImpl().then((impl) => {
          impl.updateStoryStoreState_();
        })
      );
    });
  }

  /**
   * Retrieves the initial pageId to begin the story with. In order, the
   * initial page for a story should be either a valid page ID in the URL
   * fragment, the page ID in the history, or the first page of the story.
   * @param {!Element} firstPageEl
   * @return {string}
   * @private
   */
  getInitialPageId_(firstPageEl) {
    const maybePageId = parseQueryString(this.win.location.hash)['page'];
    if (maybePageId && this.isActualPage_(maybePageId)) {
      return maybePageId;
    }

    const pages = /**  @type {!Array} */ (getHistoryState(
      this.win,
      HistoryState.NAVIGATION_PATH
    ) || []);
    const historyPage = lastItem(pages);
    if (historyPage && this.isActualPage_(historyPage)) {
      return historyPage;
    }

    return firstPageEl.id;
  }

  /**
   * Checks if the amp-story-page for a given ID exists.
   * Note: the `this.pages_` array might not be defined yet.
   * @param {string} pageId
   * @return {boolean}
   * @private
   */
  isActualPage_(pageId) {
    // TODO(gmajoulet): check from the cached pages array if available, and use
    // the querySelector as a fallback.
    return !!this.element.querySelector(`#${escapeCssSelectorIdent(pageId)}`);
  }

  /**
   * @param {number} timeoutMs The maximum amount of time to wait, in
   *     milliseconds.
   * @return {!Promise} A promise that is resolved when the page is loaded or
   *     the timeout has been exceeded, whichever happens first.
   * @private
   */
  whenPagesLoaded_(timeoutMs = 0) {
    const pagesToWaitFor =
      this.storeService_.get(StateProperty.UI_STATE) === UIType.DESKTOP_PANELS
        ? [this.pages_[0], this.pages_[1]]
        : [this.pages_[0]];

    const storyLoadPromise = Promise.all(
      pagesToWaitFor
        .filter((page) => !!page)
        .map((page) =>
          page.element.signals().whenSignal(CommonSignals.LOAD_END)
        )
    );

    return this.timer_
      .timeoutPromise(timeoutMs, storyLoadPromise)
      .catch(() => {});
  }

  /** @private */
  markStoryAsLoaded_() {
    dispatch(
      this.win,
      this.element,
      EventType.STORY_LOADED,
      /* payload */ undefined,
      {bubbles: true}
    );
    this.signals().signal(CommonSignals.INI_LOAD);
    this.mutateElement(() => {
      this.element.classList.add(STORY_LOADED_CLASS_NAME);
    });
  }

  /**
   * Handles the story consent extension.
   * @private
   */
  handleConsentExtension_() {
    const consentEl = this.element.querySelector('amp-consent');
    if (!consentEl) {
      return;
    }

    this.pauseStoryUntilConsentIsResolved_();
    this.validateConsent_(consentEl);
  }

  /**
   * Pauses the story until the consent is resolved (accepted or rejected).
   * @private
   */
  pauseStoryUntilConsentIsResolved_() {
    const policyId = this.getConsentPolicy() || 'default';
    const consentPromise = getConsentPolicyState(this.element, policyId);

    if (!consentPromise) {
      return;
    }

    this.storeService_.dispatch(Action.TOGGLE_PAUSED, true);

    consentPromise.then(() => {
      this.storeService_.dispatch(Action.TOGGLE_PAUSED, false);
    });
  }

  /**
   * Ensures publishers using amp-consent use amp-story-consent.
   * @param {!Element} consentEl
   * @private
   */
  validateConsent_(consentEl) {
    if (!childElementByTag(consentEl, 'amp-story-consent')) {
      user().error(TAG, 'amp-consent must have an amp-story-consent child');
    }

    const allowedTags = ['SCRIPT', 'AMP-STORY-CONSENT'];
    const toRemoveChildren = childElements(
      consentEl,
      (el) => allowedTags.indexOf(el.tagName) === -1
    );

    if (toRemoveChildren.length === 0) {
      return;
    }
    user().error(TAG, 'amp-consent only allows tags: %s', allowedTags);
    toRemoveChildren.forEach((el) => consentEl.removeChild(el));
  }

  /**
   * @private
   */
  initializeStoryAccess_() {
    Services.accessServiceForDocOrNull(this.element).then((accessService) => {
      if (!accessService) {
        return;
      }

      this.areAccessAuthorizationsCompleted_ = accessService.areFirstAuthorizationsCompleted();
      accessService.onApplyAuthorizations(() =>
        this.onAccessApplyAuthorizations_()
      );

      const firstPage = this.pages_[0].element;

      // First amp-story-page can't be paywall protected.
      // Removes the access attributes, and throws an error during development.
      if (
        firstPage.hasAttribute('amp-access') ||
        firstPage.hasAttribute('amp-access-hide')
      ) {
        firstPage.removeAttribute('amp-access');
        firstPage.removeAttribute('amp-access-hide');
        user().error(
          TAG,
          'First amp-story-page cannot have amp-access ' +
            'or amp-access-hide attributes'
        );
      }
    });
  }

  /**
   * On amp-access document reauthorization, maybe hide the access UI, and maybe
   * perform navigation.
   * @private
   */
  onAccessApplyAuthorizations_() {
    this.areAccessAuthorizationsCompleted_ = true;

    const nextPage = this.navigateToPageAfterAccess_;

    // Step out if the next page is still hidden by the access extension.
    if (nextPage && nextPage.element.hasAttribute('amp-access-hide')) {
      return;
    }

    if (nextPage) {
      this.navigateToPageAfterAccess_ = null;
      this.switchTo_(nextPage.element.id, NavigationDirection.NEXT);
    }

    this.storeService_.dispatch(Action.TOGGLE_ACCESS, false);
  }

  /** @override */
  isLayoutSupported(layout) {
    return layout == Layout.CONTAINER;
  }

  /** @override */
  prerenderAllowed() {
    return true;
  }

  /** @private */
  initializePages_() {
    const pageImplPromises = Array.prototype.map.call(
      this.element.querySelectorAll('amp-story-page'),
      (pageEl) => pageEl.getImpl()
    );

    return Promise.all(pageImplPromises).then((pages) => {
      this.pages_ = pages;
      if (isExperimentOn(this.win, 'amp-story-branching')) {
        this.storeService_.dispatch(Action.ADD_TO_ACTIONS_ALLOWLIST, [
          {tagOrTarget: 'AMP-STORY', method: 'goToPage'},
        ]);
      }
    });
  }

  /**
   * Advance to the next screen in the story, if there is one.
   * @param {boolean=} opt_isAutomaticAdvance Whether this navigation was caused
   *     by an automatic advancement after a timeout.
   * @private
   */
  next_(opt_isAutomaticAdvance) {
    const activePage = devAssert(
      this.activePage_,
      'No active page set when navigating to next page.'
    );
    activePage.next(opt_isAutomaticAdvance);
  }

  /**
   * Installs amp-viewer-integration script in case story is inside an
   * amp-story-player.
   * @private
   */
  initializeStoryPlayer_() {
    if (this.viewer_.getParam('storyPlayer') !== 'v0') {
      return;
    }
    Services.extensionsFor(this.win).installExtensionForDoc(
      this.getAmpDoc(),
      'amp-viewer-integration'
    );
  }

  /**
   * Handles EventType.NO_NEXT_PAGE events.
   * @private
   */
  onNoNextPage_() {
    if (this.viewer_.hasCapability('swipe') && this.viewerMessagingHandler_) {
      const advancementMode = this.storeService_.get(
        StateProperty.ADVANCEMENT_MODE
      );
      this.viewerMessagingHandler_.send(
        'selectDocument',
        dict({'next': true, 'advancementMode': advancementMode})
      );
      return;
    }

    this.hasBookend_().then((hasBookend) => {
      if (hasBookend) {
        this.showBookend_();
      }
    });
  }

  /**
   * Go back to the previous screen in the story, if there is one.
   * @private
   */
  previous_() {
    const activePage = devAssert(
      this.activePage_,
      'No active page set when navigating to previous page.'
    );
    activePage.previous();
  }

  /**
   * Handles EventType.NO_PREVIOUS_PAGE events.
   * @private
   */
  onNoPreviousPage_() {
    if (this.viewer_.hasCapability('swipe') && this.viewerMessagingHandler_) {
      const advancementMode = this.storeService_.get(
        StateProperty.ADVANCEMENT_MODE
      );
      this.viewerMessagingHandler_.send(
        'selectDocument',
        dict({'previous': true, 'advancementMode': advancementMode})
      );
      return;
    }

    if (this.storeService_.get(StateProperty.CAN_SHOW_PREVIOUS_PAGE_HELP)) {
      this.ampStoryHint_.showFirstPageHintOverlay();
    }
  }

  /**
   * @param {number} direction The direction to navigate.
   * @private
   */
  performTapNavigation_(direction) {
    this.storeService_.dispatch(
      Action.SET_ADVANCEMENT_MODE,
      AdvancementMode.MANUAL_ADVANCE
    );

    if (
      this.storeService_.get(StateProperty.UI_STATE) === UIType.DESKTOP_PANELS
    ) {
      this.next_();
      return;
    }

    if (direction === TapNavigationDirection.NEXT) {
      this.next_();
    } else if (direction === TapNavigationDirection.PREVIOUS) {
      this.previous_();
    }
  }

  /**
   * Switches to a particular page.
   * @param {string} targetPageId
   * @param {!NavigationDirection} direction
   * @return {!Promise}
   * @private
   */
  switchTo_(targetPageId, direction) {
    const targetPage = this.getPageById(targetPageId);
    const pageIndex = this.getPageIndex(targetPage);

    // Step out if trying to navigate to the currently active page.
    if (this.activePage_ && this.activePage_.element.id === targetPageId) {
      return Promise.resolve();
    }

    // If the next page might be paywall protected, and the access
    // authorizations did not resolve yet, wait before navigating.
    // TODO(gmajoulet): implement a loading state.
    if (
      targetPage.element.hasAttribute('amp-access') &&
      !this.areAccessAuthorizationsCompleted_
    ) {
      this.navigateToPageAfterAccess_ = targetPage;
      return Promise.resolve();
    }

    // If the next page is paywall protected, display the access UI and wait for
    // the document to be reauthorized.
    if (targetPage.element.hasAttribute('amp-access-hide')) {
      this.storeService_.dispatch(Action.TOGGLE_ACCESS, true);
      this.navigateToPageAfterAccess_ = targetPage;
      return Promise.resolve();
    }

    const oldPage = this.activePage_;
    this.activePage_ = targetPage;
    if (!targetPage.isAd()) {
      this.updateNavigationPath_(targetPageId, direction);
    }

    // Each step will run in a requestAnimationFrame, and wait for the next
    // frame before executing the following step.
    const steps = [
      // First step contains the minimum amount of code to display and play the
      // target page as fast as possible.
      () => {
        oldPage && oldPage.element.removeAttribute('active');

        if (
          this.storeService_.get(StateProperty.UI_STATE) ===
          UIType.DESKTOP_PANELS
        ) {
          this.setDesktopPositionAttributes_(targetPage);
        }

        // Starts playing the page, if the story is not paused.
        // Note: navigation is prevented when the story is paused, this test
        // covers the case where the story is rendered paused (eg: consent).
        if (!this.storeService_.get(StateProperty.PAUSED_STATE)) {
          targetPage.setState(PageState.PLAYING);
        } else {
          // Even if the page won't be playing, setting the active attribute
          // ensures it gets visible.
          targetPage.element.setAttribute('active', '');
        }

        this.forceRepaintForSafari_();
      },
      // Second step does all the operations that impact the UI/UX: media sound,
      // progress bar, ...
      () => {
        if (oldPage) {
          oldPage.setState(PageState.NOT_ACTIVE);

          // Indication to know where to display the page on the desktop
          // ribbon-like animation.
          this.getPageIndex(oldPage) < pageIndex
            ? setAttributeInMutate(oldPage, Attributes.VISITED)
            : removeAttributeInMutate(oldPage, Attributes.VISITED);

          if (oldPage.isAd()) {
            this.storeService_.dispatch(
              Action.SET_ADVANCEMENT_MODE,
              AdvancementMode.ADVANCE_TO_ADS
            );
          }
        }

        let storePageIndex = pageIndex;
        if (targetPage.isAd()) {
          this.storeService_.dispatch(Action.TOGGLE_AD, true);
          setAttributeInMutate(this, Attributes.AD_SHOWING);

          // Keep current page index when an ad is shown. Otherwise it messes
          // up with the progress variable in the VariableService.
          storePageIndex = this.storeService_.get(
            StateProperty.CURRENT_PAGE_INDEX
          );
        } else {
          this.storeService_.dispatch(Action.TOGGLE_AD, false);
          removeAttributeInMutate(this, Attributes.AD_SHOWING);

          // Start progress bar update for pages that are not ads or auto-
          // advance.
          if (!targetPage.isAutoAdvance()) {
            this.systemLayer_.updateProgress(
              targetPageId,
              this.advancement_.getProgress()
            );
          }
        }

        this.storeService_.dispatch(Action.CHANGE_PAGE, {
          id: targetPageId,
          index: storePageIndex,
        });

        // If first navigation.
        if (!oldPage) {
          this.registerAndPreloadBackgroundAudio_();
        }

        if (!this.storeService_.get(StateProperty.MUTED_STATE)) {
          oldPage && oldPage.muteAllMedia();
          this.activePage_.unmuteAllMedia();
        }
      },
      // Third and last step contains all the actions that can be delayed after
      // the navigation happened, like preloading the following pages, or
      // sending analytics events.
      () => {
        this.preloadPagesByDistance_();
        this.maybePreloadBookend_();

        this.triggerActiveEventForPage_();

        this.systemLayer_.resetDeveloperLogs();
        this.systemLayer_.setDeveloperLogContextString(
          this.activePage_.element.id
        );
      },
    ];

    return new Promise((resolve) => {
      targetPage.beforeVisible().then(() => {
        // Recursively executes one step per frame.
        const unqueueStepInRAF = () => {
          steps.shift().call(this);
          if (!steps.length) {
            return resolve();
          }
          this.win.requestAnimationFrame(() => unqueueStepInRAF());
        };

        unqueueStepInRAF();
      });
    });
  }

  /**
   * Updates the story navigation stack and checks for navigation adherence to
   * the path a user takes.
   * @param {string} targetPageId
   * @param {!NavigationDirection} direction
   * @private
   */
  updateNavigationPath_(targetPageId, direction) {
    const navigationPath = /** @type {!Array<string>} */ (this.storeService_.get(
      StateProperty.NAVIGATION_PATH
    ));

    if (direction === NavigationDirection.PREVIOUS) {
      navigationPath.pop();
    }

    // Ensures the pageId is not at the top of the stack already, which can
    // happen on initial page load (e.g. reloading a page).
    if (
      direction === NavigationDirection.NEXT &&
      navigationPath[navigationPath.length - 1] !== targetPageId
    ) {
      navigationPath.push(targetPageId);
    }

    this.storeService_.dispatch(Action.SET_NAVIGATION_PATH, navigationPath);
    setHistoryState(this.win, HistoryState.NAVIGATION_PATH, navigationPath);
  }

  /**
   * Clear existing preview attributes, Check to see if there is a next or
   * previous page, set new attributes.
   * @param {?./amp-story-page.AmpStoryPage} targetPage
   * @private
   */
  setDesktopPositionAttributes_(targetPage) {
    if (!targetPage) {
      return;
    }

    const list = [{page: targetPage, position: 0}];

    const minusOneId = targetPage.getPreviousPageId();
    if (minusOneId) {
      const minusOnePage = this.getPageById(minusOneId);
      list.push({page: minusOnePage, position: -1});

      const minusTwoId = minusOnePage.getPreviousPageId();
      if (minusTwoId) {
        list.push({page: this.getPageById(minusTwoId), position: -2});
      }
    }

    const plusOneId = targetPage.getNextPageId();
    if (plusOneId) {
      const plusOnePage = this.getPageById(plusOneId);
      list.push({page: plusOnePage, position: 1});

      const plusTwoId = plusOnePage.getNextPageId();
      if (plusTwoId) {
        list.push({page: this.getPageById(plusTwoId), position: 2});
      }
    }

    let desktopPositionsToReset;

    this.measureMutateElement(
      /** measurer */
      () => {
        desktopPositionsToReset = scopedQuerySelectorAll(
          this.element,
          `amp-story-page[
                      ${escapeCssSelectorIdent(Attributes.DESKTOP_POSITION)}]`
        );
      },
      /** mutator */
      () => {
        Array.prototype.forEach.call(desktopPositionsToReset, (el) => {
          el.removeAttribute(Attributes.DESKTOP_POSITION);
        });

        list.forEach((entry) => {
          const {page, position} = entry;
          page.element.setAttribute(Attributes.DESKTOP_POSITION, position);
        });
      }
    );
  }

  /** @private */
  triggerActiveEventForPage_() {
    // TODO(alanorozco): pass event priority once amphtml-story repo is merged
    // with upstream.
    Services.actionServiceForDoc(this.element).trigger(
      this.activePage_.element,
      'active',
      /* event */ null,
      ActionTrust.HIGH
    );
  }

  /**
   * For some reason, Safari has an issue where sometimes when pages become
   * visible, some descendants are not painted.  This is a hack, where we detect
   * that the browser is Safari and force it to repaint, to avoid this case.
   * See newmuis/amphtml-story#106 for details.
   * @private
   */
  forceRepaintForSafari_() {
    if (!this.platform_.isSafari() && !this.platform_.isIos()) {
      return;
    }
    if (
      this.storeService_.get(StateProperty.UI_STATE) === UIType.DESKTOP_PANELS
    ) {
      // Force repaint is only needed when transitioning from invisible to
      // visible
      return;
    }

    this.mutateElement(() => {
      toggle(this.element, false);

      // Reading the height is what forces the repaint.  The conditional exists
      // only to workaround the fact that the closure compiler would otherwise
      // think that only reading the height has no effect.  Since the height is
      // always >= 0, this conditional will always be executed.
      const height = this.element./*OK*/ offsetHeight;
      if (height >= 0) {
        toggle(this.element, true);
      }
    });
  }

  /**
   * Handles all key presses within the story.
   * @param {!Event} e The keydown event.
   * @private
   */
  onKeyDown_(e) {
    if (this.storeService_.get(StateProperty.BOOKEND_STATE)) {
      return;
    }

    this.storeService_.dispatch(
      Action.SET_ADVANCEMENT_MODE,
      AdvancementMode.MANUAL_ADVANCE
    );

    const rtlState = this.storeService_.get(StateProperty.RTL_STATE);

    switch (e.key) {
      case Keys.LEFT_ARROW:
        rtlState ? this.next_() : this.previous_();
        break;
      case Keys.RIGHT_ARROW:
        rtlState ? this.previous_() : this.next_();
        break;
    }
  }

  /**
   * Handle resize events and set the story's desktop state.
   * @visibleForTesting
   */
  onResize() {
    const uiState = this.getUIType_();
    this.storeService_.dispatch(Action.TOGGLE_UI, uiState);

    const isLandscape = this.isLandscape_();
    const isLandscapeSupported = this.isLandscapeSupported_();

    this.setOrientationAttribute_(isLandscape, isLandscapeSupported);

    if (uiState !== UIType.MOBILE || isLandscapeSupported) {
      // Hides the UI that prevents users from using the LANDSCAPE orientation.
      this.storeService_.dispatch(Action.TOGGLE_VIEWPORT_WARNING, false);
      return;
    }

    // Only called when the desktop media query is not matched and the landscape
    // mode is not enabled.
    this.maybeTriggerViewportWarning_(isLandscape);
  }

  /**
   * Adds an orientation=landscape|portrait attribute.
   * If the story doesn't explicitly support landscape via the opt-in attribute,
   * it is always in a portrait orientation.
   * @param {boolean} isLandscape Whether the viewport is landscape or portrait
   * @param {boolean} isLandscapeSupported Whether the story supports landscape
   * @private
   */
  setOrientationAttribute_(isLandscape, isLandscapeSupported) {
    // TODO(#20832) base this check on the size of the amp-story-page, once it
    // is stored as a store state.
    this.mutateElement(() => {
      this.element.setAttribute(
        Attributes.ORIENTATION,
        isLandscapeSupported && isLandscape ? 'landscape' : 'portrait'
      );
    });
  }

  /**
   * Maybe triggers the viewport warning overlay.
   * @param {boolean} isLandscape
   * @private
   */
  maybeTriggerViewportWarning_(isLandscape) {
    if (
      isLandscape ===
      this.storeService_.get(StateProperty.VIEWPORT_WARNING_STATE)
    ) {
      return;
    }

    this.mutateElement(() => {
      if (isLandscape) {
        this.pausedStateToRestore_ = !!this.storeService_.get(
          StateProperty.PAUSED_STATE
        );
        this.storeService_.dispatch(Action.TOGGLE_PAUSED, true);
        this.storeService_.dispatch(Action.TOGGLE_VIEWPORT_WARNING, true);
      } else {
        this.storeService_.dispatch(
          Action.TOGGLE_PAUSED,
          this.pausedStateToRestore_
        );
        this.storeService_.dispatch(Action.TOGGLE_VIEWPORT_WARNING, false);
      }
    });
  }

  /**
   * Reacts to the browser tab becoming active/inactive.
   * @private
   */
  onVisibilityChanged_() {
    this.getAmpDoc().isVisible() ? this.resume_() : this.pause_();
  }

  /**
   * Reacts to the ad state updates, and pauses the background-audio when an ad
   * is displayed.
   * @param {boolean} isAd
   * @private
   */
  onAdStateUpdate_(isAd) {
    if (this.storeService_.get(StateProperty.MUTED_STATE)) {
      return;
    }

    isAd ? this.pauseBackgroundAudio_() : this.playBackgroundAudio_();
  }

  /**
   * Reacts to UI state updates.
   * @param {!UIType} uiState
   * @private
   */
  onUIStateUpdate_(uiState) {
    switch (uiState) {
      case UIType.MOBILE:
        this.vsync_.mutate(() => {
          this.element.removeAttribute('desktop');
          this.element.classList.remove('i-amphtml-story-desktop-panels');
          this.element.classList.remove('i-amphtml-story-desktop-fullbleed');
        });
        break;
      case UIType.DESKTOP_PANELS:
        this.setDesktopPositionAttributes_(this.activePage_);
        this.buildPaginationButtons_();
        this.vsync_.mutate(() => {
          this.element.setAttribute('desktop', '');
          this.element.classList.add('i-amphtml-story-desktop-panels');
          this.element.classList.remove('i-amphtml-story-desktop-fullbleed');
        });
        break;
      case UIType.DESKTOP_FULLBLEED:
        this.buildPaginationButtons_();
        this.vsync_.mutate(() => {
          this.element.setAttribute('desktop', '');
          this.element.classList.add('i-amphtml-story-desktop-fullbleed');
          this.element.classList.remove('i-amphtml-story-desktop-panels');
        });
        break;
      // Because of the DOM mutations, switching from this mode to another is
      // not allowed, and prevented within the store service.
      case UIType.VERTICAL:
        const pageAttachments = scopedQuerySelectorAll(
          this.element,
          'amp-story-page amp-story-page-attachment'
        );

        this.initializeBookend_().then(() => this.showBookend_());

        this.vsync_.mutate(() => {
          this.element.setAttribute('i-amphtml-vertical', '');
          setImportantStyles(this.win.document.body, {height: 'auto'});
          this.element.removeAttribute('desktop');
          this.element.classList.remove('i-amphtml-story-desktop-fullbleed');
          this.element.classList.remove('i-amphtml-story-desktop-panels');
          for (let i = 0; i < pageAttachments.length; i++) {
            this.element.insertBefore(
              pageAttachments[i],
              // Attachments that are just links are rendered in-line with their
              // story page.
              pageAttachments[i].getAttribute('href')
                ? pageAttachments[i].parentElement.nextElementSibling
                : // Other attachments are rendered at the end.
                  null
            );
          }
        });

        this.signals()
          .whenSignal(CommonSignals.LOAD_END)
          .then(() => {
            this.vsync_.mutate(() => {
              this.pages_.forEach((page) =>
                page.element.setAttribute('active', '')
              );
            });
          });
        break;
    }
  }

  /**
   * Retrieves the UI type that should be used to view the story.
   * @return {!UIType}
   * @private
   */
  getUIType_() {
    if (this.platform_.isBot()) {
      return UIType.VERTICAL;
    }

    if (!this.isDesktop_()) {
      return UIType.MOBILE;
    }

    if (this.isLandscapeSupported_()) {
      return UIType.DESKTOP_FULLBLEED;
    }

    // Three panels desktop UI (default).
    return UIType.DESKTOP_PANELS;
  }

  /**
   * @return {boolean} True if the screen size matches the desktop media query.
   * @private
   */
  isDesktop_() {
    return this.desktopMedia_.matches && !this.platform_.isBot();
  }

  /**
   * @return {boolean} True if the screen orientation is landscape.
   * @private
   */
  isLandscape_() {
    return this.landscapeOrientationMedia_.matches;
  }

  /**
   * @return {boolean} true if this is a standalone story (i.e. this story is
   *     the only content of the document).
   * @private
   */
  isStandalone_() {
    return this.element.hasAttribute(Attributes.STANDALONE);
  }

  /**
   * Whether the story should support landscape orientation: landscape mobile,
   * or full bleed desktop UI.
   * @return {boolean}
   * @private
   */
  isLandscapeSupported_() {
    return this.element.hasAttribute(Attributes.SUPPORTS_LANDSCAPE);
  }

  /**
   * Reacts to paused state updates.
   * @param {boolean} isPaused
   * @private
   */
  onPausedStateUpdate_(isPaused) {
    if (!this.activePage_) {
      return;
    }

    const pageState = isPaused ? PageState.PAUSED : PageState.PLAYING;

    this.activePage_.setState(pageState);
  }

  /**
   * Reacts to sidebar state updates.
   * @param {boolean} sidebarState
   * @private
   */
  onSidebarStateUpdate_(sidebarState) {
    this.analyticsService_.triggerEvent(
      sidebarState ? StoryAnalyticsEvent.OPEN : StoryAnalyticsEvent.CLOSE,
      this.sidebar_
    );

    const actions = Services.actionServiceForDoc(this.element);
    if (this.win.MutationObserver) {
      if (!this.sidebarObserver_) {
        this.sidebarObserver_ = new this.win.MutationObserver(() => {
          this.storeService_.dispatch(
            Action.TOGGLE_SIDEBAR,
            this.sidebar_.hasAttribute('open')
          );
        });
      }
      if (this.sidebar_ && sidebarState) {
        this.sidebarObserver_.observe(this.sidebar_, SIDEBAR_OBSERVER_OPTIONS);
        this.openOpacityMask_();
        actions.execute(
          this.sidebar_,
          'open',
          /* args */ null,
          /* source */ null,
          /* caller */ null,
          /* event */ null,
          ActionTrust.HIGH
        );
      } else {
        this.closeOpacityMask_();
        this.sidebarObserver_.disconnect();
      }
    } else if (this.sidebar_ && sidebarState) {
      this.openOpacityMask_();
      actions.execute(
        this.sidebar_,
        'open',
        /* args */ null,
        /* source */ null,
        /* caller */ null,
        /* event */ null,
        ActionTrust.HIGH
      );
      this.storeService_.dispatch(Action.TOGGLE_SIDEBAR, false);
    }
  }

  /**
   * @private
   */
  initializeOpacityMask_() {
    if (!this.maskElement_) {
      const maskEl = this.win.document.createElement('div');
      maskEl.classList.add(OPACITY_MASK_CLASS_NAME);
      maskEl.addEventListener('click', () => {
        const actions = Services.actionServiceForDoc(this.element);
        if (this.sidebar_) {
          this.closeOpacityMask_();
          actions.execute(
            this.sidebar_,
            'close',
            /* args */ null,
            /* source */ null,
            /* caller */ null,
            /* event */ null,
            ActionTrust.HIGH
          );
        }
      });
      this.maskElement_ = maskEl;
      this.mutateElement(() => {
        this.element.appendChild(this.maskElement_);
        toggle(dev().assertElement(this.maskElement_), /* display */ false);
      });
    }
  }

  /**
   * @private
   */
  openOpacityMask_() {
    this.mutateElement(() => {
      toggle(dev().assertElement(this.maskElement_), /* display */ true);
    });
  }

  /**
   * @private
   */
  closeOpacityMask_() {
    if (this.maskElement_) {
      this.mutateElement(() => {
        toggle(dev().assertElement(this.maskElement_), /* display */ false);
      });
    }
  }

  /**
   * If browser is supported, displays the story. Otherwise, shows either the
   * default unsupported browser layer or the publisher fallback (if provided).
   * @param {boolean} isBrowserSupported
   * @private
   */
  onSupportedBrowserStateUpdate_(isBrowserSupported) {
    const fallbackEl = this.getFallback();
    if (isBrowserSupported) {
      // Removes the default unsupported browser layer or throws an error
      // if the publisher has provided their own fallback
      if (fallbackEl) {
        dev().error(
          TAG,
          'No handler to exit unsupported browser state on ' +
            'publisher provided fallback.'
        );
      } else {
        this.layoutStory_().then(() => {
          this.storeService_.dispatch(
            Action.TOGGLE_PAUSED,
            this.pausedStateToRestore_
          );
          this.mutateElement(() => {
            this.unsupportedBrowserLayer_.removeLayer();
          });
        });
      }
    } else {
      this.pausedStateToRestore_ = !!this.storeService_.get(
        StateProperty.PAUSED_STATE
      );
      this.storeService_.dispatch(Action.TOGGLE_PAUSED, true);
      // Displays the publisher provided fallback or fallbacks to the default
      // unsupported browser layer.
      if (fallbackEl) {
        this.toggleFallback(true);
      } else {
        this.unsupportedBrowserLayer_.build();
        this.mutateElement(() => {
          this.element.appendChild(this.unsupportedBrowserLayer_.get());
        });
      }
    }
  }

  /**
   * Shows the bookend overlay.
   * @private
   */
  showBookend_() {
    this.buildAndPreloadBookend_().then(() => {
      this.storeService_.dispatch(Action.TOGGLE_BOOKEND, true);
    });
  }

  /**
   * Hides the bookend overlay.
   * @private
   */
  hideBookend_() {
    this.storeService_.dispatch(Action.TOGGLE_BOOKEND, false);
  }

  /**
   * @param {boolean} isActive
   * @private
   */
  onBookendStateUpdate_(isActive) {
    this.toggleElementsOnBookend_(/* display */ isActive);
    this.element.classList.toggle('i-amphtml-story-bookend-active', isActive);
  }

  /**
   * Toggles content when bookend is opened/closed.
   * @param {boolean} isActive
   * @private
   */
  toggleElementsOnBookend_(isActive) {
    if (
      this.storeService_.get(StateProperty.UI_STATE) !== UIType.DESKTOP_PANELS
    ) {
      return;
    }

    const elements = scopedQuerySelectorAll(
      this.element,
      HIDE_ON_BOOKEND_SELECTOR
    );

    Array.prototype.forEach.call(elements, (el) => {
      if (isActive) {
        setImportantStyles(el, {
          opacity: 0,
          transition: 'opacity 0.1s',
        });
      } else {
        resetStyles(el, ['opacity', 'transition']);
      }
    });
  }

  /**
   * @return {!Array<!Array<string>>} A 2D array representing lists of pages by
   *     distance.  The outer array index represents the distance from the
   *     active page; the inner array is a list of page IDs at the specified
   *     distance.
   */
  getPagesByDistance_() {
    const distanceMap = this.getPageDistanceMapHelper_(
      /* distance */ 0,
      /* map */ {},
      this.activePage_.element.id
    );

    // Transpose the map into a 2D array.
    const pagesByDistance = [];
    Object.keys(distanceMap).forEach((pageId) => {
      let distance = distanceMap[pageId];
      // If on last page, mark first page with distance 1.
      if (
        pageId === this.pages_[0].element.id &&
        this.activePage_ === this.pages_[this.pages_.length - 1] &&
        !this.viewer_.hasCapability('swipe')
      ) {
        distance = 1;
      }
      if (!pagesByDistance[distance]) {
        pagesByDistance[distance] = [];
      }
      // There may be other 1 skip away pages due to branching.
      if (isExperimentOn(this.win, 'amp-story-branching')) {
        const navigationPath = this.storeService_.get(
          StateProperty.NAVIGATION_PATH
        );
        const indexInStack = navigationPath.indexOf(
          this.activePage_.element.id
        );
        const maybePrev = navigationPath[indexInStack - 1];
        if (indexInStack > 0 && pageId === this.activePage_.element.id) {
          if (!pagesByDistance[1]) {
            pagesByDistance[1] = [];
          }
          pagesByDistance[1].push(maybePrev);
        }
        // Do not overwrite, branching distance always takes precedence.
        if (pageId !== maybePrev) {
          pagesByDistance[distance].push(pageId);
        }
      } else {
        pagesByDistance[distance].push(pageId);
      }
    });

    return pagesByDistance;
  }

  /**
   * Creates a map of a page and all of the pages reachable from that page, by
   * distance.
   *
   * @param {number} distance The distance that the page with the specified
   *     pageId is from the active page.
   * @param {!Object<string, number>} map A mapping from pageId to its distance
   *     from the active page.
   * @param {string} pageId The page to be added to the map.
   * @return {!Object<string, number>} A mapping from page ID to the priority of
   *     that page.
   * @private
   */
  getPageDistanceMapHelper_(distance, map, pageId) {
    if (map[pageId] !== undefined && map[pageId] <= distance) {
      return map;
    }

    map[pageId] = distance;
    const page = this.getPageById(pageId);
    page.getAdjacentPageIds().forEach((adjacentPageId) => {
      if (
        map[adjacentPageId] !== undefined &&
        map[adjacentPageId] <= distance
      ) {
        return;
      }

      // TODO(newmuis): Remove the assignment and return, as they're
      // unnecessary.
      map = this.getPageDistanceMapHelper_(distance + 1, map, adjacentPageId);
    });

    return map;
  }

  /** @private */
  preloadPagesByDistance_() {
    if (this.platform_.isBot()) {
      this.pages_.forEach((page) => {
        page.setDistance(0);
      });
      return;
    }

    const pagesByDistance = this.getPagesByDistance_();

    this.mutateElement(() => {
      pagesByDistance.forEach((pageIds, distance) => {
        pageIds.forEach((pageId) => {
          const page = this.getPageById(pageId);
          page.setDistance(distance);
        });
      });
    });
  }

  /**
   * Handles a background-audio attribute set on an <amp-story> tag.
   * @private
   */
  registerAndPreloadBackgroundAudio_() {
    let backgroundAudioEl = upgradeBackgroundAudio(this.element);

    if (!backgroundAudioEl) {
      return;
    }

    // Once the media pool is ready, registers and preloads the background
    // audio, and then gets the swapped element from the DOM to mute/unmute/play
    // it programmatically later.
    this.activePage_.element
      .signals()
      .whenSignal(CommonSignals.LOAD_END)
      .then(() => {
        backgroundAudioEl = /** @type {!HTMLMediaElement} */ (backgroundAudioEl);
        this.mediaPool_.register(backgroundAudioEl);
        return this.mediaPool_.preload(backgroundAudioEl);
      })
      .then(() => {
        this.backgroundAudioEl_ = /** @type {!HTMLMediaElement} */ (childElement(
          this.element,
          (el) => {
            return el.tagName.toLowerCase() === 'audio';
          }
        ));
      });
  }

  /**
   * Loads amp-story-education if the viewer capability is provided.
   * @private
   */
  maybeLoadStoryEducation_() {
    if (!this.viewer_.hasCapability('education')) {
      return;
    }

    this.mutateElement(() => {
      this.element.appendChild(
        this.win.document.createElement('amp-story-education')
      );
    });

    Services.extensionsFor(this.win).installExtensionForDoc(
      this.getAmpDoc(),
      'amp-story-education'
    );
  }

  /**
   * Initializes bookend.
   * @return {!Promise}
   * @private
   */
  initializeBookend_() {
    let bookendEl = this.element.querySelector('amp-story-bookend');
    if (!bookendEl) {
      bookendEl = createElementWithAttributes(
        this.win.document,
        'amp-story-bookend',
        dict({'layout': 'nodisplay'})
      );
      this.element.appendChild(bookendEl);
    }

    return whenUpgradedToCustomElement(bookendEl).then(() => {
      return bookendEl.getImpl().then((bookendImpl) => {
        this.bookend_ = bookendImpl;
      });
    });
  }

  /**
   * Preloads the bookend config if on the last page.
   * @private
   */
  maybePreloadBookend_() {
    if (
      !this.activePage_ ||
      !this.storeService_.get(StateProperty.CAN_SHOW_BOOKEND)
    ) {
      return;
    }

    const pageIndex = this.getPageIndex(this.activePage_);

    if (pageIndex + 1 >= this.getPageCount()) {
      this.buildAndPreloadBookend_();
    }
  }

  /**
   * Builds, fetches and sets the bookend publisher configuration.
   * @return {!Promise<?./bookend/bookend-component.BookendDataDef>}
   * @private
   */
  buildAndPreloadBookend_() {
    this.bookend_.build();
    return this.bookend_.loadConfigAndMaybeRenderBookend();
  }

  /**
   * @return {!Promise<boolean>}
   * @private
   */
  hasBookend_() {
    if (!this.storeService_.get(StateProperty.CAN_SHOW_BOOKEND)) {
      return Promise.resolve(false);
    }

    // TODO(newmuis): Change this comment.
    // On mobile there is always a bookend. On desktop, the bookend will only
    // be shown if related articles have been configured.
    if (this.storeService_.get(StateProperty.UI_STATE) === UIType.MOBILE) {
      return Promise.resolve(true);
    }

    return this.bookend_
      .loadConfigAndMaybeRenderBookend(false /** renderBookend */)
      .then(
        (config) =>
          !!(config && config.components && config.components.length > 0)
      );
  }

  /**
   * @param {string} id The ID of the page whose index should be retrieved.
   * @return {number} The index of the page.
   */
  getPageIndexById(id) {
    const pageIndex = findIndex(this.pages_, (page) => page.element.id === id);
    if (pageIndex < 0) {
      user().error(
        TAG,
        'Story refers to page "%s", but no such page exists.',
        id
      );
    }

    return pageIndex;
  }

  /**
   * @param {string} id The ID of the page to be retrieved.
   * @return {!./amp-story-page.AmpStoryPage} Retrieves the page with the
   *     specified ID.
   */
  getPageById(id) {
    const pageIndex = this.getPageIndexById(id);
    return devAssert(
      this.pages_[pageIndex],
      'Page at index %s exists, but is missing from the array.',
      pageIndex
    );
  }

  /**
   * @return {number}
   */
  getPageCount() {
    return this.pages_.length - this.adPages_.length;
  }

  /**
   * @param {!./amp-story-page.AmpStoryPage} desiredPage
   * @return {number} The index of the page.
   */
  getPageIndex(desiredPage) {
    return findIndex(this.pages_, (page) => page === desiredPage);
  }

  /**
   * Retrieves the page containing the element, or null. A background audio
   * set on the <amp-story> tag would not be contained in a page.
   * @param {!Element} element The element whose containing AmpStoryPage should
   *     be retrieved
   * @return {?./amp-story-page.AmpStoryPage} The AmpStoryPage containing the
   *     specified element, if any.
   */
  getPageContainingElement_(element) {
    const pageIndex = findIndex(this.pages_, (page) => {
      const pageEl = closest(element, (el) => {
        return el === page.element;
      });

      return !!pageEl;
    });

    return this.pages_[pageIndex] || null;
  }

  /** @override */
  getElementDistance(element) {
    const page = this.getPageContainingElement_(element);

    // An element not contained in a page is likely to be global to the story,
    // like a background audio. Setting the distance to -1 ensures it will not
    // get evicted from the media pool.
    if (!page) {
      return -1;
    }

    return page.getDistance();
  }

  /** @override */
  getMaxMediaElementCounts() {
    let audioMediaElementsCount = this.element.querySelectorAll(
      'amp-audio, [background-audio]'
    ).length;
    const videoMediaElementsCount = this.element.querySelectorAll('amp-video')
      .length;

    // The root element (amp-story) might have a background-audio as well.
    if (this.element.hasAttribute('background-audio')) {
      audioMediaElementsCount++;
    }

    return {
      [MediaType.AUDIO]: Math.min(
        audioMediaElementsCount + MINIMUM_AD_MEDIA_ELEMENTS,
        MAX_MEDIA_ELEMENT_COUNTS[MediaType.AUDIO]
      ),
      [MediaType.VIDEO]: Math.min(
        videoMediaElementsCount + MINIMUM_AD_MEDIA_ELEMENTS,
        MAX_MEDIA_ELEMENT_COUNTS[MediaType.VIDEO]
      ),
    };
  }

  /** @override */
  getElement() {
    return this.element;
  }

  /**
   * Reacts to muted state updates.
   * @param  {boolean} isMuted Whether the story just got muted.
   * @private
   */
  onMutedStateUpdate_(isMuted) {
    isMuted ? this.mute_() : this.unmute_();
    isMuted
      ? this.element.setAttribute(Attributes.MUTED, '')
      : this.element.removeAttribute(Attributes.MUTED);
  }

  /**
   * Mutes the audio for the story.
   * @private
   */
  mute_() {
    this.pauseBackgroundAudio_();
    if (this.activePage_) {
      this.activePage_.muteAllMedia();
    }
  }

  /**
   * Pauses the background audio.
   * @private
   */
  pauseBackgroundAudio_() {
    if (!this.backgroundAudioEl_) {
      return;
    }
    this.mediaPool_.pause(this.backgroundAudioEl_);
  }

  /**
   * Unmutes the audio for the story.
   * @private
   */
  unmute_() {
    const unmuteAllMedia = () => {
      this.playBackgroundAudio_();
      if (this.activePage_) {
        this.activePage_.unmuteAllMedia();
      }
    };

    this.mediaPool_.blessAll().then(unmuteAllMedia, unmuteAllMedia);
  }

  /**
   * Unmutes and plays the background audio.
   * @private
   */
  playBackgroundAudio_() {
    if (!this.backgroundAudioEl_) {
      return;
    }
    this.mediaPool_.unmute(this.backgroundAudioEl_);
    this.mediaPool_.play(this.backgroundAudioEl_);
  }

  /**
   * Shows the audio icon if the story has any media elements containing audio,
   * or background audio at the story or page level.
   * @private
   */
  updateAudioIcon_() {
    const containsMediaElementWithAudio = !!this.element.querySelector(
      'amp-audio, amp-video:not([noaudio]), [background-audio]'
    );
    const storyHasBackgroundAudio = this.element.hasAttribute(
      'background-audio'
    );

    this.storeService_.dispatch(
      Action.TOGGLE_STORY_HAS_AUDIO,
      containsMediaElementWithAudio || storyHasBackgroundAudio
    );
    this.storeService_.dispatch(
      Action.TOGGLE_STORY_HAS_BACKGROUND_AUDIO,
      storyHasBackgroundAudio
    );
  }

  /**
   * Shows the play/pause icon if there is an element with playback on the story.
   * @private
   */
  updatePausedIcon_() {
    const containsElementsWithPlayback = !!scopedQuerySelector(
      this.element,
      'amp-story-grid-layer amp-audio, amp-story-grid-layer amp-video, amp-story-page[background-audio], amp-story-page[auto-advance-after]'
    );

    const storyHasBackgroundAudio = this.element.hasAttribute(
      'background-audio'
    );

    this.storeService_.dispatch(
      Action.TOGGLE_STORY_HAS_PLAYBACK_UI,
      containsElementsWithPlayback || storyHasBackgroundAudio
    );
  }

  /**
   * Handles the selectPage viewer event.
   * @param {!JsonObject} data
   * @private
   */
  onSelectPage_(data) {
    if (!data) {
      return;
    }

    this.storeService_.dispatch(
      Action.SET_ADVANCEMENT_MODE,
      AdvancementMode.VIEWER_SELECT_PAGE
    );

    if (data['next']) {
      this.next_();
    } else if (data['previous']) {
      this.previous_();
    }
  }

  /**
   * Checks for the presence of a sidebar. If a sidebar does exist, then an icon
   * permitting for the opening/closing of the sidebar is shown.
   * @private
   */
  initializeSidebar_() {
    this.sidebar_ = this.element.querySelector('amp-sidebar');
    if (!this.sidebar_) {
      return;
    }

    this.mutateElement(() => {
      this.sidebar_.classList.add(SIDEBAR_CLASS_NAME);
    });

    this.initializeOpacityMask_();
    this.storeService_.dispatch(Action.TOGGLE_HAS_SIDEBAR, !!this.sidebar_);

    const actions = [
      {tagOrTarget: 'AMP-SIDEBAR', method: 'open'},
      {tagOrTarget: 'AMP-SIDEBAR', method: 'close'},
      {tagOrTarget: 'AMP-SIDEBAR', method: 'toggle'},
    ];
    this.storeService_.dispatch(Action.ADD_TO_ACTIONS_ALLOWLIST, actions);
  }

  /**
   * Checks for the the storyNavigationPath stack in the history.
   * @private
   */
  initializeStoryNavigationPath_() {
    this.storeService_.dispatch(
      Action.SET_NAVIGATION_PATH,
      getHistoryState(this.win, HistoryState.NAVIGATION_PATH) || []
    );
  }

  /** @private */
  replay_() {
    if (this.storeService_.get(StateProperty.BOOKEND_STATE)) {
      this.hideBookend_();
    }
    this.storeService_.dispatch(Action.SET_NAVIGATION_PATH, []);
    const switchPromise = this.switchTo_(
      dev().assertElement(this.pages_[0].element).id,
      NavigationDirection.NEXT
    );
    // Restart page media, advancements, etc (#27742).
    if (this.pages_.length === 1) {
      this.pages_[0].setState(PageState.NOT_ACTIVE);
      this.pages_[0].setState(PageState.PLAYING);
    }

    // Reset all pages so that they are offscreen to right instead of left in
    // desktop view.
    switchPromise.then(() => {
      this.pages_.forEach((page) =>
        removeAttributeInMutate(page, Attributes.VISITED)
      );
    });
  }

  /**
   * @param {!AmpStoryPage} page The page whose CTA anchor tags should be
   *     upgraded.
   * @param {number} pageIndex The index of the page.
   * @private
   */
  upgradeCtaAnchorTagsForTracking_(page, pageIndex) {
    this.mutateElement(() => {
      const pageId = page.element.id;
      const ctaAnchorEls = scopedQuerySelectorAll(
        page.element,
        'amp-story-cta-layer a'
      );

      Array.prototype.forEach.call(ctaAnchorEls, (ctaAnchorEl) => {
        ctaAnchorEl.setAttribute('data-vars-story-page-id', pageId);
        ctaAnchorEl.setAttribute('data-vars-story-page-index', pageIndex);
      });
    });
  }

  /**
   * Add page to back of pages_ array
   * @param {!./amp-story-page.AmpStoryPage} page
   */
  addPage(page) {
    this.pages_.push(page);

    if (page.isAd()) {
      this.adPages_.push(page);
    }
  }

  /**
   * Insert a new page in navigation flow by changing the attr pointers
   * on amp-story-page elements
   * @param {string} pageBeforeId
   * @param {string} pageToBeInsertedId
   * @return {boolean} was page inserted
   */
  insertPage(pageBeforeId, pageToBeInsertedId) {
    // TODO(ccordry): make sure this method moves to PageManager when
    // implemented
    const pageToBeInserted = this.getPageById(pageToBeInsertedId);
    const pageToBeInsertedEl = pageToBeInserted.element;

    if (
      pageToBeInserted.isAd() &&
      !this.storeService_.get(StateProperty.CAN_INSERT_AUTOMATIC_AD)
    ) {
      dev().expectedError(TAG, 'Inserting ads automatically is disallowed.');
      return false;
    }

    const pageBefore = this.getPageById(pageBeforeId);
    const pageBeforeEl = pageBefore.element;

    const nextPage = this.getNextPage(pageBefore);

    if (!nextPage) {
      return false;
    }

    const advanceAttr = isExperimentOn(this.win, 'amp-story-branching')
      ? Attributes.PUBLIC_ADVANCE_TO
      : Attributes.ADVANCE_TO;

    pageBeforeEl.setAttribute(advanceAttr, pageToBeInsertedId);
    pageBeforeEl.setAttribute(Attributes.AUTO_ADVANCE_TO, pageToBeInsertedId);
    pageToBeInsertedEl.setAttribute(Attributes.RETURN_TO, pageBeforeId);

    const nextPageEl = nextPage.element;
    const nextPageId = nextPageEl.id;
    // For a live story, nextPage is the same as pageToBeInserted. But not for
    // ads since it's inserted between two pages.
    if (nextPageId !== pageToBeInsertedId) {
      pageToBeInsertedEl.setAttribute(advanceAttr, nextPageId);
      pageToBeInsertedEl.setAttribute(Attributes.AUTO_ADVANCE_TO, nextPageId);
      nextPageEl.setAttribute(Attributes.RETURN_TO, pageToBeInsertedId);
    }

    return true;
  }

  /**
   * Get next page object
   * @param {!./amp-story-page.AmpStoryPage} page
   * @return {?./amp-story-page.AmpStoryPage}
   */
  getNextPage(page) {
    const nextPageId = page.getNextPageId(true /*opt_isAutomaticAdvance */);
    if (!nextPageId) {
      return null;
    }
    return this.getPageById(nextPageId);
  }

  /**
   * @param {!Window} win
   * @return {boolean} true if the user's browser supports the features needed
   *     for amp-story.
   */
  static isBrowserSupported(win) {
    return Boolean(
      win.CSS &&
        win.CSS.supports &&
        win.CSS.supports('display', 'grid') &&
        win.CSS.supports('color', 'var(--test)')
    );
  }
}

AMP.extension('amp-story', '1.0', (AMP) => {
  AMP.registerElement('amp-story', AmpStory, CSS);
  AMP.registerElement('amp-story-access', AmpStoryAccess);
  AMP.registerElement('amp-story-bookend', AmpStoryBookend);
  AMP.registerElement('amp-story-consent', AmpStoryConsent);
  AMP.registerElement('amp-story-cta-layer', AmpStoryCtaLayer);
  AMP.registerElement('amp-story-grid-layer', AmpStoryGridLayer);
  AMP.registerElement('amp-story-page', AmpStoryPage);
  AMP.registerElement('amp-story-page-attachment', AmpStoryPageAttachment);
  AMP.registerElement('amp-story-interactive-quiz', AmpStoryInteractiveQuiz);
<<<<<<< HEAD
  AMP.registerElement('amp-story-interactive-poll', AmpStoryInteractivePoll);
  AMP.registerElement(
    'amp-story-interactive-results',
    AmpStoryInteractiveResults
=======
  AMP.registerElement(
    'amp-story-interactive-binary-poll',
    AmpStoryInteractiveBinaryPoll
>>>>>>> 86d65c1d
  );
  AMP.registerServiceForDoc('amp-story-render', AmpStoryRenderService);
});<|MERGE_RESOLUTION|>--- conflicted
+++ resolved
@@ -2836,16 +2836,13 @@
   AMP.registerElement('amp-story-page', AmpStoryPage);
   AMP.registerElement('amp-story-page-attachment', AmpStoryPageAttachment);
   AMP.registerElement('amp-story-interactive-quiz', AmpStoryInteractiveQuiz);
-<<<<<<< HEAD
-  AMP.registerElement('amp-story-interactive-poll', AmpStoryInteractivePoll);
+  AMP.registerElement(
+    'amp-story-interactive-binary-poll',
+    AmpStoryInteractiveBinaryPoll
+  );
   AMP.registerElement(
     'amp-story-interactive-results',
     AmpStoryInteractiveResults
-=======
-  AMP.registerElement(
-    'amp-story-interactive-binary-poll',
-    AmpStoryInteractiveBinaryPoll
->>>>>>> 86d65c1d
   );
   AMP.registerServiceForDoc('amp-story-render', AmpStoryRenderService);
 });