/**
 * Copyright 2017 The AMP HTML Authors. All Rights Reserved.
 *
 * Licensed under the Apache License, Version 2.0 (the "License");
 * you may not use this file except in compliance with the License.
 * You may obtain a copy of the License at
 *
 *      http://www.apache.org/licenses/LICENSE-2.0
 *
 * Unless required by applicable law or agreed to in writing, software
 * distributed under the License is distributed on an "AS-IS" BASIS,
 * WITHOUT WARRANTIES OR CONDITIONS OF ANY KIND, either express or implied.
 * See the License for the specific language governing permissions and
 * limitations under the License.
 */

/**
 * @fileoverview Embeds a story
 *
 * Example:
 * <code>
 * <amp-story standalone>
 *   [...]
 * </amp-story>
 * </code>
 */
import './amp-story-cta-layer';
import './amp-story-grid-layer';
import './amp-story-page';
import {
  Action,
  EmbeddedComponentState,
  InteractiveComponentDef,
  StateProperty,
  UIType,
  getStoreService,
} from './amp-story-store-service';
import {ActionTrust} from '../../../src/action-constants';
import {AdvancementConfig, TapNavigationDirection} from './page-advancement';
import {
  AdvancementMode,
  StoryAnalyticsEvent,
  getAnalyticsService,
} from './story-analytics';
import {AmpEvents} from '../../../src/amp-events';
import {AmpStoryAccess} from './amp-story-access';
import {AmpStoryBookend} from './bookend/amp-story-bookend';
import {AmpStoryConsent} from './amp-story-consent';
import {AmpStoryCtaLayer} from './amp-story-cta-layer';
import {AmpStoryEmbeddedComponent} from './amp-story-embedded-component';
import {AmpStoryGridLayer} from './amp-story-grid-layer';
import {AmpStoryHint} from './amp-story-hint';
import {AmpStoryInteractiveBinaryPoll} from './amp-story-interactive-binary-poll';
import {AmpStoryInteractivePoll} from './amp-story-interactive-poll';
import {AmpStoryInteractiveQuiz} from './amp-story-interactive-quiz';
import {AmpStoryPage, NavigationDirection, PageState} from './amp-story-page';
import {AmpStoryPageAttachment} from './amp-story-page-attachment';
import {AmpStoryRenderService} from './amp-story-render-service';
import {AmpStoryViewerMessagingHandler} from './amp-story-viewer-messaging-handler';
import {AnalyticsVariable, getVariableService} from './variable-service';
import {CSS} from '../../../build/amp-story-1.0.css';
import {CommonSignals} from '../../../src/common-signals';
import {EventType, dispatch} from './events';
import {Gestures} from '../../../src/gesture';
import {HistoryState, getHistoryState, setHistoryState} from './history';
import {InfoDialog} from './amp-story-info-dialog';
import {Keys} from '../../../src/utils/key-codes';
import {Layout} from '../../../src/layout';
import {LiveStoryManager} from './live-story-manager';
import {MediaPool, MediaType} from './media-pool';
import {PaginationButtons} from './pagination-buttons';
import {Services} from '../../../src/services';
import {ShareMenu} from './amp-story-share-menu';
import {SwipeXYRecognizer} from '../../../src/gesture-recognizers';
import {SystemLayer} from './amp-story-system-layer';
import {UnsupportedBrowserLayer} from './amp-story-unsupported-browser-layer';
import {ViewportWarningLayer} from './amp-story-viewport-warning-layer';
import {
  childElement,
  childElementByTag,
  childElements,
  childNodes,
  closest,
  createElementWithAttributes,
  isRTL,
  scopedQuerySelector,
  scopedQuerySelectorAll,
  whenUpgradedToCustomElement,
} from '../../../src/dom';
import {
  computedStyle,
  resetStyles,
  setImportantStyles,
  toggle,
} from '../../../src/style';
import {createPseudoLocale} from '../../../src/localized-strings';
import {debounce} from '../../../src/utils/rate-limit';
import {dev, devAssert, user} from '../../../src/log';
import {dict, map} from '../../../src/utils/object';
import {endsWith} from '../../../src/string';
import {escapeCssSelectorIdent} from '../../../src/css';
import {findIndex, lastItem} from '../../../src/utils/array';
import {getConsentPolicyState} from '../../../src/consent';
import {getDetail} from '../../../src/event-helper';
import {getLocalizationService} from './amp-story-localization-service';
import {getMediaQueryService} from './amp-story-media-query-service';
import {getMode} from '../../../src/mode';
import {getState} from '../../../src/history';
import {isExperimentOn} from '../../../src/experiments';
import {parseQueryString} from '../../../src/url';
import {
  removeAttributeInMutate,
  setAttributeInMutate,
  shouldShowStoryUrlInfo,
} from './utils';
import {toArray} from '../../../src/types';
import {upgradeBackgroundAudio} from './audio';
import LocalizedStringsAr from './_locales/ar';
import LocalizedStringsDe from './_locales/de';
import LocalizedStringsDefault from './_locales/default';
import LocalizedStringsEn from './_locales/en';
import LocalizedStringsEnGb from './_locales/en-GB';
import LocalizedStringsEs from './_locales/es';
import LocalizedStringsEs419 from './_locales/es-419';
import LocalizedStringsFr from './_locales/fr';
import LocalizedStringsHi from './_locales/hi';
import LocalizedStringsId from './_locales/id';
import LocalizedStringsIt from './_locales/it';
import LocalizedStringsJa from './_locales/ja';
import LocalizedStringsKo from './_locales/ko';
import LocalizedStringsNl from './_locales/nl';
import LocalizedStringsNo from './_locales/no';
import LocalizedStringsPtBr from './_locales/pt-BR';
import LocalizedStringsPtPt from './_locales/pt-PT';
import LocalizedStringsRu from './_locales/ru';
import LocalizedStringsTr from './_locales/tr';
import LocalizedStringsVi from './_locales/vi';
import LocalizedStringsZhCn from './_locales/zh-CN';
import LocalizedStringsZhTw from './_locales/zh-TW';

/** @private @const {number} */
const DESKTOP_WIDTH_THRESHOLD = 1024;

/** @private @const {number} */
const DESKTOP_HEIGHT_THRESHOLD = 550;

/** @private @const {number} */
const MIN_SWIPE_FOR_HINT_OVERLAY_PX = 50;

/** @enum {string} */
const Attributes = {
  AD_SHOWING: 'ad-showing',
  ADVANCE_TO: 'i-amphtml-advance-to',
  AUTO_ADVANCE_AFTER: 'auto-advance-after',
  AUTO_ADVANCE_TO: 'auto-advance-to',
  DESKTOP_POSITION: 'i-amphtml-desktop-position',
  MUTED: 'muted',
  ORIENTATION: 'orientation',
  PUBLIC_ADVANCE_TO: 'advance-to',
  RETURN_TO: 'i-amphtml-return-to',
  STANDALONE: 'standalone',
  SUPPORTS_LANDSCAPE: 'supports-landscape',
  // Attributes that desktop css looks for to decide where pages will be placed
  VISITED: 'i-amphtml-visited', // stacked offscreen to left
};

/**
 * The duration of time (in milliseconds) to wait for a page to be loaded,
 * before the story becomes visible.
 * @const {number}
 */
const PAGE_LOAD_TIMEOUT_MS = 5000;

/**
 * Single page ads may be injected later. If the original story contains 0 media
 * elements the mediaPool will not be able to handle the injected audio/video
 * Therefore we preallocate a minimum here.
 * @const {number}
 */
const MINIMUM_AD_MEDIA_ELEMENTS = 2;

/**
 * CSS class for an amp-story that indicates the initial load for the story has
 * completed.
 * @const {string}
 */
const STORY_LOADED_CLASS_NAME = 'i-amphtml-story-loaded';

/**
 * CSS class for the opacity layer that separates the amp-sidebar and the rest
 * of the story when the amp-sidebar is entering the screen.
 * @const {string}
 */
const OPACITY_MASK_CLASS_NAME = 'i-amphtml-story-opacity-mask';

/**
 * CSS class for sidebars in stories.
 * @const {string}
 */
const SIDEBAR_CLASS_NAME = 'i-amphtml-story-sidebar';

/** @const {!Object<string, number>} */
const MAX_MEDIA_ELEMENT_COUNTS = {
  [MediaType.AUDIO]: 4,
  [MediaType.VIDEO]: 8,
};

/** @type {string} */
const TAG = 'amp-story';

/**
 * Selector for elements that should be hidden when the bookend is open on
 * desktop view.
 * @private @const {string}
 */
const HIDE_ON_BOOKEND_SELECTOR =
  'amp-story-page, .i-amphtml-story-system-layer';

/**
 * The default dark gray for chrome supported theme color.
 * @const {string}
 */
const DEFAULT_THEME_COLOR = '#202125';

/**
 * MutationObserverInit options to listen for changes to the `open` attribute.
 */
const SIDEBAR_OBSERVER_OPTIONS = {
  attributes: true,
  attributeFilter: ['open'],
};

/**
 * @implements {./media-pool.MediaPoolRoot}
 */
export class AmpStory extends AMP.BaseElement {
  /** @param {!AmpElement} element */
  constructor(element) {
    super(element);

    /** @private @const {!./amp-story-store-service.AmpStoryStoreService} */
    this.storeService_ = getStoreService(this.win);

    // Check if story is RTL.
    if (isRTL(this.win.document)) {
      this.storeService_.dispatch(Action.TOGGLE_RTL, true);
    }

    /** @private {!./story-analytics.StoryAnalyticsService} */
    this.analyticsService_ = getAnalyticsService(this.win, this.element);

    /** @private @const {!AdvancementConfig} */
    this.advancement_ = AdvancementConfig.forElement(this.win, this.element);
    this.advancement_.start();

    /** @const @private {!../../../src/service/vsync-impl.Vsync} */
    this.vsync_ = this.getVsync();

    /** @private {?AmpStoryBookend} */
    this.bookend_ = null;

    /** @private @const {!ShareMenu} Preloads and prerenders the share menu. */
    this.shareMenu_ = new ShareMenu(this.win, this.element);

    /** @private @const {!SystemLayer} */
    this.systemLayer_ = new SystemLayer(this.win, this.element);

    /** Instantiate in case there are embedded components. */
    new AmpStoryEmbeddedComponent(this.win, this.element);

    /** @private @const {!UnsupportedBrowserLayer} */
    this.unsupportedBrowserLayer_ = new UnsupportedBrowserLayer(this.win);

    /** Instantiates the viewport warning layer. */
    new ViewportWarningLayer(
      this.win,
      this.element,
      DESKTOP_WIDTH_THRESHOLD,
      DESKTOP_HEIGHT_THRESHOLD
    );

    /** @private {!Array<!./amp-story-page.AmpStoryPage>} */
    this.pages_ = [];

    /** @private @const {!Array<!./amp-story-page.AmpStoryPage>} */
    this.adPages_ = [];

    /** @const @private {!./variable-service.AmpStoryVariableService} */
    this.variableService_ = getVariableService(this.win);

    /** @private {?./amp-story-page.AmpStoryPage} */
    this.activePage_ = null;

    /** @private @const */
    this.desktopMedia_ = this.win.matchMedia(
      `(min-width: ${DESKTOP_WIDTH_THRESHOLD}px) and ` +
        `(min-height: ${DESKTOP_HEIGHT_THRESHOLD}px)`
    );

    /** @private @const */
    this.canRotateToDesktopMedia_ = this.win.matchMedia(
      `(min-width: ${DESKTOP_HEIGHT_THRESHOLD}px) and ` +
        `(min-height: ${DESKTOP_WIDTH_THRESHOLD}px)`
    );

    /** @private @const */
    this.landscapeOrientationMedia_ = this.win.matchMedia(
      '(orientation: landscape)'
    );

    /** @private {?HTMLMediaElement} */
    this.backgroundAudioEl_ = null;

    /** @private {?./pagination-buttons.PaginationButtons} */
    this.paginationButtons_ = null;

    /** @private {!AmpStoryHint} */
    this.ampStoryHint_ = new AmpStoryHint(this.win, this.element);

    /** @private {!MediaPool} */
    this.mediaPool_ = MediaPool.for(this);

    /** @private {boolean} */
    this.areAccessAuthorizationsCompleted_ = false;

    /** @private */
    this.navigateToPageAfterAccess_ = null;

    /** @private @const {!../../../src/service/timer-impl.Timer} */
    this.timer_ = Services.timerFor(this.win);

    /** @private @const {!../../../src/service/platform-impl.Platform} */
    this.platform_ = Services.platformFor(this.win);

    /** @private @const {!../../../src/service/viewer-interface.ViewerInterface} */
    this.viewer_ = Services.viewerForDoc(this.element);

    /** @private @const {?AmpStoryViewerMessagingHandler} */
    this.viewerMessagingHandler_ = this.viewer_.isEmbedded()
      ? new AmpStoryViewerMessagingHandler(this.win, this.viewer_)
      : null;

    /**
     * Store the current paused state, to make sure the story does not play on
     * resume if it was previously paused.
     * @private {boolean}
     */
    this.pausedStateToRestore_ = false;

    /** @private {?Element} */
    this.sidebar_ = null;

    /** @private {?MutationObserver} */
    this.sidebarObserver_ = null;

    /** @private {?Element} */
    this.maskElement_ = null;

    /** @private {?LiveStoryManager} */
    this.liveStoryManager_ = null;

    /** @private @const {!../../../src/service/localization.LocalizationService} */
    this.localizationService_ = getLocalizationService(this.element);

    this.localizationService_
      .registerLocalizedStringBundle('default', LocalizedStringsDefault)
      .registerLocalizedStringBundle('ar', LocalizedStringsAr)
      .registerLocalizedStringBundle('de', LocalizedStringsDe)
      .registerLocalizedStringBundle('en', LocalizedStringsEn)
      .registerLocalizedStringBundle('en-GB', LocalizedStringsEnGb)
      .registerLocalizedStringBundle('es', LocalizedStringsEs)
      .registerLocalizedStringBundle('es-419', LocalizedStringsEs419)
      .registerLocalizedStringBundle('fr', LocalizedStringsFr)
      .registerLocalizedStringBundle('hi', LocalizedStringsHi)
      .registerLocalizedStringBundle('id', LocalizedStringsId)
      .registerLocalizedStringBundle('it', LocalizedStringsIt)
      .registerLocalizedStringBundle('ja', LocalizedStringsJa)
      .registerLocalizedStringBundle('ko', LocalizedStringsKo)
      .registerLocalizedStringBundle('nl', LocalizedStringsNl)
      .registerLocalizedStringBundle('no', LocalizedStringsNo)
      .registerLocalizedStringBundle('pt-PT', LocalizedStringsPtPt)
      .registerLocalizedStringBundle('pt-BR', LocalizedStringsPtBr)
      .registerLocalizedStringBundle('ru', LocalizedStringsRu)
      .registerLocalizedStringBundle('tr', LocalizedStringsTr)
      .registerLocalizedStringBundle('vi', LocalizedStringsVi)
      .registerLocalizedStringBundle('zh-CN', LocalizedStringsZhCn)
      .registerLocalizedStringBundle('zh-TW', LocalizedStringsZhTw);

    const enXaPseudoLocaleBundle = createPseudoLocale(
      LocalizedStringsEn,
      (s) => `[${s} one two]`
    );
    this.localizationService_.registerLocalizedStringBundle(
      'en-xa',
      enXaPseudoLocaleBundle
    );
  }

  /** @override */
  buildCallback() {
    if (this.isStandalone_()) {
      this.initializeStandaloneStory_();
    }

    // buildCallback already runs in a mutate context. Calling another
    // mutateElement explicitly will force the runtime to remeasure the
    // amp-story element, fixing rendering bugs where the story is inactive
    // (layoutCallback not called) when accessed from any viewer using
    // prerendering, because of a height incorrectly set to 0.
    this.mutateElement(() => {});

    const pageEl = this.element.querySelector('amp-story-page');
    pageEl && pageEl.setAttribute('active', '');

    this.initializeStyles_();
    this.initializeListeners_();
    this.initializeListenersForDev_();
    this.initializePageIds_();
    this.initializeStoryPlayer_();

    this.storeService_.dispatch(Action.TOGGLE_UI, this.getUIType_());

    // Disables the bookend entirely if the story is within a group of stories.
    if (this.viewer_.hasCapability('swipe')) {
      this.storeService_.dispatch(Action.TOGGLE_CAN_SHOW_BOOKEND, false);
    }

    // Removes title in order to prevent incorrect titles appearing on link
    // hover. (See 17654)
    if (!this.platform_.isBot()) {
      this.element.removeAttribute('title');
    }

    // Remove text nodes which would be shown outside of the amp-story
    const textNodes = childNodes(
      this.element,
      (node) => node.nodeType === Node.TEXT_NODE
    );
    textNodes.forEach((node) => {
      this.element.removeChild(node);
    });

    if (isExperimentOn(this.win, 'amp-story-branching')) {
      this.registerAction('goToPage', (invocation) => {
        const {args} = invocation;
        if (!args) {
          return;
        }
        this.storeService_.dispatch(
          Action.SET_ADVANCEMENT_MODE,
          AdvancementMode.GO_TO_PAGE
        );
        // If open, closes the sidebar before navigating.
        const promise = this.storeService_.get(StateProperty.SIDEBAR_STATE)
          ? Services.historyForDoc(this.getAmpDoc()).goBack()
          : Promise.resolve();
        promise.then(() =>
          this.switchTo_(args['id'], NavigationDirection.NEXT)
        );
      });
    }
  }

  /**
   * Pauses the whole story on viewer visibilityState updates, or tab visibility
   * updates.
   * @private
   */
  pause_() {
    this.pausedStateToRestore_ = !!this.storeService_.get(
      StateProperty.PAUSED_STATE
    );
    this.storeService_.dispatch(Action.TOGGLE_PAUSED, true);
    if (!this.storeService_.get(StateProperty.MUTED_STATE)) {
      this.pauseBackgroundAudio_();
    }
  }

  /**
   * Resumes the whole story on viewer visibilityState updates, or tab
   * visibility updates.
   * @private
   */
  resume_() {
    this.storeService_.dispatch(
      Action.TOGGLE_PAUSED,
      this.pausedStateToRestore_
    );
    if (!this.storeService_.get(StateProperty.MUTED_STATE)) {
      this.playBackgroundAudio_();
    }
  }

  /**
   * Note: runs in the buildCallback vsync mutate context.
   * @private
   */
  initializeStandaloneStory_() {
    const html = this.win.document.documentElement;
    html.classList.add('i-amphtml-story-standalone');
    // Lock body to prevent overflow.
    this.lockBody_();
    // Standalone CSS affects sizing of the entire page.
    this.onResize();
  }

  /** @private */
  initializeStyles_() {
    const mediaQueryEls = this.element.querySelectorAll('media-query');

    if (mediaQueryEls.length) {
      this.initializeMediaQueries_(mediaQueryEls);
    }

    const styleEl = this.win.document.querySelector('style[amp-custom]');

    if (styleEl) {
      this.rewriteStyles_(styleEl);
    }
  }

  /**
   * Registers the media queries
   * @param {!NodeList<!Element>} mediaQueryEls
   * @private
   */
  initializeMediaQueries_(mediaQueryEls) {
    const service = getMediaQueryService(this.win);

    const onMediaQueryMatch = (matches, className) => {
      this.mutateElement(() => {
        this.element.classList.toggle(className, matches);
      });
    };

    toArray(mediaQueryEls).forEach((el) => {
      const className = el.getAttribute('class-name');
      const media = el.getAttribute('media');

      if (className && media) {
        service.onMediaQueryMatch(media, (matches) =>
          onMediaQueryMatch(matches, className)
        );
      }
    });
  }

  /**
   * Initializes page ids by deduplicating them.
   * @private
   */
  initializePageIds_() {
    const pageEls = this.element.querySelectorAll('amp-story-page');
    const pageIds = Array.prototype.map.call(
      pageEls,
      (el) => el.id || 'default-page'
    );
    const idsMap = map();
    for (let i = 0; i < pageIds.length; i++) {
      if (idsMap[pageIds[i]] === undefined) {
        idsMap[pageIds[i]] = 0;
        continue;
      }
      user().error(TAG, `Duplicate amp-story-page ID ${pageIds[i]}`);
      const newId = `${pageIds[i]}__${++idsMap[pageIds[i]]}`;
      pageEls[i].id = newId;
      pageIds[i] = newId;
    }
    this.storeService_.dispatch(Action.SET_PAGE_IDS, pageIds);
  }

  /**
   * @param {!Element} styleEl
   * @private
   */
  rewriteStyles_(styleEl) {
    if (!isExperimentOn(this.win, 'amp-story-responsive-units')) {
      return;
    }

    // TODO(#15955): Update this to use CssContext from
    // ../../../extensions/amp-animation/0.1/web-animations.js
    this.mutateElement(() => {
      styleEl.textContent = styleEl.textContent
        .replace(/(-?[\d.]+)vh/gim, 'calc($1 * var(--story-page-vh))')
        .replace(/(-?[\d.]+)vw/gim, 'calc($1 * var(--story-page-vw))')
        .replace(/(-?[\d.]+)vmin/gim, 'calc($1 * var(--story-page-vmin))')
        .replace(/(-?[\d.]+)vmax/gim, 'calc($1 * var(--story-page-vmax))');
    });
  }

  /**
   * @private
   */
  setThemeColor_() {
    // Don't override the publisher's tag.
    if (this.win.document.querySelector('meta[name=theme-color]')) {
      return;
    }
    // The theme color should be copied from the story's primary accent color
    // if possible, with the fall back being default dark gray.
    const meta = this.win.document.createElement('meta');
    const ampStoryPageEl = this.element.querySelector('amp-story-page');
    meta.name = 'theme-color';
    meta.content =
      computedStyle(this.win, this.element).getPropertyValue(
        '--primary-color'
      ) ||
      computedStyle(
        this.win,
        dev().assertElement(ampStoryPageEl)
      ).getPropertyValue('background-color') ||
      DEFAULT_THEME_COLOR;
    this.win.document.head.appendChild(meta);
  }

  /**
   * Builds the system layer DOM.
   * @param {string} initialPageId
   * @private
   */
  buildSystemLayer_(initialPageId) {
    this.updateAudioIcon_();
    this.updatePausedIcon_();
    this.element.appendChild(this.systemLayer_.build(initialPageId));
  }

  /** @private */
  initializeListeners_() {
    this.element.addEventListener(EventType.NEXT_PAGE, () => {
      this.next_();
    });

    this.element.addEventListener(EventType.PREVIOUS_PAGE, () => {
      this.previous_();
    });

    this.storeService_.subscribe(
      StateProperty.MUTED_STATE,
      (isMuted) => {
        this.onMutedStateUpdate_(isMuted);
        this.variableService_.onVariableUpdate(
          AnalyticsVariable.STORY_IS_MUTED,
          isMuted
        );
      },
      true /** callToInitialize */
    );

    this.storeService_.subscribe(
      StateProperty.MUTED_STATE,
      (isMuted) => {
        // We do not want to trigger an analytics event for the initialization of
        // the muted state.
        this.analyticsService_.triggerEvent(
          isMuted
            ? StoryAnalyticsEvent.STORY_MUTED
            : StoryAnalyticsEvent.STORY_UNMUTED
        );
      },
      false /** callToInitialize */
    );

    this.storeService_.subscribe(
      StateProperty.SUPPORTED_BROWSER_STATE,
      (isBrowserSupported) => {
        this.onSupportedBrowserStateUpdate_(isBrowserSupported);
      }
    );

    this.storeService_.subscribe(StateProperty.ADVANCEMENT_MODE, (mode) => {
      this.variableService_.onVariableUpdate(
        AnalyticsVariable.STORY_ADVANCEMENT_MODE,
        mode
      );
    });

    this.element.addEventListener(EventType.SWITCH_PAGE, (e) => {
      if (this.storeService_.get(StateProperty.BOOKEND_STATE)) {
        // Disallow switching pages while the bookend is active.
        return;
      }

      this.switchTo_(getDetail(e)['targetPageId'], getDetail(e)['direction']);
      this.ampStoryHint_.hideAllNavigationHint();
    });

    this.element.addEventListener(EventType.PAGE_PROGRESS, (e) => {
      const detail = getDetail(e);
      const pageId = detail['pageId'];
      const progress = detail['progress'];

      if (pageId !== this.activePage_.element.id) {
        // Ignore progress update events from inactive pages.
        return;
      }

      if (!this.activePage_.isAd()) {
        this.systemLayer_.updateProgress(pageId, progress);
      }
    });

    this.element.addEventListener(EventType.REPLAY, () => {
      this.replay_();
    });

    this.element.addEventListener(EventType.NO_NEXT_PAGE, () => {
      this.onNoNextPage_();
    });

    this.element.addEventListener(EventType.NO_PREVIOUS_PAGE, () => {
      this.onNoPreviousPage_();
    });

    this.advancement_.addOnTapNavigationListener((direction) => {
      this.performTapNavigation_(direction);
    });

    this.element.addEventListener(EventType.DISPATCH_ACTION, (e) => {
      if (!getMode().test) {
        return;
      }

      const action = getDetail(e)['action'];
      const data = getDetail(e)['data'];
      this.storeService_.dispatch(action, data);
    });

    // Actions allowlist could be initialized empty, or with some actions some
    // other components registered.
    this.storeService_.subscribe(
      StateProperty.ACTIONS_ALLOWLIST,
      (actionsAllowlist) => {
        const actions = Services.actionServiceForDoc(this.element);
        actions.setAllowlist(actionsAllowlist);
      },
      true /** callToInitialize */
    );

    this.storeService_.subscribe(StateProperty.AD_STATE, (isAd) => {
      this.onAdStateUpdate_(isAd);
    });

    this.storeService_.subscribe(StateProperty.BOOKEND_STATE, (isActive) => {
      this.onBookendStateUpdate_(isActive);
    });

    this.storeService_.subscribe(StateProperty.PAUSED_STATE, (isPaused) => {
      this.onPausedStateUpdate_(isPaused);
    });

    this.storeService_.subscribe(
      StateProperty.SIDEBAR_STATE,
      (sidebarState) => {
        this.onSidebarStateUpdate_(sidebarState);
      }
    );

    this.storeService_.subscribe(
      StateProperty.UI_STATE,
      (uiState) => {
        this.onUIStateUpdate_(uiState);
      },
      true /** callToInitialize */
    );

    this.win.document.addEventListener(
      'keydown',
      (e) => {
        this.onKeyDown_(e);
      },
      true
    );

    this.win.document.addEventListener('contextmenu', (e) => {
      const uiState = this.storeService_.get(StateProperty.UI_STATE);
      if (uiState === UIType.MOBILE) {
        e.preventDefault();
        e.stopPropagation();
      }
    });

    this.getAmpDoc().onVisibilityChanged(() => this.onVisibilityChanged_());

    this.win.addEventListener('hashchange', () => {
      const maybePageId = parseQueryString(this.win.location.hash)['page'];
      if (!maybePageId || !this.isActualPage_(maybePageId)) {
        return;
      }
      this.switchTo_(maybePageId, NavigationDirection.NEXT);
      // Removes the page 'hash' parameter from the URL.
      let href = this.win.location.href.replace(
        new RegExp(`page=${maybePageId}&?`),
        ''
      );
      if (endsWith(href, '#')) {
        href = href.slice(0, -1);
      }
      this.win.history.replaceState(
        (this.win.history && getState(this.win.history)) || {} /** data */,
        this.win.document.title /** title */,
        href /** URL */
      );
    });

    this.getViewport().onResize(debounce(this.win, () => this.onResize(), 300));
    this.installGestureRecognizers_();

    // TODO(gmajoulet): migrate this to amp-story-viewer-messaging-handler once
    // there is a way to navigate to pages that does not involve using private
    // amp-story methods.
    this.viewer_.onMessage('selectPage', (data) => this.onSelectPage_(data));

    if (this.viewerMessagingHandler_) {
      this.viewerMessagingHandler_.startListening();
    }
  }

  /** @private */
  installGestureRecognizers_() {
    // If the story is within a viewer that enabled the swipe capability, this
    // disables the navigation education overlay to enable:
    //   - horizontal swipe events to the next story
    //   - vertical swipe events to close the viewer, or open a page attachment
    if (this.viewer_.hasCapability('swipe')) {
      return;
    }

    const {element} = this;
    const gestures = Gestures.get(element, /* shouldNotPreventDefault */ true);

    // Shows "tap to navigate" hint when swiping.
    gestures.onGesture(SwipeXYRecognizer, (gesture) => {
      const {deltaX, deltaY} = gesture.data;
      const embedComponent = /** @type {InteractiveComponentDef} */ (this.storeService_.get(
        StateProperty.INTERACTIVE_COMPONENT_STATE
      ));
      // TODO(enriqe): Move to a separate file if this keeps growing.
      if (
        this.storeService_.get(StateProperty.BOOKEND_STATE) ||
        embedComponent.state !== EmbeddedComponentState.HIDDEN ||
        this.storeService_.get(StateProperty.ACCESS_STATE) ||
        this.storeService_.get(StateProperty.SIDEBAR_STATE) ||
        !this.storeService_.get(StateProperty.SYSTEM_UI_IS_VISIBLE_STATE) ||
        !this.storeService_.get(StateProperty.CAN_SHOW_NAVIGATION_OVERLAY_HINT)
      ) {
        // Cancels the event for this gesture entirely, ensuring the hint won't
        // show even if the user keeps swiping without releasing the touch.
        if (gesture.event && gesture.event.cancelable !== false) {
          gesture.event.preventDefault();
        }
        return;
      }
      if (
        (gesture.event && gesture.event.defaultPrevented) ||
        !this.isSwipeLargeEnoughForHint_(deltaX, deltaY)
      ) {
        return;
      }

      this.ampStoryHint_.showNavigationOverlay();
    });
  }

  /**
   * @param {number} deltaX
   * @param {number} deltaY
   * @return {boolean}
   * @private
   */
  isSwipeLargeEnoughForHint_(deltaX, deltaY) {
    const sideSwipe = Math.abs(deltaX) >= MIN_SWIPE_FOR_HINT_OVERLAY_PX;
    const upSwipe = -1 * deltaY >= MIN_SWIPE_FOR_HINT_OVERLAY_PX;
    return sideSwipe || upSwipe;
  }

  /** @private */
  initializeListenersForDev_() {
    if (!getMode().development) {
      return;
    }

    this.element.addEventListener(EventType.DEV_LOG_ENTRIES_AVAILABLE, (e) => {
      this.systemLayer_.logAll(/** @type {?} */ (getDetail(e)));
    });
  }

  /** @private */
  lockBody_() {
    const {document} = this.win;
    setImportantStyles(document.documentElement, {
      'overflow': 'hidden',
    });
    setImportantStyles(document.body, {
      'overflow': 'hidden',
    });

    this.getViewport().resetTouchZoom();
    this.getViewport().disableTouchZoom();
    this.maybeLockScreenOrientation_();
  }

  /** @private */
  maybeLockScreenOrientation_() {
    const {screen} = this.win;
    if (!screen || !this.canRotateToDesktopMedia_.matches) {
      return;
    }

    const lockOrientation =
      screen.lockOrientation ||
      screen.mozLockOrientation ||
      screen.msLockOrientation ||
      ((unusedOrientation) => {});

    try {
      lockOrientation('portrait');
    } catch (e) {
      dev().warn(TAG, 'Failed to lock screen orientation:', e.message);
    }
  }

  /** @private */
  buildPaginationButtons_() {
    if (
      this.paginationButtons_ ||
      !this.storeService_.get(StateProperty.CAN_SHOW_PAGINATION_BUTTONS)
    ) {
      return;
    }

    // TODO(#19768): Avoid passing a private function here.
    this.paginationButtons_ = PaginationButtons.create(this, () =>
      this.hasBookend_()
    );

    this.paginationButtons_.attach(this.element);
  }

  /** @visibleForTesting */
  buildPaginationButtonsForTesting() {
    this.buildPaginationButtons_();
  }

  /** @override */
  layoutCallback() {
    if (!AmpStory.isBrowserSupported(this.win) && !this.platform_.isBot()) {
      this.storeService_.dispatch(Action.TOGGLE_SUPPORTED_BROWSER, false);
      return Promise.resolve();
    }
    return this.layoutStory_();
  }

  /**
   * Renders the layout for the story.
   * @return {!Promise} A promise that is resolved when the story layout is
   *       loaded
   * @private
   */
  layoutStory_() {
    const firstPageEl = user().assertElement(
      this.element.querySelector('amp-story-page'),
      'Story must have at least one page.'
    );
    const initialPageId = this.getInitialPageId_(firstPageEl);

    this.buildSystemLayer_(initialPageId);
    this.initializeSidebar_();
    this.setThemeColor_();

    const storyLayoutPromise = Promise.all([
      this.getAmpDoc().whenFirstVisible(), // Pauses execution during prerender.
      this.initializePages_(),
    ])
      .then(() => {
        this.handleConsentExtension_();
        this.initializeStoryAccess_();

        this.pages_.forEach((page, index) => {
          page.setState(PageState.NOT_ACTIVE);
          this.upgradeCtaAnchorTagsForTracking_(page, index);
        });
        this.initializeStoryNavigationPath_();
      })
      .then(() => this.initializeBookend_())
      .then(() => {
        const bookendInHistory = !!getHistoryState(
          this.win,
          HistoryState.BOOKEND_ACTIVE
        );
        if (bookendInHistory) {
          return this.hasBookend_().then((hasBookend) => {
            if (hasBookend) {
              return this.showBookend_();
            }
          });
        }
      })
      .then(() => this.switchTo_(initialPageId, NavigationDirection.NEXT))
      .then(() => {
        const shouldReOpenAttachmentForPageId = getHistoryState(
          this.win,
          HistoryState.ATTACHMENT_PAGE_ID
        );

        if (shouldReOpenAttachmentForPageId === this.activePage_.element.id) {
          this.activePage_.openAttachment(false /** shouldAnimate */);
        }

        // Preloads and prerenders the share menu.
        this.shareMenu_.build();

        const infoDialog = shouldShowStoryUrlInfo(this.viewer_)
          ? new InfoDialog(this.win, this.element)
          : null;
        if (infoDialog) {
          infoDialog.build();
        }
      });

    // Do not block the layout callback on the completion of these promises, as
    // that prevents descendents from being laid out (and therefore loaded).
    storyLayoutPromise
      .then(() => this.whenPagesLoaded_(PAGE_LOAD_TIMEOUT_MS))
      .then(() => {
        this.markStoryAsLoaded_();
        this.initializeLiveStory_();
      });

    this.maybeLoadStoryEducation_();

    // Story is being prerendered: resolve the layoutCallback when the first
    // page is built. Other pages will only build if the document becomes
    // visible.
    if (!this.getAmpDoc().hasBeenVisible()) {
      return whenUpgradedToCustomElement(firstPageEl).then(() => {
        return firstPageEl.whenBuilt();
      });
    }

    // Will resolve when all pages are built.
    return storyLayoutPromise;
  }

  /**
   * Initialize LiveStoryManager if this is a live story.
   * @private
   */
  initializeLiveStory_() {
    if (this.element.hasAttribute('live-story')) {
      this.liveStoryManager_ = new LiveStoryManager(this);
      this.liveStoryManager_.build();

      this.storeService_.dispatch(Action.ADD_TO_ACTIONS_ALLOWLIST, [
        {tagOrTarget: 'AMP-LIVE-LIST', method: 'update'},
      ]);

      this.element.addEventListener(AmpEvents.DOM_UPDATE, () => {
        this.liveStoryManager_.update();
        this.initializePages_().then(() => {
          this.preloadPagesByDistance_();
          if (
            this.storeService_.get(StateProperty.UI_STATE) ===
            UIType.DESKTOP_PANELS
          ) {
            this.setDesktopPositionAttributes_(this.activePage_);
          }
        });
      });
    }
  }

  /**
   * Retrieves the initial pageId to begin the story with. In order, the
   * initial page for a story should be either a valid page ID in the URL
   * fragment, the page ID in the history, or the first page of the story.
   * @param {!Element} firstPageEl
   * @return {string}
   * @private
   */
  getInitialPageId_(firstPageEl) {
    const maybePageId = parseQueryString(this.win.location.hash)['page'];
    if (maybePageId && this.isActualPage_(maybePageId)) {
      return maybePageId;
    }

    const pages = /**  @type {!Array} */ (getHistoryState(
      this.win,
      HistoryState.NAVIGATION_PATH
    ) || []);
    const historyPage = lastItem(pages);
    if (historyPage && this.isActualPage_(historyPage)) {
      return historyPage;
    }

    return firstPageEl.id;
  }

  /**
   * Checks if the amp-story-page for a given ID exists.
   * Note: the `this.pages_` array might not be defined yet.
   * @param {string} pageId
   * @return {boolean}
   * @private
   */
  isActualPage_(pageId) {
    // TODO(gmajoulet): check from the cached pages array if available, and use
    // the querySelector as a fallback.
    return !!this.element.querySelector(`#${escapeCssSelectorIdent(pageId)}`);
  }

  /**
   * @param {number} timeoutMs The maximum amount of time to wait, in
   *     milliseconds.
   * @return {!Promise} A promise that is resolved when the page is loaded or
   *     the timeout has been exceeded, whichever happens first.
   * @private
   */
  whenPagesLoaded_(timeoutMs = 0) {
    const pagesToWaitFor =
      this.storeService_.get(StateProperty.UI_STATE) === UIType.DESKTOP_PANELS
        ? [this.pages_[0], this.pages_[1]]
        : [this.pages_[0]];

    const storyLoadPromise = Promise.all(
      pagesToWaitFor
        .filter((page) => !!page)
        .map((page) =>
          page.element.signals().whenSignal(CommonSignals.LOAD_END)
        )
    );

    return this.timer_
      .timeoutPromise(timeoutMs, storyLoadPromise)
      .catch(() => {});
  }

  /** @private */
  markStoryAsLoaded_() {
    dispatch(
      this.win,
      this.element,
      EventType.STORY_LOADED,
      /* payload */ undefined,
      {bubbles: true}
    );
    this.signals().signal(CommonSignals.INI_LOAD);
    this.mutateElement(() => {
      this.element.classList.add(STORY_LOADED_CLASS_NAME);
    });
<<<<<<< HEAD
=======
    if (this.viewerMessagingHandler_) {
      this.viewerMessagingHandler_.send('storyLoad', dict({}));
    }
>>>>>>> b2799799
  }

  /**
   * Handles the story consent extension.
   * @private
   */
  handleConsentExtension_() {
    const consentEl = this.element.querySelector('amp-consent');
    if (!consentEl) {
      return;
    }

    this.pauseStoryUntilConsentIsResolved_();
    this.validateConsent_(consentEl);
  }

  /**
   * Pauses the story until the consent is resolved (accepted or rejected).
   * @private
   */
  pauseStoryUntilConsentIsResolved_() {
    const policyId = this.getConsentPolicy() || 'default';
    const consentPromise = getConsentPolicyState(this.element, policyId);

    if (!consentPromise) {
      return;
    }

    this.storeService_.dispatch(Action.TOGGLE_PAUSED, true);

    consentPromise.then(() => {
      this.storeService_.dispatch(Action.TOGGLE_PAUSED, false);
    });
  }

  /**
   * Ensures publishers using amp-consent use amp-story-consent.
   * @param {!Element} consentEl
   * @private
   */
  validateConsent_(consentEl) {
    if (!childElementByTag(consentEl, 'amp-story-consent')) {
      user().error(TAG, 'amp-consent must have an amp-story-consent child');
    }

    const allowedTags = ['SCRIPT', 'AMP-STORY-CONSENT'];
    const toRemoveChildren = childElements(
      consentEl,
      (el) => allowedTags.indexOf(el.tagName) === -1
    );

    if (toRemoveChildren.length === 0) {
      return;
    }
    user().error(TAG, 'amp-consent only allows tags: %s', allowedTags);
    toRemoveChildren.forEach((el) => consentEl.removeChild(el));
  }

  /**
   * @private
   */
  initializeStoryAccess_() {
    Services.accessServiceForDocOrNull(this.element).then((accessService) => {
      if (!accessService) {
        return;
      }

      this.areAccessAuthorizationsCompleted_ = accessService.areFirstAuthorizationsCompleted();
      accessService.onApplyAuthorizations(() =>
        this.onAccessApplyAuthorizations_()
      );

      const firstPage = this.pages_[0].element;

      // First amp-story-page can't be paywall protected.
      // Removes the access attributes, and throws an error during development.
      if (
        firstPage.hasAttribute('amp-access') ||
        firstPage.hasAttribute('amp-access-hide')
      ) {
        firstPage.removeAttribute('amp-access');
        firstPage.removeAttribute('amp-access-hide');
        user().error(
          TAG,
          'First amp-story-page cannot have amp-access ' +
            'or amp-access-hide attributes'
        );
      }
    });
  }

  /**
   * On amp-access document reauthorization, maybe hide the access UI, and maybe
   * perform navigation.
   * @private
   */
  onAccessApplyAuthorizations_() {
    this.areAccessAuthorizationsCompleted_ = true;

    const nextPage = this.navigateToPageAfterAccess_;

    // Step out if the next page is still hidden by the access extension.
    if (nextPage && nextPage.element.hasAttribute('amp-access-hide')) {
      return;
    }

    if (nextPage) {
      this.navigateToPageAfterAccess_ = null;
      this.switchTo_(nextPage.element.id, NavigationDirection.NEXT);
    }

    this.storeService_.dispatch(Action.TOGGLE_ACCESS, false);
  }

  /** @override */
  isLayoutSupported(layout) {
    return layout == Layout.CONTAINER;
  }

  /** @override */
  prerenderAllowed() {
    return true;
  }

  /** @private */
  initializePages_() {
    const pageImplPromises = Array.prototype.map.call(
      this.element.querySelectorAll('amp-story-page'),
      (pageEl) => pageEl.getImpl()
    );

    return Promise.all(pageImplPromises).then((pages) => {
      this.pages_ = pages;
      if (isExperimentOn(this.win, 'amp-story-branching')) {
        this.storeService_.dispatch(Action.ADD_TO_ACTIONS_ALLOWLIST, [
          {tagOrTarget: 'AMP-STORY', method: 'goToPage'},
        ]);
      }
    });
  }

  /**
   * Advance to the next screen in the story, if there is one.
   * @param {boolean=} opt_isAutomaticAdvance Whether this navigation was caused
   *     by an automatic advancement after a timeout.
   * @private
   */
  next_(opt_isAutomaticAdvance) {
    const activePage = devAssert(
      this.activePage_,
      'No active page set when navigating to next page.'
    );
    activePage.next(opt_isAutomaticAdvance);
  }

  /**
   * Installs amp-viewer-integration script in case story is inside an
   * amp-story-player.
   * @private
   */
  initializeStoryPlayer_() {
    if (this.viewer_.getParam('storyPlayer') !== 'v0') {
      return;
    }
    Services.extensionsFor(this.win).installExtensionForDoc(
      this.getAmpDoc(),
      'amp-viewer-integration'
    );
  }

  /**
   * Handles EventType.NO_NEXT_PAGE events.
   * @private
   */
  onNoNextPage_() {
    if (this.viewer_.hasCapability('swipe') && this.viewerMessagingHandler_) {
      const advancementMode = this.storeService_.get(
        StateProperty.ADVANCEMENT_MODE
      );
      this.viewerMessagingHandler_.send(
        'selectDocument',
        dict({'next': true, 'advancementMode': advancementMode})
      );
      return;
    }

    this.hasBookend_().then((hasBookend) => {
      if (hasBookend) {
        this.showBookend_();
      }
    });
  }

  /**
   * Go back to the previous screen in the story, if there is one.
   * @private
   */
  previous_() {
    const activePage = devAssert(
      this.activePage_,
      'No active page set when navigating to previous page.'
    );
    activePage.previous();
  }

  /**
   * Handles EventType.NO_PREVIOUS_PAGE events.
   * @private
   */
  onNoPreviousPage_() {
    if (this.viewer_.hasCapability('swipe') && this.viewerMessagingHandler_) {
      const advancementMode = this.storeService_.get(
        StateProperty.ADVANCEMENT_MODE
      );
      this.viewerMessagingHandler_.send(
        'selectDocument',
        dict({'previous': true, 'advancementMode': advancementMode})
      );
      return;
    }

    if (this.storeService_.get(StateProperty.CAN_SHOW_PREVIOUS_PAGE_HELP)) {
      this.ampStoryHint_.showFirstPageHintOverlay();
    }
  }

  /**
   * @param {number} direction The direction to navigate.
   * @private
   */
  performTapNavigation_(direction) {
    this.storeService_.dispatch(
      Action.SET_ADVANCEMENT_MODE,
      AdvancementMode.MANUAL_ADVANCE
    );

    if (
      this.storeService_.get(StateProperty.UI_STATE) === UIType.DESKTOP_PANELS
    ) {
      this.next_();
      return;
    }

    if (direction === TapNavigationDirection.NEXT) {
      this.next_();
    } else if (direction === TapNavigationDirection.PREVIOUS) {
      this.previous_();
    }
  }

  /**
   * Switches to a particular page.
   * @param {string} targetPageId
   * @param {!NavigationDirection} direction
   * @return {!Promise}
   * @private
   */
  switchTo_(targetPageId, direction) {
    const targetPage = this.getPageById(targetPageId);
    const pageIndex = this.getPageIndex(targetPage);

    // Step out if trying to navigate to the currently active page.
    if (this.activePage_ && this.activePage_.element.id === targetPageId) {
      return Promise.resolve();
    }

    // If the next page might be paywall protected, and the access
    // authorizations did not resolve yet, wait before navigating.
    // TODO(gmajoulet): implement a loading state.
    if (
      targetPage.element.hasAttribute('amp-access') &&
      !this.areAccessAuthorizationsCompleted_
    ) {
      this.navigateToPageAfterAccess_ = targetPage;
      return Promise.resolve();
    }

    // If the next page is paywall protected, display the access UI and wait for
    // the document to be reauthorized.
    if (targetPage.element.hasAttribute('amp-access-hide')) {
      this.storeService_.dispatch(Action.TOGGLE_ACCESS, true);
      this.navigateToPageAfterAccess_ = targetPage;
      return Promise.resolve();
    }

    const oldPage = this.activePage_;
    this.activePage_ = targetPage;
    if (!targetPage.isAd()) {
      this.updateNavigationPath_(targetPageId, direction);
    }

    // Each step will run in a requestAnimationFrame, and wait for the next
    // frame before executing the following step.
    const steps = [
      // First step contains the minimum amount of code to display and play the
      // target page as fast as possible.
      () => {
        oldPage && oldPage.element.removeAttribute('active');

        if (
          this.storeService_.get(StateProperty.UI_STATE) ===
          UIType.DESKTOP_PANELS
        ) {
          this.setDesktopPositionAttributes_(targetPage);
        }

        // Starts playing the page, if the story is not paused.
        // Note: navigation is prevented when the story is paused, this test
        // covers the case where the story is rendered paused (eg: consent).
        if (!this.storeService_.get(StateProperty.PAUSED_STATE)) {
          targetPage.setState(PageState.PLAYING);
        } else {
          // Even if the page won't be playing, setting the active attribute
          // ensures it gets visible.
          targetPage.element.setAttribute('active', '');
        }

        this.forceRepaintForSafari_();
      },
      // Second step does all the operations that impact the UI/UX: media sound,
      // progress bar, ...
      () => {
        if (oldPage) {
          oldPage.setState(PageState.NOT_ACTIVE);

          // Indication to know where to display the page on the desktop
          // ribbon-like animation.
          this.getPageIndex(oldPage) < pageIndex
            ? setAttributeInMutate(oldPage, Attributes.VISITED)
            : removeAttributeInMutate(oldPage, Attributes.VISITED);

          if (oldPage.isAd()) {
            this.storeService_.dispatch(
              Action.SET_ADVANCEMENT_MODE,
              AdvancementMode.ADVANCE_TO_ADS
            );
          }
        }

        let storePageIndex = pageIndex;
        if (targetPage.isAd()) {
          this.storeService_.dispatch(Action.TOGGLE_AD, true);
          setAttributeInMutate(this, Attributes.AD_SHOWING);

          // Keep current page index when an ad is shown. Otherwise it messes
          // up with the progress variable in the VariableService.
          storePageIndex = this.storeService_.get(
            StateProperty.CURRENT_PAGE_INDEX
          );
        } else {
          this.storeService_.dispatch(Action.TOGGLE_AD, false);
          removeAttributeInMutate(this, Attributes.AD_SHOWING);

          // Start progress bar update for pages that are not ads or auto-
          // advance.
          if (!targetPage.isAutoAdvance()) {
            this.systemLayer_.updateProgress(
              targetPageId,
              this.advancement_.getProgress()
            );
          }
        }

        this.storeService_.dispatch(Action.CHANGE_PAGE, {
          id: targetPageId,
          index: storePageIndex,
        });

        // If first navigation.
        if (!oldPage) {
          this.registerAndPreloadBackgroundAudio_();
        }

        if (!this.storeService_.get(StateProperty.MUTED_STATE)) {
          oldPage && oldPage.muteAllMedia();
          this.activePage_.unmuteAllMedia();
        }
      },
      // Third and last step contains all the actions that can be delayed after
      // the navigation happened, like preloading the following pages, or
      // sending analytics events.
      () => {
        this.preloadPagesByDistance_();
        this.maybePreloadBookend_();

        this.triggerActiveEventForPage_();

        this.systemLayer_.resetDeveloperLogs();
        this.systemLayer_.setDeveloperLogContextString(
          this.activePage_.element.id
        );
      },
    ];

    return new Promise((resolve) => {
      targetPage.beforeVisible().then(() => {
        // Recursively executes one step per frame.
        const unqueueStepInRAF = () => {
          steps.shift().call(this);
          if (!steps.length) {
            return resolve();
          }
          this.win.requestAnimationFrame(() => unqueueStepInRAF());
        };

        unqueueStepInRAF();
      });
    });
  }

  /**
   * Updates the story navigation stack and checks for navigation adherence to
   * the path a user takes.
   * @param {string} targetPageId
   * @param {!NavigationDirection} direction
   * @private
   */
  updateNavigationPath_(targetPageId, direction) {
    const navigationPath = /** @type {!Array<string>} */ (this.storeService_.get(
      StateProperty.NAVIGATION_PATH
    ));

    if (direction === NavigationDirection.PREVIOUS) {
      navigationPath.pop();
    }

    // Ensures the pageId is not at the top of the stack already, which can
    // happen on initial page load (e.g. reloading a page).
    if (
      direction === NavigationDirection.NEXT &&
      navigationPath[navigationPath.length - 1] !== targetPageId
    ) {
      navigationPath.push(targetPageId);
    }

    this.storeService_.dispatch(Action.SET_NAVIGATION_PATH, navigationPath);
    setHistoryState(this.win, HistoryState.NAVIGATION_PATH, navigationPath);
  }

  /**
   * Clear existing preview attributes, Check to see if there is a next or
   * previous page, set new attributes.
   * @param {?./amp-story-page.AmpStoryPage} targetPage
   * @private
   */
  setDesktopPositionAttributes_(targetPage) {
    if (!targetPage) {
      return;
    }

    const list = [{page: targetPage, position: 0}];

    const minusOneId = targetPage.getPreviousPageId();
    if (minusOneId) {
      const minusOnePage = this.getPageById(minusOneId);
      list.push({page: minusOnePage, position: -1});

      const minusTwoId = minusOnePage.getPreviousPageId();
      if (minusTwoId) {
        list.push({page: this.getPageById(minusTwoId), position: -2});
      }
    }

    const plusOneId = targetPage.getNextPageId();
    if (plusOneId) {
      const plusOnePage = this.getPageById(plusOneId);
      list.push({page: plusOnePage, position: 1});

      const plusTwoId = plusOnePage.getNextPageId();
      if (plusTwoId) {
        list.push({page: this.getPageById(plusTwoId), position: 2});
      }
    }

    let desktopPositionsToReset;

    this.measureMutateElement(
      /** measurer */
      () => {
        desktopPositionsToReset = scopedQuerySelectorAll(
          this.element,
          `amp-story-page[
                      ${escapeCssSelectorIdent(Attributes.DESKTOP_POSITION)}]`
        );
      },
      /** mutator */
      () => {
        Array.prototype.forEach.call(desktopPositionsToReset, (el) => {
          el.removeAttribute(Attributes.DESKTOP_POSITION);
        });

        list.forEach((entry) => {
          const {page, position} = entry;
          page.element.setAttribute(Attributes.DESKTOP_POSITION, position);
        });
      }
    );
  }

  /** @private */
  triggerActiveEventForPage_() {
    // TODO(alanorozco): pass event priority once amphtml-story repo is merged
    // with upstream.
    if (this.viewerMessagingHandler_ && this.activePage_) {
      const pageIndex = this.getPageIndex(this.activePage_);
      if (pageIndex + 1 === this.getPageCount()) {
        this.viewerMessagingHandler_.send('storyEnd', dict({}));
      }
    }
    Services.actionServiceForDoc(this.element).trigger(
      this.activePage_.element,
      'active',
      /* event */ null,
      ActionTrust.HIGH
    );
  }

  /**
   * For some reason, Safari has an issue where sometimes when pages become
   * visible, some descendants are not painted.  This is a hack, where we detect
   * that the browser is Safari and force it to repaint, to avoid this case.
   * See newmuis/amphtml-story#106 for details.
   * @private
   */
  forceRepaintForSafari_() {
    if (!this.platform_.isSafari() && !this.platform_.isIos()) {
      return;
    }
    if (
      this.storeService_.get(StateProperty.UI_STATE) === UIType.DESKTOP_PANELS
    ) {
      // Force repaint is only needed when transitioning from invisible to
      // visible
      return;
    }

    this.mutateElement(() => {
      toggle(this.element, false);

      // Reading the height is what forces the repaint.  The conditional exists
      // only to workaround the fact that the closure compiler would otherwise
      // think that only reading the height has no effect.  Since the height is
      // always >= 0, this conditional will always be executed.
      const height = this.element./*OK*/ offsetHeight;
      if (height >= 0) {
        toggle(this.element, true);
      }
    });
  }

  /**
   * Handles all key presses within the story.
   * @param {!Event} e The keydown event.
   * @private
   */
  onKeyDown_(e) {
    if (this.storeService_.get(StateProperty.BOOKEND_STATE)) {
      return;
    }

    this.storeService_.dispatch(
      Action.SET_ADVANCEMENT_MODE,
      AdvancementMode.MANUAL_ADVANCE
    );

    const rtlState = this.storeService_.get(StateProperty.RTL_STATE);

    switch (e.key) {
      case Keys.LEFT_ARROW:
        rtlState ? this.next_() : this.previous_();
        break;
      case Keys.RIGHT_ARROW:
        rtlState ? this.previous_() : this.next_();
        break;
    }
  }

  /**
   * Handle resize events and set the story's desktop state.
   * @visibleForTesting
   */
  onResize() {
    const uiState = this.getUIType_();
    this.storeService_.dispatch(Action.TOGGLE_UI, uiState);

    const isLandscape = this.isLandscape_();
    const isLandscapeSupported = this.isLandscapeSupported_();

    this.setOrientationAttribute_(isLandscape, isLandscapeSupported);

    if (uiState !== UIType.MOBILE || isLandscapeSupported) {
      // Hides the UI that prevents users from using the LANDSCAPE orientation.
      this.storeService_.dispatch(Action.TOGGLE_VIEWPORT_WARNING, false);
      return;
    }

    // Only called when the desktop media query is not matched and the landscape
    // mode is not enabled.
    this.maybeTriggerViewportWarning_(isLandscape);
  }

  /**
   * Adds an orientation=landscape|portrait attribute.
   * If the story doesn't explicitly support landscape via the opt-in attribute,
   * it is always in a portrait orientation.
   * @param {boolean} isLandscape Whether the viewport is landscape or portrait
   * @param {boolean} isLandscapeSupported Whether the story supports landscape
   * @private
   */
  setOrientationAttribute_(isLandscape, isLandscapeSupported) {
    // TODO(#20832) base this check on the size of the amp-story-page, once it
    // is stored as a store state.
    this.mutateElement(() => {
      this.element.setAttribute(
        Attributes.ORIENTATION,
        isLandscapeSupported && isLandscape ? 'landscape' : 'portrait'
      );
    });
  }

  /**
   * Maybe triggers the viewport warning overlay.
   * @param {boolean} isLandscape
   * @private
   */
  maybeTriggerViewportWarning_(isLandscape) {
    if (
      isLandscape ===
      this.storeService_.get(StateProperty.VIEWPORT_WARNING_STATE)
    ) {
      return;
    }

    this.mutateElement(() => {
      if (isLandscape) {
        this.pausedStateToRestore_ = !!this.storeService_.get(
          StateProperty.PAUSED_STATE
        );
        this.storeService_.dispatch(Action.TOGGLE_PAUSED, true);
        this.storeService_.dispatch(Action.TOGGLE_VIEWPORT_WARNING, true);
      } else {
        this.storeService_.dispatch(
          Action.TOGGLE_PAUSED,
          this.pausedStateToRestore_
        );
        this.storeService_.dispatch(Action.TOGGLE_VIEWPORT_WARNING, false);
      }
    });
  }

  /**
   * Reacts to the browser tab becoming active/inactive.
   * @private
   */
  onVisibilityChanged_() {
    this.getAmpDoc().isVisible() ? this.resume_() : this.pause_();
  }

  /**
   * Reacts to the ad state updates, and pauses the background-audio when an ad
   * is displayed.
   * @param {boolean} isAd
   * @private
   */
  onAdStateUpdate_(isAd) {
    if (this.storeService_.get(StateProperty.MUTED_STATE)) {
      return;
    }

    isAd ? this.pauseBackgroundAudio_() : this.playBackgroundAudio_();
  }

  /**
   * Reacts to UI state updates.
   * @param {!UIType} uiState
   * @private
   */
  onUIStateUpdate_(uiState) {
    switch (uiState) {
      case UIType.MOBILE:
        this.vsync_.mutate(() => {
          this.element.removeAttribute('desktop');
          this.element.classList.remove('i-amphtml-story-desktop-panels');
          this.element.classList.remove('i-amphtml-story-desktop-fullbleed');
        });
        break;
      case UIType.DESKTOP_PANELS:
        this.setDesktopPositionAttributes_(this.activePage_);
        this.buildPaginationButtons_();
        this.vsync_.mutate(() => {
          this.element.setAttribute('desktop', '');
          this.element.classList.add('i-amphtml-story-desktop-panels');
          this.element.classList.remove('i-amphtml-story-desktop-fullbleed');
        });
        break;
      case UIType.DESKTOP_FULLBLEED:
        this.buildPaginationButtons_();
        this.vsync_.mutate(() => {
          this.element.setAttribute('desktop', '');
          this.element.classList.add('i-amphtml-story-desktop-fullbleed');
          this.element.classList.remove('i-amphtml-story-desktop-panels');
        });
        break;
      // Because of the DOM mutations, switching from this mode to another is
      // not allowed, and prevented within the store service.
      case UIType.VERTICAL:
        const pageAttachments = scopedQuerySelectorAll(
          this.element,
          'amp-story-page amp-story-page-attachment'
        );

        this.initializeBookend_().then(() => this.showBookend_());

        this.vsync_.mutate(() => {
          this.element.setAttribute('i-amphtml-vertical', '');
          setImportantStyles(this.win.document.body, {height: 'auto'});
          this.element.removeAttribute('desktop');
          this.element.classList.remove('i-amphtml-story-desktop-fullbleed');
          this.element.classList.remove('i-amphtml-story-desktop-panels');
          for (let i = 0; i < pageAttachments.length; i++) {
            this.element.insertBefore(
              pageAttachments[i],
              // Attachments that are just links are rendered in-line with their
              // story page.
              pageAttachments[i].getAttribute('href')
                ? pageAttachments[i].parentElement.nextElementSibling
                : // Other attachments are rendered at the end.
                  null
            );
          }
        });

        this.signals()
          .whenSignal(CommonSignals.LOAD_END)
          .then(() => {
            this.vsync_.mutate(() => {
              this.pages_.forEach((page) =>
                page.element.setAttribute('active', '')
              );
            });
          });
        break;
    }
  }

  /**
   * Retrieves the UI type that should be used to view the story.
   * @return {!UIType}
   * @private
   */
  getUIType_() {
    if (this.platform_.isBot()) {
      return UIType.VERTICAL;
    }

    if (!this.isDesktop_()) {
      return UIType.MOBILE;
    }

    if (this.isLandscapeSupported_()) {
      return UIType.DESKTOP_FULLBLEED;
    }

    // Three panels desktop UI (default).
    return UIType.DESKTOP_PANELS;
  }

  /**
   * @return {boolean} True if the screen size matches the desktop media query.
   * @private
   */
  isDesktop_() {
    return this.desktopMedia_.matches && !this.platform_.isBot();
  }

  /**
   * @return {boolean} True if the screen orientation is landscape.
   * @private
   */
  isLandscape_() {
    return this.landscapeOrientationMedia_.matches;
  }

  /**
   * @return {boolean} true if this is a standalone story (i.e. this story is
   *     the only content of the document).
   * @private
   */
  isStandalone_() {
    return this.element.hasAttribute(Attributes.STANDALONE);
  }

  /**
   * Whether the story should support landscape orientation: landscape mobile,
   * or full bleed desktop UI.
   * @return {boolean}
   * @private
   */
  isLandscapeSupported_() {
    return this.element.hasAttribute(Attributes.SUPPORTS_LANDSCAPE);
  }

  /**
   * Reacts to paused state updates.
   * @param {boolean} isPaused
   * @private
   */
  onPausedStateUpdate_(isPaused) {
    if (!this.activePage_) {
      return;
    }

    const pageState = isPaused ? PageState.PAUSED : PageState.PLAYING;

    this.activePage_.setState(pageState);
  }

  /**
   * Reacts to sidebar state updates.
   * @param {boolean} sidebarState
   * @private
   */
  onSidebarStateUpdate_(sidebarState) {
    this.analyticsService_.triggerEvent(
      sidebarState ? StoryAnalyticsEvent.OPEN : StoryAnalyticsEvent.CLOSE,
      this.sidebar_
    );

    const actions = Services.actionServiceForDoc(this.element);
    if (this.win.MutationObserver) {
      if (!this.sidebarObserver_) {
        this.sidebarObserver_ = new this.win.MutationObserver(() => {
          this.storeService_.dispatch(
            Action.TOGGLE_SIDEBAR,
            this.sidebar_.hasAttribute('open')
          );
        });
      }
      if (this.sidebar_ && sidebarState) {
        this.sidebarObserver_.observe(this.sidebar_, SIDEBAR_OBSERVER_OPTIONS);
        this.openOpacityMask_();
        actions.execute(
          this.sidebar_,
          'open',
          /* args */ null,
          /* source */ null,
          /* caller */ null,
          /* event */ null,
          ActionTrust.HIGH
        );
      } else {
        this.closeOpacityMask_();
        this.sidebarObserver_.disconnect();
      }
    } else if (this.sidebar_ && sidebarState) {
      this.openOpacityMask_();
      actions.execute(
        this.sidebar_,
        'open',
        /* args */ null,
        /* source */ null,
        /* caller */ null,
        /* event */ null,
        ActionTrust.HIGH
      );
      this.storeService_.dispatch(Action.TOGGLE_SIDEBAR, false);
    }
  }

  /**
   * @private
   */
  initializeOpacityMask_() {
    if (!this.maskElement_) {
      const maskEl = this.win.document.createElement('div');
      maskEl.classList.add(OPACITY_MASK_CLASS_NAME);
      maskEl.addEventListener('click', () => {
        const actions = Services.actionServiceForDoc(this.element);
        if (this.sidebar_) {
          this.closeOpacityMask_();
          actions.execute(
            this.sidebar_,
            'close',
            /* args */ null,
            /* source */ null,
            /* caller */ null,
            /* event */ null,
            ActionTrust.HIGH
          );
        }
      });
      this.maskElement_ = maskEl;
      this.mutateElement(() => {
        this.element.appendChild(this.maskElement_);
        toggle(dev().assertElement(this.maskElement_), /* display */ false);
      });
    }
  }

  /**
   * @private
   */
  openOpacityMask_() {
    this.mutateElement(() => {
      toggle(dev().assertElement(this.maskElement_), /* display */ true);
    });
  }

  /**
   * @private
   */
  closeOpacityMask_() {
    if (this.maskElement_) {
      this.mutateElement(() => {
        toggle(dev().assertElement(this.maskElement_), /* display */ false);
      });
    }
  }

  /**
   * If browser is supported, displays the story. Otherwise, shows either the
   * default unsupported browser layer or the publisher fallback (if provided).
   * @param {boolean} isBrowserSupported
   * @private
   */
  onSupportedBrowserStateUpdate_(isBrowserSupported) {
    const fallbackEl = this.getFallback();
    if (isBrowserSupported) {
      // Removes the default unsupported browser layer or throws an error
      // if the publisher has provided their own fallback
      if (fallbackEl) {
        dev().error(
          TAG,
          'No handler to exit unsupported browser state on ' +
            'publisher provided fallback.'
        );
      } else {
        this.layoutStory_().then(() => {
          this.storeService_.dispatch(
            Action.TOGGLE_PAUSED,
            this.pausedStateToRestore_
          );
          this.mutateElement(() => {
            this.unsupportedBrowserLayer_.removeLayer();
          });
        });
      }
    } else {
      this.pausedStateToRestore_ = !!this.storeService_.get(
        StateProperty.PAUSED_STATE
      );
      this.storeService_.dispatch(Action.TOGGLE_PAUSED, true);
      // Displays the publisher provided fallback or fallbacks to the default
      // unsupported browser layer.
      if (fallbackEl) {
        this.toggleFallback(true);
      } else {
        this.unsupportedBrowserLayer_.build();
        this.mutateElement(() => {
          this.element.appendChild(this.unsupportedBrowserLayer_.get());
        });
      }
    }
  }

  /**
   * Shows the bookend overlay.
   * @private
   */
  showBookend_() {
    this.buildAndPreloadBookend_().then(() => {
      this.storeService_.dispatch(Action.TOGGLE_BOOKEND, true);
    });
  }

  /**
   * Hides the bookend overlay.
   * @private
   */
  hideBookend_() {
    this.storeService_.dispatch(Action.TOGGLE_BOOKEND, false);
  }

  /**
   * @param {boolean} isActive
   * @private
   */
  onBookendStateUpdate_(isActive) {
    this.toggleElementsOnBookend_(/* display */ isActive);
    this.element.classList.toggle('i-amphtml-story-bookend-active', isActive);
  }

  /**
   * Toggles content when bookend is opened/closed.
   * @param {boolean} isActive
   * @private
   */
  toggleElementsOnBookend_(isActive) {
    if (
      this.storeService_.get(StateProperty.UI_STATE) !== UIType.DESKTOP_PANELS
    ) {
      return;
    }

    const elements = scopedQuerySelectorAll(
      this.element,
      HIDE_ON_BOOKEND_SELECTOR
    );

    Array.prototype.forEach.call(elements, (el) => {
      if (isActive) {
        setImportantStyles(el, {
          opacity: 0,
          transition: 'opacity 0.1s',
        });
      } else {
        resetStyles(el, ['opacity', 'transition']);
      }
    });
  }

  /**
   * @return {!Array<!Array<string>>} A 2D array representing lists of pages by
   *     distance.  The outer array index represents the distance from the
   *     active page; the inner array is a list of page IDs at the specified
   *     distance.
   */
  getPagesByDistance_() {
    const distanceMap = this.getPageDistanceMapHelper_(
      /* distance */ 0,
      /* map */ {},
      this.activePage_.element.id
    );

    // Transpose the map into a 2D array.
    const pagesByDistance = [];
    Object.keys(distanceMap).forEach((pageId) => {
      let distance = distanceMap[pageId];
      // If on last page, mark first page with distance 1.
      if (
        pageId === this.pages_[0].element.id &&
        this.activePage_ === this.pages_[this.pages_.length - 1] &&
        this.pages_.length > 1 &&
        !this.viewer_.hasCapability('swipe')
      ) {
        distance = 1;
      }
      if (!pagesByDistance[distance]) {
        pagesByDistance[distance] = [];
      }
      // There may be other 1 skip away pages due to branching.
      if (isExperimentOn(this.win, 'amp-story-branching')) {
        const navigationPath = this.storeService_.get(
          StateProperty.NAVIGATION_PATH
        );
        const indexInStack = navigationPath.indexOf(
          this.activePage_.element.id
        );
        const maybePrev = navigationPath[indexInStack - 1];
        if (indexInStack > 0 && pageId === this.activePage_.element.id) {
          if (!pagesByDistance[1]) {
            pagesByDistance[1] = [];
          }
          pagesByDistance[1].push(maybePrev);
        }
        // Do not overwrite, branching distance always takes precedence.
        if (pageId !== maybePrev) {
          pagesByDistance[distance].push(pageId);
        }
      } else {
        pagesByDistance[distance].push(pageId);
      }
    });

    return pagesByDistance;
  }

  /**
   * Creates a map of a page and all of the pages reachable from that page, by
   * distance.
   *
   * @param {number} distance The distance that the page with the specified
   *     pageId is from the active page.
   * @param {!Object<string, number>} map A mapping from pageId to its distance
   *     from the active page.
   * @param {string} pageId The page to be added to the map.
   * @return {!Object<string, number>} A mapping from page ID to the priority of
   *     that page.
   * @private
   */
  getPageDistanceMapHelper_(distance, map, pageId) {
    if (map[pageId] !== undefined && map[pageId] <= distance) {
      return map;
    }

    map[pageId] = distance;
    const page = this.getPageById(pageId);
    page.getAdjacentPageIds().forEach((adjacentPageId) => {
      if (
        map[adjacentPageId] !== undefined &&
        map[adjacentPageId] <= distance
      ) {
        return;
      }

      // TODO(newmuis): Remove the assignment and return, as they're
      // unnecessary.
      map = this.getPageDistanceMapHelper_(distance + 1, map, adjacentPageId);
    });

    return map;
  }

  /** @private */
  preloadPagesByDistance_() {
    if (this.platform_.isBot()) {
      this.pages_.forEach((page) => {
        page.setDistance(0);
      });
      return;
    }

    const pagesByDistance = this.getPagesByDistance_();

    this.mutateElement(() => {
      pagesByDistance.forEach((pageIds, distance) => {
        pageIds.forEach((pageId) => {
          const page = this.getPageById(pageId);
          page.setDistance(distance);
        });
      });
    });
  }

  /**
   * Handles a background-audio attribute set on an <amp-story> tag.
   * @private
   */
  registerAndPreloadBackgroundAudio_() {
    let backgroundAudioEl = upgradeBackgroundAudio(this.element);

    if (!backgroundAudioEl) {
      return;
    }

    // Once the media pool is ready, registers and preloads the background
    // audio, and then gets the swapped element from the DOM to mute/unmute/play
    // it programmatically later.
    this.activePage_.element
      .signals()
      .whenSignal(CommonSignals.LOAD_END)
      .then(() => {
        backgroundAudioEl = /** @type {!HTMLMediaElement} */ (backgroundAudioEl);
        this.mediaPool_.register(backgroundAudioEl);
        return this.mediaPool_.preload(backgroundAudioEl);
      })
      .then(() => {
        this.backgroundAudioEl_ = /** @type {!HTMLMediaElement} */ (childElement(
          this.element,
          (el) => {
            return el.tagName.toLowerCase() === 'audio';
          }
        ));
      });
  }

  /**
   * Loads amp-story-education if the viewer capability is provided.
   * @private
   */
  maybeLoadStoryEducation_() {
    if (!this.viewer_.hasCapability('education')) {
      return;
    }

    this.mutateElement(() => {
      this.element.appendChild(
        this.win.document.createElement('amp-story-education')
      );
    });

    Services.extensionsFor(this.win).installExtensionForDoc(
      this.getAmpDoc(),
      'amp-story-education'
    );
  }

  /**
   * Initializes bookend.
   * @return {!Promise}
   * @private
   */
  initializeBookend_() {
    let bookendEl = this.element.querySelector('amp-story-bookend');
    if (!bookendEl) {
      bookendEl = createElementWithAttributes(
        this.win.document,
        'amp-story-bookend',
        dict({'layout': 'nodisplay'})
      );
      this.element.appendChild(bookendEl);
    }

    return whenUpgradedToCustomElement(bookendEl).then(() => {
      return bookendEl.getImpl().then((bookendImpl) => {
        this.bookend_ = bookendImpl;
      });
    });
  }

  /**
   * Preloads the bookend config if on the last page.
   * @private
   */
  maybePreloadBookend_() {
    if (
      !this.activePage_ ||
      !this.storeService_.get(StateProperty.CAN_SHOW_BOOKEND)
    ) {
      return;
    }

    const pageIndex = this.getPageIndex(this.activePage_);

    if (pageIndex + 1 >= this.getPageCount()) {
      this.buildAndPreloadBookend_();
    }
  }

  /**
   * Builds, fetches and sets the bookend publisher configuration.
   * @return {!Promise<?./bookend/bookend-component.BookendDataDef>}
   * @private
   */
  buildAndPreloadBookend_() {
    this.bookend_.build();
    return this.bookend_.loadConfigAndMaybeRenderBookend();
  }

  /**
   * @return {!Promise<boolean>}
   * @private
   */
  hasBookend_() {
    if (!this.storeService_.get(StateProperty.CAN_SHOW_BOOKEND)) {
      return Promise.resolve(false);
    }

    // TODO(newmuis): Change this comment.
    // On mobile there is always a bookend. On desktop, the bookend will only
    // be shown if related articles have been configured.
    if (this.storeService_.get(StateProperty.UI_STATE) === UIType.MOBILE) {
      return Promise.resolve(true);
    }

    return this.bookend_
      .loadConfigAndMaybeRenderBookend(false /** renderBookend */)
      .then(
        (config) =>
          !!(config && config.components && config.components.length > 0)
      );
  }

  /**
   * @param {string} id The ID of the page whose index should be retrieved.
   * @return {number} The index of the page.
   */
  getPageIndexById(id) {
    const pageIndex = findIndex(this.pages_, (page) => page.element.id === id);
    if (pageIndex < 0) {
      user().error(
        TAG,
        'Story refers to page "%s", but no such page exists.',
        id
      );
    }

    return pageIndex;
  }

  /**
   * @param {string} id The ID of the page to be retrieved.
   * @return {!./amp-story-page.AmpStoryPage} Retrieves the page with the
   *     specified ID.
   */
  getPageById(id) {
    const pageIndex = this.getPageIndexById(id);
    return devAssert(
      this.pages_[pageIndex],
      'Page at index %s exists, but is missing from the array.',
      pageIndex
    );
  }

  /**
   * @return {number}
   */
  getPageCount() {
    return this.pages_.length - this.adPages_.length;
  }

  /**
   * @param {!./amp-story-page.AmpStoryPage} desiredPage
   * @return {number} The index of the page.
   */
  getPageIndex(desiredPage) {
    return findIndex(this.pages_, (page) => page === desiredPage);
  }

  /**
   * Retrieves the page containing the element, or null. A background audio
   * set on the <amp-story> tag would not be contained in a page.
   * @param {!Element} element The element whose containing AmpStoryPage should
   *     be retrieved
   * @return {?./amp-story-page.AmpStoryPage} The AmpStoryPage containing the
   *     specified element, if any.
   */
  getPageContainingElement_(element) {
    const pageIndex = findIndex(this.pages_, (page) => {
      const pageEl = closest(element, (el) => {
        return el === page.element;
      });

      return !!pageEl;
    });

    return this.pages_[pageIndex] || null;
  }

  /** @override */
  getElementDistance(element) {
    const page = this.getPageContainingElement_(element);

    // An element not contained in a page is likely to be global to the story,
    // like a background audio. Setting the distance to -1 ensures it will not
    // get evicted from the media pool.
    if (!page) {
      return -1;
    }

    return page.getDistance();
  }

  /** @override */
  getMaxMediaElementCounts() {
    let audioMediaElementsCount = this.element.querySelectorAll(
      'amp-audio, [background-audio]'
    ).length;
    const videoMediaElementsCount = this.element.querySelectorAll('amp-video')
      .length;

    // The root element (amp-story) might have a background-audio as well.
    if (this.element.hasAttribute('background-audio')) {
      audioMediaElementsCount++;
    }

    return {
      [MediaType.AUDIO]: Math.min(
        audioMediaElementsCount + MINIMUM_AD_MEDIA_ELEMENTS,
        MAX_MEDIA_ELEMENT_COUNTS[MediaType.AUDIO]
      ),
      [MediaType.VIDEO]: Math.min(
        videoMediaElementsCount + MINIMUM_AD_MEDIA_ELEMENTS,
        MAX_MEDIA_ELEMENT_COUNTS[MediaType.VIDEO]
      ),
    };
  }

  /** @override */
  getElement() {
    return this.element;
  }

  /**
   * Reacts to muted state updates.
   * @param  {boolean} isMuted Whether the story just got muted.
   * @private
   */
  onMutedStateUpdate_(isMuted) {
    isMuted ? this.mute_() : this.unmute_();
    isMuted
      ? this.element.setAttribute(Attributes.MUTED, '')
      : this.element.removeAttribute(Attributes.MUTED);
  }

  /**
   * Mutes the audio for the story.
   * @private
   */
  mute_() {
    this.pauseBackgroundAudio_();
    if (this.activePage_) {
      this.activePage_.muteAllMedia();
    }
  }

  /**
   * Pauses the background audio.
   * @private
   */
  pauseBackgroundAudio_() {
    if (!this.backgroundAudioEl_) {
      return;
    }
    this.mediaPool_.pause(this.backgroundAudioEl_);
  }

  /**
   * Unmutes the audio for the story.
   * @private
   */
  unmute_() {
    const unmuteAllMedia = () => {
      this.playBackgroundAudio_();
      if (this.activePage_) {
        this.activePage_.unmuteAllMedia();
      }
    };

    this.mediaPool_.blessAll().then(unmuteAllMedia, unmuteAllMedia);
  }

  /**
   * Unmutes and plays the background audio.
   * @private
   */
  playBackgroundAudio_() {
    if (!this.backgroundAudioEl_) {
      return;
    }
    this.mediaPool_.unmute(this.backgroundAudioEl_);
    this.mediaPool_.play(this.backgroundAudioEl_);
  }

  /**
   * Shows the audio icon if the story has any media elements containing audio,
   * or background audio at the story or page level.
   * @private
   */
  updateAudioIcon_() {
    const containsMediaElementWithAudio = !!this.element.querySelector(
      'amp-audio, amp-video:not([noaudio]), [background-audio]'
    );
    const storyHasBackgroundAudio = this.element.hasAttribute(
      'background-audio'
    );

    this.storeService_.dispatch(
      Action.TOGGLE_STORY_HAS_AUDIO,
      containsMediaElementWithAudio || storyHasBackgroundAudio
    );
    this.storeService_.dispatch(
      Action.TOGGLE_STORY_HAS_BACKGROUND_AUDIO,
      storyHasBackgroundAudio
    );
  }

  /**
   * Shows the play/pause icon if there is an element with playback on the story.
   * @private
   */
  updatePausedIcon_() {
    const containsElementsWithPlayback = !!scopedQuerySelector(
      this.element,
      'amp-story-grid-layer amp-audio, amp-story-grid-layer amp-video, amp-story-page[background-audio], amp-story-page[auto-advance-after]'
    );

    const storyHasBackgroundAudio = this.element.hasAttribute(
      'background-audio'
    );

    this.storeService_.dispatch(
      Action.TOGGLE_STORY_HAS_PLAYBACK_UI,
      containsElementsWithPlayback || storyHasBackgroundAudio
    );
  }

  /**
   * Handles the selectPage viewer event.
   * @param {!JsonObject} data
   * @private
   */
  onSelectPage_(data) {
    if (!data) {
      return;
    }

    this.storeService_.dispatch(
      Action.SET_ADVANCEMENT_MODE,
      AdvancementMode.VIEWER_SELECT_PAGE
    );

    if (data['next']) {
      this.next_();
    } else if (data['previous']) {
      this.previous_();
    }
  }

  /**
   * Checks for the presence of a sidebar. If a sidebar does exist, then an icon
   * permitting for the opening/closing of the sidebar is shown.
   * @private
   */
  initializeSidebar_() {
    this.sidebar_ = this.element.querySelector('amp-sidebar');
    if (!this.sidebar_) {
      return;
    }

    this.mutateElement(() => {
      this.sidebar_.classList.add(SIDEBAR_CLASS_NAME);
    });

    this.initializeOpacityMask_();
    this.storeService_.dispatch(Action.TOGGLE_HAS_SIDEBAR, !!this.sidebar_);

    const actions = [
      {tagOrTarget: 'AMP-SIDEBAR', method: 'open'},
      {tagOrTarget: 'AMP-SIDEBAR', method: 'close'},
      {tagOrTarget: 'AMP-SIDEBAR', method: 'toggle'},
    ];
    this.storeService_.dispatch(Action.ADD_TO_ACTIONS_ALLOWLIST, actions);
  }

  /**
   * Checks for the the storyNavigationPath stack in the history.
   * @private
   */
  initializeStoryNavigationPath_() {
    this.storeService_.dispatch(
      Action.SET_NAVIGATION_PATH,
      getHistoryState(this.win, HistoryState.NAVIGATION_PATH) || []
    );
  }

  /** @private */
  replay_() {
    if (this.storeService_.get(StateProperty.BOOKEND_STATE)) {
      this.hideBookend_();
    }
    this.storeService_.dispatch(Action.SET_NAVIGATION_PATH, []);
    const switchPromise = this.switchTo_(
      dev().assertElement(this.pages_[0].element).id,
      NavigationDirection.NEXT
    );
    // Restart page media, advancements, etc (#27742).
    if (this.pages_.length === 1) {
      this.pages_[0].setState(PageState.NOT_ACTIVE);
      this.pages_[0].setState(PageState.PLAYING);
    }

    // Reset all pages so that they are offscreen to right instead of left in
    // desktop view.
    switchPromise.then(() => {
      this.pages_.forEach((page) =>
        removeAttributeInMutate(page, Attributes.VISITED)
      );
    });
  }

  /**
   * @param {!AmpStoryPage} page The page whose CTA anchor tags should be
   *     upgraded.
   * @param {number} pageIndex The index of the page.
   * @private
   */
  upgradeCtaAnchorTagsForTracking_(page, pageIndex) {
    this.mutateElement(() => {
      const pageId = page.element.id;
      const ctaAnchorEls = scopedQuerySelectorAll(
        page.element,
        'amp-story-cta-layer a'
      );

      Array.prototype.forEach.call(ctaAnchorEls, (ctaAnchorEl) => {
        ctaAnchorEl.setAttribute('data-vars-story-page-id', pageId);
        ctaAnchorEl.setAttribute('data-vars-story-page-index', pageIndex);
      });
    });
  }

  /**
   * Add page to back of pages_ array
   * @param {!./amp-story-page.AmpStoryPage} page
   */
  addPage(page) {
    this.pages_.push(page);

    if (page.isAd()) {
      this.adPages_.push(page);
    }
  }

  /**
   * Insert a new page in navigation flow by changing the attr pointers
   * on amp-story-page elements
   * @param {string} pageBeforeId
   * @param {string} pageToBeInsertedId
   * @return {boolean} was page inserted
   */
  insertPage(pageBeforeId, pageToBeInsertedId) {
    // TODO(ccordry): make sure this method moves to PageManager when
    // implemented
    const pageToBeInserted = this.getPageById(pageToBeInsertedId);
    const pageToBeInsertedEl = pageToBeInserted.element;

    if (
      pageToBeInserted.isAd() &&
      !this.storeService_.get(StateProperty.CAN_INSERT_AUTOMATIC_AD)
    ) {
      dev().expectedError(TAG, 'Inserting ads automatically is disallowed.');
      return false;
    }

    const pageBefore = this.getPageById(pageBeforeId);
    const pageBeforeEl = pageBefore.element;

    const nextPage = this.getNextPage(pageBefore);

    if (!nextPage) {
      return false;
    }

    const advanceAttr = isExperimentOn(this.win, 'amp-story-branching')
      ? Attributes.PUBLIC_ADVANCE_TO
      : Attributes.ADVANCE_TO;

    pageBeforeEl.setAttribute(advanceAttr, pageToBeInsertedId);
    pageBeforeEl.setAttribute(Attributes.AUTO_ADVANCE_TO, pageToBeInsertedId);
    pageToBeInsertedEl.setAttribute(Attributes.RETURN_TO, pageBeforeId);

    const nextPageEl = nextPage.element;
    const nextPageId = nextPageEl.id;
    // For a live story, nextPage is the same as pageToBeInserted. But not for
    // ads since it's inserted between two pages.
    if (nextPageId !== pageToBeInsertedId) {
      pageToBeInsertedEl.setAttribute(advanceAttr, nextPageId);
      pageToBeInsertedEl.setAttribute(Attributes.AUTO_ADVANCE_TO, nextPageId);
      nextPageEl.setAttribute(Attributes.RETURN_TO, pageToBeInsertedId);
    }

    return true;
  }

  /**
   * Get next page object
   * @param {!./amp-story-page.AmpStoryPage} page
   * @return {?./amp-story-page.AmpStoryPage}
   */
  getNextPage(page) {
    const nextPageId = page.getNextPageId(true /*opt_isAutomaticAdvance */);
    if (!nextPageId) {
      return null;
    }
    return this.getPageById(nextPageId);
  }

  /**
   * @param {!Window} win
   * @return {boolean} true if the user's browser supports the features needed
   *     for amp-story.
   */
  static isBrowserSupported(win) {
    return Boolean(
      win.CSS &&
        win.CSS.supports &&
        win.CSS.supports('display', 'grid') &&
        win.CSS.supports('color', 'var(--test)')
    );
  }
}

AMP.extension('amp-story', '1.0', (AMP) => {
  AMP.registerElement('amp-story', AmpStory, CSS);
  AMP.registerElement('amp-story-access', AmpStoryAccess);
  AMP.registerElement('amp-story-bookend', AmpStoryBookend);
  AMP.registerElement('amp-story-consent', AmpStoryConsent);
  AMP.registerElement('amp-story-cta-layer', AmpStoryCtaLayer);
  AMP.registerElement('amp-story-grid-layer', AmpStoryGridLayer);
  AMP.registerElement('amp-story-page', AmpStoryPage);
  AMP.registerElement('amp-story-page-attachment', AmpStoryPageAttachment);
  AMP.registerElement(
    'amp-story-interactive-binary-poll',
    AmpStoryInteractiveBinaryPoll
  );
  AMP.registerElement('amp-story-interactive-poll', AmpStoryInteractivePoll);
  AMP.registerElement('amp-story-interactive-quiz', AmpStoryInteractiveQuiz);
  AMP.registerServiceForDoc('amp-story-render', AmpStoryRenderService);
});<|MERGE_RESOLUTION|>--- conflicted
+++ resolved
@@ -1148,12 +1148,6 @@
     this.mutateElement(() => {
       this.element.classList.add(STORY_LOADED_CLASS_NAME);
     });
-<<<<<<< HEAD
-=======
-    if (this.viewerMessagingHandler_) {
-      this.viewerMessagingHandler_.send('storyLoad', dict({}));
-    }
->>>>>>> b2799799
   }
 
   /**
