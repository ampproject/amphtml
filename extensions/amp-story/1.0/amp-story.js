/**
 * @fileoverview Embeds a story
 *
 * Example:
 * <code>
 * <amp-story standalone>
 *   [...]
 * </amp-story>
 * </code>
 */

import './amp-story-cta-layer';
import './amp-story-grid-layer';
import './amp-story-page';

import {ActionTrust_Enum} from '#core/constants/action-constants';
import {AmpEvents_Enum} from '#core/constants/amp-events';
import {CommonSignals_Enum} from '#core/constants/common-signals';
import {Keys_Enum} from '#core/constants/key-codes';
import {VisibilityState_Enum} from '#core/constants/visibility-state';
import {Deferred} from '#core/data-structures/promise';
import {isRTL, removeElement} from '#core/dom';
import {whenUpgradedToCustomElement} from '#core/dom/amp-element-helpers';
import {escapeCssSelectorIdent} from '#core/dom/css-selectors';
import * as Preact from '#core/dom/jsx';
import {Layout_Enum} from '#core/dom/layout';
import {prefersReducedMotion} from '#core/dom/media-query-props';
import {
  childElement,
  childElementByTag,
  childElements,
  childNodes,
  closest,
  matches,
  scopedQuerySelector,
  scopedQuerySelectorAll,
} from '#core/dom/query';
import {
  computedStyle,
  getStyle,
  px,
  setImportantStyles,
  toggle,
} from '#core/dom/style';
import {devError} from '#core/error';
import {isEsm} from '#core/mode';
import {findIndex, lastItem, toArray} from '#core/types/array';
import {debounce} from '#core/types/function';
import {map} from '#core/types/object';
import {tryParseJson} from '#core/types/object/json';
import {endsWith} from '#core/types/string';
import {parseQueryString} from '#core/types/string/url';
import {getHistoryState as getWindowHistoryState} from '#core/window/history';

import {isExperimentOn} from '#experiments';

import {Services} from '#service';
import {calculateScriptBaseUrl} from '#service/extension-script';
import {createPseudoLocale} from '#service/localization/strings';

import {getDetail} from '#utils/event-helper';
import {dev, devAssert, user} from '#utils/log';

import LocalizedStringsAr from './_locales/ar.json' assert {type: 'json'}; // lgtm[js/syntax-error]
import LocalizedStringsDe from './_locales/de.json' assert {type: 'json'}; // lgtm[js/syntax-error]
import LocalizedStringsEnGb from './_locales/en-GB.json' assert {type: 'json'}; // lgtm[js/syntax-error]
import LocalizedStringsEn from './_locales/en.json' assert {type: 'json'}; // lgtm[js/syntax-error]
import LocalizedStringsEs419 from './_locales/es-419.json' assert {type: 'json'}; // lgtm[js/syntax-error]
import LocalizedStringsEs from './_locales/es.json' assert {type: 'json'}; // lgtm[js/syntax-error]
import LocalizedStringsFr from './_locales/fr.json' assert {type: 'json'}; // lgtm[js/syntax-error]
import LocalizedStringsHi from './_locales/hi.json' assert {type: 'json'}; // lgtm[js/syntax-error]
import LocalizedStringsId from './_locales/id.json' assert {type: 'json'}; // lgtm[js/syntax-error]
import LocalizedStringsIt from './_locales/it.json' assert {type: 'json'}; // lgtm[js/syntax-error]
import LocalizedStringsJa from './_locales/ja.json' assert {type: 'json'}; // lgtm[js/syntax-error]
import LocalizedStringsKo from './_locales/ko.json' assert {type: 'json'}; // lgtm[js/syntax-error]
import LocalizedStringsNl from './_locales/nl.json' assert {type: 'json'}; // lgtm[js/syntax-error]
import LocalizedStringsNo from './_locales/no.json' assert {type: 'json'}; // lgtm[js/syntax-error]
import LocalizedStringsPtBr from './_locales/pt-BR.json' assert {type: 'json'}; // lgtm[js/syntax-error]
import LocalizedStringsPtPt from './_locales/pt-PT.json' assert {type: 'json'}; // lgtm[js/syntax-error]
import LocalizedStringsRu from './_locales/ru.json' assert {type: 'json'}; // lgtm[js/syntax-error]
import LocalizedStringsTr from './_locales/tr.json' assert {type: 'json'}; // lgtm[js/syntax-error]
import LocalizedStringsVi from './_locales/vi.json' assert {type: 'json'}; // lgtm[js/syntax-error]
import LocalizedStringsZhCn from './_locales/zh-CN.json' assert {type: 'json'}; // lgtm[js/syntax-error]
import LocalizedStringsZhTw from './_locales/zh-TW.json' assert {type: 'json'}; // lgtm[js/syntax-error]
import {AmpStoryConsent} from './amp-story-consent';
import {AmpStoryCtaLayer} from './amp-story-cta-layer';
import {AmpStoryEmbeddedComponent} from './amp-story-embedded-component';
import {AmpStoryGridLayer} from './amp-story-grid-layer';
import {AmpStoryHint} from './amp-story-hint';
import {InfoDialog} from './amp-story-info-dialog';
import {getLocalizationService} from './amp-story-localization-service';
import {AmpStoryPage, NavigationDirection, PageState} from './amp-story-page';
import {AmpStoryShare} from './amp-story-share';
import {
  Action,
  EmbeddedComponentState,
  InteractiveComponentDef,
  StateProperty,
  SubscriptionsState,
  UIType,
  getStoreService,
} from './amp-story-store-service';
import {SystemLayer} from './amp-story-system-layer';
import {renderUnsupportedBrowserLayer} from './amp-story-unsupported-browser-layer';
import {AmpStoryViewerMessagingHandler} from './amp-story-viewer-messaging-handler';
import {upgradeBackgroundAudio} from './audio';
import {BackgroundBlur} from './background-blur';
import {isPreviewMode} from './embed-mode';
import {EventType, dispatch} from './events';
import {HistoryState, getHistoryState, setHistoryState} from './history';
import {LiveStoryManager} from './live-story-manager';
import {MediaPool, MediaType} from './media-pool';
import {AdvancementConfig, TapNavigationDirection} from './page-advancement';
import {PaginationButtons} from './pagination-buttons';
import {
  AdvancementMode,
  StoryAnalyticsEvent,
  getAnalyticsService,
} from './story-analytics';
import {
  isTransformed,
  removeAttributeInMutate,
  setAttributeInMutate,
  shouldShowStoryUrlInfo,
} from './utils';
import {AnalyticsVariable, getVariableService} from './variable-service';

import {CSS} from '../../../build/amp-story-1.0.css';
import {getConsentPolicyState} from '../../../src/consent';
import {Gestures} from '../../../src/gesture';
import {SwipeXYRecognizer} from '../../../src/gesture-recognizers';
import {getMode, isModeDevelopment} from '../../../src/mode';

/** @private @const {number} */
const DESKTOP_WIDTH_THRESHOLD = 1024;

/** @private @const {number} */
const DESKTOP_HEIGHT_THRESHOLD = 550;

/**
 * NOTE: If udpated here, update in amp-story-player-impl.js
 * @private @const {string}
 */
const DESKTOP_ONE_PANEL_ASPECT_RATIO_THRESHOLD = '3 / 4';

/** @private @const {number} */
const MIN_SWIPE_FOR_HINT_OVERLAY_PX = 50;

/** @enum {string} */
const Attributes = {
  AD_SHOWING: 'ad-showing',
  ADVANCE_TO: 'i-amphtml-advance-to',
  AUTO_ADVANCE_AFTER: 'auto-advance-after',
  AUTO_ADVANCE_TO: 'auto-advance-to',
  MUTED: 'muted',
  ORIENTATION: 'orientation',
  PUBLIC_ADVANCE_TO: 'advance-to',
  RETURN_TO: 'i-amphtml-return-to',
  STANDALONE: 'standalone',
  SUPPORTS_LANDSCAPE: 'supports-landscape',
  // Attributes that desktop css looks for to decide where pages will be placed
  VISITED: 'i-amphtml-visited', // stacked offscreen to left
};

/**
 * The duration of time (in milliseconds) to wait for the Story initial content
 * to be loaded before marking the story as loaded.
 * @const {number}
 */
const INITIAL_CONTENT_LOAD_TIMEOUT_MS = 8000;

/**
 * Single page ads may be injected later. If the original story contains 0 media
 * elements the mediaPool will not be able to handle the injected audio/video
 * Therefore we preallocate a minimum here.
 * @const {number}
 */
const MINIMUM_AD_MEDIA_ELEMENTS = 2;

/**
 * CSS class for an amp-story that indicates the initial load for the story has
 * completed.
 * @const {string}
 */
const STORY_LOADED_CLASS_NAME = 'i-amphtml-story-loaded';

/** @const {!Object<string, number>} */
const MAX_MEDIA_ELEMENT_COUNTS = {
  [MediaType.AUDIO]: 4,
  [MediaType.VIDEO]: 8,
};

/**
 * The index of the page where the paywall would be triggered.
 * @const {number}
 */
<<<<<<< HEAD
const PAYWALL_PAGE_INDEX = 2;
=======
export const PAYWALL_PAGE_INDEX = 2;
>>>>>>> 9bf7cbdf

/**
 * The number of milliseconds to wait before showing the paywall on paywall page.
 * @const {number}
 */
export const PAYWALL_DELAY_DURATION = 2000;

/** @type {string} */
const TAG = 'amp-story';

/**
 * The default dark gray for chrome supported theme color.
 * @const {string}
 */
const DEFAULT_THEME_COLOR = '#202125';

/**
 * @implements {./media-pool.MediaPoolRoot}
 */
export class AmpStory extends AMP.BaseElement {
  /** @override  */
  static prerenderAllowed() {
    return true;
  }

  /** @param {!AmpElement} element */
  constructor(element) {
    super(element);

    /** @private @const {!./amp-story-store-service.AmpStoryStoreService} */
    this.storeService_ = getStoreService(this.win);

    // Check if story is RTL.
    if (isRTL(this.win.document)) {
      this.storeService_.dispatch(Action.TOGGLE_RTL, true);
    }

    /** @private {!./story-analytics.StoryAnalyticsService} */
    this.analyticsService_ = getAnalyticsService(this.win, this.element);

    /** @private @const {!AdvancementConfig} */
    this.advancement_ = AdvancementConfig.forElement(this.win, this.element);
    this.advancement_.start();

    /** @const @private {!../../../src/service/vsync-impl.Vsync} */
    this.vsync_ = this.getVsync();

    /** @private @const {!SystemLayer} */
    this.systemLayer_ = new SystemLayer(this.win, this.element);

    /** Instantiate in case there are embedded components. */
    new AmpStoryEmbeddedComponent(this.win, this.element);

    /** @private {!Array<!./amp-story-page.AmpStoryPage>} */
    this.pages_ = [];

    /** @private @const {!Array<!./amp-story-page.AmpStoryPage>} */
    this.adPages_ = [];

    /** @const @private {!./variable-service.AmpStoryVariableService} */
    this.variableService_ = getVariableService(this.win);

    /** @private {?./amp-story-page.AmpStoryPage} */
    this.activePage_ = null;

    /** @private @const */
    this.desktopOnePanelMedia_ = this.win.matchMedia(
      `(min-aspect-ratio: ${DESKTOP_ONE_PANEL_ASPECT_RATIO_THRESHOLD})`
    );

    /** @private @const */
    this.canRotateToDesktopMedia_ = this.win.matchMedia(
      `(min-width: ${DESKTOP_HEIGHT_THRESHOLD}px) and ` +
        `(min-height: ${DESKTOP_WIDTH_THRESHOLD}px)`
    );

    /** @private @const */
    this.landscapeOrientationMedia_ = this.win.matchMedia(
      '(orientation: landscape)'
    );

    /** @private {?HTMLMediaElement} */
    this.backgroundAudioEl_ = null;

    /** @private {!AmpStoryHint} */
    this.ampStoryHint_ = new AmpStoryHint(this.win, this.element);

    /** @private {!MediaPool} */
    this.mediaPool_ = MediaPool.for(this);

    /** @private @const {!../../../src/service/timer-impl.Timer} */
    this.timer_ = Services.timerFor(this.win);

    /** @private @const {!../../../src/service/platform-impl.Platform} */
    this.platform_ = Services.platformFor(this.win);

    /** @private {?../../../src/service/viewer-interface.ViewerInterface} */
    this.viewer_ = null;

    /** @private {?AmpStoryViewerMessagingHandler} */
    this.viewerMessagingHandler_ = null;

    /**
     * Store the current paused state, to make sure the story does not play on
     * resume if it was previously paused. null when nothing to restore.
     * @private {?boolean}
     */
    this.pausedStateToRestore_ = null;

    /** @private {?LiveStoryManager} */
    this.liveStoryManager_ = null;

    /** @private {?BackgroundBlur} */
    this.backgroundBlur_ = null;

    /** @private {?UIType} */
    this.uiState_ = null;

    /** @private {boolean} whether the styles were rewritten */
    this.didRewriteStyles_ = false;

<<<<<<< HEAD
    /** @private {boolean} whether blocking on pending subscriptions state */
    this.pendingSubscriptionsState_ = false;

    /** @private {?Deferred} A promise that is resolved once the subscription state is received */
    this.subscriptionsStatePromise_ = null;

    /** @private {?number} The timeout ID for the paywall timer */
    this.paywallTimeout_ = null;
=======
    /**
     * @private {?string} the page id to navigate to after receiving a granted state from amp-subscriptions
     */
    this.pageAfterSubscriptionsGranted_ = null;

    /** @private {!Deferred} a promise that is resolved once the subscription state is received */
    this.subscriptionsStatePromise_ = new Deferred();

    /** @private {?number} the timeout to show subscriptions dialog after delay */
    this.showSubscriptionsUITimeout_ = null;
>>>>>>> 9bf7cbdf
  }

  /** @override */
  buildCallback() {
    this.viewer_ = Services.viewerForDoc(this.element);

    const needsDvhPolyfill =
      !this.win.CSS?.supports?.('height: 1dvh') &&
      !getStyle(this.win.document.documentElement, '--story-dvh');

    if (needsDvhPolyfill) {
      this.polyfillDvh_(this.getViewport().getSize());
      this.getViewport().onResize((size) => this.polyfillDvh_(size));
    }

    this.viewerMessagingHandler_ = this.viewer_.isEmbedded()
      ? new AmpStoryViewerMessagingHandler(this.win, this.viewer_)
      : null;

    this.installLocalizationStrings_();

    if (this.isStandalone_()) {
      this.initializeStandaloneStory_();
    }

    // buildCallback already runs in a mutate context. Calling another
    // mutateElement explicitly will force the runtime to remeasure the
    // amp-story element, fixing rendering bugs where the story is inactive
    // (layoutCallback not called) when accessed from any viewer using
    // prerendering, because of a height incorrectly set to 0.
    this.mutateElement(() => {});

    const pageId = this.getInitialPageId_();
    if (pageId) {
      const page = this.element.querySelector(
        `amp-story-page#${escapeCssSelectorIdent(pageId)}`
      );
      page.setAttribute('active', '');
    }

    this.subscriptionsStatePromise_ = new Deferred();

    this.initializeListeners_();
    this.initializePageIds_();
    this.initializeStoryPlayer_();

    this.uiState_ = this.getUIType_();
    this.storeService_.dispatch(Action.TOGGLE_UI, this.uiState_);
    if (this.isLandscapeSupported_()) {
      this.win.document.documentElement.setAttribute(
        'data-story-supports-landscape',
        ''
      );
    }

    // Removes title in order to prevent incorrect titles appearing on link
    // hover. (See 17654)
    if (!this.platform_.isBot()) {
      this.element.removeAttribute('title');
    }

    // Remove text nodes which would be shown outside of the amp-story
    const textNodes = childNodes(
      this.element,
      (node) => node.nodeType === Node.TEXT_NODE
    );
    textNodes.forEach((node) => {
      this.element.removeChild(node);
    });

    if (isExperimentOn(this.win, 'amp-story-branching')) {
      this.registerAction('goToPage', (invocation) => {
        const {args} = invocation;
        if (!args) {
          return;
        }
        this.storeService_.dispatch(
          Action.SET_ADVANCEMENT_MODE,
          AdvancementMode.GO_TO_PAGE
        );
        this.switchTo_(args['id'], NavigationDirection.NEXT);
      });
    }
    const performanceService = Services.performanceFor(this.win);
    if (
      isExperimentOn(this.win, 'story-disable-animations-first-page') ||
      isPreviewMode(this.win) ||
      prefersReducedMotion(this.win) ||
      isTransformed(this.getAmpDoc())
    ) {
      performanceService.addEnabledExperiment(
        'story-disable-animations-first-page'
      );
    }
    const docElem = this.getAmpDoc().getRootNode().documentElement;
    // [i-amphtml-version] marks that the style was inlined in the doc
    // server-side.
    const inlinedAmpStoryCssExists = docElem.querySelector(
      'style[amp-extension="amp-story"][i-amphtml-version]'
    );
    // [amp-extension=amp-story] on a stylesheet link marks that the style
    // was linked on the doc server-side.
    const linkAmpStoryCssExists = docElem.querySelector(
      'link[amp-extension="amp-story"][rel=stylesheet]'
    );

    if (inlinedAmpStoryCssExists) {
      performanceService.addEnabledExperiment('story-inline-css');
    } else if (linkAmpStoryCssExists) {
      performanceService.addEnabledExperiment('story-link-css');
    }

    if (isExperimentOn(this.win, 'story-load-inactive-outside-viewport')) {
      performanceService.addEnabledExperiment(
        'story-load-inactive-outside-viewport'
      );
      this.element.classList.add(
        'i-amphtml-experiment-story-load-inactive-outside-viewport'
      );
    }

    if (this.maybeLoadStoryDevTools_()) {
      return;
    }
  }

  /**
   * Pauses the whole story on viewer visibilityState updates, or tab visibility
   * updates.
   * @private
   */
  pause_() {
    this.setPausedStateToRestore_();
    if (!this.storeService_.get(StateProperty.MUTED_STATE)) {
      this.pauseBackgroundAudio_();
    }
    // If viewer has navigated to the next document, reset the active page.
    if (
      this.getAmpDoc().getVisibilityState() === VisibilityState_Enum.INACTIVE
    ) {
      this.activePage_.setState(PageState.NOT_ACTIVE);
      this.activePage_.element.setAttribute('active', '');
    }
  }

  /**
   * Resumes the whole story on viewer visibilityState updates, or tab
   * visibility updates.
   * @private
   */
  resume_() {
    this.restorePausedState_();
    if (!this.storeService_.get(StateProperty.MUTED_STATE)) {
      this.playBackgroundAudio_();
    }
  }

  /** @private */
  setPausedStateToRestore_() {
    // Preserve if previously set. This method can be called several times when
    // setting the visibilitystate to paused and then inactive.
    if (this.pausedStateToRestore_ === null) {
      this.pausedStateToRestore_ = !!this.storeService_.get(
        StateProperty.PAUSED_STATE
      );
    }
    this.storeService_.dispatch(Action.TOGGLE_PAUSED, true);
  }

  /** @private */
  restorePausedState_() {
    this.storeService_.dispatch(
      Action.TOGGLE_PAUSED,
      this.pausedStateToRestore_
    );
    this.pausedStateToRestore_ = null;
  }

  /**
   * Note: runs in the buildCallback vsync mutate context.
   * @private
   */
  initializeStandaloneStory_() {
    // Lock body to prevent overflow.
    this.lockBody_();
    // Standalone CSS affects sizing of the entire page.
    this.onResizeDebounced();
  }

  /**
   * Initializes page ids by deduplicating them.
   * @private
   */
  initializePageIds_() {
    const pageEls = this.element.querySelectorAll('amp-story-page');
    const pageIds = toArray(pageEls).map((el) => el.id || 'default-page');
    const idsMap = map();
    for (let i = 0; i < pageIds.length; i++) {
      if (idsMap[pageIds[i]] === undefined) {
        idsMap[pageIds[i]] = 0;
        continue;
      }
      user().error(TAG, `Duplicate amp-story-page ID ${pageIds[i]}`);
      const newId = `${pageIds[i]}__${++idsMap[pageIds[i]]}`;
      pageEls[i].id = newId;
      pageIds[i] = newId;
    }
    this.storeService_.dispatch(Action.SET_PAGE_IDS, pageIds);
  }

  /**
   * @private
   */
  rewriteStyles_() {
    // TODO(#15955): Update this to use CssContext from
    // ../../../extensions/amp-animation/0.1/web-animations.js
    if (this.didRewriteStyles_) {
      return;
    }
    this.didRewriteStyles_ = true;
    const styleEl = this.win.document.querySelector('style[amp-custom]');
    if (styleEl) {
      styleEl.textContent = styleEl.textContent.replace(
        /(-?[\d.]+)v(w|h|min|max)/gim,
        'calc($1 * var(--story-page-v$2))'
      );
    }
  }

  /**
   * @private
   */
  setThemeColor_() {
    // Don't override the publisher's tag.
    if (this.win.document.querySelector('meta[name=theme-color]')) {
      return;
    }
    // The theme color should be copied from the story's primary accent color
    // if possible, with the fall back being default dark gray.
    const meta = this.win.document.createElement('meta');
    const ampStoryPageEl = this.element.querySelector('amp-story-page');
    meta.name = 'theme-color';
    meta.content =
      computedStyle(this.win, this.element).getPropertyValue(
        '--primary-color'
      ) ||
      computedStyle(
        this.win,
        dev().assertElement(ampStoryPageEl)
      ).getPropertyValue('background-color') ||
      DEFAULT_THEME_COLOR;
    this.win.document.head.appendChild(meta);
  }

  /**
   * Builds the system layer DOM.
   * @param {string} initialPageId
   * @private
   */
  buildSystemLayer_(initialPageId) {
    this.updateAudioIcon_();
    this.updatePausedIcon_();
    this.element.appendChild(this.systemLayer_.build(initialPageId));
  }

  /** @private */
  initializeListeners_() {
    this.element.addEventListener(EventType.NEXT_PAGE, () => {
      this.next_();
    });

    this.element.addEventListener(EventType.PREVIOUS_PAGE, () => {
      this.previous_();
    });

    this.storeService_.subscribe(
      StateProperty.MUTED_STATE,
      (isMuted) => {
        this.onMutedStateUpdate_(isMuted);
        this.variableService_.onVariableUpdate(
          AnalyticsVariable.STORY_IS_MUTED,
          isMuted
        );
      },
      true /** callToInitialize */
    );

    this.storeService_.subscribe(
      StateProperty.MUTED_STATE,
      (isMuted) => {
        // We do not want to trigger an analytics event for the initialization of
        // the muted state.
        this.analyticsService_.triggerEvent(
          isMuted
            ? StoryAnalyticsEvent.STORY_MUTED
            : StoryAnalyticsEvent.STORY_UNMUTED
        );
      },
      false /** callToInitialize */
    );

    this.storeService_.subscribe(StateProperty.ADVANCEMENT_MODE, (mode) => {
      this.variableService_.onVariableUpdate(
        AnalyticsVariable.STORY_ADVANCEMENT_MODE,
        mode
      );
    });

    this.storeService_.subscribe(
      StateProperty.CAN_SHOW_AUDIO_UI,
      (show) => {
        this.element.classList.toggle('i-amphtml-story-no-audio-ui', !show);
      },
      true /** callToInitialize */
    );

    this.element.addEventListener(EventType.SWITCH_PAGE, (e) => {
      this.switchTo_(getDetail(e)['targetPageId'], getDetail(e)['direction']);
      this.ampStoryHint_.hideAllNavigationHint();
    });

    this.element.addEventListener(EventType.PAGE_PROGRESS, (e) => {
      const detail = getDetail(e);
      const pageId = detail['pageId'];
      const progress = detail['progress'];

      if (pageId !== this.activePage_.element.id) {
        // Ignore progress update events from inactive pages.
        return;
      }

      if (!this.activePage_.isAd()) {
        this.systemLayer_.updateProgress(pageId, progress);
      }
    });

    this.element.addEventListener(EventType.REPLAY, () => {
      this.replay_();
    });

    this.element.addEventListener(EventType.NO_NEXT_PAGE, () => {
      this.onNoNextPage_();
    });

    this.element.addEventListener(EventType.NO_PREVIOUS_PAGE, () => {
      this.onNoPreviousPage_();
    });

    this.advancement_.addOnTapNavigationListener((direction) => {
      this.performTapNavigation_(direction);
    });

    this.element.addEventListener(EventType.DISPATCH_ACTION, (e) => {
      if (!getMode().test) {
        return;
      }

      const action = getDetail(e)['action'];
      const data = getDetail(e)['data'];
      this.storeService_.dispatch(action, data);
    });

    // Actions allowlist could be initialized empty, or with some actions some
    // other components registered.
    this.storeService_.subscribe(
      StateProperty.ACTIONS_ALLOWLIST,
      (actionsAllowlist) => {
        const actions = Services.actionServiceForDoc(this.element);
        actions.setAllowlist(actionsAllowlist);
      },
      true /** callToInitialize */
    );

    this.storeService_.subscribe(StateProperty.AD_STATE, (isAd) => {
      this.onAdStateUpdate_(isAd);
    });

    this.storeService_.subscribe(StateProperty.PAUSED_STATE, (isPaused) => {
      this.onPausedStateUpdate_(isPaused);
    });

    this.storeService_.subscribe(
      StateProperty.UI_STATE,
      (uiState) => {
        this.onUIStateUpdate_(uiState);
      },
      true /** callToInitialize */
    );

<<<<<<< HEAD
    this.storeService_.subscribe(StateProperty.SUBSCRIPTIONS_STATE, () => {
      this.subscriptionsStatePromise_.resolve();
    });
=======
    this.storeService_.subscribe(
      StateProperty.SUBSCRIPTIONS_STATE,
      (subscriptionsState) => {
        if (subscriptionsState === SubscriptionsState.PENDING) {
          return;
        }

        this.subscriptionsStatePromise_.resolve();
        if (subscriptionsState === SubscriptionsState.GRANTED) {
          this.hideSubscriptionsDialog_();
        }
      }
    );

    this.storeService_.subscribe(
      StateProperty.SUBSCRIPTIONS_DIALOG_UI_STATE,
      (dialogState) => {
        if (!dialogState) {
          this.onHideSubscriptionsDialog_();
        }
      }
    );
>>>>>>> 9bf7cbdf

    this.win.document.addEventListener(
      'keydown',
      (e) => {
        this.onKeyDown_(e);
      },
      true
    );

    this.win.document.addEventListener('contextmenu', (e) => {
      const uiState = this.storeService_.get(StateProperty.UI_STATE);
      if (uiState === UIType.MOBILE) {
        if (!this.allowContextMenuOnMobile_(e.target)) {
          e.preventDefault();
        }
        e.stopPropagation();
      }
    });

    this.getAmpDoc().onVisibilityChanged(() => this.onVisibilityChanged_());

    this.win.addEventListener('hashchange', () => {
      const maybePageId = parseQueryString(this.win.location.hash)['page'];
      if (!maybePageId || !this.isActualPage_(maybePageId)) {
        return;
      }
      this.switchTo_(maybePageId, NavigationDirection.NEXT);
      // Removes the page 'hash' parameter from the URL.
      let href = this.win.location.href.replace(
        new RegExp(`page=${maybePageId}&?`),
        ''
      );
      if (endsWith(href, '#')) {
        href = href.slice(0, -1);
      }
      this.win.history.replaceState(
        (this.win.history && getWindowHistoryState(this.win.history)) ||
          {} /** data */,
        this.win.document.title /** title */,
        href /** URL */
      );
    });

    // Listen for class mutations on the <body> element.
    const bodyElObserver = new this.win.MutationObserver((mutations) =>
      this.onBodyElMutation_(mutations)
    );
    bodyElObserver.observe(this.win.document.body, {
      attributes: true,
      attributeFilter: ['class'],
    });

    this.getViewport().onResize(
      debounce(this.win, () => this.onResizeDebounced(), 300)
    );
    this.installGestureRecognizers_();

    // TODO(gmajoulet): migrate this to amp-story-viewer-messaging-handler once
    // there is a way to navigate to pages that does not involve using private
    // amp-story methods.
    this.viewer_.onMessage('selectPage', (data) => this.onSelectPage_(data));
    this.viewer_.onMessage('rewind', () => this.onRewind_());

    if (this.viewerMessagingHandler_) {
      this.viewerMessagingHandler_.startListening();
    }

    new AmpStoryShare(this.win, this.element);
  }

  /** @private */
  onBodyElMutation_(mutations) {
    mutations.forEach((mutation) => {
      const bodyEl = dev().assertElement(mutation.target);

      // Updates presence of the `amp-mode-keyboard-active` class on the store.
      this.storeService_.dispatch(
        Action.TOGGLE_KEYBOARD_ACTIVE_STATE,
        bodyEl.classList.contains('amp-mode-keyboard-active')
      );
    });
  }

  /** @private */
  installGestureRecognizers_() {
    // If the story is within a viewer that enabled the swipe capability, this
    // disables the navigation education overlay to enable:
    //   - horizontal swipe events to the next story
    //   - vertical swipe events to close the viewer, or open a page attachment
    if (this.viewer_.hasCapability('swipe')) {
      return;
    }

    const {element} = this;
    const gestures = Gestures.get(element, /* shouldNotPreventDefault */ true);

    // Shows "tap to navigate" hint when swiping.
    gestures.onGesture(SwipeXYRecognizer, (gesture) => {
      const {deltaX, deltaY} = gesture.data;
      const embedComponent = /** @type {InteractiveComponentDef} */ (
        this.storeService_.get(StateProperty.INTERACTIVE_COMPONENT_STATE)
      );
      // TODO(enriqe): Move to a separate file if this keeps growing.
      if (
        embedComponent.state !== EmbeddedComponentState.HIDDEN ||
        !this.storeService_.get(StateProperty.SYSTEM_UI_IS_VISIBLE_STATE) ||
        !this.storeService_.get(StateProperty.CAN_SHOW_NAVIGATION_OVERLAY_HINT)
      ) {
        // Cancels the event for this gesture entirely, ensuring the hint won't
        // show even if the user keeps swiping without releasing the touch.
        if (gesture.event && gesture.event.cancelable !== false) {
          gesture.event.preventDefault();
        }
        return;
      }
      if (
        (gesture.event && gesture.event.defaultPrevented) ||
        !this.isSwipeLargeEnoughForHint_(deltaX, deltaY)
      ) {
        return;
      }

      this.ampStoryHint_.showNavigationOverlay();
    });
  }

  /**
   * @param {number} deltaX
   * @param {number} deltaY
   * @return {boolean}
   * @private
   */
  isSwipeLargeEnoughForHint_(deltaX, deltaY) {
    const sideSwipe = Math.abs(deltaX) >= MIN_SWIPE_FOR_HINT_OVERLAY_PX;
    const upSwipe = -1 * deltaY >= MIN_SWIPE_FOR_HINT_OVERLAY_PX;
    return sideSwipe || upSwipe;
  }

  /** @private */
  lockBody_() {
    const {document} = this.win;
    setImportantStyles(document.documentElement, {
      'overflow': 'hidden',
    });
    setImportantStyles(document.body, {
      'overflow': 'hidden',
    });

    this.getViewport().resetTouchZoom();
    this.getViewport().disableTouchZoom();
    this.maybeLockScreenOrientation_();
  }

  /** @private */
  maybeLockScreenOrientation_() {
    const {screen} = this.win;
    if (!screen || !this.canRotateToDesktopMedia_.matches) {
      return;
    }

    const orientationWarning = (e) =>
      dev().warn(TAG, 'Failed to lock screen orientation:', e.message);

    // Returns a promise.
    const lockOrientationPromise = screen.orientation?.lock;
    if (lockOrientationPromise) {
      lockOrientationPromise('portrait').catch(orientationWarning);
      return;
    }

    // Returns boolean or undefined.
    const lockOrientation =
      screen.lockOrientation ||
      screen.mozLockOrientation ||
      screen.msLockOrientation ||
      ((unusedOrientation) => {});

    try {
      lockOrientation('portrait');
    } catch (e) {
      orientationWarning(e);
    }
  }

  /** @override */
  layoutCallback() {
    if (!AmpStory.isBrowserSupported(this.win) && !this.platform_.isBot()) {
      return this.displayUnsupportedBrowser_();
    }
    return this.layoutStory_();
  }

  /**
   * Renders the layout for the story.
   * @return {!Promise} A promise that is resolved when the story layout is
   *       loaded
   * @private
   */
  layoutStory_() {
    const initialPageId = this.getInitialPageId_();

    this.buildSystemLayer_(initialPageId);
    this.setThemeColor_();

    const storyLayoutPromise = Promise.all([
      this.getAmpDoc().whenFirstVisible(), // Pauses execution during prerender.
      this.initializePages_(),
    ])
      .then(() => {
        this.handleConsentExtension_();

        this.pages_.forEach((page, index) => {
          page.setState(PageState.NOT_ACTIVE);
          this.upgradeCtaAnchorTagsForTracking_(page, index);
        });
        this.initializeStoryNavigationPath_();

        // Build pagination buttons if they can be displayed.
        if (this.storeService_.get(StateProperty.CAN_SHOW_PAGINATION_BUTTONS)) {
          new PaginationButtons(this);
        }
      })
      .then(() => {
        // Enable paywall if required element found in DOM.
        if (
          isExperimentOn(this.win, 'amp-story-subscriptions') &&
          this.element.querySelector('amp-story-subscriptions') !== null &&
          this.storeService_.get(StateProperty.SUBSCRIPTIONS_STATE) ===
            SubscriptionsState.DISABLED
        ) {
          this.storeService_.dispatch(
            Action.TOGGLE_SUBSCRIPTIONS_STATE,
            SubscriptionsState.PENDING
          );
        }

        // We need to call this.getInitialPageId_() again because the initial
        // page could've changed between the start of layoutStory_ and here.
        return this.switchTo_(
          this.getInitialPageId_(),
          NavigationDirection.NEXT
        );
      })
      .then(() => {
        const shouldReOpenAttachmentForPageId = getHistoryState(
          this.win,
          HistoryState.ATTACHMENT_PAGE_ID
        );

        if (shouldReOpenAttachmentForPageId === this.activePage_.element.id) {
          const attachmentEl = this.activePage_.element.querySelector(
            'amp-story-page-attachment, amp-story-page-outlink'
          );

          if (attachmentEl) {
            whenUpgradedToCustomElement(attachmentEl)
              .then(() => attachmentEl.getImpl())
              .then((attachmentImpl) =>
                attachmentImpl.open(false /** shouldAnimate */)
              );
          }
        }

        if (
          shouldShowStoryUrlInfo(devAssert(this.viewer_), this.storeService_)
        ) {
          const infoDialog = new InfoDialog(this.win, this.element);
          infoDialog.build();
        }
      });

    // Do not block the layout callback on the completion of these promises, as
    // that prevents descendents from being laid out (and therefore loaded).
    this.whenInitialContentLoaded_(INITIAL_CONTENT_LOAD_TIMEOUT_MS).then(() => {
      this.markStoryAsLoaded_();
      this.initializeLiveStory_();
    });

    this.maybeLoadStoryEducation_();

    // Story is being prerendered: resolve the layoutCallback when the active
    // page is built. Other pages will only build if the document becomes
    // visible.
    const initialPageEl = this.element.querySelector(
      `amp-story-page#${escapeCssSelectorIdent(initialPageId)}`
    );
    if (!this.getAmpDoc().hasBeenVisible()) {
      return whenUpgradedToCustomElement(initialPageEl).then(() => {
        return initialPageEl.build();
      });
    }

    // Will resolve when all pages are built.
    return storyLayoutPromise;
  }

  /**
   * Initialize LiveStoryManager if this is a live story.
   * @private
   */
  initializeLiveStory_() {
    if (this.element.hasAttribute('live-story')) {
      this.liveStoryManager_ = new LiveStoryManager(this);
      this.liveStoryManager_.build();

      this.storeService_.dispatch(Action.ADD_TO_ACTIONS_ALLOWLIST, [
        {tagOrTarget: 'AMP-LIVE-LIST', method: 'update'},
      ]);

      this.element.addEventListener(AmpEvents_Enum.DOM_UPDATE, () => {
        this.liveStoryManager_.update();
        this.initializePages_().then(() => this.preloadPagesByDistance_());
      });
    }
  }

  /**
   * Retrieves the initial pageId to begin the story with. In order, the
   * initial page for a story should be either a valid page ID in the URL
   * fragment, the page ID in the history, or the first page of the story.
   * @return {?string}
   * @private
   */
  getInitialPageId_() {
    const maybePageId = parseQueryString(this.win.location.hash)['page'];
    if (maybePageId && this.isActualPage_(maybePageId)) {
      return maybePageId;
    }

    const pages = /**  @type {!Array} */ (
      getHistoryState(this.win, HistoryState.NAVIGATION_PATH) || []
    );
    const historyPage = lastItem(pages);
    if (historyPage && this.isActualPage_(historyPage)) {
      return historyPage;
    }

    const firstPageEl = this.element.querySelector('amp-story-page');
    return firstPageEl ? firstPageEl.id : null;
  }

  /**
   * Checks if the amp-story-page for a given ID exists.
   * Note: the `this.pages_` array might not be defined yet.
   * @param {string} pageId
   * @return {boolean}
   * @private
   */
  isActualPage_(pageId) {
    if (this.pages_.length > 0) {
      return this.pages_.some((page) => page.element.id === pageId);
    }
    return !!this.element.querySelector(`#${escapeCssSelectorIdent(pageId)}`);
  }

  /**
   * @param {number} timeoutMs The maximum amount of time to wait, in
   *     milliseconds.
   * @return {!Promise} A promise that is resolved when the initial content is
   *     loaded or the timeout has been exceeded, whichever happens first.
   * @private
   */
  whenInitialContentLoaded_(timeoutMs = 0) {
    const initialPageEl = this.element.querySelector(
      `amp-story-page#${escapeCssSelectorIdent(this.getInitialPageId_())}`
    );
    const storyLoadPromise = whenUpgradedToCustomElement(initialPageEl).then(
      () => {
        return initialPageEl.signals().whenSignal(CommonSignals_Enum.LOAD_END);
      }
    );

    return this.timer_
      .timeoutPromise(timeoutMs, storyLoadPromise)
      .catch(() => {});
  }

  /** @private */
  markStoryAsLoaded_() {
    dispatch(
      this.win,
      this.element,
      EventType.STORY_LOADED,
      /* payload */ undefined,
      {bubbles: true}
    );
    this.viewerMessagingHandler_ &&
      this.viewerMessagingHandler_.send('storyContentLoaded', {});
    this.analyticsService_.triggerEvent(
      StoryAnalyticsEvent.STORY_CONTENT_LOADED
    );
    this.signals().signal(CommonSignals_Enum.INI_LOAD);
    this.mutateElement(() => {
      this.element.classList.add(STORY_LOADED_CLASS_NAME);
    });
  }

  /**
   * Handles the story consent extension.
   * @private
   */
  handleConsentExtension_() {
    const consentEl = this.element.querySelector('amp-consent');
    if (!consentEl) {
      return;
    }

    this.pauseStoryUntilConsentIsResolved_();
    this.validateConsent_(consentEl);
  }

  /**
   * Pauses the story until the consent is resolved (accepted or rejected).
   * @private
   */
  pauseStoryUntilConsentIsResolved_() {
    const policyId = this.getConsentPolicy() || 'default';
    const consentPromise = getConsentPolicyState(this.element, policyId);

    if (!consentPromise) {
      return;
    }

    this.storeService_.dispatch(Action.TOGGLE_PAUSED, true);

    consentPromise.then(() => {
      this.storeService_.dispatch(Action.TOGGLE_PAUSED, false);
    });
  }

  /**
   * Ensures publishers using amp-consent use amp-story-consent.
   * @param {!Element} consentEl
   * @private
   */
  validateConsent_(consentEl) {
    if (!childElementByTag(consentEl, 'amp-story-consent')) {
      user().error(TAG, 'amp-consent must have an amp-story-consent child');
    }

    const allowedTags = ['SCRIPT', 'AMP-STORY-CONSENT'];
    const toRemoveChildren = childElements(
      consentEl,
      (el) => allowedTags.indexOf(el.tagName) === -1
    );

    if (toRemoveChildren.length === 0) {
      return;
    }
    user().error(TAG, 'amp-consent only allows tags: %s', allowedTags);
    toRemoveChildren.forEach((el) => consentEl.removeChild(el));
  }

  /** @override */
  isLayoutSupported(layout) {
    return layout == Layout_Enum.CONTAINER;
  }

  /** @private */
  initializePages_() {
    const pageImplPromises = Array.prototype.map.call(
      this.element.querySelectorAll('amp-story-page'),
      (pageEl) => pageEl.getImpl()
    );

    return Promise.all(pageImplPromises).then((pages) => {
      this.pages_ = pages;
      if (isExperimentOn(this.win, 'amp-story-branching')) {
        this.storeService_.dispatch(Action.ADD_TO_ACTIONS_ALLOWLIST, [
          {tagOrTarget: 'AMP-STORY', method: 'goToPage'},
        ]);
      }
    });
  }

  /**
   * Advance to the next screen in the story, if there is one.
   * @param {boolean=} opt_isAutomaticAdvance Whether this navigation was caused
   *     by an automatic advancement after a timeout.
   * @private
   */
  next_(opt_isAutomaticAdvance) {
    const activePage = devAssert(
      this.activePage_,
      'No active page set when navigating to next page.'
    );
    activePage.next(opt_isAutomaticAdvance);
  }

  /**
   * Installs amp-viewer-integration script in case story is inside an
   * amp-story-player.
   * @private
   */
  initializeStoryPlayer_() {
    if (this.viewer_.getParam('storyPlayer') !== 'v0') {
      return;
    }
    Services.extensionsFor(this.win).installExtensionForDoc(
      this.getAmpDoc(),
      'amp-viewer-integration'
    );
  }

  /**
   * Handles EventType.NO_NEXT_PAGE events.
   * @private
   */
  onNoNextPage_() {
    if (this.viewer_.hasCapability('swipe') && this.viewerMessagingHandler_) {
      const advancementMode = this.storeService_.get(
        StateProperty.ADVANCEMENT_MODE
      );
      this.viewerMessagingHandler_.send('selectDocument', {
        'next': true,
        'advancementMode': advancementMode,
      });
      return;
    }
  }

  /**
   * Go back to the previous screen in the story, if there is one.
   * @private
   */
  previous_() {
    const activePage = devAssert(
      this.activePage_,
      'No active page set when navigating to previous page.'
    );
    activePage.previous();
  }

  /**
   * Handles EventType.NO_PREVIOUS_PAGE events.
   * @private
   */
  onNoPreviousPage_() {
    if (this.viewer_.hasCapability('swipe') && this.viewerMessagingHandler_) {
      const advancementMode = this.storeService_.get(
        StateProperty.ADVANCEMENT_MODE
      );
      this.viewerMessagingHandler_.send('selectDocument', {
        'previous': true,
        'advancementMode': advancementMode,
      });
      return;
    }

    if (this.storeService_.get(StateProperty.CAN_SHOW_PREVIOUS_PAGE_HELP)) {
      this.ampStoryHint_.showFirstPageHintOverlay();
    }
  }

  /**
   * @param {number} direction The direction to navigate.
   * @private
   */
  performTapNavigation_(direction) {
    this.storeService_.dispatch(
      Action.SET_ADVANCEMENT_MODE,
      AdvancementMode.MANUAL_ADVANCE
    );

    if (direction === TapNavigationDirection.NEXT) {
      this.next_();
    } else if (direction === TapNavigationDirection.PREVIOUS) {
      this.previous_();
    }
  }

  /**
   * Switches to a particular page.
   * @param {string} targetPageId
   * @param {!NavigationDirection} direction
   * @return {!Promise}
   * @private
   */
  switchTo_(targetPageId, direction) {
    const targetPage = this.getPageById(targetPageId);
    const pageIndex = this.getPageIndex(targetPage);

    // Step out if trying to navigate to the currently active page.
    if (this.activePage_ && this.activePage_.element.id === targetPageId) {
      return Promise.resolve();
    }

<<<<<<< HEAD
=======
    // Block until the subscription state gets resolved.
>>>>>>> 9bf7cbdf
    const subscriptionsState = this.storeService_.get(
      StateProperty.SUBSCRIPTIONS_STATE
    );
    if (
<<<<<<< HEAD
      isExperimentOn(this.win, 'amp-story-subscriptions') &&
      this.isPaywallStory_()
    ) {
      if (
        pageIndex >= PAYWALL_PAGE_INDEX &&
        subscriptionsState !== SubscriptionsState.GRANTED
      ) {
        // Hit a blocked page.
        if (subscriptionsState === SubscriptionsState.UNKNOWN) {
          if (this.pendingSubscriptionsState_) {
            return Promise.resolve();
          }
          // Block while waiting for entitlements.
          this.pendingSubscriptionsState_ = true;
          return this.subscriptionsStatePromise_.promise.then(() => {
            this.pendingSubscriptionsState_ = false;
            return this.switchTo_(targetPageId, direction);
          });
        } else {
          // Show the paywall if the access is not granted.
          if (pageIndex === PAYWALL_PAGE_INDEX) {
            this.paywallTimeout_ = setTimeout(() => {
              this.storeService_.dispatch(
                Action.TOGGLE_SUBSCRIPTIONS_DIALOG_UI_STATE,
                true
              );
            }, PAYWALL_DELAY_DURATION);
          } else {
            this.storeService_.dispatch(
              Action.TOGGLE_SUBSCRIPTIONS_DIALOG_UI_STATE,
              true
            );
            return Promise.resolve();
          }
        }
      } else {
        // Reset paywall UI if visting a non-blocked page.
        this.paywallTimeout_ && clearTimeout(this.paywallTimeout_);
        this.storeService_.dispatch(
          Action.TOGGLE_SUBSCRIPTIONS_DIALOG_UI_STATE,
          false
        );
      }
=======
      pageIndex >= PAYWALL_PAGE_INDEX &&
      subscriptionsState === SubscriptionsState.PENDING
    ) {
      return this.blockOnPendingSubscriptionsState_(targetPageId, direction);
    }
    // Navigation to the locked pages after the paywall page should be redirected to the paywall page.
    // This is necessary for deeplinking case to make sure the paywall dialog shows on the paywall page.
    if (
      pageIndex > PAYWALL_PAGE_INDEX &&
      subscriptionsState === SubscriptionsState.BLOCKED
    ) {
      this.pageAfterSubscriptionsGranted_ = targetPageId;
      this.showSubscriptionsDialog_();
      return this.switchTo_(
        this.pages_[PAYWALL_PAGE_INDEX].element.id,
        direction
      );
>>>>>>> 9bf7cbdf
    }
    // Maybe show paywall after timeout or hide paywall if switching back to previous pages.
    this.maybeToggleSubscriptionsDialog_(targetPageId, pageIndex);

    const oldPage = this.activePage_;
    this.activePage_ = targetPage;
    if (!targetPage.isAd()) {
      this.updateNavigationPath_(targetPageId, direction);
    }

    this.backgroundBlur_?.update(targetPage.element);

    // Each step will run in a requestAnimationFrame, and wait for the next
    // frame before executing the following step.
    const steps = [
      // First step contains the minimum amount of code to display and play the
      // target page as fast as possible.
      () => {
        oldPage && oldPage.element.removeAttribute('active');

        // Starts playing the page, if the story is not paused.
        // Note: navigation is prevented when the story is paused, this test
        // covers the case where the story is rendered paused (eg: consent).
        if (!this.storeService_.get(StateProperty.PAUSED_STATE)) {
          targetPage.setState(PageState.PLAYING);
        } else {
          // Even if the page won't be playing, setting the active attribute
          // ensures it gets visible.
          targetPage.element.setAttribute('active', '');
        }

        this.forceRepaintForSafari_();
      },
      // Second step does all the operations that impact the UI/UX: media sound,
      // progress bar, ...
      () => {
        if (oldPage) {
          oldPage.setState(PageState.NOT_ACTIVE);

          // Indication to know where to display the page on the desktop
          // ribbon-like animation.
          this.getPageIndex(oldPage) < pageIndex
            ? setAttributeInMutate(oldPage, Attributes.VISITED)
            : removeAttributeInMutate(oldPage, Attributes.VISITED);

          if (oldPage.isAd()) {
            this.storeService_.dispatch(
              Action.SET_ADVANCEMENT_MODE,
              AdvancementMode.ADVANCE_TO_ADS
            );
          }
        }

        let storePageIndex = pageIndex;
        if (targetPage.isAd()) {
          this.storeService_.dispatch(Action.TOGGLE_AD, true);
          setAttributeInMutate(this, Attributes.AD_SHOWING);

          // Keep current page index when an ad is shown. Otherwise it messes
          // up with the progress variable in the VariableService.
          storePageIndex = this.storeService_.get(
            StateProperty.CURRENT_PAGE_INDEX
          );
        } else {
          this.storeService_.dispatch(Action.TOGGLE_AD, false);
          removeAttributeInMutate(this, Attributes.AD_SHOWING);

          // Start progress bar update for pages that are not ads or auto-
          // advance.
          if (!targetPage.isAutoAdvance()) {
            this.systemLayer_.updateProgress(
              targetPageId,
              this.advancement_.getProgress()
            );
          }
        }

        this.storeService_.dispatch(Action.CHANGE_PAGE, {
          id: targetPageId,
          index: storePageIndex,
        });

        // If first navigation.
        if (!oldPage) {
          this.registerAndPreloadBackgroundAudio_();
        }
      },
      // Third and last step contains all the actions that can be delayed after
      // the navigation happened, like preloading the following pages, or
      // sending analytics events.
      () => {
        this.preloadPagesByDistance_(/* prioritizeActivePage */ !oldPage);
        this.triggerActiveEventForPage_();
      },
    ];

    return new Promise((resolve) => {
      // Recursively executes one step per frame.
      const unqueueStepInRAF = () => {
        steps.shift().call(this);
        if (!steps.length) {
          return resolve();
        }
        this.win.requestAnimationFrame(() => unqueueStepInRAF());
      };

      unqueueStepInRAF();
    });
  }

  /**
   * Updates the story navigation stack and checks for navigation adherence to
   * the path a user takes.
   * @param {string} targetPageId
   * @param {!NavigationDirection} direction
   * @private
   */
  updateNavigationPath_(targetPageId, direction) {
    const navigationPath = /** @type {!Array<string>} */ (
      this.storeService_.get(StateProperty.NAVIGATION_PATH)
    );

    if (direction === NavigationDirection.PREVIOUS) {
      navigationPath.pop();
    }

    // Ensures the pageId is not at the top of the stack already, which can
    // happen on initial page load (e.g. reloading a page).
    if (
      direction === NavigationDirection.NEXT &&
      navigationPath[navigationPath.length - 1] !== targetPageId
    ) {
      navigationPath.push(targetPageId);
    }

    this.storeService_.dispatch(Action.SET_NAVIGATION_PATH, navigationPath);
    setHistoryState(this.win, HistoryState.NAVIGATION_PATH, navigationPath);
  }

  /** @private */
  triggerActiveEventForPage_() {
    // TODO(alanorozco): pass event priority once amphtml-story repo is merged
    // with upstream.
    Services.actionServiceForDoc(this.element).trigger(
      this.activePage_.element,
      'active',
      /* event */ null,
      ActionTrust_Enum.HIGH
    );
  }

  /**
   * For some reason, Safari has an issue where sometimes when pages become
   * visible, some descendants are not painted.  This is a hack, where we detect
   * that the browser is Safari and force it to repaint, to avoid this case.
   * See newmuis/amphtml-story#106 for details.
   * @private
   */
  forceRepaintForSafari_() {
    if (!this.platform_.isSafari() && !this.platform_.isIos()) {
      return;
    }

    this.mutateElement(() => {
      toggle(this.element, false);

      // Reading the height is what forces the repaint.  The conditional exists
      // only to workaround the fact that the closure compiler would otherwise
      // think that only reading the height has no effect.  Since the height is
      // always >= 0, this conditional will always be executed.
      const height = this.element./*OK*/ offsetHeight;
      if (height >= 0) {
        toggle(this.element, true);
      }
    });
  }

  /** @private */
  onHideSubscriptionsDialog_() {
    this.showSubscriptionsUITimeout_ &&
      clearTimeout(this.showSubscriptionsUITimeout_);
    this.showSubscriptionsUITimeout_ = null;
    if (
      this.pageAfterSubscriptionsGranted_ &&
      this.storeService_.get(StateProperty.SUBSCRIPTIONS_STATE) ===
        SubscriptionsState.GRANTED
    ) {
      this.switchTo_(
        this.pageAfterSubscriptionsGranted_,
        NavigationDirection.NEXT
      );
    }
    this.pageAfterSubscriptionsGranted_ = null;
  }

  /**
   * Block while waiting to resolve subscriptions state.
   * @param {string} targetPageId
   * @param {!NavigationDirection} direction
   * @return {!Promise}
   * @private
   */
  blockOnPendingSubscriptionsState_(targetPageId, direction) {
    return this.subscriptionsStatePromise_.promise.then(() => {
      return this.switchTo_(targetPageId, direction);
    });
  }

  /**
   * @private
   */
  showSubscriptionsDialog_() {
    this.storeService_.dispatch(
      Action.TOGGLE_SUBSCRIPTIONS_DIALOG_UI_STATE,
      true
    );
  }

  /**
   * @private
   */
  hideSubscriptionsDialog_() {
    this.storeService_.dispatch(
      Action.TOGGLE_SUBSCRIPTIONS_DIALOG_UI_STATE,
      false
    );
  }

  /**
   * Show paywall dialog after delay or hide paywall dialog if tapping back to unlocked pages.
   * @param {string} targetPageId
   * @param {number} pageIndex
   * @private
   */
  maybeToggleSubscriptionsDialog_(targetPageId, pageIndex) {
    const subscriptionsDialogUIState = this.storeService_.get(
      StateProperty.SUBSCRIPTIONS_DIALOG_UI_STATE
    );
    // Navigation to the paywall page should show dialog after delay if not already shown.
    if (
      pageIndex === PAYWALL_PAGE_INDEX &&
      !subscriptionsDialogUIState &&
      this.storeService_.get(StateProperty.SUBSCRIPTIONS_STATE) ===
        SubscriptionsState.BLOCKED
    ) {
      this.showSubscriptionsUITimeout_ = setTimeout(() => {
        this.pageAfterSubscriptionsGranted_ = targetPageId;
        this.showSubscriptionsDialog_();
        this.showSubscriptionsUITimeout_ = null;
      }, PAYWALL_DELAY_DURATION);
    }
    // Hide paywall UI when navigating back to the previous page.
    if (pageIndex < PAYWALL_PAGE_INDEX && subscriptionsDialogUIState) {
      this.hideSubscriptionsDialog_();
    }
  }

  /**
   * Handles all key presses within the story.
   * @param {!Event} e The keydown event.
   * @private
   */
  onKeyDown_(e) {
    this.storeService_.dispatch(
      Action.SET_ADVANCEMENT_MODE,
      AdvancementMode.MANUAL_ADVANCE
    );

    const rtlState = this.storeService_.get(StateProperty.RTL_STATE);

    switch (e.key) {
      case Keys_Enum.LEFT_ARROW:
        rtlState ? this.next_() : this.previous_();
        break;
      case Keys_Enum.RIGHT_ARROW:
        rtlState ? this.previous_() : this.next_();
        break;
    }
  }

  /**
   * Handle resize events and set the story's desktop state.
   * @visibleForTesting
   */
  onResizeDebounced() {
    this.uiState_ = this.getUIType_();
    this.storeService_.dispatch(Action.TOGGLE_UI, this.uiState_);

    const isLandscape = this.isLandscape_();
    const isLandscapeSupported = this.isLandscapeSupported_();
    this.setOrientationAttribute_(isLandscape, isLandscapeSupported);
  }

  /**
   * Handles resize events and sets CSS variables.
   * @param {!Object} size including new width and height
   * @private
   */
  polyfillDvh_(size) {
    const {height} = size;
    if (height === 0) {
      return;
    }
    setImportantStyles(this.win.document.documentElement, {
      '--story-dvh': px(height / 100),
    });
  }

  /**
   * Adds an orientation=landscape|portrait attribute.
   * If the story doesn't explicitly support landscape via the opt-in attribute,
   * it is always in a portrait orientation.
   * @param {boolean} isLandscape Whether the viewport is landscape or portrait
   * @param {boolean} isLandscapeSupported Whether the story supports landscape
   * @private
   */
  setOrientationAttribute_(isLandscape, isLandscapeSupported) {
    // TODO(#20832) base this check on the size of the amp-story-page, once it
    // is stored as a store state.
    this.mutateElement(() => {
      this.element.setAttribute(
        Attributes.ORIENTATION,
        isLandscapeSupported && isLandscape ? 'landscape' : 'portrait'
      );
    });
  }

  /**
   * Reacts to the browser tab becoming active/inactive.
   * @private
   */
  onVisibilityChanged_() {
    this.getAmpDoc().isVisible() ? this.resume_() : this.pause_();
  }

  /**
   * Reacts to the ad state updates, and pauses the background-audio when an ad
   * is displayed.
   * @param {boolean} isAd
   * @private
   */
  onAdStateUpdate_(isAd) {
    if (this.storeService_.get(StateProperty.MUTED_STATE)) {
      return;
    }

    isAd ? this.pauseBackgroundAudio_() : this.playBackgroundAudio_();
  }

  /**
   * Reacts to UI state updates.
   * @param {!UIType} uiState
   * @private
   */
  onUIStateUpdate_(uiState) {
    this.backgroundBlur_?.detach();
    this.backgroundBlur_ = null;
    switch (uiState) {
      case UIType.MOBILE:
        this.vsync_.mutate(() => {
          this.win.document.documentElement.setAttribute(
            'i-amphtml-story-mobile',
            ''
          );
          this.element.removeAttribute('desktop');
          this.element.classList.remove('i-amphtml-story-desktop-fullbleed');
          this.element.classList.remove('i-amphtml-story-desktop-one-panel');
        });
        break;
      case UIType.DESKTOP_ONE_PANEL:
        if (!this.backgroundBlur_) {
          this.backgroundBlur_ = new BackgroundBlur(this.win, this.element);
          this.backgroundBlur_.attach();
          if (this.activePage_) {
            this.backgroundBlur_.update(this.activePage_.element);
          }
        }
        this.vsync_.mutate(() => {
          this.rewriteStyles_();
          this.win.document.documentElement.removeAttribute(
            'i-amphtml-story-mobile'
          );
          this.element.removeAttribute('desktop');
          this.element.classList.add('i-amphtml-story-desktop-one-panel');
          this.element.classList.remove('i-amphtml-story-desktop-fullbleed');
        });
        break;
      case UIType.DESKTOP_FULLBLEED:
        this.vsync_.mutate(() => {
          this.win.document.documentElement.removeAttribute(
            'i-amphtml-story-mobile'
          );
          this.element.setAttribute('desktop', '');
          this.element.classList.add('i-amphtml-story-desktop-fullbleed');
          this.element.classList.remove('i-amphtml-story-desktop-one-panel');
        });
        break;
      // Because of the DOM mutations, switching from this mode to another is
      // not allowed, and prevented within the store service.
      case UIType.VERTICAL:
        const pageAttachments = scopedQuerySelectorAll(
          this.element,
          'amp-story-page amp-story-page-attachment'
        );

        this.vsync_.mutate(() => {
          this.rewriteStyles_();
          this.element.setAttribute('i-amphtml-vertical', '');
          this.win.document.documentElement.classList.add(
            'i-amphtml-story-vertical'
          );
          setImportantStyles(this.win.document.body, {height: 'auto'});
          this.win.document.documentElement.removeAttribute(
            'i-amphtml-story-mobile'
          );
          this.element.removeAttribute('desktop');
          this.element.classList.remove('i-amphtml-story-desktop-fullbleed');
          for (let i = 0; i < pageAttachments.length; i++) {
            this.element.insertBefore(
              pageAttachments[i],
              // Attachments that are just links are rendered in-line with their
              // story page.
              pageAttachments[i].getAttribute('href')
                ? pageAttachments[i].parentElement.nextElementSibling
                : // Other attachments are rendered at the end.
                  null
            );
          }
        });

        this.signals()
          .whenSignal(CommonSignals_Enum.LOAD_END)
          .then(() => {
            this.vsync_.mutate(() => {
              this.pages_.forEach((page) =>
                page.element.setAttribute('active', '')
              );
            });
          });
        break;
    }
  }

  /**
   * Retrieves the UI type that should be used to view the story.
   * @return {!UIType}
   * @private
   */
  getUIType_() {
    if (
      this.uiState_ === UIType.MOBILE &&
      this.androidSoftKeyboardIsProbablyOpen_()
    ) {
      // The opening of the Android soft keyboard triggers a viewport resize
      // that can cause the story's dimensions to appear to be those of a
      // desktop. Here, we assume that the soft keyboard is open if the latest
      // UI state is mobile while an input element has focus, and we then
      // ensure that the UI type does not unintentionally alter.
      return UIType.MOBILE;
    }

    if (this.platform_.isBot()) {
      return UIType.VERTICAL;
    }

    if (!this.isDesktop_()) {
      return UIType.MOBILE;
    }

    if (this.isLandscapeSupported_()) {
      return UIType.DESKTOP_FULLBLEED;
    }

    // Desktop one panel UI (default).
    return UIType.DESKTOP_ONE_PANEL;
  }

  /**
   * Returns whether the Android soft keyboard is most likely open, as
   * calculated using multiple factors. Note that this calculation will
   * incorrectly return true in cases where the user has manually dismissed the
   * keyboard while retaining focus on a text field.
   * @return {boolean}
   * @private
   */
  androidSoftKeyboardIsProbablyOpen_() {
    const platformIsAndroid = this.platform_.isAndroid();
    const tagNamesThatTriggerKeyboard = ['INPUT', 'TEXTAREA'];
    const textFieldHasFocus = tagNamesThatTriggerKeyboard.includes(
      this.win.document.activeElement?.tagName
    );
    return platformIsAndroid && textFieldHasFocus;
  }

  /**
   * @return {boolean} True if the screen size matches the desktop media query.
   * @private
   */
  isDesktop_() {
    return this.desktopOnePanelMedia_.matches && !this.platform_.isBot();
  }

  /**
   * @return {boolean} True if the screen orientation is landscape.
   * @private
   */
  isLandscape_() {
    return this.landscapeOrientationMedia_.matches;
  }

  /**
   * @return {boolean} true if this is a standalone story (i.e. this story is
   *     the only content of the document).
   * @private
   */
  isStandalone_() {
    return this.element.hasAttribute(Attributes.STANDALONE);
  }

  /**
   * Whether the story should support landscape orientation: landscape mobile,
   * or full bleed desktop UI.
   * @return {boolean}
   * @private
   */
  isLandscapeSupported_() {
    return this.element.hasAttribute(Attributes.SUPPORTS_LANDSCAPE);
  }

  /**
   * Reacts to paused state updates.
   * @param {boolean} isPaused
   * @private
   */
  onPausedStateUpdate_(isPaused) {
    if (!this.activePage_) {
      return;
    }

    const pageState = isPaused ? PageState.PAUSED : PageState.PLAYING;

    this.activePage_.setState(pageState);
  }

  /**
   * Displays the publisher [fallback] element if provided, or renders our own
   * unsupported browser layer.
   * @return {!Promise|undefined}
   * @private
   */
  displayUnsupportedBrowser_() {
    this.setPausedStateToRestore_();
    if (this.getFallback()) {
      this.toggleFallback(true);
      return;
    }
    // Provide "continue anyway" button only when rendering our own layer.
    // Publisher provided fallbacks do not allow users to continue.
    const continueAnyway = () => {
      this.layoutStory_().then(() => {
        this.restorePausedState_();
        this.mutateElement(() => {
          removeElement(layer);
        });
      });
    };
    const layer = renderUnsupportedBrowserLayer(this.element, continueAnyway);
    return this.mutateElement(() => {
      this.element.appendChild(layer);
    });
  }

  /**
   * @return {!Array<!Array<string>>} A 2D array representing lists of pages by
   *     distance.  The outer array index represents the distance from the
   *     active page; the inner array is a list of page IDs at the specified
   *     distance.
   */
  getPagesByDistance_() {
    const distanceMap = this.getPageDistanceMapHelper_(
      /* distance */ 0,
      /* map */ {},
      this.activePage_.element.id
    );

    // Transpose the map into a 2D array.
    const pagesByDistance = [];
    Object.keys(distanceMap).forEach((pageId) => {
      let distance = distanceMap[pageId];
      // If on last page, mark first page with distance 1.
      if (
        pageId === this.pages_[0].element.id &&
        this.activePage_ === this.pages_[this.pages_.length - 1] &&
        this.pages_.length > 1 &&
        !this.viewer_.hasCapability('swipe')
      ) {
        distance = 1;
      }
      if (!pagesByDistance[distance]) {
        pagesByDistance[distance] = [];
      }
      // There may be other 1 skip away pages due to branching.
      if (isExperimentOn(this.win, 'amp-story-branching')) {
        const navigationPath = this.storeService_.get(
          StateProperty.NAVIGATION_PATH
        );
        const indexInStack = navigationPath.indexOf(
          this.activePage_.element.id
        );
        const maybePrev = navigationPath[indexInStack - 1];
        if (indexInStack > 0 && pageId === this.activePage_.element.id) {
          if (!pagesByDistance[1]) {
            pagesByDistance[1] = [];
          }
          pagesByDistance[1].push(maybePrev);
        }
        // Do not overwrite, branching distance always takes precedence.
        if (pageId !== maybePrev) {
          pagesByDistance[distance].push(pageId);
        }
      } else {
        pagesByDistance[distance].push(pageId);
      }
    });

    return pagesByDistance;
  }

  /**
   * Creates a map of a page and all of the pages reachable from that page, by
   * distance.
   *
   * @param {number} distance The distance that the page with the specified
   *     pageId is from the active page.
   * @param {!Object<string, number>} map A mapping from pageId to its distance
   *     from the active page.
   * @param {string} pageId The page to be added to the map.
   * @return {!Object<string, number>} A mapping from page ID to the priority of
   *     that page.
   * @private
   */
  getPageDistanceMapHelper_(distance, map, pageId) {
    if (map[pageId] !== undefined && map[pageId] <= distance) {
      return map;
    }

    map[pageId] = distance;
    const page = this.getPageById(pageId);
    page.getAdjacentPageIds().forEach((adjacentPageId) => {
      if (
        map[adjacentPageId] !== undefined &&
        map[adjacentPageId] <= distance
      ) {
        return;
      }

      // TODO(newmuis): Remove the assignment and return, as they're
      // unnecessary.
      map = this.getPageDistanceMapHelper_(distance + 1, map, adjacentPageId);
    });

    return map;
  }

  /**
   * @param {boolean=} prioritizeActivePage
   * @private
   */
  preloadPagesByDistance_(prioritizeActivePage = false) {
    if (this.platform_.isBot()) {
      this.pages_.forEach((page) => {
        page.setDistance(0);
      });
      return;
    }

    const pagesByDistance = this.getPagesByDistance_();

    const preloadAllPages = () => {
      pagesByDistance.forEach((pageIds, distance) => {
        pageIds.forEach((pageId) => {
          const page = this.getPageById(pageId);
          page.setDistance(distance);
        });
      });
    };

    this.mutateElement(() => {
      if (!prioritizeActivePage) {
        return preloadAllPages();
      }

      const activePageId = devAssert(pagesByDistance[0][0]);
      new Promise((res, rej) => {
        const page = this.getPageById(activePageId);
        page.setDistance(0);
        page.signals().whenSignal(CommonSignals_Enum.LOAD_END).then(res);
        // Don't call preload if user navigates before page loads, since the navigation will call preload properly.
        this.storeService_.subscribe(StateProperty.CURRENT_PAGE_ID, rej);
      }).then(
        () => preloadAllPages(),
        () => {}
      );
    });
  }

  /**
   * Handles a background-audio attribute set on an <amp-story> tag.
   * @private
   */
  registerAndPreloadBackgroundAudio_() {
    let backgroundAudioEl = upgradeBackgroundAudio(this.element);

    if (!backgroundAudioEl) {
      return;
    }

    // Once the media pool is ready, registers and preloads the background
    // audio, and then gets the swapped element from the DOM to mute/unmute/play
    // it programmatically later.
    this.activePage_.element
      .signals()
      .whenSignal(CommonSignals_Enum.LOAD_END)
      .then(() => {
        backgroundAudioEl = /** @type {!HTMLMediaElement} */ (
          backgroundAudioEl
        );
        this.mediaPool_.register(backgroundAudioEl);
        return this.mediaPool_.preload(backgroundAudioEl);
      })
      .then(() => {
        this.backgroundAudioEl_ = /** @type {!HTMLMediaElement} */ (
          childElement(this.element, (el) => {
            return el.tagName.toLowerCase() === 'audio';
          })
        );
      });
  }

  /**
   * Loads amp-story-education if the viewer capability is provided.
   * @private
   */
  maybeLoadStoryEducation_() {
    if (!this.viewer_.hasCapability('education')) {
      return;
    }

    this.mutateElement(() => {
      this.element.appendChild(<amp-story-education />);
    });

    Services.extensionsFor(this.win).installExtensionForDoc(
      this.getAmpDoc(),
      'amp-story-education'
    );
  }

  /**
   * @param {string} id The ID of the page whose index should be retrieved.
   * @return {number} The index of the page.
   */
  getPageIndexById(id) {
    const pageIndex = findIndex(this.pages_, (page) => page.element.id === id);
    if (pageIndex < 0) {
      user().error(
        TAG,
        'Story refers to page "%s", but no such page exists.',
        id
      );
    }

    return pageIndex;
  }

  /**
   * @param {string} id The ID of the page to be retrieved.
   * @return {!./amp-story-page.AmpStoryPage} Retrieves the page with the
   *     specified ID.
   */
  getPageById(id) {
    const pageIndex = this.getPageIndexById(id);
    return devAssert(
      this.pages_[pageIndex],
      'Page at index %s exists, but is missing from the array.',
      pageIndex
    );
  }

  /**
   * @return {number}
   */
  getPageCount() {
    return this.pages_.length - this.adPages_.length;
  }

  /**
   * @param {!./amp-story-page.AmpStoryPage} desiredPage
   * @return {number} The index of the page.
   */
  getPageIndex(desiredPage) {
    return findIndex(this.pages_, (page) => page === desiredPage);
  }

  /**
   * Retrieves the page containing the element, or null. A background audio
   * set on the <amp-story> tag would not be contained in a page.
   * @param {!Element} element The element whose containing AmpStoryPage should
   *     be retrieved
   * @return {?./amp-story-page.AmpStoryPage} The AmpStoryPage containing the
   *     specified element, if any.
   */
  getPageContainingElement_(element) {
    let startingElement = element;
    // If the element is inside an iframe (most likely an ad), start from the
    // containing iframe element.
    if (element.ownerDocument !== this.win.document) {
      startingElement = element.ownerDocument.defaultView.frameElement;
    }

    const pageIndex = findIndex(this.pages_, (page) => {
      const pageEl = closest(startingElement, (el) => {
        return el === page.element;
      });

      return !!pageEl;
    });

    return this.pages_[pageIndex] || null;
  }

  /** @override */
  getElementDistance(element) {
    const page = this.getPageContainingElement_(element);

    // An element not contained in a page is likely to be global to the story,
    // like a background audio. Setting the distance to -1 ensures it will not
    // get evicted from the media pool.
    if (!page) {
      return -1;
    }

    return page.getDistance();
  }

  /** @override */
  getMaxMediaElementCounts() {
    let audioMediaElementsCount = this.element.querySelectorAll(
      'amp-audio, [background-audio]'
    ).length;
    const videoMediaElementsCount =
      this.element.querySelectorAll('amp-video').length;

    // The root element (amp-story) might have a background-audio as well.
    if (this.element.hasAttribute('background-audio')) {
      audioMediaElementsCount++;
    }

    return {
      [MediaType.AUDIO]: Math.min(
        audioMediaElementsCount + MINIMUM_AD_MEDIA_ELEMENTS,
        MAX_MEDIA_ELEMENT_COUNTS[MediaType.AUDIO]
      ),
      [MediaType.VIDEO]: Math.min(
        videoMediaElementsCount + MINIMUM_AD_MEDIA_ELEMENTS,
        MAX_MEDIA_ELEMENT_COUNTS[MediaType.VIDEO]
      ),
    };
  }

  /** @override */
  getElement() {
    return this.element;
  }

  /**
   * Reacts to muted state updates.
   * @param  {boolean} isMuted Whether the story just got muted.
   * @private
   */
  onMutedStateUpdate_(isMuted) {
    isMuted ? this.mute_() : this.unmute_();
    isMuted
      ? this.element.setAttribute(Attributes.MUTED, '')
      : this.element.removeAttribute(Attributes.MUTED);
  }

  /**
   * Mutes the audio for the story.
   * @private
   */
  mute_() {
    this.pauseBackgroundAudio_();
    if (this.activePage_) {
      this.activePage_.muteAllMedia();
    }
  }

  /**
   * Pauses the background audio.
   * @private
   */
  pauseBackgroundAudio_() {
    if (!this.backgroundAudioEl_) {
      return;
    }
    this.mediaPool_.pause(this.backgroundAudioEl_);
  }

  /**
   * Unmutes the audio for the story.
   * @private
   */
  unmute_() {
    const unmuteAllMedia = () => {
      this.playBackgroundAudio_();
      if (this.activePage_) {
        this.activePage_.unmuteAllMedia();
      }
    };

    this.mediaPool_.blessAll().then(unmuteAllMedia, unmuteAllMedia);
  }

  /**
   * Unmutes and plays the background audio.
   * @private
   */
  playBackgroundAudio_() {
    if (!this.backgroundAudioEl_) {
      return;
    }
    this.mediaPool_.unmute(this.backgroundAudioEl_);
    this.mediaPool_.play(this.backgroundAudioEl_);
  }

  /**
   * Update the store if the story has background audio.
   * @private
   */
  updateAudioIcon_() {
    const storyHasBackgroundAudio =
      this.element.hasAttribute('background-audio');
    this.storeService_.dispatch(
      Action.TOGGLE_STORY_HAS_BACKGROUND_AUDIO,
      storyHasBackgroundAudio
    );
  }

  /**
   * Shows the play/pause icon if there is an element with playback on the story.
   * @private
   */
  updatePausedIcon_() {
    const containsElementsWithPlayback = !!scopedQuerySelector(
      this.element,
      'amp-story-grid-layer amp-audio, amp-story-grid-layer amp-video, amp-story-page[background-audio], amp-story-page[auto-advance-after]'
    );

    const storyHasBackgroundAudio =
      this.element.hasAttribute('background-audio');

    this.storeService_.dispatch(
      Action.TOGGLE_STORY_HAS_PLAYBACK_UI,
      containsElementsWithPlayback || storyHasBackgroundAudio
    );
  }

  /**
   * Handles the rewind viewer event.
   * @private
   */
  onRewind_() {
    this.signals()
      .whenSignal(CommonSignals_Enum.LOAD_END)
      .then(() => this.replay_());
  }

  /**
   * Handles the selectPage viewer event.
   * @param {!JsonObject} data
   * @private
   */
  onSelectPage_(data) {
    if (!data) {
      return;
    }

    this.storeService_.dispatch(
      Action.SET_ADVANCEMENT_MODE,
      AdvancementMode.VIEWER_SELECT_PAGE
    );

    if (data['next']) {
      this.next_();
    } else if (data['previous']) {
      this.previous_();
    } else if (data['delta']) {
      this.switchDelta_(data['delta']);
    } else if (data['id']) {
      this.switchTo_(
        data['id'],
        this.getPageIndexById(data['id']) > this.getPageIndex(this.activePage_)
          ? NavigationDirection.NEXT
          : NavigationDirection.PREVIOUS
      );
    }
  }

  /**
   * Switches to a page in the story given a delta. If new index is out of
   * bounds, it will go to the last or first page (depending on direction).
   * @param {number} delta
   * @private
   */
  switchDelta_(delta) {
    const currentPageIdx = this.storeService_.get(
      StateProperty.CURRENT_PAGE_INDEX
    );

    const newPageIdx =
      delta > 0
        ? Math.min(this.pages_.length - 1, currentPageIdx + delta)
        : Math.max(0, currentPageIdx + delta);
    const targetPage = this.pages_[newPageIdx];

    if (
      !this.isActualPage_(targetPage && targetPage.element.id) ||
      newPageIdx === currentPageIdx
    ) {
      return;
    }

    const direction =
      newPageIdx > currentPageIdx
        ? NavigationDirection.NEXT
        : NavigationDirection.PREVIOUS;

    this.switchTo_(targetPage.element.id, direction);
  }

  /**
   * Checks for the the storyNavigationPath stack in the history.
   * @private
   */
  initializeStoryNavigationPath_() {
    let navigationPath = getHistoryState(
      this.win,
      HistoryState.NAVIGATION_PATH
    );
    if (
      !navigationPath ||
      !navigationPath.every((pageId) => this.isActualPage_(pageId))
    ) {
      navigationPath = [];
    }
    this.storeService_.dispatch(Action.SET_NAVIGATION_PATH, navigationPath);
  }

  /** @private */
  replay_() {
    this.storeService_.dispatch(Action.SET_NAVIGATION_PATH, []);
    const switchPromise = this.switchTo_(
      dev().assertElement(this.pages_[0].element).id,
      NavigationDirection.NEXT
    );
    // Restart page media, advancements, etc (#27742).
    if (this.pages_.length === 1) {
      this.pages_[0].setState(PageState.NOT_ACTIVE);
      this.pages_[0].setState(PageState.PLAYING);
    }

    // Reset all pages so that they are offscreen to right instead of left in
    // desktop view.
    switchPromise.then(() => {
      this.pages_.forEach((page) =>
        removeAttributeInMutate(page, Attributes.VISITED)
      );
    });
  }

  /**
   * @param {!AmpStoryPage} page The page whose CTA anchor tags should be
   *     upgraded.
   * @param {number} pageIndex The index of the page.
   * @private
   */
  upgradeCtaAnchorTagsForTracking_(page, pageIndex) {
    this.mutateElement(() => {
      const pageId = page.element.id;
      const ctaAnchorEls = scopedQuerySelectorAll(
        page.element,
        'amp-story-cta-layer a'
      );

      Array.prototype.forEach.call(ctaAnchorEls, (ctaAnchorEl) => {
        ctaAnchorEl.setAttribute('data-vars-story-page-id', pageId);
        ctaAnchorEl.setAttribute('data-vars-story-page-index', pageIndex);
      });
    });
  }

  /**
   * Add page to back of pages_ array
   * @param {!./amp-story-page.AmpStoryPage} page
   */
  addPage(page) {
    this.pages_.push(page);

    if (page.isAd()) {
      this.adPages_.push(page);
    }
  }

  /**
   * Insert a new page in navigation flow by changing the attr pointers
   * on amp-story-page elements
   * @param {string} pageBeforeId
   * @param {string} pageToBeInsertedId
   * @return {boolean} was page inserted
   */
  insertPage(pageBeforeId, pageToBeInsertedId) {
    // TODO(ccordry): make sure this method moves to PageManager when
    // implemented
    const pageToBeInserted = this.getPageById(pageToBeInsertedId);
    const pageToBeInsertedEl = pageToBeInserted.element;

    if (
      pageToBeInserted.isAd() &&
      !this.storeService_.get(StateProperty.CAN_INSERT_AUTOMATIC_AD)
    ) {
      dev().expectedError(TAG, 'Inserting ads automatically is disallowed.');
      return false;
    }

    const pageBefore = this.getPageById(pageBeforeId);
    const pageBeforeEl = pageBefore.element;

    const nextPage = this.getNextPage(pageBefore);

    if (!nextPage) {
      return false;
    }

    const advanceAttr = isExperimentOn(this.win, 'amp-story-branching')
      ? Attributes.PUBLIC_ADVANCE_TO
      : Attributes.ADVANCE_TO;

    pageBeforeEl.setAttribute(advanceAttr, pageToBeInsertedId);
    pageBeforeEl.setAttribute(Attributes.AUTO_ADVANCE_TO, pageToBeInsertedId);
    pageToBeInsertedEl.setAttribute(Attributes.RETURN_TO, pageBeforeId);

    const nextPageEl = nextPage.element;
    const nextPageId = nextPageEl.id;
    // For a live story, nextPage is the same as pageToBeInserted. But not for
    // ads since it's inserted between two pages.
    if (nextPageId !== pageToBeInsertedId) {
      pageToBeInsertedEl.setAttribute(advanceAttr, nextPageId);
      pageToBeInsertedEl.setAttribute(Attributes.AUTO_ADVANCE_TO, nextPageId);
      nextPageEl.setAttribute(Attributes.RETURN_TO, pageToBeInsertedId);
    }

    return true;
  }

  /**
   * Get next page object
   * @param {!./amp-story-page.AmpStoryPage} page
   * @return {?./amp-story-page.AmpStoryPage}
   */
  getNextPage(page) {
    const nextPageId = page.getNextPageId(true /*opt_isAutomaticAdvance */);
    if (!nextPageId) {
      return null;
    }
    return this.getPageById(nextPageId);
  }

  /**
   * @param {!Window} win
   * @return {boolean} true if the user's browser supports the features needed
   *     for amp-story.
   */
  static isBrowserSupported(win) {
    if (isEsm()) {
      // Browsers that run the ESM build are should support the features
      // detected below.
      // If the logic changes so that ESM browsers do not pass support detection,
      // this optimization should be removed.
      return true;
    }
    return Boolean(
      win.CSS &&
        win.CSS.supports &&
        win.CSS.supports('display', 'grid') &&
        win.CSS.supports('color', 'var(--test)')
    );
  }

  /**
   * Loads amp-story-dev-tools if it is enabled.
   * @private
   */
  maybeLoadStoryDevTools_() {
    if (
      !isModeDevelopment(this.win) ||
      this.element.getAttribute('mode') === 'inspect'
    ) {
      return false;
    }

    this.element.setAttribute('mode', 'inspect');

    const devToolsEl = <amp-story-dev-tools />;
    this.win.document.body.appendChild(devToolsEl);
    this.element.setAttribute('hide', '');

    Services.extensionsFor(this.win).installExtensionForDoc(
      this.getAmpDoc(),
      'amp-story-dev-tools'
    );
    return true;
  }

  /**
   * Should enable the context menu (long press) on the element passed.
   * @private
   * @param {!Element} element
   * @return {boolean}
   */
  allowContextMenuOnMobile_(element) {
    // Match page attachments with links.
    return !!closest(
      element,
      (e) => matches(e, 'a.i-amphtml-story-page-open-attachment[href]'),
      this.element
    );
  }

  /**
   * Adds the localization string bundles to the localization service.
   * @private
   */
  installLocalizationStrings_() {
    const localizationService = getLocalizationService(this.element);
    const storyLanguage = localizationService.getLanguageCodesForElement(
      this.element
    )[0];
    if (this.maybeRegisterInlineLocalizationStrings_(storyLanguage)) {
      return;
    }
    if (isExperimentOn(this.win, 'story-remote-localization')) {
      this.fetchLocalizationStrings_(storyLanguage);
      Services.performanceFor(this.win).addEnabledExperiment(
        'story-remote-localization'
      );
    } else {
      getLocalizationService(this.element).registerLocalizedStringBundles({
        'default': LocalizedStringsEn,
        'ar': LocalizedStringsAr,
        'de': LocalizedStringsDe,
        'en': LocalizedStringsEn,
        'en-GB': LocalizedStringsEnGb,
        'es': LocalizedStringsEs,
        'es-419': LocalizedStringsEs419,
        'fr': LocalizedStringsFr,
        'hi': LocalizedStringsHi,
        'id': LocalizedStringsId,
        'it': LocalizedStringsIt,
        'ja': LocalizedStringsJa,
        'ko': LocalizedStringsKo,
        'nl': LocalizedStringsNl,
        'no': LocalizedStringsNo,
        'pt-PT': LocalizedStringsPtPt,
        'pt-BR': LocalizedStringsPtBr,
        'ru': LocalizedStringsRu,
        'tr': LocalizedStringsTr,
        'vi': LocalizedStringsVi,
        'zh-CN': LocalizedStringsZhCn,
        'zh-TW': LocalizedStringsZhTw,
        'en-xa': createPseudoLocale(
          LocalizedStringsEn,
          (s) => `[${s} one two]`
        ),
      });
    }
  }

  /**
   * If there are inline localization strings, register as current document language.
   * @param {string} languageCode
   * @return {boolean}
   * @private
   */
  maybeRegisterInlineLocalizationStrings_(languageCode) {
    const inlineStringsEl = this.win.document.querySelector(
      'script[amp-localization="amp-story"]'
    );
    if (
      inlineStringsEl?.getAttribute('i-amphtml-version') !==
      getMode(this.win).rtvVersion
    ) {
      return false;
    }
    const stringsOrNull = tryParseJson(inlineStringsEl.textContent);

    if (!stringsOrNull) {
      return false;
    }
    const localizationService = getLocalizationService(this.element);
    localizationService.registerLocalizedStringBundles({
      [languageCode]: stringsOrNull,
    });
    return true;
  }

  /**
   * Fetches from the CDN or localhost the localization strings.
   * @param {string} languageCode
   * @private
   */
  fetchLocalizationStrings_(languageCode) {
    const localizationService = getLocalizationService(this.element);

    const localizationUrl = `${calculateScriptBaseUrl(
      this.win.location,
      getMode(this.win).localDev
    )}/v0/amp-story.${languageCode}.json`;

    // The cache fallbacks to english if language not found, locally it errors.
    Services.xhrFor(this.win)
      .fetchJson(localizationUrl, {prerenderSafe: true})
      .then((res) => res.json())
      .then((json) =>
        localizationService.registerLocalizedStringBundles({
          [languageCode]: json,
        })
      )
      .catch((err) => {
        devError(TAG, err, 'Bundle not found for language ' + languageCode);
      });
  }

  /**
   * @private
   * @return {boolean}
   */
  isPaywallStory_() {
    return this.element.querySelector('amp-story-subscriptions') != null;
  }
}

AMP.extension('amp-story', '1.0', (AMP) => {
  AMP.registerElement('amp-story', AmpStory, CSS);
  AMP.registerElement('amp-story-consent', AmpStoryConsent);
  AMP.registerElement('amp-story-cta-layer', AmpStoryCtaLayer);
  AMP.registerElement('amp-story-grid-layer', AmpStoryGridLayer);
  AMP.registerElement('amp-story-page', AmpStoryPage);
});<|MERGE_RESOLUTION|>--- conflicted
+++ resolved
@@ -194,11 +194,7 @@
  * The index of the page where the paywall would be triggered.
  * @const {number}
  */
-<<<<<<< HEAD
-const PAYWALL_PAGE_INDEX = 2;
-=======
 export const PAYWALL_PAGE_INDEX = 2;
->>>>>>> 9bf7cbdf
 
 /**
  * The number of milliseconds to wait before showing the paywall on paywall page.
@@ -320,16 +316,6 @@
     /** @private {boolean} whether the styles were rewritten */
     this.didRewriteStyles_ = false;
 
-<<<<<<< HEAD
-    /** @private {boolean} whether blocking on pending subscriptions state */
-    this.pendingSubscriptionsState_ = false;
-
-    /** @private {?Deferred} A promise that is resolved once the subscription state is received */
-    this.subscriptionsStatePromise_ = null;
-
-    /** @private {?number} The timeout ID for the paywall timer */
-    this.paywallTimeout_ = null;
-=======
     /**
      * @private {?string} the page id to navigate to after receiving a granted state from amp-subscriptions
      */
@@ -340,7 +326,6 @@
 
     /** @private {?number} the timeout to show subscriptions dialog after delay */
     this.showSubscriptionsUITimeout_ = null;
->>>>>>> 9bf7cbdf
   }
 
   /** @override */
@@ -730,11 +715,6 @@
       true /** callToInitialize */
     );
 
-<<<<<<< HEAD
-    this.storeService_.subscribe(StateProperty.SUBSCRIPTIONS_STATE, () => {
-      this.subscriptionsStatePromise_.resolve();
-    });
-=======
     this.storeService_.subscribe(
       StateProperty.SUBSCRIPTIONS_STATE,
       (subscriptionsState) => {
@@ -757,7 +737,6 @@
         }
       }
     );
->>>>>>> 9bf7cbdf
 
     this.win.document.addEventListener(
       'keydown',
@@ -1345,59 +1324,11 @@
       return Promise.resolve();
     }
 
-<<<<<<< HEAD
-=======
     // Block until the subscription state gets resolved.
->>>>>>> 9bf7cbdf
     const subscriptionsState = this.storeService_.get(
       StateProperty.SUBSCRIPTIONS_STATE
     );
     if (
-<<<<<<< HEAD
-      isExperimentOn(this.win, 'amp-story-subscriptions') &&
-      this.isPaywallStory_()
-    ) {
-      if (
-        pageIndex >= PAYWALL_PAGE_INDEX &&
-        subscriptionsState !== SubscriptionsState.GRANTED
-      ) {
-        // Hit a blocked page.
-        if (subscriptionsState === SubscriptionsState.UNKNOWN) {
-          if (this.pendingSubscriptionsState_) {
-            return Promise.resolve();
-          }
-          // Block while waiting for entitlements.
-          this.pendingSubscriptionsState_ = true;
-          return this.subscriptionsStatePromise_.promise.then(() => {
-            this.pendingSubscriptionsState_ = false;
-            return this.switchTo_(targetPageId, direction);
-          });
-        } else {
-          // Show the paywall if the access is not granted.
-          if (pageIndex === PAYWALL_PAGE_INDEX) {
-            this.paywallTimeout_ = setTimeout(() => {
-              this.storeService_.dispatch(
-                Action.TOGGLE_SUBSCRIPTIONS_DIALOG_UI_STATE,
-                true
-              );
-            }, PAYWALL_DELAY_DURATION);
-          } else {
-            this.storeService_.dispatch(
-              Action.TOGGLE_SUBSCRIPTIONS_DIALOG_UI_STATE,
-              true
-            );
-            return Promise.resolve();
-          }
-        }
-      } else {
-        // Reset paywall UI if visting a non-blocked page.
-        this.paywallTimeout_ && clearTimeout(this.paywallTimeout_);
-        this.storeService_.dispatch(
-          Action.TOGGLE_SUBSCRIPTIONS_DIALOG_UI_STATE,
-          false
-        );
-      }
-=======
       pageIndex >= PAYWALL_PAGE_INDEX &&
       subscriptionsState === SubscriptionsState.PENDING
     ) {
@@ -1415,7 +1346,6 @@
         this.pages_[PAYWALL_PAGE_INDEX].element.id,
         direction
       );
->>>>>>> 9bf7cbdf
     }
     // Maybe show paywall after timeout or hide paywall if switching back to previous pages.
     this.maybeToggleSubscriptionsDialog_(targetPageId, pageIndex);
