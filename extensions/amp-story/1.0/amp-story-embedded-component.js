/**
 * Copyright 2018 The AMP HTML Authors. All Rights Reserved.
 *
 * Licensed under the Apache License, Version 2.0 (the "License");
 * you may not use this file except in compliance with the License.
 * You may obtain a copy of the License at
 *
 *      http://www.apache.org/licenses/LICENSE-2.0
 *
 * Unless required by applicable law or agreed to in writing, software
 * distributed under the License is distributed on an "AS-IS" BASIS,
 * WITHOUT WARRANTIES OR CONDITIONS OF ANY KIND, either express or implied.
 * See the License for the specific language governing permissions and
 * limitations under the License.
 */

import {
  Action,
  EmbeddedComponentState,
  InteractiveComponentDef,
  StateProperty,
  UIType,
  getStoreService,
} from './amp-story-store-service';
import {
  AdvancementMode,
  StoryAnalyticsEvent,
  getAnalyticsService,
} from './story-analytics';
import {CSS} from '../../../build/amp-story-tooltip-1.0.css';
import {EventType, dispatch} from './events';
import {Keys} from '../../../src/utils/key-codes';
import {LocalizedStringId} from '../../../src/localized-strings';
import {Services} from '../../../src/services';
import {
  addAttributesToElement,
  closest,
  matches,
  tryFocus,
} from '../../../src/dom';
import {createShadowRootWithStyle, getSourceOriginForElement} from './utils';
import {dev, devAssert, user, userAssert} from '../../../src/log';
import {dict} from '../../../src/utils/object';
import {getAmpdoc} from '../../../src/service';
import {getLocalizationService} from './amp-story-localization-service';
import {htmlFor, htmlRefs} from '../../../src/static-template';
import {isProtocolValid, parseUrlDeprecated} from '../../../src/url';
import {px, resetStyles, setImportantStyles, toggle} from '../../../src/style';

/**
 * Action icons to be placed in tooltip.
 * @enum {string}
 * @private
 */
const ActionIcon = {
  LAUNCH: 'i-amphtml-tooltip-action-icon-launch',
  EXPAND: 'i-amphtml-tooltip-action-icon-expand',
};

/** @private @const {number} */
const TOOLTIP_CLOSE_ANIMATION_MS = 100;

/** @const {string} */
const DARK_THEME_CLASS = 'i-amphtml-story-tooltip-theme-dark';

/**
 * @enum {string}
 */
const TooltipTheme = {
  LIGHT: 'light', // default
  DARK: 'dark',
};

/**
 * Since we don't know the actual width of the content inside the iframe
 * and in responsive environments the iframe takes the whole width, we
 * hardcode a limit based on what we know of how the embed behaves (only true
 * for Twitter embeds). See #22334.
 * @const {number}
 * @private
 */
const MAX_TWEET_WIDTH_PX = 500;

/**
 * Components that can be expanded.
 * @const {!Object}
 * @package
 */
export const EXPANDABLE_COMPONENTS = {
  'amp-twitter': {
    customIconClassName: 'amp-social-share-twitter-no-background',
    actionIcon: ActionIcon.EXPAND,
    localizedStringId: LocalizedStringId.AMP_STORY_TOOLTIP_EXPAND_TWEET,
    selector: 'amp-twitter',
  },
  'amp-story-interactive-text': {
    selector: 'amp-story-interactive-text',
    skipTooltip: true,
    delegateScaling: true,
  },
};

/**
 * Components that can be launched.
 * @const {!Object}
 * @private
 */
const LAUNCHABLE_COMPONENTS = {
  'a': {
    actionIcon: ActionIcon.LAUNCH,
    selector: 'a[href]:not([affiliate-link-icon])',
  },
};

/**
 * Union of expandable and launchable components.
 * @private
 * @const {!Object}
 */
const INTERACTIVE_COMPONENTS = {
  ...EXPANDABLE_COMPONENTS,
  ...LAUNCHABLE_COMPONENTS,
};

/**
 * Gets the list of components with their respective selectors.
 * @param {!Object} components
 * @param {string=} opt_predicate
 * @return {!Object<string, string>}
 */
function getComponentSelectors(components, opt_predicate) {
  const componentSelectors = {};

  Object.keys(components).forEach((componentName) => {
    componentSelectors[componentName] = opt_predicate
      ? components[componentName].selector + opt_predicate
      : components[componentName].selector;
  });

  return componentSelectors;
}

/** @const {string} */
const INTERACTIVE_EMBED_SELECTOR = '[interactive]';

/**
 * Selectors of elements that can go into expanded view.
 * @return {!Object}
 */
export function expandableElementsSelectors() {
  // Using indirect invocation to prevent no-export-side-effect issue.
  return getComponentSelectors(
    EXPANDABLE_COMPONENTS,
    INTERACTIVE_EMBED_SELECTOR
  );
}

/**
 * Contains all interactive component CSS selectors.
 * @type {!Object}
 */
const interactiveSelectors = {
  ...getComponentSelectors(LAUNCHABLE_COMPONENTS),
  ...getComponentSelectors(EXPANDABLE_COMPONENTS, INTERACTIVE_EMBED_SELECTOR),
  EXPANDED_VIEW_OVERLAY:
    '.i-amphtml-story-expanded-view-overflow, ' +
    '.i-amphtml-expanded-view-close-button',
};

/**
 * All selectors that should delegate to the AmpStoryEmbeddedComponent class.
 * @return {!Object}
 */
export function interactiveElementsSelectors() {
  // Using indirect invocation to prevent no-export-side-effect issue.
  return interactiveSelectors;
}

/**
 * Maps each embedded element to its corresponding style.
 * @type {!JsonObject}
 */
const embedStyleEls = dict();

/**
 * Generates ids for embedded component styles.
 * @type {number}
 */
let embedIds = 0;

/**
 * Contains metadata about embedded components, found in <style> elements.
 * @const {string}
 */
const AMP_EMBED_DATA = '__AMP_EMBED_DATA__';

/**
 * @typedef {{
 *  id: number,
 *  width: number,
 *  height: number,
 *  scaleFactor: number,
 *  transform: string,
 *  verticalMargin: number,
 *  horizontalMargin: number,
 * }}
 */
let EmbedDataDef;

/**
 * @const {string}
 */
export const EMBED_ID_ATTRIBUTE_NAME = 'i-amphtml-embed-id';

/**
 * Builds expanded view overlay for expandable components.
 * @param {!Element} element
 * @return {!Element}
 */
const buildExpandedViewOverlay = (element) => htmlFor(element)`
    <div class="i-amphtml-story-expanded-view-overflow
        i-amphtml-story-system-reset">
      <span class="i-amphtml-expanded-view-close-button" role="button">
      </span>
    </div>`;

/**
 * Updates embed's corresponding <style> element with embedData.
 * @param {!Element} target
 * @param {!Element} embedStyleEl
 * @param {!EmbedDataDef} embedData
 */
function updateEmbedStyleEl(target, embedStyleEl, embedData) {
  const embedId = embedData.id;
  embedStyleEl.textContent = `[${EMBED_ID_ATTRIBUTE_NAME}="${embedId}"]
  ${buildStringStyleFromEl(target, embedData)}`;
}

/**
 * Builds a string containing the corresponding style depending on the
 * element.
 * @param {!Element} target
 * @param {!EmbedDataDef} embedData
 * @return {string}
 */
function buildStringStyleFromEl(target, embedData) {
  switch (target.tagName.toLowerCase()) {
    case EXPANDABLE_COMPONENTS['amp-twitter'].selector:
      return buildStringStyleForTweet(embedData);
    default:
      return buildDefaultStringStyle(embedData);
  }
}

/**
 * Builds string used in the <style> element for tweets. We ignore the height
 * as its non-deterministic.
 * @param {!EmbedDataDef} embedData
 * @return {string}
 */
function buildStringStyleForTweet(embedData) {
  return `{
    width: ${px(embedData.width)} !important;
    transform: ${embedData.transform} !important;
    margin: ${embedData.verticalMargin}px ${
    embedData.horizontalMargin
  }px !important;
    }`;
}

/**
 * Builds string used in the <style> element for default embeds.
 * @param {!EmbedDataDef} embedData
 * @return {string}
 */
function buildDefaultStringStyle(embedData) {
  return `{
    width: ${px(embedData.width)} !important;
    height: ${px(embedData.height)} !important;
    transform: ${embedData.transform} !important;
    margin: ${embedData.verticalMargin}px ${
    embedData.horizontalMargin
  }px !important;
    }`;
}

/**
 * Measures syles for a given element in preparation for its expanded animation.
 * @param {!Element} element
 * @param {!Object} state
 * @param {!DOMRect} pageRect
 * @param {!DOMRect} elRect
 * @return {!Object}
 */
function measureStyleForEl(element, state, pageRect, elRect) {
  switch (element.tagName.toLowerCase()) {
    case EXPANDABLE_COMPONENTS['amp-twitter'].selector:
      return measureStylesForCustomWidth(
        state,
        pageRect,
        elRect,
        MAX_TWEET_WIDTH_PX
      );
    case EXPANDABLE_COMPONENTS['amp-story-interactive-text'].selector:
      return measureStylesForCustomWidth(state, pageRect, elRect, 400);
    default:
      return measureDefaultStyles(state, pageRect, elRect);
  }
}

/**
 * Since amp-twitter handles its own resize events for its height, we don't
 * resize based on its height, but rather just based on its width.
 * @param {!Object} state
 * @param {!DOMRect} pageRect
 * @param {!DOMRect} elRect
 * @param {number} maxWidth
 * @return {!Object}
 */
function measureStylesForCustomWidth(state, pageRect, elRect, maxWidth) {
  // If screen is very wide and story has supports-landscape attribute,
  // we don't want it to take the whole width. We take the maximum width
  // that the tweet can actually use instead.
  state.newWidth = Math.min(pageRect.width, maxWidth);

  state.scaleFactor = Math.min(elRect.width, maxWidth) / state.newWidth;

  const shrinkedSize = elRect.height * state.scaleFactor;

  state.verticalMargin = -1 * ((elRect.height - shrinkedSize) / 2);
  state.horizontalMargin = -1 * ((state.newWidth - elRect.width) / 2);

  return state;
}

/**
 * Measures styles for a given element in preparation for its expanded
 * animation.
 * @param {!Object} state
 * @param {!DOMRect} pageRect
 * @param {!DOMRect} elRect
 * @return {!Object}
 */
function measureDefaultStyles(state, pageRect, elRect) {
  if (elRect.width >= elRect.height) {
    state.newWidth = pageRect.width;
    state.scaleFactor = elRect.width / state.newWidth;
    state.newHeight = (elRect.height / elRect.width) * state.newWidth;
  } else {
    const maxHeight = pageRect.height - VERTICAL_PADDING;
    state.newWidth = Math.min(
      (elRect.width / elRect.height) * maxHeight,
      pageRect.width
    );
    state.newHeight = (elRect.height / elRect.width) * state.newWidth;
    state.scaleFactor = elRect.height / state.newHeight;
  }

  state.verticalMargin = -1 * ((state.newHeight - elRect.height) / 2);
  state.horizontalMargin = -1 * ((state.newWidth - elRect.width) / 2);

  return state;
}

/**
 * Gets updated style object for a given element.
 * @param {!Element} element
 * @param {number} elId
 * @param {!Object} state
 * @return {!Object}
 */
function updateStyleForEl(element, elId, state) {
  switch (element.tagName.toLowerCase()) {
    case EXPANDABLE_COMPONENTS['amp-twitter'].selector:
      return updateStylesForTwitter(elId, state);
    default:
      return updateDefaultStyles(elId, state);
  }
}

/**
 * Gets style object for an embedded component, setting negative margins
 * to make up for the expanded size in preparation of the expanded animation.
 * @param {number} elId
 * @param {!Object} state
 * @return {!Object}
 */
function updateDefaultStyles(elId, state) {
  return {
    id: elId,
    width: state.newWidth,
    height: state.newHeight,
    scaleFactor: state.scaleFactor,
    transform: `scale(${state.scaleFactor})`,
    verticalMargin: state.verticalMargin,
    horizontalMargin: state.horizontalMargin,
  };
}

/**
 * Gets style object for twitter. Notice there is no height or vertical margin
 * since we don't know the final height of tweets even after layout, so we just
 * let the embed handle its own height.
 * @param {number} elId
 * @param {!Object} state
 * @return {!Object}
 */
function updateStylesForTwitter(elId, state) {
  return {
    id: elId,
    width: state.newWidth,
    scaleFactor: state.scaleFactor,
    transform: `scale(${state.scaleFactor})`,
    horizontalMargin: state.horizontalMargin,
    verticalMargin: state.verticalMargin,
  };
}

/**
 * Minimum vertical space needed to position tooltip.
 * @const {number}
 */
const MIN_VERTICAL_SPACE = 48;

/**
 * Limits the amount of vertical space a component can take in a page, this
 * makes sure no component is blocking the close button at the top of the
 * expanded view.
 * @const {number}
 * @private
 */
const VERTICAL_PADDING = 96;

/**
 * Padding between tooltip and vertical edges of screen.
 * @const {number}
 */
const VERTICAL_EDGE_PADDING = 24;

/**
 * Padding between tooltip and horizontal edges of screen.
 * @const {number}
 */
const HORIZONTAL_EDGE_PADDING = 32;

/**
 * Padding between tooltip arrow and right edge of the tooltip.
 * @const {number}
 */
const TOOLTIP_ARROW_RIGHT_PADDING = 24;

/**
 * @struct @typedef {{
 *   tooltip: !Element,
 *   buttonLeft: !Element,
 *   buttonRight: !Element,
 *   arrow: !Element,
 * }}
 */
let tooltipElementsDef;

const TAG = 'amp-story-embedded-component';

/**
 * Embedded components found in amp-story.
 */
export class AmpStoryEmbeddedComponent {
  /**
   * @param {!Window} win
   * @param {!Element} storyEl
   */
  constructor(win, storyEl) {
    /** @private {!Window} */
    this.win_ = win;

    /** @private {!Element} */
    this.storyEl_ = storyEl;

    /** @private {?Element} */
    this.shadowRoot_ = null;

    /** @private {?Element} */
    this.focusedStateOverlay_ = null;

    /** @private {?Element} */
    this.tooltip_ = null;

    /** @private {?Element} */
    this.tooltipArrow_ = null;

    /** @private @const {!./amp-story-store-service.AmpStoryStoreService} */
    this.storeService_ = getStoreService(this.win_);

    /** @private @const {!../../../src/service/mutator-interface.MutatorInterface} */
    this.mutator_ = Services.mutatorForDoc(getAmpdoc(this.win_.document));

    /** @private @const {!./story-analytics.StoryAnalyticsService} */
    this.analyticsService_ = getAnalyticsService(this.win_, storyEl);

    /** @private @const {!../../../src/service/owners-interface.OwnersInterface} */
    this.owners_ = Services.ownersForDoc(getAmpdoc(this.win_.document));

    /** @private @const {!../../../src/service/timer-impl.Timer} */
    this.timer_ = Services.timerFor(this.win_);

    /** @private {?Element} */
    this.expandedViewOverlay_ = null;

    /**
     * Target producing the tooltip and going to expanded view (when
     * expandable).
     * @private {?Element}
     */
    this.triggeringTarget_ = null;

    /**
     * Page containing component.
     * @private {?Element}
     */
    this.componentPage_ = null;

    /** @private */
    this.expandComponentHandler_ = this.onExpandComponent_.bind(this);

    /** @private */
    this.embedsToBePaused_ = [];

    this.storeService_.subscribe(
      StateProperty.INTERACTIVE_COMPONENT_STATE,
      /** @param {!InteractiveComponentDef} component */ (component) => {
        this.onComponentStateUpdate_(component);
      }
    );

    /** @type {!../../../src/service/history-impl.History} */
    this.historyService_ = Services.historyForDoc(
      getAmpdoc(this.win_.document)
    );

    /** @private {EmbeddedComponentState} */
    this.state_ = EmbeddedComponentState.HIDDEN;

    /** @private {?Element} */
    this.buttonLeft_ = null;

    /** @private {?Element} */
    this.buttonRight_ = null;

    /** @private {number} */
    this.historyId_ = -1;
  }

  /**
   * Reacts to embedded component state updates.
   * Possible state updates:
   *
   *    HIDDEN ==> FOCUSED ==> EXPANDED
   *      /\ _________|           |
   *      ||______________________|
   *
   * @param {!InteractiveComponentDef} component
   * @private
   */
  onComponentStateUpdate_(component) {
    switch (component.state) {
      case EmbeddedComponentState.HIDDEN:
        this.setState_(EmbeddedComponentState.HIDDEN, null /** component */);
        break;
      case EmbeddedComponentState.FOCUSED:
        if (this.state_ !== EmbeddedComponentState.HIDDEN) {
          dev().warn(
            TAG,
            `Invalid component update. Not possible to go from ${this.state_}
              to ${component.state}`
          );
        }
        if (this.getEmbedConfigFor_(component.element).skipTooltip) {
          this.componentPage_ = devAssert(
            this.storyEl_.querySelector('amp-story-page[active]')
          );
          this.triggeringTarget_ = component.element;
          this.storeService_.dispatch(Action.TOGGLE_INTERACTIVE_COMPONENT, {
            state: EmbeddedComponentState.EXPANDED,
            element: component.element,
          });
        } else {
          this.setState_(EmbeddedComponentState.FOCUSED, component);
        }
        break;
      case EmbeddedComponentState.EXPANDED:
        if (this.state_ === EmbeddedComponentState.EXPANDED) {
          this.maybeCloseExpandedView_(component.element);
        } else {
          this.setState_(EmbeddedComponentState.EXPANDED, component);
        }
        break;
    }
  }

  /**
   * Sets new state for the embedded component.
   * @param {EmbeddedComponentState} state
   * @param {?InteractiveComponentDef} component
   * @private
   */
  setState_(state, component) {
    console.log('set state', state);
    switch (state) {
      case EmbeddedComponentState.FOCUSED:
        this.state_ = state;
        this.onFocusedStateUpdate_(component);
        this.analyticsService_.triggerEvent(
          StoryAnalyticsEvent.FOCUS,
          this.triggeringTarget_
        );
        break;
      case EmbeddedComponentState.HIDDEN:
        this.state_ = state;
        this.onFocusedStateUpdate_(null);
        this.toggleExpandedView_(null);
        break;
      case EmbeddedComponentState.EXPANDED:
        this.state_ = state;
        this.onFocusedStateUpdate_(null);
        this.scheduleEmbedToPause_(component.element);
        this.toggleExpandedView_(component.element);
        this.historyService_
          .push(() => this.close_())
          .then((historyId) => {
            this.historyId_ = historyId;
          });
        break;
      default:
        dev().warn(TAG, `EmbeddedComponentState ${this.state_} does not exist`);
        break;
    }
  }

  /**
   * Schedules embeds to be paused.
   * @param {!Element} embedEl
   * @private
   */
  scheduleEmbedToPause_(embedEl) {
    // Resources that previously called `schedulePause` must also call
    // `scheduleResume`. Calling `scheduleResume` on resources that did not
    // previously call `schedulePause` has no effect.
    this.owners_.scheduleResume(this.storyEl_, embedEl);
    if (!this.embedsToBePaused_.includes(embedEl)) {
      this.embedsToBePaused_.push(embedEl);
    }
  }

  /**
   * Toggles expanded view for interactive components that support it.
   * @param {?Element} targetToExpand
   * @private
   */
  toggleExpandedView_(targetToExpand) {
    if (!targetToExpand) {
      this.expandedViewOverlay_ &&
        this.mutator_.mutateElement(this.expandedViewOverlay_, () => {
          this.componentPage_.classList.toggle(
            'i-amphtml-expanded-mode',
            false
          );
          toggle(dev().assertElement(this.expandedViewOverlay_), false);
          this.closeExpandedEl_();
        });
      return;
    }

    this.animateExpanded_(devAssert(targetToExpand));

    this.expandedViewOverlay_ = this.componentPage_.querySelector(
      '.i-amphtml-story-expanded-view-overflow'
    );
    if (!this.expandedViewOverlay_) {
      this.buildAndAppendExpandedViewOverlay_();
    }
    this.mutator_.mutateElement(
      dev().assertElement(this.expandedViewOverlay_),
      () => {
        toggle(dev().assertElement(this.expandedViewOverlay_), true);
        this.componentPage_.classList.toggle('i-amphtml-expanded-mode', true);
      }
    );
  }

  /**
   * Builds the expanded view overlay element and appends it to the page.
   * @private
   */
  buildAndAppendExpandedViewOverlay_() {
    this.expandedViewOverlay_ = buildExpandedViewOverlay(this.storyEl_);
    this.mutator_.mutateElement(dev().assertElement(this.componentPage_), () =>
      this.componentPage_.appendChild(this.expandedViewOverlay_)
    );
  }

  /**
   * Closes the expanded view overlay.
   * @param {?Element} target
   * @param {boolean=} forceClose Force closing the expanded view.
   * @private
   */
  maybeCloseExpandedView_(target, forceClose = false) {
    if (
      (target && matches(target, '.i-amphtml-expanded-view-close-button')) ||
      forceClose
    ) {
      if (this.historyId_ !== -1) {
        this.historyService_.goBack();
      } else {
        // Used for visual diff testing viewer.
        this.close_();
      }
    }
  }

  /**
   * Builds the tooltip overlay and appends it to the provided story.
   * @private
   * @return {Node}
   */
  buildFocusedState_() {
    this.shadowRoot_ = this.win_.document.createElement('div');

    this.focusedStateOverlay_ = devAssert(
      this.buildFocusedStateTemplate_(this.win_.document)
    );
    createShadowRootWithStyle(this.shadowRoot_, this.focusedStateOverlay_, CSS);

    this.focusedStateOverlay_.addEventListener('click', (event) =>
      this.onOutsideTooltipClick_(event)
    );

    this.tooltip_.addEventListener(
      'click',
      (event) => {
        event.stopPropagation();
        this.analyticsService_.triggerEvent(
          StoryAnalyticsEvent.CLICK_THROUGH,
          this.triggeringTarget_
        );
      },
      true /** capture */
    );

    return this.shadowRoot_;
  }

  /**
   * Clears tooltip UI and updates store state to hidden.
   * @private
   */
  close_() {
    // Wait until tooltip closing animation is finished before clearing it.
    // Otherwise jank is noticeable.
    this.timer_.delay(() => {
      this.clearTooltip_();
    }, TOOLTIP_CLOSE_ANIMATION_MS);

    if (this.state_ === EmbeddedComponentState.EXPANDED) {
      this.toggleExpandedView_(null);
    }
    this.storeService_.dispatch(Action.TOGGLE_INTERACTIVE_COMPONENT, {
      state: EmbeddedComponentState.HIDDEN,
    });
<<<<<<< HEAD

    this.toggleExpandedView_(null);
    this.tooltip_ &&
      this.tooltip_.removeEventListener(
        'click',
        this.expandComponentHandler_,
        true /** capture */
      );
=======
    this.tooltip_.removeEventListener(
      'click',
      this.expandComponentHandler_,
      true /** capture */
    );
>>>>>>> 3359550e
  }

  /**
   * Reacts to store updates related to the focused state, when a tooltip is
   * active.
   * @param {?InteractiveComponentDef} component
   * @private
   */
  onFocusedStateUpdate_(component) {
    if (!component) {
      this.focusedStateOverlay_ &&
        this.mutator_.mutateElement(
          dev().assertElement(this.focusedStateOverlay_),
          () => {
            this.focusedStateOverlay_.classList.toggle(
              'i-amphtml-hidden',
              true
            );
          }
        );
      return;
    }

    this.triggeringTarget_ = component.element;

    // First time attaching the overlay. Runs only once.
    if (!this.focusedStateOverlay_) {
      this.storyEl_.appendChild(this.buildFocusedState_());
      this.initializeListeners_();
    }

    // Delay building the tooltip to make sure it runs after clearTooltip_,
    // in the case the user taps on a target in quick succession.
    this.timer_.delay(() => {
      this.buildTooltip_(component);
    }, TOOLTIP_CLOSE_ANIMATION_MS);
  }

  /**
   * Builds and displays tooltip
   * @param {?InteractiveComponentDef} component
   * @private
   */
  buildTooltip_(component) {
    this.updateTooltipBehavior_(component.element);
    this.updateTooltipEl_(component);
    this.componentPage_ = devAssert(
      this.storyEl_.querySelector('amp-story-page[active]')
    );

    this.mutator_.mutateElement(
      dev().assertElement(this.focusedStateOverlay_),
      () => {
        this.focusedStateOverlay_.classList.toggle('i-amphtml-hidden', false);
        tryFocus(
          dev().assertElement(
            this.focusedStateOverlay_.querySelector('a.i-amphtml-story-tooltip')
          )
        );
      }
    );
  }

  /**
   * Attaches listeners that listen for UI updates.
   * @private
   */
  initializeListeners_() {
    this.storeService_.subscribe(
      StateProperty.UI_STATE,
      (uiState) => {
        this.onUIStateUpdate_(uiState);
      },
      true /** callToInitialize */
    );

    this.storeService_.subscribe(StateProperty.CURRENT_PAGE_ID, () => {
      // Hide active tooltip when page switch is triggered by keyboard or
      // desktop buttons.
      if (this.state_ === EmbeddedComponentState.FOCUSED) {
        this.close_();
      }

      // Hide expanded view when page switch is triggered by keyboard or desktop
      // buttons.
      if (this.state_ === EmbeddedComponentState.EXPANDED) {
        this.maybeCloseExpandedView_(
          null /** target */,
          true /** forceClose */
        );
      }

      // Pauses content inside embeds when a page change occurs.
      while (this.embedsToBePaused_.length > 0) {
        const embedEl = this.embedsToBePaused_.pop();
        this.owners_.schedulePause(this.storyEl_, embedEl);
      }
    });

    this.win_.addEventListener('keyup', (event) => {
      if (
        event.key === Keys.ESCAPE &&
        this.state_ === EmbeddedComponentState.EXPANDED
      ) {
        event.preventDefault();
        this.maybeCloseExpandedView_(
          null /** target */,
          true /** forceClose */
        );
      }
    });
  }

  /**
   * Reacts to desktop state updates and hides navigation buttons since we
   * already have in the desktop UI.
   * @param {!UIType} uiState
   * @private
   */
  onUIStateUpdate_(uiState) {
    this.mutator_.mutateElement(
      dev().assertElement(this.focusedStateOverlay_),
      () => {
        [UIType.DESKTOP_FULLBLEED, UIType.DESKTOP_PANELS].includes(uiState)
          ? this.focusedStateOverlay_.setAttribute('desktop', '')
          : this.focusedStateOverlay_.removeAttribute('desktop');
      }
    );
  }

  /**
   * Builds and attaches the tooltip.
   * @param {!InteractiveComponentDef} component
   * @private
   */
  updateTooltipEl_(component) {
    const embedConfig = /** @type {!Object} */ (userAssert(
      this.getEmbedConfigFor_(component.element),
      'Invalid embed config for target',
      component.element
    ));

    const theme = this.triggeringTarget_.getAttribute('theme');
    if (theme && TooltipTheme.DARK === theme.toLowerCase()) {
      this.tooltip_.classList.add(DARK_THEME_CLASS);
    }

    this.updateTooltipText_(component.element, embedConfig);
    this.updateTooltipComponentIcon_(component.element, embedConfig);
    this.updateTooltipActionIcon_(embedConfig);
    this.updateNavButtons_();
    this.positionTooltip_(component);
  }

  /**
   * Updates tooltip behavior depending on the target.
   * @param {!Element} target
   * @private
   */
  updateTooltipBehavior_(target) {
    if (matches(target, LAUNCHABLE_COMPONENTS['a'].selector)) {
      addAttributesToElement(
        dev().assertElement(this.tooltip_),
        dict({'href': this.getElementHref_(target)})
      );
      return;
    }

    if (EXPANDABLE_COMPONENTS[target.tagName.toLowerCase()]) {
      this.tooltip_.addEventListener(
        'click',
        this.expandComponentHandler_,
        true
      );
    }
  }

  /**
   * Handles the event of an interactive element coming into expanded view.
   * @param {!Event} event
   * @private
   */
  onExpandComponent_(event) {
    event.preventDefault();
    event.stopPropagation();

    this.storeService_.dispatch(Action.TOGGLE_INTERACTIVE_COMPONENT, {
      state: EmbeddedComponentState.EXPANDED,
      element: this.triggeringTarget_,
    });
  }

  /**
   * Gets href from an element containing a url.
   * @param {!Element} target
   * @return {string}
   * @private
   */
  getElementHref_(target) {
    const elUrl = target.getAttribute('href');
    if (!isProtocolValid(elUrl)) {
      user().error(TAG, 'The tooltip url is invalid');
      return '';
    }

    return parseUrlDeprecated(elUrl).href;
  }

  /**
   * Gets corresponding config for a given embed target.
   * @param {!Element} target
   * @return {?Object}
   */
  getEmbedConfigFor_(target) {
    const config = INTERACTIVE_COMPONENTS[target.tagName.toLowerCase()];
    if (config && matches(target, config.selector)) {
      return config;
    }

    user().error(TAG, 'No config matching provided target.');
    return null;
  }

  /**
   * Returns expanded element back to original state.
   * @private
   */
  closeExpandedEl_() {
    this.triggeringTarget_.classList.toggle(
      'i-amphtml-expanded-component',
      false
    );
    const embedId = this.triggeringTarget_.getAttribute(
      EMBED_ID_ATTRIBUTE_NAME
    );

    const embedStyleEl = dev().assertElement(
      embedStyleEls[embedId],
      `Failed to look up embed style element with ID ${embedId}`
    );

    embedStyleEl[
      AMP_EMBED_DATA
    ].transform = `scale(${embedStyleEl[AMP_EMBED_DATA].scaleFactor})`;
    updateEmbedStyleEl(
      this.triggeringTarget_,
      embedStyleEl,
      embedStyleEl[AMP_EMBED_DATA]
    );
  }

  /**
   * Animates into expanded view. It calculates what the full-screen dimensions
   * of the element will be, and uses them to deduce the translateX/Y values
   * once the element reaches its full-screen size.
   * @param {!Element} target
   * @private
   */
  animateExpanded_(target) {
    const embedId = target.getAttribute(EMBED_ID_ATTRIBUTE_NAME);
    const state = {};
    const embedStyleEl = dev().assertElement(
      embedStyleEls[embedId],
      `Failed to look up embed style element with ID ${embedId}`
    );
    const embedData = embedStyleEl[AMP_EMBED_DATA];
    this.mutator_.measureMutateElement(
      target,
      /** measure */
      () => {
        const targetRect = target./*OK*/ getBoundingClientRect();
        // TODO(#20832): Store DOMRect for the page in the store to avoid
        // having to call getBoundingClientRect().
        const pageRect = this.componentPage_./*OK*/ getBoundingClientRect();
        const realHeight = target./*OK*/ offsetHeight;
        const maxHeight = pageRect.height - VERTICAL_PADDING;
        state.scaleFactor = 1;
        if (realHeight > maxHeight) {
          state.scaleFactor = maxHeight / realHeight;
        }

        // Gap on the left of the element between full-screen size and
        // current size.
        const leftGap = (embedData.width - targetRect.width) / 2;
        // Distance from left of page to what will be the left of the
        // element in full-screen.
        const fullScreenLeft = targetRect.left - leftGap - pageRect.left;
        const centeredLeft = pageRect.width / 2 - embedData.width / 2;
        state.translateX = centeredLeft - fullScreenLeft;

        // Gap on the top of the element between full-screen size and
        // current size.
        const topGap = (realHeight * state.scaleFactor - targetRect.height) / 2;
        // Distance from top of page to what will be the top of the element in
        // full-screen.
        const fullScreenTop = targetRect.top - topGap - pageRect.top;
        const centeredTop =
          pageRect.height / 2 - (realHeight * state.scaleFactor) / 2;
        state.translateY = centeredTop - fullScreenTop;
      },
      /** mutate */
      () => {
        target.classList.toggle('i-amphtml-expanded-component', true);

        embedData.transform = `translate3d(${state.translateX}px,
            ${state.translateY}px, 0) scale(${state.scaleFactor})`;

        updateEmbedStyleEl(target, embedStyleEl, embedData);
      }
    );
  }

  /**
   * Resizes expandable element before it is expanded to full-screen, in
   * preparation for its animation. It resizes it to its full-screen size, and
   * scales it down to match size set by publisher, adding negative margins so
   * that content around stays put.
   * @param {!Element} pageEl
   * @param {!Element} element
   * @param {!../../../src/service/mutator-interface.MutatorInterface} mutator
   */
  static prepareForAnimation(pageEl, element, mutator) {
    let elId = null;

    // When a window resize happens, we must reset the styles and prepare the
    // animation again.
    if (element.hasAttribute(EMBED_ID_ATTRIBUTE_NAME)) {
      elId = parseInt(element.getAttribute(EMBED_ID_ATTRIBUTE_NAME), 10);
      const embedStyleEl = dev().assertElement(
        embedStyleEls[elId],
        `Failed to look up embed style element with ID ${elId}`
      );
      embedStyleEl.textContent = '';
      embedStyleEl[AMP_EMBED_DATA] = {};
    }

    let state = {};
    mutator.measureMutateElement(
      element,
      /** measure */
      () => {
        const pageRect = pageEl./*OK*/ getBoundingClientRect();
        const elRect = element./*OK*/ getBoundingClientRect();
        state = measureStyleForEl(element, state, pageRect, elRect);
      },
      /** mutate */
      () => {
        elId = elId ? elId : ++embedIds;
        if (!element.hasAttribute(EMBED_ID_ATTRIBUTE_NAME)) {
          // First time creating <style> element for embed.
          const html = htmlFor(pageEl);
          const embedStyleEl = html` <style></style> `;

          element.setAttribute(EMBED_ID_ATTRIBUTE_NAME, elId);
          pageEl.insertBefore(embedStyleEl, pageEl.firstChild);
          embedStyleEls[elId] = embedStyleEl;
        }

        embedStyleEls[elId][AMP_EMBED_DATA] = {
          ...updateStyleForEl(element, elId, state),
        };

        const embedStyleEl = dev().assertElement(
          embedStyleEls[elId],
          `Failed to look up embed style element with ID ${elId}`
        );
        updateEmbedStyleEl(element, embedStyleEl, embedStyleEl[AMP_EMBED_DATA]);
      }
    );
  }

  /**
   * Updates tooltip text content.
   * @param {!Element} target
   * @param {!Object} embedConfig
   * @private
   */
  updateTooltipText_(target, embedConfig) {
    const tooltipText =
      target.getAttribute('data-tooltip-text') ||
      getLocalizationService(this.storyEl_).getLocalizedString(
        embedConfig.localizedStringId
      ) ||
      getSourceOriginForElement(target, this.getElementHref_(target));
    const existingTooltipText = this.tooltip_.querySelector(
      '.i-amphtml-tooltip-text'
    );

    existingTooltipText.textContent = tooltipText;
  }

  /**
   * Updates tooltip action icon. This is found on the right of the text.
   * @param {!Object} embedConfig
   * @private
   */
  updateTooltipActionIcon_(embedConfig) {
    const actionIcon = this.tooltip_.querySelector(
      '.i-amphtml-tooltip-action-icon'
    );

    this.mutator_.mutateElement(dev().assertElement(actionIcon), () => {
      actionIcon.classList.toggle(embedConfig.actionIcon, true);
    });
  }

  /**
   * Updates tooltip icon. If no icon src is declared, it sets a default for a
   * given component type.
   * @param {!Element} target
   * @param {!Object} embedConfig
   * @private
   */
  updateTooltipComponentIcon_(target, embedConfig) {
    const iconUrl = target.getAttribute('data-tooltip-icon');
    if (!isProtocolValid(iconUrl)) {
      user().error(TAG, 'The tooltip icon url is invalid');
      return;
    }

    const tooltipCustomIcon = this.tooltip_.querySelector(
      '.i-amphtml-story-tooltip-custom-icon'
    );

    // No icon src specified by publisher and no default icon in config.
    if (!iconUrl && !embedConfig.customIconClassName) {
      tooltipCustomIcon.classList.toggle('i-amphtml-hidden', true);
      return;
    }

    // Publisher specified a valid icon url.
    if (iconUrl) {
      this.mutator_.mutateElement(
        dev().assertElement(tooltipCustomIcon),
        () => {
          setImportantStyles(dev().assertElement(tooltipCustomIcon), {
            'background-image': `url(${parseUrlDeprecated(iconUrl).href})`,
          });
        }
      );
      return;
    }

    // No icon src specified by publisher. Use default icon found in the config.
    this.mutator_.mutateElement(dev().assertElement(tooltipCustomIcon), () => {
      tooltipCustomIcon.classList.add(embedConfig.customIconClassName);
    });
  }

  /**
   * Show or hide arrows based on current page.
   * @private
   */
  updateNavButtons_() {
    if (!this.isLastPage_()) {
      this.buttonLeft_.removeAttribute('hidden');
      this.buttonRight_.removeAttribute('hidden');
    } else {
      this.storeService_.get(StateProperty.RTL_STATE)
        ? this.buttonLeft_.setAttribute('hidden', true)
        : this.buttonRight_.setAttribute('hidden', true);
    }
  }

  /**
   * Is last page.
   * @return {boolean}
   * @private
   */
  isLastPage_() {
    const pageIndex = this.storeService_.get(StateProperty.CURRENT_PAGE_INDEX);
    const pageCount = this.storeService_.get(StateProperty.PAGE_IDS).length;
    return pageIndex + 1 === pageCount;
  }

  /**
   * Positions tooltip and its pointing arrow according to the position of the
   * target.
   * @param {!InteractiveComponentDef} component
   * @private
   */
  positionTooltip_(component) {
    const state = {arrowOnTop: false};

    this.mutator_.measureMutateElement(
      this.storyEl_,
      /** measure */
      () => {
        const pageRect = this.componentPage_./*OK*/ getBoundingClientRect();

        this.horizontalPositioning_(component, pageRect, state);
        this.verticalPositioning_(component, pageRect, state);
      },
      /** mutate */
      () => {
        // Arrow on top or bottom of tooltip.
        this.tooltip_.classList.toggle(
          'i-amphtml-tooltip-arrow-on-top',
          state.arrowOnTop
        );

        setImportantStyles(dev().assertElement(this.tooltipArrow_), {
          left: `${state.arrowLeftOffset}px`,
        });
        setImportantStyles(devAssert(this.tooltip_), {
          top: `${state.tooltipTop}px`,
          left: `${state.tooltipLeft}px`,
        });
      }
    );
  }

  /**
   * Positions tooltip and its arrow vertically.
   * @param {!InteractiveComponentDef} component
   * @param {!ClientRect} pageRect
   * @param {!Object} state
   * @private
   */
  verticalPositioning_(component, pageRect, state) {
    const tooltipHeight = this.tooltip_./*OK*/ offsetHeight;
    const verticalOffset = VERTICAL_EDGE_PADDING;

    state.tooltipTop = component.clientY - tooltipHeight - verticalOffset;
    if (state.tooltipTop < pageRect.top + MIN_VERTICAL_SPACE) {
      // Target is too high up screen, place tooltip facing down with
      // arrow on top.
      state.arrowOnTop = true;
      state.tooltipTop = component.clientY + verticalOffset;
    }
  }

  /**
   * Positions tooltip and its arrow horizontally.
   * @param {!InteractiveComponentDef} component
   * @param {!ClientRect} pageRect
   * @param {!Object} state
   * @private
   */
  horizontalPositioning_(component, pageRect, state) {
    const tooltipWidth = this.tooltip_./*OK*/ offsetWidth;
    state.tooltipLeft = component.clientX - tooltipWidth / 2;
    const maxLeft =
      pageRect.left + pageRect.width - HORIZONTAL_EDGE_PADDING - tooltipWidth;
    const minLeft = pageRect.left + HORIZONTAL_EDGE_PADDING;

    // Make sure tooltip is inside bounds of the page.
    state.tooltipLeft = Math.min(state.tooltipLeft, maxLeft);
    state.tooltipLeft = Math.max(state.tooltipLeft, minLeft);

    state.arrowLeftOffset = Math.abs(
      component.clientX -
        state.tooltipLeft -
        this.tooltipArrow_./*OK*/ offsetWidth / 2
    );

    // Make sure tooltip arrow is inside bounds of the tooltip.
    state.arrowLeftOffset = Math.min(
      state.arrowLeftOffset,
      tooltipWidth - TOOLTIP_ARROW_RIGHT_PADDING
    );
    state.arrowLeftOffset = Math.max(state.arrowLeftOffset, 0);
  }

  /**
   * Handles click outside the tooltip.
   * @param {!Event} event
   * @private
   */
  onOutsideTooltipClick_(event) {
    if (
      !closest(dev().assertElement(event.target), (el) => el == this.tooltip_)
    ) {
      event.stopPropagation();
      this.close_();
    }
  }

  /**
   * Clears any attributes or handlers that may have been added to the tooltip,
   * but weren't used because the user dismissed the tooltip.
   * @private
   */
  clearTooltip_() {
    if (!this.tooltip_) {
      return;
    }
    this.mutator_.mutateElement(dev().assertElement(this.tooltip_), () => {
      const actionIcon = this.tooltip_.querySelector(
        '.i-amphtml-tooltip-action-icon'
      );
      actionIcon.className = 'i-amphtml-tooltip-action-icon';

      const customIcon = this.tooltip_.querySelector(
        '.i-amphtml-story-tooltip-custom-icon'
      );
      customIcon.className = 'i-amphtml-story-tooltip-custom-icon';
      resetStyles(customIcon, ['background-image']);

      this.tooltip_.removeEventListener(
        'click',
        this.expandComponentHandler_,
        true
      );
      this.tooltip_.classList.remove(DARK_THEME_CLASS);
      this.tooltip_.removeAttribute('href');
    });
  }

  /**
   * Builds the focused state template.
   * @param {!Document} doc
   * @return {!Element}
   * @private
   */
  buildFocusedStateTemplate_(doc) {
    const html = htmlFor(doc);
    const tooltipOverlay = html`
      <section
        class="i-amphtml-story-focused-state-layer
            i-amphtml-story-system-reset i-amphtml-hidden"
      >
        <div
          class="i-amphtml-story-focused-state-layer-nav-button-container
              i-amphtml-story-tooltip-nav-button-left"
        >
          <button
            role="button"
            ref="buttonLeft"
            class="i-amphtml-story-focused-state-layer-nav-button
                i-amphtml-story-tooltip-nav-button-left"
          ></button>
        </div>
        <div
          class="i-amphtml-story-focused-state-layer-nav-button-container
              i-amphtml-story-tooltip-nav-button-right"
        >
          <button
            role="button"
            ref="buttonRight"
            class="i-amphtml-story-focused-state-layer-nav-button
                    i-amphtml-story-tooltip-nav-button-right"
          ></button>
        </div>
        <a
          class="i-amphtml-story-tooltip"
          target="_blank"
          ref="tooltip"
          role="tooltip"
        >
          <div class="i-amphtml-story-tooltip-custom-icon"></div>
          <p class="i-amphtml-tooltip-text" ref="text"></p>
          <div class="i-amphtml-tooltip-action-icon"></div>
          <div class="i-amphtml-story-tooltip-arrow" ref="arrow"></div>
        </a>
      </section>
    `;
    const overlayEls = htmlRefs(tooltipOverlay);
    const {
      tooltip,
      buttonLeft,
      buttonRight,
      arrow,
    } = /** @type {!tooltipElementsDef} */ (overlayEls);

    this.tooltip_ = tooltip;
    this.tooltipArrow_ = arrow;
    this.buttonLeft_ = buttonLeft;
    this.buttonRight_ = buttonRight;
    const rtlState = this.storeService_.get(StateProperty.RTL_STATE);

    this.buttonLeft_.addEventListener('click', (e) =>
      this.onNavigationalClick_(
        e,
        rtlState ? EventType.NEXT_PAGE : EventType.PREVIOUS_PAGE
      )
    );

    this.buttonRight_.addEventListener('click', (e) =>
      this.onNavigationalClick_(
        e,
        rtlState ? EventType.PREVIOUS_PAGE : EventType.NEXT_PAGE
      )
    );

    return tooltipOverlay;
  }

  /**
   * Navigates to next/previous page.
   * @param {!Event} event
   * @param {string} direction
   * @private
   */
  onNavigationalClick_(event, direction) {
    event.preventDefault();
    this.storeService_.dispatch(
      Action.SET_ADVANCEMENT_MODE,
      AdvancementMode.MANUAL_ADVANCE
    );
    dispatch(
      this.win_,
      dev().assertElement(this.shadowRoot_),
      direction,
      undefined,
      {bubbles: true}
    );
  }

  /**
   * @visibleForTesting
   * @return {?Element}
   */
  getShadowRootForTesting() {
    return this.shadowRoot_;
  }
}<|MERGE_RESOLUTION|>--- conflicted
+++ resolved
@@ -767,22 +767,11 @@
     this.storeService_.dispatch(Action.TOGGLE_INTERACTIVE_COMPONENT, {
       state: EmbeddedComponentState.HIDDEN,
     });
-<<<<<<< HEAD
-
-    this.toggleExpandedView_(null);
-    this.tooltip_ &&
-      this.tooltip_.removeEventListener(
-        'click',
-        this.expandComponentHandler_,
-        true /** capture */
-      );
-=======
     this.tooltip_.removeEventListener(
       'click',
       this.expandComponentHandler_,
       true /** capture */
     );
->>>>>>> 3359550e
   }
 
   /**
