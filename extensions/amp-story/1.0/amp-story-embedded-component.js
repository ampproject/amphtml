import * as Preact from '#core/dom/jsx';
import {
  Action,
  EmbeddedComponentState,
  InteractiveComponentDef,
  StateProperty,
  UIType,
  getStoreService,
} from './amp-story-store-service';
import {
  AdvancementMode,
  StoryAnalyticsEvent,
  getAnalyticsService,
} from './story-analytics';
import {CSS} from '../../../build/amp-story-tooltip-1.0.css';
import {EventType, dispatch} from './events';
import {LocalizedStringId_Enum} from '#service/localization/strings';
import {Services} from '#service';
import {tryFocus} from '#core/dom';
import {closest, matches} from '#core/dom/query';
import {
  createShadowRootWithStyle,
  getSourceOriginForElement,
  triggerClickFromLightDom,
} from './utils';
import {dev, devAssert, user, userAssert} from '#utils/log';
import {getAmpdoc} from '../../../src/service-helpers';
import {localize} from './amp-story-localization-service';
import {isProtocolValid, parseUrlDeprecated} from '../../../src/url';

import {resetStyles, setImportantStyles} from '#core/dom/style';

/** @private @const {string} */
const LAUNCH_ICON_CLASS = 'i-amphtml-tooltip-action-icon-launch';

/** @private @const {number} */
const TOOLTIP_CLOSE_ANIMATION_MS = 100;

/** @const {string} */
const DARK_THEME_CLASS = 'i-amphtml-story-tooltip-theme-dark';

/**
 * @enum {string}
 */
const TooltipTheme = {
  LIGHT: 'light', // default
  DARK: 'dark',
};

/** @private @const {!Object} list of embedded components that are click shielded */
const EMBEDDED_COMPONENTS_SELECTORS = {
  'amp-twitter': {
    customIconClassName: 'amp-social-share-twitter-no-background',
    actionIcon: LAUNCH_ICON_CLASS,
    localizedStringId: LocalizedStringId_Enum.AMP_STORY_TOOLTIP_EXPAND_TWEET,
    selector: 'amp-twitter[interactive]',
  },
};

/**
 * Components that can be launched.
 * @const {!Object}
 * @private
 */
const LAUNCHABLE_COMPONENTS = {
  'a': {
    actionIcon: LAUNCH_ICON_CLASS,
    selector: 'a[href]:not([affiliate-link-icon])',
  },
  ...EMBEDDED_COMPONENTS_SELECTORS,
};

/**
 * Gets the list of components with their respective selectors.
 * @param {!Object} components
 * @return {!Object<string, string>}
 */
function getComponentSelectors(components) {
  const componentSelectors = {};

  Object.keys(components).forEach((componentName) => {
    componentSelectors[componentName] = components[componentName].selector;
  });

  return componentSelectors;
}

/**
 * Selectors of elements that are embedded.
 * @return {!Object}
 */
export function embeddedElementsSelectors() {
  // Using indirect invocation to prevent no-export-side-effect issue.
  return Object.keys(EMBEDDED_COMPONENTS_SELECTORS).join(',');
}

/**
 * All selectors that should delegate to the AmpStoryEmbeddedComponent class.
 * @return {!Object}
 */
export function interactiveElementsSelectors() {
  // Using indirect invocation to prevent no-export-side-effect issue.
  return Object.values(getComponentSelectors(LAUNCHABLE_COMPONENTS)).join(',');
}

/**
 * @const {string}
 */
export const EMBED_ID_ATTRIBUTE_NAME = 'i-amphtml-embed-id';

/**
 * Minimum vertical space needed to position tooltip.
 * @const {number}
 */
const MIN_VERTICAL_SPACE = 48;

/**
 * Padding between tooltip and vertical edges of screen.
 * @const {number}
 */
const VERTICAL_EDGE_PADDING = 24;

/**
 * Padding between tooltip and horizontal edges of screen.
 * @const {number}
 */
const HORIZONTAL_EDGE_PADDING = 32;

/**
 * Padding between tooltip arrow and right edge of the tooltip.
 * @const {number}
 */
const TOOLTIP_ARROW_RIGHT_PADDING = 24;

/**
 * @struct @typedef {{
 *   tooltip: !Element,
 *   buttonLeft: !Element,
 *   buttonRight: !Element,
 *   arrow: !Element,
 * }}
 */
let tooltipElementsDef;

const TAG = 'amp-story-embedded-component';

/**
 * Embedded components found in amp-story.
 */
export class AmpStoryEmbeddedComponent {
  /**
   * @param {!Window} win
   * @param {!Element} storyEl
   */
  constructor(win, storyEl) {
    /** @private {!Window} */
    this.win_ = win;

    /** @private {!Element} */
    this.storyEl_ = storyEl;

    /** @private {?Element} */
    this.shadowRoot_ = null;

    /** @private {?Element} */
    this.focusedStateOverlay_ = null;

    /** @private {?Element} */
    this.tooltip_ = null;

    /** @private {?Element} */
    this.tooltipArrow_ = null;

    /** @private @const {!./amp-story-store-service.AmpStoryStoreService} */
    this.storeService_ = getStoreService(this.win_);

    /** @const @private {!../../../src/service/ampdoc-impl.AmpDoc} */
    this.ampdoc_ = getAmpdoc(storyEl);

    /** @private @const {!../../../src/service/mutator-interface.MutatorInterface} */
    this.mutator_ = Services.mutatorForDoc(this.ampdoc_);

    /** @private @const {!./story-analytics.StoryAnalyticsService} */
    this.analyticsService_ = getAnalyticsService(this.win_, storyEl);

<<<<<<< HEAD
    /** @private @const {!../../../src/service/owners-interface.OwnersInterface} */
    this.owners_ = Services.ownersForDoc(this.ampdoc_);

=======
>>>>>>> b65dbd2c
    /** @private @const {!../../../src/service/timer-impl.Timer} */
    this.timer_ = Services.timerFor(this.win_);

    /**
     * Target producing the tooltip.
     * @private {?Element}
     */
    this.triggeringTarget_ = null;

    /**
     * Page containing component.
     * @private {?Element}
     */
    this.componentPage_ = null;

    this.storeService_.subscribe(
      StateProperty.INTERACTIVE_COMPONENT_STATE,
      /** @param {!InteractiveComponentDef} component */ (component) => {
        this.onComponentStateUpdate_(component);
      }
    );

<<<<<<< HEAD
    /** @type {!../../../src/service/history-impl.History} */
    this.historyService_ = Services.historyForDoc(this.ampdoc_);

=======
>>>>>>> b65dbd2c
    /** @private {EmbeddedComponentState} */
    this.state_ = EmbeddedComponentState.HIDDEN;

    /** @private {?Element} */
    this.buttonLeft_ = null;

    /** @private {?Element} */
    this.buttonRight_ = null;
  }

  /**
   * Reacts to embedded component state updates.
   * Possible state updates:
   *
   *    HIDDEN ==> FOCUSED
   *      /\          |
   *      ||__________|
   *
   * @param {!InteractiveComponentDef} component
   * @private
   */
  onComponentStateUpdate_(component) {
    switch (component.state) {
      case EmbeddedComponentState.HIDDEN:
        this.setState_(EmbeddedComponentState.HIDDEN, null /** component */);
        break;
      case EmbeddedComponentState.FOCUSED:
        this.setState_(EmbeddedComponentState.FOCUSED, component);
        break;
    }
  }

  /**
   * Sets new state for the embedded component.
   * @param {EmbeddedComponentState} state
   * @param {?InteractiveComponentDef} component
   * @private
   */
  setState_(state, component) {
    switch (state) {
      case EmbeddedComponentState.FOCUSED:
        this.state_ = state;
        this.onFocusedStateUpdate_(component);
        this.analyticsService_.triggerEvent(
          StoryAnalyticsEvent.FOCUS,
          this.triggeringTarget_
        );
        break;
      case EmbeddedComponentState.HIDDEN:
        this.state_ = state;
        this.onFocusedStateUpdate_(null);
        break;
      default:
        dev().warn(TAG, `EmbeddedComponentState ${this.state_} does not exist`);
        break;
    }
  }

  /**
   * Builds the tooltip overlay and appends it to the provided story.
   * @private
   * @return {Node}
   */
  buildFocusedState_() {
    this.focusedStateOverlay_ = this.renderFocusedStateElement_();
    this.shadowRoot_ = createShadowRootWithStyle(
      <div />,
      this.focusedStateOverlay_,
      CSS
    );

    this.tooltip_.addEventListener(
      'click',
      (event) => {
        event.stopPropagation();
        this.analyticsService_.triggerEvent(
          StoryAnalyticsEvent.CLICK_THROUGH,
          this.triggeringTarget_
        );
        this.tooltip_.href && this.onAnchorClick_(event);
      },
      true /** capture */
    );

    return this.shadowRoot_;
  }

  /**
   * Clears tooltip UI and updates store state to hidden.
   * @private
   */
  close_() {
    // Wait until tooltip closing animation is finished before clearing it.
    // Otherwise jank is noticeable.
    this.timer_.delay(() => {
      this.clearTooltip_();
    }, TOOLTIP_CLOSE_ANIMATION_MS);

    this.storeService_.dispatch(Action.TOGGLE_INTERACTIVE_COMPONENT, {
      state: EmbeddedComponentState.HIDDEN,
    });
  }

  /**
   * Reacts to store updates related to the focused state, when a tooltip is
   * active.
   * @param {?InteractiveComponentDef} component
   * @private
   */
  onFocusedStateUpdate_(component) {
    if (!component) {
      this.mutator_.mutateElement(
        dev().assertElement(this.focusedStateOverlay_),
        () => {
          this.focusedStateOverlay_.classList.toggle('i-amphtml-hidden', true);
        }
      );
      return;
    }

    this.triggeringTarget_ = component.element;

    // First time attaching the overlay. Runs only once.
    if (!this.focusedStateOverlay_) {
      this.storyEl_.appendChild(this.buildFocusedState_());
      this.initializeListeners_();
    }

    // Delay building the tooltip to make sure it runs after clearTooltip_,
    // in the case the user taps on a target in quick succession.
    this.timer_.delay(() => {
      this.buildTooltip_(component);
    }, TOOLTIP_CLOSE_ANIMATION_MS);
  }

  /**
   * Builds and displays tooltip
   * @param {?InteractiveComponentDef} component
   * @private
   */
  buildTooltip_(component) {
    this.updateTooltipBehavior_(component.element);
    this.updateTooltipEl_(component);
    this.componentPage_ = devAssert(
      this.storyEl_.querySelector('amp-story-page[active]')
    );

    this.mutator_.mutateElement(
      dev().assertElement(this.focusedStateOverlay_),
      () => {
        this.focusedStateOverlay_.classList.toggle('i-amphtml-hidden', false);
        tryFocus(
          dev().assertElement(
            this.focusedStateOverlay_.querySelector('a.i-amphtml-story-tooltip')
          )
        );
      }
    );
  }

  /**
   * Attaches listeners that listen for UI updates.
   * @private
   */
  initializeListeners_() {
    this.storeService_.subscribe(
      StateProperty.UI_STATE,
      (uiState) => {
        this.onUIStateUpdate_(uiState);
      },
      true /** callToInitialize */
    );

    this.storeService_.subscribe(StateProperty.CURRENT_PAGE_ID, () => {
      // Hide active tooltip when page switch is triggered by keyboard or
      // desktop buttons.
      if (this.state_ === EmbeddedComponentState.FOCUSED) {
        this.close_();
      }
    });
  }

  /**
   * Reacts to desktop state updates and hides navigation buttons since we
   * already have in the desktop UI.
   * @param {!UIType} uiState
   * @private
   */
  onUIStateUpdate_(uiState) {
    this.mutator_.mutateElement(
      dev().assertElement(this.focusedStateOverlay_),
      () => {
        const isDesktop = [
          UIType.DESKTOP_FULLBLEED,
          UIType.DESKTOP_ONE_PANEL,
        ].includes(uiState);
        this.focusedStateOverlay_.toggleAttribute('desktop', isDesktop);
      }
    );
  }

  /**
   * Builds and attaches the tooltip.
   * @param {!InteractiveComponentDef} component
   * @private
   */
  updateTooltipEl_(component) {
    const embedConfig = /** @type {!Object} */ (
      userAssert(
        this.getEmbedConfigFor_(component.element),
        'Invalid embed config for target',
        component.element
      )
    );

    const theme = this.triggeringTarget_.getAttribute('theme');
    if (theme && TooltipTheme.DARK === theme.toLowerCase()) {
      this.tooltip_.classList.add(DARK_THEME_CLASS);
    }

    this.updateTooltipText_(component.element, embedConfig);
    this.updateTooltipComponentIcon_(component.element, embedConfig);
    this.updateTooltipActionIcon_(embedConfig);
    this.updateNavButtons_();
    this.positionTooltip_(component);
  }

  /**
   * Updates tooltip behavior depending on the target.
   * @param {!Element} target
   * @private
   */
  updateTooltipBehavior_(target) {
    if (matches(target, interactiveElementsSelectors())) {
      dev()
        .assertElement(this.tooltip_)
        .setAttribute('href', this.getElementHref_(target));
      return;
    }
  }

  /**
   * Gets href from an element containing a url.
   * @param {!Element} target
   * @return {string}
   * @private
   */
  getElementHref_(target) {
    if (target.tagName.toLowerCase() == 'amp-twitter') {
      return (
        'https://twitter.com/_/status/' + target.getAttribute('data-tweetid')
      );
    }
    const elUrl = target.getAttribute('href');
    if (!isProtocolValid(elUrl)) {
      user().error(TAG, 'The tooltip url is invalid');
      return '';
    }

    return parseUrlDeprecated(elUrl).href;
  }

  /**
   * Gets corresponding config for a given embed target.
   * @param {!Element} target
   * @return {?Object}
   */
  getEmbedConfigFor_(target) {
    const config = LAUNCHABLE_COMPONENTS[target.tagName.toLowerCase()];
    if (config && matches(target, config.selector)) {
      return config;
    }

    user().error(TAG, 'No config matching provided target.');
    return null;
  }

  /**
   * Updates tooltip text content.
   * @param {!Element} target
   * @param {!Object} embedConfig
   * @private
   */
  updateTooltipText_(target, embedConfig) {
    const tooltipText =
      target.getAttribute('data-tooltip-text') ||
      localize(this.storyEl_, embedConfig.localizedStringId) ||
      getSourceOriginForElement(target, this.getElementHref_(target));
    const existingTooltipText = this.tooltip_.querySelector(
      '.i-amphtml-tooltip-text'
    );

    existingTooltipText.textContent = tooltipText;
  }

  /**
   * Updates tooltip action icon. This is found on the right of the text.
   * @param {!Object} embedConfig
   * @private
   */
  updateTooltipActionIcon_(embedConfig) {
    const actionIcon = this.tooltip_.querySelector(
      '.i-amphtml-tooltip-action-icon'
    );

    this.mutator_.mutateElement(dev().assertElement(actionIcon), () => {
      actionIcon.classList.toggle(embedConfig.actionIcon, true);
    });
  }

  /**
   * Updates tooltip icon. If no icon src is declared, it sets a default for a
   * given component type.
   * @param {!Element} target
   * @param {!Object} embedConfig
   * @private
   */
  updateTooltipComponentIcon_(target, embedConfig) {
    const iconUrl = target.getAttribute('data-tooltip-icon');
    if (!isProtocolValid(iconUrl)) {
      user().error(TAG, 'The tooltip icon url is invalid');
      return;
    }

    const tooltipCustomIcon = this.tooltip_.querySelector(
      '.i-amphtml-story-tooltip-custom-icon'
    );

    // No icon src specified by publisher and no default icon in config.
    if (!iconUrl && !embedConfig.customIconClassName) {
      tooltipCustomIcon.classList.toggle('i-amphtml-hidden', true);
      return;
    }

    // Publisher specified a valid icon url.
    if (iconUrl) {
      this.mutator_.mutateElement(
        dev().assertElement(tooltipCustomIcon),
        () => {
          setImportantStyles(dev().assertElement(tooltipCustomIcon), {
            'background-image': `url(${parseUrlDeprecated(iconUrl).href})`,
          });
        }
      );
      return;
    }

    // No icon src specified by publisher. Use default icon found in the config.
    this.mutator_.mutateElement(dev().assertElement(tooltipCustomIcon), () => {
      tooltipCustomIcon.classList.add(embedConfig.customIconClassName);
    });
  }

  /**
   * Show or hide arrows based on current page.
   * @private
   */
  updateNavButtons_() {
    if (!this.isLastPage_()) {
      this.buttonLeft_.removeAttribute('hidden');
      this.buttonRight_.removeAttribute('hidden');
    } else {
      this.storeService_.get(StateProperty.RTL_STATE)
        ? this.buttonLeft_.setAttribute('hidden', true)
        : this.buttonRight_.setAttribute('hidden', true);
    }
  }

  /**
   * Is last page.
   * @return {boolean}
   * @private
   */
  isLastPage_() {
    const pageIndex = this.storeService_.get(StateProperty.CURRENT_PAGE_INDEX);
    const pageCount = this.storeService_.get(StateProperty.PAGE_IDS).length;
    return pageIndex + 1 === pageCount;
  }

  /**
   * Positions tooltip and its pointing arrow according to the position of the
   * target.
   * @param {!InteractiveComponentDef} component
   * @private
   */
  positionTooltip_(component) {
    const state = {arrowOnTop: false};

    this.mutator_.measureMutateElement(
      this.storyEl_,
      /** measure */
      () => {
        const pageRect = this.componentPage_./*OK*/ getBoundingClientRect();

        this.horizontalPositioning_(component, pageRect, state);
        this.verticalPositioning_(component, pageRect, state);
      },
      /** mutate */
      () => {
        // Arrow on top or bottom of tooltip.
        this.tooltip_.classList.toggle(
          'i-amphtml-tooltip-arrow-on-top',
          state.arrowOnTop
        );

        setImportantStyles(dev().assertElement(this.tooltipArrow_), {
          left: `${state.arrowLeftOffset}px`,
        });
        setImportantStyles(devAssert(this.tooltip_), {
          top: `${state.tooltipTop}px`,
          left: `${state.tooltipLeft}px`,
        });
      }
    );
  }

  /**
   * Positions tooltip and its arrow vertically.
   * @param {!InteractiveComponentDef} component
   * @param {!ClientRect} pageRect
   * @param {!Object} state
   * @private
   */
  verticalPositioning_(component, pageRect, state) {
    const tooltipHeight = this.tooltip_./*OK*/ offsetHeight;
    const verticalOffset = VERTICAL_EDGE_PADDING;

    state.tooltipTop = component.clientY - tooltipHeight - verticalOffset;
    if (state.tooltipTop < pageRect.top + MIN_VERTICAL_SPACE) {
      // Target is too high up screen, place tooltip facing down with
      // arrow on top.
      state.arrowOnTop = true;
      state.tooltipTop = component.clientY + verticalOffset;
    }
  }

  /**
   * Positions tooltip and its arrow horizontally.
   * @param {!InteractiveComponentDef} component
   * @param {!ClientRect} pageRect
   * @param {!Object} state
   * @private
   */
  horizontalPositioning_(component, pageRect, state) {
    const tooltipWidth = this.tooltip_./*OK*/ offsetWidth;
    state.tooltipLeft = component.clientX - tooltipWidth / 2;
    const maxLeft =
      pageRect.left + pageRect.width - HORIZONTAL_EDGE_PADDING - tooltipWidth;
    const minLeft = pageRect.left + HORIZONTAL_EDGE_PADDING;

    // Make sure tooltip is inside bounds of the page.
    state.tooltipLeft = Math.min(state.tooltipLeft, maxLeft);
    state.tooltipLeft = Math.max(state.tooltipLeft, minLeft);

    state.arrowLeftOffset = Math.abs(
      component.clientX -
        state.tooltipLeft -
        this.tooltipArrow_./*OK*/ offsetWidth / 2
    );

    // Make sure tooltip arrow is inside bounds of the tooltip.
    state.arrowLeftOffset = Math.min(
      state.arrowLeftOffset,
      tooltipWidth - TOOLTIP_ARROW_RIGHT_PADDING
    );
    state.arrowLeftOffset = Math.max(state.arrowLeftOffset, 0);
  }

  /**
   * Handles click outside the tooltip.
   * @param {!Event} event
   * @private
   */
  onOutsideTooltipClick_(event) {
    if (
      !closest(dev().assertElement(event.target), (el) => el == this.tooltip_)
    ) {
      event.stopPropagation();
      this.close_();
    }
  }

  /**
   * Clears any attributes or handlers that may have been added to the tooltip,
   * but weren't used because the user dismissed the tooltip.
   * @private
   */
  clearTooltip_() {
    this.mutator_.mutateElement(dev().assertElement(this.tooltip_), () => {
      const actionIcon = this.tooltip_.querySelector(
        '.i-amphtml-tooltip-action-icon'
      );
      actionIcon.className = 'i-amphtml-tooltip-action-icon';

      const customIcon = this.tooltip_.querySelector(
        '.i-amphtml-story-tooltip-custom-icon'
      );
      customIcon.className = 'i-amphtml-story-tooltip-custom-icon';
      resetStyles(customIcon, ['background-image']);
      this.tooltip_.classList.remove(DARK_THEME_CLASS);
      this.tooltip_.removeAttribute('href');
    });
  }

  /**
   * Builds the focused state template.
   * @return {!Element}
   * @private
   */
  renderFocusedStateElement_() {
    const rtlState = this.storeService_.get(StateProperty.RTL_STATE);

    this.tooltipArrow_ = <div class="i-amphtml-story-tooltip-arrow"></div>;
    this.tooltip_ = (
      <a class="i-amphtml-story-tooltip" target="_blank" role="tooltip">
        <div class="i-amphtml-story-tooltip-custom-icon"></div>
        <p class="i-amphtml-tooltip-text" ref="text"></p>
        <div class="i-amphtml-tooltip-action-icon"></div>
        {this.tooltipArrow_}
      </a>
    );
    this.buttonLeft_ = (
      <button
        class={
          'i-amphtml-story-focused-state-layer-nav-button' +
          ' i-amphtml-story-tooltip-nav-button-left'
        }
        onClick={(e) =>
          this.onNavigationalClick_(
            e,
            rtlState ? EventType.NEXT_PAGE : EventType.PREVIOUS_PAGE
          )
        }
      ></button>
    );
    this.buttonRight_ = (
      <button
        class={
          'i-amphtml-story-focused-state-layer-nav-button' +
          ' i-amphtml-story-tooltip-nav-button-right'
        }
        onClick={(e) =>
          this.onNavigationalClick_(
            e,
            rtlState ? EventType.PREVIOUS_PAGE : EventType.NEXT_PAGE
          )
        }
      ></button>
    );

    return (
      <section
        onClick={(e) => this.onOutsideTooltipClick_(e)}
        class={
          'i-amphtml-story-focused-state-layer' +
          ' i-amphtml-story-system-reset i-amphtml-hidden'
        }
      >
        <div
          class={
            'i-amphtml-story-focused-state-layer-nav-button-container' +
            ' i-amphtml-story-tooltip-nav-button-left'
          }
        >
          {this.buttonLeft_}
        </div>
        <div
          class={
            'i-amphtml-story-focused-state-layer-nav-button-container' +
            ' i-amphtml-story-tooltip-nav-button-right'
          }
        >
          {this.buttonRight_}
        </div>
        {this.tooltip_}
      </section>
    );
  }

  /**
   * Navigates to next/previous page.
   * @param {!Event} event
   * @param {string} direction
   * @private
   */
  onNavigationalClick_(event, direction) {
    event.preventDefault();
    this.storeService_.dispatch(
      Action.SET_ADVANCEMENT_MODE,
      AdvancementMode.MANUAL_ADVANCE
    );
    dispatch(
      this.win_,
      dev().assertElement(this.shadowRoot_),
      direction,
      undefined,
      {bubbles: true}
    );
  }

  /**
   * Linkers don't work on shadow root elements so we click a clone of the anchor on the root dom.
   * @param {!Event} event
   * @private
   */
  onAnchorClick_(event) {
    event.preventDefault();
    triggerClickFromLightDom(this.tooltip_, this.storyEl_);
  }

  /**
   * @visibleForTesting
   * @return {?Element}
   */
  getShadowRootForTesting() {
    return this.shadowRoot_;
  }
}<|MERGE_RESOLUTION|>--- conflicted
+++ resolved
@@ -183,12 +183,6 @@
     /** @private @const {!./story-analytics.StoryAnalyticsService} */
     this.analyticsService_ = getAnalyticsService(this.win_, storyEl);
 
-<<<<<<< HEAD
-    /** @private @const {!../../../src/service/owners-interface.OwnersInterface} */
-    this.owners_ = Services.ownersForDoc(this.ampdoc_);
-
-=======
->>>>>>> b65dbd2c
     /** @private @const {!../../../src/service/timer-impl.Timer} */
     this.timer_ = Services.timerFor(this.win_);
 
@@ -211,12 +205,6 @@
       }
     );
 
-<<<<<<< HEAD
-    /** @type {!../../../src/service/history-impl.History} */
-    this.historyService_ = Services.historyForDoc(this.ampdoc_);
-
-=======
->>>>>>> b65dbd2c
     /** @private {EmbeddedComponentState} */
     this.state_ = EmbeddedComponentState.HIDDEN;
 
