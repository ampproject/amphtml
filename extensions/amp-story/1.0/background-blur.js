--- conflicted
+++ resolved
@@ -117,15 +117,9 @@
     };
 
     // Do not animate on first load.
-<<<<<<< HEAD
     if (this.firstLoad_) {
-      draw(1);
+      draw(1 /** easing **/);
       this.firstLoad_ = false;
-=======
-    if (this.firstLoad) {
-      draw(1 /** easing **/);
-      this.firstLoad = false;
->>>>>>> bbbb7529
       return;
     }
 
