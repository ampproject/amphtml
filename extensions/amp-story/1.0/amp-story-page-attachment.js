--- conflicted
+++ resolved
@@ -93,18 +93,8 @@
 
     const theme = this.element.getAttribute('theme')?.toLowerCase();
     if (theme && AttachmentTheme.DARK === theme) {
-<<<<<<< HEAD
-      if (isPageAttachmentUiV2ExperimentOn(this.win)) {
-        this.headerEl.setAttribute('theme', theme);
-        this.element.setAttribute('theme', theme);
-      } else {
-        this.headerEl.classList.add(DARK_THEME_CLASS);
-        this.element.classList.add(DARK_THEME_CLASS);
-      }
-=======
       this.headerEl_.setAttribute('theme', theme);
       this.element.setAttribute('theme', theme);
->>>>>>> 6b88a8f9
     }
 
     // Outlinks can be an amp-story-page-outlink or the legacy version,
@@ -167,26 +157,12 @@
       titleEl.textContent = this.element.getAttribute('data-title');
     }
 
-<<<<<<< HEAD
-    if (isPageAttachmentUiV2ExperimentOn(this.win)) {
-      const titleAndCloseWrapperEl = this.headerEl.appendChild(
-        htmlFor(this.element)`
-            <div class="i-amphtml-story-draggable-drawer-header-title-and-close"></div>`
-      );
-      titleAndCloseWrapperEl.appendChild(closeButtonEl);
-      titleAndCloseWrapperEl.appendChild(titleEl);
-    } else {
-      this.headerEl.appendChild(closeButtonEl);
-      this.headerEl.appendChild(titleEl);
-    }
-=======
     const titleAndCloseWrapperEl = this.headerEl_.appendChild(
       htmlFor(this.element)`
             <div class="i-amphtml-story-draggable-drawer-header-title-and-close"></div>`
     );
     titleAndCloseWrapperEl.appendChild(closeButtonEl);
     titleAndCloseWrapperEl.appendChild(titleEl);
->>>>>>> 6b88a8f9
 
     const templateEl = this.element.querySelector(
       '.i-amphtml-story-draggable-drawer'
@@ -215,45 +191,6 @@
     this.element.classList.add('i-amphtml-story-page-attachment-remote');
     // Use an anchor element to make this a real link in vertical rendering.
     const link = htmlFor(this.element)`
-<<<<<<< HEAD
-    <a class="i-amphtml-story-page-attachment-remote-content" target="_blank">
-      <span class="i-amphtml-story-page-attachment-remote-title"></span>
-      <span class="i-amphtml-story-page-attachment-remote-icon"></span>
-    </a>`;
-    // URL will be validated and resolved based on the canonical URL if relative
-    // when navigating.
-    link.setAttribute('href', this.element.getAttribute('href'));
-    this.contentEl.appendChild(link);
-
-    this.contentEl.querySelector(
-      '.i-amphtml-story-page-attachment-remote-title'
-    ).textContent =
-      this.element.getAttribute('data-title') ||
-      Services.urlForDoc(this.element).getSourceOrigin(
-        this.element.getAttribute('href') ||
-          // Used if amp-story-page-attachment-ui-v2 is off and
-          // this.elmement is an amp-story-page-outlink.
-          this.element.querySelector('a').getAttribute('href')
-      );
-  }
-
-  /**
-   * Builds remote V2 page attachment's drawer UI.
-   * Used for the amp-story-page-attachment-ui-v2 experiment.
-   * @private
-   */
-  buildRemoteV2_() {
-    this.setDragCap_(DRAG_CAP_PX_V2);
-    this.setOpenThreshold_(OPEN_THRESHOLD_PX);
-
-    this.headerEl.classList.add(
-      'i-amphtml-story-draggable-drawer-header-attachment-remote'
-    );
-    this.element.classList.add('i-amphtml-story-page-attachment-remote');
-    // Use an anchor element to make this a real link in vertical rendering.
-    const link = htmlFor(this.element)`
-=======
->>>>>>> 6b88a8f9
       <a class="i-amphtml-story-page-attachment-remote-content" target="_blank">
         <span class="i-amphtml-story-page-attachment-remote-title"><span ref="openStringEl"></span><span ref="urlStringEl"></span></span>
         <svg class="i-amphtml-story-page-attachment-remote-icon" xmlns="http://www.w3.org/2000/svg" viewBox="0 0 48 48"><path d="M38 38H10V10h14V6H10c-2.21 0-4 1.79-4 4v28c0 2.21 1.79 4 4 4h28c2.21 0 4-1.79 4-4V24h-4v14zM28 6v4h7.17L15.51 29.66l2.83 2.83L38 12.83V20h4V6H28z"></path></svg>
