--- conflicted
+++ resolved
@@ -1,4 +1,4 @@
-<<<<<<< HEAD
+import * as Preact from '#core/dom/jsx';
 import {
   ACTION_ENUM,
   STATE_PROPERTY_ENUM,
@@ -12,17 +12,7 @@
   STORY_ANALYTICS_EVENT_ENUM,
   getAnalyticsService,
 } from './story-analytics';
-import {buildOutlinkLinkIconElement} from './amp-story-open-page-attachment';
-=======
-import * as Preact from '#core/dom/jsx';
-import {Action, StateProperty, UIType} from './amp-story-store-service';
-import {DraggableDrawer, DrawerState} from './amp-story-draggable-drawer';
-import {HistoryState, setHistoryState} from './history';
-import {LocalizedStringId} from '#service/localization/strings';
-import {Services} from '#service';
-import {StoryAnalyticsEvent, getAnalyticsService} from './story-analytics';
 import {renderOutlinkLinkIconElement} from './amp-story-open-page-attachment';
->>>>>>> f4d54803
 import {closest} from '#core/dom/query';
 import {dev} from '#utils/log';
 import {getHistoryState} from '#core/window/history';
@@ -144,28 +134,15 @@
    * @private
    */
   buildInline_() {
-<<<<<<< HEAD
-    const closeButtonEl = htmlFor(this.element)`
-          <button class="i-amphtml-story-page-attachment-close-button" aria-label="close"
-              role="button">
-          </button>`;
-    closeButtonEl.setAttribute(
-      'aria-label',
-      localize(
-        this.element,
-        LOCALIZED_STRING_ID_ENUM.AMP_STORY_CLOSE_BUTTON_LABEL
-      )
-=======
     const closeButtonEl = (
       <button
         class="i-amphtml-story-page-attachment-close-button"
         aria-label={localize(
           this.element,
-          LocalizedStringId.AMP_STORY_CLOSE_BUTTON_LABEL
+          LOCALIZED_STRING_ID_ENUM.AMP_STORY_CLOSE_BUTTON_LABEL
         )}
         role="button"
       ></button>
->>>>>>> f4d54803
     );
 
     const titleAndCloseWrapperEl = this.headerEl.appendChild(
