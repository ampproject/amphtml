--- conflicted
+++ resolved
@@ -450,16 +450,11 @@
     }
 
     this.mutateElement(() => {
-<<<<<<< HEAD
-      setImportantStyles(
-          this.element, {transform: translate, transition: 'none'});
-      setTextBackgroundColor(this.element);
-=======
       setImportantStyles(this.element, {
         transform: translate,
         transition: 'none',
       });
->>>>>>> 72b85a31
+      setTextBackgroundColor(this.element);
     });
   }
 
