--- conflicted
+++ resolved
@@ -25,11 +25,7 @@
  *   - NOT be reused; to deprecate an ID, comment it out and prefix its key with
  *     the string "DEPRECATED_"
  *
-<<<<<<< HEAD
- * Next ID: 38
-=======
  * Next ID: 62
->>>>>>> 313def74
  *
  * @const @enum {string}
  */
