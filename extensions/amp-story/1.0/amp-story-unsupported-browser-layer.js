<<<<<<< HEAD
import {ACTION_ENUM, getStoreService} from './amp-story-store-service';
=======
import * as Preact from '#core/dom/jsx';
import {Action, getStoreService} from './amp-story-store-service';
>>>>>>> f4d54803
import {CSS} from '../../../build/amp-story-unsupported-browser-layer-1.0.css';
import {LOCALIZED_STRING_ID_ENUM} from '#service/localization/strings';
import {createShadowRootWithStyle} from './utils';
import {removeElement} from '#core/dom';
import {localize} from './amp-story-localization-service';

/** @const {string} Class for the continue anyway button */
const CONTINUE_ANYWAY_BUTTON_CLASS = 'i-amphtml-continue-button';

/**
 * Full viewport black layer indicating browser is not supported.
 * @param {!Element} element
 * @return {!Element}
 */
<<<<<<< HEAD
const renderTemplate = (element) => ({
  tag: 'div',
  attrs: dict({'class': 'i-amphtml-story-unsupported-browser-overlay'}),
  children: [
    {
      tag: 'div',
      attrs: dict({'class': 'i-amphtml-overlay-container'}),
      children: [
        {
          tag: 'div',
          attrs: dict({'class': 'i-amphtml-gear-icon'}),
        },
        {
          tag: 'div',
          attrs: dict({'class': 'i-amphtml-story-overlay-text'}),
          children: [
            localize(
              element,
              LOCALIZED_STRING_ID_ENUM.AMP_STORY_WARNING_UNSUPPORTED_BROWSER_TEXT
            ),
          ],
        },
        // The continue button functionality will only be present in the default
        // layer. Publisher provided fallbacks will not provide users with the
        // ability to continue with an unsupported browser
        {
          tag: 'button',
          attrs: dict({'class': 'i-amphtml-continue-button'}),
          children: [
            localize(
              element,
              LOCALIZED_STRING_ID_ENUM.AMP_STORY_CONTINUE_ANYWAY_BUTTON_LABEL
            ),
          ],
        },
      ],
    },
  ],
});
=======
const renderUnsuportedBrowserLayerElement = (element) => (
  <div class="i-amphtml-story-unsupported-browser-overlay">
    <div class="i-amphtml-overlay-container">
      <div class="i-amphtml-gear-icon" />
      <div class="i-amphtml-story-overlay-text">
        {localize(
          element,
          LocalizedStringId.AMP_STORY_WARNING_UNSUPPORTED_BROWSER_TEXT
        )}
      </div>
      <button
        // The continue button functionality will only be present in the default
        // layer. Publisher provided fallbacks will not provide users with the
        // ability to continue with an unsupported browser
        class="i-amphtml-continue-button"
      >
        {localize(
          element,
          LocalizedStringId.AMP_STORY_CONTINUE_ANYWAY_BUTTON_LABEL
        )}
      </button>
    </div>
  </div>
);
>>>>>>> f4d54803

/**
 * Unsupported browser layer UI.
 */
export class UnsupportedBrowserLayer {
  /**
   * @param {!Window} win
   */
  constructor(win) {
    /** @private @const {!Window} */
    this.win_ = win;

    /** @private {?Element} */
    this.root_ = null;

    /** @private {?Element} */
    this.element_ = null;

    /** @private {?Element} */
    this.continueButton_ = null;

    /** @private @const {!./amp-story-store-service.AmpStoryStoreService} */
    this.storeService_ = getStoreService(this.win_);
  }

  /**
   * Builds and appends the component in the story.
   * @return {*} TODO(#23582): Specify return type
   */
  build() {
    if (this.root_) {
      return this.root_;
    }
    this.root_ = this.win_.document.createElement('div');
    this.element_ = renderUnsuportedBrowserLayerElement(this.win_.document);
    createShadowRootWithStyle(this.root_, this.element_, CSS);
    this.continueButton_ = this.element_./*OK*/ querySelector(
      `.${CONTINUE_ANYWAY_BUTTON_CLASS}`
    );
    this.continueButton_.addEventListener('click', () => {
      this.storeService_.dispatch(ACTION_ENUM.TOGGLE_SUPPORTED_BROWSER, true);
    });
    return this.root_;
  }

  /**
   * Returns the unsupported browser componenet
   * @return {?Element} The root element of the componenet
   */
  get() {
    if (!this.root_) {
      this.build();
    }
    return this.root_;
  }

  /**
   * Removes the entire layer
   */
  removeLayer() {
    if (this.root_) {
      removeElement(this.root_);
    }
  }
}<|MERGE_RESOLUTION|>--- conflicted
+++ resolved
@@ -1,9 +1,5 @@
-<<<<<<< HEAD
+import * as Preact from '#core/dom/jsx';
 import {ACTION_ENUM, getStoreService} from './amp-story-store-service';
-=======
-import * as Preact from '#core/dom/jsx';
-import {Action, getStoreService} from './amp-story-store-service';
->>>>>>> f4d54803
 import {CSS} from '../../../build/amp-story-unsupported-browser-layer-1.0.css';
 import {LOCALIZED_STRING_ID_ENUM} from '#service/localization/strings';
 import {createShadowRootWithStyle} from './utils';
@@ -18,47 +14,6 @@
  * @param {!Element} element
  * @return {!Element}
  */
-<<<<<<< HEAD
-const renderTemplate = (element) => ({
-  tag: 'div',
-  attrs: dict({'class': 'i-amphtml-story-unsupported-browser-overlay'}),
-  children: [
-    {
-      tag: 'div',
-      attrs: dict({'class': 'i-amphtml-overlay-container'}),
-      children: [
-        {
-          tag: 'div',
-          attrs: dict({'class': 'i-amphtml-gear-icon'}),
-        },
-        {
-          tag: 'div',
-          attrs: dict({'class': 'i-amphtml-story-overlay-text'}),
-          children: [
-            localize(
-              element,
-              LOCALIZED_STRING_ID_ENUM.AMP_STORY_WARNING_UNSUPPORTED_BROWSER_TEXT
-            ),
-          ],
-        },
-        // The continue button functionality will only be present in the default
-        // layer. Publisher provided fallbacks will not provide users with the
-        // ability to continue with an unsupported browser
-        {
-          tag: 'button',
-          attrs: dict({'class': 'i-amphtml-continue-button'}),
-          children: [
-            localize(
-              element,
-              LOCALIZED_STRING_ID_ENUM.AMP_STORY_CONTINUE_ANYWAY_BUTTON_LABEL
-            ),
-          ],
-        },
-      ],
-    },
-  ],
-});
-=======
 const renderUnsuportedBrowserLayerElement = (element) => (
   <div class="i-amphtml-story-unsupported-browser-overlay">
     <div class="i-amphtml-overlay-container">
@@ -66,7 +21,7 @@
       <div class="i-amphtml-story-overlay-text">
         {localize(
           element,
-          LocalizedStringId.AMP_STORY_WARNING_UNSUPPORTED_BROWSER_TEXT
+          LOCALIZED_STRING_ID_ENUM.AMP_STORY_WARNING_UNSUPPORTED_BROWSER_TEXT
         )}
       </div>
       <button
@@ -77,13 +32,12 @@
       >
         {localize(
           element,
-          LocalizedStringId.AMP_STORY_CONTINUE_ANYWAY_BUTTON_LABEL
+          LOCALIZED_STRING_ID_ENUM.AMP_STORY_CONTINUE_ANYWAY_BUTTON_LABEL
         )}
       </button>
     </div>
   </div>
 );
->>>>>>> f4d54803
 
 /**
  * Unsupported browser layer UI.
