<<<<<<< HEAD


=======
>>>>>>> 3a469c3c
.i-amphtml-story-system-layer {
  background: linear-gradient(to bottom, rgba(0, 0, 0, 0.32), transparent) !important;
  position: absolute !important;
  display: flex !important;
  justify-content: space-between !important;
  top: 0 !important;
  left: 0 !important;
  right: 0 !important;
  height: 54px !important;
  z-index: 100000 !important;
  transition: opacity 0.3s cubic-bezier(0.0, 0.0, 0.2, 1) !important;
  pointer-events: none !important;
  font-family: 'Roboto', sans-serif !important;
}

[desktop] .i-amphtml-story-system-layer {
  height: 96px !important;
}

.i-amphtml-story-hidden.i-amphtml-story-system-layer {
  opacity: 0 !important;
  transition: opacity 0.15s cubic-bezier(0.4, 0.0, 1, 1) !important;
}

.i-amphtml-story-hidden.i-amphtml-story-system-layer * {
  pointer-events: none !important;
}

.i-amphtml-story-attribution {
  top: 0 !important;
  border: none !important;
  pointer-events: auto !important;
  cursor: pointer !important;
  padding: 6px 8px 0 !important;
  height: 48px !important;
  place-items: center !important;
  display: flex !important;
  text-decoration: none !important;
  overflow: hidden !important;
  visibility: hidden !important;
}

.i-amphtml-story-attribution-visible {
  visibility: visible !important;
}

[desktop] .i-amphtml-story-attribution {
  padding: 6px 6px 0 !important;
  left: 0 !important;
  right: 0 !important;
}

.i-amphtml-story-attribution > * {
  margin: 0px 4px !important;
}

.i-amphtml-story-attribution-logo-container {
  display: grid !important;
  place-items: center !important;
}

.i-amphtml-story-attribution-logo {
  border-radius: 100% !important;
  border: 1px solid #D4D4D4 !important;
  width: 28px !important;
  height: 28px !important;
  object-fit: cover !important;
  box-shadow: 0px 0px 6px rgba(0, 0, 0, 0.12) !important;
}

.i-amphtml-story-attribution-text {
  white-space: nowrap !important;
  overflow: hidden !important;
  text-overflow: ellipsis !important;
  font-size: 13px !important;
  font-weight: 500 !important;
  text-shadow: 0px 0px 6px rgba(0, 0, 0, 0.16) !important;
  color: #FFFF !important;
}

.i-amphtml-story-system-layer-buttons,
.i-amphtml-story-system-layer-buttons-start-position {
  display: flex !important;
  flex-direction: row !important;
  justify-content: flex-end !important;
  padding-top: 6px !important;
  box-sizing: border-box !important;
}

.i-amphtml-story-system-layer-buttons-start-position {
  position: absolute !important;
  top: 0 !important;
  justify-content: flex-start !important;
}

[desktop] .i-amphtml-story-system-layer-buttons {
  padding: 8px 4px 0 !important;
}

.i-amphtml-story-system-layer-buttons .i-amphtml-story-ui-hide-button.i-amphtml-story-button {
  display: none !important;
}

.i-amphtml-story-button {
  background-repeat: no-repeat !important;
  background-position: center center !important;
  height: 48px !important;
  width: 48px !important;
  cursor: pointer !important;
  border: none !important;
  pointer-events: auto !important;
  /* for svg backgrounds: */
  background: center center no-repeat !important;
  background-size: 24px 24px !important;
}

[desktop] .i-amphtml-story-button {
  margin: 0 4px !important;
  background-size: 32px 32px !important;
  padding: 8px !important;
}

.i-amphtml-story-button:active {
  background-color: rgba(0, 0, 0, 0.2) !important;
}

.i-amphtml-story-progress-bar {
  border: 0 !important;
  display: flex !important;
  height: 2px !important;
  left: 0 !important;
  margin: 4px 0 0 !important;
  padding: 0 2px !important;
  position: absolute !important;
  right: 0 !important;
  top: 0 !important;
  visibility: visible !important;
  z-index: 100001 !important;
}

/* TODO(#33969): clean up when ad progress bar is finalized. */
[ad-showing] .i-amphtml-story-progress-bar:not([i-amphtml-ad-progress-exp]),
[ad-showing] .i-amphtml-story-attribution {
  visibility: hidden !important;
}

[ad-showing] .i-amphtml-story-share-control {
  display: none !important;
}

[ad-showing]:not([i-amphtml-current-page-has-audio])
.i-amphtml-story-mute-audio-control,
[ad-showing]:not([i-amphtml-current-page-has-audio])
.i-amphtml-story-unmute-audio-control {
  visibility: hidden !important;
}

.i-amphtml-story-page-progress-bar {
  background: rgba(255, 255, 255, 0.4) !important;
  border-radius: 1px !important;
  height: 100% !important;
  list-style-type: none !important;
  margin: 0 2px !important;
  overflow: hidden !important;
  width: 100% !important;
}

.i-amphtml-story-page-progress-value {
  /* Do not remove `translateZ(0)` as it prevents an iOS repaint issue. */
  background: rgba(255, 255, 255, 1) !important;
  height: 100% !important;
  width: 100% !important;
  transform: translateZ(0) scaleX(0) !important; /* 0-width by default */
  transform-origin: left !important;
}

.i-amphtml-story-ad-progress-value {
  animation-name: i-amphtml-story-ad-value !important;
  animation-timing-function: linear !important;
  background-color: #fbc02d !important;
  height: 100% !important;
  position: relative !important;
  top: -100% !important;
  transform-origin: left !important;
  width: 100% !important;
}

@keyframes i-amphtml-story-ad-value {
  from {
    transform: scaleX(0);
  }
  to {
    transform: scaleX(1);
  }
}

[paused] .i-amphtml-story-ad-progress-value {
  animation-play-state: paused !important;
}

[dir=rtl] .i-amphtml-story-page-progress-value,
[dir=rtl] .i-amphtml-story-ad-progress-value {
  transform-origin: right !important;
}

.i-amphtml-first-page-active[info] .i-amphtml-message-container {
  /* 48px for info button, add width to padding for additional story buttons. */
  padding-right: 48px !important;
}

.i-amphtml-first-page-active[info][dir=rtl] .i-amphtml-message-container {
  /* 48px for info button, add width to padding for additional story buttons. */
  padding-right: auto !important;
  padding-left: 48px !important;
}

.i-amphtml-message-container {
  display: flex !important;
  align-items: center !important;
  width: max-content !important;
  transition-property: opacity, transform !important;
  position: absolute !important;
  top: 0 !important;
  right: 48px !important;
  height: 100% !important;
  color: #fff !important;
  font-size: 16px !important;
  text-shadow: 0px 0px 6px rgba(0, 0, 0, 0.36) !important;
}

[dir=rtl] .i-amphtml-message-container {
  right: auto !important;
  left: 48px !important;
}

[i-amphtml-story-messagedisplay="noshow"] .i-amphtml-message-container {
  transition: opacity 0.2s cubic-bezier(0.4, 0.0, 1, 1), visibility 0.2s, transform 0.0s 0.2s !important;
  opacity: 0 !important;
  visibility: hidden !important;
  transform: translateX(10px) !important;
}

[i-amphtml-story-has-new-page="noshow"] .i-amphtml-story-has-new-page-notification-container {
  transition: opacity 1.5s, visibility 1.5s !important;
  opacity: 0 !important;
  visibility: hidden !important;
}

.i-amphtml-last-page-active[i-amphtml-story-has-new-page="show"] .i-amphtml-story-has-new-page-notification-container {
  transition: opacity 1.5s, visibility 1.5s !important;
  opacity: 1 !important;
  visibility: visible !important;
}

[dir=rtl][i-amphtml-story-messagedisplay="noshow"] .i-amphtml-message-container {
  transform: translateX(-10px) !important;
}

[i-amphtml-story-messagedisplay="show"] .i-amphtml-message-container {
  transition: opacity 0.2s cubic-bezier(0.0, 0.0, 0.2, 1), visibility 0.2s, transform 0.2s cubic-bezier(0.4, 0.0, 0.2, 1) !important;
  opacity: 1 !important;
  visibility: visible !important;
  transform: translateX(0px) !important;
}

.i-amphtml-story-mute-text,
.i-amphtml-story-unmute-sound-text,
.i-amphtml-story-unmute-no-sound-text {
  width: max-content !important;
  color: #fff !important;
}

.i-amphtml-story-sound-display {
  display: inline-block !important;
  height: 46px !important;
  position: relative !important;
}

.i-amphtml-story-no-audio-ui .i-amphtml-story-sound-display {
  display: none !important;
}

.i-amphtml-story-mute-audio-control,
.i-amphtml-story-unmute-audio-control,
.i-amphtml-paused-display,
.i-amphtml-story-pause-control,
.i-amphtml-story-play-control,
.i-amphtml-story-mute-text,
.i-amphtml-story-unmute-sound-text,
.i-amphtml-story-unmute-no-sound-text,
.i-amphtml-story-skip-to-next  {
  display: none !important;
}

.i-amphtml-story-has-audio:not([muted]) .i-amphtml-story-mute-audio-control,
.i-amphtml-story-has-audio[muted] .i-amphtml-story-unmute-audio-control {
  display: block !important;
}

[desktop] .i-amphtml-paused-display,
.i-amphtml-story-desktop-one-panel .i-amphtml-paused-display {
  display: block !important;
}

.i-amphtml-story-system-layer-buttons button[disabled] {
  opacity: 0.3 !important;
  cursor: initial !important;
}

.i-amphtml-story-has-playback-ui:not([paused]) .i-amphtml-story-pause-control,
.i-amphtml-story-has-playback-ui[paused] .i-amphtml-story-play-control {
  display: block !important;
}

.amp-mode-keyboard-active:not([desktop]) .i-amphtml-paused-display {
  display: block !important;
}

.i-amphtml-story-has-audio[muted] .i-amphtml-story-mute-text,
[i-amphtml-current-page-has-audio].i-amphtml-story-has-audio:not([muted]) .i-amphtml-story-unmute-sound-text,
:not([i-amphtml-current-page-has-audio]).i-amphtml-story-has-audio:not([muted]) .i-amphtml-story-unmute-no-sound-text {
  display: block !important;
}

.i-amphtml-story-ui-no-buttons .i-amphtml-story-button,
.i-amphtml-story-ui-no-buttons .i-amphtml-story-system-layer-buttons {
  visibility: hidden !important;
}

.i-amphtml-story-unmute-audio-control {
  background-image: url('data:image/svg+xml;charset=utf-8,<svg xmlns="http://www.w3.org/2000/svg" width="24" height="24" fill="#FFF"><path d="M5.2 4 4 5.2l4.5 4.5H4v5.6h3.8l4.7 4.8v-6.4l4 4c-.6.5-1.3.9-2.1 1.1v2c1.3-.3 2.5-1 3.5-1.7l1.9 1.9 1.2-1.2-8.5-8.5L5.2 4Zm13.4 11a6.6 6.6 0 0 0-4.2-8.8v-2A8.5 8.5 0 0 1 20 16.4L18.6 15Zm-4.2-6.3a4.3 4.3 0 0 1 2.3 4.4l-2.3-2.3V8.7Zm-3.9-1.8 2-2v4l-2-2Z"/></svg>') !important;
}

[desktop] .i-amphtml-story-unmute-audio-control {
  background-image: url('data:image/svg+xml;charset=utf-8,<svg xmlns="http://www.w3.org/2000/svg" width="32" height="32" fill="#FFF"><path d="M7.4 6 6 7.4l5.3 5.3H6v6.7h4.4L16 25v-7.5l4.7 4.7c-.7.6-1.6 1-2.5 1.3v2.3c1.5-.3 2.9-1.1 4.1-2l2.3 2.3 1.4-1.4-10-10L7.4 6zm15.8 12.9c.4-.9.6-1.9.6-2.9 0-3.5-2.3-6.5-5.6-7.5V6.3a10 10 0 0 1 6.7 14.3l-1.7-1.7zm-5-7.4c1.7.8 2.8 2.5 2.8 4.5l-.1.7-2.7-2.7v-2.5zm-4.5-2.1L16 7.1v4.6l-2.3-2.3z"/></svg>') !important;
}

.i-amphtml-story-mute-audio-control {
  background-image: url('data:image/svg+xml;charset=utf-8,<svg xmlns="http://www.w3.org/2000/svg" width="24" height="24" fill="#FFF"><path d="M4 9.6v5.8h3.8l4.7 4.9V4.7L7.8 9.6H4ZM16.7 12.5c0-1.7-1-3.2-2.3-4v7.9a4.3 4.3 0 0 0 2.3-3.9Z"/><path d="M14.4 4v2c2.7.8 4.7 3.4 4.7 6.5 0 3-2 5.7-4.7 6.5v2a8.7 8.7 0 0 0 6.6-8.5c0-4.1-2.8-7.6-6.6-8.5Z"/></svg>') !important;
}

[desktop] .i-amphtml-story-mute-audio-control {
  background-image: url('data:image/svg+xml;charset=utf-8,<svg xmlns="http://www.w3.org/2000/svg" width="32" height="32" fill="#FFF"><path d="M10.4 12.6 16 6.9v18.2l-5.6-5.7H6v-6.8h4.4zM21 16a5 5 0 0 0-2.8-4.6v9.2A5 5 0 0 0 21 16zM18.2 6v2.3a8 8 0 0 1 5.6 7.7 8 8 0 0 1-5.6 7.7V26c4.5-1 7.8-5.1 7.8-10s-3.3-9-7.8-10z"/></svg>') !important;
}

.i-amphtml-story-pause-control {
  background-image: url('data:image/svg+xml;charset=utf-8,<svg xmlns="http://www.w3.org/2000/svg" width="32" height="32" fill="#FFF"><path d="M13.3 25.3H8V6.7h5.3v18.6zm5.4 0V6.7H24v18.7h-5.3z"/></svg>') !important;
}

.i-amphtml-story-play-control {
  background-image: url('data:image/svg+xml;charset=utf-8,<svg xmlns="http://www.w3.org/2000/svg" width="32" height="32" fill="#FFF"><path d="M23.5 16.3 9 25.7V7l14.5 9.3Z"/></svg>') !important;
}

.i-amphtml-story-share-control {
  background-image: url('data:image/svg+xml;charset=utf-8,<svg xmlns="http://www.w3.org/2000/svg" width="24" height="24" fill="#FFF"><path d="M15.6 16.4c.5-.4 1.2-.7 1.9-.7a2.7 2.7 0 1 1-2.7 2L8.4 14a2.7 2.7 0 0 1-4.7-2 2.7 2.7 0 0 1 4.7-2l6.4-3.8v-.6a2.7 2.7 0 1 1 .8 2l-6.4 3.8v1.2l6.4 3.8Zm2.8-10.8c0-.5-.4-1-.9-1a1 1 0 0 0-1 1c0 .5.5.9 1 .9s1-.4 1-1ZM6.5 12.9a1 1 0 0 1-1-.9c0-.5.5-1 1-1s1 .5 1 1-.5 1-1 1Zm10 5.5c0 .5.5 1 1 1s1-.5 1-1-.5-.9-1-.9a1 1 0 0 0-1 1Z" fill-rule="evenodd"/></svg>') !important;
}

[desktop] .i-amphtml-story-share-control {
  background-image: url('data:image/svg+xml;charset=utf-8,<svg xmlns="http://www.w3.org/2000/svg" width="32" height="32" fill="#FFF"><path d="M20 20.8c.5-.5 1.2-.8 2-.8 1.7 0 3 1.3 3 3s-1.3 3-3 3-3-1.3-3-3l.1-.7-7-4.1c-.5.5-1.2.8-2 .8-1.7 0-3-1.3-3-3s1.3-3 3-3c.8 0 1.5.3 2 .8l7-4.1L19 9c0-1.7 1.3-3 3-3s3 1.3 3 3-1.3 3-3 3c-.8 0-1.5-.3-2-.8l-7 4.1.1.7-.1.7 7 4.1zM23 9c0-.5-.5-1-1-1s-1 .5-1 1 .5 1 1 1 1-.5 1-1zm-13 8c-.5 0-1-.5-1-1s.5-1 1-1 1 .5 1 1-.5 1-1 1zm11 6c0 .5.5 1 1 1s1-.5 1-1-.5-1-1-1-1 .5-1 1z" fill-rule="evenodd"/></svg>') !important;
}

[ios] .i-amphtml-story-share-control {
  background-image: url('data:image/svg+xml;charset=utf-8,<svg xmlns="http://www.w3.org/2000/svg" width="24" height="24" fill="#FFF"><path fill="#fff" d="m15.7 4.6-1.3 1.3-1.5-1.5v10.3h-1.8V4.4L9.6 6 8.3 4.6 12 .9l3.7 3.7Zm3.6 4.6v10c0 1-.8 1.9-1.8 1.9h-11c-1 0-1.8-.8-1.8-1.9v-10c0-1 .8-1.9 1.8-1.9h2.7v1.9H6.5v10h11v-10h-2.8V7.3h2.8c1 0 1.8.8 1.8 1.9Z"/></svg>') !important;
  background-size: auto !important;
}

.i-amphtml-story-info-control {
  background-image: url('data:image/svg+xml;charset=utf-8,<svg xmlns="http://www.w3.org/2000/svg" width="24" height="24" fill="#FFF"><path d="M11.1 7.3H13v1.9h-1.9V7.3zm0 3.8H13v5.7h-1.9v-5.7zm.9-8.6c-5.2 0-9.5 4.3-9.5 9.5s4.3 9.5 9.5 9.5 9.5-4.3 9.5-9.5-4.3-9.5-9.5-9.5zm0 17.1a7.6 7.6 0 1 1 0-15.2 7.6 7.6 0 0 1 0 15.2z"/></svg>') !important;
  display: none !important;
  background-size: auto !important;
}

.i-amphtml-story-close-control {
  background-image: url('data:image/svg+xml;charset=utf-8,<svg xmlns="http://www.w3.org/2000/svg" width="24" height="24" fill="#FFF"><path d="M19 6.4 17.6 5 12 10.6 6.4 5 5 6.4l5.6 5.6L5 17.6 6.4 19l5.6-5.6 5.6 5.6 1.4-1.4-5.6-5.6L19 6.4Z"/></svg>') !important;
}

[desktop] .i-amphtml-story-close-control {
  background-image: url('data:image/svg+xml;charset=utf-8,<svg xmlns="http://www.w3.org/2000/svg" width="32" height="32" fill="#FFF"><path d="m25.3 8.5-1.8-1.8L16 14 8.5 6.7 6.7 8.5 14 16l-7.4 7.5 1.8 1.8L16 18l7.5 7.4 1.8-1.8L18 16l7.4-7.5Z"/></svg>') !important;
}

.i-amphtml-story-skip-to-next {
  background-image: url('data:image/svg+xml;charset=utf-8,<svg xmlns="http://www.w3.org/2000/svg" width="32" height="32" fill="#FFF"><path d="M19.3 16 8 24V8l11.3 8Zm4.7 8h-2.7V8H24v16Z"/></svg>') !important;
}

[desktop] .i-amphtml-story-skip-to-next {
  display: block !important;
}

.i-amphtml-story-has-new-page-notification-container {
  display: flex !important;
  position: absolute !important;
  justify-content: center !important;
  z-index: 100002 !important; /* On top of the progress bar. */
  top: 32px !important;
  right: 0 !important;
  left: 0 !important;
  opacity: 0 !important;
}

.i-amphtml-story-has-new-page-text-wrapper {
  background-color: rgba(32, 33, 37, 0.8) !important;
  display: flex !important;
  justify-content: center !important;
  align-items: center !important;
  padding: 4px 10px 4px 0 !important;
  border-radius: 5px !important;
}

[dir=rtl] .i-amphtml-story-has-new-page-text-wrapper {
  padding-right: 0 !important;
  padding-left: 10px !important;
}

.i-amphtml-story-has-new-page-text {
  color: #fff !important;
  font-size: 16px !important;
  text-shadow: 0px 0px 6px rgba(0, 0, 0, 0.36) !important;
  font-weight: 700 !important;
}

.i-amphtml-story-has-new-page-circle-icon {
  background: rgba(3, 255, 160, 1) !important;
  border-radius: 50% !important;
  height: 6px !important;
  width: 6px !important;
  position: relative !important;
  box-shadow: 0 0 0 2px rgba(3, 255, 160, 0.5) !important;
  margin: 0px 10px !important;
}

.i-amphtml-embedded.i-amphtml-first-page-active .i-amphtml-story-info-control {
  display: block !important;
}

.i-amphtml-story-no-sharing .i-amphtml-story-share-control,
.i-amphtml-story-no-sharing .i-amphtml-story-info-control {
  display: none !important;
}

.i-amphtml-animate-progress li {
  transition: transform 0.8s cubic-bezier(0.4, 0.0, 0.2, 1) !important;
}

.i-amphtml-progress-bar-overflow.i-amphtml-story-progress-bar {
  width: calc(100% - 4px) !important;
  margin: 4px 2px 0 !important;
  overflow: hidden !important;
  padding: 0 !important;
}

.i-amphtml-story-desktop-fullbleed .i-amphtml-story-progress-bar {
  height: 3px !important;
}

.i-amphtml-progress-bar-overflow .i-amphtml-story-page-progress-bar {
  border-radius: 0px !important;
  list-style: none !important;
  margin: 0 2px !important;
  width: 2px !important;
  position: absolute !important;
  transform-origin: left !important;
}

[dir=rtl].i-amphtml-progress-bar-overflow .i-amphtml-story-page-progress-bar {
  transform-origin: right !important;
}

[desktop] .i-amphtml-progress-bar-overflow .i-amphtml-story-page-progress-bar {
  width: 3px !important;
}

.i-amphtml-story-desktop-one-panel.i-amphtml-story-system-layer {
  width: var(--i-amphtml-story-desktop-one-panel-width) !important;
  margin: auto !important;
  margin-top: var(--i-amphtml-story-desktop-one-panel-responsive-margin) !important;
  border-radius: var(--i-amphtml-story-desktop-one-panel-border-radius) !important;
}<|MERGE_RESOLUTION|>--- conflicted
+++ resolved
@@ -1,8 +1,3 @@
-<<<<<<< HEAD
-
-
-=======
->>>>>>> 3a469c3c
 .i-amphtml-story-system-layer {
   background: linear-gradient(to bottom, rgba(0, 0, 0, 0.32), transparent) !important;
   position: absolute !important;
