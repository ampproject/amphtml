--- conflicted
+++ resolved
@@ -1,5 +1,11 @@
 .i-amphtml-story-system-layer {
-  background: linear-gradient(180deg, #0004, #0002 33%, #0001 67%, #0000) !important;
+  background: linear-gradient(
+    180deg,
+    #0004,
+    #0002 33%,
+    #0001 67%,
+    #0000
+  ) !important;
   position: absolute !important;
   display: flex !important;
   justify-content: space-between !important;
@@ -8,14 +14,14 @@
   right: 0 !important;
   height: 140px !important;
   z-index: 100000 !important;
-  transition: opacity 0.3s cubic-bezier(0.0, 0.0, 0.2, 1) !important;
+  transition: opacity 0.3s cubic-bezier(0, 0, 0.2, 1) !important;
   pointer-events: none !important;
   font-family: 'Roboto', sans-serif !important;
 }
 
 .i-amphtml-story-hidden.i-amphtml-story-system-layer {
   opacity: 0 !important;
-  transition: opacity 0.15s cubic-bezier(0.4, 0.0, 1, 1) !important;
+  transition: opacity 0.15s cubic-bezier(0.4, 0, 1, 1) !important;
 }
 
 .i-amphtml-story-hidden.i-amphtml-story-system-layer * {
@@ -57,7 +63,7 @@
 
 .i-amphtml-story-attribution-logo {
   border-radius: 100% !important;
-  border: 1px solid #D4D4D4 !important;
+  border: 1px solid #d4d4d4 !important;
   width: 28px !important;
   height: 28px !important;
   object-fit: cover !important;
@@ -71,7 +77,7 @@
   font-size: 13px !important;
   font-weight: 500 !important;
   text-shadow: 0px 0px 6px rgba(0, 0, 0, 0.16) !important;
-  color: #FFFF !important;
+  color: #ffff !important;
 }
 
 .i-amphtml-story-system-layer-buttons,
@@ -93,7 +99,8 @@
   padding: 8px 4px 0 !important;
 }
 
-.i-amphtml-story-system-layer-buttons .i-amphtml-story-ui-hide-button.i-amphtml-story-button {
+.i-amphtml-story-system-layer-buttons
+  .i-amphtml-story-ui-hide-button.i-amphtml-story-button {
   display: none !important;
 }
 
@@ -140,9 +147,9 @@
 }
 
 [ad-showing]:not([i-amphtml-current-page-has-audio])
-.i-amphtml-story-mute-audio-control,
+  .i-amphtml-story-mute-audio-control,
 [ad-showing]:not([i-amphtml-current-page-has-audio])
-.i-amphtml-story-unmute-audio-control {
+  .i-amphtml-story-unmute-audio-control {
   visibility: hidden !important;
 }
 
@@ -190,18 +197,20 @@
   animation-play-state: paused !important;
 }
 
-[dir=rtl] .i-amphtml-story-page-progress-value,
-[dir=rtl] .i-amphtml-story-ad-progress-value {
+[dir='rtl'] .i-amphtml-story-page-progress-value,
+[dir='rtl'] .i-amphtml-story-ad-progress-value {
   transform-origin: right !important;
 }
 
-[i-amphtml-story-has-new-page="noshow"] .i-amphtml-story-has-new-page-notification-container {
+[i-amphtml-story-has-new-page='noshow']
+  .i-amphtml-story-has-new-page-notification-container {
   transition: opacity 1.5s, visibility 1.5s !important;
   opacity: 0 !important;
   visibility: hidden !important;
 }
 
-.i-amphtml-last-page-active[i-amphtml-story-has-new-page="show"] .i-amphtml-story-has-new-page-notification-container {
+.i-amphtml-last-page-active[i-amphtml-story-has-new-page='show']
+  .i-amphtml-story-has-new-page-notification-container {
   transition: opacity 1.5s, visibility 1.5s !important;
   opacity: 1 !important;
   visibility: visible !important;
@@ -251,18 +260,17 @@
   pointer-events: none !important;
 }
 
-<<<<<<< HEAD
-[i-amphtml-current-page-has-captions]:not([captions-on]) .i-amphtml-story-nocaptions-control,
-[i-amphtml-current-page-has-captions][captions-on] .i-amphtml-story-captions-control {
+[i-amphtml-current-page-has-captions]:not([captions-on])
+  .i-amphtml-story-nocaptions-control,
+[i-amphtml-current-page-has-captions][captions-on]
+  .i-amphtml-story-captions-control {
   display: block !important;
 }
 
-[desktop] .i-amphtml-paused-display,
-.i-amphtml-story-desktop-one-panel .i-amphtml-paused-display {
-=======
-[i-amphtml-current-page-has-audio]:not([muted]) .i-amphtml-story-mute-audio-control,
-[i-amphtml-current-page-has-audio][muted] .i-amphtml-story-unmute-audio-control {
->>>>>>> fc739c0d
+[i-amphtml-current-page-has-audio]:not([muted])
+  .i-amphtml-story-mute-audio-control,
+[i-amphtml-current-page-has-audio][muted]
+  .i-amphtml-story-unmute-audio-control {
   display: block !important;
 }
 
@@ -289,7 +297,7 @@
 }
 
 .i-amphtml-story-captions-control {
-  background-image: url('data:image/svg+xml;charset=utf-8,<svg xmlns="http://www.w3.org/2000/svg" width="48" height="48" fill="none"><path fill="#fff" d="M28.9 15.36h-9.8a5.39 5.39 0 0 0-5.38 5.38v6.54a5.38 5.38 0 0 0 5.37 5.36h9.82a5.38 5.38 0 0 0 5.37-5.36v-6.54a5.39 5.39 0 0 0-5.37-5.38Zm.92 6.13H28.2a1.1 1.1 0 0 0-1.1 1.1v2.81a1.12 1.12 0 0 0 1.1 1.12h1.62c.58 0 1.07.49 1.07 1.07 0 .58-.49 1.07-1.07 1.07H28.2a3.28 3.28 0 0 1-3.25-3.25V22.6a3.26 3.26 0 0 1 3.25-3.26h1.62c.54.06.97.53.97 1.08 0 .54-.43 1.01-.97 1.07Zm-8.06 0h-1.61a1.12 1.12 0 0 0-1.12 1.1v2.81a1.12 1.12 0 0 0 1.12 1.12h1.6c.59 0 1.07.49 1.07 1.07 0 .58-.48 1.07-1.06 1.07h-1.61a3.28 3.28 0 0 1-3.25-3.25V22.6a3.25 3.25 0 0 1 3.25-3.26h1.6c.55.06.97.53.97 1.08a1.1 1.1 0 0 1-.96 1.07Z"/></svg>') !important;
+  background-image: url('data:image/svg+xml;charset=utf-8,<svg xmlns="http://www.w3.org/2000/svg" width="48" height="48" fill="none"><path fill="#fff" d="M28.9 15.4h-9.8a5.4 5.4 0 0 0-5.4 5.3v6.6a5.4 5.4 0 0 0 5.4 5.3h9.8a5.4 5.4 0 0 0 5.4-5.3v-6.6a5.4 5.4 0 0 0-5.4-5.3Zm1 6h-1.7a1.1 1.1 0 0 0-1.1 1.2v2.8a1.1 1.1 0 0 0 1.1 1.1h1.6c.6 0 1 .5 1 1 0 .7-.4 1.2-1 1.2h-1.6a3.3 3.3 0 0 1-3.3-3.3v-2.8a3.3 3.3 0 0 1 3.3-3.3h1.6c.6.1 1 .6 1 1.1 0 .6-.4 1-1 1Zm-8.1 0H20a1.1 1.1 0 0 0-1 1.2v2.8a1.1 1.1 0 0 0 1 1.1h1.6c.6 0 1.1.5 1.1 1 0 .7-.5 1.2-1 1.2h-1.6a3.3 3.3 0 0 1-3.3-3.3v-2.8a3.3 3.3 0 0 1 3.3-3.3h1.6c.5.1 1 .6 1 1.1a1.1 1.1 0 0 1-1 1Z"/></svg>') !important;
   width: 52px !important;
 }
 
@@ -348,7 +356,7 @@
   border-radius: 5px !important;
 }
 
-[dir=rtl] .i-amphtml-story-has-new-page-text-wrapper {
+[dir='rtl'] .i-amphtml-story-has-new-page-text-wrapper {
   padding-right: 0 !important;
   padding-left: 10px !important;
 }
@@ -380,7 +388,7 @@
 }
 
 .i-amphtml-animate-progress li {
-  transition: transform 0.8s cubic-bezier(0.4, 0.0, 0.2, 1) !important;
+  transition: transform 0.8s cubic-bezier(0.4, 0, 0.2, 1) !important;
 }
 
 .i-amphtml-story-desktop-fullbleed .i-amphtml-story-progress-bar {
@@ -396,7 +404,7 @@
   transform-origin: left !important;
 }
 
-[dir=rtl].i-amphtml-progress-bar-overflow .i-amphtml-story-page-progress-bar {
+[dir='rtl'].i-amphtml-progress-bar-overflow .i-amphtml-story-page-progress-bar {
   transform-origin: right !important;
 }
 
@@ -407,6 +415,10 @@
 .i-amphtml-story-desktop-one-panel.i-amphtml-story-system-layer {
   width: var(--i-amphtml-story-desktop-one-panel-width) !important;
   margin: auto !important;
-  margin-top: var(--i-amphtml-story-desktop-one-panel-responsive-margin) !important;
-  border-radius: var(--i-amphtml-story-desktop-one-panel-border-radius) !important;
+  margin-top: var(
+    --i-amphtml-story-desktop-one-panel-responsive-margin
+  ) !important;
+  border-radius: var(
+    --i-amphtml-story-desktop-one-panel-border-radius
+  ) !important;
 }