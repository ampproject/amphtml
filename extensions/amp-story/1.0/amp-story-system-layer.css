/**
 * Copyright 2018 The AMP HTML Authors. All Rights Reserved.
 *
 * Licensed under the Apache License, Version 2.0 (the "License");
 * you may not use this file except in compliance with the License.
 * You may obtain a copy of the License at
 *
 *      http://www.apache.org/licenses/LICENSE-2.0
 *
 * Unless required by applicable law or agreed to in writing, software
 * distributed under the License is distributed on an "AS-IS" BASIS,
 * WITHOUT WARRANTIES OR CONDITIONS OF ANY KIND, either express or implied.
 * See the License for the specific language governing permissions and
 * limitations under the License.
 */

@import './amp-story-share.css';


.i-amphtml-story-system-layer {
  background: linear-gradient(to bottom, rgba(0, 0, 0, 0.35), transparent) !important;
  position: absolute !important;
  top: 0 !important;
  left: 0 !important;
  right: 0 !important;
  height: 56px !important; /* 6px progress bar + 48px icons + 2px margin */
  opacity: 1 !important;
  z-index: 100000 !important;
  box-sizing: border-box !important;
  transition: opacity 0.3s cubic-bezier(0.0, 0.0, 0.2, 1) !important;
  pointer-events: none !important;
}

.i-amphtml-story-bookend-active.i-amphtml-story-system-layer {
  opacity: 0.3 !important;
  transition: opacity 0.15s cubic-bezier(0.4, 0.0, 1, 1) !important;
}

[desktop].i-amphtml-story-bookend-active.i-amphtml-story-system-layer {
  opacity: 0 !important;
}

.i-amphtml-story-system-layer-buttons {
  margin-top: 8px; /* 6px progress bar + 2px margin */
<<<<<<< HEAD
  float: right !important;
  display: flex !important;
=======
  pointer-events: auto !important;
  display: flex !important;
  flex-direction: row !important;
  justify-content: flex-end !important;
>>>>>>> 867d28b4
}

.i-amphtml-story-button {
  background-repeat: no-repeat !important;
  background-position: center center !important;
  height: 48px !important;
  width: 48px !important;
  cursor: pointer !important;
  border-radius: 50% !important;
  box-sizing: border-box !important;
  position: relative !important;
  float: right !important;
  pointer-events: auto !important;


  /* for svg backgrounds: */
  background: center center no-repeat !important;
  display: flex !important;
}

.i-amphtml-story-button:active {
  /* TODO(alanorozco): do we want material ripple effect? */
  background-color: rgba(0, 0, 0, 0.2) !important;
}

.i-amphtml-story-system-layer .i-amphtml-story-button {
  float: left !important;
}

.i-amphtml-story-progress-bar {
  border: 0 !important;
  display: flex !important;
  height: 2px !important;
  left: 0 !important;
  margin: 4px 0 0 !important;
  padding: 0 2px !important;
  position: absolute !important;
  right: 0 !important;
  top: 0 !important;
  visibility: visible !important;
  z-index: 100001 !important;
}

[ad-showing] .i-amphtml-story-progress-bar {
  visibility: hidden !important;
}

.i-amphtml-story-page-progress-bar {
  background: rgba(255, 255, 255, 0.4) !important;
  border-radius: 1px !important;
  height: 100% !important;
  list-style-type: none !important;
  margin: 0 2px!important;
  overflow: hidden!important;
  width: 100% !important;

  /* An empty mask image works around Safari not clipping rounded corners.
   * https://stackoverflow.com/questions/5736503/how-to-make-css3-rounded-corners-hide-overflow-in-chrome-opera/10296258#10296258 */
  -webkit-mask-image: url(data:image/png;base64,iVBORw0KGgoAAAANSUhEUgAAAAEAAAABCAIAAACQd1PeAAAAGXRFWHRTb2Z0d2FyZQBBZG9iZSBJbWFnZVJlYWR5ccllPAAAAA5JREFUeNpiYGBgAAgwAAAEAAGbA+oJAAAAAElFTkSuQmCC) !important;
}

.i-amphtml-story-page-progress-value {
  /* Do not remove `translateZ(0)` or `will-change` as they prevent an iOS
   * repaint issue. */
  background: rgba(255, 255, 255, 1) !important;
  height: 100% !important;
  width: 100% !important;
  transform: translateZ(0) scaleX(0) !important; /* 0-width by default */
  transform-origin: left !important;
  will-change: transform, transition !important;
}

[dir=rtl] .i-amphtml-story-progress-value {
  transform-origin: right !important;
}
[info] .i-amphtml-message-container {
  /* 48px for info button, add width to padding for 
  * additional story buttons */
  padding-right: 48px !important; 
}

.i-amphtml-message-container {
  width: max-content !important;
  transition-property: opacity, transform !important;
  float: right !important;
  opacity: 0 !important;
  position: absolute !important;
  top: 14px !important;
  right: 48px !important;
}

[messagedisplay="noshow"] .i-amphtml-message-container {
  transition: opacity 0.2s cubic-bezier(0.4, 0.0, 1, 1), transform 0.3s cubic-bezier(1, 0.0, 0.2, 1) 0.3s !important;
  transform: translateX(15%) !important;
  opacity: 0 !important;
}

[messagedisplay="show"] .i-amphtml-message-container {
  transition: opacity 0.2s cubic-bezier(0.4, 0.0, 1, 1), transform 0.2s cubic-bezier(0.4, 0.0, 1, 1) !important;
  opacity: 1 !important;
  transform: translateX(1%) !important;
}

.i-amphtml-story-mute-text,
.i-amphtml-story-unmute-sound-text,
.i-amphtml-story-unmute-no-sound-text  {
  width: max-content;
}

.i-amphtml-story-sound-display{
  display: inline-block;
  height: 46px !important;
  position: relative;
}


.i-amphtml-story-mute-audio-control,
.i-amphtml-story-unmute-audio-control,
.i-amphtml-story-mute-text,
.i-amphtml-story-unmute-sound-text,
.i-amphtml-story-unmute-no-sound-text  {
  display: none !important;
}

.audio-playing[muted='muted'] .i-amphtml-story-unmute-audio-control,
.audio-playing[muted='muted'] .i-amphtml-story-mute-text,
.audio-playing[muted='audioon'] .i-amphtml-story-mute-audio-control,
.audio-playing[muted='audioon'] .i-amphtml-story-unmute-sound-text,
.audio-playing[muted='noaudio'] .i-amphtml-story-mute-audio-control,
.audio-playing[muted='noaudio'] .i-amphtml-story-unmute-no-sound-text {
  display: block !important;
}

.i-amphtml-story-ui-no-buttons .i-amphtml-story-button,
.i-amphtml-story-ui-no-buttons .i-amphtml-story-system-layer-buttons,
.i-amphtml-story-ui-no-buttons .i-amphtml-story-share-pill {
  visibility: hidden !important;
}

.i-amphtml-story-unmute-audio-control {
  background-image: url('data:image/svg+xml;charset=utf-8,<svg xmlns="http://www.w3.org/2000/svg" width="24px" height="24px" viewBox="0 0 24 24" fill="#FFFFFF"><path d="M16.5 12c0-1.77-1.02-3.29-2.5-4.03v2.21l2.45 2.45c.03-.2.05-.41.05-.63zm2.5 0c0 .94-.2 1.82-.54 2.64l1.51 1.51C20.63 14.91 21 13.5 21 12c0-4.28-2.99-7.86-7-8.77v2.06c2.89.86 5 3.54 5 6.71zM4.27 3L3 4.27 7.73 9H3v6h4l5 5v-6.73l4.25 4.25c-.67.52-1.42.93-2.25 1.18v2.06c1.38-.31 2.63-.95 3.69-1.81L19.73 21 21 19.73l-9-9L4.27 3zM12 4L9.91 6.09 12 8.18V4z"/><path d="M0 0h24v24H0z" fill="none"/></svg>') !important;
}

.i-amphtml-story-mute-audio-control {
  background-image: url('data:image/svg+xml;charset=utf-8,<svg xmlns="http://www.w3.org/2000/svg" width="24px" height="24px" viewBox="0 0 24 24" fill="#FFFFFF"><path d="M3 9v6h4l5 5V4L7 9H3zm13.5 3c0-1.77-1.02-3.29-2.5-4.03v8.05c1.48-.73 2.5-2.25 2.5-4.02zM14 3.23v2.06c2.89.86 5 3.54 5 6.71s-2.11 5.85-5 6.71v2.06c4.01-.91 7-4.49 7-8.77s-2.99-7.86-7-8.77z"/><path d="M0 0h24v24H0z" fill="none"/></svg>') !important;
}

.i-amphtml-story-share-control {
  background-image: url('data:image/svg+xml;charset=utf-8,<svg xmlns="http://www.w3.org/2000/svg" width="24px" height="24px" viewBox="0 0 24 24" fill="#FFFFFF"><path d="M0 0h24v24H0z" fill="none"/><path d="M18 16.08c-.76 0-1.44.3-1.96.77L8.91 12.7c.05-.23.09-.46.09-.7s-.04-.47-.09-.7l7.05-4.11c.54.5 1.25.81 2.04.81 1.66 0 3-1.34 3-3s-1.34-3-3-3-3 1.34-3 3c0 .24.04.47.09.7L8.04 9.81C7.5 9.31 6.79 9 6 9c-1.66 0-3 1.34-3 3s1.34 3 3 3c.79 0 1.5-.31 2.04-.81l7.12 4.16c-.05.21-.08.43-.08.65 0 1.61 1.31 2.92 2.92 2.92 1.61 0 2.92-1.31 2.92-2.92s-1.31-2.92-2.92-2.92z"/></svg>') !important;
}

[ios] .i-amphtml-story-share-control {
  background-image: url('data:image/svg+xml;charset=utf-8,<svg xmlns="http://www.w3.org/2000/svg" width="24px" height="24px" viewBox="0 0 24 24" fill="#FFFFFF"><path fill="none" d="M0 0h24v24H0V0z"/><path d="M16 5l-1.42 1.42-1.59-1.59V16h-1.98V4.83L9.42 6.42 8 5l4-4 4 4zm4 5v11c0 1.1-.9 2-2 2H6c-1.11 0-2-.9-2-2V10c0-1.11.89-2 2-2h3v2H6v11h12V10h-3V8h3c1.1 0 2 .89 2 2z"/></svg>') !important;
  /** Visual hack to make the icon looks aligned. */
  background-position-y: calc(50% - 2px) !important;
}

.i-amphtml-story-info-control {
  background-image: url('data:image/svg+xml;charset=utf-8,<svg xmlns="http://www.w3.org/2000/svg" width="24px" height="24px" viewBox="0 0 48 48" fill="#FFFFFF"><path d="M0 0h48v48H0z" fill="none"/><path d="M22 34h4V22h-4v12zm2-30C12.95 4 4 12.95 4 24s8.95 20 20 20 20-8.95 20-20S35.05 4 24 4zm0 36c-8.82 0-16-7.18-16-16S15.18 8 24 8s16 7.18 16 16-7.18 16-16 16zm-2-22h4v-4h-4v4z"/></svg>') !important;
  display: none !important;
}

.i-amphtml-embedded.first-page-active .i-amphtml-story-info-control {
  display: block !important;
}

.i-amphtml-story-no-sharing .i-amphtml-story-share-control,
.i-amphtml-story-no-sharing .i-amphtml-story-info-control {
  display: none !important;
}

[desktop].i-amphtml-story-system-layer {
  background: linear-gradient(to bottom, rgba(33,33,33,0) 0%, rgba(33,33,33,0.32) 100%)!important;
  top: auto !important;
  bottom: 0 !important;
  height: 96px !important;
  display: flex !important;
  align-items: center !important;
  justify-content: center !important;
  flex-direction: row-reverse !important;
}

[desktop] .i-amphtml-story-progress-bar {
  position: relative !important;
  height: 3px !important;
  width: calc(100vw / 3) !important;
  margin: 0 24px !important;
}

[desktop] .i-amphtml-story-page-progress-bar {
  border-radius: 100px !important;
}

[desktop].i-amphtml-story-system-layer .i-amphtml-story-system-layer-buttons {
  display: flex !important;
  height: 40px !important;
  align-items: center !important;
  justify-content: flex-end !important;
  margin-top: 0px !important;
}

[desktop] .i-amphtml-story-share-control {
  display: none !important;
}


/* Share pill */

div.i-amphtml-story-share-pill-container {
  position: fixed!important;
  display: none!important;
  top: 0 !important;
  height: 96px!important;
  width: 100%!important;
  z-index: 1!important;
  background: linear-gradient(to bottom, rgba(33,33,33,0.32) 0%, rgba(33,33,33,0) 100%)!important;
}

[desktop] div.i-amphtml-story-share-pill-container {
  display: block !important;
}

.i-amphtml-story-share-pill {
  display: flex !important;
  position: absolute!important;
  top: 0!important;
  right: 40px!important;
  bottom: 0!important;
  margin: auto!important;
  height: 40px!important;
  align-items: center!important;
  pointer-events: auto !important;
}

[dir=rtl] .i-amphtml-story-share-pill {
  right: auto !important;
  left: 40px !important;
}

/* Share text for share box */
span.i-amphtml-story-share-pill-label {
  font-family: 'Roboto', sans-serif!important;
  position: absolute!important;
  right: 15px!important;
  text-align: center!important;
  width: 60px!important;
  font-size: 12px!important;
  font-weight: bold!important;
  letter-spacing: .5px!important;
  margin: auto!important;
  color:#fff!important;
  box-sizing: initial !important;
  text-transform: uppercase !important;
}

[dir=rtl] span.i-amphtml-story-share-pill-label {
  right: auto !important;
  left: 15px !important;
}

/* background for the share box */
.i-amphtml-story-share-pill:before {
  position: absolute!important;
  content: ''!important;
  width: 58px!important;
  height: 40px!important;
  padding: 0 16px!important;
  background-color: rgba(255, 255, 255, .2)!important;
  border-radius: 500px!important;
  box-sizing: initial !important;
  transition: width 300ms ease-in-out!important;
  right: 0 !important;
}

[dir=rtl] .i-amphtml-story-share-pill:before {
  right: auto !important;
  left: 0 !important;
}

.i-amphtml-story-share-pill .i-amphtml-story-share-item  {
  opacity: 0!important;
  transition: opacity 300ms linear!important;
}

.i-amphtml-story-share-pill:hover .i-amphtml-story-share-item {
  opacity: 1!important;
}

.i-amphtml-story-share-pill .i-amphtml-story-share-item {
  margin: 0 !important;
  width: 48px !important;
  height: 48px !important;
  padding: 0 !important;
}

/* Incremental fade in */
.i-amphtml-story-share-pill:hover
    .i-amphtml-story-share-item:nth-child(9) {
  transition-delay: calc(30ms * 1)!important;
}
.i-amphtml-story-share-pill:hover
    .i-amphtml-story-share-item:nth-child(8) {
  transition-delay: calc(30ms * 2)!important;
}
.i-amphtml-story-share-pill:hover
    .i-amphtml-story-share-item:nth-child(7) {
  transition-delay: calc(30ms * 3)!important;
}
.i-amphtml-story-share-pill:hover
    .i-amphtml-story-share-item:nth-child(6) {
  transition-delay: calc(30ms * 4)!important;
}
.i-amphtml-story-share-pill:hover
    .i-amphtml-story-share-item:nth-child(5) {
  transition-delay: calc(30ms * 5)!important;
}
.i-amphtml-story-share-pill:hover
    .i-amphtml-story-share-item:nth-child(4) {
  transition-delay: calc(30ms * 6)!important;
}
.i-amphtml-story-share-pill:hover
    .i-amphtml-story-share-item:nth-child(3) {
  transition-delay: calc(30ms * 7)!important;
}
.i-amphtml-story-share-pill:hover
    .i-amphtml-story-share-item:nth-child(2) {
  transition-delay: calc(30ms * 8)!important;
}
.i-amphtml-story-share-pill:hover
    .i-amphtml-story-share-item:nth-child(1) {
  transition-delay: calc(30ms * 9)!important;
}

.i-amphtml-story-share-pill .i-amphtml-story-share-list {
  padding: 0!important;
}

.i-amphtml-story-share-pill:hover:before {
  width: calc(100% - 32px) !important;
}

.i-amphtml-story-share-pill .i-amphtml-story-share-icon {
  display: flex !important;
  justify-content: center;
  align-items: center;
  width: 48px !important;
  height: 48px !important;
  padding: 0;
}

[desktop] .i-amphtml-story-share-icon {
  font-size: 0px!important;
  background-size: 24px 24px !important;
  background-position: center center !important;
  padding: 0 !important;
}

[desktop] .i-amphtml-story-share-icon.amp-social-share-facebook {
  /* SVG icon has inner padding, so the glyph renders visually smaller than
   * other icons, so we work around it by setting a higher background size. */
  background-size: 28px 28px !important;
  background-position: center center !important;
}

[desktop] .i-amphtml-story-share-icon::before {
  display: none !important;
}

[desktop] .i-amphtml-story-share-icon:active::before {
  display: none !important;
}

[desktop] .i-amphtml-story-share-list {
  margin-right: 72px !important;
}

[dir=rtl][desktop] .i-amphtml-story-share-list {
  margin-right: 0 !important;
  margin-left: 72px !important;
}

/* system layer changes */

[desktop] .i-amphtml-story-share-pill-container {
  z-index: 100002 !important; /* 1 higher than bookend */
}<|MERGE_RESOLUTION|>--- conflicted
+++ resolved
@@ -42,15 +42,11 @@
 
 .i-amphtml-story-system-layer-buttons {
   margin-top: 8px; /* 6px progress bar + 2px margin */
-<<<<<<< HEAD
-  float: right !important;
-  display: flex !important;
-=======
   pointer-events: auto !important;
   display: flex !important;
   flex-direction: row !important;
   justify-content: flex-end !important;
->>>>>>> 867d28b4
+  float: right !important;
 }
 
 .i-amphtml-story-button {
