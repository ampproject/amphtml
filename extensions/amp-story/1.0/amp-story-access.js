--- conflicted
+++ resolved
@@ -200,13 +200,8 @@
    */
   renderDrawerEl_() {
     switch (this.getType_()) {
-<<<<<<< HEAD
       case TYPE_ENUM.BLOCKING:
-        const drawerEl = getBlockingTemplate(this.element);
-=======
-      case Type.BLOCKING:
         const drawerEl = renderBlockingElement();
->>>>>>> f4d54803
 
         const logoSrc = getStoryAttributeSrc(
           this.element,
@@ -223,13 +218,8 @@
 
         return drawerEl;
         break;
-<<<<<<< HEAD
       case TYPE_ENUM.NOTIFICATION:
-        return getNotificationTemplate(this.element);
-=======
-      case Type.NOTIFICATION:
         return renderNotificationElement();
->>>>>>> f4d54803
         break;
       default:
         user().error(
