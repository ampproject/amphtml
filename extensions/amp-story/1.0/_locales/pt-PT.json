{
  "2": {
    "string": "Toque em Seguinte"
  },
  "3": {
    "string": "Toque em Anterior"
  },
  "4": {
    "string": "Não foi possível copiar a ligação para a área de transferência :("
  },
  "5": {
    "string": "Ligação copiada!"
  },
  "6": {
    "string": "E-mail"
  },
  "7": {
    "string": "Facebook"
  },
<<<<<<< HEAD
  "8": {
    "string": "Google+"
  },
=======
>>>>>>> a8be9d1e
  "9": {
    "string": "Obter ligação"
  },
  "10": {
    "string": "LinkedIn"
  },
  "11": {
    "string": "Pinterest"
  },
  "12": {
    "string": "SMS"
  },
  "14": {
    "string": "Tumblr"
  },
  "15": {
    "string": "Twitter"
  },
  "16": {
    "string": "WhatsApp"
  },
<<<<<<< HEAD
  "19": {
    "string": "Deve ativar a experiência de amp-story para ver este conteúdo."
  },
=======
>>>>>>> a8be9d1e
  "21": {
    "string": "Pedimos desculpa, mas parece que o seu navegador não suporta esta experiência"
  },
  "22": {
    "string": "Aceitar"
  },
  "23": {
    "string": "Recusar"
  },
  "25": {
    "string": "Ver no domínio original:"
  },
  "26": {
    "string": "Mais sobre os resultados AMP"
  },
  "27": {
    "string": "Continuar mesmo assim"
  },
<<<<<<< HEAD
  "31": {
    "string": "Som desligado"
  },
  "32": {
    "string": "Som ligado"
  },
  "33": {
    "string": "Esta página não tem som"
  },
=======
>>>>>>> a8be9d1e
  "34": {
    "string": "Reproduzir vídeo"
  },
  "35": {
    "string": "Deslizar para cima"
  },
<<<<<<< HEAD
  "36": {
    "string": "Expandir Tweet"
  },
  "62": {
    "string": "Partilhar a partir desta página"
  },
=======
>>>>>>> a8be9d1e
  "63": {
    "string": "Line"
  },
  "64": {
    "string": "Atualizada"
  },
  "65": {
    "string": "A reprodução do vídeo falhou"
  },
  "66": {
    "string": "Desativar o som da história"
  },
  "67": {
    "string": "Ativar o som da história"
  },
  "68": {
    "string": "Informação da história"
  },
  "69": {
    "string": "Partilhar história"
  },
<<<<<<< HEAD
  "70": {
    "string": "Alternar menu da história"
  },
=======
>>>>>>> a8be9d1e
  "71": {
    "string": "A"
  },
  "72": {
    "string": "B"
  },
  "73": {
    "string": "C"
  },
  "74": {
    "string": "D"
  },
  "75": {
    "string": "Dica 1 de 2"
  },
  "76": {
    "string": "Toque para ir para o próximo ecrã"
  },
  "77": {
    "string": "Próximo"
  },
  "78": {
    "string": "Dica 2 de 2"
  },
  "79": {
    "string": "Deslize para ir para a próxima história"
  },
  "80": {
    "string": "Compreendi"
  },
  "81": {
    "string": "Dica"
  },
  "83": {
    "string": "Ativar"
  },
  "84": {
    "string": "PONTUAÇÃO:"
  },
  "85": {
    "string": "Pausar história"
  },
  "86": {
    "string": "Reproduzir história"
  },
  "87": {
    "string": "Fechar"
  },
  "88": {
    "string": "Ir para o próximo"
  },
  "89": {
    "string": "A sua resposta será enviada para"
  },
  "90": {
    "string": "Próxima história"
  },
  "91": {
    "string": "Próxima página"
  },
  "92": {
    "string": "Repetir"
  },
  "93": {
    "string": "Página anterior"
  },
  "96": {
    "string": "Mover dispositivo para explorar"
  },
  "97": {
    "string": "A abrir"
  },
  "98": {
    "string": "Formulário não submetido, tente novamente"
  },
  "99": {
    "string": "Formulário submetido com sucesso"
  }
}<|MERGE_RESOLUTION|>--- conflicted
+++ resolved
@@ -17,12 +17,6 @@
   "7": {
     "string": "Facebook"
   },
-<<<<<<< HEAD
-  "8": {
-    "string": "Google+"
-  },
-=======
->>>>>>> a8be9d1e
   "9": {
     "string": "Obter ligação"
   },
@@ -44,12 +38,6 @@
   "16": {
     "string": "WhatsApp"
   },
-<<<<<<< HEAD
-  "19": {
-    "string": "Deve ativar a experiência de amp-story para ver este conteúdo."
-  },
-=======
->>>>>>> a8be9d1e
   "21": {
     "string": "Pedimos desculpa, mas parece que o seu navegador não suporta esta experiência"
   },
@@ -68,33 +56,12 @@
   "27": {
     "string": "Continuar mesmo assim"
   },
-<<<<<<< HEAD
-  "31": {
-    "string": "Som desligado"
-  },
-  "32": {
-    "string": "Som ligado"
-  },
-  "33": {
-    "string": "Esta página não tem som"
-  },
-=======
->>>>>>> a8be9d1e
   "34": {
     "string": "Reproduzir vídeo"
   },
   "35": {
     "string": "Deslizar para cima"
   },
-<<<<<<< HEAD
-  "36": {
-    "string": "Expandir Tweet"
-  },
-  "62": {
-    "string": "Partilhar a partir desta página"
-  },
-=======
->>>>>>> a8be9d1e
   "63": {
     "string": "Line"
   },
@@ -116,12 +83,6 @@
   "69": {
     "string": "Partilhar história"
   },
-<<<<<<< HEAD
-  "70": {
-    "string": "Alternar menu da história"
-  },
-=======
->>>>>>> a8be9d1e
   "71": {
     "string": "A"
   },
