{
  "2": {
    "string": "Tap Next",
    "description": "Label indicating that users can navigate to the next page, in the amp-story hint UI."
  },
  "3": {
    "string": "Tap Back",
    "description": "Label indicating that users can navigate to the previous page, in the amp-story hint UI."
  },
  "4": {
    "string": "Could not copy link to clipboard :(",
    "description": "String shown in a failure message to inform the user that a link could not be successfully copied to their clipboard."
  },
  "5": {
    "string": "Link copied!",
    "description": "String shown in a confirmation message to inform the user that a link was successfully copied to their clipboard."
  },
  "6": {
    "string": "Email",
    "description": "Button label for the share target that shares a link via email."
  },
  "7": {
    "string": "Facebook",
    "description": "Button label for the share target that shares a link via Facebook."
  },
  "9": {
    "string": "Get Link",
    "description": "Button label for the share target that shares a link via by copying it to the user's clipboard."
  },
  "10": {
    "string": "LinkedIn",
    "description": "Button label for the share target that shares a link via LinkedIn."
  },
  "11": {
    "string": "Pinterest",
    "description": "Button label for the share target that shares a link via Pinterest."
  },
  "12": {
    "string": "SMS",
    "description": "Button label for the share target that shares a link via SMS."
  },
  "14": {
    "string": "Tumblr",
    "description": "Button label for the share target that shares a link via Tumblr."
  },
  "15": {
    "string": "Twitter",
    "description": "Button label for the share target that shares a link via Twitter."
  },
  "16": {
    "string": "WhatsApp",
    "description": "Button label for the share target that shares a link via WhatsApp."
  },
  "21": {
    "string": "We're sorry, it looks like your browser doesn't support this experience",
    "description": "Text for a warning screen that informs the user that their browser does not support stories."
  },
  "22": {
    "string": "Accept",
    "description": "Label for a button that allows the user to consent to providing their cookie access."
  },
  "23": {
    "string": "Decline",
    "description": "Label for a button that allows the user to disconsent to providing their cookie access."
  },
  "25": {
    "string": "View on original domain:",
    "description": "Label for a heading of a dialog that shows the user the domain from which the story is served."
  },
  "26": {
    "string": "More about AMP results",
    "description": "Label for a link to documentation on how AMP links are handled."
  },
  "27": {
    "string": "Continue Anyway",
    "description": "Button label to allow the user to continue even if they are not using a supportive browser."
  },
  "34": {
    "string": "Play video",
    "description": "Label for a button to play the video visible on the page."
  },
  "35": {
    "string": "Swipe up",
    "description": "Label for a button to open a drawer containing additional content via a \"swipe up\" user gesture."
  },
  "63": {
    "string": "Line",
    "description": "Button label for the share target that shares a link via Line."
  },
  "64": {
    "string": "Updated",
    "description": "Label that indicates that additional content has been added to a story"
  },
  "65": {
    "string": "Video failed to play",
    "description": "Label indicating that the video visible on the page failed to play."
  },
  "66": {
    "string": "Mute story",
    "description": "Label for the mute button that turns off the sound in the story"
  },
  "67": {
    "string": "Unmute story",
    "description": "Label for the unmute button that turns the sound in the story back on"
  },
  "68": {
    "string": "Story information",
    "description": "Label for the information button that pulls up relevant information about the story content"
  },
  "69": {
    "string": "Share story",
    "description": "Label for the share button that pulls up a panel of options for sharing the story"
  },
  "71": {
    "string": "A",
    "description": "Label for the first answer choice from a multiple choice quiz (e.g. A in A/B/C/D)"
  },
  "72": {
    "string": "B",
    "description": "Label for the second answer choice from a multiple choice quiz (e.g. B in A/B/C/D)"
  },
  "73": {
    "string": "C",
    "description": "Label for the third answer choice from a multiple choice quiz (e.g. C in A/B/C/D)"
  },
  "74": {
    "string": "D",
    "description": "Label for the fourth answer choice from a multiple choice quiz (e.g. D in A/B/C/D)"
  },
  "75": {
    "string": "Tip 1 of 2",
    "description": "Label for a hint indicating progress on a multistep onboarding user education tutorial."
  },
  "76": {
    "string": "Tap to go to the next screen",
    "description": "Instruction on how to use the product, within an onboarding user education tutorial."
  },
  "77": {
    "string": "Next",
    "description": "Label for a button dismissing or advancing to the next step of an onboarding user education tutorial."
  },
  "78": {
    "string": "Tip 2 of 2",
    "description": "Label for a hint indicating progress on a multistep onboarding user education tutorial."
  },
  "79": {
    "string": "Swipe to go to the next story",
    "description": "Instruction on how to use the product, within an onboarding user education tutorial."
  },
  "80": {
    "string": "Got it",
    "description": "Label for a button dismissing or advancing to the next step of an onboarding user education tutorial."
  },
  "81": {
    "string": "Tip",
    "description": "Label for a hint in the context of an onboarding user education tutorial."
  },
  "83": {
    "string": "Activate",
    "description": "Label for the activate button to ask for device orientation permission"
  },
  "84": {
    "string": "SCORE:",
    "description": "Label for the results component preceding the score in percentages"
  },
  "85": {
    "string": "Pause story",
    "description": "Label for a button that pauses the media content on the story"
  },
  "86": {
    "string": "Play story",
    "description": "Label for a button that plays the media content on the story"
  },
  "87": {
    "string": "Close",
    "description": "Label for a button that closes the full page experience and takes the user back to where they were originally"
  },
  "88": {
    "string": "Skip next",
    "description": "Label for a button that advances to the next element in the carousel"
  },
  "89": {
    "string": "Your response will be sent to",
    "description": "Text displayed to users after clicking a button that reveals a disclaimer, telling them more about where their user data will be stored, after they interact with a poll or quiz."
  },
  "90": {
    "string": "Next story",
    "description": "Label for a button that advances to the next element in the carousel."
  },
  "91": {
    "string": "Next page",
    "description": "Label for a button that advances to the next page of the story."
  },
  "92": {
    "string": "Replay",
    "description": "Label for a button that replays the story."
  },
  "93": {
    "string": "Previous page",
    "description": "Label for a button that returns the user to the previous page of the story."
  },
  "96": {
    "string": "Move device to explore",
    "description": "Text displayed to users on gyroscope activation of an amp-story-360 component, telling them to move their device to experience the gyroscope effect."
  },
  "97": {
    "string": "Opening",
    "description": "Text displayed to users on tap of outlink button."
  },
  "98": {
    "string": "Form not submitted, try again",
    "description": "Text displayed to users when they press a button to submit a form, and this submission fails."
  },
  "99": {
    "string": "Form successfully submitted",
    "description": "Text displayed to users when they press a button to submit a form, and this submission succeeds."
  },
  "101": {
    "string": "Shop Now",
    "description": "Label for the shopping CTA button."
  },
  "102": {
    "string": "Featured in this story",
    "description": "Label for a list of products that are featured in the story."
  },
  "103": {
    "string": "Buy now",
    "description": "Button label prompting users to shop for something."
  },
  "104": {
    "string": "reviews",
    "description": "Button label prompting users to read about peoples assessments of an item."
  },
  "105": {
    "string": "Details",
    "description": "Button label prompting users to read about details of a product."
  },
  "106": {
    "string": "Read more",
    "description": "Label for a button to open a drawer containing additional content."
  },
  "107": {
    "string": "Already a subscriber?",
    "description": "Label for checking if the user is already a subscriber of the publisher site or not."
  },
  "108": {
    "string": "Sign in",
    "description": "Label for the sign in button to redirect users to publisher site to sign in."
  },
  "109": {
    "string": "Subscribe with",
    "description": "Button label prompting users to subscribe with the publisher."
  },
<<<<<<< HEAD
  "109": {
    "string": "Skip",
    "description": "Button label prompting users to exit paywall and potentially go to the next story."
=======
  "110": {
    "string": "Subscribe with Google",
    "description": "Button label prompting users to subscribe with the publisher via SwG."
>>>>>>> c94abbb3
  }
}<|MERGE_RESOLUTION|>--- conflicted
+++ resolved
@@ -251,14 +251,12 @@
     "string": "Subscribe with",
     "description": "Button label prompting users to subscribe with the publisher."
   },
-<<<<<<< HEAD
-  "109": {
-    "string": "Skip",
-    "description": "Button label prompting users to exit paywall and potentially go to the next story."
-=======
   "110": {
     "string": "Subscribe with Google",
     "description": "Button label prompting users to subscribe with the publisher via SwG."
->>>>>>> c94abbb3
+  },
+  "111": {
+    "string": "Skip",
+    "description": "Button label prompting users to exit paywall and potentially go to the next story."
   }
 }