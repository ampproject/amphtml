{
  "2": {
    "string": "Tap Next",
    "description": "Label indicating that users can navigate to the next page, in the amp-story hint UI."
  },
  "3": {
    "string": "Tap Back",
    "description": "Label indicating that users can navigate to the previous page, in the amp-story hint UI."
  },
  "4": {
    "string": "Could not copy link to clipboard :(",
    "description": "String shown in a failure message to inform the user that a link could not be successfully copied to their clipboard."
  },
  "5": {
    "string": "Link copied!",
    "description": "String shown in a confirmation message to inform the user that a link was successfully copied to their clipboard."
  },
  "6": {
    "string": "Email",
    "description": "Button label for the share target that shares a link via email."
  },
  "7": {
    "string": "Facebook",
    "description": "Button label for the share target that shares a link via Facebook."
  },
  "9": {
    "string": "Get Link",
    "description": "Button label for the share target that shares a link via by copying it to the user's clipboard."
  },
  "10": {
    "string": "LinkedIn",
    "description": "Button label for the share target that shares a link via LinkedIn."
  },
  "11": {
    "string": "Pinterest",
    "description": "Button label for the share target that shares a link via Pinterest."
  },
  "12": {
    "string": "SMS",
    "description": "Button label for the share target that shares a link via SMS."
  },
  "14": {
    "string": "Tumblr",
    "description": "Button label for the share target that shares a link via Tumblr."
  },
  "15": {
    "string": "Twitter",
    "description": "Button label for the share target that shares a link via Twitter."
  },
  "16": {
    "string": "WhatsApp",
    "description": "Button label for the share target that shares a link via WhatsApp."
  },
  "21": {
    "string": "We're sorry, it looks like your browser doesn't support this experience",
    "description": "Text for a warning screen that informs the user that their browser does not support stories."
  },
  "22": {
    "string": "Accept",
    "description": "Label for a button that allows the user to consent to providing their cookie access."
  },
  "23": {
    "string": "Decline",
    "description": "Label for a button that allows the user to disconsent to providing their cookie access."
  },
  "25": {
    "string": "View on original domain:",
    "description": "Label for a heading of a dialog that shows the user the domain from which the story is served."
  },
  "26": {
    "string": "More about AMP results",
    "description": "Label for a link to documentation on how AMP links are handled."
  },
  "27": {
    "string": "Continue Anyway",
    "description": "Button label to allow the user to continue even if they are not using a supportive browser."
  },
  "34": {
    "string": "Play video",
    "description": "Label for a button to play the video visible on the page."
  },
  "35": {
    "string": "Swipe up",
    "description": "Label for a button to open a drawer containing additional content via a \"swipe up\" user gesture."
  },
  "63": {
    "string": "Line",
    "description": "Button label for the share target that shares a link via Line."
  },
  "64": {
    "string": "Updated",
    "description": "Label that indicates that additional content has been added to a story"
  },
  "65": {
    "string": "Video failed to play",
    "description": "Label indicating that the video visible on the page failed to play."
  },
  "66": {
    "string": "Mute story",
    "description": "Label for the mute button that turns off the sound in the story"
  },
  "67": {
    "string": "Unmute story",
    "description": "Label for the unmute button that turns the sound in the story back on"
  },
  "68": {
    "string": "Story information",
    "description": "Label for the information button that pulls up relevant information about the story content"
  },
  "69": {
    "string": "Share story",
    "description": "Label for the share button that pulls up a panel of options for sharing the story"
  },
  "71": {
    "string": "A",
    "description": "Label for the first answer choice from a multiple choice quiz (e.g. A in A/B/C/D)"
  },
  "72": {
    "string": "B",
    "description": "Label for the second answer choice from a multiple choice quiz (e.g. B in A/B/C/D)"
  },
  "73": {
    "string": "C",
    "description": "Label for the third answer choice from a multiple choice quiz (e.g. C in A/B/C/D)"
  },
  "74": {
    "string": "D",
    "description": "Label for the fourth answer choice from a multiple choice quiz (e.g. D in A/B/C/D)"
  },
  "75": {
    "string": "Tip 1 of 2",
    "description": "Label for a hint indicating progress on a multistep onboarding user education tutorial."
  },
  "76": {
    "string": "Tap to go to the next screen",
    "description": "Instruction on how to use the product, within an onboarding user education tutorial."
  },
  "77": {
    "string": "Next",
    "description": "Label for a button dismissing or advancing to the next step of an onboarding user education tutorial."
  },
  "78": {
    "string": "Tip 2 of 2",
    "description": "Label for a hint indicating progress on a multistep onboarding user education tutorial."
  },
  "79": {
    "string": "Swipe to go to the next story",
    "description": "Instruction on how to use the product, within an onboarding user education tutorial."
  },
  "80": {
    "string": "Got it",
    "description": "Label for a button dismissing or advancing to the next step of an onboarding user education tutorial."
  },
  "81": {
    "string": "Tip",
    "description": "Label for a hint in the context of an onboarding user education tutorial."
  },
  "83": {
    "string": "Activate",
    "description": "Label for the activate button to ask for device orientation permission"
  },
  "84": {
    "string": "SCORE:",
    "description": "Label for the results component preceding the score in percentages"
  },
  "85": {
    "string": "Pause story",
    "description": "Label for a button that pauses the media content on the story"
  },
  "86": {
    "string": "Play story",
    "description": "Label for a button that plays the media content on the story"
  },
  "87": {
    "string": "Close",
    "description": "Label for a button that closes the full page experience and takes the user back to where they were originally"
  },
  "88": {
    "string": "Skip next",
    "description": "Label for a button that advances to the next element in the carousel"
  },
  "89": {
    "string": "Your response will be sent to",
    "description": "Text displayed to users after clicking a button that reveals a disclaimer, telling them more about where their user data will be stored, after they interact with a poll or quiz."
  },
  "90": {
    "string": "Next story",
    "description": "Label for a button that advances to the next element in the carousel."
  },
  "91": {
    "string": "Next page",
    "description": "Label for a button that advances to the next page of the story."
  },
  "92": {
    "string": "Replay",
    "description": "Label for a button that replays the story."
  },
  "93": {
    "string": "Previous page",
    "description": "Label for a button that returns the user to the previous page of the story."
  },
  "96": {
    "string": "Move device to explore",
    "description": "Text displayed to users on gyroscope activation of an amp-story-360 component, telling them to move their device to experience the gyroscope effect."
  },
  "97": {
    "string": "Opening",
    "description": "Text displayed to users on tap of outlink button."
  },
  "98": {
    "string": "Form not submitted, try again",
    "description": "Text displayed to users when they press a button to submit a form, and this submission fails."
  },
  "99": {
    "string": "Form successfully submitted",
    "description": "Text displayed to users when they press a button to submit a form, and this submission succeeds."
  },
  "101": {
    "string": "Shop Now",
    "description": "Label for the shopping CTA button."
  },
  "102": {
    "string": "Featured in this story",
    "description": "Label for a list of products that are featured in the story."
  },
  "103": {
    "string": "Buy now",
    "description": "Button label prompting users to shop for something."
  },
  "104": {
    "string": "reviews",
    "description": "Button label prompting users to read about peoples assessments of an item."
  },
  "105": {
    "string": "Details",
    "description": "Button label prompting users to read about details of a product."
  },
  "106": {
<<<<<<< HEAD
    "string": "Already a subscriber?",
    "description": "Label for checking if the user is already a subscriber of the publisher site or not."
  },
  "107": {
    "string": "Sign in",
    "description": "Label for the sign in button to redirect users to publisher site to sign in."
  },
  "108": {
    "string": "Subscribe with",
    "description": "Button label prompting users to subscribe with the publisher."
=======
    "string": "Read more",
    "description": "Label for a button to open a drawer containing additional content."
>>>>>>> ca2a14a4
  }
}<|MERGE_RESOLUTION|>--- conflicted
+++ resolved
@@ -236,20 +236,19 @@
     "description": "Button label prompting users to read about details of a product."
   },
   "106": {
-<<<<<<< HEAD
+    "string": "Read more",
+    "description": "Label for a button to open a drawer containing additional content."
+  },
+  "107": {
     "string": "Already a subscriber?",
     "description": "Label for checking if the user is already a subscriber of the publisher site or not."
   },
-  "107": {
+  "108": {
     "string": "Sign in",
     "description": "Label for the sign in button to redirect users to publisher site to sign in."
   },
-  "108": {
+  "109": {
     "string": "Subscribe with",
     "description": "Button label prompting users to subscribe with the publisher."
-=======
-    "string": "Read more",
-    "description": "Label for a button to open a drawer containing additional content."
->>>>>>> ca2a14a4
   }
 }