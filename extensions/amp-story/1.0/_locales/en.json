--- conflicted
+++ resolved
@@ -236,16 +236,15 @@
     "description": "Button label prompting users to read about details of a product."
   },
   "106": {
-<<<<<<< HEAD
+    "string": "Read more",
+    "description": "Label for a button to open a drawer containing additional content."
+  },
+  "107": {
     "string": "Captions on",
     "description": "Label for the captions button that indicates the captions are turned on"
   },
-  "107": {
+  "108": {
     "string": "Captions off",
     "description": "Label for the captions button that indicates the captions are turned off"
-=======
-    "string": "Read more",
-    "description": "Label for a button to open a drawer containing additional content."
->>>>>>> cb67fc98
   }
 }