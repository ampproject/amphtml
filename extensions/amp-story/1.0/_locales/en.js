--- conflicted
+++ resolved
@@ -21,7 +21,6 @@
  * @const {!LocalizedStringBundleDef}
  */
 export default {
-<<<<<<< HEAD
   [LocalizedStringId.AMP_STORY_AUDIO_MUTE_BUTTON_TEXT]: {
     string: 'Sound off',
     description: 'Text that informs users that the sound is off after they ' +
@@ -36,7 +35,7 @@
     string: 'This page has no sound',
     description: 'Text that informs users that the sound is on after they ' +
           'click the unmute button on a page without sound',
-=======
+  },
   [LocalizedStringId.AMP_STORY_BOOKEND_MORE_TO_READ_LABEL]: {
     string: 'More to read',
     description: 'Label to be placed as a title on top of related articles ' +
@@ -51,7 +50,6 @@
     string: 'Change data privacy settings',
     description: 'Label for a button that allows the user to change their ' +
         'choice to consent to providing their cookie access.',
->>>>>>> 2e6ebeb6
   },
   [LocalizedStringId.AMP_STORY_CONSENT_ACCEPT_BUTTON_LABEL]: {
     string: 'Accept',
