--- conflicted
+++ resolved
@@ -28,11 +28,6 @@
 import {getMode} from '../../../src/mode';
 import {getSourceOrigin} from '../../../src/url';
 
-<<<<<<< HEAD
-import {renderAsElementForStory} from './simple-template';
-
-=======
->>>>>>> b65dbd2c
 import {setImportantStyles} from '#core/dom/style';
 import {toArray} from '#core/types/array';
 import {localize} from './amp-story-localization-service';
@@ -312,18 +307,10 @@
       return this.root_;
     }
 
-<<<<<<< HEAD
-    this.isBuilt_ = true;
-
-    this.root_ = this.win_.document.createElement('div');
-    this.root_.classList.add('i-amphtml-system-layer-host');
-    this.systemLayerEl_ = renderAsElementForStory(this.win_.document, TEMPLATE, this.parentEl_);
-=======
     this.systemLayerEl_ = renderSystemLayerElement(
       this.parentEl_,
       this.progressBar_.build(initialPageId)
     );
->>>>>>> b65dbd2c
     // Make the share button link to the current document to make sure
     // embedded STAMPs always have a back-link to themselves, and to make
     // gestures like right-clicks work.
