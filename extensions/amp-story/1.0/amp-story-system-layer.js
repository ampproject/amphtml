--- conflicted
+++ resolved
@@ -90,237 +90,6 @@
  * @param {!Element} element
  * @return {!Element}
  */
-<<<<<<< HEAD
-const getTemplate = (element) => ({
-  tag: 'aside',
-  attrs: dict({
-    'class': 'i-amphtml-story-system-layer i-amphtml-story-system-reset',
-  }),
-  children: [
-    {
-      tag: 'a',
-      attrs: dict({
-        'class': ATTRIBUTION_CLASS,
-        'target': '_blank',
-      }),
-      children: [
-        {
-          tag: 'div',
-          attrs: dict({
-            'class': 'i-amphtml-story-attribution-logo-container',
-          }),
-          children: [
-            {
-              tag: 'img',
-              attrs: dict({
-                'alt': '',
-                'class': 'i-amphtml-story-attribution-logo',
-              }),
-            },
-          ],
-        },
-        {
-          tag: 'div',
-          attrs: dict({
-            'class': 'i-amphtml-story-attribution-text',
-          }),
-        },
-      ],
-    },
-    {
-      tag: 'div',
-      attrs: dict({
-        'class': 'i-amphtml-story-has-new-page-notification-container',
-      }),
-      children: [
-        {
-          tag: 'div',
-          attrs: dict({
-            'class': 'i-amphtml-story-has-new-page-text-wrapper',
-          }),
-          children: [
-            {
-              tag: 'span',
-              attrs: dict({
-                'class': 'i-amphtml-story-has-new-page-circle-icon',
-              }),
-            },
-            {
-              tag: 'div',
-              attrs: dict({
-                'class': 'i-amphtml-story-has-new-page-text',
-              }),
-              children: [
-                localize(element, [
-                  LOCALIZED_STRING_ID_ENUM.AMP_STORY_HAS_NEW_PAGE_TEXT,
-                ]),
-              ],
-            },
-          ],
-        },
-      ],
-    },
-    {
-      tag: 'div',
-      attrs: dict({'class': 'i-amphtml-story-system-layer-buttons'}),
-      children: [
-        {
-          tag: 'div',
-          attrs: dict({
-            'role': 'button',
-            'class': INFO_CLASS + ' i-amphtml-story-button',
-            'aria-label': localize(
-              element,
-              LOCALIZED_STRING_ID_ENUM.AMP_STORY_INFO_BUTTON_LABEL
-            ),
-          }),
-        },
-        {
-          tag: 'div',
-          attrs: dict({
-            'class': 'i-amphtml-story-sound-display',
-          }),
-          children: [
-            {
-              tag: 'div',
-              attrs: dict({
-                'role': 'alert',
-                'class': 'i-amphtml-message-container',
-              }),
-              children: [
-                {
-                  tag: 'div',
-                  attrs: dict({
-                    'class': 'i-amphtml-story-mute-text',
-                  }),
-                  children: [
-                    localize(
-                      element,
-                      LOCALIZED_STRING_ID_ENUM.AMP_STORY_AUDIO_MUTE_BUTTON_TEXT
-                    ),
-                  ],
-                },
-                {
-                  tag: 'div',
-                  attrs: dict({
-                    'class': 'i-amphtml-story-unmute-sound-text',
-                  }),
-                  children: [
-                    localize(
-                      element,
-                      LOCALIZED_STRING_ID_ENUM.AMP_STORY_AUDIO_UNMUTE_SOUND_TEXT
-                    ),
-                  ],
-                },
-                {
-                  tag: 'div',
-                  attrs: dict({
-                    'class': 'i-amphtml-story-unmute-no-sound-text',
-                  }),
-                  children: [
-                    localize(
-                      element,
-                      LOCALIZED_STRING_ID_ENUM.AMP_STORY_AUDIO_UNMUTE_NO_SOUND_TEXT
-                    ),
-                  ],
-                },
-              ],
-            },
-            {
-              tag: 'button',
-              attrs: dict({
-                'class': UNMUTE_CLASS + ' i-amphtml-story-button',
-                'aria-label': localize(
-                  element,
-                  LOCALIZED_STRING_ID_ENUM.AMP_STORY_AUDIO_UNMUTE_BUTTON_LABEL
-                ),
-              }),
-            },
-            {
-              tag: 'button',
-              attrs: dict({
-                'class': MUTE_CLASS + ' i-amphtml-story-button',
-                'aria-label': localize(
-                  element,
-                  LOCALIZED_STRING_ID_ENUM.AMP_STORY_AUDIO_MUTE_BUTTON_LABEL
-                ),
-              }),
-            },
-          ],
-        },
-        {
-          tag: 'div',
-          attrs: dict({
-            'class': 'i-amphtml-paused-display',
-          }),
-          children: [
-            {
-              tag: 'button',
-              attrs: dict({
-                'class': PAUSE_CLASS + ' i-amphtml-story-button',
-                'aria-label': localize(
-                  element,
-                  LOCALIZED_STRING_ID_ENUM.AMP_STORY_PAUSE_BUTTON_LABEL
-                ),
-              }),
-            },
-            {
-              tag: 'button',
-              attrs: dict({
-                'class': PLAY_CLASS + ' i-amphtml-story-button',
-                'aria-label': localize(
-                  element,
-                  LOCALIZED_STRING_ID_ENUM.AMP_STORY_PLAY_BUTTON_LABEL
-                ),
-              }),
-            },
-          ],
-        },
-        {
-          tag: 'button',
-          attrs: dict({
-            'class':
-              SKIP_TO_NEXT_CLASS +
-              ' i-amphtml-story-ui-hide-button i-amphtml-story-button',
-            'aria-label': localize(
-              element,
-              LOCALIZED_STRING_ID_ENUM.AMP_STORY_SKIP_TO_NEXT_BUTTON_LABEL
-            ),
-          }),
-        },
-        {
-          tag: 'button',
-          attrs: dict({
-            'class': SHARE_CLASS + ' i-amphtml-story-button',
-            'aria-label': localize(
-              element,
-              LOCALIZED_STRING_ID_ENUM.AMP_STORY_SHARE_BUTTON_LABEL
-            ),
-          }),
-        },
-        {
-          tag: 'button',
-          attrs: dict({
-            'class':
-              CLOSE_CLASS +
-              ' i-amphtml-story-ui-hide-button i-amphtml-story-button',
-            'aria-label': localize(
-              element,
-              LOCALIZED_STRING_ID_ENUM.AMP_STORY_CLOSE_BUTTON_LABEL
-            ),
-          }),
-        },
-      ],
-    },
-    {
-      tag: 'div',
-      attrs: dict({
-        'class': 'i-amphtml-story-system-layer-buttons-start-position',
-      }),
-    },
-  ],
-});
-=======
 const renderSystemLayerElement = (element) => (
   <aside class="i-amphtml-story-system-layer i-amphtml-story-system-reset">
     <a class={ATTRIBUTION_CLASS} target="_blank">
@@ -333,7 +102,10 @@
       <div class="i-amphtml-story-has-new-page-text-wrapper">
         <span class="i-amphtml-story-has-new-page-circle-icon" />
         <div class="i-amphtml-story-has-new-page-text">
-          {localize(element, LocalizedStringId.AMP_STORY_HAS_NEW_PAGE_TEXT)}
+          {localize(
+            element,
+            LOCALIZED_STRING_ID_ENUM.AMP_STORY_HAS_NEW_PAGE_TEXT
+          )}
         </div>
       </div>
     </div>
@@ -343,7 +115,7 @@
         class={INFO_CLASS + ' i-amphtml-story-button'}
         aria-label={localize(
           element,
-          LocalizedStringId.AMP_STORY_INFO_BUTTON_LABEL
+          LOCALIZED_STRING_ID_ENUM.AMP_STORY_INFO_BUTTON_LABEL
         )}
       />
       <div class="i-amphtml-story-sound-display">
@@ -351,19 +123,19 @@
           <div class="i-amphtml-story-mute-text">
             {localize(
               element,
-              LocalizedStringId.AMP_STORY_AUDIO_MUTE_BUTTON_TEXT
+              LOCALIZED_STRING_ID_ENUM.AMP_STORY_AUDIO_MUTE_BUTTON_TEXT
             )}
           </div>
           <div class="i-amphtml-story-unmute-sound-text">
             {localize(
               element,
-              LocalizedStringId.AMP_STORY_AUDIO_UNMUTE_SOUND_TEXT
+              LOCALIZED_STRING_ID_ENUM.AMP_STORY_AUDIO_UNMUTE_SOUND_TEXT
             )}
           </div>
           <div class="i-amphtml-story-unmute-no-sound-text">
             {localize(
               element,
-              LocalizedStringId.AMP_STORY_AUDIO_UNMUTE_NO_SOUND_TEXT
+              LOCALIZED_STRING_ID_ENUM.AMP_STORY_AUDIO_UNMUTE_NO_SOUND_TEXT
             )}
           </div>
         </div>
@@ -371,14 +143,14 @@
           class={UNMUTE_CLASS + ' i-amphtml-story-button'}
           aria-label={localize(
             element,
-            LocalizedStringId.AMP_STORY_AUDIO_UNMUTE_BUTTON_LABEL
+            LOCALIZED_STRING_ID_ENUM.AMP_STORY_AUDIO_UNMUTE_BUTTON_LABEL
           )}
         />
         <button
           class={MUTE_CLASS + ' i-amphtml-story-button'}
           aria-label={localize(
             element,
-            LocalizedStringId.AMP_STORY_AUDIO_MUTE_BUTTON_LABEL
+            LOCALIZED_STRING_ID_ENUM.AMP_STORY_AUDIO_MUTE_BUTTON_LABEL
           )}
         />
       </div>
@@ -387,14 +159,14 @@
           class={PAUSE_CLASS + ' i-amphtml-story-button'}
           aria-label={localize(
             element,
-            LocalizedStringId.AMP_STORY_PAUSE_BUTTON_LABEL
+            LOCALIZED_STRING_ID_ENUM.AMP_STORY_PAUSE_BUTTON_LABEL
           )}
         />
         <button
           class={PLAY_CLASS + ' i-amphtml-story-button'}
           aria-label={localize(
             element,
-            LocalizedStringId.AMP_STORY_PLAY_BUTTON_LABEL
+            LOCALIZED_STRING_ID_ENUM.AMP_STORY_PLAY_BUTTON_LABEL
           )}
         />
       </div>
@@ -405,14 +177,14 @@
         }
         aria-label={localize(
           element,
-          LocalizedStringId.AMP_STORY_SKIP_TO_NEXT_BUTTON_LABEL
+          LOCALIZED_STRING_ID_ENUM.AMP_STORY_SKIP_TO_NEXT_BUTTON_LABEL
         )}
       />
       <button
         class={SHARE_CLASS + ' i-amphtml-story-button'}
         aria-label={localize(
           element,
-          LocalizedStringId.AMP_STORY_SHARE_BUTTON_LABEL
+          LOCALIZED_STRING_ID_ENUM.AMP_STORY_SHARE_BUTTON_LABEL
         )}
       />
       <button
@@ -421,14 +193,13 @@
         }
         aria-label={localize(
           element,
-          LocalizedStringId.AMP_STORY_CLOSE_BUTTON_LABEL
+          LOCALIZED_STRING_ID_ENUM.AMP_STORY_CLOSE_BUTTON_LABEL
         )}
       />
     </div>
     <div class="i-amphtml-story-system-layer-buttons-start-position" />
   </aside>
 );
->>>>>>> f4d54803
 
 /**
  * Contains the event name belonging to the viewer control.
