import * as Preact from '#core/dom/jsx';
import {AMP_STORY_PLAYER_EVENT} from '../../../src/amp-story-player/event';
import {
  Action,
  StateProperty,
  UIType,
  getStoreService,
} from './amp-story-store-service';
import {AmpStoryViewerMessagingHandler} from './amp-story-viewer-messaging-handler';
import {CSS} from '../../../build/amp-story-system-layer-1.0.css';
import {LocalizedStringId_Enum} from '#service/localization/strings';
import {ProgressBar} from './progress-bar';
import {Services} from '#service';
import {closest, matches, scopedQuerySelector} from '#core/dom/query';
import {
  createShadowRootWithStyle,
  getStoryAttributeSrc,
  shouldShowStoryUrlInfo,
  triggerClickFromLightDom,
} from './utils';
import {dev} from '#utils/log';
import {dict} from '#core/types/object';
import {escapeCssSelectorIdent} from '#core/dom/css-selectors';
import {getSourceOrigin} from '../../../src/url';

import {setImportantStyles} from '#core/dom/style';
import {toArray} from '#core/types/array';
import {localizeAsync} from './amp-story-localization-service';

/** @private @const {string} */
const AD_SHOWING_ATTRIBUTE = 'ad-showing';

/** @private @const {string} */
const AUDIO_MUTED_ATTRIBUTE = 'muted';

/** @private @const {string} */
const PAUSED_ATTRIBUTE = 'paused';

/** @private @const {string} */
const HAS_INFO_BUTTON_ATTRIBUTE = 'info';

/** @private @const {string} */
const MUTE_CLASS = 'i-amphtml-story-mute-audio-control';

/** @private @const {string} */
const CLOSE_CLASS = 'i-amphtml-story-close-control';

/** @private @const {string} */
const SKIP_TO_NEXT_CLASS = 'i-amphtml-story-skip-to-next';

/** @private @const {string} */
const VIEWER_CUSTOM_CONTROL_CLASS = 'i-amphtml-story-viewer-custom-control';

/** @private @const {string} */
const UNMUTE_CLASS = 'i-amphtml-story-unmute-audio-control';

/** @private @const {string} */
const PAUSE_CLASS = 'i-amphtml-story-pause-control';

/** @private @const {string} */
const PLAY_CLASS = 'i-amphtml-story-play-control';

/** @private @const {string} */
const CURRENT_PAGE_HAS_AUDIO_ATTRIBUTE = 'i-amphtml-current-page-has-audio';

/** @private @const {string} */
const SHARE_CLASS = 'i-amphtml-story-share-control';

/** @private @const {string} */
const INFO_CLASS = 'i-amphtml-story-info-control';

/** @private @const {string} */
const HAS_NEW_PAGE_ATTRIBUTE = 'i-amphtml-story-has-new-page';

/** @private @const {string} */
const ATTRIBUTION_CLASS = 'i-amphtml-story-attribution';

/** @private @const {number} */
const HIDE_MESSAGE_TIMEOUT_MS = 1500;

/**
 * @param {?Element=} children
 * @return {!Element}
 */
const renderSystemLayerElement = (children) => (
  <aside class="i-amphtml-story-system-layer i-amphtml-story-system-reset">
    {children}
    <a class={String(ATTRIBUTION_CLASS)} target="_blank">
      <div class="i-amphtml-story-attribution-logo-container">
        <img alt="" class="i-amphtml-story-attribution-logo" />
      </div>
      <div class="i-amphtml-story-attribution-text" />
    </a>
    <div class="i-amphtml-story-has-new-page-notification-container">
      <div class="i-amphtml-story-has-new-page-text-wrapper">
        <span class="i-amphtml-story-has-new-page-circle-icon" />
        <div class="i-amphtml-story-has-new-page-text"></div>
      </div>
    </div>
    <div class="i-amphtml-story-system-layer-buttons">
      <button
        class={INFO_CLASS + ' i-amphtml-story-button'}
        data-localized-label={
          LocalizedStringId_Enum.AMP_STORY_INFO_BUTTON_LABEL
        }
      />
      <div class="i-amphtml-story-sound-display">
        <button
          class={UNMUTE_CLASS + ' i-amphtml-story-button'}
          data-localized-label={
            LocalizedStringId_Enum.AMP_STORY_AUDIO_UNMUTE_BUTTON_LABEL
          }
        />
        <button
          class={MUTE_CLASS + ' i-amphtml-story-button'}
          data-localized-label={
            LocalizedStringId_Enum.AMP_STORY_AUDIO_MUTE_BUTTON_LABEL
          }
        />
      </div>
      <div class="i-amphtml-paused-display">
        <button
          class={PAUSE_CLASS + ' i-amphtml-story-button'}
          data-localized-label={
            LocalizedStringId_Enum.AMP_STORY_PAUSE_BUTTON_LABEL
          }
        />
        <button
          class={PLAY_CLASS + ' i-amphtml-story-button'}
          data-localized-label={
            LocalizedStringId_Enum.AMP_STORY_PLAY_BUTTON_LABEL
          }
        />
      </div>
      <button
        class={
          SKIP_TO_NEXT_CLASS +
          ' i-amphtml-story-ui-hide-button i-amphtml-story-button'
        }
        data-localized-label={
          LocalizedStringId_Enum.AMP_STORY_SKIP_TO_NEXT_BUTTON_LABEL
        }
      />
      <button
        class={SHARE_CLASS + ' i-amphtml-story-button'}
        data-localized-label={
          LocalizedStringId_Enum.AMP_STORY_SHARE_BUTTON_LABEL
        }
      />
      <button
        class={
          CLOSE_CLASS + ' i-amphtml-story-ui-hide-button i-amphtml-story-button'
        }
        data-localized-label={
          LocalizedStringId_Enum.AMP_STORY_CLOSE_BUTTON_LABEL
        }
      />
    </div>
    <div class="i-amphtml-story-system-layer-buttons-start-position" />
  </aside>
);

/**
 * Contains the event name belonging to the viewer control.
 * @const {string}
 */
const VIEWER_CONTROL_EVENT_NAME = '__AMP_VIEWER_CONTROL_EVENT_NAME__';

/** @enum {string} */
const VIEWER_CONTROL_TYPES = {
  CLOSE: 'close',
  SHARE: 'share',
  DEPRECATED_SKIP_NEXT: 'skip-next', // Deprecated in favor of SKIP_TO_NEXT.
  SKIP_TO_NEXT: 'skip-to-next',
};

const VIEWER_CONTROL_DEFAULTS = {
  [VIEWER_CONTROL_TYPES.SHARE]: {
    'selector': `.${SHARE_CLASS}`,
  },
  [VIEWER_CONTROL_TYPES.CLOSE]: {
    'selector': `.${CLOSE_CLASS}`,
  },
  [VIEWER_CONTROL_TYPES.DEPRECATED_SKIP_NEXT]: {
    'selector': `.${SKIP_TO_NEXT_CLASS}`,
  },
  [VIEWER_CONTROL_TYPES.SKIP_TO_NEXT]: {
    'selector': `.${SKIP_TO_NEXT_CLASS}`,
  },
};

/**
 * System Layer (i.e. UI Chrome) for <amp-story>.
 * Chrome contains:
 *   - mute/unmute button
 *   - story progress bar
 *   - share button
 *   - domain info button
 *   - story updated label (for live stories)
 *   - close (for players)
 *   - skip (for players)
 */
export class SystemLayer {
  /**
   * @param {!Window} win
   * @param {!Element} parentEl
   */
  constructor(win, parentEl) {
    /** @private @const {!Window} */
    this.win_ = win;

    /** @protected @const {!Element} */
    this.parentEl_ = parentEl;

    /**
     * Root element containing a shadow DOM root.
     * @private {?Element}
     */
    this.root_ = null;

    /**
     * Actual system layer.
     * @private {?Element}
     */
    this.systemLayerEl_ = null;

    /** @private {?Element} */
    this.buttonsContainer_ = null;

    /** @private @const {!ProgressBar} */
    this.progressBar_ = ProgressBar.create(win, this.parentEl_);

    /** @private @const {!./amp-story-store-service.AmpStoryStoreService} */
    this.storeService_ = getStoreService(this.win_);

    /** @const @private {!../../../src/service/vsync-impl.Vsync} */
    this.vsync_ = Services.vsyncFor(this.win_);

    /** @const @private {!../../../src/service/timer-impl.Timer} */
    this.timer_ = Services.timerFor(this.win_);

    /** @private {?number|?string} */
    this.timeoutId_ = null;

    /** @private {?../../../src/service/viewer-interface.ViewerInterface} */
    this.viewer_ = null;

    /** @private {?AmpStoryViewerMessagingHandler} */
    this.viewerMessagingHandler_ = null;
  }

  /**
   * @return {!Element}
   * @param {string} initialPageId
   */
  build(initialPageId) {
    if (this.root_) {
      return this.root_;
    }

    this.systemLayerEl_ = renderSystemLayerElement(
      this.progressBar_.build(initialPageId)
    );

    // Make the share button link to the current document to make sure
    // embedded STAMPs always have a back-link to themselves, and to make
    // gestures like right-clicks work.
    this.systemLayerEl_.querySelector('.i-amphtml-story-share-control').href =
      Services.documentInfoForDoc(this.parentEl_).canonicalUrl;

    this.root_ = createShadowRootWithStyle(
      <div class="i-amphtml-system-layer-host"></div>,
      this.systemLayerEl_,
      CSS
    );

    this.localize_();

    this.buttonsContainer_ = this.systemLayerEl_.querySelector(
      '.i-amphtml-story-system-layer-buttons'
    );

    this.initializeListeners_();

    this.storeService_.subscribe(
      StateProperty.CAN_SHOW_SYSTEM_LAYER_BUTTONS,
      (canShowButtons) => {
        this.systemLayerEl_.classList.toggle(
          'i-amphtml-story-ui-no-buttons',
          !canShowButtons
        );
      },
      true /* callToInitialize */
    );

    if (Services.platformFor(this.win_).isIos()) {
      this.systemLayerEl_.setAttribute('ios', '');
    }

    this.viewer_ = Services.viewerForDoc(this.win_.document.documentElement);
    this.viewerMessagingHandler_ = this.viewer_.isEmbedded()
      ? new AmpStoryViewerMessagingHandler(this.win_, this.viewer_)
      : null;

    if (shouldShowStoryUrlInfo(this.viewer_, this.storeService_)) {
      this.systemLayerEl_.classList.add('i-amphtml-embedded');
      this.getShadowRoot().setAttribute(HAS_INFO_BUTTON_ATTRIBUTE, '');
    } else {
      this.getShadowRoot().removeAttribute(HAS_INFO_BUTTON_ATTRIBUTE);
    }

    this.maybeBuildAttribution_();

    this.getShadowRoot().setAttribute(HAS_NEW_PAGE_ATTRIBUTE, 'noshow');
    return this.root_;
  }

  /** @private */
  maybeBuildAttribution_() {
    if (!this.viewer_ || this.viewer_.getParam('attribution') !== 'auto') {
      return;
    }

    this.systemLayerEl_.querySelector('.i-amphtml-story-attribution-logo').src =
      getStoryAttributeSrc(this.parentEl_, 'entity-logo-src') ||
      getStoryAttributeSrc(this.parentEl_, 'publisher-logo-src');

    const anchorEl = this.systemLayerEl_.querySelector(
      `.${escapeCssSelectorIdent(ATTRIBUTION_CLASS)}`
    );

    anchorEl.href =
      getStoryAttributeSrc(this.parentEl_, 'entity-url') ||
      getSourceOrigin(Services.documentInfoForDoc(this.parentEl_).sourceUrl);

    this.systemLayerEl_.querySelector(
      '.i-amphtml-story-attribution-text'
    ).textContent =
      this.parentEl_.getAttribute('entity') ||
      this.parentEl_.getAttribute('publisher');

    anchorEl.classList.add('i-amphtml-story-attribution-visible');
  }

  /**
   * @private
   */
  initializeListeners_() {
    // TODO(alanorozco): Listen to tap event properly (i.e. fastclick)
    this.getShadowRoot().addEventListener('click', (event) => {
      const target = dev().assertElement(event.target);

      if (matches(target, `.${MUTE_CLASS}, .${MUTE_CLASS} *`)) {
        this.onAudioIconClick_(true);
      } else if (matches(target, `.${UNMUTE_CLASS}, .${UNMUTE_CLASS} *`)) {
        this.onAudioIconClick_(false);
      } else if (matches(target, `.${PAUSE_CLASS}, .${PAUSE_CLASS} *`)) {
        this.onPausedClick_(true);
      } else if (matches(target, `.${PLAY_CLASS}, .${PLAY_CLASS} *`)) {
        this.onPausedClick_(false);
      } else if (matches(target, `.${SHARE_CLASS}, .${SHARE_CLASS} *`)) {
        this.onShareClick_(event);
      } else if (matches(target, `.${INFO_CLASS}, .${INFO_CLASS} *`)) {
        this.onInfoClick_();
      } else if (
        matches(
          target,
          `.${VIEWER_CUSTOM_CONTROL_CLASS}, .${VIEWER_CUSTOM_CONTROL_CLASS} *`
        )
      ) {
        this.onViewerControlClick_(dev().assertElement(event.target));
      } else if (
        matches(target, `.${ATTRIBUTION_CLASS}, .${ATTRIBUTION_CLASS} *`)
      ) {
        const anchorClicked = closest(target, (e) => matches(e, 'a[href]'));
        triggerClickFromLightDom(anchorClicked, this.parentEl_);
      }
    });

    this.storeService_.subscribe(StateProperty.AD_STATE, (isAd) => {
      this.onAdStateUpdate_(isAd);
    });

    this.storeService_.subscribe(
      StateProperty.CAN_SHOW_AUDIO_UI,
      (show) => {
        this.onCanShowAudioUiUpdate_(show);
      },
      true /** callToInitialize */
    );

    this.storeService_.subscribe(
      StateProperty.CAN_SHOW_SHARING_UIS,
      (show) => {
        this.onCanShowSharingUisUpdate_(show);
      },
      true /** callToInitialize */
    );

    this.storeService_.subscribe(
      StateProperty.STORY_HAS_PLAYBACK_UI_STATE,
      (hasPlaybackUi) => {
        this.onStoryHasPlaybackUiStateUpdate_(hasPlaybackUi);
      },
      true /** callToInitialize */
    );

    this.storeService_.subscribe(
      StateProperty.MUTED_STATE,
      (isMuted) => {
        this.onMutedStateUpdate_(isMuted);
      },
      true /** callToInitialize */
    );

    this.storeService_.subscribe(
      StateProperty.UI_STATE,
      (uiState) => {
        this.onUIStateUpdate_(uiState);
      },
      true /** callToInitialize */
    );

    this.storeService_.subscribe(
      StateProperty.PAUSED_STATE,
      (isPaused) => {
        this.onPausedStateUpdate_(isPaused);
      },
      true /** callToInitialize */
    );

    this.storeService_.subscribe(
      StateProperty.CURRENT_PAGE_INDEX,
      (index) => {
        this.onPageIndexUpdate_(index);
      },
      true /** callToInitialize */
    );

    this.storeService_.subscribe(
      StateProperty.RTL_STATE,
      (rtlState) => {
        this.onRtlStateUpdate_(rtlState);
      },
      true /** callToInitialize */
    );

    this.storeService_.subscribe(
      StateProperty.KEYBOARD_ACTIVE_STATE,
      (keyboardState) => {
        this.onKeyboardActiveUpdate_(keyboardState);
      },
      true /** callToInitialize */
    );

    this.storeService_.subscribe(
      StateProperty.PAGE_HAS_AUDIO_STATE,
      (audio) => {
        this.onPageHasAudioStateUpdate_(audio);
      },
      true /** callToInitialize */
    );

    this.storeService_.subscribe(
      StateProperty.PAGE_HAS_ELEMENTS_WITH_PLAYBACK_STATE,
      (hasPlaybackUi) => {
        this.onPageHasElementsWithPlaybackStateUpdate_(hasPlaybackUi);
      },
      true /** callToInitialize */
    );

    this.storeService_.subscribe(
      StateProperty.SYSTEM_UI_IS_VISIBLE_STATE,
      (isVisible) => {
        this.onSystemUiIsVisibleStateUpdate_(isVisible);
      }
    );

    this.storeService_.subscribe(StateProperty.NEW_PAGE_AVAILABLE_ID, () => {
      this.onNewPageAvailable_();
    });

    this.storeService_.subscribe(
      StateProperty.VIEWER_CUSTOM_CONTROLS,
      (config) => this.onViewerCustomControls_(config),
      true /* callToInitialize */
    );
  }

  /**
   * @return {!Element}
   */
  getShadowRoot() {
    return dev().assertElement(this.systemLayerEl_);
  }

  /**
   * Reacts to the ad state updates and updates the UI accordingly.
   * @param {boolean} isAd
   * @private
   */
  onAdStateUpdate_(isAd) {
    // This is not in vsync as we are showing/hiding items in the system layer
    // based upon this attribute, and when wrapped in vsync there is a visual
    // lag after the page change before the icons are updated.
    isAd
      ? this.getShadowRoot().setAttribute(AD_SHOWING_ATTRIBUTE, '')
      : this.getShadowRoot().removeAttribute(AD_SHOWING_ATTRIBUTE);
  }

  /**
   * Reacts to updates to whether audio UI may be shown, and updates the UI
   * accordingly.
   * @param {boolean} canShowAudioUi
   * @private
   */
  onCanShowAudioUiUpdate_(canShowAudioUi) {
    this.vsync_.mutate(() => {
      this.getShadowRoot().classList.toggle(
        'i-amphtml-story-no-audio-ui',
        !canShowAudioUi
      );
    });
  }

  /**
   * Reacts to updates to whether sharing UIs may be shown, and updates the UI
   * accordingly.
   * @param {boolean} canShowSharingUis
   * @private
   */
  onCanShowSharingUisUpdate_(canShowSharingUis) {
    this.vsync_.mutate(() => {
      this.getShadowRoot().classList.toggle(
        'i-amphtml-story-no-sharing',
        !canShowSharingUis
      );
    });
  }

  /**
   * Reacts to story having elements with playback.
   * @param {boolean} hasPlaybackUi
   * @private
   */
  onStoryHasPlaybackUiStateUpdate_(hasPlaybackUi) {
    this.vsync_.mutate(() => {
      this.getShadowRoot().classList.toggle(
        'i-amphtml-story-has-playback-ui',
        hasPlaybackUi
      );
    });
  }

  /**
   * Reacts to the presence of audio on a page to determine which audio messages
   * to display.
   * @param {boolean} pageHasAudio
   * @private
   */
  onPageHasAudioStateUpdate_(pageHasAudio) {
    pageHasAudio =
      pageHasAudio ||
      !!this.storeService_.get(StateProperty.STORY_HAS_BACKGROUND_AUDIO_STATE);
    this.vsync_.mutate(() => {
      pageHasAudio
        ? this.getShadowRoot().setAttribute(
            CURRENT_PAGE_HAS_AUDIO_ATTRIBUTE,
            ''
          )
        : this.getShadowRoot().removeAttribute(
            CURRENT_PAGE_HAS_AUDIO_ATTRIBUTE
          );
    });
  }

  /**
   * Reacts to the presence of elements with playback on the page.
   * @param {boolean} pageHasElementsWithPlayback
   * @private
   */
  onPageHasElementsWithPlaybackStateUpdate_(pageHasElementsWithPlayback) {
    this.vsync_.mutate(() => {
      toArray(
        this.getShadowRoot().querySelectorAll(
          '.i-amphtml-paused-display button'
        )
      ).forEach((button) => {
        button.disabled = !pageHasElementsWithPlayback;
      });
    });
  }

  /**
   * Reacts to muted state updates.
   * @param {boolean} isMuted
   * @private
   */
  onMutedStateUpdate_(isMuted) {
    this.vsync_.mutate(() => {
      isMuted
        ? this.getShadowRoot().setAttribute(AUDIO_MUTED_ATTRIBUTE, '')
        : this.getShadowRoot().removeAttribute(AUDIO_MUTED_ATTRIBUTE);
    });
  }

  /**
   * Reacts to paused state updates.
   * @param {boolean} isPaused
   * @private
   */
  onPausedStateUpdate_(isPaused) {
    this.vsync_.mutate(() => {
      isPaused
        ? this.getShadowRoot().setAttribute(PAUSED_ATTRIBUTE, '')
        : this.getShadowRoot().removeAttribute(PAUSED_ATTRIBUTE);
    });
  }

  /**
   * Hides message after elapsed time.
   * @param {string} message
   * @private
   */
  hideMessageAfterTimeout_(message) {
    if (this.timeoutId_) {
      this.timer_.cancel(this.timeoutId_);
    }
    this.timeoutId_ = this.timer_.delay(
      () => this.hideMessageInternal_(message),
      HIDE_MESSAGE_TIMEOUT_MS
    );
  }

  /**
   * Hides message.
   * @param {string} message
   * @private
   */
  hideMessageInternal_(message) {
    if (!this.root_) {
      return;
    }
    this.vsync_.mutate(() => {
      this.getShadowRoot().setAttribute(message, 'noshow');
    });
  }

  /**
   * Reacts to UI state updates and triggers the expected UI.
   * @param {!UIType} uiState
   * @private
   */
  onUIStateUpdate_(uiState) {
    this.vsync_.mutate(() => {
      const shadowRoot = this.getShadowRoot();

      shadowRoot.classList.remove('i-amphtml-story-desktop-fullbleed');
      shadowRoot.classList.remove('i-amphtml-story-desktop-one-panel');
      shadowRoot.removeAttribute('desktop');

      switch (uiState) {
        case UIType.DESKTOP_FULLBLEED:
          shadowRoot.setAttribute('desktop', '');
          shadowRoot.classList.add('i-amphtml-story-desktop-fullbleed');
          break;
        case UIType.DESKTOP_ONE_PANEL:
          shadowRoot.classList.add('i-amphtml-story-desktop-one-panel');
          break;
      }
    });
  }

  /**
   * Reacts to system UI visibility state updates.
   * @param {boolean} isVisible
   * @private
   */
  onSystemUiIsVisibleStateUpdate_(isVisible) {
    this.vsync_.mutate(() => {
      this.getShadowRoot().classList.toggle(
        'i-amphtml-story-hidden',
        !isVisible
      );
    });
  }

  /**
   * Reacts to the active page index changing.
   * @param {number} index
   */
  onPageIndexUpdate_(index) {
    this.vsync_.mutate(() => {
      const lastIndex =
        this.storeService_.get(StateProperty.PAGE_IDS).length - 1;
      this.getShadowRoot().classList.toggle(
        'i-amphtml-first-page-active',
        index === 0
      );
      this.getShadowRoot().classList.toggle(
        'i-amphtml-last-page-active',
        index === lastIndex
      );
    });
  }

  /**
   * Reacts to RTL state updates and triggers the UI for RTL.
   * @param {boolean} rtlState
   * @private
   */
  onRtlStateUpdate_(rtlState) {
    this.vsync_.mutate(() => {
      rtlState
        ? this.getShadowRoot().setAttribute('dir', 'rtl')
        : this.getShadowRoot().removeAttribute('dir');
    });
  }

  /**
   * Reacts to keyboard updates and updates the UI.
   * @param {boolean} keyboardActive
   * @private
   */
  onKeyboardActiveUpdate_(keyboardActive) {
    this.vsync_.mutate(() => {
      this.getShadowRoot().classList.toggle(
        'amp-mode-keyboard-active',
        keyboardActive
      );
    });
  }

  /**
   * Handles click events on the mute and unmute buttons.
   * @param {boolean} mute Specifies if the audio is being muted or unmuted.
   * @private
   */
  onAudioIconClick_(mute) {
    this.storeService_.dispatch(Action.TOGGLE_MUTED, mute);
  }

  /**
   * Handles click events on the paused and play buttons.
   * @param {boolean} paused Specifies if the story is being paused or not.
   * @private
   */
  onPausedClick_(paused) {
    this.storeService_.dispatch(Action.TOGGLE_PAUSED, paused);
  }

  /**
   * Handles click events on the share button and toggles the share menu.
   * @param {!Event} event
   * @private
   */
  onShareClick_(event) {
    event.preventDefault();
    if (event.target[VIEWER_CONTROL_EVENT_NAME]) {
      this.onViewerControlClick_(dev().assertElement(event.target));
      return;
    }

    const isOpen = this.storeService_.get(StateProperty.SHARE_MENU_STATE);
    this.storeService_.dispatch(Action.TOGGLE_SHARE_MENU, !isOpen);
  }

  /**
   * Sends message back to the viewer with the corresponding event.
   * @param {!Element} element
   * @private
   */
  onViewerControlClick_(element) {
    const eventName = element[VIEWER_CONTROL_EVENT_NAME];

    this.viewerMessagingHandler_ &&
      this.viewerMessagingHandler_.send(
        'documentStateUpdate',
        dict({
          'state': AMP_STORY_PLAYER_EVENT,
          'value': eventName,
        })
      );
  }

  /**
   * Handles click events on the info button and toggles the info dialog.
   * @private
   */
  onInfoClick_() {
    const isOpen = this.storeService_.get(StateProperty.INFO_DIALOG_STATE);
    this.storeService_.dispatch(Action.TOGGLE_INFO_DIALOG, !isOpen);
  }

  /**
   * Shows the "story updated" label when a new page was added to the story.
   * @private
   */
  onNewPageAvailable_() {
    this.vsync_.mutate(() => {
      this.getShadowRoot().setAttribute(HAS_NEW_PAGE_ATTRIBUTE, 'show');
      this.hideMessageAfterTimeout_(HAS_NEW_PAGE_ATTRIBUTE);
    });
  }

  /**
   * Reacts to a custom configuration change coming from the player level.
   * Updates UI to match configuration described by publisher.
   * @param {!Array<!../../../src/amp-story-player/amp-story-player-impl.ViewerControlDef>} controls
   * @private
   */
  onViewerCustomControls_(controls) {
    if (controls.length <= 0) {
      return;
    }

    controls.forEach((control) => {
      if (!control.name) {
        return;
      }

      const defaultConfig = VIEWER_CONTROL_DEFAULTS[control.name];

      let element;
      if (defaultConfig && defaultConfig.selector) {
        element = scopedQuerySelector(
          this.getShadowRoot(),
          defaultConfig.selector
        );
      } else {
        element = <button class="i-amphtml-story-button" />;
        this.vsync_.mutate(() => {
          this.buttonsContainer_.appendChild(element);
        });
      }

      this.vsync_.mutate(() => {
        element.classList.add(VIEWER_CUSTOM_CONTROL_CLASS);
      });

      if (control.visibility === 'hidden') {
        this.vsync_.mutate(() => {
          element.classList.add('i-amphtml-story-ui-hide-button');
        });
      }

      if (!control.visibility || control.visibility === 'visible') {
        this.vsync_.mutate(() => {
          dev()
            .assertElement(element)
            .classList.remove('i-amphtml-story-ui-hide-button');
        });
      }

      if (control.state === 'disabled') {
        this.vsync_.mutate(() => {
          element.disabled = true;
        });
      }

      if (control.position === 'start') {
        const startButtonContainer = this.systemLayerEl_.querySelector(
          '.i-amphtml-story-system-layer-buttons-start-position'
        );

        this.vsync_.mutate(() => {
          this.buttonsContainer_.removeChild(element);
          startButtonContainer.appendChild(element);
        });
      }

      if (control.backgroundImageUrl) {
        setImportantStyles(dev().assertElement(element), {
          'background-image': `url('${control.backgroundImageUrl}')`,
        });
      }

      element[VIEWER_CONTROL_EVENT_NAME] = `amp-story-player-${control.name}`;
    });
  }

  /**
   * @param {string} pageId The id of the page whose progress should be
   *     changed.
   * @param {number} progress A number from 0.0 to 1.0, representing the
   *     progress of the current page.
   * @public
   */
  updateProgress(pageId, progress) {
    // TODO(newmuis) avoid passing progress logic through system-layer
    this.progressBar_.updateProgress(pageId, progress);
  }
<<<<<<< HEAD

  /**
   * @param {!./logging.AmpStoryLogEntryDef} logEntry
   * @private
   */
  logInternal_(logEntry) {
    this.developerButtons_.log(logEntry);
    this.developerLog_.log(logEntry);
  }

  /**
   * Logs an array of entries to the developer logs.
   * @param {!Array<!./logging.AmpStoryLogEntryDef>} logEntries
   */
  logAll(logEntries) {
    if (!getMode().development) {
      return;
    }

    this.vsync_.mutate(() => {
      logEntries.forEach((logEntry) => this.logInternal_(logEntry));
    });
  }

  /**
   * Logs a single entry to the developer logs.
   * @param {!./logging.AmpStoryLogEntryDef} logEntry
   */
  log(logEntry) {
    if (!getMode().development) {
      return;
    }

    this.logInternal_(logEntry);
  }

  /**
   * Clears any state held by the developer log or buttons.
   */
  resetDeveloperLogs() {
    if (!getMode().development) {
      return;
    }

    this.developerButtons_.clear();
    this.developerLog_.clear();
  }

  /**
   * Sets the string providing context for the developer logs window.  This is
   * often the name or ID of the element that all logs are for (e.g. the page).
   * @param {string} contextString
   */
  setDeveloperLogContextString(contextString) {
    if (!getMode().development) {
      return;
    }

    this.developerLog_.setContextString(contextString);
  }

  /**
   * Hides the developer log in the UI.
   */
  hideDeveloperLog() {
    if (!getMode().development) {
      return;
    }

    this.developerLog_.hide();
  }

  /**
   * Adds localization to the system layer.
   */
  localize_() {
    this.systemLayerEl_
      .querySelectorAll('[data-localized-label]')
      .forEach((el) => {
        localizeAsync(
          this.parentEl_,
          el.getAttribute('data-localized-label')
        ).then((translation) => {
          el.setAttribute('aria-label', translation);
          el.removeAttribute('data-localized-label');
        });
      });
    localizeAsync(
      this.parentEl_,
      LocalizedStringId_Enum.AMP_STORY_HAS_NEW_PAGE_TEXT
    ).then(
      (translation) =>
        (this.systemLayerEl_.querySelector(
          '.i-amphtml-story-has-new-page-text'
        ).textContent = translation)
    );
  }
=======
>>>>>>> 5f9e38d8
}<|MERGE_RESOLUTION|>--- conflicted
+++ resolved
@@ -890,78 +890,6 @@
     // TODO(newmuis) avoid passing progress logic through system-layer
     this.progressBar_.updateProgress(pageId, progress);
   }
-<<<<<<< HEAD
-
-  /**
-   * @param {!./logging.AmpStoryLogEntryDef} logEntry
-   * @private
-   */
-  logInternal_(logEntry) {
-    this.developerButtons_.log(logEntry);
-    this.developerLog_.log(logEntry);
-  }
-
-  /**
-   * Logs an array of entries to the developer logs.
-   * @param {!Array<!./logging.AmpStoryLogEntryDef>} logEntries
-   */
-  logAll(logEntries) {
-    if (!getMode().development) {
-      return;
-    }
-
-    this.vsync_.mutate(() => {
-      logEntries.forEach((logEntry) => this.logInternal_(logEntry));
-    });
-  }
-
-  /**
-   * Logs a single entry to the developer logs.
-   * @param {!./logging.AmpStoryLogEntryDef} logEntry
-   */
-  log(logEntry) {
-    if (!getMode().development) {
-      return;
-    }
-
-    this.logInternal_(logEntry);
-  }
-
-  /**
-   * Clears any state held by the developer log or buttons.
-   */
-  resetDeveloperLogs() {
-    if (!getMode().development) {
-      return;
-    }
-
-    this.developerButtons_.clear();
-    this.developerLog_.clear();
-  }
-
-  /**
-   * Sets the string providing context for the developer logs window.  This is
-   * often the name or ID of the element that all logs are for (e.g. the page).
-   * @param {string} contextString
-   */
-  setDeveloperLogContextString(contextString) {
-    if (!getMode().development) {
-      return;
-    }
-
-    this.developerLog_.setContextString(contextString);
-  }
-
-  /**
-   * Hides the developer log in the UI.
-   */
-  hideDeveloperLog() {
-    if (!getMode().development) {
-      return;
-    }
-
-    this.developerLog_.hide();
-  }
 
   /**
    * Adds localization to the system layer.
@@ -988,6 +916,4 @@
         ).textContent = translation)
     );
   }
-=======
->>>>>>> 5f9e38d8
 }