import {Observable} from '#core/data-structures/observable';
import {mangleObjectValues} from '#core/types/enum';
import {hasOwn} from '#core/types/object';
import {deepEquals} from '#core/types/object/json';

import {Services} from '#service';

import {dev} from '#utils/log';

import {EmbedMode, parseEmbedMode} from './embed-mode';

import {registerServiceBuilder} from '../../../src/service-helpers';

/** @type {string} */
const TAG = 'amp-story';

/**
 * Util function to retrieve the store service. Ensures we can retrieve the
 * service synchronously from the amp-story codebase without running into race
 * conditions.
 * @param  {!Window} win
 * @return {!AmpStoryStoreService}
 */
export const getStoreService = (win) => {
  let service = Services.storyStoreService(win);

  if (!service) {
    service = new AmpStoryStoreService(win);
    registerServiceBuilder(win, 'story-store', function () {
      return service;
    });
  }

  return service;
};

/**
 * Different UI experiences to display the story.
 * @const @enum {number}
 */
export const UIType = {
  MOBILE: 0,
  DESKTOP_FULLBLEED: 2, // Desktop UI if landscape mode is enabled.
  DESKTOP_ONE_PANEL: 4, // Desktop UI with one panel and space around story.
  VERTICAL: 3, // Vertical scrolling versions, for search engine bots indexing.
};

/**
 * States in which an embedded component could be found in.
 * @enum {number}
 */
export const EmbeddedComponentState = {
  HIDDEN: 0, // Component is present in page, but hasn't been interacted with.
  FOCUSED: 1, // Component has been clicked, a tooltip should be shown.
};

/**
 * Subscription states for the paywall-enabled stories.
 * @enum {number}
 */
export const SubscriptionsState = {
<<<<<<< HEAD
  UNKNOWN: 0,
  GRANTED: 1,
  BLOCKED: 2,
=======
  DISABLED: 0,
  PENDING: 1,
  GRANTED: 2,
  BLOCKED: 3,
>>>>>>> 9bf7cbdf
};

/**
 * @typedef {{
 *    element: !Element,
 *    state: !EmbeddedComponentState,
 *    clientX: number,
 *    clientY: number,
 * }}
 */
export let InteractiveComponentDef;

/**
 * @typedef {{
 *    option: ?../../amp-story-interactive/0.1/amp-story-interactive-abstract.OptionConfigType,
 *    interactiveId: string,
 *    type: ../../amp-story-interactive/0.1/amp-story-interactive-abstract.InteractiveType
 * }}
 */
export let InteractiveReactData;

/**
 * @typedef {{
 *   productId: string,
 *   productTitle: string,
 *   productVendor: string,
 *   productPrice: number,
 *   productPriceCurrency: string,
 *   productIcon: string,
 *   productTagText: ?string,
 *   productImages: !Array<string>,
 * }}
 */
export let ShoppingConfigDataDef;

/**
 * @typedef {{
 *  activeProductData: ShoppingConfigDataDef,
 *  items: !Map<string, !ShoppingConfigDataDef>,
 * }}
 */
export let ShoppingDataDef;

/**
 * @typedef {{
 *    canInsertAutomaticAd: boolean,
 *    canShowAudioUi: boolean,
 *    canShowNavigationOverlayHint: boolean,
 *    canShowPaginationButtons: boolean,
 *    canShowPreviousPageHelp: boolean,
 *    canShowSharingUis: boolean,
 *    canShowStoryUrlInfo: boolean,
 *    canShowSystemLayerButtons: boolean,
 *    viewerCustomControls: !Array<!Object>,
 *    adState: boolean,
 *    pageAttachmentState: boolean,
 *    desktopState: boolean,
 *    educationState: boolean,
 *    gyroscopeEnabledState: string,
 *    infoDialogState: boolean,
 *    interactiveEmbeddedComponentState: !InteractiveComponentDef,
 *    interactiveReactState: !Map<string, !InteractiveReactData>,
 *    keyboardActiveState: boolean,
 *    mutedState: boolean,
 *    pageAudioState: boolean,
 *    pageHasElementsWithPlaybackState: boolean,
 *    panningMediaState: !Map<string, ../../amp-story-panning-media/0.1/amp-story-panning-media.panningMediaPositionDef> ,
 *    pausedState: boolean,
 *    previewState: boolean,
 *    rtlState: boolean,
 *    shareMenuState: boolean,
 *    storyHasPlaybackUiState: boolean,
 *    storyHasBackgroundAudioState: boolean,
 *    systemUiIsVisibleState: boolean,
 *    uiState: !UIType,
 *    viewportWarningState: boolean,
 *    actionsAllowlist: !Array<{tagOrTarget: string, method: string}>,
 *    consentId: ?string,
 *    currentPageId: string,
 *    currentPageIndex: number,
 *    pageIds: !Array<string>,
 *    newPageAvailableId: string,
 *    pageSize: {width: number, height: number},
 *    subscriptionsDialogState: boolean,
 * }}
 */
export let State;

/** @const @enum {string|number} */
const StateProperty = mangleObjectValues({
  // Embed options.
  CAN_INSERT_AUTOMATIC_AD: 'canInsertAutomaticAd',
  CAN_SHOW_AUDIO_UI: 'canShowAudioUi',
  CAN_SHOW_NAVIGATION_OVERLAY_HINT: 'canShowNavigationOverlayHint',
  CAN_SHOW_PAGINATION_BUTTONS: 'canShowPaginationButtons',
  CAN_SHOW_PREVIOUS_PAGE_HELP: 'canShowPreviousPageHelp',
  CAN_SHOW_SHARING_UIS: 'canShowSharingUis',
  CAN_SHOW_STORY_URL_INFO: 'canShowStoryUrlInfo',
  CAN_SHOW_SYSTEM_LAYER_BUTTONS: 'canShowSystemLayerButtons',
  VIEWER_CUSTOM_CONTROLS: 'viewerCustomControls',

  // App States.
  AD_STATE: 'adState',
  PAGE_ATTACHMENT_STATE: 'pageAttachmentState',
  EDUCATION_STATE: 'educationState',
  GYROSCOPE_PERMISSION_STATE: 'gyroscopePermissionState',
  INFO_DIALOG_STATE: 'infoDialogState',
  INTERACTIVE_COMPONENT_STATE: 'interactiveEmbeddedComponentState',
  // State of interactive components (polls, quizzes) on the story.
  INTERACTIVE_REACT_STATE: 'interactiveReactState',
  KEYBOARD_ACTIVE_STATE: 'keyboardActiveState',
  MUTED_STATE: 'mutedState',
  PAGE_HAS_AUDIO_STATE: 'pageAudioState',
  PAGE_HAS_ELEMENTS_WITH_PLAYBACK_STATE: 'pageHasElementsWithPlaybackState',
  PANNING_MEDIA_STATE: 'panningMediaState',
  PAUSED_STATE: 'pausedState',
  // Story preview state.
  PREVIEW_STATE: 'previewState',
  RTL_STATE: 'rtlState',
  SHARE_MENU_STATE: 'shareMenuState',
  SHOPPING_DATA: 'shoppingData',
  // amp-story has a `background-audio` attribute.
  STORY_HAS_BACKGROUND_AUDIO_STATE: 'storyHasBackgroundAudioState',
  // Any page has elements with playback.
  STORY_HAS_PLAYBACK_UI_STATE: 'storyHasPlaybackUiState',
  SYSTEM_UI_IS_VISIBLE_STATE: 'systemUiIsVisibleState',
  UI_STATE: 'uiState',

  // App data.
  ACTIONS_ALLOWLIST: 'actionsAllowlist',
  CONSENT_ID: 'consentId',
  CURRENT_PAGE_ID: 'currentPageId',
  CURRENT_PAGE_INDEX: 'currentPageIndex',
  ADVANCEMENT_MODE: 'advancementMode',
  NAVIGATION_PATH: 'navigationPath',
  NEW_PAGE_AVAILABLE_ID: 'newPageAvailableId',
  PAGE_IDS: 'pageIds',
  PAGE_SIZE: 'pageSize',

  // AMP Story paywall states.
  SUBSCRIPTIONS_DIALOG_UI_STATE: 'subscriptionsDialogUiState',
  SUBSCRIPTIONS_STATE: 'subscriptionsState',
});

export {StateProperty};

/** @const @enum {string|number} */
const Action = mangleObjectValues({
  ADD_INTERACTIVE_REACT: 'addInteractiveReact',
  ADD_NEW_PAGE_ID: 'addNewPageId',
  ADD_PANNING_MEDIA_STATE: 'addPanningMediaState',
  ADD_SHOPPING_DATA: 'addShoppingData',
  ADD_TO_ACTIONS_ALLOWLIST: 'addToActionsAllowlist',
  CHANGE_PAGE: 'setCurrentPageId',
  SET_ADVANCEMENT_MODE: 'setAdvancementMode',
  SET_CONSENT_ID: 'setConsentId',
  SET_GYROSCOPE_PERMISSION: 'setGyroscopePermission',
  SET_NAVIGATION_PATH: 'setNavigationPath',
  SET_PAGE_IDS: 'setPageIds',
  SET_PAGE_SIZE: 'updatePageSize',
  SET_VIEWER_CUSTOM_CONTROLS: 'setCustomControls',
  TOGGLE_AD: 'toggleAd',
  TOGGLE_EDUCATION: 'toggleEducation',
  TOGGLE_INFO_DIALOG: 'toggleInfoDialog',
  TOGGLE_INTERACTIVE_COMPONENT: 'toggleInteractiveComponent',
  TOGGLE_KEYBOARD_ACTIVE_STATE: 'toggleKeyboardActiveState',
  TOGGLE_MUTED: 'toggleMuted',
  TOGGLE_PAGE_ATTACHMENT_STATE: 'togglePageAttachmentState',
  TOGGLE_PAGE_HAS_AUDIO: 'togglePageHasAudio',
  TOGGLE_PAGE_HAS_ELEMENT_WITH_PLAYBACK: 'togglePageHasElementWithPlayblack',
  TOGGLE_PAUSED: 'togglePaused',
  TOGGLE_RTL: 'toggleRtl',
  TOGGLE_SHARE_MENU: 'toggleShareMenu',
  TOGGLE_STORY_HAS_BACKGROUND_AUDIO: 'toggleStoryHasBackgroundAudio',
  TOGGLE_STORY_HAS_PLAYBACK_UI: 'toggleStoryHasPlaybackUi',
  TOGGLE_SUBSCRIPTIONS_DIALOG_UI_STATE: 'toggleSubscriptionsDialogUiState',
  TOGGLE_SUBSCRIPTIONS_STATE: 'toggleSubscriptionsState',
  TOGGLE_SYSTEM_UI_IS_VISIBLE: 'toggleSystemUiIsVisible',
  TOGGLE_UI: 'toggleUi',
});

export {Action};

/**
 * Functions to compare a data structure from the previous to the new state and
 * detect a mutation, when a simple equality test would not work.
 * @private @const {!Object<string, !function(*, *):boolean>}
 */
const stateComparisonFunctions = {
  [StateProperty.ACTIONS_ALLOWLIST]: (old, curr) => old.length !== curr.length,
  [StateProperty.INTERACTIVE_COMPONENT_STATE]:
    /**
     * @param {InteractiveComponentDef} old
     * @param {InteractiveComponentDef} curr
     */
    (old, curr) => old.element !== curr.element || old.state !== curr.state,
  [StateProperty.NAVIGATION_PATH]: (old, curr) => old.length !== curr.length,
  [StateProperty.PAGE_IDS]: (old, curr) => old.length !== curr.length,
  [StateProperty.PAGE_SIZE]: (old, curr) =>
    old === null ||
    curr === null ||
    old.width !== curr.width ||
    old.height !== curr.height,
  [StateProperty.PANNING_MEDIA_STATE]: (old, curr) =>
    old === null || curr === null || !deepEquals(old, curr, 2),
  [StateProperty.SHOPPING_DATA]: (old, curr) =>
    old === null || curr === null || !deepEquals(old, curr, 2),
  [StateProperty.INTERACTIVE_REACT_STATE]: (old, curr) =>
    !deepEquals(old, curr, 3),
};

/**
 * Returns the new state.
 * @param  {!State} state Immutable state
 * @param  {!Action} action
 * @param  {*} data
 * @return {!State} new state
 */
const actions = (state, action, data) => {
  switch (action) {
    case Action.ADD_INTERACTIVE_REACT:
      return /** @type {!State} */ ({
        ...state,
        [StateProperty.INTERACTIVE_REACT_STATE]: {
          ...state[StateProperty.INTERACTIVE_REACT_STATE],
          [data['interactiveId']]: data,
        },
      });
    case Action.ADD_NEW_PAGE_ID:
      return /** @type {!State} */ ({
        ...state,
        [StateProperty.NEW_PAGE_AVAILABLE_ID]: data,
      });
    case Action.ADD_PANNING_MEDIA_STATE:
      const updatedState = {
        ...state[StateProperty.PANNING_MEDIA_STATE],
        ...data,
      };
      return /** @type {!State} */ ({
        ...state,
        [StateProperty.PANNING_MEDIA_STATE]: updatedState,
      });
    case Action.ADD_SHOPPING_DATA:
      const updatedShoppingData = {
        ...state[StateProperty.SHOPPING_DATA],
        ...data,
      };
      return /** @type {!State} */ ({
        ...state,
        [StateProperty.SHOPPING_DATA]: updatedShoppingData,
      });
    case Action.ADD_TO_ACTIONS_ALLOWLIST:
      const newActionsAllowlist = [].concat(
        state[StateProperty.ACTIONS_ALLOWLIST],
        data
      );
      return /** @type {!State} */ ({
        ...state,
        [StateProperty.ACTIONS_ALLOWLIST]: newActionsAllowlist,
      });
    case Action.TOGGLE_PAGE_ATTACHMENT_STATE:
      return /** @type {!State} */ ({
        ...state,
        [StateProperty.PAGE_ATTACHMENT_STATE]: !!data,
      });
    // Triggers the ad UI.
    case Action.TOGGLE_AD:
      return /** @type {!State} */ ({
        ...state,
        [StateProperty.AD_STATE]: !!data,
      });
    case Action.TOGGLE_EDUCATION:
      return /** @type {!State} */ ({
        ...state,
        [StateProperty.EDUCATION_STATE]: !!data,
      });
    case Action.TOGGLE_INTERACTIVE_COMPONENT:
      data = /** @type {InteractiveComponentDef} */ (data);
      return /** @type {!State} */ ({
        ...state,
        [StateProperty.PAUSED_STATE]:
          data.state === EmbeddedComponentState.FOCUSED,
        [StateProperty.SYSTEM_UI_IS_VISIBLE_STATE]: true,
        [StateProperty.INTERACTIVE_COMPONENT_STATE]: data,
      });
    // Shows or hides the info dialog.
    case Action.TOGGLE_INFO_DIALOG:
      return /** @type {!State} */ ({
        ...state,
        [StateProperty.INFO_DIALOG_STATE]: !!data,
        [StateProperty.PAUSED_STATE]: !!data,
      });
    // Shows or hides the play/pause controls.
    case Action.TOGGLE_STORY_HAS_PLAYBACK_UI:
      return /** @type {!State} */ ({
        ...state,
        [StateProperty.STORY_HAS_PLAYBACK_UI_STATE]: !!data,
      });
    case Action.TOGGLE_STORY_HAS_BACKGROUND_AUDIO:
      return /** @type {!State} */ ({
        ...state,
        [StateProperty.STORY_HAS_BACKGROUND_AUDIO_STATE]: !!data,
      });
    // Mutes or unmutes the story media.
    case Action.TOGGLE_MUTED:
      return /** @type {!State} */ ({
        ...state,
        [StateProperty.MUTED_STATE]: !!data,
      });
    case Action.TOGGLE_PAGE_HAS_AUDIO:
      return /** @type {!State} */ ({
        ...state,
        [StateProperty.PAGE_HAS_AUDIO_STATE]: !!data,
      });
    case Action.TOGGLE_PAGE_HAS_ELEMENT_WITH_PLAYBACK:
      return /** @type {!State} */ ({
        ...state,
        [StateProperty.PAGE_HAS_ELEMENTS_WITH_PLAYBACK_STATE]: !!data,
      });
    case Action.TOGGLE_PAUSED:
      return /** @type {!State} */ ({
        ...state,
        [StateProperty.PAUSED_STATE]: !!data,
      });
    case Action.TOGGLE_RTL:
      return /** @type {!State} */ ({
        ...state,
        [StateProperty.RTL_STATE]: !!data,
      });
    case Action.TOGGLE_KEYBOARD_ACTIVE_STATE:
      return /** @type {!State} */ ({
        ...state,
        [StateProperty.KEYBOARD_ACTIVE_STATE]: !!data,
      });
    case Action.TOGGLE_SHARE_MENU:
      return /** @type {!State} */ ({
        ...state,
        [StateProperty.PAUSED_STATE]: !!data,
        [StateProperty.SHARE_MENU_STATE]: !!data,
      });
    case Action.TOGGLE_SYSTEM_UI_IS_VISIBLE:
      return /** @type {!State} */ ({
        ...state,
        [StateProperty.SYSTEM_UI_IS_VISIBLE_STATE]: !!data,
      });
    case Action.TOGGLE_UI:
      if (
        state[StateProperty.UI_STATE] === UIType.VERTICAL &&
        data !== UIType.VERTICAL
      ) {
        dev().error(TAG, 'Cannot switch away from UIType.VERTICAL');
        return state;
      }
      return /** @type {!State} */ ({
        ...state,
        [StateProperty.UI_STATE]: data,
      });
    case Action.SET_GYROSCOPE_PERMISSION:
      return /** @type {!State} */ ({
        ...state,
        [StateProperty.GYROSCOPE_PERMISSION_STATE]: data,
      });
    case Action.SET_CONSENT_ID:
      return /** @type {!State} */ ({
        ...state,
        [StateProperty.CONSENT_ID]: data,
      });
    case Action.CHANGE_PAGE:
      return /** @type {!State} */ ({
        ...state,
        [StateProperty.CURRENT_PAGE_ID]: data.id,
        [StateProperty.CURRENT_PAGE_INDEX]: data.index,
      });
    case Action.SET_ADVANCEMENT_MODE:
      return /** @type {!State} */ ({
        ...state,
        [StateProperty.ADVANCEMENT_MODE]: data,
      });
    case Action.SET_NAVIGATION_PATH:
      return /** @type {!State} */ ({
        ...state,
        [StateProperty.NAVIGATION_PATH]: data,
      });
    case Action.SET_PAGE_IDS:
      return /** @type {!State} */ ({
        ...state,
        [StateProperty.PAGE_IDS]: data,
      });
    case Action.SET_PAGE_SIZE:
      return /** @type {!State} */ ({
        ...state,
        [StateProperty.PAGE_SIZE]: data,
      });
    case Action.SET_VIEWER_CUSTOM_CONTROLS:
      return /** @type {!State} */ ({
        ...state,
        [StateProperty.VIEWER_CUSTOM_CONTROLS]: data,
      });
    case Action.TOGGLE_SUBSCRIPTIONS_DIALOG_UI_STATE:
      return /** @type {!State} */ ({
        ...state,
        [StateProperty.SUBSCRIPTIONS_DIALOG_UI_STATE]: !!data,
        [StateProperty.PAUSED_STATE]: !!data,
      });
    case Action.TOGGLE_SUBSCRIPTIONS_STATE:
      return /** @type {!State} */ ({
        ...state,
        [StateProperty.SUBSCRIPTIONS_STATE]: data,
      });
    default:
      dev().error(TAG, 'Unknown action %s.', action);
      return state;
  }
};

/**
 * Store service.
 */
export class AmpStoryStoreService {
  /**
   * @param {!Window} win
   */
  constructor(win) {
    /** @private @const {!Window} */
    this.win_ = win;

    /** @private {!Object<string, !Observable>} */
    this.listeners_ = {};

    /** @private {!State} */
    this.state_ = /** @type {!State} */ ({
      ...this.getDefaultState_(),
      ...this.getEmbedOverrides_(),
    });
  }

  /**
   * Retrieves a state property.
   * @param  {string} key Property to retrieve from the state.
   * @return {*}
   */
  get(key) {
    if (!hasOwn(this.state_, key)) {
      dev().error(TAG, 'Unknown state %s.', key);
      return;
    }
    return this.state_[key];
  }

  /**
   * Subscribes to a state property mutations.
   * @param  {string} key
   * @param  {!Function} listener
   * @param  {boolean=} callToInitialize Whether the listener should be
   *                                     triggered with current value.
   */
  subscribe(key, listener, callToInitialize = false) {
    if (!hasOwn(this.state_, key)) {
      dev().error(TAG, "Can't subscribe to unknown state %s.", key);
      return;
    }
    if (!this.listeners_[key]) {
      this.listeners_[key] = new Observable();
    }
    this.listeners_[key].add(listener);

    if (callToInitialize) {
      listener(this.get(key));
    }
  }

  /**
   * Dispatches an action and triggers the listeners for the updated state
   * properties.
   * @param  {!Action} action
   * @param  {*} data
   */
  dispatch(action, data) {
    const oldState = {...this.state_};
    this.state_ = actions(this.state_, action, data);

    let comparisonFn;
    Object.keys(this.listeners_).forEach((key) => {
      comparisonFn = stateComparisonFunctions[key];
      if (
        comparisonFn
          ? comparisonFn(oldState[key], this.state_[key])
          : oldState[key] !== this.state_[key]
      ) {
        this.listeners_[key].fire(this.state_[key]);
      }
    });
  }

  /**
   * Retrieves the default state, that could be overriden by an embed mode.
   * @return {!State}
   * @private
   */
  getDefaultState_() {
    // Compiler won't resolve the object keys and trigger an error for missing
    // properties, so we have to force the type.
    return /** @type {!State} */ ({
      [StateProperty.CAN_INSERT_AUTOMATIC_AD]: true,
      [StateProperty.CAN_SHOW_AUDIO_UI]: true,
      [StateProperty.CAN_SHOW_NAVIGATION_OVERLAY_HINT]: true,
      [StateProperty.CAN_SHOW_PREVIOUS_PAGE_HELP]: true,
      [StateProperty.CAN_SHOW_PAGINATION_BUTTONS]: true,
      [StateProperty.CAN_SHOW_SHARING_UIS]: true,
      [StateProperty.CAN_SHOW_STORY_URL_INFO]: true,
      [StateProperty.CAN_SHOW_SYSTEM_LAYER_BUTTONS]: true,
      [StateProperty.VIEWER_CUSTOM_CONTROLS]: [],
      [StateProperty.AD_STATE]: false,
      [StateProperty.EDUCATION_STATE]: false,
      [StateProperty.GYROSCOPE_PERMISSION_STATE]: '',
      [StateProperty.INFO_DIALOG_STATE]: false,
      [StateProperty.INTERACTIVE_COMPONENT_STATE]: {
        state: EmbeddedComponentState.HIDDEN,
      },
      [StateProperty.INTERACTIVE_REACT_STATE]: {},
      [StateProperty.KEYBOARD_ACTIVE_STATE]: false,
      [StateProperty.MUTED_STATE]: true,
      [StateProperty.PAGE_ATTACHMENT_STATE]: false,
      [StateProperty.PAGE_HAS_AUDIO_STATE]: false,
      [StateProperty.PAGE_HAS_ELEMENTS_WITH_PLAYBACK_STATE]: false,
      [StateProperty.PANNING_MEDIA_STATE]: {},
      [StateProperty.PAUSED_STATE]: false,
      [StateProperty.RTL_STATE]: false,
      [StateProperty.SHARE_MENU_STATE]: false,
      [StateProperty.SHOPPING_DATA]: {},
      [StateProperty.STORY_HAS_BACKGROUND_AUDIO_STATE]: false,
      [StateProperty.STORY_HAS_PLAYBACK_UI_STATE]: false,
      [StateProperty.SYSTEM_UI_IS_VISIBLE_STATE]: true,
      [StateProperty.UI_STATE]: UIType.MOBILE,
      // amp-story only allows actions on a case-by-case basis to preserve UX
      // behaviors. By default, no actions are allowed.
      [StateProperty.ACTIONS_ALLOWLIST]: [],
      [StateProperty.CONSENT_ID]: null,
      [StateProperty.CURRENT_PAGE_ID]: '',
      [StateProperty.CURRENT_PAGE_INDEX]: 0,
      [StateProperty.ADVANCEMENT_MODE]: '',
      [StateProperty.NEW_PAGE_AVAILABLE_ID]: '',
      [StateProperty.NAVIGATION_PATH]: [],
      [StateProperty.PAGE_IDS]: [],
      [StateProperty.PAGE_SIZE]: null,
      [StateProperty.PREVIEW_STATE]: false,
      [StateProperty.SUBSCRIPTIONS_DIALOG_UI_STATE]: false,
<<<<<<< HEAD
      [StateProperty.SUBSCRIPTIONS_STATE]: SubscriptionsState.UNKNOWN,
=======
      [StateProperty.SUBSCRIPTIONS_STATE]: SubscriptionsState.DISABLED,
>>>>>>> 9bf7cbdf
    });
  }

  // @TODO(gmajoulet): These should get their own file if they start growing.
  /**
   * Retrieves the embed mode config, that will override the default state.
   * @return {!Object<StateProperty, *>} Partial state
   * @protected
   */
  getEmbedOverrides_() {
    const embedMode = parseEmbedMode(this.win_.location.hash);
    switch (embedMode) {
      case EmbedMode.NAME_TBD:
        return {
          [StateProperty.CAN_INSERT_AUTOMATIC_AD]: false,
          [StateProperty.CAN_SHOW_NAVIGATION_OVERLAY_HINT]: false,
          [StateProperty.CAN_SHOW_PAGINATION_BUTTONS]: false,
          [StateProperty.CAN_SHOW_PREVIOUS_PAGE_HELP]: true,
          [StateProperty.CAN_SHOW_SYSTEM_LAYER_BUTTONS]: false,
          [StateProperty.MUTED_STATE]: false,
        };
      case EmbedMode.NO_SHARING:
        return {
          [StateProperty.CAN_SHOW_SHARING_UIS]: false,
        };
      case EmbedMode.PREVIEW:
        return {
          [StateProperty.PREVIEW_STATE]: true,
          [StateProperty.CAN_INSERT_AUTOMATIC_AD]: false,
          [StateProperty.CAN_SHOW_NAVIGATION_OVERLAY_HINT]: false,
          [StateProperty.CAN_SHOW_PAGINATION_BUTTONS]: false,
          [StateProperty.CAN_SHOW_PREVIOUS_PAGE_HELP]: false,
          [StateProperty.CAN_SHOW_SYSTEM_LAYER_BUTTONS]: false,
        };
      case EmbedMode.NO_SHARING_NOR_AUDIO_UI:
        return {
          [StateProperty.CAN_SHOW_AUDIO_UI]: false,
          [StateProperty.CAN_SHOW_SHARING_UIS]: false,
          [StateProperty.CAN_SHOW_STORY_URL_INFO]: false,
        };
      default:
        return {};
    }
  }
}<|MERGE_RESOLUTION|>--- conflicted
+++ resolved
@@ -59,16 +59,10 @@
  * @enum {number}
  */
 export const SubscriptionsState = {
-<<<<<<< HEAD
-  UNKNOWN: 0,
-  GRANTED: 1,
-  BLOCKED: 2,
-=======
   DISABLED: 0,
   PENDING: 1,
   GRANTED: 2,
   BLOCKED: 3,
->>>>>>> 9bf7cbdf
 };
 
 /**
@@ -616,11 +610,7 @@
       [StateProperty.PAGE_SIZE]: null,
       [StateProperty.PREVIEW_STATE]: false,
       [StateProperty.SUBSCRIPTIONS_DIALOG_UI_STATE]: false,
-<<<<<<< HEAD
-      [StateProperty.SUBSCRIPTIONS_STATE]: SubscriptionsState.UNKNOWN,
-=======
       [StateProperty.SUBSCRIPTIONS_STATE]: SubscriptionsState.DISABLED,
->>>>>>> 9bf7cbdf
     });
   }
 
