import {Observable} from '#core/data-structures/observable';
import {hasOwn} from '#core/types/object';
import {deepEquals} from '#core/types/object/json';

import {Services} from '#service';

import {dev} from '#utils/log';

import {EmbedMode, parseEmbedMode} from './embed-mode';

import {registerServiceBuilder} from '../../../src/service-helpers';

/** @type {string} */
const TAG = 'amp-story';

/**
 * Util function to retrieve the store service. Ensures we can retrieve the
 * service synchronously from the amp-story codebase without running into race
 * conditions.
 * @param  {!Window} win
 * @return {!AmpStoryStoreService}
 */
export const getStoreService = (win) => {
  let service = Services.storyStoreService(win);

  if (!service) {
    service = new AmpStoryStoreService(win);
    registerServiceBuilder(win, 'story-store', function () {
      return service;
    });
  }

  return service;
};

/**
 * Different UI experiences to display the story.
 * @const @enum {number}
 */
export const UIType = {
  MOBILE: 0,
  DESKTOP_FULLBLEED: 2, // Desktop UI if landscape mode is enabled.
  DESKTOP_ONE_PANEL: 4, // Desktop UI with one panel and space around story.
  VERTICAL: 3, // Vertical scrolling versions, for search engine bots indexing.
};

/**
 * States in which an embedded component could be found in.
 * @enum {number}
 */
export const EmbeddedComponentState = {
  HIDDEN: 0, // Component is present in page, but hasn't been interacted with.
  FOCUSED: 1, // Component has been clicked, a tooltip should be shown.
};

/**
 * @typedef {{
 *    element: !Element,
 *    state: !EmbeddedComponentState,
 *    clientX: number,
 *    clientY: number,
 * }}
 */
export let InteractiveComponentDef;

/**
 * @typedef {{
 *    option: ?../../amp-story-interactive/0.1/amp-story-interactive-abstract.OptionConfigType,
 *    interactiveId: string,
 *    type: ../../amp-story-interactive/0.1/amp-story-interactive-abstract.InteractiveType
 * }}
 */
export let InteractiveReactData;

/**
 * @typedef {{
<<<<<<< HEAD
 *   productTagId: string,
 *   productTitle: string,
 *   productPrice: number,
 *   productPriceCurrency: string,
 *   productIcon: string,
 *   productTagText: ?string,
=======
 *   product-tag-id: string,
 *   product-title: string,
 *   product-brand: string,
 *   product-price: number,
 *   product-price-currency: string,
 *   product-icon: string,
 *   product-tag-text: ?string,
 *   product-images: !Array<string>,
>>>>>>> 95d58867
 * }}
 */
export let ShoppingConfigDataDef;

/**
 * @typedef {{
 *  activeProductData: ShoppingConfigDataDef,
 *  items: !Map<string, !ShoppingConfigDataDef>,
 * }}
 */
export let ShoppingDataDef;

/**
 * @typedef {{
 *    canInsertAutomaticAd: boolean,
 *    canShowAudioUi: boolean,
 *    canShowNavigationOverlayHint: boolean,
 *    canShowPaginationButtons: boolean,
 *    canShowPreviousPageHelp: boolean,
 *    canShowSharingUis: boolean,
 *    canShowStoryUrlInfo: boolean,
 *    canShowSystemLayerButtons: boolean,
 *    viewerCustomControls: !Array<!Object>,
 *    adState: boolean,
 *    pageAttachmentState: boolean,
 *    desktopState: boolean,
 *    educationState: boolean,
 *    gyroscopeEnabledState: string,
 *    infoDialogState: boolean,
 *    interactiveEmbeddedComponentState: !InteractiveComponentDef,
 *    interactiveReactState: !Map<string, !InteractiveReactData>,
 *    keyboardActiveState: boolean,
 *    mutedState: boolean,
 *    pageAudioState: boolean,
 *    pageHasElementsWithPlaybackState: boolean,
 *    panningMediaState: !Map<string, ../../amp-story-panning-media/0.1/amp-story-panning-media.panningMediaPositionDef> ,
 *    pausedState: boolean,
 *    previewState: boolean,
 *    rtlState: boolean,
 *    shareMenuState: boolean,
 *    storyHasPlaybackUiState: boolean,
 *    storyHasBackgroundAudioState: boolean,
 *    systemUiIsVisibleState: boolean,
 *    uiState: !UIType,
 *    viewportWarningState: boolean,
 *    actionsAllowlist: !Array<{tagOrTarget: string, method: string}>,
 *    consentId: ?string,
 *    currentPageId: string,
 *    currentPageIndex: number,
 *    pageIds: !Array<string>,
 *    newPageAvailableId: string,
 *    pageSize: {width: number, height: number},
 * }}
 */
export let State;

/** @const @enum {string} */
export const StateProperty = {
  // Embed options.
  CAN_INSERT_AUTOMATIC_AD: 'canInsertAutomaticAd',
  CAN_SHOW_AUDIO_UI: 'canShowAudioUi',
  CAN_SHOW_NAVIGATION_OVERLAY_HINT: 'canShowNavigationOverlayHint',
  CAN_SHOW_PAGINATION_BUTTONS: 'canShowPaginationButtons',
  CAN_SHOW_PREVIOUS_PAGE_HELP: 'canShowPreviousPageHelp',
  CAN_SHOW_SHARING_UIS: 'canShowSharingUis',
  CAN_SHOW_STORY_URL_INFO: 'canShowStoryUrlInfo',
  CAN_SHOW_SYSTEM_LAYER_BUTTONS: 'canShowSystemLayerButtons',
  VIEWER_CUSTOM_CONTROLS: 'viewerCustomControls',

  // App States.
  AD_STATE: 'adState',
  PAGE_ATTACHMENT_STATE: 'pageAttachmentState',
  EDUCATION_STATE: 'educationState',
  GYROSCOPE_PERMISSION_STATE: 'gyroscopePermissionState',
  INFO_DIALOG_STATE: 'infoDialogState',
  INTERACTIVE_COMPONENT_STATE: 'interactiveEmbeddedComponentState',
  // State of interactive components (polls, quizzes) on the story.
  INTERACTIVE_REACT_STATE: 'interactiveReactState',
  KEYBOARD_ACTIVE_STATE: 'keyboardActiveState',
  MUTED_STATE: 'mutedState',
  PAGE_HAS_AUDIO_STATE: 'pageAudioState',
  PAGE_HAS_ELEMENTS_WITH_PLAYBACK_STATE: 'pageHasElementsWithPlaybackState',
  PANNING_MEDIA_STATE: 'panningMediaState',
  PAUSED_STATE: 'pausedState',
  // Story preview state.
  PREVIEW_STATE: 'previewState',
  RTL_STATE: 'rtlState',
  SHARE_MENU_STATE: 'shareMenuState',
  SHOPPING_DATA: 'shoppingData',
  // amp-story has a `background-audio` attribute.
  STORY_HAS_BACKGROUND_AUDIO_STATE: 'storyHasBackgroundAudioState',
  // Any page has elements with playback.
  STORY_HAS_PLAYBACK_UI_STATE: 'storyHasPlaybackUiState',
  SYSTEM_UI_IS_VISIBLE_STATE: 'systemUiIsVisibleState',
  UI_STATE: 'uiState',

  // App data.
  ACTIONS_ALLOWLIST: 'actionsAllowlist',
  CONSENT_ID: 'consentId',
  CURRENT_PAGE_ID: 'currentPageId',
  CURRENT_PAGE_INDEX: 'currentPageIndex',
  ADVANCEMENT_MODE: 'advancementMode',
  NAVIGATION_PATH: 'navigationPath',
  NEW_PAGE_AVAILABLE_ID: 'newPageAvailableId',
  PAGE_IDS: 'pageIds',
  PAGE_SIZE: 'pageSize',
};

/** @const @enum {string} */
export const Action = {
  ADD_INTERACTIVE_REACT: 'addInteractiveReact',
  ADD_TO_ACTIONS_ALLOWLIST: 'addToActionsAllowlist',
  CHANGE_PAGE: 'setCurrentPageId',
  SET_CONSENT_ID: 'setConsentId',
  SET_ADVANCEMENT_MODE: 'setAdvancementMode',
  SET_NAVIGATION_PATH: 'setNavigationPath',
  SET_PAGE_IDS: 'setPageIds',
  TOGGLE_AD: 'toggleAd',
  TOGGLE_EDUCATION: 'toggleEducation',
  TOGGLE_INFO_DIALOG: 'toggleInfoDialog',
  TOGGLE_INTERACTIVE_COMPONENT: 'toggleInteractiveComponent',
  TOGGLE_KEYBOARD_ACTIVE_STATE: 'toggleKeyboardActiveState',
  TOGGLE_MUTED: 'toggleMuted',
  TOGGLE_PAGE_ATTACHMENT_STATE: 'togglePageAttachmentState',
  TOGGLE_PAGE_HAS_AUDIO: 'togglePageHasAudio',
  TOGGLE_PAGE_HAS_ELEMENT_WITH_PLAYBACK: 'togglePageHasElementWithPlayblack',
  TOGGLE_PAUSED: 'togglePaused',
  TOGGLE_RTL: 'toggleRtl',
  TOGGLE_SHARE_MENU: 'toggleShareMenu',
  ADD_SHOPPING_DATA: 'addShoppingData',
  TOGGLE_STORY_HAS_PLAYBACK_UI: 'toggleStoryHasPlaybackUi',
  TOGGLE_STORY_HAS_BACKGROUND_AUDIO: 'toggleStoryHasBackgroundAudio',
  TOGGLE_SYSTEM_UI_IS_VISIBLE: 'toggleSystemUiIsVisible',
  TOGGLE_UI: 'toggleUi',
  SET_GYROSCOPE_PERMISSION: 'setGyroscopePermission',
  ADD_NEW_PAGE_ID: 'addNewPageId',
  SET_PAGE_SIZE: 'updatePageSize',
  ADD_PANNING_MEDIA_STATE: 'addPanningMediaState',
  SET_VIEWER_CUSTOM_CONTROLS: 'setCustomControls',
};

/**
 * Functions to compare a data structure from the previous to the new state and
 * detect a mutation, when a simple equality test would not work.
 * @private @const {!Object<string, !function(*, *):boolean>}
 */
const stateComparisonFunctions = {
  [StateProperty.ACTIONS_ALLOWLIST]: (old, curr) => old.length !== curr.length,
  [StateProperty.INTERACTIVE_COMPONENT_STATE]:
    /**
     * @param {InteractiveComponentDef} old
     * @param {InteractiveComponentDef} curr
     */
    (old, curr) => old.element !== curr.element || old.state !== curr.state,
  [StateProperty.NAVIGATION_PATH]: (old, curr) => old.length !== curr.length,
  [StateProperty.PAGE_IDS]: (old, curr) => old.length !== curr.length,
  [StateProperty.PAGE_SIZE]: (old, curr) =>
    old === null ||
    curr === null ||
    old.width !== curr.width ||
    old.height !== curr.height,
  [StateProperty.PANNING_MEDIA_STATE]: (old, curr) =>
    old === null || curr === null || !deepEquals(old, curr, 2),
  [StateProperty.SHOPPING_DATA]: (old, curr) =>
    old === null || curr === null || !deepEquals(old, curr, 2),
  [StateProperty.INTERACTIVE_REACT_STATE]: (old, curr) =>
    !deepEquals(old, curr, 3),
};

/**
 * Returns the new state.
 * @param  {!State} state Immutable state
 * @param  {!Action} action
 * @param  {*} data
 * @return {!State} new state
 */
const actions = (state, action, data) => {
  switch (action) {
    case Action.ADD_INTERACTIVE_REACT:
      return /** @type {!State} */ ({
        ...state,
        [StateProperty.INTERACTIVE_REACT_STATE]: {
          ...state[StateProperty.INTERACTIVE_REACT_STATE],
          [data['interactiveId']]: data,
        },
      });
    case Action.ADD_NEW_PAGE_ID:
      return /** @type {!State} */ ({
        ...state,
        [StateProperty.NEW_PAGE_AVAILABLE_ID]: data,
      });
    case Action.ADD_PANNING_MEDIA_STATE:
      const updatedState = {
        ...state[StateProperty.PANNING_MEDIA_STATE],
        ...data,
      };
      return /** @type {!State} */ ({
        ...state,
        [StateProperty.PANNING_MEDIA_STATE]: updatedState,
      });
    case Action.ADD_SHOPPING_DATA:
      const updatedShoppingData = {
        ...state[StateProperty.SHOPPING_DATA],
        ...data,
      };
      return /** @type {!State} */ ({
        ...state,
        [StateProperty.SHOPPING_DATA]: updatedShoppingData,
      });
    case Action.ADD_TO_ACTIONS_ALLOWLIST:
      const newActionsAllowlist = [].concat(
        state[StateProperty.ACTIONS_ALLOWLIST],
        data
      );
      return /** @type {!State} */ ({
        ...state,
        [StateProperty.ACTIONS_ALLOWLIST]: newActionsAllowlist,
      });
    case Action.TOGGLE_PAGE_ATTACHMENT_STATE:
      return /** @type {!State} */ ({
        ...state,
        [StateProperty.PAGE_ATTACHMENT_STATE]: !!data,
      });
    // Triggers the ad UI.
    case Action.TOGGLE_AD:
      return /** @type {!State} */ ({
        ...state,
        [StateProperty.AD_STATE]: !!data,
      });
    case Action.TOGGLE_EDUCATION:
      return /** @type {!State} */ ({
        ...state,
        [StateProperty.EDUCATION_STATE]: !!data,
      });
    case Action.TOGGLE_INTERACTIVE_COMPONENT:
      data = /** @type {InteractiveComponentDef} */ (data);
      return /** @type {!State} */ ({
        ...state,
        [StateProperty.PAUSED_STATE]:
          data.state === EmbeddedComponentState.FOCUSED,
        [StateProperty.SYSTEM_UI_IS_VISIBLE_STATE]: true,
        [StateProperty.INTERACTIVE_COMPONENT_STATE]: data,
      });
    // Shows or hides the info dialog.
    case Action.TOGGLE_INFO_DIALOG:
      return /** @type {!State} */ ({
        ...state,
        [StateProperty.INFO_DIALOG_STATE]: !!data,
        [StateProperty.PAUSED_STATE]: !!data,
      });
    // Shows or hides the play/pause controls.
    case Action.TOGGLE_STORY_HAS_PLAYBACK_UI:
      return /** @type {!State} */ ({
        ...state,
        [StateProperty.STORY_HAS_PLAYBACK_UI_STATE]: !!data,
      });
    case Action.TOGGLE_STORY_HAS_BACKGROUND_AUDIO:
      return /** @type {!State} */ ({
        ...state,
        [StateProperty.STORY_HAS_BACKGROUND_AUDIO_STATE]: !!data,
      });
    // Mutes or unmutes the story media.
    case Action.TOGGLE_MUTED:
      return /** @type {!State} */ ({
        ...state,
        [StateProperty.MUTED_STATE]: !!data,
      });
    case Action.TOGGLE_PAGE_HAS_AUDIO:
      return /** @type {!State} */ ({
        ...state,
        [StateProperty.PAGE_HAS_AUDIO_STATE]: !!data,
      });
    case Action.TOGGLE_PAGE_HAS_ELEMENT_WITH_PLAYBACK:
      return /** @type {!State} */ ({
        ...state,
        [StateProperty.PAGE_HAS_ELEMENTS_WITH_PLAYBACK_STATE]: !!data,
      });
    case Action.TOGGLE_PAUSED:
      return /** @type {!State} */ ({
        ...state,
        [StateProperty.PAUSED_STATE]: !!data,
      });
    case Action.TOGGLE_RTL:
      return /** @type {!State} */ ({
        ...state,
        [StateProperty.RTL_STATE]: !!data,
      });
    case Action.TOGGLE_KEYBOARD_ACTIVE_STATE:
      return /** @type {!State} */ ({
        ...state,
        [StateProperty.KEYBOARD_ACTIVE_STATE]: !!data,
      });
    case Action.TOGGLE_SHARE_MENU:
      return /** @type {!State} */ ({
        ...state,
        [StateProperty.PAUSED_STATE]: !!data,
        [StateProperty.SHARE_MENU_STATE]: !!data,
      });
    case Action.TOGGLE_SYSTEM_UI_IS_VISIBLE:
      return /** @type {!State} */ ({
        ...state,
        [StateProperty.SYSTEM_UI_IS_VISIBLE_STATE]: !!data,
      });
    case Action.TOGGLE_UI:
      if (
        state[StateProperty.UI_STATE] === UIType.VERTICAL &&
        data !== UIType.VERTICAL
      ) {
        dev().error(TAG, 'Cannot switch away from UIType.VERTICAL');
        return state;
      }
      return /** @type {!State} */ ({
        ...state,
        [StateProperty.UI_STATE]: data,
      });
    case Action.SET_GYROSCOPE_PERMISSION:
      return /** @type {!State} */ ({
        ...state,
        [StateProperty.GYROSCOPE_PERMISSION_STATE]: data,
      });
    case Action.SET_CONSENT_ID:
      return /** @type {!State} */ ({
        ...state,
        [StateProperty.CONSENT_ID]: data,
      });
    case Action.CHANGE_PAGE:
      return /** @type {!State} */ ({
        ...state,
        [StateProperty.CURRENT_PAGE_ID]: data.id,
        [StateProperty.CURRENT_PAGE_INDEX]: data.index,
      });
    case Action.SET_ADVANCEMENT_MODE:
      return /** @type {!State} */ ({
        ...state,
        [StateProperty.ADVANCEMENT_MODE]: data,
      });
    case Action.SET_NAVIGATION_PATH:
      return /** @type {!State} */ ({
        ...state,
        [StateProperty.NAVIGATION_PATH]: data,
      });
    case Action.SET_PAGE_IDS:
      return /** @type {!State} */ ({
        ...state,
        [StateProperty.PAGE_IDS]: data,
      });
    case Action.SET_PAGE_SIZE:
      return /** @type {!State} */ ({
        ...state,
        [StateProperty.PAGE_SIZE]: data,
      });
    case Action.SET_VIEWER_CUSTOM_CONTROLS:
      return /** @type {!State} */ ({
        ...state,
        [StateProperty.VIEWER_CUSTOM_CONTROLS]: data,
      });
    default:
      dev().error(TAG, 'Unknown action %s.', action);
      return state;
  }
};

/**
 * Store service.
 */
export class AmpStoryStoreService {
  /**
   * @param {!Window} win
   */
  constructor(win) {
    /** @private @const {!Window} */
    this.win_ = win;

    /** @private {!Object<string, !Observable>} */
    this.listeners_ = {};

    /** @private {!State} */
    this.state_ = /** @type {!State} */ ({
      ...this.getDefaultState_(),
      ...this.getEmbedOverrides_(),
    });
  }

  /**
   * Retrieves a state property.
   * @param  {string} key Property to retrieve from the state.
   * @return {*}
   */
  get(key) {
    if (!hasOwn(this.state_, key)) {
      dev().error(TAG, 'Unknown state %s.', key);
      return;
    }
    return this.state_[key];
  }

  /**
   * Subscribes to a state property mutations.
   * @param  {string} key
   * @param  {!Function} listener
   * @param  {boolean=} callToInitialize Whether the listener should be
   *                                     triggered with current value.
   */
  subscribe(key, listener, callToInitialize = false) {
    if (!hasOwn(this.state_, key)) {
      dev().error(TAG, "Can't subscribe to unknown state %s.", key);
      return;
    }
    if (!this.listeners_[key]) {
      this.listeners_[key] = new Observable();
    }
    this.listeners_[key].add(listener);

    if (callToInitialize) {
      listener(this.get(key));
    }
  }

  /**
   * Dispatches an action and triggers the listeners for the updated state
   * properties.
   * @param  {!Action} action
   * @param  {*} data
   */
  dispatch(action, data) {
    const oldState = {...this.state_};
    this.state_ = actions(this.state_, action, data);

    let comparisonFn;
    Object.keys(this.listeners_).forEach((key) => {
      comparisonFn = stateComparisonFunctions[key];
      if (
        comparisonFn
          ? comparisonFn(oldState[key], this.state_[key])
          : oldState[key] !== this.state_[key]
      ) {
        this.listeners_[key].fire(this.state_[key]);
      }
    });
  }

  /**
   * Retrieves the default state, that could be overriden by an embed mode.
   * @return {!State}
   * @private
   */
  getDefaultState_() {
    // Compiler won't resolve the object keys and trigger an error for missing
    // properties, so we have to force the type.
    return /** @type {!State} */ ({
      [StateProperty.CAN_INSERT_AUTOMATIC_AD]: true,
      [StateProperty.CAN_SHOW_AUDIO_UI]: true,
      [StateProperty.CAN_SHOW_NAVIGATION_OVERLAY_HINT]: true,
      [StateProperty.CAN_SHOW_PREVIOUS_PAGE_HELP]: true,
      [StateProperty.CAN_SHOW_PAGINATION_BUTTONS]: true,
      [StateProperty.CAN_SHOW_SHARING_UIS]: true,
      [StateProperty.CAN_SHOW_STORY_URL_INFO]: true,
      [StateProperty.CAN_SHOW_SYSTEM_LAYER_BUTTONS]: true,
      [StateProperty.VIEWER_CUSTOM_CONTROLS]: [],
      [StateProperty.AD_STATE]: false,
      [StateProperty.EDUCATION_STATE]: false,
      [StateProperty.GYROSCOPE_PERMISSION_STATE]: '',
      [StateProperty.INFO_DIALOG_STATE]: false,
      [StateProperty.INTERACTIVE_COMPONENT_STATE]: {
        state: EmbeddedComponentState.HIDDEN,
      },
      [StateProperty.INTERACTIVE_REACT_STATE]: {},
      [StateProperty.KEYBOARD_ACTIVE_STATE]: false,
      [StateProperty.MUTED_STATE]: true,
      [StateProperty.PAGE_ATTACHMENT_STATE]: false,
      [StateProperty.PAGE_HAS_AUDIO_STATE]: false,
      [StateProperty.PAGE_HAS_ELEMENTS_WITH_PLAYBACK_STATE]: false,
      [StateProperty.PANNING_MEDIA_STATE]: {},
      [StateProperty.PAUSED_STATE]: false,
      [StateProperty.RTL_STATE]: false,
      [StateProperty.SHARE_MENU_STATE]: false,
      [StateProperty.SHOPPING_DATA]: {},
      [StateProperty.STORY_HAS_BACKGROUND_AUDIO_STATE]: false,
      [StateProperty.STORY_HAS_PLAYBACK_UI_STATE]: false,
      [StateProperty.SYSTEM_UI_IS_VISIBLE_STATE]: true,
      [StateProperty.UI_STATE]: UIType.MOBILE,
      // amp-story only allows actions on a case-by-case basis to preserve UX
      // behaviors. By default, no actions are allowed.
      [StateProperty.ACTIONS_ALLOWLIST]: [],
      [StateProperty.CONSENT_ID]: null,
      [StateProperty.CURRENT_PAGE_ID]: '',
      [StateProperty.CURRENT_PAGE_INDEX]: 0,
      [StateProperty.ADVANCEMENT_MODE]: '',
      [StateProperty.NEW_PAGE_AVAILABLE_ID]: '',
      [StateProperty.NAVIGATION_PATH]: [],
      [StateProperty.PAGE_IDS]: [],
      [StateProperty.PAGE_SIZE]: null,
      [StateProperty.PREVIEW_STATE]: false,
    });
  }

  // @TODO(gmajoulet): These should get their own file if they start growing.
  /**
   * Retrieves the embed mode config, that will override the default state.
   * @return {!Object<StateProperty, *>} Partial state
   * @protected
   */
  getEmbedOverrides_() {
    const embedMode = parseEmbedMode(this.win_.location.hash);
    switch (embedMode) {
      case EmbedMode.NAME_TBD:
        return {
          [StateProperty.CAN_INSERT_AUTOMATIC_AD]: false,
          [StateProperty.CAN_SHOW_NAVIGATION_OVERLAY_HINT]: false,
          [StateProperty.CAN_SHOW_PAGINATION_BUTTONS]: false,
          [StateProperty.CAN_SHOW_PREVIOUS_PAGE_HELP]: true,
          [StateProperty.CAN_SHOW_SYSTEM_LAYER_BUTTONS]: false,
          [StateProperty.MUTED_STATE]: false,
        };
      case EmbedMode.NO_SHARING:
        return {
          [StateProperty.CAN_SHOW_SHARING_UIS]: false,
        };
      case EmbedMode.PREVIEW:
        return {
          [StateProperty.PREVIEW_STATE]: true,
          [StateProperty.CAN_INSERT_AUTOMATIC_AD]: false,
          [StateProperty.CAN_SHOW_NAVIGATION_OVERLAY_HINT]: false,
          [StateProperty.CAN_SHOW_PAGINATION_BUTTONS]: false,
          [StateProperty.CAN_SHOW_PREVIOUS_PAGE_HELP]: false,
          [StateProperty.CAN_SHOW_SYSTEM_LAYER_BUTTONS]: false,
        };
      case EmbedMode.NO_SHARING_NOR_AUDIO_UI:
        return {
          [StateProperty.CAN_SHOW_AUDIO_UI]: false,
          [StateProperty.CAN_SHOW_SHARING_UIS]: false,
          [StateProperty.CAN_SHOW_STORY_URL_INFO]: false,
        };
      default:
        return {};
    }
  }
}<|MERGE_RESOLUTION|>--- conflicted
+++ resolved
@@ -74,23 +74,14 @@
 
 /**
  * @typedef {{
-<<<<<<< HEAD
  *   productTagId: string,
  *   productTitle: string,
+ *   prodcutBrand: string,
  *   productPrice: number,
  *   productPriceCurrency: string,
  *   productIcon: string,
  *   productTagText: ?string,
-=======
- *   product-tag-id: string,
- *   product-title: string,
- *   product-brand: string,
- *   product-price: number,
- *   product-price-currency: string,
- *   product-icon: string,
- *   product-tag-text: ?string,
- *   product-images: !Array<string>,
->>>>>>> 95d58867
+ *   productImages: !Array<string>,
  * }}
  */
 export let ShoppingConfigDataDef;
