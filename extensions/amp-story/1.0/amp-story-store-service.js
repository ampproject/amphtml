import {Observable} from '#core/data-structures/observable';
import {mangleObjectValues} from '#core/types/enum';
import {hasOwn} from '#core/types/object';
import {deepEquals} from '#core/types/object/json';

import {Services} from '#service';

import {dev} from '#utils/log';

import {EmbedMode, parseEmbedMode} from './embed-mode';

import {registerServiceBuilder} from '../../../src/service-helpers';

/** @type {string} */
const TAG = 'amp-story';

/**
 * Util function to retrieve the store service. Ensures we can retrieve the
 * service synchronously from the amp-story codebase without running into race
 * conditions.
 * @param  {!Window} win
 * @return {!AmpStoryStoreService}
 */
export const getStoreService = (win) => {
  let service = Services.storyStoreService(win);

  if (!service) {
    service = new AmpStoryStoreService(win);
    registerServiceBuilder(win, 'story-store', function () {
      return service;
    });
  }

  return service;
};

/**
 * Different UI experiences to display the story.
 * @const @enum {number}
 */
export const UIType = {
  MOBILE: 0,
  DESKTOP_FULLBLEED: 2, // Desktop UI if landscape mode is enabled.
  DESKTOP_ONE_PANEL: 4, // Desktop UI with one panel and space around story.
  VERTICAL: 3, // Vertical scrolling versions, for search engine bots indexing.
};

/**
 * States in which an embedded component could be found in.
 * @enum {number}
 */
export const EmbeddedComponentState = {
  HIDDEN: 0, // Component is present in page, but hasn't been interacted with.
  FOCUSED: 1, // Component has been clicked, a tooltip should be shown.
};

/**
 * @typedef {{
 *    element: !Element,
 *    state: !EmbeddedComponentState,
 *    clientX: number,
 *    clientY: number,
 * }}
 */
export let InteractiveComponentDef;

/**
 * @typedef {{
 *    option: ?../../amp-story-interactive/0.1/amp-story-interactive-abstract.OptionConfigType,
 *    interactiveId: string,
 *    type: ../../amp-story-interactive/0.1/amp-story-interactive-abstract.InteractiveType
 * }}
 */
export let InteractiveReactData;

/**
 * @typedef {{
 *   productId: string,
 *   productTitle: string,
 *   productBrand: string,
 *   productPrice: number,
 *   productPriceCurrency: string,
 *   productIcon: string,
 *   productTagText: ?string,
 *   productImages: !Array<string>,
 * }}
 */
export let ShoppingConfigDataDef;

/**
 * @typedef {{
 *  activeProductData: ShoppingConfigDataDef,
 *  items: !Map<string, !ShoppingConfigDataDef>,
 * }}
 */
export let ShoppingDataDef;

/**
 * @typedef {{
 *    canInsertAutomaticAd: boolean,
 *    canShowAudioUi: boolean,
 *    canShowNavigationOverlayHint: boolean,
 *    canShowPaginationButtons: boolean,
 *    canShowPreviousPageHelp: boolean,
 *    canShowSharingUis: boolean,
 *    canShowStoryUrlInfo: boolean,
 *    canShowSystemLayerButtons: boolean,
 *    viewerCustomControls: !Array<!Object>,
<<<<<<< HEAD
 *    accessState: boolean,
 *    subscriptionState: boolean,
=======
>>>>>>> cb2af7d3
 *    adState: boolean,
 *    pageAttachmentState: boolean,
 *    desktopState: boolean,
 *    educationState: boolean,
 *    gyroscopeEnabledState: string,
 *    infoDialogState: boolean,
 *    interactiveEmbeddedComponentState: !InteractiveComponentDef,
 *    interactiveReactState: !Map<string, !InteractiveReactData>,
 *    keyboardActiveState: boolean,
 *    mutedState: boolean,
 *    pageAudioState: boolean,
 *    pageHasElementsWithPlaybackState: boolean,
 *    panningMediaState: !Map<string, ../../amp-story-panning-media/0.1/amp-story-panning-media.panningMediaPositionDef> ,
 *    pausedState: boolean,
 *    previewState: boolean,
 *    rtlState: boolean,
 *    shareMenuState: boolean,
 *    storyHasPlaybackUiState: boolean,
 *    storyHasBackgroundAudioState: boolean,
 *    systemUiIsVisibleState: boolean,
 *    uiState: !UIType,
 *    viewportWarningState: boolean,
 *    actionsAllowlist: !Array<{tagOrTarget: string, method: string}>,
 *    consentId: ?string,
 *    currentPageId: string,
 *    currentPageIndex: number,
 *    pageIds: !Array<string>,
 *    newPageAvailableId: string,
 *    pageSize: {width: number, height: number},
 *    subscriptionsDialogState: boolean,
 * }}
 */
export let State;

/** @const @enum {string|number} */
const StateProperty = mangleObjectValues({
  // Embed options.
  CAN_INSERT_AUTOMATIC_AD: 'canInsertAutomaticAd',
  CAN_SHOW_AUDIO_UI: 'canShowAudioUi',
  CAN_SHOW_NAVIGATION_OVERLAY_HINT: 'canShowNavigationOverlayHint',
  CAN_SHOW_PAGINATION_BUTTONS: 'canShowPaginationButtons',
  CAN_SHOW_PREVIOUS_PAGE_HELP: 'canShowPreviousPageHelp',
  CAN_SHOW_SHARING_UIS: 'canShowSharingUis',
  CAN_SHOW_STORY_URL_INFO: 'canShowStoryUrlInfo',
  CAN_SHOW_SYSTEM_LAYER_BUTTONS: 'canShowSystemLayerButtons',
  VIEWER_CUSTOM_CONTROLS: 'viewerCustomControls',

  // App States.
<<<<<<< HEAD
  ACCESS_STATE: 'accessState', // amp-access paywall.
  SUBSCRIPTION_STATE: 'subscriptionState', // amp-subscriptions paywall.
  SUBSCRIPTION_HINT_STATE: 'subscriptionHintState', // amp-subscriptions paywall hint.
=======
>>>>>>> cb2af7d3
  AD_STATE: 'adState',
  PAGE_ATTACHMENT_STATE: 'pageAttachmentState',
  EDUCATION_STATE: 'educationState',
  GYROSCOPE_PERMISSION_STATE: 'gyroscopePermissionState',
  INFO_DIALOG_STATE: 'infoDialogState',
  INTERACTIVE_COMPONENT_STATE: 'interactiveEmbeddedComponentState',
  // State of interactive components (polls, quizzes) on the story.
  INTERACTIVE_REACT_STATE: 'interactiveReactState',
  KEYBOARD_ACTIVE_STATE: 'keyboardActiveState',
  MUTED_STATE: 'mutedState',
  PAGE_HAS_AUDIO_STATE: 'pageAudioState',
  PAGE_HAS_ELEMENTS_WITH_PLAYBACK_STATE: 'pageHasElementsWithPlaybackState',
  PANNING_MEDIA_STATE: 'panningMediaState',
  PAUSED_STATE: 'pausedState',
  // Story preview state.
  PREVIEW_STATE: 'previewState',
  RTL_STATE: 'rtlState',
  SHARE_MENU_STATE: 'shareMenuState',
  SHOPPING_DATA: 'shoppingData',
  // amp-story has a `background-audio` attribute.
  STORY_HAS_BACKGROUND_AUDIO_STATE: 'storyHasBackgroundAudioState',
  // Any page has elements with playback.
  STORY_HAS_PLAYBACK_UI_STATE: 'storyHasPlaybackUiState',
  SYSTEM_UI_IS_VISIBLE_STATE: 'systemUiIsVisibleState',
  UI_STATE: 'uiState',

  // App data.
  ACTIONS_ALLOWLIST: 'actionsAllowlist',
  CONSENT_ID: 'consentId',
  CURRENT_PAGE_ID: 'currentPageId',
  CURRENT_PAGE_INDEX: 'currentPageIndex',
  ADVANCEMENT_MODE: 'advancementMode',
  NAVIGATION_PATH: 'navigationPath',
  NEW_PAGE_AVAILABLE_ID: 'newPageAvailableId',
  PAGE_IDS: 'pageIds',
  PAGE_SIZE: 'pageSize',

  // AMP Story paywall states.
  SUBSCRIPTIONS_DIALOG_STATE: 'subscriptionsDialogState',
});

export {StateProperty};

/** @const @enum {string|number} */
const Action = mangleObjectValues({
  ADD_INTERACTIVE_REACT: 'addInteractiveReact',
  ADD_NEW_PAGE_ID: 'addNewPageId',
  ADD_PANNING_MEDIA_STATE: 'addPanningMediaState',
  ADD_SHOPPING_DATA: 'addShoppingData',
  ADD_TO_ACTIONS_ALLOWLIST: 'addToActionsAllowlist',
  CHANGE_PAGE: 'setCurrentPageId',
  SET_ADVANCEMENT_MODE: 'setAdvancementMode',
  SET_CONSENT_ID: 'setConsentId',
  SET_GYROSCOPE_PERMISSION: 'setGyroscopePermission',
  SET_NAVIGATION_PATH: 'setNavigationPath',
  SET_PAGE_IDS: 'setPageIds',
<<<<<<< HEAD
  TOGGLE_ACCESS: 'toggleAccess',
  TOGGLE_SUBSCRIPTION: 'toggleSubscription',
  TOGGLE_SUBSCRIPTION_HINT: 'toggleSubscriptionHint',
=======
  SET_PAGE_SIZE: 'updatePageSize',
  SET_VIEWER_CUSTOM_CONTROLS: 'setCustomControls',
>>>>>>> cb2af7d3
  TOGGLE_AD: 'toggleAd',
  TOGGLE_EDUCATION: 'toggleEducation',
  TOGGLE_INFO_DIALOG: 'toggleInfoDialog',
  TOGGLE_INTERACTIVE_COMPONENT: 'toggleInteractiveComponent',
  TOGGLE_KEYBOARD_ACTIVE_STATE: 'toggleKeyboardActiveState',
  TOGGLE_MUTED: 'toggleMuted',
  TOGGLE_PAGE_ATTACHMENT_STATE: 'togglePageAttachmentState',
  TOGGLE_PAGE_HAS_AUDIO: 'togglePageHasAudio',
  TOGGLE_PAGE_HAS_ELEMENT_WITH_PLAYBACK: 'togglePageHasElementWithPlayblack',
  TOGGLE_PAUSED: 'togglePaused',
  TOGGLE_RTL: 'toggleRtl',
  TOGGLE_SHARE_MENU: 'toggleShareMenu',
  TOGGLE_STORY_HAS_BACKGROUND_AUDIO: 'toggleStoryHasBackgroundAudio',
  TOGGLE_STORY_HAS_PLAYBACK_UI: 'toggleStoryHasPlaybackUi',
  TOGGLE_SUBSCRIPTIONS_DIALOG: 'toggleSubscriptionsDialog',
  TOGGLE_SYSTEM_UI_IS_VISIBLE: 'toggleSystemUiIsVisible',
  TOGGLE_UI: 'toggleUi',
});

export {Action};

/**
 * Functions to compare a data structure from the previous to the new state and
 * detect a mutation, when a simple equality test would not work.
 * @private @const {!Object<string, !function(*, *):boolean>}
 */
const stateComparisonFunctions = {
  [StateProperty.ACTIONS_ALLOWLIST]: (old, curr) => old.length !== curr.length,
  [StateProperty.INTERACTIVE_COMPONENT_STATE]:
    /**
     * @param {InteractiveComponentDef} old
     * @param {InteractiveComponentDef} curr
     */
    (old, curr) => old.element !== curr.element || old.state !== curr.state,
  [StateProperty.NAVIGATION_PATH]: (old, curr) => old.length !== curr.length,
  [StateProperty.PAGE_IDS]: (old, curr) => old.length !== curr.length,
  [StateProperty.PAGE_SIZE]: (old, curr) =>
    old === null ||
    curr === null ||
    old.width !== curr.width ||
    old.height !== curr.height,
  [StateProperty.PANNING_MEDIA_STATE]: (old, curr) =>
    old === null || curr === null || !deepEquals(old, curr, 2),
  [StateProperty.SHOPPING_DATA]: (old, curr) =>
    old === null || curr === null || !deepEquals(old, curr, 2),
  [StateProperty.INTERACTIVE_REACT_STATE]: (old, curr) =>
    !deepEquals(old, curr, 3),
};

/**
 * Returns the new state.
 * @param  {!State} state Immutable state
 * @param  {!Action} action
 * @param  {*} data
 * @return {!State} new state
 */
const actions = (state, action, data) => {
  switch (action) {
    case Action.ADD_INTERACTIVE_REACT:
      return /** @type {!State} */ ({
        ...state,
        [StateProperty.INTERACTIVE_REACT_STATE]: {
          ...state[StateProperty.INTERACTIVE_REACT_STATE],
          [data['interactiveId']]: data,
        },
      });
    case Action.ADD_NEW_PAGE_ID:
      return /** @type {!State} */ ({
        ...state,
        [StateProperty.NEW_PAGE_AVAILABLE_ID]: data,
      });
    case Action.ADD_PANNING_MEDIA_STATE:
      const updatedState = {
        ...state[StateProperty.PANNING_MEDIA_STATE],
        ...data,
      };
      return /** @type {!State} */ ({
        ...state,
        [StateProperty.PANNING_MEDIA_STATE]: updatedState,
      });
    case Action.ADD_SHOPPING_DATA:
      const updatedShoppingData = {
        ...state[StateProperty.SHOPPING_DATA],
        ...data,
      };
      return /** @type {!State} */ ({
        ...state,
        [StateProperty.SHOPPING_DATA]: updatedShoppingData,
      });
    case Action.ADD_TO_ACTIONS_ALLOWLIST:
      const newActionsAllowlist = [].concat(
        state[StateProperty.ACTIONS_ALLOWLIST],
        data
      );
      return /** @type {!State} */ ({
        ...state,
        [StateProperty.ACTIONS_ALLOWLIST]: newActionsAllowlist,
      });
<<<<<<< HEAD
    // Triggers the amp-acess paywall.
    case Action.TOGGLE_ACCESS:
      // Don't change the PAUSED_STATE if ACCESS_STATE is not changed.
      if (state[StateProperty.ACCESS_STATE] === data) {
        return state;
      }

      return /** @type {!State} */ ({
        ...state,
        [StateProperty.ACCESS_STATE]: !!data,
        [StateProperty.PAUSED_STATE]: !!data,
      });
    // Triggers the amp-subscriptions paywall
    case Action.TOGGLE_SUBSCRIPTION:
      console.log(
        'received toggle subscrition action in store service: ' + data
      );
      // Don't change the SUBSCRIPTION_STATE if SUBSCRIPTION_STATE is not changed.
      if (state[StateProperty.SUBSCRIPTION_STATE] === data) {
        return state;
      }

      return /** @type {!State} */ ({
        ...state,
        [StateProperty.SUBSCRIPTION_STATE]: !!data,
      });
    // Triggers the amp-subscriptions paywall hint
    case Action.TOGGLE_SUBSCRIPTION_HINT:
      console.log(
        'received toggle subscrition hint action in store service: ' + data
      );
      // Don't change the SUBSCRIPTION_HINT_STATE if SUBSCRIPTION_HINT_STATE is not changed.
      if (state[StateProperty.SUBSCRIPTION_HINT_STATE] === data) {
        return state;
      }

      return /** @type {!State} */ ({
        ...state,
        [StateProperty.SUBSCRIPTION_HINT_STATE]: !!data,
      });
=======
>>>>>>> cb2af7d3
    case Action.TOGGLE_PAGE_ATTACHMENT_STATE:
      return /** @type {!State} */ ({
        ...state,
        [StateProperty.PAGE_ATTACHMENT_STATE]: !!data,
      });
    // Triggers the ad UI.
    case Action.TOGGLE_AD:
      return /** @type {!State} */ ({
        ...state,
        [StateProperty.AD_STATE]: !!data,
      });
    case Action.TOGGLE_EDUCATION:
      return /** @type {!State} */ ({
        ...state,
        [StateProperty.EDUCATION_STATE]: !!data,
      });
    case Action.TOGGLE_INTERACTIVE_COMPONENT:
      data = /** @type {InteractiveComponentDef} */ (data);
      return /** @type {!State} */ ({
        ...state,
        [StateProperty.PAUSED_STATE]:
          data.state === EmbeddedComponentState.FOCUSED,
        [StateProperty.SYSTEM_UI_IS_VISIBLE_STATE]: true,
        [StateProperty.INTERACTIVE_COMPONENT_STATE]: data,
      });
    // Shows or hides the info dialog.
    case Action.TOGGLE_INFO_DIALOG:
      return /** @type {!State} */ ({
        ...state,
        [StateProperty.INFO_DIALOG_STATE]: !!data,
        [StateProperty.PAUSED_STATE]: !!data,
      });
    // Shows or hides the play/pause controls.
    case Action.TOGGLE_STORY_HAS_PLAYBACK_UI:
      return /** @type {!State} */ ({
        ...state,
        [StateProperty.STORY_HAS_PLAYBACK_UI_STATE]: !!data,
      });
    case Action.TOGGLE_STORY_HAS_BACKGROUND_AUDIO:
      return /** @type {!State} */ ({
        ...state,
        [StateProperty.STORY_HAS_BACKGROUND_AUDIO_STATE]: !!data,
      });
    // Mutes or unmutes the story media.
    case Action.TOGGLE_MUTED:
      return /** @type {!State} */ ({
        ...state,
        [StateProperty.MUTED_STATE]: !!data,
      });
    case Action.TOGGLE_PAGE_HAS_AUDIO:
      return /** @type {!State} */ ({
        ...state,
        [StateProperty.PAGE_HAS_AUDIO_STATE]: !!data,
      });
    case Action.TOGGLE_PAGE_HAS_ELEMENT_WITH_PLAYBACK:
      return /** @type {!State} */ ({
        ...state,
        [StateProperty.PAGE_HAS_ELEMENTS_WITH_PLAYBACK_STATE]: !!data,
      });
    case Action.TOGGLE_PAUSED:
      return /** @type {!State} */ ({
        ...state,
        [StateProperty.PAUSED_STATE]: !!data,
      });
    case Action.TOGGLE_RTL:
      return /** @type {!State} */ ({
        ...state,
        [StateProperty.RTL_STATE]: !!data,
      });
    case Action.TOGGLE_KEYBOARD_ACTIVE_STATE:
      return /** @type {!State} */ ({
        ...state,
        [StateProperty.KEYBOARD_ACTIVE_STATE]: !!data,
      });
    case Action.TOGGLE_SHARE_MENU:
      return /** @type {!State} */ ({
        ...state,
        [StateProperty.PAUSED_STATE]: !!data,
        [StateProperty.SHARE_MENU_STATE]: !!data,
      });
    case Action.TOGGLE_SYSTEM_UI_IS_VISIBLE:
      return /** @type {!State} */ ({
        ...state,
        [StateProperty.SYSTEM_UI_IS_VISIBLE_STATE]: !!data,
      });
    case Action.TOGGLE_UI:
      if (
        state[StateProperty.UI_STATE] === UIType.VERTICAL &&
        data !== UIType.VERTICAL
      ) {
        dev().error(TAG, 'Cannot switch away from UIType.VERTICAL');
        return state;
      }
      return /** @type {!State} */ ({
        ...state,
        [StateProperty.UI_STATE]: data,
      });
    case Action.SET_GYROSCOPE_PERMISSION:
      return /** @type {!State} */ ({
        ...state,
        [StateProperty.GYROSCOPE_PERMISSION_STATE]: data,
      });
    case Action.SET_CONSENT_ID:
      return /** @type {!State} */ ({
        ...state,
        [StateProperty.CONSENT_ID]: data,
      });
    case Action.CHANGE_PAGE:
      return /** @type {!State} */ ({
        ...state,
        [StateProperty.CURRENT_PAGE_ID]: data.id,
        [StateProperty.CURRENT_PAGE_INDEX]: data.index,
      });
    case Action.SET_ADVANCEMENT_MODE:
      return /** @type {!State} */ ({
        ...state,
        [StateProperty.ADVANCEMENT_MODE]: data,
      });
    case Action.SET_NAVIGATION_PATH:
      return /** @type {!State} */ ({
        ...state,
        [StateProperty.NAVIGATION_PATH]: data,
      });
    case Action.SET_PAGE_IDS:
      return /** @type {!State} */ ({
        ...state,
        [StateProperty.PAGE_IDS]: data,
      });
    case Action.SET_PAGE_SIZE:
      return /** @type {!State} */ ({
        ...state,
        [StateProperty.PAGE_SIZE]: data,
      });
    case Action.SET_VIEWER_CUSTOM_CONTROLS:
      return /** @type {!State} */ ({
        ...state,
        [StateProperty.VIEWER_CUSTOM_CONTROLS]: data,
      });
    case Action.TOGGLE_SUBSCRIPTIONS_DIALOG:
      return /** @type {!State} */ ({
        ...state,
        [StateProperty.SUBSCRIPTIONS_DIALOG_STATE]: !!data,
        [StateProperty.PAUSED_STATE]: !!data,
      });
    default:
      dev().error(TAG, 'Unknown action %s.', action);
      return state;
  }
};

/**
 * Store service.
 */
export class AmpStoryStoreService {
  /**
   * @param {!Window} win
   */
  constructor(win) {
    /** @private @const {!Window} */
    this.win_ = win;

    /** @private {!Object<string, !Observable>} */
    this.listeners_ = {};

    /** @private {!State} */
    this.state_ = /** @type {!State} */ ({
      ...this.getDefaultState_(),
      ...this.getEmbedOverrides_(),
    });
  }

  /**
   * Retrieves a state property.
   * @param  {string} key Property to retrieve from the state.
   * @return {*}
   */
  get(key) {
    if (!hasOwn(this.state_, key)) {
      dev().error(TAG, 'Unknown state %s.', key);
      return;
    }
    return this.state_[key];
  }

  /**
   * Subscribes to a state property mutations.
   * @param  {string} key
   * @param  {!Function} listener
   * @param  {boolean=} callToInitialize Whether the listener should be
   *                                     triggered with current value.
   */
  subscribe(key, listener, callToInitialize = false) {
    if (!hasOwn(this.state_, key)) {
      dev().error(TAG, "Can't subscribe to unknown state %s.", key);
      return;
    }
    if (!this.listeners_[key]) {
      this.listeners_[key] = new Observable();
    }
    this.listeners_[key].add(listener);

    if (callToInitialize) {
      listener(this.get(key));
    }
  }

  /**
   * Dispatches an action and triggers the listeners for the updated state
   * properties.
   * @param  {!Action} action
   * @param  {*} data
   */
  dispatch(action, data) {
    const oldState = {...this.state_};
    this.state_ = actions(this.state_, action, data);

    let comparisonFn;
    Object.keys(this.listeners_).forEach((key) => {
      comparisonFn = stateComparisonFunctions[key];
      if (
        comparisonFn
          ? comparisonFn(oldState[key], this.state_[key])
          : oldState[key] !== this.state_[key]
      ) {
        this.listeners_[key].fire(this.state_[key]);
      }
    });
  }

  /**
   * Retrieves the default state, that could be overriden by an embed mode.
   * @return {!State}
   * @private
   */
  getDefaultState_() {
    // Compiler won't resolve the object keys and trigger an error for missing
    // properties, so we have to force the type.
    return /** @type {!State} */ ({
      [StateProperty.CAN_INSERT_AUTOMATIC_AD]: true,
      [StateProperty.CAN_SHOW_AUDIO_UI]: true,
      [StateProperty.CAN_SHOW_NAVIGATION_OVERLAY_HINT]: true,
      [StateProperty.CAN_SHOW_PREVIOUS_PAGE_HELP]: true,
      [StateProperty.CAN_SHOW_PAGINATION_BUTTONS]: true,
      [StateProperty.CAN_SHOW_SHARING_UIS]: true,
      [StateProperty.CAN_SHOW_STORY_URL_INFO]: true,
      [StateProperty.CAN_SHOW_SYSTEM_LAYER_BUTTONS]: true,
      [StateProperty.VIEWER_CUSTOM_CONTROLS]: [],
<<<<<<< HEAD
      [StateProperty.ACCESS_STATE]: false,
      [StateProperty.SUBSCRIPTION_STATE]: false,
      [StateProperty.SUBSCRIPTION_HINT_STATE]: false,
=======
>>>>>>> cb2af7d3
      [StateProperty.AD_STATE]: false,
      [StateProperty.EDUCATION_STATE]: false,
      [StateProperty.GYROSCOPE_PERMISSION_STATE]: '',
      [StateProperty.INFO_DIALOG_STATE]: false,
      [StateProperty.INTERACTIVE_COMPONENT_STATE]: {
        state: EmbeddedComponentState.HIDDEN,
      },
      [StateProperty.INTERACTIVE_REACT_STATE]: {},
      [StateProperty.KEYBOARD_ACTIVE_STATE]: false,
      [StateProperty.MUTED_STATE]: true,
      [StateProperty.PAGE_ATTACHMENT_STATE]: false,
      [StateProperty.PAGE_HAS_AUDIO_STATE]: false,
      [StateProperty.PAGE_HAS_ELEMENTS_WITH_PLAYBACK_STATE]: false,
      [StateProperty.PANNING_MEDIA_STATE]: {},
      [StateProperty.PAUSED_STATE]: false,
      [StateProperty.RTL_STATE]: false,
      [StateProperty.SHARE_MENU_STATE]: false,
      [StateProperty.SHOPPING_DATA]: {},
      [StateProperty.STORY_HAS_BACKGROUND_AUDIO_STATE]: false,
      [StateProperty.STORY_HAS_PLAYBACK_UI_STATE]: false,
      [StateProperty.SYSTEM_UI_IS_VISIBLE_STATE]: true,
      [StateProperty.UI_STATE]: UIType.MOBILE,
      // amp-story only allows actions on a case-by-case basis to preserve UX
      // behaviors. By default, no actions are allowed.
      [StateProperty.ACTIONS_ALLOWLIST]: [],
      [StateProperty.CONSENT_ID]: null,
      [StateProperty.CURRENT_PAGE_ID]: '',
      [StateProperty.CURRENT_PAGE_INDEX]: 0,
      [StateProperty.ADVANCEMENT_MODE]: '',
      [StateProperty.NEW_PAGE_AVAILABLE_ID]: '',
      [StateProperty.NAVIGATION_PATH]: [],
      [StateProperty.PAGE_IDS]: [],
      [StateProperty.PAGE_SIZE]: null,
      [StateProperty.PREVIEW_STATE]: false,
      [StateProperty.SUBSCRIPTIONS_DIALOG_STATE]: false,
    });
  }

  // @TODO(gmajoulet): These should get their own file if they start growing.
  /**
   * Retrieves the embed mode config, that will override the default state.
   * @return {!Object<StateProperty, *>} Partial state
   * @protected
   */
  getEmbedOverrides_() {
    const embedMode = parseEmbedMode(this.win_.location.hash);
    switch (embedMode) {
      case EmbedMode.NAME_TBD:
        return {
          [StateProperty.CAN_INSERT_AUTOMATIC_AD]: false,
          [StateProperty.CAN_SHOW_NAVIGATION_OVERLAY_HINT]: false,
          [StateProperty.CAN_SHOW_PAGINATION_BUTTONS]: false,
          [StateProperty.CAN_SHOW_PREVIOUS_PAGE_HELP]: true,
          [StateProperty.CAN_SHOW_SYSTEM_LAYER_BUTTONS]: false,
          [StateProperty.MUTED_STATE]: false,
        };
      case EmbedMode.NO_SHARING:
        return {
          [StateProperty.CAN_SHOW_SHARING_UIS]: false,
        };
      case EmbedMode.PREVIEW:
        return {
          [StateProperty.PREVIEW_STATE]: true,
          [StateProperty.CAN_INSERT_AUTOMATIC_AD]: false,
          [StateProperty.CAN_SHOW_NAVIGATION_OVERLAY_HINT]: false,
          [StateProperty.CAN_SHOW_PAGINATION_BUTTONS]: false,
          [StateProperty.CAN_SHOW_PREVIOUS_PAGE_HELP]: false,
          [StateProperty.CAN_SHOW_SYSTEM_LAYER_BUTTONS]: false,
        };
      case EmbedMode.NO_SHARING_NOR_AUDIO_UI:
        return {
          [StateProperty.CAN_SHOW_AUDIO_UI]: false,
          [StateProperty.CAN_SHOW_SHARING_UIS]: false,
          [StateProperty.CAN_SHOW_STORY_URL_INFO]: false,
        };
      default:
        return {};
    }
  }
}<|MERGE_RESOLUTION|>--- conflicted
+++ resolved
@@ -106,11 +106,8 @@
  *    canShowStoryUrlInfo: boolean,
  *    canShowSystemLayerButtons: boolean,
  *    viewerCustomControls: !Array<!Object>,
-<<<<<<< HEAD
  *    accessState: boolean,
  *    subscriptionState: boolean,
-=======
->>>>>>> cb2af7d3
  *    adState: boolean,
  *    pageAttachmentState: boolean,
  *    desktopState: boolean,
@@ -159,12 +156,9 @@
   VIEWER_CUSTOM_CONTROLS: 'viewerCustomControls',
 
   // App States.
-<<<<<<< HEAD
   ACCESS_STATE: 'accessState', // amp-access paywall.
   SUBSCRIPTION_STATE: 'subscriptionState', // amp-subscriptions paywall.
   SUBSCRIPTION_HINT_STATE: 'subscriptionHintState', // amp-subscriptions paywall hint.
-=======
->>>>>>> cb2af7d3
   AD_STATE: 'adState',
   PAGE_ATTACHMENT_STATE: 'pageAttachmentState',
   EDUCATION_STATE: 'educationState',
@@ -221,14 +215,11 @@
   SET_GYROSCOPE_PERMISSION: 'setGyroscopePermission',
   SET_NAVIGATION_PATH: 'setNavigationPath',
   SET_PAGE_IDS: 'setPageIds',
-<<<<<<< HEAD
   TOGGLE_ACCESS: 'toggleAccess',
   TOGGLE_SUBSCRIPTION: 'toggleSubscription',
   TOGGLE_SUBSCRIPTION_HINT: 'toggleSubscriptionHint',
-=======
   SET_PAGE_SIZE: 'updatePageSize',
   SET_VIEWER_CUSTOM_CONTROLS: 'setCustomControls',
->>>>>>> cb2af7d3
   TOGGLE_AD: 'toggleAd',
   TOGGLE_EDUCATION: 'toggleEducation',
   TOGGLE_INFO_DIALOG: 'toggleInfoDialog',
@@ -327,7 +318,6 @@
         ...state,
         [StateProperty.ACTIONS_ALLOWLIST]: newActionsAllowlist,
       });
-<<<<<<< HEAD
     // Triggers the amp-acess paywall.
     case Action.TOGGLE_ACCESS:
       // Don't change the PAUSED_STATE if ACCESS_STATE is not changed.
@@ -368,8 +358,6 @@
         ...state,
         [StateProperty.SUBSCRIPTION_HINT_STATE]: !!data,
       });
-=======
->>>>>>> cb2af7d3
     case Action.TOGGLE_PAGE_ATTACHMENT_STATE:
       return /** @type {!State} */ ({
         ...state,
@@ -617,12 +605,9 @@
       [StateProperty.CAN_SHOW_STORY_URL_INFO]: true,
       [StateProperty.CAN_SHOW_SYSTEM_LAYER_BUTTONS]: true,
       [StateProperty.VIEWER_CUSTOM_CONTROLS]: [],
-<<<<<<< HEAD
       [StateProperty.ACCESS_STATE]: false,
       [StateProperty.SUBSCRIPTION_STATE]: false,
       [StateProperty.SUBSCRIPTION_HINT_STATE]: false,
-=======
->>>>>>> cb2af7d3
       [StateProperty.AD_STATE]: false,
       [StateProperty.EDUCATION_STATE]: false,
       [StateProperty.GYROSCOPE_PERMISSION_STATE]: '',
