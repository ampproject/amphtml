--- conflicted
+++ resolved
@@ -74,10 +74,7 @@
  *   product-title: string,
  *   product-price: string,
  *   product-icon: string,
-<<<<<<< HEAD
-=======
  *   product-tag-text: ?string,
->>>>>>> 6d03180e
  * }}
  */
 export let ShoppingConfigDataDef;
