import {Observable} from '#core/data-structures/observable';
import {mangleObjectValues} from '#core/types/enum';
import {hasOwn} from '#core/types/object';
import {deepEquals} from '#core/types/object/json';

import {Services} from '#service';

import {dev} from '#utils/log';

import {EmbedMode, parseEmbedMode} from './embed-mode';

import {registerServiceBuilder} from '../../../src/service-helpers';

/** @type {string} */
const TAG = 'amp-story';

/**
 * Util function to retrieve the store service. Ensures we can retrieve the
 * service synchronously from the amp-story codebase without running into race
 * conditions.
 * @param  {!Window} win
 * @return {!AmpStoryStoreService}
 */
export const getStoreService = (win) => {
  let service = Services.storyStoreService(win);

  if (!service) {
    service = new AmpStoryStoreService(win);
    registerServiceBuilder(win, 'story-store', function () {
      return service;
    });
  }

  return service;
};

/**
 * Different UI experiences to display the story.
 * @const @enum {number}
 */
export const UIType = {
  MOBILE: 0,
  DESKTOP_FULLBLEED: 2, // Desktop UI if landscape mode is enabled.
  DESKTOP_ONE_PANEL: 4, // Desktop UI with one panel and space around story.
  VERTICAL: 3, // Vertical scrolling versions, for search engine bots indexing.
};

/**
 * States in which an embedded component could be found in.
 * @enum {number}
 */
export const EmbeddedComponentState = {
  HIDDEN: 0, // Component is present in page, but hasn't been interacted with.
  FOCUSED: 1, // Component has been clicked, a tooltip should be shown.
};

/**
 * @typedef {{
 *    element: !Element,
 *    state: !EmbeddedComponentState,
 *    clientX: number,
 *    clientY: number,
 * }}
 */
export let InteractiveComponentDef;

/**
 * @typedef {{
 *    option: ?../../amp-story-interactive/0.1/amp-story-interactive-abstract.OptionConfigType,
 *    interactiveId: string,
 *    type: ../../amp-story-interactive/0.1/amp-story-interactive-abstract.InteractiveType
 * }}
 */
export let InteractiveReactData;

/**
 * @typedef {{
 *   productId: string,
 *   productTitle: string,
 *   productBrand: string,
 *   productPrice: number,
 *   productPriceCurrency: string,
 *   productIcon: string,
 *   productTagText: ?string,
 *   productImages: !Array<string>,
 * }}
 */
export let ShoppingConfigDataDef;

/**
 * @typedef {{
 *  activeProductData: ShoppingConfigDataDef,
 *  items: !Map<string, !ShoppingConfigDataDef>,
 * }}
 */
export let ShoppingDataDef;

/**
 * @typedef {{
 *    canInsertAutomaticAd: boolean,
 *    canShowAudioUi: boolean,
 *    canShowNavigationOverlayHint: boolean,
 *    canShowPaginationButtons: boolean,
 *    canShowPreviousPageHelp: boolean,
 *    canShowSharingUis: boolean,
 *    canShowStoryUrlInfo: boolean,
 *    canShowSystemLayerButtons: boolean,
 *    viewerCustomControls: !Array<!Object>,
 *    adState: boolean,
 *    pageAttachmentState: boolean,
 *    desktopState: boolean,
 *    educationState: boolean,
 *    gyroscopeEnabledState: string,
 *    infoDialogState: boolean,
 *    interactiveEmbeddedComponentState: !InteractiveComponentDef,
 *    interactiveReactState: !Map<string, !InteractiveReactData>,
 *    keyboardActiveState: boolean,
 *    mutedState: boolean,
 *    pageAudioState: boolean,
 *    pageHasElementsWithPlaybackState: boolean,
 *    panningMediaState: !Map<string, ../../amp-story-panning-media/0.1/amp-story-panning-media.panningMediaPositionDef> ,
 *    pausedState: boolean,
 *    previewState: boolean,
 *    rtlState: boolean,
 *    shareMenuState: boolean,
 *    storyHasPlaybackUiState: boolean,
 *    storyHasBackgroundAudioState: boolean,
 *    systemUiIsVisibleState: boolean,
 *    uiState: !UIType,
 *    viewportWarningState: boolean,
 *    actionsAllowlist: !Array<{tagOrTarget: string, method: string}>,
 *    consentId: ?string,
 *    currentPageId: string,
 *    currentPageIndex: number,
 *    pageIds: !Array<string>,
 *    newPageAvailableId: string,
 *    pageSize: {width: number, height: number},
 *    subscriptionsDialogState: boolean,
 * }}
 */
export let State;

/** @const @enum {string|number} */
const StateProperty = mangleObjectValues({
  // Embed options.
  CAN_INSERT_AUTOMATIC_AD: 'canInsertAutomaticAd',
  CAN_SHOW_AUDIO_UI: 'canShowAudioUi',
  CAN_SHOW_NAVIGATION_OVERLAY_HINT: 'canShowNavigationOverlayHint',
  CAN_SHOW_PAGINATION_BUTTONS: 'canShowPaginationButtons',
  CAN_SHOW_PREVIOUS_PAGE_HELP: 'canShowPreviousPageHelp',
  CAN_SHOW_SHARING_UIS: 'canShowSharingUis',
  CAN_SHOW_STORY_URL_INFO: 'canShowStoryUrlInfo',
  CAN_SHOW_SYSTEM_LAYER_BUTTONS: 'canShowSystemLayerButtons',
  VIEWER_CUSTOM_CONTROLS: 'viewerCustomControls',

  // App States.
  AD_STATE: 'adState',
  PAGE_ATTACHMENT_STATE: 'pageAttachmentState',
  EDUCATION_STATE: 'educationState',
  GYROSCOPE_PERMISSION_STATE: 'gyroscopePermissionState',
  INFO_DIALOG_STATE: 'infoDialogState',
  INTERACTIVE_COMPONENT_STATE: 'interactiveEmbeddedComponentState',
  // State of interactive components (polls, quizzes) on the story.
  INTERACTIVE_REACT_STATE: 'interactiveReactState',
  KEYBOARD_ACTIVE_STATE: 'keyboardActiveState',
  MUTED_STATE: 'mutedState',
  PAGE_HAS_AUDIO_STATE: 'pageAudioState',
  PAGE_HAS_ELEMENTS_WITH_PLAYBACK_STATE: 'pageHasElementsWithPlaybackState',
  PANNING_MEDIA_STATE: 'panningMediaState',
  PAUSED_STATE: 'pausedState',
  // Story preview state.
  PREVIEW_STATE: 'previewState',
  RTL_STATE: 'rtlState',
  SHARE_MENU_STATE: 'shareMenuState',
  SHOPPING_DATA: 'shoppingData',
  // amp-story has a `background-audio` attribute.
  STORY_HAS_BACKGROUND_AUDIO_STATE: 'storyHasBackgroundAudioState',
  // Any page has elements with playback.
  STORY_HAS_PLAYBACK_UI_STATE: 'storyHasPlaybackUiState',
  SYSTEM_UI_IS_VISIBLE_STATE: 'systemUiIsVisibleState',
  UI_STATE: 'uiState',

  // App data.
  ACTIONS_ALLOWLIST: 'actionsAllowlist',
  CONSENT_ID: 'consentId',
  CURRENT_PAGE_ID: 'currentPageId',
  CURRENT_PAGE_INDEX: 'currentPageIndex',
  ADVANCEMENT_MODE: 'advancementMode',
  NAVIGATION_PATH: 'navigationPath',
  NEW_PAGE_AVAILABLE_ID: 'newPageAvailableId',
  PAGE_IDS: 'pageIds',
  PAGE_SIZE: 'pageSize',
<<<<<<< HEAD

  // AMP Story paywall states.
  SUBSCRIPTIONS_DIALOG_STATE: 'subscriptionsDialogState',
};
=======
});

export {StateProperty};
>>>>>>> d027dd06

/** @const @enum {string|number} */
const Action = mangleObjectValues({
  ADD_INTERACTIVE_REACT: 'addInteractiveReact',
  ADD_NEW_PAGE_ID: 'addNewPageId',
  ADD_PANNING_MEDIA_STATE: 'addPanningMediaState',
  ADD_SHOPPING_DATA: 'addShoppingData',
  ADD_TO_ACTIONS_ALLOWLIST: 'addToActionsAllowlist',
  CHANGE_PAGE: 'setCurrentPageId',
  SET_ADVANCEMENT_MODE: 'setAdvancementMode',
  SET_CONSENT_ID: 'setConsentId',
  SET_GYROSCOPE_PERMISSION: 'setGyroscopePermission',
  SET_NAVIGATION_PATH: 'setNavigationPath',
  SET_PAGE_IDS: 'setPageIds',
  SET_PAGE_SIZE: 'updatePageSize',
  SET_VIEWER_CUSTOM_CONTROLS: 'setCustomControls',
  TOGGLE_AD: 'toggleAd',
  TOGGLE_EDUCATION: 'toggleEducation',
  TOGGLE_INFO_DIALOG: 'toggleInfoDialog',
  TOGGLE_INTERACTIVE_COMPONENT: 'toggleInteractiveComponent',
  TOGGLE_KEYBOARD_ACTIVE_STATE: 'toggleKeyboardActiveState',
  TOGGLE_MUTED: 'toggleMuted',
  TOGGLE_PAGE_ATTACHMENT_STATE: 'togglePageAttachmentState',
  TOGGLE_PAGE_HAS_AUDIO: 'togglePageHasAudio',
  TOGGLE_PAGE_HAS_ELEMENT_WITH_PLAYBACK: 'togglePageHasElementWithPlayblack',
  TOGGLE_PAUSED: 'togglePaused',
  TOGGLE_RTL: 'toggleRtl',
  TOGGLE_SHARE_MENU: 'toggleShareMenu',
  TOGGLE_STORY_HAS_BACKGROUND_AUDIO: 'toggleStoryHasBackgroundAudio',
  TOGGLE_STORY_HAS_PLAYBACK_UI: 'toggleStoryHasPlaybackUi',
  TOGGLE_SUBSCRIPTIONS_DIALOG: 'toggleSubscriptionsDialog',
  TOGGLE_SYSTEM_UI_IS_VISIBLE: 'toggleSystemUiIsVisible',
  TOGGLE_UI: 'toggleUi',
<<<<<<< HEAD
};
=======
  SET_GYROSCOPE_PERMISSION: 'setGyroscopePermission',
  ADD_NEW_PAGE_ID: 'addNewPageId',
  SET_PAGE_SIZE: 'updatePageSize',
  ADD_PANNING_MEDIA_STATE: 'addPanningMediaState',
  SET_VIEWER_CUSTOM_CONTROLS: 'setCustomControls',
});

export {Action};
>>>>>>> d027dd06

/**
 * Functions to compare a data structure from the previous to the new state and
 * detect a mutation, when a simple equality test would not work.
 * @private @const {!Object<string, !function(*, *):boolean>}
 */
const stateComparisonFunctions = {
  [StateProperty.ACTIONS_ALLOWLIST]: (old, curr) => old.length !== curr.length,
  [StateProperty.INTERACTIVE_COMPONENT_STATE]:
    /**
     * @param {InteractiveComponentDef} old
     * @param {InteractiveComponentDef} curr
     */
    (old, curr) => old.element !== curr.element || old.state !== curr.state,
  [StateProperty.NAVIGATION_PATH]: (old, curr) => old.length !== curr.length,
  [StateProperty.PAGE_IDS]: (old, curr) => old.length !== curr.length,
  [StateProperty.PAGE_SIZE]: (old, curr) =>
    old === null ||
    curr === null ||
    old.width !== curr.width ||
    old.height !== curr.height,
  [StateProperty.PANNING_MEDIA_STATE]: (old, curr) =>
    old === null || curr === null || !deepEquals(old, curr, 2),
  [StateProperty.SHOPPING_DATA]: (old, curr) =>
    old === null || curr === null || !deepEquals(old, curr, 2),
  [StateProperty.INTERACTIVE_REACT_STATE]: (old, curr) =>
    !deepEquals(old, curr, 3),
};

/**
 * Returns the new state.
 * @param  {!State} state Immutable state
 * @param  {!Action} action
 * @param  {*} data
 * @return {!State} new state
 */
const actions = (state, action, data) => {
  switch (action) {
    case Action.ADD_INTERACTIVE_REACT:
      return /** @type {!State} */ ({
        ...state,
        [StateProperty.INTERACTIVE_REACT_STATE]: {
          ...state[StateProperty.INTERACTIVE_REACT_STATE],
          [data['interactiveId']]: data,
        },
      });
    case Action.ADD_NEW_PAGE_ID:
      return /** @type {!State} */ ({
        ...state,
        [StateProperty.NEW_PAGE_AVAILABLE_ID]: data,
      });
    case Action.ADD_PANNING_MEDIA_STATE:
      const updatedState = {
        ...state[StateProperty.PANNING_MEDIA_STATE],
        ...data,
      };
      return /** @type {!State} */ ({
        ...state,
        [StateProperty.PANNING_MEDIA_STATE]: updatedState,
      });
    case Action.ADD_SHOPPING_DATA:
      const updatedShoppingData = {
        ...state[StateProperty.SHOPPING_DATA],
        ...data,
      };
      return /** @type {!State} */ ({
        ...state,
        [StateProperty.SHOPPING_DATA]: updatedShoppingData,
      });
    case Action.ADD_TO_ACTIONS_ALLOWLIST:
      const newActionsAllowlist = [].concat(
        state[StateProperty.ACTIONS_ALLOWLIST],
        data
      );
      return /** @type {!State} */ ({
        ...state,
        [StateProperty.ACTIONS_ALLOWLIST]: newActionsAllowlist,
      });
    case Action.TOGGLE_PAGE_ATTACHMENT_STATE:
      return /** @type {!State} */ ({
        ...state,
        [StateProperty.PAGE_ATTACHMENT_STATE]: !!data,
      });
    // Triggers the ad UI.
    case Action.TOGGLE_AD:
      return /** @type {!State} */ ({
        ...state,
        [StateProperty.AD_STATE]: !!data,
      });
    case Action.TOGGLE_EDUCATION:
      return /** @type {!State} */ ({
        ...state,
        [StateProperty.EDUCATION_STATE]: !!data,
      });
    case Action.TOGGLE_INTERACTIVE_COMPONENT:
      data = /** @type {InteractiveComponentDef} */ (data);
      return /** @type {!State} */ ({
        ...state,
        [StateProperty.PAUSED_STATE]:
          data.state === EmbeddedComponentState.FOCUSED,
        [StateProperty.SYSTEM_UI_IS_VISIBLE_STATE]: true,
        [StateProperty.INTERACTIVE_COMPONENT_STATE]: data,
      });
    // Shows or hides the info dialog.
    case Action.TOGGLE_INFO_DIALOG:
      return /** @type {!State} */ ({
        ...state,
        [StateProperty.INFO_DIALOG_STATE]: !!data,
        [StateProperty.PAUSED_STATE]: !!data,
      });
    // Shows or hides the play/pause controls.
    case Action.TOGGLE_STORY_HAS_PLAYBACK_UI:
      return /** @type {!State} */ ({
        ...state,
        [StateProperty.STORY_HAS_PLAYBACK_UI_STATE]: !!data,
      });
    case Action.TOGGLE_STORY_HAS_BACKGROUND_AUDIO:
      return /** @type {!State} */ ({
        ...state,
        [StateProperty.STORY_HAS_BACKGROUND_AUDIO_STATE]: !!data,
      });
    // Mutes or unmutes the story media.
    case Action.TOGGLE_MUTED:
      return /** @type {!State} */ ({
        ...state,
        [StateProperty.MUTED_STATE]: !!data,
      });
    case Action.TOGGLE_PAGE_HAS_AUDIO:
      return /** @type {!State} */ ({
        ...state,
        [StateProperty.PAGE_HAS_AUDIO_STATE]: !!data,
      });
    case Action.TOGGLE_PAGE_HAS_ELEMENT_WITH_PLAYBACK:
      return /** @type {!State} */ ({
        ...state,
        [StateProperty.PAGE_HAS_ELEMENTS_WITH_PLAYBACK_STATE]: !!data,
      });
    case Action.TOGGLE_PAUSED:
      return /** @type {!State} */ ({
        ...state,
        [StateProperty.PAUSED_STATE]: !!data,
      });
    case Action.TOGGLE_RTL:
      return /** @type {!State} */ ({
        ...state,
        [StateProperty.RTL_STATE]: !!data,
      });
    case Action.TOGGLE_KEYBOARD_ACTIVE_STATE:
      return /** @type {!State} */ ({
        ...state,
        [StateProperty.KEYBOARD_ACTIVE_STATE]: !!data,
      });
    case Action.TOGGLE_SHARE_MENU:
      return /** @type {!State} */ ({
        ...state,
        [StateProperty.PAUSED_STATE]: !!data,
        [StateProperty.SHARE_MENU_STATE]: !!data,
      });
    case Action.TOGGLE_SYSTEM_UI_IS_VISIBLE:
      return /** @type {!State} */ ({
        ...state,
        [StateProperty.SYSTEM_UI_IS_VISIBLE_STATE]: !!data,
      });
    case Action.TOGGLE_UI:
      if (
        state[StateProperty.UI_STATE] === UIType.VERTICAL &&
        data !== UIType.VERTICAL
      ) {
        dev().error(TAG, 'Cannot switch away from UIType.VERTICAL');
        return state;
      }
      return /** @type {!State} */ ({
        ...state,
        [StateProperty.UI_STATE]: data,
      });
    case Action.SET_GYROSCOPE_PERMISSION:
      return /** @type {!State} */ ({
        ...state,
        [StateProperty.GYROSCOPE_PERMISSION_STATE]: data,
      });
    case Action.SET_CONSENT_ID:
      return /** @type {!State} */ ({
        ...state,
        [StateProperty.CONSENT_ID]: data,
      });
    case Action.CHANGE_PAGE:
      return /** @type {!State} */ ({
        ...state,
        [StateProperty.CURRENT_PAGE_ID]: data.id,
        [StateProperty.CURRENT_PAGE_INDEX]: data.index,
      });
    case Action.SET_ADVANCEMENT_MODE:
      return /** @type {!State} */ ({
        ...state,
        [StateProperty.ADVANCEMENT_MODE]: data,
      });
    case Action.SET_NAVIGATION_PATH:
      return /** @type {!State} */ ({
        ...state,
        [StateProperty.NAVIGATION_PATH]: data,
      });
    case Action.SET_PAGE_IDS:
      return /** @type {!State} */ ({
        ...state,
        [StateProperty.PAGE_IDS]: data,
      });
    case Action.SET_PAGE_SIZE:
      return /** @type {!State} */ ({
        ...state,
        [StateProperty.PAGE_SIZE]: data,
      });
    case Action.SET_VIEWER_CUSTOM_CONTROLS:
      return /** @type {!State} */ ({
        ...state,
        [StateProperty.VIEWER_CUSTOM_CONTROLS]: data,
      });
    case Action.TOGGLE_SUBSCRIPTIONS_DIALOG:
      return /** @type {!State} */ ({
        ...state,
        [StateProperty.SUBSCRIPTIONS_DIALOG_STATE]: !!data,
        [StateProperty.PAUSED_STATE]: !!data,
      });
    default:
      dev().error(TAG, 'Unknown action %s.', action);
      return state;
  }
};

/**
 * Store service.
 */
export class AmpStoryStoreService {
  /**
   * @param {!Window} win
   */
  constructor(win) {
    /** @private @const {!Window} */
    this.win_ = win;

    /** @private {!Object<string, !Observable>} */
    this.listeners_ = {};

    /** @private {!State} */
    this.state_ = /** @type {!State} */ ({
      ...this.getDefaultState_(),
      ...this.getEmbedOverrides_(),
    });
  }

  /**
   * Retrieves a state property.
   * @param  {string} key Property to retrieve from the state.
   * @return {*}
   */
  get(key) {
    if (!hasOwn(this.state_, key)) {
      dev().error(TAG, 'Unknown state %s.', key);
      return;
    }
    return this.state_[key];
  }

  /**
   * Subscribes to a state property mutations.
   * @param  {string} key
   * @param  {!Function} listener
   * @param  {boolean=} callToInitialize Whether the listener should be
   *                                     triggered with current value.
   */
  subscribe(key, listener, callToInitialize = false) {
    if (!hasOwn(this.state_, key)) {
      dev().error(TAG, "Can't subscribe to unknown state %s.", key);
      return;
    }
    if (!this.listeners_[key]) {
      this.listeners_[key] = new Observable();
    }
    this.listeners_[key].add(listener);

    if (callToInitialize) {
      listener(this.get(key));
    }
  }

  /**
   * Dispatches an action and triggers the listeners for the updated state
   * properties.
   * @param  {!Action} action
   * @param  {*} data
   */
  dispatch(action, data) {
    const oldState = {...this.state_};
    this.state_ = actions(this.state_, action, data);

    let comparisonFn;
    Object.keys(this.listeners_).forEach((key) => {
      comparisonFn = stateComparisonFunctions[key];
      if (
        comparisonFn
          ? comparisonFn(oldState[key], this.state_[key])
          : oldState[key] !== this.state_[key]
      ) {
        this.listeners_[key].fire(this.state_[key]);
      }
    });
  }

  /**
   * Retrieves the default state, that could be overriden by an embed mode.
   * @return {!State}
   * @private
   */
  getDefaultState_() {
    // Compiler won't resolve the object keys and trigger an error for missing
    // properties, so we have to force the type.
    return /** @type {!State} */ ({
      [StateProperty.CAN_INSERT_AUTOMATIC_AD]: true,
      [StateProperty.CAN_SHOW_AUDIO_UI]: true,
      [StateProperty.CAN_SHOW_NAVIGATION_OVERLAY_HINT]: true,
      [StateProperty.CAN_SHOW_PREVIOUS_PAGE_HELP]: true,
      [StateProperty.CAN_SHOW_PAGINATION_BUTTONS]: true,
      [StateProperty.CAN_SHOW_SHARING_UIS]: true,
      [StateProperty.CAN_SHOW_STORY_URL_INFO]: true,
      [StateProperty.CAN_SHOW_SYSTEM_LAYER_BUTTONS]: true,
      [StateProperty.VIEWER_CUSTOM_CONTROLS]: [],
      [StateProperty.AD_STATE]: false,
      [StateProperty.EDUCATION_STATE]: false,
      [StateProperty.GYROSCOPE_PERMISSION_STATE]: '',
      [StateProperty.INFO_DIALOG_STATE]: false,
      [StateProperty.INTERACTIVE_COMPONENT_STATE]: {
        state: EmbeddedComponentState.HIDDEN,
      },
      [StateProperty.INTERACTIVE_REACT_STATE]: {},
      [StateProperty.KEYBOARD_ACTIVE_STATE]: false,
      [StateProperty.MUTED_STATE]: true,
      [StateProperty.PAGE_ATTACHMENT_STATE]: false,
      [StateProperty.PAGE_HAS_AUDIO_STATE]: false,
      [StateProperty.PAGE_HAS_ELEMENTS_WITH_PLAYBACK_STATE]: false,
      [StateProperty.PANNING_MEDIA_STATE]: {},
      [StateProperty.PAUSED_STATE]: false,
      [StateProperty.RTL_STATE]: false,
      [StateProperty.SHARE_MENU_STATE]: false,
      [StateProperty.SHOPPING_DATA]: {},
      [StateProperty.STORY_HAS_BACKGROUND_AUDIO_STATE]: false,
      [StateProperty.STORY_HAS_PLAYBACK_UI_STATE]: false,
      [StateProperty.SYSTEM_UI_IS_VISIBLE_STATE]: true,
      [StateProperty.UI_STATE]: UIType.MOBILE,
      // amp-story only allows actions on a case-by-case basis to preserve UX
      // behaviors. By default, no actions are allowed.
      [StateProperty.ACTIONS_ALLOWLIST]: [],
      [StateProperty.CONSENT_ID]: null,
      [StateProperty.CURRENT_PAGE_ID]: '',
      [StateProperty.CURRENT_PAGE_INDEX]: 0,
      [StateProperty.ADVANCEMENT_MODE]: '',
      [StateProperty.NEW_PAGE_AVAILABLE_ID]: '',
      [StateProperty.NAVIGATION_PATH]: [],
      [StateProperty.PAGE_IDS]: [],
      [StateProperty.PAGE_SIZE]: null,
      [StateProperty.PREVIEW_STATE]: false,
      [StateProperty.SUBSCRIPTIONS_DIALOG_STATE]: false,
    });
  }

  // @TODO(gmajoulet): These should get their own file if they start growing.
  /**
   * Retrieves the embed mode config, that will override the default state.
   * @return {!Object<StateProperty, *>} Partial state
   * @protected
   */
  getEmbedOverrides_() {
    const embedMode = parseEmbedMode(this.win_.location.hash);
    switch (embedMode) {
      case EmbedMode.NAME_TBD:
        return {
          [StateProperty.CAN_INSERT_AUTOMATIC_AD]: false,
          [StateProperty.CAN_SHOW_NAVIGATION_OVERLAY_HINT]: false,
          [StateProperty.CAN_SHOW_PAGINATION_BUTTONS]: false,
          [StateProperty.CAN_SHOW_PREVIOUS_PAGE_HELP]: true,
          [StateProperty.CAN_SHOW_SYSTEM_LAYER_BUTTONS]: false,
          [StateProperty.MUTED_STATE]: false,
        };
      case EmbedMode.NO_SHARING:
        return {
          [StateProperty.CAN_SHOW_SHARING_UIS]: false,
        };
      case EmbedMode.PREVIEW:
        return {
          [StateProperty.PREVIEW_STATE]: true,
          [StateProperty.CAN_INSERT_AUTOMATIC_AD]: false,
          [StateProperty.CAN_SHOW_NAVIGATION_OVERLAY_HINT]: false,
          [StateProperty.CAN_SHOW_PAGINATION_BUTTONS]: false,
          [StateProperty.CAN_SHOW_PREVIOUS_PAGE_HELP]: false,
          [StateProperty.CAN_SHOW_SYSTEM_LAYER_BUTTONS]: false,
        };
      case EmbedMode.NO_SHARING_NOR_AUDIO_UI:
        return {
          [StateProperty.CAN_SHOW_AUDIO_UI]: false,
          [StateProperty.CAN_SHOW_SHARING_UIS]: false,
          [StateProperty.CAN_SHOW_STORY_URL_INFO]: false,
        };
      default:
        return {};
    }
  }
}<|MERGE_RESOLUTION|>--- conflicted
+++ resolved
@@ -190,16 +190,12 @@
   NEW_PAGE_AVAILABLE_ID: 'newPageAvailableId',
   PAGE_IDS: 'pageIds',
   PAGE_SIZE: 'pageSize',
-<<<<<<< HEAD
 
   // AMP Story paywall states.
   SUBSCRIPTIONS_DIALOG_STATE: 'subscriptionsDialogState',
-};
-=======
 });
 
 export {StateProperty};
->>>>>>> d027dd06
 
 /** @const @enum {string|number} */
 const Action = mangleObjectValues({
@@ -233,18 +229,9 @@
   TOGGLE_SUBSCRIPTIONS_DIALOG: 'toggleSubscriptionsDialog',
   TOGGLE_SYSTEM_UI_IS_VISIBLE: 'toggleSystemUiIsVisible',
   TOGGLE_UI: 'toggleUi',
-<<<<<<< HEAD
-};
-=======
-  SET_GYROSCOPE_PERMISSION: 'setGyroscopePermission',
-  ADD_NEW_PAGE_ID: 'addNewPageId',
-  SET_PAGE_SIZE: 'updatePageSize',
-  ADD_PANNING_MEDIA_STATE: 'addPanningMediaState',
-  SET_VIEWER_CUSTOM_CONTROLS: 'setCustomControls',
 });
 
 export {Action};
->>>>>>> d027dd06
 
 /**
  * Functions to compare a data structure from the previous to the new state and
