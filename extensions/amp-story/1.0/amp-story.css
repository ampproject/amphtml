@import './amp-story-access.css';
@import './amp-story-affiliate-link.css';
@import './amp-story-desktop-one-panel.css';
@import './amp-story-draggable-drawer.css';
@import './amp-story-form.css';
@import './amp-story-page-attachment.css';
@import './amp-story-templates.css';
@import './amp-story-user-overridable.css';
@import './amp-story-vertical.css';
@import './pagination-buttons.css';

/** Common */
:root {
  --story-page-vw: 1vw !important;
  --story-page-vh: 1vh !important;
  --story-page-vmin: min(var(--story-page-vw), var(--story-page-vh)) !important;
  --story-page-vmax: max(var(--story-page-vw), var(--story-page-vh)) !important;
  font-size: calc(2.5 * var(--story-page-vh, 8px));
}
amp-story, amp-story-page, amp-story-cta-layer {
  contain: strict !important;
  overflow: hidden !important;
  -webkit-touch-callout: none !important;
}

amp-story-grid-layer {
  contain: size layout !important;
  -webkit-touch-callout: none !important;
}

amp-story amp-consent {
  position: absolute !important;
  top: 0 !important;
  left: 0 !important;
  height: 100% !important;
  width: 100% !important;
  background: none !important;
  z-index: initial !important;
}

@media (prefers-reduced-motion: reduce) {
  *,
  *::before,
  *::after {
    animation-duration: 0s !important;
    transition-duration: 0s !important;
  }
}

/**
 * amp-hidden uses visiblity: hidden that does not propagate to shadow trees
 * because of amp-story-shadow-reset.css. Use display: none instead.
 */
amp-consent.amp-hidden {
  display: none !important;
}

.i-amphtml-story-system-reset,
.i-amphtml-story-system-reset * {
  border: none !important;
  box-sizing: initial !important;
  color: initial !important;
  font-family: 'Roboto', sans-serif !important;
  font-size: initial !important;
  font-weight: initial !important;
  height: auto !important;
  margin: 0 !important;
  padding: 0 !important;
  text-align: start !important;
  text-shadow: none !important;
  width: auto !important;
}

/** Story level */
amp-story {
  height: 100% !important;
  position: relative !important;
  text-rendering: geometricPrecision !important;
  user-select: none !important;
  width: 100% !important;
  /* Disables double tap to zoom, and ensures fast-tap is enabled on iOS. */
  touch-action: manipulation !important;
}

<<<<<<< HEAD
html:root {
  font-size: calc(2.5 * var(--story-page-vmax, 8px));
}

html:root, html:root body {
=======
html.i-amphtml-story-standalone,
html.i-amphtml-story-standalone body {
>>>>>>> cdcddef4
  font-size: calc(2.5 * var(--story-page-vh, 8px));
  height: 100% !important;
  margin: 0 !important;
  padding: 0 !important;
  width: 100% !important;
  border: 0 !important;
  /** Remove the cursor: pointer; style set by the runtime, to avoid wrong
      touch feedback on mobile, like a flashing overlay on page transitions. */
  cursor: auto !important;
  -webkit-tap-highlight-color: rgba(0, 0, 0, 0) !important;
}

p,
h4 {
  font-size: 1rem;
}

h1 {
  font-size: 2rem;
}

h2 {
  font-size: 1.5rem;
}

h3 {
  font-size: 1.17rem;
}

h5 {
  font-size: 0.83rem;
}

h6 {
  font-size: 0.67rem;
}

html:root #i-amphtml-wrapper body {
  /** AMP runtime adds a 1px border on iOS iframes, causing the body to be
      1px bigger than the viewport. */
  border-top: none !important;
  overflow: hidden !important;
}

amp-story[standalone] {
  align-self: center !important;
  box-shadow: 2px 2px 20px rgba(0, 0, 0, 0.5) !important;
  height: 100% !important;
  justify-self: center !important;
  max-height: initial !important;
  max-width: initial !important;
  min-height: initial !important;
  min-width: initial !important;
}

amp-story[standalone].amp-notbuilt {
  /* Ensures amp-story has a height and is prerendered. */
  min-height: 1px !important;
}

amp-story[standalone]:-webkit-full-screen {
  height: 100vh !important;
  max-height: none !important;
  max-width: none !important;
}

amp-story[standalone]:-moz-full-screen {
  height: 100vh !important;
  max-height: none !important;
  max-width: none !important;
}

amp-story[standalone]:-ms-fullscreen {
  height: 100vh !important;
  max-height: none !important;
  max-width: none !important;
}

amp-story[standalone]:fullscreen {
  height: 100vh !important;
  max-height: none !important;
  max-width: none !important;
}

amp-story[hide] {
  display: none !important;
}

amp-story .amp-video-eq {
  height: 14px !important;;
  width: 14px !important;
}

amp-story .amp-video-eq .amp-video-eq-col {
  margin-right: 2px !important;
}

amp-story .amp-video-eq .amp-video-eq-col:last-child {
  margin-right: 0 !important;
}

amp-story .amp-video-eq:not(.amp-video-eq-play), .i-amphtml-story-no-audio-ui .amp-video-eq {
  display: none !important;
}

/** Page level */
.i-amphtml-story-media-query-matcher,
amp-story-page {
  bottom: 0 !important;
  height: auto !important;
  left: 0 !important;
  position: absolute !important;
  right: 0 !important;
  top: 0 !important;
  opacity: 1 !important;
  /** Required by Chrome to consider touch events on story-pages as user gestures. */
  touch-action: none !important;
  transition: none !important;
  z-index: 0 !important;
}

.i-amphtml-story-media-query-matcher {
  height: inherit !important;
  width: inherit !important;
  border: 0 !important;
  z-index: -1 !important;
}

amp-story-page[active] {
  z-index: 1 !important;
}

/* Setting `translateY` distances as a trick so that the runtime schedules
 * layout for the next N pages. The default value (1000%) means that pages are
 * not be automatically laid out. Max distance is set to 2 (next 2 pages) since
 * we don't want to schedule any further pages. */

amp-story-page:not(:first-of-type):not([distance]):not([active]) {
  transform: translateY(1000vh) !important;
}

amp-story-page:not([active]) {
  transform: translateY(1000vh) !important;
}

/**
 * Note: If updating the [active] or [distance] attributes names, please also
 * update them in the ampdoc.css file.
 */
amp-story-page[active],
amp-story-page[distance="0"],
amp-story-page[distance="1"] {
  transform: translateY(0) !important;
}

amp-story.i-amphtml-experiment-story-load-inactive-outside-viewport:not([desktop])
  amp-story-page[distance="1"]:not(.i-amphtml-story-page-loaded):not(.i-amphtml-visited),
amp-story-page[distance="2"] {
  transform: translateY(100vh) !important;
}

amp-story-page [data-text-background-color] {
  border-radius: 3px !important;
  line-height: 1.5em !important;
  padding: 2px 4px !important;
  text-indent: 0 !important;
  box-decoration-break: clone !important;
  -webkit-box-decoration-break: clone !important;
}

/** Call to action layer, positioned at the bottom 20% of the screen. */
amp-story-cta-layer {
  display: block !important;
  position: absolute !important;
  top: 80% !important;
  right: 0 !important;
  bottom: 0 !important;
  left: 0 !important;
  margin: 0 !important;
  z-index: 3 !important;
}

/** Grid level */
amp-story-grid-layer {
  box-sizing: border-box !important;
  display: grid !important;
  position: absolute !important;
  top: 0 !important;
  right: 0 !important;
  bottom: 0 !important;
  left: 0 !important;
  z-index: 2 !important;
  /** Make sure grid layer does not act as a click shield on elements underneath */
  pointer-events: none !important;
}

amp-story-grid-layer[anchor*="left"] {
  margin-left: 0 !important;
}

amp-story-grid-layer[anchor*="top"] {
  margin-top: 0 !important;
}

amp-story-grid-layer[anchor*="bottom"] {
  margin-bottom: 0 !important;
}

amp-story-grid-layer[anchor*="right"] {
  margin-right: 0 !important;
  margin-left: auto !important;
}

/**
 * Click shield to make sure click events are never swallowed by videos on
 * Safari iOS 11.2, which would prevent the user from navigating through the
 * story.
 * See #14401
 */
 amp-story-grid-layer amp-video::after {
  content: "" !important;
  position: absolute !important;
  height: 100% !important;
  width: 100% !important;
  top: 0 !important;
  left: 0 !important;
}

/**
 * Prevents preload placeholders from pushing content offscreen.
 */
[template="fill"] amp-img img,
[template="fill"] amp-video video {
  position: absolute !important;
}

/**
 * Prevents long-press image preview on iOS 15 that breaks pause UX.
 */
 amp-story-grid-layer amp-img img {
  pointer-events: none !important;
}

/**
 * Prevents amp-video to layout until its element has been swapped by the media
 * pool. See #26718 for context.
 */
amp-story-page[active]:not(.i-amphtml-layout) amp-video.i-amphtml-poolbound {
  display: none !important;
}

amp-story-grid-layer > * {
  pointer-events: auto !important;
}

/** Ensure clicks inside anchor tags are handled by the tooltip. */
amp-story-grid-layer a * {
  pointer-events: none !important;
}

/** Apply click shield on embedded components on initial load. */
amp-story-grid-layer .i-amphtml-embedded-component::after {
  content: "" !important;
  position: absolute !important;
  height: 100% !important;
  width: 100% !important;
  top: 0 !important;
  left: 0 !important;
}

.i-amphtml-expanded-mode .i-amphtml-embedded-component::after {
  height: 0px !important;
  width: 0px !important;
}

.i-amphtml-expanded-mode amp-story-grid-layer,
.i-amphtml-expanded-mode amp-story-grid-layer * {
  contain: none !important;
  z-index: auto !important;
}

.i-amphtml-expanded-mode .i-amphtml-embedded-component.i-amphtml-expanded-component {
  z-index: 1 !important;
  transition: transform 0.225s cubic-bezier(0.4, 0.0, 0.2, 1) !important;
}

.i-amphtml-story-grid-template-with-full-bleed-animation {
  position: absolute !important;
  display: block !important;
  padding: 0 !important;
}

[template="fill"]:not(.i-amphtml-story-grid-template-with-full-bleed-animation) > * {
  bottom: 0 !important;
  height: auto !important;
  left: 0 !important;
  position: absolute !important;
  right: 0 !important;
  top: 0 !important;
  width: auto !important;
}

[template="vertical"] {
  grid-auto-flow: row !important;
  grid-template-columns: 100% !important;
}

[template="horizontal"] {
  grid-auto-flow: column !important;
  grid-template-rows: 100% !important;
}

[template="thirds"] {
  height: 100% !important;
  grid-template-rows: 33% 33% 33% !important; /* `fr` is broken in Safari. */
  grid-template-areas: "upper-third"
                       "middle-third"
                       "lower-third" !important;
}

[aspect-ratio], [preset] {
  margin: auto;
  width: var(--i-amphtml-story-layer-width, 100%);
  height: var(--i-amphtml-story-layer-height, 100%);
  font-size: calc(var(--i-amphtml-story-layer-height, 100vh) / 10);
  margin-left: calc((var(--story-page-vw, 1%) * 100 - var(--i-amphtml-story-layer-width, 100%)) * 0.5); /* Set margin to 1/2 of page-width - layer-width to center layer */
}

/**
 * Development mode
 */

.i-amphtml-story-dev-logs-button[data-count="0"] {
  display: none !important;
}

.i-amphtml-story-dev-logs-button {
  background-position: center center !important;
  background-repeat: no-repeat !important;
}

.i-amphtml-story-dev-logs-button::after {
  background-color: #fff !important;
  border-radius: 6px !important;
  box-sizing: border-box !important;
  color: #444;
  content: attr(data-count) !important;
  display: inline-block !important;
  font-family: Roboto !important;
  font-size: 11px !important;
  height: 12px !important;
  line-height: 12px !important;
  padding: 0 6px !important;
  position: absolute !important;
  right: 0 !important;
  top: 6px !important;
}

.i-amphtml-story-error-button {
  background-image: url('data:image/svg+xml;charset=utf-8,<svg xmlns="http://www.w3.org/2000/svg" width="24px" height="24px" viewBox="0 0 24 24" fill="#DB4437"><path d="M12 2C6.47 2 2 6.47 2 12s4.47 10 10 10 10-4.47 10-10S17.53 2 12 2zm5 13.59L15.59 17 12 13.41 8.41 17 7 15.59 10.59 12 7 8.41 8.41 7 12 10.59 15.59 7 17 8.41 13.41 12 17 15.59z"/><path d="M0 0h24v24H0z" fill="none"/></svg>') !important;
}

.i-amphtml-story-warning-button {
  background-image: url('data:image/svg+xml;charset=utf-8,<svg xmlns="http://www.w3.org/2000/svg" width="24px" height="24px" viewBox="0 0 24 24" fill="#FFC107"><path d="M0 0h24v24H0z" fill="none"/><path d="M1 21h22L12 2 1 21zm12-3h-2v-2h2v2zm0-4h-2v-4h2v4z"/></svg>') !important;
}

.i-amphtml-story-success-button {
  background-image: url('data:image/svg+xml;charset=utf-8,<svg xmlns="http://www.w3.org/2000/svg" width="24px" height="24px" viewBox="0 0 24 24" fill="#0F9D58"><path d="M0 0h24v24H0z" fill="none"/><path d="M12 2C6.48 2 2 6.48 2 12s4.48 10 10 10 10-4.48 10-10S17.52 2 12 2zm-2 15l-5-5 1.41-1.41L10 14.17l7.59-7.59L19 8l-9 9z"/></svg>') !important;
}

amp-story[standalone] .i-amphtml-story-developer-log {
  background: rgba(0, 0, 0, 0.85) !important;
  bottom: 0 !important;
  box-sizing: border-box !important;
  color: #fff !important;
  display: flex !important;
  flex-direction: column !important;
  font-family: 'Roboto' !important;
  left: 0 !important;
  max-height: 45% !important;
  padding: 0 !important;
  position: fixed !important;
  right: 0 !important;
  text-align: start !important;
  z-index: 100002 !important;
}

.i-amphtml-story-developer-log-header {
  align-items: center !important;
  background: rgb(3,169,244, 0.85) !important;
  display: flex !important;
  flex-grow: 0 !important;
  flex-shrink: 0 !important;
  font-weight: bold !important;
  justify-content: space-between !important;
  padding: 12px 20px !important;
  text-align: center !important;
}

.i-amphtml-story-developer-log-close {
  background-image: url('data:image/svg+xml;charset=utf-8,<svg fill="#FFFFFF" height="24" viewBox="0 0 24 24" width="24" xmlns="http://www.w3.org/2000/svg"><path d="M19 6.41L17.59 5 12 10.59 6.41 5 5 6.41 10.59 12 5 17.59 6.41 19 12 13.41 17.59 19 19 17.59 13.41 12z"/><path d="M0 0h24v24H0z" fill="none"/></svg>') !important;
  flex-grow: 0 !important;
  flex-shrink: 0 !important;
}

.i-amphtml-story-developer-log-context {
  color: #000 !important;
  font-family: 'Roboto Mono' !important;
}

.i-amphtml-story-developer-log-entries {
  list-style-type: none !important;
  margin: 0 !important;
  overflow-x: hidden !important;
  overflow-y: auto !important;
  padding: 0 !important;
}

.i-amphtml-story-developer-log-entry {
  align-items: center !important;
  border-bottom: 1px solid rgba(255, 255, 255, 0.5) !important;
  display: flex !important;
  padding: 20px !important;
}

.i-amphtml-story-developer-log-entry::before {
  background-position: center center !important;
  background-repeat: no-repeat !important;
  background-size: cover !important;
  content: '';
  display: inline-block !important;
  flex-grow: 0 !important;
  flex-shrink: 0 !important;
  height: 32px !important;
  margin-right: 20px !important;
  width: 32px !important;
}

.i-amphtml-story-developer-log-entry-error::before {
  background-image: url('data:image/svg+xml;charset=utf-8,<svg xmlns="http://www.w3.org/2000/svg" width="24px" height="24px" viewBox="0 0 24 24" fill="#DB4437"><path d="M12 2C6.47 2 2 6.47 2 12s4.47 10 10 10 10-4.47 10-10S17.53 2 12 2zm5 13.59L15.59 17 12 13.41 8.41 17 7 15.59 10.59 12 7 8.41 8.41 7 12 10.59 15.59 7 17 8.41 13.41 12 17 15.59z"/><path d="M0 0h24v24H0z" fill="none"/></svg>') !important;
}

.i-amphtml-story-developer-log-entry-warning::before {
  background-image: url('data:image/svg+xml;charset=utf-8,<svg xmlns="http://www.w3.org/2000/svg" width="24px" height="24px" viewBox="0 0 24 24" fill="#FFC107"><path d="M0 0h24v24H0z" fill="none"/><path d="M1 21h22L12 2 1 21zm12-3h-2v-2h2v2zm0-4h-2v-4h2v4z"/></svg>') !important;
}

.i-amphtml-story-developer-log-entry-success::before {
  background-image: url('data:image/svg+xml;charset=utf-8,<svg xmlns="http://www.w3.org/2000/svg" width="24px" height="24px" viewBox="0 0 24 24" fill="#0F9D58"><path d="M0 0h24v24H0z" fill="none"/><path d="M12 2C6.48 2 2 6.48 2 12s4.48 10 10 10 10-4.48 10-10S17.52 2 12 2zm-2 15l-5-5 1.41-1.41L10 14.17l7.59-7.59L19 8l-9 9z"/></svg>') !important;
}

.i-amphtml-story-toast {
  position: absolute !important;
  bottom: 0 !important;
  left: 0 !important;
  right: 0 !important;
  display: inline-block !important;
  padding: 1.16em 1.33em !important;
  line-height: 1.33 !important;
  color: #fff !important;
  background: #212121 !important;
  animation: toast 2.2s !important;
  animation-fill-mode: both !important;
  font-family: 'Roboto', sans-serif !important;
  font-weight: 400 !important;
  font-size: 12px !important;
  max-width: 640px !important;
  z-index: 100004 !important; /** share menu + 1 */
}

@media (min-width: 640px) {
  .i-amphtml-story-toast {
    right: auto !important;
    font-size: 14px !important;
    margin: 0 auto 1.16em 1.16em !important;
    border-radius: 6px;
  }
}

@keyframes toast {
  0% {
    transform: translateY(100px);
    easing: cubic-bezier(0.0, 0.0, 0.2, 1);
  }
  8% {
    transform: translateY(0);
  }
  92% {
    transform: translateY(0);
    easing: cubic-bezier(0.4, 0.0, 1, 1);
  }
  100% {
    transform: translateY(100px);
  }
}

.i-amphtml-story-copy-successful {
  background-image: url('data:image/svg+xml;charset=utf-8,<svg xmlns="http://www.w3.org/2000/svg" width="24px" height="24px" viewBox="0 0 24 24" fill="#ffffff"><path d="M0 0h24v24H0z" fill="none"/><path d="M12 2C6.48 2 2 6.48 2 12s4.48 10 10 10 10-4.48 10-10S17.52 2 12 2zm-2 15l-5-5 1.41-1.41L10 14.17l7.59-7.59L19 8l-9 9z"/></svg>') !important;
  background-repeat: no-repeat !important;
  background-size: 16px 16px !important;
  padding-left: 24px !important;
  color: #fff !important;
  display: flex !important;
}

.i-amphtml-story-copy-url {
  flex: 1 !important;
  color: rgba(255, 255, 255, 0.5) !important;
  margin-left: 40px !important;
  text-overflow: ellipsis !important;
  overflow: hidden !important;
  white-space: nowrap !important;
}

/* Default loading spinner */

amp-story .amp-video-eq,
.i-amphtml-story-spinner {
  right: 12px !important;
  bottom: 12px !important;
}

[dir=rtl] amp-story .amp-video-eq,
[dir=rtl] .i-amphtml-story-spinner {
  left: 12px !important;
  right: auto !important;
}

.i-amphtml-story-spinner {
  display: inline-block !important;
  position: absolute !important;
  width: 24px !important;
  height: 24px !important;
  z-index: 10 !important;
}

.i-amphtml-story-spinner-container {
  width: 100% !important;
  height: 100% !important;
  direction: ltr !important;
}

.i-amphtml-story-spinner[active] .i-amphtml-story-spinner-container {
  animation: container-rotate 1294ms linear infinite !important;
}

@keyframes container-rotate {
  to { transform: rotate(360deg) }
}

.i-amphtml-story-spinner-layer {
  position: absolute !important;
  width: 100% !important;
  height: 100% !important;
  opacity: 0 !important;
  white-space: nowrap !important;
  color: white !important;
}

.i-amphtml-story-spinner[active] .i-amphtml-story-spinner-layer {
  animation-name: fill-unfill-rotate !important;
  animation-duration: 4400ms !important;
  animation-timing-function: cubic-bezier(0.4, 0.0, 0.2, 1) !important;
  animation-iteration-count: infinite !important;
  opacity: 1 !important;
  filter: drop-shadow(0px 1px 3px rgba(0,0,0,0.25)) !important;
}

@keyframes fill-unfill-rotate {
  12.5% { transform: rotate(135deg) }
  25%   { transform: rotate(270deg) }
  37.5% { transform: rotate(405deg) }
  50%   { transform: rotate(540deg) }
  62.5% { transform: rotate(675deg) }
  75%   { transform: rotate(810deg) }
  87.5% { transform: rotate(945deg) }
  to    { transform: rotate(1080deg) }
}

.i-amphtml-story-spinner-circle-clipper {
  display: inline-block !important;
  position: relative !important;
  width: 50% !important;
  height: 100% !important;
  overflow: hidden !important;
}

.i-amphtml-story-spinner-layer::after {
  left: 45% !important;
  width: 10% !important;
  border-top-style: solid !important;
}

.i-amphtml-story-spinner-layer::after,
.i-amphtml-story-spinner-circle-clipper::after {
  content: '' !important;
  box-sizing: border-box !important;
  position: absolute !important;
  top: 0 !important;
  border-width: 3px !important;
  border-radius: 50% !important;
}

.i-amphtml-story-spinner-circle-clipper::after {
  bottom: 0 !important;
  width: 200% !important;
  border-style: solid !important;
  border-bottom-color: transparent !important;
}

.i-amphtml-story-spinner-circle-clipper.left::after {
  left: 0 !important;
  border-right-color: transparent !important;
  transform: rotate(129deg) !important;
}

.i-amphtml-story-spinner-circle-clipper.right::after {
  left: -100% !important;
  border-left-color: transparent !important;
  transform: rotate(-129deg) !important;
}

.i-amphtml-story-spinner[active] .i-amphtml-story-spinner-circle-clipper::after {
  animation-duration: 1100ms !important;
  animation-timing-function: cubic-bezier(0.4, 0.0, 0.2, 1) !important;
  animation-iteration-count: infinite !important;
}

.i-amphtml-story-spinner[active] .i-amphtml-story-spinner-circle-clipper.left::after {
  animation-name: left-spin !important;
}

.i-amphtml-story-spinner[active] .i-amphtml-story-spinner-circle-clipper.right::after {
  animation-name: right-spin !important;
}

@keyframes left-spin {
  0% { transform: rotate(130deg) }
  50% { transform: rotate(-5deg) }
  to { transform: rotate(130deg) }
}

@keyframes right-spin {
  0% { transform: rotate(-130deg) }
  50% { transform: rotate(5deg) }
  to { transform: rotate(-130deg) }
}

.i-amphtml-story-page-error,
.i-amphtml-story-page-play-button {
  display: flex !important;
  align-items: center !important;
  position: absolute !important;
  bottom: 0 !important;
  right: 0 !important;
  height: 40px !important;
  border: 0 !important;
  margin: 8px 0 0 8px !important; /* Making the click target 48px.*/
  padding: 0 !important;
  animation: play-button-fly-in 0.4s cubic-bezier(0.4, 0.0, 0.2, 1) !important;
  background-color: transparent !important;
  z-index: 10000 !important;
}

.i-amphtml-story-expanded-view-overflow {
  top: 0 !important;
  left: 0 !important;
  width: 100% !important;
  height: 100% !important;
  background-color: rgba(0, 0, 0, 1) !important;
  position: absolute !important;
}

.i-amphtml-expanded-view-close-button {
  position: absolute !important;
  top: 0 !important;
  left: 0 !important;
  margin: 12px !important;
  height: 24px !important;
  width: 24px !important;
  background-image: url('data:image/svg+xml;charset=utf-8,<svg xmlns="http://www.w3.org/2000/svg" width="24px" height="24px" viewBox="0 0 36 36" fill="rgba(255, 255, 255, 0.8)"><path d="M28.5 9.62L26.38 7.5 18 15.88 9.62 7.5 7.5 9.62 15.88 18 7.5 26.38l2.12 2.12L18 20.12l8.38 8.38 2.12-2.12L20.12 18z"/><path d="M0 0h36v36H0z" fill="none"/></svg>') !important;
  cursor: pointer !important;
  text-align: center !important;
  background-color: transparent !important; /* Resets default button background-color. */
}

@keyframes play-button-fly-in {
  0% {
    opacity: 0;
    transform: translateX(12px);
  }
  to {
    opacity: 1;
    transform: translateX(0);
  }
}

.i-amphtml-story-page-error[hidden],
.i-amphtml-story-page-play-button[hidden] {
  display: none !important;
}

.i-amphtml-story-page-error-label,
.i-amphtml-story-page-play-label {
  color: #fff !important;
  font-family: 'Roboto', sans-serif !important;
  font-size: 16px !important;
  text-shadow: 0px 0px 6px rgba(0, 0, 0, 0.36) !important;
}

.i-amphtml-story-page-error-icon,
.i-amphtml-story-page-play-icon {
  display: inline-block !important;
  height: 24px !important;
  width: 24px !important;
  margin: 0 8px !important;
  border-radius: 24px !important;
  filter: drop-shadow(0px 0px 6px rgba(0, 0, 0, 0.36)) !important;
}

.i-amphtml-story-page-error-icon {
  background-image: url('data:image/svg+xml;charset=utf-8,<svg xmlns="http://www.w3.org/2000/svg" width="24px" height="24px" viewBox="0 0 24 24" fill="#FFF"><path d="M0 0h24v24H0z" fill="none"/><path d="M12 2C6.48 2 2 6.48 2 12s4.48 10 10 10 10-4.48 10-10S17.52 2 12 2zm1 15h-2v-2h2v2zm0-4h-2V7h2v6z"/></svg>') !important;
}

.i-amphtml-story-page-play-icon {
  background-image: url('data:image/svg+xml;charset=utf-8,<svg xmlns="http://www.w3.org/2000/svg" width="24px" height="24px" viewBox="0 0 48 48" fill="#FFF"><path d="M0 0h48v48H0z" fill="none"/><path d="M24 4C12.95 4 4 12.95 4 24s8.95 20 20 20 20-8.95 20-20S35.05 4 24 4zm-4 29V15l12 9-12 9z"/></svg>') !important;
}

.i-amphtml-story-page-attachment-active::after {
  content: '' !important;
  display: block !important;
  left: 0 !important;
  top: 0 !important;
  bottom: 0 !important;
  right: 0 !important;
  position: absolute !important;
  background: #000 !important;
  z-index: 3 !important;
  animation: i-amphtml-attachment-overlay-opacity 0.3s cubic-bezier(0.0, 0.0, 0.2, 1) forwards !important;
}

@keyframes i-amphtml-attachment-overlay-opacity {
  0% {
    opacity: 0;
  }

  100% {
    opacity: 0.5;
  }
}

.i-amphtml-story-interactive-component {
  align-self: center;
  height: auto !important;
  pointer-events: none !important;
  min-width: 14em !important; /* 14em = 224px = the width of a narrow phone (320px) - tap-safe margins (48px * 2) */
  max-width: 25em !important;
  font-size: calc(var(--story-page-vmin) * 3); /* override with ems for pixel perfect layout */
  width: 100%;
  /* Properties overrideable by user */
  --interactive-accent-color: #005AF0;
  --interactive-prompt-background: var(--interactive-accent-color);
  --interactive-prompt-text-color: white;
  --interactive-prompt-alignment: initial;
  /* Shared properties by interactives (overrideable by themes) */
  --i-amphtml-interactive-option-accent-color: var(--interactive-accent-color) !important;
  --i-amphtml-interactive-option-background-color: white !important;
  --i-amphtml-interactive-options-chip-background-color: var(--i-amphtml-interactive-option-background-color) !important;
  --i-amphtml-interactive-option-text-color: #55595E !important;
  --i-amphtml-interactive-theme-border: rgba(85, 89, 94, 0.2) !important;
  --i-amphtml-interactive-theme-shading: rgba(85, 89, 94, 0.2) !important;
  --i-amphtml-interactive-theme-shading-base: rgb(222, 222, 225) !important;
  --i-amphtml-interactive-theme-shading-flash: rgba(85, 89, 94, 0.5) !important;
  --i-amphtml-interactive-chip-radius: 2em !important;
  --i-amphtml-interactive-chip-shadow: 0px 0px 0px transparent !important;
  --i-amphtml-interactive-chip-shadow-inset: inset 0px 0px 0px transparent !important;
  --i-amphtml-interactive-answer-choice-border: var(--interactive-accent-color) !important;
  --i-amphtml-interactive-answer-choice-background: white !important;
  --i-amphtml-interactive-prompt-text-size: 1.375em !important;
  --i-amphtml-interactive-prompt-line-height: 1.3em !important;
  --i-amphtml-interactive-strong-text-color: black !important;
  --i-amphtml-interactive-animation-time: .3s !important;
  --i-amphtml-interactive-ease-out-curve: cubic-bezier(.3, 0, 0, 1) !important;
  --i-amphtml-interactive-animation-delay: 0s !important;
  --i-amphtml-interactive-component-shadow: 0px 4px 12px rgba(60, 64, 67, 0.08), 0px 2px 4px rgba(60, 64, 67, 0.12);
  --i-amphtml-interactive-prompt-clamp: 4 !important;
  --i-amphtml-interactive-results-prompt-margin: 20px !important;
  --i-amphtml-interactive-placeholder-background: rgba(32, 33, 36, 0.2) !important;
  --i-amphtml-story-interactive-img-quiz-answer-filter: none;
  --i-amphtml-interactive-img-border: 0 0 0 transparent !important;
}

.i-amphtml-story-interactive-component[theme="dark"] {
  --i-amphtml-interactive-option-text-color: #A7ADB4 !important;
  --i-amphtml-interactive-option-background-color: #202124 !important;
  --i-amphtml-interactive-theme-border: rgba(167, 173, 180, 0.2) !important;
  --i-amphtml-interactive-theme-shading: rgba(167, 173, 180, 0.2) !important;
  --i-amphtml-interactive-theme-shading-base: rgb(60, 61, 63) !important;
  --i-amphtml-interactive-theme-shading-flash: rgba(167, 173, 180, 0.5) !important;
  --i-amphtml-interactive-strong-text-color: white !important;
  --i-amphtml-interactive-placeholder-background: rgba(255, 255, 255, 0.2) !important;
  --i-amphtml-story-interactive-img-quiz-answer-filter: invert(100%);
}

.i-amphtml-story-interactive-component[chip-style="shadow"] {
  --i-amphtml-interactive-chip-shadow: 0px 2px 8px rgba(60, 60, 60, 0.2) !important;
  --i-amphtml-interactive-chip-shadow-inset: inset 4px 4px 8px rgba(0, 0, 0, 0.2) !important;
  --i-amphtml-interactive-theme-border: rgba(0, 0, 0, 0) !important;
}

.i-amphtml-story-interactive-component:not(amp-story-interactive-results)[chip-style="transparent"] {
  --i-amphtml-interactive-options-chip-background-color: transparent !important;
  --interactive-prompt-background: transparent !important;
  --interactive-prompt-alignment: center;
  --i-amphtml-interactive-chip-shadow: 0px 2px 8px rgba(60, 60, 60, 0.2) !important;
  --i-amphtml-interactive-chip-shadow-inset: inset 4px 4px 8px rgba(0, 0, 0, 0.2) !important;
  --i-amphtml-interactive-theme-border: rgba(0, 0, 0, 0) !important;
  --i-amphtml-interactive-component-shadow: none !important;
  --i-amphtml-interactive-img-border: 0 0 0 0.25em var(--i-amphtml-interactive-option-background-color) !important;
}

.i-amphtml-story-interactive-component[chip-style="shadow"][theme="dark"] {
  --i-amphtml-interactive-chip-shadow: 0px 2px 8px 0px rgba(0, 0, 0, 0.6) !important;
  --i-amphtml-interactive-chip-shadow-inset: inset 4px 4px 8px rgba(0, 0, 0, 0.4) !important;
}

.i-amphtml-story-interactive-component[prompt-size="large"] {
  --i-amphtml-interactive-prompt-text-size: 1.75em !important;
  --i-amphtml-interactive-prompt-clamp: 3 !important;
}

.i-amphtml-story-interactive-component[prompt-size="small"] {
  --i-amphtml-interactive-prompt-text-size: 1.125em !important;
}

.i-amphtml-story-interactive-component:not([prompt-text]) {
  --interactive-prompt-background: transparent !important;
}

amp-story-interactive-binary-poll.i-amphtml-story-interactive-component, amp-story-interactive-results.i-amphtml-story-interactive-component,
amp-story-interactive-img-poll.i-amphtml-story-interactive-component, amp-story-interactive-img-quiz.i-amphtml-story-interactive-component,
amp-story-interactive-results-detailed.i-amphtml-story-interactive-component {
  max-width: 18em !important;
}

amp-story-interactive-img-poll.i-amphtml-story-interactive-component, amp-story-interactive-img-quiz.i-amphtml-story-interactive-component {
  --interactive-prompt-alignment: center;
}

amp-story-interactive-binary-poll[theme="dark"], amp-story-interactive-poll[theme="dark"] {
  --i-amphtml-interactive-option-accent-color: white !important;
}

amp-story-interactive-results:not([chip-style="transparent"]) {
  --interactive-prompt-text-color: var(--i-amphtml-interactive-strong-text-color);
}

amp-story-interactive-results[chip-style="transparent"] {
  --i-amphtml-interactive-option-text-color: black !important;
  --i-amphtml-interactive-options-chip-background-color: transparent !important;
  --interactive-prompt-background: transparent;
  --i-amphtml-interactive-component-shadow: none !important;
  --interactive-prompt-text-color: black;
  --i-amphtml-interactive-results-prompt-margin: 0px !important;
}
amp-story-interactive-results[theme="dark"][chip-style="transparent"] {
  --i-amphtml-interactive-option-text-color: white !important;
  --interactive-prompt-text-color: white;
}<|MERGE_RESOLUTION|>--- conflicted
+++ resolved
@@ -82,16 +82,11 @@
   touch-action: manipulation !important;
 }
 
-<<<<<<< HEAD
 html:root {
   font-size: calc(2.5 * var(--story-page-vmax, 8px));
 }
 
 html:root, html:root body {
-=======
-html.i-amphtml-story-standalone,
-html.i-amphtml-story-standalone body {
->>>>>>> cdcddef4
   font-size: calc(2.5 * var(--story-page-vh, 8px));
   height: 100% !important;
   margin: 0 !important;
