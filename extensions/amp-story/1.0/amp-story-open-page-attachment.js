/**
 * Copyright 2021 The AMP HTML Authors. All Rights Reserved.
 *
 * Licensed under the Apache License, Version 2.0 (the "License");
 * you may not use this file except in compliance with the License.
 * You may obtain a copy of the License at
 *
 *      http://www.apache.org/licenses/LICENSE-2.0
 *
 * Unless required by applicable law or agreed to in writing, software
 * distributed under the License is distributed on an "AS-IS" BASIS,
 * WITHOUT WARRANTIES OR CONDITIONS OF ANY KIND, either express or implied.
 * See the License for the specific language governing permissions and
 * limitations under the License.
 */

/**
 * @fileoverview Helper for amp-story rendering of page-attachment UI.
 */
import {AttachmentTheme} from './amp-story-page-attachment';
import {LocalizedStringId} from '../../../src/localized-strings';
import {computedStyle, setImportantStyles} from '../../../src/style';
import {getLocalizationService} from './amp-story-localization-service';
import {getRGBFromCssColorValue, getTextColorForRGB} from './utils';
import {htmlFor, htmlRefs} from '../../../src/static-template';
import {isPageAttachmentUiV2ExperimentOn} from './amp-story-page-attachment-ui-v2';

/**
 * @enum {string}
 */
const CtaAccentElement = {
  TEXT: 'text',
  BACKGROUND: 'background',
};

/**
 * @param {!Element} element
 * @return {!Element}
 */
export const buildOldAttachmentElement = (element) =>
  htmlFor(element)`
    <a class="
        i-amphtml-story-page-open-attachment i-amphtml-story-system-reset"
        role="button" target="_top">
      <span class="i-amphtml-story-page-open-attachment-icon">
        <span class="i-amphtml-story-page-open-attachment-bar-left"></span>
        <span class="i-amphtml-story-page-open-attachment-bar-right"></span>
      </span>
      <span class="i-amphtml-story-page-open-attachment-label"></span>
    </a>`;

/**
 * @param {!Element} element
 * @return {!Element}
 */
export const buildOpenInlineAttachmentElement = (element) =>
  htmlFor(element)`
    <a class="i-amphtml-story-page-open-attachment i-amphtml-story-system-reset i-amphtml-amp-story-page-attachment-ui-v2" role="button">
      <div class="i-amphtml-story-inline-page-attachment-chip" ref="chipEl">
        <div class="i-amphtml-story-inline-page-attachment-arrow"></div>
      </div>
    </a>`;

/**
 * @param {!Element} element
 * @return {!Element}
 */
const buildOpenOutlinkAttachmentElement = (element) =>
  htmlFor(element)`
    <a class="i-amphtml-story-page-open-attachment i-amphtml-amp-story-page-attachment-ui-v2" role="button" target="_top">
      <svg class="i-amphtml-story-outlink-page-attachment-arrow" xmlns="http://www.w3.org/2000/svg" width="18.7px" height="7.5px" viewBox="0 0 18.7 7.5"><path d="M18,4.7l-7.8-4.5C10,0,9.7,0,9.4,0C9.1,0,8.8,0,8.5,0.2L0.7,4.7C0,5.1-0.2,6,0.2,6.7c0.4,0.7,1.3,1,2.1,0.5l7.1-4.1l7.1,4.1c0.7,0.4,1.6,0.2,2.1-0.5C19,6,18.7,5.1,18,4.7z"/></svg>
      <div class="i-amphtml-story-outlink-page-attachment-outlink-chip" ref="chipEl">
        <span class="i-amphtml-story-page-attachment-label" ref="ctaLabelEl"></span>
      </div>
    </a>`;

/**
 * @param {!Element} element
 * @return {!Element}
 */
export const buildOpenAttachmentElementLinkIcon = (element) =>
  htmlFor(element)`
  <svg class="i-amphtml-story-page-open-attachment-link-icon" xmlns="http://www.w3.org/2000/svg" viewBox="0 0 24 24">
    <path fill-opacity=".1" d="M12 0c6.6 0 12 5.4 12 12s-5.4 12-12 12S0 18.6 0 12 5.4 0 12 0z"></path>
    <path d="M13.8 14.6c.1.1.2.3.2.5s-.1.3-.2.5L12.3 17c-.7.7-1.7 1.1-2.7 1.1-1 0-1.9-.4-2.7-1.1-.7-.7-1.1-1.7-1.1-2.7 0-1 .4-1.9 1.1-2.7l1.5-1.5c.2 0 .3-.1.5-.1s.3.1.5.2c.1.1.2.3.2.5s-.1.4-.2.5l-1.5 1.5c-.5.5-.7 1.1-.7 1.7 0 .6.3 1.3.7 1.7.5.5 1.1.7 1.7.7s1.3-.3 1.7-.7l1.5-1.5c.3-.3.7-.3 1 0zM17 7c-.7-.7-1.7-1.1-2.7-1.1-1 0-1.9.4-2.7 1.1l-1.5 1.5c0 .1-.1.3-.1.4 0 .2.1.3.2.5.1.1.3.2.5.2s.3-.1.5-.2l1.5-1.5c.5-.5 1.1-.7 1.7-.7.6 0 1.3.3 1.7.7.5.5.7 1.1.7 1.7 0 .6-.3 1.3-.7 1.7l-1.5 1.5c-.1.1-.2.3-.2.5s.1.3.2.5c.1.1.3.2.5.2s.3-.1.5-.2l1.5-1.5c.7-.7 1.1-1.7 1.1-2.7-.1-1-.5-1.9-1.2-2.6zm-7.9 7.2c0 .2.1.3.2.5.1.1.3.2.5.2s.4-.1.5-.2l4.5-4.5c.1-.1.2-.3.2-.5s-.1-.4-.2-.5c-.3-.2-.8-.2-1 .1l-4.5 4.5c-.1.1-.2.3-.2.4z"></path>
  </svg>`;

/**
 * Determines which open attachment UI to render.
 * @param {!Element} pageEl
 * @param {!Element} attachmentEl
 * @return {!Element}
 */
export const renderPageAttachmentUI = (pageEl, attachmentEl) => {
  if (isPageAttachmentUiV2ExperimentOn(pageEl.getAmpDoc().win)) {
    if (attachmentEl.getAttribute('href')) {
      return renderOutlinkPageAttachmentUI(pageEl, attachmentEl);
    } else {
      return renderInlinePageAttachmentUi(pageEl, attachmentEl);
    }
  }
  return renderOldPageAttachmentUI(pageEl, attachmentEl);
};

/**
 * Renders default page attachment UI.
 * @param {!Element} pageEl
 * @param {!Element} attachmentEl
 * @return {!Element}
 */
const renderOldPageAttachmentUI = (pageEl, attachmentEl) => {
  const openAttachmentEl = buildOldAttachmentElement(pageEl);

  // If the attachment is a link, copy href to the element so it can be previewed on hover and long press.
  const attachmentHref = attachmentEl.getAttribute('href');
  if (attachmentHref) {
    openAttachmentEl.setAttribute('href', attachmentHref);
  }

  const textEl = openAttachmentEl.querySelector(
    '.i-amphtml-story-page-open-attachment-label'
  );

  const openLabelAttr =
    attachmentEl.getAttribute('cta-text') ||
    attachmentEl.getAttribute('data-cta-text');
  const openLabel =
    (openLabelAttr && openLabelAttr.trim()) ||
    getLocalizationService(pageEl).getLocalizedString(
      LocalizedStringId.AMP_STORY_PAGE_ATTACHMENT_OPEN_LABEL
    );

  textEl.textContent = openLabel;

  return openAttachmentEl;
};

/**
 * Renders inline page attachment UI.
 * @param {!Element} pageEl
 * @param {!Element} attachmentEl
 * @return {!Element}
 */
const renderOutlinkPageAttachmentUI = (pageEl, attachmentEl) => {
  const openAttachmentEl = buildOpenOutlinkAttachmentElement(pageEl);

  // Copy href to the element so it can be previewed on hover and long press.
  const attachmentHref = attachmentEl.getAttribute('href');
  if (attachmentHref) {
    openAttachmentEl.setAttribute('href', attachmentHref);
  }

  // Get elements.
  const {chipEl, ctaLabelEl} = htmlRefs(openAttachmentEl);

  // Set theme.
  let themeAttribute = attachmentEl.getAttribute('theme');
  if (themeAttribute) {
    themeAttribute = themeAttribute.toLowerCase();
  }
  openAttachmentEl.setAttribute('theme', themeAttribute);

  if (themeAttribute === AttachmentTheme.CUSTOM) {
    setCustomThemeStyles(attachmentEl, openAttachmentEl);
  }

<<<<<<< HEAD
  // Append text & aria-label.
  const openLabelAttr = attachmentEl.getAttribute('data-cta-text');
=======
  // Appending text & aria-label.
  const openLabelAttr =
    attachmentEl.getAttribute('cta-text') ||
    attachmentEl.getAttribute('data-cta-text');
>>>>>>> 36e81894
  const openLabel = openLabelAttr
    ? openLabelAttr.trim()
    : getLocalizationService(pageEl).getLocalizedString(
        LocalizedStringId.AMP_STORY_PAGE_ATTACHMENT_OPEN_LABEL
      );
  ctaLabelEl.textContent = openLabel;
  openAttachmentEl.setAttribute('aria-label', openLabel);

  // Set image.
  const openImgAttr = attachmentEl.getAttribute('cta-image');
  if (openImgAttr && openImgAttr !== 'none') {
    const ctaImgEl = htmlFor(chipEl)`
      <div class="i-amphtml-story-outlink-page-attachment-img"></div>`;
    setImportantStyles(ctaImgEl, {
      'background-image': 'url(' + openImgAttr + ')',
    });
    chipEl.prepend(ctaImgEl);
  } else if (!openImgAttr) {
    // Attach link icon SVG by default.
    const linkImage = buildOpenAttachmentElementLinkIcon(attachmentEl);
    chipEl.prepend(linkImage);
  }

  return openAttachmentEl;
};

/**
 * Renders inline page attachment UI.
 * @param {!Element} pageEl
 * @param {!Element} attachmentEl
 * @return {!Element}
 */
const renderInlinePageAttachmentUi = (pageEl, attachmentEl) => {
  const openAttachmentEl = buildOpenInlineAttachmentElement(pageEl);

  // Set theme.
  const theme = attachmentEl.getAttribute('theme');
  if (theme && AttachmentTheme.DARK === theme.toLowerCase()) {
    openAttachmentEl.setAttribute('theme', AttachmentTheme.DARK);
  }

<<<<<<< HEAD
  // Append text & aria-label if defined.
  const openLabelAttr = attachmentEl.getAttribute('data-cta-text');
=======
  // Appending text & aria-label.
  const openLabelAttr =
    attachmentEl.getAttribute('cta-text') ||
    attachmentEl.getAttribute('data-cta-text');
>>>>>>> 36e81894
  const openLabel =
    (openLabelAttr && openLabelAttr.trim()) ||
    getLocalizationService(pageEl).getLocalizedString(
      LocalizedStringId.AMP_STORY_PAGE_ATTACHMENT_OPEN_LABEL
    );
  openAttachmentEl.setAttribute('aria-label', openLabel);

  if (openLabel !== 'none') {
    const textEl = htmlFor(openAttachmentEl)`
      <span class="i-amphtml-story-page-attachment-label"></span>`;
    textEl.textContent = openLabel;
    openAttachmentEl.appendChild(textEl);
  }

  // Add images if they are defined.
  const {chipEl} = htmlRefs(openAttachmentEl);
  const makeImgElWithBG = (openImgAttr) => {
    const ctaImgEl = htmlFor(chipEl)`
      <div class="i-amphtml-story-inline-page-attachment-img"></div>`;
    setImportantStyles(ctaImgEl, {
      'background-image': 'url(' + openImgAttr + ')',
    });
    return ctaImgEl;
  };

  const openImgAttr2 = attachmentEl.getAttribute('cta-image-2');
  if (openImgAttr2) {
    chipEl.prepend(makeImgElWithBG(openImgAttr2));
  }

  const openImgAttr = attachmentEl.getAttribute('cta-image');
  if (openImgAttr) {
    chipEl.prepend(makeImgElWithBG(openImgAttr));
  }

  return openAttachmentEl;
};

/**
 * Sets custom theme attributes.
 * @param {!Element} attachmentEl
 * @param {!Element} openAttachmentEl
 */
export const setCustomThemeStyles = (attachmentEl, openAttachmentEl) => {
  const accentColor = attachmentEl.getAttribute('cta-accent-color');

  // Calculating contrast color (black or white) needed for outlink CTA UI.
  let contrastColor = null;
  if (accentColor) {
    setImportantStyles(attachmentEl, {
      'background-color': attachmentEl.getAttribute('cta-accent-color'),
    });
    const styles = computedStyle(attachmentEl.getAmpDoc().win, attachmentEl);
    const rgb = getRGBFromCssColorValue(styles['background-color']);
    contrastColor = getTextColorForRGB(rgb);
    setImportantStyles(attachmentEl, {
      'background-color': '',
    });
  }
  if (
    attachmentEl.getAttribute('cta-accent-element') ===
    CtaAccentElement.BACKGROUND
  ) {
    setImportantStyles(openAttachmentEl, {
      '--i-amphtml-outlink-cta-background-color': accentColor,
      '--i-amphtml-outlink-cta-text-color': contrastColor,
    });
    setImportantStyles(attachmentEl, {
      '--i-amphtml-outlink-cta-background-color': accentColor,
      '--i-amphtml-outlink-cta-text-color': contrastColor,
    });
  } else {
    setImportantStyles(openAttachmentEl, {
      '--i-amphtml-outlink-cta-background-color': contrastColor,
      '--i-amphtml-outlink-cta-text-color': accentColor,
    });
    setImportantStyles(attachmentEl, {
      '--i-amphtml-outlink-cta-background-color': contrastColor,
      '--i-amphtml-outlink-cta-text-color': accentColor,
    });
  }
};<|MERGE_RESOLUTION|>--- conflicted
+++ resolved
@@ -164,15 +164,10 @@
     setCustomThemeStyles(attachmentEl, openAttachmentEl);
   }
 
-<<<<<<< HEAD
   // Append text & aria-label.
-  const openLabelAttr = attachmentEl.getAttribute('data-cta-text');
-=======
-  // Appending text & aria-label.
   const openLabelAttr =
     attachmentEl.getAttribute('cta-text') ||
     attachmentEl.getAttribute('data-cta-text');
->>>>>>> 36e81894
   const openLabel = openLabelAttr
     ? openLabelAttr.trim()
     : getLocalizationService(pageEl).getLocalizedString(
@@ -214,15 +209,10 @@
     openAttachmentEl.setAttribute('theme', AttachmentTheme.DARK);
   }
 
-<<<<<<< HEAD
   // Append text & aria-label if defined.
-  const openLabelAttr = attachmentEl.getAttribute('data-cta-text');
-=======
-  // Appending text & aria-label.
   const openLabelAttr =
     attachmentEl.getAttribute('cta-text') ||
     attachmentEl.getAttribute('data-cta-text');
->>>>>>> 36e81894
   const openLabel =
     (openLabelAttr && openLabelAttr.trim()) ||
     getLocalizationService(pageEl).getLocalizedString(
