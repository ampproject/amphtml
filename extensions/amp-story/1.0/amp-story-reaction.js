/**
 * Copyright 2019 The AMP HTML Authors. All Rights Reserved.
 *
 * Licensed under the Apache License, Version 2.0 (the "License");
 * you may not use this file except in compliance with the License.
 * You may obtain a copy of the License at
 *
 *      http://www.apache.org/licenses/LICENSE-2.0
 *
 * Unless required by applicable law or agreed to in writing, software
 * distributed under the License is distributed on an "AS-IS" BASIS,
 * WITHOUT WARRANTIES OR CONDITIONS OF ANY KIND, either express or implied.
 * See the License for the specific language governing permissions and
 * limitations under the License.
 */

import {
  ANALYTICS_TAG_NAME,
  StoryAnalyticsEvent,
  getAnalyticsService,
} from './story-analytics';
import {AnalyticsVariable, getVariableService} from './variable-service';
import {CSS} from '../../../build/amp-story-reaction-1.0.css';
import {Services} from '../../../src/services';
import {StateProperty, getStoreService} from './amp-story-store-service';
import {
  addParamsToUrl,
  appendPathToUrl,
  assertAbsoluteHttpOrHttpsUrl,
} from '../../../src/url';
import {closest} from '../../../src/dom';
import {createShadowRootWithStyle} from './utils';
import {dev, devAssert} from '../../../src/log';
import {dict} from '../../../src/utils/object';
import {getRequestService} from './amp-story-request-service';
import {toArray} from '../../../src/types';

/** @const {string} */
const TAG = 'amp-story-reaction';

/**
 * @const @enum {number}
 */
export const ReactionType = {
  QUIZ: 0,
  POLL: 1,
};

/** @const {string} */
const ENDPOINT_INVALID_ERROR =
  'The publisher has specified an invalid datastore endpoint';

/**
 * @typedef {{
 *    optionIndex: number,
 *    totalCount: number,
 *    selectedByUser: boolean,
 * }}
 */
export let ReactionOptionType;

/**
 * @typedef {{
<<<<<<< HEAD
 *    options: !Array<ReactionOptionType>
=======
 *    options: !Array<ReactionOptionType>,
>>>>>>> 3504c094
 * }}
 */
export let ReactionResponseType;

/**
 * Reaction abstract class with shared functionality for interactive components.
 *
 * Lifecycle:
 * 1) When created, the abstract class will call the buildComponent() method implemented by each concrete class.
 *   NOTE: When created, the component will receive a .i-amphtml-story-reaction, inheriting useful CSS variables.
 *
 * 2) If an endpoint is specified, it will retrieve aggregate results from the backend and process them. If the clientId
 *   has responded in a previous session, the component will change to a post-selection state. Otherwise it will wait
 *   for user selection.
 *   NOTE: Click listeners will be attached to all options, which require .i-amphtml-story-reaction-option.
 *
 * 3) On user selection, it will process the backend results (if endpoint specified) and display the selected option.
 *   Analytic events will be sent, percentages updated (implemented by the concrete class), and backend posted with the
 *   user response. Classes will be added to the component and options accordingly.
 *   NOTE: On option selected, the selection will receive a .i-amphtml-story-reaction-option-selected, and the root element
 *   will receive a .i-amphtml-story-reaction-post-selection. Optionally, if the endpoint returned aggregate results,
 *   the root element will also receive a .i-amphtml-story-reaction-has-data.
 *
 * @abstract
 */
export class AmpStoryReaction extends AMP.BaseElement {
  /**
   * @param {!AmpElement} element
   * @param {!ReactionType} type
   */
  constructor(element, type) {
    super(element);

    /** @protected @const {ReactionType} */
    this.reactionType_ = type;

    /** @protected @const {!./story-analytics.StoryAnalyticsService} */
    this.analyticsService_ = getAnalyticsService(this.win, element);

    /** @protected {?Promise<!../../../src/service/cid-impl.CidDef>} */
    this.clientIdService_ = Services.cidForDoc(this.element);

    /** @protected {?Promise<JsonObject>} */
    this.clientIdPromise_ = null;

    /** @protected {boolean} */
    this.hasUserSelection_ = false;

    /** @protected {?Element} */
    this.rootEl_ = null;

    /** @protected {string} */
    this.reactionId_;

    /** @protected {!./amp-story-request-service.AmpStoryRequestService} */
    this.requestService_ = getRequestService(this.win, this.element);

    /** @protected {?Promise<?ReactionResponseType|?JsonObject|undefined>} */
    this.backendDataPromise_ = null;

<<<<<<< HEAD
    /** @protected {?Array<ReactionOptionType>} */
    this.responseData_;
=======
    /** @protected {?Array<!ReactionOptionType>} */
    this.optionsData_ = null;
>>>>>>> 3504c094

    /** @const @protected {!./amp-story-store-service.AmpStoryStoreService} */
    this.storeService_ = getStoreService(this.win);

    /** @const @protected {!./variable-service.AmpStoryVariableService} */
    this.variableService_ = getVariableService(this.win);

    /** @protected {!Array<!Element>} */
    this.optionElements_ = [];
  }

  /**
   * Get the root element
   * @visibleForTesting
   * @return {Element}
   */
  getRootElement() {
    return this.rootEl_;
  }

  /**
   * Get the options
   * @visibleForTesting
   * @return {Array<Element>}
   */
  getOptionElements() {
    return this.optionElements_;
  }

  /**
   * Gets the root element.
   * @visibleForTesting
   * @return {?Element}
   */
  getRootElement() {
    return this.rootEl_;
  }

  /**
   * Gets the options.
   * @visibleForTesting
   * @return {!Array<!Element>}
   */
  getOptionElements() {
    return toArray(
      this.rootEl_.querySelectorAll('.i-amphtml-story-reaction-option')
    );
  }

  /** @override */
  buildCallback() {
    this.rootEl_ = this.buildComponent(this.element);
    this.element.classList.add('i-amphtml-story-reaction');
    this.adjustGridLayer_();
    this.initializeListeners_();
<<<<<<< HEAD
    createShadowRootWithStyle(this.element, this.rootEl_, CSS);

    if (this.element.hasAttribute('fake-backend')) {
      this.responseData_ = [
        {
          'optionIndex': 0,
          'totalCount': Math.random() * 100,
          'selectedByUser': false,
        },
        {
          'optionIndex': 1,
          'totalCount': Math.random() * 100,
          'selectedByUser': false,
        },
        {
          'optionIndex': 2,
          'totalCount': Math.random() * 100,
          'selectedByUser': false,
        },
        {
          'optionIndex': 3,
          'totalCount': Math.random() * 100,
          'selectedByUser': false,
        },
      ].slice(0, this.getOptionElements().length);
    }
=======
    createShadowRootWithStyle(
      this.element,
      dev().assertElement(this.rootEl_),
      CSS
    );
>>>>>>> 3504c094
  }

  /**
   * Generates the template in this.rootEl_ and fills up with options.
   * @param {!Element} unusedElement
   * @return {!Element} rootEl_
   * @protected @abstract
   * @return {!Element}
   */
  buildComponent(unusedElement) {
    // Subclass must override.
  }

  /** @override */
  layoutCallback() {
<<<<<<< HEAD
    const pageId = closest(dev().assertElement(this.element), (el) => {
      return el.tagName.toLowerCase() === 'amp-story-page';
    }).getAttribute('id');
    this.reactionId_ = `CANONICAL_URL+${pageId}`;
    if (this.element.hasAttribute('id')) {
      this.reactionId_ += '+' + this.element.getAttribute('id');
    }
    return (this.responseDataPromise_ = this.element.hasAttribute('endpoint')
=======
    return (this.backendDataPromise_ = this.element.hasAttribute('endpoint')
>>>>>>> 3504c094
      ? this.retrieveReactionData_()
      : Promise.resolve());
  }

  /**
   * Gets a Promise to return the unique AMP clientId
   * @private
   * @return {Promise<string>}
   */
  getClientId_() {
    if (!this.clientIdPromise_) {
      this.clientIdPromise_ = this.clientIdService_.then((data) => {
        return data.get(
          {scope: 'amp-story', createCookieIfNotPresent: true},
          /* consent */ Promise.resolve()
        );
      });
    }
    return this.clientIdPromise_;
  }

  /**
   * Reacts to RTL state updates and triggers the UI for RTL.
   * @param {boolean} rtlState
   * @private
   */
  onRtlStateUpdate_(rtlState) {
    this.mutateElement(() => {
      rtlState
        ? this.rootEl_.setAttribute('dir', 'rtl')
        : this.rootEl_.removeAttribute('dir');
    });
  }

  /** @override */
  isLayoutSupported(layout) {
    return layout === 'container';
  }

  /**
   * Add classes to adjust the bottom padding on the grid-layer
   * to prevent overlap with the component.
   *
   * @private
   */
  adjustGridLayer_() {
    const gridLayer = closest(dev().assertElement(this.element), (el) => {
      return el.tagName.toLowerCase() === 'amp-story-grid-layer';
    });

    gridLayer.classList.add('i-amphtml-story-has-reaction');

    if (gridLayer.parentElement.querySelector('amp-story-cta-layer')) {
      gridLayer.classList.add('i-amphtml-story-has-CTA-layer');
    }

    if (gridLayer.parentElement.querySelector('amp-story-page-attachment')) {
      gridLayer.classList.add('i-amphtml-story-has-page-attachment');
    }
  }

  /**
   * Attaches functions to each option to handle state transition.
   * @private
   */
  initializeListeners_() {
    // Add a listener for changes in the RTL state
    this.storeService_.subscribe(
      StateProperty.RTL_STATE,
      (rtlState) => {
        this.onRtlStateUpdate_(rtlState);
      },
      true /** callToInitialize */
    );

    this.optionElements_ = toArray(
      this.rootEl_.querySelectorAll('.i-amphtml-story-reaction-option')
    );

    this.optionElements_.forEach((element, reactionValue) => {
      element.addEventListener('click', (unusedEvent) =>
        this.handleOptionSelection_(element, reactionValue)
      );
    });
  }
  /**
   * Triggers the analytics event for quiz response.
   *
   * @param {number} reactionValue
   * @private
   */
  triggerAnalytics_(reactionValue) {
    this.variableService_.onVariableUpdate(
      AnalyticsVariable.STORY_REACTION_ID,
      this.element.getAttribute('id')
    );
    this.variableService_.onVariableUpdate(
      AnalyticsVariable.STORY_REACTION_RESPONSE,
      reactionValue
    );
    this.variableService_.onVariableUpdate(
      AnalyticsVariable.STORY_REACTION_TYPE,
      this.reactionType_
    );

    this.element[ANALYTICS_TAG_NAME] = this.element.tagName;
    this.analyticsService_.triggerEvent(
      StoryAnalyticsEvent.REACTION,
      this.element
    );
  }

  /**
<<<<<<< HEAD
   * Preprocess the percentages for display.
   *
   * @param {Array<ReactionOptionType>} responseData
   * @return {Array<number>}
   * @protected
   */
  preprocessPercentages_(responseData) {
    const totalResponseCount = responseData.reduce(
      (acc, response) => acc + response['totalCount'],
      0
    );
    let percentages = responseData.map((e) =>
      ((100 * e['totalCount']) / totalResponseCount).toFixed(2)
    );

    let total = percentages.reduce(
      (currentTotal, currentValue) => currentTotal + Math.round(currentValue),
=======
   * Update component to reflect values in the data obtained.
   * Called when user has responded (in this session or before).
   *
   * @protected @abstract
   * @param {!Array<!ReactionOptionType>} unusedOptionsData
   */
  updateOptionPercentages_(unusedOptionsData) {
    // Subclass must implement
  }

  /**
   * Preprocess the percentages for display.
   *
   * @param {!Array<!ReactionOptionType>} optionsData
   * @return {Array<number>}
   * @protected
   */
  preprocessPercentages_(optionsData) {
    const totalResponseCount = optionsData.reduce(
      (acc, response) => acc + response['totalCount'],
>>>>>>> 3504c094
      0
    );

    let percentages = optionsData.map((e) =>
      ((100 * e['totalCount']) / totalResponseCount).toFixed(2)
    );
    let total = percentages.reduce((acc, x) => acc + Math.round(x), 0);

    // Special case: divide remainders by three if they break 100,
    // 3 is the maximum above 100 the remainders can add.
    if (total > 100) {
      percentages = percentages.map((percentage) =>
        (percentage - (2 * (percentage - Math.floor(percentage))) / 3).toFixed(
          2
        )
      );
      total = percentages.reduce((acc, x) => (acc += Math.round(x)), 0);
    }

    if (total === 100) {
      return percentages.map((percentage) => Math.round(percentage));
    }

    // Truncate all and round up those with the highest remainders,
    // preserving order and ties and adding to 100 (if possible given ties and ordering).
    let remainder = 100 - total;

    let preserveOriginal = percentages.map((percentage, index) => {
      return {
        originalIndex: index,
        value: percentage,
        remainder: (percentage - Math.floor(percentage)).toFixed(2),
      };
    });
    preserveOriginal.sort(
      (left, right) =>
        // Break remainder ties using the higher value.
        right.remainder - left.remainder || right.value - left.value
    );

    const finalPercentages = [];
    while (remainder > 0 && preserveOriginal.length !== 0) {
      const highestRemainderObj = preserveOriginal[0];

      const ties = preserveOriginal.filter(
        (percentageObj) => percentageObj.value === highestRemainderObj.value
      );
      preserveOriginal = preserveOriginal.filter(
        (percentageObj) => percentageObj.value !== highestRemainderObj.value
      );

      const toRoundUp =
        ties.length <= remainder && highestRemainderObj.remainder !== '0.00';

      ties.forEach((percentageObj) => {
        finalPercentages[percentageObj.originalIndex] =
          Math.floor(percentageObj.value) + (toRoundUp ? 1 : 0);
      });

      // Update the remainder given additions to the percentages.
      remainder -= toRoundUp ? ties.length : 0;
    }

    preserveOriginal.forEach((percentageObj) => {
      finalPercentages[percentageObj.originalIndex] = Math.floor(
        percentageObj.value
      );
    });

    return finalPercentages;
  }

  /**
   * Triggers changes to component state on response interaction.
   *
   * @param {!Element} optionEl
   * @param {number} reactionValue
   * @private
   */
<<<<<<< HEAD
  handleOptionSelection_(optionEl, reactionValue) {
    this.responseDataPromise_.then(() => {
=======
  handleOptionSelection_(optionEl) {
    this.backendDataPromise_.then(() => {
>>>>>>> 3504c094
      if (this.hasUserSelection_) {
        return;
      }

      this.triggerAnalytics_(reactionValue);
      this.hasUserSelection_ = true;

<<<<<<< HEAD
      if (this.responseData_) {
        this.responseData_[reactionValue]['totalCount']++;
        this.responseData_[reactionValue]['selectedByUser'] = true;
=======
      if (this.optionsData_) {
        this.optionsData_[optionEl.optionIndex_]['totalCount']++;
        this.optionsData_[optionEl.optionIndex_]['selectedByUser'] = true;
>>>>>>> 3504c094
      }

      this.mutateElement(() => {
        if (this.optionsData_) {
          this.updateOptionPercentages_(this.optionsData_);
        }
        this.updateToPostSelectionState_(optionEl);
      });

      if (this.element.hasAttribute('endpoint')) {
<<<<<<< HEAD
        this.executeReactionRequest_('POST', reactionValue).catch((error) => {
          dev().error(TAG, error);
        });
=======
        this.executeReactionRequest_('POST', optionEl.optionIndex_);
>>>>>>> 3504c094
      }
    });
  }

  /**
   * Get the Reaction data from the datastore
   *
   * @return {?Promise<?ReactionResponseType|?JsonObject|undefined>}
   * @private
   */
  retrieveReactionData_() {
<<<<<<< HEAD
    return this.executeReactionRequest_('GET')
      .then((response) => {
        this.handleSuccessfulDataRetrieval_(response);
      })
      .catch((error) => {
        dev().error(TAG, error);
      });
=======
    return this.executeReactionRequest_('GET').then((response) => {
      this.handleSuccessfulDataRetrieval_(
        /** @type {ReactionResponseType} */ (response)
      );
    });
>>>>>>> 3504c094
  }

  /**
   * Executes a Reactions API call.
   *
   * @param {string} method GET or POST.
<<<<<<< HEAD
   * @param {number=} reactionValue
   * @return {Promise<ReactionResponseType>}
   * @private
   */
  executeReactionRequest_(method, reactionValue) {
=======
   * @param {number=} optionSelected
   * @return {!Promise<!ReactionResponseType|string>}
   * @private
   */
  executeReactionRequest_(method, optionSelected = undefined) {
>>>>>>> 3504c094
    let url = this.element.getAttribute('endpoint');
    if (!assertAbsoluteHttpOrHttpsUrl(url)) {
      return Promise.reject(ENDPOINT_INVALID_ERROR);
    }

<<<<<<< HEAD
=======
    if (!this.reactionId_) {
      const pageId = closest(dev().assertElement(this.element), (el) => {
        return el.tagName.toLowerCase() === 'amp-story-page';
      }).getAttribute('id');
      this.reactionId_ = `CANONICAL_URL+${pageId}`;
    }

>>>>>>> 3504c094
    return this.getClientId_().then((clientId) => {
      const requestOptions = {'method': method};
      const requestParams = dict({
        'reactionType': this.reactionType_,
        'clientId': clientId,
      });
<<<<<<< HEAD
      url = appendPathToUrl(url, this.reactionId_);
      if (requestOptions['method'] === 'POST') {
        requestOptions['body'] = {'reactionValue': reactionValue};
        requestOptions['headers'] = {'Content-Type': 'application/json'};
        url += '/vote';
      }
      url = addParamsToUrl(url, requestParams);
      return this.requestService_.executeRequest(url, requestOptions);
=======
      url = appendPathToUrl(url, dev().assertString(this.reactionId_));
      if (requestOptions['method'] === 'POST') {
        requestOptions['body'] = {'optionSelected': optionSelected};
        requestOptions['headers'] = {'Content-Type': 'application/json'};
        url = appendPathToUrl(url, '/react');
      }
      url = addParamsToUrl(url, requestParams);
      return this.requestService_
        .executeRequest(url, requestOptions)
        .catch((err) => dev().error(TAG, err));
>>>>>>> 3504c094
    });
  }

  /**
   * Handles incoming reaction data response
   *
   * RESPONSE FORMAT
   * {
   *  options: [
   *    {
   *      optionIndex:
   *      totalCount:
   *      selectedByUser:
   *    },
   *    ...
   *  ]
   * }
   * @param {ReactionResponseType} response
   * @private
   */
  handleSuccessfulDataRetrieval_(response) {
<<<<<<< HEAD
    if (!(response && 'options' in response)) {
=======
    if (!(response && response['options'])) {
      devAssert(
        response && 'options' in response,
        `Invalid reaction response, expected { data: ReactionResponseType, ...} but received ${response}`
      );
>>>>>>> 3504c094
      dev().error(
        TAG,
        `Invalid reaction response, expected { data: Array<ReactionOptionType>, ...} but received ${response}`
      );
      return;
<<<<<<< HEAD
    } else {
      this.updateComponentOnDataRetrieval_(
        response['options'].splice(0, this.optionElements_.length)
      );
    }
  }

  /**
   * Updates the component to reflect the state of the remote data.
   * * Calls updateOptionPercentages and updateToPostSelectionState.
   * @param {!Array<ReactionOptionType>} data
   * @private
   */
  updateComponentOnDataRetrieval_(data) {
    this.responseData_ = data;
=======
    }
    const numOptions = this.rootEl_.querySelectorAll(
      '.i-amphtml-story-reaction-option'
    ).length;
    // Only keep the visible options to ensure visible percentages add up to 100.
    this.updateReactionOnDataRetrieval_(
      response['options'].slice(0, numOptions)
    );
  }

  /**
   * Updates the quiz to reflect the state of the remote data.
   * @param {!Array<ReactionOptionType>} data
   * @private
   */
  updateReactionOnDataRetrieval_(data) {
    const options = this.rootEl_.querySelectorAll(
      '.i-amphtml-story-reaction-option'
    );

    this.optionsData_ = data;
>>>>>>> 3504c094
    data.forEach((response, index) => {
      if (response.selectedByUser) {
        this.hasUserSelection_ = true;
        this.mutateElement(() => {
          this.updateOptionPercentages_(data);
<<<<<<< HEAD
          this.updateToPostSelectionState_(this.optionElements_[index]);
=======
          this.updateToPostSelectionState_(options[index]);
>>>>>>> 3504c094
        });
      }
    });
  }

  /**
   * Updates the selected classes on option selected.
   * @param {!Element} selectedOption
   * @protected
   */
  updateToPostSelectionState_(selectedOption) {
    this.rootEl_.classList.add('i-amphtml-story-reaction-post-selection');
    selectedOption.classList.add('i-amphtml-story-reaction-option-selected');

    if (this.optionsData_) {
      this.rootEl_.classList.add('i-amphtml-story-reaction-has-data');
    }
  }

  /**
   * Update component to reflect values in the data obtained.
   * Called when user has responded (in this session or before).
   *
   * @protected @abstract
   * @param {!Array<ReactionOptionType>} unusedResponseData
   */
  updateOptionPercentages_(unusedResponseData) {
    // Subclass must implement
  }
}<|MERGE_RESOLUTION|>--- conflicted
+++ resolved
@@ -61,11 +61,7 @@
 
 /**
  * @typedef {{
-<<<<<<< HEAD
- *    options: !Array<ReactionOptionType>
-=======
  *    options: !Array<ReactionOptionType>,
->>>>>>> 3504c094
  * }}
  */
 export let ReactionResponseType;
@@ -126,13 +122,8 @@
     /** @protected {?Promise<?ReactionResponseType|?JsonObject|undefined>} */
     this.backendDataPromise_ = null;
 
-<<<<<<< HEAD
-    /** @protected {?Array<ReactionOptionType>} */
-    this.responseData_;
-=======
     /** @protected {?Array<!ReactionOptionType>} */
     this.optionsData_ = null;
->>>>>>> 3504c094
 
     /** @const @protected {!./amp-story-store-service.AmpStoryStoreService} */
     this.storeService_ = getStoreService(this.win);
@@ -188,8 +179,11 @@
     this.element.classList.add('i-amphtml-story-reaction');
     this.adjustGridLayer_();
     this.initializeListeners_();
-<<<<<<< HEAD
-    createShadowRootWithStyle(this.element, this.rootEl_, CSS);
+    createShadowRootWithStyle(
+      this.element,
+      dev().assertElement(this.rootEl_),
+      CSS
+    );
 
     if (this.element.hasAttribute('fake-backend')) {
       this.responseData_ = [
@@ -215,13 +209,6 @@
         },
       ].slice(0, this.getOptionElements().length);
     }
-=======
-    createShadowRootWithStyle(
-      this.element,
-      dev().assertElement(this.rootEl_),
-      CSS
-    );
->>>>>>> 3504c094
   }
 
   /**
@@ -237,18 +224,7 @@
 
   /** @override */
   layoutCallback() {
-<<<<<<< HEAD
-    const pageId = closest(dev().assertElement(this.element), (el) => {
-      return el.tagName.toLowerCase() === 'amp-story-page';
-    }).getAttribute('id');
-    this.reactionId_ = `CANONICAL_URL+${pageId}`;
-    if (this.element.hasAttribute('id')) {
-      this.reactionId_ += '+' + this.element.getAttribute('id');
-    }
-    return (this.responseDataPromise_ = this.element.hasAttribute('endpoint')
-=======
     return (this.backendDataPromise_ = this.element.hasAttribute('endpoint')
->>>>>>> 3504c094
       ? this.retrieveReactionData_()
       : Promise.resolve());
   }
@@ -362,25 +338,6 @@
   }
 
   /**
-<<<<<<< HEAD
-   * Preprocess the percentages for display.
-   *
-   * @param {Array<ReactionOptionType>} responseData
-   * @return {Array<number>}
-   * @protected
-   */
-  preprocessPercentages_(responseData) {
-    const totalResponseCount = responseData.reduce(
-      (acc, response) => acc + response['totalCount'],
-      0
-    );
-    let percentages = responseData.map((e) =>
-      ((100 * e['totalCount']) / totalResponseCount).toFixed(2)
-    );
-
-    let total = percentages.reduce(
-      (currentTotal, currentValue) => currentTotal + Math.round(currentValue),
-=======
    * Update component to reflect values in the data obtained.
    * Called when user has responded (in this session or before).
    *
@@ -401,7 +358,6 @@
   preprocessPercentages_(optionsData) {
     const totalResponseCount = optionsData.reduce(
       (acc, response) => acc + response['totalCount'],
->>>>>>> 3504c094
       0
     );
 
@@ -481,13 +437,8 @@
    * @param {number} reactionValue
    * @private
    */
-<<<<<<< HEAD
-  handleOptionSelection_(optionEl, reactionValue) {
-    this.responseDataPromise_.then(() => {
-=======
   handleOptionSelection_(optionEl) {
     this.backendDataPromise_.then(() => {
->>>>>>> 3504c094
       if (this.hasUserSelection_) {
         return;
       }
@@ -495,15 +446,9 @@
       this.triggerAnalytics_(reactionValue);
       this.hasUserSelection_ = true;
 
-<<<<<<< HEAD
-      if (this.responseData_) {
-        this.responseData_[reactionValue]['totalCount']++;
-        this.responseData_[reactionValue]['selectedByUser'] = true;
-=======
       if (this.optionsData_) {
         this.optionsData_[optionEl.optionIndex_]['totalCount']++;
         this.optionsData_[optionEl.optionIndex_]['selectedByUser'] = true;
->>>>>>> 3504c094
       }
 
       this.mutateElement(() => {
@@ -514,13 +459,7 @@
       });
 
       if (this.element.hasAttribute('endpoint')) {
-<<<<<<< HEAD
-        this.executeReactionRequest_('POST', reactionValue).catch((error) => {
-          dev().error(TAG, error);
-        });
-=======
         this.executeReactionRequest_('POST', optionEl.optionIndex_);
->>>>>>> 3504c094
       }
     });
   }
@@ -532,47 +471,27 @@
    * @private
    */
   retrieveReactionData_() {
-<<<<<<< HEAD
-    return this.executeReactionRequest_('GET')
-      .then((response) => {
-        this.handleSuccessfulDataRetrieval_(response);
-      })
-      .catch((error) => {
-        dev().error(TAG, error);
-      });
-=======
     return this.executeReactionRequest_('GET').then((response) => {
       this.handleSuccessfulDataRetrieval_(
         /** @type {ReactionResponseType} */ (response)
       );
     });
->>>>>>> 3504c094
   }
 
   /**
    * Executes a Reactions API call.
    *
    * @param {string} method GET or POST.
-<<<<<<< HEAD
-   * @param {number=} reactionValue
-   * @return {Promise<ReactionResponseType>}
-   * @private
-   */
-  executeReactionRequest_(method, reactionValue) {
-=======
    * @param {number=} optionSelected
    * @return {!Promise<!ReactionResponseType|string>}
    * @private
    */
   executeReactionRequest_(method, optionSelected = undefined) {
->>>>>>> 3504c094
     let url = this.element.getAttribute('endpoint');
     if (!assertAbsoluteHttpOrHttpsUrl(url)) {
       return Promise.reject(ENDPOINT_INVALID_ERROR);
     }
 
-<<<<<<< HEAD
-=======
     if (!this.reactionId_) {
       const pageId = closest(dev().assertElement(this.element), (el) => {
         return el.tagName.toLowerCase() === 'amp-story-page';
@@ -580,23 +499,12 @@
       this.reactionId_ = `CANONICAL_URL+${pageId}`;
     }
 
->>>>>>> 3504c094
     return this.getClientId_().then((clientId) => {
       const requestOptions = {'method': method};
       const requestParams = dict({
         'reactionType': this.reactionType_,
         'clientId': clientId,
       });
-<<<<<<< HEAD
-      url = appendPathToUrl(url, this.reactionId_);
-      if (requestOptions['method'] === 'POST') {
-        requestOptions['body'] = {'reactionValue': reactionValue};
-        requestOptions['headers'] = {'Content-Type': 'application/json'};
-        url += '/vote';
-      }
-      url = addParamsToUrl(url, requestParams);
-      return this.requestService_.executeRequest(url, requestOptions);
-=======
       url = appendPathToUrl(url, dev().assertString(this.reactionId_));
       if (requestOptions['method'] === 'POST') {
         requestOptions['body'] = {'optionSelected': optionSelected};
@@ -607,7 +515,6 @@
       return this.requestService_
         .executeRequest(url, requestOptions)
         .catch((err) => dev().error(TAG, err));
->>>>>>> 3504c094
     });
   }
 
@@ -629,37 +536,16 @@
    * @private
    */
   handleSuccessfulDataRetrieval_(response) {
-<<<<<<< HEAD
-    if (!(response && 'options' in response)) {
-=======
     if (!(response && response['options'])) {
       devAssert(
         response && 'options' in response,
         `Invalid reaction response, expected { data: ReactionResponseType, ...} but received ${response}`
       );
->>>>>>> 3504c094
       dev().error(
         TAG,
         `Invalid reaction response, expected { data: Array<ReactionOptionType>, ...} but received ${response}`
       );
       return;
-<<<<<<< HEAD
-    } else {
-      this.updateComponentOnDataRetrieval_(
-        response['options'].splice(0, this.optionElements_.length)
-      );
-    }
-  }
-
-  /**
-   * Updates the component to reflect the state of the remote data.
-   * * Calls updateOptionPercentages and updateToPostSelectionState.
-   * @param {!Array<ReactionOptionType>} data
-   * @private
-   */
-  updateComponentOnDataRetrieval_(data) {
-    this.responseData_ = data;
-=======
     }
     const numOptions = this.rootEl_.querySelectorAll(
       '.i-amphtml-story-reaction-option'
@@ -681,17 +567,12 @@
     );
 
     this.optionsData_ = data;
->>>>>>> 3504c094
     data.forEach((response, index) => {
       if (response.selectedByUser) {
         this.hasUserSelection_ = true;
         this.mutateElement(() => {
           this.updateOptionPercentages_(data);
-<<<<<<< HEAD
-          this.updateToPostSelectionState_(this.optionElements_[index]);
-=======
           this.updateToPostSelectionState_(options[index]);
->>>>>>> 3504c094
         });
       }
     });
@@ -710,15 +591,4 @@
       this.rootEl_.classList.add('i-amphtml-story-reaction-has-data');
     }
   }
-
-  /**
-   * Update component to reflect values in the data obtained.
-   * Called when user has responded (in this session or before).
-   *
-   * @protected @abstract
-   * @param {!Array<ReactionOptionType>} unusedResponseData
-   */
-  updateOptionPercentages_(unusedResponseData) {
-    // Subclass must implement
-  }
 }