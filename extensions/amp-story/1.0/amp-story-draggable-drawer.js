/**
 * Copyright 2019 The AMP HTML Authors. All Rights Reserved.
 *
 * Licensed under the Apache License, Version 2.0 (the "License");
 * you may not use this file except in compliance with the License.
 * You may obtain a copy of the License at
 *
 *      http://www.apache.org/licenses/LICENSE-2.0
 *
 * Unless required by applicable law or agreed to in writing, software
 * distributed under the License is distributed on an "AS-IS" BASIS,
 * WITHOUT WARRANTIES OR CONDITIONS OF ANY KIND, either express or implied.
 * See the License for the specific language governing permissions and
 * limitations under the License.
 */

import {
  Action,
  StateProperty,
  UIType,
  getStoreService,
} from './amp-story-store-service';
import {CSS} from '../../../build/amp-story-draggable-drawer-header-1.0.css';
import {Layout} from '#core/dom/layout';
import {LocalizedStringId} from '#service/localization/strings';
import {Services} from '#service';
import {closest} from '#core/dom/query';
import {createShadowRootWithStyle} from './utils';
import {dev, devAssert} from '../../../src/log';
import {getLocalizationService} from './amp-story-localization-service';
import {htmlFor} from '#core/dom/static-template';
import {isAmpElement} from '../../../src/amp-element-helpers';
import {listen} from '../../../src/event-helper';
import {resetStyles, setImportantStyles, toggle} from '#core/dom/style';

/** @const {number} */
const TOGGLE_THRESHOLD_PX = 50;

/**
 * @enum {number}
 */
export const DrawerState = {
  CLOSED: 0,
  DRAGGING_TO_CLOSE: 1,
  DRAGGING_TO_OPEN: 2,
  OPEN: 3,
};

/**
 * Drawer's template.
 * @param {!Element} element
 * @return {!Element}
 */
const getTemplateEl = (element) => {
  return htmlFor(element)`
    <div class="i-amphtml-story-draggable-drawer">
      <div class="i-amphtml-story-draggable-drawer-container">
        <div class="i-amphtml-story-draggable-drawer-content"></div>
      </div>
    </div>`;
};

/**
 * Drawer's header template.
 * @param {!Element} element
 * @return {!Element}
 */
const getHeaderEl = (element) => {
  return htmlFor(element)`
    <div class="i-amphtml-story-draggable-drawer-header"></div>`;
};

/**
 * Abstract draggable drawer.
 * @abstract
 */
export class DraggableDrawer extends AMP.BaseElement {
  /** @override @nocollapse */
  static prerenderAllowed() {
    return false;
  }

  /** @param {!AmpElement} element */
  constructor(element) {
    super(element);

    /** @private {!Array<!Element>} AMP components within the drawer. */
    this.ampComponents_ = [];

    /** @protected {?Element} */
    this.containerEl = null;

    /** @protected {?Element} */
    this.contentEl = null;

    /** @private {number} Max value in pixels that can be dragged when opening the drawer. */
    this.dragCap_ = Infinity;

    /** @protected {?Element} */
    this.headerEl = null;

    /** @private {boolean} */
    this.ignoreCurrentSwipeYGesture_ = false;

    /** @protected {!DrawerState} */
    this.state = DrawerState.CLOSED;

    /** @protected @const {!./amp-story-store-service.AmpStoryStoreService} */
    this.storeService = getStoreService(this.win);

    /** @private {!Object} */
    this.touchEventState_ = {
      startX: 0,
      startY: 0,
      lastY: 0,
      swipingUp: null,
      isSwipeY: null,
    };

    /** @private {!Array<function()>} */
    this.touchEventUnlisteners_ = [];

    /** @private {number} Threshold in pixels above which the drawer opens itself. */
    this.openThreshold_ = Infinity;

    /**
     * Used for offsetting drag.
     * @private {?number}
     */
    this.spacerElHeight_ = null;
  }

  /** @override */
  isLayoutSupported(layout) {
    return layout === Layout.NODISPLAY;
  }

  /** @override */
  buildCallback() {
    this.element.classList.add('amp-story-draggable-drawer-root');

    const templateEl = getTemplateEl(this.element);
    const headerShadowRootEl = this.win.document.createElement('div');
    this.headerEl = getHeaderEl(this.element);

    createShadowRootWithStyle(headerShadowRootEl, this.headerEl, CSS);

    this.containerEl = dev().assertElement(
      templateEl.querySelector('.i-amphtml-story-draggable-drawer-container')
    );
    this.contentEl = dev().assertElement(
      this.containerEl.querySelector(
        '.i-amphtml-story-draggable-drawer-content'
      )
    );

    const spacerEl = this.win.document.createElement('button');
    spacerEl.classList.add('i-amphtml-story-draggable-drawer-spacer');
    spacerEl.classList.add('i-amphtml-story-system-reset');
    spacerEl.setAttribute('role', 'button');
    const localizationService = getLocalizationService(devAssert(this.element));
    if (localizationService) {
      const localizedCloseString = localizationService.getLocalizedString(
        LocalizedStringId.AMP_STORY_CLOSE_BUTTON_LABEL
      );
<<<<<<< HEAD
      if (localizationService) {
        const localizedCloseString = localizationService.getLocalizedString(
          LocalizedStringId.AMP_STORY_CLOSE_BUTTON_LABEL
        );
        spacerEl.setAttribute('aria-label', localizedCloseString);
      }
      this.containerEl.insertBefore(spacerEl, this.contentEl);
      this.contentEl.appendChild(headerShadowRootEl);
      this.element.classList.add('i-amphtml-amp-story-page-attachment-ui-v2');
      this.headerEl.classList.add('i-amphtml-amp-story-page-attachment-ui-v2');
    } else {
      templateEl.insertBefore(headerShadowRootEl, templateEl.firstChild);
=======
      spacerEl.setAttribute('aria-label', localizedCloseString);
>>>>>>> 6b88a8f9
    }
    this.containerEl_.insertBefore(spacerEl, this.contentEl_);
    this.contentEl_.appendChild(headerShadowRootEl);

    this.element.appendChild(templateEl);
    this.element.setAttribute('aria-hidden', true);
  }

  /** @override */
  layoutCallback() {
    this.initializeListeners_();

    const walker = this.win.document.createTreeWalker(
      this.element,
      NodeFilter.SHOW_ELEMENT,
      null /** filter */,
      false /** entityReferenceExpansion */
    );
    while (walker.nextNode()) {
      const el = dev().assertElement(walker.currentNode);
      if (isAmpElement(el)) {
        this.ampComponents_.push(el);
        Services.ownersForDoc(this.element).setOwner(el, this.element);
      }
    }
    return Promise.resolve();
  }

  /**
   * @protected
   */
  initializeListeners_() {
    this.storeService.subscribe(
      StateProperty.UI_STATE,
      (uiState) => {
        this.onUIStateUpdate_(uiState);
      },
      true /** callToInitialize */
    );

    const spacerEl = dev().assertElement(
      this.element.querySelector('.i-amphtml-story-draggable-drawer-spacer')
    );

    // Handle click on spacer element to close.
    spacerEl.addEventListener('click', () => {
      this.close_();
    });

    // For displaying sticky header on mobile.
    new this.win.IntersectionObserver((e) => {
      this.headerEl_.classList.toggle(
        'i-amphtml-story-draggable-drawer-header-stuck',
        !e[0].isIntersecting
      );
    }).observe(spacerEl);

    // Update spacerElHeight_ on resize for drag offset.
    new this.win.ResizeObserver((e) => {
      this.spacerElHeight_ = e[0].contentRect.height;
    }).observe(spacerEl);

<<<<<<< HEAD
      // For displaying sticky header on mobile.
      new this.win.IntersectionObserver((e) => {
        this.headerEl.classList.toggle(
          'i-amphtml-story-draggable-drawer-header-stuck',
          !e[0].isIntersecting
        );
      }).observe(spacerEl);

      // Update spacerElHeight_ on resize for drag offset.
      new this.win.ResizeObserver((e) => {
        this.spacerElHeight_ = e[0].contentRect.height;
      }).observe(spacerEl);

      // Reset scroll position on end of close transiton.
      this.element.addEventListener('transitionend', (e) => {
        if (
          e.propertyName === 'transform' &&
          this.state === DrawerState.CLOSED
        ) {
          this.containerEl./*OK*/ scrollTop = 0;
        }
      });
    }
=======
    // Reset scroll position on end of close transiton.
    this.element.addEventListener('transitionend', (e) => {
      if (
        e.propertyName === 'transform' &&
        this.state_ === DrawerState.CLOSED
      ) {
        this.containerEl_./*OK*/ scrollTop = 0;
      }
    });
>>>>>>> 6b88a8f9
  }

  /**
   * Reacts to UI state updates.
   * @param {!UIType} uiState
   * @protected
   */
  onUIStateUpdate_(uiState) {
    const isMobile = uiState === UIType.MOBILE;

    isMobile
      ? this.startListeningForTouchEvents_()
      : this.stopListeningForTouchEvents_();

    this.headerEl.toggleAttribute('desktop', !isMobile);
  }

  /**
   * @private
   */
  startListeningForTouchEvents_() {
    // If the element is a direct descendant of amp-story-page, authorize
    // swiping up by listening to events at the page level. Otherwise, only
    // authorize swiping down to close by listening to events at the current
    // element level.
    const parentEl = this.element.parentElement;
    const el = dev().assertElement(
      parentEl.tagName === 'AMP-STORY-PAGE' ? parentEl : this.element
    );

    this.touchEventUnlisteners_.push(
      listen(el, 'touchstart', this.onTouchStart_.bind(this), {
        capture: true,
      })
    );
    this.touchEventUnlisteners_.push(
      listen(el, 'touchmove', this.onTouchMove_.bind(this), {
        capture: true,
      })
    );
    this.touchEventUnlisteners_.push(
      listen(el, 'touchend', this.onTouchEnd_.bind(this), {
        capture: true,
      })
    );
  }

  /**
   * @private
   */
  stopListeningForTouchEvents_() {
    this.touchEventUnlisteners_.forEach((fn) => fn());
    this.touchEventUnlisteners_ = [];
  }

  /**
   * Helper to retrieve the touch coordinates from a TouchEvent.
   * @param {!Event} event
   * @return {?{x: number, y: number}}
   * @private
   */
  getClientTouchCoordinates_(event) {
    const {touches} = event;
    if (!touches || touches.length < 1) {
      return null;
    }

    const {clientX: x, clientY: y} = touches[0];
    return {x, y};
  }

  /**
   * Handles touchstart events to detect swipeY interactions.
   * @param {!Event} event
   * @private
   */
  onTouchStart_(event) {
    const coordinates = this.getClientTouchCoordinates_(event);
    if (!coordinates) {
      return;
    }

    this.touchEventState_.startX = coordinates.x;
    this.touchEventState_.startY = coordinates.y;
  }

  /**
   * Handles touchmove events to detect swipeY interactions.
   * @param {!Event} event
   * @private
   */
  onTouchMove_(event) {
    if (this.touchEventState_.isSwipeY === false) {
      return;
    }

    const coordinates = this.getClientTouchCoordinates_(event);
    if (!coordinates) {
      return;
    }

    const {x, y} = coordinates;

    this.touchEventState_.swipingUp = y < this.touchEventState_.lastY;
    this.touchEventState_.lastY = y;

    if (this.state === DrawerState.CLOSED && !this.touchEventState_.swipingUp) {
      return;
    }

    if (this.shouldStopPropagation_()) {
      event.stopPropagation();
    }

    if (this.touchEventState_.isSwipeY === null) {
      this.touchEventState_.isSwipeY =
        Math.abs(this.touchEventState_.startY - y) >
        Math.abs(this.touchEventState_.startX - x);
      if (!this.touchEventState_.isSwipeY) {
        return;
      }
    }

    this.onSwipeY_({
      event,
      data: {
        swipingUp: this.touchEventState_.swipingUp,
        deltaY: y - this.touchEventState_.startY,
        last: false,
      },
    });
  }

  /**
   * Checks for when scroll event should be stopped from propagating.
   * @return {boolean}
   * @private
   */
  shouldStopPropagation_() {
    return (
      this.state !== DrawerState.CLOSED ||
      (this.state === DrawerState.CLOSED && this.touchEventState_.swipingUp)
    );
  }

  /**
   * Handles touchend events to detect swipeY interactions.
   * @param {!Event} event
   * @private
   */
  onTouchEnd_(event) {
    if (this.touchEventState_.isSwipeY === true) {
      this.onSwipeY_({
        event,
        data: {
          swipingUp: this.touchEventState_.swipingUp,
          deltaY: this.touchEventState_.lastY - this.touchEventState_.startY,
          last: true,
        },
      });
    }

    this.touchEventState_.startX = 0;
    this.touchEventState_.startY = 0;
    this.touchEventState_.lastY = 0;
    this.touchEventState_.swipingUp = null;
    this.touchEventState_.isSwipeY = null;
  }

  /**
   * Handles swipeY events, detected by the touch events listeners.
   * @param {{event: !Event, data: !Object}} gesture
   * @private
   */
  onSwipeY_(gesture) {
    const {data} = gesture;

    if (this.ignoreCurrentSwipeYGesture_) {
      this.ignoreCurrentSwipeYGesture_ = !data.last;
      return;
    }

    const {deltaY, swipingUp} = data;

    // If the drawer is open, figure out if the user is trying to scroll the
    // content, or actually close the drawer.
    if (this.state === DrawerState.OPEN) {
      const isContentSwipe = this.isDrawerContentDescendant_(
        dev().assertElement(gesture.event.target)
      );

      // If user is swiping up, exit so the event bubbles up and maybe scrolls
      // the drawer content.
      // If user is swiping down and scrollTop is above zero, exit and let the
      // user scroll the content.
      // If user is swiping down and scrollTop is zero, don't exit and start
      // dragging/closing the drawer.
      if (
        (isContentSwipe && deltaY < 0) ||
        (isContentSwipe && deltaY > 0 && this.containerEl./*OK*/ scrollTop > 0)
      ) {
        this.ignoreCurrentSwipeYGesture_ = true;
        return;
      }
    }

    gesture.event.preventDefault();

    if (data.last === true) {
      if (this.state === DrawerState.DRAGGING_TO_CLOSE) {
        !swipingUp && deltaY > TOGGLE_THRESHOLD_PX
          ? this.close_()
          : this.open();
      }

      if (this.state === DrawerState.DRAGGING_TO_OPEN) {
        swipingUp && -deltaY > TOGGLE_THRESHOLD_PX
          ? this.open()
          : this.close_();
      }

      return;
    }

    if (
      this.state === DrawerState.DRAGGING_TO_OPEN &&
      swipingUp &&
      -deltaY > this.openThreshold_
    ) {
      this.open();
      return;
    }

    this.drag_(deltaY);
  }

  /**
   * Whether the element is a descendant of drawer-content.
   * @param {!Element} element
   * @return {boolean}
   * @private
   */
  isDrawerContentDescendant_(element) {
    return !!closest(
      element,
      (el) => {
        return el.classList.contains(
          'i-amphtml-story-draggable-drawer-content'
        );
      },
      /* opt_stopAt */ this.element
    );
  }

  /**
   * Sets a swipe threshold in pixels above which the drawer opens itself.
   * @param {number} openThreshold
   * @protected
   */
  setOpenThreshold_(openThreshold) {
    this.openThreshold_ = openThreshold;
  }

  /**
   * Sets the max value in pixels that can be dragged when opening the drawer.
   * @param {number} dragCap
   * @protected
   */
  setDragCap_(dragCap) {
    this.dragCap_ = dragCap;
  }

  /**
   * Drags the drawer on the screen upon user interaction.
   * @param {number} deltaY
   * @private
   */
  drag_(deltaY) {
    let translate;

    switch (this.state) {
      case DrawerState.CLOSED:
      case DrawerState.DRAGGING_TO_OPEN:
        if (deltaY > 0) {
          return;
        }
<<<<<<< HEAD
        this.state = DrawerState.DRAGGING_TO_OPEN;
        let drag = Math.max(deltaY, -this.dragCap_);
        if (isPageAttachmentUiV2ExperimentOn(this.win)) {
          drag -= this.spacerElHeight_;
        }
=======
        this.state_ = DrawerState.DRAGGING_TO_OPEN;
        let drag = Math.max(deltaY, -this.dragCap_) - this.spacerElHeight_;

>>>>>>> 6b88a8f9
        translate = `translate3d(0, calc(100% + ${drag}px), 0)`;
        break;
      case DrawerState.OPEN:
      case DrawerState.DRAGGING_TO_CLOSE:
        if (deltaY < 0) {
          return;
        }
        this.state = DrawerState.DRAGGING_TO_CLOSE;
        translate = `translate3d(0, ${deltaY}px, 0)`;
        break;
    }

    this.mutateElement(() => {
      setImportantStyles(this.element, {
        transform: translate,
        transition: 'none',
        visibility: 'visible',
      });
    });
  }

  /**
   * Fully opens the drawer from its current position.
   * @param {boolean=} shouldAnimate
   */
  open(shouldAnimate = true) {
    if (this.state === DrawerState.OPEN) {
      return;
    }

    this.state = DrawerState.OPEN;

    this.storeService.dispatch(Action.TOGGLE_PAUSED, true);

    this.mutateElement(() => {
      this.element.setAttribute('aria-hidden', false);
      resetStyles(this.element, ['transform', 'transition', 'visibility']);

      if (!shouldAnimate) {
        // Resets the 'transition' property, and removes this override in the
        // next frame, after the element is positioned.
        setImportantStyles(this.element, {transition: 'initial'});
        this.mutateElement(() => resetStyles(this.element, ['transition']));
      }

      this.element.classList.add('i-amphtml-story-draggable-drawer-open');
      toggle(dev().assertElement(this.containerEl), true);
    }).then(() => {
      const owners = Services.ownersForDoc(this.element);
      owners.scheduleLayout(this.element, this.ampComponents_);
      owners.scheduleResume(this.element, this.ampComponents_);
    });
  }

  /**
   * Can be overriden for implementations using the browser history to close the
   * drawer.
   * @protected
   */
  close_() {
    this.closeInternal_();
  }

  /**
   * Fully closes the drawer from its current position.
   * @param {boolean=} shouldAnimate
   * @protected
   */
  closeInternal_(shouldAnimate = true) {
    if (this.state === DrawerState.CLOSED) {
      return;
    }

    this.state = DrawerState.CLOSED;

    this.storeService.dispatch(Action.TOGGLE_PAUSED, false);

    this.mutateElement(() => {
      this.element.setAttribute('aria-hidden', true);
      resetStyles(this.element, ['transform', 'transition']);

      if (!shouldAnimate) {
        // Resets the 'transition' property, and removes this override in the
        // next frame, after the element is positioned.
        setImportantStyles(this.element, {transition: 'initial'});
        this.mutateElement(() => resetStyles(this.element, ['transition']));
      }

      this.element.classList.remove('i-amphtml-story-draggable-drawer-open');
    }).then(() => {
      const owners = Services.ownersForDoc(this.element);
      owners.schedulePause(this.element, this.ampComponents_);
    });
  }
}<|MERGE_RESOLUTION|>--- conflicted
+++ resolved
@@ -163,22 +163,7 @@
       const localizedCloseString = localizationService.getLocalizedString(
         LocalizedStringId.AMP_STORY_CLOSE_BUTTON_LABEL
       );
-<<<<<<< HEAD
-      if (localizationService) {
-        const localizedCloseString = localizationService.getLocalizedString(
-          LocalizedStringId.AMP_STORY_CLOSE_BUTTON_LABEL
-        );
-        spacerEl.setAttribute('aria-label', localizedCloseString);
-      }
-      this.containerEl.insertBefore(spacerEl, this.contentEl);
-      this.contentEl.appendChild(headerShadowRootEl);
-      this.element.classList.add('i-amphtml-amp-story-page-attachment-ui-v2');
-      this.headerEl.classList.add('i-amphtml-amp-story-page-attachment-ui-v2');
-    } else {
-      templateEl.insertBefore(headerShadowRootEl, templateEl.firstChild);
-=======
       spacerEl.setAttribute('aria-label', localizedCloseString);
->>>>>>> 6b88a8f9
     }
     this.containerEl_.insertBefore(spacerEl, this.contentEl_);
     this.contentEl_.appendChild(headerShadowRootEl);
@@ -241,31 +226,6 @@
       this.spacerElHeight_ = e[0].contentRect.height;
     }).observe(spacerEl);
 
-<<<<<<< HEAD
-      // For displaying sticky header on mobile.
-      new this.win.IntersectionObserver((e) => {
-        this.headerEl.classList.toggle(
-          'i-amphtml-story-draggable-drawer-header-stuck',
-          !e[0].isIntersecting
-        );
-      }).observe(spacerEl);
-
-      // Update spacerElHeight_ on resize for drag offset.
-      new this.win.ResizeObserver((e) => {
-        this.spacerElHeight_ = e[0].contentRect.height;
-      }).observe(spacerEl);
-
-      // Reset scroll position on end of close transiton.
-      this.element.addEventListener('transitionend', (e) => {
-        if (
-          e.propertyName === 'transform' &&
-          this.state === DrawerState.CLOSED
-        ) {
-          this.containerEl./*OK*/ scrollTop = 0;
-        }
-      });
-    }
-=======
     // Reset scroll position on end of close transiton.
     this.element.addEventListener('transitionend', (e) => {
       if (
@@ -275,7 +235,6 @@
         this.containerEl_./*OK*/ scrollTop = 0;
       }
     });
->>>>>>> 6b88a8f9
   }
 
   /**
@@ -562,17 +521,9 @@
         if (deltaY > 0) {
           return;
         }
-<<<<<<< HEAD
         this.state = DrawerState.DRAGGING_TO_OPEN;
-        let drag = Math.max(deltaY, -this.dragCap_);
-        if (isPageAttachmentUiV2ExperimentOn(this.win)) {
-          drag -= this.spacerElHeight_;
-        }
-=======
-        this.state_ = DrawerState.DRAGGING_TO_OPEN;
         let drag = Math.max(deltaY, -this.dragCap_) - this.spacerElHeight_;
 
->>>>>>> 6b88a8f9
         translate = `translate3d(0, calc(100% + ${drag}px), 0)`;
         break;
       case DrawerState.OPEN:
