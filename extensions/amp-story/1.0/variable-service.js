--- conflicted
+++ resolved
@@ -1,7 +1,21 @@
+/**
+ * Copyright 2017 The AMP HTML Authors. All Rights Reserved.
+ *
+ * Licensed under the Apache License, Version 2.0 (the "License");
+ * you may not use this file except in compliance with the License.
+ * You may obtain a copy of the License at
+ *
+ *      http://www.apache.org/licenses/LICENSE-2.0
+ *
+ * Unless required by applicable law or agreed to in writing, software
+ * distributed under the License is distributed on an "AS-IS" BASIS,
+ * WITHOUT WARRANTIES OR CONDITIONS OF ANY KIND, either express or implied.
+ * See the License for the specific language governing permissions and
+ * limitations under the License.
+ */
 import {Services} from '#service';
-
 import {StateProperty, getStoreService} from './amp-story-store-service';
-
+import {dict} from '#core/types/object';
 import {registerServiceBuilder} from '../../../src/service-helpers';
 
 /**
@@ -22,7 +36,6 @@
   STORY_PREVIOUS_PAGE_ID: 'storyPreviousPageId',
   STORY_PREVIOUS_PAGE_INDEX: 'storyPreviousPageIndex',
   STORY_ADVANCEMENT_MODE: 'storyAdvancementMode',
-  STORY_SHOPPING_PRODUCT_ID: 'storyShoppingProductId',
 };
 
 /**
@@ -56,7 +69,7 @@
    */
   constructor(win) {
     /** @private {!StoryVariableDef} */
-    this.variables_ = {
+    this.variables_ = dict({
       [AnalyticsVariable.STORY_INTERACTIVE_ID]: null,
       [AnalyticsVariable.STORY_INTERACTIVE_RESPONSE]: null,
       [AnalyticsVariable.STORY_INTERACTIVE_TYPE]: null,
@@ -68,8 +81,7 @@
       [AnalyticsVariable.STORY_PREVIOUS_PAGE_ID]: null,
       [AnalyticsVariable.STORY_PREVIOUS_PAGE_INDEX]: null,
       [AnalyticsVariable.STORY_ADVANCEMENT_MODE]: null,
-      [AnalyticsVariable.STORY_SHOPPING_PRODUCT_ID]: null,
-    };
+    });
 
     /** @private @const {!./amp-story-store-service.AmpStoryStoreService} */
     this.storeService_ = getStoreService(win);
@@ -79,15 +91,12 @@
 
   /** @private */
   initializeListeners_() {
-    this.storeService_.subscribe(StateProperty.PAGE_IDS, () =>
-      this.updatePageCountVariables_()
-    );
+    this.storeService_.subscribe(StateProperty.PAGE_IDS, (pageIds) => {
+      this.variables_[AnalyticsVariable.STORY_PAGE_COUNT] = pageIds.length;
+    });
 
     this.storeService_.subscribe(
       StateProperty.CURRENT_PAGE_ID,
-<<<<<<< HEAD
-      () => this.updatePageCountVariables_(),
-=======
       (pageId) => {
         if (!pageId) {
           return;
@@ -117,52 +126,8 @@
           }
         }
       },
->>>>>>> f773404a
       true /* callToInitialize */
     );
-  }
-
-  /** @private */
-  updatePageCountVariables_() {
-    // For analytics purposes: story page count excludes ads.
-    const pageIds = /** @type {Array<string>} */ (
-      this.storeService_.get(StateProperty.PAGE_IDS)
-    );
-
-    const numberOfPages = pageIds.filter(
-      (id) => !id.startsWith('i-amphtml-ad-')
-    ).length;
-    this.variables_[AnalyticsVariable.STORY_PAGE_COUNT] = numberOfPages;
-
-    const pageId = /** @type {string} */ (
-      this.storeService_.get(StateProperty.CURRENT_PAGE_ID)
-    );
-    if (!pageId) {
-      return;
-    }
-
-    this.variables_[AnalyticsVariable.STORY_PREVIOUS_PAGE_ID] =
-      this.variables_[AnalyticsVariable.STORY_PAGE_ID];
-
-    this.variables_[AnalyticsVariable.STORY_PAGE_ID] = pageId;
-
-    const pageIndex = /** @type {number} */ (
-      this.storeService_.get(StateProperty.CURRENT_PAGE_INDEX)
-    );
-    const adsBeforePage = pageIds
-      .slice(0, pageIndex)
-      .filter((id) => id.startsWith('i-amphtml-ad-')).length;
-    this.variables_[AnalyticsVariable.STORY_PREVIOUS_PAGE_INDEX] =
-      this.variables_[AnalyticsVariable.STORY_PAGE_INDEX];
-    this.variables_[AnalyticsVariable.STORY_PAGE_INDEX] =
-      pageIndex - adsBeforePage;
-
-    if (numberOfPages === 1) {
-      this.variables_[AnalyticsVariable.STORY_PROGRESS] = 0;
-    } else if (numberOfPages > 1) {
-      this.variables_[AnalyticsVariable.STORY_PROGRESS] =
-        (pageIndex - adsBeforePage) / (numberOfPages - 1);
-    }
   }
 
   /**
