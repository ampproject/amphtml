import * as Preact from '#core/dom/jsx';
import {
  ANALYTICS_TAG_NAME,
  StoryAnalyticsEvent,
  getAnalyticsService,
} from './story-analytics';
import {
  Action,
  StateProperty,
  getStoreService,
} from './amp-story-store-service';
import {CSS} from '../../../build/amp-story-info-dialog-1.0.css';
import {LocalizedStringId_Enum} from '#service/localization/strings';
import {Services} from '#service';
import {assertAbsoluteHttpOrHttpsUrl} from '../../../src/url';
import {closest, matches} from '#core/dom/query';
import {createShadowRootWithStyle, triggerClickFromLightDom} from './utils';
import {dev} from '#utils/log';
import {localize} from './amp-story-localization-service';

/** @const {string} Class to toggle the info dialog. */
export const DIALOG_VISIBLE_CLASS = 'i-amphtml-story-info-dialog-visible';

/** @const {string} Class to toggle the info dialog link. */
export const MOREINFO_VISIBLE_CLASS = 'i-amphtml-story-info-moreinfo-visible';

/**
 * A dialog that provides a link to the canonical URL of the story, as well as
 * a link to any more information that the viewer would like to provide about
 * linking on that platform.
 */
export class InfoDialog {
  /**
   * @param {!Window} win
   * @param {!Element} parentEl Element where to append the component (expected to be amp-story)
   */
  constructor(win, parentEl) {
    /** @private @const {!Window} */
    this.win_ = win;

    /** @private {?Element} */
    this.element_ = null;

    /** @private @const {!./amp-story-store-service.AmpStoryStoreService} */
    this.storeService_ = getStoreService(this.win_);

    /** @private {!./story-analytics.StoryAnalyticsService} */
    this.analyticsService_ = getAnalyticsService(this.win_, parentEl);

    /** @private @const {!Element} */
    this.parentEl_ = parentEl;

    /** @private @const {!../../../src/service/mutator-interface.MutatorInterface} */
<<<<<<< HEAD
    this.mutator_ = Services.mutatorForDoc(getAmpdoc(this.parentEl_));

    /** @private {?Element} */
    this.moreInfoLinkEl_ = null;
=======
    this.mutator_ = Services.mutatorForDoc(parentEl);
>>>>>>> b65dbd2c

    /** @const @private {!../../../src/service/viewer-interface.ViewerInterface} */
    this.viewer_ = Services.viewerForDoc(parentEl);
  }

  /**
   * Builds and appends the component in the story.
   * @return {!Promise} used for testing to ensure that the component is built
   *     before assertions.
   */
  build() {
    if (this.element_) {
      return Promise.resolve();
    }

    const {canonicalUrl} = Services.documentInfoForDoc(this.parentEl_);

    const linkElement = (
      <a class="i-amphtml-story-info-moreinfo" target="_blank">
        {localize(
          this.parentEl_,
          LocalizedStringId_Enum.AMP_STORY_DOMAIN_DIALOG_HEADING_LINK
        )}
      </a>
    );

    this.element_ = (
      <div
        class="i-amphtml-story-info-dialog i-amphtml-story-system-reset"
        onClick={(event) => {
          // Close if click occurred directly on this element.
          if (event.target === event.currentTarget) {
            this.close_();
          }
        }}
      >
        <div
          class="i-amphtml-story-info-dialog-container"
          onClick={(event) => {
            this.onClick_(event);
          }}
        >
          <h1 class="i-amphtml-story-info-heading">
            {localize(
              this.parentEl_,
              LocalizedStringId_Enum.AMP_STORY_DOMAIN_DIALOG_HEADING_LABEL
            )}
          </h1>
          <a class="i-amphtml-story-info-link" href={canonicalUrl}>
            {
              // Add zero-width space character (\u200B) after "." and "/"
              // characters to help line-breaks occur more naturally.
              canonicalUrl.replace(/([/.]+)/gi, '$1\u200B')
            }
          </a>
          {linkElement}
        </div>
      </div>
    );

    this.initializeListeners_();

    return Promise.all([
      this.mutator_.mutateElement(this.parentEl_, () => {
        const root = createShadowRootWithStyle(<div />, this.element_, CSS);
        this.parentEl_.appendChild(root);
      }),
      this.requestMoreInfoLink_().then((moreInfoUrl) => {
        if (moreInfoUrl) {
          return this.mutator_.mutateElement(this.parentEl_, () => {
            linkElement.classList.add(MOREINFO_VISIBLE_CLASS);
            linkElement.setAttribute('href', moreInfoUrl);
          });
        }
      }),
    ]);
  }

  /**
   * @private
   */
  initializeListeners_() {
    this.storeService_.subscribe(StateProperty.INFO_DIALOG_STATE, (isOpen) => {
      this.onInfoDialogStateUpdated_(isOpen);
    });
  }

  /**
   * Reacts to dialog state updates and decides whether to show either the
   * native system sharing, or the fallback UI.
   * @param {boolean} isOpen
   * @private
   */
  onInfoDialogStateUpdated_(isOpen) {
    this.mutator_.mutateElement(dev().assertElement(this.element_), () => {
      this.element_.classList.toggle(DIALOG_VISIBLE_CLASS, isOpen);
    });

    this.element_[ANALYTICS_TAG_NAME] = 'amp-story-info-dialog';
    this.analyticsService_.triggerEvent(
      isOpen ? StoryAnalyticsEvent.OPEN : StoryAnalyticsEvent.CLOSE,
      this.element_
    );
  }

  /**
   * @param  {!Event} event
   */
  onClick_(event) {
    const anchorClicked = closest(event.target, (e) => matches(e, 'a[href]'));
    if (anchorClicked) {
      triggerClickFromLightDom(anchorClicked, this.element_);
      event.preventDefault();
    }
  }

  /**
   * Closes the info dialog.
   * @private
   */
  close_() {
    this.storeService_.dispatch(Action.TOGGLE_INFO_DIALOG, false);
  }

  /**
   * @return {!Promise<?string>} The URL to visit to receive more info on this
   *     page.
   * @private
   */
  requestMoreInfoLink_() {
    if (!this.viewer_.isEmbedded()) {
      return Promise.resolve(null);
    }
    return this.viewer_
      ./*OK*/ sendMessageAwaitResponse('moreInfoLinkUrl', /* data */ undefined)
      .then((moreInfoUrl) => {
        if (!moreInfoUrl) {
          return null;
        }
        return assertAbsoluteHttpOrHttpsUrl(dev().assertString(moreInfoUrl));
      });
  }
}<|MERGE_RESOLUTION|>--- conflicted
+++ resolved
@@ -51,14 +51,7 @@
     this.parentEl_ = parentEl;
 
     /** @private @const {!../../../src/service/mutator-interface.MutatorInterface} */
-<<<<<<< HEAD
     this.mutator_ = Services.mutatorForDoc(getAmpdoc(this.parentEl_));
-
-    /** @private {?Element} */
-    this.moreInfoLinkEl_ = null;
-=======
-    this.mutator_ = Services.mutatorForDoc(parentEl);
->>>>>>> b65dbd2c
 
     /** @const @private {!../../../src/service/viewer-interface.ViewerInterface} */
     this.viewer_ = Services.viewerForDoc(parentEl);
