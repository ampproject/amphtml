import * as Preact from '#core/dom/jsx';
/**
 * @fileoverview Embeds a single page in a story
 *
 * Example:
 * <code>
 * <amp-story-page>
 *   ...
 * </amp-story-page>
 * </code>
 */
import {isAutoplaySupported, tryPlay} from '#core/dom/video';
import {
  AFFILIATE_LINK_SELECTOR,
  AmpStoryAffiliateLink,
} from './amp-story-affiliate-link';
import {
  Action,
  StateProperty,
  UIType,
  getStoreService,
} from './amp-story-store-service';
import {AdvancementConfig} from './page-advancement';
import {AnimationManager, hasAnimations} from './animation';
import {CommonSignals_Enum} from '#core/constants/common-signals';
import {Deferred} from '#core/data-structures/promise';
import {EventType, dispatch} from './events';
import {Layout_Enum} from '#core/dom/layout';
import {renderLoadingSpinner, toggleLoadingSpinner} from './loading-spinner';
import {LocalizedStringId_Enum} from '#service/localization/strings';
import {MediaPool} from './media-pool';
import {Services} from '#service';
import {StoryAdSegmentTimes} from '#experiments/story-ad-progress-segment';
import {VideoEvents_Enum, delegateAutoplay} from '../../../src/video-interface';
import {iterateCursor} from '#core/dom';
import {
  closestAncestorElementBySelector,
  scopedQuerySelectorAll,
} from '#core/dom/query';
import {setTextBackgroundColor} from './utils';
import {debounce, once} from '#core/types/function';
import {dev} from '#utils/log';
import {dict} from '#core/types/object';
import {getFriendlyIframeEmbedOptional} from '../../../src/iframe-helper';
import {localize} from './amp-story-localization-service';
import {getLogEntries} from './logging';
import {getMediaPerformanceMetricsService} from './media-performance-metrics-service';
import {getMode} from '../../../src/mode';
import {isExperimentOn} from '#experiments';
import {isPrerenderActivePage} from './prerender-active-page';
import {listen, listenOnce} from '#utils/event-helper';
import {propagateAttributes} from '#core/dom/propagate-attributes';
import {toggle} from '#core/dom/style';
import {renderPageDescription} from './semantic-render';
import {whenUpgradedToCustomElement} from '#core/dom/amp-element-helpers';

import {toArray} from '#core/types/array';
import {upgradeBackgroundAudio} from './audio';
import {embeddedElementsSelectors} from './amp-story-embedded-component';

/**
 * CSS class for an amp-story-page that indicates the entire page is loaded.
 * @const {string}
 */
const PAGE_LOADED_CLASS_NAME = 'i-amphtml-story-page-loaded';

/**
 * Selectors for media elements.
 * Only get the page media: direct children of amp-story-page (ie:
 * background-audio), or descendant of amp-story-grid-layer. That excludes media
 * contained in amp-story-page-attachment.
 * @enum {string}
 */
export const Selectors = {
  // which media to wait for on page layout.
  ALL_AMP_MEDIA:
    'amp-story-grid-layer amp-audio, ' +
    'amp-story-grid-layer amp-video, amp-story-grid-layer amp-img, ' +
    'amp-story-grid-layer amp-anim',
  ALL_AMP_VIDEO: 'amp-story-grid-layer amp-video',
  ALL_PLAYBACK_AMP_MEDIA:
    'amp-story-grid-layer amp-audio, amp-story-grid-layer amp-video',
  // TODO(gmajoulet): Refactor the way these selectors are used. They will be
  // passed to scopedQuerySelectorAll which expects only one selector and not
  // multiple separated by commas. `> audio` has to be kept first of the list to
  // work with this current implementation.
  ALL_PLAYBACK_MEDIA:
    '> audio, amp-story-grid-layer audio, amp-story-grid-layer video',
  ALL_VIDEO: 'amp-story-grid-layer video',
  ALL_TABBABLE: 'a, amp-twitter > iframe',
};

/** @private @const {string} */
const TAG = 'amp-story-page';

/** @private @const {string} */
const ADVERTISEMENT_ATTR_NAME = 'ad';

/** @private @const {string} */
const DEFAULT_PREVIEW_AUTO_ADVANCE_DURATION = '2s';

/** @private @const {string} */
const VIDEO_PREVIEW_AUTO_ADVANCE_DURATION = '5s';

/** @private @const {number} */
const VIDEO_MINIMUM_AUTO_ADVANCE_DURATION_S = 2;

/**
 * @param {!Element} context
 * @param {function(Event)} onClick
 * @return {!Element}
 */
const renderPlayMessageElement = (context, onClick) => (
  <button
    role="button"
    class="i-amphtml-story-page-play-button i-amphtml-story-system-reset"
    onClick={onClick}
  >
    <span class="i-amphtml-story-page-play-label">
      {localize(context, LocalizedStringId_Enum.AMP_STORY_PAGE_PLAY_VIDEO)}
    </span>
    <span class="i-amphtml-story-page-play-icon"></span>
  </button>
);

/**
 * @return {!Element}
 */
const renderErrorMessageElement = () => (
  <div class="i-amphtml-story-page-error i-amphtml-story-system-reset">
    <span class="i-amphtml-story-page-error-label"></span>
    <span class="i-amphtml-story-page-error-icon"></span>
  </div>
);

/**
 * amp-story-page states.
 * @enum {number}
 */
export const PageState = {
  NOT_ACTIVE: 0, // Page is not displayed. Could still be visible on desktop.
  PLAYING: 1, // Page is currently the main page, and playing.
  PAUSED: 2, // Page is currently the main page, but not playing.
};

/** @const @enum {string}*/
export const NavigationDirection = {
  NEXT: 'next',
  PREVIOUS: 'previous',
};

/**
 * The <amp-story-page> custom element, which represents a single page of
 * an <amp-story>.
 */
export class AmpStoryPage extends AMP.BaseElement {
  /** @override @nocollapse */
  static prerenderAllowed(element) {
    return isPrerenderActivePage(element);
  }

  /** @param {!AmpElement} element */
  constructor(element) {
    super(element);

    /** @private {?AnimationManager} */
    this.animationManager_ = null;

    /** @private {?AdvancementConfig} */
    this.advancement_ = null;

    /** @const @private {!function(boolean)} */
    this.debounceToggleLoadingSpinner_ = debounce(
      this.win,
      (isActive) => this.toggleLoadingSpinner_(!!isActive),
      100
    );

    /**
     * @return {!Element}
     * @private
     */
    this.getLoadingSpinner_ = once(() =>
      this.buildAndAppendVideoLoadingSpinner_()
    );

    /** @private {?Element} */
    this.playMessageEl_ = null;

    /** @private {?Element} */
    this.errorMessageEl_ = null;

    /** @private {?Element} */
    this.openAttachmentEl_ = null;

    const deferred = new Deferred();

    /** @private @const {!./media-performance-metrics-service.MediaPerformanceMetricsService} */
    this.mediaPerformanceMetricsService_ = getMediaPerformanceMetricsService(
      this.win
    );

    /** @private {!Array<!HTMLMediaElement>} */
    this.performanceTrackedVideos_ = [];

    /** @private {?Promise} */
    this.registerAllMediaPromise_ = null;

    /** @private @const {!Promise<!MediaPool>} */
    this.mediaPoolPromise_ = deferred.promise;

    /** @private @const {!function(!MediaPool)} */
    this.mediaPoolResolveFn_ = deferred.resolve;

    /** @private @const {!function(*)} */
    this.mediaPoolRejectFn_ = deferred.reject;

    /** @private {!PageState} */
    this.state_ = PageState.NOT_ACTIVE;

    /** @private @const {!./amp-story-store-service.AmpStoryStoreService} */
    this.storeService_ = getStoreService(this.win);

    /** @private {!Array<function()>} */
    this.unlisteners_ = [];

    /** @private {!Deferred} */
    this.backgroundAudioDeferred_ = new Deferred();

    /**
     * Whether the user agent matches a bot.  This is used to prevent resource
     * optimizations that make the document less useful at crawl time, e.g.
     * removing sources from videos.
     * @private @const {boolean}
     */
    this.isBotUserAgent_ = Services.platformFor(this.win).isBot();

    /** @private {?number} Time at which an audio element failed playing. */
    this.playAudioElementFromTimestamp_ = null;
  }

  /**
   * @private
   */
  maybeCreateAnimationManager_() {
    if (this.animationManager_) {
      return;
    }
    if (!hasAnimations(this.element)) {
      return;
    }
    this.animationManager_ = AnimationManager.create(
      this.element,
      this.getAmpDoc(),
      this.getAmpDoc().getUrl()
    );
  }

  /** @override */
  buildCallback() {
    this.delegateVideoAutoplay();
    this.markMediaElementsWithPreload_();
    this.initializeMediaPool_();
    this.maybeCreateAnimationManager_();
    this.maybeSetPreviewDuration_();
    this.maybeSetStoryNextUp_();
    this.advancement_ = AdvancementConfig.forElement(this.win, this.element);
    this.advancement_.addPreviousListener(() => this.previous());
    this.advancement_.addAdvanceListener(() =>
      this.next(/* opt_isAutomaticAdvance */ true)
    );
    this.advancement_.addProgressListener((progress) =>
      this.emitProgress_(progress)
    );
    this.setDescendantCssTextStyles_();
    this.storeService_.subscribe(
      StateProperty.UI_STATE,
      (uiState) => this.onUIStateUpdate_(uiState),
      true /* callToInitialize */
    );
    this.setPageDescription_();
    this.element.setAttribute('role', 'region');
    this.initializeImgAltTags_();
    this.initializeTabbableElements_();
  }

  /** @private */
  maybeSetPreviewDuration_() {
    if (this.storeService_.get(StateProperty.PREVIEW_STATE)) {
      const videos = this.getAllVideos_();

      const autoAdvanceAttr =
        videos.length > 0
          ? VIDEO_PREVIEW_AUTO_ADVANCE_DURATION
          : DEFAULT_PREVIEW_AUTO_ADVANCE_DURATION;

      this.element.setAttribute('auto-advance-after', autoAdvanceAttr);
    }
  }

  /**
   * Reads the storyNextUp param if provided and sets the auto-advance-after
   * attribute to the given value if there isn't one set by the publisher. The
   * auto-advance-after attribute may later be set to the duration of the first
   * video if there is one, once the metadata is available.
   * @private
   */
  maybeSetStoryNextUp_() {
    const autoAdvanceAttr = this.element.getAttribute('auto-advance-after');
    // This is a private param used for testing, it may be changed
    // or removed without notice.
    const storyNextUpParam = Services.viewerForDoc(this.element).getParam(
      'storyNextUp'
    );
    if (
      autoAdvanceAttr !== null ||
      storyNextUpParam === null ||
      // This is a special value that indicates we are in the viewer indicated control group.
      storyNextUpParam === StoryAdSegmentTimes.SENTINEL
    ) {
      return;
    }
    this.element.setAttribute('auto-advance-after', storyNextUpParam);
    this.listenAndUpdateAutoAdvanceDuration_();
  }

  /**
   * If there's a video on the page, this sets a listener to update
   * the TimeBasedAdvancement when the first video's duration becomes available.
   * @private
   */
  listenAndUpdateAutoAdvanceDuration_() {
    const video = this.getFirstAmpVideo_();
    if (video === null) {
      return;
    }
    whenUpgradedToCustomElement(video)
      .then(() => video.getImpl())
      .then((videoImpl) => {
        const videoDuration = videoImpl.getDuration();
        if (!isNaN(videoDuration)) {
          this.maybeUpdateAutoAdvanceTime_(videoDuration);
          return;
        }
        listenOnce(video, VideoEvents_Enum.LOADEDMETADATA, () => {
          this.maybeUpdateAutoAdvanceTime_(videoImpl.getDuration());
        });
      });
  }

  /**
   * If advancement_ is a TimeBasedConfig, this updates the 'auto-advance-after'
   * attribute and updates the time delay used by the page's AdvancementConfig.
   * If the duration is < 2 seconds, the default is left unchanged.
   * @param {number} duration The updated duration for the page, in seconds.
   * @private
   */
  maybeUpdateAutoAdvanceTime_(duration) {
    if (
      duration < VIDEO_MINIMUM_AUTO_ADVANCE_DURATION_S ||
      !this.advancement_ ||
      !this.advancement_.updateTimeDelay
    ) {
      return;
    }
    this.advancement_.updateTimeDelay(duration + 's');
    // 'auto-advance-after' is only read during buildCallback(), but we update it
    // here to keep the DOM consistent with the AdvancementConfig.
    this.element.setAttribute('auto-advance-after', duration + 's');
  }

  /**
   * Returns the first amp-video in the amp-story-page if there is one, otherwise
   * returns null.
   * @return {?Element}
   * @private
   */
  getFirstAmpVideo_() {
    const videos = this.getAllAmpVideos_();
    return videos.length === 0 ? null : videos[0];
  }

  /**
   * Delegates video autoplay so the video manager does not follow the
   * autoplay attribute that may have been set by a publisher, which could
   * play videos from an inactive page.
   */
  delegateVideoAutoplay() {
    iterateCursor(this.element.querySelectorAll('amp-video'), delegateAutoplay);
  }

  /** @private */
  initializeMediaPool_() {
    const storyEl = dev().assertElement(
      closestAncestorElementBySelector(this.element, 'amp-story'),
      'amp-story-page must be a descendant of amp-story.'
    );

    whenUpgradedToCustomElement(storyEl)
      .then(() => storyEl.getImpl())
      .then(
        (storyImpl) => this.mediaPoolResolveFn_(MediaPool.for(storyImpl)),
        (reason) => this.mediaPoolRejectFn_(reason)
      );
  }

  /**
   * Marks any AMP elements that represent media elements with preload="auto".
   * @private
   */
  markMediaElementsWithPreload_() {
    const mediaSet = this.element.querySelectorAll('amp-audio, amp-video');
    Array.prototype.forEach.call(mediaSet, (mediaItem) => {
      mediaItem.setAttribute('preload', 'auto');
    });
  }

  /** @override */
  isLayoutSupported(layout) {
    return layout == Layout_Enum.CONTAINER;
  }

  /**
   * Updates the state of the page.
   * @param {!PageState} state
   */
  setState(state) {
    switch (state) {
      case PageState.NOT_ACTIVE:
        this.element.removeAttribute('active');
        if (this.openAttachmentEl_) {
          this.openAttachmentEl_.removeAttribute('active');
        }
        this.pause_();
        this.state_ = state;
        break;
      case PageState.PLAYING:
        if (this.state_ === PageState.NOT_ACTIVE) {
          this.element.setAttribute('active', '');
          this.resume_();
          if (this.openAttachmentEl_) {
            this.openAttachmentEl_.setAttribute('active', '');
          }
        }

        if (this.state_ === PageState.PAUSED) {
          this.advancement_.start();
          this.playAllMedia_();
          this.animationManager_?.resumeAll();
        }

        this.state_ = state;
        break;
      case PageState.PAUSED:
        this.advancement_.stop(true /** canResume */);
        this.pauseAllMedia_(false /** rewindToBeginning */);
        this.animationManager_?.pauseAll();
        this.state_ = state;
        break;
      default:
        dev().warn(TAG, `PageState ${state} does not exist`);
        break;
    }
  }

  /**
   * @private
   */
  pause_() {
    this.advancement_.stop(false /** canResume */);

    this.stopMeasuringAllVideoPerformance_();
    this.stopListeningToVideoEvents_();
    this.toggleErrorMessage_(false);
    this.togglePlayMessage_(false);
    this.playAudioElementFromTimestamp_ = null;

    this.pauseAllMedia_(true /** rewindToBeginning */);

    if (!this.storeService_.get(StateProperty.MUTED_STATE)) {
      this.muteAllMedia();
    }

    this.animationManager_?.cancelAll();
  }

  /**
   * @private
   */
  resume_() {
    const registerAllPromise = this.registerAllMedia_();

    if (this.isActive()) {
      registerAllPromise.then(() => {
        this.signals()
          .whenSignal(CommonSignals_Enum.LOAD_END)
          .then(() => {
            if (this.state_ == PageState.PLAYING) {
              this.advancement_.start();
            }
          });
        this.preloadAllMedia_().then(() => {
          this.startMeasuringAllVideoPerformance_();
          this.startListeningToVideoEvents_();
          // iOS 14.2 and 14.3 requires play to be called before unmute
          this.playAllMedia_().then(() => {
            if (!this.storeService_.get(StateProperty.MUTED_STATE)) {
              this.unmuteAllMedia();
            }
          });
        });
      });
      this.maybeStartAnimations_();
      this.checkPageHasAudio_();
      this.checkPageHasElementWithPlayback_();
      this.findAndPrepareEmbeddedComponents_();
    }

    this.reportDevModeErrors_();
  }

  /** @override */
  layoutCallback() {
    // Do not loop if the audio is used to auto-advance.
    const loop =
      this.element.getAttribute('id') !==
      this.element.getAttribute('auto-advance-after');
    upgradeBackgroundAudio(this.element, loop);
    this.backgroundAudioDeferred_.resolve();

    this.muteAllMedia();

    this.renderOpenAttachmentUI_();

    return Promise.all([
      this.beforeVisible(),
      this.waitForMediaLayout_(),
      this.mediaPoolPromise_,
    ]);
  }

  /**
   * Reacts to UI state updates.
   * @param {!UIType} uiState
   * @private
   */
  onUIStateUpdate_(uiState) {
    // On vertical rendering, render all the animations with their final state.
    if (uiState === UIType.VERTICAL) {
      this.maybeFinishAnimations_();
    }
  }

  /** @return {!Promise} */
  beforeVisible() {
    // Ensures a dynamically added page-attachment or page-outlink element is built.
    // This happens by amp-story-ads.
    this.renderOpenAttachmentUI_();
    return this.maybeApplyFirstAnimationFrameOrFinish();
  }

  /**
   * @return {!Promise}
   * @private
   */
  waitForMediaLayout_() {
    const mediaSet = toArray(this.getMediaBySelector_(Selectors.ALL_AMP_MEDIA));

    const mediaPromises = mediaSet.map((mediaEl) => {
      return new Promise((resolve) => {
        switch (mediaEl.tagName.toLowerCase()) {
          case 'amp-anim':
          case 'amp-img':
          case 'amp-story-360':
            // Don't block media layout on a fallback element that will likely
            // never build/load.
            if (mediaEl.hasAttribute('fallback')) {
              resolve();
              return;
            }

            whenUpgradedToCustomElement(mediaEl)
              .then((el) =>
                el.signals().whenSignal(CommonSignals_Enum.LOAD_END)
              )
              .then(resolve, resolve);
            break;
          case 'amp-audio':
          case 'amp-video':
            const innerMediaEl = mediaEl.querySelector('audio, video');
            if (innerMediaEl && innerMediaEl.readyState >= 2) {
              resolve();
              return;
            }
            mediaEl.addEventListener('canplay', resolve, true /* useCapture */);
            break;
          default:
            // Any other tags should not block loading.
            resolve();
        }

        // We suppress errors so that Promise.all will still wait for all
        // promises to complete, even if one has failed.  We do nothing with the
        // error, as the resource itself and/or code that loads it should handle
        // the error.
        mediaEl.addEventListener('error', resolve, true /* useCapture */);
      });
    });
    return Promise.all(mediaPromises).then(() => this.markPageAsLoaded_());
  }

  /**
   * @return {!Promise}
   * @private
   */
  waitForPlaybackMediaLayout_() {
    const mediaSet = toArray(
      this.getMediaBySelector_(Selectors.ALL_PLAYBACK_AMP_MEDIA)
    );

    const mediaPromises = mediaSet.map((mediaEl) => {
      return new Promise((resolve) => {
        switch (mediaEl.tagName.toLowerCase()) {
          case 'amp-audio':
          case 'amp-video':
            const signal =
              mediaEl.getAttribute('layout') === Layout_Enum.NODISPLAY
                ? CommonSignals_Enum.BUILT
                : CommonSignals_Enum.LOAD_END;

            whenUpgradedToCustomElement(mediaEl)
              .then((el) => el.signals().whenSignal(signal))
              .then(resolve, resolve);
            break;
          case 'audio': // Already laid out as built from background-audio attr.
          default:
            // Any other tags should not block loading.
            resolve();
        }
      });
    });

    if (this.element.hasAttribute('background-audio')) {
      mediaPromises.push(this.backgroundAudioDeferred_.promise);
    }

    return Promise.all(mediaPromises);
  }

  /**
   * Finds embedded components in page and prepares them.
   * @private
   */
  findAndPrepareEmbeddedComponents_() {
    this.addClickShieldToEmbeddedComponents_();
    this.buildAffiliateLinks_();
  }

  /**
   * Adds a pseudo element on top of the embed to block clicks from going into
   * the iframe.
   * @private
   */
  addClickShieldToEmbeddedComponents_() {
    const componentEls = toArray(
      scopedQuerySelectorAll(this.element, embeddedElementsSelectors())
    );

    if (componentEls.length <= 0) {
      return;
    }

    this.mutateElement(() => {
      componentEls.forEach((el) => {
        el.classList.add('i-amphtml-embedded-component');
      });
    });
  }

  /**
   * Initializes affiliate links.
   */
  buildAffiliateLinks_() {
    toArray(
      scopedQuerySelectorAll(this.element, AFFILIATE_LINK_SELECTOR)
    ).forEach((el) => {
      const link = new AmpStoryAffiliateLink(this.win, el);
      link.build();
    });
  }

  /** @private */
  markPageAsLoaded_() {
    dispatch(
      this.win,
      this.element,
      EventType.PAGE_LOADED,
      /* payload */ undefined,
      {bubbles: true}
    );
    this.mutateElement(() => {
      this.element.classList.add(PAGE_LOADED_CLASS_NAME);
    });
  }

  /**
   * Gets all media elements on this page.
   * @return {!Array<?Element>}
   * @private
   */
  getAllMedia_() {
    return this.getMediaBySelector_(Selectors.ALL_PLAYBACK_MEDIA);
  }

  /**
   * Gets all video elements on this page.
   * @return {!Array<?Element>}
   * @private
   */
  getAllVideos_() {
    return this.getMediaBySelector_(Selectors.ALL_VIDEO);
  }

  /**
   * Gets all amp video elements on this page.
   * @return {!Array<?Element>}
   * @private
   */
  getAllAmpVideos_() {
    return this.getMediaBySelector_(Selectors.ALL_AMP_VIDEO);
  }

  /**
   * Gets media on page by given selector. Finds elements through friendly
   * iframe (if one exists).
   * @param {string} selector
   * @return {!Array<?Element>}
   * @private
   */
  getMediaBySelector_(selector) {
    const iframe = this.element.querySelector('iframe');
    const fie =
      iframe &&
      getFriendlyIframeEmbedOptional(
        /** @type {!HTMLIFrameElement} */ (iframe)
      );
    const mediaSet = [];

    iterateCursor(scopedQuerySelectorAll(this.element, selector), (el) =>
      mediaSet.push(el)
    );

    if (fie) {
      iterateCursor(
        scopedQuerySelectorAll(
          fie.win.document.body,
          selector.replace(/amp-story-grid-layer/g, '')
        ),
        (el) => mediaSet.push(el)
      );
    }

    return mediaSet;
  }

  /**
   * @return {!Promise<boolean>}
   * @private
   */
  isAutoplaySupported_() {
    return isAutoplaySupported(this.win);
  }

  /**
   * Applies the specified callback to each media element on the page, after the
   * media element is loaded.
   * @param {function(!./media-pool.MediaPool, !Element)} callbackFn The
   *     callback to be applied to each media element.
   * @return {!Promise} Promise that resolves after the callbacks are called.
   * @private
   */
  whenAllMediaElements_(callbackFn) {
    const mediaSet = toArray(this.getAllMedia_());

    return this.mediaPoolPromise_.then((mediaPool) => {
      const promises = mediaSet.map((mediaEl) => {
        return callbackFn(mediaPool, dev().assertElement(mediaEl));
      });

      return Promise.all(promises);
    });
  }

  /**
   * Pauses all media on this page.
   * @param {boolean=} rewindToBeginning Whether to rewind the currentTime
   *     of media items to the beginning.
   * @return {!Promise} Promise that resolves after the callbacks are called.
   * @private
   */
  pauseAllMedia_(rewindToBeginning = false) {
    return this.whenAllMediaElements_((mediaPool, mediaEl) => {
      return this.pauseMedia_(
        mediaPool,
        mediaEl,
        /** @type {boolean} */ (rewindToBeginning)
      );
    });
  }

  /**
   * Pauses the given media.
   * @param {!./media-pool.MediaPool} mediaPool
   * @param {!Element} mediaEl
   * @param {boolean} rewindToBeginning Whether to rewind the currentTime
   *     of media items to the beginning.
   * @return {!Promise} Promise that resolves after the media is paused.
   * @private
   */
  pauseMedia_(mediaPool, mediaEl, rewindToBeginning) {
    if (this.isBotUserAgent_) {
      mediaEl.pause();
      return Promise.resolve();
    } else {
      return mediaPool.pause(
        /** @type {!./media-pool.DomElementDef} */ (mediaEl),
        rewindToBeginning
      );
    }
  }

  /**
   * Plays all media on this page.
   * @return {!Promise} Promise that resolves after the callbacks are called.
   * @private
   */
  playAllMedia_() {
    return this.whenAllMediaElements_((mediaPool, mediaEl) => {
      return this.playMedia_(mediaPool, mediaEl);
    });
  }

  /**
   * Plays the given media.
   * @param {!./media-pool.MediaPool} mediaPool
   * @param {!Element} mediaEl
   * @return {!Promise} Promise that resolves after the media is played.
   * @private
   */
  playMedia_(mediaPool, mediaEl) {
    if (this.isBotUserAgent_) {
      tryPlay(mediaEl);
      return Promise.resolve();
    } else {
      return this.loadPromise(mediaEl).then(
        () => {
          return mediaPool
            .play(/** @type {!./media-pool.DomElementDef} */ (mediaEl))
            .catch((unusedError) => {
              // Auto playing the media failed, which could be caused by a data
              // saver, or a battery saving mode. Display a message so we can
              // get a user gesture to bless the media elements, and play them.
              if (mediaEl.tagName === 'VIDEO') {
                this.debounceToggleLoadingSpinner_(false);

                // If autoplay got rejected, display a "play" button. If
                // autoplay was supported, dispay an error message.
                this.isAutoplaySupported_().then((isAutoplaySupported) => {
                  if (isAutoplaySupported) {
                    this.toggleErrorMessage_(true);
                    return;
                  }

                  // Error was expected, don't send the performance metrics.
                  this.stopMeasuringAllVideoPerformance_(
                    false /** sendMetrics */
                  );
                  this.togglePlayMessage_(true);
                });
              }

              if (mediaEl.tagName === 'AUDIO') {
                this.playAudioElementFromTimestamp_ = Date.now();
              }
            });
        },
        () => {
          this.debounceToggleLoadingSpinner_(false);
          this.toggleErrorMessage_(true);
        }
      );
    }
  }

  /**
   * Preloads all media on this page.
   * @return {!Promise} Promise that resolves after the callbacks are called.
   * @private
   */
  preloadAllMedia_() {
    return this.whenAllMediaElements_((mediaPool, mediaEl) =>
      this.preloadMedia_(mediaPool, mediaEl)
    );
  }

  /**
   * Preloads the given media.
   * @param {!./media-pool.MediaPool} mediaPool
   * @param {!Element} mediaEl
   * @return {!Promise<!Element|undefined>} Promise that resolves with the preloading element.
   * @private
   */
  preloadMedia_(mediaPool, mediaEl) {
    if (this.isBotUserAgent_) {
      // No-op.
      return Promise.resolve();
    } else {
      return mediaPool.preload(
        /** @type {!./media-pool.DomElementDef} */ (mediaEl)
      );
    }
  }

  /**
   * Mutes all media on this page.
   * @return {!Promise} Promise that resolves after the callbacks are called.
   */
  muteAllMedia() {
    return this.whenAllMediaElements_((mediaPool, mediaEl) => {
      this.muteMedia_(mediaPool, mediaEl);
    });
  }

  /**
   * Mutes the given media.
   * @param {!./media-pool.MediaPool} mediaPool
   * @param {!Element} mediaEl
   * @return {!Promise} Promise that resolves after the media is muted.
   * @private
   */
  muteMedia_(mediaPool, mediaEl) {
    if (this.isBotUserAgent_) {
      mediaEl.muted = true;
      mediaEl.setAttribute('muted', '');
      return Promise.resolve();
    } else {
      return mediaPool.mute(
        /** @type {!./media-pool.DomElementDef} */ (mediaEl)
      );
    }
  }

  /**
   * Unmutes all media on this page.
   * @return {!Promise} Promise that resolves after the callbacks are called.
   */
  unmuteAllMedia() {
    return this.whenAllMediaElements_((mediaPool, mediaEl) => {
      this.unmuteMedia_(mediaPool, mediaEl);
    });
  }

  /**
   * Unmutes the given media.
   * @param {!./media-pool.MediaPool} mediaPool
   * @param {!Element} mediaEl
   * @return {!Promise} Promise that resolves after the media is unmuted.
   * @private
   */
  unmuteMedia_(mediaPool, mediaEl) {
    if (this.isBotUserAgent_) {
      mediaEl.muted = false;
      mediaEl.removeAttribute('muted');
      if (mediaEl.tagName === 'AUDIO' && mediaEl.paused) {
        tryPlay(mediaEl);
      }
      return Promise.resolve();
    } else {
      mediaEl = /** @type {!./media-pool.DomElementDef} */ (mediaEl);
      const promises = [mediaPool.unmute(mediaEl)];

      // Audio element might not be playing if the page navigation did not
      // happen after a user intent, and the media element was not "blessed".
      // On unmute, make sure this audio element is playing, at the expected
      // currentTime.
      if (
        mediaEl.tagName === 'AUDIO' &&
        mediaEl.paused &&
        this.playAudioElementFromTimestamp_
      ) {
        const currentTime =
          (Date.now() - this.playAudioElementFromTimestamp_) / 1000;
        if (mediaEl.hasAttribute('loop') || currentTime < mediaEl.duration) {
          promises.push(
            mediaPool.setCurrentTime(mediaEl, currentTime % mediaEl.duration)
          );
          promises.push(mediaPool.play(mediaEl));
        }

        this.playAudioElementFromTimestamp_ = null;
      }

      return Promise.all(promises);
    }
  }

  /**
   * Registers all media on this page.
   * @return {!Promise} Promise that resolves after the callbacks are called.
   * @private
   */
  registerAllMedia_() {
    if (!this.registerAllMediaPromise_) {
      this.registerAllMediaPromise_ = this.waitForPlaybackMediaLayout_().then(
        () => this.whenAllMediaElements_((p, e) => this.registerMedia_(p, e))
      );
    }

    return this.registerAllMediaPromise_;
  }

  /**
   * Registers the given media.
   * @param {!./media-pool.MediaPool} mediaPool
   * @param {!Element} mediaEl
   * @return {!Promise} Promise that resolves after the media is registered.
   * @private
   */
  registerMedia_(mediaPool, mediaEl) {
    if (this.isBotUserAgent_) {
      // No-op.
      return Promise.resolve();
    } else {
      return mediaPool.register(
        /** @type {!./media-pool.DomElementDef} */ (mediaEl)
      );
    }
  }

  /**
   * Starts playing animations, if the animation manager is available.
   * @private
   */
  maybeStartAnimations_() {
    if (!this.animationManager_) {
      return;
    }
    this.animationManager_.animateIn();
  }

  /**
   * Finishes playing animations instantly, if the animation manager is
   * available.
   * @private
   */
  maybeFinishAnimations_() {
    if (!this.animationManager_) {
      return;
    }
    this.signals()
      .whenSignal(CommonSignals_Enum.LOAD_END)
      .then(() => this.animationManager_.applyLastFrame());
  }

  /**
   * @return {!Promise}
   */
  maybeApplyFirstAnimationFrameOrFinish() {
    return Promise.resolve(this.animationManager_?.applyFirstFrameOrFinish());
  }

  /**
   * @return {number} The distance from the current page to the active page.
   */
  getDistance() {
    return parseInt(this.element.getAttribute('distance'), 10);
  }

  /**
   * @param {number} distance The distance from the current page to the active
   *     page.
   */
  setDistance(distance) {
    // TODO(ccordry) refactor this when pages are managed
    if (this.isAd()) {
      distance = Math.min(distance, 2);
    }
    if (distance == this.getDistance()) {
      return;
    }

    this.element.setAttribute('distance', distance);
    this.element.setAttribute('aria-hidden', distance != 0);

    const registerAllPromise = this.registerAllMedia_();

    if (distance > 0 && distance <= 2) {
      this.findAndPrepareEmbeddedComponents_();
      registerAllPromise.then(() => this.preloadAllMedia_());
    }
    this.toggleTabbableElements_(distance == 0);
  }

  /**
   * @return {boolean} Whether this page is currently active.
   */
  isActive() {
    return this.element.hasAttribute('active');
  }

  /**
   * Emits an event indicating that the progress of the current page has changed
   * to the specified value.
   * @param {number} progress The progress from 0.0 to 1.0.
   */
  emitProgress_(progress) {
    // Don't emit progress for ads, since the progress bar is hidden.
    // Don't emit progress for inactive pages, because race conditions.
    if (this.isAd() || this.state_ === PageState.NOT_ACTIVE) {
      return;
    }

    const payload = dict({
      'pageId': this.element.id,
      'progress': progress,
    });
    const eventInit = {bubbles: true};
    dispatch(
      this.win,
      this.element,
      EventType.PAGE_PROGRESS,
      payload,
      eventInit
    );
  }

  /**
   * Returns all of the pages that are one hop from this page.
   * @return {!Array<string>}
   */
  getAdjacentPageIds() {
    const adjacentPageIds = isExperimentOn(this.win, 'amp-story-branching')
      ? this.actions_()
      : [];

    const autoAdvanceNext = this.getNextPageId(
      true /* opt_isAutomaticAdvance */
    );
    const manualAdvanceNext = this.getNextPageId(
      false /* opt_isAutomaticAdvance */
    );
    const previous = this.getPreviousPageId();

    if (autoAdvanceNext) {
      adjacentPageIds.push(autoAdvanceNext);
    }

    if (manualAdvanceNext && manualAdvanceNext != autoAdvanceNext) {
      adjacentPageIds.push(manualAdvanceNext);
    }

    if (previous) {
      adjacentPageIds.push(previous);
    }

    return adjacentPageIds;
  }

  /**
   * Gets the ID of the previous page in the story (before the current page).
   * @return {?string} Returns the ID of the next page in the story, or null if
   *     there isn't one.
   */
  getPreviousPageId() {
    if (this.element.hasAttribute('i-amphtml-return-to')) {
      return this.element.getAttribute('i-amphtml-return-to');
    }

    const navigationPath = this.storeService_.get(
      StateProperty.NAVIGATION_PATH
    );

    const pagePathIndex = navigationPath.lastIndexOf(this.element.id);
    const previousPageId = navigationPath[pagePathIndex - 1];

    if (previousPageId) {
      return previousPageId;
    }

    // If the page was loaded with a `#page=foo` hash, it could have no
    // navigation path but still a previous page in the DOM.
    const previousElement = this.element.previousElementSibling;
    if (previousElement && previousElement.tagName.toLowerCase() === TAG) {
      return previousElement.id;
    }

    return null;
  }

  /**
   * Gets the ID of the next page in the story (after the current page).
   * @param {boolean=} isAutomaticAdvance Whether this navigation was caused
   *     by an automatic advancement after a timeout.
   * @return {?string} Returns the ID of the next page in the story, or null if
   *     there isn't one.
   */
  getNextPageId(isAutomaticAdvance = false) {
    if (isAutomaticAdvance && this.element.hasAttribute('auto-advance-to')) {
      return this.element.getAttribute('auto-advance-to');
    }

    const advanceAttr = isExperimentOn(this.win, 'amp-story-branching')
      ? 'advance-to'
      : 'i-amphtml-advance-to';

    if (this.element.hasAttribute(advanceAttr)) {
      return this.element.getAttribute(advanceAttr);
    }
    const nextElement = this.element.nextElementSibling;
    if (nextElement && nextElement.tagName.toLowerCase() === TAG) {
      return nextElement.id;
    }

    return null;
  }

  /**
   * Finds any elements in the page that has a goToPage action.
   * @return {!Array<string>} The IDs of the potential next pages in the story
   * or null if there aren't any.
   * @private
   */
  actions_() {
    const actionElements = Array.prototype.slice.call(
      this.element.querySelectorAll('[on*=goToPage]')
    );

    const actionAttrs = actionElements.map((action) =>
      action.getAttribute('on')
    );

    return actionAttrs.reduce((res, actions) => {
      // Handling for multiple actions on one event or multiple events.
      const actionList = /** @type {!Array} */ (actions.split(/[;,]+/));
      actionList.forEach((action) => {
        if (action.indexOf('goToPage') >= 0) {
          // The pageId is in between the equals sign & closing parenthesis.
          res.push(action.slice(action.search('=(.*)') + 1, -1));
        }
      });
      return res;
    }, []);
  }

  /**
   * Navigates to the previous page in the story.
   */
  previous() {
    const pageId = this.getPreviousPageId();

    if (pageId === null) {
      dispatch(
        this.win,
        this.element,
        EventType.NO_PREVIOUS_PAGE,
        /* payload */ undefined,
        {bubbles: true}
      );
      return;
    }

    this.storeService_.dispatch(Action.TOGGLE_PAUSED, false);
    this.switchTo_(pageId, NavigationDirection.PREVIOUS);
  }

  /**
   * Navigates to the next page in the story.
   * @param {boolean=} isAutomaticAdvance Whether this navigation was caused
   *     by an automatic advancement after a timeout.
   */
  next(isAutomaticAdvance = false) {
    const pageId = this.getNextPageId(isAutomaticAdvance);

    if (!pageId) {
      dispatch(
        this.win,
        this.element,
        EventType.NO_NEXT_PAGE,
        /* payload */ undefined,
        {bubbles: true}
      );
      return;
    }

    this.storeService_.dispatch(Action.TOGGLE_PAUSED, false);
    this.switchTo_(pageId, NavigationDirection.NEXT);
  }

  /**
   * @param {string} targetPageId
   * @param {!NavigationDirection} direction
   * @private
   */
  switchTo_(targetPageId, direction) {
    const payload = dict({
      'targetPageId': targetPageId,
      'direction': direction,
    });
    const eventInit = {bubbles: true};
    dispatch(this.win, this.element, EventType.SWITCH_PAGE, payload, eventInit);
  }

  /**
   * Checks if the page has any audio.
   * @private
   */
  checkPageHasAudio_() {
    const pageHasAudio =
      this.element.hasAttribute('background-audio') ||
      this.element.querySelector('amp-audio') ||
      this.hasVideoWithAudio_();

    this.storeService_.dispatch(Action.TOGGLE_PAGE_HAS_AUDIO, pageHasAudio);
  }

  /**
   * Checks if the page has any videos with audio.
   * @return {boolean}
   * @private
   */
  hasVideoWithAudio_() {
    const ampVideoEls = this.element.querySelectorAll('amp-video');
    return Array.prototype.some.call(
      ampVideoEls,
      (video) => !video.hasAttribute('noaudio')
    );
  }

  /**
   * Checks if the page has elements with playback.
   * @private
   */
  checkPageHasElementWithPlayback_() {
    const pageHasElementWithPlayback =
      this.isAutoAdvance() ||
      this.element.hasAttribute('background-audio') ||
      this.getAllMedia_().length > 0;

    this.storeService_.dispatch(
      Action.TOGGLE_PAGE_HAS_ELEMENT_WITH_PLAYBACK,
      pageHasElementWithPlayback
    );
  }

  /**
   * @private
   */
  reportDevModeErrors_() {
    if (!getMode().development) {
      return;
    }

    getLogEntries(this.element).then((logEntries) => {
      dispatch(
        this.win,
        this.element,
        EventType.DEV_LOG_ENTRIES_AVAILABLE,
        // ? is OK because all consumers are internal.
        /** @type {?} */ (logEntries),
        {bubbles: true}
      );
    });
  }

  /**
   * Starts measuring video performance metrics, if performance tracking is on.
   * Has to be called directly before playing the video.
   * @private
   */
  startMeasuringAllVideoPerformance_() {
    if (!this.mediaPerformanceMetricsService_.isPerformanceTrackingOn()) {
      return;
    }

    const videoEls = /** @type {!Array<!HTMLMediaElement>} */ (
      this.getAllVideos_()
    );
    for (let i = 0; i < videoEls.length; i++) {
      this.startMeasuringVideoPerformance_(videoEls[i]);
    }
  }

  /**
   * @param {!HTMLMediaElement} videoEl
   * @private
   */
  startMeasuringVideoPerformance_(videoEl) {
    if (!this.mediaPerformanceMetricsService_.isPerformanceTrackingOn()) {
      return;
    }

    this.performanceTrackedVideos_.push(videoEl);
    this.mediaPerformanceMetricsService_.startMeasuring(videoEl);
  }

  /**
   * Stops measuring video performance metrics, if performance tracking is on.
   * Computes and sends the metrics.
   * @param {boolean=} sendMetrics
   * @private
   */
  stopMeasuringAllVideoPerformance_(sendMetrics = true) {
    if (!this.mediaPerformanceMetricsService_.isPerformanceTrackingOn()) {
      return;
    }

    for (let i = 0; i < this.performanceTrackedVideos_.length; i++) {
      this.mediaPerformanceMetricsService_.stopMeasuring(
        this.performanceTrackedVideos_[i],
        sendMetrics
      );
    }
  }

  /**
   * Displays a loading spinner whenever the video is buffering.
   * Has to be called after the mediaPool preload method, that swaps the video
   * elements with new amp elements.
   * @private
   */
  startListeningToVideoEvents_() {
    const videoEls = this.getAllVideos_();

    if (videoEls.length) {
      const alreadyPlaying = videoEls.some((video) => video.currentTime != 0);
      if (!alreadyPlaying) {
        this.debounceToggleLoadingSpinner_(true);
      }
    }

    Array.prototype.forEach.call(videoEls, (videoEl) => {
      this.unlisteners_.push(
        listen(videoEl, 'playing', () =>
          this.debounceToggleLoadingSpinner_(false)
        )
      );
      this.unlisteners_.push(
        listen(videoEl, 'waiting', () =>
          this.debounceToggleLoadingSpinner_(true)
        )
      );
    });
  }

  /**
   * @private
   */
  stopListeningToVideoEvents_() {
    this.debounceToggleLoadingSpinner_(false);
    this.unlisteners_.forEach((unlisten) => unlisten());
    this.unlisteners_ = [];
  }

  /**
   * @return {!Element}
   * @private
   */
  buildAndAppendVideoLoadingSpinner_() {
    const loadingSpinner = renderLoadingSpinner();
    loadingSpinner.setAttribute('aria-label', 'Loading video');
    return this.element.appendChild(loadingSpinner);
  }

  /**
   * Has to be called through the `debounceToggleLoadingSpinner_` method, to
   * avoid the spinner flashing on the screen when the video loops, or during
   * navigation transitions.
   * Builds the loading spinner and attaches it to the DOM on first call.
   * @param {boolean} isActive
   * @private
   */
  toggleLoadingSpinner_(isActive) {
    this.mutateElement(() => {
      toggleLoadingSpinner(this.getLoadingSpinner_(), isActive);
    });
  }

  /**
   * Builds and appends a message and icon to play the story on tap.
   * This message is built when the playback failed (data saver, low battery
   * modes, ...).
   * @private
   */
  buildAndAppendPlayMessage_() {
    this.playMessageEl_ = renderPlayMessageElement(this.element, () => {
      this.togglePlayMessage_(false);
      this.startMeasuringAllVideoPerformance_();
      this.mediaPoolPromise_
        .then((mediaPool) => mediaPool.blessAll())
        .then(() => this.playAllMedia_());
    });

    this.mutateElement(() => this.element.appendChild(this.playMessageEl_));
  }

  /**
   * Toggles the visibility of the "Play video" fallback message.
   * @param {boolean} isActive
   * @private
   */
  togglePlayMessage_(isActive) {
    if (!isActive) {
      this.playMessageEl_ &&
        this.mutateElement(() =>
          toggle(dev().assertElement(this.playMessageEl_), false)
        );
      return;
    }

    if (!this.playMessageEl_) {
      this.buildAndAppendPlayMessage_();
    }

    this.mutateElement(() =>
      toggle(dev().assertElement(this.playMessageEl_), true)
    );
  }

  /**
   * Builds and appends a message and icon to indicate a video error state.
   * @private
   */
  buildAndAppendErrorMessage_() {
    this.errorMessageEl_ = renderErrorMessageElement();
    const labelEl = this.errorMessageEl_.querySelector(
      '.i-amphtml-story-page-error-label'
    );
    labelEl.textContent = localize(
      this.element,
      LocalizedStringId_Enum.AMP_STORY_PAGE_ERROR_VIDEO
    );

    this.mutateElement(() => this.element.appendChild(this.errorMessageEl_));
  }

  /**
   * Toggles the visibility of the "Play video" fallback message.
   * @param {boolean} isActive
   * @private
   */
  toggleErrorMessage_(isActive) {
    if (!isActive) {
      this.errorMessageEl_ &&
        this.mutateElement(() =>
          toggle(dev().assertElement(this.errorMessageEl_), false)
        );
      return;
    }

    if (!this.errorMessageEl_) {
      this.buildAndAppendErrorMessage_();
    }

    this.mutateElement(() =>
      toggle(dev().assertElement(this.errorMessageEl_), true)
    );
  }

  /**
   * Renders the open attachment UI affordance.
   * @private
   */
  renderOpenAttachmentUI_() {
    // AttachmentEl can be any component that extends draggable drawer.
    const attachmentEl = this.element.querySelector(
      'amp-story-page-attachment, amp-story-page-outlink, amp-story-shopping-attachment'
    );

    if (
      !attachmentEl ||
      (attachmentEl.tagName === 'AMP-STORY-SHOPPING-ATTACHMENT' &&
        this.element.getElementsByTagName('amp-story-shopping-tag').length ===
          0)
    ) {
      return;
    }

<<<<<<< HEAD
    if (!AmpStoryPage.installedAttachments) {
      AmpStoryPage.installedAttachments = true;
      Services.extensionsFor(this.win).installExtensionForDoc(
        this.getAmpDoc(),
        'amp-story-page-attachment',
        '0.1'
=======
    Services.extensionsFor(this.win).installExtensionForDoc(
      this.getAmpDoc(),
      'amp-story-page-attachment',
      '0.1'
    );

    // To prevent 'title' attribute from being used by browser, copy value to 'data-title' and remove.
    if (attachmentEl.hasAttribute('title')) {
      attachmentEl.setAttribute(
        'data-title',
        attachmentEl.getAttribute('title')
>>>>>>> 3d06e61b
      );
    }
  }

  /**
   * Opens the attachment, if any.
   * @param {boolean=} shouldAnimate
   */
  openAttachment(shouldAnimate = true) {
    const attachmentEl = this.element.querySelector(
      'amp-story-page-attachment, amp-story-page-outlink, amp-story-shopping-attachment'
    );

    if (!attachmentEl) {
      return;
    }

    attachmentEl.getImpl().then((attachment) => attachment.open(shouldAnimate));
  }

  /**
   * check to see if this page is a wrapper for an ad
   * @return {boolean}
   */
  isAd() {
    return this.element.hasAttribute(ADVERTISEMENT_ATTR_NAME);
  }

  /**
   * Sets text styles for descendants of the
   * <amp-story-page> element.
   * @private
   */
  setDescendantCssTextStyles_() {
    setTextBackgroundColor(this.element);
  }

  /**
   * Sets the description of the page, from its title and its videos
   * alt/title attributes.
   * @private
   */
  setPageDescription_() {
    if (this.isBotUserAgent_) {
      renderPageDescription(this, this.getAllAmpVideos_());
    }

    if (!this.isBotUserAgent_ && this.element.hasAttribute('title')) {
      // Strip the title attribute from the page on non-bot user agents, to
      // prevent the browser tooltip.
      if (!this.element.getAttribute('aria-label')) {
        this.element.setAttribute(
          'aria-label',
          this.element.getAttribute('title')
        );
      }
      this.element.removeAttribute('title');
    }
  }

  /**
   * Adds an empty alt tag to amp-img elements if not present.
   * Prevents screen readers from announcing the img src value.
   * @private
   */
  initializeImgAltTags_() {
    toArray(this.element.querySelectorAll('amp-img')).forEach((ampImgNode) => {
      if (!ampImgNode.getAttribute('alt')) {
        ampImgNode.setAttribute('alt', '');
        // If the child img element is in the dom, propogate the attribute to it.
        const childImgNode = ampImgNode.querySelector('img');
        childImgNode &&
          ampImgNode
            .getImpl()
            .then((impl) =>
              propagateAttributes('alt', impl.element, childImgNode)
            );
      }
    });
  }

  /**
   * Returns whether the page will automatically advance
   * @return {boolean}
   */
  isAutoAdvance() {
    return this.advancement_.isAutoAdvance();
  }

  /**
   * Set the i-amphtml-orig-tabindex to the default tabindex of tabbable elements
   */
  initializeTabbableElements_() {
    toArray(
      scopedQuerySelectorAll(this.element, Selectors.ALL_TABBABLE)
    ).forEach((el) => {
      el.setAttribute(
        'i-amphtml-orig-tabindex',
        el.getAttribute('tabindex') || 0
      );
    });
  }

  /**
   * Toggles the tabbable elements (buttons, links, etc) to only reach them when page is active.
   * @param {boolean} toggle
   */
  toggleTabbableElements_(toggle) {
    toArray(
      scopedQuerySelectorAll(this.element, Selectors.ALL_TABBABLE)
    ).forEach((el) => {
      el.setAttribute(
        'tabindex',
        toggle ? el.getAttribute('i-amphtml-orig-tabindex') : -1
      );
    });
  }
}<|MERGE_RESOLUTION|>--- conflicted
+++ resolved
@@ -1585,14 +1585,6 @@
       return;
     }
 
-<<<<<<< HEAD
-    if (!AmpStoryPage.installedAttachments) {
-      AmpStoryPage.installedAttachments = true;
-      Services.extensionsFor(this.win).installExtensionForDoc(
-        this.getAmpDoc(),
-        'amp-story-page-attachment',
-        '0.1'
-=======
     Services.extensionsFor(this.win).installExtensionForDoc(
       this.getAmpDoc(),
       'amp-story-page-attachment',
@@ -1604,7 +1596,6 @@
       attachmentEl.setAttribute(
         'data-title',
         attachmentEl.getAttribute('title')
->>>>>>> 3d06e61b
       );
     }
   }
