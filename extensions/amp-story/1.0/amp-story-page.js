--- conflicted
+++ resolved
@@ -38,16 +38,11 @@
 import {MediaPool} from './media-pool';
 import {Services} from '#service';
 import {StoryAdSegmentTimes} from '#experiments/story-ad-progress-segment';
-<<<<<<< HEAD
 import {
   VIDEO_EVENTS_ENUM,
   delegateAutoplay,
 } from '../../../src/video-interface';
-import {addAttributesToElement, iterateCursor} from '#core/dom';
-=======
-import {VideoEvents, delegateAutoplay} from '../../../src/video-interface';
 import {iterateCursor} from '#core/dom';
->>>>>>> f4d54803
 import {
   closestAncestorElementBySelector,
   scopedQuerySelectorAll,
@@ -628,13 +623,10 @@
           if (state.height === 0 && state.width === 0) {
             return;
           }
-<<<<<<< HEAD
           this.storeService_.dispatch(ACTION_ENUM.SET_PAGE_SIZE, {
             height,
             width,
           });
-=======
-          this.storeService_.dispatch(Action.SET_PAGE_SIZE, {height, width});
           if (!this.cssVariablesStyleEl_) {
             const doc = this.win.document;
             this.cssVariablesStyleEl_ = doc.createElement('style');
@@ -644,7 +636,6 @@
           this.cssVariablesStyleEl_.textContent = `:root {--story-page-vh: ${px(
             state.vh
           )} !important}`;
->>>>>>> f4d54803
         },
       },
       {}
