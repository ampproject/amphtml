--- conflicted
+++ resolved
@@ -423,21 +423,6 @@
   }
 
   /**
-<<<<<<< HEAD
-   * Updates the subscriptions-section attribute for subscriptions dialog setup.
-   * @param {string} contentType
-   */
-  setSubscriptionsSection(contentType) {
-    this.element.setAttribute('subscriptions-section', contentType);
-  }
-
-  /**
-   * Gets the subscriptions-section attribute for subscriptions dialog setup.
-   * @return {string}
-   */
-  getSubscriptionsSection() {
-    return this.element.getAttribute('subscriptions-section');
-=======
    * Return true if the current AmpStoryPage is protected by a paywall.
    * 'limited-content' is for the paywall dialog page, where a paywall would trigger based on both time advance or click events.
    * 'content' is for all the remaining locked pages.
@@ -449,7 +434,6 @@
         'limited-content' ||
       this.element.getAttribute('subscriptions-section') === 'content'
     );
->>>>>>> 1112400f
   }
 
   /**
