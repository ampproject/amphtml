/**
 * Copyright 2017 The AMP HTML Authors. All Rights Reserved.
 *
 * Licensed under the Apache License, Version 2.0 (the "License");
 * you may not use this file except in compliance with the License.
 * You may obtain a copy of the License at
 *
 *      http://www.apache.org/licenses/LICENSE-2.0
 *
 * Unless required by applicable law or agreed to in writing, software
 * distributed under the License is distributed on an "AS-IS" BASIS,
 * WITHOUT WARRANTIES OR CONDITIONS OF ANY KIND, either express or implied.
 * See the License for the specific language governing permissions and
 * limitations under the License.
 */

/**
 * @fileoverview Embeds a single page in a story
 *
 * Example:
 * <code>
 * <amp-story-page>
 *   ...
 * </amp-story-page>
 * </code>
 */
import {
  AFFILIATE_LINK_SELECTOR,
  AmpStoryAffiliateLink,
} from './amp-story-affiliate-link';
import {
  Action,
  StateProperty,
  UIType,
  getStoreService,
} from './amp-story-store-service';
import {AdvancementConfig} from './page-advancement';
import {AmpEvents} from '../../../src/amp-events';
import {
  AmpStoryEmbeddedComponent,
  EMBED_ID_ATTRIBUTE_NAME,
  EXPANDABLE_COMPONENTS,
  expandableElementsSelectors,
} from './amp-story-embedded-component';
import {AnimationManager, hasAnimations} from './animation';
import {CSS as pageAttachmentCSS} from '../../../build/amp-story-open-page-attachment-0.1.css';
import {CommonSignals} from '../../../src/common-signals';
import {Deferred} from '../../../src/utils/promise';
import {EventType, dispatch} from './events';
import {Layout} from '../../../src/layout';
import {LoadingSpinner} from './loading-spinner';
import {LocalizedStringId} from '../../../src/localized-strings';
import {MediaPool} from './media-pool';
import {Services} from '../../../src/services';
import {VideoUtils} from '../../../src/utils/video';
import {
  addAttributesToElement,
  closestAncestorElementBySelector,
  iterateCursor,
  matches,
  scopedQuerySelectorAll,
  whenUpgradedToCustomElement,
} from '../../../src/dom';
import {createShadowRootWithStyle, setTextBackgroundColor} from './utils';
import {debounce} from '../../../src/utils/rate-limit';
import {delegateAutoplay} from '../../../src/video-interface';
import {dev} from '../../../src/log';
import {dict} from '../../../src/utils/object';
import {getAmpdoc} from '../../../src/service';
import {getFriendlyIframeEmbedOptional} from '../../../src/iframe-helper';
import {getLocalizationService} from './amp-story-localization-service';
import {getLogEntries} from './logging';
import {getMediaPerformanceMetricsService} from './media-performance-metrics-service';
import {getMode} from '../../../src/mode';
import {htmlFor} from '../../../src/static-template';
import {isExperimentOn} from '../../../src/experiments';
import {isPrerenderActivePage} from './prerender-active-page';
import {listen} from '../../../src/event-helper';
import {px, toggle} from '../../../src/style';
import {renderPageAttachmentUI} from './amp-story-open-page-attachment';
import {renderPageDescription} from './semantic-render';
import {toArray} from '../../../src/types';
import {upgradeBackgroundAudio} from './audio';

/**
 * CSS class for an amp-story-page that indicates the entire page is loaded.
 * @const {string}
 */
const PAGE_LOADED_CLASS_NAME = 'i-amphtml-story-page-loaded';

/**
 * Selectors for media elements.
 * Only get the page media: direct children of amp-story-page (ie:
 * background-audio), or descendant of amp-story-grid-layer. That excludes media
 * contained in amp-story-page-attachment.
 * @enum {string}
 */
export const Selectors = {
  // which media to wait for on page layout.
  ALL_AMP_MEDIA:
    'amp-story-grid-layer amp-audio, ' +
    'amp-story-grid-layer amp-video, amp-story-grid-layer amp-img, ' +
    'amp-story-grid-layer amp-anim',
  ALL_AMP_VIDEO: 'amp-story-grid-layer amp-video',
  ALL_IFRAMED_MEDIA: 'audio, video',
  ALL_PLAYBACK_AMP_MEDIA:
    'amp-story-grid-layer amp-audio, amp-story-grid-layer amp-video',
  // TODO(gmajoulet): Refactor the way these selectors are used. They will be
  // passed to scopedQuerySelectorAll which expects only one selector and not
  // multiple separated by commas. `> audio` has to be kept first of the list to
  // work with this current implementation.
  ALL_PLAYBACK_MEDIA:
    '> audio, amp-story-grid-layer audio, amp-story-grid-layer video',
  ALL_VIDEO: 'amp-story-grid-layer video',
  ALL_TABBABLE: 'a',
};

/** @private @const {string} */
const EMBEDDED_COMPONENTS_SELECTORS = Object.keys(EXPANDABLE_COMPONENTS).join(
  ', '
);

/** @private @const {string} */
const INTERACTIVE_EMBEDDED_COMPONENTS_SELECTORS = Object.values(
  expandableElementsSelectors()
).join(',');

/** @private @const {number} */
const RESIZE_TIMEOUT_MS = 1000;

/** @private @const {string} */
const TAG = 'amp-story-page';

/** @private @const {string} */
const ADVERTISEMENT_ATTR_NAME = 'ad';

/** @private @const {number} */
const REWIND_TIMEOUT_MS = 350;

/** @private @const {string} */
const DEFAULT_PREVIEW_AUTO_ADVANCE_DURATION = '2s';

/** @private @const {string} */
const VIDEO_PREVIEW_AUTO_ADVANCE_DURATION = '5s';

/**
 * @param {!Element} element
 * @return {!Element}
 */
const buildPlayMessageElement = (element) =>
  htmlFor(element)`
      <button role="button" class="i-amphtml-story-page-play-button i-amphtml-story-system-reset">
        <span class="i-amphtml-story-page-play-label"></span>
        <span class='i-amphtml-story-page-play-icon'></span>
      </button>`;

/**
 * @param {!Element} element
 * @return {!Element}
 */
const buildErrorMessageElement = (element) =>
  htmlFor(element)`
      <div class="i-amphtml-story-page-error i-amphtml-story-system-reset">
        <span class="i-amphtml-story-page-error-label"></span>
        <span class='i-amphtml-story-page-error-icon'></span>
      </div>`;

/**
 * amp-story-page states.
 * @enum {number}
 */
export const PageState = {
  NOT_ACTIVE: 0, // Page is not displayed. Could still be visible on desktop.
  PLAYING: 1, // Page is currently the main page, and playing.
  PAUSED: 2, // Page is currently the main page, but not playing.
};

/** @const @enum {string}*/
export const NavigationDirection = {
  NEXT: 'next',
  PREVIOUS: 'previous',
};

/**
 * Prepares an embed for its expanded mode animation. Since this requires
 * calculating the size of the embed, we debounce after each resize event to
 * make sure we have the final size before doing the calculation for the
 * animation.
 * @param {!Window} win
 * @param {!Element} page
 * @param {!../../../src/service/mutator-interface.MutatorInterface} mutator
 * @return {function(!Element, ?UnlistenDef)}
 */
function debounceEmbedResize(win, page, mutator) {
  return debounce(
    win,
    (el, unlisten) => {
      AmpStoryEmbeddedComponent.prepareForAnimation(
        page,
        dev().assertElement(el),
        mutator
      );
      if (unlisten) {
        unlisten();
      }
    },
    RESIZE_TIMEOUT_MS
  );
}

/**
 * The <amp-story-page> custom element, which represents a single page of
 * an <amp-story>.
 */
export class AmpStoryPage extends AMP.BaseElement {
  /** @override @nocollapse */
  static prerenderAllowed(element) {
    return isPrerenderActivePage(element);
  }

  /** @param {!AmpElement} element */
  constructor(element) {
    super(element);

    /** @private {?AnimationManager} */
    this.animationManager_ = null;

    /** @private {?AdvancementConfig} */
    this.advancement_ = null;

    /** @const @private {!function(boolean)} */
    this.debounceToggleLoadingSpinner_ = debounce(
      this.win,
      (isActive) => this.toggleLoadingSpinner_(!!isActive),
      100
    );

    /** @private {?boolean}  */
    this.isLastStoryPage_ = null;

    /** @private {?LoadingSpinner} */
    this.loadingSpinner_ = null;

    /** @private {?Element} */
    this.playMessageEl_ = null;

    /** @private {?Element} */
    this.errorMessageEl_ = null;

    /** @private {?Element} */
    this.openAttachmentEl_ = null;

    /** @private @const {!../../../src/service/mutator-interface.MutatorInterface} */
    this.mutator_ = Services.mutatorForDoc(getAmpdoc(this.win.document));

    const deferred = new Deferred();

    /** @private @const {!./media-performance-metrics-service.MediaPerformanceMetricsService} */
    this.mediaPerformanceMetricsService_ = getMediaPerformanceMetricsService(
      this.win
    );

    /** @private {!Array<!HTMLMediaElement>} */
    this.performanceTrackedVideos_ = [];

    /** @private {?Promise} */
    this.registerAllMediaPromise_ = null;

    /** @private @const {!Promise<!MediaPool>} */
    this.mediaPoolPromise_ = deferred.promise;

    /** @private @const {!function(!MediaPool)} */
    this.mediaPoolResolveFn_ = deferred.resolve;

    /** @private @const {!function(*)} */
    this.mediaPoolRejectFn_ = deferred.reject;

    /** @private {!PageState} */
    this.state_ = PageState.NOT_ACTIVE;

    /** @private @const {!./amp-story-store-service.AmpStoryStoreService} */
    this.storeService_ = getStoreService(this.win);

    /** @private {?Element} */
    this.cssVariablesStyleEl_ = null;

    /** @private {?../../../src/layout-rect.LayoutSizeDef} */
    this.layoutBox_ = null;

    /** @private {!Array<function()>} */
    this.unlisteners_ = [];

    /** @private @const {!../../../src/service/timer-impl.Timer} */
    this.timer_ = Services.timerFor(this.win);

    /** @private {!Deferred} */
    this.backgroundAudioDeferred_ = new Deferred();

    /**
     * Whether the user agent matches a bot.  This is used to prevent resource
     * optimizations that make the document less useful at crawl time, e.g.
     * removing sources from videos.
     * @private @const {boolean}
     */
    this.isBotUserAgent_ = Services.platformFor(this.win).isBot();

    /** @private {?number} Time at which an audio element failed playing. */
    this.playAudioElementFromTimestamp_ = null;
  }

  /**
   * @private
   */
  maybeCreateAnimationManager_() {
    if (!this.animationManager_) {
      if (!hasAnimations(this.element)) {
        return;
      }

      this.animationManager_ = AnimationManager.create(
        this.element,
        this.getAmpDoc(),
        this.getAmpDoc().getUrl()
      );
    }
  }

  /** @override */
  buildCallback() {
    this.delegateVideoAutoplay();
    this.markMediaElementsWithPreload_();
    this.initializeMediaPool_();
    this.maybeCreateAnimationManager_();
    this.maybeSetPreviewDuration_();
    this.maybeSetStoryNextUp_();
    this.advancement_ = AdvancementConfig.forElement(this.win, this.element);
    this.advancement_.addPreviousListener(() => this.previous());
    this.advancement_.addAdvanceListener(() =>
      this.next(/* opt_isAutomaticAdvance */ true)
    );
    this.advancement_.addProgressListener((progress) =>
      this.emitProgress_(progress)
    );
    this.setDescendantCssTextStyles_();
    this.storeService_.subscribe(
      StateProperty.UI_STATE,
      (uiState) => this.onUIStateUpdate_(uiState),
      true /* callToInitialize */
    );
    this.setPageDescription_();
    this.element.setAttribute('role', 'region');
    this.initializeImgAltTags_();
    this.initializeTabbableElements_();
  }

  /** @private */
  maybeSetPreviewDuration_() {
    if (this.storeService_.get(StateProperty.PREVIEW_STATE)) {
      const videos = this.getAllVideos_();

      const autoAdvanceAttr =
        videos.length > 0
          ? VIDEO_PREVIEW_AUTO_ADVANCE_DURATION
          : DEFAULT_PREVIEW_AUTO_ADVANCE_DURATION;

      addAttributesToElement(
        this.element,
        dict({
          'auto-advance-after': autoAdvanceAttr,
        })
      );
    }
  }

  /**
   * Reads the storyNextUp param and sets it as the auto-advance-after attribute
   * if this is the last page and there isn't a value set by the publisher.
   * @private
   */
  maybeSetStoryNextUp_() {
    const autoAdvanceAttr = this.element.getAttribute('auto-advance-after');
    const storyNextUpParam = Services.viewerForDoc(this.element).getParam(
      'storyNextUp'
    );
    if (
      autoAdvanceAttr === null &&
      storyNextUpParam !== null &&
      this.isLastPage_()
    ) {
      addAttributesToElement(
        this.element,
        dict({'auto-advance-after': storyNextUpParam})
      );
    }
  }

  /**
   * Returns true if the page is the last amp-story-page in the amp-story.
   * @return {boolean}
   * @private
   */
  isLastPage_() {
    if (this.isLastStoryPage_ === null) {
      this.isLastStoryPage_ = matches(
        this.element,
        'amp-story-page:last-of-type'
      );
    }
    return this.isLastStoryPage_;
  }

  /**
   * Delegates video autoplay so the video manager does not follow the
   * autoplay attribute that may have been set by a publisher, which could
   * play videos from an inactive page.
   */
  delegateVideoAutoplay() {
    iterateCursor(this.element.querySelectorAll('amp-video'), delegateAutoplay);
  }

  /** @private */
  initializeMediaPool_() {
    const storyEl = dev().assertElement(
      closestAncestorElementBySelector(this.element, 'amp-story'),
      'amp-story-page must be a descendant of amp-story.'
    );

    whenUpgradedToCustomElement(storyEl)
      .then(() => storyEl.getImpl())
      .then(
        (storyImpl) => this.mediaPoolResolveFn_(MediaPool.for(storyImpl)),
        (reason) => this.mediaPoolRejectFn_(reason)
      );
  }

  /**
   * Marks any AMP elements that represent media elements with preload="auto".
   * @private
   */
  markMediaElementsWithPreload_() {
    const mediaSet = this.element.querySelectorAll('amp-audio, amp-video');
    Array.prototype.forEach.call(mediaSet, (mediaItem) => {
      mediaItem.setAttribute('preload', 'auto');
    });
  }

  /** @override */
  isLayoutSupported(layout) {
    return layout == Layout.CONTAINER;
  }

  /**
   * Updates the state of the page.
   * @param {!PageState} state
   */
  setState(state) {
    switch (state) {
      case PageState.NOT_ACTIVE:
        this.element.removeAttribute('active');
        if (this.openAttachmentEl_) {
          this.openAttachmentEl_.removeAttribute('active');
        }
        this.pause_();
        this.state_ = state;
        break;
      case PageState.PLAYING:
        if (this.state_ === PageState.NOT_ACTIVE) {
          this.element.setAttribute('active', '');
          this.resume_();
          if (this.openAttachmentEl_) {
            this.openAttachmentEl_.setAttribute('active', '');
          }
        }

        if (this.state_ === PageState.PAUSED) {
          this.advancement_.start();
          this.playAllMedia_();
          if (this.animationManager_) {
            this.animationManager_.resumeAll();
          }
        }

        this.state_ = state;
        break;
      case PageState.PAUSED:
        // canResume keeps the time advancement timer if set to true, and resets
        // it when set to false. If the bookend if open, reset the timer. If
        // user is long pressing, don't reset it.
        const canResume = !this.storeService_.get(StateProperty.BOOKEND_STATE);
        this.advancement_.stop(canResume);
        this.pauseAllMedia_(false /** rewindToBeginning */);
        if (this.animationManager_) {
          this.animationManager_.pauseAll();
        }
        this.state_ = state;
        break;
      default:
        dev().warn(TAG, `PageState ${state} does not exist`);
        break;
    }
  }

  /**
   * @private
   */
  pause_() {
    this.advancement_.stop();

    this.stopMeasuringAllVideoPerformance_();
    this.stopListeningToVideoEvents_();
    this.toggleErrorMessage_(false);
    this.togglePlayMessage_(false);
    this.playAudioElementFromTimestamp_ = null;

    if (
      this.storeService_.get(StateProperty.UI_STATE) === UIType.DESKTOP_PANELS
    ) {
      // The rewinding is delayed on desktop so that it happens at a lower
      // opacity instead of immediately jumping to the first frame. See #17985.
      this.pauseAllMedia_(false /** rewindToBeginning */);
      this.timer_.delay(() => {
        this.rewindAllMedia_();
      }, REWIND_TIMEOUT_MS);
    } else {
      this.pauseAllMedia_(true /** rewindToBeginning */);
    }

    if (!this.storeService_.get(StateProperty.MUTED_STATE)) {
      this.muteAllMedia();
    }

    if (this.animationManager_) {
      this.animationManager_.cancelAll();
    }
  }

  /**
   * @private
   */
  resume_() {
    const registerAllPromise = this.registerAllMedia_();

    if (this.isActive()) {
      registerAllPromise.then(() => {
        this.signals()
          .whenSignal(CommonSignals.LOAD_END)
          .then(() => {
            if (this.state_ == PageState.PLAYING) {
              this.advancement_.start();
            }
          });
        this.preloadAllMedia_().then(() => {
          this.startMeasuringAllVideoPerformance_();
          this.startListeningToVideoEvents_();
          // iOS 14.2 and 14.3 requires play to be called before unmute
          this.playAllMedia_().then(() => {
            if (!this.storeService_.get(StateProperty.MUTED_STATE)) {
              this.unmuteAllMedia();
            }
          });
        });
      });
      this.prefersReducedMotion_()
        ? this.maybeFinishAnimations_()
        : this.maybeStartAnimations_();
      this.checkPageHasAudio_();
      this.checkPageHasElementWithPlayback_();
      this.renderOpenAttachmentUI_();
      this.findAndPrepareEmbeddedComponents_();
    }

    this.reportDevModeErrors_();
  }

  /** @override */
  layoutCallback() {
    // Do not loop if the audio is used to auto-advance.
    const loop =
      this.element.getAttribute('id') !==
      this.element.getAttribute('auto-advance-after');
    upgradeBackgroundAudio(this.element, loop);
    this.backgroundAudioDeferred_.resolve();

    this.muteAllMedia();
    this.getViewport().onResize(
      debounce(this.win, () => this.onResize_(), RESIZE_TIMEOUT_MS)
    );
    return Promise.all([
      this.beforeVisible(),
      this.waitForMediaLayout_(),
      this.mediaPoolPromise_,
    ]);
  }

  /** @override */
  onLayoutMeasure() {
    const layoutBox = this.getLayoutSize();
    // Only measures from the first story page, that always gets built because
    // of the prerendering optimizations in place.
    if (
      !isPrerenderActivePage(this.element) ||
      (this.layoutBox_ &&
        this.layoutBox_.width === layoutBox.width &&
        this.layoutBox_.height === layoutBox.height)
    ) {
      return;
    }

    this.layoutBox_ = layoutBox;

    return this.getVsync().runPromise(
      {
        measure: (state) => {
          const uiState = this.storeService_.get(StateProperty.UI_STATE);
          // The desktop panels UI uses CSS scale. Retrieving clientHeight/Width
          // ensures we are getting the raw size, ignoring the scale.
          const {width, height} =
            uiState === UIType.DESKTOP_PANELS
              ? {
                  height: this.element./*OK*/ clientHeight,
                  width: this.element./*OK*/ clientWidth,
                }
              : layoutBox;
          state.height = height;
          state.width = width;
          state.vh = height / 100;
          state.vw = width / 100;
          state.fiftyVw = Math.round(width / 2);
          state.vmin = Math.min(state.vh, state.vw);
          state.vmax = Math.max(state.vh, state.vw);
        },
        mutate: (state) => {
          const {height, width} = state;
          if (state.vh === 0 && state.vw === 0) {
            return;
          }
          this.storeService_.dispatch(Action.SET_PAGE_SIZE, {height, width});
          if (!this.cssVariablesStyleEl_) {
            const doc = this.win.document;
            this.cssVariablesStyleEl_ = doc.createElement('style');
            this.cssVariablesStyleEl_.setAttribute('type', 'text/css');
            doc.head.appendChild(this.cssVariablesStyleEl_);
          }
          this.cssVariablesStyleEl_.textContent =
            `:root {` +
            `--story-page-vh: ${px(state.vh)};` +
            `--story-page-vw: ${px(state.vw)};` +
            `--story-page-vmin: ${px(state.vmin)};` +
            `--story-page-vmax: ${px(state.vmax)};` +
            `--i-amphtml-story-page-50vw: ${px(state.fiftyVw)};` +
            `}`;
        },
      },
      {}
    );
  }

  /**
   * @private
   */
  onResize_() {
    this.findAndPrepareEmbeddedComponents_(true /* forceResize */);
  }

  /**
   * Reacts to UI state updates.
   * @param {!UIType} uiState
   * @private
   */
  onUIStateUpdate_(uiState) {
    // On vertical rendering, render all the animations with their final state.
    if (uiState === UIType.VERTICAL) {
      this.maybeFinishAnimations_();
    }
  }

  /** @return {!Promise} */
  beforeVisible() {
    return this.maybeApplyFirstAnimationFrame();
  }

  /**
   * @return {!Promise}
   * @private
   */
  waitForMediaLayout_() {
    const mediaSet = toArray(this.getMediaBySelector_(Selectors.ALL_AMP_MEDIA));

    const mediaPromises = mediaSet.map((mediaEl) => {
      return new Promise((resolve) => {
        switch (mediaEl.tagName.toLowerCase()) {
          case 'amp-anim':
          case 'amp-img':
          case 'amp-story-360':
            whenUpgradedToCustomElement(mediaEl)
              .then((el) => el.signals().whenSignal(CommonSignals.LOAD_END))
              .then(resolve, resolve);
            break;
          case 'amp-audio':
          case 'amp-video':
            if (mediaEl.readyState >= 2) {
              resolve();
              return;
            }

            mediaEl.addEventListener('canplay', resolve, true /* useCapture */);
            break;
          default:
            // Any other tags should not block loading.
            resolve();
        }

        // We suppress errors so that Promise.all will still wait for all
        // promises to complete, even if one has failed.  We do nothing with the
        // error, as the resource itself and/or code that loads it should handle
        // the error.
        mediaEl.addEventListener('error', resolve, true /* useCapture */);
      });
    });
    return Promise.all(mediaPromises).then(() => this.markPageAsLoaded_());
  }

  /**
   * @return {!Promise}
   * @private
   */
  waitForPlaybackMediaLayout_() {
    const mediaSet = toArray(
      this.getMediaBySelector_(Selectors.ALL_PLAYBACK_AMP_MEDIA)
    );

    const mediaPromises = mediaSet.map((mediaEl) => {
      return new Promise((resolve) => {
        switch (mediaEl.tagName.toLowerCase()) {
          case 'amp-audio':
          case 'amp-video':
            const signal =
              mediaEl.getAttribute('layout') === Layout.NODISPLAY
                ? CommonSignals.BUILT
                : CommonSignals.LOAD_END;

            whenUpgradedToCustomElement(mediaEl)
              .then((el) => el.signals().whenSignal(signal))
              .then(resolve, resolve);
            break;
          case 'audio': // Already laid out as built from background-audio attr.
          default:
            // Any other tags should not block loading.
            resolve();
        }
      });
    });

    if (this.element.hasAttribute('background-audio')) {
      mediaPromises.push(this.backgroundAudioDeferred_.promise);
    }

    return Promise.all(mediaPromises);
  }

  /**
   * Finds embedded components in page and prepares them.
   * @param {boolean=} forceResize
   * @private
   */
  findAndPrepareEmbeddedComponents_(forceResize = false) {
    this.addClickShieldToEmbeddedComponents_();
    this.resizeInteractiveEmbeddedComponents_(forceResize);
    this.buildAffiliateLinks_();
  }

  /**
   * Adds a pseudo element on top of the embed to block clicks from going into
   * the iframe.
   * @private
   */
  addClickShieldToEmbeddedComponents_() {
    const componentEls = toArray(
      scopedQuerySelectorAll(this.element, EMBEDDED_COMPONENTS_SELECTORS)
    );

    if (componentEls.length <= 0) {
      return;
    }

    this.mutateElement(() => {
      componentEls.forEach((el) => {
        el.classList.add('i-amphtml-embedded-component');
      });
    });
  }

  /**
   * Resizes interactive embeds to prepare them for their expanded animation.
   * @param {boolean} forceResize
   * @private
   */
  resizeInteractiveEmbeddedComponents_(forceResize) {
    toArray(
      scopedQuerySelectorAll(
        this.element,
        INTERACTIVE_EMBEDDED_COMPONENTS_SELECTORS
      )
    ).forEach((el) => {
      const debouncePrepareForAnimation = debounceEmbedResize(
        this.win,
        this.element,
        this.mutator_
      );

      if (forceResize) {
        debouncePrepareForAnimation(el, null /* unlisten */);
      } else if (!el.hasAttribute(EMBED_ID_ATTRIBUTE_NAME)) {
        // Element has not been prepared for its animation yet.
        const unlisten = listen(el, AmpEvents.SIZE_CHANGED, () => {
          debouncePrepareForAnimation(el, unlisten);
        });
        // Run in case target never changes size.
        debouncePrepareForAnimation(el, null /* unlisten */);
      }
    });
  }

  /**
   * Initializes affiliate links.
   */
  buildAffiliateLinks_() {
    toArray(
      scopedQuerySelectorAll(this.element, AFFILIATE_LINK_SELECTOR)
    ).forEach((el) => {
      const link = new AmpStoryAffiliateLink(this.win, el);
      link.build();
    });
  }

  /** @private */
  markPageAsLoaded_() {
    dispatch(
      this.win,
      this.element,
      EventType.PAGE_LOADED,
      /* payload */ undefined,
      {bubbles: true}
    );
    this.mutateElement(() => {
      this.element.classList.add(PAGE_LOADED_CLASS_NAME);
    });
  }

  /**
   * Gets all media elements on this page.
   * @return {!Array<?Element>}
   * @private
   */
  getAllMedia_() {
    return this.getMediaBySelector_(Selectors.ALL_PLAYBACK_MEDIA);
  }

  /**
   * Gets all video elements on this page.
   * @return {!Array<?Element>}
   * @private
   */
  getAllVideos_() {
    return this.getMediaBySelector_(Selectors.ALL_VIDEO);
  }

  /**
   * Gets media on page by given selector. Finds elements through friendly
   * iframe (if one exists).
   * @param {string} selector
   * @return {!Array<?Element>}
   * @private
   */
  getMediaBySelector_(selector) {
    const iframe = this.element.querySelector('iframe');
    const fie =
      iframe &&
      getFriendlyIframeEmbedOptional(
        /** @type {!HTMLIFrameElement} */ (iframe)
      );
    const mediaSet = [];

    iterateCursor(scopedQuerySelectorAll(this.element, selector), (el) =>
      mediaSet.push(el)
    );

    if (fie) {
      iterateCursor(
        scopedQuerySelectorAll(
          fie.win.document.body,
          Selectors.ALL_IFRAMED_MEDIA
        ),
        (el) => mediaSet.push(el)
      );
    }

    return mediaSet;
  }

  /**
   * @return {!Promise<boolean>}
   * @private
   */
  isAutoplaySupported_() {
    VideoUtils.resetIsAutoplaySupported();
    return VideoUtils.isAutoplaySupported(this.win, getMode(this.win).lite);
  }

  /**
   * Applies the specified callback to each media element on the page, after the
   * media element is loaded.
   * @param {function(!./media-pool.MediaPool, !Element)} callbackFn The
   *     callback to be applied to each media element.
   * @return {!Promise} Promise that resolves after the callbacks are called.
   * @private
   */
  whenAllMediaElements_(callbackFn) {
    const mediaSet = toArray(this.getAllMedia_());

    return this.mediaPoolPromise_.then((mediaPool) => {
      const promises = mediaSet.map((mediaEl) => {
        return callbackFn(mediaPool, dev().assertElement(mediaEl));
      });

      return Promise.all(promises);
    });
  }

  /**
   * Pauses all media on this page.
   * @param {boolean=} rewindToBeginning Whether to rewind the currentTime
   *     of media items to the beginning.
   * @return {!Promise} Promise that resolves after the callbacks are called.
   * @private
   */
  pauseAllMedia_(rewindToBeginning = false) {
    return this.whenAllMediaElements_((mediaPool, mediaEl) => {
      return this.pauseMedia_(
        mediaPool,
        mediaEl,
        /** @type {boolean} */ (rewindToBeginning)
      );
    });
  }

  /**
   * Pauses the given media.
   * @param {!./media-pool.MediaPool} mediaPool
   * @param {!Element} mediaEl
   * @param {boolean} rewindToBeginning Whether to rewind the currentTime
   *     of media items to the beginning.
   * @return {!Promise} Promise that resolves after the media is paused.
   * @private
   */
  pauseMedia_(mediaPool, mediaEl, rewindToBeginning) {
    if (this.isBotUserAgent_) {
      mediaEl.pause();
      return Promise.resolve();
    } else {
      return mediaPool.pause(
        /** @type {!./media-pool.DomElementDef} */ (mediaEl),
        rewindToBeginning
      );
    }
  }

  /**
   * Plays all media on this page.
   * @return {!Promise} Promise that resolves after the callbacks are called.
   * @private
   */
  playAllMedia_() {
    return this.whenAllMediaElements_((mediaPool, mediaEl) => {
      return this.playMedia_(mediaPool, mediaEl);
    });
  }

  /**
   * Plays the given media.
   * @param {!./media-pool.MediaPool} mediaPool
   * @param {!Element} mediaEl
   * @return {!Promise} Promise that resolves after the media is played.
   * @private
   */
  playMedia_(mediaPool, mediaEl) {
    if (this.isBotUserAgent_) {
      mediaEl.play();
      return Promise.resolve();
    } else {
      return this.loadPromise(mediaEl).then(
        () => {
          return mediaPool
            .play(/** @type {!./media-pool.DomElementDef} */ (mediaEl))
            .catch((unusedError) => {
              // Auto playing the media failed, which could be caused by a data
              // saver, or a battery saving mode. Display a message so we can
              // get a user gesture to bless the media elements, and play them.
              if (mediaEl.tagName === 'VIDEO') {
                this.debounceToggleLoadingSpinner_(false);

                // If autoplay got rejected, display a "play" button. If
                // autoplay was supported, dispay an error message.
                this.isAutoplaySupported_().then((isAutoplaySupported) => {
                  if (isAutoplaySupported) {
                    this.toggleErrorMessage_(true);
                    return;
                  }

                  // Error was expected, don't send the performance metrics.
                  this.stopMeasuringAllVideoPerformance_(
                    false /** sendMetrics */
                  );
                  this.togglePlayMessage_(true);
                });
              }

              if (mediaEl.tagName === 'AUDIO') {
                this.playAudioElementFromTimestamp_ = Date.now();
              }
            });
        },
        () => {
          this.debounceToggleLoadingSpinner_(false);
          this.toggleErrorMessage_(true);
        }
      );
    }
  }

  /**
   * Preloads all media on this page.
   * @return {!Promise} Promise that resolves after the callbacks are called.
   * @private
   */
  preloadAllMedia_() {
    return this.whenAllMediaElements_((mediaPool, mediaEl) =>
      this.preloadMedia_(mediaPool, mediaEl)
    );
  }

  /**
   * Preloads the given media.
   * @param {!./media-pool.MediaPool} mediaPool
   * @param {!Element} mediaEl
   * @return {!Promise<!Element|undefined>} Promise that resolves with the preloading element.
   * @private
   */
  preloadMedia_(mediaPool, mediaEl) {
    if (this.isBotUserAgent_) {
      // No-op.
      return Promise.resolve();
    } else {
      return mediaPool.preload(
        /** @type {!./media-pool.DomElementDef} */ (mediaEl)
      );
    }
  }

  /**
   * Mutes all media on this page.
   * @return {!Promise} Promise that resolves after the callbacks are called.
   */
  muteAllMedia() {
    return this.whenAllMediaElements_((mediaPool, mediaEl) => {
      this.muteMedia_(mediaPool, mediaEl);
    });
  }

  /**
   * Mutes the given media.
   * @param {!./media-pool.MediaPool} mediaPool
   * @param {!Element} mediaEl
   * @return {!Promise} Promise that resolves after the media is muted.
   * @private
   */
  muteMedia_(mediaPool, mediaEl) {
    if (this.isBotUserAgent_) {
      mediaEl.muted = true;
      mediaEl.setAttribute('muted', '');
      return Promise.resolve();
    } else {
      return mediaPool.mute(
        /** @type {!./media-pool.DomElementDef} */ (mediaEl)
      );
    }
  }

  /**
   * Unmutes all media on this page.
   * @return {!Promise} Promise that resolves after the callbacks are called.
   */
  unmuteAllMedia() {
    return this.whenAllMediaElements_((mediaPool, mediaEl) => {
      this.unmuteMedia_(mediaPool, mediaEl);
    });
  }

  /**
   * Unmutes the given media.
   * @param {!./media-pool.MediaPool} mediaPool
   * @param {!Element} mediaEl
   * @return {!Promise} Promise that resolves after the media is unmuted.
   * @private
   */
  unmuteMedia_(mediaPool, mediaEl) {
    if (this.isBotUserAgent_) {
      mediaEl.muted = false;
      mediaEl.removeAttribute('muted');
      if (mediaEl.tagName === 'AUDIO' && mediaEl.paused) {
        mediaEl.play();
      }
      return Promise.resolve();
    } else {
      mediaEl = /** @type {!./media-pool.DomElementDef} */ (mediaEl);
      const promises = [mediaPool.unmute(mediaEl)];

      // Audio element might not be playing if the page navigation did not
      // happen after a user intent, and the media element was not "blessed".
      // On unmute, make sure this audio element is playing, at the expected
      // currentTime.
      if (
        mediaEl.tagName === 'AUDIO' &&
        mediaEl.paused &&
        this.playAudioElementFromTimestamp_
      ) {
        const currentTime =
          (Date.now() - this.playAudioElementFromTimestamp_) / 1000;
        if (mediaEl.hasAttribute('loop') || currentTime < mediaEl.duration) {
          promises.push(
            mediaPool.setCurrentTime(mediaEl, currentTime % mediaEl.duration)
          );
          promises.push(mediaPool.play(mediaEl));
        }

        this.playAudioElementFromTimestamp_ = null;
      }

      return Promise.all(promises);
    }
  }

  /**
   * Registers all media on this page.
   * @return {!Promise} Promise that resolves after the callbacks are called.
   * @private
   */
  registerAllMedia_() {
    if (!this.registerAllMediaPromise_) {
      this.registerAllMediaPromise_ = this.waitForPlaybackMediaLayout_().then(
        () => this.whenAllMediaElements_((p, e) => this.registerMedia_(p, e))
      );
    }

    return this.registerAllMediaPromise_;
  }

  /**
   * Registers the given media.
   * @param {!./media-pool.MediaPool} mediaPool
   * @param {!Element} mediaEl
   * @return {!Promise} Promise that resolves after the media is registered.
   * @private
   */
  registerMedia_(mediaPool, mediaEl) {
    if (this.isBotUserAgent_) {
      // No-op.
      return Promise.resolve();
    } else {
      return mediaPool.register(
        /** @type {!./media-pool.DomElementDef} */ (mediaEl)
      );
    }
  }

  /**
   * Rewinds all media on this page.
   * @return {!Promise} Promise that resolves after the callbacks are called.
   * @private
   */
  rewindAllMedia_() {
    return this.whenAllMediaElements_((mediaPool, mediaEl) => {
      if (this.isBotUserAgent_) {
        mediaEl.currentTime = 0;
        return Promise.resolve();
      } else {
        return mediaPool.rewindToBeginning(
          /** @type {!./media-pool.DomElementDef} */ (mediaEl)
        );
      }
    });
  }

  /**
   * Starts playing animations, if the animation manager is available.
   * @private
   */
  maybeStartAnimations_() {
    if (!this.animationManager_) {
      return;
    }
    this.animationManager_.animateIn();
  }

  /**
   * Finishes playing animations instantly, if the animation manager is
   * available.
   * @private
   */
  maybeFinishAnimations_() {
    if (!this.animationManager_) {
      return;
    }
    this.signals()
      .whenSignal(CommonSignals.LOAD_END)
      .then(() => this.maybeApplyFirstAnimationFrame())
      .then(() => {
        this.animationManager_.finishAll();
      });
  }

  /**
   * Whether the device opted in prefers-reduced-motion.
   * @return {boolean}
   * @private
   */
  prefersReducedMotion_() {
    return this.win.matchMedia('(prefers-reduced-motion: reduce)').matches;
  }

  /**
   * @return {!Promise}
   */
  maybeApplyFirstAnimationFrame() {
    if (!this.animationManager_) {
      return Promise.resolve();
    }
    return this.animationManager_.applyFirstFrame();
  }

  /**
   * @return {number} The distance from the current page to the active page.
   */
  getDistance() {
    return parseInt(this.element.getAttribute('distance'), 10);
  }

  /**
   * @param {number} distance The distance from the current page to the active
   *     page.
   */
  setDistance(distance) {
    // TODO(ccordry) refactor this when pages are managed
    if (this.isAd()) {
      distance = Math.min(distance, 2);
    }

    this.element.setAttribute('distance', distance);
    this.element.setAttribute('aria-hidden', distance != 0);

    const registerAllPromise = this.registerAllMedia_();

    if (distance > 0 && distance <= 2) {
      this.findAndPrepareEmbeddedComponents_();
      registerAllPromise.then(() => this.preloadAllMedia_());
    }
    this.toggleTabbableElements_(distance == 0);
  }

  /**
   * @return {boolean} Whether this page is currently active.
   */
  isActive() {
    return this.element.hasAttribute('active');
  }

  /**
   * Emits an event indicating that the progress of the current page has changed
   * to the specified value.
   * @param {number} progress The progress from 0.0 to 1.0.
   */
  emitProgress_(progress) {
    // Don't emit progress for ads, since the progress bar is hidden.
    // Don't emit progress for inactive pages, because race conditions.
    if (this.isAd() || this.state_ === PageState.NOT_ACTIVE) {
      return;
    }

    const payload = dict({
      'pageId': this.element.id,
      'progress': progress,
    });
    const eventInit = {bubbles: true};
    dispatch(
      this.win,
      this.element,
      EventType.PAGE_PROGRESS,
      payload,
      eventInit
    );
  }

  /**
   * Returns all of the pages that are one hop from this page.
   * @return {!Array<string>}
   */
  getAdjacentPageIds() {
    const adjacentPageIds = isExperimentOn(this.win, 'amp-story-branching')
      ? this.actions_()
      : [];

    const autoAdvanceNext = this.getNextPageId(
      true /* opt_isAutomaticAdvance */
    );
    const manualAdvanceNext = this.getNextPageId(
      false /* opt_isAutomaticAdvance */
    );
    const previous = this.getPreviousPageId();

    if (autoAdvanceNext) {
      adjacentPageIds.push(autoAdvanceNext);
    }

    if (manualAdvanceNext && manualAdvanceNext != autoAdvanceNext) {
      adjacentPageIds.push(manualAdvanceNext);
    }

    if (previous) {
      adjacentPageIds.push(previous);
    }

    return adjacentPageIds;
  }

  /**
   * Gets the ID of the previous page in the story (before the current page).
   * @return {?string} Returns the ID of the next page in the story, or null if
   *     there isn't one.
   */
  getPreviousPageId() {
    if (this.element.hasAttribute('i-amphtml-return-to')) {
      return this.element.getAttribute('i-amphtml-return-to');
    }

    const navigationPath = this.storeService_.get(
      StateProperty.NAVIGATION_PATH
    );

    const pagePathIndex = navigationPath.lastIndexOf(this.element.id);
    const previousPageId = navigationPath[pagePathIndex - 1];

    if (previousPageId) {
      return previousPageId;
    }

    // If the page was loaded with a `#page=foo` hash, it could have no
    // navigation path but still a previous page in the DOM.
    const previousElement = this.element.previousElementSibling;
    if (previousElement && previousElement.tagName.toLowerCase() === TAG) {
      return previousElement.id;
    }

    return null;
  }

  /**
   * Gets the ID of the next page in the story (after the current page).
   * @param {boolean=} isAutomaticAdvance Whether this navigation was caused
   *     by an automatic advancement after a timeout.
   * @return {?string} Returns the ID of the next page in the story, or null if
   *     there isn't one.
   */
  getNextPageId(isAutomaticAdvance = false) {
    if (isAutomaticAdvance && this.element.hasAttribute('auto-advance-to')) {
      return this.element.getAttribute('auto-advance-to');
    }

    const advanceAttr = isExperimentOn(this.win, 'amp-story-branching')
      ? 'advance-to'
      : 'i-amphtml-advance-to';

    if (this.element.hasAttribute(advanceAttr)) {
      return this.element.getAttribute(advanceAttr);
    }
    const nextElement = this.element.nextElementSibling;
    if (nextElement && nextElement.tagName.toLowerCase() === TAG) {
      return nextElement.id;
    }

    return null;
  }

  /**
   * Finds any elements in the page that has a goToPage action.
   * @return {!Array<string>} The IDs of the potential next pages in the story
   * or null if there aren't any.
   * @private
   */
  actions_() {
    const actionElements = Array.prototype.slice.call(
      this.element.querySelectorAll('[on*=goToPage]')
    );

    const actionAttrs = actionElements.map((action) =>
      action.getAttribute('on')
    );

    return actionAttrs.reduce((res, actions) => {
      // Handling for multiple actions on one event or multiple events.
      const actionList = /** @type {!Array} */ (actions.split(/[;,]+/));
      actionList.forEach((action) => {
        if (action.indexOf('goToPage') >= 0) {
          // The pageId is in between the equals sign & closing parenthesis.
          res.push(action.slice(action.search('=(.*)') + 1, -1));
        }
      });
      return res;
    }, []);
  }

  /**
   * Navigates to the previous page in the story.
   */
  previous() {
    const pageId = this.getPreviousPageId();

    if (pageId === null) {
      dispatch(
        this.win,
        this.element,
        EventType.NO_PREVIOUS_PAGE,
        /* payload */ undefined,
        {bubbles: true}
      );
      return;
    }

    this.storeService_.dispatch(Action.TOGGLE_PAUSED, false);
    this.switchTo_(pageId, NavigationDirection.PREVIOUS);
  }

  /**
   * Navigates to the next page in the story.
   * @param {boolean=} isAutomaticAdvance Whether this navigation was caused
   *     by an automatic advancement after a timeout.
   */
  next(isAutomaticAdvance = false) {
    const pageId = this.getNextPageId(isAutomaticAdvance);

    if (!pageId) {
      dispatch(
        this.win,
        this.element,
        EventType.NO_NEXT_PAGE,
        /* payload */ undefined,
        {bubbles: true}
      );
      return;
    }

    this.storeService_.dispatch(Action.TOGGLE_PAUSED, false);
    this.switchTo_(pageId, NavigationDirection.NEXT);
  }

  /**
   * @param {string} targetPageId
   * @param {!NavigationDirection} direction
   * @private
   */
  switchTo_(targetPageId, direction) {
    const payload = dict({
      'targetPageId': targetPageId,
      'direction': direction,
    });
    const eventInit = {bubbles: true};
    dispatch(this.win, this.element, EventType.SWITCH_PAGE, payload, eventInit);
  }

  /**
   * Checks if the page has any audio.
   * @private
   */
  checkPageHasAudio_() {
    const pageHasAudio =
      this.element.hasAttribute('background-audio') ||
      this.element.querySelector('amp-audio') ||
      this.hasVideoWithAudio_();

    this.storeService_.dispatch(Action.TOGGLE_PAGE_HAS_AUDIO, pageHasAudio);
  }

  /**
   * Checks if the page has any videos with audio.
   * @return {boolean}
   * @private
   */
  hasVideoWithAudio_() {
    const ampVideoEls = this.element.querySelectorAll('amp-video');
    return Array.prototype.some.call(
      ampVideoEls,
      (video) => !video.hasAttribute('noaudio')
    );
  }

  /**
   * Checks if the page has elements with playback.
   * @private
   */
  checkPageHasElementWithPlayback_() {
    const pageHasElementWithPlayback =
      this.isAutoAdvance() ||
      this.element.hasAttribute('background-audio') ||
      this.getAllMedia_().length > 0;

    this.storeService_.dispatch(
      Action.TOGGLE_PAGE_HAS_ELEMENT_WITH_PLAYBACK,
      pageHasElementWithPlayback
    );
  }

  /**
   * @private
   */
  reportDevModeErrors_() {
    if (!getMode().development) {
      return;
    }

    getLogEntries(this.element).then((logEntries) => {
      dispatch(
        this.win,
        this.element,
        EventType.DEV_LOG_ENTRIES_AVAILABLE,
        // ? is OK because all consumers are internal.
        /** @type {?} */ (logEntries),
        {bubbles: true}
      );
    });
  }

  /**
   * Starts measuring video performance metrics, if performance tracking is on.
   * Has to be called directly before playing the video.
   * @private
   */
  startMeasuringAllVideoPerformance_() {
    if (!this.mediaPerformanceMetricsService_.isPerformanceTrackingOn()) {
      return;
    }

    const videoEls = /** @type {!Array<!HTMLMediaElement>} */ (this.getAllVideos_());
    for (let i = 0; i < videoEls.length; i++) {
      this.startMeasuringVideoPerformance_(videoEls[i]);
    }
  }

  /**
   * @param {!HTMLMediaElement} videoEl
   * @private
   */
  startMeasuringVideoPerformance_(videoEl) {
    if (!this.mediaPerformanceMetricsService_.isPerformanceTrackingOn()) {
      return;
    }

    this.performanceTrackedVideos_.push(videoEl);
    this.mediaPerformanceMetricsService_.startMeasuring(videoEl);
  }

  /**
   * Stops measuring video performance metrics, if performance tracking is on.
   * Computes and sends the metrics.
   * @param {boolean=} sendMetrics
   * @private
   */
  stopMeasuringAllVideoPerformance_(sendMetrics = true) {
    if (!this.mediaPerformanceMetricsService_.isPerformanceTrackingOn()) {
      return;
    }

    for (let i = 0; i < this.performanceTrackedVideos_.length; i++) {
      this.mediaPerformanceMetricsService_.stopMeasuring(
        this.performanceTrackedVideos_[i],
        sendMetrics
      );
    }
  }

  /**
   * Displays a loading spinner whenever the video is buffering.
   * Has to be called after the mediaPool preload method, that swaps the video
   * elements with new amp elements.
   * @private
   */
  startListeningToVideoEvents_() {
    const videoEls = this.getAllVideos_();

    if (videoEls.length) {
      const alreadyPlaying = videoEls.some((video) => video.currentTime != 0);
      if (!alreadyPlaying) {
        this.debounceToggleLoadingSpinner_(true);
      }
    }

    Array.prototype.forEach.call(videoEls, (videoEl) => {
      this.unlisteners_.push(
        listen(videoEl, 'playing', () =>
          this.debounceToggleLoadingSpinner_(false)
        )
      );
      this.unlisteners_.push(
        listen(videoEl, 'waiting', () =>
          this.debounceToggleLoadingSpinner_(true)
        )
      );
    });
  }

  /**
   * @private
   */
  stopListeningToVideoEvents_() {
    this.debounceToggleLoadingSpinner_(false);
    this.unlisteners_.forEach((unlisten) => unlisten());
    this.unlisteners_ = [];
  }

  /**
   * @private
   */
  buildAndAppendLoadingSpinner_() {
    this.loadingSpinner_ = new LoadingSpinner(this.win.document);
    this.element.appendChild(this.loadingSpinner_.build());
  }

  /**
   * Has to be called through the `debounceToggleLoadingSpinner_` method, to
   * avoid the spinner flashing on the screen when the video loops, or during
   * navigation transitions.
   * Builds the loading spinner and attaches it to the DOM on first call.
   * @param {boolean} isActive
   * @private
   */
  toggleLoadingSpinner_(isActive) {
    this.mutateElement(() => {
      if (!this.loadingSpinner_) {
        this.buildAndAppendLoadingSpinner_();
      }

      this.loadingSpinner_.toggle(isActive);
    });
  }

  /**
   * Builds and appends a message and icon to play the story on tap.
   * This message is built when the playback failed (data saver, low battery
   * modes, ...).
   * @private
   */
  buildAndAppendPlayMessage_() {
    this.playMessageEl_ = buildPlayMessageElement(this.element);
    const labelEl = this.playMessageEl_.querySelector(
      '.i-amphtml-story-page-play-label'
    );
    labelEl.textContent = getLocalizationService(
      this.element
    ).getLocalizedString(LocalizedStringId.AMP_STORY_PAGE_PLAY_VIDEO);

    this.playMessageEl_.addEventListener('click', () => {
      this.togglePlayMessage_(false);
      this.startMeasuringAllVideoPerformance_();
      this.mediaPoolPromise_
        .then((mediaPool) => mediaPool.blessAll())
        .then(() => this.playAllMedia_());
    });

    this.mutateElement(() => this.element.appendChild(this.playMessageEl_));
  }

  /**
   * Toggles the visibility of the "Play video" fallback message.
   * @param {boolean} isActive
   * @private
   */
  togglePlayMessage_(isActive) {
    if (!isActive) {
      this.playMessageEl_ &&
        this.mutateElement(() =>
          toggle(dev().assertElement(this.playMessageEl_), false)
        );
      return;
    }

    if (!this.playMessageEl_) {
      this.buildAndAppendPlayMessage_();
    }

    this.mutateElement(() =>
      toggle(dev().assertElement(this.playMessageEl_), true)
    );
  }

  /**
   * Builds and appends a message and icon to indicate a video error state.
   * @private
   */
  buildAndAppendErrorMessage_() {
    this.errorMessageEl_ = buildErrorMessageElement(this.element);
    const labelEl = this.errorMessageEl_.querySelector(
      '.i-amphtml-story-page-error-label'
    );
    labelEl.textContent = getLocalizationService(
      this.element
    ).getLocalizedString(LocalizedStringId.AMP_STORY_PAGE_ERROR_VIDEO);

    this.mutateElement(() => this.element.appendChild(this.errorMessageEl_));
  }

  /**
   * Toggles the visibility of the "Play video" fallback message.
   * @param {boolean} isActive
   * @private
   */
  toggleErrorMessage_(isActive) {
    if (!isActive) {
      this.errorMessageEl_ &&
        this.mutateElement(() =>
          toggle(dev().assertElement(this.errorMessageEl_), false)
        );
      return;
    }

    if (!this.errorMessageEl_) {
      this.buildAndAppendErrorMessage_();
    }

    this.mutateElement(() =>
      toggle(dev().assertElement(this.errorMessageEl_), true)
    );
  }

  /**
   * Renders the open attachment UI affordance.
   * @private
   */
  renderOpenAttachmentUI_() {
    const attachmentEl = this.element.querySelector(
      'amp-story-page-attachment'
    );
    if (!attachmentEl) {
      return;
    }

    if (!this.openAttachmentEl_) {
      this.openAttachmentEl_ = renderPageAttachmentUI(
        this.element,
        attachmentEl
      );
      this.openAttachmentEl_.addEventListener('click', () =>
        this.openAttachment()
      );
<<<<<<< HEAD
      this.mutateElement(() => {
=======

      const textEl = this.openAttachmentEl_.querySelector(
        '.i-amphtml-story-page-open-attachment-label'
      );

      const openLabelAttr = attachmentEl.getAttribute('data-cta-text');
      const openLabel =
        (openLabelAttr && openLabelAttr.trim()) ||
        getLocalizationService(this.element).getLocalizedString(
          LocalizedStringId.AMP_STORY_PAGE_ATTACHMENT_OPEN_LABEL
        );
      
      const container = this.win.document.createElement('div');
      container.classList.add('i-amphtml-page-attachment-host');
      container.setAttribute('role', 'button');

      this.mutateElement(() => {
        textEl.textContent = openLabel;
>>>>>>> 91504177
        this.element.appendChild(container);
        createShadowRootWithStyle(container, this.openAttachmentEl_, pageAttachmentCSS);
      });
    }
  }

  /**
   * Opens the attachment, if any.
   * @param {boolean=} shouldAnimate
   */
  openAttachment(shouldAnimate = true) {
    const attachmentEl = this.element.querySelector(
      'amp-story-page-attachment'
    );

    if (!attachmentEl) {
      return;
    }

    attachmentEl.getImpl().then((attachment) => attachment.open(shouldAnimate));
  }

  /**
   * check to see if this page is a wrapper for an ad
   * @return {boolean}
   */
  isAd() {
    return this.element.hasAttribute(ADVERTISEMENT_ATTR_NAME);
  }

  /**
   * Sets text styles for descendants of the
   * <amp-story-page> element.
   * @private
   */
  setDescendantCssTextStyles_() {
    setTextBackgroundColor(this.element);
  }

  /**
   * Sets the description of the page, from its title and its videos
   * alt/title attributes.
   * @private
   */
  setPageDescription_() {
    if (this.isBotUserAgent_) {
      renderPageDescription(
        this,
        this.getMediaBySelector_(Selectors.ALL_AMP_VIDEO)
      );
    }

    if (!this.isBotUserAgent_ && this.element.hasAttribute('title')) {
      // Strip the title attribute from the page on non-bot user agents, to
      // prevent the browser tooltip.
      if (!this.element.getAttribute('aria-label')) {
        this.element.setAttribute(
          'aria-label',
          this.element.getAttribute('title')
        );
      }
      this.element.removeAttribute('title');
    }
  }

  /**
   * Adds an empty alt tag to amp-img elements if not present.
   * Prevents screen readers from announcing the img src value.
   * @private
   */
  initializeImgAltTags_() {
    toArray(this.element.querySelectorAll('amp-img')).forEach((ampImgNode) => {
      if (!ampImgNode.getAttribute('alt')) {
        ampImgNode.setAttribute('alt', '');
        // If the child img element is in the dom, propogate the attribute to it.
        const childImgNode = ampImgNode.querySelector('img');
        childImgNode &&
          ampImgNode
            .getImpl()
            .then((ampImg) => ampImg.propagateAttributes('alt', childImgNode));
      }
    });
  }

  /**
   * Returns whether the page will automatically advance
   * @return {boolean}
   */
  isAutoAdvance() {
    return this.advancement_.isAutoAdvance();
  }

  /**
   * Set the i-amphtml-orig-tabindex to the default tabindex of tabbable elements
   */
  initializeTabbableElements_() {
    scopedQuerySelectorAll(this.element, Selectors.ALL_TABBABLE).forEach(
      (el) => {
        el.setAttribute(
          'i-amphtml-orig-tabindex',
          el.getAttribute('tabindex') || 0
        );
      }
    );
  }

  /**
   * Toggles the tabbable elements (buttons, links, etc) to only reach them when page is active.
   * @param {boolean} toggle
   */
  toggleTabbableElements_(toggle) {
    scopedQuerySelectorAll(this.element, Selectors.ALL_TABBABLE).forEach(
      (el) => {
        el.setAttribute(
          'tabindex',
          toggle ? el.getAttribute('i-amphtml-orig-tabindex') : -1
        );
      }
    );
  }
}<|MERGE_RESOLUTION|>--- conflicted
+++ resolved
@@ -1759,28 +1759,7 @@
       this.openAttachmentEl_.addEventListener('click', () =>
         this.openAttachment()
       );
-<<<<<<< HEAD
       this.mutateElement(() => {
-=======
-
-      const textEl = this.openAttachmentEl_.querySelector(
-        '.i-amphtml-story-page-open-attachment-label'
-      );
-
-      const openLabelAttr = attachmentEl.getAttribute('data-cta-text');
-      const openLabel =
-        (openLabelAttr && openLabelAttr.trim()) ||
-        getLocalizationService(this.element).getLocalizedString(
-          LocalizedStringId.AMP_STORY_PAGE_ATTACHMENT_OPEN_LABEL
-        );
-      
-      const container = this.win.document.createElement('div');
-      container.classList.add('i-amphtml-page-attachment-host');
-      container.setAttribute('role', 'button');
-
-      this.mutateElement(() => {
-        textEl.textContent = openLabel;
->>>>>>> 91504177
         this.element.appendChild(container);
         createShadowRootWithStyle(container, this.openAttachmentEl_, pageAttachmentCSS);
       });
