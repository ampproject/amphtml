--- conflicted
+++ resolved
@@ -522,15 +522,10 @@
 
     this.renderOpenAttachmentUI_();
 
-<<<<<<< HEAD
-    return Promise.all([this.waitForMediaLayout_(), this.mediaPoolPromise_]);
-=======
     return Promise.all([
-      this.beforeVisible(),
       this.waitForMediaLayout_().then(() => this.markPageAsLoaded_()),
       this.mediaPoolPromise_,
     ]);
->>>>>>> 97a9825e
   }
 
   /**
