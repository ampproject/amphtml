--- conflicted
+++ resolved
@@ -606,14 +606,9 @@
         mediaEl.addEventListener('error', resolve, true /* useCapture */);
       });
     });
-<<<<<<< HEAD
-    return Promise.all(mediaPromises).then(() => {
-      this.markPageAsLoaded_();
-      this.initializeCaptionsListener_();
-    });
-=======
-    return Promise.all(mediaPromises);
->>>>>>> fc739c0d
+    return Promise.all(mediaPromises).then(() =>
+      this.initializeCaptionsListener_()
+    );
   }
 
   /**
@@ -1341,6 +1336,21 @@
   }
 
   /**
+   * Checks if the page has any videos with captions.
+   * @return {!Promise<boolean>}
+   * @private
+   */
+  hasVideoWithCaptions_() {
+    const ampVideoEls = this.element.querySelectorAll('amp-video');
+    return waitForElementsWithUnresolvedAudio(this.element).then(() =>
+      Array.prototype.some.call(
+        ampVideoEls,
+        (video) => !!video.querySelector('track')
+      )
+    );
+  }
+
+  /**
    * Checks if the page has elements with playback.
    * @private
    */
@@ -1357,49 +1367,25 @@
   }
 
   /**
-<<<<<<< HEAD
    * Checks if the page has any captions and toggles them.
    * @private
    */
   checkPageHasCaptions_() {
-    const pageHasCaptions = !!this.element.querySelector(
-      'track, amp-story-captions'
-    );
-    this.storeService_.dispatch(
-      Action.TOGGLE_PAGE_HAS_CAPTIONS,
-      pageHasCaptions
-    );
-
-    if (pageHasCaptions) {
-      this.toggleCaptions_(
-        this.storeService_.get(StateProperty.CAPTIONS_STATE)
+    this.hasVideoWithCaptions_().then((hasVideoWithCaptions) => {
+      this.storeService_.dispatch(
+        Action.TOGGLE_PAGE_HAS_CAPTIONS,
+        hasVideoWithCaptions
       );
-    }
-  }
-
-  /**
-   * @private
-   */
-  reportDevModeErrors_() {
-    if (!getMode().development) {
-      return;
-    }
-
-    getLogEntries(this.element).then((logEntries) => {
-      dispatch(
-        this.win,
-        this.element,
-        EventType.DEV_LOG_ENTRIES_AVAILABLE,
-        // ? is OK because all consumers are internal.
-        /** @type {?} */ (logEntries),
-        {bubbles: true}
-      );
+
+      if (hasVideoWithCaptions) {
+        this.toggleCaptions_(
+          this.storeService_.get(StateProperty.CAPTIONS_STATE)
+        );
+      }
     });
   }
 
   /**
-=======
->>>>>>> fc739c0d
    * Starts measuring video performance metrics, if performance tracking is on.
    * Has to be called directly before playing the video.
    * @private
