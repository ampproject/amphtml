/**
 * @fileoverview Embeds a single page in a story
 *
 * Example:
 * <code>
 * <amp-story-page>
 *   ...
 * </amp-story-page>
 * </code>
 */
import {CommonSignals_Enum} from '#core/constants/common-signals';
import {Deferred} from '#core/data-structures/promise';
import {iterateCursor} from '#core/dom';
import {whenUpgradedToCustomElement} from '#core/dom/amp-element-helpers';
import * as Preact from '#core/dom/jsx';
import {Layout_Enum} from '#core/dom/layout';
import {propagateAttributes} from '#core/dom/propagate-attributes';
import {
  closestAncestorElementBySelector,
  matches,
  scopedQuerySelectorAll,
} from '#core/dom/query';
import {toggle} from '#core/dom/style';
import {isAutoplaySupported, tryPlay} from '#core/dom/video';
import {toArray} from '#core/types/array';
import {debounce, once} from '#core/types/function';

import {isExperimentOn} from '#experiments';
import {StoryAdSegmentTimes} from '#experiments/story-ad-progress-segment';

import {Services} from '#service';
import {LocalizedStringId_Enum} from '#service/localization/strings';

import {listen, listenOnce} from '#utils/event-helper';
import {dev} from '#utils/log';

import {embeddedElementsSelectors} from './amp-story-embedded-component';
import {localize} from './amp-story-localization-service';
import {
  Action,
  StateProperty,
  UIType,
  getStoreService,
} from './amp-story-store-service';
import {AnimationManager, hasAnimations} from './animation';
import {
  upgradeBackgroundAudio,
  waitForElementsWithUnresolvedAudio,
} from './audio';
import {EventType, dispatch} from './events';
import {renderLoadingSpinner, toggleLoadingSpinner} from './loading-spinner';
import {getMediaPerformanceMetricsService} from './media-performance-metrics-service';
import {MediaPool} from './media-pool';
import {AdvancementConfig} from './page-advancement';
import {isPrerenderActivePage} from './prerender-active-page';
import {renderPageDescription} from './semantic-render';
import {setTextBackgroundColor} from './utils';

import {getFriendlyIframeEmbedOptional} from '../../../src/iframe-helper';
import {VideoEvents_Enum, delegateAutoplay} from '../../../src/video-interface';

/**
 * CSS class for an amp-story-page that indicates the entire page is loaded.
 * @const {string}
 */
const PAGE_LOADED_CLASS_NAME = 'i-amphtml-story-page-loaded';

/**
 * Selectors for media elements.
 * Only get the page media: direct children of amp-story-page (ie:
 * background-audio), or descendant of amp-story-grid-layer. That excludes media
 * contained in amp-story-page-attachment.
 * @enum {string}
 */
export const Selectors = {
  // which media to wait for on page layout.
  ALL_AMP_MEDIA:
    'amp-story-grid-layer amp-audio, ' +
    'amp-story-grid-layer amp-video, amp-story-grid-layer amp-img, ' +
    'amp-story-grid-layer amp-anim',
  ALL_AMP_VIDEO: 'amp-story-grid-layer amp-video',
  ALL_PLAYBACK_AMP_MEDIA:
    'amp-story-grid-layer amp-audio, amp-story-grid-layer amp-video',
  // TODO(gmajoulet): Refactor the way these selectors are used. They will be
  // passed to scopedQuerySelectorAll which expects only one selector and not
  // multiple separated by commas. `> audio` has to be kept first of the list to
  // work with this current implementation.
  ALL_PLAYBACK_MEDIA:
    '> audio, amp-story-grid-layer audio, amp-story-grid-layer video',
  ALL_VIDEO: 'amp-story-grid-layer video',
  ALL_TABBABLE: 'a, amp-twitter > iframe',
};

/** @private @const {string} */
const TAG = 'amp-story-page';

/** @private @const {string} */
const ADVERTISEMENT_ATTR_NAME = 'ad';

/** @private @const {string} */
const DEFAULT_PREVIEW_AUTO_ADVANCE_DURATION = '2s';

/** @private @const {string} */
const VIDEO_PREVIEW_AUTO_ADVANCE_DURATION = '5s';

/** @private @const {number} */
const VIDEO_MINIMUM_AUTO_ADVANCE_DURATION_S = 2;

/**
 * @param {!Element} context
 * @param {function(Event)} onClick
 * @return {!Element}
 */
const renderPlayMessageElement = (context, onClick) => (
  <button
    role="button"
    class="i-amphtml-story-page-play-button i-amphtml-story-system-reset"
    onClick={onClick}
  >
    <span class="i-amphtml-story-page-play-label">
      {localize(context, LocalizedStringId_Enum.AMP_STORY_PAGE_PLAY_VIDEO)}
    </span>
    <span class="i-amphtml-story-page-play-icon"></span>
  </button>
);

/**
 * @return {!Element}
 */
const renderErrorMessageElement = () => (
  <div class="i-amphtml-story-page-error i-amphtml-story-system-reset">
    <span class="i-amphtml-story-page-error-label"></span>
    <span class="i-amphtml-story-page-error-icon"></span>
  </div>
);

/**
 * amp-story-page states.
 * @enum {number}
 */
export const PageState = {
  NOT_ACTIVE: 0, // Page is not displayed. Could still be visible on desktop.
  PLAYING: 1, // Page is currently the main page, and playing.
  PAUSED: 2, // Page is currently the main page, but not playing.
};

/** @const @enum {string}*/
export const NavigationDirection = {
  NEXT: 'next',
  PREVIOUS: 'previous',
};

/**
 * The <amp-story-page> custom element, which represents a single page of
 * an <amp-story>.
 */
export class AmpStoryPage extends AMP.BaseElement {
  /** @override @nocollapse */
  static prerenderAllowed(element) {
    return isPrerenderActivePage(element);
  }

  /** @param {!AmpElement} element */
  constructor(element) {
    super(element);

    /** @private {?AnimationManager} */
    this.animationManager_ = null;

    /** @private {?AdvancementConfig} */
    this.advancement_ = null;

    /** @const @private {!function(boolean)} */
    this.debounceToggleLoadingSpinner_ = debounce(
      this.win,
      (isActive) => this.toggleLoadingSpinner_(!!isActive),
      100
    );

    /**
     * @return {!Element}
     * @private
     */
    this.getLoadingSpinner_ = once(() =>
      this.buildAndAppendVideoLoadingSpinner_()
    );

    /** @private {?Element} */
    this.playMessageEl_ = null;

    /** @private {?Element} */
    this.errorMessageEl_ = null;

    const deferred = new Deferred();

    /** @const {boolean} */
    this.isFirstPage_ = matches(this.element, 'amp-story-page:first-of-type');

    /** @private @const {!./media-performance-metrics-service.MediaPerformanceMetricsService} */
    this.mediaPerformanceMetricsService_ = getMediaPerformanceMetricsService(
      this.win
    );

    /** @private {!Array<!HTMLMediaElement>} */
    this.performanceTrackedVideos_ = [];

    /** @private {?Promise} */
    this.registerAllMediaPromise_ = null;

    /** @private @const {!Promise<!MediaPool>} */
    this.mediaPoolPromise_ = deferred.promise;

    /** @private @const {!function(!MediaPool)} */
    this.mediaPoolResolveFn_ = deferred.resolve;

    /** @private @const {!function(*)} */
    this.mediaPoolRejectFn_ = deferred.reject;

    /** @private {!PageState} */
    this.state_ = PageState.NOT_ACTIVE;

    /** @private @const {!./amp-story-store-service.AmpStoryStoreService} */
    this.storeService_ = getStoreService(this.win);

    /** @private {!Array<function()>} */
    this.unlisteners_ = [];

    /** @private {!Deferred} */
    this.backgroundAudioDeferred_ = new Deferred();

    /**
     * Whether the user agent matches a bot.  This is used to prevent resource
     * optimizations that make the document less useful at crawl time, e.g.
     * removing sources from videos.
     * @private @const {boolean}
     */
    this.isBotUserAgent_ = Services.platformFor(this.win).isBot();

    /** @private {?number} Time at which an audio element failed playing. */
    this.playAudioElementFromTimestamp_ = null;
  }

  /**
   * @private
   */
  maybeCreateAnimationManager_() {
    if (this.animationManager_) {
      return;
    }
    if (!hasAnimations(this.element)) {
      return;
    }
    this.animationManager_ = AnimationManager.create(
      this.element,
      this.getAmpDoc(),
      this.getAmpDoc().getUrl()
    );
  }

  /** @override */
  buildCallback() {
    this.delegateVideoAutoplay();
    this.markMediaElementsWithPreload_();
    this.initializeMediaPool_();
    this.maybeCreateAnimationManager_();
    this.maybeSetPreviewDuration_();
    this.maybeSetStoryNextUp_();
    this.advancement_ = AdvancementConfig.forElement(this.win, this.element);
    this.advancement_.addPreviousListener(() => this.previous());
    this.advancement_.addAdvanceListener(() =>
      this.next(/* opt_isAutomaticAdvance */ true)
    );
    this.advancement_.addProgressListener((progress) =>
      this.emitProgress_(progress)
    );
    this.setDescendantCssTextStyles_();
    this.storeService_.subscribe(
      StateProperty.UI_STATE,
      (uiState) => this.onUIStateUpdate_(uiState),
      true /* callToInitialize */
    );
    this.setPageDescription_();
    this.element.setAttribute('role', 'region');
    this.initializeImgAltTags_();
    this.initializeTabbableElements_();
    this.maybeApplyFirstAnimationFrameOrFinish();
  }

  /** @private */
  maybeSetPreviewDuration_() {
    if (this.storeService_.get(StateProperty.PREVIEW_STATE)) {
      const videos = this.getAllVideos_();

      const autoAdvanceAttr =
        videos.length > 0
          ? VIDEO_PREVIEW_AUTO_ADVANCE_DURATION
          : DEFAULT_PREVIEW_AUTO_ADVANCE_DURATION;

      this.element.setAttribute('auto-advance-after', autoAdvanceAttr);
    }
  }

  /**
   * Reads the storyNextUp param if provided and sets the auto-advance-after
   * attribute to the given value if there isn't one set by the publisher. The
   * auto-advance-after attribute may later be set to the duration of the first
   * video if there is one, once the metadata is available.
   * @private
   */
  maybeSetStoryNextUp_() {
    const autoAdvanceAttr = this.element.getAttribute('auto-advance-after');
    // This is a private param used for testing, it may be changed
    // or removed without notice.
    const storyNextUpParam = Services.viewerForDoc(this.element).getParam(
      'storyNextUp'
    );
    if (
      autoAdvanceAttr !== null ||
      storyNextUpParam === null ||
      // This is a special value that indicates we are in the viewer indicated control group.
      storyNextUpParam === StoryAdSegmentTimes.SENTINEL
    ) {
      return;
    }
    this.element.setAttribute('auto-advance-after', storyNextUpParam);
    this.listenAndUpdateAutoAdvanceDuration_();
  }

  /**
   * If there's a video on the page, this sets a listener to update
   * the TimeBasedAdvancement when the first video's duration becomes available.
   * @private
   */
  listenAndUpdateAutoAdvanceDuration_() {
    const video = this.getFirstAmpVideo_();
    if (video === null) {
      return;
    }
    whenUpgradedToCustomElement(video)
      .then(() => video.getImpl())
      .then((videoImpl) => {
        const videoDuration = videoImpl.getDuration();
        if (!isNaN(videoDuration)) {
          this.maybeUpdateAutoAdvanceTime_(videoDuration);
          return;
        }
        listenOnce(video, VideoEvents_Enum.LOADEDMETADATA, () => {
          this.maybeUpdateAutoAdvanceTime_(videoImpl.getDuration());
        });
      });
  }

  /**
   * If advancement_ is a TimeBasedConfig, this updates the 'auto-advance-after'
   * attribute and updates the time delay used by the page's AdvancementConfig.
   * If the duration is < 2 seconds, the default is left unchanged.
   * @param {number} duration The updated duration for the page, in seconds.
   * @private
   */
  maybeUpdateAutoAdvanceTime_(duration) {
    if (
      duration < VIDEO_MINIMUM_AUTO_ADVANCE_DURATION_S ||
      !this.advancement_ ||
      !this.advancement_.updateTimeDelay
    ) {
      return;
    }
    this.advancement_.updateTimeDelay(duration + 's');
    // 'auto-advance-after' is only read during buildCallback(), but we update it
    // here to keep the DOM consistent with the AdvancementConfig.
    this.element.setAttribute('auto-advance-after', duration + 's');
  }

  /**
   * Returns the first amp-video in the amp-story-page if there is one, otherwise
   * returns null.
   * @return {?Element}
   * @private
   */
  getFirstAmpVideo_() {
    const videos = this.getAllAmpVideos_();
    return videos.length === 0 ? null : videos[0];
  }

  /**
   * Delegates video autoplay so the video manager does not follow the
   * autoplay attribute that may have been set by a publisher, which could
   * play videos from an inactive page.
   */
  delegateVideoAutoplay() {
    iterateCursor(this.element.querySelectorAll('amp-video'), delegateAutoplay);
  }

  /** @private */
  initializeMediaPool_() {
    const storyEl = dev().assertElement(
      closestAncestorElementBySelector(this.element, 'amp-story'),
      'amp-story-page must be a descendant of amp-story.'
    );

    whenUpgradedToCustomElement(storyEl)
      .then(() => storyEl.getImpl())
      .then(
        (storyImpl) => this.mediaPoolResolveFn_(MediaPool.for(storyImpl)),
        (reason) => this.mediaPoolRejectFn_(reason)
      );
  }

  /**
   * Marks any AMP elements that represent media elements with preload="auto".
   * @private
   */
  markMediaElementsWithPreload_() {
    const mediaSet = this.element.querySelectorAll('amp-audio, amp-video');
    Array.prototype.forEach.call(mediaSet, (mediaItem) => {
      mediaItem.setAttribute('preload', 'auto');
    });
  }

  /** @override */
  isLayoutSupported(layout) {
    return layout == Layout_Enum.CONTAINER;
  }

  /**
<<<<<<< HEAD
   * Updates the subscriptions-section attribute for paywall setup.
   * @param {string} contentType
   */
  setSubscriptionsSection(contentType) {
    this.element.setAttribute('subscriptions-section', contentType);
  }

  /**
   * Gets the subscriptions-section attribute for paywall setup.
   * @return {string}
   */
  getSubscriptionsSection() {
    return this.element.getAttribute('subscriptions-section');
=======
   * Return true if the current AmpStoryPage is protected by a paywall.
   * 'limited-content' is for the paywall dialog page, where a paywall would trigger based on both time advance or click events.
   * 'content' is for all the remaining locked pages.
   * @return {boolean}
   */
  isPaywallProtected() {
    return this.element.hasAttribute('subscriptions-section');
>>>>>>> cb2af7d3
  }

  /**
   * Updates the state of the page.
   * @param {!PageState} state
   */
  setState(state) {
    console.log('setting state: ' + JSON.stringify(state));
    switch (state) {
      case PageState.NOT_ACTIVE:
        this.element.removeAttribute('active');
        this.pause_();
        this.state_ = state;
        break;
      case PageState.PLAYING:
        if (this.state_ === PageState.NOT_ACTIVE) {
          this.element.setAttribute('active', '');
          this.resume_();
        }

        if (this.state_ === PageState.PAUSED) {
          this.advancement_.start();
          this.playAllMedia_();
          this.animationManager_?.resumeAll();
        }

        this.state_ = state;
        break;
      case PageState.PAUSED:
        console.log('setState when the page state is paused');
        this.advancement_.stop(true /** canResume */);
        this.pauseAllMedia_(false /** rewindToBeginning */);
        this.animationManager_?.pauseAll();
        this.state_ = state;
        break;
      default:
        dev().warn(TAG, `PageState ${state} does not exist`);
        break;
    }
  }

  /**
   * @private
   */
  pause_() {
    console.log('trying to pause so stop the advancement');
    this.advancement_.stop(false /** canResume */);

    this.stopMeasuringAllVideoPerformance_();
    this.stopListeningToVideoEvents_();
    this.toggleErrorMessage_(false);
    this.togglePlayMessage_(false);
    this.playAudioElementFromTimestamp_ = null;

    this.pauseAllMedia_(true /** rewindToBeginning */);

    if (!this.storeService_.get(StateProperty.MUTED_STATE)) {
      this.muteAllMedia();
    }

    this.animationManager_?.cancelAll();
  }

  /**
   * @private
   */
  resume_() {
    const registerAllPromise = this.registerAllMedia_();

    if (this.isActive()) {
      registerAllPromise.then(() => {
        this.signals()
          .whenSignal(CommonSignals_Enum.LOAD_END)
          .then(() => {
            if (this.state_ == PageState.PLAYING) {
              this.advancement_.start();
            }
          });
        this.preloadAllMedia_().then(() => {
          this.startMeasuringAllVideoPerformance_();
          this.startListeningToVideoEvents_();
          // iOS 14.2 and 14.3 requires play to be called before unmute
          this.playAllMedia_().then(() => {
            if (!this.storeService_.get(StateProperty.MUTED_STATE)) {
              this.unmuteAllMedia();
            }
          });
        });
      });
      this.maybeStartAnimations_();
      this.checkPageHasAudio_();
      this.checkPageHasElementWithPlayback_();
      this.findAndPrepareEmbeddedComponents_();
    }
  }

  /** @override */
  layoutCallback() {
    // Do not loop if the audio is used to auto-advance.
    const loop =
      this.element.getAttribute('id') !==
      this.element.getAttribute('auto-advance-after');
    upgradeBackgroundAudio(this.element, loop);
    this.backgroundAudioDeferred_.resolve();

    this.muteAllMedia();

    this.installPageAttachmentExtension_();

    return Promise.all([
      this.waitForMediaLayout_().then(() => this.markPageAsLoaded_()),
      this.mediaPoolPromise_,
    ]);
  }

  /** @override */
  onLayoutMeasure() {
    // TODO(#37528): Replace with ResizeObserver API.
    const {height, width} = this.getLayoutSize();
    if (!this.isFirstPage_ || height === 0 || width === 0) {
      return;
    }
    this.storeService_.dispatch(Action.SET_PAGE_SIZE, {height, width});
  }

  /**
   * Reacts to UI state updates.
   * @param {!UIType} uiState
   * @private
   */
  onUIStateUpdate_(uiState) {
    // On vertical rendering, render all the animations with their final state.
    if (uiState === UIType.VERTICAL) {
      this.maybeFinishAnimations_();
    }
  }

  /**
   * @return {!Promise}
   * @private
   */
  waitForMediaLayout_() {
    const mediaSet = toArray(this.getMediaBySelector_(Selectors.ALL_AMP_MEDIA));

    const mediaPromises = mediaSet.map((mediaEl) => {
      return new Promise((resolve) => {
        switch (mediaEl.tagName.toLowerCase()) {
          case 'amp-anim':
          case 'amp-img':
          case 'amp-story-360':
            // Don't block media layout on a fallback element that will likely
            // never build/load.
            if (mediaEl.hasAttribute('fallback')) {
              resolve();
              return;
            }

            whenUpgradedToCustomElement(mediaEl)
              .then((el) =>
                el.signals().whenSignal(CommonSignals_Enum.LOAD_END)
              )
              .then(resolve, resolve);
            break;
          case 'amp-audio':
          case 'amp-video':
            const innerMediaEl = mediaEl.querySelector('audio, video');
            if (innerMediaEl && innerMediaEl.readyState >= 2) {
              resolve();
              return;
            }
            mediaEl.addEventListener('canplay', resolve, true /* useCapture */);
            break;
          default:
            // Any other tags should not block loading.
            resolve();
        }

        // We suppress errors so that Promise.all will still wait for all
        // promises to complete, even if one has failed.  We do nothing with the
        // error, as the resource itself and/or code that loads it should handle
        // the error.
        mediaEl.addEventListener('error', resolve, true /* useCapture */);
      });
    });
    return Promise.all(mediaPromises);
  }

  /**
   * @return {!Promise}
   * @private
   */
  waitForPlaybackMediaLayout_() {
    const mediaSet = toArray(
      this.getMediaBySelector_(Selectors.ALL_PLAYBACK_AMP_MEDIA)
    );

    const mediaPromises = mediaSet.map((mediaEl) => {
      return new Promise((resolve) => {
        switch (mediaEl.tagName.toLowerCase()) {
          case 'amp-audio':
          case 'amp-video':
            const signal =
              mediaEl.getAttribute('layout') === Layout_Enum.NODISPLAY
                ? CommonSignals_Enum.BUILT
                : CommonSignals_Enum.LOAD_END;

            whenUpgradedToCustomElement(mediaEl)
              .then((el) => el.signals().whenSignal(signal))
              .then(resolve, resolve);
            break;
          case 'audio': // Already laid out as built from background-audio attr.
          default:
            // Any other tags should not block loading.
            resolve();
        }
      });
    });

    if (this.element.hasAttribute('background-audio')) {
      mediaPromises.push(this.backgroundAudioDeferred_.promise);
    }

    return Promise.all(mediaPromises);
  }

  /**
   * Finds embedded components in page and prepares them.
   * @private
   */
  findAndPrepareEmbeddedComponents_() {
    this.addClickShieldToEmbeddedComponents_();
  }

  /**
   * Adds a pseudo element on top of the embed to block clicks from going into
   * the iframe.
   * @private
   */
  addClickShieldToEmbeddedComponents_() {
    const componentEls = toArray(
      scopedQuerySelectorAll(this.element, embeddedElementsSelectors())
    );

    if (componentEls.length <= 0) {
      return;
    }

    this.mutateElement(() => {
      componentEls.forEach((el) => {
        el.classList.add('i-amphtml-embedded-component');
      });
    });
  }

  /** @private */
  markPageAsLoaded_() {
    dispatch(
      this.win,
      this.element,
      EventType.PAGE_LOADED,
      /* payload */ undefined,
      {bubbles: true}
    );
    this.mutateElement(() => {
      this.element.classList.add(PAGE_LOADED_CLASS_NAME);
    });
  }

  /**
   * Gets all media elements on this page.
   * @return {!Array<?Element>}
   * @private
   */
  getAllMedia_() {
    return this.getMediaBySelector_(Selectors.ALL_PLAYBACK_MEDIA);
  }

  /**
   * Gets all video elements on this page.
   * @return {!Array<?Element>}
   * @private
   */
  getAllVideos_() {
    return this.getMediaBySelector_(Selectors.ALL_VIDEO);
  }

  /**
   * Gets all amp video elements on this page.
   * @return {!Array<?Element>}
   * @private
   */
  getAllAmpVideos_() {
    return this.getMediaBySelector_(Selectors.ALL_AMP_VIDEO);
  }

  /**
   * Gets media on page by given selector. Finds elements through friendly
   * iframe (if one exists).
   * @param {string} selector
   * @return {!Array<?Element>}
   * @private
   */
  getMediaBySelector_(selector) {
    const iframe = this.element.querySelector('iframe');
    const fie =
      iframe &&
      getFriendlyIframeEmbedOptional(
        /** @type {!HTMLIFrameElement} */ (iframe)
      );
    const mediaSet = [];

    iterateCursor(scopedQuerySelectorAll(this.element, selector), (el) =>
      mediaSet.push(el)
    );

    if (fie) {
      iterateCursor(
        scopedQuerySelectorAll(
          fie.win.document.body,
          selector.replace(/amp-story-grid-layer/g, '')
        ),
        (el) => mediaSet.push(el)
      );
    }

    return mediaSet;
  }

  /**
   * @return {!Promise<boolean>}
   * @private
   */
  isAutoplaySupported_() {
    return isAutoplaySupported(this.win);
  }

  /**
   * Applies the specified callback to each media element on the page, after the
   * media element is loaded.
   * @param {function(!./media-pool.MediaPool, !Element)} callbackFn The
   *     callback to be applied to each media element.
   * @return {!Promise} Promise that resolves after the callbacks are called.
   * @private
   */
  whenAllMediaElements_(callbackFn) {
    const mediaSet = toArray(this.getAllMedia_());

    return this.mediaPoolPromise_.then((mediaPool) => {
      const promises = mediaSet.map((mediaEl) => {
        return callbackFn(mediaPool, dev().assertElement(mediaEl));
      });

      return Promise.all(promises);
    });
  }

  /**
   * Pauses all media on this page.
   * @param {boolean=} rewindToBeginning Whether to rewind the currentTime
   *     of media items to the beginning.
   * @return {!Promise} Promise that resolves after the callbacks are called.
   * @private
   */
  pauseAllMedia_(rewindToBeginning = false) {
    return this.whenAllMediaElements_((mediaPool, mediaEl) => {
      return this.pauseMedia_(
        mediaPool,
        mediaEl,
        /** @type {boolean} */ (rewindToBeginning)
      );
    });
  }

  /**
   * Pauses the given media.
   * @param {!./media-pool.MediaPool} mediaPool
   * @param {!Element} mediaEl
   * @param {boolean} rewindToBeginning Whether to rewind the currentTime
   *     of media items to the beginning.
   * @return {!Promise} Promise that resolves after the media is paused.
   * @private
   */
  pauseMedia_(mediaPool, mediaEl, rewindToBeginning) {
    if (this.isBotUserAgent_) {
      mediaEl.pause();
      return Promise.resolve();
    } else {
      return mediaPool.pause(
        /** @type {!./media-pool.DomElementDef} */ (mediaEl),
        rewindToBeginning
      );
    }
  }

  /**
   * Plays all media on this page.
   * @return {!Promise} Promise that resolves after the callbacks are called.
   * @private
   */
  playAllMedia_() {
    return this.whenAllMediaElements_((mediaPool, mediaEl) => {
      return this.playMedia_(mediaPool, mediaEl);
    });
  }

  /**
   * Plays the given media.
   * @param {!./media-pool.MediaPool} mediaPool
   * @param {!Element} mediaEl
   * @return {!Promise} Promise that resolves after the media is played.
   * @private
   */
  playMedia_(mediaPool, mediaEl) {
    if (this.isBotUserAgent_) {
      tryPlay(mediaEl);
      return Promise.resolve();
    } else {
      return this.loadPromise(mediaEl).then(
        () => {
          return mediaPool
            .play(/** @type {!./media-pool.DomElementDef} */ (mediaEl))
            .catch((unusedError) => {
              // Auto playing the media failed, which could be caused by a data
              // saver, or a battery saving mode. Display a message so we can
              // get a user gesture to bless the media elements, and play them.
              if (mediaEl.tagName === 'VIDEO') {
                this.debounceToggleLoadingSpinner_(false);

                // If autoplay got rejected, display a "play" button. If
                // autoplay was supported, dispay an error message.
                this.isAutoplaySupported_().then((isAutoplaySupported) => {
                  if (isAutoplaySupported) {
                    this.toggleErrorMessage_(true);
                    return;
                  }

                  // Error was expected, don't send the performance metrics.
                  this.stopMeasuringAllVideoPerformance_(
                    false /** sendMetrics */
                  );
                  this.togglePlayMessage_(true);
                });
              }

              if (mediaEl.tagName === 'AUDIO') {
                this.playAudioElementFromTimestamp_ = Date.now();
              }
            });
        },
        () => {
          this.debounceToggleLoadingSpinner_(false);
          this.toggleErrorMessage_(true);
        }
      );
    }
  }

  /**
   * Preloads all media on this page.
   * @return {!Promise} Promise that resolves after the callbacks are called.
   * @private
   */
  preloadAllMedia_() {
    return this.whenAllMediaElements_((mediaPool, mediaEl) =>
      this.preloadMedia_(mediaPool, mediaEl)
    );
  }

  /**
   * Preloads the given media.
   * @param {!./media-pool.MediaPool} mediaPool
   * @param {!Element} mediaEl
   * @return {!Promise<!Element|undefined>} Promise that resolves with the preloading element.
   * @private
   */
  preloadMedia_(mediaPool, mediaEl) {
    if (this.isBotUserAgent_) {
      // No-op.
      return Promise.resolve();
    } else {
      return mediaPool.preload(
        /** @type {!./media-pool.DomElementDef} */ (mediaEl)
      );
    }
  }

  /**
   * Mutes all media on this page.
   * @return {!Promise} Promise that resolves after the callbacks are called.
   */
  muteAllMedia() {
    return this.whenAllMediaElements_((mediaPool, mediaEl) => {
      this.muteMedia_(mediaPool, mediaEl);
    });
  }

  /**
   * Mutes the given media.
   * @param {!./media-pool.MediaPool} mediaPool
   * @param {!Element} mediaEl
   * @return {!Promise} Promise that resolves after the media is muted.
   * @private
   */
  muteMedia_(mediaPool, mediaEl) {
    if (this.isBotUserAgent_) {
      mediaEl.muted = true;
      mediaEl.setAttribute('muted', '');
      return Promise.resolve();
    } else {
      return mediaPool.mute(
        /** @type {!./media-pool.DomElementDef} */ (mediaEl)
      );
    }
  }

  /**
   * Unmutes all media on this page.
   * @return {!Promise} Promise that resolves after the callbacks are called.
   */
  unmuteAllMedia() {
    return this.whenAllMediaElements_((mediaPool, mediaEl) => {
      this.unmuteMedia_(mediaPool, mediaEl);
    });
  }

  /**
   * Unmutes the given media.
   * @param {!./media-pool.MediaPool} mediaPool
   * @param {!Element} mediaEl
   * @return {!Promise} Promise that resolves after the media is unmuted.
   * @private
   */
  unmuteMedia_(mediaPool, mediaEl) {
    if (this.isBotUserAgent_) {
      mediaEl.muted = false;
      mediaEl.removeAttribute('muted');
      if (mediaEl.tagName === 'AUDIO' && mediaEl.paused) {
        tryPlay(mediaEl);
      }
      return Promise.resolve();
    } else {
      mediaEl = /** @type {!./media-pool.DomElementDef} */ (mediaEl);
      const promises = [mediaPool.unmute(mediaEl)];

      // Audio element might not be playing if the page navigation did not
      // happen after a user intent, and the media element was not "blessed".
      // On unmute, make sure this audio element is playing, at the expected
      // currentTime.
      if (
        mediaEl.tagName === 'AUDIO' &&
        mediaEl.paused &&
        this.playAudioElementFromTimestamp_
      ) {
        const currentTime =
          (Date.now() - this.playAudioElementFromTimestamp_) / 1000;
        if (mediaEl.hasAttribute('loop') || currentTime < mediaEl.duration) {
          promises.push(
            mediaPool.setCurrentTime(mediaEl, currentTime % mediaEl.duration)
          );
          promises.push(mediaPool.play(mediaEl));
        }

        this.playAudioElementFromTimestamp_ = null;
      }

      return Promise.all(promises);
    }
  }

  /**
   * Registers all media on this page.
   * @return {!Promise} Promise that resolves after the callbacks are called.
   * @private
   */
  registerAllMedia_() {
    if (!this.registerAllMediaPromise_) {
      this.registerAllMediaPromise_ = this.waitForPlaybackMediaLayout_().then(
        () => this.whenAllMediaElements_((p, e) => this.registerMedia_(p, e))
      );
    }

    return this.registerAllMediaPromise_;
  }

  /**
   * Registers the given media.
   * @param {!./media-pool.MediaPool} mediaPool
   * @param {!Element} mediaEl
   * @return {!Promise} Promise that resolves after the media is registered.
   * @private
   */
  registerMedia_(mediaPool, mediaEl) {
    if (this.isBotUserAgent_) {
      // No-op.
      return Promise.resolve();
    } else {
      return mediaPool.register(
        /** @type {!./media-pool.DomElementDef} */ (mediaEl)
      );
    }
  }

  /**
   * Starts playing animations, if the animation manager is available.
   * @private
   */
  maybeStartAnimations_() {
    if (!this.animationManager_) {
      return;
    }
    this.animationManager_.animateIn();
  }

  /**
   * Finishes playing animations instantly, if the animation manager is
   * available.
   * @private
   */
  maybeFinishAnimations_() {
    if (!this.animationManager_) {
      return;
    }
    this.signals()
      .whenSignal(CommonSignals_Enum.LOAD_END)
      .then(() => this.animationManager_.applyLastFrame());
  }

  /**
   * Apply first or last frame of animations if page should play them or not.
   * @return {!Promise}
   */
  maybeApplyFirstAnimationFrameOrFinish() {
    return Promise.resolve(this.animationManager_?.applyFirstFrameOrFinish());
  }

  /**
   * @return {number} The distance from the current page to the active page.
   */
  getDistance() {
    return parseInt(this.element.getAttribute('distance'), 10);
  }

  /**
   * @param {number} distance The distance from the current page to the active
   *     page.
   */
  setDistance(distance) {
    // TODO(ccordry) refactor this when pages are managed
    if (this.isAd()) {
      distance = Math.min(distance, 2);
    }
    if (distance == this.getDistance()) {
      return;
    }

    this.element.setAttribute('distance', distance);
    this.element.setAttribute('aria-hidden', distance != 0);

    const registerAllPromise = this.registerAllMedia_();

    if (distance > 0 && distance <= 2) {
      this.findAndPrepareEmbeddedComponents_();
      registerAllPromise.then(() => this.preloadAllMedia_());
    }
    this.toggleTabbableElements_(distance == 0);
  }

  /**
   * @return {boolean} Whether this page is currently active.
   */
  isActive() {
    return this.element.hasAttribute('active');
  }

  /**
   * Emits an event indicating that the progress of the current page has changed
   * to the specified value.
   * @param {number} progress The progress from 0.0 to 1.0.
   */
  emitProgress_(progress) {
    // Don't emit progress for ads, since the progress bar is hidden.
    // Don't emit progress for inactive pages, because race conditions.
    if (this.isAd() || this.state_ === PageState.NOT_ACTIVE) {
      return;
    }

    const payload = {
      'pageId': this.element.id,
      'progress': progress,
    };
    const eventInit = {bubbles: true};
    dispatch(
      this.win,
      this.element,
      EventType.PAGE_PROGRESS,
      payload,
      eventInit
    );
  }

  /**
   * Returns all of the pages that are one hop from this page.
   * @return {!Array<string>}
   */
  getAdjacentPageIds() {
    const adjacentPageIds = isExperimentOn(this.win, 'amp-story-branching')
      ? this.actions_()
      : [];

    const autoAdvanceNext = this.getNextPageId(
      true /* opt_isAutomaticAdvance */
    );
    const manualAdvanceNext = this.getNextPageId(
      false /* opt_isAutomaticAdvance */
    );
    const previous = this.getPreviousPageId();

    if (autoAdvanceNext) {
      adjacentPageIds.push(autoAdvanceNext);
    }

    if (manualAdvanceNext && manualAdvanceNext != autoAdvanceNext) {
      adjacentPageIds.push(manualAdvanceNext);
    }

    if (previous) {
      adjacentPageIds.push(previous);
    }

    return adjacentPageIds;
  }

  /**
   * Gets the ID of the previous page in the story (before the current page).
   * @return {?string} Returns the ID of the next page in the story, or null if
   *     there isn't one.
   */
  getPreviousPageId() {
    if (this.element.hasAttribute('i-amphtml-return-to')) {
      return this.element.getAttribute('i-amphtml-return-to');
    }

    const navigationPath = this.storeService_.get(
      StateProperty.NAVIGATION_PATH
    );

    const pagePathIndex = navigationPath.lastIndexOf(this.element.id);
    const previousPageId = navigationPath[pagePathIndex - 1];

    if (previousPageId) {
      return previousPageId;
    }

    // If the page was loaded with a `#page=foo` hash, it could have no
    // navigation path but still a previous page in the DOM.
    const previousElement = this.element.previousElementSibling;
    if (previousElement && previousElement.tagName.toLowerCase() === TAG) {
      return previousElement.id;
    }

    return null;
  }

  /**
   * Gets the ID of the next page in the story (after the current page).
   * @param {boolean=} isAutomaticAdvance Whether this navigation was caused
   *     by an automatic advancement after a timeout.
   * @return {?string} Returns the ID of the next page in the story, or null if
   *     there isn't one.
   */
  getNextPageId(isAutomaticAdvance = false) {
    if (isAutomaticAdvance && this.element.hasAttribute('auto-advance-to')) {
      return this.element.getAttribute('auto-advance-to');
    }

    const advanceAttr = isExperimentOn(this.win, 'amp-story-branching')
      ? 'advance-to'
      : 'i-amphtml-advance-to';

    if (this.element.hasAttribute(advanceAttr)) {
      return this.element.getAttribute(advanceAttr);
    }
    const nextElement = this.element.nextElementSibling;
    if (nextElement && nextElement.tagName.toLowerCase() === TAG) {
      return nextElement.id;
    }

    return null;
  }

  /**
   * Finds any elements in the page that has a goToPage action.
   * @return {!Array<string>} The IDs of the potential next pages in the story
   * or null if there aren't any.
   * @private
   */
  actions_() {
    const actionElements = Array.prototype.slice.call(
      this.element.querySelectorAll('[on*=goToPage]')
    );

    const actionAttrs = actionElements.map((action) =>
      action.getAttribute('on')
    );

    return actionAttrs.reduce((res, actions) => {
      // Handling for multiple actions on one event or multiple events.
      const actionList = /** @type {!Array} */ (actions.split(/[;,]+/));
      actionList.forEach((action) => {
        if (action.indexOf('goToPage') >= 0) {
          // The pageId is in between the equals sign & closing parenthesis.
          res.push(action.slice(action.search('=(.*)') + 1, -1));
        }
      });
      return res;
    }, []);
  }

  /**
   * Navigates to the previous page in the story.
   */
  previous() {
    const pageId = this.getPreviousPageId();

    if (pageId === null) {
      dispatch(
        this.win,
        this.element,
        EventType.NO_PREVIOUS_PAGE,
        /* payload */ undefined,
        {bubbles: true}
      );
      return;
    }

    this.storeService_.dispatch(Action.TOGGLE_PAUSED, false);
    this.switchTo_(pageId, NavigationDirection.PREVIOUS);
  }

  /**
   * Navigates to the next page in the story.
   * @param {boolean=} isAutomaticAdvance Whether this navigation was caused
   *     by an automatic advancement after a timeout.
   */
  next(isAutomaticAdvance = false) {
    console.log('next in amp-story-page!');
    const pageId = this.getNextPageId(isAutomaticAdvance);

    if (!pageId) {
      dispatch(
        this.win,
        this.element,
        EventType.NO_NEXT_PAGE,
        /* payload */ undefined,
        {bubbles: true}
      );
      return;
    }

    this.storeService_.dispatch(Action.TOGGLE_PAUSED, false);
    this.switchTo_(pageId, NavigationDirection.NEXT);
  }

  /**
   * @param {string} targetPageId
   * @param {!NavigationDirection} direction
   * @private
   */
  switchTo_(targetPageId, direction) {
    const payload = {
      'targetPageId': targetPageId,
      'direction': direction,
    };
    const eventInit = {bubbles: true};
    dispatch(this.win, this.element, EventType.SWITCH_PAGE, payload, eventInit);
  }

  /**
   * Checks if the page has audio elements or video elements with audio.
   * @private
   */
  checkPageHasAudio_() {
    const hasAudioElements =
      this.element.hasAttribute('background-audio') ||
      this.element.querySelector('amp-audio');

    const hasAudioPromise = hasAudioElements
      ? Promise.resolve(true)
      : this.hasVideoWithAudio_();

    hasAudioPromise.then((hasAudio) =>
      this.storeService_.dispatch(Action.TOGGLE_PAGE_HAS_AUDIO, hasAudio)
    );
  }

  /**
   * Checks if the page has any videos with audio.
   * @return {!Promise<boolean>}
   * @private
   */
  hasVideoWithAudio_() {
    const ampVideoEls = this.element.querySelectorAll('amp-video');
    return waitForElementsWithUnresolvedAudio(this.element).then(() =>
      Array.prototype.some.call(
        ampVideoEls,
        (video) => !video.hasAttribute('noaudio')
      )
    );
  }

  /**
   * Checks if the page has elements with playback.
   * @private
   */
  checkPageHasElementWithPlayback_() {
    const pageHasElementWithPlayback =
      this.isAutoAdvance() ||
      this.element.hasAttribute('background-audio') ||
      this.getAllMedia_().length > 0;

    this.storeService_.dispatch(
      Action.TOGGLE_PAGE_HAS_ELEMENT_WITH_PLAYBACK,
      pageHasElementWithPlayback
    );
  }

  /**
   * Starts measuring video performance metrics, if performance tracking is on.
   * Has to be called directly before playing the video.
   * @private
   */
  startMeasuringAllVideoPerformance_() {
    if (!this.mediaPerformanceMetricsService_.isPerformanceTrackingOn()) {
      return;
    }

    const videoEls = /** @type {!Array<!HTMLMediaElement>} */ (
      this.getAllVideos_()
    );
    for (let i = 0; i < videoEls.length; i++) {
      this.startMeasuringVideoPerformance_(videoEls[i]);
    }
  }

  /**
   * @param {!HTMLMediaElement} videoEl
   * @private
   */
  startMeasuringVideoPerformance_(videoEl) {
    if (!this.mediaPerformanceMetricsService_.isPerformanceTrackingOn()) {
      return;
    }

    this.performanceTrackedVideos_.push(videoEl);
    this.mediaPerformanceMetricsService_.startMeasuring(videoEl);
  }

  /**
   * Stops measuring video performance metrics, if performance tracking is on.
   * Computes and sends the metrics.
   * @param {boolean=} sendMetrics
   * @private
   */
  stopMeasuringAllVideoPerformance_(sendMetrics = true) {
    if (!this.mediaPerformanceMetricsService_.isPerformanceTrackingOn()) {
      return;
    }

    for (let i = 0; i < this.performanceTrackedVideos_.length; i++) {
      this.mediaPerformanceMetricsService_.stopMeasuring(
        this.performanceTrackedVideos_[i],
        sendMetrics
      );
    }
  }

  /**
   * Displays a loading spinner whenever the video is buffering.
   * Has to be called after the mediaPool preload method, that swaps the video
   * elements with new amp elements.
   * @private
   */
  startListeningToVideoEvents_() {
    const videoEls = this.getAllVideos_();

    if (videoEls.length) {
      const alreadyPlaying = videoEls.some((video) => video.currentTime != 0);
      if (!alreadyPlaying) {
        this.debounceToggleLoadingSpinner_(true);
      }
    }

    Array.prototype.forEach.call(videoEls, (videoEl) => {
      this.unlisteners_.push(
        listen(videoEl, 'playing', () =>
          this.debounceToggleLoadingSpinner_(false)
        )
      );
      this.unlisteners_.push(
        listen(videoEl, 'waiting', () =>
          this.debounceToggleLoadingSpinner_(true)
        )
      );
    });
  }

  /**
   * @private
   */
  stopListeningToVideoEvents_() {
    this.debounceToggleLoadingSpinner_(false);
    this.unlisteners_.forEach((unlisten) => unlisten());
    this.unlisteners_ = [];
  }

  /**
   * @return {!Element}
   * @private
   */
  buildAndAppendVideoLoadingSpinner_() {
    const loadingSpinner = renderLoadingSpinner();
    loadingSpinner.setAttribute('aria-label', 'Loading video');
    return this.element.appendChild(loadingSpinner);
  }

  /**
   * Has to be called through the `debounceToggleLoadingSpinner_` method, to
   * avoid the spinner flashing on the screen when the video loops, or during
   * navigation transitions.
   * Builds the loading spinner and attaches it to the DOM on first call.
   * @param {boolean} isActive
   * @private
   */
  toggleLoadingSpinner_(isActive) {
    this.mutateElement(() => {
      toggleLoadingSpinner(this.getLoadingSpinner_(), isActive);
    });
  }

  /**
   * Builds and appends a message and icon to play the story on tap.
   * This message is built when the playback failed (data saver, low battery
   * modes, ...).
   * @private
   */
  buildAndAppendPlayMessage_() {
    this.playMessageEl_ = renderPlayMessageElement(this.element, () => {
      this.togglePlayMessage_(false);
      this.startMeasuringAllVideoPerformance_();
      this.mediaPoolPromise_
        .then((mediaPool) => mediaPool.blessAll())
        .then(() => this.playAllMedia_());
    });

    this.mutateElement(() => this.element.appendChild(this.playMessageEl_));
  }

  /**
   * Toggles the visibility of the "Play video" fallback message.
   * @param {boolean} isActive
   * @private
   */
  togglePlayMessage_(isActive) {
    if (!isActive) {
      this.playMessageEl_ &&
        this.mutateElement(() =>
          toggle(dev().assertElement(this.playMessageEl_), false)
        );
      return;
    }

    if (!this.playMessageEl_) {
      this.buildAndAppendPlayMessage_();
    }

    this.mutateElement(() =>
      toggle(dev().assertElement(this.playMessageEl_), true)
    );
  }

  /**
   * Builds and appends a message and icon to indicate a video error state.
   * @private
   */
  buildAndAppendErrorMessage_() {
    this.errorMessageEl_ = renderErrorMessageElement();
    const labelEl = this.errorMessageEl_.querySelector(
      '.i-amphtml-story-page-error-label'
    );
    labelEl.textContent = localize(
      this.element,
      LocalizedStringId_Enum.AMP_STORY_PAGE_ERROR_VIDEO
    );

    this.mutateElement(() => this.element.appendChild(this.errorMessageEl_));
  }

  /**
   * Toggles the visibility of the "Play video" fallback message.
   * @param {boolean} isActive
   * @private
   */
  toggleErrorMessage_(isActive) {
    if (!isActive) {
      this.errorMessageEl_ &&
        this.mutateElement(() =>
          toggle(dev().assertElement(this.errorMessageEl_), false)
        );
      return;
    }

    if (!this.errorMessageEl_) {
      this.buildAndAppendErrorMessage_();
    }

    this.mutateElement(() =>
      toggle(dev().assertElement(this.errorMessageEl_), true)
    );
  }

  /**
   * Installs the page attachment extension.
   * @private
   */
  installPageAttachmentExtension_() {
    const elementsThatRequireExtension = this.element.querySelector(
      'amp-story-page-attachment, amp-story-page-outlink, amp-story-shopping-attachment'
    );

    if (!elementsThatRequireExtension) {
      return;
    }

    Services.extensionsFor(this.win).installExtensionForDoc(
      this.getAmpDoc(),
      'amp-story-page-attachment',
      '0.1'
    );
  }

  /**
   * check to see if this page is a wrapper for an ad
   * @return {boolean}
   */
  isAd() {
    return this.element.hasAttribute(ADVERTISEMENT_ATTR_NAME);
  }

  /**
   * Sets text styles for descendants of the
   * <amp-story-page> element.
   * @private
   */
  setDescendantCssTextStyles_() {
    setTextBackgroundColor(this.element);
  }

  /**
   * Sets the description of the page, from its title and its videos
   * alt/title attributes.
   * @private
   */
  setPageDescription_() {
    if (this.isBotUserAgent_) {
      renderPageDescription(this, this.getAllAmpVideos_());
    }

    if (!this.isBotUserAgent_ && this.element.hasAttribute('title')) {
      // Strip the title attribute from the page on non-bot user agents, to
      // prevent the browser tooltip.
      if (!this.element.getAttribute('aria-label')) {
        this.element.setAttribute(
          'aria-label',
          this.element.getAttribute('title')
        );
      }
      this.element.removeAttribute('title');
    }
  }

  /**
   * Adds an empty alt tag to amp-img elements if not present.
   * Prevents screen readers from announcing the img src value.
   * @private
   */
  initializeImgAltTags_() {
    toArray(this.element.querySelectorAll('amp-img')).forEach((ampImgNode) => {
      if (!ampImgNode.getAttribute('alt')) {
        ampImgNode.setAttribute('alt', '');
        // If the child img element is in the dom, propogate the attribute to it.
        const childImgNode = ampImgNode.querySelector('img');
        childImgNode &&
          ampImgNode
            .getImpl()
            .then((impl) =>
              propagateAttributes('alt', impl.element, childImgNode)
            );
      }
    });
  }

  /**
   * Returns whether the page will automatically advance
   * @return {boolean}
   */
  isAutoAdvance() {
    return this.advancement_.isAutoAdvance();
  }

  /**
   * Set the i-amphtml-orig-tabindex to the default tabindex of tabbable elements
   */
  initializeTabbableElements_() {
    toArray(
      scopedQuerySelectorAll(this.element, Selectors.ALL_TABBABLE)
    ).forEach((el) => {
      el.setAttribute(
        'i-amphtml-orig-tabindex',
        el.getAttribute('tabindex') || 0
      );
    });
  }

  /**
   * Toggles the tabbable elements (buttons, links, etc) to only reach them when page is active.
   * @param {boolean} toggle
   */
  toggleTabbableElements_(toggle) {
    toArray(
      scopedQuerySelectorAll(this.element, Selectors.ALL_TABBABLE)
    ).forEach((el) => {
      el.setAttribute(
        'tabindex',
        toggle ? el.getAttribute('i-amphtml-orig-tabindex') : -1
      );
    });
  }
}<|MERGE_RESOLUTION|>--- conflicted
+++ resolved
@@ -423,7 +423,6 @@
   }
 
   /**
-<<<<<<< HEAD
    * Updates the subscriptions-section attribute for paywall setup.
    * @param {string} contentType
    */
@@ -437,15 +436,6 @@
    */
   getSubscriptionsSection() {
     return this.element.getAttribute('subscriptions-section');
-=======
-   * Return true if the current AmpStoryPage is protected by a paywall.
-   * 'limited-content' is for the paywall dialog page, where a paywall would trigger based on both time advance or click events.
-   * 'content' is for all the remaining locked pages.
-   * @return {boolean}
-   */
-  isPaywallProtected() {
-    return this.element.hasAttribute('subscriptions-section');
->>>>>>> cb2af7d3
   }
 
   /**
