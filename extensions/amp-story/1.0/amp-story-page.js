--- conflicted
+++ resolved
@@ -916,17 +916,12 @@
    * @private
    */
   isAutoplaySupported_() {
-<<<<<<< HEAD
     // We should not be detecting support each time, since it's slow.
     // However, https://go.amp.dev/pr/23754 started resetting cached support
     // checks likely to work around a race condition.
     // TODO(alanorozco): Fix issue with cached `isAutoplaySupported`, and use
     // that instead of `detectIsAutoplaySupported`.
     return detectIsAutoplaySupported(this.win);
-=======
-    VideoUtils.resetIsAutoplaySupported();
-    return VideoUtils.isAutoplaySupported(this.win);
->>>>>>> 30a75639
   }
 
   /**
