--- conflicted
+++ resolved
@@ -533,11 +533,7 @@
         this.state_ = state;
         break;
       case PageState.PAUSED:
-<<<<<<< HEAD
-        this.advancement_.stop(true);
-=======
         this.advancement_.stop();
->>>>>>> fdefa69b
         this.pauseAllMedia_(false /** rewindToBeginning */);
         this.animationManager_?.pauseAll();
         this.state_ = state;
