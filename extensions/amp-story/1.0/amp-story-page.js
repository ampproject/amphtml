--- conflicted
+++ resolved
@@ -57,15 +57,12 @@
 import {whenUpgradedToCustomElement} from '#core/dom/amp-element-helpers';
 
 import {toArray} from '#core/types/array';
-<<<<<<< HEAD
 import {
   upgradeBackgroundAudio,
   waitForElementsWithUnresolvedAudio,
 } from './audio';
-=======
 import {upgradeBackgroundAudio} from './audio';
 import {embeddedElementsSelectors} from './amp-story-embedded-component';
->>>>>>> 0201b687
 
 /**
  * CSS class for an amp-story-page that indicates the entire page is loaded.
